--- conflicted
+++ resolved
@@ -38,18 +38,6 @@
           - library
           - workspace
           - inherit
-<<<<<<< HEAD
-      version:
-        description: 'Override for build version to use'
-        required: false
-        default: ''
-        type: string
-      install_source:
-        required: false
-        default: 'launcher'
-        type: string
-=======
->>>>>>> 6cac6873
   workflow_call:
     inputs:
       profile:
