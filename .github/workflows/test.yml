--- conflicted
+++ resolved
@@ -88,15 +88,11 @@
                 -replace 'git@github.com:decentraland/unity-explorer-packages.git\?path=/RenderGraphs/RenderFeatures', 'file:../../unity-explorer-packages/RenderGraphs/RenderFeatures' `
                 -replace 'git@github.com:decentraland/unity-explorer-packages.git\?path=/AVProVideo', 'file:../../unity-explorer-packages/AVProVideo' `
                 -replace 'git@github.com:decentraland/unity-explorer-packages.git\?path=/SuperScrollView', 'file:../../unity-explorer-packages/SuperScrollView' `
-<<<<<<< HEAD
                 -replace 'git@github.com:decentraland/unity-explorer-packages.git\?path=/BestHTTP', 'file:../../unity-explorer-packages/BestHTTP' `
-                -replace 'git@github.com:decentraland/unity-explorer-packages.git\?path=/SoftMask', 'file:../../unity-explorer-packages/SoftMask' |
-=======
                 -replace 'git@github.com:decentraland/unity-explorer-packages.git\?path=/SoftMask', 'file:../../unity-explorer-packages/SoftMask' `
                 -replace 'git@github.com:decentraland/unity-explorer-packages.git\?path=/GPUInstancerPro/com.gurbu.gpui-pro', 'file:../../unity-explorer-packages/GPUInstancerPro/com.gurbu.gpui-pro' `
                 -replace 'git@github.com:decentraland/unity-explorer-packages.git\?path=/GPUInstancerPro/com.gurbu.gpui-pro.terrain', 'file:../../unity-explorer-packages/GPUInstancerPro/com.gurbu.gpui-pro.terrain' `
                 -replace 'git@github.com:decentraland/unity-explorer-packages.git\?path=/GPUInstancerPro/com.dcl.gpui-assets', 'file:../../unity-explorer-packages/GPUInstancerPro/com.dcl.gpui-assets' |
->>>>>>> e00176c8
                 Set-Content $jsonFilePath
             
             Get-ChildItem
