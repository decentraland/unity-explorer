name: Unity Windows Build IL2CPP

on:
  pull_request:
    types:
      - opened
      - reopened
      - synchronize
      - ready_for_review
  push: { branches: [main] }
  workflow_dispatch: {}

env:
  UNITY_LICENSE: ${{ secrets.UNITY_PERSONAL_LICENSE }}
  UNITY_EMAIL: ${{ secrets.UNITY_EMAIL }}
  UNITY_PASSWORD: ${{ secrets.UNITY_PASSWORD }}
  SENTRY_DSN: ${{ secrets.SENTRY_DSN }}
  GPG_PRIVATE_KEY_BASE64: ${{ secrets.GPG_PRIVATE_KEY_BASE64 }}

concurrency:
  group: ${{ github.workflow }}-${{ github.event.pull_request.number || github.ref }}
  cancel-in-progress: true


jobs:
  build:
    strategy:
      max-parallel: 1
      matrix:
        include:
          - targetPlatform: StandaloneWindows64

    name: Build
    runs-on: bigwin
    if: (github.event_name == 'push' && github.ref == 'refs/heads/main') || (!github.event.pull_request.draft)
    steps:
      - name: Set SHA env variable
        run: |
          $eventName = "${{ github.event_name }}"
          
          if ($eventName -eq "push") {
              $LONG_SHA = "${{ github.sha }}"
              $SHORT_SHA = ($LONG_SHA).Substring(0, 7)
              Add-Content -Value "CUSTOM_SHA=$SHORT_SHA" -Path $env:GITHUB_ENV
              Write-Output $SHORT_SHA
          }
          elseif ($eventName -eq "pull_request") {
              $LONG_SHA = "${{ github.event.pull_request.head.sha }}"
              $SHORT_SHA = ($LONG_SHA).Substring(0, 7)
              Add-Content -Value "CUSTOM_SHA=$SHORT_SHA" -Path $env:GITHUB_ENV
              Write-Output $SHORT_SHA
          }

      - name: Set sentry env var
        run: |
          $branchName = "${{ github.ref }}"
          $SENTRY_ENVIRONMENT = "branch"
          
          if ($branchName -eq 'refs/heads/main') {
            $SENTRY_ENVIRONMENT = "production"
          } elseif ($branchName -eq 'refs/heads/dev') {
            $SENTRY_ENVIRONMENT = "development"
          }
          
          Add-Content -Value "SENTRY_ENVIRONMENT=$SENTRY_ENVIRONMENT" -Path $env:GITHUB_ENV
          Write-Output $SENTRY_ENVIRONMENT

      - name: Enable or disable the upload of sentry debug symbols
        run: |
          $branchName = "${{ github.ref }}"
          $uploadSymbols = "false"
          if ($branchName -eq 'refs/heads/main') {
            $uploadSymbols = "true"
          }
          Add-Content -Value "SENTRY_UPLOAD_DEBUG_SYMBOLS=$uploadSymbols" -Path $env:GITHUB_ENV
          Write-Output $uploadSymbols

      - name: Checkout code
        uses: actions/checkout@v3

      - name: Download and Decrypt Required Packages into Project Folder
        run: |
          echo "${{ secrets.GPG_PRIVATE_KEY_BASE64 }}" | base64 -d > private.gpg
          gpg --batch --import private.gpg
          curl -L "https://renderer-artifacts.decentraland.org/artifacts/requiredPackages-desktop.unitypackage.gpg" -o requiredPackages.unitypackage.gpg
          gpg --output requiredPackages.unitypackage --decrypt requiredPackages.unitypackage.gpg
          mv requiredPackages.unitypackage Explorer/Assets/RequiredPackages/

      - name: Create LFS file list
        run: git lfs ls-files -l | cut -d' ' -f1 | sort > .lfs-assets-id

      - name: Restore LFS cache
        uses: actions/cache@v3
        id: lfs-cache
        with:
          path: .git/lfs
          key: ${{ runner.os }}-lfs-${{ hashFiles('.lfs-assets-id') }}

      - name: Git LFS Pull
        run: |
          git lfs pull
          git add .
          git reset --hard

      - name: Restore Library cache
        uses: actions/cache@v3
        with:
          path: |
            Explorer/Library
            !Explorer/Library/Bee/**
            !Explorer/Library/BuildPlayerData/**
          key: Library-Explorer-IL2CPP-${{ matrix.targetPlatform }}

      - name: Setup SSH Agent
        uses: webfactory/ssh-agent@v0.8.0
        with:
          ssh-private-key: ${{ secrets.SSH_PRIVATE_KEY }}

      - name: 'Add GitHub to the SSH known hosts file'
        run: |
          $sshPath = "$env:USERPROFILE\.ssh"
          if (-not (Test-Path -Path $sshPath)) {
            New-Item -Path $sshPath -ItemType Directory
          }
          
          $knownHostsPath = Join-Path $sshPath 'known_hosts'
          
          # Download GitHub public keys and append them to the known_hosts file
          (Invoke-WebRequest -Uri 'https://api.github.com/meta' | ConvertFrom-Json).ssh_keys | ForEach-Object {
            Add-Content -Path $knownHostsPath -Value ("github.com " + $_)
          }
        
          # Set proper permissions on the known_hosts file
          attrib.exe +R +H $knownHostsPath
          
      - name: Clone Packages To Use Locally
        run: |
              git clone git@github.com:decentraland/unity-explorer-packages.git
              $jsonFilePath = "Explorer\Packages\manifest.json"
<<<<<<< HEAD
              (Get-Content -Path $jsonFilePath -Raw) -replace 'git@github.com:decentraland/unity-explorer-packages.git\?path=/StylizedGrassShader', 'file:../StylizedGrassShader' | Set-Content -Path $jsonFilePath
              (Get-Content -Path $jsonFilePath -Raw) -replace 'git@github.com:decentraland/unity-explorer-packages.git\?path=/StylizedWater2', 'file:../StylizedWater2' | Set-Content -Path $jsonFilePath
=======
              
              # Replace the first string in manifest.json
              (Get-Content -Path $jsonFilePath -Raw) -replace 'git@github.com:decentraland/unity-explorer-packages.git\?path=/StylizedGrassShader', 'file:../../unity-explorer-packages/StylizedGrassShader' | Set-Content -Path $jsonFilePath
              
              # Replace the second string in manifest.json
              (Get-Content -Path $jsonFilePath -Raw) -replace 'git@github.com:decentraland/unity-explorer-packages.git\?path=/StylizedWater2', 'file:../../unity-explorer-packages/StylizedWater2' | Set-Content -Path $jsonFilePath
>>>>>>> cac44585
              
              # Display the content of manifest.json
              Get-Content -Path $jsonFilePath

              # Display list of files
              ls


      - uses: decentraland/unity-builder@0.7
        id: build
        timeout-minutes: 120
        with:
          projectPath: Explorer
          targetPlatform: ${{ matrix.targetPlatform }}
          versioning: Semantic
          customParameters: -sentryDsn ${{ secrets.SENTRY_DSN }} -sentryEnvironment ${{ env.SENTRY_ENVIRONMENT }} -sentryCliAuthToken ${{ secrets.SENTRY_CLI_AUTH_TOKEN }} -sentryUploadDebugSymbols ${{ env.SENTRY_UPLOAD_DEBUG_SYMBOLS }}
          sshAgent: ${{ env.SSH_AUTH_SOCK }}
          allowDirtyBuild: true

      # Upload artifact
      - name: Upload windows artifact
        uses: actions/upload-artifact@v3
        with:
          name: Build-${{ matrix.targetPlatform }}
          path: |
            build
            !build/**/*_BackUpThisFolder_ButDontShipItWithYourGame
            !build/**/*_BurstDebugInformation_DoNotShip
          if-no-files-found: error<|MERGE_RESOLUTION|>--- conflicted
+++ resolved
@@ -135,19 +135,20 @@
           
       - name: Clone Packages To Use Locally
         run: |
+              # Clone the repository
               git clone git@github.com:decentraland/unity-explorer-packages.git
+              
+              # Display message
+              Write-Host "Editing package manifest"
+              
+              # Specify the path to the manifest.json file
               $jsonFilePath = "Explorer\Packages\manifest.json"
-<<<<<<< HEAD
-              (Get-Content -Path $jsonFilePath -Raw) -replace 'git@github.com:decentraland/unity-explorer-packages.git\?path=/StylizedGrassShader', 'file:../StylizedGrassShader' | Set-Content -Path $jsonFilePath
-              (Get-Content -Path $jsonFilePath -Raw) -replace 'git@github.com:decentraland/unity-explorer-packages.git\?path=/StylizedWater2', 'file:../StylizedWater2' | Set-Content -Path $jsonFilePath
-=======
               
               # Replace the first string in manifest.json
               (Get-Content -Path $jsonFilePath -Raw) -replace 'git@github.com:decentraland/unity-explorer-packages.git\?path=/StylizedGrassShader', 'file:../../unity-explorer-packages/StylizedGrassShader' | Set-Content -Path $jsonFilePath
               
               # Replace the second string in manifest.json
               (Get-Content -Path $jsonFilePath -Raw) -replace 'git@github.com:decentraland/unity-explorer-packages.git\?path=/StylizedWater2', 'file:../../unity-explorer-packages/StylizedWater2' | Set-Content -Path $jsonFilePath
->>>>>>> cac44585
               
               # Display the content of manifest.json
               Get-Content -Path $jsonFilePath
