name: Unity Windows Build IL2CPP

on:
  pull_request:
    types:
      - opened
      - reopened
      - synchronize
      - ready_for_review
  merge_group: {}
  push: { branches: [main] }
  workflow_dispatch:
    inputs:
      profile:
        description: 'Set to true, profiling will be enabled auto-connect profiler will be set to on'
        required: true
        default: 'false'
      deep_profile:
        description: 'Set to true, deep profiling will also be enabled'
        required: false
        default: 'false'

env:
  UNITY_LICENSE: ${{ secrets.UNITY_PERSONAL_LICENSE }}
  UNITY_EMAIL: ${{ secrets.UNITY_EMAIL }}
  UNITY_PASSWORD: ${{ secrets.UNITY_PASSWORD }}
  SENTRY_DSN: ${{ secrets.SENTRY_DSN }}

concurrency:
  group: ${{ github.workflow }}-${{ github.event.pull_request.number || github.ref }}
  cancel-in-progress: true


jobs:
  build:
    strategy:
      max-parallel: 1
      matrix:
        include:
          - targetPlatform: StandaloneWindows64

    name: Build
    runs-on: bigwin2022
    timeout-minutes: 120
    if: (github.event_name == 'push' && github.ref == 'refs/heads/main') || (!github.event.pull_request.draft)
    steps:
      - name: Set SHA env variable
        run: |
          $eventName = "${{ github.event_name }}"
          
          if ($eventName -eq "push") {
              $LONG_SHA = "${{ github.sha }}"
              $SHORT_SHA = ($LONG_SHA).Substring(0, 7)
              Add-Content -Value "CUSTOM_SHA=$SHORT_SHA" -Path $env:GITHUB_ENV
              Write-Output $SHORT_SHA
          }
          elseif ($eventName -eq "pull_request") {
              $LONG_SHA = "${{ github.event.pull_request.head.sha }}"
              $SHORT_SHA = ($LONG_SHA).Substring(0, 7)
              Add-Content -Value "CUSTOM_SHA=$SHORT_SHA" -Path $env:GITHUB_ENV
              Write-Output $SHORT_SHA
          }

      - name: Set sentry env var
        run: |
          $branchName = "${{ github.ref }}"
          $SENTRY_ENVIRONMENT = "branch"
          
          if ($branchName -eq 'refs/heads/main') {
            $SENTRY_ENVIRONMENT = "production"
          } elseif ($branchName -eq 'refs/heads/dev') {
            $SENTRY_ENVIRONMENT = "development"
          }
          
          Add-Content -Value "SENTRY_ENVIRONMENT=$SENTRY_ENVIRONMENT" -Path $env:GITHUB_ENV
          Write-Output $SENTRY_ENVIRONMENT

      - name: Enable or disable the upload of sentry debug symbols
        run: |
          $branchName = "${{ github.ref }}"
          $uploadSymbols = "false"
          if ($branchName -eq 'refs/heads/main') {
            $uploadSymbols = "true"
          }
          Add-Content -Value "SENTRY_UPLOAD_DEBUG_SYMBOLS=$uploadSymbols" -Path $env:GITHUB_ENV
          Write-Output $uploadSymbols

      - name: Checkout code
        uses: actions/checkout@v3

      - name: Create LFS file list
        run: git lfs ls-files -l | cut -d' ' -f1 | sort > .lfs-assets-id

      - name: Restore LFS cache
        uses: actions/cache@v3
        id: lfs-cache
        with:
          path: .git/lfs
          key: ${{ runner.os }}-lfs-${{ hashFiles('.lfs-assets-id') }}

      - name: Git LFS Pull
        run: |
          git lfs pull
          git add .
          git reset --hard

      - name: Setup SSH Agent
        uses: webfactory/ssh-agent@v0.8.0
        with:
          ssh-private-key: ${{ secrets.SSH_PRIVATE_KEY }}

      - name: 'Add GitHub to the SSH known hosts file'
        run: |
          $sshPath = "$env:USERPROFILE\.ssh"
          if (-not (Test-Path -Path $sshPath)) {
            New-Item -Path $sshPath -ItemType Directory
          }
          
          $knownHostsPath = Join-Path $sshPath 'known_hosts'
          
          # Download GitHub public keys and append them to the known_hosts file
          (Invoke-WebRequest -Uri 'https://api.github.com/meta' | ConvertFrom-Json).ssh_keys | ForEach-Object {
            Add-Content -Path $knownHostsPath -Value ("github.com " + $_)
          }
        
          # Set proper permissions on the known_hosts file
          attrib.exe +R +H $knownHostsPath
          
      - name: Manage custom input parameters
        run: |
          $profileEnabled = "${{ github.event.inputs.profile }}"
          $deepProfileEnabled = "${{ github.event.inputs.deep_profile }}"
          
          if ($profileEnabled -eq 'true') {
            $profilingParam = '-profile'
          } else {
            $profilingParam = ''
          }

          if ($deepProfileEnabled -eq 'true') {
            $deepProfilingParam = '-deepProfile'
          } else {
            $deepProfilingParam = ''
          }

          Add-Content -Value "UNITY_CUSTOM_PARAMS=$profilingParam $deepProfilingParam" -Path $env:GITHUB_ENV
          Write-Output "Profiling parameters: $profilingParam $deepProfilingParam"
          
      - name: Clone Packages To Use Locally
        run: |
              # Clone the repository
              git clone git@github.com:decentraland/unity-explorer-packages.git
              
              # Display message
              Write-Host "Editing package manifest"
              
              # Specify the path to the manifest.json file
              $jsonFilePath = "Explorer\Packages\manifest.json"
              
              # Replace the first string in manifest.json
              (Get-Content -Path $jsonFilePath -Raw) -replace 'git@github.com:decentraland/unity-explorer-packages.git\?path=/StylizedGrassShader', 'file:../../unity-explorer-packages/StylizedGrassShader' | Set-Content -Path $jsonFilePath
              (Get-Content -Path $jsonFilePath -Raw) -replace 'git@github.com:decentraland/unity-explorer-packages.git\?path=/StylizedWater2', 'file:../../unity-explorer-packages/StylizedWater2' | Set-Content -Path $jsonFilePath
              (Get-Content -Path $jsonFilePath -Raw) -replace 'git@github.com:decentraland/unity-explorer-packages.git\?path=/AVProVideo', 'file:../../unity-explorer-packages/AVProVideo' | Set-Content -Path $jsonFilePath
              (Get-Content -Path $jsonFilePath -Raw) -replace 'git@github.com:decentraland/unity-explorer-packages.git\?path=/SuperScrollView', 'file:../../unity-explorer-packages/SuperScrollView' | Set-Content -Path $jsonFilePath
              (Get-Content -Path $jsonFilePath -Raw) -replace 'git@github.com:decentraland/unity-explorer-packages.git\?path=/SoftMask', 'file:../../unity-explorer-packages/SoftMask' | Set-Content -Path $jsonFilePath
          
              # Display the content of manifest.json
              Get-Content -Path $jsonFilePath

              # Display list of files
              ls


<<<<<<< HEAD
      - uses: decentraland/unity-builder@0.91
=======
      - uses: game-ci/unity-builder@v4.2.3
>>>>>>> feb855df
        id: build
        timeout-minutes: 120
        with:
          buildMethod: Editor.BuildScript.Build
          projectPath: Explorer
          buildTimeout: 120
          targetPlatform: ${{ matrix.targetPlatform }}
          versioning: Semantic
          customParameters: -sentryDsn ${{ secrets.SENTRY_DSN }} -sentryEnvironment ${{ env.SENTRY_ENVIRONMENT }} -sentryCliAuthToken ${{ secrets.SENTRY_CLI_AUTH_TOKEN }} -sentryUploadDebugSymbols ${{ env.SENTRY_UPLOAD_DEBUG_SYMBOLS }} ${{ env.UNITY_CUSTOM_PARAMS }}
          sshAgent: ${{ env.SSH_AUTH_SOCK }}
          allowDirtyBuild: true

      - name: Download and Extract Zip File
        run: |
          Invoke-WebRequest -Uri "${{ secrets.LODS_URL }}" -OutFile "build/${{ matrix.targetPlatform }}/${{ matrix.targetPlatform }}_Data/StreamingAssets/AssetBundles/lods/lods.zip"
        shell: pwsh

      # Upload artifact
      - name: Upload windows artifact
        uses: actions/upload-artifact@v4
        with:
          name: Build-${{ matrix.targetPlatform }}
          path: |
            build
            !build/**/*_BackUpThisFolder_ButDontShipItWithYourGame
            !build/**/*_BurstDebugInformation_DoNotShip
          if-no-files-found: error
          
      # Upload build report
      - name: Uploading build report (test)
        uses: actions/upload-artifact@v4
        with:
          name: Build Report
          path: |
            Explorer/Library/LastBuild.buildreport
          if-no-files-found: error<|MERGE_RESOLUTION|>--- conflicted
+++ resolved
@@ -170,12 +170,7 @@
               # Display list of files
               ls
 
-
-<<<<<<< HEAD
-      - uses: decentraland/unity-builder@0.91
-=======
       - uses: game-ci/unity-builder@v4.2.3
->>>>>>> feb855df
         id: build
         timeout-minutes: 120
         with:
