--- conflicted
+++ resolved
@@ -15,11 +15,7 @@
   m_DefaultGroup: 47f803e1e9c5079449bd106df98a0b7d
   m_currentHash:
     serializedVersion: 2
-<<<<<<< HEAD
     Hash: 607ffea4350e811efbf740776c30b816
-=======
-    Hash: 00000000000000000000000000000000
->>>>>>> c277f38d
   m_OptimizeCatalogSize: 0
   m_BuildRemoteCatalog: 0
   m_BundleLocalCatalog: 0
@@ -68,11 +64,8 @@
   - {fileID: 11400000, guid: 7e1132d3d598145dfa151599ee05dd96, type: 2}
   - {fileID: 11400000, guid: 3ddcaa5c30c634adbbaa9aea368f1b4a, type: 2}
   - {fileID: 11400000, guid: 84ce9d116e9d64f76800bd114d266684, type: 2}
-<<<<<<< HEAD
   - {fileID: 11400000, guid: 65ec81046e8d04372a28e44540e14a9d, type: 2}
-=======
   - {fileID: 11400000, guid: 4f769ec40c7fff44181e5c4c950698fb, type: 2}
->>>>>>> c277f38d
   m_BuildSettings:
     m_CompileScriptsInVirtualMode: 0
     m_CleanupStreamingAssetsAfterBuilds: 1
