%YAML 1.1
%TAG !u! tag:unity3d.com,2011:
--- !u!114 &11400000
MonoBehaviour:
  m_ObjectHideFlags: 0
  m_CorrespondingSourceObject: {fileID: 0}
  m_PrefabInstance: {fileID: 0}
  m_PrefabAsset: {fileID: 0}
  m_GameObject: {fileID: 0}
  m_Enabled: 1
  m_EditorHideFlags: 0
  m_Script: {fileID: 11500000, guid: 468a46d0ae32c3544b7d98094e6448a9, type: 3}
  m_Name: AddressableAssetSettings
  m_EditorClassIdentifier: 
  m_DefaultGroup: 47f803e1e9c5079449bd106df98a0b7d
  m_currentHash:
    serializedVersion: 2
<<<<<<< HEAD
    Hash: 0f7a4befe8bd523b0098aeb09062f823
=======
    Hash: 00000000000000000000000000000000
>>>>>>> e53871b5
  m_OptimizeCatalogSize: 0
  m_BuildRemoteCatalog: 0
  m_BundleLocalCatalog: 0
  m_CatalogRequestsTimeout: 0
  m_DisableCatalogUpdateOnStart: 0
  m_IgnoreUnsupportedFilesInBuild: 0
  m_UniqueBundleIds: 0
  m_NonRecursiveBuilding: 1
  m_CCDEnabled: 0
  m_maxConcurrentWebRequests: 3
  m_ContiguousBundles: 1
  m_StripUnityVersionFromBundleBuild: 0
  m_DisableVisibleSubAssetRepresentations: 0
  m_ShaderBundleNaming: 0
  m_ShaderBundleCustomNaming: 
  m_MonoScriptBundleNaming: 0
  m_CheckForContentUpdateRestrictionsOption: 0
  m_MonoScriptBundleCustomNaming: 
  m_RemoteCatalogBuildPath:
    m_Id: 
  m_RemoteCatalogLoadPath:
    m_Id: 
  m_ContentStateBuildPathProfileVariableName: <default settings path>
  m_CustomContentStateBuildPath: 
  m_ContentStateBuildPath: 
  m_BuildAddressablesWithPlayerBuild: 1
  m_overridePlayerVersion: '[UnityEditor.PlayerSettings.bundleVersion]'
  m_GroupAssets:
  - {fileID: 11400000, guid: a979db80e679cae4da503a3cfd0a3a11, type: 2}
  - {fileID: 11400000, guid: b0cf54056ee616e4f95ca4f6412797f4, type: 2}
  - {fileID: 11400000, guid: e0f0f2d4ff3471c44953d71c1c51b7b7, type: 2}
  - {fileID: 11400000, guid: f230ff8ddb68e6342a84ce4b5bf941a5, type: 2}
  - {fileID: 11400000, guid: 87f4a5efef76fa14488910f4e8acdd53, type: 2}
  - {fileID: 11400000, guid: 6e02b46f5cc8277419a943dfb6f9ebc9, type: 2}
  - {fileID: 11400000, guid: dfcf8d697a676564cba6e67051b21967, type: 2}
  - {fileID: 11400000, guid: f79a626e4753e19409657b7be5170ae9, type: 2}
  - {fileID: 11400000, guid: 8d6db56c5834343f8824ec3813830558, type: 2}
  - {fileID: 11400000, guid: 2a527a8829af84b0ead18f070ac084f7, type: 2}
  - {fileID: 11400000, guid: 75e39198ff3dc48d69796cc18d70263c, type: 2}
  - {fileID: 11400000, guid: ba792dc9e59a14f53ad8a2372016e662, type: 2}
  - {fileID: 11400000, guid: 571119f29f12e4bca9ab9d316641647a, type: 2}
<<<<<<< HEAD
  - {fileID: 11400000, guid: 616da30d8391e7e47a76102360cb0858, type: 2}
=======
  - {fileID: 11400000, guid: e9b574200337549e88b117f50c262f6a, type: 2}
  - {fileID: 11400000, guid: e82d18fd1959f4cb599bddfb9746f1a6, type: 2}
  - {fileID: 11400000, guid: ad72ce5ac12b342dba71552cbb0c560a, type: 2}
  - {fileID: 11400000, guid: 7b68b036feafc43a4991e247407455a6, type: 2}
  - {fileID: 11400000, guid: 7e1132d3d598145dfa151599ee05dd96, type: 2}
>>>>>>> e53871b5
  m_BuildSettings:
    m_CompileScriptsInVirtualMode: 0
    m_CleanupStreamingAssetsAfterBuilds: 1
    m_LogResourceManagerExceptions: 1
    m_BundleBuildPath: Temp/com.unity.addressables/AssetBundles
  m_ProfileSettings:
    m_Profiles:
    - m_InheritedParent: 
      m_Id: af5c40f604c820d4a89520472b18806b
      m_ProfileName: Default
      m_Values:
      - m_Id: f72bea60c97172f4cbfeeb72c6d2f68b
        m_Value: '[UnityEditor.EditorUserBuildSettings.activeBuildTarget]'
      - m_Id: 26e546e0158307f4eb8f9a09a4124d73
        m_Value: '[UnityEngine.AddressableAssets.Addressables.BuildPath]/[BuildTarget]'
      - m_Id: 4ad56173f10624144a6dc0e88a8d6485
        m_Value: '{UnityEngine.AddressableAssets.Addressables.RuntimePath}/[BuildTarget]'
      - m_Id: 6aedae93093277d478a297c4020c8ad1
        m_Value: ServerData/[BuildTarget]
      - m_Id: 54ddaefc0ed2f0644a109e6611df9c6a
        m_Value: http://[PrivateIpAddress]:[HostingServicePort]
    m_ProfileEntryNames:
    - m_Id: f72bea60c97172f4cbfeeb72c6d2f68b
      m_Name: BuildTarget
      m_InlineUsage: 0
    - m_Id: 26e546e0158307f4eb8f9a09a4124d73
      m_Name: Local.BuildPath
      m_InlineUsage: 0
    - m_Id: 4ad56173f10624144a6dc0e88a8d6485
      m_Name: Local.LoadPath
      m_InlineUsage: 0
    - m_Id: 6aedae93093277d478a297c4020c8ad1
      m_Name: Remote.BuildPath
      m_InlineUsage: 0
    - m_Id: 54ddaefc0ed2f0644a109e6611df9c6a
      m_Name: Remote.LoadPath
      m_InlineUsage: 0
    m_ProfileVersion: 1
  m_LabelTable:
    m_LabelNames:
    - default
    - Locale
    - Locale-en
    - Locale-it
    - Locale-es
  m_SchemaTemplates: []
  m_GroupTemplateObjects:
  - {fileID: 11400000, guid: 435d397a9938ec04583f97d5cd9dff9b, type: 2}
  m_InitializationObjects: []
  m_CertificateHandlerType:
    m_AssemblyName: 
    m_ClassName: 
  m_ActivePlayerDataBuilderIndex: 3
  m_DataBuilders:
  - {fileID: 11400000, guid: 3355bf6ca9bfd1d45886390add6865ce, type: 2}
  - {fileID: 11400000, guid: 9e87b769de4cfbc468ffcd1000c89f34, type: 2}
  - {fileID: 11400000, guid: b13b51a853240a54bab2837cf859f2ee, type: 2}
  - {fileID: 11400000, guid: 67d33f8a418b35744a7fb3808002968e, type: 2}
  m_ActiveProfileId: af5c40f604c820d4a89520472b18806b
  m_HostingServicesManager:
    m_HostingServiceInfos: []
    m_Settings: {fileID: 11400000}
    m_NextInstanceId: 0
    m_RegisteredServiceTypeRefs: []
    m_PingTimeoutInMilliseconds: 5000<|MERGE_RESOLUTION|>--- conflicted
+++ resolved
@@ -15,11 +15,7 @@
   m_DefaultGroup: 47f803e1e9c5079449bd106df98a0b7d
   m_currentHash:
     serializedVersion: 2
-<<<<<<< HEAD
-    Hash: 0f7a4befe8bd523b0098aeb09062f823
-=======
-    Hash: 00000000000000000000000000000000
->>>>>>> e53871b5
+    Hash: 8c959920ea5f23820bc3afb1fe1806ec
   m_OptimizeCatalogSize: 0
   m_BuildRemoteCatalog: 0
   m_BundleLocalCatalog: 0
@@ -61,15 +57,13 @@
   - {fileID: 11400000, guid: 75e39198ff3dc48d69796cc18d70263c, type: 2}
   - {fileID: 11400000, guid: ba792dc9e59a14f53ad8a2372016e662, type: 2}
   - {fileID: 11400000, guid: 571119f29f12e4bca9ab9d316641647a, type: 2}
-<<<<<<< HEAD
-  - {fileID: 11400000, guid: 616da30d8391e7e47a76102360cb0858, type: 2}
-=======
   - {fileID: 11400000, guid: e9b574200337549e88b117f50c262f6a, type: 2}
   - {fileID: 11400000, guid: e82d18fd1959f4cb599bddfb9746f1a6, type: 2}
   - {fileID: 11400000, guid: ad72ce5ac12b342dba71552cbb0c560a, type: 2}
   - {fileID: 11400000, guid: 7b68b036feafc43a4991e247407455a6, type: 2}
   - {fileID: 11400000, guid: 7e1132d3d598145dfa151599ee05dd96, type: 2}
->>>>>>> e53871b5
+  - {fileID: 11400000, guid: 3ddcaa5c30c634adbbaa9aea368f1b4a, type: 2}
+  - {fileID: 11400000, guid: 84ce9d116e9d64f76800bd114d266684, type: 2}
   m_BuildSettings:
     m_CompileScriptsInVirtualMode: 0
     m_CleanupStreamingAssetsAfterBuilds: 1
