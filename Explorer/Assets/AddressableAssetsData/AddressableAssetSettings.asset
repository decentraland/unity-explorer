--- conflicted
+++ resolved
@@ -15,11 +15,7 @@
   m_DefaultGroup: 47f803e1e9c5079449bd106df98a0b7d
   m_currentHash:
     serializedVersion: 2
-<<<<<<< HEAD
-    Hash: 3228eee84ed3421ee27975bc22338f3b
-=======
     Hash: 1955794e961dfefd059c1f6e65e83b62
->>>>>>> b0970369
   m_OptimizeCatalogSize: 0
   m_BuildRemoteCatalog: 0
   m_CatalogRequestsTimeout: 0
