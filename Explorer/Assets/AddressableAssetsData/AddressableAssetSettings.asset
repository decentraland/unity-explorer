--- conflicted
+++ resolved
@@ -15,11 +15,7 @@
   m_DefaultGroup: 47f803e1e9c5079449bd106df98a0b7d
   m_currentHash:
     serializedVersion: 2
-<<<<<<< HEAD
-    Hash: f10baf327af52943350baf69a88fd452
-=======
     Hash: 00000000000000000000000000000000
->>>>>>> 0a57c1c1
   m_OptimizeCatalogSize: 0
   m_BuildRemoteCatalog: 0
   m_BundleLocalCatalog: 0
@@ -61,14 +57,11 @@
   - {fileID: 11400000, guid: 75e39198ff3dc48d69796cc18d70263c, type: 2}
   - {fileID: 11400000, guid: ba792dc9e59a14f53ad8a2372016e662, type: 2}
   - {fileID: 11400000, guid: 571119f29f12e4bca9ab9d316641647a, type: 2}
-<<<<<<< HEAD
-  - {fileID: 11400000, guid: 7e1132d3d598145dfa151599ee05dd96, type: 2}
-=======
   - {fileID: 11400000, guid: e9b574200337549e88b117f50c262f6a, type: 2}
   - {fileID: 11400000, guid: e82d18fd1959f4cb599bddfb9746f1a6, type: 2}
   - {fileID: 11400000, guid: ad72ce5ac12b342dba71552cbb0c560a, type: 2}
   - {fileID: 11400000, guid: 7b68b036feafc43a4991e247407455a6, type: 2}
->>>>>>> 0a57c1c1
+  - {fileID: 11400000, guid: 7e1132d3d598145dfa151599ee05dd96, type: 2}
   m_BuildSettings:
     m_CompileScriptsInVirtualMode: 0
     m_CleanupStreamingAssetsAfterBuilds: 1
