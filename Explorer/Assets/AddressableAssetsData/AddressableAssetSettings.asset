--- conflicted
+++ resolved
@@ -15,11 +15,7 @@
   m_DefaultGroup: 47f803e1e9c5079449bd106df98a0b7d
   m_currentHash:
     serializedVersion: 2
-<<<<<<< HEAD
-    Hash: 00000000000000000000000000000000
-=======
     Hash: 607ffea4350e811efbf740776c30b816
->>>>>>> 9b7416ec
   m_OptimizeCatalogSize: 0
   m_BuildRemoteCatalog: 0
   m_BundleLocalCatalog: 0
@@ -56,9 +52,6 @@
   - {fileID: 11400000, guid: 6e02b46f5cc8277419a943dfb6f9ebc9, type: 2}
   - {fileID: 11400000, guid: dfcf8d697a676564cba6e67051b21967, type: 2}
   - {fileID: 11400000, guid: f79a626e4753e19409657b7be5170ae9, type: 2}
-  - {fileID: 11400000, guid: 7e1132d3d598145dfa151599ee05dd96, type: 2}
-  - {fileID: 11400000, guid: cbb0d807e72e1ce45af9fa353aed05ba, type: 2}
-  - {fileID: 11400000, guid: ba63fcf00352e1241a7132206163db9d, type: 2}
   - {fileID: 11400000, guid: 8d6db56c5834343f8824ec3813830558, type: 2}
   - {fileID: 11400000, guid: 2a527a8829af84b0ead18f070ac084f7, type: 2}
   - {fileID: 11400000, guid: 75e39198ff3dc48d69796cc18d70263c, type: 2}
@@ -68,10 +61,7 @@
   - {fileID: 11400000, guid: e82d18fd1959f4cb599bddfb9746f1a6, type: 2}
   - {fileID: 11400000, guid: ad72ce5ac12b342dba71552cbb0c560a, type: 2}
   - {fileID: 11400000, guid: 7b68b036feafc43a4991e247407455a6, type: 2}
-<<<<<<< HEAD
-=======
   - {fileID: 11400000, guid: 7e1132d3d598145dfa151599ee05dd96, type: 2}
->>>>>>> 9b7416ec
   - {fileID: 11400000, guid: 3ddcaa5c30c634adbbaa9aea368f1b4a, type: 2}
   - {fileID: 11400000, guid: 84ce9d116e9d64f76800bd114d266684, type: 2}
   - {fileID: 11400000, guid: 65ec81046e8d04372a28e44540e14a9d, type: 2}
