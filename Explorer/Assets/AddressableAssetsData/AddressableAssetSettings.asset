%YAML 1.1
%TAG !u! tag:unity3d.com,2011:
--- !u!114 &11400000
MonoBehaviour:
  m_ObjectHideFlags: 0
  m_CorrespondingSourceObject: {fileID: 0}
  m_PrefabInstance: {fileID: 0}
  m_PrefabAsset: {fileID: 0}
  m_GameObject: {fileID: 0}
  m_Enabled: 1
  m_EditorHideFlags: 0
  m_Script: {fileID: 11500000, guid: 468a46d0ae32c3544b7d98094e6448a9, type: 3}
  m_Name: AddressableAssetSettings
  m_EditorClassIdentifier: 
  m_DefaultGroup: 47f803e1e9c5079449bd106df98a0b7d
  m_currentHash:
    serializedVersion: 2
<<<<<<< HEAD
    Hash: e675943c9bbac78364a86751cb8f244c
=======
    Hash: 61fd69a6987cc3e7c8154fed97a91062
>>>>>>> ec47284c
  m_OptimizeCatalogSize: 0
  m_BuildRemoteCatalog: 0
  m_CatalogRequestsTimeout: 0
  m_DisableCatalogUpdateOnStart: 0
  m_InternalIdNamingMode: 0
  m_InternalBundleIdMode: 1
  m_AssetLoadMode: 0
  m_BundledAssetProviderType:
    m_AssemblyName: Unity.ResourceManager, Version=0.0.0.0, Culture=neutral, PublicKeyToken=null
    m_ClassName: UnityEngine.ResourceManagement.ResourceProviders.BundledAssetProvider
  m_AssetBundleProviderType:
    m_AssemblyName: Unity.ResourceManager, Version=0.0.0.0, Culture=neutral, PublicKeyToken=null
    m_ClassName: UnityEngine.ResourceManagement.ResourceProviders.AssetBundleProvider
  m_IgnoreUnsupportedFilesInBuild: 0
  m_UniqueBundleIds: 0
  m_EnableJsonCatalog: 0
  m_NonRecursiveBuilding: 1
  m_AllowNestedBundleFolders: 0
  m_CCDEnabled: 0
  m_maxConcurrentWebRequests: 3
  m_UseUWRForLocalBundles: 0
  m_BundleTimeout: 0
  m_BundleRetryCount: 0
  m_BundleRedirectLimit: -1
  m_SharedBundleSettings: 0
  m_SharedBundleSettingsCustomGroupIndex: 0
  m_ContiguousBundles: 1
  m_StripUnityVersionFromBundleBuild: 0
  m_DisableVisibleSubAssetRepresentations: 0
  m_BuiltInBundleNaming: 0
  mBuiltInBundleCustomNaming: 
  m_MonoScriptBundleNaming: 0
  m_CheckForContentUpdateRestrictionsOption: 0
  m_MonoScriptBundleCustomNaming: 
  m_RemoteCatalogBuildPath:
    m_Id: 
  m_RemoteCatalogLoadPath:
    m_Id: 
  m_ContentStateBuildPathProfileVariableName: <default settings path>
  m_CustomContentStateBuildPath: 
  m_ContentStateBuildPath: 
  m_BuildAddressablesWithPlayerBuild: 1
  m_overridePlayerVersion: '[UnityEditor.PlayerSettings.bundleVersion]'
  m_GroupAssets:
  - {fileID: 11400000, guid: 6e02b46f5cc8277419a943dfb6f9ebc9, type: 2}
  - {fileID: 11400000, guid: 79405a36d10117641be66404910996f8, type: 2}
  - {fileID: 11400000, guid: 16f521477e6564a958075901ccb95f7e, type: 2}
  - {fileID: 11400000, guid: b0cf54056ee616e4f95ca4f6412797f4, type: 2}
  - {fileID: 11400000, guid: d6d94faa22a7a014ba0be9148aea1ba8, type: 2}
  - {fileID: 11400000, guid: 75e39198ff3dc48d69796cc18d70263c, type: 2}
  - {fileID: 11400000, guid: 2a527a8829af84b0ead18f070ac084f7, type: 2}
  - {fileID: 11400000, guid: 7e1132d3d598145dfa151599ee05dd96, type: 2}
  - {fileID: 11400000, guid: f230ff8ddb68e6342a84ce4b5bf941a5, type: 2}
  - {fileID: 11400000, guid: a979db80e679cae4da503a3cfd0a3a11, type: 2}
  - {fileID: 11400000, guid: af5a61bf8bc686041b47217ed306a8e8, type: 2}
  - {fileID: 11400000, guid: d939c7823ebad8e43876bc03fd06be75, type: 2}
  m_BuildSettings:
    m_LogResourceManagerExceptions: 1
    m_BundleBuildPath: Temp/com.unity.addressables/AssetBundles
  m_ProfileSettings:
    m_Profiles:
    - m_InheritedParent: 
      m_Id: af5c40f604c820d4a89520472b18806b
      m_ProfileName: Default
      m_Values:
      - m_Id: 26e546e0158307f4eb8f9a09a4124d73
        m_Value: '[UnityEngine.AddressableAssets.Addressables.BuildPath]/[BuildTarget]'
      - m_Id: 4ad56173f10624144a6dc0e88a8d6485
        m_Value: '{UnityEngine.AddressableAssets.Addressables.RuntimePath}/[BuildTarget]'
      - m_Id: 54ddaefc0ed2f0644a109e6611df9c6a
        m_Value: 'http://[PrivateIpAddress]:[HostingServicePort]'
      - m_Id: 6aedae93093277d478a297c4020c8ad1
        m_Value: 'ServerData/[BuildTarget]'
      - m_Id: f72bea60c97172f4cbfeeb72c6d2f68b
        m_Value: '[UnityEditor.EditorUserBuildSettings.activeBuildTarget]'
    m_ProfileEntryNames:
    - m_Id: 26e546e0158307f4eb8f9a09a4124d73
      m_Name: Local.BuildPath
      m_InlineUsage: 0
    - m_Id: 4ad56173f10624144a6dc0e88a8d6485
      m_Name: Local.LoadPath
      m_InlineUsage: 0
    - m_Id: 54ddaefc0ed2f0644a109e6611df9c6a
      m_Name: Remote.LoadPath
      m_InlineUsage: 0
    - m_Id: 6aedae93093277d478a297c4020c8ad1
      m_Name: Remote.BuildPath
      m_InlineUsage: 0
    - m_Id: f72bea60c97172f4cbfeeb72c6d2f68b
      m_Name: BuildTarget
      m_InlineUsage: 0
    m_ProfileVersion: 1
  m_LabelTable:
    m_LabelNames:
    - default
    - Locale
    - Locale-en
    - Locale-it
    - Locale-es
  m_SchemaTemplates: []
  m_GroupTemplateObjects:
  - {fileID: 11400000, guid: 435d397a9938ec04583f97d5cd9dff9b, type: 2}
  m_InitializationObjects: []
  m_CertificateHandlerType:
    m_AssemblyName: 
    m_ClassName: 
  m_ActivePlayerDataBuilderIndex: 2
  m_DataBuilders:
  - {fileID: 11400000, guid: 3355bf6ca9bfd1d45886390add6865ce, type: 2}
  - {fileID: 11400000, guid: b13b51a853240a54bab2837cf859f2ee, type: 2}
  - {fileID: 11400000, guid: 67d33f8a418b35744a7fb3808002968e, type: 2}
  m_ActiveProfileId: af5c40f604c820d4a89520472b18806b<|MERGE_RESOLUTION|>--- conflicted
+++ resolved
@@ -15,11 +15,7 @@
   m_DefaultGroup: 47f803e1e9c5079449bd106df98a0b7d
   m_currentHash:
     serializedVersion: 2
-<<<<<<< HEAD
-    Hash: e675943c9bbac78364a86751cb8f244c
-=======
     Hash: 61fd69a6987cc3e7c8154fed97a91062
->>>>>>> ec47284c
   m_OptimizeCatalogSize: 0
   m_BuildRemoteCatalog: 0
   m_CatalogRequestsTimeout: 0
