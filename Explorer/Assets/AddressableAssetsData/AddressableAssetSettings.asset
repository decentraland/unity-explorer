--- conflicted
+++ resolved
@@ -15,11 +15,7 @@
   m_DefaultGroup: 47f803e1e9c5079449bd106df98a0b7d
   m_currentHash:
     serializedVersion: 2
-<<<<<<< HEAD
-    Hash: c90a246ba34ea679297a379b183b8567
-=======
     Hash: 45a8a0823ee038a925d952879c82ab60
->>>>>>> bf6fc2b7
   m_OptimizeCatalogSize: 0
   m_BuildRemoteCatalog: 0
   m_BundleLocalCatalog: 0
