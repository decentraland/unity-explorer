%YAML 1.1
%TAG !u! tag:unity3d.com,2011:
--- !u!114 &11400000
MonoBehaviour:
  m_ObjectHideFlags: 0
  m_CorrespondingSourceObject: {fileID: 0}
  m_PrefabInstance: {fileID: 0}
  m_PrefabAsset: {fileID: 0}
  m_GameObject: {fileID: 0}
  m_Enabled: 1
  m_EditorHideFlags: 0
  m_Script: {fileID: 11500000, guid: 468a46d0ae32c3544b7d98094e6448a9, type: 3}
  m_Name: AddressableAssetSettings
  m_EditorClassIdentifier: 
  m_DefaultGroup: 47f803e1e9c5079449bd106df98a0b7d
  m_currentHash:
    serializedVersion: 2
<<<<<<< HEAD
    Hash: bf32a83892ab0de4a9e5ba64356e94bc
=======
    Hash: c8b472459fe2ecc92b9c7511b6564241
>>>>>>> d4ba4cb9
  m_OptimizeCatalogSize: 0
  m_BuildRemoteCatalog: 0
  m_BundleLocalCatalog: 0
  m_CatalogRequestsTimeout: 0
  m_DisableCatalogUpdateOnStart: 0
  m_IgnoreUnsupportedFilesInBuild: 0
  m_UniqueBundleIds: 0
  m_NonRecursiveBuilding: 1
  m_CCDEnabled: 0
  m_maxConcurrentWebRequests: 10
  m_ContiguousBundles: 1
  m_StripUnityVersionFromBundleBuild: 0
  m_DisableVisibleSubAssetRepresentations: 0
  m_ShaderBundleNaming: 0
  m_ShaderBundleCustomNaming: 
  m_MonoScriptBundleNaming: 0
  m_CheckForContentUpdateRestrictionsOption: 0
  m_MonoScriptBundleCustomNaming: 
  m_RemoteCatalogBuildPath:
    m_Id: 
  m_RemoteCatalogLoadPath:
    m_Id: 
  m_ContentStateBuildPathProfileVariableName: <default settings path>
  m_CustomContentStateBuildPath: 
  m_ContentStateBuildPath: 
  m_BuildAddressablesWithPlayerBuild: 1
  m_overridePlayerVersion: '[UnityEditor.PlayerSettings.bundleVersion]'
  m_GroupAssets:
  - {fileID: 11400000, guid: a979db80e679cae4da503a3cfd0a3a11, type: 2}
  - {fileID: 11400000, guid: b0cf54056ee616e4f95ca4f6412797f4, type: 2}
  - {fileID: 11400000, guid: e0f0f2d4ff3471c44953d71c1c51b7b7, type: 2}
  - {fileID: 11400000, guid: f230ff8ddb68e6342a84ce4b5bf941a5, type: 2}
  - {fileID: 11400000, guid: 87f4a5efef76fa14488910f4e8acdd53, type: 2}
  - {fileID: 11400000, guid: 6e02b46f5cc8277419a943dfb6f9ebc9, type: 2}
  - {fileID: 11400000, guid: dfcf8d697a676564cba6e67051b21967, type: 2}
  - {fileID: 11400000, guid: f79a626e4753e19409657b7be5170ae9, type: 2}
  - {fileID: 11400000, guid: 8d6db56c5834343f8824ec3813830558, type: 2}
  - {fileID: 11400000, guid: 2a527a8829af84b0ead18f070ac084f7, type: 2}
  - {fileID: 11400000, guid: 75e39198ff3dc48d69796cc18d70263c, type: 2}
  - {fileID: 11400000, guid: ba792dc9e59a14f53ad8a2372016e662, type: 2}
  - {fileID: 11400000, guid: 571119f29f12e4bca9ab9d316641647a, type: 2}
  m_BuildSettings:
    m_CompileScriptsInVirtualMode: 0
    m_CleanupStreamingAssetsAfterBuilds: 1
    m_LogResourceManagerExceptions: 1
    m_BundleBuildPath: Temp/com.unity.addressables/AssetBundles
  m_ProfileSettings:
    m_Profiles:
    - m_InheritedParent: 
      m_Id: af5c40f604c820d4a89520472b18806b
      m_ProfileName: Default
      m_Values:
      - m_Id: f72bea60c97172f4cbfeeb72c6d2f68b
        m_Value: '[UnityEditor.EditorUserBuildSettings.activeBuildTarget]'
      - m_Id: 26e546e0158307f4eb8f9a09a4124d73
        m_Value: '[UnityEngine.AddressableAssets.Addressables.BuildPath]/[BuildTarget]'
      - m_Id: 4ad56173f10624144a6dc0e88a8d6485
        m_Value: '{UnityEngine.AddressableAssets.Addressables.RuntimePath}/[BuildTarget]'
      - m_Id: 6aedae93093277d478a297c4020c8ad1
        m_Value: ServerData/[BuildTarget]
      - m_Id: 54ddaefc0ed2f0644a109e6611df9c6a
        m_Value: http://[PrivateIpAddress]:[HostingServicePort]
    m_ProfileEntryNames:
    - m_Id: f72bea60c97172f4cbfeeb72c6d2f68b
      m_Name: BuildTarget
      m_InlineUsage: 0
    - m_Id: 26e546e0158307f4eb8f9a09a4124d73
      m_Name: Local.BuildPath
      m_InlineUsage: 0
    - m_Id: 4ad56173f10624144a6dc0e88a8d6485
      m_Name: Local.LoadPath
      m_InlineUsage: 0
    - m_Id: 6aedae93093277d478a297c4020c8ad1
      m_Name: Remote.BuildPath
      m_InlineUsage: 0
    - m_Id: 54ddaefc0ed2f0644a109e6611df9c6a
      m_Name: Remote.LoadPath
      m_InlineUsage: 0
    m_ProfileVersion: 1
  m_LabelTable:
    m_LabelNames:
    - default
    - Locale
    - Locale-en
    - Locale-it
    - Locale-es
  m_SchemaTemplates: []
  m_GroupTemplateObjects:
  - {fileID: 11400000, guid: 435d397a9938ec04583f97d5cd9dff9b, type: 2}
  m_InitializationObjects: []
  m_CertificateHandlerType:
    m_AssemblyName: 
    m_ClassName: 
  m_ActivePlayerDataBuilderIndex: 3
  m_DataBuilders:
  - {fileID: 11400000, guid: 3355bf6ca9bfd1d45886390add6865ce, type: 2}
  - {fileID: 11400000, guid: 9e87b769de4cfbc468ffcd1000c89f34, type: 2}
  - {fileID: 11400000, guid: b13b51a853240a54bab2837cf859f2ee, type: 2}
  - {fileID: 11400000, guid: 67d33f8a418b35744a7fb3808002968e, type: 2}
  m_ActiveProfileId: af5c40f604c820d4a89520472b18806b
  m_HostingServicesManager:
    m_HostingServiceInfos: []
    m_Settings: {fileID: 11400000}
    m_NextInstanceId: 0
    m_RegisteredServiceTypeRefs: []
    m_PingTimeoutInMilliseconds: 5000<|MERGE_RESOLUTION|>--- conflicted
+++ resolved
@@ -15,11 +15,7 @@
   m_DefaultGroup: 47f803e1e9c5079449bd106df98a0b7d
   m_currentHash:
     serializedVersion: 2
-<<<<<<< HEAD
-    Hash: bf32a83892ab0de4a9e5ba64356e94bc
-=======
     Hash: c8b472459fe2ecc92b9c7511b6564241
->>>>>>> d4ba4cb9
   m_OptimizeCatalogSize: 0
   m_BuildRemoteCatalog: 0
   m_BundleLocalCatalog: 0
@@ -29,7 +25,7 @@
   m_UniqueBundleIds: 0
   m_NonRecursiveBuilding: 1
   m_CCDEnabled: 0
-  m_maxConcurrentWebRequests: 10
+  m_maxConcurrentWebRequests: 3
   m_ContiguousBundles: 1
   m_StripUnityVersionFromBundleBuild: 0
   m_DisableVisibleSubAssetRepresentations: 0
