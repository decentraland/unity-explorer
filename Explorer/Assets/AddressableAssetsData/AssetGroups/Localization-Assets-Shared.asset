%YAML 1.1
%TAG !u! tag:unity3d.com,2011:
--- !u!114 &11400000
MonoBehaviour:
  m_ObjectHideFlags: 0
  m_CorrespondingSourceObject: {fileID: 0}
  m_PrefabInstance: {fileID: 0}
  m_PrefabAsset: {fileID: 0}
  m_GameObject: {fileID: 0}
  m_Enabled: 1
  m_EditorHideFlags: 0
  m_Script: {fileID: 11500000, guid: bbb281ee3bf0b054c82ac2347e9e782c, type: 3}
  m_Name: Localization-Assets-Shared
  m_EditorClassIdentifier: 
  m_GroupName: Localization-Assets-Shared
  m_GUID: 80c5408a9e3decb49b340a35cfc41289
  m_SerializeEntries:
  - m_GUID: 48b7b423583d84e3d9f2dbeaa25c3aa1
    m_Address: Assets/Locales/Localization Tables/Authentication Shared Data.asset
    m_ReadOnly: 1
    m_SerializedLabels: []
    FlaggedDuringContentUpdateRestriction: 0
  - m_GUID: 743a5a3b15e404426ab7c23cffec5d68
    m_Address: Assets/Locales/Localization Tables/SceneLoadingScreen Shared Data.asset
    m_ReadOnly: 1
    m_SerializedLabels: []
    FlaggedDuringContentUpdateRestriction: 0
  - m_GUID: 8202382ae456247869a9b5cc2c01ff12
    m_Address: Assets/Locales/Localization Tables/SceneLoadingDefaultImages Shared
      Data.asset
    m_ReadOnly: 1
    m_SerializedLabels: []
    FlaggedDuringContentUpdateRestriction: 0
  - m_GUID: bbb9e422feb9740a5808dae45db55361
    m_Address: Assets/Scripts/Localization/Test/Tests Localization Table Shared Data.asset
    m_ReadOnly: 1
    m_SerializedLabels: []
    FlaggedDuringContentUpdateRestriction: 0
  - m_GUID: d8a2184e2c38d488f929003b0f0505af
    m_Address: Assets/Locales/Localization Tables/SceneLoadingDefaultTips Shared
      Data.asset
    m_ReadOnly: 1
    m_SerializedLabels: []
    FlaggedDuringContentUpdateRestriction: 0
<<<<<<< HEAD
  - m_GUID: fa6d78a0e08f14179b202ccca9720bb9
    m_Address: Assets/Locales/Localization Tables/UI Text Localization Table Shared
      Data.asset
    m_ReadOnly: 1
    m_SerializedLabels: []
    FlaggedDuringContentUpdateRestriction: 0
=======
>>>>>>> 1436a6b3
  m_ReadOnly: 1
  m_Settings: {fileID: 11400000, guid: fc8a9d2b539788c47a5b305639fa8b34, type: 2}
  m_SchemaSet:
    m_Schemas:
    - {fileID: 11400000, guid: cce60637ec3584efb94dda47b8d8034d, type: 2}
    - {fileID: 11400000, guid: 69cd275ab874d46b58a92a4d96a3ef86, type: 2}<|MERGE_RESOLUTION|>--- conflicted
+++ resolved
@@ -42,15 +42,6 @@
     m_ReadOnly: 1
     m_SerializedLabels: []
     FlaggedDuringContentUpdateRestriction: 0
-<<<<<<< HEAD
-  - m_GUID: fa6d78a0e08f14179b202ccca9720bb9
-    m_Address: Assets/Locales/Localization Tables/UI Text Localization Table Shared
-      Data.asset
-    m_ReadOnly: 1
-    m_SerializedLabels: []
-    FlaggedDuringContentUpdateRestriction: 0
-=======
->>>>>>> 1436a6b3
   m_ReadOnly: 1
   m_Settings: {fileID: 11400000, guid: fc8a9d2b539788c47a5b305639fa8b34, type: 2}
   m_SchemaSet:
