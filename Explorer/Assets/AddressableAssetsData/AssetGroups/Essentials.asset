--- conflicted
+++ resolved
@@ -162,13 +162,8 @@
     m_ReadOnly: 0
     m_SerializedLabels: []
     FlaggedDuringContentUpdateRestriction: 0
-<<<<<<< HEAD
-  - m_GUID: f3b1d401bc50845629a6b982f9793f16
-    m_Address: Chat
-=======
   - m_GUID: 0703f7736b8c9b244953ae7c6ff9a037
     m_Address: LODSettings.asset
->>>>>>> 9b7416ec
     m_ReadOnly: 0
     m_SerializedLabels: []
     FlaggedDuringContentUpdateRestriction: 0
