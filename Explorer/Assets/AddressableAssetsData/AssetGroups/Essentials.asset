%YAML 1.1
%TAG !u! tag:unity3d.com,2011:
--- !u!114 &11400000
MonoBehaviour:
  m_ObjectHideFlags: 0
  m_CorrespondingSourceObject: {fileID: 0}
  m_PrefabInstance: {fileID: 0}
  m_PrefabAsset: {fileID: 0}
  m_GameObject: {fileID: 0}
  m_Enabled: 1
  m_EditorHideFlags: 0
  m_Script: {fileID: 11500000, guid: bbb281ee3bf0b054c82ac2347e9e782c, type: 3}
  m_Name: Essentials
  m_EditorClassIdentifier: 
  m_GroupName: Essentials
  m_Data:
    m_SerializedData: []
  m_GUID: 47f803e1e9c5079449bd106df98a0b7d
  m_SerializeEntries:
  - m_GUID: 654e496ed12f12e4f80243ab9f1d97c7
    m_Address: Character Camera
    m_ReadOnly: 0
    m_SerializedLabels: []
    FlaggedDuringContentUpdateRestriction: 0
  - m_GUID: 0eecf14978c1aa74381023946dde5c78
    m_Address: Character Object
    m_ReadOnly: 0
    m_SerializedLabels: []
    FlaggedDuringContentUpdateRestriction: 0
  - m_GUID: 35aa85d68d15435418848a03a2db81ec
    m_Address: Inter-Regular SDF.asset
    m_ReadOnly: 0
    m_SerializedLabels: []
    FlaggedDuringContentUpdateRestriction: 0
  - m_GUID: 96ae0a2159a39234f858ea23bdcc74ad
    m_Address: Inter-SemiBold SDF.asset
    m_ReadOnly: 0
    m_SerializedLabels: []
    FlaggedDuringContentUpdateRestriction: 0
  - m_GUID: 8f586378b4e144a9851e7b34d9b748ee
    m_Address: LiberationSans SDF.asset
    m_ReadOnly: 0
    m_SerializedLabels: []
    FlaggedDuringContentUpdateRestriction: 0
  - m_GUID: 2e498d1c8094910479dc3e1b768306a4
    m_Address: LiberationSans SDF - Fallback.asset
    m_ReadOnly: 0
    m_SerializedLabels: []
    FlaggedDuringContentUpdateRestriction: 0
  - m_GUID: e8cf73ccd47a385498b71ec58534d03c
    m_Address: Assets/DCL/AvatarRendering/AvatarShape/Assets/ComputeShaderSkinning.compute
    m_ReadOnly: 0
    m_SerializedLabels: []
    FlaggedDuringContentUpdateRestriction: 0
  - m_GUID: 3efe8a48fc3905f47a0648abd6859394
    m_Address: MapCameraObject
    m_ReadOnly: 0
    m_SerializedLabels: []
    FlaggedDuringContentUpdateRestriction: 0
  - m_GUID: b54d9d4189903c2438fa811308f14ceb
    m_Address: MapConfiguration
    m_ReadOnly: 0
    m_SerializedLabels: []
    FlaggedDuringContentUpdateRestriction: 0
  - m_GUID: 7e150ada146ad0749b39e65968780157
    m_Address: MapParcelHighlightMarker
    m_ReadOnly: 0
    m_SerializedLabels: []
    FlaggedDuringContentUpdateRestriction: 0
  - m_GUID: 0ae66608be2735a4f96e0f1aa9b3a75b
    m_Address: PlayerMarkerObject
    m_ReadOnly: 0
    m_SerializedLabels: []
    FlaggedDuringContentUpdateRestriction: 0
  - m_GUID: f80a8f4fcad2b4246b66c94221314244
    m_Address: AtlasChunk
    m_ReadOnly: 0
    m_SerializedLabels: []
    FlaggedDuringContentUpdateRestriction: 0
  - m_GUID: 04a7ffcd277754f7c91237894604f522
    m_Address: NftRarityBackgrounds
    m_ReadOnly: 0
    m_SerializedLabels: []
    FlaggedDuringContentUpdateRestriction: 0
  - m_GUID: 7491e2fb7fd484d2b8aed984dfc7c6ab
    m_Address: NftRarityColors
    m_ReadOnly: 0
    m_SerializedLabels: []
    FlaggedDuringContentUpdateRestriction: 0
  - m_GUID: 4a2a7b610414b45c1b576946ce094877
    m_Address: NftCategoryIcons
    m_ReadOnly: 0
    m_SerializedLabels: []
    FlaggedDuringContentUpdateRestriction: 0
  - m_GUID: 08d42937d0bc54b48baaa23c8c520175
    m_Address: Assets/DCL/AuthenticationScreenFlow/Assets/AuthenticationScreen.prefab
    m_ReadOnly: 0
    m_SerializedLabels: []
    FlaggedDuringContentUpdateRestriction: 0
  - m_GUID: 66f8f8427a5c4443e95b0d298addd639
    m_Address: NftInfoPanelRarityBackgrounds
    m_ReadOnly: 0
    m_SerializedLabels: []
    FlaggedDuringContentUpdateRestriction: 0
  - m_GUID: aabac5666448b4345a76347f94ea32a4
    m_Address: BackpackItem
    m_ReadOnly: 0
    m_SerializedLabels: []
    FlaggedDuringContentUpdateRestriction: 0
  - m_GUID: 37fc70977aa8e4023aadf578a73db58b
    m_Address: PageButton
    m_ReadOnly: 0
    m_SerializedLabels: []
    FlaggedDuringContentUpdateRestriction: 0
  - m_GUID: 5ed0eaf7428cb4135baf7d2e09a9430a
    m_Address: PageSelector
    m_ReadOnly: 0
    m_SerializedLabels: []
    FlaggedDuringContentUpdateRestriction: 0
  - m_GUID: 23318cb20f4dbe9429dd8be585ef75d6
    m_Address: CharacterPreviewContainer
    m_ReadOnly: 0
    m_SerializedLabels: []
    FlaggedDuringContentUpdateRestriction: 0
  - m_GUID: 605506dac7ec04ed09953980478e93d4
    m_Address: SceneLoadingScreen
    m_ReadOnly: 0
    m_SerializedLabels: []
    FlaggedDuringContentUpdateRestriction: 0
  - m_GUID: 19373184c73f36042a55739551bb8298
    m_Address: Avatar_CelShading
    m_ReadOnly: 0
    m_SerializedLabels: []
    FlaggedDuringContentUpdateRestriction: 0
  - m_GUID: 6ea398d3ecc4e457baad22c2f43aabfc
    m_Address: LoadingEmbedded
    m_ReadOnly: 0
    m_SerializedLabels: []
    FlaggedDuringContentUpdateRestriction: 0
  - m_GUID: 989cf1173881645c598573447b2b56d8
    m_Address: HidesRow
    m_ReadOnly: 0
    m_SerializedLabels: []
    FlaggedDuringContentUpdateRestriction: 0
  - m_GUID: d20747763091b4fc5a2d5b6d1ba0ea7d
    m_Address: HideCategory
    m_ReadOnly: 0
    m_SerializedLabels: []
    FlaggedDuringContentUpdateRestriction: 0
  - m_GUID: f75abfa64274a47fd9b3b14143dd8fa0
    m_Address: MANAImg
    m_ReadOnly: 0
    m_SerializedLabels: []
    FlaggedDuringContentUpdateRestriction: 0
  - m_GUID: 2e201c78ef54a4b3bb0edd235bf0ed52
    m_Address: WearablesImg
    m_ReadOnly: 0
    m_SerializedLabels: []
    FlaggedDuringContentUpdateRestriction: 0
  - m_GUID: 875491fc8a6c64fe2aa217d9a750e8a3
    m_Address: LANDImg
    m_ReadOnly: 0
    m_SerializedLabels: []
    FlaggedDuringContentUpdateRestriction: 0
  - m_GUID: beceeda1295384ef4921493b30d5cf45
    m_Address: EditorImg
    m_ReadOnly: 0
    m_SerializedLabels: []
    FlaggedDuringContentUpdateRestriction: 0
  - m_GUID: 9d145b4f22db146a2b25d2a7d5a1f795
    m_Address: DAOImg
    m_ReadOnly: 0
    m_SerializedLabels: []
    FlaggedDuringContentUpdateRestriction: 0
  - m_GUID: e4f1395814ee0473e86cb6c06009fc6e
    m_Address: BuilderImg
    m_ReadOnly: 0
    m_SerializedLabels: []
    FlaggedDuringContentUpdateRestriction: 0
  - m_GUID: bd64e7058e4a44a1eafef49d75c5f0d0
    m_Address: LoadingRainbowGradient
    m_ReadOnly: 0
    m_SerializedLabels: []
    FlaggedDuringContentUpdateRestriction: 0
<<<<<<< HEAD
  - m_GUID: 9776466c722cb644c914ee056b28d232
    m_Address: Assets/DCL/AvatarRendering/AvatarShape/Assets/Animations/Idle.anim
    m_ReadOnly: 0
    m_SerializedLabels: []
    FlaggedDuringContentUpdateRestriction: 0
  - m_GUID: f2a3516c1d72224428057bd7c4f8115d
    m_Address: Assets/DCL/AvatarRendering/AvatarShape/Assets/Animations/Billy/Idle.anim
    m_ReadOnly: 0
    m_SerializedLabels: []
    FlaggedDuringContentUpdateRestriction: 0
  - m_GUID: 4ae49825f39c564478515b4c2ae201af
    m_Address: Avatar_Toon
=======
  - m_GUID: f3b1d401bc50845629a6b982f9793f16
    m_Address: Chat
    m_ReadOnly: 0
    m_SerializedLabels: []
    FlaggedDuringContentUpdateRestriction: 0
  - m_GUID: 0703f7736b8c9b244953ae7c6ff9a037
    m_Address: LODSettings.asset
    m_ReadOnly: 0
    m_SerializedLabels: []
    FlaggedDuringContentUpdateRestriction: 0
  - m_GUID: 9e9bf5fb9ee9c452f858e423651a52ca
    m_Address: ChatEntry
    m_ReadOnly: 0
    m_SerializedLabels: []
    FlaggedDuringContentUpdateRestriction: 0
  - m_GUID: 6afb31861b85441b6ab2b988819bb96a
    m_Address: ChatEntryConfiguration
    m_ReadOnly: 0
    m_SerializedLabels: []
    FlaggedDuringContentUpdateRestriction: 0
  - m_GUID: fabfcdf867b484665b44c8a158bd8eb4
    m_Address: NameTag
    m_ReadOnly: 0
    m_SerializedLabels: []
    FlaggedDuringContentUpdateRestriction: 0
  - m_GUID: bd2233d5950ee4b4c96fc19f60d8c582
    m_Address: NametagParent
>>>>>>> bfe6e413
    m_ReadOnly: 0
    m_SerializedLabels: []
    FlaggedDuringContentUpdateRestriction: 0
  m_ReadOnly: 0
  m_Settings: {fileID: 11400000, guid: fc8a9d2b539788c47a5b305639fa8b34, type: 2}
  m_SchemaSet:
    m_Schemas:
    - {fileID: 11400000, guid: 9457e5517ec7d134d8c10bdce90c02c6, type: 2}
    - {fileID: 11400000, guid: f1becbbb6af19b14bafe1985627ea5ea, type: 2}<|MERGE_RESOLUTION|>--- conflicted
+++ resolved
@@ -182,48 +182,38 @@
     m_ReadOnly: 0
     m_SerializedLabels: []
     FlaggedDuringContentUpdateRestriction: 0
-<<<<<<< HEAD
-  - m_GUID: 9776466c722cb644c914ee056b28d232
-    m_Address: Assets/DCL/AvatarRendering/AvatarShape/Assets/Animations/Idle.anim
-    m_ReadOnly: 0
-    m_SerializedLabels: []
-    FlaggedDuringContentUpdateRestriction: 0
-  - m_GUID: f2a3516c1d72224428057bd7c4f8115d
-    m_Address: Assets/DCL/AvatarRendering/AvatarShape/Assets/Animations/Billy/Idle.anim
+  - m_GUID: f3b1d401bc50845629a6b982f9793f16
+    m_Address: Chat
+    m_ReadOnly: 0
+    m_SerializedLabels: []
+    FlaggedDuringContentUpdateRestriction: 0
+  - m_GUID: 0703f7736b8c9b244953ae7c6ff9a037
+    m_Address: LODSettings.asset
+    m_ReadOnly: 0
+    m_SerializedLabels: []
+    FlaggedDuringContentUpdateRestriction: 0
+  - m_GUID: 9e9bf5fb9ee9c452f858e423651a52ca
+    m_Address: ChatEntry
+    m_ReadOnly: 0
+    m_SerializedLabels: []
+    FlaggedDuringContentUpdateRestriction: 0
+  - m_GUID: 6afb31861b85441b6ab2b988819bb96a
+    m_Address: ChatEntryConfiguration
+    m_ReadOnly: 0
+    m_SerializedLabels: []
+    FlaggedDuringContentUpdateRestriction: 0
+  - m_GUID: fabfcdf867b484665b44c8a158bd8eb4
+    m_Address: NameTag
+    m_ReadOnly: 0
+    m_SerializedLabels: []
+    FlaggedDuringContentUpdateRestriction: 0
+  - m_GUID: bd2233d5950ee4b4c96fc19f60d8c582
+    m_Address: NametagParent
     m_ReadOnly: 0
     m_SerializedLabels: []
     FlaggedDuringContentUpdateRestriction: 0
   - m_GUID: 4ae49825f39c564478515b4c2ae201af
     m_Address: Avatar_Toon
-=======
-  - m_GUID: f3b1d401bc50845629a6b982f9793f16
-    m_Address: Chat
-    m_ReadOnly: 0
-    m_SerializedLabels: []
-    FlaggedDuringContentUpdateRestriction: 0
-  - m_GUID: 0703f7736b8c9b244953ae7c6ff9a037
-    m_Address: LODSettings.asset
-    m_ReadOnly: 0
-    m_SerializedLabels: []
-    FlaggedDuringContentUpdateRestriction: 0
-  - m_GUID: 9e9bf5fb9ee9c452f858e423651a52ca
-    m_Address: ChatEntry
-    m_ReadOnly: 0
-    m_SerializedLabels: []
-    FlaggedDuringContentUpdateRestriction: 0
-  - m_GUID: 6afb31861b85441b6ab2b988819bb96a
-    m_Address: ChatEntryConfiguration
-    m_ReadOnly: 0
-    m_SerializedLabels: []
-    FlaggedDuringContentUpdateRestriction: 0
-  - m_GUID: fabfcdf867b484665b44c8a158bd8eb4
-    m_Address: NameTag
-    m_ReadOnly: 0
-    m_SerializedLabels: []
-    FlaggedDuringContentUpdateRestriction: 0
-  - m_GUID: bd2233d5950ee4b4c96fc19f60d8c582
-    m_Address: NametagParent
->>>>>>> bfe6e413
     m_ReadOnly: 0
     m_SerializedLabels: []
     FlaggedDuringContentUpdateRestriction: 0
