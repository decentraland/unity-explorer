--- conflicted
+++ resolved
@@ -107,9 +107,38 @@
     m_ReadOnly: 0
     m_SerializedLabels: []
     FlaggedDuringContentUpdateRestriction: 0
-<<<<<<< HEAD
   - m_GUID: 37fc70977aa8e4023aadf578a73db58b
     m_Address: PageButton
+    m_ReadOnly: 0
+    m_SerializedLabels: []
+    FlaggedDuringContentUpdateRestriction: 0
+  - m_GUID: 5ed0eaf7428cb4135baf7d2e09a9430a
+    m_Address: PageSelector
+    m_ReadOnly: 0
+    m_SerializedLabels: []
+    FlaggedDuringContentUpdateRestriction: 0
+  - m_GUID: 23318cb20f4dbe9429dd8be585ef75d6
+    m_Address: CharacterPreviewContainer
+    m_ReadOnly: 0
+    m_SerializedLabels: []
+    FlaggedDuringContentUpdateRestriction: 0
+  - m_GUID: 605506dac7ec04ed09953980478e93d4
+    m_Address: SceneLoadingScreen
+    m_ReadOnly: 0
+    m_SerializedLabels: []
+    FlaggedDuringContentUpdateRestriction: 0
+  - m_GUID: 19373184c73f36042a55739551bb8298
+    m_Address: Avatar_CelShading
+    m_ReadOnly: 0
+    m_SerializedLabels: []
+    FlaggedDuringContentUpdateRestriction: 0
+  - m_GUID: 6ea398d3ecc4e457baad22c2f43aabfc
+    m_Address: LoadingEmbedded
+    m_ReadOnly: 0
+    m_SerializedLabels: []
+    FlaggedDuringContentUpdateRestriction: 0
+  - m_GUID: 989cf1173881645c598573447b2b56d8
+    m_Address: HidesRow
     m_ReadOnly: 0
     m_SerializedLabels: []
     FlaggedDuringContentUpdateRestriction: 0
@@ -118,22 +147,38 @@
     m_ReadOnly: 0
     m_SerializedLabels: []
     FlaggedDuringContentUpdateRestriction: 0
-  - m_GUID: 989cf1173881645c598573447b2b56d8
-    m_Address: HideRow
+  - m_GUID: f75abfa64274a47fd9b3b14143dd8fa0
+    m_Address: MANAImg
     m_ReadOnly: 0
     m_SerializedLabels: []
     FlaggedDuringContentUpdateRestriction: 0
-  - m_GUID: 23318cb20f4dbe9429dd8be585ef75d6
-    m_Address: CharacterPreviewContainer
+  - m_GUID: 2e201c78ef54a4b3bb0edd235bf0ed52
+    m_Address: WearablesImg
     m_ReadOnly: 0
     m_SerializedLabels: []
     FlaggedDuringContentUpdateRestriction: 0
-  - m_GUID: 19373184c73f36042a55739551bb8298
-    m_Address: Avatar_CelShading
-=======
-  - m_GUID: 605506dac7ec04ed09953980478e93d4
-    m_Address: Assets/DCL/SceneLoadingScreens/Assets/SceneLoadingScreen.prefab
->>>>>>> e53871b5
+  - m_GUID: 875491fc8a6c64fe2aa217d9a750e8a3
+    m_Address: LANDImg
+    m_ReadOnly: 0
+    m_SerializedLabels: []
+    FlaggedDuringContentUpdateRestriction: 0
+  - m_GUID: beceeda1295384ef4921493b30d5cf45
+    m_Address: EditorImg
+    m_ReadOnly: 0
+    m_SerializedLabels: []
+    FlaggedDuringContentUpdateRestriction: 0
+  - m_GUID: 9d145b4f22db146a2b25d2a7d5a1f795
+    m_Address: DAOImg
+    m_ReadOnly: 0
+    m_SerializedLabels: []
+    FlaggedDuringContentUpdateRestriction: 0
+  - m_GUID: e4f1395814ee0473e86cb6c06009fc6e
+    m_Address: BuilderImg
+    m_ReadOnly: 0
+    m_SerializedLabels: []
+    FlaggedDuringContentUpdateRestriction: 0
+  - m_GUID: bd64e7058e4a44a1eafef49d75c5f0d0
+    m_Address: LoadingRainbowGradient
     m_ReadOnly: 0
     m_SerializedLabels: []
     FlaggedDuringContentUpdateRestriction: 0
