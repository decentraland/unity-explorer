%YAML 1.1
%TAG !u! tag:unity3d.com,2011:
--- !u!114 &11400000
MonoBehaviour:
  m_ObjectHideFlags: 0
  m_CorrespondingSourceObject: {fileID: 0}
  m_PrefabInstance: {fileID: 0}
  m_PrefabAsset: {fileID: 0}
  m_GameObject: {fileID: 0}
  m_Enabled: 1
  m_EditorHideFlags: 0
  m_Script: {fileID: 11500000, guid: bbb281ee3bf0b054c82ac2347e9e782c, type: 3}
  m_Name: Essentials
  m_EditorClassIdentifier: 
  m_GroupName: Essentials
  m_Data:
    m_SerializedData: []
  m_GUID: 47f803e1e9c5079449bd106df98a0b7d
  m_SerializeEntries:
  - m_GUID: 654e496ed12f12e4f80243ab9f1d97c7
    m_Address: Character Camera
    m_ReadOnly: 0
    m_SerializedLabels: []
    FlaggedDuringContentUpdateRestriction: 0
  - m_GUID: 0eecf14978c1aa74381023946dde5c78
    m_Address: Character Object
    m_ReadOnly: 0
    m_SerializedLabels: []
    FlaggedDuringContentUpdateRestriction: 0
  - m_GUID: 35aa85d68d15435418848a03a2db81ec
    m_Address: Inter-Regular SDF.asset
    m_ReadOnly: 0
    m_SerializedLabels: []
    FlaggedDuringContentUpdateRestriction: 0
  - m_GUID: 96ae0a2159a39234f858ea23bdcc74ad
    m_Address: Inter-SemiBold SDF.asset
    m_ReadOnly: 0
    m_SerializedLabels: []
    FlaggedDuringContentUpdateRestriction: 0
  - m_GUID: 8f586378b4e144a9851e7b34d9b748ee
    m_Address: LiberationSans SDF.asset
    m_ReadOnly: 0
    m_SerializedLabels: []
    FlaggedDuringContentUpdateRestriction: 0
  - m_GUID: 2e498d1c8094910479dc3e1b768306a4
    m_Address: LiberationSans SDF - Fallback.asset
    m_ReadOnly: 0
    m_SerializedLabels: []
    FlaggedDuringContentUpdateRestriction: 0
  - m_GUID: e8cf73ccd47a385498b71ec58534d03c
    m_Address: Assets/DCL/AvatarRendering/AvatarShape/Assets/ComputeShaderSkinning.compute
    m_ReadOnly: 0
    m_SerializedLabels: []
    FlaggedDuringContentUpdateRestriction: 0
  - m_GUID: 3efe8a48fc3905f47a0648abd6859394
    m_Address: MapCameraObject
    m_ReadOnly: 0
    m_SerializedLabels: []
    FlaggedDuringContentUpdateRestriction: 0
  - m_GUID: b54d9d4189903c2438fa811308f14ceb
    m_Address: MapConfiguration
    m_ReadOnly: 0
    m_SerializedLabels: []
    FlaggedDuringContentUpdateRestriction: 0
  - m_GUID: 7e150ada146ad0749b39e65968780157
    m_Address: MapParcelHighlightMarker
    m_ReadOnly: 0
    m_SerializedLabels: []
    FlaggedDuringContentUpdateRestriction: 0
  - m_GUID: 0ae66608be2735a4f96e0f1aa9b3a75b
    m_Address: PlayerMarkerObject
    m_ReadOnly: 0
    m_SerializedLabels: []
    FlaggedDuringContentUpdateRestriction: 0
  - m_GUID: f80a8f4fcad2b4246b66c94221314244
    m_Address: AtlasChunk
    m_ReadOnly: 0
    m_SerializedLabels: []
    FlaggedDuringContentUpdateRestriction: 0
  - m_GUID: 04a7ffcd277754f7c91237894604f522
    m_Address: NftRarityBackgrounds
    m_ReadOnly: 0
    m_SerializedLabels: []
    FlaggedDuringContentUpdateRestriction: 0
  - m_GUID: 7491e2fb7fd484d2b8aed984dfc7c6ab
    m_Address: NftRarityColors
    m_ReadOnly: 0
    m_SerializedLabels: []
    FlaggedDuringContentUpdateRestriction: 0
  - m_GUID: 4a2a7b610414b45c1b576946ce094877
    m_Address: NftCategoryIcons
    m_ReadOnly: 0
    m_SerializedLabels: []
    FlaggedDuringContentUpdateRestriction: 0
  - m_GUID: 08d42937d0bc54b48baaa23c8c520175
    m_Address: Assets/DCL/AuthenticationScreenFlow/Assets/AuthenticationScreen.prefab
    m_ReadOnly: 0
    m_SerializedLabels: []
    FlaggedDuringContentUpdateRestriction: 0
  - m_GUID: 66f8f8427a5c4443e95b0d298addd639
    m_Address: NftInfoPanelRarityBackgrounds
    m_ReadOnly: 0
    m_SerializedLabels: []
    FlaggedDuringContentUpdateRestriction: 0
  - m_GUID: aabac5666448b4345a76347f94ea32a4
    m_Address: BackpackItem
    m_ReadOnly: 0
    m_SerializedLabels: []
    FlaggedDuringContentUpdateRestriction: 0
<<<<<<< HEAD
=======
  - m_GUID: 37fc70977aa8e4023aadf578a73db58b
    m_Address: PageButton
    m_ReadOnly: 0
    m_SerializedLabels: []
    FlaggedDuringContentUpdateRestriction: 0
>>>>>>> 0ad84bbf
  m_ReadOnly: 0
  m_Settings: {fileID: 11400000, guid: fc8a9d2b539788c47a5b305639fa8b34, type: 2}
  m_SchemaSet:
    m_Schemas:
    - {fileID: 11400000, guid: 9457e5517ec7d134d8c10bdce90c02c6, type: 2}
    - {fileID: 11400000, guid: f1becbbb6af19b14bafe1985627ea5ea, type: 2}<|MERGE_RESOLUTION|>--- conflicted
+++ resolved
@@ -107,14 +107,11 @@
     m_ReadOnly: 0
     m_SerializedLabels: []
     FlaggedDuringContentUpdateRestriction: 0
-<<<<<<< HEAD
-=======
   - m_GUID: 37fc70977aa8e4023aadf578a73db58b
     m_Address: PageButton
     m_ReadOnly: 0
     m_SerializedLabels: []
     FlaggedDuringContentUpdateRestriction: 0
->>>>>>> 0ad84bbf
   m_ReadOnly: 0
   m_Settings: {fileID: 11400000, guid: fc8a9d2b539788c47a5b305639fa8b34, type: 2}
   m_SchemaSet:
