--- conflicted
+++ resolved
@@ -112,15 +112,6 @@
     m_ReadOnly: 0
     m_SerializedLabels: []
     FlaggedDuringContentUpdateRestriction: 0
-<<<<<<< HEAD
-  - m_GUID: 19373184c73f36042a55739551bb8298
-    m_Address: Assets/DCL/AvatarRendering/AvatarShape/Assets/Avatar_CelShading.mat
-    m_ReadOnly: 0
-    m_SerializedLabels: []
-    FlaggedDuringContentUpdateRestriction: 0
-  - m_GUID: 23318cb20f4dbe9429dd8be585ef75d6
-    m_Address: Assets/DCL/Backpack/Assets/CharacterPreviewContainer.prefab
-=======
   - m_GUID: d20747763091b4fc5a2d5b6d1ba0ea7d
     m_Address: HideCategory
     m_ReadOnly: 0
@@ -128,7 +119,6 @@
     FlaggedDuringContentUpdateRestriction: 0
   - m_GUID: 989cf1173881645c598573447b2b56d8
     m_Address: HideRow
->>>>>>> edd2d0a4
     m_ReadOnly: 0
     m_SerializedLabels: []
     FlaggedDuringContentUpdateRestriction: 0
