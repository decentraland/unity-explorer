%YAML 1.1
%TAG !u! tag:unity3d.com,2011:
--- !u!114 &11400000
MonoBehaviour:
  m_ObjectHideFlags: 0
  m_CorrespondingSourceObject: {fileID: 0}
  m_PrefabInstance: {fileID: 0}
  m_PrefabAsset: {fileID: 0}
  m_GameObject: {fileID: 0}
  m_Enabled: 1
  m_EditorHideFlags: 0
  m_Script: {fileID: 11500000, guid: bbb281ee3bf0b054c82ac2347e9e782c, type: 3}
  m_Name: Essentials
  m_EditorClassIdentifier: 
  m_GroupName: Essentials
  m_Data:
    m_SerializedData: []
  m_GUID: 47f803e1e9c5079449bd106df98a0b7d
  m_SerializeEntries:
  - m_GUID: 654e496ed12f12e4f80243ab9f1d97c7
    m_Address: Character Camera
    m_ReadOnly: 0
    m_SerializedLabels: []
    FlaggedDuringContentUpdateRestriction: 0
  - m_GUID: 0eecf14978c1aa74381023946dde5c78
    m_Address: Character Object
    m_ReadOnly: 0
    m_SerializedLabels: []
    FlaggedDuringContentUpdateRestriction: 0
  - m_GUID: 35aa85d68d15435418848a03a2db81ec
    m_Address: Inter-Regular SDF.asset
    m_ReadOnly: 0
    m_SerializedLabels: []
    FlaggedDuringContentUpdateRestriction: 0
  - m_GUID: 96ae0a2159a39234f858ea23bdcc74ad
    m_Address: Inter-SemiBold SDF.asset
    m_ReadOnly: 0
    m_SerializedLabels: []
    FlaggedDuringContentUpdateRestriction: 0
  - m_GUID: 8f586378b4e144a9851e7b34d9b748ee
    m_Address: LiberationSans SDF.asset
    m_ReadOnly: 0
    m_SerializedLabels: []
    FlaggedDuringContentUpdateRestriction: 0
  - m_GUID: 2e498d1c8094910479dc3e1b768306a4
    m_Address: LiberationSans SDF - Fallback.asset
    m_ReadOnly: 0
    m_SerializedLabels: []
    FlaggedDuringContentUpdateRestriction: 0
  - m_GUID: e8cf73ccd47a385498b71ec58534d03c
    m_Address: Assets/DCL/AvatarRendering/AvatarShape/Assets/ComputeShaderSkinning.compute
    m_ReadOnly: 0
    m_SerializedLabels: []
    FlaggedDuringContentUpdateRestriction: 0
  - m_GUID: 3efe8a48fc3905f47a0648abd6859394
    m_Address: MapCameraObject
    m_ReadOnly: 0
    m_SerializedLabels: []
    FlaggedDuringContentUpdateRestriction: 0
  - m_GUID: b54d9d4189903c2438fa811308f14ceb
    m_Address: MapConfiguration
    m_ReadOnly: 0
    m_SerializedLabels: []
    FlaggedDuringContentUpdateRestriction: 0
  - m_GUID: 7e150ada146ad0749b39e65968780157
    m_Address: MapParcelHighlightMarker
    m_ReadOnly: 0
    m_SerializedLabels: []
    FlaggedDuringContentUpdateRestriction: 0
  - m_GUID: 0ae66608be2735a4f96e0f1aa9b3a75b
    m_Address: PlayerMarkerObject
    m_ReadOnly: 0
    m_SerializedLabels: []
    FlaggedDuringContentUpdateRestriction: 0
  - m_GUID: f80a8f4fcad2b4246b66c94221314244
    m_Address: AtlasChunk
    m_ReadOnly: 0
    m_SerializedLabels: []
    FlaggedDuringContentUpdateRestriction: 0
  - m_GUID: 04a7ffcd277754f7c91237894604f522
    m_Address: NftRarityBackgrounds
    m_ReadOnly: 0
    m_SerializedLabels: []
    FlaggedDuringContentUpdateRestriction: 0
  - m_GUID: 7491e2fb7fd484d2b8aed984dfc7c6ab
    m_Address: NftRarityColors
    m_ReadOnly: 0
    m_SerializedLabels: []
    FlaggedDuringContentUpdateRestriction: 0
  - m_GUID: 4a2a7b610414b45c1b576946ce094877
    m_Address: NftCategoryIcons
    m_ReadOnly: 0
    m_SerializedLabels: []
    FlaggedDuringContentUpdateRestriction: 0
  - m_GUID: 08d42937d0bc54b48baaa23c8c520175
    m_Address: Assets/DCL/AuthenticationScreenFlow/Assets/AuthenticationScreen.prefab
    m_ReadOnly: 0
    m_SerializedLabels: []
    FlaggedDuringContentUpdateRestriction: 0
  - m_GUID: 66f8f8427a5c4443e95b0d298addd639
    m_Address: NftInfoPanelRarityBackgrounds
    m_ReadOnly: 0
    m_SerializedLabels: []
    FlaggedDuringContentUpdateRestriction: 0
  - m_GUID: aabac5666448b4345a76347f94ea32a4
    m_Address: BackpackItem
    m_ReadOnly: 0
    m_SerializedLabels: []
    FlaggedDuringContentUpdateRestriction: 0
  - m_GUID: 37fc70977aa8e4023aadf578a73db58b
    m_Address: PageButton
    m_ReadOnly: 0
    m_SerializedLabels: []
    FlaggedDuringContentUpdateRestriction: 0
  - m_GUID: 5ed0eaf7428cb4135baf7d2e09a9430a
    m_Address: PageSelector
    m_ReadOnly: 0
    m_SerializedLabels: []
    FlaggedDuringContentUpdateRestriction: 0
  - m_GUID: 23318cb20f4dbe9429dd8be585ef75d6
    m_Address: CharacterPreviewContainer
    m_ReadOnly: 0
    m_SerializedLabels: []
    FlaggedDuringContentUpdateRestriction: 0
  - m_GUID: 605506dac7ec04ed09953980478e93d4
    m_Address: SceneLoadingScreen
    m_ReadOnly: 0
    m_SerializedLabels: []
    FlaggedDuringContentUpdateRestriction: 0
  - m_GUID: 19373184c73f36042a55739551bb8298
    m_Address: Avatar_CelShading
    m_ReadOnly: 0
    m_SerializedLabels: []
    FlaggedDuringContentUpdateRestriction: 0
  - m_GUID: 6ea398d3ecc4e457baad22c2f43aabfc
    m_Address: LoadingEmbedded
    m_ReadOnly: 0
    m_SerializedLabels: []
    FlaggedDuringContentUpdateRestriction: 0
  - m_GUID: 989cf1173881645c598573447b2b56d8
    m_Address: HidesRow
    m_ReadOnly: 0
    m_SerializedLabels: []
    FlaggedDuringContentUpdateRestriction: 0
  - m_GUID: d20747763091b4fc5a2d5b6d1ba0ea7d
    m_Address: HideCategory
    m_ReadOnly: 0
    m_SerializedLabels: []
    FlaggedDuringContentUpdateRestriction: 0
  - m_GUID: f75abfa64274a47fd9b3b14143dd8fa0
    m_Address: MANAImg
    m_ReadOnly: 0
    m_SerializedLabels: []
    FlaggedDuringContentUpdateRestriction: 0
  - m_GUID: 2e201c78ef54a4b3bb0edd235bf0ed52
    m_Address: WearablesImg
    m_ReadOnly: 0
    m_SerializedLabels: []
    FlaggedDuringContentUpdateRestriction: 0
  - m_GUID: 875491fc8a6c64fe2aa217d9a750e8a3
    m_Address: LANDImg
    m_ReadOnly: 0
    m_SerializedLabels: []
    FlaggedDuringContentUpdateRestriction: 0
  - m_GUID: beceeda1295384ef4921493b30d5cf45
    m_Address: EditorImg
    m_ReadOnly: 0
    m_SerializedLabels: []
    FlaggedDuringContentUpdateRestriction: 0
  - m_GUID: 9d145b4f22db146a2b25d2a7d5a1f795
    m_Address: DAOImg
    m_ReadOnly: 0
    m_SerializedLabels: []
    FlaggedDuringContentUpdateRestriction: 0
  - m_GUID: e4f1395814ee0473e86cb6c06009fc6e
    m_Address: BuilderImg
    m_ReadOnly: 0
    m_SerializedLabels: []
    FlaggedDuringContentUpdateRestriction: 0
  - m_GUID: bd64e7058e4a44a1eafef49d75c5f0d0
    m_Address: LoadingRainbowGradient
    m_ReadOnly: 0
    m_SerializedLabels: []
    FlaggedDuringContentUpdateRestriction: 0
  - m_GUID: f3b1d401bc50845629a6b982f9793f16
    m_Address: Chat
    m_ReadOnly: 0
    m_SerializedLabels: []
    FlaggedDuringContentUpdateRestriction: 0
<<<<<<< HEAD
  - m_GUID: 9e9bf5fb9ee9c452f858e423651a52ca
    m_Address: ChatEntry
    m_ReadOnly: 0
    m_SerializedLabels: []
    FlaggedDuringContentUpdateRestriction: 0
  - m_GUID: 6afb31861b85441b6ab2b988819bb96a
    m_Address: ChatEntryConfiguration
=======
  - m_GUID: 0703f7736b8c9b244953ae7c6ff9a037
    m_Address: LODSettings.asset
>>>>>>> 331a8ed6
    m_ReadOnly: 0
    m_SerializedLabels: []
    FlaggedDuringContentUpdateRestriction: 0
  m_ReadOnly: 0
  m_Settings: {fileID: 11400000, guid: fc8a9d2b539788c47a5b305639fa8b34, type: 2}
  m_SchemaSet:
    m_Schemas:
    - {fileID: 11400000, guid: 9457e5517ec7d134d8c10bdce90c02c6, type: 2}
    - {fileID: 11400000, guid: f1becbbb6af19b14bafe1985627ea5ea, type: 2}<|MERGE_RESOLUTION|>--- conflicted
+++ resolved
@@ -187,7 +187,11 @@
     m_ReadOnly: 0
     m_SerializedLabels: []
     FlaggedDuringContentUpdateRestriction: 0
-<<<<<<< HEAD
+  - m_GUID: 0703f7736b8c9b244953ae7c6ff9a037
+    m_Address: LODSettings.asset
+    m_ReadOnly: 0
+    m_SerializedLabels: []
+    FlaggedDuringContentUpdateRestriction: 0
   - m_GUID: 9e9bf5fb9ee9c452f858e423651a52ca
     m_Address: ChatEntry
     m_ReadOnly: 0
@@ -195,10 +199,6 @@
     FlaggedDuringContentUpdateRestriction: 0
   - m_GUID: 6afb31861b85441b6ab2b988819bb96a
     m_Address: ChatEntryConfiguration
-=======
-  - m_GUID: 0703f7736b8c9b244953ae7c6ff9a037
-    m_Address: LODSettings.asset
->>>>>>> 331a8ed6
     m_ReadOnly: 0
     m_SerializedLabels: []
     FlaggedDuringContentUpdateRestriction: 0
