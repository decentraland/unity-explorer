%YAML 1.1
%TAG !u! tag:unity3d.com,2011:
--- !u!114 &11400000
MonoBehaviour:
  m_ObjectHideFlags: 0
  m_CorrespondingSourceObject: {fileID: 0}
  m_PrefabInstance: {fileID: 0}
  m_PrefabAsset: {fileID: 0}
  m_GameObject: {fileID: 0}
  m_Enabled: 1
  m_EditorHideFlags: 0
  m_Script: {fileID: 11500000, guid: bbb281ee3bf0b054c82ac2347e9e782c, type: 3}
  m_Name: Essentials
  m_EditorClassIdentifier: 
  m_GroupName: Essentials
  m_Data:
    m_SerializedData: []
  m_GUID: 47f803e1e9c5079449bd106df98a0b7d
  m_SerializeEntries:
  - m_GUID: 654e496ed12f12e4f80243ab9f1d97c7
    m_Address: Character Camera
    m_ReadOnly: 0
    m_SerializedLabels: []
    FlaggedDuringContentUpdateRestriction: 0
  - m_GUID: 0eecf14978c1aa74381023946dde5c78
    m_Address: Character Object
    m_ReadOnly: 0
    m_SerializedLabels: []
    FlaggedDuringContentUpdateRestriction: 0
  - m_GUID: 35aa85d68d15435418848a03a2db81ec
    m_Address: Inter-Regular SDF.asset
    m_ReadOnly: 0
    m_SerializedLabels: []
    FlaggedDuringContentUpdateRestriction: 0
  - m_GUID: 96ae0a2159a39234f858ea23bdcc74ad
    m_Address: Inter-SemiBold SDF.asset
    m_ReadOnly: 0
    m_SerializedLabels: []
    FlaggedDuringContentUpdateRestriction: 0
  - m_GUID: 8f586378b4e144a9851e7b34d9b748ee
    m_Address: LiberationSans SDF.asset
    m_ReadOnly: 0
    m_SerializedLabels: []
    FlaggedDuringContentUpdateRestriction: 0
  - m_GUID: 2e498d1c8094910479dc3e1b768306a4
    m_Address: LiberationSans SDF - Fallback.asset
    m_ReadOnly: 0
    m_SerializedLabels: []
    FlaggedDuringContentUpdateRestriction: 0
  - m_GUID: e8cf73ccd47a385498b71ec58534d03c
    m_Address: Assets/DCL/AvatarRendering/AvatarShape/Assets/ComputeShaderSkinning.compute
    m_ReadOnly: 0
    m_SerializedLabels: []
    FlaggedDuringContentUpdateRestriction: 0
  - m_GUID: 3efe8a48fc3905f47a0648abd6859394
    m_Address: MapCameraObject
    m_ReadOnly: 0
    m_SerializedLabels: []
    FlaggedDuringContentUpdateRestriction: 0
  - m_GUID: b54d9d4189903c2438fa811308f14ceb
    m_Address: MapConfiguration
    m_ReadOnly: 0
    m_SerializedLabels: []
    FlaggedDuringContentUpdateRestriction: 0
  - m_GUID: 7e150ada146ad0749b39e65968780157
    m_Address: MapParcelHighlightMarker
    m_ReadOnly: 0
    m_SerializedLabels: []
    FlaggedDuringContentUpdateRestriction: 0
  - m_GUID: 0ae66608be2735a4f96e0f1aa9b3a75b
    m_Address: PlayerMarkerObject
    m_ReadOnly: 0
    m_SerializedLabels: []
    FlaggedDuringContentUpdateRestriction: 0
  - m_GUID: f80a8f4fcad2b4246b66c94221314244
    m_Address: AtlasChunk
    m_ReadOnly: 0
    m_SerializedLabels: []
    FlaggedDuringContentUpdateRestriction: 0
  - m_GUID: 04a7ffcd277754f7c91237894604f522
    m_Address: NftRarityBackgrounds
    m_ReadOnly: 0
    m_SerializedLabels: []
    FlaggedDuringContentUpdateRestriction: 0
  - m_GUID: 7491e2fb7fd484d2b8aed984dfc7c6ab
    m_Address: NftRarityColors
    m_ReadOnly: 0
    m_SerializedLabels: []
    FlaggedDuringContentUpdateRestriction: 0
  - m_GUID: 4a2a7b610414b45c1b576946ce094877
    m_Address: NftCategoryIcons
    m_ReadOnly: 0
    m_SerializedLabels: []
    FlaggedDuringContentUpdateRestriction: 0
  - m_GUID: 08d42937d0bc54b48baaa23c8c520175
    m_Address: AuthenticationScreen
    m_ReadOnly: 0
    m_SerializedLabels: []
    FlaggedDuringContentUpdateRestriction: 0
  - m_GUID: 66f8f8427a5c4443e95b0d298addd639
    m_Address: NftInfoPanelRarityBackgrounds
    m_ReadOnly: 0
    m_SerializedLabels: []
    FlaggedDuringContentUpdateRestriction: 0
  - m_GUID: aabac5666448b4345a76347f94ea32a4
    m_Address: BackpackItem
    m_ReadOnly: 0
    m_SerializedLabels: []
    FlaggedDuringContentUpdateRestriction: 0
  - m_GUID: 37fc70977aa8e4023aadf578a73db58b
    m_Address: PageButton
    m_ReadOnly: 0
    m_SerializedLabels: []
    FlaggedDuringContentUpdateRestriction: 0
  - m_GUID: 5ed0eaf7428cb4135baf7d2e09a9430a
    m_Address: PageSelector
    m_ReadOnly: 0
    m_SerializedLabels: []
    FlaggedDuringContentUpdateRestriction: 0
  - m_GUID: 23318cb20f4dbe9429dd8be585ef75d6
    m_Address: CharacterPreviewContainer
    m_ReadOnly: 0
    m_SerializedLabels: []
    FlaggedDuringContentUpdateRestriction: 0
  - m_GUID: 605506dac7ec04ed09953980478e93d4
    m_Address: SceneLoadingScreen
    m_ReadOnly: 0
    m_SerializedLabels: []
    FlaggedDuringContentUpdateRestriction: 0
  - m_GUID: 19373184c73f36042a55739551bb8298
    m_Address: Avatar_CelShading
    m_ReadOnly: 0
    m_SerializedLabels: []
    FlaggedDuringContentUpdateRestriction: 0
  - m_GUID: 6ea398d3ecc4e457baad22c2f43aabfc
    m_Address: LoadingEmbedded
    m_ReadOnly: 0
    m_SerializedLabels: []
    FlaggedDuringContentUpdateRestriction: 0
  - m_GUID: 989cf1173881645c598573447b2b56d8
    m_Address: HidesRow
    m_ReadOnly: 0
    m_SerializedLabels: []
    FlaggedDuringContentUpdateRestriction: 0
  - m_GUID: d20747763091b4fc5a2d5b6d1ba0ea7d
    m_Address: HideCategory
    m_ReadOnly: 0
    m_SerializedLabels: []
    FlaggedDuringContentUpdateRestriction: 0
  - m_GUID: f75abfa64274a47fd9b3b14143dd8fa0
    m_Address: MANAImg
    m_ReadOnly: 0
    m_SerializedLabels: []
    FlaggedDuringContentUpdateRestriction: 0
  - m_GUID: 2e201c78ef54a4b3bb0edd235bf0ed52
    m_Address: WearablesImg
    m_ReadOnly: 0
    m_SerializedLabels: []
    FlaggedDuringContentUpdateRestriction: 0
  - m_GUID: 875491fc8a6c64fe2aa217d9a750e8a3
    m_Address: LANDImg
    m_ReadOnly: 0
    m_SerializedLabels: []
    FlaggedDuringContentUpdateRestriction: 0
  - m_GUID: beceeda1295384ef4921493b30d5cf45
    m_Address: EditorImg
    m_ReadOnly: 0
    m_SerializedLabels: []
    FlaggedDuringContentUpdateRestriction: 0
  - m_GUID: 9d145b4f22db146a2b25d2a7d5a1f795
    m_Address: DAOImg
    m_ReadOnly: 0
    m_SerializedLabels: []
    FlaggedDuringContentUpdateRestriction: 0
  - m_GUID: e4f1395814ee0473e86cb6c06009fc6e
    m_Address: BuilderImg
    m_ReadOnly: 0
    m_SerializedLabels: []
    FlaggedDuringContentUpdateRestriction: 0
  - m_GUID: bd64e7058e4a44a1eafef49d75c5f0d0
    m_Address: LoadingRainbowGradient
    m_ReadOnly: 0
    m_SerializedLabels: []
    FlaggedDuringContentUpdateRestriction: 0
  - m_GUID: f3b1d401bc50845629a6b982f9793f16
    m_Address: Chat
    m_ReadOnly: 0
    m_SerializedLabels: []
    FlaggedDuringContentUpdateRestriction: 0
  - m_GUID: 0703f7736b8c9b244953ae7c6ff9a037
    m_Address: LODSettings.asset
    m_ReadOnly: 0
    m_SerializedLabels: []
    FlaggedDuringContentUpdateRestriction: 0
  - m_GUID: 6afb31861b85441b6ab2b988819bb96a
    m_Address: ChatEntryConfiguration
    m_ReadOnly: 0
    m_SerializedLabels: []
    FlaggedDuringContentUpdateRestriction: 0
  - m_GUID: dc412497f06504faeb6e30b848c0842d
    m_Address: FallbackSceneTipsConfiguration
    m_ReadOnly: 0
    m_SerializedLabels: []
    FlaggedDuringContentUpdateRestriction: 0
  - m_GUID: 32f2b877400526d4cbf648ba5c5064b4
    m_Address: Assets/DCL/Landscape/Data/LandscapeData.asset
    m_ReadOnly: 0
    m_SerializedLabels: []
    FlaggedDuringContentUpdateRestriction: 0
  - m_GUID: 86bf0204cf3bb75429342452a2a460af
    m_Address: Assets/DCL/Landscape/Data/ParcelData.asset
    m_ReadOnly: 0
    m_SerializedLabels: []
    FlaggedDuringContentUpdateRestriction: 0
<<<<<<< HEAD
  - m_GUID: ef5038abf3d930a4993db8bbe7c74a9f
    m_Address: RoadCoordinates.json
=======
  - m_GUID: 5c36aa92efab46341b9b02fd6a38a4e7
    m_Address: StylizedSkyboxController
    m_ReadOnly: 0
    m_SerializedLabels: []
    FlaggedDuringContentUpdateRestriction: 0
  - m_GUID: caf6cf56d95066b45bc1ca92d6516b48
    m_Address: GenesisSkyboxController
    m_ReadOnly: 0
    m_SerializedLabels: []
    FlaggedDuringContentUpdateRestriction: 0
  - m_GUID: e8f593404f0a19749bc68df2b5064215
    m_Address: StylizedSkyboxAnimation
    m_ReadOnly: 0
    m_SerializedLabels: []
    FlaggedDuringContentUpdateRestriction: 0
  - m_GUID: 8c2fa120406894778bdb7d4e45135d3b
    m_Address: CharacterTriggerArea
    m_ReadOnly: 0
    m_SerializedLabels: []
    FlaggedDuringContentUpdateRestriction: 0
  - m_GUID: d65049d6f7a244863b39c4dda5ba538e
    m_Address: Assets/DCL/NameTags/NametagsData.asset
>>>>>>> 20fb5da0
    m_ReadOnly: 0
    m_SerializedLabels: []
    FlaggedDuringContentUpdateRestriction: 0
  m_ReadOnly: 0
  m_Settings: {fileID: 11400000, guid: fc8a9d2b539788c47a5b305639fa8b34, type: 2}
  m_SchemaSet:
    m_Schemas:
    - {fileID: 11400000, guid: 9457e5517ec7d134d8c10bdce90c02c6, type: 2}
    - {fileID: 11400000, guid: f1becbbb6af19b14bafe1985627ea5ea, type: 2}<|MERGE_RESOLUTION|>--- conflicted
+++ resolved
@@ -212,10 +212,6 @@
     m_ReadOnly: 0
     m_SerializedLabels: []
     FlaggedDuringContentUpdateRestriction: 0
-<<<<<<< HEAD
-  - m_GUID: ef5038abf3d930a4993db8bbe7c74a9f
-    m_Address: RoadCoordinates.json
-=======
   - m_GUID: 5c36aa92efab46341b9b02fd6a38a4e7
     m_Address: StylizedSkyboxController
     m_ReadOnly: 0
@@ -238,7 +234,6 @@
     FlaggedDuringContentUpdateRestriction: 0
   - m_GUID: d65049d6f7a244863b39c4dda5ba538e
     m_Address: Assets/DCL/NameTags/NametagsData.asset
->>>>>>> 20fb5da0
     m_ReadOnly: 0
     m_SerializedLabels: []
     FlaggedDuringContentUpdateRestriction: 0
