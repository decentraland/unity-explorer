%YAML 1.1
%TAG !u! tag:unity3d.com,2011:
--- !u!114 &11400000
MonoBehaviour:
  m_ObjectHideFlags: 0
  m_CorrespondingSourceObject: {fileID: 0}
  m_PrefabInstance: {fileID: 0}
  m_PrefabAsset: {fileID: 0}
  m_GameObject: {fileID: 0}
  m_Enabled: 1
  m_EditorHideFlags: 0
  m_Script: {fileID: 11500000, guid: bbb281ee3bf0b054c82ac2347e9e782c, type: 3}
  m_Name: Essentials
  m_EditorClassIdentifier: 
  m_GroupName: Essentials
  m_GUID: 47f803e1e9c5079449bd106df98a0b7d
  m_SerializeEntries:
  - m_GUID: 04a7ffcd277754f7c91237894604f522
    m_Address: NftRarityBackgrounds
    m_ReadOnly: 0
    m_SerializedLabels: []
    FlaggedDuringContentUpdateRestriction: 0
  - m_GUID: 05e6ec17311e94dfbb4c3e08aaea0891
    m_Address: FriendsPanel
    m_ReadOnly: 0
    m_SerializedLabels: []
    FlaggedDuringContentUpdateRestriction: 0
  - m_GUID: 0703f7736b8c9b244953ae7c6ff9a037
    m_Address: LODSettings.asset
    m_ReadOnly: 0
    m_SerializedLabels: []
    FlaggedDuringContentUpdateRestriction: 0
  - m_GUID: 08d42937d0bc54b48baaa23c8c520175
    m_Address: AuthenticationScreen
    m_ReadOnly: 0
    m_SerializedLabels: []
    FlaggedDuringContentUpdateRestriction: 0
  - m_GUID: 0ae66608be2735a4f96e0f1aa9b3a75b
    m_Address: PlayerMarkerObject
    m_ReadOnly: 0
    m_SerializedLabels: []
    FlaggedDuringContentUpdateRestriction: 0
  - m_GUID: 0eecf14978c1aa74381023946dde5c78
    m_Address: Character Object
    m_ReadOnly: 0
    m_SerializedLabels: []
    FlaggedDuringContentUpdateRestriction: 0
  - m_GUID: 0fce4c1a785b1495bbf861787a9a3224
    m_Address: Assets/DCL/UI/ErrorPopup/Assets/ErrorPopup.prefab
    m_ReadOnly: 0
    m_SerializedLabels: []
    FlaggedDuringContentUpdateRestriction: 0
  - m_GUID: 19373184c73f36042a55739551bb8298
    m_Address: Avatar_CelShading
    m_ReadOnly: 0
    m_SerializedLabels: []
    FlaggedDuringContentUpdateRestriction: 0
  - m_GUID: 1b149c5240fcd49309285605ce2e8067
    m_Address: CategoryMarkerObject
    m_ReadOnly: 0
    m_SerializedLabels: []
    FlaggedDuringContentUpdateRestriction: 0
  - m_GUID: 1d026bc5d9fd448798b32a455c0f3978
    m_Address: Nametag
    m_ReadOnly: 0
    m_SerializedLabels: []
    FlaggedDuringContentUpdateRestriction: 0
  - m_GUID: 1f557ed079be146f9aeb090104c115c9
    m_Address: Assets/DCL/MapRenderer/Addressables/SceneOfInterest.prefab
    m_ReadOnly: 0
    m_SerializedLabels: []
    FlaggedDuringContentUpdateRestriction: 0
  - m_GUID: 2308a593e7fee41dbad5a6b14f89e0e7
    m_Address: Assets/DCL/UI/GenericContextMenu/Prefabs/BlockUserButton.prefab
    m_ReadOnly: 0
    m_SerializedLabels: []
    FlaggedDuringContentUpdateRestriction: 0
  - m_GUID: 23318cb20f4dbe9429dd8be585ef75d6
    m_Address: CharacterPreviewContainer
    m_ReadOnly: 0
    m_SerializedLabels: []
    FlaggedDuringContentUpdateRestriction: 0
  - m_GUID: 26489687fb2f3419886df8e49f34b006
    m_Address: Assets/DCL/Settings/Settings/ControlsSettings.asset
    m_ReadOnly: 0
    m_SerializedLabels: []
    FlaggedDuringContentUpdateRestriction: 0
  - m_GUID: 26a5616becdfd49b4abfbee07ba3cbf2
    m_Address: Assets/DCL/InWorldCamera/PhotoDetail/Prefabs/PhotoDetailUI.prefab
    m_ReadOnly: 0
    m_SerializedLabels: []
    FlaggedDuringContentUpdateRestriction: 0
  - m_GUID: 2a58c49334237a24781cae8b1e3fa351
    m_Address: EmbeddedEmotes
    m_ReadOnly: 0
    m_SerializedLabels: []
    FlaggedDuringContentUpdateRestriction: 0
  - m_GUID: 2e201c78ef54a4b3bb0edd235bf0ed52
    m_Address: WearablesImg
    m_ReadOnly: 0
    m_SerializedLabels: []
    FlaggedDuringContentUpdateRestriction: 0
  - m_GUID: 2eac55a1aa3034858a71ab0e06baf5de
    m_Address: ClusterMarkerObject
    m_ReadOnly: 0
    m_SerializedLabels: []
    FlaggedDuringContentUpdateRestriction: 0
  - m_GUID: 35aa85d68d15435418848a03a2db81ec
    m_Address: Assets/TextMesh Pro/Fonts & Materials/Inter-Regular SDF.asset
    m_ReadOnly: 0
    m_SerializedLabels: []
    FlaggedDuringContentUpdateRestriction: 0
  - m_GUID: 37fc70977aa8e4023aadf578a73db58b
    m_Address: PageButton
    m_ReadOnly: 0
    m_SerializedLabels: []
    FlaggedDuringContentUpdateRestriction: 0
  - m_GUID: 3b17a8a5ab9ee104899eb22c70935c38
    m_Address: Assets/DCL/StylizedSkybox/Animations/DirectionalLightCycle.anim
    m_ReadOnly: 0
    m_SerializedLabels: []
    FlaggedDuringContentUpdateRestriction: 0
  - m_GUID: 3c3c8d365c6ef4acfa3665168b5737a9
    m_Address: ButtonWithTextAndIcon
    m_ReadOnly: 0
    m_SerializedLabels: []
    FlaggedDuringContentUpdateRestriction: 0
  - m_GUID: 3d761805ce62940dbafaa7bb64be222c
    m_Address: ClusterMarkerObjectForSearchResults
    m_ReadOnly: 0
    m_SerializedLabels: []
    FlaggedDuringContentUpdateRestriction: 0
  - m_GUID: 3efe8a48fc3905f47a0648abd6859394
    m_Address: MapCameraObject
    m_ReadOnly: 0
    m_SerializedLabels: []
    FlaggedDuringContentUpdateRestriction: 0
  - m_GUID: 4362b43091b0d462db2641f8c866e9b9
    m_Address: Assets/DCL/UI/Profile/Names/Assets/ProfileNameEditor.prefab
    m_ReadOnly: 0
    m_SerializedLabels: []
    FlaggedDuringContentUpdateRestriction: 0
  - m_GUID: 4a2a7b610414b45c1b576946ce094877
    m_Address: NftCategoryIcons
    m_ReadOnly: 0
    m_SerializedLabels: []
    FlaggedDuringContentUpdateRestriction: 0
  - m_GUID: 4b896bc1397444f00a2b45725af2b263
    m_Address: NotificationIconTypesSO
    m_ReadOnly: 0
    m_SerializedLabels: []
    FlaggedDuringContentUpdateRestriction: 0
  - m_GUID: 4f24a591312ba473ab5ac65d6658cb94
    m_Address: SDKVirtualCamera
    m_ReadOnly: 0
    m_SerializedLabels: []
    FlaggedDuringContentUpdateRestriction: 0
  - m_GUID: 52bc5c5fe83f743cdba8dab60b247e96
    m_Address: Separator
    m_ReadOnly: 0
    m_SerializedLabels: []
    FlaggedDuringContentUpdateRestriction: 0
  - m_GUID: 52c856180dc5d6447b902f06d38f4161
    m_Address: LightSourceDefaults
    m_ReadOnly: 0
    m_SerializedLabels: []
    FlaggedDuringContentUpdateRestriction: 0
  - m_GUID: 53b70d09c4a814878a30c68582ad4523
    m_Address: Assets/DCL/MapRenderer/Addressables/HotUserMarkerObject.prefab
    m_ReadOnly: 0
    m_SerializedLabels: []
    FlaggedDuringContentUpdateRestriction: 0
  - m_GUID: 55469a28bf0d2b14db8e6452e462bd4c
    m_Address: LavaFlow.shader
    m_ReadOnly: 0
    m_SerializedLabels: []
    FlaggedDuringContentUpdateRestriction: 0
  - m_GUID: 56a9743f8d94f684190dc11bb521fb78
    m_Address: Scene.shader
    m_ReadOnly: 0
    m_SerializedLabels: []
    FlaggedDuringContentUpdateRestriction: 0
  - m_GUID: 58ab8549017bacb42b310dbb452a2f6e
    m_Address: Assets/DCL/Quality/Quality Settings.asset
    m_ReadOnly: 0
    m_SerializedLabels: []
    FlaggedDuringContentUpdateRestriction: 0
  - m_GUID: 58c436690cb47644492bc0d655dbcce8
    m_Address: EmotesWheelHUD.prefab
    m_ReadOnly: 0
    m_SerializedLabels: []
    FlaggedDuringContentUpdateRestriction: 0
  - m_GUID: 58f16fd4b3584431d87e11f043b40408
    m_Address: Assets/DCL/Navmap/Assets/EventScheduleElement.prefab
    m_ReadOnly: 0
    m_SerializedLabels: []
    FlaggedDuringContentUpdateRestriction: 0
  - m_GUID: 5c36aa92efab46341b9b02fd6a38a4e7
    m_Address: StylizedSkyboxController
    m_ReadOnly: 0
    m_SerializedLabels: []
    FlaggedDuringContentUpdateRestriction: 0
  - m_GUID: 5df92492d483946498f93a4a425c060b
    m_Address: SceneDebugConsoleSettings
    m_ReadOnly: 0
    m_SerializedLabels: []
    FlaggedDuringContentUpdateRestriction: 0
  - m_GUID: 5ed0eaf7428cb4135baf7d2e09a9430a
    m_Address: PageSelector
    m_ReadOnly: 0
    m_SerializedLabels: []
    FlaggedDuringContentUpdateRestriction: 0
  - m_GUID: 5ef9c85ff80df42e88f2946a299f1102
    m_Address: GenericContextMenu
    m_ReadOnly: 0
    m_SerializedLabels: []
    FlaggedDuringContentUpdateRestriction: 0
  - m_GUID: 5f2c1af519efc4b82b87b887f93077fc
    m_Address: Assets/DCL/MapRenderer/Addressables/Favorite.prefab
    m_ReadOnly: 0
    m_SerializedLabels: []
    FlaggedDuringContentUpdateRestriction: 0
  - m_GUID: 605506dac7ec04ed09953980478e93d4
    m_Address: SceneLoadingScreen
    m_ReadOnly: 0
    m_SerializedLabels: []
    FlaggedDuringContentUpdateRestriction: 0
  - m_GUID: 60ec312971597448e978368a5382c0f1
    m_Address: ToggleWithText
    m_ReadOnly: 0
    m_SerializedLabels: []
    FlaggedDuringContentUpdateRestriction: 0
  - m_GUID: 624d527621f514c5999533539668c4d3
    m_Address: Assets/DCL/Navmap/Assets/EventEntry.prefab
    m_ReadOnly: 0
    m_SerializedLabels: []
    FlaggedDuringContentUpdateRestriction: 0
  - m_GUID: 62f68ba25f6c905428b36a081b072566
    m_Address: EmoteAudioSource
    m_ReadOnly: 0
    m_SerializedLabels: []
    FlaggedDuringContentUpdateRestriction: 0
  - m_GUID: 65104014709704f75838386ed5173c45
    m_Address: Assets/DCL/MapRenderer/Addressables/SearchResultMarkerObject.prefab
    m_ReadOnly: 0
    m_SerializedLabels: []
    FlaggedDuringContentUpdateRestriction: 0
  - m_GUID: 654e496ed12f12e4f80243ab9f1d97c7
    m_Address: Character Camera
    m_ReadOnly: 0
    m_SerializedLabels: []
    FlaggedDuringContentUpdateRestriction: 0
  - m_GUID: 66f8f8427a5c4443e95b0d298addd639
    m_Address: NftInfoPanelRarityBackgrounds
    m_ReadOnly: 0
    m_SerializedLabels: []
    FlaggedDuringContentUpdateRestriction: 0
  - m_GUID: 6afb31861b85441b6ab2b988819bb96a
    m_Address: ChatEntryConfiguration
    m_ReadOnly: 0
    m_SerializedLabels: []
    FlaggedDuringContentUpdateRestriction: 0
  - m_GUID: 6ea398d3ecc4e457baad22c2f43aabfc
    m_Address: LoadingEmbedded
    m_ReadOnly: 0
    m_SerializedLabels: []
    FlaggedDuringContentUpdateRestriction: 0
  - m_GUID: 70c6f2eab01fc462a9a2cac0d661417e
    m_Address: RewardPanel
    m_ReadOnly: 0
    m_SerializedLabels: []
    FlaggedDuringContentUpdateRestriction: 0
  - m_GUID: 729a904161871414d913b07a246ed27d
    m_Address: Assets/TextMesh Pro/Fonts & Materials/LiberationSans SDF - Fallback.asset
    m_ReadOnly: 0
    m_SerializedLabels: []
    FlaggedDuringContentUpdateRestriction: 0
  - m_GUID: 73e736ffedc4d4e1c9acc6461c55248b
    m_Address: MapLayerCategoryIconMapping
    m_ReadOnly: 0
    m_SerializedLabels: []
    FlaggedDuringContentUpdateRestriction: 0
  - m_GUID: 7491e2fb7fd484d2b8aed984dfc7c6ab
    m_Address: NftRarityColors
    m_ReadOnly: 0
    m_SerializedLabels: []
    FlaggedDuringContentUpdateRestriction: 0
  - m_GUID: 79eb8e4682b784de1b1b18eaeba27edc
    m_Address: Assets/DCL/Backpack/Assets/BackpackEmoteGridItem.prefab
    m_ReadOnly: 0
    m_SerializedLabels: []
    FlaggedDuringContentUpdateRestriction: 0
  - m_GUID: 7a43321b8055d407ba2e871e873c7062
    m_Address: EmoteWheelRarityBackgrounds.asset
    m_ReadOnly: 0
    m_SerializedLabels: []
    FlaggedDuringContentUpdateRestriction: 0
  - m_GUID: 7e150ada146ad0749b39e65968780157
    m_Address: MapParcelHighlightMarker
    m_ReadOnly: 0
    m_SerializedLabels: []
    FlaggedDuringContentUpdateRestriction: 0
  - m_GUID: 7f09a2d0d9adc4e43b67879ab9cdf360
    m_Address: LightSourcePrefab
    m_ReadOnly: 0
    m_SerializedLabels: []
    FlaggedDuringContentUpdateRestriction: 0
  - m_GUID: 86bf0204cf3bb75429342452a2a460af
    m_Address: Assets/DCL/Landscape/Data/ParcelData.asset
    m_ReadOnly: 0
    m_SerializedLabels: []
    FlaggedDuringContentUpdateRestriction: 0
  - m_GUID: 875491fc8a6c64fe2aa217d9a750e8a3
    m_Address: LANDImg
    m_ReadOnly: 0
    m_SerializedLabels: []
    FlaggedDuringContentUpdateRestriction: 0
  - m_GUID: 8c2fa120406894778bdb7d4e45135d3b
    m_Address: CharacterTriggerArea
    m_ReadOnly: 0
    m_SerializedLabels: []
    FlaggedDuringContentUpdateRestriction: 0
  - m_GUID: 90c5ebf3fa8f7a643976616957cc83a2
    m_Address: Assets/DCL/UI/Assets/ColorToggle.prefab
    m_ReadOnly: 0
    m_SerializedLabels: []
    FlaggedDuringContentUpdateRestriction: 0
  - m_GUID: 933532a4fcc9baf4fa0491de14d08ed7
    m_Address: Lit.shader
    m_ReadOnly: 0
    m_SerializedLabels: []
    FlaggedDuringContentUpdateRestriction: 0
  - m_GUID: 93a86930ad6d44ebd85b46f9c6ebad72
    m_Address: Assets/DCL/Friends/UI/Prefabs/BlockUserPrompt.prefab
    m_ReadOnly: 0
    m_SerializedLabels: []
    FlaggedDuringContentUpdateRestriction: 0
  - m_GUID: 96ae0a2159a39234f858ea23bdcc74ad
    m_Address: Assets/TextMesh Pro/Fonts & Materials/Inter-SemiBold SDF.asset
    m_ReadOnly: 0
    m_SerializedLabels: []
    FlaggedDuringContentUpdateRestriction: 0
  - m_GUID: 989cf1173881645c598573447b2b56d8
    m_Address: HidesRow
    m_ReadOnly: 0
    m_SerializedLabels: []
    FlaggedDuringContentUpdateRestriction: 0
  - m_GUID: 99df5d970efa24583937b65c21ff559b
    m_Address: Assets/TextMesh Pro/Fonts & Materials/LiberationSans SDF.asset
    m_ReadOnly: 0
    m_SerializedLabels: []
    FlaggedDuringContentUpdateRestriction: 0
  - m_GUID: 9c4c0e79124f01744a5f969e08ad0370
    m_Address: RemoteAvatarCollider
    m_ReadOnly: 0
    m_SerializedLabels: []
    FlaggedDuringContentUpdateRestriction: 0
  - m_GUID: 9d145b4f22db146a2b25d2a7d5a1f795
    m_Address: DAOImg
    m_ReadOnly: 0
    m_SerializedLabels: []
    FlaggedDuringContentUpdateRestriction: 0
  - m_GUID: a1d5d4f99234041159f0c215eef3eff3
    m_Address: NewNotificationPanel
    m_ReadOnly: 0
    m_SerializedLabels: []
    FlaggedDuringContentUpdateRestriction: 0
  - m_GUID: a341d15dd51544eb9985664704a7c43a
    m_Address: Assets/DCL/Friends/UI/Prefabs/UnfriendConfirmationPopup.prefab
    m_ReadOnly: 0
    m_SerializedLabels: []
    FlaggedDuringContentUpdateRestriction: 0
  - m_GUID: a39f0a305be6be143aabcbf7ebb59d62
    m_Address: RoomIndicator
    m_ReadOnly: 0
    m_SerializedLabels: []
    FlaggedDuringContentUpdateRestriction: 0
  - m_GUID: aabac5666448b4345a76347f94ea32a4
    m_Address: BackpackItem
    m_ReadOnly: 0
    m_SerializedLabels: []
    FlaggedDuringContentUpdateRestriction: 0
  - m_GUID: b028edf69a2c54c9194c4ce6524befff
    m_Address: ChatBubbleConfiguration
    m_ReadOnly: 0
    m_SerializedLabels: []
    FlaggedDuringContentUpdateRestriction: 0
  - m_GUID: b54d9d4189903c2438fa811308f14ceb
    m_Address: MapConfiguration
    m_ReadOnly: 0
    m_SerializedLabels: []
    FlaggedDuringContentUpdateRestriction: 0
  - m_GUID: b5efcea1481b64193ae5b5029f0c673f
    m_Address: UntrustedRealmConfirmationPopup.prefab
    m_ReadOnly: 0
    m_SerializedLabels: []
    FlaggedDuringContentUpdateRestriction: 0
  - m_GUID: b785183905d534b788d41dbce8ef7b4e
    m_Address: MVFWImg
    m_ReadOnly: 0
    m_SerializedLabels: []
    FlaggedDuringContentUpdateRestriction: 0
  - m_GUID: bd64e7058e4a44a1eafef49d75c5f0d0
    m_Address: LoadingRainbowGradient
    m_ReadOnly: 0
    m_SerializedLabels: []
    FlaggedDuringContentUpdateRestriction: 0
  - m_GUID: bda7566751d4243fb842e1a272cb9f83
    m_Address: MapCategoryIconMapping
    m_ReadOnly: 0
    m_SerializedLabels: []
    FlaggedDuringContentUpdateRestriction: 0
  - m_GUID: beceeda1295384ef4921493b30d5cf45
    m_Address: EditorImg
    m_ReadOnly: 0
    m_SerializedLabels: []
    FlaggedDuringContentUpdateRestriction: 0
<<<<<<< HEAD
  - m_GUID: c6b10fef26cd8456a9804b16b184f584
    m_Address: SceneDebugConsoleLogEntryConfiguration
=======
  - m_GUID: cb536b0cdd6084c87a55b1ff25637eae
    m_Address: Assets/DCL/SceneLoadingScreens/Textures/CreditsImg.png
>>>>>>> 0c1acc25
    m_ReadOnly: 0
    m_SerializedLabels: []
    FlaggedDuringContentUpdateRestriction: 0
  - m_GUID: d20747763091b4fc5a2d5b6d1ba0ea7d
    m_Address: HideCategory
    m_ReadOnly: 0
    m_SerializedLabels: []
    FlaggedDuringContentUpdateRestriction: 0
  - m_GUID: d65049d6f7a244863b39c4dda5ba538e
    m_Address: NametagsData
    m_ReadOnly: 0
    m_SerializedLabels: []
    FlaggedDuringContentUpdateRestriction: 0
  - m_GUID: db7da980fc6384f848eeeb3077442864
    m_Address: MinimumSpecsScreen
    m_ReadOnly: 0
    m_SerializedLabels: []
    FlaggedDuringContentUpdateRestriction: 0
  - m_GUID: dc412497f06504faeb6e30b848c0842d
    m_Address: FallbackSceneTipsConfiguration
    m_ReadOnly: 0
    m_SerializedLabels: []
    FlaggedDuringContentUpdateRestriction: 0
  - m_GUID: dcc6085d51c3e443f82d4d58e0087519
    m_Address: Assets/DCL/Friends/Prefabs/FriendRequest.prefab
    m_ReadOnly: 0
    m_SerializedLabels: []
    FlaggedDuringContentUpdateRestriction: 0
  - m_GUID: e052984ad30813240bd28c945f4cab60
    m_Address: DottedLineRenderer
    m_ReadOnly: 0
    m_SerializedLabels: []
    FlaggedDuringContentUpdateRestriction: 0
  - m_GUID: e6e9a19c3678ded42a3bc431ebef7dbd
    m_Address: FallbackError.shader
    m_ReadOnly: 0
    m_SerializedLabels: []
    FlaggedDuringContentUpdateRestriction: 0
  - m_GUID: e7d14406516774d91886b6b4d1a26a58
    m_Address: MapPin
    m_ReadOnly: 0
    m_SerializedLabels: []
    FlaggedDuringContentUpdateRestriction: 0
  - m_GUID: e8cf73ccd47a385498b71ec58534d03c
    m_Address: Assets/DCL/AvatarRendering/AvatarShape/Assets/ComputeShaderSkinning.compute
    m_ReadOnly: 0
    m_SerializedLabels: []
    FlaggedDuringContentUpdateRestriction: 0
  - m_GUID: e8f593404f0a19749bc68df2b5064215
    m_Address: StylizedSkyboxAnimation
    m_ReadOnly: 0
    m_SerializedLabels: []
    FlaggedDuringContentUpdateRestriction: 0
  - m_GUID: f75abfa64274a47fd9b3b14143dd8fa0
    m_Address: MANAImg
    m_ReadOnly: 0
    m_SerializedLabels: []
    FlaggedDuringContentUpdateRestriction: 0
  - m_GUID: f80a8f4fcad2b4246b66c94221314244
    m_Address: AtlasChunk
    m_ReadOnly: 0
    m_SerializedLabels: []
    FlaggedDuringContentUpdateRestriction: 0
  - m_GUID: fdd9de2cf51974e4f9be30ab72d8eabd
    m_Address: MapLayerIconMapping
    m_ReadOnly: 0
    m_SerializedLabels: []
    FlaggedDuringContentUpdateRestriction: 0
  - m_GUID: fe90941e720314adfb13574446732ea7
    m_Address: UserProfile
    m_ReadOnly: 0
    m_SerializedLabels: []
    FlaggedDuringContentUpdateRestriction: 0
  m_ReadOnly: 0
  m_Settings: {fileID: 11400000, guid: fc8a9d2b539788c47a5b305639fa8b34, type: 2}
  m_SchemaSet:
    m_Schemas:
    - {fileID: 11400000, guid: f1becbbb6af19b14bafe1985627ea5ea, type: 2}
    - {fileID: 11400000, guid: 9457e5517ec7d134d8c10bdce90c02c6, type: 2}<|MERGE_RESOLUTION|>--- conflicted
+++ resolved
@@ -395,11 +395,6 @@
     m_ReadOnly: 0
     m_SerializedLabels: []
     FlaggedDuringContentUpdateRestriction: 0
-  - m_GUID: b785183905d534b788d41dbce8ef7b4e
-    m_Address: MVFWImg
-    m_ReadOnly: 0
-    m_SerializedLabels: []
-    FlaggedDuringContentUpdateRestriction: 0
   - m_GUID: bd64e7058e4a44a1eafef49d75c5f0d0
     m_Address: LoadingRainbowGradient
     m_ReadOnly: 0
@@ -415,13 +410,13 @@
     m_ReadOnly: 0
     m_SerializedLabels: []
     FlaggedDuringContentUpdateRestriction: 0
-<<<<<<< HEAD
   - m_GUID: c6b10fef26cd8456a9804b16b184f584
     m_Address: SceneDebugConsoleLogEntryConfiguration
-=======
+    m_ReadOnly: 0
+    m_SerializedLabels: []
+    FlaggedDuringContentUpdateRestriction: 0
   - m_GUID: cb536b0cdd6084c87a55b1ff25637eae
     m_Address: Assets/DCL/SceneLoadingScreens/Textures/CreditsImg.png
->>>>>>> 0c1acc25
     m_ReadOnly: 0
     m_SerializedLabels: []
     FlaggedDuringContentUpdateRestriction: 0
