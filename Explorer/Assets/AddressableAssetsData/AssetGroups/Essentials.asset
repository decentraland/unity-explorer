--- conflicted
+++ resolved
@@ -50,19 +50,11 @@
     m_ReadOnly: 0
     m_SerializedLabels: []
     FlaggedDuringContentUpdateRestriction: 0
-<<<<<<< HEAD
   - m_GUID: 112ec96d4c89d41d68b03e4ba73992e9
     m_Address: Assets/DCL/Communities/EventInfo/Prefabs/EventInfoPanel.prefab
     m_ReadOnly: 0
     m_SerializedLabels: []
     FlaggedDuringContentUpdateRestriction: 0
-  - m_GUID: 19373184c73f36042a55739551bb8298
-    m_Address: Avatar_CelShading
-    m_ReadOnly: 0
-    m_SerializedLabels: []
-    FlaggedDuringContentUpdateRestriction: 0
-=======
->>>>>>> 705edb6b
   - m_GUID: 1b149c5240fcd49309285605ce2e8067
     m_Address: CategoryMarkerObject
     m_ReadOnly: 0
