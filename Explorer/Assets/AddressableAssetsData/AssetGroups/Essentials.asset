%YAML 1.1
%TAG !u! tag:unity3d.com,2011:
--- !u!114 &11400000
MonoBehaviour:
  m_ObjectHideFlags: 0
  m_CorrespondingSourceObject: {fileID: 0}
  m_PrefabInstance: {fileID: 0}
  m_PrefabAsset: {fileID: 0}
  m_GameObject: {fileID: 0}
  m_Enabled: 1
  m_EditorHideFlags: 0
  m_Script: {fileID: 11500000, guid: bbb281ee3bf0b054c82ac2347e9e782c, type: 3}
  m_Name: Essentials
  m_EditorClassIdentifier: 
  m_GroupName: Essentials
  m_Data:
    m_SerializedData: []
  m_GUID: 47f803e1e9c5079449bd106df98a0b7d
  m_SerializeEntries:
  - m_GUID: 654e496ed12f12e4f80243ab9f1d97c7
    m_Address: Character Camera
    m_ReadOnly: 0
    m_SerializedLabels: []
    FlaggedDuringContentUpdateRestriction: 0
  - m_GUID: 0eecf14978c1aa74381023946dde5c78
    m_Address: Character Object
    m_ReadOnly: 0
    m_SerializedLabels: []
    FlaggedDuringContentUpdateRestriction: 0
  - m_GUID: 35aa85d68d15435418848a03a2db81ec
    m_Address: Inter-Regular SDF.asset
    m_ReadOnly: 0
    m_SerializedLabels: []
    FlaggedDuringContentUpdateRestriction: 0
  - m_GUID: 96ae0a2159a39234f858ea23bdcc74ad
    m_Address: Inter-SemiBold SDF.asset
    m_ReadOnly: 0
    m_SerializedLabels: []
    FlaggedDuringContentUpdateRestriction: 0
  - m_GUID: 8f586378b4e144a9851e7b34d9b748ee
    m_Address: LiberationSans SDF.asset
    m_ReadOnly: 0
    m_SerializedLabels: []
    FlaggedDuringContentUpdateRestriction: 0
  - m_GUID: 2e498d1c8094910479dc3e1b768306a4
    m_Address: LiberationSans SDF - Fallback.asset
    m_ReadOnly: 0
    m_SerializedLabels: []
    FlaggedDuringContentUpdateRestriction: 0
  - m_GUID: e8cf73ccd47a385498b71ec58534d03c
    m_Address: Assets/DCL/AvatarRendering/AvatarShape/Assets/ComputeShaderSkinning.compute
    m_ReadOnly: 0
    m_SerializedLabels: []
    FlaggedDuringContentUpdateRestriction: 0
  - m_GUID: 3efe8a48fc3905f47a0648abd6859394
    m_Address: MapCameraObject
    m_ReadOnly: 0
    m_SerializedLabels: []
    FlaggedDuringContentUpdateRestriction: 0
  - m_GUID: b54d9d4189903c2438fa811308f14ceb
    m_Address: MapConfiguration
    m_ReadOnly: 0
    m_SerializedLabels: []
    FlaggedDuringContentUpdateRestriction: 0
  - m_GUID: 7e150ada146ad0749b39e65968780157
    m_Address: MapParcelHighlightMarker
    m_ReadOnly: 0
    m_SerializedLabels: []
    FlaggedDuringContentUpdateRestriction: 0
  - m_GUID: 0ae66608be2735a4f96e0f1aa9b3a75b
    m_Address: PlayerMarkerObject
    m_ReadOnly: 0
    m_SerializedLabels: []
    FlaggedDuringContentUpdateRestriction: 0
  - m_GUID: f80a8f4fcad2b4246b66c94221314244
    m_Address: AtlasChunk
    m_ReadOnly: 0
    m_SerializedLabels: []
    FlaggedDuringContentUpdateRestriction: 0
  - m_GUID: 04a7ffcd277754f7c91237894604f522
    m_Address: NftRarityBackgrounds
    m_ReadOnly: 0
    m_SerializedLabels: []
    FlaggedDuringContentUpdateRestriction: 0
  - m_GUID: 7491e2fb7fd484d2b8aed984dfc7c6ab
    m_Address: NftRarityColors
    m_ReadOnly: 0
    m_SerializedLabels: []
    FlaggedDuringContentUpdateRestriction: 0
  - m_GUID: 4a2a7b610414b45c1b576946ce094877
    m_Address: NftCategoryIcons
    m_ReadOnly: 0
    m_SerializedLabels: []
    FlaggedDuringContentUpdateRestriction: 0
  - m_GUID: 08d42937d0bc54b48baaa23c8c520175
    m_Address: AuthenticationScreen
    m_ReadOnly: 0
    m_SerializedLabels: []
    FlaggedDuringContentUpdateRestriction: 0
  - m_GUID: 66f8f8427a5c4443e95b0d298addd639
    m_Address: NftInfoPanelRarityBackgrounds
    m_ReadOnly: 0
    m_SerializedLabels: []
    FlaggedDuringContentUpdateRestriction: 0
  - m_GUID: aabac5666448b4345a76347f94ea32a4
    m_Address: BackpackItem
    m_ReadOnly: 0
    m_SerializedLabels: []
    FlaggedDuringContentUpdateRestriction: 0
  - m_GUID: 37fc70977aa8e4023aadf578a73db58b
    m_Address: PageButton
    m_ReadOnly: 0
    m_SerializedLabels: []
    FlaggedDuringContentUpdateRestriction: 0
  - m_GUID: 5ed0eaf7428cb4135baf7d2e09a9430a
    m_Address: PageSelector
    m_ReadOnly: 0
    m_SerializedLabels: []
    FlaggedDuringContentUpdateRestriction: 0
  - m_GUID: 23318cb20f4dbe9429dd8be585ef75d6
    m_Address: CharacterPreviewContainer
    m_ReadOnly: 0
    m_SerializedLabels: []
    FlaggedDuringContentUpdateRestriction: 0
  - m_GUID: 605506dac7ec04ed09953980478e93d4
    m_Address: SceneLoadingScreen
    m_ReadOnly: 0
    m_SerializedLabels: []
    FlaggedDuringContentUpdateRestriction: 0
  - m_GUID: 19373184c73f36042a55739551bb8298
    m_Address: Avatar_CelShading
    m_ReadOnly: 0
    m_SerializedLabels: []
    FlaggedDuringContentUpdateRestriction: 0
  - m_GUID: 6ea398d3ecc4e457baad22c2f43aabfc
    m_Address: LoadingEmbedded
    m_ReadOnly: 0
    m_SerializedLabels: []
    FlaggedDuringContentUpdateRestriction: 0
  - m_GUID: 989cf1173881645c598573447b2b56d8
    m_Address: HidesRow
    m_ReadOnly: 0
    m_SerializedLabels: []
    FlaggedDuringContentUpdateRestriction: 0
  - m_GUID: d20747763091b4fc5a2d5b6d1ba0ea7d
    m_Address: HideCategory
    m_ReadOnly: 0
    m_SerializedLabels: []
    FlaggedDuringContentUpdateRestriction: 0
  - m_GUID: f75abfa64274a47fd9b3b14143dd8fa0
    m_Address: MANAImg
    m_ReadOnly: 0
    m_SerializedLabels: []
    FlaggedDuringContentUpdateRestriction: 0
  - m_GUID: 2e201c78ef54a4b3bb0edd235bf0ed52
    m_Address: WearablesImg
    m_ReadOnly: 0
    m_SerializedLabels: []
    FlaggedDuringContentUpdateRestriction: 0
  - m_GUID: 875491fc8a6c64fe2aa217d9a750e8a3
    m_Address: LANDImg
    m_ReadOnly: 0
    m_SerializedLabels: []
    FlaggedDuringContentUpdateRestriction: 0
  - m_GUID: beceeda1295384ef4921493b30d5cf45
    m_Address: EditorImg
    m_ReadOnly: 0
    m_SerializedLabels: []
    FlaggedDuringContentUpdateRestriction: 0
  - m_GUID: 9d145b4f22db146a2b25d2a7d5a1f795
    m_Address: DAOImg
    m_ReadOnly: 0
    m_SerializedLabels: []
    FlaggedDuringContentUpdateRestriction: 0
  - m_GUID: e4f1395814ee0473e86cb6c06009fc6e
    m_Address: BuilderImg
    m_ReadOnly: 0
    m_SerializedLabels: []
    FlaggedDuringContentUpdateRestriction: 0
  - m_GUID: bd64e7058e4a44a1eafef49d75c5f0d0
    m_Address: LoadingRainbowGradient
    m_ReadOnly: 0
    m_SerializedLabels: []
    FlaggedDuringContentUpdateRestriction: 0
  - m_GUID: f3b1d401bc50845629a6b982f9793f16
    m_Address: Chat
    m_ReadOnly: 0
    m_SerializedLabels: []
    FlaggedDuringContentUpdateRestriction: 0
  - m_GUID: 0703f7736b8c9b244953ae7c6ff9a037
    m_Address: LODSettings.asset
    m_ReadOnly: 0
    m_SerializedLabels: []
    FlaggedDuringContentUpdateRestriction: 0
  - m_GUID: 9e9bf5fb9ee9c452f858e423651a52ca
    m_Address: ChatEntry
    m_ReadOnly: 0
    m_SerializedLabels: []
    FlaggedDuringContentUpdateRestriction: 0
  - m_GUID: 6afb31861b85441b6ab2b988819bb96a
    m_Address: ChatEntryConfiguration
    m_ReadOnly: 0
    m_SerializedLabels: []
    FlaggedDuringContentUpdateRestriction: 0
  - m_GUID: fabfcdf867b484665b44c8a158bd8eb4
    m_Address: NameTag
    m_ReadOnly: 0
    m_SerializedLabels: []
    FlaggedDuringContentUpdateRestriction: 0
  - m_GUID: bd2233d5950ee4b4c96fc19f60d8c582
    m_Address: NametagParent
    m_ReadOnly: 0
    m_SerializedLabels: []
    FlaggedDuringContentUpdateRestriction: 0
<<<<<<< HEAD
  - m_GUID: 32f2b877400526d4cbf648ba5c5064b4
    m_Address: Assets/DCL/Landscape/Data/LandscapeData.asset
    m_ReadOnly: 0
    m_SerializedLabels: []
    FlaggedDuringContentUpdateRestriction: 0
  - m_GUID: 86bf0204cf3bb75429342452a2a460af
    m_Address: Assets/DCL/Landscape/Data/ParcelData.asset
=======
  - m_GUID: dc412497f06504faeb6e30b848c0842d
    m_Address: FallbackSceneTipsConfiguration
>>>>>>> d90dd7aa
    m_ReadOnly: 0
    m_SerializedLabels: []
    FlaggedDuringContentUpdateRestriction: 0
  m_ReadOnly: 0
  m_Settings: {fileID: 11400000, guid: fc8a9d2b539788c47a5b305639fa8b34, type: 2}
  m_SchemaSet:
    m_Schemas:
    - {fileID: 11400000, guid: 9457e5517ec7d134d8c10bdce90c02c6, type: 2}
    - {fileID: 11400000, guid: f1becbbb6af19b14bafe1985627ea5ea, type: 2}<|MERGE_RESOLUTION|>--- conflicted
+++ resolved
@@ -212,7 +212,11 @@
     m_ReadOnly: 0
     m_SerializedLabels: []
     FlaggedDuringContentUpdateRestriction: 0
-<<<<<<< HEAD
+  - m_GUID: dc412497f06504faeb6e30b848c0842d
+    m_Address: FallbackSceneTipsConfiguration
+    m_ReadOnly: 0
+    m_SerializedLabels: []
+    FlaggedDuringContentUpdateRestriction: 0
   - m_GUID: 32f2b877400526d4cbf648ba5c5064b4
     m_Address: Assets/DCL/Landscape/Data/LandscapeData.asset
     m_ReadOnly: 0
@@ -220,10 +224,6 @@
     FlaggedDuringContentUpdateRestriction: 0
   - m_GUID: 86bf0204cf3bb75429342452a2a460af
     m_Address: Assets/DCL/Landscape/Data/ParcelData.asset
-=======
-  - m_GUID: dc412497f06504faeb6e30b848c0842d
-    m_Address: FallbackSceneTipsConfiguration
->>>>>>> d90dd7aa
     m_ReadOnly: 0
     m_SerializedLabels: []
     FlaggedDuringContentUpdateRestriction: 0
