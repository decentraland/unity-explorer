--- conflicted
+++ resolved
@@ -307,10 +307,6 @@
     m_ReadOnly: 0
     m_SerializedLabels: []
     FlaggedDuringContentUpdateRestriction: 0
-<<<<<<< HEAD
-  - m_GUID: 9c4c0e79124f01744a5f969e08ad0370
-    m_Address: RemoteAvatarCollider
-=======
   - m_GUID: a1d5d4f99234041159f0c215eef3eff3
     m_Address: NewNotificationPanel
     m_ReadOnly: 0
@@ -318,7 +314,6 @@
     FlaggedDuringContentUpdateRestriction: 0
   - m_GUID: 4b896bc1397444f00a2b45725af2b263
     m_Address: NotificationIconTypesSO
->>>>>>> 6bcc7785
     m_ReadOnly: 0
     m_SerializedLabels: []
     FlaggedDuringContentUpdateRestriction: 0
