%YAML 1.1
%TAG !u! tag:unity3d.com,2011:
--- !u!114 &11400000
MonoBehaviour:
  m_ObjectHideFlags: 0
  m_CorrespondingSourceObject: {fileID: 0}
  m_PrefabInstance: {fileID: 0}
  m_PrefabAsset: {fileID: 0}
  m_GameObject: {fileID: 0}
  m_Enabled: 1
  m_EditorHideFlags: 0
  m_Script: {fileID: 11500000, guid: bbb281ee3bf0b054c82ac2347e9e782c, type: 3}
  m_Name: Essentials
  m_EditorClassIdentifier: 
  m_GroupName: Essentials
  m_Data:
    m_SerializedData: []
  m_GUID: 47f803e1e9c5079449bd106df98a0b7d
  m_SerializeEntries:
  - m_GUID: 654e496ed12f12e4f80243ab9f1d97c7
    m_Address: Character Camera
    m_ReadOnly: 0
    m_SerializedLabels: []
    FlaggedDuringContentUpdateRestriction: 0
  - m_GUID: 0eecf14978c1aa74381023946dde5c78
    m_Address: Character Object
    m_ReadOnly: 0
    m_SerializedLabels: []
    FlaggedDuringContentUpdateRestriction: 0
  - m_GUID: e8cf73ccd47a385498b71ec58534d03c
    m_Address: Assets/DCL/AvatarRendering/AvatarShape/Assets/ComputeShaderSkinning.compute
    m_ReadOnly: 0
    m_SerializedLabels: []
    FlaggedDuringContentUpdateRestriction: 0
  - m_GUID: 3efe8a48fc3905f47a0648abd6859394
    m_Address: MapCameraObject
    m_ReadOnly: 0
    m_SerializedLabels: []
    FlaggedDuringContentUpdateRestriction: 0
  - m_GUID: b54d9d4189903c2438fa811308f14ceb
    m_Address: MapConfiguration
    m_ReadOnly: 0
    m_SerializedLabels: []
    FlaggedDuringContentUpdateRestriction: 0
  - m_GUID: 7e150ada146ad0749b39e65968780157
    m_Address: MapParcelHighlightMarker
    m_ReadOnly: 0
    m_SerializedLabels: []
    FlaggedDuringContentUpdateRestriction: 0
  - m_GUID: 0ae66608be2735a4f96e0f1aa9b3a75b
    m_Address: PlayerMarkerObject
    m_ReadOnly: 0
    m_SerializedLabels: []
    FlaggedDuringContentUpdateRestriction: 0
  - m_GUID: f80a8f4fcad2b4246b66c94221314244
    m_Address: AtlasChunk
    m_ReadOnly: 0
    m_SerializedLabels: []
    FlaggedDuringContentUpdateRestriction: 0
  - m_GUID: 04a7ffcd277754f7c91237894604f522
    m_Address: NftRarityBackgrounds
    m_ReadOnly: 0
    m_SerializedLabels: []
    FlaggedDuringContentUpdateRestriction: 0
  - m_GUID: 7491e2fb7fd484d2b8aed984dfc7c6ab
    m_Address: NftRarityColors
    m_ReadOnly: 0
    m_SerializedLabels: []
    FlaggedDuringContentUpdateRestriction: 0
  - m_GUID: 4a2a7b610414b45c1b576946ce094877
    m_Address: NftCategoryIcons
    m_ReadOnly: 0
    m_SerializedLabels: []
    FlaggedDuringContentUpdateRestriction: 0
  - m_GUID: 08d42937d0bc54b48baaa23c8c520175
    m_Address: AuthenticationScreen
    m_ReadOnly: 0
    m_SerializedLabels: []
    FlaggedDuringContentUpdateRestriction: 0
  - m_GUID: 66f8f8427a5c4443e95b0d298addd639
    m_Address: NftInfoPanelRarityBackgrounds
    m_ReadOnly: 0
    m_SerializedLabels: []
    FlaggedDuringContentUpdateRestriction: 0
  - m_GUID: aabac5666448b4345a76347f94ea32a4
    m_Address: BackpackItem
    m_ReadOnly: 0
    m_SerializedLabels: []
    FlaggedDuringContentUpdateRestriction: 0
  - m_GUID: 37fc70977aa8e4023aadf578a73db58b
    m_Address: PageButton
    m_ReadOnly: 0
    m_SerializedLabels: []
    FlaggedDuringContentUpdateRestriction: 0
  - m_GUID: 5ed0eaf7428cb4135baf7d2e09a9430a
    m_Address: PageSelector
    m_ReadOnly: 0
    m_SerializedLabels: []
    FlaggedDuringContentUpdateRestriction: 0
  - m_GUID: 23318cb20f4dbe9429dd8be585ef75d6
    m_Address: CharacterPreviewContainer
    m_ReadOnly: 0
    m_SerializedLabels: []
    FlaggedDuringContentUpdateRestriction: 0
  - m_GUID: 605506dac7ec04ed09953980478e93d4
    m_Address: SceneLoadingScreen
    m_ReadOnly: 0
    m_SerializedLabels: []
    FlaggedDuringContentUpdateRestriction: 0
  - m_GUID: 19373184c73f36042a55739551bb8298
    m_Address: Avatar_CelShading
    m_ReadOnly: 0
    m_SerializedLabels: []
    FlaggedDuringContentUpdateRestriction: 0
  - m_GUID: 6ea398d3ecc4e457baad22c2f43aabfc
    m_Address: LoadingEmbedded
    m_ReadOnly: 0
    m_SerializedLabels: []
    FlaggedDuringContentUpdateRestriction: 0
  - m_GUID: 989cf1173881645c598573447b2b56d8
    m_Address: HidesRow
    m_ReadOnly: 0
    m_SerializedLabels: []
    FlaggedDuringContentUpdateRestriction: 0
  - m_GUID: d20747763091b4fc5a2d5b6d1ba0ea7d
    m_Address: HideCategory
    m_ReadOnly: 0
    m_SerializedLabels: []
    FlaggedDuringContentUpdateRestriction: 0
  - m_GUID: f75abfa64274a47fd9b3b14143dd8fa0
    m_Address: MANAImg
    m_ReadOnly: 0
    m_SerializedLabels: []
    FlaggedDuringContentUpdateRestriction: 0
  - m_GUID: 2e201c78ef54a4b3bb0edd235bf0ed52
    m_Address: WearablesImg
    m_ReadOnly: 0
    m_SerializedLabels: []
    FlaggedDuringContentUpdateRestriction: 0
  - m_GUID: 875491fc8a6c64fe2aa217d9a750e8a3
    m_Address: LANDImg
    m_ReadOnly: 0
    m_SerializedLabels: []
    FlaggedDuringContentUpdateRestriction: 0
  - m_GUID: beceeda1295384ef4921493b30d5cf45
    m_Address: EditorImg
    m_ReadOnly: 0
    m_SerializedLabels: []
    FlaggedDuringContentUpdateRestriction: 0
  - m_GUID: 9d145b4f22db146a2b25d2a7d5a1f795
    m_Address: DAOImg
    m_ReadOnly: 0
    m_SerializedLabels: []
    FlaggedDuringContentUpdateRestriction: 0
  - m_GUID: e4f1395814ee0473e86cb6c06009fc6e
    m_Address: BuilderImg
    m_ReadOnly: 0
    m_SerializedLabels: []
    FlaggedDuringContentUpdateRestriction: 0
  - m_GUID: bd64e7058e4a44a1eafef49d75c5f0d0
    m_Address: LoadingRainbowGradient
    m_ReadOnly: 0
    m_SerializedLabels: []
    FlaggedDuringContentUpdateRestriction: 0
  - m_GUID: 0703f7736b8c9b244953ae7c6ff9a037
    m_Address: LODSettings.asset
    m_ReadOnly: 0
    m_SerializedLabels: []
    FlaggedDuringContentUpdateRestriction: 0
  - m_GUID: 6afb31861b85441b6ab2b988819bb96a
    m_Address: ChatEntryConfiguration
    m_ReadOnly: 0
    m_SerializedLabels: []
    FlaggedDuringContentUpdateRestriction: 0
  - m_GUID: dc412497f06504faeb6e30b848c0842d
    m_Address: FallbackSceneTipsConfiguration
    m_ReadOnly: 0
    m_SerializedLabels: []
    FlaggedDuringContentUpdateRestriction: 0
  - m_GUID: 32f2b877400526d4cbf648ba5c5064b4
    m_Address: Assets/DCL/Landscape/Data/LandscapeData.asset
    m_ReadOnly: 0
    m_SerializedLabels: []
    FlaggedDuringContentUpdateRestriction: 0
  - m_GUID: 86bf0204cf3bb75429342452a2a460af
    m_Address: Assets/DCL/Landscape/Data/ParcelData.asset
    m_ReadOnly: 0
    m_SerializedLabels: []
    FlaggedDuringContentUpdateRestriction: 0
  - m_GUID: 1d026bc5d9fd448798b32a455c0f3978
    m_Address: Nametag
    m_ReadOnly: 0
    m_SerializedLabels: []
    FlaggedDuringContentUpdateRestriction: 0
  - m_GUID: 5c36aa92efab46341b9b02fd6a38a4e7
    m_Address: StylizedSkyboxController
    m_ReadOnly: 0
    m_SerializedLabels: []
    FlaggedDuringContentUpdateRestriction: 0
  - m_GUID: caf6cf56d95066b45bc1ca92d6516b48
    m_Address: GenesisSkyboxController
    m_ReadOnly: 0
    m_SerializedLabels: []
    FlaggedDuringContentUpdateRestriction: 0
  - m_GUID: e8f593404f0a19749bc68df2b5064215
    m_Address: StylizedSkyboxAnimation
    m_ReadOnly: 0
    m_SerializedLabels: []
    FlaggedDuringContentUpdateRestriction: 0
  - m_GUID: 8c2fa120406894778bdb7d4e45135d3b
    m_Address: CharacterTriggerArea
    m_ReadOnly: 0
    m_SerializedLabels: []
    FlaggedDuringContentUpdateRestriction: 0
  - m_GUID: d65049d6f7a244863b39c4dda5ba538e
    m_Address: NametagsData
    m_ReadOnly: 0
    m_SerializedLabels: []
    FlaggedDuringContentUpdateRestriction: 0
  - m_GUID: b028edf69a2c54c9194c4ce6524befff
    m_Address: ChatBubbleConfiguration
    m_ReadOnly: 0
    m_SerializedLabels: []
    FlaggedDuringContentUpdateRestriction: 0
  - m_GUID: 35aa85d68d15435418848a03a2db81ec
    m_Address: Assets/TextMesh Pro/Fonts & Materials/Inter-Regular SDF.asset
    m_ReadOnly: 0
    m_SerializedLabels: []
    FlaggedDuringContentUpdateRestriction: 0
  - m_GUID: 96ae0a2159a39234f858ea23bdcc74ad
    m_Address: Assets/TextMesh Pro/Fonts & Materials/Inter-SemiBold SDF.asset
    m_ReadOnly: 0
    m_SerializedLabels: []
    FlaggedDuringContentUpdateRestriction: 0
  - m_GUID: 729a904161871414d913b07a246ed27d
    m_Address: Assets/TextMesh Pro/Fonts & Materials/LiberationSans SDF - Fallback.asset
    m_ReadOnly: 0
    m_SerializedLabels: []
    FlaggedDuringContentUpdateRestriction: 0
  - m_GUID: 99df5d970efa24583937b65c21ff559b
    m_Address: Assets/TextMesh Pro/Fonts & Materials/LiberationSans SDF.asset
    m_ReadOnly: 0
    m_SerializedLabels: []
    FlaggedDuringContentUpdateRestriction: 0
  - m_GUID: 2a58c49334237a24781cae8b1e3fa351
    m_Address: EmbeddedEmotes
    m_ReadOnly: 0
    m_SerializedLabels: []
    FlaggedDuringContentUpdateRestriction: 0
  - m_GUID: 3b17a8a5ab9ee104899eb22c70935c38
    m_Address: Assets/DCL/StylizedSkybox/Animations/DirectionalLightCycle.anim
    m_ReadOnly: 0
    m_SerializedLabels: []
    FlaggedDuringContentUpdateRestriction: 0
  - m_GUID: 79eb8e4682b784de1b1b18eaeba27edc
    m_Address: Assets/DCL/Backpack/Assets/BackpackEmoteGridItem.prefab
    m_ReadOnly: 0
    m_SerializedLabels: []
    FlaggedDuringContentUpdateRestriction: 0
  - m_GUID: 62f68ba25f6c905428b36a081b072566
    m_Address: EmoteAudioSource
    m_ReadOnly: 0
    m_SerializedLabels: []
    FlaggedDuringContentUpdateRestriction: 0
  - m_GUID: 1f557ed079be146f9aeb090104c115c9
    m_Address: Assets/DCL/MapRenderer/Addressables/SceneOfInterest.prefab
    m_ReadOnly: 0
    m_SerializedLabels: []
    FlaggedDuringContentUpdateRestriction: 0
  - m_GUID: 53b70d09c4a814878a30c68582ad4523
    m_Address: Assets/DCL/MapRenderer/Addressables/HotUserMarkerObject.prefab
    m_ReadOnly: 0
    m_SerializedLabels: []
    FlaggedDuringContentUpdateRestriction: 0
  - m_GUID: 5f2c1af519efc4b82b87b887f93077fc
    m_Address: Assets/DCL/MapRenderer/Addressables/Favorite.prefab
    m_ReadOnly: 0
    m_SerializedLabels: []
    FlaggedDuringContentUpdateRestriction: 0
<<<<<<< HEAD
  - m_GUID: dbfb7e67a438449f9a887f820f733868
    m_Address: Assets/DCL/UI/Popups/PopupCloser.prefab
=======
  - m_GUID: df3decac75a242f4689cb445dc93eb06
    m_Address: Assets/DCL/Audio/Prefabs/UIAudioContainer.prefab
    m_ReadOnly: 0
    m_SerializedLabels: []
    FlaggedDuringContentUpdateRestriction: 0
  - m_GUID: e38b0fb061d7ffa47b54d89ecd483bd2
    m_Address: Assets/DCL/Audio/Prefabs/GeneralAudioMixer.mixer
>>>>>>> 2f19d069
    m_ReadOnly: 0
    m_SerializedLabels: []
    FlaggedDuringContentUpdateRestriction: 0
  m_ReadOnly: 0
  m_Settings: {fileID: 11400000, guid: fc8a9d2b539788c47a5b305639fa8b34, type: 2}
  m_SchemaSet:
    m_Schemas:
    - {fileID: 11400000, guid: 9457e5517ec7d134d8c10bdce90c02c6, type: 2}
    - {fileID: 11400000, guid: f1becbbb6af19b14bafe1985627ea5ea, type: 2}<|MERGE_RESOLUTION|>--- conflicted
+++ resolved
@@ -277,10 +277,6 @@
     m_ReadOnly: 0
     m_SerializedLabels: []
     FlaggedDuringContentUpdateRestriction: 0
-<<<<<<< HEAD
-  - m_GUID: dbfb7e67a438449f9a887f820f733868
-    m_Address: Assets/DCL/UI/Popups/PopupCloser.prefab
-=======
   - m_GUID: df3decac75a242f4689cb445dc93eb06
     m_Address: Assets/DCL/Audio/Prefabs/UIAudioContainer.prefab
     m_ReadOnly: 0
@@ -288,7 +284,6 @@
     FlaggedDuringContentUpdateRestriction: 0
   - m_GUID: e38b0fb061d7ffa47b54d89ecd483bd2
     m_Address: Assets/DCL/Audio/Prefabs/GeneralAudioMixer.mixer
->>>>>>> 2f19d069
     m_ReadOnly: 0
     m_SerializedLabels: []
     FlaggedDuringContentUpdateRestriction: 0
