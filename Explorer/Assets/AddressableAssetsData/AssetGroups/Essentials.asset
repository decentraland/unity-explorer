--- conflicted
+++ resolved
@@ -212,10 +212,11 @@
     m_ReadOnly: 0
     m_SerializedLabels: []
     FlaggedDuringContentUpdateRestriction: 0
-<<<<<<< HEAD
   - m_GUID: 1d026bc5d9fd448798b32a455c0f3978
     m_Address: Nametag
-=======
+    m_ReadOnly: 0
+    m_SerializedLabels: []
+    FlaggedDuringContentUpdateRestriction: 0
   - m_GUID: 5c36aa92efab46341b9b02fd6a38a4e7
     m_Address: StylizedSkyboxController
     m_ReadOnly: 0
@@ -228,7 +229,6 @@
     FlaggedDuringContentUpdateRestriction: 0
   - m_GUID: e8f593404f0a19749bc68df2b5064215
     m_Address: StylizedSkyboxAnimation
->>>>>>> 2c313c92
     m_ReadOnly: 0
     m_SerializedLabels: []
     FlaggedDuringContentUpdateRestriction: 0
