%YAML 1.1
%TAG !u! tag:unity3d.com,2011:
--- !u!114 &11400000
MonoBehaviour:
  m_ObjectHideFlags: 0
  m_CorrespondingSourceObject: {fileID: 0}
  m_PrefabInstance: {fileID: 0}
  m_PrefabAsset: {fileID: 0}
  m_GameObject: {fileID: 0}
  m_Enabled: 1
  m_EditorHideFlags: 0
  m_Script: {fileID: 11500000, guid: bbb281ee3bf0b054c82ac2347e9e782c, type: 3}
  m_Name: Essentials
  m_EditorClassIdentifier: 
  m_GroupName: Essentials
  m_Data:
    m_SerializedData: []
  m_GUID: 47f803e1e9c5079449bd106df98a0b7d
  m_SerializeEntries:
  - m_GUID: 04a7ffcd277754f7c91237894604f522
    m_Address: NftRarityBackgrounds
    m_ReadOnly: 0
    m_SerializedLabels: []
    FlaggedDuringContentUpdateRestriction: 0
  - m_GUID: 0703f7736b8c9b244953ae7c6ff9a037
    m_Address: LODSettings.asset
    m_ReadOnly: 0
    m_SerializedLabels: []
    FlaggedDuringContentUpdateRestriction: 0
  - m_GUID: 08d42937d0bc54b48baaa23c8c520175
    m_Address: AuthenticationScreen
    m_ReadOnly: 0
    m_SerializedLabels: []
    FlaggedDuringContentUpdateRestriction: 0
  - m_GUID: 0ae66608be2735a4f96e0f1aa9b3a75b
    m_Address: PlayerMarkerObject
    m_ReadOnly: 0
    m_SerializedLabels: []
    FlaggedDuringContentUpdateRestriction: 0
  - m_GUID: 0eecf14978c1aa74381023946dde5c78
    m_Address: Character Object
    m_ReadOnly: 0
    m_SerializedLabels: []
    FlaggedDuringContentUpdateRestriction: 0
  - m_GUID: 0fce4c1a785b1495bbf861787a9a3224
    m_Address: Assets/DCL/UI/ErrorPopup/Assets/ErrorPopup.prefab
    m_ReadOnly: 0
    m_SerializedLabels: []
    FlaggedDuringContentUpdateRestriction: 0
  - m_GUID: 19373184c73f36042a55739551bb8298
    m_Address: Avatar_CelShading
    m_ReadOnly: 0
    m_SerializedLabels: []
    FlaggedDuringContentUpdateRestriction: 0
  - m_GUID: 1b149c5240fcd49309285605ce2e8067
    m_Address: CategoryMarkerObject
    m_ReadOnly: 0
    m_SerializedLabels: []
    FlaggedDuringContentUpdateRestriction: 0
  - m_GUID: 1d026bc5d9fd448798b32a455c0f3978
    m_Address: Nametag
    m_ReadOnly: 0
    m_SerializedLabels: []
    FlaggedDuringContentUpdateRestriction: 0
  - m_GUID: 1f557ed079be146f9aeb090104c115c9
    m_Address: Assets/DCL/MapRenderer/Addressables/SceneOfInterest.prefab
    m_ReadOnly: 0
    m_SerializedLabels: []
    FlaggedDuringContentUpdateRestriction: 0
  - m_GUID: 23318cb20f4dbe9429dd8be585ef75d6
    m_Address: CharacterPreviewContainer
    m_ReadOnly: 0
    m_SerializedLabels: []
    FlaggedDuringContentUpdateRestriction: 0
  - m_GUID: 26489687fb2f3419886df8e49f34b006
    m_Address: Assets/DCL/Settings/Settings/ControlsSettings.asset
    m_ReadOnly: 0
    m_SerializedLabels: []
    FlaggedDuringContentUpdateRestriction: 0
  - m_GUID: 26a5616becdfd49b4abfbee07ba3cbf2
    m_Address: Assets/DCL/InWorldCamera/PhotoDetail/Prefabs/PhotoDetailUI.prefab
    m_ReadOnly: 0
    m_SerializedLabels: []
    FlaggedDuringContentUpdateRestriction: 0
  - m_GUID: 2a58c49334237a24781cae8b1e3fa351
    m_Address: EmbeddedEmotes
    m_ReadOnly: 0
    m_SerializedLabels: []
    FlaggedDuringContentUpdateRestriction: 0
  - m_GUID: 2e201c78ef54a4b3bb0edd235bf0ed52
    m_Address: WearablesImg
    m_ReadOnly: 0
    m_SerializedLabels: []
    FlaggedDuringContentUpdateRestriction: 0
  - m_GUID: 2eac55a1aa3034858a71ab0e06baf5de
    m_Address: ClusterMarkerObject
    m_ReadOnly: 0
    m_SerializedLabels: []
    FlaggedDuringContentUpdateRestriction: 0
  - m_GUID: 35aa85d68d15435418848a03a2db81ec
    m_Address: Assets/TextMesh Pro/Fonts & Materials/Inter-Regular SDF.asset
    m_ReadOnly: 0
    m_SerializedLabels: []
    FlaggedDuringContentUpdateRestriction: 0
  - m_GUID: 37fc70977aa8e4023aadf578a73db58b
    m_Address: PageButton
    m_ReadOnly: 0
    m_SerializedLabels: []
    FlaggedDuringContentUpdateRestriction: 0
  - m_GUID: 3b17a8a5ab9ee104899eb22c70935c38
    m_Address: Assets/DCL/StylizedSkybox/Animations/DirectionalLightCycle.anim
    m_ReadOnly: 0
    m_SerializedLabels: []
    FlaggedDuringContentUpdateRestriction: 0
<<<<<<< HEAD
  - m_GUID: 3c3c8d365c6ef4acfa3665168b5737a9
    m_Address: Assets/DCL/UI/GenericContextMenu/Prefabs/ButtonWithTextAndIcon.prefab
=======
  - m_GUID: 3d761805ce62940dbafaa7bb64be222c
    m_Address: ClusterMarkerObjectForSearchResults
>>>>>>> 482522e9
    m_ReadOnly: 0
    m_SerializedLabels: []
    FlaggedDuringContentUpdateRestriction: 0
  - m_GUID: 3efe8a48fc3905f47a0648abd6859394
    m_Address: MapCameraObject
    m_ReadOnly: 0
    m_SerializedLabels: []
    FlaggedDuringContentUpdateRestriction: 0
  - m_GUID: 43daf6965002847a19f241e71b28fd9b
    m_Address: Assets/DCL/InWorldCamera/CameraReelGallery/Assets/ContextMenuSO/ReelGalleryContextMenuConfig.asset
    m_ReadOnly: 0
    m_SerializedLabels: []
    FlaggedDuringContentUpdateRestriction: 0
  - m_GUID: 4a2a7b610414b45c1b576946ce094877
    m_Address: NftCategoryIcons
    m_ReadOnly: 0
    m_SerializedLabels: []
    FlaggedDuringContentUpdateRestriction: 0
  - m_GUID: 4b896bc1397444f00a2b45725af2b263
    m_Address: NotificationIconTypesSO
    m_ReadOnly: 0
    m_SerializedLabels: []
    FlaggedDuringContentUpdateRestriction: 0
  - m_GUID: 4f24a591312ba473ab5ac65d6658cb94
    m_Address: SDKVirtualCamera
    m_ReadOnly: 0
    m_SerializedLabels: []
    FlaggedDuringContentUpdateRestriction: 0
  - m_GUID: 52bc5c5fe83f743cdba8dab60b247e96
    m_Address: Assets/DCL/UI/GenericContextMenu/Prefabs/Separator.prefab
    m_ReadOnly: 0
    m_SerializedLabels: []
    FlaggedDuringContentUpdateRestriction: 0
  - m_GUID: 53b70d09c4a814878a30c68582ad4523
    m_Address: Assets/DCL/MapRenderer/Addressables/HotUserMarkerObject.prefab
    m_ReadOnly: 0
    m_SerializedLabels: []
    FlaggedDuringContentUpdateRestriction: 0
  - m_GUID: 55469a28bf0d2b14db8e6452e462bd4c
    m_Address: LavaFlow.shader
    m_ReadOnly: 0
    m_SerializedLabels: []
    FlaggedDuringContentUpdateRestriction: 0
  - m_GUID: 56a9743f8d94f684190dc11bb521fb78
    m_Address: Scene.shader
    m_ReadOnly: 0
    m_SerializedLabels: []
    FlaggedDuringContentUpdateRestriction: 0
  - m_GUID: 58ab8549017bacb42b310dbb452a2f6e
    m_Address: Assets/DCL/Quality/Quality Settings.asset
    m_ReadOnly: 0
    m_SerializedLabels: []
    FlaggedDuringContentUpdateRestriction: 0
  - m_GUID: 58c436690cb47644492bc0d655dbcce8
    m_Address: EmotesWheelHUD.prefab
    m_ReadOnly: 0
    m_SerializedLabels: []
    FlaggedDuringContentUpdateRestriction: 0
  - m_GUID: 58f16fd4b3584431d87e11f043b40408
    m_Address: Assets/DCL/Navmap/Assets/EventScheduleElement.prefab
    m_ReadOnly: 0
    m_SerializedLabels: []
    FlaggedDuringContentUpdateRestriction: 0
  - m_GUID: 5c36aa92efab46341b9b02fd6a38a4e7
    m_Address: StylizedSkyboxController
    m_ReadOnly: 0
    m_SerializedLabels: []
    FlaggedDuringContentUpdateRestriction: 0
  - m_GUID: 5ed0eaf7428cb4135baf7d2e09a9430a
    m_Address: PageSelector
    m_ReadOnly: 0
    m_SerializedLabels: []
    FlaggedDuringContentUpdateRestriction: 0
  - m_GUID: 5ef9c85ff80df42e88f2946a299f1102
    m_Address: Assets/DCL/UI/GenericContextMenu/Prefabs/GenericContextMenu.prefab
    m_ReadOnly: 0
    m_SerializedLabels: []
    FlaggedDuringContentUpdateRestriction: 0
  - m_GUID: 5f2c1af519efc4b82b87b887f93077fc
    m_Address: Assets/DCL/MapRenderer/Addressables/Favorite.prefab
    m_ReadOnly: 0
    m_SerializedLabels: []
    FlaggedDuringContentUpdateRestriction: 0
  - m_GUID: 605506dac7ec04ed09953980478e93d4
    m_Address: SceneLoadingScreen
    m_ReadOnly: 0
    m_SerializedLabels: []
    FlaggedDuringContentUpdateRestriction: 0
<<<<<<< HEAD
  - m_GUID: 60ec312971597448e978368a5382c0f1
    m_Address: Assets/DCL/UI/GenericContextMenu/Prefabs/ToggleWithText.prefab
=======
  - m_GUID: 624d527621f514c5999533539668c4d3
    m_Address: Assets/DCL/Navmap/Assets/EventEntry.prefab
>>>>>>> 482522e9
    m_ReadOnly: 0
    m_SerializedLabels: []
    FlaggedDuringContentUpdateRestriction: 0
  - m_GUID: 62f68ba25f6c905428b36a081b072566
    m_Address: EmoteAudioSource
    m_ReadOnly: 0
    m_SerializedLabels: []
    FlaggedDuringContentUpdateRestriction: 0
  - m_GUID: 65104014709704f75838386ed5173c45
    m_Address: Assets/DCL/MapRenderer/Addressables/SearchResultMarkerObject.prefab
    m_ReadOnly: 0
    m_SerializedLabels: []
    FlaggedDuringContentUpdateRestriction: 0
  - m_GUID: 654e496ed12f12e4f80243ab9f1d97c7
    m_Address: Character Camera
    m_ReadOnly: 0
    m_SerializedLabels: []
    FlaggedDuringContentUpdateRestriction: 0
  - m_GUID: 66f8f8427a5c4443e95b0d298addd639
    m_Address: NftInfoPanelRarityBackgrounds
    m_ReadOnly: 0
    m_SerializedLabels: []
    FlaggedDuringContentUpdateRestriction: 0
  - m_GUID: 6afb31861b85441b6ab2b988819bb96a
    m_Address: ChatEntryConfiguration
    m_ReadOnly: 0
    m_SerializedLabels: []
    FlaggedDuringContentUpdateRestriction: 0
  - m_GUID: 6ea398d3ecc4e457baad22c2f43aabfc
    m_Address: LoadingEmbedded
    m_ReadOnly: 0
    m_SerializedLabels: []
    FlaggedDuringContentUpdateRestriction: 0
  - m_GUID: 70c6f2eab01fc462a9a2cac0d661417e
    m_Address: RewardPanel
    m_ReadOnly: 0
    m_SerializedLabels: []
    FlaggedDuringContentUpdateRestriction: 0
  - m_GUID: 729a904161871414d913b07a246ed27d
    m_Address: Assets/TextMesh Pro/Fonts & Materials/LiberationSans SDF - Fallback.asset
    m_ReadOnly: 0
    m_SerializedLabels: []
    FlaggedDuringContentUpdateRestriction: 0
  - m_GUID: 73e736ffedc4d4e1c9acc6461c55248b
    m_Address: MapLayerCategoryIconMapping
    m_ReadOnly: 0
    m_SerializedLabels: []
    FlaggedDuringContentUpdateRestriction: 0
  - m_GUID: 7491e2fb7fd484d2b8aed984dfc7c6ab
    m_Address: NftRarityColors
    m_ReadOnly: 0
    m_SerializedLabels: []
    FlaggedDuringContentUpdateRestriction: 0
  - m_GUID: 79eb8e4682b784de1b1b18eaeba27edc
    m_Address: Assets/DCL/Backpack/Assets/BackpackEmoteGridItem.prefab
    m_ReadOnly: 0
    m_SerializedLabels: []
    FlaggedDuringContentUpdateRestriction: 0
  - m_GUID: 7a43321b8055d407ba2e871e873c7062
    m_Address: EmoteWheelRarityBackgrounds.asset
    m_ReadOnly: 0
    m_SerializedLabels: []
    FlaggedDuringContentUpdateRestriction: 0
  - m_GUID: 7e150ada146ad0749b39e65968780157
    m_Address: MapParcelHighlightMarker
    m_ReadOnly: 0
    m_SerializedLabels: []
    FlaggedDuringContentUpdateRestriction: 0
  - m_GUID: 86bf0204cf3bb75429342452a2a460af
    m_Address: Assets/DCL/Landscape/Data/ParcelData.asset
    m_ReadOnly: 0
    m_SerializedLabels: []
    FlaggedDuringContentUpdateRestriction: 0
  - m_GUID: 875491fc8a6c64fe2aa217d9a750e8a3
    m_Address: LANDImg
    m_ReadOnly: 0
    m_SerializedLabels: []
    FlaggedDuringContentUpdateRestriction: 0
  - m_GUID: 8c2fa120406894778bdb7d4e45135d3b
    m_Address: CharacterTriggerArea
    m_ReadOnly: 0
    m_SerializedLabels: []
    FlaggedDuringContentUpdateRestriction: 0
  - m_GUID: 90c5ebf3fa8f7a643976616957cc83a2
    m_Address: Assets/DCL/UI/Assets/ColorToggle.prefab
    m_ReadOnly: 0
    m_SerializedLabels: []
    FlaggedDuringContentUpdateRestriction: 0
  - m_GUID: 933532a4fcc9baf4fa0491de14d08ed7
    m_Address: Lit.shader
    m_ReadOnly: 0
    m_SerializedLabels: []
    FlaggedDuringContentUpdateRestriction: 0
  - m_GUID: 96ae0a2159a39234f858ea23bdcc74ad
    m_Address: Assets/TextMesh Pro/Fonts & Materials/Inter-SemiBold SDF.asset
    m_ReadOnly: 0
    m_SerializedLabels: []
    FlaggedDuringContentUpdateRestriction: 0
  - m_GUID: 989cf1173881645c598573447b2b56d8
    m_Address: HidesRow
    m_ReadOnly: 0
    m_SerializedLabels: []
    FlaggedDuringContentUpdateRestriction: 0
  - m_GUID: 99df5d970efa24583937b65c21ff559b
    m_Address: Assets/TextMesh Pro/Fonts & Materials/LiberationSans SDF.asset
    m_ReadOnly: 0
    m_SerializedLabels: []
    FlaggedDuringContentUpdateRestriction: 0
  - m_GUID: 9c4c0e79124f01744a5f969e08ad0370
    m_Address: RemoteAvatarCollider
    m_ReadOnly: 0
    m_SerializedLabels: []
    FlaggedDuringContentUpdateRestriction: 0
  - m_GUID: 9d145b4f22db146a2b25d2a7d5a1f795
    m_Address: DAOImg
    m_ReadOnly: 0
    m_SerializedLabels: []
    FlaggedDuringContentUpdateRestriction: 0
  - m_GUID: a1d5d4f99234041159f0c215eef3eff3
    m_Address: NewNotificationPanel
    m_ReadOnly: 0
    m_SerializedLabels: []
    FlaggedDuringContentUpdateRestriction: 0
  - m_GUID: a39f0a305be6be143aabcbf7ebb59d62
    m_Address: RoomIndicator
    m_ReadOnly: 0
    m_SerializedLabels: []
    FlaggedDuringContentUpdateRestriction: 0
  - m_GUID: aabac5666448b4345a76347f94ea32a4
    m_Address: BackpackItem
    m_ReadOnly: 0
    m_SerializedLabels: []
    FlaggedDuringContentUpdateRestriction: 0
  - m_GUID: b028edf69a2c54c9194c4ce6524befff
    m_Address: ChatBubbleConfiguration
    m_ReadOnly: 0
    m_SerializedLabels: []
    FlaggedDuringContentUpdateRestriction: 0
  - m_GUID: b54d9d4189903c2438fa811308f14ceb
    m_Address: MapConfiguration
    m_ReadOnly: 0
    m_SerializedLabels: []
    FlaggedDuringContentUpdateRestriction: 0
  - m_GUID: bd64e7058e4a44a1eafef49d75c5f0d0
    m_Address: LoadingRainbowGradient
    m_ReadOnly: 0
    m_SerializedLabels: []
    FlaggedDuringContentUpdateRestriction: 0
  - m_GUID: bda7566751d4243fb842e1a272cb9f83
    m_Address: MapCategoryIconMapping
    m_ReadOnly: 0
    m_SerializedLabels: []
    FlaggedDuringContentUpdateRestriction: 0
  - m_GUID: beceeda1295384ef4921493b30d5cf45
    m_Address: EditorImg
    m_ReadOnly: 0
    m_SerializedLabels: []
    FlaggedDuringContentUpdateRestriction: 0
  - m_GUID: d20747763091b4fc5a2d5b6d1ba0ea7d
    m_Address: HideCategory
    m_ReadOnly: 0
    m_SerializedLabels: []
    FlaggedDuringContentUpdateRestriction: 0
  - m_GUID: d65049d6f7a244863b39c4dda5ba538e
    m_Address: NametagsData
    m_ReadOnly: 0
    m_SerializedLabels: []
    FlaggedDuringContentUpdateRestriction: 0
  - m_GUID: dc412497f06504faeb6e30b848c0842d
    m_Address: FallbackSceneTipsConfiguration
    m_ReadOnly: 0
    m_SerializedLabels: []
    FlaggedDuringContentUpdateRestriction: 0
  - m_GUID: e052984ad30813240bd28c945f4cab60
    m_Address: DottedLineRenderer
    m_ReadOnly: 0
    m_SerializedLabels: []
    FlaggedDuringContentUpdateRestriction: 0
  - m_GUID: e4f1395814ee0473e86cb6c06009fc6e
    m_Address: BuilderImg
    m_ReadOnly: 0
    m_SerializedLabels: []
    FlaggedDuringContentUpdateRestriction: 0
  - m_GUID: e6e9a19c3678ded42a3bc431ebef7dbd
    m_Address: FallbackError.shader
    m_ReadOnly: 0
    m_SerializedLabels: []
    FlaggedDuringContentUpdateRestriction: 0
  - m_GUID: e7d14406516774d91886b6b4d1a26a58
    m_Address: MapPin
    m_ReadOnly: 0
    m_SerializedLabels: []
    FlaggedDuringContentUpdateRestriction: 0
  - m_GUID: e8cf73ccd47a385498b71ec58534d03c
    m_Address: Assets/DCL/AvatarRendering/AvatarShape/Assets/ComputeShaderSkinning.compute
    m_ReadOnly: 0
    m_SerializedLabels: []
    FlaggedDuringContentUpdateRestriction: 0
  - m_GUID: e8f593404f0a19749bc68df2b5064215
    m_Address: StylizedSkyboxAnimation
    m_ReadOnly: 0
    m_SerializedLabels: []
    FlaggedDuringContentUpdateRestriction: 0
  - m_GUID: f75abfa64274a47fd9b3b14143dd8fa0
    m_Address: MANAImg
    m_ReadOnly: 0
    m_SerializedLabels: []
    FlaggedDuringContentUpdateRestriction: 0
  - m_GUID: f80a8f4fcad2b4246b66c94221314244
    m_Address: AtlasChunk
    m_ReadOnly: 0
    m_SerializedLabels: []
    FlaggedDuringContentUpdateRestriction: 0
  - m_GUID: fdd9de2cf51974e4f9be30ab72d8eabd
    m_Address: MapLayerIconMapping
    m_ReadOnly: 0
    m_SerializedLabels: []
    FlaggedDuringContentUpdateRestriction: 0
  m_ReadOnly: 0
  m_Settings: {fileID: 11400000, guid: fc8a9d2b539788c47a5b305639fa8b34, type: 2}
  m_SchemaSet:
    m_Schemas:
    - {fileID: 11400000, guid: f1becbbb6af19b14bafe1985627ea5ea, type: 2}
    - {fileID: 11400000, guid: 9457e5517ec7d134d8c10bdce90c02c6, type: 2}<|MERGE_RESOLUTION|>--- conflicted
+++ resolved
@@ -112,13 +112,13 @@
     m_ReadOnly: 0
     m_SerializedLabels: []
     FlaggedDuringContentUpdateRestriction: 0
-<<<<<<< HEAD
+  - m_GUID: 3d761805ce62940dbafaa7bb64be222c
+    m_Address: ClusterMarkerObjectForSearchResults
+    m_ReadOnly: 0
+    m_SerializedLabels: []
+    FlaggedDuringContentUpdateRestriction: 0
   - m_GUID: 3c3c8d365c6ef4acfa3665168b5737a9
     m_Address: Assets/DCL/UI/GenericContextMenu/Prefabs/ButtonWithTextAndIcon.prefab
-=======
-  - m_GUID: 3d761805ce62940dbafaa7bb64be222c
-    m_Address: ClusterMarkerObjectForSearchResults
->>>>>>> 482522e9
     m_ReadOnly: 0
     m_SerializedLabels: []
     FlaggedDuringContentUpdateRestriction: 0
@@ -207,13 +207,13 @@
     m_ReadOnly: 0
     m_SerializedLabels: []
     FlaggedDuringContentUpdateRestriction: 0
-<<<<<<< HEAD
   - m_GUID: 60ec312971597448e978368a5382c0f1
     m_Address: Assets/DCL/UI/GenericContextMenu/Prefabs/ToggleWithText.prefab
-=======
+    m_ReadOnly: 0
+    m_SerializedLabels: []
+    FlaggedDuringContentUpdateRestriction: 0
   - m_GUID: 624d527621f514c5999533539668c4d3
     m_Address: Assets/DCL/Navmap/Assets/EventEntry.prefab
->>>>>>> 482522e9
     m_ReadOnly: 0
     m_SerializedLabels: []
     FlaggedDuringContentUpdateRestriction: 0
