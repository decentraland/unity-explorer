%YAML 1.1
%TAG !u! tag:unity3d.com,2011:
--- !u!114 &11400000
MonoBehaviour:
  m_ObjectHideFlags: 0
  m_CorrespondingSourceObject: {fileID: 0}
  m_PrefabInstance: {fileID: 0}
  m_PrefabAsset: {fileID: 0}
  m_GameObject: {fileID: 0}
  m_Enabled: 1
  m_EditorHideFlags: 0
  m_Script: {fileID: 11500000, guid: bbb281ee3bf0b054c82ac2347e9e782c, type: 3}
  m_Name: UI
  m_EditorClassIdentifier: 
  m_GroupName: UI
  m_Data:
    m_SerializedData: []
  m_GUID: 9d34671c4a9995044aa4b38f0c1c3570
  m_SerializeEntries:
  - m_GUID: 8fd0fd0188702304689c461c6aacc7c5
    m_Address: HoverCanvas
    m_ReadOnly: 0
    m_SerializedLabels: []
    FlaggedDuringContentUpdateRestriction: 0
  - m_GUID: 7dc631660587a41589ba55c08ff7fa73
    m_Address: ExplorePanel
    m_ReadOnly: 0
    m_SerializedLabels: []
    FlaggedDuringContentUpdateRestriction: 0
  - m_GUID: dbfb7e67a438449f9a887f820f733868
    m_Address: PopupCloser
    m_ReadOnly: 0
    m_SerializedLabels: []
    FlaggedDuringContentUpdateRestriction: 0
  - m_GUID: b55e2970d2dc94295ad8af70cb9d09f4
    m_Address: PersistentExploreOpener
    m_ReadOnly: 0
    m_SerializedLabels: []
    FlaggedDuringContentUpdateRestriction: 0
  - m_GUID: ad0eada9babef44e5bb3f06b080eef83
    m_Address: Navmap
    m_ReadOnly: 0
    m_SerializedLabels: []
    FlaggedDuringContentUpdateRestriction: 0
  - m_GUID: f2ef3a867ab2840cb9bc73b4762922fd
    m_Address: Minimap
    m_ReadOnly: 0
    m_SerializedLabels: []
    FlaggedDuringContentUpdateRestriction: 0
  - m_GUID: 028bf9eb42404424bbd1df5cd802720e
    m_Address: FullSearchResult
    m_ReadOnly: 0
    m_SerializedLabels: []
    FlaggedDuringContentUpdateRestriction: 0
  - m_GUID: e0f5a4ab5d8f74640ae94adb6824bd45
    m_Address: ScenesUIRootCanvas
    m_ReadOnly: 0
    m_SerializedLabels: []
    FlaggedDuringContentUpdateRestriction: 0
  - m_GUID: 295cf8ad8d171d849863eccaf581c9e7
    m_Address: ScenesUIStyleSheet
    m_ReadOnly: 0
    m_SerializedLabels: []
    FlaggedDuringContentUpdateRestriction: 0
  - m_GUID: 809b68e5ce75da1429e55ffcc44fa23b
    m_Address: ExternalUrlPrompt
    m_ReadOnly: 0
    m_SerializedLabels: []
    FlaggedDuringContentUpdateRestriction: 0
  - m_GUID: 37b740e9dd5ba324c91cd05632ea002c
    m_Address: TeleportPrompt
    m_ReadOnly: 0
    m_SerializedLabels: []
    FlaggedDuringContentUpdateRestriction: 0
<<<<<<< HEAD
  - m_GUID: 6b1f7cd8901871f42a19a8244244839e
    m_Address: ChangeRealmPrompt
    m_ReadOnly: 0
    m_SerializedLabels: []
    FlaggedDuringContentUpdateRestriction: 0
=======
>>>>>>> ffbc12cd
  m_ReadOnly: 0
  m_Settings: {fileID: 11400000, guid: fc8a9d2b539788c47a5b305639fa8b34, type: 2}
  m_SchemaSet:
    m_Schemas:
    - {fileID: 11400000, guid: c2b309228a825b144b5421ffb6b8ccfb, type: 2}
    - {fileID: 11400000, guid: 2ade5892ce38b034c98e6bb318328d6e, type: 2}<|MERGE_RESOLUTION|>--- conflicted
+++ resolved
@@ -72,14 +72,6 @@
     m_ReadOnly: 0
     m_SerializedLabels: []
     FlaggedDuringContentUpdateRestriction: 0
-<<<<<<< HEAD
-  - m_GUID: 6b1f7cd8901871f42a19a8244244839e
-    m_Address: ChangeRealmPrompt
-    m_ReadOnly: 0
-    m_SerializedLabels: []
-    FlaggedDuringContentUpdateRestriction: 0
-=======
->>>>>>> ffbc12cd
   m_ReadOnly: 0
   m_Settings: {fileID: 11400000, guid: fc8a9d2b539788c47a5b305639fa8b34, type: 2}
   m_SchemaSet:
