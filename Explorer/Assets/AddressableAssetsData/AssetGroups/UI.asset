%YAML 1.1
%TAG !u! tag:unity3d.com,2011:
--- !u!114 &11400000
MonoBehaviour:
  m_ObjectHideFlags: 0
  m_CorrespondingSourceObject: {fileID: 0}
  m_PrefabInstance: {fileID: 0}
  m_PrefabAsset: {fileID: 0}
  m_GameObject: {fileID: 0}
  m_Enabled: 1
  m_EditorHideFlags: 0
  m_Script: {fileID: 11500000, guid: bbb281ee3bf0b054c82ac2347e9e782c, type: 3}
  m_Name: UI
  m_EditorClassIdentifier: 
  m_GroupName: UI
  m_Data:
    m_SerializedData: []
  m_GUID: 9d34671c4a9995044aa4b38f0c1c3570
  m_SerializeEntries:
  - m_GUID: 8fd0fd0188702304689c461c6aacc7c5
    m_Address: HoverCanvas
    m_ReadOnly: 0
    m_SerializedLabels: []
    FlaggedDuringContentUpdateRestriction: 0
  - m_GUID: 7dc631660587a41589ba55c08ff7fa73
    m_Address: ExplorePanel
    m_ReadOnly: 0
    m_SerializedLabels: []
    FlaggedDuringContentUpdateRestriction: 0
  - m_GUID: ad0eada9babef44e5bb3f06b080eef83
    m_Address: Navmap
    m_ReadOnly: 0
    m_SerializedLabels: []
    FlaggedDuringContentUpdateRestriction: 0
  - m_GUID: f2ef3a867ab2840cb9bc73b4762922fd
    m_Address: Minimap
    m_ReadOnly: 0
    m_SerializedLabels: []
    FlaggedDuringContentUpdateRestriction: 0
  - m_GUID: 028bf9eb42404424bbd1df5cd802720e
    m_Address: FullSearchResult
    m_ReadOnly: 0
    m_SerializedLabels: []
    FlaggedDuringContentUpdateRestriction: 0
  - m_GUID: e0f5a4ab5d8f74640ae94adb6824bd45
    m_Address: ScenesUIRootCanvas
    m_ReadOnly: 0
    m_SerializedLabels: []
    FlaggedDuringContentUpdateRestriction: 0
  - m_GUID: 295cf8ad8d171d849863eccaf581c9e7
    m_Address: ScenesUIStyleSheet
    m_ReadOnly: 0
    m_SerializedLabels: []
    FlaggedDuringContentUpdateRestriction: 0
  - m_GUID: 809b68e5ce75da1429e55ffcc44fa23b
    m_Address: ExternalUrlPrompt
    m_ReadOnly: 0
    m_SerializedLabels: []
    FlaggedDuringContentUpdateRestriction: 0
  - m_GUID: 37b740e9dd5ba324c91cd05632ea002c
    m_Address: TeleportPrompt
    m_ReadOnly: 0
    m_SerializedLabels: []
    FlaggedDuringContentUpdateRestriction: 0
  - m_GUID: 6b1f7cd8901871f42a19a8244244839e
    m_Address: ChangeRealmPrompt
    m_ReadOnly: 0
    m_SerializedLabels: []
    FlaggedDuringContentUpdateRestriction: 0
  - m_GUID: d504e2da7abe71a4582c8c2e08e3c285
    m_Address: NftPrompt
    m_ReadOnly: 0
    m_SerializedLabels: []
    FlaggedDuringContentUpdateRestriction: 0
  - m_GUID: dbfb7e67a438449f9a887f820f733868
    m_Address: Assets/DCL/UI/Popups/PopupCloser.prefab
    m_ReadOnly: 0
    m_SerializedLabels: []
    FlaggedDuringContentUpdateRestriction: 0
  - m_GUID: 5af318126b38647fea34ff22fba4ef17
    m_Address: Assets/DCL/UI/ColorPicker/BodyShapeColors.asset
    m_ReadOnly: 0
    m_SerializedLabels: []
    FlaggedDuringContentUpdateRestriction: 0
  - m_GUID: a00387527d7ddda41b9eb524b4a8662c
    m_Address: Assets/DCL/UI/ColorPicker/EyesColors.asset
    m_ReadOnly: 0
    m_SerializedLabels: []
    FlaggedDuringContentUpdateRestriction: 0
  - m_GUID: 2668240d360264034b2ee70e645aab92
    m_Address: Assets/DCL/UI/ColorPicker/HairColors.asset
    m_ReadOnly: 0
    m_SerializedLabels: []
    FlaggedDuringContentUpdateRestriction: 0
  - m_GUID: bf1104b23d6ed8f4ab84e9a0da93e10d
    m_Address: Passport
    m_ReadOnly: 0
    m_SerializedLabels: []
    FlaggedDuringContentUpdateRestriction: 0
  - m_GUID: c7887090193b1ec4c994ad22169b86db
    m_Address: MainUIContainer
    m_ReadOnly: 0
    m_SerializedLabels: []
    FlaggedDuringContentUpdateRestriction: 0
<<<<<<< HEAD
=======
  - m_GUID: 55f1de672716d164bab43b54e576c9fb
    m_Address: DestinationMapPin
    m_ReadOnly: 0
    m_SerializedLabels: []
    FlaggedDuringContentUpdateRestriction: 0
  - m_GUID: e052984ad30813240bd28c945f4cab60
    m_Address: DottedLineRenderer
    m_ReadOnly: 0
    m_SerializedLabels: []
    FlaggedDuringContentUpdateRestriction: 0
>>>>>>> df3dca55
  m_ReadOnly: 0
  m_Settings: {fileID: 11400000, guid: fc8a9d2b539788c47a5b305639fa8b34, type: 2}
  m_SchemaSet:
    m_Schemas:
    - {fileID: 11400000, guid: c2b309228a825b144b5421ffb6b8ccfb, type: 2}
    - {fileID: 11400000, guid: 2ade5892ce38b034c98e6bb318328d6e, type: 2}<|MERGE_RESOLUTION|>--- conflicted
+++ resolved
@@ -102,8 +102,6 @@
     m_ReadOnly: 0
     m_SerializedLabels: []
     FlaggedDuringContentUpdateRestriction: 0
-<<<<<<< HEAD
-=======
   - m_GUID: 55f1de672716d164bab43b54e576c9fb
     m_Address: DestinationMapPin
     m_ReadOnly: 0
@@ -114,7 +112,6 @@
     m_ReadOnly: 0
     m_SerializedLabels: []
     FlaggedDuringContentUpdateRestriction: 0
->>>>>>> df3dca55
   m_ReadOnly: 0
   m_Settings: {fileID: 11400000, guid: fc8a9d2b539788c47a5b305639fa8b34, type: 2}
   m_SchemaSet:
