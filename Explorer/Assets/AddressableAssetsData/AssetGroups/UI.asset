--- conflicted
+++ resolved
@@ -155,16 +155,6 @@
     m_ReadOnly: 0
     m_SerializedLabels: []
     FlaggedDuringContentUpdateRestriction: 0
-<<<<<<< HEAD
-  - m_GUID: c522d0b7573224f59a5c1fde68c734e3
-    m_Address: PersistentEmoteWheelOpener.prefab
-=======
-  - m_GUID: c325bf3c176cc034d83115896fd851da
-    m_Address: OpenUserProfileButton.prefab
->>>>>>> 14c121e4
-    m_ReadOnly: 0
-    m_SerializedLabels: []
-    FlaggedDuringContentUpdateRestriction: 0
   - m_GUID: c77c82b7631304e47a8c0ba64982cebb
     m_Address: M_ChargeBarV2.mat
     m_ReadOnly: 0
