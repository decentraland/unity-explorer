--- conflicted
+++ resolved
@@ -82,10 +82,6 @@
     m_ReadOnly: 0
     m_SerializedLabels: []
     FlaggedDuringContentUpdateRestriction: 0
-<<<<<<< HEAD
-  - m_GUID: bf1104b23d6ed8f4ab84e9a0da93e10d
-    m_Address: Passport
-=======
   - m_GUID: 5af318126b38647fea34ff22fba4ef17
     m_Address: Assets/DCL/UI/ColorPicker/BodyShapeColors.asset
     m_ReadOnly: 0
@@ -98,7 +94,6 @@
     FlaggedDuringContentUpdateRestriction: 0
   - m_GUID: 2668240d360264034b2ee70e645aab92
     m_Address: Assets/DCL/UI/ColorPicker/HairColors.asset
->>>>>>> 8b0eed09
     m_ReadOnly: 0
     m_SerializedLabels: []
     FlaggedDuringContentUpdateRestriction: 0
