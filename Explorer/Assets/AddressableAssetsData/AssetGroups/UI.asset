%YAML 1.1
%TAG !u! tag:unity3d.com,2011:
--- !u!114 &11400000
MonoBehaviour:
  m_ObjectHideFlags: 0
  m_CorrespondingSourceObject: {fileID: 0}
  m_PrefabInstance: {fileID: 0}
  m_PrefabAsset: {fileID: 0}
  m_GameObject: {fileID: 0}
  m_Enabled: 1
  m_EditorHideFlags: 0
  m_Script: {fileID: 11500000, guid: bbb281ee3bf0b054c82ac2347e9e782c, type: 3}
  m_Name: UI
  m_EditorClassIdentifier: 
  m_GroupName: UI
  m_Data:
    m_SerializedData: []
  m_GUID: 9d34671c4a9995044aa4b38f0c1c3570
  m_SerializeEntries:
  - m_GUID: 8fd0fd0188702304689c461c6aacc7c5
    m_Address: HoverCanvas
    m_ReadOnly: 0
    m_SerializedLabels: []
    FlaggedDuringContentUpdateRestriction: 0
  - m_GUID: 7dc631660587a41589ba55c08ff7fa73
    m_Address: ExplorePanel
    m_ReadOnly: 0
    m_SerializedLabels: []
    FlaggedDuringContentUpdateRestriction: 0
  - m_GUID: b55e2970d2dc94295ad8af70cb9d09f4
    m_Address: PersistentExploreOpener
    m_ReadOnly: 0
    m_SerializedLabels: []
    FlaggedDuringContentUpdateRestriction: 0
  - m_GUID: ad0eada9babef44e5bb3f06b080eef83
    m_Address: Navmap
    m_ReadOnly: 0
    m_SerializedLabels: []
    FlaggedDuringContentUpdateRestriction: 0
  - m_GUID: f2ef3a867ab2840cb9bc73b4762922fd
    m_Address: Minimap
    m_ReadOnly: 0
    m_SerializedLabels: []
    FlaggedDuringContentUpdateRestriction: 0
  - m_GUID: 028bf9eb42404424bbd1df5cd802720e
    m_Address: FullSearchResult
    m_ReadOnly: 0
    m_SerializedLabels: []
    FlaggedDuringContentUpdateRestriction: 0
  - m_GUID: e0f5a4ab5d8f74640ae94adb6824bd45
    m_Address: ScenesUIRootCanvas
    m_ReadOnly: 0
    m_SerializedLabels: []
    FlaggedDuringContentUpdateRestriction: 0
  - m_GUID: 295cf8ad8d171d849863eccaf581c9e7
    m_Address: ScenesUIStyleSheet
    m_ReadOnly: 0
    m_SerializedLabels: []
    FlaggedDuringContentUpdateRestriction: 0
  - m_GUID: 809b68e5ce75da1429e55ffcc44fa23b
    m_Address: ExternalUrlPrompt
    m_ReadOnly: 0
    m_SerializedLabels: []
    FlaggedDuringContentUpdateRestriction: 0
  - m_GUID: 37b740e9dd5ba324c91cd05632ea002c
    m_Address: TeleportPrompt
    m_ReadOnly: 0
    m_SerializedLabels: []
    FlaggedDuringContentUpdateRestriction: 0
  - m_GUID: 6b1f7cd8901871f42a19a8244244839e
    m_Address: ChangeRealmPrompt
    m_ReadOnly: 0
    m_SerializedLabels: []
    FlaggedDuringContentUpdateRestriction: 0
  - m_GUID: d504e2da7abe71a4582c8c2e08e3c285
    m_Address: NftPrompt
    m_ReadOnly: 0
    m_SerializedLabels: []
    FlaggedDuringContentUpdateRestriction: 0
  - m_GUID: dbfb7e67a438449f9a887f820f733868
    m_Address: Assets/DCL/UI/Popups/PopupCloser.prefab
    m_ReadOnly: 0
    m_SerializedLabels: []
    FlaggedDuringContentUpdateRestriction: 0
  - m_GUID: 5af318126b38647fea34ff22fba4ef17
    m_Address: Assets/DCL/UI/ColorPicker/BodyShapeColors.asset
    m_ReadOnly: 0
    m_SerializedLabels: []
    FlaggedDuringContentUpdateRestriction: 0
  - m_GUID: a00387527d7ddda41b9eb524b4a8662c
    m_Address: Assets/DCL/UI/ColorPicker/EyesColors.asset
    m_ReadOnly: 0
    m_SerializedLabels: []
    FlaggedDuringContentUpdateRestriction: 0
  - m_GUID: 2668240d360264034b2ee70e645aab92
    m_Address: Assets/DCL/UI/ColorPicker/HairColors.asset
    m_ReadOnly: 0
    m_SerializedLabels: []
    FlaggedDuringContentUpdateRestriction: 0
<<<<<<< HEAD
  - m_GUID: c7887090193b1ec4c994ad22169b86db
    m_Address: MainUI
=======
  - m_GUID: bf1104b23d6ed8f4ab84e9a0da93e10d
    m_Address: Passport
>>>>>>> 044e27de
    m_ReadOnly: 0
    m_SerializedLabels: []
    FlaggedDuringContentUpdateRestriction: 0
  m_ReadOnly: 0
  m_Settings: {fileID: 11400000, guid: fc8a9d2b539788c47a5b305639fa8b34, type: 2}
  m_SchemaSet:
    m_Schemas:
    - {fileID: 11400000, guid: c2b309228a825b144b5421ffb6b8ccfb, type: 2}
    - {fileID: 11400000, guid: 2ade5892ce38b034c98e6bb318328d6e, type: 2}<|MERGE_RESOLUTION|>--- conflicted
+++ resolved
@@ -97,13 +97,8 @@
     m_ReadOnly: 0
     m_SerializedLabels: []
     FlaggedDuringContentUpdateRestriction: 0
-<<<<<<< HEAD
-  - m_GUID: c7887090193b1ec4c994ad22169b86db
-    m_Address: MainUI
-=======
   - m_GUID: bf1104b23d6ed8f4ab84e9a0da93e10d
     m_Address: Passport
->>>>>>> 044e27de
     m_ReadOnly: 0
     m_SerializedLabels: []
     FlaggedDuringContentUpdateRestriction: 0
