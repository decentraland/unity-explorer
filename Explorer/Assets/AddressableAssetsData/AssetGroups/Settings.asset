--- conflicted
+++ resolved
@@ -52,14 +52,11 @@
     m_ReadOnly: 0
     m_SerializedLabels: []
     FlaggedDuringContentUpdateRestriction: 0
-<<<<<<< HEAD
-=======
   - m_GUID: d23ca58b5a012ef46a39310b9a2e4e05
     m_Address: MultiplayerDebugSettings
     m_ReadOnly: 0
     m_SerializedLabels: []
     FlaggedDuringContentUpdateRestriction: 0
->>>>>>> 22b2ff67
   - m_GUID: df2e68b45160aee4eaaf2475e21525e4
     m_Address: Character Controller Settings
     m_ReadOnly: 0
