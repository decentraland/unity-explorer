%YAML 1.1
%TAG !u! tag:unity3d.com,2011:
--- !u!114 &11400000
MonoBehaviour:
  m_ObjectHideFlags: 0
  m_CorrespondingSourceObject: {fileID: 0}
  m_PrefabInstance: {fileID: 0}
  m_PrefabAsset: {fileID: 0}
  m_GameObject: {fileID: 0}
  m_Enabled: 1
  m_EditorHideFlags: 0
  m_Script: {fileID: 11500000, guid: bbb281ee3bf0b054c82ac2347e9e782c, type: 3}
  m_Name: Settings
  m_EditorClassIdentifier: 
  m_GroupName: Settings
  m_Data:
    m_SerializedData: []
  m_GUID: 40b9f758a62fc5e4ab715f271ef8e59a
  m_SerializeEntries:
  - m_GUID: 8d266ff458e71f2439f9c30bd7e68d4a
    m_Address: Partition Settings
    m_ReadOnly: 0
    m_SerializedLabels: []
    FlaggedDuringContentUpdateRestriction: 0
  - m_GUID: 7899019423f09d049a8463a0751037a5
    m_Address: Realm Partition Settings
    m_ReadOnly: 0
    m_SerializedLabels: []
    FlaggedDuringContentUpdateRestriction: 0
  - m_GUID: 6c1c35a66af59874a8373ebcd51572a4
    m_Address: Reports Settings (Production)
    m_ReadOnly: 0
    m_SerializedLabels: []
    FlaggedDuringContentUpdateRestriction: 0
  - m_GUID: df2e68b45160aee4eaaf2475e21525e4
    m_Address: Character Controller Settings
    m_ReadOnly: 0
    m_SerializedLabels: []
    FlaggedDuringContentUpdateRestriction: 0
<<<<<<< HEAD
  - m_GUID: 0dd75559898ca8d4db9fc8ab99ac2269
    m_Address: Reports Settings (Development)
=======
  - m_GUID: 495d936d8dfe78444abfd5ff3e260159
    m_Address: Multiplayer SpatialState Settings
>>>>>>> 2a2b3b5b
    m_ReadOnly: 0
    m_SerializedLabels: []
    FlaggedDuringContentUpdateRestriction: 0
  m_ReadOnly: 0
  m_Settings: {fileID: 11400000, guid: fc8a9d2b539788c47a5b305639fa8b34, type: 2}
  m_SchemaSet:
    m_Schemas:
    - {fileID: 11400000, guid: c1aba3f3b2aecf84db2fc4c18e824e3c, type: 2}
    - {fileID: 11400000, guid: efa254a01a5e4314cabd94c679c553b7, type: 2}<|MERGE_RESOLUTION|>--- conflicted
+++ resolved
@@ -37,13 +37,13 @@
     m_ReadOnly: 0
     m_SerializedLabels: []
     FlaggedDuringContentUpdateRestriction: 0
-<<<<<<< HEAD
   - m_GUID: 0dd75559898ca8d4db9fc8ab99ac2269
     m_Address: Reports Settings (Development)
-=======
+    m_ReadOnly: 0
+    m_SerializedLabels: []
+    FlaggedDuringContentUpdateRestriction: 0
   - m_GUID: 495d936d8dfe78444abfd5ff3e260159
     m_Address: Multiplayer SpatialState Settings
->>>>>>> 2a2b3b5b
     m_ReadOnly: 0
     m_SerializedLabels: []
     FlaggedDuringContentUpdateRestriction: 0
