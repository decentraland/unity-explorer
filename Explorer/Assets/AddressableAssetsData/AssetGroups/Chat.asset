%YAML 1.1
%TAG !u! tag:unity3d.com,2011:
--- !u!114 &11400000
MonoBehaviour:
  m_ObjectHideFlags: 0
  m_CorrespondingSourceObject: {fileID: 0}
  m_PrefabInstance: {fileID: 0}
  m_PrefabAsset: {fileID: 0}
  m_GameObject: {fileID: 0}
  m_Enabled: 1
  m_EditorHideFlags: 0
  m_Script: {fileID: 11500000, guid: bbb281ee3bf0b054c82ac2347e9e782c, type: 3}
  m_Name: Chat
  m_EditorClassIdentifier: 
  m_GroupName: Chat
  m_GUID: 8b013415c163949639034d60860ef87f
  m_SerializeEntries:
  - m_GUID: 13e534245f7a87d498ae850d58b9115f
    m_Address: VoiceChatAudioSource.prefab
    m_ReadOnly: 0
    m_SerializedLabels: []
    FlaggedDuringContentUpdateRestriction: 0
  - m_GUID: 51646f2adc3264ba7bf9b4f90febbd22
    m_Address: EmojiPanelConfig
    m_ReadOnly: 0
    m_SerializedLabels: []
    FlaggedDuringContentUpdateRestriction: 0
  - m_GUID: 52e1c4c3ef9524f3a9d48c3c2216036d
    m_Address: Assets/DCL/Chat/Assets/ChatEntry_Own.prefab
    m_ReadOnly: 0
    m_SerializedLabels: []
    FlaggedDuringContentUpdateRestriction: 0
  - m_GUID: 543dff6efe38c4acb9118c149e6c6eca
    m_Address: EmojiPanel
    m_ReadOnly: 0
    m_SerializedLabels: []
    FlaggedDuringContentUpdateRestriction: 0
  - m_GUID: 7355ae17e96e64b9592813524510dc45
    m_Address: EmojiKeywords
    m_ReadOnly: 0
    m_SerializedLabels: []
    FlaggedDuringContentUpdateRestriction: 0
  - m_GUID: 738b2479bcbccba45b0c649ce580ef7a
    m_Address: ChatAtlas.spriteatlasv2
    m_ReadOnly: 0
    m_SerializedLabels: []
    FlaggedDuringContentUpdateRestriction: 0
  - m_GUID: 7d0a647adf3334ee1a142e7bf69f128d
    m_Address: EmojiButton
    m_ReadOnly: 0
    m_SerializedLabels: []
    FlaggedDuringContentUpdateRestriction: 0
<<<<<<< HEAD
  - m_GUID: 96f7b8dc6c27e3047a1b56bcf3779c47
    m_Address: Assets/DCL/VoiceChat/VoiceChatConfiguration.asset
=======
  - m_GUID: 88538076b054b4504b11b87773e7393f
    m_Address: VoiceChatSettings
    m_ReadOnly: 0
    m_SerializedLabels: []
    FlaggedDuringContentUpdateRestriction: 0
  - m_GUID: 96f7b8dc6c27e3047a1b56bcf3779c47
    m_Address: VoiceChatConfiguration
>>>>>>> 66a59e75
    m_ReadOnly: 0
    m_SerializedLabels: []
    FlaggedDuringContentUpdateRestriction: 0
  - m_GUID: d4552d3a2432742f58c63ba71bdfb50e
    m_Address: EmojiSection
    m_ReadOnly: 0
    m_SerializedLabels: []
    FlaggedDuringContentUpdateRestriction: 0
  - m_GUID: d845292f5e8993041befc3df2e68e96e
    m_Address: Assets/DCL/Chat/Assets/ChatEntry_OtherUser.prefab
    m_ReadOnly: 0
    m_SerializedLabels: []
    FlaggedDuringContentUpdateRestriction: 0
  - m_GUID: dc4b9a0eb614c2c45a09fa14de92fcd8
<<<<<<< HEAD
    m_Address: VoiceChatPluginSettings.asset
=======
    m_Address: VoiceChatPluginSettings
>>>>>>> 66a59e75
    m_ReadOnly: 0
    m_SerializedLabels: []
    FlaggedDuringContentUpdateRestriction: 0
  - m_GUID: efdc5e8175a88de4eaaf5800a0e3bea8
    m_Address: Assets/DCL/Chat/Assets/ChatEntry_System.prefab
    m_ReadOnly: 0
    m_SerializedLabels: []
    FlaggedDuringContentUpdateRestriction: 0
  - m_GUID: f3b1d401bc50845629a6b982f9793f16
    m_Address: Chat
    m_ReadOnly: 0
    m_SerializedLabels: []
    FlaggedDuringContentUpdateRestriction: 0
  - m_GUID: f74fa2421d947f4439553458ae5fbd93
    m_Address: Assets/DCL/UI/Assets/ChatEntryMenuPopupView.prefab
    m_ReadOnly: 0
    m_SerializedLabels: []
    FlaggedDuringContentUpdateRestriction: 0
  - m_GUID: fa9a67059d8a204408ce435cc8827612
    m_Address: MicrophoneAudioSource.prefab
    m_ReadOnly: 0
    m_SerializedLabels: []
    FlaggedDuringContentUpdateRestriction: 0
  m_ReadOnly: 0
  m_Settings: {fileID: 11400000, guid: fc8a9d2b539788c47a5b305639fa8b34, type: 2}
  m_SchemaSet:
    m_Schemas:
    - {fileID: 11400000, guid: 8ed14e2c22e4348f1a2d62ecf737458e, type: 2}
    - {fileID: 11400000, guid: 6de175de71ea64f97b07456d463e89de, type: 2}<|MERGE_RESOLUTION|>--- conflicted
+++ resolved
@@ -50,10 +50,6 @@
     m_ReadOnly: 0
     m_SerializedLabels: []
     FlaggedDuringContentUpdateRestriction: 0
-<<<<<<< HEAD
-  - m_GUID: 96f7b8dc6c27e3047a1b56bcf3779c47
-    m_Address: Assets/DCL/VoiceChat/VoiceChatConfiguration.asset
-=======
   - m_GUID: 88538076b054b4504b11b87773e7393f
     m_Address: VoiceChatSettings
     m_ReadOnly: 0
@@ -61,7 +57,6 @@
     FlaggedDuringContentUpdateRestriction: 0
   - m_GUID: 96f7b8dc6c27e3047a1b56bcf3779c47
     m_Address: VoiceChatConfiguration
->>>>>>> 66a59e75
     m_ReadOnly: 0
     m_SerializedLabels: []
     FlaggedDuringContentUpdateRestriction: 0
@@ -76,11 +71,7 @@
     m_SerializedLabels: []
     FlaggedDuringContentUpdateRestriction: 0
   - m_GUID: dc4b9a0eb614c2c45a09fa14de92fcd8
-<<<<<<< HEAD
-    m_Address: VoiceChatPluginSettings.asset
-=======
     m_Address: VoiceChatPluginSettings
->>>>>>> 66a59e75
     m_ReadOnly: 0
     m_SerializedLabels: []
     FlaggedDuringContentUpdateRestriction: 0
