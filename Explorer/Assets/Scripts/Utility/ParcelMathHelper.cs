--- conflicted
+++ resolved
@@ -119,7 +119,6 @@
             }
         }
 
-<<<<<<< HEAD
         public static Vector2Int WorldToGridPosition(Vector3 worldPosition) =>
             new (
                 (int)Mathf.Floor(worldPosition.x / PARCEL_SIZE),
@@ -127,12 +126,6 @@
             );
 
         public static Vector2 WorldToGridPositionUnclamped(Vector3 worldPosition) =>
-            new (
-                worldPosition.x / PARCEL_SIZE,
-                worldPosition.z / PARCEL_SIZE
-            );
-=======
-        public static Vector2 WorldToGridPositionUnclamped(Vector3 worldPosition) =>
             new (worldPosition.x / PARCEL_SIZE, worldPosition.z / PARCEL_SIZE);
 
         public static Vector2Int ToParcel(this Vector3 position) =>
@@ -143,7 +136,6 @@
 
         public static Vector2Int ToParcel(this CanBeDirty<Vector3> position) =>
             position.Value.ToParcel();
->>>>>>> 00a8d6a6
 
         [MethodImpl(MethodImplOptions.AggressiveInlining)]
         public static bool Intersects(this in SceneCircumscribedPlanes boundingPlanes, Bounds bounds)
