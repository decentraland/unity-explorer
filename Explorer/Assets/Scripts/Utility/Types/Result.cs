--- conflicted
+++ resolved
@@ -1,8 +1,7 @@
 using System;
-<<<<<<< HEAD
+
+using System;
 using System.Threading;
-=======
->>>>>>> 1ab17153
 
 namespace Utility.Types
 {
