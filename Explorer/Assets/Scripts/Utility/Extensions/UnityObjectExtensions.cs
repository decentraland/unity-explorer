--- conflicted
+++ resolved
@@ -11,10 +11,7 @@
 {
     public static class QuaternionExtensions
     {
-<<<<<<< HEAD
-=======
         // avoid Unity exceptions for undefined Quaternions (Quaternion by its definition cannot have all zero values)
->>>>>>> 18c42242
         public static Quaternion SelfOrIdentity(this Quaternion quaternion) =>
             quaternion is { x: 0, y: 0, z: 0, w: 0 } ? Quaternion.identity : quaternion;
     }
