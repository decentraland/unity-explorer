using CommunicationData.URLHelpers;
using CrdtEcsBridge.Engine;
using Cysharp.Threading.Tasks;
using Diagnostics;
using JetBrains.Annotations;
using NSubstitute;
using NUnit.Framework;
using SceneRuntime.Apis.Modules;
using SceneRuntime.Factory;
using System;
using System.Collections;
using System.Threading;
using UnityEngine;
using UnityEngine.Profiling;
using UnityEngine.TestTools;

namespace SceneRuntime.Tests
{
    public class SceneRuntimeShould
    {
        public class TestUtilCheckOk
        {
            private bool value;

            [UsedImplicitly]
            public void Ok()
            {
                value = true;
            }

            public bool IsOk()
            {
                return value;
            }
        }

        private IInstancePoolsProvider poolsProvider;

        [SetUp]
        public void SetUp()
        {
            poolsProvider = Substitute.For<IInstancePoolsProvider>();
            poolsProvider.GetCrdtRawDataPool(Arg.Any<int>()).Returns(c => new byte[c.Arg<int>()]);
        }

        [UnityTest]
        public IEnumerator EngineApi_GetState() =>
            UniTask.ToCoroutine(async () =>
            {
                var engineApi = Substitute.For<IEngineApi>();

                var code = @"
            const engineApi = require('~system/EngineApi')
            exports.onStart = async function() {
                return engineApi.crdtGetState()
            };
            exports.onUpdate = async function(dt) {};
        ";

                SceneRuntimeFactory sceneRuntimeFactory = new SceneRuntimeFactory();
                SceneRuntimeImpl sceneRuntime = await sceneRuntimeFactory.CreateBySourceCode(code, poolsProvider, new SceneShortInfo(), CancellationToken.None);

                sceneRuntime.RegisterEngineApi(engineApi);
                await sceneRuntime.StartScene();

                engineApi.Received().CrdtGetState();
            });

        [UnityTest]
        public IEnumerator EngineApi_CrdtSendToRenderer() =>
            UniTask.ToCoroutine(async () =>
            {
                var engineApi = Substitute.For<IEngineApi>();

                var code = @"
            const engineApi = require('~system/EngineApi')
            exports.onStart = async function() {};
            exports.onUpdate = async function(dt) {
                data = new Uint8Array(10)
                data[0] = 123
                await engineApi.crdtSendToRenderer({ data })
                test.Ok()
            };
        ";

                SceneRuntimeFactory sceneRuntimeFactory = new SceneRuntimeFactory();
                SceneRuntimeImpl sceneRuntime = await sceneRuntimeFactory.CreateBySourceCode(code, poolsProvider, new SceneShortInfo(), CancellationToken.None);

                sceneRuntime.RegisterEngineApi(engineApi);

                var testOk = new TestUtilCheckOk();
                sceneRuntime.engine.AddHostObject("test", testOk);

                Assert.IsFalse(testOk.IsOk());

                await sceneRuntime.StartScene();

                // hot
                await sceneRuntime.UpdateScene(0.0f);

                for (int i = 0; i < 10; ++i)
                {
                    await UniTask.Yield();
                    await sceneRuntime.UpdateScene(0.01f);
                }

                Assert.IsTrue(testOk.IsOk());

                engineApi.Received().CrdtSendToRenderer(Arg.Is<ReadOnlyMemory<byte>>(r => CheckMemory(r)));
            });

        private static bool CheckMemory(ReadOnlyMemory<byte> r) =>
            r.Length == 10 && r.Span[0] == 123;

        [UnityTest]
        public IEnumerator ProfileOnUpdate() =>
            UniTask.ToCoroutine(async () =>
            {
                var code = @"
            exports.onStart = async function() {};
            exports.onUpdate = async function(dt) {};
        ";

                SceneRuntimeFactory sceneRuntimeFactory = new SceneRuntimeFactory();
                SceneRuntimeImpl sceneRuntime = await sceneRuntimeFactory.CreateBySourceCode(code, poolsProvider, new SceneShortInfo(), CancellationToken.None);

                await sceneRuntime.StartScene();

                // hot
                await sceneRuntime.UpdateScene(0.0f);

                for (int i = 0; i < 10; ++i)
                {
                    await UniTask.Yield();

                    Profiler.BeginSample("UpdateScene");
                    var ut = sceneRuntime.UpdateScene(0.01f);
                    Profiler.EndSample();

                    await ut;
                }
            });

        [UnityTest]
        public IEnumerator EngineApi_TestRealScene() =>
            UniTask.ToCoroutine(async () =>
            {
                var engineApi = Substitute.For<IEngineApi>();

                SceneRuntimeFactory sceneRuntimeFactory = new SceneRuntimeFactory();
<<<<<<< HEAD
                var path = URLAddress.FromString($"file://{Application.dataPath + "/../TestResources/Scenes/Cube/cube.js"}");
                SceneRuntimeImpl sceneRuntime = await sceneRuntimeFactory.CreateByPath(path, poolsProvider, CancellationToken.None);
=======
                var path = $"file://{Application.dataPath + "/../TestResources/Scenes/Cube/cube.js"}";
                SceneRuntimeImpl sceneRuntime = await sceneRuntimeFactory.CreateByPath(path, poolsProvider, new SceneShortInfo(), CancellationToken.None);
>>>>>>> 4fcdc90b

                sceneRuntime.RegisterEngineApi(engineApi);

                await sceneRuntime.StartScene();

                // hot
                await UniTask.Yield();
                await sceneRuntime.UpdateScene(0.01f);

                for (int i = 0; i < 10; ++i)
                {
                    await UniTask.Yield();
                    await sceneRuntime.UpdateScene(0.01f);
                }
            });
    }
}<|MERGE_RESOLUTION|>--- conflicted
+++ resolved
@@ -148,13 +148,8 @@
                 var engineApi = Substitute.For<IEngineApi>();
 
                 SceneRuntimeFactory sceneRuntimeFactory = new SceneRuntimeFactory();
-<<<<<<< HEAD
-                var path = URLAddress.FromString($"file://{Application.dataPath + "/../TestResources/Scenes/Cube/cube.js"}");
-                SceneRuntimeImpl sceneRuntime = await sceneRuntimeFactory.CreateByPath(path, poolsProvider, CancellationToken.None);
-=======
-                var path = $"file://{Application.dataPath + "/../TestResources/Scenes/Cube/cube.js"}";
+                var path =  URLAddress.FromString($"file://{Application.dataPath + "/../TestResources/Scenes/Cube/cube.js"}");
                 SceneRuntimeImpl sceneRuntime = await sceneRuntimeFactory.CreateByPath(path, poolsProvider, new SceneShortInfo(), CancellationToken.None);
->>>>>>> 4fcdc90b
 
                 sceneRuntime.RegisterEngineApi(engineApi);
 
