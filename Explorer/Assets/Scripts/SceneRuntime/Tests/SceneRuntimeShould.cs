--- conflicted
+++ resolved
@@ -47,14 +47,9 @@
         ";
 
                 var sceneRuntimeFactory = new SceneRuntimeFactory(TestWebRequestController.INSTANCE);
-<<<<<<< HEAD
-                SceneRuntimeImpl sceneRuntime = await sceneRuntimeFactory.CreateBySourceCodeAsync(code, sceneExceptionsHandler, poolsProvider, new SceneShortInfo(), CancellationToken.None);
-                sceneRuntime.RegisterEngineApi(engineApi);
-=======
                 SceneRuntimeImpl sceneRuntime = await sceneRuntimeFactory.CreateBySourceCodeAsync(code, poolsProvider, new SceneShortInfo(), CancellationToken.None);
 
                 sceneRuntime.RegisterEngineApi(engineApi, sceneExceptionsHandler);
->>>>>>> 4e061c37
                 sceneRuntime.ExecuteSceneJson();
                 await sceneRuntime.StartScene();
 
@@ -79,13 +74,8 @@
         ";
 
                 var sceneRuntimeFactory = new SceneRuntimeFactory(TestWebRequestController.INSTANCE);
-<<<<<<< HEAD
-                SceneRuntimeImpl sceneRuntime = await sceneRuntimeFactory.CreateBySourceCodeAsync(code, sceneExceptionsHandler, poolsProvider, new SceneShortInfo(), CancellationToken.None);
-                sceneRuntime.RegisterEngineApi(engineApi);
-=======
                 SceneRuntimeImpl sceneRuntime = await sceneRuntimeFactory.CreateBySourceCodeAsync(code, poolsProvider, new SceneShortInfo(), CancellationToken.None);
                 sceneRuntime.RegisterEngineApi(engineApi, sceneExceptionsHandler);
->>>>>>> 4e061c37
                 sceneRuntime.ExecuteSceneJson();
 
                 var testOk = new TestUtilCheckOk();
@@ -122,11 +112,7 @@
         ";
 
                 var sceneRuntimeFactory = new SceneRuntimeFactory(TestWebRequestController.INSTANCE);
-<<<<<<< HEAD
-                SceneRuntimeImpl sceneRuntime = await sceneRuntimeFactory.CreateBySourceCodeAsync(code, sceneExceptionsHandler, poolsProvider, new SceneShortInfo(), CancellationToken.None);
-=======
                 SceneRuntimeImpl sceneRuntime = await sceneRuntimeFactory.CreateBySourceCodeAsync(code, poolsProvider, new SceneShortInfo(), CancellationToken.None);
->>>>>>> 4e061c37
                 sceneRuntime.ExecuteSceneJson();
                 await sceneRuntime.StartScene();
 
@@ -153,14 +139,9 @@
 
                 var sceneRuntimeFactory = new SceneRuntimeFactory(TestWebRequestController.INSTANCE);
                 var path = URLAddress.FromString($"file://{Application.dataPath + "/../TestResources/Scenes/Cube/cube.js"}");
-<<<<<<< HEAD
-                SceneRuntimeImpl sceneRuntime = await sceneRuntimeFactory.CreateByPathAsync(path, sceneExceptionsHandler, poolsProvider, new SceneShortInfo(), CancellationToken.None);
-                sceneRuntime.RegisterEngineApi(engineApi);
-=======
                 SceneRuntimeImpl sceneRuntime = await sceneRuntimeFactory.CreateByPathAsync(path, poolsProvider, new SceneShortInfo(), CancellationToken.None);
 
                 sceneRuntime.RegisterEngineApi(engineApi, sceneExceptionsHandler);
->>>>>>> 4e061c37
                 sceneRuntime.ExecuteSceneJson();
 
                 await sceneRuntime.StartScene();
