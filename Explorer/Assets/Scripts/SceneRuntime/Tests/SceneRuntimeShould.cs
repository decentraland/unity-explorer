using CommunicationData.URLHelpers;
using CrdtEcsBridge.PoolsProviders;
using Cysharp.Threading.Tasks;
using ECS.TestSuite;
using DCL.Diagnostics;
using JetBrains.Annotations;
using NSubstitute;
using NUnit.Framework;
using SceneRunner.Scene.ExceptionsHandling;
using SceneRuntime.Apis.Modules;
using SceneRuntime.Apis.Modules.EngineApi;
using SceneRuntime.Factory;
using System;
using System.Collections;
using System.Threading;
using UnityEngine;
using UnityEngine.Profiling;
using UnityEngine.TestTools;

namespace SceneRuntime.Tests
{
    public class SceneRuntimeShould
    {
        private IInstancePoolsProvider poolsProvider;
        private ISceneExceptionsHandler sceneExceptionsHandler;

        [SetUp]
        public void SetUp()
        {
            sceneExceptionsHandler = new RethrowSceneExceptionsHandler();
            poolsProvider = Substitute.For<IInstancePoolsProvider>();
            poolsProvider.GetCrdtRawDataPool(Arg.Any<int>()).Returns(c => new byte[c.Arg<int>()]);
        }

        [UnityTest]
        public IEnumerator EngineApi_GetState() =>
            UniTask.ToCoroutine(async () =>
            {
                IEngineApi engineApi = Substitute.For<IEngineApi>();

                var code = @"
            const engineApi = require('~system/EngineApi')
            exports.onStart = async function() {
                return engineApi.crdtGetState()
            };
            exports.onUpdate = async function(dt) {};
        ";

                var sceneRuntimeFactory = new SceneRuntimeFactory(TestWebRequestController.INSTANCE);
<<<<<<< HEAD
                SceneRuntimeImpl sceneRuntime = await sceneRuntimeFactory.CreateBySourceCodeAsync(code, sceneExceptionsHandler, poolsProvider, new SceneShortInfo(), CancellationToken.None);
                sceneRuntime.RegisterEngineApi(engineApi);
                sceneRuntime.ExecuteSceneJson();
=======
                SceneRuntimeImpl sceneRuntime = await sceneRuntimeFactory.CreateBySourceCodeAsync(code, poolsProvider, new SceneShortInfo(), CancellationToken.None);

                sceneRuntime.RegisterEngineApi(engineApi, sceneExceptionsHandler);
>>>>>>> 3105b808
                await sceneRuntime.StartScene();

                engineApi.Received().CrdtGetState();
            });

        [UnityTest]
        public IEnumerator EngineApi_CrdtSendToRenderer() =>
            UniTask.ToCoroutine(async () =>
            {
                IEngineApi engineApi = Substitute.For<IEngineApi>();

                var code = @"
            const engineApi = require('~system/EngineApi')
            exports.onStart = async function() {};
            exports.onUpdate = async function(dt) {
                data = new Uint8Array(10)
                data[0] = 123
                await engineApi.crdtSendToRenderer({ data })
                test.Ok()
            };
        ";

                var sceneRuntimeFactory = new SceneRuntimeFactory(TestWebRequestController.INSTANCE);
<<<<<<< HEAD
                SceneRuntimeImpl sceneRuntime = await sceneRuntimeFactory.CreateBySourceCodeAsync(code, sceneExceptionsHandler, poolsProvider, new SceneShortInfo(), CancellationToken.None);
                sceneRuntime.RegisterEngineApi(engineApi);
                sceneRuntime.ExecuteSceneJson();
=======
                SceneRuntimeImpl sceneRuntime = await sceneRuntimeFactory.CreateBySourceCodeAsync(code, poolsProvider, new SceneShortInfo(), CancellationToken.None);

                sceneRuntime.RegisterEngineApi(engineApi, sceneExceptionsHandler);
>>>>>>> 3105b808

                var testOk = new TestUtilCheckOk();
                sceneRuntime.engine.AddHostObject("test", testOk);

                Assert.IsFalse(testOk.IsOk());

                await sceneRuntime.StartScene();

                // hot
                await sceneRuntime.UpdateScene(0.0f);

                for (var i = 0; i < 10; ++i)
                {
                    await UniTask.Yield();
                    await sceneRuntime.UpdateScene(0.01f);
                }

                Assert.IsTrue(testOk.IsOk());

                engineApi.Received().CrdtSendToRenderer(Arg.Is<ReadOnlyMemory<byte>>(r => CheckMemory(r)));
            });

        private static bool CheckMemory(ReadOnlyMemory<byte> r) =>
            r.Length == 10 && r.Span[0] == 123;

        [UnityTest]
        public IEnumerator ProfileOnUpdate() =>
            UniTask.ToCoroutine(async () =>
            {
                var code = @"
            exports.onStart = async function() {};
            exports.onUpdate = async function(dt) {};
        ";

                var sceneRuntimeFactory = new SceneRuntimeFactory(TestWebRequestController.INSTANCE);
<<<<<<< HEAD
                SceneRuntimeImpl sceneRuntime = await sceneRuntimeFactory.CreateBySourceCodeAsync(code, sceneExceptionsHandler, poolsProvider, new SceneShortInfo(), CancellationToken.None);
                sceneRuntime.ExecuteSceneJson();
=======
                SceneRuntimeImpl sceneRuntime = await sceneRuntimeFactory.CreateBySourceCodeAsync(code, poolsProvider, new SceneShortInfo(), CancellationToken.None);

>>>>>>> 3105b808
                await sceneRuntime.StartScene();

                // hot
                await sceneRuntime.UpdateScene(0.0f);

                for (var i = 0; i < 10; ++i)
                {
                    await UniTask.Yield();

                    Profiler.BeginSample("UpdateScene");
                    UniTask ut = sceneRuntime.UpdateScene(0.01f);
                    Profiler.EndSample();

                    await ut;
                }
            });

        [UnityTest]
        public IEnumerator EngineApi_TestRealScene() =>
            UniTask.ToCoroutine(async () =>
            {
                IEngineApi engineApi = Substitute.For<IEngineApi>();

                var sceneRuntimeFactory = new SceneRuntimeFactory(TestWebRequestController.INSTANCE);
                var path = URLAddress.FromString($"file://{Application.dataPath + "/../TestResources/Scenes/Cube/cube.js"}");
<<<<<<< HEAD
                SceneRuntimeImpl sceneRuntime = await sceneRuntimeFactory.CreateByPathAsync(path, sceneExceptionsHandler, poolsProvider, new SceneShortInfo(), CancellationToken.None);
                sceneRuntime.RegisterEngineApi(engineApi);
                sceneRuntime.ExecuteSceneJson();
=======
                SceneRuntimeImpl sceneRuntime = await sceneRuntimeFactory.CreateByPathAsync(path, poolsProvider, new SceneShortInfo(), CancellationToken.None);

                sceneRuntime.RegisterEngineApi(engineApi, sceneExceptionsHandler);
>>>>>>> 3105b808

                await sceneRuntime.StartScene();

                // hot
                await UniTask.Yield();
                await sceneRuntime.UpdateScene(0.01f);

                for (var i = 0; i < 10; ++i)
                {
                    await UniTask.Yield();
                    await sceneRuntime.UpdateScene(0.01f);
                }
            });

        public class TestUtilCheckOk
        {
            private bool value;

            [UsedImplicitly]
            public void Ok()
            {
                value = true;
            }

            public bool IsOk() =>
                value;
        }
    }
}<|MERGE_RESOLUTION|>--- conflicted
+++ resolved
@@ -47,15 +47,10 @@
         ";
 
                 var sceneRuntimeFactory = new SceneRuntimeFactory(TestWebRequestController.INSTANCE);
-<<<<<<< HEAD
-                SceneRuntimeImpl sceneRuntime = await sceneRuntimeFactory.CreateBySourceCodeAsync(code, sceneExceptionsHandler, poolsProvider, new SceneShortInfo(), CancellationToken.None);
-                sceneRuntime.RegisterEngineApi(engineApi);
-                sceneRuntime.ExecuteSceneJson();
-=======
                 SceneRuntimeImpl sceneRuntime = await sceneRuntimeFactory.CreateBySourceCodeAsync(code, poolsProvider, new SceneShortInfo(), CancellationToken.None);
 
                 sceneRuntime.RegisterEngineApi(engineApi, sceneExceptionsHandler);
->>>>>>> 3105b808
+                sceneRuntime.ExecuteSceneJson();
                 await sceneRuntime.StartScene();
 
                 engineApi.Received().CrdtGetState();
@@ -79,15 +74,9 @@
         ";
 
                 var sceneRuntimeFactory = new SceneRuntimeFactory(TestWebRequestController.INSTANCE);
-<<<<<<< HEAD
-                SceneRuntimeImpl sceneRuntime = await sceneRuntimeFactory.CreateBySourceCodeAsync(code, sceneExceptionsHandler, poolsProvider, new SceneShortInfo(), CancellationToken.None);
-                sceneRuntime.RegisterEngineApi(engineApi);
+                SceneRuntimeImpl sceneRuntime = await sceneRuntimeFactory.CreateBySourceCodeAsync(code, poolsProvider, new SceneShortInfo(), CancellationToken.None);
+                sceneRuntime.RegisterEngineApi(engineApi, sceneExceptionsHandler);
                 sceneRuntime.ExecuteSceneJson();
-=======
-                SceneRuntimeImpl sceneRuntime = await sceneRuntimeFactory.CreateBySourceCodeAsync(code, poolsProvider, new SceneShortInfo(), CancellationToken.None);
-
-                sceneRuntime.RegisterEngineApi(engineApi, sceneExceptionsHandler);
->>>>>>> 3105b808
 
                 var testOk = new TestUtilCheckOk();
                 sceneRuntime.engine.AddHostObject("test", testOk);
@@ -123,13 +112,8 @@
         ";
 
                 var sceneRuntimeFactory = new SceneRuntimeFactory(TestWebRequestController.INSTANCE);
-<<<<<<< HEAD
-                SceneRuntimeImpl sceneRuntime = await sceneRuntimeFactory.CreateBySourceCodeAsync(code, sceneExceptionsHandler, poolsProvider, new SceneShortInfo(), CancellationToken.None);
+                SceneRuntimeImpl sceneRuntime = await sceneRuntimeFactory.CreateBySourceCodeAsync(code, poolsProvider, new SceneShortInfo(), CancellationToken.None);
                 sceneRuntime.ExecuteSceneJson();
-=======
-                SceneRuntimeImpl sceneRuntime = await sceneRuntimeFactory.CreateBySourceCodeAsync(code, poolsProvider, new SceneShortInfo(), CancellationToken.None);
-
->>>>>>> 3105b808
                 await sceneRuntime.StartScene();
 
                 // hot
@@ -155,15 +139,10 @@
 
                 var sceneRuntimeFactory = new SceneRuntimeFactory(TestWebRequestController.INSTANCE);
                 var path = URLAddress.FromString($"file://{Application.dataPath + "/../TestResources/Scenes/Cube/cube.js"}");
-<<<<<<< HEAD
-                SceneRuntimeImpl sceneRuntime = await sceneRuntimeFactory.CreateByPathAsync(path, sceneExceptionsHandler, poolsProvider, new SceneShortInfo(), CancellationToken.None);
-                sceneRuntime.RegisterEngineApi(engineApi);
-                sceneRuntime.ExecuteSceneJson();
-=======
                 SceneRuntimeImpl sceneRuntime = await sceneRuntimeFactory.CreateByPathAsync(path, poolsProvider, new SceneShortInfo(), CancellationToken.None);
 
                 sceneRuntime.RegisterEngineApi(engineApi, sceneExceptionsHandler);
->>>>>>> 3105b808
+                sceneRuntime.ExecuteSceneJson();
 
                 await sceneRuntime.StartScene();
 
