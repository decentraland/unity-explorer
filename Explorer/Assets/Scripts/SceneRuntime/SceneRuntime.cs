--- conflicted
+++ resolved
@@ -9,22 +9,15 @@
     internal readonly V8ScriptEngine engine;
 
     private readonly SceneModuleLoader moduleLoader;
-
     private readonly UnityOpsApi unityOpsApi; // TODO: This is only needed for the LifeCycle
-
     private readonly ScriptObject sceneCode;
-
-<<<<<<< HEAD
-    public SceneRuntime(string sourceCode, string jsInitCode, Dictionary<string,string> jsModules)
-=======
     private readonly ScriptObject updateFunc;
     private readonly ScriptObject startFunc;
 
     // ResetableSource is an optimization to reduce 11kb of memory allocation per Update (reduces 15kb to 4kb per update)
     private readonly UniTaskResolverResetable resetableSource;
 
-    public SceneRuntime(string sourceCode)
->>>>>>> df9e8a80
+    public SceneRuntime(string sourceCode, string jsInitCode, Dictionary<string,string> jsModules)
     {
         resetableSource  = new UniTaskResolverResetable();
         moduleLoader = new SceneModuleLoader();
