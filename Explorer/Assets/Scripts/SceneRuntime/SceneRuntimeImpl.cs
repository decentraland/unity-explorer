using CrdtEcsBridge.PoolsProviders;
using Cysharp.Threading.Tasks;
using DCL.Diagnostics;
using DCL.Utilities.Extensions;
using Microsoft.ClearScript;
using Microsoft.ClearScript.JavaScript;
using Microsoft.ClearScript.V8;
using SceneRunner.Scene.ExceptionsHandling;
using SceneRuntime.Apis;
using SceneRuntime.Apis.Modules;
using SceneRuntime.Apis.Modules.EngineApi;
using SceneRuntime.ModuleHub;
using System;
using System.Collections.Generic;
using UnityEngine.Assertions;

namespace SceneRuntime
{
    // Avoid the same name for Namespace and Class
    public class SceneRuntimeImpl : ISceneRuntime, IJsOperations
    {
        internal readonly V8ScriptEngine engine;
        private readonly IInstancePoolsProvider instancePoolsProvider;

        private readonly ScriptObject updateFunc;
        private readonly ScriptObject startFunc;
        private readonly JsApiBunch jsApiBunch;

        // ResetableSource is an optimization to reduce 11kb of memory allocation per Update (reduces 15kb to 4kb per update)
        private readonly JSTaskResolverResetable resetableSource;

        private EngineApiWrapper? engineApi;
<<<<<<< HEAD
        private EthereumApiWrapper? ethereumApi;
        private RuntimeWrapper? runtimeWrapper;
        private RestrictedActionsAPIWrapper? restrictedActionsApi;
        private UserActionsWrap? userActionsApi;
        private UserIdentityApiWrapper? userIdentity;
        private SceneApiWrapper? sceneApiWrapper;
        private WebSocketApiWrapper? webSocketApiWrapper;
        private SignedFetchWrap? signedFetchWrap;
=======
>>>>>>> 37be777c

        public SceneRuntimeImpl(
            string sourceCode,
            (string validateCode, string jsInitCode) initCode,
            IReadOnlyDictionary<string, string> jsModules,
            IInstancePoolsProvider instancePoolsProvider,
            SceneShortInfo sceneShortInfo
        )
        {
            this.instancePoolsProvider = instancePoolsProvider;
            resetableSource = new JSTaskResolverResetable();
            engine = V8EngineFactory.Create();
            jsApiBunch = new JsApiBunch(engine);

            var moduleHub = new SceneModuleHub(engine);

            moduleHub.LoadAndCompileJsModules(jsModules);

            // Compile Scene Code
            V8Script sceneScript = engine.Compile(sourceCode).EnsureNotNull();

            // Load and Compile Js Modules
            moduleLoader.LoadAndCompileJsModules(engine, jsModules);

            // Initialize init API
            // TODO: This is only needed for the LifeCycle
            var unityOpsApi = new UnityOpsApi(engine, moduleHub, sceneScript, sceneShortInfo);
            engine.AddHostObject("UnityOpsApi", unityOpsApi);

            engine.Execute(initCode.validateCode!);
            engine.Execute(initCode.jsInitCode!);

            // Setup unitask resolver
            engine.AddHostObject("__resetableSource", resetableSource);

<<<<<<< HEAD
=======
            // Load and Compile Js Modules

>>>>>>> 37be777c
            engine.Execute(@"
            const __internalScene = require('~scene.js')
            const __internalOnStart = async function () {
                try {
                    await __internalScene.onStart()
                    __resetableSource.Completed()
                } catch (e) {
                    __resetableSource.Reject(e.stack)
                }
            }
            const __internalOnUpdate = async function (dt) {
                try {
                    await __internalScene.onUpdate(dt)
                    __resetableSource.Completed()
                } catch(e) {
                    __resetableSource.Reject(e.stack)
                }
            }
        ");

            updateFunc = (ScriptObject)engine.Evaluate("__internalOnUpdate").EnsureNotNull();
            startFunc = (ScriptObject)engine.Evaluate("__internalOnStart").EnsureNotNull();
        }

        public void Dispose()
        {
            engineApi?.Dispose();
            engine.Dispose();
<<<<<<< HEAD
            runtimeWrapper?.Dispose();
            restrictedActionsApi?.Dispose();
            sceneApiWrapper?.Dispose();
            webSocketApiWrapper?.Dispose();
            userActionsApi?.Dispose();
            signedFetchWrap?.Dispose();
        }

        public void RegisterEngineApi(IEngineApi api)
        {
            engine.AddHostObject("UnityEngineApi", engineApi = new EngineApiWrapper(api, instancePoolsProvider, sceneExceptionsHandler));
        }

        public void RegisterRuntime(IRuntime api)
        {
            engine.AddHostObject("UnityRuntime", runtimeWrapper = new RuntimeWrapper(api, sceneExceptionsHandler));
        }

        public void RegisterSceneApi(ISceneApi api)
        {
            engine.AddHostObject("UnitySceneApi", sceneApiWrapper = new SceneApiWrapper(api));
        }

        public void RegisterSignedFetch(IWebRequestController webRequestController)
        {
            engine.AddHostObject("UnitySignedFetch", signedFetchWrap = new SignedFetchWrap(webRequestController));
        }

        public void RegisterEthereumApi(IEthereumApi ethereumApi)
        {
            engine.AddHostObject("UnityEthereumApi", this.ethereumApi = new EthereumApiWrapper(ethereumApi, sceneExceptionsHandler));
        }

        public void RegisterRestrictedActionsApi(IRestrictedActionsAPI api)
        {
            engine.AddHostObject("UnityRestrictedActionsApi", restrictedActionsApi = new RestrictedActionsAPIWrapper(api));
=======
            jsApiBunch.Dispose();
>>>>>>> 37be777c
        }

        public void Register<T>(string itemName, T target) where T: IDisposable
        {
            jsApiBunch.AddHostObject(itemName, target);
        }

        public void RegisterEngineApi(IEngineApi api, ISceneExceptionsHandler sceneExceptionsHandler)
        {
            Register("UnityEngineApi", engineApi = new EngineApiWrapper(api, instancePoolsProvider, sceneExceptionsHandler));
        }

        public void RegisterWebSocketApi(IWebSocketApi webSocketApi)
        {
            engine.AddHostObject("UnityWebSocketApi", webSocketApiWrapper = new WebSocketApiWrapper(webSocketApi, sceneExceptionsHandler));
        }


        public void SetIsDisposing()
        {
            engineApi?.SetIsDisposing();
        }

        public UniTask StartScene()
        {
            resetableSource.Reset();
            startFunc.InvokeAsFunction();
            return resetableSource.Task;
        }

        public UniTask UpdateScene(float dt)
        {
            resetableSource.Reset();
            updateFunc.InvokeAsFunction(dt);
            return resetableSource.Task;
        }

        public void ApplyStaticMessages(ReadOnlyMemory<byte> data)
        {
            PoolableByteArray result = engineApi.EnsureNotNull().api.CrdtSendToRenderer(data, false);

            // Initial messages are not expected to return anything
            Assert.IsTrue(result.IsEmpty);
        }

        public ITypedArray<byte> CreateUint8Array(int length) =>
            (ITypedArray<byte>)engine.Evaluate("(function () { return new Uint8Array(" + length + "); })()").EnsureNotNull();
    }
}<|MERGE_RESOLUTION|>--- conflicted
+++ resolved
@@ -7,7 +7,6 @@
 using Microsoft.ClearScript.V8;
 using SceneRunner.Scene.ExceptionsHandling;
 using SceneRuntime.Apis;
-using SceneRuntime.Apis.Modules;
 using SceneRuntime.Apis.Modules.EngineApi;
 using SceneRuntime.ModuleHub;
 using System;
@@ -30,17 +29,6 @@
         private readonly JSTaskResolverResetable resetableSource;
 
         private EngineApiWrapper? engineApi;
-<<<<<<< HEAD
-        private EthereumApiWrapper? ethereumApi;
-        private RuntimeWrapper? runtimeWrapper;
-        private RestrictedActionsAPIWrapper? restrictedActionsApi;
-        private UserActionsWrap? userActionsApi;
-        private UserIdentityApiWrapper? userIdentity;
-        private SceneApiWrapper? sceneApiWrapper;
-        private WebSocketApiWrapper? webSocketApiWrapper;
-        private SignedFetchWrap? signedFetchWrap;
-=======
->>>>>>> 37be777c
 
         public SceneRuntimeImpl(
             string sourceCode,
@@ -62,9 +50,6 @@
             // Compile Scene Code
             V8Script sceneScript = engine.Compile(sourceCode).EnsureNotNull();
 
-            // Load and Compile Js Modules
-            moduleLoader.LoadAndCompileJsModules(engine, jsModules);
-
             // Initialize init API
             // TODO: This is only needed for the LifeCycle
             var unityOpsApi = new UnityOpsApi(engine, moduleHub, sceneScript, sceneShortInfo);
@@ -76,11 +61,8 @@
             // Setup unitask resolver
             engine.AddHostObject("__resetableSource", resetableSource);
 
-<<<<<<< HEAD
-=======
             // Load and Compile Js Modules
 
->>>>>>> 37be777c
             engine.Execute(@"
             const __internalScene = require('~scene.js')
             const __internalOnStart = async function () {
@@ -109,46 +91,7 @@
         {
             engineApi?.Dispose();
             engine.Dispose();
-<<<<<<< HEAD
-            runtimeWrapper?.Dispose();
-            restrictedActionsApi?.Dispose();
-            sceneApiWrapper?.Dispose();
-            webSocketApiWrapper?.Dispose();
-            userActionsApi?.Dispose();
-            signedFetchWrap?.Dispose();
-        }
-
-        public void RegisterEngineApi(IEngineApi api)
-        {
-            engine.AddHostObject("UnityEngineApi", engineApi = new EngineApiWrapper(api, instancePoolsProvider, sceneExceptionsHandler));
-        }
-
-        public void RegisterRuntime(IRuntime api)
-        {
-            engine.AddHostObject("UnityRuntime", runtimeWrapper = new RuntimeWrapper(api, sceneExceptionsHandler));
-        }
-
-        public void RegisterSceneApi(ISceneApi api)
-        {
-            engine.AddHostObject("UnitySceneApi", sceneApiWrapper = new SceneApiWrapper(api));
-        }
-
-        public void RegisterSignedFetch(IWebRequestController webRequestController)
-        {
-            engine.AddHostObject("UnitySignedFetch", signedFetchWrap = new SignedFetchWrap(webRequestController));
-        }
-
-        public void RegisterEthereumApi(IEthereumApi ethereumApi)
-        {
-            engine.AddHostObject("UnityEthereumApi", this.ethereumApi = new EthereumApiWrapper(ethereumApi, sceneExceptionsHandler));
-        }
-
-        public void RegisterRestrictedActionsApi(IRestrictedActionsAPI api)
-        {
-            engine.AddHostObject("UnityRestrictedActionsApi", restrictedActionsApi = new RestrictedActionsAPIWrapper(api));
-=======
             jsApiBunch.Dispose();
->>>>>>> 37be777c
         }
 
         public void Register<T>(string itemName, T target) where T: IDisposable
@@ -160,12 +103,6 @@
         {
             Register("UnityEngineApi", engineApi = new EngineApiWrapper(api, instancePoolsProvider, sceneExceptionsHandler));
         }
-
-        public void RegisterWebSocketApi(IWebSocketApi webSocketApi)
-        {
-            engine.AddHostObject("UnityWebSocketApi", webSocketApiWrapper = new WebSocketApiWrapper(webSocketApi, sceneExceptionsHandler));
-        }
-
 
         public void SetIsDisposing()
         {
