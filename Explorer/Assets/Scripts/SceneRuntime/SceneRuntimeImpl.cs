using CrdtEcsBridge.PoolsProviders;
using Cysharp.Threading.Tasks;
using DCL.Diagnostics;
using DCL.Profiles;
using DCL.Web3;
using DCL.Web3.Identities;
using DCL.WebRequests;
using Microsoft.ClearScript;
using Microsoft.ClearScript.JavaScript;
using Microsoft.ClearScript.V8;
using SceneRunner.Scene.ExceptionsHandling;
using SceneRuntime.Apis;
using SceneRuntime.Apis.Modules.EngineApi;
using SceneRuntime.Apis.Modules.Ethereums;
using SceneRuntime.Apis.Modules.RestrictedActionsApi;
using SceneRuntime.Apis.Modules.Runtime;
using SceneRuntime.Apis.Modules.SceneApi;
using SceneRuntime.Apis.Modules.SignedFetch;
using SceneRuntime.Apis.Modules.UserActions;
using SceneRuntime.Apis.Modules.UserIdentityApi;
using System;
using System.Collections.Generic;
using UnityEngine.Assertions;

namespace SceneRuntime
{
    // Avoid the same name for Namespace and Class
    public class SceneRuntimeImpl : ISceneRuntime, IJsOperations
    {
        internal readonly V8ScriptEngine engine;
        private readonly ISceneExceptionsHandler sceneExceptionsHandler;
        private readonly IInstancePoolsProvider instancePoolsProvider;

        private readonly SceneModuleLoader moduleLoader;
        private readonly UnityOpsApi unityOpsApi; // TODO: This is only needed for the LifeCycle
        private readonly ScriptObject sceneCode;
        private ScriptObject updateFunc;
        private ScriptObject startFunc;

        // ResetableSource is an optimization to reduce 11kb of memory allocation per Update (reduces 15kb to 4kb per update)
        private readonly JSTaskResolverResetable resetableSource;

        private EngineApiWrapper? engineApi;
        private EthereumApiWrapper? ethereumApi;
        private RuntimeWrapper? runtimeWrapper;
        private RestrictedActionsAPIWrapper? restrictedActionsApi;
        private UserActionsWrap? userActionsApi;
        private UserIdentityApiWrapper? userIdentity;
        private SceneApiWrapper? sceneApiWrapper;
<<<<<<< HEAD
        private CommunicationsControllerAPIWrapper communicationsControllerApi;
=======
        private SignedFetchWrap? signedFetchWrap;
>>>>>>> 26b07e01

        public SceneRuntimeImpl(
            ISceneExceptionsHandler sceneExceptionsHandler,
            string sourceCode, string jsInitCode,
            Dictionary<string, string> jsModules,
            IInstancePoolsProvider instancePoolsProvider,
            SceneShortInfo sceneShortInfo)
        {
            this.sceneExceptionsHandler = sceneExceptionsHandler;
            this.instancePoolsProvider = instancePoolsProvider;
            resetableSource = new JSTaskResolverResetable();
            moduleLoader = new SceneModuleLoader();
            engine = V8EngineFactory.Create();

            // Compile Scene Code
            V8Script sceneScript = engine.Compile(sourceCode);

            // Initialize init API
            unityOpsApi = new UnityOpsApi(engine, moduleLoader, sceneScript, sceneShortInfo);
            engine.AddHostObject("UnityOpsApi", unityOpsApi);
            engine.Execute(jsInitCode);

            // Setup unitask resolver
            engine.AddHostObject("__resetableSource", resetableSource);

            // Load and Compile Js Modules
            moduleLoader.LoadAndCompileJsModules(engine, jsModules);
        }

        public void ExecuteSceneJson()
        {
            engine.Execute(@"
            const __internalScene = require('~scene.js')
            const __internalOnStart = async function () {
                try {
                    await __internalScene.onStart()
                    __resetableSource.Completed()
                } catch (e) {
                    __resetableSource.Reject(e.stack)
                }
            }
            const __internalOnUpdate = async function (dt) {
                try {
                    await __internalScene.onUpdate(dt)
                    __resetableSource.Completed()
                } catch(e) {
                    __resetableSource.Reject(e.stack)
                }
            }
        ");

            updateFunc = (ScriptObject)engine.Evaluate("__internalOnUpdate");
            startFunc = (ScriptObject)engine.Evaluate("__internalOnStart");
        }

        public void Dispose()
        {
            engineApi?.Dispose();
            ethereumApi?.Dispose();
            userIdentity?.Dispose();
            engine.Dispose();
            runtimeWrapper?.Dispose();
            restrictedActionsApi?.Dispose();
            sceneApiWrapper?.Dispose();
<<<<<<< HEAD
            communicationsControllerApi?.Dispose();
=======
            userActionsApi?.Dispose();
            signedFetchWrap?.Dispose();
>>>>>>> 26b07e01
        }

        public void RegisterEngineApi(IEngineApi api)
        {
            engine.AddHostObject("UnityEngineApi", engineApi = new EngineApiWrapper(api, instancePoolsProvider, sceneExceptionsHandler));
        }

        public void RegisterRuntime(IRuntime api)
        {
            engine.AddHostObject("UnityRuntime", runtimeWrapper = new RuntimeWrapper(api, sceneExceptionsHandler));
        }

        public void RegisterSceneApi(ISceneApi api)
        {
            engine.AddHostObject("UnitySceneApi", sceneApiWrapper = new SceneApiWrapper(api));
        }

        public void RegisterSignedFetch(IWebRequestController webRequestController)
        {
            engine.AddHostObject("UnitySignedFetch", signedFetchWrap = new SignedFetchWrap(webRequestController));
        }

        public void RegisterEthereumApi(IEthereumApi ethereumApi)
        {
            engine.AddHostObject("UnityEthereumApi", this.ethereumApi = new EthereumApiWrapper(ethereumApi, sceneExceptionsHandler));
        }

        public void RegisterRestrictedActionsApi(IRestrictedActionsAPI api)
        {
            engine.AddHostObject("UnityRestrictedActionsApi", restrictedActionsApi = new RestrictedActionsAPIWrapper(api));
        }

        public void RegisterUserActions(IRestrictedActionsAPI api)
        {
            engine.AddHostObject("UnityUserActions", userActionsApi = new UserActionsWrap(api));
        }

        public void RegisterUserIdentityApi(IProfileRepository profileRepository, IWeb3IdentityCache identityCache)
        {
            engine.AddHostObject("UnityUserIdentityApi", userIdentity = new UserIdentityApiWrapper(profileRepository, identityCache, sceneExceptionsHandler));
        }

        public void RegisterCommunicationsControllerApi(ICommunicationsControllerAPI api)
        {
            engine.AddHostObject("UnityCommunicationsControllerApi", communicationsControllerApi = new CommunicationsControllerAPIWrapper(api));
        }

        public void SetIsDisposing()
        {
            engineApi?.SetIsDisposing();
        }

        public UniTask StartScene()
        {
            resetableSource.Reset();
            startFunc.InvokeAsFunction();
            return resetableSource.Task;
        }

        public UniTask UpdateScene(float dt)
        {
            resetableSource.Reset();
            updateFunc.InvokeAsFunction(dt);
            return resetableSource.Task;
        }

        public void ApplyStaticMessages(ReadOnlyMemory<byte> data)
        {
            PoolableByteArray result = engineApi.api.CrdtSendToRenderer(data, false);

            // Initial messages are not expected to return anything
            Assert.IsTrue(result.IsEmpty);
        }

        public ITypedArray<byte> CreateUint8Array(int length) =>
            (ITypedArray<byte>)engine.Evaluate("(function () { return new Uint8Array(" + length + "); })()");

        public object ConvertToScriptTypedArrays(byte[][] byteArrays)
        {
            var js2DArray = (ScriptObject) engine.Evaluate("[]"); // create an outer array

            // for every inner array create ITypedArray<byte>
            foreach (byte[] innerArray in byteArrays)
            {
                var innerJsArray = CreateUint8Array(innerArray.Length);

                // Call into JS to write the data via a pointer
                innerJsArray.Write(innerArray, 0, (ulong) innerArray.Length, 0);

                // Push the new element to js2DArray
                js2DArray.InvokeMethod("push", innerJsArray);
            }

            return js2DArray;
        }
    }
}<|MERGE_RESOLUTION|>--- conflicted
+++ resolved
@@ -47,11 +47,8 @@
         private UserActionsWrap? userActionsApi;
         private UserIdentityApiWrapper? userIdentity;
         private SceneApiWrapper? sceneApiWrapper;
-<<<<<<< HEAD
-        private CommunicationsControllerAPIWrapper communicationsControllerApi;
-=======
+        private CommunicationsControllerAPIWrapper? communicationsControllerApi;
         private SignedFetchWrap? signedFetchWrap;
->>>>>>> 26b07e01
 
         public SceneRuntimeImpl(
             ISceneExceptionsHandler sceneExceptionsHandler,
@@ -116,12 +113,9 @@
             runtimeWrapper?.Dispose();
             restrictedActionsApi?.Dispose();
             sceneApiWrapper?.Dispose();
-<<<<<<< HEAD
             communicationsControllerApi?.Dispose();
-=======
             userActionsApi?.Dispose();
             signedFetchWrap?.Dispose();
->>>>>>> 26b07e01
         }
 
         public void RegisterEngineApi(IEngineApi api)
