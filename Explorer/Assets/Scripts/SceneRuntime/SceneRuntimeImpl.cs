using CrdtEcsBridge.PoolsProviders;
using Cysharp.Threading.Tasks;
using DCL.Diagnostics;
using DCL.Profiles;
using DCL.Web3;
using DCL.Web3.Identities;
using Microsoft.ClearScript;
using Microsoft.ClearScript.JavaScript;
using Microsoft.ClearScript.V8;
using SceneRunner.Scene.ExceptionsHandling;
using SceneRuntime.Apis;
using SceneRuntime.Apis.Modules;
using System;
using System.Collections.Generic;
using UnityEngine.Assertions;

namespace SceneRuntime
{
    // Avoid the same name for Namespace and Class
    public class SceneRuntimeImpl : ISceneRuntime, IJsOperations
    {
        internal readonly V8ScriptEngine engine;
        private readonly ISceneExceptionsHandler sceneExceptionsHandler;
        private readonly IInstancePoolsProvider instancePoolsProvider;

        private readonly SceneModuleLoader moduleLoader;
        private readonly UnityOpsApi unityOpsApi; // TODO: This is only needed for the LifeCycle
        private readonly ScriptObject sceneCode;
        private readonly ScriptObject updateFunc;
        private readonly ScriptObject startFunc;

        // ResetableSource is an optimization to reduce 11kb of memory allocation per Update (reduces 15kb to 4kb per update)
        private readonly JSTaskResolverResetable resetableSource;

<<<<<<< HEAD
        private EngineApiWrapper? engineApi;
        private EthereumApiWrapper? ethereumApi;
        private RuntimeWrapper? runtimeWrapper;
        private UserIdentityApiWrapper? userIdentity;
=======
        private EngineApiWrapper engineApi;
        private EthereumApiWrapper ethereumApi;
        private RuntimeWrapper runtimeWrapper;
        private RestrictedActionsAPIWrapper restrictedActionsApi;
>>>>>>> 7ff029aa

        public SceneRuntimeImpl(
            ISceneExceptionsHandler sceneExceptionsHandler,
            string sourceCode, string jsInitCode,
            Dictionary<string, string> jsModules,
            IInstancePoolsProvider instancePoolsProvider,
            SceneShortInfo sceneShortInfo)
        {
            this.sceneExceptionsHandler = sceneExceptionsHandler;
            this.instancePoolsProvider = instancePoolsProvider;
            resetableSource = new JSTaskResolverResetable();
            moduleLoader = new SceneModuleLoader();
            engine = V8EngineFactory.Create();

            // Compile Scene Code
            V8Script sceneScript = engine.Compile(sourceCode);

            // Initialize init API
            unityOpsApi = new UnityOpsApi(engine, moduleLoader, sceneScript, sceneShortInfo);
            engine.AddHostObject("UnityOpsApi", unityOpsApi);
            engine.Execute(jsInitCode);

            // Setup unitask resolver
            engine.AddHostObject("__resetableSource", resetableSource);

            // Load and Compile Js Modules
            moduleLoader.LoadAndCompileJsModules(engine, jsModules);

            engine.Execute(@"
            const __internalScene = require('~scene.js')
            const __internalOnStart = async function () {
                try {
                    await __internalScene.onStart()
                    __resetableSource.Completed()
                } catch (e) {
                    __resetableSource.Reject(e.stack)
                }
            }
            const __internalOnUpdate = async function (dt) {
                try {
                    await __internalScene.onUpdate(dt)
                    __resetableSource.Completed()
                } catch(e) {
                    __resetableSource.Reject(e.stack)
                }
            }
        ");

            updateFunc = (ScriptObject)engine.Evaluate("__internalOnUpdate");
            startFunc = (ScriptObject)engine.Evaluate("__internalOnStart");
        }

        public void Dispose()
        {
            engineApi?.Dispose();
            ethereumApi?.Dispose();
            userIdentity?.Dispose();
            engine.Dispose();
            runtimeWrapper?.Dispose();
            restrictedActionsApi?.Dispose();
        }

        public void RegisterEngineApi(IEngineApi api)
        {
            engine.AddHostObject("UnityEngineApi", engineApi = new EngineApiWrapper(api, instancePoolsProvider, sceneExceptionsHandler));
        }

        public void RegisterRuntime(IRuntime api)
        {
            engine.AddHostObject("UnityRuntime", runtimeWrapper = new RuntimeWrapper(api, sceneExceptionsHandler));
        }

        public void RegisterEthereumApi(IEthereumApi ethereumApi)
        {
            engine.AddHostObject("UnityEthereumApi", this.ethereumApi = new EthereumApiWrapper(ethereumApi, sceneExceptionsHandler));
        }

<<<<<<< HEAD
        public void RegisterUserIdentityApi(IProfileRepository profileRepository, IWeb3IdentityCache identityCache)
        {
            engine.AddHostObject("UnityUserIdentityApi", userIdentity = new UserIdentityApiWrapper(profileRepository, identityCache, sceneExceptionsHandler));
=======
        public void RegisterRestrictedActionsApi(IRestrictedActionsAPI api)
        {
            engine.AddHostObject("UnityRestrictedActionsApi", restrictedActionsApi = new RestrictedActionsAPIWrapper(api));
>>>>>>> 7ff029aa
        }

        public void SetIsDisposing()
        {
            engineApi?.SetIsDisposing();
        }

        public UniTask StartScene()
        {
            resetableSource.Reset();
            startFunc.InvokeAsFunction();
            return resetableSource.Task;
        }

        public UniTask UpdateScene(float dt)
        {
            resetableSource.Reset();
            updateFunc.InvokeAsFunction(dt);
            return resetableSource.Task;
        }

        public void ApplyStaticMessages(ReadOnlyMemory<byte> data)
        {
            PoolableByteArray result = engineApi.api.CrdtSendToRenderer(data, false);

            // Initial messages are not expected to return anything
            Assert.IsTrue(result.IsEmpty);
        }

        public ITypedArray<byte> CreateUint8Array(int length) =>
            (ITypedArray<byte>)engine.Evaluate("(function () { return new Uint8Array(" + length + "); })()");
    }
}<|MERGE_RESOLUTION|>--- conflicted
+++ resolved
@@ -32,17 +32,11 @@
         // ResetableSource is an optimization to reduce 11kb of memory allocation per Update (reduces 15kb to 4kb per update)
         private readonly JSTaskResolverResetable resetableSource;
 
-<<<<<<< HEAD
         private EngineApiWrapper? engineApi;
         private EthereumApiWrapper? ethereumApi;
         private RuntimeWrapper? runtimeWrapper;
+        private RestrictedActionsAPIWrapper restrictedActionsApi;
         private UserIdentityApiWrapper? userIdentity;
-=======
-        private EngineApiWrapper engineApi;
-        private EthereumApiWrapper ethereumApi;
-        private RuntimeWrapper runtimeWrapper;
-        private RestrictedActionsAPIWrapper restrictedActionsApi;
->>>>>>> 7ff029aa
 
         public SceneRuntimeImpl(
             ISceneExceptionsHandler sceneExceptionsHandler,
@@ -120,15 +114,14 @@
             engine.AddHostObject("UnityEthereumApi", this.ethereumApi = new EthereumApiWrapper(ethereumApi, sceneExceptionsHandler));
         }
 
-<<<<<<< HEAD
+        public void RegisterRestrictedActionsApi(IRestrictedActionsAPI api)
+        {
+            engine.AddHostObject("UnityRestrictedActionsApi", restrictedActionsApi = new RestrictedActionsAPIWrapper(api));
+        }
+
         public void RegisterUserIdentityApi(IProfileRepository profileRepository, IWeb3IdentityCache identityCache)
         {
             engine.AddHostObject("UnityUserIdentityApi", userIdentity = new UserIdentityApiWrapper(profileRepository, identityCache, sceneExceptionsHandler));
-=======
-        public void RegisterRestrictedActionsApi(IRestrictedActionsAPI api)
-        {
-            engine.AddHostObject("UnityRestrictedActionsApi", restrictedActionsApi = new RestrictedActionsAPIWrapper(api));
->>>>>>> 7ff029aa
         }
 
         public void SetIsDisposing()
