--- conflicted
+++ resolved
@@ -28,8 +28,6 @@
         private readonly JSTaskResolverResetable resetableSource;
 
         private EngineApiWrapper? engineApi;
-<<<<<<< HEAD
-=======
         private EthereumApiWrapper? ethereumApi;
         private RuntimeWrapper? runtimeWrapper;
         private RestrictedActionsAPIWrapper? restrictedActionsApi;
@@ -38,7 +36,6 @@
         private SceneApiWrapper? sceneApiWrapper;
         private WebSocketApiWrapper? webSocketApiWrapper;
         private SignedFetchWrap? signedFetchWrap;
->>>>>>> 5c105a93
 
         public SceneRuntimeImpl(
             string sourceCode,
@@ -56,9 +53,6 @@
             // Compile Scene Code
             V8Script sceneScript = engine.Compile(sourceCode);
 
-            // Load and Compile Js Modules
-            moduleLoader.LoadAndCompileJsModules(engine, jsModules);
-
             // Initialize init API
             // TODO: This is only needed for the LifeCycle
             var unityOpsApi = new UnityOpsApi(engine, moduleHub, sceneScript, sceneShortInfo);
@@ -70,12 +64,9 @@
             // Setup unitask resolver
             engine.AddHostObject("__resetableSource", resetableSource);
 
-<<<<<<< HEAD
             // Load and Compile Js Modules
             moduleHub.LoadAndCompileJsModules(jsModules);
 
-=======
->>>>>>> 5c105a93
             engine.Execute(@"
             const __internalScene = require('~scene.js')
             const __internalOnStart = async function () {
@@ -104,46 +95,7 @@
         {
             engineApi?.Dispose();
             engine.Dispose();
-<<<<<<< HEAD
             wrapBunch.Dispose();
-=======
-            runtimeWrapper?.Dispose();
-            restrictedActionsApi?.Dispose();
-            sceneApiWrapper?.Dispose();
-            webSocketApiWrapper?.Dispose();
-            userActionsApi?.Dispose();
-            signedFetchWrap?.Dispose();
-        }
-
-        public void RegisterEngineApi(IEngineApi api)
-        {
-            engine.AddHostObject("UnityEngineApi", engineApi = new EngineApiWrapper(api, instancePoolsProvider, sceneExceptionsHandler));
-        }
-
-        public void RegisterRuntime(IRuntime api)
-        {
-            engine.AddHostObject("UnityRuntime", runtimeWrapper = new RuntimeWrapper(api, sceneExceptionsHandler));
-        }
-
-        public void RegisterSceneApi(ISceneApi api)
-        {
-            engine.AddHostObject("UnitySceneApi", sceneApiWrapper = new SceneApiWrapper(api));
-        }
-
-        public void RegisterSignedFetch(IWebRequestController webRequestController)
-        {
-            engine.AddHostObject("UnitySignedFetch", signedFetchWrap = new SignedFetchWrap(webRequestController));
-        }
-
-        public void RegisterEthereumApi(IEthereumApi ethereumApi)
-        {
-            engine.AddHostObject("UnityEthereumApi", this.ethereumApi = new EthereumApiWrapper(ethereumApi, sceneExceptionsHandler));
-        }
-
-        public void RegisterRestrictedActionsApi(IRestrictedActionsAPI api)
-        {
-            engine.AddHostObject("UnityRestrictedActionsApi", restrictedActionsApi = new RestrictedActionsAPIWrapper(api));
->>>>>>> 5c105a93
         }
 
         public void Register<T>(string itemName, T target) where T: IDisposable
@@ -156,11 +108,11 @@
             Register("UnityEngineApi", engineApi = new EngineApiWrapper(api, instancePoolsProvider, sceneExceptionsHandler));
         }
 
+        //TODO replace
         public void RegisterWebSocketApi(IWebSocketApi webSocketApi)
         {
             engine.AddHostObject("UnityWebSocketApi", webSocketApiWrapper = new WebSocketApiWrapper(webSocketApi, sceneExceptionsHandler));
         }
-
 
         public void SetIsDisposing()
         {
