using CrdtEcsBridge.PoolsProviders;
using Cysharp.Threading.Tasks;
using DCL.Diagnostics;
using DCL.Profiles;
using DCL.Web3;
using DCL.Web3.Identities;
using DCL.WebRequests;
using Microsoft.ClearScript;
using Microsoft.ClearScript.JavaScript;
using Microsoft.ClearScript.V8;
using SceneRunner.Scene.ExceptionsHandling;
using SceneRuntime.Apis;
using SceneRuntime.Apis.Modules;
<<<<<<< HEAD
using SceneRuntime.Apis.Modules.CommunicationsControllerApi;
=======
>>>>>>> 5c105a93
using SceneRuntime.Apis.Modules.EngineApi;
using SceneRuntime.Apis.Modules.Ethereums;
using SceneRuntime.Apis.Modules.RestrictedActionsApi;
using SceneRuntime.Apis.Modules.Runtime;
using SceneRuntime.Apis.Modules.SceneApi;
using SceneRuntime.Apis.Modules.SignedFetch;
using SceneRuntime.Apis.Modules.UserActions;
using SceneRuntime.Apis.Modules.UserIdentityApi;
using System;
using System.Collections.Generic;
using UnityEngine.Assertions;

namespace SceneRuntime
{
    // Avoid the same name for Namespace and Class
    public class SceneRuntimeImpl : ISceneRuntime, IJsOperations
    {
        internal readonly V8ScriptEngine engine;
        private readonly ISceneExceptionsHandler sceneExceptionsHandler;
        private readonly IInstancePoolsProvider instancePoolsProvider;

        private readonly SceneModuleLoader moduleLoader;
        private readonly UnityOpsApi unityOpsApi; // TODO: This is only needed for the LifeCycle
        private readonly ScriptObject sceneCode;
        private ScriptObject updateFunc;
        private ScriptObject startFunc;

        // ResetableSource is an optimization to reduce 11kb of memory allocation per Update (reduces 15kb to 4kb per update)
        private readonly JSTaskResolverResetable resetableSource;

        private EngineApiWrapper? engineApi;
        private EthereumApiWrapper? ethereumApi;
        private RuntimeWrapper? runtimeWrapper;
        private RestrictedActionsAPIWrapper? restrictedActionsApi;
        private UserActionsWrap? userActionsApi;
        private UserIdentityApiWrapper? userIdentity;
        private SceneApiWrapper? sceneApiWrapper;
<<<<<<< HEAD
        private CommunicationsControllerAPIWrapper? communicationsControllerApi;
=======
        private WebSocketApiWrapper? webSocketApiWrapper;
>>>>>>> 5c105a93
        private SignedFetchWrap? signedFetchWrap;

        public SceneRuntimeImpl(
            ISceneExceptionsHandler sceneExceptionsHandler,
            string sourceCode, string jsInitCode,
            Dictionary<string, string> jsModules,
            IInstancePoolsProvider instancePoolsProvider,
            SceneShortInfo sceneShortInfo)
        {
            this.sceneExceptionsHandler = sceneExceptionsHandler;
            this.instancePoolsProvider = instancePoolsProvider;
            resetableSource = new JSTaskResolverResetable();
            moduleLoader = new SceneModuleLoader();
            engine = V8EngineFactory.Create();

            // Compile Scene Code
            V8Script sceneScript = engine.Compile(sourceCode);

            // Load and Compile Js Modules
            moduleLoader.LoadAndCompileJsModules(engine, jsModules);

            // Initialize init API
            unityOpsApi = new UnityOpsApi(engine, moduleLoader, sceneScript, sceneShortInfo);
            engine.AddHostObject("UnityOpsApi", unityOpsApi);
            engine.Execute(jsInitCode);

            // Setup unitask resolver
            engine.AddHostObject("__resetableSource", resetableSource);

<<<<<<< HEAD
            // Load and Compile Js Modules
            moduleLoader.LoadAndCompileJsModules(engine, jsModules);
        }

        public void ExecuteSceneJson()
        {
=======
>>>>>>> 5c105a93
            engine.Execute(@"
            const __internalScene = require('~scene.js')
            const __internalOnStart = async function () {
                try {
                    await __internalScene.onStart()
                    __resetableSource.Completed()
                } catch (e) {
                    __resetableSource.Reject(e.stack)
                }
            }
            const __internalOnUpdate = async function (dt) {
                try {
                    await __internalScene.onUpdate(dt)
                    __resetableSource.Completed()
                } catch(e) {
                    __resetableSource.Reject(e.stack)
                }
            }
        ");

            updateFunc = (ScriptObject)engine.Evaluate("__internalOnUpdate");
            startFunc = (ScriptObject)engine.Evaluate("__internalOnStart");
        }

        public void Dispose()
        {
            engineApi?.Dispose();
            ethereumApi?.Dispose();
            userIdentity?.Dispose();
            engine.Dispose();
            runtimeWrapper?.Dispose();
            restrictedActionsApi?.Dispose();
            sceneApiWrapper?.Dispose();
<<<<<<< HEAD
            communicationsControllerApi?.Dispose();
=======
            webSocketApiWrapper?.Dispose();
>>>>>>> 5c105a93
            userActionsApi?.Dispose();
            signedFetchWrap?.Dispose();
        }

        public void RegisterEngineApi(IEngineApi api)
        {
            engine.AddHostObject("UnityEngineApi", engineApi = new EngineApiWrapper(api, instancePoolsProvider, sceneExceptionsHandler));
        }

        public void RegisterRuntime(IRuntime api)
        {
            engine.AddHostObject("UnityRuntime", runtimeWrapper = new RuntimeWrapper(api, sceneExceptionsHandler));
        }

        public void RegisterSceneApi(ISceneApi api)
        {
            engine.AddHostObject("UnitySceneApi", sceneApiWrapper = new SceneApiWrapper(api));
        }

        public void RegisterSignedFetch(IWebRequestController webRequestController)
        {
            engine.AddHostObject("UnitySignedFetch", signedFetchWrap = new SignedFetchWrap(webRequestController));
        }

        public void RegisterEthereumApi(IEthereumApi ethereumApi)
        {
            engine.AddHostObject("UnityEthereumApi", this.ethereumApi = new EthereumApiWrapper(ethereumApi, sceneExceptionsHandler));
        }

        public void RegisterRestrictedActionsApi(IRestrictedActionsAPI api)
        {
            engine.AddHostObject("UnityRestrictedActionsApi", restrictedActionsApi = new RestrictedActionsAPIWrapper(api));
        }

        public void RegisterUserActions(IRestrictedActionsAPI api)
        {
            engine.AddHostObject("UnityUserActions", userActionsApi = new UserActionsWrap(api));
        }

        public void RegisterUserIdentityApi(IProfileRepository profileRepository, IWeb3IdentityCache identityCache)
        {
            engine.AddHostObject("UnityUserIdentityApi", userIdentity = new UserIdentityApiWrapper(profileRepository, identityCache, sceneExceptionsHandler));
        }

<<<<<<< HEAD
        public void RegisterCommunicationsControllerApi(ICommunicationsControllerAPI api)
        {
            engine.AddHostObject("UnityCommunicationsControllerApi", communicationsControllerApi = new CommunicationsControllerAPIWrapper(api));
        }

=======
        public void RegisterWebSocketApi(IWebSocketApi webSocketApi)
        {
            engine.AddHostObject("UnityWebSocketApi", webSocketApiWrapper = new WebSocketApiWrapper(webSocketApi, sceneExceptionsHandler));
        }


>>>>>>> 5c105a93
        public void SetIsDisposing()
        {
            engineApi?.SetIsDisposing();
        }

        public UniTask StartScene()
        {
            resetableSource.Reset();
            startFunc.InvokeAsFunction();
            return resetableSource.Task;
        }

        public UniTask UpdateScene(float dt)
        {
            resetableSource.Reset();
            updateFunc.InvokeAsFunction(dt);
            return resetableSource.Task;
        }

        public void ApplyStaticMessages(ReadOnlyMemory<byte> data)
        {
            PoolableByteArray result = engineApi.api.CrdtSendToRenderer(data, false);

            // Initial messages are not expected to return anything
            Assert.IsTrue(result.IsEmpty);
        }

        public ITypedArray<byte> CreateUint8Array(int length) =>
            (ITypedArray<byte>)engine.Evaluate("(function () { return new Uint8Array(" + length + "); })()");

        public object ConvertToScriptTypedArrays(byte[][] byteArrays)
        {
            var js2DArray = (ScriptObject) engine.Evaluate("[]"); // create an outer array

            // for every inner array create ITypedArray<byte>
            foreach (byte[] innerArray in byteArrays)
            {
                var innerJsArray = CreateUint8Array(innerArray.Length);

                // Call into JS to write the data via a pointer
                innerJsArray.Write(innerArray, 0, (ulong) innerArray.Length, 0);

                // Push the new element to js2DArray
                js2DArray.InvokeMethod("push", innerJsArray);
            }

            return js2DArray;
        }
    }
}<|MERGE_RESOLUTION|>--- conflicted
+++ resolved
@@ -11,10 +11,7 @@
 using SceneRunner.Scene.ExceptionsHandling;
 using SceneRuntime.Apis;
 using SceneRuntime.Apis.Modules;
-<<<<<<< HEAD
 using SceneRuntime.Apis.Modules.CommunicationsControllerApi;
-=======
->>>>>>> 5c105a93
 using SceneRuntime.Apis.Modules.EngineApi;
 using SceneRuntime.Apis.Modules.Ethereums;
 using SceneRuntime.Apis.Modules.RestrictedActionsApi;
@@ -52,11 +49,8 @@
         private UserActionsWrap? userActionsApi;
         private UserIdentityApiWrapper? userIdentity;
         private SceneApiWrapper? sceneApiWrapper;
-<<<<<<< HEAD
         private CommunicationsControllerAPIWrapper? communicationsControllerApi;
-=======
         private WebSocketApiWrapper? webSocketApiWrapper;
->>>>>>> 5c105a93
         private SignedFetchWrap? signedFetchWrap;
 
         public SceneRuntimeImpl(
@@ -85,16 +79,10 @@
 
             // Setup unitask resolver
             engine.AddHostObject("__resetableSource", resetableSource);
-
-<<<<<<< HEAD
-            // Load and Compile Js Modules
-            moduleLoader.LoadAndCompileJsModules(engine, jsModules);
         }
 
         public void ExecuteSceneJson()
         {
-=======
->>>>>>> 5c105a93
             engine.Execute(@"
             const __internalScene = require('~scene.js')
             const __internalOnStart = async function () {
@@ -128,11 +116,8 @@
             runtimeWrapper?.Dispose();
             restrictedActionsApi?.Dispose();
             sceneApiWrapper?.Dispose();
-<<<<<<< HEAD
             communicationsControllerApi?.Dispose();
-=======
             webSocketApiWrapper?.Dispose();
->>>>>>> 5c105a93
             userActionsApi?.Dispose();
             signedFetchWrap?.Dispose();
         }
@@ -177,20 +162,16 @@
             engine.AddHostObject("UnityUserIdentityApi", userIdentity = new UserIdentityApiWrapper(profileRepository, identityCache, sceneExceptionsHandler));
         }
 
-<<<<<<< HEAD
         public void RegisterCommunicationsControllerApi(ICommunicationsControllerAPI api)
         {
             engine.AddHostObject("UnityCommunicationsControllerApi", communicationsControllerApi = new CommunicationsControllerAPIWrapper(api));
         }
 
-=======
         public void RegisterWebSocketApi(IWebSocketApi webSocketApi)
         {
             engine.AddHostObject("UnityWebSocketApi", webSocketApiWrapper = new WebSocketApiWrapper(webSocketApi, sceneExceptionsHandler));
         }
 
-
->>>>>>> 5c105a93
         public void SetIsDisposing()
         {
             engineApi?.SetIsDisposing();
