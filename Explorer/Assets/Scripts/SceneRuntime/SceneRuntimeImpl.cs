using CrdtEcsBridge.PoolsProviders;
using Cysharp.Threading.Tasks;
using DCL.Diagnostics;
using DCL.Utilities.Extensions;
using Microsoft.ClearScript;
using Microsoft.ClearScript.JavaScript;
using Microsoft.ClearScript.V8;
using SceneRunner.Scene.ExceptionsHandling;
using SceneRuntime.Apis;
using SceneRuntime.Apis.Modules;
using SceneRuntime.Apis.Modules.EngineApi;
using SceneRuntime.ModuleHub;
using System;
using System.Collections.Generic;
using UnityEngine.Assertions;

namespace SceneRuntime
{
    // Avoid the same name for Namespace and Class
    public class SceneRuntimeImpl : ISceneRuntime, IJsOperations
    {
        internal readonly V8ScriptEngine engine;
        private readonly IInstancePoolsProvider instancePoolsProvider;

        private readonly ScriptObject updateFunc;
        private readonly ScriptObject startFunc;
        private readonly JsApiBunch jsApiBunch;

        // ResetableSource is an optimization to reduce 11kb of memory allocation per Update (reduces 15kb to 4kb per update)
        private readonly JSTaskResolverResetable resetableSource;

        private EngineApiWrapper? engineApi;
<<<<<<< HEAD
        private EthereumApiWrapper? ethereumApi;
        private RuntimeWrapper? runtimeWrapper;
        private RestrictedActionsAPIWrapper? restrictedActionsApi;
        private UserActionsWrap? userActionsApi;
        private UserIdentityApiWrapper? userIdentity;
        private SceneApiWrapper? sceneApiWrapper;
        private WebSocketApiWrapper? webSocketApiWrapper;
        private SignedFetchWrap? signedFetchWrap;
        private SimpleFetchApiWrapper? simpleFetchApiWrapper;
=======
>>>>>>> 8d38cb5f

        public SceneRuntimeImpl(
            string sourceCode,
            (string validateCode, string jsInitCode) initCode,
            IReadOnlyDictionary<string, string> jsModules,
            IInstancePoolsProvider instancePoolsProvider,
            SceneShortInfo sceneShortInfo
        )
        {
            this.instancePoolsProvider = instancePoolsProvider;
            resetableSource = new JSTaskResolverResetable();
            engine = V8EngineFactory.Create();
            jsApiBunch = new JsApiBunch(engine);

            var moduleHub = new SceneModuleHub(engine);

            moduleHub.LoadAndCompileJsModules(jsModules);

            // Compile Scene Code
            V8Script sceneScript = engine.Compile(sourceCode).EnsureNotNull();

            // Load and Compile Js Modules
            moduleLoader.LoadAndCompileJsModules(engine, jsModules);

            // Initialize init API
            // TODO: This is only needed for the LifeCycle
            var unityOpsApi = new UnityOpsApi(engine, moduleHub, sceneScript, sceneShortInfo);
            engine.AddHostObject("UnityOpsApi", unityOpsApi);

            engine.Execute(initCode.validateCode!);
            engine.Execute(initCode.jsInitCode!);

            // Setup unitask resolver
            engine.AddHostObject("__resetableSource", resetableSource);

<<<<<<< HEAD
=======
            // Load and Compile Js Modules

>>>>>>> 8d38cb5f
            engine.Execute(@"
            const __internalScene = require('~scene.js')
            const __internalOnStart = async function () {
                try {
                    await __internalScene.onStart()
                    __resetableSource.Completed()
                } catch (e) {
                    __resetableSource.Reject(e.stack)
                }
            }
            const __internalOnUpdate = async function (dt) {
                try {
                    await __internalScene.onUpdate(dt)
                    __resetableSource.Completed()
                } catch(e) {
                    __resetableSource.Reject(e.stack)
                }
            }
        ");

            updateFunc = (ScriptObject)engine.Evaluate("__internalOnUpdate").EnsureNotNull();
            startFunc = (ScriptObject)engine.Evaluate("__internalOnStart").EnsureNotNull();
        }

        public void Dispose()
        {
            engineApi?.Dispose();
            engine.Dispose();
<<<<<<< HEAD
            runtimeWrapper?.Dispose();
            restrictedActionsApi?.Dispose();
            sceneApiWrapper?.Dispose();
            webSocketApiWrapper?.Dispose();
            userActionsApi?.Dispose();
            signedFetchWrap?.Dispose();
        }

        public void RegisterEngineApi(IEngineApi api)
        {
            engine.AddHostObject("UnityEngineApi", engineApi = new EngineApiWrapper(api, instancePoolsProvider, sceneExceptionsHandler));
        }

        public void RegisterRuntime(IRuntime api)
        {
            engine.AddHostObject("UnityRuntime", runtimeWrapper = new RuntimeWrapper(api, sceneExceptionsHandler));
        }

        public void RegisterSceneApi(ISceneApi api)
        {
            engine.AddHostObject("UnitySceneApi", sceneApiWrapper = new SceneApiWrapper(api));
        }

        public void RegisterSignedFetch(IWebRequestController webRequestController)
        {
            engine.AddHostObject("UnitySignedFetch", signedFetchWrap = new SignedFetchWrap(webRequestController));
        }

        public void RegisterEthereumApi(IEthereumApi ethereumApi)
        {
            engine.AddHostObject("UnityEthereumApi", this.ethereumApi = new EthereumApiWrapper(ethereumApi, sceneExceptionsHandler));
        }

        public void RegisterRestrictedActionsApi(IRestrictedActionsAPI api)
        {
            engine.AddHostObject("UnityRestrictedActionsApi", restrictedActionsApi = new RestrictedActionsAPIWrapper(api));
=======
            jsApiBunch.Dispose();
>>>>>>> 8d38cb5f
        }

        public void Register<T>(string itemName, T target) where T: IDisposable
        {
            jsApiBunch.AddHostObject(itemName, target);
        }

        public void RegisterEngineApi(IEngineApi api, ISceneExceptionsHandler sceneExceptionsHandler)
        {
            Register("UnityEngineApi", engineApi = new EngineApiWrapper(api, instancePoolsProvider, sceneExceptionsHandler));
        }

        public void RegisterWebSocketApi(IWebSocketApi webSocketApi)
        {
            engine.AddHostObject("UnityWebSocketApi", webSocketApiWrapper = new WebSocketApiWrapper(webSocketApi, sceneExceptionsHandler));
        }

        public void RegisterSimpleFetchApi(ISimpleFetchApi simpleFetchApi, IWebRequestController webRequestController)
        {
            engine.AddHostObject("UnitySimpleFetchApi", simpleFetchApiWrapper = new SimpleFetchApiWrapper(simpleFetchApi, webRequestController));
        }

        public void SetIsDisposing()
        {
            engineApi?.SetIsDisposing();
        }

        public UniTask StartScene()
        {
            resetableSource.Reset();
            startFunc.InvokeAsFunction();
            return resetableSource.Task;
        }

        public UniTask UpdateScene(float dt)
        {
            resetableSource.Reset();
            updateFunc.InvokeAsFunction(dt);
            return resetableSource.Task;
        }

        public void ApplyStaticMessages(ReadOnlyMemory<byte> data)
        {
            PoolableByteArray result = engineApi.EnsureNotNull().api.CrdtSendToRenderer(data, false);

            // Initial messages are not expected to return anything
            Assert.IsTrue(result.IsEmpty);
        }

        public ITypedArray<byte> CreateUint8Array(int length) =>
            (ITypedArray<byte>)engine.Evaluate("(function () { return new Uint8Array(" + length + "); })()").EnsureNotNull();
    }
}<|MERGE_RESOLUTION|>--- conflicted
+++ resolved
@@ -30,18 +30,6 @@
         private readonly JSTaskResolverResetable resetableSource;
 
         private EngineApiWrapper? engineApi;
-<<<<<<< HEAD
-        private EthereumApiWrapper? ethereumApi;
-        private RuntimeWrapper? runtimeWrapper;
-        private RestrictedActionsAPIWrapper? restrictedActionsApi;
-        private UserActionsWrap? userActionsApi;
-        private UserIdentityApiWrapper? userIdentity;
-        private SceneApiWrapper? sceneApiWrapper;
-        private WebSocketApiWrapper? webSocketApiWrapper;
-        private SignedFetchWrap? signedFetchWrap;
-        private SimpleFetchApiWrapper? simpleFetchApiWrapper;
-=======
->>>>>>> 8d38cb5f
 
         public SceneRuntimeImpl(
             string sourceCode,
@@ -77,11 +65,8 @@
             // Setup unitask resolver
             engine.AddHostObject("__resetableSource", resetableSource);
 
-<<<<<<< HEAD
-=======
             // Load and Compile Js Modules
 
->>>>>>> 8d38cb5f
             engine.Execute(@"
             const __internalScene = require('~scene.js')
             const __internalOnStart = async function () {
@@ -110,46 +95,7 @@
         {
             engineApi?.Dispose();
             engine.Dispose();
-<<<<<<< HEAD
-            runtimeWrapper?.Dispose();
-            restrictedActionsApi?.Dispose();
-            sceneApiWrapper?.Dispose();
-            webSocketApiWrapper?.Dispose();
-            userActionsApi?.Dispose();
-            signedFetchWrap?.Dispose();
-        }
-
-        public void RegisterEngineApi(IEngineApi api)
-        {
-            engine.AddHostObject("UnityEngineApi", engineApi = new EngineApiWrapper(api, instancePoolsProvider, sceneExceptionsHandler));
-        }
-
-        public void RegisterRuntime(IRuntime api)
-        {
-            engine.AddHostObject("UnityRuntime", runtimeWrapper = new RuntimeWrapper(api, sceneExceptionsHandler));
-        }
-
-        public void RegisterSceneApi(ISceneApi api)
-        {
-            engine.AddHostObject("UnitySceneApi", sceneApiWrapper = new SceneApiWrapper(api));
-        }
-
-        public void RegisterSignedFetch(IWebRequestController webRequestController)
-        {
-            engine.AddHostObject("UnitySignedFetch", signedFetchWrap = new SignedFetchWrap(webRequestController));
-        }
-
-        public void RegisterEthereumApi(IEthereumApi ethereumApi)
-        {
-            engine.AddHostObject("UnityEthereumApi", this.ethereumApi = new EthereumApiWrapper(ethereumApi, sceneExceptionsHandler));
-        }
-
-        public void RegisterRestrictedActionsApi(IRestrictedActionsAPI api)
-        {
-            engine.AddHostObject("UnityRestrictedActionsApi", restrictedActionsApi = new RestrictedActionsAPIWrapper(api));
-=======
             jsApiBunch.Dispose();
->>>>>>> 8d38cb5f
         }
 
         public void Register<T>(string itemName, T target) where T: IDisposable
