using CrdtEcsBridge.PoolsProviders;
using Cysharp.Threading.Tasks;
using DCL.Diagnostics;
using DCL.Utilities.Extensions;
using Microsoft.ClearScript;
using Microsoft.ClearScript.JavaScript;
using Microsoft.ClearScript.V8;
using SceneRunner.Scene.ExceptionsHandling;
using SceneRuntime.Apis;
<<<<<<< HEAD
using SceneRuntime.Apis.Modules;
using SceneRuntime.Apis.Modules.CommunicationsControllerApi;
=======
>>>>>>> 4e061c37
using SceneRuntime.Apis.Modules.EngineApi;
using SceneRuntime.ModuleHub;
using System;
using System.Buffers;
using System.Collections.Generic;
using UnityEngine.Assertions;
using Utility;

namespace SceneRuntime
{
    // Avoid the same name for Namespace and Class
    public class SceneRuntimeImpl : ISceneRuntime, IJsOperations
    {
        internal readonly V8ScriptEngine engine;
        private readonly IInstancePoolsProvider instancePoolsProvider;

<<<<<<< HEAD
        private readonly SceneModuleLoader moduleLoader;
        private readonly UnityOpsApi unityOpsApi; // TODO: This is only needed for the LifeCycle
        private readonly ScriptObject sceneCode;
        private ScriptObject updateFunc;
        private ScriptObject startFunc;
=======
        private readonly JsApiBunch jsApiBunch;
>>>>>>> 4e061c37

        // ResetableSource is an optimization to reduce 11kb of memory allocation per Update (reduces 15kb to 4kb per update)
        private readonly JSTaskResolverResetable resetableSource;

        private ScriptObject updateFunc;
        private ScriptObject startFunc;
        private EngineApiWrapper? engineApi;
<<<<<<< HEAD
        private EthereumApiWrapper? ethereumApi;
        private RuntimeWrapper? runtimeWrapper;
        private RestrictedActionsAPIWrapper? restrictedActionsApi;
        private UserActionsWrap? userActionsApi;
        private UserIdentityApiWrapper? userIdentity;
        private SceneApiWrapper? sceneApiWrapper;
        private CommunicationsControllerAPIWrapper? communicationsControllerApi;
        private WebSocketApiWrapper? webSocketApiWrapper;
        private SignedFetchWrap? signedFetchWrap;
=======
>>>>>>> 4e061c37

        public SceneRuntimeImpl(
            string sourceCode,
            (string validateCode, string jsInitCode) initCode,
            IReadOnlyDictionary<string, string> jsModules,
            IInstancePoolsProvider instancePoolsProvider,
            SceneShortInfo sceneShortInfo
        )
        {
            this.instancePoolsProvider = instancePoolsProvider;
            resetableSource = new JSTaskResolverResetable();
            engine = V8EngineFactory.Create();
            jsApiBunch = new JsApiBunch(engine);

            var moduleHub = new SceneModuleHub(engine);

            moduleHub.LoadAndCompileJsModules(jsModules);

            // Compile Scene Code
            V8Script sceneScript = engine.Compile(sourceCode).EnsureNotNull();

            // Initialize init API
            // TODO: This is only needed for the LifeCycle
            var unityOpsApi = new UnityOpsApi(engine, moduleHub, sceneScript, sceneShortInfo);
            engine.AddHostObject("UnityOpsApi", unityOpsApi);

            engine.Execute(initCode.validateCode!);
            engine.Execute(initCode.jsInitCode!);

            // Setup unitask resolver
            engine.AddHostObject("__resetableSource", resetableSource);
        }

        public void ExecuteSceneJson()
        {
            engine.Execute(@"
            const __internalScene = require('~scene.js')
            const __internalOnStart = async function () {
                try {
                    await __internalScene.onStart()
                    __resetableSource.Completed()
                } catch (e) {
                    __resetableSource.Reject(e.stack)
                }
            }
            const __internalOnUpdate = async function (dt) {
                try {
                    await __internalScene.onUpdate(dt)
                    __resetableSource.Completed()
                } catch(e) {
                    __resetableSource.Reject(e.stack)
                }
            }
        ");

            updateFunc = (ScriptObject)engine.Evaluate("__internalOnUpdate").EnsureNotNull();
            startFunc = (ScriptObject)engine.Evaluate("__internalOnStart").EnsureNotNull();
        }

        public void Dispose()
        {
            engineApi?.Dispose();
            engine.Dispose();
<<<<<<< HEAD
            runtimeWrapper?.Dispose();
            restrictedActionsApi?.Dispose();
            sceneApiWrapper?.Dispose();
            communicationsControllerApi?.Dispose();
            webSocketApiWrapper?.Dispose();
            userActionsApi?.Dispose();
            signedFetchWrap?.Dispose();
        }

        public void RegisterEngineApi(IEngineApi api)
        {
            engine.AddHostObject("UnityEngineApi", engineApi = new EngineApiWrapper(api, instancePoolsProvider, sceneExceptionsHandler));
        }

        public void RegisterRuntime(IRuntime api)
        {
            engine.AddHostObject("UnityRuntime", runtimeWrapper = new RuntimeWrapper(api, sceneExceptionsHandler));
        }

        public void RegisterSceneApi(ISceneApi api)
        {
            engine.AddHostObject("UnitySceneApi", sceneApiWrapper = new SceneApiWrapper(api));
        }

        public void RegisterSignedFetch(IWebRequestController webRequestController)
        {
            engine.AddHostObject("UnitySignedFetch", signedFetchWrap = new SignedFetchWrap(webRequestController));
=======
            jsApiBunch.Dispose();
>>>>>>> 4e061c37
        }

        public void OnSceneIsCurrentChanged(bool isCurrent)
        {
            jsApiBunch.OnSceneIsCurrentChanged(isCurrent);
        }

        public void Register<T>(string itemName, T target) where T: IJsApiWrapper
        {
            jsApiBunch.AddHostObject(itemName, target);
        }

        public void RegisterEngineApi(IEngineApi api, ISceneExceptionsHandler sceneExceptionsHandler)
        {
            Register("UnityEngineApi", engineApi = new EngineApiWrapper(api, instancePoolsProvider, sceneExceptionsHandler));
        }

<<<<<<< HEAD
        public void RegisterUserIdentityApi(IProfileRepository profileRepository, IWeb3IdentityCache identityCache)
        {
            engine.AddHostObject("UnityUserIdentityApi", userIdentity = new UserIdentityApiWrapper(profileRepository, identityCache, sceneExceptionsHandler));
        }

        public void RegisterCommunicationsControllerApi(ICommunicationsControllerAPI api)
        {
            engine.AddHostObject("UnityCommunicationsControllerApi", communicationsControllerApi = new CommunicationsControllerAPIWrapper(api));
        }

        public void RegisterWebSocketApi(IWebSocketApi webSocketApi)
        {
            engine.AddHostObject("UnityWebSocketApi", webSocketApiWrapper = new WebSocketApiWrapper(webSocketApi, sceneExceptionsHandler));
        }

=======
>>>>>>> 4e061c37
        public void SetIsDisposing()
        {
            engineApi?.SetIsDisposing();
        }

        public UniTask StartScene()
        {
            resetableSource.Reset();
            startFunc.InvokeAsFunction();
            return resetableSource.Task;
        }

        public UniTask UpdateScene(float dt)
        {
            resetableSource.Reset();
            updateFunc.InvokeAsFunction(dt);
            return resetableSource.Task;
        }

        public void ApplyStaticMessages(ReadOnlyMemory<byte> data)
        {
            PoolableByteArray result = engineApi.EnsureNotNull().api.CrdtSendToRenderer(data, false);

            // Initial messages are not expected to return anything
            Assert.IsTrue(result.IsEmpty);
        }

        public ITypedArray<byte> CreateUint8Array(int length) =>
<<<<<<< HEAD
            (ITypedArray<byte>)engine.Evaluate("(function () { return new Uint8Array(" + length + "); })()");

        public object ConvertToScriptTypedArrays(byte[][] byteArrays)
=======
            (ITypedArray<byte>)engine.Evaluate("(function () { return new Uint8Array(" + length + "); })()").EnsureNotNull();

        public object ConvertToScriptTypedArrays(IReadOnlyList<IMemoryOwner<byte>> byteArrays)
>>>>>>> 4e061c37
        {
            var js2DArray = (ScriptObject) engine.Evaluate("[]"); // create an outer array

            // for every inner array create ITypedArray<byte>
<<<<<<< HEAD
            foreach (byte[] innerArray in byteArrays)
            {
                var innerJsArray = CreateUint8Array(innerArray.Length);

                // Call into JS to write the data via a pointer
                innerJsArray.Write(innerArray, 0, (ulong) innerArray.Length, 0);
=======
            foreach (var innerArray in byteArrays)
            {
                var memory = innerArray.Memory;

                var innerJsArray = CreateUint8Array(memory.Length);

                // Call into JS to write the data via a pointer
                innerJsArray.Write(memory, (ulong)memory.Length, 0);
>>>>>>> 4e061c37

                // Push the new element to js2DArray
                js2DArray.InvokeMethod("push", innerJsArray);
            }

            return js2DArray;
        }
    }
}<|MERGE_RESOLUTION|>--- conflicted
+++ resolved
@@ -7,11 +7,6 @@
 using Microsoft.ClearScript.V8;
 using SceneRunner.Scene.ExceptionsHandling;
 using SceneRuntime.Apis;
-<<<<<<< HEAD
-using SceneRuntime.Apis.Modules;
-using SceneRuntime.Apis.Modules.CommunicationsControllerApi;
-=======
->>>>>>> 4e061c37
 using SceneRuntime.Apis.Modules.EngineApi;
 using SceneRuntime.ModuleHub;
 using System;
@@ -28,15 +23,7 @@
         internal readonly V8ScriptEngine engine;
         private readonly IInstancePoolsProvider instancePoolsProvider;
 
-<<<<<<< HEAD
-        private readonly SceneModuleLoader moduleLoader;
-        private readonly UnityOpsApi unityOpsApi; // TODO: This is only needed for the LifeCycle
-        private readonly ScriptObject sceneCode;
-        private ScriptObject updateFunc;
-        private ScriptObject startFunc;
-=======
         private readonly JsApiBunch jsApiBunch;
->>>>>>> 4e061c37
 
         // ResetableSource is an optimization to reduce 11kb of memory allocation per Update (reduces 15kb to 4kb per update)
         private readonly JSTaskResolverResetable resetableSource;
@@ -44,18 +31,6 @@
         private ScriptObject updateFunc;
         private ScriptObject startFunc;
         private EngineApiWrapper? engineApi;
-<<<<<<< HEAD
-        private EthereumApiWrapper? ethereumApi;
-        private RuntimeWrapper? runtimeWrapper;
-        private RestrictedActionsAPIWrapper? restrictedActionsApi;
-        private UserActionsWrap? userActionsApi;
-        private UserIdentityApiWrapper? userIdentity;
-        private SceneApiWrapper? sceneApiWrapper;
-        private CommunicationsControllerAPIWrapper? communicationsControllerApi;
-        private WebSocketApiWrapper? webSocketApiWrapper;
-        private SignedFetchWrap? signedFetchWrap;
-=======
->>>>>>> 4e061c37
 
         public SceneRuntimeImpl(
             string sourceCode,
@@ -119,37 +94,7 @@
         {
             engineApi?.Dispose();
             engine.Dispose();
-<<<<<<< HEAD
-            runtimeWrapper?.Dispose();
-            restrictedActionsApi?.Dispose();
-            sceneApiWrapper?.Dispose();
-            communicationsControllerApi?.Dispose();
-            webSocketApiWrapper?.Dispose();
-            userActionsApi?.Dispose();
-            signedFetchWrap?.Dispose();
-        }
-
-        public void RegisterEngineApi(IEngineApi api)
-        {
-            engine.AddHostObject("UnityEngineApi", engineApi = new EngineApiWrapper(api, instancePoolsProvider, sceneExceptionsHandler));
-        }
-
-        public void RegisterRuntime(IRuntime api)
-        {
-            engine.AddHostObject("UnityRuntime", runtimeWrapper = new RuntimeWrapper(api, sceneExceptionsHandler));
-        }
-
-        public void RegisterSceneApi(ISceneApi api)
-        {
-            engine.AddHostObject("UnitySceneApi", sceneApiWrapper = new SceneApiWrapper(api));
-        }
-
-        public void RegisterSignedFetch(IWebRequestController webRequestController)
-        {
-            engine.AddHostObject("UnitySignedFetch", signedFetchWrap = new SignedFetchWrap(webRequestController));
-=======
             jsApiBunch.Dispose();
->>>>>>> 4e061c37
         }
 
         public void OnSceneIsCurrentChanged(bool isCurrent)
@@ -167,24 +112,6 @@
             Register("UnityEngineApi", engineApi = new EngineApiWrapper(api, instancePoolsProvider, sceneExceptionsHandler));
         }
 
-<<<<<<< HEAD
-        public void RegisterUserIdentityApi(IProfileRepository profileRepository, IWeb3IdentityCache identityCache)
-        {
-            engine.AddHostObject("UnityUserIdentityApi", userIdentity = new UserIdentityApiWrapper(profileRepository, identityCache, sceneExceptionsHandler));
-        }
-
-        public void RegisterCommunicationsControllerApi(ICommunicationsControllerAPI api)
-        {
-            engine.AddHostObject("UnityCommunicationsControllerApi", communicationsControllerApi = new CommunicationsControllerAPIWrapper(api));
-        }
-
-        public void RegisterWebSocketApi(IWebSocketApi webSocketApi)
-        {
-            engine.AddHostObject("UnityWebSocketApi", webSocketApiWrapper = new WebSocketApiWrapper(webSocketApi, sceneExceptionsHandler));
-        }
-
-=======
->>>>>>> 4e061c37
         public void SetIsDisposing()
         {
             engineApi?.SetIsDisposing();
@@ -213,27 +140,13 @@
         }
 
         public ITypedArray<byte> CreateUint8Array(int length) =>
-<<<<<<< HEAD
-            (ITypedArray<byte>)engine.Evaluate("(function () { return new Uint8Array(" + length + "); })()");
-
-        public object ConvertToScriptTypedArrays(byte[][] byteArrays)
-=======
             (ITypedArray<byte>)engine.Evaluate("(function () { return new Uint8Array(" + length + "); })()").EnsureNotNull();
 
         public object ConvertToScriptTypedArrays(IReadOnlyList<IMemoryOwner<byte>> byteArrays)
->>>>>>> 4e061c37
         {
             var js2DArray = (ScriptObject) engine.Evaluate("[]"); // create an outer array
 
             // for every inner array create ITypedArray<byte>
-<<<<<<< HEAD
-            foreach (byte[] innerArray in byteArrays)
-            {
-                var innerJsArray = CreateUint8Array(innerArray.Length);
-
-                // Call into JS to write the data via a pointer
-                innerJsArray.Write(innerArray, 0, (ulong) innerArray.Length, 0);
-=======
             foreach (var innerArray in byteArrays)
             {
                 var memory = innerArray.Memory;
@@ -242,7 +155,6 @@
 
                 // Call into JS to write the data via a pointer
                 innerJsArray.Write(memory, (ulong)memory.Length, 0);
->>>>>>> 4e061c37
 
                 // Push the new element to js2DArray
                 js2DArray.InvokeMethod("push", innerJsArray);
