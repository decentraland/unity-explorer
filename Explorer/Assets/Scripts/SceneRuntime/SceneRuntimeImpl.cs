--- conflicted
+++ resolved
@@ -47,11 +47,8 @@
         private UserActionsWrap? userActionsApi;
         private UserIdentityApiWrapper? userIdentity;
         private SceneApiWrapper? sceneApiWrapper;
-<<<<<<< HEAD
         private WebSocketApiWrapper? webSocketApiWrapper;
-=======
         private SignedFetchWrap? signedFetchWrap;
->>>>>>> b1ad508e
 
         public SceneRuntimeImpl(
             ISceneExceptionsHandler sceneExceptionsHandler,
@@ -113,12 +110,9 @@
             runtimeWrapper?.Dispose();
             restrictedActionsApi?.Dispose();
             sceneApiWrapper?.Dispose();
-<<<<<<< HEAD
             webSocketApiWrapper?.Dispose();
-=======
             userActionsApi?.Dispose();
             signedFetchWrap?.Dispose();
->>>>>>> b1ad508e
         }
 
         public void RegisterEngineApi(IEngineApi api)
