--- conflicted
+++ resolved
@@ -3,12 +3,8 @@
   "rootNamespace": "",
   "references": [
     "UniTask",
-<<<<<<< HEAD
-    "Utility"
-=======
     "Utility",
     "PoolsProviders"
->>>>>>> adcdb3fc
   ],
   "includePlatforms": [],
   "excludePlatforms": [],
