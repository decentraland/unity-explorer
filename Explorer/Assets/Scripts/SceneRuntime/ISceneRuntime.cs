﻿using CrdtEcsBridge.PoolsProviders;
using Cysharp.Threading.Tasks;
using DCL.Multiplayer.Connections.RoomHubs;
using DCL.Profiles;
using DCL.Web3;
using DCL.Web3.Identities;
using DCL.WebRequests;
using SceneRunner.Scene.ExceptionsHandling;
using SceneRuntime.Apis.Modules;
using SceneRuntime.Apis.Modules.CommunicationsControllerApi;
<<<<<<< HEAD
using SceneRuntime.Apis.Modules.CommunicationsControllerApi.SDKMessageBus;
=======
using SceneRuntime.Apis.Modules.EngineApi;
>>>>>>> 30db0de2
using SceneRuntime.Apis.Modules.Ethereums;
using SceneRuntime.Apis.Modules.FetchApi;
using SceneRuntime.Apis.Modules.Players;
using SceneRuntime.Apis.Modules.RestrictedActionsApi;
using SceneRuntime.Apis.Modules.Runtime;
using SceneRuntime.Apis.Modules.SceneApi;
using SceneRuntime.Apis.Modules.SignedFetch;
using SceneRuntime.Apis.Modules.UserActions;
using SceneRuntime.Apis.Modules.UserIdentityApi;
using System;

namespace SceneRuntime
{
    public interface ISceneRuntime : IDisposable
    {
        void Register<T>(string itemName, T target) where T: IJsApiWrapper;

        UniTask StartScene();

        UniTask UpdateScene(float dt);

        void ApplyStaticMessages(ReadOnlyMemory<byte> data);

        void SetIsDisposing();

        void OnSceneIsCurrentChanged(bool isCurrent);

        void RegisterEngineAPIWrapper(EngineApiWrapper newWrapper);
    }

    public static class SceneRuntimeExtensions
    {
        public static void RegisterAll(this ISceneRuntime sceneRuntime,
            IEngineApi engineApi,
            ISceneExceptionsHandler exceptionsHandler,
            IRoomHub roomHub,
            IProfileRepository profileRepository,
            ISceneApi sceneApi,
            IWebRequestController webRequestController,
            IRestrictedActionsAPI restrictedActionsAPI,
            IRuntime runtime,
            IEthereumApi ethereumApi,
            IWebSocketApi webSocketApi,
            IWeb3IdentityCache web3IdentityCache,
            ICommunicationsControllerAPI communicationsControllerAPI,
            IInstancePoolsProvider instancePoolsProvider,
            ISimpleFetchApi simpleFetchApi
        )
        {
            sceneRuntime.RegisterEngineAPI(engineApi, instancePoolsProvider, exceptionsHandler);
            sceneRuntime.RegisterPlayers(roomHub, profileRepository);
            sceneRuntime.RegisterSceneApi(sceneApi);
            sceneRuntime.RegisterSignedFetch(webRequestController);
            sceneRuntime.RegisterRestrictedActionsApi(restrictedActionsAPI);
            sceneRuntime.RegisterUserActions(restrictedActionsAPI);
            sceneRuntime.RegisterRuntime(runtime, exceptionsHandler);
            sceneRuntime.RegisterEthereumApi(ethereumApi, web3IdentityCache, exceptionsHandler);
            sceneRuntime.RegisterUserIdentityApi(profileRepository, web3IdentityCache, exceptionsHandler);
            sceneRuntime.RegisterWebSocketApi(webSocketApi, exceptionsHandler);
            sceneRuntime.RegisterSimpleFetchApi(simpleFetchApi, webRequestController);
            sceneRuntime.RegisterCommunicationsControllerApi(communicationsControllerAPI, instancePoolsProvider);
        }
        

        internal static void RegisterEngineAPI(this ISceneRuntime sceneRuntime, IEngineApi engineApi, IInstancePoolsProvider instancePoolsProvider, ISceneExceptionsHandler sceneExceptionsHandler)
        {
            var newWrapper = new EngineApiWrapper(engineApi, instancePoolsProvider, sceneExceptionsHandler);
            sceneRuntime.Register("UnityEngineApi", newWrapper);
            sceneRuntime.RegisterEngineAPIWrapper(newWrapper);
        }

        private static void RegisterPlayers(this ISceneRuntime sceneRuntime, IRoomHub roomHub, IProfileRepository profileRepository)
        {
            sceneRuntime.Register("UnityPlayers", new PlayersWrap(roomHub, profileRepository));
        }

        private static void RegisterSceneApi(this ISceneRuntime sceneRuntime, ISceneApi api)
        {
            sceneRuntime.Register("UnitySceneApi", new SceneApiWrapper(api));
        }

        private static void RegisterSignedFetch(this ISceneRuntime sceneRuntime, IWebRequestController webRequestController)
        {
            sceneRuntime.Register("UnitySignedFetch", new SignedFetchWrap(webRequestController));
        }

        private static void RegisterRestrictedActionsApi(this ISceneRuntime sceneRuntime, IRestrictedActionsAPI api)
        {
            sceneRuntime.Register("UnityRestrictedActionsApi", new RestrictedActionsAPIWrapper(api));
        }

        private static void RegisterUserActions(this ISceneRuntime sceneRuntime, IRestrictedActionsAPI api)
        {
            sceneRuntime.Register("UnityUserActions", new UserActionsWrapper(api));
        }

        private static void RegisterRuntime(this ISceneRuntime sceneRuntime, IRuntime api, ISceneExceptionsHandler sceneExceptionsHandler)
        {
            sceneRuntime.Register("UnityRuntime", new RuntimeWrapper(api, sceneExceptionsHandler));
        }

        private static void RegisterEthereumApi(this ISceneRuntime sceneRuntime, IEthereumApi ethereumApi, IWeb3IdentityCache web3IdentityCache, ISceneExceptionsHandler sceneExceptionsHandler)
        {
            sceneRuntime.Register("UnityEthereumApi", new EthereumApiWrapper(ethereumApi, sceneExceptionsHandler, web3IdentityCache));
        }

        private static void RegisterUserIdentityApi(this ISceneRuntime sceneRuntime, IProfileRepository profileRepository, IWeb3IdentityCache identityCache, ISceneExceptionsHandler sceneExceptionsHandler)
        {
            sceneRuntime.Register("UnityUserIdentityApi", new UserIdentityApiWrapper(profileRepository, identityCache, sceneExceptionsHandler));
        }

        private static void RegisterWebSocketApi(this ISceneRuntime sceneRuntime, IWebSocketApi webSocketApi, ISceneExceptionsHandler sceneExceptionsHandler)
        {
            sceneRuntime.Register("UnityWebSocketApi", new WebSocketApiWrapper(webSocketApi));
        }

        private static void RegisterCommunicationsControllerApi(this ISceneRuntime sceneRuntime, ICommunicationsControllerAPI api, IInstancePoolsProvider instancePoolsProvider)
        {
            sceneRuntime.Register("UnityCommunicationsControllerApi", new CommunicationsControllerAPIWrapper(api, instancePoolsProvider));
        }

        private static void RegisterSimpleFetchApi(this ISceneRuntime sceneRuntime, ISimpleFetchApi simpleFetchApi, IWebRequestController webRequestController)
        {
            sceneRuntime.Register("UnitySimpleFetchApi", new SimpleFetchApiWrapper(simpleFetchApi, webRequestController));
        }

        public static void RegisterSDKMessageBusCommsApi(this ISceneRuntime sceneRuntime, ISDKMessageBusCommsControllerAPI api)
        {
            sceneRuntime.Register("UnitySDKMessageBusCommsControllerApi", new SDKMessageBusCommsControllerAPIWrapper(api));
        }
    }
}<|MERGE_RESOLUTION|>--- conflicted
+++ resolved
@@ -8,11 +8,9 @@
 using SceneRunner.Scene.ExceptionsHandling;
 using SceneRuntime.Apis.Modules;
 using SceneRuntime.Apis.Modules.CommunicationsControllerApi;
-<<<<<<< HEAD
 using SceneRuntime.Apis.Modules.CommunicationsControllerApi.SDKMessageBus;
-=======
 using SceneRuntime.Apis.Modules.EngineApi;
->>>>>>> 30db0de2
+using SceneRuntime.Apis.Modules.EngineApi.SDKObservableEvents;
 using SceneRuntime.Apis.Modules.Ethereums;
 using SceneRuntime.Apis.Modules.FetchApi;
 using SceneRuntime.Apis.Modules.Players;
@@ -75,11 +73,49 @@
             sceneRuntime.RegisterSimpleFetchApi(simpleFetchApi, webRequestController);
             sceneRuntime.RegisterCommunicationsControllerApi(communicationsControllerAPI, instancePoolsProvider);
         }
-        
+
+        public static void RegisterAll(this ISceneRuntime sceneRuntime,
+            ISDKObservableEventsEngineApi engineApi,
+            ISDKMessageBusCommsControllerAPI commsApiImplementation,
+            ISceneExceptionsHandler exceptionsHandler,
+            IRoomHub roomHub,
+            IProfileRepository profileRepository,
+            ISceneApi sceneApi,
+            IWebRequestController webRequestController,
+            IRestrictedActionsAPI restrictedActionsAPI,
+            IRuntime runtime,
+            IEthereumApi ethereumApi,
+            IWebSocketApi webSocketApi,
+            IWeb3IdentityCache web3IdentityCache,
+            ICommunicationsControllerAPI communicationsControllerAPI,
+            IInstancePoolsProvider instancePoolsProvider,
+            ISimpleFetchApi simpleFetchApi
+        )
+        {
+            sceneRuntime.RegisterEngineAPI(engineApi, commsApiImplementation, instancePoolsProvider, exceptionsHandler);
+            sceneRuntime.RegisterPlayers(roomHub, profileRepository);
+            sceneRuntime.RegisterSceneApi(sceneApi);
+            sceneRuntime.RegisterSignedFetch(webRequestController);
+            sceneRuntime.RegisterRestrictedActionsApi(restrictedActionsAPI);
+            sceneRuntime.RegisterUserActions(restrictedActionsAPI);
+            sceneRuntime.RegisterRuntime(runtime, exceptionsHandler);
+            sceneRuntime.RegisterEthereumApi(ethereumApi, web3IdentityCache, exceptionsHandler);
+            sceneRuntime.RegisterUserIdentityApi(profileRepository, web3IdentityCache, exceptionsHandler);
+            sceneRuntime.RegisterWebSocketApi(webSocketApi, exceptionsHandler);
+            sceneRuntime.RegisterSimpleFetchApi(simpleFetchApi, webRequestController);
+            sceneRuntime.RegisterCommunicationsControllerApi(communicationsControllerAPI, instancePoolsProvider);
+        }
 
         internal static void RegisterEngineAPI(this ISceneRuntime sceneRuntime, IEngineApi engineApi, IInstancePoolsProvider instancePoolsProvider, ISceneExceptionsHandler sceneExceptionsHandler)
         {
             var newWrapper = new EngineApiWrapper(engineApi, instancePoolsProvider, sceneExceptionsHandler);
+            sceneRuntime.Register("UnityEngineApi", newWrapper);
+            sceneRuntime.RegisterEngineAPIWrapper(newWrapper);
+        }
+
+        internal static void RegisterEngineAPI(this ISceneRuntime sceneRuntime, ISDKObservableEventsEngineApi engineApi, ISDKMessageBusCommsControllerAPI commsApiImplementation, IInstancePoolsProvider instancePoolsProvider, ISceneExceptionsHandler sceneExceptionsHandler)
+        {
+            var newWrapper = new SDKObservableEventsEngineApiWrapper(engineApi, commsApiImplementation, instancePoolsProvider, sceneExceptionsHandler);
             sceneRuntime.Register("UnityEngineApi", newWrapper);
             sceneRuntime.RegisterEngineAPIWrapper(newWrapper);
         }
