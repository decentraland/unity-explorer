﻿using CrdtEcsBridge.PoolsProviders;
using Cysharp.Threading.Tasks;
using DCL.Multiplayer.Connections.RoomHubs;
using DCL.Profiles;
using DCL.Web3;
using DCL.Web3.Identities;
using DCL.WebRequests;
<<<<<<< HEAD
using ECS.SceneLifeCycle;
=======
using ECS;
using SceneRunner.Scene;
>>>>>>> ff14b583
using SceneRunner.Scene.ExceptionsHandling;
using SceneRuntime.Apis.Modules;
using SceneRuntime.Apis.Modules.CommunicationsControllerApi;
using SceneRuntime.Apis.Modules.CommunicationsControllerApi.SDKMessageBus;
using SceneRuntime.Apis.Modules.EngineApi;
using SceneRuntime.Apis.Modules.EngineApi.SDKObservableEvents;
using SceneRuntime.Apis.Modules.Ethereums;
using SceneRuntime.Apis.Modules.FetchApi;
using SceneRuntime.Apis.Modules.Players;
using SceneRuntime.Apis.Modules.PortableExperiencesApi;
using SceneRuntime.Apis.Modules.RestrictedActionsApi;
using SceneRuntime.Apis.Modules.Runtime;
using SceneRuntime.Apis.Modules.SceneApi;
using SceneRuntime.Apis.Modules.SignedFetch;
using SceneRuntime.Apis.Modules.UserActions;
using SceneRuntime.Apis.Modules.UserIdentityApi;
using System;

namespace SceneRuntime
{
    public interface ISceneRuntime : IDisposable
    {
        void Register<T>(string itemName, T target) where T: IJsApiWrapper;

        UniTask StartScene();

        UniTask UpdateScene(float dt);

        void ApplyStaticMessages(ReadOnlyMemory<byte> data);

        void SetIsDisposing();

        void OnSceneIsCurrentChanged(bool isCurrent);

        void RegisterEngineAPIWrapper(EngineApiWrapper newWrapper);
    }

    public static class SceneRuntimeExtensions
    {
        public static void RegisterAll(this ISceneRuntime sceneRuntime,
            IEngineApi engineApi,
            ISceneExceptionsHandler exceptionsHandler,
            IRoomHub roomHub,
            IProfileRepository profileRepository,
            ISceneApi sceneApi,
            IWebRequestController webRequestController,
            IRestrictedActionsAPI restrictedActionsAPI,
            IRuntime runtime,
            IEthereumApi ethereumApi,
            IWebSocketApi webSocketApi,
            IWeb3IdentityCache web3IdentityCache,
            ICommunicationsControllerAPI communicationsControllerAPI,
            IInstancePoolsProvider instancePoolsProvider,
            ISimpleFetchApi simpleFetchApi,
<<<<<<< HEAD
            IPortableExperiencesApi portableExperiencesApi
=======
            ISceneData sceneData,
            IRealmData realmData
>>>>>>> ff14b583
        )
        {
            sceneRuntime.RegisterEngineAPI(engineApi, instancePoolsProvider, exceptionsHandler);
            sceneRuntime.RegisterPlayers(roomHub, profileRepository);
            sceneRuntime.RegisterSceneApi(sceneApi);
            sceneRuntime.RegisterSignedFetch(webRequestController, sceneData, realmData);
            sceneRuntime.RegisterRestrictedActionsApi(restrictedActionsAPI);
            sceneRuntime.RegisterUserActions(restrictedActionsAPI);
            sceneRuntime.RegisterRuntime(runtime, exceptionsHandler);
            sceneRuntime.RegisterEthereumApi(ethereumApi, web3IdentityCache, exceptionsHandler);
            sceneRuntime.RegisterUserIdentityApi(profileRepository, web3IdentityCache, exceptionsHandler);
            sceneRuntime.RegisterWebSocketApi(webSocketApi, exceptionsHandler);
            sceneRuntime.RegisterSimpleFetchApi(simpleFetchApi, webRequestController);
            sceneRuntime.RegisterCommunicationsControllerApi(communicationsControllerAPI, instancePoolsProvider);
            sceneRuntime.RegisterPortableExperiencesApi(portableExperiencesApi, exceptionsHandler);
        }

        public static void RegisterAll(this ISceneRuntime sceneRuntime,
            ISDKObservableEventsEngineApi engineApi,
            ISDKMessageBusCommsControllerAPI commsApiImplementation,
            ISceneExceptionsHandler exceptionsHandler,
            IRoomHub roomHub,
            IProfileRepository profileRepository,
            ISceneApi sceneApi,
            IWebRequestController webRequestController,
            IRestrictedActionsAPI restrictedActionsAPI,
            IRuntime runtime,
            IEthereumApi ethereumApi,
            IWebSocketApi webSocketApi,
            IWeb3IdentityCache web3IdentityCache,
            ICommunicationsControllerAPI communicationsControllerAPI,
            IInstancePoolsProvider instancePoolsProvider,
            ISimpleFetchApi simpleFetchApi,
<<<<<<< HEAD
            IPortableExperiencesApi portableExperiencesApi
=======
            ISceneData sceneData,
            IRealmData realmData
>>>>>>> ff14b583
        )
        {
            sceneRuntime.RegisterEngineAPI(engineApi, commsApiImplementation, instancePoolsProvider, exceptionsHandler);
            sceneRuntime.RegisterPlayers(roomHub, profileRepository);
            sceneRuntime.RegisterSceneApi(sceneApi);
            sceneRuntime.RegisterSignedFetch(webRequestController, sceneData, realmData);
            sceneRuntime.RegisterRestrictedActionsApi(restrictedActionsAPI);
            sceneRuntime.RegisterUserActions(restrictedActionsAPI);
            sceneRuntime.RegisterRuntime(runtime, exceptionsHandler);
            sceneRuntime.RegisterEthereumApi(ethereumApi, web3IdentityCache, exceptionsHandler);
            sceneRuntime.RegisterUserIdentityApi(profileRepository, web3IdentityCache, exceptionsHandler);
            sceneRuntime.RegisterWebSocketApi(webSocketApi, exceptionsHandler);
            sceneRuntime.RegisterSimpleFetchApi(simpleFetchApi, webRequestController);
            sceneRuntime.RegisterCommunicationsControllerApi(communicationsControllerAPI, instancePoolsProvider);
            sceneRuntime.RegisterPortableExperiencesApi(portableExperiencesApi, exceptionsHandler);
        }

        internal static void RegisterEngineAPI(this ISceneRuntime sceneRuntime, IEngineApi engineApi, IInstancePoolsProvider instancePoolsProvider, ISceneExceptionsHandler sceneExceptionsHandler)
        {
            var newWrapper = new EngineApiWrapper(engineApi, instancePoolsProvider, sceneExceptionsHandler);
            sceneRuntime.Register("UnityEngineApi", newWrapper);
            sceneRuntime.RegisterEngineAPIWrapper(newWrapper);
        }

        internal static void RegisterEngineAPI(this ISceneRuntime sceneRuntime, ISDKObservableEventsEngineApi engineApi, ISDKMessageBusCommsControllerAPI commsApiImplementation, IInstancePoolsProvider instancePoolsProvider, ISceneExceptionsHandler sceneExceptionsHandler)
        {
            var newWrapper = new SDKObservableEventsEngineApiWrapper(engineApi, commsApiImplementation, instancePoolsProvider, sceneExceptionsHandler);
            sceneRuntime.Register("UnityEngineApi", newWrapper);
            sceneRuntime.RegisterEngineAPIWrapper(newWrapper);
        }

        private static void RegisterPlayers(this ISceneRuntime sceneRuntime, IRoomHub roomHub, IProfileRepository profileRepository)
        {
            sceneRuntime.Register("UnityPlayers", new PlayersWrap(roomHub, profileRepository));
        }

        private static void RegisterSceneApi(this ISceneRuntime sceneRuntime, ISceneApi api)
        {
            sceneRuntime.Register("UnitySceneApi", new SceneApiWrapper(api));
        }

        private static void RegisterSignedFetch(this ISceneRuntime sceneRuntime, IWebRequestController webRequestController,
            ISceneData sceneData, IRealmData realmData)
        {
            sceneRuntime.Register("UnitySignedFetch", new SignedFetchWrap(webRequestController, sceneData, realmData));
        }

        private static void RegisterRestrictedActionsApi(this ISceneRuntime sceneRuntime, IRestrictedActionsAPI api)
        {
            sceneRuntime.Register("UnityRestrictedActionsApi", new RestrictedActionsAPIWrapper(api));
        }

        private static void RegisterUserActions(this ISceneRuntime sceneRuntime, IRestrictedActionsAPI api)
        {
            sceneRuntime.Register("UnityUserActions", new UserActionsWrapper(api));
        }

        private static void RegisterRuntime(this ISceneRuntime sceneRuntime, IRuntime api, ISceneExceptionsHandler sceneExceptionsHandler)
        {
            sceneRuntime.Register("UnityRuntime", new RuntimeWrapper(api, sceneExceptionsHandler));
        }

        private static void RegisterEthereumApi(this ISceneRuntime sceneRuntime, IEthereumApi ethereumApi, IWeb3IdentityCache web3IdentityCache, ISceneExceptionsHandler sceneExceptionsHandler)
        {
            sceneRuntime.Register("UnityEthereumApi", new EthereumApiWrapper(ethereumApi, sceneExceptionsHandler, web3IdentityCache));
        }

        private static void RegisterUserIdentityApi(this ISceneRuntime sceneRuntime, IProfileRepository profileRepository, IWeb3IdentityCache identityCache, ISceneExceptionsHandler sceneExceptionsHandler)
        {
            sceneRuntime.Register("UnityUserIdentityApi", new UserIdentityApiWrapper(profileRepository, identityCache, sceneExceptionsHandler));
        }

        private static void RegisterWebSocketApi(this ISceneRuntime sceneRuntime, IWebSocketApi webSocketApi, ISceneExceptionsHandler sceneExceptionsHandler)
        {
            sceneRuntime.Register("UnityWebSocketApi", new WebSocketApiWrapper(webSocketApi, sceneExceptionsHandler));
        }

        private static void RegisterCommunicationsControllerApi(this ISceneRuntime sceneRuntime, ICommunicationsControllerAPI api, IInstancePoolsProvider instancePoolsProvider)
        {
            sceneRuntime.Register("UnityCommunicationsControllerApi", new CommunicationsControllerAPIWrapper(api, instancePoolsProvider));
        }

        private static void RegisterSimpleFetchApi(this ISceneRuntime sceneRuntime, ISimpleFetchApi simpleFetchApi, IWebRequestController webRequestController)
        {
            sceneRuntime.Register("UnitySimpleFetchApi", new SimpleFetchApiWrapper(simpleFetchApi, webRequestController));
        }

        public static void RegisterSDKMessageBusCommsApi(this ISceneRuntime sceneRuntime, ISDKMessageBusCommsControllerAPI api)
        {
            sceneRuntime.Register("UnitySDKMessageBusCommsControllerApi", new SDKMessageBusCommsControllerAPIWrapper(api));
        }

        private static void RegisterPortableExperiencesApi(this ISceneRuntime sceneRuntime, IPortableExperiencesApi api, ISceneExceptionsHandler sceneExceptionsHandler)
        {
            sceneRuntime.Register("UnityPortableExperiencesApi", new PortableExperiencesApiWrapper(api, sceneExceptionsHandler));
        }
    }
}<|MERGE_RESOLUTION|>--- conflicted
+++ resolved
@@ -5,12 +5,8 @@
 using DCL.Web3;
 using DCL.Web3.Identities;
 using DCL.WebRequests;
-<<<<<<< HEAD
-using ECS.SceneLifeCycle;
-=======
 using ECS;
 using SceneRunner.Scene;
->>>>>>> ff14b583
 using SceneRunner.Scene.ExceptionsHandling;
 using SceneRuntime.Apis.Modules;
 using SceneRuntime.Apis.Modules.CommunicationsControllerApi;
@@ -65,12 +61,9 @@
             ICommunicationsControllerAPI communicationsControllerAPI,
             IInstancePoolsProvider instancePoolsProvider,
             ISimpleFetchApi simpleFetchApi,
-<<<<<<< HEAD
-            IPortableExperiencesApi portableExperiencesApi
-=======
+            IPortableExperiencesApi portableExperiencesApi,
             ISceneData sceneData,
             IRealmData realmData
->>>>>>> ff14b583
         )
         {
             sceneRuntime.RegisterEngineAPI(engineApi, instancePoolsProvider, exceptionsHandler);
@@ -104,12 +97,9 @@
             ICommunicationsControllerAPI communicationsControllerAPI,
             IInstancePoolsProvider instancePoolsProvider,
             ISimpleFetchApi simpleFetchApi,
-<<<<<<< HEAD
-            IPortableExperiencesApi portableExperiencesApi
-=======
+            IPortableExperiencesApi portableExperiencesApi,
             ISceneData sceneData,
             IRealmData realmData
->>>>>>> ff14b583
         )
         {
             sceneRuntime.RegisterEngineAPI(engineApi, commsApiImplementation, instancePoolsProvider, exceptionsHandler);
