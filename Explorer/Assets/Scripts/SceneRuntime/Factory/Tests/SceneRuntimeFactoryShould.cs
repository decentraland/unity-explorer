using CommunicationData.URLHelpers;
using CrdtEcsBridge.PoolsProviders;
using Cysharp.Threading.Tasks;
using ECS.TestSuite;
using DCL.Diagnostics;
using NSubstitute;
using NUnit.Framework;
using SceneRunner.Scene.ExceptionsHandling;
using SceneRuntime.Apis.Modules;
using SceneRuntime.Apis.Modules.EngineApi;
using System.Collections;
using System.Threading;
using UnityEngine;
using UnityEngine.TestTools;

namespace SceneRuntime.Factory.Tests
{
    public class SceneRuntimeFactoryShould
    {
        private readonly ISceneExceptionsHandler sceneExceptionsHandler = new RethrowSceneExceptionsHandler();

        [UnityTest]
        public IEnumerator CreateBySourceCode() =>
            UniTask.ToCoroutine(async () =>
            {
                // Arrange
                var factory = new SceneRuntimeFactory(TestWebRequestController.INSTANCE);

                var sourceCode = @"
                const engineApi = require('~system/EngineApi')
                exports.onStart = async function() {
                    data = new Uint8Array(10)
                    data[0] = 123
                    await engineApi.crdtSendToRenderer({ data })
                    test.Ok()
                };
                exports.onUpdate = async function(dt) {};
            ";

                // Act
                IInstancePoolsProvider instancePoolsProvider = Substitute.For<IInstancePoolsProvider>();
                instancePoolsProvider.GetCrdtRawDataPool(Arg.Any<int>()).Returns(c => new PoolableByteArray(new byte[c.Arg<int>()], c.Arg<int>(), null));

<<<<<<< HEAD
                SceneRuntimeImpl sceneRuntime = await factory.CreateBySourceCodeAsync(sourceCode, sceneExceptionsHandler, instancePoolsProvider, new SceneShortInfo(), CancellationToken.None);
=======
                SceneRuntimeImpl sceneRuntime = await factory.CreateBySourceCodeAsync(sourceCode, instancePoolsProvider, new SceneShortInfo(), CancellationToken.None);

>>>>>>> 4e061c37
                sceneRuntime.ExecuteSceneJson();

                // Assert
                Assert.NotNull(sceneRuntime);

                //Assert: Run an update
                await sceneRuntime.UpdateScene(0.01f);
            });

        [UnityTest]
        public IEnumerator CreateByPath() =>
            UniTask.ToCoroutine(async () =>
            {
                // Arrange
                var factory = new SceneRuntimeFactory(TestWebRequestController.INSTANCE);
                var path = URLAddress.FromString($"file://{Application.dataPath + "/../TestResources/Scenes/Cube/cube.js"}");

                // Act
                IEngineApi engineApi = Substitute.For<IEngineApi>();
                IInstancePoolsProvider instancePoolsProvider = Substitute.For<IInstancePoolsProvider>();
                instancePoolsProvider.GetCrdtRawDataPool(Arg.Any<int>()).Returns(c => new PoolableByteArray(new byte[c.Arg<int>()], c.Arg<int>(), null));

<<<<<<< HEAD
                SceneRuntimeImpl sceneRuntime = await factory.CreateByPathAsync(path, sceneExceptionsHandler, instancePoolsProvider, new SceneShortInfo(), CancellationToken.None);
                sceneRuntime.RegisterEngineApi(engineApi);
=======
                SceneRuntimeImpl sceneRuntime = await factory.CreateByPathAsync(path, instancePoolsProvider, new SceneShortInfo(), CancellationToken.None);
                sceneRuntime.RegisterEngineApi(engineApi, sceneExceptionsHandler);
>>>>>>> 4e061c37
                sceneRuntime.ExecuteSceneJson();

                // Assert
                Assert.NotNull(sceneRuntime);

                await UniTask.Yield();
                await sceneRuntime.UpdateScene(0.01f);
            });

        [Test]
        public void WrapInModuleCommonJs()
        {
            // Arrange
            var factory = new SceneRuntimeFactory(TestWebRequestController.INSTANCE);
            var sourceCode = "console.log('Hello, world!');";

            // Act
            string moduleWrapper = factory.WrapInModuleCommonJs(sourceCode);

            // Assert: Check that the module compiles
            V8EngineFactory.Create().Compile(moduleWrapper);
        }
    }
}<|MERGE_RESOLUTION|>--- conflicted
+++ resolved
@@ -41,12 +41,8 @@
                 IInstancePoolsProvider instancePoolsProvider = Substitute.For<IInstancePoolsProvider>();
                 instancePoolsProvider.GetCrdtRawDataPool(Arg.Any<int>()).Returns(c => new PoolableByteArray(new byte[c.Arg<int>()], c.Arg<int>(), null));
 
-<<<<<<< HEAD
-                SceneRuntimeImpl sceneRuntime = await factory.CreateBySourceCodeAsync(sourceCode, sceneExceptionsHandler, instancePoolsProvider, new SceneShortInfo(), CancellationToken.None);
-=======
                 SceneRuntimeImpl sceneRuntime = await factory.CreateBySourceCodeAsync(sourceCode, instancePoolsProvider, new SceneShortInfo(), CancellationToken.None);
 
->>>>>>> 4e061c37
                 sceneRuntime.ExecuteSceneJson();
 
                 // Assert
@@ -69,13 +65,8 @@
                 IInstancePoolsProvider instancePoolsProvider = Substitute.For<IInstancePoolsProvider>();
                 instancePoolsProvider.GetCrdtRawDataPool(Arg.Any<int>()).Returns(c => new PoolableByteArray(new byte[c.Arg<int>()], c.Arg<int>(), null));
 
-<<<<<<< HEAD
-                SceneRuntimeImpl sceneRuntime = await factory.CreateByPathAsync(path, sceneExceptionsHandler, instancePoolsProvider, new SceneShortInfo(), CancellationToken.None);
-                sceneRuntime.RegisterEngineApi(engineApi);
-=======
                 SceneRuntimeImpl sceneRuntime = await factory.CreateByPathAsync(path, instancePoolsProvider, new SceneShortInfo(), CancellationToken.None);
                 sceneRuntime.RegisterEngineApi(engineApi, sceneExceptionsHandler);
->>>>>>> 4e061c37
                 sceneRuntime.ExecuteSceneJson();
 
                 // Assert
