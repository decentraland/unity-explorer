--- conflicted
+++ resolved
@@ -41,12 +41,9 @@
                 IInstancePoolsProvider instancePoolsProvider = Substitute.For<IInstancePoolsProvider>();
                 instancePoolsProvider.GetCrdtRawDataPool(Arg.Any<int>()).Returns(c => new byte[c.Arg<int>()]);
 
-<<<<<<< HEAD
-                SceneRuntimeImpl sceneRuntime = await factory.CreateBySourceCodeAsync(sourceCode, sceneExceptionsHandler, instancePoolsProvider, new SceneShortInfo(), CancellationToken.None);
+                SceneRuntimeImpl sceneRuntime = await factory.CreateBySourceCodeAsync(sourceCode, instancePoolsProvider, new SceneShortInfo(), CancellationToken.None);
+
                 sceneRuntime.ExecuteSceneJson();
-=======
-                SceneRuntimeImpl sceneRuntime = await factory.CreateBySourceCodeAsync(sourceCode, instancePoolsProvider, new SceneShortInfo(), CancellationToken.None);
->>>>>>> 3105b808
 
                 // Assert
                 Assert.NotNull(sceneRuntime);
@@ -68,14 +65,9 @@
                 IInstancePoolsProvider instancePoolsProvider = Substitute.For<IInstancePoolsProvider>();
                 instancePoolsProvider.GetCrdtRawDataPool(Arg.Any<int>()).Returns(c => new byte[c.Arg<int>()]);
 
-<<<<<<< HEAD
-                SceneRuntimeImpl sceneRuntime = await factory.CreateByPathAsync(path, sceneExceptionsHandler, instancePoolsProvider, new SceneShortInfo(), CancellationToken.None);
-                sceneRuntime.RegisterEngineApi(engineApi);
-                sceneRuntime.ExecuteSceneJson();
-=======
                 SceneRuntimeImpl sceneRuntime = await factory.CreateByPathAsync(path, instancePoolsProvider, new SceneShortInfo(), CancellationToken.None);
                 sceneRuntime.RegisterEngineApi(engineApi, sceneExceptionsHandler);
->>>>>>> 3105b808
+                sceneRuntime.ExecuteSceneJson();
 
                 // Assert
                 Assert.NotNull(sceneRuntime);
