using AssetManagement.JsCodeResolver;
using CrdtEcsBridge.Engine;
using Cysharp.Threading.Tasks;
using System.Collections.Generic;
using System.Text.RegularExpressions;
using System.Threading;
using UnityEngine;

namespace SceneRuntime.Factory
{
    public class SceneRuntimeFactory
    {
        public enum InstantiationBehavior
        {
            StayOnMainThread,
            SwitchToThreadPool
        }

        private readonly JsCodeResolver codeContentResolver;
        private readonly Dictionary<string, string> sourceCodeCache;

        public SceneRuntimeFactory()
        {
            codeContentResolver = new JsCodeResolver();
            sourceCodeCache = new Dictionary<string, string>();
        }

        /// <summary>
        /// Must be called on the main thread
        /// </summary>
        public async UniTask<SceneRuntimeImpl> CreateBySourceCode(string sourceCode,
<<<<<<< HEAD
=======
            IInstancePoolsProvider instancePoolsProvider,
>>>>>>> adcdb3fc
            CancellationToken ct,
            InstantiationBehavior instantiationBehavior = InstantiationBehavior.StayOnMainThread)
        {
            AssertCalledOnTheMainThread();

            var (initSourceCode, moduleDictionary) = await UniTask.WhenAll(GetJsInitSourceCode(ct), GetJsModuleDictionary(ct));

            // On instantiation there is a bit of logic to execute by the scene runtime so we can benefit from the thread pool
            if (instantiationBehavior == InstantiationBehavior.SwitchToThreadPool)
                await UniTask.SwitchToThreadPool();

            // Provide basic Thread Pool synchronization context
            SynchronizationContext.SetSynchronizationContext(new SynchronizationContext());

<<<<<<< HEAD
            return new SceneRuntimeImpl(WrapInModuleCommonJs(sourceCode), initSourceCode, moduleDictionary);
=======
            return new SceneRuntimeImpl(WrapInModuleCommonJs(sourceCode), initSourceCode, moduleDictionary, instancePoolsProvider);
>>>>>>> adcdb3fc
        }

        /// <summary>
        /// Must be called on the main thread
        /// </summary>
        public async UniTask<SceneRuntimeImpl> CreateByPath(string path,
<<<<<<< HEAD
=======
            IInstancePoolsProvider instancePoolsProvider,
>>>>>>> adcdb3fc
            CancellationToken ct,
            InstantiationBehavior instantiationBehavior = InstantiationBehavior.StayOnMainThread)
        {
            AssertCalledOnTheMainThread();

            string sourceCode = await LoadJavaScriptSourceCode(path, ct);
<<<<<<< HEAD
            return await CreateBySourceCode(sourceCode, ct, instantiationBehavior);
=======
            return await CreateBySourceCode(sourceCode, instancePoolsProvider, ct, instantiationBehavior);
>>>>>>> adcdb3fc
        }

        private void AssertCalledOnTheMainThread()
        {
            if (!PlayerLoopHelper.IsMainThread)
                throw new ThreadStateException($"{nameof(CreateByPath)} must be called on the main thread");
        }

        private UniTask<string> GetJsInitSourceCode(CancellationToken ct) =>
            LoadJavaScriptSourceCode($"file://{Application.streamingAssetsPath}/Js/Init.js", ct);

        private async UniTask<Dictionary<string, string>> GetJsModuleDictionary(CancellationToken ct)
        {
            var moduleDictionary = new Dictionary<string, string>
            {
                {
                    "EngineApi.js",
                    WrapInModuleCommonJs(await LoadJavaScriptSourceCode($"file://{Application.streamingAssetsPath}/Js/Modules/EngineAPI.js", ct))
                },
            };

            return moduleDictionary;
        }

        private async UniTask<string> LoadJavaScriptSourceCode(string path, CancellationToken ct)
        {
            if (sourceCodeCache.TryGetValue(path, out string value)) return value;

            string sourceCode = await codeContentResolver.GetCodeContent(path, ct);

            // Replace instead of adding to fix the issue with possible loading of the same scene several times in parallel
            // (it should be a real scenario)
            sourceCodeCache[path] = sourceCode;
            return sourceCode;
        }

        // Wrapper https://nodejs.org/api/modules.html#the-module-wrapper
        // Wrap the source code in a CommonJS module wrapper
        internal string WrapInModuleCommonJs(string source)
        {
            // create a wrapper for the script
            source = Regex.Replace(source, @"^#!.*?\n", "");
            var head = "(function (exports, require, module, __filename, __dirname) { (function (exports, require, module, __filename, __dirname) {";
            var foot = "\n}).call(this, exports, require, module, __filename, __dirname); })";
            source = $"{head}{source}{foot}";
            return source;
        }
    }
}<|MERGE_RESOLUTION|>--- conflicted
+++ resolved
@@ -29,10 +29,7 @@
         /// Must be called on the main thread
         /// </summary>
         public async UniTask<SceneRuntimeImpl> CreateBySourceCode(string sourceCode,
-<<<<<<< HEAD
-=======
             IInstancePoolsProvider instancePoolsProvider,
->>>>>>> adcdb3fc
             CancellationToken ct,
             InstantiationBehavior instantiationBehavior = InstantiationBehavior.StayOnMainThread)
         {
@@ -47,32 +44,21 @@
             // Provide basic Thread Pool synchronization context
             SynchronizationContext.SetSynchronizationContext(new SynchronizationContext());
 
-<<<<<<< HEAD
-            return new SceneRuntimeImpl(WrapInModuleCommonJs(sourceCode), initSourceCode, moduleDictionary);
-=======
             return new SceneRuntimeImpl(WrapInModuleCommonJs(sourceCode), initSourceCode, moduleDictionary, instancePoolsProvider);
->>>>>>> adcdb3fc
         }
 
         /// <summary>
         /// Must be called on the main thread
         /// </summary>
         public async UniTask<SceneRuntimeImpl> CreateByPath(string path,
-<<<<<<< HEAD
-=======
             IInstancePoolsProvider instancePoolsProvider,
->>>>>>> adcdb3fc
             CancellationToken ct,
             InstantiationBehavior instantiationBehavior = InstantiationBehavior.StayOnMainThread)
         {
             AssertCalledOnTheMainThread();
 
             string sourceCode = await LoadJavaScriptSourceCode(path, ct);
-<<<<<<< HEAD
-            return await CreateBySourceCode(sourceCode, ct, instantiationBehavior);
-=======
             return await CreateBySourceCode(sourceCode, instancePoolsProvider, ct, instantiationBehavior);
->>>>>>> adcdb3fc
         }
 
         private void AssertCalledOnTheMainThread()
