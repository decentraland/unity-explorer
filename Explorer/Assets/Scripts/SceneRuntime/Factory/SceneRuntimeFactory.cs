--- conflicted
+++ resolved
@@ -1,8 +1,8 @@
-<<<<<<< HEAD
 using CommunicationData.URLHelpers;
 using CrdtEcsBridge.Engine;
 using Cysharp.Threading.Tasks;
 using DCL.AssetsProvision.CodeResolver;
+using DCL.WebRequests;
 using DCL.Diagnostics;
 using SceneRunner.Scene.ExceptionsHandling;
 using System.Collections.Generic;
@@ -23,9 +23,9 @@
         private readonly JsCodeResolver codeContentResolver;
         private readonly Dictionary<string, string> sourceCodeCache;
 
-        public SceneRuntimeFactory()
+        public SceneRuntimeFactory(IWebRequestController webRequestController)
         {
-            codeContentResolver = new JsCodeResolver();
+            codeContentResolver = new JsCodeResolver(webRequestController);
             sourceCodeCache = new Dictionary<string, string>();
         }
 
@@ -68,130 +68,6 @@
 
             string sourceCode = await LoadJavaScriptSourceCodeAsync(path, ct);
             return await CreateBySourceCodeAsync(sourceCode, sceneExceptionsHandler, instancePoolsProvider, sceneShortInfo, ct, instantiationBehavior);
-        }
-
-        private void AssertCalledOnTheMainThread()
-        {
-            if (!PlayerLoopHelper.IsMainThread)
-                throw new ThreadStateException($"{nameof(CreateByPathAsync)} must be called on the main thread");
-        }
-
-        private UniTask<string> GetJsInitSourceCode(CancellationToken ct) =>
-            LoadJavaScriptSourceCodeAsync($"file://{Application.streamingAssetsPath}/Js/Init.js", ct);
-
-        private async UniTask AddModuleAsync(string moduleName, IDictionary<string, string> moduleDictionary, CancellationToken ct) =>
-            moduleDictionary.Add(moduleName, WrapInModuleCommonJs(await LoadJavaScriptSourceCodeAsync($"file://{Application.streamingAssetsPath}/Js/Modules/{moduleName}", ct)));
-
-        private async UniTask<Dictionary<string, string>> GetJsModuleDictionaryAsync(CancellationToken ct)
-        {
-            var moduleDictionary = new Dictionary<string, string>();
-
-            await AddModuleAsync("EngineApi.js", moduleDictionary, ct);
-            await AddModuleAsync("EthereumController.js", moduleDictionary, ct);
-            await AddModuleAsync("Players.js", moduleDictionary, ct);
-            await AddModuleAsync("PortableExperiences.js", moduleDictionary, ct);
-            await AddModuleAsync("RestrictedActions.js", moduleDictionary, ct);
-            await AddModuleAsync("Runtime.js", moduleDictionary, ct);
-            await AddModuleAsync("Scene.js", moduleDictionary, ct);
-            await AddModuleAsync("SignedFetch.js", moduleDictionary, ct);
-            await AddModuleAsync("Testing.js", moduleDictionary, ct);
-            await AddModuleAsync("UserIdentity.js", moduleDictionary, ct);
-
-            return moduleDictionary;
-        }
-
-        private async UniTask<string> LoadJavaScriptSourceCodeAsync(string path, CancellationToken ct)
-        {
-            if (sourceCodeCache.TryGetValue(path, out string value)) return value;
-
-            string sourceCode = await codeContentResolver.GetCodeContent(path, ct);
-
-            // Replace instead of adding to fix the issue with possible loading of the same scene several times in parallel
-            // (it should be a real scenario)
-            sourceCodeCache[path] = sourceCode;
-            return sourceCode;
-        }
-
-        // Wrapper https://nodejs.org/api/modules.html#the-module-wrapper
-        // Wrap the source code in a CommonJS module wrapper
-        internal string WrapInModuleCommonJs(string source)
-        {
-            // create a wrapper for the script
-            source = Regex.Replace(source, @"^#!.*?\n", "");
-            var head = "(function (exports, require, module, __filename, __dirname) { (function (exports, require, module, __filename, __dirname) {";
-            var foot = "\n}).call(this, exports, require, module, __filename, __dirname); })";
-            source = $"{head}{source}{foot}";
-            return source;
-        }
-    }
-}
-=======
-using CommunicationData.URLHelpers;
-using CrdtEcsBridge.Engine;
-using Cysharp.Threading.Tasks;
-using DCL.AssetsProvision.CodeResolver;
-using DCL.WebRequests;
-using DCL.Diagnostics;
-using System.Collections.Generic;
-using System.Text.RegularExpressions;
-using System.Threading;
-using UnityEngine;
-
-namespace SceneRuntime.Factory
-{
-    public class SceneRuntimeFactory
-    {
-        public enum InstantiationBehavior
-        {
-            StayOnMainThread,
-            SwitchToThreadPool,
-        }
-
-        private readonly JsCodeResolver codeContentResolver;
-        private readonly Dictionary<string, string> sourceCodeCache;
-
-        public SceneRuntimeFactory(IWebRequestController webRequestController)
-        {
-            codeContentResolver = new JsCodeResolver(webRequestController);
-            sourceCodeCache = new Dictionary<string, string>();
-        }
-
-        /// <summary>
-        ///     Must be called on the main thread
-        /// </summary>
-        public async UniTask<SceneRuntimeImpl> CreateBySourceCodeAsync(string sourceCode,
-            IInstancePoolsProvider instancePoolsProvider,
-            SceneShortInfo sceneShortInfo,
-            CancellationToken ct,
-            InstantiationBehavior instantiationBehavior = InstantiationBehavior.StayOnMainThread)
-        {
-            AssertCalledOnTheMainThread();
-
-            (string initSourceCode, Dictionary<string, string> moduleDictionary) = await UniTask.WhenAll(GetJsInitSourceCode(ct), GetJsModuleDictionaryAsync(ct));
-
-            // On instantiation there is a bit of logic to execute by the scene runtime so we can benefit from the thread pool
-            if (instantiationBehavior == InstantiationBehavior.SwitchToThreadPool)
-                await UniTask.SwitchToThreadPool();
-
-            // Provide basic Thread Pool synchronization context
-            SynchronizationContext.SetSynchronizationContext(new SynchronizationContext());
-
-            return new SceneRuntimeImpl(WrapInModuleCommonJs(sourceCode), initSourceCode, moduleDictionary, instancePoolsProvider, sceneShortInfo);
-        }
-
-        /// <summary>
-        ///     Must be called on the main thread
-        /// </summary>
-        public async UniTask<SceneRuntimeImpl> CreateByPathAsync(URLAddress path,
-            IInstancePoolsProvider instancePoolsProvider,
-            SceneShortInfo sceneShortInfo,
-            CancellationToken ct,
-            InstantiationBehavior instantiationBehavior = InstantiationBehavior.StayOnMainThread)
-        {
-            AssertCalledOnTheMainThread();
-
-            string sourceCode = await LoadJavaScriptSourceCodeAsync(path, ct);
-            return await CreateBySourceCodeAsync(sourceCode, instancePoolsProvider, sceneShortInfo, ct, instantiationBehavior);
         }
 
         private void AssertCalledOnTheMainThread()
@@ -250,5 +126,4 @@
             return source;
         }
     }
-}
->>>>>>> 83363f10
+}