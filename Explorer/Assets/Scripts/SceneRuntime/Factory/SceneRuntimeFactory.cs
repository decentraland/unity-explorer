using CommunicationData.URLHelpers;
using CrdtEcsBridge.Engine;
using CrdtEcsBridge.PoolsProviders;
using Cysharp.Threading.Tasks;
using DCL.AssetsProvision.CodeResolver;
using DCL.WebRequests;
using DCL.Diagnostics;
using SceneRunner.Scene.ExceptionsHandling;
using System.Collections.Generic;
using System.Text.RegularExpressions;
using System.Threading;
using UnityEngine;

namespace SceneRuntime.Factory
{
    public class SceneRuntimeFactory
    {
        public enum InstantiationBehavior
        {
            StayOnMainThread,
            SwitchToThreadPool,
        }

        private readonly JsCodeResolver codeContentResolver;
        private readonly Dictionary<string, string> sourceCodeCache;

        public SceneRuntimeFactory(IWebRequestController webRequestController)
        {
            codeContentResolver = new JsCodeResolver(webRequestController);
            sourceCodeCache = new Dictionary<string, string>();
        }

        /// <summary>
        ///     Must be called on the main thread
        /// </summary>
        public async UniTask<SceneRuntimeImpl> CreateBySourceCodeAsync(
            string sourceCode,
            ISceneExceptionsHandler sceneExceptionsHandler,
            IInstancePoolsProvider instancePoolsProvider,
            SceneShortInfo sceneShortInfo,
            CancellationToken ct,
            InstantiationBehavior instantiationBehavior = InstantiationBehavior.StayOnMainThread)
        {
            AssertCalledOnTheMainThread();

            (string initSourceCode, Dictionary<string, string> moduleDictionary) = await UniTask.WhenAll(GetJsInitSourceCode(ct), GetJsModuleDictionaryAsync(ct));

            // On instantiation there is a bit of logic to execute by the scene runtime so we can benefit from the thread pool
            if (instantiationBehavior == InstantiationBehavior.SwitchToThreadPool)
                await UniTask.SwitchToThreadPool();

            // Provide basic Thread Pool synchronization context
            SynchronizationContext.SetSynchronizationContext(new SynchronizationContext());

            return new SceneRuntimeImpl(sceneExceptionsHandler, WrapInModuleCommonJs(sourceCode), initSourceCode, moduleDictionary, instancePoolsProvider, sceneShortInfo);
        }

        /// <summary>
        ///     Must be called on the main thread
        /// </summary>
        public async UniTask<SceneRuntimeImpl> CreateByPathAsync(URLAddress path,
            ISceneExceptionsHandler sceneExceptionsHandler,
            IInstancePoolsProvider instancePoolsProvider,
            SceneShortInfo sceneShortInfo,
            CancellationToken ct,
            InstantiationBehavior instantiationBehavior = InstantiationBehavior.StayOnMainThread)
        {
            AssertCalledOnTheMainThread();

            string sourceCode = await LoadJavaScriptSourceCodeAsync(path, ct);
            return await CreateBySourceCodeAsync(sourceCode, sceneExceptionsHandler, instancePoolsProvider, sceneShortInfo, ct, instantiationBehavior);
        }

        private void AssertCalledOnTheMainThread()
        {
            if (!PlayerLoopHelper.IsMainThread)
                throw new ThreadStateException($"{nameof(CreateByPathAsync)} must be called on the main thread");
        }

        private UniTask<string> GetJsInitSourceCode(CancellationToken ct) =>
            LoadJavaScriptSourceCodeAsync(
                URLAddress.FromString($"file://{Application.streamingAssetsPath}/Js/Init.js"), ct);

        private async UniTask AddModuleAsync(string moduleName, IDictionary<string, string> moduleDictionary, CancellationToken ct) =>
            moduleDictionary.Add(moduleName, WrapInModuleCommonJs(await LoadJavaScriptSourceCodeAsync(
                URLAddress.FromString($"file://{Application.streamingAssetsPath}/Js/Modules/{moduleName}"), ct)));

        private async UniTask<Dictionary<string, string>> GetJsModuleDictionaryAsync(CancellationToken ct)
        {
            var moduleDictionary = new Dictionary<string, string>();

            await AddModuleAsync("EngineApi.js", moduleDictionary, ct);
            await AddModuleAsync("EthereumController.js", moduleDictionary, ct);
            await AddModuleAsync("Players.js", moduleDictionary, ct);
            await AddModuleAsync("PortableExperiences.js", moduleDictionary, ct);
            await AddModuleAsync("RestrictedActions.js", moduleDictionary, ct);
            await AddModuleAsync("Runtime.js", moduleDictionary, ct);
            await AddModuleAsync("Scene.js", moduleDictionary, ct);
            await AddModuleAsync("SignedFetch.js", moduleDictionary, ct);
            await AddModuleAsync("Testing.js", moduleDictionary, ct);
            await AddModuleAsync("UserIdentity.js", moduleDictionary, ct);
<<<<<<< HEAD
            await AddModuleAsync("WebSocketApi.js", moduleDictionary, ct);
=======
            await AddModuleAsync("EnvironmentApi.js", moduleDictionary, ct);
>>>>>>> 5297df86

            return moduleDictionary;
        }

        private async UniTask<string> LoadJavaScriptSourceCodeAsync(URLAddress path, CancellationToken ct)
        {
            if (sourceCodeCache.TryGetValue(path, out string value)) return value;

            string sourceCode = await codeContentResolver.GetCodeContent(path, ct);

            // Replace instead of adding to fix the issue with possible loading of the same scene several times in parallel
            // (it should be a real scenario)
            sourceCodeCache[path] = sourceCode;
            return sourceCode;
        }

        // Wrapper https://nodejs.org/api/modules.html#the-module-wrapper
        // Wrap the source code in a CommonJS module wrapper
        internal string WrapInModuleCommonJs(string source)
        {
            // create a wrapper for the script
            source = Regex.Replace(source, @"^#!.*?\n", "");
            var head = "(function (exports, require, module, __filename, __dirname) { (function (exports, require, module, __filename, __dirname) {";
            var foot = "\n}).call(this, exports, require, module, __filename, __dirname); })";
            source = $"{head}{source}{foot}";
            return source;
        }
    }
}<|MERGE_RESOLUTION|>--- conflicted
+++ resolved
@@ -99,12 +99,8 @@
             await AddModuleAsync("SignedFetch.js", moduleDictionary, ct);
             await AddModuleAsync("Testing.js", moduleDictionary, ct);
             await AddModuleAsync("UserIdentity.js", moduleDictionary, ct);
-<<<<<<< HEAD
             await AddModuleAsync("WebSocketApi.js", moduleDictionary, ct);
-=======
             await AddModuleAsync("EnvironmentApi.js", moduleDictionary, ct);
->>>>>>> 5297df86
-
             return moduleDictionary;
         }
 
