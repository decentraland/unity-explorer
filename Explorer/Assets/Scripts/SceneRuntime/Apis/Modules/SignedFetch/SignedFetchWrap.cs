using Cysharp.Threading.Tasks;
using DCL.Diagnostics;
using DCL.Multiplayer.Connections.DecentralandUrls;
using DCL.WebRequests;
using ECS;
using JetBrains.Annotations;
using Newtonsoft.Json;
using SceneRunner.Scene;
using SceneRuntime.Apis.Modules.SignedFetch.Messages;
using System;
using System.Collections.Generic;
using System.Threading;
using UnityEngine;
using Utility;
using Utility.Times;

namespace SceneRuntime.Apis.Modules.SignedFetch
{
    public class SignedFetchWrap : IJsApiWrapper
    {
        private readonly IWebRequestController webController;
        private readonly IDecentralandUrlsSource decentralandUrlsSource;
        private readonly ISceneData sceneData;
        private readonly IRealmData realmData;
        private readonly CancellationTokenSource cancellationTokenSource = new ();

        public SignedFetchWrap(
            IWebRequestController webController,
            IDecentralandUrlsSource decentralandUrlsSource,
            ISceneData sceneData,
            IRealmData realmData)
        {
            this.webController = webController;
            this.decentralandUrlsSource = decentralandUrlsSource;
            this.sceneData = sceneData;
            this.realmData = realmData;
        }

        [UsedImplicitly]
        public object Headers(SignedFetchRequest signedFetchRequest)
        {
            string jsonMetaData = signedFetchRequest.init?.body ?? string.Empty;

            return new WebRequestHeadersInfo()
                  .WithSign(jsonMetaData, DateTime.UtcNow.UnixTimeAsMilliseconds())
                  .AsMutableDictionary();
        }

        [UsedImplicitly]
        public object SignedFetch(string url, string body, string headers, string method)
        {
            Dictionary<string, string>? deserializedHeaders = JsonConvert.DeserializeObject<Dictionary<string, string>>(headers);

            return SignedFetch(new SignedFetchRequest
            {
                url = url,
                init = new FlatFetchInit
                {
                    body = body,
                    headers = deserializedHeaders ?? new Dictionary<string, string>(),
                    method = string.IsNullOrEmpty(method) ? "get" : method,
                },
            });
        }

        private object SignedFetch(SignedFetchRequest request)
        {
            ReportHub.Log(ReportCategory.SCENE_FETCH_REQUEST, $"Signed request received {request}");

            string? method = request.init?.method?.ToLower();
            ulong unixTimestamp = DateTime.UtcNow.UnixTimeAsMilliseconds();
            string signatureMetadata = CreateSignatureMetadata();

            string hostUrl = decentralandUrlsSource.Url(DecentralandUrl.Host);

            var headers = new WebRequestHeadersInfo(request.init?.headers)
                         .Add("Origin", hostUrl)
                         .Add("Referer", hostUrl)
                         .WithSign(signatureMetadata, unixTimestamp);

            var signInfo = WebRequestSignInfo.NewFromRaw(
                signatureMetadata,
                request.url,
                unixTimestamp,
                method ?? string.Empty
            );

            async UniTask<FlatFetchResponse> ExecuteRequestAsync()
            {
                await UniTask.SwitchToMainThread();

<<<<<<< HEAD
=======
                var resultAsync = method switch
                                  {
                                      null => webController.SignedFetchPostAsync<FlatFetchResponse<GenericPostRequest>, FlatFetchResponse>(
                                          request.url,
                                          new FlatFetchResponse<GenericPostRequest>(),
                                          signatureMetadata,
                                          cancellationTokenSource.Token
                                      ),
                                      "post" => webController.PostAsync<FlatFetchResponse<GenericPostRequest>, FlatFetchResponse>(
                                          request.url,
                                          new FlatFetchResponse<GenericPostRequest>(),
                                          GenericPostArguments.CreateJsonOrDefault(request.init?.body),
                                          cancellationTokenSource.Token,
                                          headersInfo: headers,
                                          signInfo: signInfo
                                      ),
                                      "get" => webController.GetAsync<FlatFetchResponse<GenericGetRequest>, FlatFetchResponse>(
                                          request.url,
                                          new FlatFetchResponse<GenericGetRequest>(),
                                          cancellationTokenSource.Token,
                                          headersInfo: headers,
                                          signInfo: signInfo
                                      ),
                                      "put" => webController.PutAsync<FlatFetchResponse<GenericPutRequest>, FlatFetchResponse>(
                                          request.url,
                                          new FlatFetchResponse<GenericPutRequest>(),
                                          GenericPutArguments.CreateJsonOrDefault(request.init?.body),
                                          cancellationTokenSource.Token,
                                          headersInfo: headers,
                                          signInfo: signInfo
                                      ),
                                      _ => throw new Exception($"Method {method} is not suppoerted for signed fetch"),
                                  };

>>>>>>> c944d879
                try
                {
                    FlatFetchResponse response;

                    switch (method)
                    {
                        case null:
                            response = await webController.SignedFetchPostAsync<FlatFetchResponse<GenericPostRequest>, FlatFetchResponse>(
                                request.url,
                                new FlatFetchResponse<GenericPostRequest>(),
                                signatureMetadata,
                                cancellationTokenSource.Token);

                            break;
                        case "post":
                            response = await webController.PostAsync<FlatFetchResponse<GenericPostRequest>, FlatFetchResponse>(
                                request.url,
                                new FlatFetchResponse<GenericPostRequest>(),
                                GenericPostArguments.CreateJsonOrDefault(request.init?.body),
                                cancellationTokenSource.Token,
                                headersInfo:
                                headers,
                                signInfo: signInfo,
                                reportCategory: ReportCategory.SCENE_FETCH_REQUEST);

                            break;
                        case "get":
                            response = await webController.GetAsync<FlatFetchResponse<GenericGetRequest>, FlatFetchResponse>(
                                request.url,
                                new FlatFetchResponse<GenericGetRequest>(),
                                cancellationTokenSource.Token,
                                headersInfo: headers,
                                signInfo: signInfo,
                                reportCategory: ReportCategory.SCENE_FETCH_REQUEST);

                            break;
                        case "put":
                            response = await webController.PutAsync<FlatFetchResponse<GenericPutRequest>, FlatFetchResponse>(
                                request.url,
                                new FlatFetchResponse<GenericPutRequest>(),
                                GenericPutArguments.CreateJsonOrDefault(request.init?.body),
                                cancellationTokenSource.Token,
                                headersInfo: headers,
                                signInfo: signInfo,
                                reportCategory: ReportCategory.SCENE_FETCH_REQUEST);

                            break;
                        default: throw new Exception($"Method {method} is not supported for signed fetch");
                    }

                    return response;
                }
                catch (UnityWebRequestException e) { return new FlatFetchResponse(false, e.ResponseCode, e.ResponseCode.ToString(), e.Error, e.ResponseHeaders); }
                catch (Exception e)
                {
                    ReportHub.LogException(e, new ReportData(ReportCategory.SCENE_FETCH_REQUEST));
                    throw;
                }
            }

            return ExecuteRequestAsync().ToDisconnectedPromise();
        }

        public void Dispose()
        {
            cancellationTokenSource.SafeCancelAndDispose();
        }

        private string CreateSignatureMetadata()
        {
            Vector2Int parcel = sceneData.SceneEntityDefinition.metadata.scene.DecodedBase;

            var metadata = new SignatureMetadata
            {
<<<<<<< HEAD
                origin = "https://decentraland.org",
                sceneId = sceneData.SceneEntityDefinition.id!,
=======
                origin = decentralandUrlsSource.Url(DecentralandUrl.Host),
                sceneId = $"urn:decentraland:entity:{sceneData.SceneEntityDefinition.id!}",
>>>>>>> c944d879
                parcel = $"{parcel.x},{parcel.y}",
                tld = decentralandUrlsSource.DecentralandDomain,
                network = "mainnet",

                // TODO: support guest if required in the future
                isGuest = false,
                signer = "decentraland-kernel-scene",
                // It is used for external servers to verify that the user is currently valid for that realm
                // For example the hostname can be used to form a request to: https://{hostname}/comms/peers to check the user is currently on that parcel
                realm = new SignatureMetadata.Realm
                {
                    hostname = realmData.Hostname,
                    protocol = realmData.Protocol,
                    serverName = realmData.RealmName,
                },
            };

            return JsonUtility.ToJson(metadata);
        }

        [Serializable]
        private struct SignatureMetadata
        {
            public string origin;
            public string sceneId;
            public string parcel;

            // TODO: deprecated? https://github.com/decentraland/unity-renderer/blob/f782a1245d8737db2eeaad1939f3fbc17749f4f1/browser-interface/packages/shared/apis/host/SignedFetch.ts#L39
            public string tld;
            public string network;
            public bool isGuest;
            public Realm realm;
            public string signer;

            [Serializable]
            public struct Realm
            {
                public string hostname;
                public string protocol;
                public string serverName;
            }
        }
    }
}<|MERGE_RESOLUTION|>--- conflicted
+++ resolved
@@ -89,43 +89,6 @@
             {
                 await UniTask.SwitchToMainThread();
 
-<<<<<<< HEAD
-=======
-                var resultAsync = method switch
-                                  {
-                                      null => webController.SignedFetchPostAsync<FlatFetchResponse<GenericPostRequest>, FlatFetchResponse>(
-                                          request.url,
-                                          new FlatFetchResponse<GenericPostRequest>(),
-                                          signatureMetadata,
-                                          cancellationTokenSource.Token
-                                      ),
-                                      "post" => webController.PostAsync<FlatFetchResponse<GenericPostRequest>, FlatFetchResponse>(
-                                          request.url,
-                                          new FlatFetchResponse<GenericPostRequest>(),
-                                          GenericPostArguments.CreateJsonOrDefault(request.init?.body),
-                                          cancellationTokenSource.Token,
-                                          headersInfo: headers,
-                                          signInfo: signInfo
-                                      ),
-                                      "get" => webController.GetAsync<FlatFetchResponse<GenericGetRequest>, FlatFetchResponse>(
-                                          request.url,
-                                          new FlatFetchResponse<GenericGetRequest>(),
-                                          cancellationTokenSource.Token,
-                                          headersInfo: headers,
-                                          signInfo: signInfo
-                                      ),
-                                      "put" => webController.PutAsync<FlatFetchResponse<GenericPutRequest>, FlatFetchResponse>(
-                                          request.url,
-                                          new FlatFetchResponse<GenericPutRequest>(),
-                                          GenericPutArguments.CreateJsonOrDefault(request.init?.body),
-                                          cancellationTokenSource.Token,
-                                          headersInfo: headers,
-                                          signInfo: signInfo
-                                      ),
-                                      _ => throw new Exception($"Method {method} is not suppoerted for signed fetch"),
-                                  };
-
->>>>>>> c944d879
                 try
                 {
                     FlatFetchResponse response;
@@ -200,13 +163,8 @@
 
             var metadata = new SignatureMetadata
             {
-<<<<<<< HEAD
-                origin = "https://decentraland.org",
+                origin = decentralandUrlsSource.Url(DecentralandUrl.Host),
                 sceneId = sceneData.SceneEntityDefinition.id!,
-=======
-                origin = decentralandUrlsSource.Url(DecentralandUrl.Host),
-                sceneId = $"urn:decentraland:entity:{sceneData.SceneEntityDefinition.id!}",
->>>>>>> c944d879
                 parcel = $"{parcel.x},{parcel.y}",
                 tld = decentralandUrlsSource.DecentralandDomain,
                 network = "mainnet",
