<<<<<<< HEAD
﻿using Cysharp.Threading.Tasks;
using JetBrains.Annotations;
using Microsoft.ClearScript.JavaScript;

namespace SceneRuntime.Apis.Modules
{
    public class EngineApiWrapper
    {
        private readonly IEngineApi api;

        public EngineApiWrapper(IEngineApi api)
        {
            this.api = api;
        }

        [UsedImplicitly]
        public object CrdtSendToRenderer(ITypedArray<byte> data) =>
            api.CrdtSendToRenderer(data.GetBytes()).AsTask().ToPromise();

        [UsedImplicitly]
        public object CrdtGetState() =>
            api.CrdtGetState().AsTask().ToPromise();
=======
﻿using CrdtEcsBridge.Engine;
using JetBrains.Annotations;
using Microsoft.ClearScript.JavaScript;
using System;
using UnityEngine.Profiling;

namespace SceneRuntime.Apis.Modules
{
    public class EngineApiWrapper : IDisposable
    {
        private readonly IEngineApi api;
        private readonly IInstancePoolsProvider instancePoolsProvider;

        private byte[] lastInput;

        public EngineApiWrapper(IEngineApi api, IInstancePoolsProvider instancePoolsProvider)
        {
            this.api = api;
            this.instancePoolsProvider = instancePoolsProvider;
        }

        [UsedImplicitly]
        public byte[] CrdtSendToRenderer(ITypedArray<byte> data)
        {
            Profiler.BeginThreadProfiling("SceneRuntime", "CrdtSendToRenderer");

            var intLength = (int)data.Length;

            if (lastInput == null || lastInput.Length < intLength)
            {
                // Release the old one
                if (lastInput != null)
                    instancePoolsProvider.ReleaseCrdtRawDataPool(lastInput);

                // Rent a new one
                lastInput = instancePoolsProvider.GetCrdtRawDataPool(intLength);
                data.Read(0, data.Length, lastInput, 0);
            }

            // otherwise use the existing one
            byte[] result = api.CrdtSendToRenderer(lastInput.AsMemory().Slice(0, intLength));

            Profiler.EndThreadProfiling();

            return result;
        }

        [UsedImplicitly]
        public byte[] CrdtGetState() =>
            api.CrdtGetState();

        public void Dispose()
        {
            // Dispose the last input buffer
            if (lastInput != null)
                instancePoolsProvider.ReleaseCrdtRawDataPool(lastInput);

            lastInput = null;

            // Dispose the engine API Implementation
            // It will dispose its buffers
            api.Dispose();
        }
>>>>>>> adcdb3fc
    }
}<|MERGE_RESOLUTION|>--- conflicted
+++ resolved
@@ -1,27 +1,3 @@
-<<<<<<< HEAD
-﻿using Cysharp.Threading.Tasks;
-using JetBrains.Annotations;
-using Microsoft.ClearScript.JavaScript;
-
-namespace SceneRuntime.Apis.Modules
-{
-    public class EngineApiWrapper
-    {
-        private readonly IEngineApi api;
-
-        public EngineApiWrapper(IEngineApi api)
-        {
-            this.api = api;
-        }
-
-        [UsedImplicitly]
-        public object CrdtSendToRenderer(ITypedArray<byte> data) =>
-            api.CrdtSendToRenderer(data.GetBytes()).AsTask().ToPromise();
-
-        [UsedImplicitly]
-        public object CrdtGetState() =>
-            api.CrdtGetState().AsTask().ToPromise();
-=======
 ﻿using CrdtEcsBridge.Engine;
 using JetBrains.Annotations;
 using Microsoft.ClearScript.JavaScript;
@@ -85,6 +61,5 @@
             // It will dispose its buffers
             api.Dispose();
         }
->>>>>>> adcdb3fc
     }
 }