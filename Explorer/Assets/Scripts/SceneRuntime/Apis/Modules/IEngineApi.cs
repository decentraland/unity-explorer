--- conflicted
+++ resolved
@@ -8,20 +8,11 @@
     /// </summary>
     public interface IEngineApi : IDisposable
     {
-<<<<<<< HEAD
-        /// <param name="data">A contiguous byte array of the CRDT Message</param>
-        /// <returns>A contiguous byte array of the CRDT Message representing the outgoing messages</returns>
-        public UniTask<byte[]> CrdtSendToRenderer(byte[] data);
-
-        /// <returns>The full serialized CRDT State, A contiguous byte array of the CRDT Message</returns>
-        public UniTask<byte[]> CrdtGetState();
-=======
         /// <param name="dataMemory"></param>
         /// <returns>A contiguous byte array of the CRDT Message representing the outgoing messages</returns>
         public byte[] CrdtSendToRenderer(ReadOnlyMemory<byte> dataMemory);
 
         /// <returns>The full serialized CRDT State, A contiguous byte array of the CRDT Message</returns>
         public byte[] CrdtGetState();
->>>>>>> adcdb3fc
     }
 }