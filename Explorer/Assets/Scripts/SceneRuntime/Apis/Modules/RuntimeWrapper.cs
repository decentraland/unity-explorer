using Cysharp.Threading.Tasks;
using JetBrains.Annotations;
using Microsoft.ClearScript.JavaScript;
using SceneRunner.Scene.ExceptionsHandling;
using System;
using System.Threading;
using System.Threading.Tasks;

namespace SceneRuntime.Apis.Modules
{
    public class RuntimeWrapper : IDisposable
    {
        internal readonly IRuntime api;

        private readonly ISceneExceptionsHandler exceptionsHandler;

        private readonly CancellationTokenSource cancellationTokenSource;

        public RuntimeWrapper(IRuntime api, ISceneExceptionsHandler exceptionsHandler)
        {
            this.api = api;
            this.exceptionsHandler = exceptionsHandler;
            cancellationTokenSource = new CancellationTokenSource();
        }

        public void Dispose()
        {
            // Dispose the engine API Implementation
            // It will dispose its buffers
            api.Dispose();

            cancellationTokenSource.Cancel();
            cancellationTokenSource.Dispose();
        }

        [UsedImplicitly]
        public object ReadFile(string fileName)
        {
            try { return api.ReadFileAsync(fileName, cancellationTokenSource.Token).AsTask().ToPromise(); }
            catch (Exception e)
            {
                // Report an uncategorized exception
                exceptionsHandler.OnEngineException(e);
                return null;
            }
        }

        [UsedImplicitly]
<<<<<<< HEAD
        public object GetRealm()
        {
            try { return api.GetRealmAsync(cancellationTokenSource.Token).AsTask().ToPromise(); }
=======
        public object GetWorldTime()
        {
            try { return api.GetWorldTimeAsync(cancellationTokenSource.Token).AsTask().ToPromise(); }
>>>>>>> a2a89a45
            catch (Exception e)
            {
                // Report an uncategorized exception
                exceptionsHandler.OnEngineException(e);
<<<<<<< HEAD
                return null;
            }
        }

=======
                return Task.FromException(e).ToPromise();
            }
        }
>>>>>>> a2a89a45
    }
}<|MERGE_RESOLUTION|>--- conflicted
+++ resolved
@@ -46,28 +46,24 @@
         }
 
         [UsedImplicitly]
-<<<<<<< HEAD
         public object GetRealm()
         {
             try { return api.GetRealmAsync(cancellationTokenSource.Token).AsTask().ToPromise(); }
-=======
-        public object GetWorldTime()
-        {
-            try { return api.GetWorldTimeAsync(cancellationTokenSource.Token).AsTask().ToPromise(); }
->>>>>>> a2a89a45
             catch (Exception e)
             {
                 // Report an uncategorized exception
                 exceptionsHandler.OnEngineException(e);
-<<<<<<< HEAD
                 return null;
             }
         }
 
-=======
+        public object GetWorldTime()
+        {
+            try { return api.GetWorldTimeAsync(cancellationTokenSource.Token).AsTask().ToPromise(); }
+            catch (Exception e)
+            {
                 return Task.FromException(e).ToPromise();
             }
         }
->>>>>>> a2a89a45
     }
 }