--- conflicted
+++ resolved
@@ -67,19 +67,19 @@
                 switch (parsedRequestMethod)
                 {
                     case RequestMethod.GET:
-                        return await webController.GetAsync<GenerateResponseOp<GenericGetRequest>, object>(commonArguments, new GenerateResponseOp<GenericGetRequest>(), ct, ReportCategory.SCENE_FETCH_REQUEST, webRequestHeaders);
+                        return await webController.GetAsync<GenerateResponseOp<GenericGetRequest>, ISimpleFetchApi.Response>(commonArguments, new GenerateResponseOp<GenericGetRequest>(), ct, ReportCategory.SCENE_FETCH_REQUEST, webRequestHeaders);
                     case RequestMethod.POST:
                         string postContentType = webRequestHeaders.HeaderOrNull("content-type", true) ?? string.Empty;
                         var postArguments = GenericPostArguments.Create(body, postContentType);
-                        return await webController.PostAsync<GenerateResponseOp<GenericPostRequest>, object>(commonArguments, new GenerateResponseOp<GenericPostRequest>(), postArguments, ct, ReportCategory.SCENE_FETCH_REQUEST, webRequestHeaders);
+                        return await webController.PostAsync<GenerateResponseOp<GenericPostRequest>, ISimpleFetchApi.Response>(commonArguments, new GenerateResponseOp<GenericPostRequest>(), postArguments, ct, ReportCategory.SCENE_FETCH_REQUEST, webRequestHeaders);
                     case RequestMethod.PUT:
                         string putContentType = webRequestHeaders.HeaderOrNull("content-type", true) ?? string.Empty;
                         var putArguments = GenericPutArguments.Create(body, putContentType);
-                        return await webController.PutAsync<GenerateResponseOp<GenericPutRequest>, object>(commonArguments, new GenerateResponseOp<GenericPutRequest>(), putArguments, ct, ReportCategory.SCENE_FETCH_REQUEST, webRequestHeaders);
+                        return await webController.PutAsync<GenerateResponseOp<GenericPutRequest>, ISimpleFetchApi.Response>(commonArguments, new GenerateResponseOp<GenericPutRequest>(), putArguments, ct, ReportCategory.SCENE_FETCH_REQUEST, webRequestHeaders);
                     case RequestMethod.PATCH:
                         string patchContentType = webRequestHeaders.HeaderOrNull("content-type", true) ?? string.Empty;
                         var patchArguments = GenericPatchArguments.Create(body, patchContentType);
-                        return await webController.PatchAsync<GenerateResponseOp<GenericPatchRequest>, object>(commonArguments, new GenerateResponseOp<GenericPatchRequest>(), patchArguments, ct, ReportCategory.SCENE_FETCH_REQUEST, webRequestHeaders);
+                        return await webController.PatchAsync<GenerateResponseOp<GenericPatchRequest>, ISimpleFetchApi.Response>(commonArguments, new GenerateResponseOp<GenericPatchRequest>(), patchArguments, ct, ReportCategory.SCENE_FETCH_REQUEST, webRequestHeaders);
                     case RequestMethod.HEAD: throw new NotImplementedException();
                     case RequestMethod.INVALID:
                     default: throw new ArgumentOutOfRangeException();
@@ -87,32 +87,12 @@
             }
             catch (UnityWebRequestException e)
             {
-<<<<<<< HEAD
-                case RequestMethod.GET:
-                    return await webController.GetAsync<GenerateResponseOp<GenericGetRequest>, ISimpleFetchApi.Response>(commonArguments, new GenerateResponseOp<GenericGetRequest>(), ct, ReportCategory.SCENE_FETCH_REQUEST, webRequestHeaders);
-                case RequestMethod.POST:
-                    string postContentType = webRequestHeaders.HeaderOrNull("content-type", true) ?? string.Empty;
-                    var postArguments = GenericPostArguments.Create(body, postContentType);
-                    return await webController.PostAsync<GenerateResponseOp<GenericPostRequest>, ISimpleFetchApi.Response>(commonArguments, new GenerateResponseOp<GenericPostRequest>(), postArguments, ct, ReportCategory.SCENE_FETCH_REQUEST, webRequestHeaders);
-                case RequestMethod.PUT:
-                    string putContentType = webRequestHeaders.HeaderOrNull("content-type", true) ?? string.Empty;
-                    var putArguments = GenericPutArguments.Create(body, putContentType);
-                    return await webController.PutAsync<GenerateResponseOp<GenericPutRequest>, ISimpleFetchApi.Response>(commonArguments, new GenerateResponseOp<GenericPutRequest>(), putArguments, ct, ReportCategory.SCENE_FETCH_REQUEST, webRequestHeaders);
-                case RequestMethod.PATCH:
-                    string patchContentType = webRequestHeaders.HeaderOrNull("content-type", true) ?? string.Empty;
-                    var patchArguments = GenericPatchArguments.Create(body, patchContentType);
-                    return await webController.PatchAsync<GenerateResponseOp<GenericPatchRequest>, ISimpleFetchApi.Response>(commonArguments, new GenerateResponseOp<GenericPatchRequest>(), patchArguments, ct, ReportCategory.SCENE_FETCH_REQUEST, webRequestHeaders);
-                case RequestMethod.HEAD: throw new NotImplementedException();
-                case RequestMethod.INVALID:
-                default: throw new ArgumentOutOfRangeException();
-=======
                 return new FlatFetchResponse(
                     false,
                     e.ResponseCode,
                     e.ResponseCode.ToString(),
                     e.Text,
                     e.ResponseHeaders);
->>>>>>> 0663c526
             }
         }
 
