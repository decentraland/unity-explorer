﻿using CRDT.Memory;
using CrdtEcsBridge.JsModulesImplementation.Communications;
using CrdtEcsBridge.PoolsProviders;
using DCL.Ipfs;
using DCL.Multiplayer.Connections.Messaging;
using DCL.Multiplayer.Connections.Messaging.Pipe;
using Decentraland.Kernel.Comms.Rfc4;
using ECS;
using Google.Protobuf;
using LiveKit.Internal.FFIClients.Pools;
using NSubstitute;
using NUnit.Framework;
using SceneRunner.Scene;
using SceneRuntime;
using System;
using System.Collections.Generic;
using System.Linq;
using System.Text;
using System.Threading;

namespace CrdtEcsBridge.JsModulesImplementation.Tests
{
    public class CommunicationControllerAPIImplementationShould
    {
        private CommunicationsControllerAPIImplementation api;
        private TestSceneCommunicationPipe sceneCommunicationPipe;
        private IMessagePipe messagePipe;
        private IJsOperations jsOperations;
        private ICRDTMemoryAllocator crdtMemoryAllocator;

        [SetUp]
        public void SetUp()
        {
            sceneCommunicationPipe = new TestSceneCommunicationPipe();

            ISceneData sceneData = Substitute.For<ISceneData>();
            sceneData.SceneEntityDefinition.Returns(new SceneEntityDefinition { id = "TEST_SCENE" });

            crdtMemoryAllocator = CRDTOriginalMemorySlicer.Create();
            var sceneStateProvider = Substitute.For<ISceneStateProvider>();
            sceneStateProvider.IsCurrent.Returns(true);

<<<<<<< HEAD
            api = new CommunicationsControllerAPIImplementation(sceneData, sceneCommunicationPipe, jsOperations = Substitute.For<IJsOperations>(), crdtMemoryAllocator, sceneStateProvider);
=======
            IRealmData realmData = Substitute.For<IRealmData>();
            realmData.ScenesAreFixed.Returns(false);

            api = new CommunicationsControllerAPIImplementation(realmData, sceneData, communicationControllerHub, jsOperations = Substitute.For<IJsOperations>(), crdtMemoryAllocator, sceneStateProvider);
>>>>>>> e0610961
            api.OnSceneIsCurrentChanged(true);
        }

        [Test]
        public void SendBinary([Range(0, 5)] int outerArraySize, [Range(1, 500, 50)] int innerArraySize)
        {
            // Generate random array of arrays

            var outerArray = new PoolableByteArray[outerArraySize];

            for (var i = 0; i < outerArraySize; i++)
                outerArray[i] = new PoolableByteArray(GetRandomBytes(innerArraySize), innerArraySize, null);

            api.SendBinary(outerArray);

            var expectedCalls = outerArray.Select(o => o.Prepend((byte)CommunicationsControllerAPIImplementationBase.MsgType.Uint8Array).ToArray()).ToList();

            // Assert the 2d array is equal
            CollectionAssert.AreEqual(expectedCalls, sceneCommunicationPipe.sendMessageCalls);

            // Assert JSOperations called
            jsOperations.Received().ConvertToScriptTypedArrays(api.EventsToProcess);
        }

        [Test]
        public void OnMessageReceived()
        {
            const string WALLET_ID = "0x71C7656EC7ab88b098defB751B7401B5f6d8976F";
            const string SCENE_ID = "TEST_SCENE";

            byte[] data = GetRandomBytes(50).Prepend((byte)CommunicationsControllerAPIImplementationBase.MsgType.Uint8Array).ToArray();

            var receivedMessage = new ReceivedMessage<Scene>(new Scene { Data = ByteString.CopyFrom(data), SceneId = SCENE_ID }, new Packet(), WALLET_ID, Substitute.For<IMultiPool>());
            sceneCommunicationPipe.onSceneMessage.Invoke(ISceneCommunicationPipe.SceneMessage.CopyFrom(receivedMessage));

            byte[] walletBytes = Encoding.UTF8.GetBytes(receivedMessage.FromWalletId);

            IEnumerable<byte> expectedMessage =
                walletBytes.Concat(data.Skip(1))
                           .Prepend((byte)walletBytes.Length);

            // Check events to process
            Assert.AreEqual(1, api.EventsToProcess.Count);
            CollectionAssert.AreEqual(expectedMessage, api.EventsToProcess[0].Memory.ToArray());
        }

        private static byte[] GetRandomBytes(int size)
        {
            var rand = new Random();
            var buf = new byte[size];
            rand.NextBytes(buf);
            return buf;
        }

        [TearDown]
        public void TearDown()
        {
            api.Dispose();
        }

        // This class exists because we can't mock ReadOnlySpan (ref structs)
        private class TestSceneCommunicationPipe : ISceneCommunicationPipe
        {
            internal readonly List<byte[]> sendMessageCalls = new ();
            internal Action<ISceneCommunicationPipe.SceneMessage> onSceneMessage;

            public void SetSceneMessageHandler(Action<ISceneCommunicationPipe.SceneMessage> onSceneMessage)
            {
                this.onSceneMessage = onSceneMessage;
            }

            public void RemoveSceneMessageHandler(Action<ISceneCommunicationPipe.SceneMessage> onSceneMessage)
            {

            }

            public void SendMessage(ReadOnlySpan<byte> message, string sceneId, CancellationToken ct)
            {
                sendMessageCalls.Add(message.ToArray());
            }
        }
    }
}<|MERGE_RESOLUTION|>--- conflicted
+++ resolved
@@ -40,14 +40,10 @@
             var sceneStateProvider = Substitute.For<ISceneStateProvider>();
             sceneStateProvider.IsCurrent.Returns(true);
 
-<<<<<<< HEAD
-            api = new CommunicationsControllerAPIImplementation(sceneData, sceneCommunicationPipe, jsOperations = Substitute.For<IJsOperations>(), crdtMemoryAllocator, sceneStateProvider);
-=======
             IRealmData realmData = Substitute.For<IRealmData>();
             realmData.ScenesAreFixed.Returns(false);
 
-            api = new CommunicationsControllerAPIImplementation(realmData, sceneData, communicationControllerHub, jsOperations = Substitute.For<IJsOperations>(), crdtMemoryAllocator, sceneStateProvider);
->>>>>>> e0610961
+            api = new CommunicationsControllerAPIImplementation(realmData, sceneData, sceneCommunicationPipe, jsOperations = Substitute.For<IJsOperations>(), crdtMemoryAllocator, sceneStateProvider);
             api.OnSceneIsCurrentChanged(true);
         }
 
