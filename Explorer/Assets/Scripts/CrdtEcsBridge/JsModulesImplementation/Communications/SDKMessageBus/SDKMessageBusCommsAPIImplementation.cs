--- conflicted
+++ resolved
@@ -13,21 +13,11 @@
     {
         private readonly List<CommsPayload> messages = new ();
 
-<<<<<<< HEAD
         public IReadOnlyList<CommsPayload> SceneCommsMessages => messages;
 
         public SDKMessageBusCommsAPIImplementation(ISceneData sceneData, ISceneCommunicationPipe sceneCommunicationPipe, IJsOperations jsOperations, ISceneStateProvider sceneStateProvider) : base(sceneData, sceneCommunicationPipe, jsOperations, sceneStateProvider) { }
 
         public void ClearMessages()
-=======
-        public SDKMessageBusCommsAPIImplementation(
-            IRealmData realmData,
-            ISceneData sceneData,
-            ICommunicationControllerHub messagePipesHub,
-            IJsOperations jsOperations,
-            ISceneStateProvider sceneStateProvider)
-            : base(realmData, sceneData, messagePipesHub, jsOperations, sceneStateProvider)
->>>>>>> e0610961
         {
             messages.Clear();
         }
