﻿using CRDT.Memory;
<<<<<<< HEAD
=======
using CrdtEcsBridge.PoolsProviders;
>>>>>>> 30db0de2
using DCL.Multiplayer.Connections.Messaging;
using Decentraland.Kernel.Comms.Rfc4;
using SceneRunner.Scene;
using SceneRuntime;
using System;
using System.Buffers;
using System.Text;
<<<<<<< HEAD
=======
using System.Threading;
using Utility;
>>>>>>> 30db0de2

namespace CrdtEcsBridge.JsModulesImplementation.Communications
{
    public class CommunicationsControllerAPIImplementation : CommunicationsControllerAPIImplementationBase
    {
        private readonly ICRDTMemoryAllocator crdtMemoryAllocator;

        public CommunicationsControllerAPIImplementation(
            ISceneData sceneData,
            ICommunicationControllerHub messagePipesHub,
            IJsOperations jsOperations,
            ICRDTMemoryAllocator crdtMemoryAllocator,
            ISceneStateProvider sceneStateProvider) : base(
            sceneData,
            messagePipesHub,
            jsOperations,
            sceneStateProvider)
        {
            this.crdtMemoryAllocator = crdtMemoryAllocator;
<<<<<<< HEAD
=======
            this.sceneStateProvider = sceneStateProvider;

            onMessageReceivedCached = OnMessageReceived;
        }

        public void Dispose()
        {
            lock (eventsToProcess) { CleanUpReceivedMessages(); }

            cancellationTokenSource.SafeCancelAndDispose();
        }

        public void OnSceneIsCurrentChanged(bool isCurrent)
        {
            if (isCurrent)
                messagePipesHub.SetSceneMessageHandler(onMessageReceivedCached);
            else
                messagePipesHub.RemoveSceneMessageHandler(onMessageReceivedCached);
        }

        public object SendBinary(IReadOnlyList<PoolableByteArray> data)
        {
            if (!sceneStateProvider.IsCurrent)
                return jsOperations.ConvertToScriptTypedArrays(Array.Empty<IMemoryOwner<byte>>());

            foreach (var poolable in data)
            {
                if (poolable.Length == 0)
                    continue;

                var message = poolable.Memory;

                EncodeAndSend();

                void EncodeAndSend()
                {
                    Span<byte> encodedMessage = stackalloc byte[message.Length + 1];
                    encodedMessage[0] = (byte)MsgType.Uint8Array;
                    message.Span.CopyTo(encodedMessage[1..]);
                    SendMessage(encodedMessage);
                }
            }

            lock (eventsToProcess)
            {
                object result = jsOperations.ConvertToScriptTypedArrays(eventsToProcess);
                CleanUpReceivedMessages();

                return result;
            }
        }

        private void CleanUpReceivedMessages()
        {
            foreach (IMemoryOwner<byte>? message in eventsToProcess)
                message.Dispose();

            eventsToProcess.Clear();
>>>>>>> 30db0de2
        }

        protected override void OnMessageReceived(ReceivedMessage<Scene> receivedMessage)
        {
            using (receivedMessage)
            {
                ReadOnlySpan<byte> decodedMessage = receivedMessage.Payload.Data.Span;
                MsgType msgType = DecodeMessage(ref decodedMessage);

                if (msgType != MsgType.Uint8Array || decodedMessage.Length == 0)
                    return;

                // Wallet Id
                int walletBytesCount = Encoding.UTF8.GetByteCount(receivedMessage.FromWalletId);
                Span<byte> senderBytes = stackalloc byte[walletBytesCount];
                Encoding.UTF8.GetBytes(receivedMessage.FromWalletId, senderBytes);

                int messageLength = senderBytes.Length + decodedMessage.Length + 1;

                IMemoryOwner<byte>? serializedMessageOwner = crdtMemoryAllocator.GetMemoryBuffer(messageLength);
                Span<byte> serializedMessage = serializedMessageOwner.Memory.Span;

                serializedMessage[0] = (byte)senderBytes.Length;
                senderBytes.CopyTo(serializedMessage[1..]);
                decodedMessage.CopyTo(serializedMessage.Slice(senderBytes.Length + 1));

                lock (eventsToProcess) { eventsToProcess.Add(serializedMessageOwner); }
            }
        }
    }
}<|MERGE_RESOLUTION|>--- conflicted
+++ resolved
@@ -1,20 +1,15 @@
 ﻿using CRDT.Memory;
-<<<<<<< HEAD
-=======
 using CrdtEcsBridge.PoolsProviders;
->>>>>>> 30db0de2
 using DCL.Multiplayer.Connections.Messaging;
 using Decentraland.Kernel.Comms.Rfc4;
 using SceneRunner.Scene;
 using SceneRuntime;
 using System;
 using System.Buffers;
+using System.Collections.Generic;
 using System.Text;
-<<<<<<< HEAD
-=======
 using System.Threading;
 using Utility;
->>>>>>> 30db0de2
 
 namespace CrdtEcsBridge.JsModulesImplementation.Communications
 {
@@ -34,11 +29,6 @@
             sceneStateProvider)
         {
             this.crdtMemoryAllocator = crdtMemoryAllocator;
-<<<<<<< HEAD
-=======
-            this.sceneStateProvider = sceneStateProvider;
-
-            onMessageReceivedCached = OnMessageReceived;
         }
 
         public void Dispose()
@@ -94,10 +84,14 @@
                 message.Dispose();
 
             eventsToProcess.Clear();
->>>>>>> 30db0de2
         }
 
-        protected override void OnMessageReceived(ReceivedMessage<Scene> receivedMessage)
+        private void SendMessage(ReadOnlySpan<byte> message)
+        {
+            messagePipesHub.SendMessage(message, sceneData.SceneEntityDefinition.id, cancellationTokenSource.Token);
+        }
+
+        private void OnMessageReceived(ReceivedMessage<Scene> receivedMessage)
         {
             using (receivedMessage)
             {
