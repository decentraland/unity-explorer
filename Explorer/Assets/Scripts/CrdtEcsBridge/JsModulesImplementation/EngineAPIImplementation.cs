﻿using CRDT.Deserializer;
using CRDT.Protocol;
using CRDT.Protocol.Factory;
using CRDT.Serializer;
using CrdtEcsBridge.OutgoingMessages;
using CrdtEcsBridge.PoolsProviders;
using CrdtEcsBridge.UpdateGate;
using CrdtEcsBridge.WorldSynchronizer;
using DCL.Diagnostics;
using SceneRunner.Scene.ExceptionsHandling;
using SceneRuntime.Apis.Modules.EngineApi;
using System;
using System.Collections.Generic;
using System.Runtime.CompilerServices;
using UnityEngine.Profiling;
using Utility.Multithreading;

namespace CrdtEcsBridge.JsModulesImplementation
{
    /// <summary>
    ///     Unique instance for each Scene Runtime
    /// </summary>
    public class EngineAPIImplementation : IEngineApi
    {
        private readonly CustomSampler applyBufferSampler;
        private readonly ICRDTDeserializer crdtDeserializer;
        private readonly CustomSampler crdtProcessMessagesSampler;

        private readonly ICRDTProtocol crdtProtocol;
        private readonly ICRDTSerializer crdtSerializer;
        private readonly ICRDTWorldSynchronizer crdtWorldSynchronizer;

        private readonly CustomSampler deserializeBatchSampler;
        private readonly ISceneExceptionsHandler exceptionsHandler;
        private readonly IInstancePoolsProvider instancePoolsProvider;
        private readonly MutexSync mutexSync;
        private readonly IOutgoingCRDTMessagesProvider outgoingCrtdMessagesProvider;
        private readonly CustomSampler outgoingMessagesSampler;
        private readonly ISystemGroupsUpdateGate systemGroupsUpdateGate;
        private readonly CustomSampler worldSyncBufferSampler;
        private bool isDisposing;

        private readonly Action<OutgoingCRDTMessagesProvider.PendingMessage> processPendingMessage;

        protected readonly ISharedPoolsProvider sharedPoolsProvider;

        public EngineAPIImplementation(
            ISharedPoolsProvider poolsProvider,
            IInstancePoolsProvider instancePoolsProvider,
            ICRDTProtocol crdtProtocol,
            ICRDTDeserializer crdtDeserializer,
            ICRDTSerializer crdtSerializer,
            ICRDTWorldSynchronizer crdtWorldSynchronizer,
            IOutgoingCRDTMessagesProvider outgoingCrtdMessagesProvider,
            ISystemGroupsUpdateGate systemGroupsUpdateGate,
            ISceneExceptionsHandler exceptionsHandler,
            MutexSync mutexSync)
        {
            sharedPoolsProvider = poolsProvider;
            this.instancePoolsProvider = instancePoolsProvider;
            this.crdtProtocol = crdtProtocol;
            this.crdtDeserializer = crdtDeserializer;
            this.crdtSerializer = crdtSerializer;
            this.crdtWorldSynchronizer = crdtWorldSynchronizer;
            this.outgoingCrtdMessagesProvider = outgoingCrtdMessagesProvider;
            this.mutexSync = mutexSync;
            this.systemGroupsUpdateGate = systemGroupsUpdateGate;
            this.exceptionsHandler = exceptionsHandler;

            deserializeBatchSampler = CustomSampler.Create("DeserializeBatch");
            worldSyncBufferSampler = CustomSampler.Create("WorldSyncBuffer");
            outgoingMessagesSampler = CustomSampler.Create("OutgoingMessages");
            crdtProcessMessagesSampler = CustomSampler.Create("CRDTProcessMessage");
            applyBufferSampler = CustomSampler.Create(nameof(ApplySyncCommandBuffer));

            processPendingMessage = ProcessPendingMessage;
        }

<<<<<<< HEAD
        public virtual void Dispose()
        {
        }

=======
>>>>>>> 30db0de2
        public PoolableByteArray CrdtSendToRenderer(ReadOnlyMemory<byte> dataMemory, bool returnData = true)
        {
            // TODO it's dirty, think how to do it better
            if (isDisposing) return PoolableByteArray.EMPTY;

            // Called on the thread where the Scene Runtime is running (background thread)

            // Deserialize messages from the byte array
            List<CRDTMessage> messages = instancePoolsProvider.GetDeserializationMessagesPool();

            deserializeBatchSampler.Begin();

            // TODO add metrics to understand bottlenecks better
            crdtDeserializer.DeserializeBatch(ref dataMemory, messages);

            deserializeBatchSampler.End();

            worldSyncBufferSampler.Begin();

            // as we no longer wait for a buffer to apply the thread should be frozen
            IWorldSyncCommandBuffer worldSyncBuffer = crdtWorldSynchronizer.GetSyncCommandBuffer();

            // Reconcile CRDT state
            for (var i = 0; i < messages.Count; i++)
            {
                crdtProcessMessagesSampler.Begin();

                CRDTMessage message = messages[i];
                CRDTReconciliationResult reconciliationResult = crdtProtocol.ProcessMessage(in message);

                crdtProcessMessagesSampler.End();

                // TODO add metric to understand how many conflicts we have based on CRDTStateReconciliationResult

                // Prepare the message to be synced with the ECS World
                worldSyncBuffer.SyncCRDTMessage(in message, reconciliationResult.Effect);
            }

            // Deserialize messages
            worldSyncBuffer.FinalizeAndDeserialize();

            worldSyncBufferSampler.End();

            ApplySyncCommandBuffer(worldSyncBuffer);
            instancePoolsProvider.ReleaseDeserializationMessagesPool(messages);

            return returnData ? SerializeOutgoingCRDTMessages() : PoolableByteArray.EMPTY;
        }

        public PoolableByteArray CrdtGetState()
        {
            if (isDisposing) return PoolableByteArray.EMPTY;

            Profiler.BeginThreadProfiling("SceneRuntime", "CrtdGetState");

            // Invoked on the background thread
            // this method is called rarely but the memory impact is significant

            try
            {
                // Apply outgoing messages straight-away so they are reflected in the current CRDT state
                using (OutgoingCRDTMessagesSyncBlock outgoingMessagesSyncBlock = GetSerializationSyncBlock())
                    SyncOutgoingCRDTMessages(outgoingMessagesSyncBlock.Messages);

                // Create CRDT Messages from the current state
                // we know exactly how big the array should be
                int messagesCount = crdtProtocol.GetMessagesCount();
                ProcessedCRDTMessage[] processedMessages = sharedPoolsProvider.GetSerializationCrdtMessagesPool(messagesCount);

                int currentStatePayloadLength = crdtProtocol.CreateMessagesFromTheCurrentState(processedMessages);

                // We know exactly how many bytes we need to serialize
                var serializationBufferPoolable = sharedPoolsProvider.GetSerializedStateBytesPool(currentStatePayloadLength);
                var currentStateSpan = serializationBufferPoolable.Span;

                // Serialize the current state

                for (var i = 0; i < messagesCount; i++)
                    crdtSerializer.Serialize(ref currentStateSpan, in processedMessages[i]);

                // Messages are serialized, we no longer need them in the managed form
                sharedPoolsProvider.ReleaseSerializationCrdtMessagesPool(processedMessages);

                // Return the buffer to the caller
                return serializationBufferPoolable;
            }
            catch (Exception e)
            {
                exceptionsHandler.OnEngineException(e, ReportCategory.CRDT);
                return PoolableByteArray.EMPTY;
            }
            finally { Profiler.EndThreadProfiling(); }
        }

        public void SetIsDisposing()
        {
            isDisposing = true;
        }

        private OutgoingCRDTMessagesSyncBlock GetSerializationSyncBlock() => outgoingCrtdMessagesProvider.GetSerializationSyncBlock(processPendingMessage);

        protected virtual void ProcessPendingMessage(OutgoingCRDTMessagesProvider.PendingMessage pendingMessage)
        {
        }

        private PoolableByteArray SerializeOutgoingCRDTMessages()
        {
            try
            {
                outgoingMessagesSampler.Begin();

                PoolableByteArray serializationBufferPoolable;

                using (OutgoingCRDTMessagesSyncBlock outgoingMessagesSyncBlock = GetSerializationSyncBlock())
                {
                    serializationBufferPoolable =
                        sharedPoolsProvider.GetSerializedStateBytesPool(outgoingMessagesSyncBlock.PayloadLength);

                    SerializeOutgoingCRDTMessages(outgoingMessagesSyncBlock.Messages, serializationBufferPoolable.Span);

                    SyncOutgoingCRDTMessages(outgoingMessagesSyncBlock.Messages);
                }

                outgoingMessagesSampler.End();
                return serializationBufferPoolable;
            }
            catch (Exception e)
            {
                exceptionsHandler.OnEngineException(e, ReportCategory.CRDT);
                return PoolableByteArray.EMPTY;
            }
        }

        /// <summary>
        ///     If local messages are not written in the local CRDT, the final state
        ///     including timestamp is incorrect. Subsequent creation of propagated messages will result in a wrong timestamp
        /// </summary>
        private void SyncOutgoingCRDTMessages(IReadOnlyList<ProcessedCRDTMessage> outgoingMessages)
        {
            for (var i = 0; i < outgoingMessages.Count; i++)
            {
                SyncCRDTMessage(outgoingMessages[i]);
            }
        }

        private void SyncCRDTMessage(ProcessedCRDTMessage message)
        {
            // We are interested in LWW messages only,
            switch (message.message.Type)
            {
                case CRDTMessageType.DELETE_COMPONENT:
                case CRDTMessageType.PUT_COMPONENT:
                    // instead of processing via CRDTProtocol.ProcessMessage
                    // we can skip part of the logic as we guarantee that the local message is the final valid state (see OutgoingCRDTMessagesProvider.AddLwwMessage)
                    crdtProtocol.EnforceLWWState(message.message);
                    break;
                default:
                    // as this data is not kept in CRDTProtocol it must be released immediately
                    message.message.Data.Dispose();
                    break;
            }
        }

        // Use mutex to apply command buffer from the background thread instead of synchronizing by the main one

        private void ApplySyncCommandBuffer(IWorldSyncCommandBuffer worldSyncBuffer)
        {
            try
            {
                using MutexSync.Scope mutex = mutexSync.GetScope();

                applyBufferSampler.Begin();

                // Apply changes to the ECS World on the main thread
                crdtWorldSynchronizer.ApplySyncCommandBuffer(worldSyncBuffer);
                applyBufferSampler.End();

                // Allow system for which throttling is enabled to process once
                // If the scene is updated more frequently than Unity Loop the gate will be effectively open all the time
                systemGroupsUpdateGate.Open();
            }
            catch (Exception e) { exceptionsHandler.OnEngineException(e, ReportCategory.CRDT_ECS_BRIDGE); }
        }

        [MethodImpl(MethodImplOptions.AggressiveInlining)]
        private void SerializeOutgoingCRDTMessages(IReadOnlyCollection<ProcessedCRDTMessage> outgoingMessages, Span<byte> span)
        {
            if (outgoingMessages.Count == 0) return;

            foreach (ProcessedCRDTMessage processedCRDTMessage in outgoingMessages)
            {
                crdtSerializer.Serialize(ref span, in processedCRDTMessage);
            }
        }
    }
}<|MERGE_RESOLUTION|>--- conflicted
+++ resolved
@@ -76,13 +76,6 @@
             processPendingMessage = ProcessPendingMessage;
         }
 
-<<<<<<< HEAD
-        public virtual void Dispose()
-        {
-        }
-
-=======
->>>>>>> 30db0de2
         public PoolableByteArray CrdtSendToRenderer(ReadOnlyMemory<byte> dataMemory, bool returnData = true)
         {
             // TODO it's dirty, think how to do it better
@@ -177,7 +170,7 @@
             finally { Profiler.EndThreadProfiling(); }
         }
 
-        public void SetIsDisposing()
+        public virtual void SetIsDisposing()
         {
             isDisposing = true;
         }
