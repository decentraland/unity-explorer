using Arch.CommandBuffer;
using Arch.Core;
using CRDT;
using CRDT.Protocol;
using System;
using System.Collections.Generic;

namespace CrdtEcsBridge.WorldSynchronizer
{
    /// <summary>
    /// Merges CRDT Messages to their final state
    /// to execute deserialize and execute them only once in the ECS World.
    /// Can't be executed concurrently
    /// </summary>
    public interface IWorldSyncCommandBuffer : IDisposable
    {
        /// <summary>
        /// Add messages in the order they are processed by CRDT
        /// This sync function is for ECS syncing and it heavily relies on the proper result from the CRDT Protocol
        /// </summary>
        /// <returns>The last status corresponding to the (<see cref="CRDTMessage.EntityId"/>, <see cref="CRDTMessage.ComponentId"/>)</returns>
        CRDTReconciliationEffect SyncCRDTMessage(in CRDTMessage message, CRDTReconciliationEffect reconciliationEffect);

        /// <summary>
        /// Resolves the final state of (entity, component) <br/>
        /// Deserializes only the last state of the component <br/>
        /// Should be called from the background thread <br/>
        /// </summary>
        void FinalizeAndDeserialize();

        /// <summary>
        /// Applies deserialized changes to the world.
        /// Must be called on the thread where World is running
        /// </summary>
<<<<<<< HEAD
        void Apply(World world, Arch.CommandBuffer.CommandBuffer commandBuffer, Dictionary<CRDTEntity, Entity> entitiesMap);
=======
        void Apply(World world, PersistentCommandBuffer commandBuffer, Dictionary<CRDTEntity, Entity> entitiesMap);
>>>>>>> adcdb3fc
    }
}<|MERGE_RESOLUTION|>--- conflicted
+++ resolved
@@ -32,10 +32,6 @@
         /// Applies deserialized changes to the world.
         /// Must be called on the thread where World is running
         /// </summary>
-<<<<<<< HEAD
-        void Apply(World world, Arch.CommandBuffer.CommandBuffer commandBuffer, Dictionary<CRDTEntity, Entity> entitiesMap);
-=======
         void Apply(World world, PersistentCommandBuffer commandBuffer, Dictionary<CRDTEntity, Entity> entitiesMap);
->>>>>>> adcdb3fc
     }
 }