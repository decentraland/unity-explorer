--- conflicted
+++ resolved
@@ -24,11 +24,7 @@
         /// Applies deserialized component to the world.
         /// Must be called on the thread where World is running
         /// </summary>
-<<<<<<< HEAD
-        public override void Apply(World world, Arch.CommandBuffer.CommandBuffer commandBuffer, Entity entity, CRDTReconciliationEffect reconciliationEffect, object component)
-=======
         public override void Apply(World world, PersistentCommandBuffer commandBuffer, Entity entity, CRDTReconciliationEffect reconciliationEffect, object component)
->>>>>>> adcdb3fc
         {
             // this is the cast we need
             var c = (T)component;
@@ -51,13 +47,10 @@
             }
         }
     }
+
     public abstract class SDKComponentCommandBufferSynchronizer
     {
-<<<<<<< HEAD
-        public abstract void Apply(World world, Arch.CommandBuffer.CommandBuffer commandBuffer,
-=======
         public abstract void Apply(World world, PersistentCommandBuffer commandBuffer,
->>>>>>> adcdb3fc
             Entity entity,
             CRDTReconciliationEffect reconciliationEffect, [CanBeNull] object component);
     }
