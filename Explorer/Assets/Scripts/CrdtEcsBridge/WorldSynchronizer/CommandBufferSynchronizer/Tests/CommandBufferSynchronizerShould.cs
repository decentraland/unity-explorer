--- conflicted
+++ resolved
@@ -17,11 +17,7 @@
         }
 
         private World world;
-<<<<<<< HEAD
-        private Arch.CommandBuffer.CommandBuffer commandBuffer;
-=======
         private PersistentCommandBuffer commandBuffer;
->>>>>>> adcdb3fc
         private IComponentPool<TestComponent> componentPool;
         private Entity entity;
 
@@ -31,11 +27,7 @@
         public void SetUp()
         {
             world = World.Create();
-<<<<<<< HEAD
-            commandBuffer = new Arch.CommandBuffer.CommandBuffer(world);
-=======
             commandBuffer = new PersistentCommandBuffer(world);
->>>>>>> adcdb3fc
             componentPool = Substitute.For<IComponentPool<TestComponent>>();
 
             commandBufferSynchronizer = new SDKComponentCommandBufferSynchronizer<TestComponent>(componentPool);
