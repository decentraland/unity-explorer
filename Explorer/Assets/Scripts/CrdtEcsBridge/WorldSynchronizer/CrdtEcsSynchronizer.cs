--- conflicted
+++ resolved
@@ -5,10 +5,7 @@
 using System;
 using System.Collections.Generic;
 using System.Threading;
-<<<<<<< HEAD
-=======
 using Utility.Multithreading;
->>>>>>> adcdb3fc
 
 namespace CrdtEcsBridge.WorldSynchronizer
 {
@@ -18,44 +15,27 @@
     public class CRDTWorldSynchronizer : ICRDTWorldSynchronizer
     {
         private const int BUFFER_POOLS_CAPACITY = 64;
-<<<<<<< HEAD
-        private const int RENT_WAIT_TIMEOUT = 5000;
-=======
->>>>>>> adcdb3fc
 
         private readonly World world;
         private readonly Dictionary<CRDTEntity, Entity> entitiesMap;
         private readonly ISDKComponentsRegistry sdkComponentsRegistry;
         private readonly IEntityFactory entityFactory;
-<<<<<<< HEAD
-
-        private readonly Arch.CommandBuffer.CommandBuffer reusableCommandBuffer;
-=======
 
         private readonly PersistentCommandBuffer reusableCommandBuffer;
 
         private bool disposed;
->>>>>>> adcdb3fc
 
         // We can't use a mutex as it must be acquired and released by the same thread
         // and it is not guaranteed as we use thread pools (in the most cases different threads are used for getting and applying command buffers)
         private readonly SemaphoreSlim semaphore = new (1, 1);
 
-<<<<<<< HEAD
-        public CRDTWorldSynchronizer(World world, ISDKComponentsRegistry sdkComponentsRegistry, IEntityFactory entityFactory)
-=======
         public CRDTWorldSynchronizer(World world, ISDKComponentsRegistry sdkComponentsRegistry, IEntityFactory entityFactory,
             int initialEntitiesCapacity = 1000)
->>>>>>> adcdb3fc
         {
             this.world = world;
             entitiesMap = new Dictionary<CRDTEntity, Entity>(initialEntitiesCapacity, CRDTEntityComparer.INSTANCE);
 
-<<<<<<< HEAD
-            reusableCommandBuffer = new Arch.CommandBuffer.CommandBuffer(world, BUFFER_POOLS_CAPACITY);
-=======
             reusableCommandBuffer = new PersistentCommandBuffer(world, BUFFER_POOLS_CAPACITY);
->>>>>>> adcdb3fc
             this.sdkComponentsRegistry = sdkComponentsRegistry;
             this.entityFactory = entityFactory;
         }
@@ -64,15 +44,12 @@
 
         public IWorldSyncCommandBuffer GetSyncCommandBuffer()
         {
-<<<<<<< HEAD
-=======
             // Timeout in Editor will fire up if the pause is enabled
             // So just wait while on pause
             MultithreadingUtility.WaitWhileOnPause();
 
             const int RENT_WAIT_TIMEOUT = 5000;
 
->>>>>>> adcdb3fc
             if (!semaphore.Wait(RENT_WAIT_TIMEOUT))
                 throw new TimeoutException("Rent Wait Timeout: Couldn't rent command buffer");
 
@@ -91,10 +68,7 @@
         {
             reusableCommandBuffer.Dispose();
             semaphore.Dispose();
-<<<<<<< HEAD
-=======
             disposed = true;
->>>>>>> adcdb3fc
         }
     }
 }