--- conflicted
+++ resolved
@@ -29,9 +29,6 @@
 
         private byte[] lastSerializationBuffer;
 
-<<<<<<< HEAD
-        public EngineAPIImplementation(IEngineAPIPoolsProvider poolsProvider, ICRDTProtocol crdtProtocol, ICRDTDeserializer crdtDeserializer, ICRDTSerializer crdtSerializer, ICRDTWorldSynchronizer crdtWorldSynchronizer,
-=======
         private readonly CustomSampler deserializeBatchSampler;
         private readonly CustomSampler worldSyncBufferSampler;
         private readonly CustomSampler outgoingMessagesSampler;
@@ -43,7 +40,6 @@
             ICRDTDeserializer crdtDeserializer,
             ICRDTSerializer crdtSerializer,
             ICRDTWorldSynchronizer crdtWorldSynchronizer,
->>>>>>> adcdb3fc
             IOutgoingCRTDMessagesProvider outgoingCrtdMessagesProvider)
         {
             sharedPoolsProvider = poolsProvider;
@@ -73,13 +69,10 @@
             // TODO add metrics to understand bottlenecks better
             crdtDeserializer.DeserializeBatch(ref dataMemory, messages);
 
-<<<<<<< HEAD
-=======
             deserializeBatchSampler.End();
 
             worldSyncBufferSampler.Begin();
 
->>>>>>> adcdb3fc
             // as we no longer wait for a buffer to apply the thread should be frozen
             var worldSyncBuffer = crdtWorldSynchronizer.GetSyncCommandBuffer();
 
