--- conflicted
+++ resolved
@@ -74,7 +74,6 @@
             };
         }
 
-<<<<<<< HEAD
         public async UniTask<IRuntime.GetRealmResponse> GetRealmAsync(CancellationToken ct)
         {
             await UniTask.SwitchToMainThread();
@@ -85,7 +84,6 @@
             };
         }
 
-=======
         public async UniTask<IRuntime.GetWorldTimeResponse> GetWorldTimeAsync(CancellationToken ct)
         {
             float seconds = await timeProvider.GetWorldTimeAsync(ct);
@@ -95,6 +93,5 @@
                 seconds = seconds,
             };
         }
->>>>>>> a2a89a45
     }
 }