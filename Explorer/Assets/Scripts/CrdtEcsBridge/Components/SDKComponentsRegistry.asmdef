--- conflicted
+++ resolved
@@ -7,12 +7,8 @@
     "GUID:83cc766db25f4a84b0fdfaf8a091122d",
     "GUID:6e2b4bed29ad1c549ab19b744f36f388",
     "GUID:fa7b3fdbb04d67549916da7bd2af58ab",
-<<<<<<< HEAD
     "GUID:0f4c0f120707fb74497f5d581b9858f8",
     "GUID:3c7b57a14671040bd8c549056adc04f5",
-    "GUID:82380644d5c9e104abe25806ddca2591"
-=======
     "GUID:0f4c0f120707fb74497f5d581b9858f8"
->>>>>>> adcdb3fc
   ]
 }