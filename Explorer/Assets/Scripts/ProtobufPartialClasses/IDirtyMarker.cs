--- conflicted
+++ resolved
@@ -87,16 +87,17 @@
         public bool IsDirty { get; set; }
     }
 
-<<<<<<< HEAD
-    public partial class PBVideoPlayer : IDirtyMarker
-=======
     public partial class PBUiBackground : IDirtyMarker
     {
         public bool IsDirty { get; set; }
     }
 
     public partial class PBUiInput : IDirtyMarker
->>>>>>> e53871b5
+    {
+        public bool IsDirty { get; set; }
+    }
+
+    public partial class PBVideoPlayer : IDirtyMarker
     {
         public bool IsDirty { get; set; }
     }
