using System.Runtime.CompilerServices;

namespace DCL.ECSComponents
{
    public interface IDirtyMarker
    {
        bool IsDirty { get; set; }
    }

    public partial class PBAvatarShape : IDirtyMarker
    {
        public bool IsDirty { get; set; }
    }

    public partial class PBAvatarAttach : IDirtyMarker
    {
        public bool IsDirty { get; set; }
    }

    public partial class PBAudioSource : IDirtyMarker
    {
        public bool IsDirty { get; set; }
    }

    public partial class PBAudioStream : IDirtyMarker
    {
        public bool IsDirty { get; set; }
    }

    public partial class PBVisibilityComponent : IDirtyMarker
    {
        public bool IsDirty { get; set; }
    }

    public partial class PBGltfContainer : IDirtyMarker
    {
        public bool IsDirty { get; set; }
    }

    public partial class PBMeshCollider : IDirtyMarker
    {
        public bool IsDirty { get; set; }
    }

    public partial class PBMeshRenderer : IDirtyMarker
    {
        public bool IsDirty { get; set; }
    }

    public partial class PBTextShape : IDirtyMarker
    {
        public bool IsDirty { get; set; }
    }

    public partial class PBMaterial : IDirtyMarker
    {
        public bool IsDirty { get; set; }
    }

    public partial class PBPointerEvents : IDirtyMarker
    {
        public bool IsDirty { get; set; }
    }

    public partial class PBBillboard : IDirtyMarker
    {
        public bool IsDirty { get; set; }
    }

    public partial class PBPointerEventsResult : IDirtyMarker
    {
        public bool IsDirty { get; set; }
    }

    public partial class PBGltfContainerLoadingState : IDirtyMarker
    {
        public bool IsDirty { get; set; }
    }

    public partial class PBRaycast : IDirtyMarker
    {
        public bool IsDirty { get; set; }
    }

    public partial class PBUiTransform : IDirtyMarker
    {
        public bool IsDirty { get; set; }
    }

    public partial class PBUiText : IDirtyMarker
    {
        public bool IsDirty { get; set; }
    }

    public partial class PBUiBackground : IDirtyMarker
    {
        public bool IsDirty { get; set; }
    }

    public partial class PBUiInput : IDirtyMarker
    {
        public bool IsDirty { get; set; }
    }

    public partial class PBUiDropdown : IDirtyMarker
    {
        public bool IsDirty { get; set; }
    }

    public partial class PBVideoPlayer : IDirtyMarker
    {
        public bool IsDirty { get; set; }
    }

<<<<<<< HEAD
    public partial class PBCameraModeArea : IDirtyMarker
=======
    public partial class PBTween : IDirtyMarker
    {
        public bool IsDirty { get; set; }
    }

    public partial class PBTweenState : IDirtyMarker
    {
        public bool IsDirty { get; set; }
    }

    public partial class PBAnimator : IDirtyMarker
>>>>>>> 7da2dc52
    {
        public bool IsDirty { get; set; }
    }

    public static class DirtyMarkerExtensions
    {
        [MethodImpl(MethodImplOptions.AggressiveInlining)]
        public static bool IsNotDirty(this IDirtyMarker dirtyMarker) =>
            dirtyMarker.IsDirty == false;
    }
}<|MERGE_RESOLUTION|>--- conflicted
+++ resolved
@@ -112,9 +112,6 @@
         public bool IsDirty { get; set; }
     }
 
-<<<<<<< HEAD
-    public partial class PBCameraModeArea : IDirtyMarker
-=======
     public partial class PBTween : IDirtyMarker
     {
         public bool IsDirty { get; set; }
@@ -126,7 +123,11 @@
     }
 
     public partial class PBAnimator : IDirtyMarker
->>>>>>> 7da2dc52
+    {
+        public bool IsDirty { get; set; }
+    }
+
+    public partial class PBCameraModeArea : IDirtyMarker
     {
         public bool IsDirty { get; set; }
     }
