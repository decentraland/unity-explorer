using System.Runtime.CompilerServices;

namespace DCL.ECSComponents
{
    public interface IDirtyMarker
    {
        bool IsDirty { get; set; }
    }

    public partial class PBAvatarShape : IDirtyMarker
    {
        public bool IsDirty { get; set; }
    }

    public partial class PBAvatarAttach : IDirtyMarker
    {
        public bool IsDirty { get; set; }
    }

    public partial class PBAudioSource : IDirtyMarker
    {
        public bool IsDirty { get; set; }
    }

    public partial class PBAudioStream : IDirtyMarker
    {
        public bool IsDirty { get; set; }
    }

    public partial class PBVisibilityComponent : IDirtyMarker
    {
        public bool IsDirty { get; set; }
    }

    public partial class PBGltfContainer : IDirtyMarker
    {
        public bool IsDirty { get; set; }
    }

    public partial class PBMeshCollider : IDirtyMarker
    {
        public bool IsDirty { get; set; }
    }

    public partial class PBMeshRenderer : IDirtyMarker
    {
        public bool IsDirty { get; set; }
    }

    public partial class PBNftShape : IDirtyMarker
    {
        public bool IsDirty { get; set; }
    }

    public partial class PBTextShape : IDirtyMarker
    {
        public bool IsDirty { get; set; }
    }

    public partial class PBMaterial : IDirtyMarker
    {
        public bool IsDirty { get; set; }
    }

    public partial class PBPointerEvents : IDirtyMarker
    {
        public bool IsDirty { get; set; }
    }

    public partial class PBBillboard : IDirtyMarker
    {
        public bool IsDirty { get; set; }
    }

    public partial class PBPointerEventsResult : IDirtyMarker
    {
        public bool IsDirty { get; set; }
    }

    public partial class PBGltfContainerLoadingState : IDirtyMarker
    {
        public bool IsDirty { get; set; }
    }

    public partial class PBRaycast : IDirtyMarker
    {
        public bool IsDirty { get; set; }
    }

    public partial class PBUiTransform : IDirtyMarker
    {
        public bool IsDirty { get; set; }
    }

    public partial class PBUiText : IDirtyMarker
    {
        public bool IsDirty { get; set; }
    }

    public partial class PBUiBackground : IDirtyMarker
    {
        public bool IsDirty { get; set; }
    }

    public partial class PBUiInput : IDirtyMarker
    {
        public bool IsDirty { get; set; }
    }

    public partial class PBUiDropdown : IDirtyMarker
    {
        public bool IsDirty { get; set; }
    }

    public partial class PBVideoPlayer : IDirtyMarker
    {
        public bool IsDirty { get; set; }
    }

    public partial class PBTween : IDirtyMarker
    {
        public bool IsDirty { get; set; }
    }

    public partial class PBMapPin : IDirtyMarker
    {
        public bool IsDirty { get; set; }
    }

    public partial class PBTweenState : IDirtyMarker
    {
        public bool IsDirty { get; set; }
    }

    public partial class PBAnimator : IDirtyMarker
    {
        public bool IsDirty { get; set; }
    }

    public partial class PBCameraModeArea : IDirtyMarker
    {
        public bool IsDirty { get; set; }
    }

    public partial class PBAvatarModifierArea : IDirtyMarker
    {
        public bool IsDirty { get; set; }
    }

    public partial class PBPlayerIdentityData : IDirtyMarker
    {
        public bool IsDirty { get; set; }
    }

    public partial class PBAvatarBase : IDirtyMarker
    {
        public bool IsDirty { get; set; }
    }

    public partial class PBAvatarEquippedData : IDirtyMarker
    {
        public bool IsDirty { get; set; }
    }

    public partial class PBAvatarEmoteCommand : IDirtyMarker
    {
        public bool IsDirty { get; set; }
    }

    public partial class PBRealmInfo : IDirtyMarker
    {
        public bool IsDirty { get; set; }
    }

<<<<<<< HEAD
    public partial class PBMainCamera : IDirtyMarker
    {
        public bool IsDirty { get; set; }
    }

    public partial class PBVirtualCamera : IDirtyMarker
=======
    public partial class PBInputModifier : IDirtyMarker
>>>>>>> ff5fff69
    {
        public bool IsDirty { get; set; }
    }

    public static class DirtyMarkerExtensions
    {
        [MethodImpl(MethodImplOptions.AggressiveInlining)]
        public static bool IsNotDirty(this IDirtyMarker dirtyMarker) =>
            dirtyMarker.IsDirty == false;
    }
}<|MERGE_RESOLUTION|>--- conflicted
+++ resolved
@@ -172,16 +172,17 @@
         public bool IsDirty { get; set; }
     }
 
-<<<<<<< HEAD
+    public partial class PBInputModifier : IDirtyMarker
+    {
+        public bool IsDirty { get; set; }
+    }
+
     public partial class PBMainCamera : IDirtyMarker
     {
         public bool IsDirty { get; set; }
     }
 
     public partial class PBVirtualCamera : IDirtyMarker
-=======
-    public partial class PBInputModifier : IDirtyMarker
->>>>>>> ff5fff69
     {
         public bool IsDirty { get; set; }
     }
