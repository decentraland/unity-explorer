--- conflicted
+++ resolved
@@ -54,12 +54,11 @@
                 sceneState!.State = SceneState.JavaScriptError;
         }
 
-        public static SceneExceptionsHandler Create(ISceneStateProvider sceneState, SceneShortInfo sceneShortInfo, CRDTProtocol crdtProtocol)
+        public static SceneExceptionsHandler Create(ISceneStateProvider sceneState, SceneShortInfo sceneShortInfo)
         {
             SceneExceptionsHandler handler = POOL.Get();
             handler.sceneState = sceneState;
             handler.sceneShortInfo = sceneShortInfo;
-            handler.crdtProtocol = crdtProtocol;
             return handler;
         }
 
@@ -137,17 +136,8 @@
                 // Write to the first available slot
                 ecsExceptionsBag[firstEmptySlot] = new ExceptionEntry { Time = time, Exception = exception };
 
-<<<<<<< HEAD
                 return ISystemGroupExceptionHandler.Action.Continue;
             }
-=======
-        public static SceneExceptionsHandler Create(ISceneStateProvider sceneState, SceneShortInfo sceneShortInfo)
-        {
-            SceneExceptionsHandler handler = POOL.Get();
-            handler.sceneState = sceneState;
-            handler.sceneShortInfo = sceneShortInfo;
-            return handler;
->>>>>>> 66bcdc3c
         }
 
         private struct ExceptionEntry
