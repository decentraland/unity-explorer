﻿using Arch.Core;
using CommunicationData.URLHelpers;
using CRDT;
using CRDT.Deserializer;
using CRDT.Memory;
using CRDT.Protocol;
using CRDT.Serializer;
using CrdtEcsBridge.Components;
using CrdtEcsBridge.ComponentWriter;
using CrdtEcsBridge.ECSToCRDTWriter;
using CrdtEcsBridge.JsModulesImplementation;
using CrdtEcsBridge.JsModulesImplementation.Communications;
using CrdtEcsBridge.OutgoingMessages;
using CrdtEcsBridge.PoolsProviders;
using CrdtEcsBridge.PortableExperiencesApi;
using CrdtEcsBridge.RestrictedActions;
using CrdtEcsBridge.UpdateGate;
using CrdtEcsBridge.WorldSynchronizer;
using DCL.Interaction.Utility;
using DCL.Multiplayer.Connections.DecentralandUrls;
using DCL.PluginSystem.World.Dependencies;
using DCL.Time;
using DCL.Utilities.Extensions;
using ECS;
using ECS.Abstract;
using ECS.Prioritization.Components;
using MVC;
using PortableExperiences.Controller;
using SceneRunner.ECSWorld;
using SceneRunner.Scene;
using SceneRunner.Scene.ExceptionsHandling;
using SceneRuntime;
using SceneRuntime.Apis.Modules;
using SceneRuntime.Apis.Modules.CommunicationsControllerApi;
using SceneRuntime.Apis.Modules.EngineApi;
using SceneRuntime.Apis.Modules.FetchApi;
using SceneRuntime.Apis.Modules.PortableExperiencesApi;
using SceneRuntime.Apis.Modules.RestrictedActionsApi;
using SceneRuntime.Apis.Modules.Runtime;
using SceneRuntime.Apis.Modules.SceneApi;
using System;
using System.Collections.Generic;
using Utility.Multithreading;

namespace SceneRunner
{
    /// <summary>
    ///     Dependencies that are unique for each instance of the scene,
    ///     this class itself contains the first stage of dependencies
    /// </summary>
    public class SceneInstanceDependencies : IDisposable
    {
        public readonly ICRDTProtocol CRDTProtocol;
        public readonly IInstancePoolsProvider PoolsProvider;
        public readonly ICRDTMemoryAllocator CRDTMemoryAllocator;
        public readonly IOutgoingCRDTMessagesProvider OutgoingCRDTMessagesProvider;
        public readonly IEntityCollidersSceneCache EntityCollidersCache;
        public readonly ISceneStateProvider SceneStateProvider;
        public readonly ISceneExceptionsHandler ExceptionsHandler;
        public readonly ECSWorldFacade ECSWorldFacade;

        public readonly ICRDTWorldSynchronizer CRDTWorldSynchronizer;
        public readonly URLAddress SceneCodeUrl;
        public readonly SceneEcsExecutor EcsExecutor;
        internal readonly ISystemGroupsUpdateGate systemGroupThrottler;
        private readonly ISystemsUpdateGate systemsUpdateGate;
        internal readonly IWorldTimeProvider worldTimeProvider;
        private readonly ISceneData sceneData;

        private readonly MutexSync ecsMutexSync;
        private readonly ICRDTDeserializer crdtDeserializer;
        private readonly IECSToCRDTWriter ecsToCRDTWriter;
        private readonly ECSWorldInstanceSharedDependencies ecsWorldSharedDependencies;

        private readonly Dictionary<CRDTEntity, Entity> entitiesMap = new (1000, CRDTEntityComparer.INSTANCE);

        /// <summary>
        ///     For Unit Test only
        /// </summary>
        internal SceneInstanceDependencies(
            ICRDTProtocol crdtProtocol,
            IInstancePoolsProvider poolsProvider,
            ICRDTMemoryAllocator crdtMemoryAllocator,
            IOutgoingCRDTMessagesProvider outgoingCRDTMessagesProvider,
            IEntityCollidersSceneCache entityCollidersCache,
            ISceneStateProvider sceneStateProvider,
            ISceneExceptionsHandler exceptionsHandler,
            ECSWorldFacade ecsWorldFacade,
            ICRDTWorldSynchronizer crdtWorldSynchronizer,
            URLAddress sceneCodeUrl,
            SceneEcsExecutor ecsExecutor,
            ISceneData sceneData,
            MutexSync ecsMutexSync,
            ICRDTDeserializer crdtDeserializer,
            IECSToCRDTWriter ecsToCRDTWriter,
            ISystemGroupsUpdateGate systemGroupThrottler,
            ISystemsUpdateGate systemsUpdateGate,
            IWorldTimeProvider worldTimeProvider,
            ECSWorldInstanceSharedDependencies ecsWorldSharedDependencies)
        {
            CRDTProtocol = crdtProtocol;
            PoolsProvider = poolsProvider;
            CRDTMemoryAllocator = crdtMemoryAllocator;
            OutgoingCRDTMessagesProvider = outgoingCRDTMessagesProvider;
            EntityCollidersCache = entityCollidersCache;
            SceneStateProvider = sceneStateProvider;
            ExceptionsHandler = exceptionsHandler;
            ECSWorldFacade = ecsWorldFacade;
            CRDTWorldSynchronizer = crdtWorldSynchronizer;
            SceneCodeUrl = sceneCodeUrl;
            EcsExecutor = ecsExecutor;
            this.sceneData = sceneData;
            this.ecsMutexSync = ecsMutexSync;
            this.crdtDeserializer = crdtDeserializer;
            this.ecsToCRDTWriter = ecsToCRDTWriter;
            this.systemGroupThrottler = systemGroupThrottler;
            this.systemsUpdateGate = systemsUpdateGate;
            this.worldTimeProvider = worldTimeProvider;
            this.ecsWorldSharedDependencies = ecsWorldSharedDependencies;
        }

        public SceneInstanceDependencies(
            IDecentralandUrlsSource decentralandUrlsSource,
            ISDKComponentsRegistry sdkComponentsRegistry,
            IEntityCollidersGlobalCache entityCollidersGlobalCache,
            ISceneData sceneData,
            IPartitionComponent partitionProvider,
            IECSWorldFactory ecsWorldFactory,
            ISceneEntityFactory entityFactory
        )
        {
            this.sceneData = sceneData;
            ecsMutexSync = new MutexSync();
            CRDTProtocol = new CRDTProtocol();
            worldTimeProvider = new WorldTimeProvider(decentralandUrlsSource);
            SceneStateProvider = new SceneStateProvider();
            systemGroupThrottler = new SystemGroupsUpdateGate();
            systemsUpdateGate = new SystemsPriorityComponentsGate();
            PoolsProvider = InstancePoolsProvider.Create().EnsureNotNull();
            CRDTMemoryAllocator = CRDTPooledMemoryAllocator.Create().EnsureNotNull();
            crdtDeserializer = new CRDTDeserializer(CRDTMemoryAllocator);
            OutgoingCRDTMessagesProvider = new OutgoingCRDTMessagesProvider(sdkComponentsRegistry, CRDTProtocol, CRDTMemoryAllocator);
            ecsToCRDTWriter = new ECSToCRDTWriter(OutgoingCRDTMessagesProvider);
            EntityCollidersCache = EntityCollidersSceneCache.Create(entityCollidersGlobalCache);
            ExceptionsHandler = SceneExceptionsHandler.Create(SceneStateProvider, sceneData.SceneShortInfo).EnsureNotNull();
            var entityEventsBuilder = new EntityEventsBuilder();

            /* Pass dependencies here if they are needed by the systems */
            ecsWorldSharedDependencies = new ECSWorldInstanceSharedDependencies(sceneData, partitionProvider, ecsToCRDTWriter, entitiesMap,
                ExceptionsHandler, EntityCollidersCache, SceneStateProvider, entityEventsBuilder, ecsMutexSync, worldTimeProvider, systemGroupThrottler, systemsUpdateGate);

            ECSWorldFacade = ecsWorldFactory.CreateWorld(new ECSWorldFactoryArgs(ecsWorldSharedDependencies, systemGroupThrottler, sceneData));
            CRDTWorldSynchronizer = new CRDTWorldSynchronizer(ECSWorldFacade.EcsWorld, sdkComponentsRegistry, entityFactory, entitiesMap);

            EcsExecutor = new SceneEcsExecutor(ECSWorldFacade.EcsWorld);
            entityCollidersGlobalCache.AddSceneInfo(EntityCollidersCache, EcsExecutor);

            if (sceneData.IsSdk7()) // Create an instance of Scene Runtime on the thread pool
                sceneData.TryGetMainScriptUrl(out SceneCodeUrl);
            else
                SceneCodeUrl = URLAddress.FromString("https://renderer-artifacts.decentraland.org/sdk7-adaption-layer/main/index.js");
        }

        public void Dispose()
        {
            // The order can make a difference here
            ECSWorldFacade.Dispose();
            CRDTProtocol.Dispose();
            OutgoingCRDTMessagesProvider.Dispose();
            CRDTWorldSynchronizer.Dispose();
            PoolsProvider.Dispose();
            CRDTMemoryAllocator.Dispose();

            systemGroupThrottler.Dispose();
            systemsUpdateGate.Dispose();
            EntityCollidersCache.Dispose();
            worldTimeProvider.Dispose();
            ecsMutexSync.Dispose();
            ExceptionsHandler.Dispose();
        }

        /// <summary>
        ///     The base class is for Observables
        /// </summary>
        public abstract class WithRuntimeAndJsAPIBase : IDisposable
        {
            public readonly IRestrictedActionsAPI RestrictedActionsAPI;
            public readonly IRuntime RuntimeImplementation;
            public readonly ISceneApi SceneApiImplementation;
            public readonly IWebSocketApi WebSocketAipImplementation;
            public readonly ICommunicationsControllerAPI CommunicationsControllerAPI;
            public readonly ISimpleFetchApi SimpleFetchApi;
            public readonly IPortableExperiencesApi PortableExperiencesApi;

            public readonly SceneInstanceDependencies SyncDeps;
            public readonly ISceneRuntime Runtime;
            public IEngineApi EngineAPI;

            /// <summary>
            ///     For Unit Tests only
            /// </summary>
            protected internal WithRuntimeAndJsAPIBase(
                IEngineApi engineAPI,
                IRestrictedActionsAPI restrictedActionsAPI,
                IRuntime runtimeImplementation,
                ISceneApi sceneApiImplementation,
                IWebSocketApi webSocketApi,
                ISimpleFetchApi simpleFetchApi,
                ICommunicationsControllerAPI communicationsControllerAPI,
                SceneInstanceDependencies syncDeps,
                ISceneRuntime runtime,
                IPortableExperiencesApi portableExperiencesApi)
            {
                EngineAPI = engineAPI;
                RestrictedActionsAPI = restrictedActionsAPI;
                RuntimeImplementation = runtimeImplementation;
                SceneApiImplementation = sceneApiImplementation;
                CommunicationsControllerAPI = communicationsControllerAPI;
                WebSocketAipImplementation = webSocketApi;
                SimpleFetchApi = simpleFetchApi;
                SyncDeps = syncDeps;
                Runtime = runtime;
                PortableExperiencesApi = portableExperiencesApi;
            }

            protected WithRuntimeAndJsAPIBase(
                IEngineApi engineApi,
                SceneInstanceDependencies syncDeps,
                ISceneRuntime sceneRuntime,
                IJsOperations jsOperations,
                IMVCManager mvcManager,
                IGlobalWorldActions globalWorldActions,
                IRealmData realmData,
                ICommunicationControllerHub messagePipesHub,
                IPortableExperiencesController portableExperiencesController)
                : this(
                    engineApi,
                    new RestrictedActionsAPIImplementation(mvcManager, syncDeps.ecsWorldSharedDependencies.SceneStateProvider, globalWorldActions, syncDeps.sceneData),
                    new RuntimeImplementation(jsOperations, syncDeps.sceneData, syncDeps.worldTimeProvider, realmData),
                    new SceneApiImplementation(syncDeps.sceneData),
                    new ClientWebSocketApiImplementation(syncDeps.PoolsProvider, jsOperations),
                    new LogSimpleFetchApi(new SimpleFetchApiImplementation()),
                    new CommunicationsControllerAPIImplementation(syncDeps.sceneData, messagePipesHub, jsOperations, syncDeps.CRDTMemoryAllocator, syncDeps.ecsWorldSharedDependencies.SceneStateProvider),
                    syncDeps,
<<<<<<< HEAD
                    sceneRuntime,
                    new PortableExperiencesApiImplementation(portableExperiencesController, syncDeps.sceneData)) { }
=======
                    sceneRuntime) { }
>>>>>>> 127bacdd

            public void Dispose()
            {
                // Runtime is responsible to dispose APIs

                Runtime.Dispose();
                SyncDeps.Dispose();
            }
        }

        internal class WithRuntimeAndJsAPI : WithRuntimeAndJsAPIBase
        {
            public WithRuntimeAndJsAPI
            (SceneInstanceDependencies syncDeps, SceneRuntimeImpl sceneRuntime, ISharedPoolsProvider sharedPoolsProvider, ICRDTSerializer crdtSerializer, IMVCManager mvcManager,
                IGlobalWorldActions globalWorldActions, IRealmData realmData, ICommunicationControllerHub messagePipesHub, IPortableExperiencesController portableExperiencesController)
                : base(new EngineAPIImplementation(
                        sharedPoolsProvider,
                        syncDeps.PoolsProvider,
                        syncDeps.CRDTProtocol,
                        syncDeps.crdtDeserializer,
                        crdtSerializer,
                        syncDeps.CRDTWorldSynchronizer,
                        syncDeps.OutgoingCRDTMessagesProvider,
                        syncDeps.systemGroupThrottler,
                        syncDeps.ExceptionsHandler,
                        syncDeps.ecsMutexSync),
                    syncDeps, sceneRuntime, sceneRuntime, mvcManager, globalWorldActions, realmData, messagePipesHub, portableExperiencesController) { }
        }

        internal class WithRuntimeJsAndSDKObservablesEngineAPI : WithRuntimeAndJsAPIBase
        {
            public WithRuntimeJsAndSDKObservablesEngineAPI
            (SceneInstanceDependencies syncDeps, SceneRuntimeImpl sceneRuntime, ISharedPoolsProvider sharedPoolsProvider, ICRDTSerializer crdtSerializer, IMVCManager mvcManager,
                IGlobalWorldActions globalWorldActions, IRealmData realmData, ICommunicationControllerHub messagePipesHub, IPortableExperiencesController portableExperiencesController)
                : base(new SDKObservableEventsEngineAPIImplementation(
                        sharedPoolsProvider,
                        syncDeps.PoolsProvider,
                        syncDeps.CRDTProtocol,
                        syncDeps.crdtDeserializer,
                        crdtSerializer,
                        syncDeps.CRDTWorldSynchronizer,
                        syncDeps.OutgoingCRDTMessagesProvider,
                        syncDeps.systemGroupThrottler,
                        syncDeps.ExceptionsHandler,
                        syncDeps.ecsMutexSync),
<<<<<<< HEAD
                    syncDeps, sceneRuntime, sceneRuntime, mvcManager, globalWorldActions, realmData, messagePipesHub, portableExperiencesController) { }
=======
                    syncDeps, sceneRuntime, sceneRuntime, mvcManager, globalWorldActions, realmData, messagePipesHub) { }
>>>>>>> 127bacdd
        }
    }
}<|MERGE_RESOLUTION|>--- conflicted
+++ resolved
@@ -242,12 +242,8 @@
                     new LogSimpleFetchApi(new SimpleFetchApiImplementation()),
                     new CommunicationsControllerAPIImplementation(syncDeps.sceneData, messagePipesHub, jsOperations, syncDeps.CRDTMemoryAllocator, syncDeps.ecsWorldSharedDependencies.SceneStateProvider),
                     syncDeps,
-<<<<<<< HEAD
                     sceneRuntime,
                     new PortableExperiencesApiImplementation(portableExperiencesController, syncDeps.sceneData)) { }
-=======
-                    sceneRuntime) { }
->>>>>>> 127bacdd
 
             public void Dispose()
             {
@@ -293,11 +289,7 @@
                         syncDeps.systemGroupThrottler,
                         syncDeps.ExceptionsHandler,
                         syncDeps.ecsMutexSync),
-<<<<<<< HEAD
                     syncDeps, sceneRuntime, sceneRuntime, mvcManager, globalWorldActions, realmData, messagePipesHub, portableExperiencesController) { }
-=======
-                    syncDeps, sceneRuntime, sceneRuntime, mvcManager, globalWorldActions, realmData, messagePipesHub) { }
->>>>>>> 127bacdd
         }
     }
 }