--- conflicted
+++ resolved
@@ -48,12 +48,6 @@
             crdtSerializer = Substitute.For<ICRDTSerializer>();
             componentsRegistry = Substitute.For<ISDKComponentsRegistry>();
 
-<<<<<<< HEAD
-            sceneFactory = new SceneFactory(ecsWorldFactory, sceneRuntimeFactory, sharedPoolsProvider, crdtSerializer, componentsRegistry,
-                new SceneEntityFactory(), new EntityCollidersGlobalCache(), Substitute.For<IEthereumApi>(), Substitute.For<IMVCManager>(),
-                Substitute.For<IProfileRepository>(), Substitute.For<IWeb3IdentityCache>(), IWebRequestController.DEFAULT,
-                new IRoomHub.Fake(), Substitute.For<IRealmData>(), Substitute.For<ICommunicationControllerHub>(), Substitute.For<IPortableExperiencesController>());
-=======
             sceneFactory = new SceneFactory(
                 ecsWorldFactory,
                 sceneRuntimeFactory,
@@ -70,9 +64,9 @@
                 IWebRequestController.DEFAULT,
                 new IRoomHub.Fake(),
                 Substitute.For<IRealmData>(),
-                Substitute.For<ICommunicationControllerHub>()
+                Substitute.For<ICommunicationControllerHub>(),
+                Substitute.For<IPortableExperiencesController>()
             );
->>>>>>> 127bacdd
         }
 
         [TearDown]
