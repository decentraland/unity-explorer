--- conflicted
+++ resolved
@@ -62,12 +62,8 @@
             componentsRegistry = Substitute.For<ISDKComponentsRegistry>();
 
             sceneFactory = new SceneFactory(ecsWorldFactory, sceneRuntimeFactory, sharedPoolsProvider, crdtSerializer, componentsRegistry,
-<<<<<<< HEAD
-                new SceneEntityFactory(), new EntityCollidersGlobalCache(), Substitute.For<IEthereumApi>(),
+                new SceneEntityFactory(), new EntityCollidersGlobalCache(), Substitute.For<IEthereumApi>(), Substitute.For<IMVCManager>(),
                 Substitute.For<IProfileRepository>(), Substitute.For<IWeb3IdentityCache>());
-=======
-                new SceneEntityFactory(), new EntityCollidersGlobalCache(), Substitute.For<IEthereumApi>(), Substitute.For<IMVCManager>());
->>>>>>> 7ff029aa
         }
 
         [OneTimeTearDown]
