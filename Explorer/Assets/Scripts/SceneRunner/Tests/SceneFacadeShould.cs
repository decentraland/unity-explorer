﻿#nullable enable

using Arch.Core;
using Arch.SystemGroups;
using CommunicationData.URLHelpers;
using CRDT.Deserializer;
using CRDT.Memory;
using CRDT.Protocol;
using CRDT.Serializer;
using CrdtEcsBridge.Components;
using CrdtEcsBridge.ECSToCRDTWriter;
using CrdtEcsBridge.JsModulesImplementation.Communications;
using CrdtEcsBridge.OutgoingMessages;
using CrdtEcsBridge.PoolsProviders;
using CrdtEcsBridge.UpdateGate;
using CrdtEcsBridge.WorldSynchronizer;
using Cysharp.Threading.Tasks;
using DCL.Interaction.Utility;
using DCL.Multiplayer.Connections.DecentralandUrls;
using DCL.Multiplayer.Connections.RoomHubs;
using DCL.PluginSystem.World;
using DCL.PluginSystem.World.Dependencies;
using DCL.Profiles;
using DCL.Time;
using DCL.Utilities.Extensions;
using DCL.Web3;
using DCL.Web3.Identities;
using DCL.WebRequests;
using ECS;
using ECS.LifeCycle;
using ECS.Prioritization.Components;
using ECS.TestSuite;
using MVC;
using NSubstitute;
using NUnit.Framework;
using PortableExperiences.Controller;
using SceneRunner.ECSWorld;
using SceneRunner.Scene;
using SceneRunner.Scene.ExceptionsHandling;
using SceneRunner.Tests.TestUtils;
using SceneRuntime;
using SceneRuntime.Apis.Modules;
using SceneRuntime.Apis.Modules.CommunicationsControllerApi;
using SceneRuntime.Apis.Modules.EngineApi;
using SceneRuntime.Apis.Modules.FetchApi;
using SceneRuntime.Apis.Modules.PortableExperiencesApi;
using SceneRuntime.Apis.Modules.RestrictedActionsApi;
using SceneRuntime.Apis.Modules.Runtime;
using SceneRuntime.Apis.Modules.SceneApi;
using SceneRuntime.Factory;
using System;
using System.Collections.Concurrent;
using System.Collections.Generic;
using System.Linq;
using System.Reflection;
using System.Threading;
using System.Threading.Tasks;
using UnityEngine;
using Utility.Multithreading;

namespace SceneRunner.Tests
{
    [TestFixture]
    public class SceneFacadeShould
    {
        private V8ActiveEngines activeEngines;
        private V8EngineFactory engineFactory;

        [SetUp]
        public void SetUp()
        {
            path = $"file://{Application.dataPath + "/../TestResources/Scenes/Cube/cube.js"}";
            activeEngines = new V8ActiveEngines();
            engineFactory = new V8EngineFactory(activeEngines);

            sceneRuntimeFactory = new SceneRuntimeFactory(TestWebRequestController.INSTANCE, new IRealmData.Fake(), engineFactory, activeEngines);

            ecsWorldFactory = Substitute.For<IECSWorldFactory>().EnsureNotNull();

            ecsWorldFactory.CreateWorld(in Arg.Any<ECSWorldFactoryArgs>())
                           .Returns(_ =>
                            {
                                var world = World.Create();
                                var builder = new ArchSystemsWorldBuilder<World>(world);

                                InitializationTestSystem1.InjectToWorld(ref builder);
                                SimulationTestSystem1.InjectToWorld(ref builder);
                                return new ECSWorldFacade(builder.Finish(), world, new PersistentEntities(), Array.Empty<IFinalizeWorldSystem>(), Array.Empty<ISceneIsCurrentListener>());
                            });

            sharedPoolsProvider = Substitute.For<ISharedPoolsProvider>().EnsureNotNull();
            crdtSerializer = Substitute.For<ICRDTSerializer>().EnsureNotNull();
            componentsRegistry = Substitute.For<ISDKComponentsRegistry>().EnsureNotNull();

            sceneFactory = new SceneFactory(
                ecsWorldFactory,
                sceneRuntimeFactory,
                sharedPoolsProvider,
                crdtSerializer,
                componentsRegistry,
                new SceneEntityFactory(),
                new EntityCollidersGlobalCache(),
                Substitute.For<IEthereumApi>(),
                Substitute.For<IMVCManager>(),
                Substitute.For<IProfileRepository>(),
                Substitute.For<IWeb3IdentityCache>(),
                Substitute.For<IDecentralandUrlsSource>(),
                IWebRequestController.DEFAULT,
                new IRoomHub.Fake(),
                Substitute.For<IRealmData>(),
<<<<<<< HEAD
                Substitute.For<IPortableExperiencesController>(),
                Substitute.For<ICommunicationControllerHub>()
=======
                Substitute.For<ISceneCommunicationPipe>()
>>>>>>> ea3c2bfb
            );
        }

        [OneTimeTearDown]
        public async Task TearDown()
        {
            foreach (ISceneFacade sceneFacade in sceneFacades)
            {
                try { await sceneFacade.DisposeAsync(); }
                catch (Exception e) { Debug.LogException(e); }
            }

            sceneFacades.Clear();
            activeEngines.Clear();
        }

        private SceneRuntimeFactory sceneRuntimeFactory = null!;
        private IECSWorldFactory ecsWorldFactory = null!;
        private ISharedPoolsProvider sharedPoolsProvider = null!;
        private ICRDTDeserializer crdtDeserializer = null!;
        private ICRDTSerializer crdtSerializer = null!;
        private ISDKComponentsRegistry componentsRegistry = null!;
        private SceneFactory sceneFactory = null!;

        private readonly ConcurrentBag<ISceneFacade> sceneFacades = new ();

        private string path;

        [Test]
        public async Task ContinueUpdateLoopOnBackgroundThread([Values(5, 10, 20, 30, 60, 90, 180)] int fps, [Values(100, 500, 1000, 2000, 4000)] int lifeTimeMs)
        {
            ISceneFacade? sceneFacade = await sceneFactory.CreateSceneFromFileAsync(path, Substitute.For<IPartitionComponent>()!, CancellationToken.None);
            sceneFacades.Add(sceneFacade);

            var cancellationTokenSource = new CancellationTokenSource();

            cancellationTokenSource.CancelAfter(lifeTimeMs);

            // will end gracefully
            await sceneFacade.StartUpdateLoopAsync(fps, cancellationTokenSource.Token);

            // Asserts are inside the method
        }

        /*
        TODO: Temporarly commenting flaky test
        [Test]
        public async Task UpdateWithProperIntervals([Values(5, 10, 20, 40, 60, 90, 150)] int fps)
        {
            const int DURATION = 1000;

            ISceneRuntime sceneRuntime = Substitute.For<ISceneRuntime>()!;

            var sceneFacade = new SceneFacade(
                sceneRuntime,
                TestSystemsWorld.Create(),
                Substitute.For<ICRDTProtocol>()!,
                Substitute.For<IOutgoingCRDTMessagesProvider>()!,
                Substitute.For<ICRDTWorldSynchronizer>()!,
                Substitute.For<IInstancePoolsProvider>()!,
                Substitute.For<ICRDTMemoryAllocator>()!,
                Substitute.For<ISceneExceptionsHandler>()!,
                new SceneStateProvider(),
                Substitute.For<IEntityCollidersSceneCache>()!,
                Substitute.For<ISceneData>()!,
                new SceneEcsExecutor()
            );

            sceneFacades.Add(sceneFacade);

            await UniTask.SwitchToThreadPool();

            // Provide basic Thread Pool synchronization context
            SynchronizationContext.SetSynchronizationContext(new SynchronizationContext());

            float expectedDT = 1000f / fps;

            // -1 + StartScene(0) call
            var expectedCallsCount = (int)(DURATION / expectedDT);
            float expectedCallsCountTolerance = expectedCallsCount * 0.25f;
            expectedDT /= 1000f;

            var cancellationTokenSource = new CancellationTokenSource();
            cancellationTokenSource.CancelAfter(DURATION);

            await sceneFacade.StartUpdateLoopAsync(fps, cancellationTokenSource.Token);

            float tolerance = Mathf.Max(0.02f, expectedDT * 0.1f);

            await sceneRuntime.Received().UpdateScene(Arg.Is<float>(dt => Mathf.Approximately(dt, 0)));
            await sceneRuntime.Received().UpdateScene(Arg.Is<float>(dt => EqualWithTolerance(dt, expectedDT, tolerance)));
            await sceneRuntime.DidNotReceive().UpdateScene(Arg.Is<float>(dt => dt != 0 && !EqualWithTolerance(dt, expectedDT, tolerance)));

            int callsCount = sceneRuntime.ReceivedCalls().Count() - 1; // -1 stands for  StartScene

            Assert.AreEqual(expectedCallsCount, callsCount, expectedCallsCountTolerance);
        }
        */

        private bool EqualWithTolerance(float dt, float expectedDT, float tolerance) =>
            dt >= expectedDT - tolerance && dt <= expectedDT + tolerance;

        [Test]
        [TestCase(new[] { 120, 60, 30 }, new[] { 200, 150, 500 })]
        [TestCase(new[] { 30, 20, 10, 5, 2 }, new[] { 300, 300, 300, 300, 300 })]
        [TestCase(new[] { 60, 60, 60, 60, 60 }, new[] { 300, 300, 300, 300, 300 })]
        public async Task UpdateMultipleInstancesAtDifferentRate(int[] fps, int[] lifeTimeMs)
        {
            int waitTime = lifeTimeMs.Max() + 100;

            var list = new ConcurrentBag<int>();

            await UniTask.WhenAll(fps.Select((fps, i) => CreateAndLaunch(fps, lifeTimeMs[i], i.ToString())));

            // It is not reliable to count the threads exactly as the agent can have a limited capacity
            Assert.GreaterOrEqual(list.Distinct().Count(), Mathf.Min(2, fps.Length - 2));
            return;

            async UniTask CreateAndLaunch(int fps, int lifeTime, string id)
            {
                var sceneFacade = (SceneFacade)await sceneFactory.CreateSceneFromFileAsync(path, Substitute.For<IPartitionComponent>(), CancellationToken.None, id);
                sceneFacades.Add(sceneFacade);

                var cancellationTokenSource = new CancellationTokenSource();

                cancellationTokenSource.CancelAfter(lifeTime);

                // will end gracefully
                await sceneFacade.StartUpdateLoopAsync(fps, cancellationTokenSource.Token);

                list.Add(Thread.CurrentThread.ManagedThreadId);

                await Task.Delay(waitTime - lifeTime, cancellationTokenSource.Token);
            }
        }

        [Test]
        public async Task DisposeEverythingOnce()
        {
            const int DURATION = 1000;

            var sceneFacade = new SceneFacade(
                Substitute.For<ISceneData>(),
                new TestDeps(ecsWorldFactory)
            );

            var apis = new List<IJsApiWrapper>();

            ISceneRuntime runtime = sceneFacade.deps.Runtime;

            runtime.When(r => r.Register(Arg.Any<string>(), Arg.Any<IJsApiWrapper>()))
                   .Do(info => apis.Add(info.ArgAt<IJsApiWrapper>(1)));

            runtime.When(r => r.Dispose())
                   .Do(_ => apis.ForEach(a => a.Dispose()));

            // Already mocked APIs
            runtime.Register(string.Empty, new TestAPIWrapper(sceneFacade.deps.SimpleFetchApi));
            runtime.Register(string.Empty, new TestAPIWrapper(sceneFacade.deps.WebSocketAipImplementation));
            runtime.Register(string.Empty, new TestAPIWrapper(sceneFacade.deps.CommunicationsControllerAPI));
            runtime.Register(string.Empty, new TestAPIWrapper(sceneFacade.deps.RuntimeImplementation));

            await UniTask.SwitchToThreadPool();

            // Provide basic Thread Pool synchronization context
            SynchronizationContext.SetSynchronizationContext(new SynchronizationContext());

            var cancellationTokenSource = new CancellationTokenSource();
            cancellationTokenSource.CancelAfter(DURATION);

            await sceneFacade.StartUpdateLoopAsync(10, cancellationTokenSource.Token);

            await UniTask.SwitchToMainThread();

            await sceneFacade.DisposeAsync();

            // Find all mocked disposable fields and make sure dispose was called on them
            foreach (FieldInfo field in sceneFacade.deps.GetType().GetFields())
            {
                if (!field.FieldType.IsValueType
                    && field.FieldType.GetInterface(nameof(IDisposable)) != null
                    && field.FieldType != typeof(SceneInstanceDependencies))
                {
                    var disposable = (IDisposable)field.GetValue(sceneFacade.deps);
                    disposable.Received(1).Dispose();
                }
            }

            // And in the base class
            foreach (FieldInfo field in sceneFacade.deps.SyncDeps.GetType().GetFields())
            {
                if (!field.FieldType.IsValueType && field.FieldType.GetInterface(nameof(IDisposable)) != null)
                {
                    var disposable = (IDisposable)field.GetValue(sceneFacade.deps.SyncDeps);
                    disposable.Received(1).Dispose();
                }
            }
        }

        [Test]
        public async Task DisposeInProperOrder()
        {
            const int DURATION = 1000;

            var sceneFacade = new SceneFacade(
                Substitute.For<ISceneData>(),
                new TestDeps(ecsWorldFactory)
            );

            await UniTask.SwitchToThreadPool();

            // Provide basic Thread Pool synchronization context
            SynchronizationContext.SetSynchronizationContext(new SynchronizationContext());

            var cancellationTokenSource = new CancellationTokenSource();
            cancellationTokenSource.CancelAfter(DURATION);

            await sceneFacade.StartUpdateLoopAsync(10, cancellationTokenSource.Token);

            await UniTask.SwitchToMainThread();

            await sceneFacade.DisposeAsync();

            Received.InOrder(() =>
            {
                sceneFacade.deps.Runtime.Dispose();

                // World facade is not mockable
                // sceneFacade.deps.SyncDeps.ECSWorldFacade.Dispose();
                sceneFacade.deps.SyncDeps.CRDTProtocol.Dispose();
                sceneFacade.deps.SyncDeps.OutgoingCRDTMessagesProvider.Dispose();
                sceneFacade.deps.SyncDeps.CRDTWorldSynchronizer.Dispose();
                sceneFacade.deps.SyncDeps.PoolsProvider.Dispose();
                sceneFacade.deps.SyncDeps.CRDTMemoryAllocator.Dispose();

                sceneFacade.deps.SyncDeps.systemGroupThrottler.Dispose();
                sceneFacade.deps.SyncDeps.EntityCollidersCache.Dispose();
                sceneFacade.deps.SyncDeps.worldTimeProvider.Dispose();
                sceneFacade.deps.SyncDeps.ExceptionsHandler.Dispose();
            });
        }

        public class TestDeps : SceneInstanceDependencies.WithRuntimeAndJsAPIBase
        {
            public TestDeps(IECSWorldFactory worldFactory) : base(
                Substitute.For<IEngineApi>(),
                Substitute.For<IRestrictedActionsAPI>(),
                Substitute.For<IRuntime>(),
                Substitute.For<ISceneApi>(),
                Substitute.For<IWebSocketApi>(),
                Substitute.For<ISimpleFetchApi>(),
                Substitute.For<ICommunicationsControllerAPI>(),
                new SceneInstanceDependencies(
                    Substitute.For<ICRDTProtocol>(),
                    Substitute.For<IInstancePoolsProvider>(),
                    Substitute.For<ICRDTMemoryAllocator>(),
                    Substitute.For<IOutgoingCRDTMessagesProvider>(),
                    Substitute.For<IEntityCollidersSceneCache>(),
                    Substitute.For<ISceneStateProvider>(),
                    Substitute.For<ISceneExceptionsHandler>(),
                    worldFactory.CreateWorld(new ECSWorldFactoryArgs()),
                    Substitute.For<ICRDTWorldSynchronizer>(),
                    new URLAddress(),
                    new SceneEcsExecutor(),
                    Substitute.For<ISceneData>(),
                    new MultithreadSync(),
                    Substitute.For<ICRDTDeserializer>(),
                    Substitute.For<IECSToCRDTWriter>(),
                    Substitute.For<ISystemGroupsUpdateGate>(),
                    Substitute.For<ISystemsUpdateGate>(),
                    Substitute.For<IWorldTimeProvider>(),
                    new ECSWorldInstanceSharedDependencies()),
                Substitute.For<ISceneRuntime>()) { }
        }

        public class TestAPIWrapper : IJsApiWrapper
        {
            private readonly IDisposable api;

            public TestAPIWrapper(IDisposable api)
            {
                this.api = api;
            }

            public void Dispose()
            {
                api.Dispose();
            }
        }
    }
}<|MERGE_RESOLUTION|>--- conflicted
+++ resolved
@@ -108,12 +108,8 @@
                 IWebRequestController.DEFAULT,
                 new IRoomHub.Fake(),
                 Substitute.For<IRealmData>(),
-<<<<<<< HEAD
                 Substitute.For<IPortableExperiencesController>(),
-                Substitute.For<ICommunicationControllerHub>()
-=======
                 Substitute.For<ISceneCommunicationPipe>()
->>>>>>> ea3c2bfb
             );
         }
 
