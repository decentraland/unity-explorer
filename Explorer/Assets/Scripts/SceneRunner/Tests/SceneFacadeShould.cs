﻿#nullable enable

using Arch.Core;
using Arch.SystemGroups;
using CRDT.Deserializer;
using CRDT.Memory;
using CRDT.Protocol;
using CRDT.Serializer;
using CrdtEcsBridge.Components;
using CrdtEcsBridge.JsModulesImplementation.Communications;
using CrdtEcsBridge.OutgoingMessages;
using CrdtEcsBridge.PoolsProviders;
using CrdtEcsBridge.WorldSynchronizer;
using Cysharp.Threading.Tasks;
using DCL.Interaction.Utility;
using DCL.Multiplayer.Connections.RoomHubs;
using DCL.Profiles;
using DCL.Utilities.Extensions;
using DCL.Web3;
using DCL.Web3.Identities;
using DCL.WebRequests;
using ECS;
using ECS.LifeCycle;
using ECS.Prioritization.Components;
using ECS.TestSuite;
using MVC;
using NSubstitute;
using NUnit.Framework;
using SceneRunner.ECSWorld;
using SceneRunner.Scene;
using SceneRunner.Scene.ExceptionsHandling;
using SceneRunner.Tests.TestUtils;
using SceneRuntime;
using SceneRuntime.Factory;
using System;
using System.Collections.Concurrent;
using System.Linq;
using System.Threading;
using System.Threading.Tasks;
using UnityEngine;

namespace SceneRunner.Tests
{
    [TestFixture]
    public class SceneFacadeShould
    {
        [SetUp]
        public void SetUp()
        {
            path = $"file://{Application.dataPath + "/../TestResources/Scenes/Cube/cube.js"}";

            sceneRuntimeFactory = new SceneRuntimeFactory(TestWebRequestController.INSTANCE);

            ecsWorldFactory = Substitute.For<IECSWorldFactory>().EnsureNotNull();

            ecsWorldFactory.CreateWorld(in Arg.Any<ECSWorldFactoryArgs>())
                           .Returns(_ =>
                            {
                                var world = World.Create();
                                var builder = new ArchSystemsWorldBuilder<World>(world);

                                InitializationTestSystem1.InjectToWorld(ref builder);
                                SimulationTestSystem1.InjectToWorld(ref builder);
                                return new ECSWorldFacade(builder.Finish(), world, Array.Empty<IFinalizeWorldSystem>(), Array.Empty<ISceneIsCurrentListener>());
                            });

            sharedPoolsProvider = Substitute.For<ISharedPoolsProvider>().EnsureNotNull();
            crdtSerializer = Substitute.For<ICRDTSerializer>().EnsureNotNull();
            componentsRegistry = Substitute.For<ISDKComponentsRegistry>().EnsureNotNull();

            sceneFactory = new SceneFactory(ecsWorldFactory, sceneRuntimeFactory, sharedPoolsProvider, crdtSerializer, componentsRegistry,
                new SceneEntityFactory(), new EntityCollidersGlobalCache(), Substitute.For<IEthereumApi>(), Substitute.For<IMVCManager>(),
                Substitute.For<IProfileRepository>(), Substitute.For<IWeb3IdentityCache>(), IWebRequestController.DEFAULT,
                new IRoomHub.Fake(), Substitute.For<IRealmData>(), Substitute.For<ICommunicationControllerHub>());
        }

        [OneTimeTearDown]
        public async Task TearDown()
        {
            foreach (ISceneFacade sceneFacade in sceneFacades)
            {
                try { await sceneFacade.DisposeAsync(); }
                catch (Exception e) { Debug.LogException(e); }
            }

            sceneFacades.Clear();
        }

        private SceneRuntimeFactory sceneRuntimeFactory = null!;
        private IECSWorldFactory ecsWorldFactory = null!;
        private ISharedPoolsProvider sharedPoolsProvider = null!;
        private ICRDTDeserializer crdtDeserializer = null!;
        private ICRDTSerializer crdtSerializer = null!;
        private ISDKComponentsRegistry componentsRegistry = null!;
        private SceneFactory sceneFactory = null!;

        private readonly ConcurrentBag<ISceneFacade> sceneFacades = new ();

        private string path;

        [Test]
        public async Task ContinueUpdateLoopOnBackgroundThread([Values(5, 10, 20, 30, 60, 90, 180)] int fps, [Values(100, 500, 1000, 2000, 4000)] int lifeTimeMs)
        {
            ISceneFacade? sceneFacade = await sceneFactory.CreateSceneFromFileAsync(path, Substitute.For<IPartitionComponent>()!, CancellationToken.None);
            sceneFacades.Add(sceneFacade);

            var cancellationTokenSource = new CancellationTokenSource();

            cancellationTokenSource.CancelAfter(lifeTimeMs);

            // will end gracefully
            await sceneFacade.StartUpdateLoopAsync(fps, cancellationTokenSource.Token);

            // Asserts are inside the method
        }

<<<<<<< HEAD
=======

>>>>>>> 0f623b33
        /*
        TODO: Temporarly commenting flaky test
        [Test]
        public async Task UpdateWithProperIntervals([Values(5, 10, 20, 40, 60, 90, 150)] int fps)
        {
            const int DURATION = 1000;

            ISceneRuntime sceneRuntime = Substitute.For<ISceneRuntime>()!;

            var sceneFacade = new SceneFacade(
                sceneRuntime,
                TestSystemsWorld.Create(),
                Substitute.For<ICRDTProtocol>()!,
                Substitute.For<IOutgoingCRDTMessagesProvider>()!,
                Substitute.For<ICRDTWorldSynchronizer>()!,
                Substitute.For<IInstancePoolsProvider>()!,
                Substitute.For<ICRDTMemoryAllocator>()!,
                Substitute.For<ISceneExceptionsHandler>()!,
                new SceneStateProvider(),
                Substitute.For<IEntityCollidersSceneCache>()!,
                Substitute.For<ISceneData>()!,
                new SceneEcsExecutor()
            );

            sceneFacades.Add(sceneFacade);

            await UniTask.SwitchToThreadPool();

            // Provide basic Thread Pool synchronization context
            SynchronizationContext.SetSynchronizationContext(new SynchronizationContext());

            float expectedDT = 1000f / fps;

            // -1 + StartScene(0) call
            var expectedCallsCount = (int)(DURATION / expectedDT);
            float expectedCallsCountTolerance = expectedCallsCount * 0.25f;
            expectedDT /= 1000f;

            var cancellationTokenSource = new CancellationTokenSource();
            cancellationTokenSource.CancelAfter(DURATION);

            await sceneFacade.StartUpdateLoopAsync(fps, cancellationTokenSource.Token);

            float tolerance = Mathf.Max(0.02f, expectedDT * 0.1f);

            await sceneRuntime.Received().UpdateScene(Arg.Is<float>(dt => Mathf.Approximately(dt, 0)));
            await sceneRuntime.Received().UpdateScene(Arg.Is<float>(dt => EqualWithTolerance(dt, expectedDT, tolerance)));
            await sceneRuntime.DidNotReceive().UpdateScene(Arg.Is<float>(dt => dt != 0 && !EqualWithTolerance(dt, expectedDT, tolerance)));

            int callsCount = sceneRuntime.ReceivedCalls().Count() - 1; // -1 stands for  StartScene

            Assert.AreEqual(expectedCallsCount, callsCount, expectedCallsCountTolerance);
        }
        */

        private bool EqualWithTolerance(float dt, float expectedDT, float tolerance) =>
            dt >= expectedDT - tolerance && dt <= expectedDT + tolerance;

        [Test]
        [TestCase(new[] { 120, 60, 30 }, new[] { 200, 150, 500 })]
        [TestCase(new[] { 30, 20, 10, 5, 2 }, new[] { 300, 300, 300, 300, 300 })]
        [TestCase(new[] { 60, 60, 60, 60, 60 }, new[] { 300, 300, 300, 300, 300 })]
        public async Task UpdateMultipleInstancesAtDifferentRate(int[] fps, int[] lifeTimeMs)
        {
            int waitTime = lifeTimeMs.Max() + 100;

            var list = new ConcurrentBag<int>();

            async UniTask CreateAndLaunch(int fps, int lifeTime)
            {
                var sceneFacade = (SceneFacade)await sceneFactory.CreateSceneFromFileAsync(path, Substitute.For<IPartitionComponent>(), CancellationToken.None);
                sceneFacades.Add(sceneFacade);

                var cancellationTokenSource = new CancellationTokenSource();

                cancellationTokenSource.CancelAfter(lifeTime);

                // will end gracefully
                await sceneFacade.StartUpdateLoopAsync(fps, cancellationTokenSource.Token);

                list.Add(Thread.CurrentThread.ManagedThreadId);

                await Task.Delay(waitTime - lifeTime);
            }

            await UniTask.WhenAll(fps.Select((fps, i) => CreateAndLaunch(fps, lifeTimeMs[i])));

            // It is not reliable to count the threads exactly as the agent can have a limited capacity
            Assert.GreaterOrEqual(list.Distinct().Count(), Mathf.Min(2, fps.Length - 2));
        }

        [Test]
        public async Task DisposeInProperOrder()
        {
            const int DURATION = 1000;

            ISceneRuntime sceneRuntime = Substitute.For<ISceneRuntime>();

            var sceneFacade = new SceneFacade(
                sceneRuntime,
                TestSystemsWorld.Create(),
                Substitute.For<ICRDTProtocol>(),
                Substitute.For<IOutgoingCRDTMessagesProvider>(),
                Substitute.For<ICRDTWorldSynchronizer>(),
                Substitute.For<IInstancePoolsProvider>(),
                Substitute.For<ICRDTMemoryAllocator>(),
                Substitute.For<ISceneExceptionsHandler>(),
                new SceneStateProvider(),
                Substitute.For<IEntityCollidersSceneCache>(),
                Substitute.For<ISceneData>(),
                new SceneEcsExecutor()
            );

            await UniTask.SwitchToThreadPool();

            // Provide basic Thread Pool synchronization context
            SynchronizationContext.SetSynchronizationContext(new SynchronizationContext());

            var cancellationTokenSource = new CancellationTokenSource();
            cancellationTokenSource.CancelAfter(DURATION);

            await sceneFacade.StartUpdateLoopAsync(10, cancellationTokenSource.Token);

            await UniTask.SwitchToMainThread();

            await sceneFacade.DisposeAsync();

            Received.InOrder(() =>
            {
                sceneRuntime.Dispose();

                // World facade is not mockable
                sceneFacade.crdtProtocol.Dispose();
                sceneFacade.outgoingCrtdMessagesProvider.Dispose();
                sceneFacade.crdtWorldSynchronizer.Dispose();
                sceneFacade.instancePoolsProvider.Dispose();
                sceneFacade.crdtMemoryAllocator.Dispose();
            });
        }
    }
}<|MERGE_RESOLUTION|>--- conflicted
+++ resolved
@@ -114,10 +114,6 @@
             // Asserts are inside the method
         }
 
-<<<<<<< HEAD
-=======
-
->>>>>>> 0f623b33
         /*
         TODO: Temporarly commenting flaky test
         [Test]
