--- conflicted
+++ resolved
@@ -17,26 +17,23 @@
 using System.Threading.Tasks;
 using UnityEngine;
 using Utility.Multithreading;
+using Debug = UnityEngine.Debug;
 
 namespace SceneRunner
 {
     public class SceneFacade : ISceneFacade
     {
+        internal readonly ICRDTMemoryAllocator crdtMemoryAllocator;
+        internal readonly ICRDTProtocol crdtProtocol;
+        internal readonly ICRDTWorldSynchronizer crdtWorldSynchronizer;
+        internal readonly ECSWorldFacade ecsWorldFacade;
+        internal readonly IEntityCollidersSceneCache entityCollidersSceneCache;
+        internal readonly IInstancePoolsProvider instancePoolsProvider;
+        internal readonly IOutgoingCRDTMessagesProvider outgoingCrtdMessagesProvider;
         internal readonly ISceneRuntime runtimeInstance;
-        internal readonly ECSWorldFacade ecsWorldFacade;
-        internal readonly ICRDTProtocol crdtProtocol;
-        internal readonly IOutgoingCRDTMessagesProvider outgoingCrtdMessagesProvider;
-        internal readonly ICRDTWorldSynchronizer crdtWorldSynchronizer;
-        internal readonly IInstancePoolsProvider instancePoolsProvider;
-        internal readonly ICRDTMemoryAllocator crdtMemoryAllocator;
         internal readonly ISceneExceptionsHandler sceneExceptionsHandler;
-        internal readonly IEntityCollidersSceneCache entityCollidersSceneCache;
-        internal readonly ISceneData sceneData;
 
         private int intervalMS;
-        public ISceneStateProvider SceneStateProvider { get; }
-        public SceneEcsExecutor EcsExecutor { get; }
-        public SceneShortInfo Info => sceneData.SceneShortInfo;
 
         public SceneFacade(
             ISceneRuntime runtimeInstance,
@@ -61,10 +58,19 @@
             this.crdtMemoryAllocator = crdtMemoryAllocator;
             this.sceneExceptionsHandler = sceneExceptionsHandler;
             this.entityCollidersSceneCache = entityCollidersSceneCache;
-            this.sceneData = sceneData;
+            SceneData = sceneData;
             EcsExecutor = ecsExecutor;
             SceneStateProvider = sceneStateProvider;
-        }
+
+            if (sceneStateProvider == null)
+                Debug.Log($"PRAVS - SceneFacade() - SCENE STATE PROVIDER IN NULL!!! BASE-PARCEL: {sceneData.SceneShortInfo.BaseParcel}");
+        }
+
+        public ISceneData SceneData { get; }
+        public ISceneStateProvider? SceneStateProvider { get; }
+        public SceneEcsExecutor? EcsExecutor { get; }
+
+        public SceneShortInfo Info => SceneData.SceneShortInfo;
 
         public void Dispose()
         {
@@ -108,8 +114,8 @@
                 throw new ThreadStateException($"{nameof(StartUpdateLoopAsync)} is already started!");
 
             // Process "main.crdt" first
-            if (sceneData.StaticSceneMessages.Data.Length > 0)
-                runtimeInstance.ApplyStaticMessages(sceneData.StaticSceneMessages.Data);
+            if (SceneData.StaticSceneMessages.Data.Length > 0)
+                runtimeInstance.ApplyStaticMessages(SceneData.StaticSceneMessages.Data);
 
             SceneStateProvider.SetRunning(new SceneEngineStartInfo(DateTime.Now, (int)MultithreadingUtility.FrameCount));
 
@@ -175,6 +181,28 @@
             catch (OperationCanceledException) { }
         }
 
+        public void SetIsCurrent(bool isCurrent)
+        {
+            SceneStateProvider.IsCurrent = isCurrent;
+            runtimeInstance.OnSceneIsCurrentChanged(isCurrent);
+        }
+
+        public async UniTask DisposeAsync()
+        {
+            // Because of multithreading Disposing is not synced with the update loop
+            // so just mark it as disposed and let the update loop handle the disposal
+            SceneStateProvider.State = SceneState.Disposing;
+
+            // TODO do it better
+            runtimeInstance.SetIsDisposing();
+
+            await UniTask.SwitchToMainThread(PlayerLoopTiming.Initialization);
+
+            DisposeInternal();
+
+            SceneStateProvider.State = SceneState.Disposed;
+        }
+
         private async ValueTask<bool> IdleWhileRunningAsync(CancellationToken ct)
         {
             bool TryComplete()
@@ -210,32 +238,6 @@
         {
             if (PlayerLoopHelper.IsMainThread != isMainThread)
                 throw new ThreadStateException($"Execution after calling {funcName} must be {(isMainThread ? "on" : "off")} the main thread");
-        }
-
-        public void SetIsCurrent(bool isCurrent)
-        {
-<<<<<<< HEAD
-            SceneStateProvider.IsCurrent = isCurrent;
-=======
-            sceneStateProvider.IsCurrent = isCurrent;
-            runtimeInstance.OnSceneIsCurrentChanged(isCurrent);
->>>>>>> 4e061c37
-        }
-
-        public async UniTask DisposeAsync()
-        {
-            // Because of multithreading Disposing is not synced with the update loop
-            // so just mark it as disposed and let the update loop handle the disposal
-            SceneStateProvider.State = SceneState.Disposing;
-
-            // TODO do it better
-            runtimeInstance.SetIsDisposing();
-
-            await UniTask.SwitchToMainThread(PlayerLoopTiming.Initialization);
-
-            DisposeInternal();
-
-            SceneStateProvider.State = SceneState.Disposed;
         }
 
         private void DisposeInternal()
