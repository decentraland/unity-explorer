--- conflicted
+++ resolved
@@ -179,11 +179,8 @@
                 var sdkCommsControllerAPI = new SDKMessageBusCommsAPIImplementation(realmData, sceneData, messagePipesHub, sceneRuntime, deps.SceneStateProvider);
                 sceneRuntime.RegisterSDKMessageBusCommsApi(sdkCommsControllerAPI);
 
-<<<<<<< HEAD
+                runtimeDeps = new SceneInstanceDependencies.WithRuntimeJsAndSDKObservablesEngineAPI(deps, sceneRuntime, sharedPoolsProvider, crdtSerializer, mvcManager, globalWorldActions, realmData!, messagePipesHub, portableExperiencesController);
                 runtimeDeps = new SceneInstanceDependencies.WithRuntimeJsAndSDKObservablesEngineAPI(deps, sceneRuntime, sharedPoolsProvider, crdtSerializer, mvcManager, globalWorldActions, realmData!, messagePipesHub, webRequestController);
-=======
-                runtimeDeps = new SceneInstanceDependencies.WithRuntimeJsAndSDKObservablesEngineAPI(deps, sceneRuntime, sharedPoolsProvider, crdtSerializer, mvcManager, globalWorldActions, realmData!, messagePipesHub, portableExperiencesController);
->>>>>>> 28ba5bc1
 
                 sceneRuntime.RegisterAll(
                     (ISDKObservableEventsEngineApi)runtimeDeps.EngineAPI,
@@ -209,11 +206,8 @@
             }
             else
             {
-<<<<<<< HEAD
                 runtimeDeps = new SceneInstanceDependencies.WithRuntimeAndJsAPI(deps, sceneRuntime, sharedPoolsProvider, crdtSerializer, mvcManager, globalWorldActions, realmData!, messagePipesHub, webRequestController);
-=======
                 runtimeDeps = new SceneInstanceDependencies.WithRuntimeAndJsAPI(deps, sceneRuntime, sharedPoolsProvider, crdtSerializer, mvcManager, globalWorldActions, realmData!, messagePipesHub, portableExperiencesController);
->>>>>>> 28ba5bc1
 
                 sceneRuntime.RegisterAll(
                     runtimeDeps.EngineAPI,
