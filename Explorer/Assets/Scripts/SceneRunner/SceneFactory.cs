﻿using Arch.Core;
using CommunicationData.URLHelpers;
using CRDT;
using CRDT.Deserializer;
using CRDT.Memory;
using CRDT.Protocol;
using CRDT.Serializer;
using CrdtEcsBridge.CommunicationsController;
using CrdtEcsBridge.Components;
using CrdtEcsBridge.ComponentWriter;
using CrdtEcsBridge.Engine;
using CrdtEcsBridge.OutgoingMessages;
using CrdtEcsBridge.PoolsProviders;
using CrdtEcsBridge.RestrictedActions;
using CrdtEcsBridge.UpdateGate;
using CrdtEcsBridge.WorldSynchronizer;
using Cysharp.Threading.Tasks;
using DCL.Interaction.Utility;
using DCL.Ipfs;
using DCL.Multiplayer.Connections.Messaging.Hubs;
using DCL.Multiplayer.Connections.RoomHubs;
using DCL.PluginSystem.World.Dependencies;
using DCL.Profiles;
using DCL.Time;
using DCL.Web3;
using DCL.Web3.Identities;
using DCL.WebRequests;
using ECS;
using ECS.Prioritization.Components;
using Microsoft.ClearScript;
using MVC;
using SceneRunner.ECSWorld;
using SceneRunner.Scene;
using SceneRunner.Scene.ExceptionsHandling;
using SceneRuntime;
using SceneRuntime.Factory;
using System;
using System.Collections.Generic;
using System.Threading;
using UnityEngine;
using UnityEngine.Networking;
using Utility;
using Utility.Multithreading;

namespace SceneRunner
{
    public class SceneFactory : ISceneFactory
    {
        private readonly ICRDTSerializer crdtSerializer;
        private readonly IECSWorldFactory ecsWorldFactory;
        private readonly ISceneEntityFactory entityFactory;
        private readonly IEntityCollidersGlobalCache entityCollidersGlobalCache;
        private readonly IEthereumApi ethereumApi;
        private readonly IProfileRepository profileRepository;
        private readonly IWeb3IdentityCache identityCache;
        private readonly IWebRequestController webRequestController;
        private readonly SceneRuntimeFactory sceneRuntimeFactory;
        private readonly ISDKComponentsRegistry sdkComponentsRegistry;
        private readonly ISharedPoolsProvider sharedPoolsProvider;
        private readonly IMVCManager mvcManager;
<<<<<<< HEAD
        private readonly IRealmData realmData;
        private IGlobalWorldActions globalWorldActions;
        private IMessagePipesHub messagePipesHub;
        private IRoomHub roomHub;
=======
        private readonly IRealmData? realmData;
        private IGlobalWorldActions globalWorldActions = null!;
>>>>>>> 26b07e01

        public SceneFactory(
            IECSWorldFactory ecsWorldFactory,
            SceneRuntimeFactory sceneRuntimeFactory,
            ISharedPoolsProvider sharedPoolsProvider,
            ICRDTSerializer crdtSerializer,
            ISDKComponentsRegistry sdkComponentsRegistry,
            ISceneEntityFactory entityFactory,
            IEntityCollidersGlobalCache entityCollidersGlobalCache,
            IEthereumApi ethereumApi,
            IMVCManager mvcManager,
            IProfileRepository profileRepository,
            IWeb3IdentityCache identityCache,
            IWebRequestController webRequestController,
            IRealmData? realmData
        )
        {
            this.ecsWorldFactory = ecsWorldFactory;
            this.sceneRuntimeFactory = sceneRuntimeFactory;
            this.sharedPoolsProvider = sharedPoolsProvider;
            this.crdtSerializer = crdtSerializer;
            this.sdkComponentsRegistry = sdkComponentsRegistry;
            this.entityFactory = entityFactory;
            this.entityCollidersGlobalCache = entityCollidersGlobalCache;
            this.ethereumApi = ethereumApi;
            this.mvcManager = mvcManager;
            this.profileRepository = profileRepository;
            this.identityCache = identityCache;
            this.webRequestController = webRequestController;
            this.realmData = realmData;
        }

        public async UniTask<ISceneFacade> CreateSceneFromFileAsync(string jsCodeUrl, IPartitionComponent partitionProvider, CancellationToken ct)
        {
            var sceneDefinition = new SceneEntityDefinition();

            int lastSlash = jsCodeUrl.LastIndexOf("/", StringComparison.Ordinal);
            string mainScenePath = jsCodeUrl[(lastSlash + 1)..];
            var baseUrl = URLDomain.FromString(jsCodeUrl[..(lastSlash + 1)]);

            sceneDefinition.metadata = new SceneMetadata
            {
                main = mainScenePath,
                runtimeVersion = "7",
            };

            var sceneData = new SceneData(new SceneNonHashedContent(baseUrl), sceneDefinition, SceneAssetBundleManifest.NULL, Vector2Int.zero,
                ParcelMathHelper.UNDEFINED_SCENE_GEOMETRY, Array.Empty<Vector2Int>(), StaticSceneMessages.EMPTY);

            return await CreateSceneAsync(sceneData, partitionProvider, ct);
        }

        public async UniTask<ISceneFacade> CreateSceneFromStreamableDirectoryAsync(string directoryName, IPartitionComponent partitionProvider, CancellationToken ct)
        {
            const string SCENE_JSON_FILE_NAME = "scene.json";

            var fullPath = URLDomain.FromString($"file://{Application.streamingAssetsPath}/Scenes/{directoryName}/");

            string rawSceneJsonPath = fullPath.Value + SCENE_JSON_FILE_NAME;

            using var request = UnityWebRequest.Get(rawSceneJsonPath);
            await request.SendWebRequest().WithCancellation(ct);

            SceneMetadata sceneMetadata = JsonUtility.FromJson<SceneMetadata>(request.downloadHandler.text);

            var sceneDefinition = new SceneEntityDefinition
            {
                id = directoryName,
                metadata = sceneMetadata,
            };

            var sceneData = new SceneData(new SceneNonHashedContent(fullPath), sceneDefinition, SceneAssetBundleManifest.NULL,
                Vector2Int.zero, ParcelMathHelper.UNDEFINED_SCENE_GEOMETRY, Array.Empty<Vector2Int>(), StaticSceneMessages.EMPTY);

            return await CreateSceneAsync(sceneData, partitionProvider, ct);
        }

        public UniTask<ISceneFacade> CreateSceneFromSceneDefinition(ISceneData sceneData, IPartitionComponent partitionProvider, CancellationToken ct) =>
            CreateSceneAsync(sceneData, partitionProvider, ct);

        public void SetGlobalWorldActions(IGlobalWorldActions actions)
        {
            globalWorldActions = actions;
        }

        public void SetMultiplayerReferences(IMessagePipesHub messagePipes)
        {
            this.messagePipesHub = messagePipes;
        }

        private async UniTask<ISceneFacade> CreateSceneAsync(ISceneData sceneData, IPartitionComponent partitionProvider, CancellationToken ct)
        {
            var entitiesMap = new Dictionary<CRDTEntity, Entity>(1000, CRDTEntityComparer.INSTANCE);

            // Per scene instance dependencies
            var ecsMutexSync = new MutexSync();
            var crdtProtocol = new CRDTProtocol();
            var instancePoolsProvider = InstancePoolsProvider.Create();
            var crdtMemoryAllocator = CRDTPooledMemoryAllocator.Create();
            var crdtDeserializer = new CRDTDeserializer(crdtMemoryAllocator);
            var outgoingCRDTMessagesProvider = new OutgoingCRDTMessagesProvider(sdkComponentsRegistry, crdtProtocol, crdtMemoryAllocator);
            var ecsToCrdtWriter = new ECSToCRDTWriter(outgoingCRDTMessagesProvider);
            var systemGroupThrottler = new SystemGroupsUpdateGate();
            var entityCollidersCache = EntityCollidersSceneCache.Create(entityCollidersGlobalCache);
            var sceneStateProvider = new SceneStateProvider();
            var exceptionsHandler = SceneExceptionsHandler.Create(sceneStateProvider, sceneData.SceneShortInfo);
            var worldTimeProvider = new WorldTimeProvider();

            /* Pass dependencies here if they are needed by the systems */
            var instanceDependencies = new ECSWorldInstanceSharedDependencies(sceneData, partitionProvider, ecsToCrdtWriter, entitiesMap, exceptionsHandler, entityCollidersCache, sceneStateProvider, ecsMutexSync, worldTimeProvider);

            ECSWorldFacade ecsWorldFacade = ecsWorldFactory.CreateWorld(new ECSWorldFactoryArgs(instanceDependencies, systemGroupThrottler, sceneData));
            ecsWorldFacade.Initialize();

            entityCollidersGlobalCache.AddSceneInfo(entityCollidersCache, new SceneEcsExecutor(ecsWorldFacade.EcsWorld, ecsMutexSync));

            URLAddress sceneCodeUrl;

            if (!sceneData.IsSdk7())
                sceneCodeUrl = URLAddress.FromString("https://renderer-artifacts.decentraland.org/sdk7-adaption-layer/main/index.js");
            else
            {
                // Create an instance of Scene Runtime on the thread pool
                sceneData.TryGetMainScriptUrl(out sceneCodeUrl);
            }

            SceneRuntimeImpl sceneRuntime;

            try { sceneRuntime = await sceneRuntimeFactory.CreateByPathAsync(sceneCodeUrl, exceptionsHandler, instancePoolsProvider, sceneData.SceneShortInfo, ct, SceneRuntimeFactory.InstantiationBehavior.SwitchToThreadPool); }
            catch (ScriptEngineException e)
            {
                // ScriptEngineException.ErrorDetails is ignored through the logging process which is vital in the reporting information
                exceptionsHandler.OnJavaScriptException(new ScriptEngineException(e.ErrorDetails));

                await UniTask.SwitchToMainThread(PlayerLoopTiming.Initialization);

                ecsWorldFacade.Dispose();
                crdtProtocol.Dispose();
                outgoingCRDTMessagesProvider.Dispose();
                instancePoolsProvider.Dispose();
                crdtMemoryAllocator.Dispose();
                exceptionsHandler.Dispose();
                entityCollidersCache.Dispose();

                throw;
            }

            ct.ThrowIfCancellationRequested();

            var crdtWorldSynchronizer = new CRDTWorldSynchronizer(ecsWorldFacade.EcsWorld, sdkComponentsRegistry, entityFactory, entitiesMap);

            var engineAPI = new EngineAPIImplementation(
                sharedPoolsProvider, instancePoolsProvider,
                crdtProtocol,
                crdtDeserializer,
                crdtSerializer,
                crdtWorldSynchronizer,
                outgoingCRDTMessagesProvider,
                systemGroupThrottler,
                exceptionsHandler,
                ecsMutexSync);

            sceneRuntime.RegisterEngineApi(engineAPI);

            var restrictedActionsAPI = new RestrictedActionsAPIImplementation(mvcManager, instanceDependencies.SceneStateProvider, globalWorldActions, sceneData);
            sceneRuntime.RegisterRestrictedActionsApi(restrictedActionsAPI);
            sceneRuntime.RegisterUserActions(restrictedActionsAPI);

            var runtimeImplementation = new RuntimeImplementation(sceneRuntime, sceneData, worldTimeProvider, realmData);
            sceneRuntime.RegisterRuntime(runtimeImplementation);

            var sceneApiImplementation = new SceneApiImplementation(sceneData);
            sceneRuntime.RegisterSceneApi(sceneApiImplementation);

            sceneRuntime.RegisterSignedFetch(webRequestController);
            sceneRuntime.RegisterEthereumApi(ethereumApi);
            sceneRuntime.RegisterUserIdentityApi(profileRepository, identityCache);

            var communicationsControllerAPI = new CommunicationsControllerAPIImplementation(sceneData, messagePipesHub, sceneRuntime);
            sceneRuntime.RegisterCommunicationsControllerApi(communicationsControllerAPI);

            sceneRuntime.ExecuteSceneJson();

            return new SceneFacade(
                sceneRuntime,
                ecsWorldFacade,
                crdtProtocol,
                outgoingCRDTMessagesProvider,
                crdtWorldSynchronizer,
                instancePoolsProvider,
                crdtMemoryAllocator,
                exceptionsHandler,
                sceneStateProvider,
                entityCollidersCache,
                sceneData);
        }
    }
}<|MERGE_RESOLUTION|>--- conflicted
+++ resolved
@@ -58,15 +58,10 @@
         private readonly ISDKComponentsRegistry sdkComponentsRegistry;
         private readonly ISharedPoolsProvider sharedPoolsProvider;
         private readonly IMVCManager mvcManager;
-<<<<<<< HEAD
-        private readonly IRealmData realmData;
-        private IGlobalWorldActions globalWorldActions;
+        private readonly IRealmData? realmData;
+        private IGlobalWorldActions globalWorldActions = null!;
         private IMessagePipesHub messagePipesHub;
         private IRoomHub roomHub;
-=======
-        private readonly IRealmData? realmData;
-        private IGlobalWorldActions globalWorldActions = null!;
->>>>>>> 26b07e01
 
         public SceneFactory(
             IECSWorldFactory ecsWorldFactory,
