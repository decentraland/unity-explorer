﻿using Arch.Core;
using CommunicationData.URLHelpers;
using CRDT;
using CRDT.Deserializer;
using CRDT.Memory;
using CRDT.Protocol;
using CRDT.Serializer;
using CrdtEcsBridge.Components;
using CrdtEcsBridge.ComponentWriter;
using CrdtEcsBridge.JsModulesImplementation;
using CrdtEcsBridge.JsModulesImplementation.Communications;
using CrdtEcsBridge.OutgoingMessages;
using CrdtEcsBridge.PoolsProviders;
using CrdtEcsBridge.RestrictedActions;
using CrdtEcsBridge.UpdateGate;
using CrdtEcsBridge.WorldSynchronizer;
using Cysharp.Threading.Tasks;
using DCL.Interaction.Utility;
using DCL.Ipfs;
using DCL.Multiplayer.Connections.Messaging.Hubs;
using DCL.Multiplayer.Connections.RoomHubs;
using DCL.Multiplayer.Connections.RoomHubs;
using DCL.PluginSystem.World.Dependencies;
using DCL.Profiles;
using DCL.Time;
using DCL.Utilities.Extensions;
using DCL.Web3;
using DCL.Web3.Identities;
using DCL.WebRequests;
using ECS;
using ECS.Prioritization.Components;
using Microsoft.ClearScript;
using MVC;
using SceneRunner.ECSWorld;
using SceneRunner.Scene;
using SceneRunner.Scene.ExceptionsHandling;
using SceneRuntime;
using SceneRuntime.Factory;
using System;
using System.Collections.Generic;
using System.Threading;
using UnityEngine;
using UnityEngine.Networking;
using Utility;
using Utility.Multithreading;

namespace SceneRunner
{
    public class SceneFactory : ISceneFactory
    {
        private readonly ICRDTSerializer crdtSerializer;
        private readonly IECSWorldFactory ecsWorldFactory;
        private readonly ISceneEntityFactory entityFactory;
        private readonly IEntityCollidersGlobalCache entityCollidersGlobalCache;
        private readonly IEthereumApi ethereumApi;
        private readonly IProfileRepository profileRepository;
        private readonly IWeb3IdentityCache identityCache;
        private readonly IWebRequestController webRequestController;
        private readonly IRoomHub roomHub;
        private readonly SceneRuntimeFactory sceneRuntimeFactory;
        private readonly ISDKComponentsRegistry sdkComponentsRegistry;
        private readonly ISharedPoolsProvider sharedPoolsProvider;
        private readonly IMVCManager mvcManager;
        private readonly IRealmData? realmData;
        private readonly ICommunicationControllerHub messagePipesHub;


        private IGlobalWorldActions globalWorldActions = null!;

        public SceneFactory(
            IECSWorldFactory ecsWorldFactory,
            SceneRuntimeFactory sceneRuntimeFactory,
            ISharedPoolsProvider sharedPoolsProvider,
            ICRDTSerializer crdtSerializer,
            ISDKComponentsRegistry sdkComponentsRegistry,
            ISceneEntityFactory entityFactory,
            IEntityCollidersGlobalCache entityCollidersGlobalCache,
            IEthereumApi ethereumApi,
            IMVCManager mvcManager,
            IProfileRepository profileRepository,
            IWeb3IdentityCache identityCache,
            IWebRequestController webRequestController,
            IRoomHub roomHub,
            IRealmData? realmData,
            ICommunicationControllerHub messagePipesHub)
        {
            this.ecsWorldFactory = ecsWorldFactory;
            this.sceneRuntimeFactory = sceneRuntimeFactory;
            this.sharedPoolsProvider = sharedPoolsProvider;
            this.crdtSerializer = crdtSerializer;
            this.sdkComponentsRegistry = sdkComponentsRegistry;
            this.entityFactory = entityFactory;
            this.entityCollidersGlobalCache = entityCollidersGlobalCache;
            this.ethereumApi = ethereumApi;
            this.mvcManager = mvcManager;
            this.profileRepository = profileRepository;
            this.identityCache = identityCache;
            this.webRequestController = webRequestController;
            this.roomHub = roomHub;
            this.realmData = realmData;
            this.messagePipesHub = messagePipesHub;
        }

        public async UniTask<ISceneFacade> CreateSceneFromFileAsync(string jsCodeUrl, IPartitionComponent partitionProvider, CancellationToken ct)
        {
            var sceneDefinition = new SceneEntityDefinition();

            int lastSlash = jsCodeUrl.LastIndexOf("/", StringComparison.Ordinal);
            string mainScenePath = jsCodeUrl[(lastSlash + 1)..];
            var baseUrl = URLDomain.FromString(jsCodeUrl[..(lastSlash + 1)]);

            sceneDefinition.metadata = new SceneMetadata
            {
                main = mainScenePath,
                runtimeVersion = "7",
            };

            var sceneData = new SceneData(new SceneNonHashedContent(baseUrl), sceneDefinition, SceneAssetBundleManifest.NULL, Vector2Int.zero,
                ParcelMathHelper.UNDEFINED_SCENE_GEOMETRY, Array.Empty<Vector2Int>(), StaticSceneMessages.EMPTY);

            return await CreateSceneAsync(sceneData, partitionProvider, ct);
        }

        public async UniTask<ISceneFacade> CreateSceneFromStreamableDirectoryAsync(string directoryName, IPartitionComponent partitionProvider, CancellationToken ct)
        {
            const string SCENE_JSON_FILE_NAME = "scene.json";

            var fullPath = URLDomain.FromString($"file://{Application.streamingAssetsPath}/Scenes/{directoryName}/");

            string rawSceneJsonPath = fullPath.Value + SCENE_JSON_FILE_NAME;

            using var request = UnityWebRequest.Get(rawSceneJsonPath);
            await request.SendWebRequest().WithCancellation(ct);

            SceneMetadata sceneMetadata = JsonUtility.FromJson<SceneMetadata>(request.downloadHandler.text);

            var sceneDefinition = new SceneEntityDefinition
            {
                id = directoryName,
                metadata = sceneMetadata,
            };

            var sceneData = new SceneData(new SceneNonHashedContent(fullPath), sceneDefinition, SceneAssetBundleManifest.NULL,
                Vector2Int.zero, ParcelMathHelper.UNDEFINED_SCENE_GEOMETRY, Array.Empty<Vector2Int>(), StaticSceneMessages.EMPTY);

            return await CreateSceneAsync(sceneData, partitionProvider, ct);
        }

        public UniTask<ISceneFacade> CreateSceneFromSceneDefinition(ISceneData sceneData, IPartitionComponent partitionProvider, CancellationToken ct) =>
            CreateSceneAsync(sceneData, partitionProvider, ct);

        public void SetGlobalWorldActions(IGlobalWorldActions actions)
        {
            globalWorldActions = actions;
        }

        private async UniTask<ISceneFacade> CreateSceneAsync(ISceneData sceneData, IPartitionComponent partitionProvider, CancellationToken ct)
        {
            var entitiesMap = new Dictionary<CRDTEntity, Entity>(1000, CRDTEntityComparer.INSTANCE);

            // Per scene instance dependencies
            var ecsMutexSync = new MutexSync();
            var crdtProtocol = new CRDTProtocol();
            var instancePoolsProvider = InstancePoolsProvider.Create().EnsureNotNull();
            var crdtMemoryAllocator = CRDTPooledMemoryAllocator.Create().EnsureNotNull();
            var crdtDeserializer = new CRDTDeserializer(crdtMemoryAllocator);
            var outgoingCRDTMessagesProvider = new OutgoingCRDTMessagesProvider(sdkComponentsRegistry, crdtProtocol, crdtMemoryAllocator);
            var ecsToCrdtWriter = new ECSToCRDTWriter(outgoingCRDTMessagesProvider);
            var systemGroupThrottler = new SystemGroupsUpdateGate();
            var entityCollidersCache = EntityCollidersSceneCache.Create(entityCollidersGlobalCache);
            var sceneStateProvider = new SceneStateProvider();
            var exceptionsHandler = SceneExceptionsHandler.Create(sceneStateProvider, sceneData.SceneShortInfo).EnsureNotNull();
            var worldTimeProvider = new WorldTimeProvider();

            /* Pass dependencies here if they are needed by the systems */
            var instanceDependencies = new ECSWorldInstanceSharedDependencies(sceneData, partitionProvider, ecsToCrdtWriter, entitiesMap, exceptionsHandler, entityCollidersCache, sceneStateProvider, ecsMutexSync, worldTimeProvider);

            ECSWorldFacade ecsWorldFacade = ecsWorldFactory.CreateWorld(new ECSWorldFactoryArgs(instanceDependencies, systemGroupThrottler, sceneData));
            ecsWorldFacade.Initialize();

            entityCollidersGlobalCache.AddSceneInfo(entityCollidersCache, new SceneEcsExecutor(ecsWorldFacade.EcsWorld, ecsMutexSync));

            URLAddress sceneCodeUrl;

            if (!sceneData.IsSdk7())
                sceneCodeUrl = URLAddress.FromString("https://renderer-artifacts.decentraland.org/sdk7-adaption-layer/main/index.js");
            else
            {
                // Create an instance of Scene Runtime on the thread pool
                sceneData.TryGetMainScriptUrl(out sceneCodeUrl);
            }

            SceneRuntimeImpl sceneRuntime;

            try { sceneRuntime = await sceneRuntimeFactory.CreateByPathAsync(sceneCodeUrl, instancePoolsProvider, sceneData.SceneShortInfo, ct, SceneRuntimeFactory.InstantiationBehavior.SwitchToThreadPool); }
            catch (ScriptEngineException e)
            {
                // ScriptEngineException.ErrorDetails is ignored through the logging process which is vital in the reporting information
                exceptionsHandler.OnJavaScriptException(new ScriptEngineException(e.ErrorDetails));

                await UniTask.SwitchToMainThread(PlayerLoopTiming.Initialization);

                ecsWorldFacade.Dispose();
                crdtProtocol.Dispose();
                outgoingCRDTMessagesProvider.Dispose();
                instancePoolsProvider.Dispose();
                crdtMemoryAllocator.Dispose();
                exceptionsHandler.Dispose();
                entityCollidersCache.Dispose();

                throw;
            }

            ct.ThrowIfCancellationRequested();

            var crdtWorldSynchronizer = new CRDTWorldSynchronizer(ecsWorldFacade.EcsWorld, sdkComponentsRegistry, entityFactory, entitiesMap);

            var engineAPI = new EngineAPIImplementation(
                sharedPoolsProvider, instancePoolsProvider,
                crdtProtocol,
                crdtDeserializer,
                crdtSerializer,
                crdtWorldSynchronizer,
                outgoingCRDTMessagesProvider,
                systemGroupThrottler,
                exceptionsHandler,
                ecsMutexSync);

            var restrictedActionsAPI = new RestrictedActionsAPIImplementation(mvcManager, instanceDependencies.SceneStateProvider, globalWorldActions, sceneData);
            var runtimeImplementation = new RuntimeImplementation(sceneRuntime, sceneData, worldTimeProvider, realmData);
            var sceneApiImplementation = new SceneApiImplementation(sceneData);
            var webSocketAipImplementation = new WebSocketApiImplementation();
<<<<<<< HEAD
            var communicationsControllerAPI = new CommunicationsControllerAPIImplementation(sceneData, messagePipesHub, sceneRuntime, crdtMemoryAllocator, instanceDependencies.SceneStateProvider);
=======
            var simpleFetchApiImplementation = new SimpleFetchApiImplementation();
>>>>>>> 50840a6e

            sceneRuntime.RegisterEngineApi(engineAPI, exceptionsHandler);

            sceneRuntime.RegisterAll(
                exceptionsHandler,
                roomHub,
                profileRepository,
                sceneApiImplementation,
                webRequestController,
                restrictedActionsAPI,
                runtimeImplementation,
                ethereumApi,
                webSocketAipImplementation,
                identityCache,
<<<<<<< HEAD
                communicationsControllerAPI,
                instancePoolsProvider);

            sceneRuntime.ExecuteSceneJson();
=======
                simpleFetchApiImplementation
            );
>>>>>>> 50840a6e

            return new SceneFacade(
                sceneRuntime,
                ecsWorldFacade,
                crdtProtocol,
                outgoingCRDTMessagesProvider,
                crdtWorldSynchronizer,
                instancePoolsProvider,
                crdtMemoryAllocator,
                exceptionsHandler,
                sceneStateProvider,
                entityCollidersCache,
                sceneData);
        }
    }
}<|MERGE_RESOLUTION|>--- conflicted
+++ resolved
@@ -230,11 +230,8 @@
             var runtimeImplementation = new RuntimeImplementation(sceneRuntime, sceneData, worldTimeProvider, realmData);
             var sceneApiImplementation = new SceneApiImplementation(sceneData);
             var webSocketAipImplementation = new WebSocketApiImplementation();
-<<<<<<< HEAD
             var communicationsControllerAPI = new CommunicationsControllerAPIImplementation(sceneData, messagePipesHub, sceneRuntime, crdtMemoryAllocator, instanceDependencies.SceneStateProvider);
-=======
             var simpleFetchApiImplementation = new SimpleFetchApiImplementation();
->>>>>>> 50840a6e
 
             sceneRuntime.RegisterEngineApi(engineAPI, exceptionsHandler);
 
@@ -249,15 +246,11 @@
                 ethereumApi,
                 webSocketAipImplementation,
                 identityCache,
-<<<<<<< HEAD
                 communicationsControllerAPI,
-                instancePoolsProvider);
+                instancePoolsProvider,
+                simpleFetchApiImplementation);
 
             sceneRuntime.ExecuteSceneJson();
-=======
-                simpleFetchApiImplementation
-            );
->>>>>>> 50840a6e
 
             return new SceneFacade(
                 sceneRuntime,
