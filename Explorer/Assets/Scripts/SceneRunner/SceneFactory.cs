﻿using CommunicationData.URLHelpers;
using CRDT.Serializer;
using CrdtEcsBridge.Components;
using CrdtEcsBridge.JsModulesImplementation.Communications;
using CrdtEcsBridge.JsModulesImplementation.Communications.SDKMessageBus;
using CrdtEcsBridge.PoolsProviders;
using CrdtEcsBridge.RestrictedActions;
using Cysharp.Threading.Tasks;
using DCL.Interaction.Utility;
using DCL.Ipfs;
using DCL.Multiplayer.Connections.DecentralandUrls;
using DCL.Multiplayer.Connections.RoomHubs;
using DCL.Profiles;
using DCL.Web3;
using DCL.Web3.Identities;
using DCL.WebRequests;
using ECS;
using ECS.Prioritization.Components;
using Microsoft.ClearScript;
using MVC;
using PortableExperiences.Controller;
using SceneRunner.ECSWorld;
using SceneRunner.Scene;
using SceneRuntime;
using SceneRuntime.Apis.Modules.EngineApi.SDKObservableEvents;
using SceneRuntime.Factory;
using System;
using System.Threading;
using UnityEngine;
using UnityEngine.Networking;
using Utility;

namespace SceneRunner
{
    public class SceneFactory : ISceneFactory
    {
        private const bool ENABLE_SDK_OBSERVABLES = true;

        private readonly ICRDTSerializer crdtSerializer;
        private readonly IECSWorldFactory ecsWorldFactory;
        private readonly ISceneEntityFactory entityFactory;
        private readonly IEntityCollidersGlobalCache entityCollidersGlobalCache;
        private readonly IEthereumApi ethereumApi;
        private readonly IProfileRepository profileRepository;
        private readonly IWeb3IdentityCache identityCache;
        private readonly IDecentralandUrlsSource decentralandUrlsSource;
        private readonly IWebRequestController webRequestController;
        private readonly IRoomHub roomHub;
        private readonly SceneRuntimeFactory sceneRuntimeFactory;
        private readonly ISDKComponentsRegistry sdkComponentsRegistry;
        private readonly ISharedPoolsProvider sharedPoolsProvider;
        private readonly IMVCManager mvcManager;
<<<<<<< HEAD
        private readonly IRealmData realmData;
        private readonly ICommunicationControllerHub messagePipesHub;
        private readonly IPortableExperiencesController portableExperiencesController;
=======
        private readonly IRealmData? realmData;
        private readonly ISceneCommunicationPipe messagePipesHub;
>>>>>>> ea3c2bfb

        private IGlobalWorldActions globalWorldActions = null!;

        public SceneFactory(
            IECSWorldFactory ecsWorldFactory,
            SceneRuntimeFactory sceneRuntimeFactory,
            ISharedPoolsProvider sharedPoolsProvider,
            ICRDTSerializer crdtSerializer,
            ISDKComponentsRegistry sdkComponentsRegistry,
            ISceneEntityFactory entityFactory,
            IEntityCollidersGlobalCache entityCollidersGlobalCache,
            IEthereumApi ethereumApi,
            IMVCManager mvcManager,
            IProfileRepository profileRepository,
            IWeb3IdentityCache identityCache,
            IDecentralandUrlsSource decentralandUrlsSource,
            IWebRequestController webRequestController,
            IRoomHub roomHub,
            IRealmData? realmData,
<<<<<<< HEAD
            IPortableExperiencesController portableExperiencesController,
            ICommunicationControllerHub messagePipesHub)
=======
            ISceneCommunicationPipe messagePipesHub)
>>>>>>> ea3c2bfb
        {
            this.ecsWorldFactory = ecsWorldFactory;
            this.sceneRuntimeFactory = sceneRuntimeFactory;
            this.sharedPoolsProvider = sharedPoolsProvider;
            this.crdtSerializer = crdtSerializer;
            this.sdkComponentsRegistry = sdkComponentsRegistry;
            this.entityFactory = entityFactory;
            this.entityCollidersGlobalCache = entityCollidersGlobalCache;
            this.ethereumApi = ethereumApi;
            this.mvcManager = mvcManager;
            this.profileRepository = profileRepository;
            this.identityCache = identityCache;
            this.decentralandUrlsSource = decentralandUrlsSource;
            this.webRequestController = webRequestController;
            this.roomHub = roomHub;
            this.realmData = realmData;
            this.messagePipesHub = messagePipesHub;
            this.portableExperiencesController = portableExperiencesController;
        }

        public async UniTask<ISceneFacade> CreateSceneFromFileAsync(string jsCodeUrl, IPartitionComponent partitionProvider, CancellationToken ct, string id = "")
        {
            int lastSlash = jsCodeUrl.LastIndexOf("/", StringComparison.Ordinal);
            string mainScenePath = jsCodeUrl[(lastSlash + 1)..];
            var baseUrl = URLDomain.FromString(jsCodeUrl[..(lastSlash + 1)]);

            var sceneDefinition = new SceneEntityDefinition(
                id,
                new SceneMetadata
                {
                    main = mainScenePath,
                    runtimeVersion = "7",
                }
            );

            var sceneData = new SceneData(new SceneNonHashedContent(baseUrl), sceneDefinition, SceneAssetBundleManifest.NULL, Vector2Int.zero,
                ParcelMathHelper.UNDEFINED_SCENE_GEOMETRY, Array.Empty<Vector2Int>(), StaticSceneMessages.EMPTY);

            return await CreateSceneAsync(sceneData, partitionProvider, ct);
        }

        public async UniTask<ISceneFacade> CreateSceneFromStreamableDirectoryAsync(string directoryName, IPartitionComponent partitionProvider, CancellationToken ct)
        {
            const string SCENE_JSON_FILE_NAME = "scene.json";

            var fullPath = URLDomain.FromString($"file://{Application.streamingAssetsPath}/Scenes/{directoryName}/");

            string rawSceneJsonPath = fullPath.Value + SCENE_JSON_FILE_NAME;

            using var request = UnityWebRequest.Get(rawSceneJsonPath);
            await request.SendWebRequest().WithCancellation(ct);

            SceneMetadata sceneMetadata = JsonUtility.FromJson<SceneMetadata>(request.downloadHandler.text);

            var sceneDefinition = new SceneEntityDefinition(directoryName, sceneMetadata);

            var sceneData = new SceneData(new SceneNonHashedContent(fullPath), sceneDefinition, SceneAssetBundleManifest.NULL,
                Vector2Int.zero, ParcelMathHelper.UNDEFINED_SCENE_GEOMETRY, Array.Empty<Vector2Int>(), StaticSceneMessages.EMPTY);

            return await CreateSceneAsync(sceneData, partitionProvider, ct);
        }

        public UniTask<ISceneFacade> CreateSceneFromSceneDefinition(ISceneData sceneData, IPartitionComponent partitionProvider, CancellationToken ct) =>
            CreateSceneAsync(sceneData, partitionProvider, ct);

        public void SetGlobalWorldActions(IGlobalWorldActions actions)
        {
            globalWorldActions = actions;
        }

        private async UniTask<ISceneFacade> CreateSceneAsync(ISceneData sceneData, IPartitionComponent partitionProvider, CancellationToken ct)
        {
            var deps = new SceneInstanceDependencies(decentralandUrlsSource, sdkComponentsRegistry, entityCollidersGlobalCache, sceneData, partitionProvider, ecsWorldFactory, entityFactory);

            // Try to create scene runtime
            SceneRuntimeImpl sceneRuntime;

            try { sceneRuntime = await sceneRuntimeFactory.CreateByPathAsync(deps.SceneCodeUrl, deps.PoolsProvider, sceneData.SceneShortInfo, ct, SceneRuntimeFactory.InstantiationBehavior.SwitchToThreadPool); }
            catch (Exception e)
            {
                // ScriptEngineException.ErrorDetails is ignored through the logging process which is vital in the reporting information
                if (e is ScriptEngineException scriptEngineException)
                    deps.ExceptionsHandler.OnJavaScriptException(new ScriptEngineException(scriptEngineException.ErrorDetails));

                await UniTask.SwitchToMainThread(PlayerLoopTiming.Initialization);
                deps.Dispose();

                throw;
            }

            if (ct.IsCancellationRequested)
            {
                await UniTask.SwitchToMainThread(PlayerLoopTiming.Initialization);
                deps.Dispose();
                sceneRuntime?.Dispose();
                throw new OperationCanceledException();
            }

            SceneInstanceDependencies.WithRuntimeAndJsAPIBase runtimeDeps;

            if (ENABLE_SDK_OBSERVABLES)
            {
                var sdkCommsControllerAPI = new SDKMessageBusCommsAPIImplementation(realmData, sceneData, messagePipesHub, sceneRuntime, deps.SceneStateProvider);
                sceneRuntime.RegisterSDKMessageBusCommsApi(sdkCommsControllerAPI);

                runtimeDeps = new SceneInstanceDependencies.WithRuntimeJsAndSDKObservablesEngineAPI(deps, sceneRuntime, sharedPoolsProvider, crdtSerializer, mvcManager, globalWorldActions, realmData!, messagePipesHub, portableExperiencesController);

                sceneRuntime.RegisterAll(
                    (ISDKObservableEventsEngineApi)runtimeDeps.EngineAPI,
                    sdkCommsControllerAPI,
                    deps.ExceptionsHandler,
                    roomHub,
                    profileRepository,
                    runtimeDeps.SceneApiImplementation,
                    webRequestController,
                    runtimeDeps.RestrictedActionsAPI,
                    runtimeDeps.RuntimeImplementation,
                    ethereumApi,
                    runtimeDeps.WebSocketAipImplementation,
                    identityCache,
                    decentralandUrlsSource,
                    runtimeDeps.CommunicationsControllerAPI,
                    deps.PoolsProvider,
                    runtimeDeps.SimpleFetchApi,
                    sceneData,
                    realmData!,
                    portableExperiencesController
                );
            }
            else
            {
                runtimeDeps = new SceneInstanceDependencies.WithRuntimeAndJsAPI(deps, sceneRuntime, sharedPoolsProvider, crdtSerializer, mvcManager, globalWorldActions, realmData!, messagePipesHub, portableExperiencesController);

                sceneRuntime.RegisterAll(
                    runtimeDeps.EngineAPI,
                    deps.ExceptionsHandler,
                    roomHub,
                    profileRepository,
                    runtimeDeps.SceneApiImplementation,
                    webRequestController,
                    runtimeDeps.RestrictedActionsAPI,
                    decentralandUrlsSource,
                    runtimeDeps.RuntimeImplementation,
                    ethereumApi,
                    runtimeDeps.WebSocketAipImplementation,
                    identityCache,
                    runtimeDeps.CommunicationsControllerAPI,
                    deps.PoolsProvider,
                    runtimeDeps.SimpleFetchApi,
                    sceneData,
                    realmData!,
                    portableExperiencesController
                );
            }

            sceneRuntime.ExecuteSceneJson();

            if (sceneData.IsPortableExperience())
            {
                return new PortableExperienceSceneFacade(
                    sceneData,
                    runtimeDeps
                );
            }

            return new SceneFacade(
                sceneData,
                runtimeDeps
            );
        }
    }
}<|MERGE_RESOLUTION|>--- conflicted
+++ resolved
@@ -50,14 +50,9 @@
         private readonly ISDKComponentsRegistry sdkComponentsRegistry;
         private readonly ISharedPoolsProvider sharedPoolsProvider;
         private readonly IMVCManager mvcManager;
-<<<<<<< HEAD
-        private readonly IRealmData realmData;
-        private readonly ICommunicationControllerHub messagePipesHub;
+        private readonly IRealmData? realmData;
         private readonly IPortableExperiencesController portableExperiencesController;
-=======
-        private readonly IRealmData? realmData;
         private readonly ISceneCommunicationPipe messagePipesHub;
->>>>>>> ea3c2bfb
 
         private IGlobalWorldActions globalWorldActions = null!;
 
@@ -77,12 +72,8 @@
             IWebRequestController webRequestController,
             IRoomHub roomHub,
             IRealmData? realmData,
-<<<<<<< HEAD
             IPortableExperiencesController portableExperiencesController,
-            ICommunicationControllerHub messagePipesHub)
-=======
             ISceneCommunicationPipe messagePipesHub)
->>>>>>> ea3c2bfb
         {
             this.ecsWorldFactory = ecsWorldFactory;
             this.sceneRuntimeFactory = sceneRuntimeFactory;
