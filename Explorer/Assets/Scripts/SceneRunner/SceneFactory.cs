--- conflicted
+++ resolved
@@ -16,7 +16,6 @@
 using Cysharp.Threading.Tasks;
 using DCL.Interaction.Utility;
 using DCL.Ipfs;
-using DCL.Multiplayer.Connections.RoomHubs;
 using DCL.PluginSystem.World.Dependencies;
 using DCL.Profiles;
 using DCL.Time;
@@ -52,10 +51,7 @@
         private readonly IProfileRepository profileRepository;
         private readonly IWeb3IdentityCache identityCache;
         private readonly IWebRequestController webRequestController;
-<<<<<<< HEAD
         private readonly IRoomHub roomHub;
-=======
->>>>>>> 26b07e01
         private readonly SceneRuntimeFactory sceneRuntimeFactory;
         private readonly ISDKComponentsRegistry sdkComponentsRegistry;
         private readonly ISharedPoolsProvider sharedPoolsProvider;
@@ -76,10 +72,7 @@
             IProfileRepository profileRepository,
             IWeb3IdentityCache identityCache,
             IWebRequestController webRequestController,
-<<<<<<< HEAD
             IRoomHub roomHub,
-=======
->>>>>>> 26b07e01
             IRealmData? realmData
         )
         {
@@ -95,10 +88,7 @@
             this.profileRepository = profileRepository;
             this.identityCache = identityCache;
             this.webRequestController = webRequestController;
-<<<<<<< HEAD
             this.roomHub = roomHub;
-=======
->>>>>>> 26b07e01
             this.realmData = realmData;
         }
 
@@ -240,11 +230,7 @@
             sceneRuntime.RegisterSceneApi(sceneApiImplementation);
 
             sceneRuntime.RegisterSignedFetch(webRequestController);
-<<<<<<< HEAD
             sceneRuntime.RegisterEthereumApi(ethereumApi, identityCache);
-=======
-            sceneRuntime.RegisterEthereumApi(ethereumApi);
->>>>>>> 26b07e01
             sceneRuntime.RegisterUserIdentityApi(profileRepository, identityCache);
             sceneRuntime.RegisterPlayers(roomHub, profileRepository);
 
