--- conflicted
+++ resolved
@@ -49,13 +49,8 @@
         private readonly ISDKComponentsRegistry sdkComponentsRegistry;
         private readonly ISharedPoolsProvider sharedPoolsProvider;
         private readonly IMVCManager mvcManager;
-<<<<<<< HEAD
         private readonly IRealmData? realmData;
         private readonly ISceneCommunicationPipe messagePipesHub;
-=======
-        private readonly IRealmData realmData;
-        private readonly ICommunicationControllerHub messagePipesHub;
->>>>>>> e0610961
 
         private IGlobalWorldActions globalWorldActions = null!;
 
@@ -74,13 +69,8 @@
             IDecentralandUrlsSource decentralandUrlsSource,
             IWebRequestController webRequestController,
             IRoomHub roomHub,
-<<<<<<< HEAD
             IRealmData? realmData,
             ISceneCommunicationPipe messagePipesHub)
-=======
-            IRealmData realmData,
-            ICommunicationControllerHub messagePipesHub)
->>>>>>> e0610961
         {
             this.ecsWorldFactory = ecsWorldFactory;
             this.sceneRuntimeFactory = sceneRuntimeFactory;
