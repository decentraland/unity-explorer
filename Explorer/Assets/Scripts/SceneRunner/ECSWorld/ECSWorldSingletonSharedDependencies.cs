<<<<<<< HEAD
﻿using ECS.ComponentsPooling;
using ECS.Prioritization.DeferredLoading;
=======
﻿using CrdtEcsBridge.Components;
using Diagnostics.ReportsHandling;
using ECS.ComponentsPooling;
>>>>>>> 8e5f63ac

namespace SceneRunner.ECSWorld
{
    public readonly struct ECSWorldSingletonSharedDependencies
    {
        public readonly IComponentPoolsRegistry ComponentPoolsRegistry;
<<<<<<< HEAD
        public readonly ConcurrentLoadingBudgetProvider LoadingBudgetProvider;
        public readonly IConcurrentBudgetProvider InstantiatingBudgetProvider;

        public ECSWorldSingletonSharedDependencies(IComponentPoolsRegistry componentPoolsRegistry, ConcurrentLoadingBudgetProvider loadingBudgetProvider, IConcurrentBudgetProvider instantiatingBudgetProvider)
        {
            ComponentPoolsRegistry = componentPoolsRegistry;
            LoadingBudgetProvider = loadingBudgetProvider;
            InstantiatingBudgetProvider = instantiatingBudgetProvider;
=======
        public readonly IReportsHandlingSettings ReportsHandlingSettings;
        public readonly IEntityFactory EntityFactory;

        public ECSWorldSingletonSharedDependencies(IComponentPoolsRegistry componentPoolsRegistry, IReportsHandlingSettings reportsHandlingSettings, IEntityFactory entityFactory)
        {
            ComponentPoolsRegistry = componentPoolsRegistry;
            ReportsHandlingSettings = reportsHandlingSettings;
            EntityFactory = entityFactory;
>>>>>>> 8e5f63ac
        }
    }
}<|MERGE_RESOLUTION|>--- conflicted
+++ resolved
@@ -1,36 +1,14 @@
-<<<<<<< HEAD
-﻿using ECS.ComponentsPooling;
-using ECS.Prioritization.DeferredLoading;
-=======
-﻿using CrdtEcsBridge.Components;
-using Diagnostics.ReportsHandling;
 using ECS.ComponentsPooling;
->>>>>>> 8e5f63ac
 
 namespace SceneRunner.ECSWorld
 {
     public readonly struct ECSWorldSingletonSharedDependencies
     {
         public readonly IComponentPoolsRegistry ComponentPoolsRegistry;
-<<<<<<< HEAD
-        public readonly ConcurrentLoadingBudgetProvider LoadingBudgetProvider;
-        public readonly IConcurrentBudgetProvider InstantiatingBudgetProvider;
 
-        public ECSWorldSingletonSharedDependencies(IComponentPoolsRegistry componentPoolsRegistry, ConcurrentLoadingBudgetProvider loadingBudgetProvider, IConcurrentBudgetProvider instantiatingBudgetProvider)
+        public ECSWorldSingletonSharedDependencies(IComponentPoolsRegistry componentPoolsRegistry)
         {
             ComponentPoolsRegistry = componentPoolsRegistry;
-            LoadingBudgetProvider = loadingBudgetProvider;
-            InstantiatingBudgetProvider = instantiatingBudgetProvider;
-=======
-        public readonly IReportsHandlingSettings ReportsHandlingSettings;
-        public readonly IEntityFactory EntityFactory;
-
-        public ECSWorldSingletonSharedDependencies(IComponentPoolsRegistry componentPoolsRegistry, IReportsHandlingSettings reportsHandlingSettings, IEntityFactory entityFactory)
-        {
-            ComponentPoolsRegistry = componentPoolsRegistry;
-            ReportsHandlingSettings = reportsHandlingSettings;
-            EntityFactory = entityFactory;
->>>>>>> 8e5f63ac
         }
     }
 }