﻿using CrdtEcsBridge.UpdateGate;
using DCL.PluginSystem.World.Dependencies;
using JetBrains.Annotations;
using SceneRunner.Scene;

namespace SceneRunner.ECSWorld
{
    public readonly struct ECSWorldFactoryArgs
    {
        public readonly ISceneData SceneData;
        public readonly ECSWorldInstanceSharedDependencies SharedDependencies;
        public readonly ISystemGroupsUpdateGate SystemGroupsUpdateGate;
<<<<<<< HEAD
        public readonly ISceneData SceneData;
        [CanBeNull] public readonly SceneReadinessReport SceneReadinessReport;
=======
>>>>>>> d2e0b4f4

        public ECSWorldFactoryArgs(
            ECSWorldInstanceSharedDependencies sharedDependencies,
            ISystemGroupsUpdateGate systemGroupsUpdateGate,
            ISceneData sceneData, [CanBeNull] SceneReadinessReport sceneReadinessReport)
        {
            SharedDependencies = sharedDependencies;
            SystemGroupsUpdateGate = systemGroupsUpdateGate;
            SceneData = sceneData;
            SceneReadinessReport = sceneReadinessReport;
        }
    }
}<|MERGE_RESOLUTION|>--- conflicted
+++ resolved
@@ -10,21 +10,15 @@
         public readonly ISceneData SceneData;
         public readonly ECSWorldInstanceSharedDependencies SharedDependencies;
         public readonly ISystemGroupsUpdateGate SystemGroupsUpdateGate;
-<<<<<<< HEAD
-        public readonly ISceneData SceneData;
-        [CanBeNull] public readonly SceneReadinessReport SceneReadinessReport;
-=======
->>>>>>> d2e0b4f4
 
         public ECSWorldFactoryArgs(
             ECSWorldInstanceSharedDependencies sharedDependencies,
             ISystemGroupsUpdateGate systemGroupsUpdateGate,
-            ISceneData sceneData, [CanBeNull] SceneReadinessReport sceneReadinessReport)
+            ISceneData sceneData)
         {
             SharedDependencies = sharedDependencies;
             SystemGroupsUpdateGate = systemGroupsUpdateGate;
             SceneData = sceneData;
-            SceneReadinessReport = sceneReadinessReport;
         }
     }
 }