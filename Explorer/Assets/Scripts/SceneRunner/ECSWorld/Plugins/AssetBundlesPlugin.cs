--- conflicted
+++ resolved
@@ -1,9 +1,6 @@
 ﻿using Arch.Core;
 using Arch.SystemGroups;
-using Diagnostics.ReportsHandling;
 using ECS.LifeCycle;
-using ECS.Prioritization.DeferredLoading;
-using ECS.StreamableLoading;
 using ECS.StreamableLoading.AssetBundles;
 using ECS.StreamableLoading.AssetBundles.Manifest;
 using System.Collections.Generic;
@@ -22,34 +19,22 @@
 
         private readonly AssetBundlesManifestCache assetBundlesManifestCache;
         private readonly AssetBundleManifest localAssetBundleManifest;
-        private readonly IReportsHandlingSettings reportsHandlingSettings;
 
         private readonly AssetBundleCache assetBundleCache;
-        private readonly ConcurrentLoadingBudgetProvider concurrentLoadingBudgetProvider;
 
-<<<<<<< HEAD
-        public AssetBundlesPlugin(AssetBundleManifest localAssetBundleManifest, ConcurrentLoadingBudgetProvider concurrentLoadingBudgetProvider)
+        public AssetBundlesPlugin(AssetBundleManifest localAssetBundleManifest)
         {
             this.localAssetBundleManifest = localAssetBundleManifest;
-            this.concurrentLoadingBudgetProvider = concurrentLoadingBudgetProvider;
-=======
-        public AssetBundlesPlugin(AssetBundleManifest localAssetBundleManifest, IReportsHandlingSettings reportsHandlingSettings)
-        {
-            this.localAssetBundleManifest = localAssetBundleManifest;
-            this.reportsHandlingSettings = reportsHandlingSettings;
->>>>>>> 8e5f63ac
             assetBundleCache = new AssetBundleCache();
         }
 
-        public void InjectToWorld(ref ArchSystemsWorldBuilder<World> builder, in ECSWorldInstanceSharedDependencies sharedDependencies, in PersistentEntities persistentEntities, List<IFinalizeWorldSystem> finalizeWorldSystems)
+        public void InjectToWorld(ref ArchSystemsWorldBuilder<World> builder, in ECSWorldInstanceSharedDependencies sharedDependencies, List<IFinalizeWorldSystem> finalizeWorldSystems)
         {
             // Asset Bundles
             PrepareAssetBundleLoadingParametersSystem.InjectToWorld(ref builder, sharedDependencies.SceneData, STREAMING_ASSETS_URL);
-            ReportAssetBundleErrorSystem.InjectToWorld(ref builder, reportsHandlingSettings);
 
             // TODO create a runtime ref-counting cache
             LoadAssetBundleSystem.InjectToWorld(ref builder, assetBundleCache, localAssetBundleManifest, sharedDependencies.MutexSync);
-            DeferredLoadingSystem<AssetBundleData, GetAssetBundleIntention>.InjectToWorld(ref builder, concurrentLoadingBudgetProvider);
         }
     }
 }