--- conflicted
+++ resolved
@@ -75,12 +75,8 @@
                .Add(SDKComponentBuilder<PBVisibilityComponent>.Create(ComponentID.VISIBILITY_COMPONENT).AsProtobufComponent())
                .Add(SDKComponentBuilder<PBGltfContainerLoadingState>.Create(ComponentID.GLTF_CONTAINER_LOADING_STATE).AsProtobufComponent())
                .Add(SDKComponentBuilder<PBAvatarShape>.Create(ComponentID.AVATAR_SHAPE).AsProtobufComponent())
-<<<<<<< HEAD
-               .Add(SDKComponentBuilder<PBAudioSource>.Create(ComponentID.AUDIO_SOURCE).AsProtobufComponent());
-=======
                .Add(SDKComponentBuilder<PBAudioSource>.Create(ComponentID.AUDIO_SOURCE).AsProtobufComponent())
                .Add(SDKComponentBuilder<PBAudioStream>.Create(ComponentID.AUDIO_STREAM).AsProtobufComponent());
->>>>>>> e53871b5
 
             Transform rootContainer = new GameObject("ROOT_POOL_CONTAINER").transform;
 
