--- conflicted
+++ resolved
@@ -85,13 +85,9 @@
                .Add(SDKComponentBuilder<PBTween>.Create(ComponentID.TWEEN).AsProtobufComponent())
                .Add(SDKComponentBuilder<PBTweenState>.Create(ComponentID.TWEEN_STATE).AsProtobufComponent())
                .Add(SDKComponentBuilder<PBVideoPlayer>.Create(ComponentID.VIDEO_PLAYER).AsProtobufComponent())
-<<<<<<< HEAD
-               .Add(SDKComponentBuilder<PBCameraModeArea>.Create(ComponentID.CAMERA_MODE_AREA).AsProtobufComponent())
-               .Add(SDKComponentBuilder<PBAvatarAttach>.Create(ComponentID.AVATAR_ATTACH).AsProtobufComponent());
-=======
                .Add(SDKComponentBuilder<PBAvatarAttach>.Create(ComponentID.AVATAR_ATTACH).AsProtobufComponent())
-               .Add(SDKComponentBuilder<PBAnimator>.Create(ComponentID.ANIMATOR).AsProtobufComponent());
->>>>>>> 7da2dc52
+               .Add(SDKComponentBuilder<PBAnimator>.Create(ComponentID.ANIMATOR).AsProtobufComponent())
+               .Add(SDKComponentBuilder<PBCameraModeArea>.Create(ComponentID.CAMERA_MODE_AREA).AsProtobufComponent());
 
             Transform rootContainer = new GameObject("ROOT_POOL_CONTAINER").transform;
 
