--- conflicted
+++ resolved
@@ -38,9 +38,9 @@
     /// </summary>
     public class StaticContainer : IDCLPlugin<StaticSettings>
     {
+        private ProvidedInstance<CharacterObject> characterObject;
         public WorldProxy GlobalWorldProxy = new ();
         public MainPlayerAvatarBaseProxy MainPlayerAvatarBaseProxy = new ();
-        private ProvidedInstance<CharacterObject> characterObject;
         private ProvidedAsset<PartitionSettingsAsset> partitionSettings;
         private ProvidedAsset<RealmPartitionSettingsAsset> realmPartitionSettings;
         private ProvidedAsset<ReportsHandlingSettings> reportHandlingSettings;
@@ -187,15 +187,10 @@
                 new SceneUIPlugin(sharedDependencies, addressablesProvisioner),
                 container.CharacterContainer.CreateWorldPlugin(),
                 new MediaPlayerPlugin(sharedDependencies, container.CacheCleaner, videoTexturePool, sharedDependencies.FrameTimeBudget),
-<<<<<<< HEAD
-                new CharacterTriggerAreaPlugin(container.MainPlayerReferences, componentsContainer.ComponentPoolsRegistry, container.AssetsProvisioner, container.CacheCleaner),
-                new CameraModeAreaPlugin(container.GlobalWorldProxy, exposedGlobalDataContainer.ExposedCameraData.CameraEntityProxy),
-                new AvatarModifierAreaPlugin(container.GlobalWorldProxy),
-=======
 
                 new CameraModeAreaPlugin(container.GlobalWorldProxy, exposedGlobalDataContainer.ExposedCameraData.CameraEntityProxy),
                 new CharacterTriggerAreaPlugin(container.MainPlayerAvatarBaseProxy, container.CharacterContainer.CharacterObject, componentsContainer.ComponentPoolsRegistry, container.AssetsProvisioner, container.CacheCleaner),
->>>>>>> b22607dd
+                new AvatarModifierAreaPlugin(container.GlobalWorldProxy),
 
 #if UNITY_EDITOR
                 new GizmosWorldPlugin(),
