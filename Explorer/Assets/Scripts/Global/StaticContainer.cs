--- conflicted
+++ resolved
@@ -175,11 +175,7 @@
                 new InteractionPlugin(sharedDependencies, profilingProvider, exposedGlobalDataContainer.GlobalInputEvents),
                 new SceneUIPlugin(sharedDependencies, addressablesProvisioner),
                 new AudioStreamPlugin(sharedDependencies, container.CacheCleaner),
-<<<<<<< HEAD
-                new VideoPlayerPlugin(sharedDependencies, container.CacheCleaner),
-=======
                 new VideoPlayerPlugin(sharedDependencies, container.CacheCleaner, videoTexturePool),
->>>>>>> 48542e2a
 
 #if UNITY_EDITOR
                 new GizmosWorldPlugin(),
