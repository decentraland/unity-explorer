--- conflicted
+++ resolved
@@ -97,12 +97,8 @@
         public IEthereumApi EthereumApi { get; private set; }
         public IScenesCache ScenesCache { get; private set; }
         public ISceneReadinessReportQueue SceneReadinessReportQueue { get; private set; }
-<<<<<<< HEAD
-        public IFeatureFlagsCache FeatureFlagsCache { get; private set; }
-=======
         public FeatureFlagsCache FeatureFlagsCache { get; private set; }
         public IFeatureFlagsProvider FeatureFlagsProvider { get; private set; }
->>>>>>> 009af075
 
         public void Dispose()
         {
@@ -154,7 +150,6 @@
 
             var container = new StaticContainer();
 
-            container.FeatureFlagsCache = new DefaultFeatureFlagsCache();
             container.EthereumApi = ethereumApi;
             container.ScenesCache = new ScenesCache();
             container.SceneReadinessReportQueue = new SceneReadinessReportQueue(container.ScenesCache);
