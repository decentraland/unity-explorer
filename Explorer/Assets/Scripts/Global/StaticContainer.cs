--- conflicted
+++ resolved
@@ -39,14 +39,9 @@
     /// </summary>
     public class StaticContainer : IDCLPlugin<StaticSettings>
     {
-<<<<<<< HEAD
+        private ProvidedInstance<CharacterObject> characterObject;
         public ObjectProxy<World> GlobalWorldProxy = new ();
         public ObjectProxy<AvatarBase> MainPlayerAvatarBaseProxy = new ();
-=======
->>>>>>> 20fb5da0
-        private ProvidedInstance<CharacterObject> characterObject;
-        public readonly ObjectProxy<World> GlobalWorldProxy = new ();
-        public readonly ObjectProxy<AvatarBase> MainPlayerAvatarBaseProxy = new ();
         private ProvidedAsset<PartitionSettingsAsset> partitionSettings;
         private ProvidedAsset<RealmPartitionSettingsAsset> realmPartitionSettings;
         private ProvidedAsset<ReportsHandlingSettings> reportHandlingSettings;
