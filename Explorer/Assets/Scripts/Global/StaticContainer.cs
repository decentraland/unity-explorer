--- conflicted
+++ resolved
@@ -147,13 +147,9 @@
                 new AssetsCollidersPlugin(sharedDependencies, container.PhysicsTickProvider),
                 new PrimitivesRenderingPlugin(sharedDependencies),
                 new VisibilityPlugin(),
-<<<<<<< HEAD
-=======
-                new AudioSourcesPlugin(sharedDependencies, container.WebRequestsContainer.WebRequestController, container.CacheCleaner),
-                assetBundlePlugin,
->>>>>>> f517c6b2
                 new GltfContainerPlugin(sharedDependencies, container.CacheCleaner),
                 new InteractionPlugin(sharedDependencies, profilingProvider, exposedGlobalDataContainer.GlobalInputEvents),
+                new AudioSourcesPlugin(sharedDependencies, container.WebRequestsContainer.WebRequestController, container.CacheCleaner),
                 textureResolvePlugin,
                 assetBundlePlugin,
 
