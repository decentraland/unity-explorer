--- conflicted
+++ resolved
@@ -42,19 +42,12 @@
 using DCL.PerformanceAndDiagnostics.Analytics;
 using DCL.RealmNavigation;
 using ECS.StreamableLoading.Cache.Disk;
-using ECS.StreamableLoading.Cache.Disk.CleanUp;
-using ECS.StreamableLoading.Cache.Disk.Lock;
-using ECS.StreamableLoading.Common;
 using ECS.StreamableLoading.Common.Components;
 using ECS.StreamableLoading.Textures;
 using Global.Dynamic.LaunchModes;
 using Plugins.TexturesFuse.TexturesServerWrap.Unzips;
 using PortableExperiences.Controller;
-<<<<<<< HEAD
-=======
 using System.Buffers;
-using System.IO;
->>>>>>> 849dd86b
 using UnityEngine;
 using UnityEngine.UIElements;
 using Utility;
@@ -220,7 +213,7 @@
             container.FeatureFlagsProvider = new HttpFeatureFlagsProvider(container.WebRequestsContainer.WebRequestController,
                 container.FeatureFlagsCache);
 
-            ArrayPool<byte> buffersPool = ArrayPool<byte>.Create(1024 * 1024 * 50, 50);
+            var buffersPool = ArrayPool<byte>.Create(1024 * 1024 * 50, 50);
             var textureDiskCache = new DiskCache<Texture2DData>(diskCache, new TextureDiskSerializer());
             var assetBundlePlugin = new AssetBundlesPlugin(reportHandlingSettings, container.CacheCleaner, container.WebRequestsContainer.WebRequestController, buffersPool, partialsDiskCache);
             var textureResolvePlugin = new TexturesLoadingPlugin(container.WebRequestsContainer.WebRequestController, container.CacheCleaner, textureDiskCache, launchMode);
