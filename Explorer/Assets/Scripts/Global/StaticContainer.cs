﻿using CrdtEcsBridge.Components;
using Cysharp.Threading.Tasks;
using DCL.AssetsProvision;
using DCL.Character;
using DCL.Diagnostics;
using DCL.Gizmos.Plugin;
using DCL.Interaction.Utility;
using DCL.Optimization.PerformanceBudgeting;
using DCL.PluginSystem;
using DCL.PluginSystem.Global;
using DCL.PluginSystem.World;
using DCL.PluginSystem.World.Dependencies;
using DCL.Profiles;
using DCL.Profiling;
using DCL.ResourcesUnloading;
using DCL.Time;
using DCL.Web3Authentication;
<<<<<<< HEAD
using DCL.WebRequests.Analytics;
=======
using DCL.Web3Authentication.Identities;
>>>>>>> a361ecbf
using ECS.Prioritization;
using System.Collections.Generic;
using System.Threading;
using UnityEngine;

namespace Global
{
    /// <summary>
    ///     Produces dependencies that never change during the lifetime of the application
    ///     and are not connected to the global world or scenes but are used by them.
    ///     This is the first container to instantiate, should not depend on any other container
    /// </summary>
    public class StaticContainer : IDCLPlugin<StaticSettings>
    {
        private ProvidedInstance<CharacterObject> characterObject;
        private ProvidedAsset<PartitionSettingsAsset> partitionSettings;
        private ProvidedAsset<RealmPartitionSettingsAsset> realmPartitionSettings;
        private ProvidedAsset<ReportsHandlingSettings> reportHandlingSettings;

        public DiagnosticsContainer DiagnosticsContainer { get; private set; }

        public ComponentsContainer ComponentsContainer { get; private set; }

        public ExposedGlobalDataContainer ExposedGlobalDataContainer { get; private set; }

        public WebRequestsContainer WebRequestsContainer { get; private set; }

        public IReadOnlyList<IDCLWorldPlugin> ECSWorldPlugins { get; private set; }

        /// <summary>
        ///     Some plugins may implement both interfaces
        /// </summary>
        public IReadOnlyList<IDCLGlobalPlugin> SharedPlugins { get; private set; }

        public ECSWorldSingletonSharedDependencies SingletonSharedDependencies { get; private set; }

        public IProfilingProvider ProfilingProvider { get; private set; }

        public PhysicsTickProvider PhysicsTickProvider { get; private set; }

        public IEntityCollidersGlobalCache EntityCollidersGlobalCache { get; private set; }

        public IAssetsProvisioner AssetsProvisioner { get; private set; }

        /// <summary>
        ///     Character Object exists in a single instance
        /// </summary>
        public ICharacterObject CharacterObject => characterObject.Value;

        public IReportsHandlingSettings ReportHandlingSettings => reportHandlingSettings.Value;

        public IPartitionSettings PartitionSettings => partitionSettings.Value;

        public IRealmPartitionSettings RealmPartitionSettings => realmPartitionSettings.Value;
        public StaticSettings StaticSettings { get; private set; }
        public CacheCleaner CacheCleaner { get; private set; }

        public void Dispose()
        {
            DiagnosticsContainer?.Dispose();
            characterObject.Dispose();
            realmPartitionSettings.Dispose();
            partitionSettings.Dispose();
            reportHandlingSettings.Dispose();
        }

        public async UniTask InitializeAsync(StaticSettings settings, CancellationToken ct)
        {
            StaticSettings = settings;

            (characterObject, reportHandlingSettings, partitionSettings, realmPartitionSettings) =
                await UniTask.WhenAll(
                    AssetsProvisioner.ProvideInstanceAsync(settings.CharacterObject, new Vector3(0f, settings.StartYPosition, 0f), Quaternion.identity, ct: ct),
                    AssetsProvisioner.ProvideMainAssetAsync(settings.ReportHandlingSettings, ct),
                    AssetsProvisioner.ProvideMainAssetAsync(settings.PartitionSettings, ct),
                    AssetsProvisioner.ProvideMainAssetAsync(settings.RealmPartitionSettings, ct));
        }

        public static async UniTask<(StaticContainer container, bool success)> CreateAsync(IPluginSettingsContainer settingsContainer,
            IWeb3IdentityCache web3IdentityProvider,
            CancellationToken ct)
        {
            ProfilingCounters.CleanAllCounters();

            var componentsContainer = ComponentsContainer.Create();
            var exposedGlobalDataContainer = ExposedGlobalDataContainer.Create();
            var profilingProvider = new ProfilingProvider();

            var container = new StaticContainer();
            var addressablesProvisioner = new AddressablesProvisioner();
            container.AssetsProvisioner = addressablesProvisioner;

            (_, bool result) = await settingsContainer.InitializePluginAsync(container, ct);

            if (!result)
                return (null, false);

            StaticSettings staticSettings = settingsContainer.GetSettings<StaticSettings>();

            var sharedDependencies = new ECSWorldSingletonSharedDependencies(
                componentsContainer.ComponentPoolsRegistry,
                container.ReportHandlingSettings,
                new SceneEntityFactory(),
                new PartitionedWorldsAggregate.Factory(),
                new ConcurrentLoadingBudgetProvider(staticSettings.AssetsLoadingBudget),
                new FrameTimeCapBudgetProvider(staticSettings.FrameTimeCap, profilingProvider),
                new MemoryBudgetProvider(new StandaloneSystemMemory(), profilingProvider, staticSettings.MemoryThresholds)
            );

            container.CacheCleaner = new CacheCleaner(sharedDependencies.FrameTimeBudgetProvider);

            container.DiagnosticsContainer = DiagnosticsContainer.Create(container.ReportHandlingSettings);
            container.ComponentsContainer = componentsContainer;
            container.SingletonSharedDependencies = sharedDependencies;
            container.ProfilingProvider = profilingProvider;
            container.EntityCollidersGlobalCache = new EntityCollidersGlobalCache();
            container.ExposedGlobalDataContainer = exposedGlobalDataContainer;
            container.WebRequestsContainer = WebRequestsContainer.Create(web3IdentityProvider);
            container.PhysicsTickProvider = new PhysicsTickProvider();

            var assetBundlePlugin = new AssetBundlesPlugin(container.ReportHandlingSettings, container.CacheCleaner);

            container.ECSWorldPlugins = new IDCLWorldPlugin[]
            {
                new TransformsPlugin(sharedDependencies),
                new BillboardPlugin(exposedGlobalDataContainer.ExposedCameraData),
                new TextShapePlugin(sharedDependencies.FrameTimeBudgetProvider, componentsContainer.ComponentPoolsRegistry, settingsContainer),
                new MaterialsPlugin(sharedDependencies, addressablesProvisioner),
                new TexturesLoadingPlugin(container.WebRequestsContainer.WebRequestController, container.CacheCleaner),
                new AssetsCollidersPlugin(sharedDependencies, container.PhysicsTickProvider),
                new AudioStreamPlugin(),

                new PrimitivesRenderingPlugin(sharedDependencies),
                new VisibilityPlugin(),
                assetBundlePlugin,
                new GltfContainerPlugin(sharedDependencies, container.CacheCleaner),
                new InteractionPlugin(sharedDependencies, profilingProvider, exposedGlobalDataContainer.GlobalInputEvents),
#if UNITY_EDITOR
                new GizmosWorldPlugin(),
#endif
            };

            container.SharedPlugins = new IDCLGlobalPlugin[]
            {
                assetBundlePlugin,
                new ResourceUnloadingPlugin(sharedDependencies.MemoryBudgetProvider, container.CacheCleaner),
            };

            return (container, true);
        }
    }
}<|MERGE_RESOLUTION|>--- conflicted
+++ resolved
@@ -14,12 +14,9 @@
 using DCL.Profiling;
 using DCL.ResourcesUnloading;
 using DCL.Time;
+using DCL.WebRequests.Analytics;
 using DCL.Web3Authentication;
-<<<<<<< HEAD
-using DCL.WebRequests.Analytics;
-=======
 using DCL.Web3Authentication.Identities;
->>>>>>> a361ecbf
 using ECS.Prioritization;
 using System.Collections.Generic;
 using System.Threading;
@@ -150,7 +147,6 @@
                 new MaterialsPlugin(sharedDependencies, addressablesProvisioner),
                 new TexturesLoadingPlugin(container.WebRequestsContainer.WebRequestController, container.CacheCleaner),
                 new AssetsCollidersPlugin(sharedDependencies, container.PhysicsTickProvider),
-                new AudioStreamPlugin(),
 
                 new PrimitivesRenderingPlugin(sharedDependencies),
                 new VisibilityPlugin(),
