﻿using Arch.Core;
using CrdtEcsBridge.Components;
using Cysharp.Threading.Tasks;
using DCL.AssetsProvision;
using DCL.AvatarRendering.AvatarShape.UnityInterface;
using DCL.Character;
using DCL.Character.Plugin;
using DCL.DebugUtilities;
using DCL.Diagnostics;
using DCL.FeatureFlags;
using DCL.Gizmos.Plugin;
using DCL.Input;
using DCL.Interaction.Utility;
using DCL.Multiplayer.Connections.DecentralandUrls;
using DCL.Multiplayer.Connections.RoomHubs;
using DCL.Optimization.PerformanceBudgeting;
using DCL.Optimization.Pools;
using DCL.PluginSystem;
using DCL.PluginSystem.Global;
using DCL.PluginSystem.World;
using DCL.PluginSystem.World.Dependencies;
using DCL.Profiling;
using DCL.Quality;
using DCL.ResourcesUnloading;
using DCL.SDKComponents.VideoPlayer;
using DCL.Time;
using DCL.Utilities;
using DCL.Web3;
using DCL.Web3.Identities;
using DCL.WebRequests.Analytics;
using ECS;
using ECS.Prioritization;
using ECS.SceneLifeCycle;
using ECS.SceneLifeCycle.Components;
using ECS.SceneLifeCycle.Reporting;
using Global.AppArgs;
using SceneRunner.Mapping;
using System.Collections.Generic;
using System.Threading;
using UnityEngine;
using Utility;
using MultiplayerPlugin = DCL.PluginSystem.World.MultiplayerPlugin;

namespace Global
{
    /// <summary>
    ///     Produces dependencies that never change during the lifetime of the application
    ///     and are not connected to the global world or scenes but are used by them.
    ///     This is the first container to instantiate, should not depend on any other container
    /// </summary>
    public class StaticContainer : IDCLPlugin<StaticSettings>
    {
        public Entity PlayerEntity { get; set; }
        public readonly ObjectProxy<DCLInput> InputProxy = new ();
        public readonly ObjectProxy<AvatarBase> MainPlayerAvatarBaseProxy = new ();
        public readonly ObjectProxy<IRoomHub> RoomHubProxy = new ();
        public readonly RealmData RealmData = new ();
        public readonly PartitionDataContainer PartitionDataContainer = new ();

        private ProvidedInstance<CharacterObject> characterObject;
        private ProvidedAsset<PartitionSettingsAsset> partitionSettings;
        private ProvidedAsset<RealmPartitionSettingsAsset> realmPartitionSettings;

        private IAssetsProvisioner assetsProvisioner;

        public ComponentsContainer ComponentsContainer { get; private set; }
        public CharacterContainer CharacterContainer { get; private set; }
        public QualityContainer QualityContainer { get; private set; }
        public ExposedGlobalDataContainer ExposedGlobalDataContainer { get; private set; }
        public WebRequestsContainer WebRequestsContainer { get; private set; }
        public IReadOnlyList<IDCLWorldPlugin> ECSWorldPlugins { get; private set; }

        /// <summary>
        ///     Some plugins may implement both interfaces
        /// </summary>
        public IReadOnlyList<IDCLGlobalPlugin> SharedPlugins { get; private set; }
        public ECSWorldSingletonSharedDependencies SingletonSharedDependencies { get; private set; }
        public Profiler Profiler { get; private set; }
        public PhysicsTickProvider PhysicsTickProvider { get; private set; }
        public IEntityCollidersGlobalCache EntityCollidersGlobalCache { get; private set; }
        public IPartitionSettings PartitionSettings => partitionSettings.Value;
        public IRealmPartitionSettings RealmPartitionSettings => realmPartitionSettings.Value;
        public StaticSettings StaticSettings { get; private set; }
        public CacheCleaner CacheCleaner { get; private set; }
        public IEthereumApi EthereumApi { get; private set; }
        public IInputBlock InputBlock { get; private set; }
        public IScenesCache ScenesCache { get; private set; }
        public ISceneReadinessReportQueue SceneReadinessReportQueue { get; private set; }
        public FeatureFlagsCache FeatureFlagsCache { get; private set; }
        public IFeatureFlagsProvider FeatureFlagsProvider { get; private set; }
        public IDebugContainerBuilder DebugContainerBuilder { get; private set; }

        public void Dispose()
        {
            realmPartitionSettings.Dispose();
            partitionSettings.Dispose();
            QualityContainer.Dispose();
            Profiler.Dispose();
        }

        public async UniTask InitializeAsync(StaticSettings settings, CancellationToken ct)
        {
            StaticSettings = settings;

            (partitionSettings, realmPartitionSettings) =
                await UniTask.WhenAll(
                    assetsProvisioner.ProvideMainAssetAsync(settings.PartitionSettings, ct, nameof(PartitionSettings)),
                    assetsProvisioner.ProvideMainAssetAsync(settings.RealmPartitionSettings, ct, nameof(RealmPartitionSettings))
                );
        }

        public static async UniTask<(StaticContainer? container, bool success)> CreateAsync(IDecentralandUrlsSource decentralandUrlsSource,
            IAssetsProvisioner assetsProvisioner,
            IReportsHandlingSettings reportHandlingSettings,
            IAppArgs appArgs,
            DebugViewsCatalog debugViewsCatalog,
            IPluginSettingsContainer settingsContainer,
            IWeb3IdentityCache web3IdentityProvider,
            IEthereumApi ethereumApi,
            World globalWorld,
            Entity playerEntity,
            CancellationToken ct)
        {
            ProfilingCounters.CleanAllCounters();

            var componentsContainer = ComponentsContainer.Create();
            var exposedGlobalDataContainer = ExposedGlobalDataContainer.Create();
            var profilingProvider = new Profiler();

            var container = new StaticContainer();
            container.PlayerEntity = playerEntity;
            container.DebugContainerBuilder = DebugUtilitiesContainer.Create(debugViewsCatalog, appArgs.HasDebugFlag()).Builder;
            container.EthereumApi = ethereumApi;
            container.ScenesCache = new ScenesCache();
            container.SceneReadinessReportQueue = new SceneReadinessReportQueue(container.ScenesCache);
            container.InputBlock = new ECSInputBlock(globalWorld);
            container.assetsProvisioner = assetsProvisioner;

            var exposedPlayerTransform = new ExposedTransform();

            container.CharacterContainer = new CharacterContainer(container.assetsProvisioner, exposedGlobalDataContainer.ExposedCameraData, exposedPlayerTransform);

            bool result = await InitializeContainersAsync(container, settingsContainer, ct);

            if (!result)
                return (null, false)!;

            StaticSettings staticSettings = settingsContainer.GetSettings<StaticSettings>();

            var sharedDependencies = new ECSWorldSingletonSharedDependencies(
                componentsContainer.ComponentPoolsRegistry,
                reportHandlingSettings,
                new SceneEntityFactory(),
                new PartitionedWorldsAggregate.Factory(),
                new ConcurrentLoadingPerformanceBudget(staticSettings.AssetsLoadingBudget),
                new FrameTimeCapBudget(staticSettings.FrameTimeCap, profilingProvider),
                new MemoryBudget(new StandaloneSystemMemory(), profilingProvider, staticSettings.MemoryThresholds),
                new SceneAssetLock(),
                new SceneMapping()
            );

            container.QualityContainer = await QualityContainer.CreateAsync(settingsContainer, container.assetsProvisioner);
            container.CacheCleaner = new CacheCleaner(sharedDependencies.FrameTimeBudget);

            container.ComponentsContainer = componentsContainer;
            container.SingletonSharedDependencies = sharedDependencies;
            container.Profiler = profilingProvider;
            container.EntityCollidersGlobalCache = new EntityCollidersGlobalCache();
            container.ExposedGlobalDataContainer = exposedGlobalDataContainer;
            container.WebRequestsContainer = WebRequestsContainer.Create(web3IdentityProvider, container.DebugContainerBuilder);
            container.PhysicsTickProvider = new PhysicsTickProvider();

            container.FeatureFlagsCache = new FeatureFlagsCache();

            container.FeatureFlagsProvider = new HttpFeatureFlagsProvider(container.WebRequestsContainer.WebRequestController,
                container.FeatureFlagsCache);

            var assetBundlePlugin = new AssetBundlesPlugin(reportHandlingSettings, container.CacheCleaner);
            var textureResolvePlugin = new TexturesLoadingPlugin(container.WebRequestsContainer.WebRequestController, container.CacheCleaner);

            ExtendedObjectPool<Texture2D> videoTexturePool = VideoTextureFactory.CreateVideoTexturesPool();

            container.ECSWorldPlugins = new IDCLWorldPlugin[]
            {
                new TransformsPlugin(sharedDependencies, exposedPlayerTransform, exposedGlobalDataContainer.ExposedCameraData),
                new BillboardPlugin(exposedGlobalDataContainer.ExposedCameraData),
                new NFTShapePlugin(decentralandUrlsSource, container.assetsProvisioner, sharedDependencies.FrameTimeBudget, componentsContainer.ComponentPoolsRegistry, container.WebRequestsContainer.WebRequestController, container.CacheCleaner),
                new TextShapePlugin(sharedDependencies.FrameTimeBudget, container.CacheCleaner, componentsContainer.ComponentPoolsRegistry),
                new MaterialsPlugin(sharedDependencies, videoTexturePool),
                textureResolvePlugin,
                new AssetsCollidersPlugin(sharedDependencies, container.PhysicsTickProvider),
                new AvatarShapePlugin(globalWorld),
                new AvatarAttachPlugin(container.MainPlayerAvatarBaseProxy, componentsContainer.ComponentPoolsRegistry),
                new PrimitivesRenderingPlugin(sharedDependencies),
                new VisibilityPlugin(),
                new AudioSourcesPlugin(sharedDependencies, container.WebRequestsContainer.WebRequestController, container.CacheCleaner, container.assetsProvisioner),
                assetBundlePlugin, new GltfContainerPlugin(sharedDependencies, container.CacheCleaner, container.SceneReadinessReportQueue, container.SingletonSharedDependencies.SceneAssetLock),
                new InteractionPlugin(sharedDependencies, profilingProvider, exposedGlobalDataContainer.GlobalInputEvents, componentsContainer.ComponentPoolsRegistry, container.assetsProvisioner),
                new SceneUIPlugin(sharedDependencies, container.assetsProvisioner, container.InputBlock),
                container.CharacterContainer.CreateWorldPlugin(componentsContainer.ComponentPoolsRegistry),
                new AnimatorPlugin(),
                new TweenPlugin(),
                new MediaPlayerPlugin(sharedDependencies, videoTexturePool, sharedDependencies.FrameTimeBudget, container.assetsProvisioner, container.WebRequestsContainer.WebRequestController, container.CacheCleaner),
                new CharacterTriggerAreaPlugin(globalWorld, container.MainPlayerAvatarBaseProxy, exposedGlobalDataContainer.ExposedCameraData.CameraEntityProxy, container.CharacterContainer.CharacterObject, componentsContainer.ComponentPoolsRegistry, container.assetsProvisioner, container.CacheCleaner, exposedGlobalDataContainer.ExposedCameraData),
                new InteractionsAudioPlugin(container.assetsProvisioner),
                new MapPinPlugin(globalWorld),
                new MultiplayerPlugin(),
                new RealmInfoPlugin(container.RealmData, container.RoomHubProxy),
<<<<<<< HEAD
                new MainCameraPlugin(componentsContainer.ComponentPoolsRegistry, container.assetsProvisioner, container.CacheCleaner, exposedGlobalDataContainer.ExposedCameraData, globalWorld),
=======
                new InputModifierPlugin(globalWorld, container.PlayerEntity),
>>>>>>> ff5fff69

#if UNITY_EDITOR
                new GizmosWorldPlugin(),
#endif
            };

            container.SharedPlugins = new IDCLGlobalPlugin[]
            {
                assetBundlePlugin,
                new ResourceUnloadingPlugin(sharedDependencies.MemoryBudget, container.CacheCleaner),
                textureResolvePlugin,
            };

            return (container, true);
        }

        private static async UniTask<bool> InitializeContainersAsync(StaticContainer target, IPluginSettingsContainer settings, CancellationToken ct)
        {
            ((StaticContainer plugin, bool success), (CharacterContainer plugin, bool success)) results = await UniTask.WhenAll(
                settings.InitializePluginAsync(target, ct),
                settings.InitializePluginAsync(target.CharacterContainer, ct)
            );

            return results.Item1.success && results.Item2.success;
        }
    }
}<|MERGE_RESOLUTION|>--- conflicted
+++ resolved
@@ -206,11 +206,8 @@
                 new MapPinPlugin(globalWorld),
                 new MultiplayerPlugin(),
                 new RealmInfoPlugin(container.RealmData, container.RoomHubProxy),
-<<<<<<< HEAD
+                new InputModifierPlugin(globalWorld, container.PlayerEntity),
                 new MainCameraPlugin(componentsContainer.ComponentPoolsRegistry, container.assetsProvisioner, container.CacheCleaner, exposedGlobalDataContainer.ExposedCameraData, globalWorld),
-=======
-                new InputModifierPlugin(globalWorld, container.PlayerEntity),
->>>>>>> ff5fff69
 
 #if UNITY_EDITOR
                 new GizmosWorldPlugin(),
