using Arch.Core;
using CrdtEcsBridge.Components;
using Cysharp.Threading.Tasks;
using DCL.AssetsProvision;
using DCL.AvatarRendering.AvatarShape.UnityInterface;
using DCL.Character;
using DCL.Character.Plugin;
using DCL.DebugUtilities;
using DCL.Diagnostics;
using DCL.FeatureFlags;
using DCL.Gizmos.Plugin;
using DCL.Input;
using DCL.Interaction.Utility;
using DCL.MapPins.Bus;
using DCL.Multiplayer.Connections.DecentralandUrls;
using DCL.Multiplayer.Connections.RoomHubs;
using DCL.Optimization.PerformanceBudgeting;
using DCL.Optimization.Pools;
using DCL.PluginSystem;
using DCL.PluginSystem.Global;
using DCL.PluginSystem.World;
using DCL.PluginSystem.World.Dependencies;
using DCL.Profiling;
using DCL.Quality;
using DCL.ResourcesUnloading;
using DCL.SceneRestrictionBusController.SceneRestrictionBus;
using DCL.SDKComponents.VideoPlayer;
using DCL.Settings;
using DCL.Time;
using DCL.Utilities;
using DCL.Web3;
using DCL.Web3.Identities;
using DCL.WebRequests.Analytics;
using ECS;
using ECS.Prioritization;
using ECS.SceneLifeCycle;
using ECS.SceneLifeCycle.Components;
using ECS.SceneLifeCycle.Reporting;
using Global.AppArgs;
using SceneRunner.Mapping;
using System.Collections.Generic;
using System.Threading;
using DCL.PerformanceAndDiagnostics.Analytics;
using DCL.UserInAppInitializationFlow;
using ECS.StreamableLoading.Cache.Disk;
using Plugins.TexturesFuse.TexturesServerWrap.Unzips;
using PortableExperiences.Controller;
using System.IO;
using UnityEngine;
using Utility;
using MultiplayerPlugin = DCL.PluginSystem.World.MultiplayerPlugin;

namespace Global
{
    /// <summary>
    ///     Produces dependencies that never change during the lifetime of the application
    ///     and are not connected to the global world or scenes but are used by them.
    ///     This is the first container to instantiate, should not depend on any other container
    /// </summary>
    public class StaticContainer : IDCLPlugin<StaticSettings>
    {
        public readonly ObjectProxy<DCLInput> InputProxy = new ();
        public readonly ObjectProxy<AvatarBase> MainPlayerAvatarBaseProxy = new ();
        public readonly ObjectProxy<IRoomHub> RoomHubProxy = new ();
        public readonly RealmData RealmData = new ();
        public readonly PartitionDataContainer PartitionDataContainer = new ();
        public readonly IMapPinsEventBus MapPinsEventBus = new MapPinsEventBus();

        private ProvidedInstance<CharacterObject> characterObject;
        private ProvidedAsset<PartitionSettingsAsset> partitionSettings;
        private ProvidedAsset<RealmPartitionSettingsAsset> realmPartitionSettings;

        private IAssetsProvisioner assetsProvisioner;
        private ITexturesFuse texturesFuse;
        public Entity PlayerEntity { get; set; }

        public ComponentsContainer ComponentsContainer { get; private set; }
        public CharacterContainer CharacterContainer { get; private set; }
        public QualityContainer QualityContainer { get; private set; }
        public ExposedGlobalDataContainer ExposedGlobalDataContainer { get; private set; }
        public WebRequestsContainer WebRequestsContainer { get; private set; }
        public IReadOnlyList<IDCLWorldPlugin> ECSWorldPlugins { get; private set; }

        public ISystemMemoryCap MemoryCap { get; private set; }

        /// <summary>
        ///     Some plugins may implement both interfaces
        /// </summary>
        public IReadOnlyList<IDCLGlobalPlugin> SharedPlugins { get; private set; }
        public ECSWorldSingletonSharedDependencies SingletonSharedDependencies { get; private set; }
        public Profiler Profiler { get; private set; }
        public PhysicsTickProvider PhysicsTickProvider { get; private set; }
        public IEntityCollidersGlobalCache EntityCollidersGlobalCache { get; private set; }
        public IPartitionSettings PartitionSettings => partitionSettings.Value;
        public IRealmPartitionSettings RealmPartitionSettings => realmPartitionSettings.Value;
        public StaticSettings StaticSettings { get; private set; }
        public CacheCleaner CacheCleaner { get; private set; }
        public IEthereumApi EthereumApi { get; private set; }
        public IInputBlock InputBlock { get; private set; }
        public IScenesCache ScenesCache { get; private set; }
        public ISceneReadinessReportQueue SceneReadinessReportQueue { get; private set; }
        public FeatureFlagsCache FeatureFlagsCache { get; private set; }
        public IFeatureFlagsProvider FeatureFlagsProvider { get; private set; }
        public IPortableExperiencesController PortableExperiencesController { get; private set; }
        public IDebugContainerBuilder DebugContainerBuilder { get; private set; }
        public ISceneRestrictionBusController SceneRestrictionBusController { get; private set; }

        public ILoadingStatus LoadingStatus { get; private set; }

        public void Dispose()
        {
            realmPartitionSettings.Dispose();
            partitionSettings.Dispose();
            QualityContainer.Dispose();
            Profiler.Dispose();
            texturesFuse.Dispose();
        }

        public async UniTask InitializeAsync(StaticSettings settings, CancellationToken ct)
        {
            StaticSettings = settings;

            (partitionSettings, realmPartitionSettings) =
                await UniTask.WhenAll(
                    assetsProvisioner.ProvideMainAssetAsync(settings.PartitionSettings, ct, nameof(PartitionSettings)),
                    assetsProvisioner.ProvideMainAssetAsync(settings.RealmPartitionSettings, ct, nameof(RealmPartitionSettings))
                );
        }

        public static async UniTask<(StaticContainer? container, bool success)> CreateAsync(IDecentralandUrlsSource decentralandUrlsSource,
            IAssetsProvisioner assetsProvisioner,
            IReportsHandlingSettings reportHandlingSettings,
            IAppArgs appArgs,
            ITexturesFuse texturesFuse,
            DebugViewsCatalog debugViewsCatalog,
            IPluginSettingsContainer settingsContainer,
            DiagnosticsContainer diagnosticsContainer,
            IWeb3IdentityCache web3IdentityProvider,
            IEthereumApi ethereumApi,
            bool localSceneDevelopment,
            bool useRemoteAssetBundles,
            World globalWorld,
            Entity playerEntity,
            ISystemMemoryCap memoryCap,
            WorldVolumeMacBus worldVolumeMacBus,
            bool enableAnalytics,
            IAnalyticsController analyticsController,
<<<<<<< HEAD
            IDiskCache diskCache,
=======
            bool isTextureCompressionEnabled,
>>>>>>> aec4c8e5
            CancellationToken ct)
        {
            ProfilingCounters.CleanAllCounters();

            var componentsContainer = ComponentsContainer.Create();
            var exposedGlobalDataContainer = ExposedGlobalDataContainer.Create();
            var profilingProvider = new Profiler();

            var container = new StaticContainer();
            container.PlayerEntity = playerEntity;
            container.DebugContainerBuilder = DebugUtilitiesContainer.Create(debugViewsCatalog, appArgs.HasDebugFlag()).Builder;
            container.EthereumApi = ethereumApi;
            container.ScenesCache = new ScenesCache();
            container.SceneReadinessReportQueue = new SceneReadinessReportQueue(container.ScenesCache);
            container.InputBlock = new ECSInputBlock(globalWorld);
            container.assetsProvisioner = assetsProvisioner;
            container.MemoryCap = memoryCap;
            container.SceneRestrictionBusController = new SceneRestrictionBusController();
            container.texturesFuse = texturesFuse;

            var exposedPlayerTransform = new ExposedTransform();

            container.CharacterContainer = new CharacterContainer(container.assetsProvisioner, exposedGlobalDataContainer.ExposedCameraData, exposedPlayerTransform);

            bool result = await InitializeContainersAsync(container, settingsContainer, ct);

            if (!result)
                return (null, false);

            StaticSettings staticSettings = settingsContainer.GetSettings<StaticSettings>();

            var sharedDependencies = new ECSWorldSingletonSharedDependencies(
                componentsContainer.ComponentPoolsRegistry,
                reportHandlingSettings,
                new SceneEntityFactory(),
                new PartitionedWorldsAggregate.Factory(),
                new ConcurrentLoadingPerformanceBudget(staticSettings.AssetsLoadingBudget),
                new FrameTimeCapBudget(staticSettings.FrameTimeCap, profilingProvider),
                new MemoryBudget(memoryCap, profilingProvider, staticSettings.MemoryThresholds),
                new SceneAssetLock(),
                new SceneMapping()
            );

            DebugWidgetBuilder? cacheWidget = container.DebugContainerBuilder.TryAddWidget("Cache Textures");

            container.QualityContainer = await QualityContainer.CreateAsync(settingsContainer, container.assetsProvisioner);
            container.CacheCleaner = new CacheCleaner(sharedDependencies.FrameTimeBudget, cacheWidget);
            container.ComponentsContainer = componentsContainer;
            container.SingletonSharedDependencies = sharedDependencies;
            container.Profiler = profilingProvider;
            container.EntityCollidersGlobalCache = new EntityCollidersGlobalCache();
            container.ExposedGlobalDataContainer = exposedGlobalDataContainer;

            container.WebRequestsContainer = WebRequestsContainer.Create(
                web3IdentityProvider,
                texturesFuse,
                container.DebugContainerBuilder,
                staticSettings.WebRequestsBudget,
                isTextureCompressionEnabled
            );

            container.PhysicsTickProvider = new PhysicsTickProvider();
            container.FeatureFlagsCache = new FeatureFlagsCache();

            container.PortableExperiencesController = new ECSPortableExperiencesController(web3IdentityProvider, container.WebRequestsContainer.WebRequestController, container.ScenesCache, container.FeatureFlagsCache, localSceneDevelopment);


            container.FeatureFlagsProvider = new HttpFeatureFlagsProvider(container.WebRequestsContainer.WebRequestController,
                container.FeatureFlagsCache);

            var assetBundlePlugin = new AssetBundlesPlugin(reportHandlingSettings, container.CacheCleaner, container.WebRequestsContainer.WebRequestController);
            var textureResolvePlugin = new TexturesLoadingPlugin(container.WebRequestsContainer.WebRequestController, container.CacheCleaner, diskCache);

            ExtendedObjectPool<Texture2D> videoTexturePool = VideoTextureFactory.CreateVideoTexturesPool();

            diagnosticsContainer.AddSentryScopeConfigurator(scope =>
            {
                if (container.ScenesCache.CurrentScene != null)
                    diagnosticsContainer.Sentry!.AddCurrentSceneToScope(scope, container.ScenesCache.CurrentScene.Info);
            });

            container.LoadingStatus = enableAnalytics ? new LoadingStatusAnalyticsDecorator(new LoadingStatus(), analyticsController) : new LoadingStatus();

            container.ECSWorldPlugins = new IDCLWorldPlugin[]
            {
                new TransformsPlugin(sharedDependencies, exposedPlayerTransform, exposedGlobalDataContainer.ExposedCameraData),
                new BillboardPlugin(exposedGlobalDataContainer.ExposedCameraData),
                new NFTShapePlugin(decentralandUrlsSource, container.assetsProvisioner, sharedDependencies.FrameTimeBudget, componentsContainer.ComponentPoolsRegistry, container.WebRequestsContainer.WebRequestController, container.CacheCleaner, diskCache),
                new TextShapePlugin(sharedDependencies.FrameTimeBudget, container.CacheCleaner, componentsContainer.ComponentPoolsRegistry),
                new MaterialsPlugin(sharedDependencies, videoTexturePool),
                textureResolvePlugin,
                new AssetsCollidersPlugin(sharedDependencies, container.PhysicsTickProvider),
                new AvatarShapePlugin(globalWorld),
                new AvatarAttachPlugin(container.MainPlayerAvatarBaseProxy, componentsContainer.ComponentPoolsRegistry),
                new PrimitivesRenderingPlugin(sharedDependencies),
                new VisibilityPlugin(),
                new AudioSourcesPlugin(sharedDependencies, container.WebRequestsContainer.WebRequestController, container.CacheCleaner, container.assetsProvisioner),
                assetBundlePlugin,
                new GltfContainerPlugin(sharedDependencies, container.CacheCleaner, container.SceneReadinessReportQueue, componentsContainer.ComponentPoolsRegistry, localSceneDevelopment, useRemoteAssetBundles, container.WebRequestsContainer.WebRequestController, container.LoadingStatus),
                new InteractionPlugin(sharedDependencies, profilingProvider, exposedGlobalDataContainer.GlobalInputEvents, componentsContainer.ComponentPoolsRegistry, container.assetsProvisioner),
                new SceneUIPlugin(sharedDependencies, container.assetsProvisioner, container.InputBlock, container.InputProxy),
                container.CharacterContainer.CreateWorldPlugin(componentsContainer.ComponentPoolsRegistry),
                new AnimatorPlugin(),
                new TweenPlugin(),
                new MediaPlayerPlugin(sharedDependencies, videoTexturePool, sharedDependencies.FrameTimeBudget, container.assetsProvisioner, container.WebRequestsContainer.WebRequestController, container.CacheCleaner, worldVolumeMacBus, exposedGlobalDataContainer.ExposedCameraData, container.FeatureFlagsCache),
                new CharacterTriggerAreaPlugin(globalWorld, container.MainPlayerAvatarBaseProxy, exposedGlobalDataContainer.ExposedCameraData.CameraEntityProxy, container.CharacterContainer.CharacterObject, componentsContainer.ComponentPoolsRegistry, container.assetsProvisioner, container.CacheCleaner, exposedGlobalDataContainer.ExposedCameraData, container.SceneRestrictionBusController, web3IdentityProvider),
                new PointerInputAudioPlugin(container.assetsProvisioner),
                new MapPinPlugin(globalWorld, container.FeatureFlagsCache, container.MapPinsEventBus),
                new MultiplayerPlugin(),
                new RealmInfoPlugin(container.RealmData, container.RoomHubProxy),
                new InputModifierPlugin(globalWorld, container.PlayerEntity, container.SceneRestrictionBusController),
                new MainCameraPlugin(componentsContainer.ComponentPoolsRegistry, container.assetsProvisioner, container.CacheCleaner, exposedGlobalDataContainer.ExposedCameraData, container.SceneRestrictionBusController, globalWorld),

#if UNITY_EDITOR
                new GizmosWorldPlugin(),
#endif
            };

            container.SharedPlugins = new IDCLGlobalPlugin[]
            {
                assetBundlePlugin,
                new ResourceUnloadingPlugin(sharedDependencies.MemoryBudget, container.CacheCleaner,
                    container.RealmPartitionSettings),
                textureResolvePlugin,
            };

            return (container, true);
        }

        private static async UniTask<bool> InitializeContainersAsync(StaticContainer target, IPluginSettingsContainer settings, CancellationToken ct)
        {
            ((StaticContainer plugin, bool success), (CharacterContainer plugin, bool success)) results = await UniTask.WhenAll(
                settings.InitializePluginAsync(target, ct),
                settings.InitializePluginAsync(target.CharacterContainer, ct)
            );

            return results.Item1.success && results.Item2.success;
        }
    }
}<|MERGE_RESOLUTION|>--- conflicted
+++ resolved
@@ -145,11 +145,7 @@
             WorldVolumeMacBus worldVolumeMacBus,
             bool enableAnalytics,
             IAnalyticsController analyticsController,
-<<<<<<< HEAD
             IDiskCache diskCache,
-=======
-            bool isTextureCompressionEnabled,
->>>>>>> aec4c8e5
             CancellationToken ct)
         {
             ProfilingCounters.CleanAllCounters();
