﻿using Arch.Core;
using CrdtEcsBridge.Components;
using Cysharp.Threading.Tasks;
using DCL.AssetsProvision;
using DCL.AvatarRendering.AvatarShape.UnityInterface;
using DCL.Character;
using DCL.Character.Plugin;
using DCL.Diagnostics;
using DCL.Gizmos.Plugin;
using DCL.Interaction.Utility;
using DCL.MapRenderer.ComponentsFactory;
using DCL.Optimization.PerformanceBudgeting;
using DCL.Optimization.Pools;
using DCL.PluginSystem;
using DCL.PluginSystem.Global;
using DCL.PluginSystem.World;
using DCL.PluginSystem.World.Dependencies;
using DCL.Profiling;
using DCL.Quality;
using DCL.ResourcesUnloading;
using DCL.SDKComponents.VideoPlayer;
using DCL.Time;
using DCL.Utilities;
using DCL.Web3;
using DCL.Web3.Identities;
using DCL.WebRequests.Analytics;
using ECS.Prioritization;
using System;
using ECS.SceneLifeCycle;
using ECS.SceneLifeCycle.Reporting;
using System.Collections.Generic;
using System.Threading;
using UnityEngine;

namespace Global
{
    /// <summary>
    ///     Produces dependencies that never change during the lifetime of the application
    ///     and are not connected to the global world or scenes but are used by them.
    ///     This is the first container to instantiate, should not depend on any other container
    /// </summary>
    public class StaticContainer : IDCLPlugin<StaticSettings>
    {
        public WorldProxy GlobalWorldProxy = new ();
        public MainPlayerAvatarBase MainPlayerAvatarBase = new ();
        private ProvidedInstance<CharacterObject> characterObject;
        private ProvidedAsset<PartitionSettingsAsset> partitionSettings;
        private ProvidedAsset<RealmPartitionSettingsAsset> realmPartitionSettings;
        private ProvidedAsset<ReportsHandlingSettings> reportHandlingSettings;

        public DiagnosticsContainer DiagnosticsContainer { get; private set; }

        public ComponentsContainer ComponentsContainer { get; private set; }

        public CharacterContainer CharacterContainer { get; private set; }

        public QualityContainer QualityContainer { get; private set; }

        public ExposedGlobalDataContainer ExposedGlobalDataContainer { get; private set; }

        public WebRequestsContainer WebRequestsContainer { get; private set; }

        public IReadOnlyList<IDCLWorldPlugin> ECSWorldPlugins { get; private set; }

        /// <summary>
        ///     Some plugins may implement both interfaces
        /// </summary>
        public IReadOnlyList<IDCLGlobalPlugin> SharedPlugins { get; private set; }

        public ECSWorldSingletonSharedDependencies SingletonSharedDependencies { get; private set; }

        public IProfilingProvider ProfilingProvider { get; private set; }

        public PhysicsTickProvider PhysicsTickProvider { get; private set; }

        public IEntityCollidersGlobalCache EntityCollidersGlobalCache { get; private set; }

        public IAssetsProvisioner AssetsProvisioner { get; private set; }

        public IReportsHandlingSettings ReportHandlingSettings => reportHandlingSettings.Value;

        public IPartitionSettings PartitionSettings => partitionSettings.Value;

        public IRealmPartitionSettings RealmPartitionSettings => realmPartitionSettings.Value;
        public StaticSettings StaticSettings { get; private set; }
        public CacheCleaner CacheCleaner { get; private set; }
        public IEthereumApi EthereumApi { get; private set; }
        public IScenesCache ScenesCache { get; private set; }
        public ISceneReadinessReportQueue SceneReadinessReportQueue { get; private set; }

        public void Dispose()
        {
            DiagnosticsContainer?.Dispose();
            realmPartitionSettings.Dispose();
            partitionSettings.Dispose();
            reportHandlingSettings.Dispose();
            QualityContainer.Dispose();
        }

        public async UniTask InitializeAsync(StaticSettings settings, CancellationToken ct)
        {
            StaticSettings = settings;

            (reportHandlingSettings, partitionSettings, realmPartitionSettings) =
                await UniTask.WhenAll(
                    AssetsProvisioner.ProvideMainAssetAsync(settings.ReportHandlingSettings, ct),
                    AssetsProvisioner.ProvideMainAssetAsync(settings.PartitionSettings, ct),
                    AssetsProvisioner.ProvideMainAssetAsync(settings.RealmPartitionSettings, ct));
        }

        private static async UniTask<bool> InitializeContainersAsync(StaticContainer target, IPluginSettingsContainer settings, CancellationToken ct)
        {
            ((StaticContainer plugin, bool success), (CharacterContainer plugin, bool success)) results = await UniTask.WhenAll(
                settings.InitializePluginAsync(target, ct),
                settings.InitializePluginAsync(target.CharacterContainer, ct)
            );

            return results.Item1.success && results.Item2.success;
        }

        public static async UniTask<(StaticContainer? container, bool success)> CreateAsync(
            IPluginSettingsContainer settingsContainer,
            IWeb3IdentityCache web3IdentityProvider,
            IEthereumApi ethereumApi,
            CancellationToken ct)
        {
            ProfilingCounters.CleanAllCounters();

            var componentsContainer = ComponentsContainer.Create();
            var exposedGlobalDataContainer = ExposedGlobalDataContainer.Create();
            var profilingProvider = new ProfilingProvider();

            var container = new StaticContainer();

            container.EthereumApi = ethereumApi;
            container.ScenesCache = new ScenesCache();
            container.SceneReadinessReportQueue = new SceneReadinessReportQueue(container.ScenesCache);

            var addressablesProvisioner = new AddressablesProvisioner();
            container.AssetsProvisioner = addressablesProvisioner;
            container.CharacterContainer = new CharacterContainer(addressablesProvisioner, exposedGlobalDataContainer.ExposedCameraData);

            bool result = await InitializeContainersAsync(container, settingsContainer, ct);

            if (!result)
                return (null, false)!;

            StaticSettings staticSettings = settingsContainer.GetSettings<StaticSettings>();

            var sharedDependencies = new ECSWorldSingletonSharedDependencies(
                componentsContainer.ComponentPoolsRegistry,
                container.ReportHandlingSettings,
                new SceneEntityFactory(),
                new PartitionedWorldsAggregate.Factory(),
                new ConcurrentLoadingPerformanceBudget(staticSettings.AssetsLoadingBudget),
                new FrameTimeCapBudget(staticSettings.FrameTimeCap, profilingProvider),
                new MemoryBudget(new StandaloneSystemMemory(), profilingProvider, staticSettings.MemoryThresholds)
            );

            container.QualityContainer = QualityContainer.Create(settingsContainer);
            container.CacheCleaner = new CacheCleaner(sharedDependencies.FrameTimeBudget);
            container.DiagnosticsContainer = DiagnosticsContainer.Create(container.ReportHandlingSettings);
            container.ComponentsContainer = componentsContainer;
            container.SingletonSharedDependencies = sharedDependencies;
            container.ProfilingProvider = profilingProvider;
            container.EntityCollidersGlobalCache = new EntityCollidersGlobalCache();
            container.ExposedGlobalDataContainer = exposedGlobalDataContainer;
            container.WebRequestsContainer = WebRequestsContainer.Create(web3IdentityProvider);
            container.PhysicsTickProvider = new PhysicsTickProvider();

            var assetBundlePlugin = new AssetBundlesPlugin(container.ReportHandlingSettings, container.CacheCleaner);
            var textureResolvePlugin = new TexturesLoadingPlugin(container.WebRequestsContainer.WebRequestController, container.CacheCleaner);

            ExtendedObjectPool<Texture2D> videoTexturePool = VideoTextureFactory.CreateVideoTexturesPool();

            container.ECSWorldPlugins = new IDCLWorldPlugin[]
            {
                new TransformsPlugin(sharedDependencies),
                new BillboardPlugin(exposedGlobalDataContainer.ExposedCameraData),
                new NFTShapePlugin(container.AssetsProvisioner, sharedDependencies.FrameTimeBudget, componentsContainer.ComponentPoolsRegistry, container.WebRequestsContainer.WebRequestController, container.CacheCleaner),
                new TextShapePlugin(sharedDependencies.FrameTimeBudget, componentsContainer.ComponentPoolsRegistry, settingsContainer),
                new MaterialsPlugin(sharedDependencies, addressablesProvisioner, videoTexturePool),
                textureResolvePlugin,
                new AssetsCollidersPlugin(sharedDependencies, container.PhysicsTickProvider),
                new AvatarShapePlugin(container.GlobalWorldProxy),
                new AvatarAttachPlugin(container.MainPlayerAvatarBase),
                new PrimitivesRenderingPlugin(sharedDependencies),
                new VisibilityPlugin(),
                new AudioSourcesPlugin(sharedDependencies, container.WebRequestsContainer.WebRequestController, container.CacheCleaner),
                assetBundlePlugin,
                new GltfContainerPlugin(sharedDependencies, container.CacheCleaner),
                new InteractionPlugin(sharedDependencies, profilingProvider, exposedGlobalDataContainer.GlobalInputEvents, componentsContainer.ComponentPoolsRegistry),
                new SceneUIPlugin(sharedDependencies, addressablesProvisioner),
                container.CharacterContainer.CreateWorldPlugin(),
<<<<<<< HEAD
                new AnimatorPlugin(),
=======
>>>>>>> cec2f352
                new TweenPlugin(),
                new MediaPlayerPlugin(sharedDependencies, container.CacheCleaner, videoTexturePool, sharedDependencies.FrameTimeBudget),

#if UNITY_EDITOR
                new GizmosWorldPlugin(),
#endif
            };

            container.SharedPlugins = new IDCLGlobalPlugin[]
            {
                assetBundlePlugin,
                new ResourceUnloadingPlugin(sharedDependencies.MemoryBudget, container.CacheCleaner),
                textureResolvePlugin,
            };

            return (container, true);
        }

    }
}<|MERGE_RESOLUTION|>--- conflicted
+++ resolved
@@ -192,10 +192,7 @@
                 new InteractionPlugin(sharedDependencies, profilingProvider, exposedGlobalDataContainer.GlobalInputEvents, componentsContainer.ComponentPoolsRegistry),
                 new SceneUIPlugin(sharedDependencies, addressablesProvisioner),
                 container.CharacterContainer.CreateWorldPlugin(),
-<<<<<<< HEAD
                 new AnimatorPlugin(),
-=======
->>>>>>> cec2f352
                 new TweenPlugin(),
                 new MediaPlayerPlugin(sharedDependencies, container.CacheCleaner, videoTexturePool, sharedDependencies.FrameTimeBudget),
 
