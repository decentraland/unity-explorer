--- conflicted
+++ resolved
@@ -11,7 +11,6 @@
 using DCL.Gizmos.Plugin;
 using DCL.Input.UnityInputSystem.Blocks;
 using DCL.Interaction.Utility;
-using DCL.MapRenderer;
 using DCL.Multiplayer.Connections.DecentralandUrls;
 using DCL.Multiplayer.Connections.RoomHubs;
 using DCL.Optimization.PerformanceBudgeting;
@@ -35,13 +34,8 @@
 using ECS.SceneLifeCycle.Reporting;
 using System.Collections.Generic;
 using System.Threading;
-using DCL.LOD;
 using ECS.SceneLifeCycle.Components;
-<<<<<<< HEAD
 using PortableExperiences.Controller;
-using Global.Dynamic;
-=======
->>>>>>> 1e15be59
 using SceneRunner.Mapping;
 using UnityEngine;
 using Utility;
@@ -95,11 +89,7 @@
         public ISceneReadinessReportQueue SceneReadinessReportQueue { get; private set; }
         public FeatureFlagsCache FeatureFlagsCache { get; private set; }
         public IFeatureFlagsProvider FeatureFlagsProvider { get; private set; }
-<<<<<<< HEAD
         public IPortableExperiencesController PortableExperiencesController { get; private set; }
-
-=======
->>>>>>> 1e15be59
         public IDebugContainerBuilder DebugContainerBuilder { get; private set; }
 
         public void Dispose()
@@ -153,7 +143,7 @@
             container.EthereumApi = ethereumApi;
             container.ScenesCache = new ScenesCache();
             container.SceneReadinessReportQueue = new SceneReadinessReportQueue(container.ScenesCache);
-            
+
             container.InputBlock = new InputBlock(container.InputProxy, container.GlobalWorldProxy, container.PlayerEntityProxy);
 
             container.assetsProvisioner = assetsProvisioner;
