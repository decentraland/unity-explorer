﻿using Arch.Core;
using CrdtEcsBridge.Components;
using Cysharp.Threading.Tasks;
using DCL.AssetsProvision;
using DCL.AvatarRendering.AvatarShape.UnityInterface;
using DCL.Character;
using DCL.Character.Plugin;
using DCL.DebugUtilities;
using DCL.Diagnostics;
using DCL.FeatureFlags;
using DCL.Gizmos.Plugin;
using DCL.Input;
using DCL.Interaction.Utility;
using DCL.Multiplayer.Connections.DecentralandUrls;
using DCL.Multiplayer.Connections.RoomHubs;
using DCL.Optimization.PerformanceBudgeting;
using DCL.Optimization.Pools;
using DCL.PluginSystem;
using DCL.PluginSystem.Global;
using DCL.PluginSystem.World;
using DCL.PluginSystem.World.Dependencies;
using DCL.Profiling;
using DCL.Quality;
using DCL.ResourcesUnloading;
using DCL.SceneRestrictionBusController.SceneRestrictionBus;
using DCL.SDKComponents.VideoPlayer;
using DCL.Settings;
using DCL.Time;
using DCL.Utilities;
using DCL.Web3;
using DCL.Web3.Identities;
using DCL.WebRequests.Analytics;
using ECS;
using ECS.Prioritization;
using ECS.SceneLifeCycle;
using ECS.SceneLifeCycle.Components;
using ECS.SceneLifeCycle.Reporting;
using Global.AppArgs;
using SceneRunner.Mapping;
using System.Collections.Generic;
using System.Threading;
using DCL.PerformanceAndDiagnostics.Analytics;
using DCL.UserInAppInitializationFlow;
using PortableExperiences.Controller;
using UnityEngine;
using Utility;
using MultiplayerPlugin = DCL.PluginSystem.World.MultiplayerPlugin;

namespace Global
{
    /// <summary>
    ///     Produces dependencies that never change during the lifetime of the application
    ///     and are not connected to the global world or scenes but are used by them.
    ///     This is the first container to instantiate, should not depend on any other container
    /// </summary>
    public class StaticContainer : IDCLPlugin<StaticSettings>
    {
        public Entity PlayerEntity { get; set; }
        public readonly ObjectProxy<DCLInput> InputProxy = new ();
        public readonly ObjectProxy<AvatarBase> MainPlayerAvatarBaseProxy = new ();
        public readonly ObjectProxy<IRoomHub> RoomHubProxy = new ();
        public readonly RealmData RealmData = new ();
        public readonly PartitionDataContainer PartitionDataContainer = new ();

        private ProvidedInstance<CharacterObject> characterObject;
        private ProvidedAsset<PartitionSettingsAsset> partitionSettings;
        private ProvidedAsset<RealmPartitionSettingsAsset> realmPartitionSettings;

        private IAssetsProvisioner assetsProvisioner;

        public ComponentsContainer ComponentsContainer { get; private set; }
        public CharacterContainer CharacterContainer { get; private set; }
        public QualityContainer QualityContainer { get; private set; }
        public ExposedGlobalDataContainer ExposedGlobalDataContainer { get; private set; }
        public WebRequestsContainer WebRequestsContainer { get; private set; }
        public IReadOnlyList<IDCLWorldPlugin> ECSWorldPlugins { get; private set; }

        public ISystemMemoryCap MemoryCap { get; private set; }

        /// <summary>
        ///     Some plugins may implement both interfaces
        /// </summary>
        public IReadOnlyList<IDCLGlobalPlugin> SharedPlugins { get; private set; }
        public ECSWorldSingletonSharedDependencies SingletonSharedDependencies { get; private set; }
        public Profiler Profiler { get; private set; }
        public PhysicsTickProvider PhysicsTickProvider { get; private set; }
        public IEntityCollidersGlobalCache EntityCollidersGlobalCache { get; private set; }
        public IPartitionSettings PartitionSettings => partitionSettings.Value;
        public IRealmPartitionSettings RealmPartitionSettings => realmPartitionSettings.Value;
        public StaticSettings StaticSettings { get; private set; }
        public CacheCleaner CacheCleaner { get; private set; }
        public IEthereumApi EthereumApi { get; private set; }
        public IInputBlock InputBlock { get; private set; }
        public IScenesCache ScenesCache { get; private set; }
        public ISceneReadinessReportQueue SceneReadinessReportQueue { get; private set; }
        public FeatureFlagsCache FeatureFlagsCache { get; private set; }
        public IFeatureFlagsProvider FeatureFlagsProvider { get; private set; }
        public IPortableExperiencesController PortableExperiencesController { get; private set; }
        public IDebugContainerBuilder DebugContainerBuilder { get; private set; }

        public ILoadingStatus LoadingStatus { get; private set; }

        public void Dispose()
        {
            realmPartitionSettings.Dispose();
            partitionSettings.Dispose();
            QualityContainer.Dispose();
            Profiler.Dispose();
        }

        public async UniTask InitializeAsync(StaticSettings settings, CancellationToken ct)
        {
            StaticSettings = settings;

            (partitionSettings, realmPartitionSettings) =
                await UniTask.WhenAll(
                    assetsProvisioner.ProvideMainAssetAsync(settings.PartitionSettings, ct, nameof(PartitionSettings)),
                    assetsProvisioner.ProvideMainAssetAsync(settings.RealmPartitionSettings, ct, nameof(RealmPartitionSettings))
                );
        }

        public static async UniTask<(StaticContainer? container, bool success)> CreateAsync(IDecentralandUrlsSource decentralandUrlsSource,
            IAssetsProvisioner assetsProvisioner,
            IReportsHandlingSettings reportHandlingSettings,
            IAppArgs appArgs,
            DebugViewsCatalog debugViewsCatalog,
            IPluginSettingsContainer settingsContainer,
            DiagnosticsContainer diagnosticsContainer,
            IWeb3IdentityCache web3IdentityProvider,
            IEthereumApi ethereumApi,
            bool localSceneDevelopment,
            bool useRemoteAssetBundles,
            World globalWorld,
            Entity playerEntity,
            ISystemMemoryCap memoryCap,
            WorldVolumeMacBus worldVolumeMacBus,
<<<<<<< HEAD
            ISceneRestrictionBusController sceneRestrictionBusController,
=======
            bool enableAnalytics,
            IAnalyticsController analyticsController,
>>>>>>> 1c563e18
            CancellationToken ct)
        {
            ProfilingCounters.CleanAllCounters();

            var componentsContainer = ComponentsContainer.Create();
            var exposedGlobalDataContainer = ExposedGlobalDataContainer.Create();
            var profilingProvider = new Profiler();

            var container = new StaticContainer();
            container.PlayerEntity = playerEntity;
            container.DebugContainerBuilder = DebugUtilitiesContainer.Create(debugViewsCatalog, appArgs.HasDebugFlag()).Builder;
            container.EthereumApi = ethereumApi;
            container.ScenesCache = new ScenesCache();
            container.SceneReadinessReportQueue = new SceneReadinessReportQueue(container.ScenesCache);
            container.InputBlock = new ECSInputBlock(globalWorld);
            container.assetsProvisioner = assetsProvisioner;
            container.MemoryCap = memoryCap;

            var exposedPlayerTransform = new ExposedTransform();

            container.CharacterContainer = new CharacterContainer(container.assetsProvisioner, exposedGlobalDataContainer.ExposedCameraData, exposedPlayerTransform);

            bool result = await InitializeContainersAsync(container, settingsContainer, ct);

            if (!result)
                return (null, false);

            StaticSettings staticSettings = settingsContainer.GetSettings<StaticSettings>();

            var sharedDependencies = new ECSWorldSingletonSharedDependencies(
                componentsContainer.ComponentPoolsRegistry,
                reportHandlingSettings,
                new SceneEntityFactory(),
                new PartitionedWorldsAggregate.Factory(),
                new ConcurrentLoadingPerformanceBudget(staticSettings.AssetsLoadingBudget),
                new FrameTimeCapBudget(staticSettings.FrameTimeCap, profilingProvider),
                new MemoryBudget(memoryCap, profilingProvider, staticSettings.MemoryThresholds),
                new SceneAssetLock(),
                new SceneMapping()
            );

            container.QualityContainer = await QualityContainer.CreateAsync(settingsContainer, container.assetsProvisioner);
            container.CacheCleaner = new CacheCleaner(sharedDependencies.FrameTimeBudget);
            container.ComponentsContainer = componentsContainer;
            container.SingletonSharedDependencies = sharedDependencies;
            container.Profiler = profilingProvider;
            container.EntityCollidersGlobalCache = new EntityCollidersGlobalCache();
            container.ExposedGlobalDataContainer = exposedGlobalDataContainer;
            container.WebRequestsContainer = WebRequestsContainer.Create(web3IdentityProvider,
                container.DebugContainerBuilder, staticSettings.WebRequestsBudget);
            container.PhysicsTickProvider = new PhysicsTickProvider();
            container.FeatureFlagsCache = new FeatureFlagsCache();
            container.PortableExperiencesController = new ECSPortableExperiencesController(globalWorld, web3IdentityProvider, container.WebRequestsContainer.WebRequestController, container.ScenesCache, container.FeatureFlagsCache);
            container.FeatureFlagsProvider = new HttpFeatureFlagsProvider(container.WebRequestsContainer.WebRequestController,
                container.FeatureFlagsCache);

            var assetBundlePlugin = new AssetBundlesPlugin(reportHandlingSettings, container.CacheCleaner, container.WebRequestsContainer.WebRequestController);
            var textureResolvePlugin = new TexturesLoadingPlugin(container.WebRequestsContainer.WebRequestController, container.CacheCleaner);

            ExtendedObjectPool<Texture2D> videoTexturePool = VideoTextureFactory.CreateVideoTexturesPool();

            diagnosticsContainer.AddSentryScopeConfigurator(scope =>
            {
                if (container.ScenesCache.CurrentScene != null)
                    diagnosticsContainer.Sentry!.AddCurrentSceneToScope(scope, container.ScenesCache.CurrentScene.Info);
            });

            container.LoadingStatus = enableAnalytics ? 
                new LoadingStatusAnalyticsDecorator(new LoadingStatus(), analyticsController) : new LoadingStatus();

            container.ECSWorldPlugins = new IDCLWorldPlugin[]
            {
                new TransformsPlugin(sharedDependencies, exposedPlayerTransform, exposedGlobalDataContainer.ExposedCameraData),
                new BillboardPlugin(exposedGlobalDataContainer.ExposedCameraData),
                new NFTShapePlugin(decentralandUrlsSource, container.assetsProvisioner, sharedDependencies.FrameTimeBudget, componentsContainer.ComponentPoolsRegistry, container.WebRequestsContainer.WebRequestController, container.CacheCleaner),
                new TextShapePlugin(sharedDependencies.FrameTimeBudget, container.CacheCleaner, componentsContainer.ComponentPoolsRegistry),
                new MaterialsPlugin(sharedDependencies, videoTexturePool),
                textureResolvePlugin,
                new AssetsCollidersPlugin(sharedDependencies, container.PhysicsTickProvider),
                new AvatarShapePlugin(globalWorld),
                new AvatarAttachPlugin(container.MainPlayerAvatarBaseProxy, componentsContainer.ComponentPoolsRegistry),
                new PrimitivesRenderingPlugin(sharedDependencies),
                new VisibilityPlugin(),
                new AudioSourcesPlugin(sharedDependencies, container.WebRequestsContainer.WebRequestController, container.CacheCleaner, container.assetsProvisioner),
                assetBundlePlugin, 
                new GltfContainerPlugin(sharedDependencies, container.CacheCleaner, container.SceneReadinessReportQueue, container.SingletonSharedDependencies.SceneAssetLock, componentsContainer.ComponentPoolsRegistry, localSceneDevelopment, useRemoteAssetBundles, container.LoadingStatus),
                new InteractionPlugin(sharedDependencies, profilingProvider, exposedGlobalDataContainer.GlobalInputEvents, componentsContainer.ComponentPoolsRegistry, container.assetsProvisioner),
                new SceneUIPlugin(sharedDependencies, container.assetsProvisioner, container.InputBlock),
                container.CharacterContainer.CreateWorldPlugin(componentsContainer.ComponentPoolsRegistry),
                new AnimatorPlugin(),
                new TweenPlugin(),
                new MediaPlayerPlugin(sharedDependencies, videoTexturePool, sharedDependencies.FrameTimeBudget, container.assetsProvisioner, container.WebRequestsContainer.WebRequestController, container.CacheCleaner, worldVolumeMacBus),
                new CharacterTriggerAreaPlugin(globalWorld, container.MainPlayerAvatarBaseProxy, exposedGlobalDataContainer.ExposedCameraData.CameraEntityProxy, container.CharacterContainer.CharacterObject, componentsContainer.ComponentPoolsRegistry, container.assetsProvisioner, container.CacheCleaner, exposedGlobalDataContainer.ExposedCameraData, sceneRestrictionBusController),
                new InteractionsAudioPlugin(container.assetsProvisioner),
                new MapPinPlugin(globalWorld, container.FeatureFlagsCache),
                new MultiplayerPlugin(),
                new RealmInfoPlugin(container.RealmData, container.RoomHubProxy),
                new InputModifierPlugin(globalWorld, container.PlayerEntity, sceneRestrictionBusController),
                new MainCameraPlugin(componentsContainer.ComponentPoolsRegistry, container.assetsProvisioner, container.CacheCleaner, exposedGlobalDataContainer.ExposedCameraData, globalWorld),

#if UNITY_EDITOR
                new GizmosWorldPlugin(),
#endif
            };

            container.SharedPlugins = new IDCLGlobalPlugin[]
            {
                assetBundlePlugin,
                new ResourceUnloadingPlugin(sharedDependencies.MemoryBudget, container.CacheCleaner,
                    container.RealmPartitionSettings),
                textureResolvePlugin,
            };


            return (container, true);
        }

        private static async UniTask<bool> InitializeContainersAsync(StaticContainer target, IPluginSettingsContainer settings, CancellationToken ct)
        {
            ((StaticContainer plugin, bool success), (CharacterContainer plugin, bool success)) results = await UniTask.WhenAll(
                settings.InitializePluginAsync(target, ct),
                settings.InitializePluginAsync(target.CharacterContainer, ct)
            );

            return results.Item1.success && results.Item2.success;
        }
    }
}<|MERGE_RESOLUTION|>--- conflicted
+++ resolved
@@ -134,12 +134,9 @@
             Entity playerEntity,
             ISystemMemoryCap memoryCap,
             WorldVolumeMacBus worldVolumeMacBus,
-<<<<<<< HEAD
             ISceneRestrictionBusController sceneRestrictionBusController,
-=======
             bool enableAnalytics,
             IAnalyticsController analyticsController,
->>>>>>> 1c563e18
             CancellationToken ct)
         {
             ProfilingCounters.CleanAllCounters();
@@ -207,7 +204,7 @@
                     diagnosticsContainer.Sentry!.AddCurrentSceneToScope(scope, container.ScenesCache.CurrentScene.Info);
             });
 
-            container.LoadingStatus = enableAnalytics ? 
+            container.LoadingStatus = enableAnalytics ?
                 new LoadingStatusAnalyticsDecorator(new LoadingStatus(), analyticsController) : new LoadingStatus();
 
             container.ECSWorldPlugins = new IDCLWorldPlugin[]
@@ -224,7 +221,7 @@
                 new PrimitivesRenderingPlugin(sharedDependencies),
                 new VisibilityPlugin(),
                 new AudioSourcesPlugin(sharedDependencies, container.WebRequestsContainer.WebRequestController, container.CacheCleaner, container.assetsProvisioner),
-                assetBundlePlugin, 
+                assetBundlePlugin,
                 new GltfContainerPlugin(sharedDependencies, container.CacheCleaner, container.SceneReadinessReportQueue, container.SingletonSharedDependencies.SceneAssetLock, componentsContainer.ComponentPoolsRegistry, localSceneDevelopment, useRemoteAssetBundles, container.LoadingStatus),
                 new InteractionPlugin(sharedDependencies, profilingProvider, exposedGlobalDataContainer.GlobalInputEvents, componentsContainer.ComponentPoolsRegistry, container.assetsProvisioner),
                 new SceneUIPlugin(sharedDependencies, container.assetsProvisioner, container.InputBlock),
@@ -253,7 +250,6 @@
                 textureResolvePlugin,
             };
 
-
             return (container, true);
         }
 
