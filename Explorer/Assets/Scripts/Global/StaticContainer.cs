﻿using Arch.Core;
using CrdtEcsBridge.Components;
using Cysharp.Threading.Tasks;
using DCL.AssetsProvision;
using DCL.AvatarRendering.AvatarShape.UnityInterface;
using DCL.Character;
using DCL.Character.Plugin;
using DCL.DebugUtilities;
using DCL.Diagnostics;
using DCL.FeatureFlags;
using DCL.Gizmos.Plugin;
using DCL.Input;
using DCL.Interaction.Utility;
using DCL.Multiplayer.Connections.DecentralandUrls;
using DCL.Multiplayer.Connections.RoomHubs;
using DCL.Optimization.PerformanceBudgeting;
using DCL.Optimization.Pools;
using DCL.PluginSystem;
using DCL.PluginSystem.Global;
using DCL.PluginSystem.World;
using DCL.PluginSystem.World.Dependencies;
using DCL.Profiling;
using DCL.Quality;
using DCL.ResourcesUnloading;
using DCL.SDKComponents.VideoPlayer;
using DCL.Time;
using DCL.Utilities;
using DCL.Web3;
using DCL.Web3.Identities;
using DCL.WebRequests.Analytics;
using ECS;
using ECS.Prioritization;
using ECS.SceneLifeCycle;
using ECS.SceneLifeCycle.Components;
using ECS.SceneLifeCycle.Reporting;
using Global.AppArgs;
using SceneRunner.Mapping;
using Sentry;
using System.Collections.Generic;
using System.Threading;
using PortableExperiences.Controller;
using UnityEngine;
using Utility;
using MultiplayerPlugin = DCL.PluginSystem.World.MultiplayerPlugin;

namespace Global
{
    /// <summary>
    ///     Produces dependencies that never change during the lifetime of the application
    ///     and are not connected to the global world or scenes but are used by them.
    ///     This is the first container to instantiate, should not depend on any other container
    /// </summary>
    public class StaticContainer : IDCLPlugin<StaticSettings>
    {
        public Entity PlayerEntity { get; set; }
        public readonly ObjectProxy<DCLInput> InputProxy = new ();
        public readonly ObjectProxy<AvatarBase> MainPlayerAvatarBaseProxy = new ();
        public readonly ObjectProxy<IRoomHub> RoomHubProxy = new ();
        public readonly RealmData RealmData = new ();
        public readonly PartitionDataContainer PartitionDataContainer = new ();

        private ProvidedInstance<CharacterObject> characterObject;
        private ProvidedAsset<PartitionSettingsAsset> partitionSettings;
        private ProvidedAsset<RealmPartitionSettingsAsset> realmPartitionSettings;

        private IAssetsProvisioner assetsProvisioner;

        public ComponentsContainer ComponentsContainer { get; private set; }
        public CharacterContainer CharacterContainer { get; private set; }
        public QualityContainer QualityContainer { get; private set; }
        public ExposedGlobalDataContainer ExposedGlobalDataContainer { get; private set; }
        public WebRequestsContainer WebRequestsContainer { get; private set; }
        public IReadOnlyList<IDCLWorldPlugin> ECSWorldPlugins { get; private set; }

        /// <summary>
        ///     Some plugins may implement both interfaces
        /// </summary>
        public IReadOnlyList<IDCLGlobalPlugin> SharedPlugins { get; private set; }
        public ECSWorldSingletonSharedDependencies SingletonSharedDependencies { get; private set; }
        public Profiler Profiler { get; private set; }
        public PhysicsTickProvider PhysicsTickProvider { get; private set; }
        public IEntityCollidersGlobalCache EntityCollidersGlobalCache { get; private set; }
        public IPartitionSettings PartitionSettings => partitionSettings.Value;
        public IRealmPartitionSettings RealmPartitionSettings => realmPartitionSettings.Value;
        public StaticSettings StaticSettings { get; private set; }
        public CacheCleaner CacheCleaner { get; private set; }
        public IEthereumApi EthereumApi { get; private set; }
        public IInputBlock InputBlock { get; private set; }
        public IScenesCache ScenesCache { get; private set; }
        public ISceneReadinessReportQueue SceneReadinessReportQueue { get; private set; }
        public FeatureFlagsCache FeatureFlagsCache { get; private set; }
        public IFeatureFlagsProvider FeatureFlagsProvider { get; private set; }
        public IPortableExperiencesController PortableExperiencesController { get; private set; }
        public IDebugContainerBuilder DebugContainerBuilder { get; private set; }

        public void Dispose()
        {
            realmPartitionSettings.Dispose();
            partitionSettings.Dispose();
            QualityContainer.Dispose();
            Profiler.Dispose();
        }

        public async UniTask InitializeAsync(StaticSettings settings, CancellationToken ct)
        {
            StaticSettings = settings;

            (partitionSettings, realmPartitionSettings) =
                await UniTask.WhenAll(
                    assetsProvisioner.ProvideMainAssetAsync(settings.PartitionSettings, ct, nameof(PartitionSettings)),
                    assetsProvisioner.ProvideMainAssetAsync(settings.RealmPartitionSettings, ct, nameof(RealmPartitionSettings))
                );
        }

        public static async UniTask<(StaticContainer? container, bool success)> CreateAsync(IDecentralandUrlsSource decentralandUrlsSource,
            IAssetsProvisioner assetsProvisioner,
            IReportsHandlingSettings reportHandlingSettings,
            IAppArgs appArgs,
            DebugViewsCatalog debugViewsCatalog,
            IPluginSettingsContainer settingsContainer,
            DiagnosticsContainer diagnosticsContainer,
            IWeb3IdentityCache web3IdentityProvider,
            IEthereumApi ethereumApi,
            bool localSceneDevelopment,
            World globalWorld,
            Entity playerEntity,
            CancellationToken ct)
        {
            ProfilingCounters.CleanAllCounters();

            var componentsContainer = ComponentsContainer.Create();
            var exposedGlobalDataContainer = ExposedGlobalDataContainer.Create();
            var profilingProvider = new Profiler();

            var container = new StaticContainer();
            container.PlayerEntity = playerEntity;
            container.DebugContainerBuilder = DebugUtilitiesContainer.Create(debugViewsCatalog, appArgs.HasDebugFlag()).Builder;
            container.EthereumApi = ethereumApi;
            container.ScenesCache = new ScenesCache();
            container.SceneReadinessReportQueue = new SceneReadinessReportQueue(container.ScenesCache);
            container.InputBlock = new ECSInputBlock(globalWorld);
            container.assetsProvisioner = assetsProvisioner;

            var exposedPlayerTransform = new ExposedTransform();

            container.CharacterContainer = new CharacterContainer(container.assetsProvisioner, exposedGlobalDataContainer.ExposedCameraData, exposedPlayerTransform);

            bool result = await InitializeContainersAsync(container, settingsContainer, ct);

            if (!result)
                return (null, false);

            StaticSettings staticSettings = settingsContainer.GetSettings<StaticSettings>();

            var sharedDependencies = new ECSWorldSingletonSharedDependencies(
                componentsContainer.ComponentPoolsRegistry,
                reportHandlingSettings,
                new SceneEntityFactory(),
                new PartitionedWorldsAggregate.Factory(),
                new ConcurrentLoadingPerformanceBudget(staticSettings.AssetsLoadingBudget),
                new FrameTimeCapBudget(staticSettings.FrameTimeCap, profilingProvider),
                new MemoryBudget(new StandaloneSystemMemory(), profilingProvider, staticSettings.MemoryThresholds),
                new SceneAssetLock(),
                new SceneMapping()
            );

            container.QualityContainer = await QualityContainer.CreateAsync(settingsContainer, container.assetsProvisioner);
            container.CacheCleaner = new CacheCleaner(sharedDependencies.FrameTimeBudget);
            container.ComponentsContainer = componentsContainer;
            container.SingletonSharedDependencies = sharedDependencies;
            container.Profiler = profilingProvider;
            container.EntityCollidersGlobalCache = new EntityCollidersGlobalCache();
            container.ExposedGlobalDataContainer = exposedGlobalDataContainer;
            container.WebRequestsContainer = WebRequestsContainer.Create(web3IdentityProvider, container.DebugContainerBuilder);
            container.PhysicsTickProvider = new PhysicsTickProvider();
            container.FeatureFlagsCache = new FeatureFlagsCache();
<<<<<<< HEAD
            container.PortableExperiencesController = new ECSPortableExperiencesController(globalWorld, web3IdentityProvider, container.WebRequestsContainer.WebRequestController, container.ScenesCache, container.FeatureFlagsCache);

=======
>>>>>>> e167fb86
            container.FeatureFlagsProvider = new HttpFeatureFlagsProvider(container.WebRequestsContainer.WebRequestController,
                container.FeatureFlagsCache);

            var assetBundlePlugin = new AssetBundlesPlugin(reportHandlingSettings, container.CacheCleaner);
            var textureResolvePlugin = new TexturesLoadingPlugin(container.WebRequestsContainer.WebRequestController, container.CacheCleaner);

            ExtendedObjectPool<Texture2D> videoTexturePool = VideoTextureFactory.CreateVideoTexturesPool();

            diagnosticsContainer.AddSentryScopeConfigurator(scope =>
            {
                if (container.ScenesCache.CurrentScene != null)
                    diagnosticsContainer.Sentry!.AddCurrentSceneToScope(scope, container.ScenesCache.CurrentScene.Info);
            });

            container.ECSWorldPlugins = new IDCLWorldPlugin[]
            {
                new TransformsPlugin(sharedDependencies, exposedPlayerTransform, exposedGlobalDataContainer.ExposedCameraData),
                new BillboardPlugin(exposedGlobalDataContainer.ExposedCameraData),
                new NFTShapePlugin(decentralandUrlsSource, container.assetsProvisioner, sharedDependencies.FrameTimeBudget, componentsContainer.ComponentPoolsRegistry, container.WebRequestsContainer.WebRequestController, container.CacheCleaner),
                new TextShapePlugin(sharedDependencies.FrameTimeBudget, container.CacheCleaner, componentsContainer.ComponentPoolsRegistry),
                new MaterialsPlugin(sharedDependencies, videoTexturePool),
                textureResolvePlugin,
                new AssetsCollidersPlugin(sharedDependencies, container.PhysicsTickProvider),
                new AvatarShapePlugin(globalWorld),
                new AvatarAttachPlugin(container.MainPlayerAvatarBaseProxy, componentsContainer.ComponentPoolsRegistry),
                new PrimitivesRenderingPlugin(sharedDependencies),
                new VisibilityPlugin(),
                new AudioSourcesPlugin(sharedDependencies, container.WebRequestsContainer.WebRequestController, container.CacheCleaner, container.assetsProvisioner),
                assetBundlePlugin,
                new GltfContainerPlugin(sharedDependencies, container.CacheCleaner, container.SceneReadinessReportQueue, container.SingletonSharedDependencies.SceneAssetLock, localSceneDevelopment),
                new InteractionPlugin(sharedDependencies, profilingProvider, exposedGlobalDataContainer.GlobalInputEvents, componentsContainer.ComponentPoolsRegistry, container.assetsProvisioner),
                new SceneUIPlugin(sharedDependencies, container.assetsProvisioner, container.InputBlock),
                container.CharacterContainer.CreateWorldPlugin(componentsContainer.ComponentPoolsRegistry),
                new AnimatorPlugin(),
                new TweenPlugin(),
                new MediaPlayerPlugin(sharedDependencies, videoTexturePool, sharedDependencies.FrameTimeBudget, container.assetsProvisioner, container.WebRequestsContainer.WebRequestController, container.CacheCleaner),
                new CharacterTriggerAreaPlugin(globalWorld, container.MainPlayerAvatarBaseProxy, exposedGlobalDataContainer.ExposedCameraData.CameraEntityProxy, container.CharacterContainer.CharacterObject, componentsContainer.ComponentPoolsRegistry, container.assetsProvisioner, container.CacheCleaner, exposedGlobalDataContainer.ExposedCameraData),
                new InteractionsAudioPlugin(container.assetsProvisioner),
                new MapPinPlugin(globalWorld, container.FeatureFlagsCache),
                new MultiplayerPlugin(),
                new RealmInfoPlugin(container.RealmData, container.RoomHubProxy),
                new InputModifierPlugin(globalWorld, container.PlayerEntity),
                new MainCameraPlugin(componentsContainer.ComponentPoolsRegistry, container.assetsProvisioner, container.CacheCleaner, exposedGlobalDataContainer.ExposedCameraData, globalWorld),

#if UNITY_EDITOR
                new GizmosWorldPlugin(),
#endif
            };

            container.SharedPlugins = new IDCLGlobalPlugin[]
            {
                assetBundlePlugin,
                new ResourceUnloadingPlugin(sharedDependencies.MemoryBudget, container.CacheCleaner),
                textureResolvePlugin,
            };

            return (container, true);
        }

        private static async UniTask<bool> InitializeContainersAsync(StaticContainer target, IPluginSettingsContainer settings, CancellationToken ct)
        {
            ((StaticContainer plugin, bool success), (CharacterContainer plugin, bool success)) results = await UniTask.WhenAll(
                settings.InitializePluginAsync(target, ct),
                settings.InitializePluginAsync(target.CharacterContainer, ct)
            );

            return results.Item1.success && results.Item2.success;
        }
    }
}<|MERGE_RESOLUTION|>--- conflicted
+++ resolved
@@ -174,11 +174,7 @@
             container.WebRequestsContainer = WebRequestsContainer.Create(web3IdentityProvider, container.DebugContainerBuilder);
             container.PhysicsTickProvider = new PhysicsTickProvider();
             container.FeatureFlagsCache = new FeatureFlagsCache();
-<<<<<<< HEAD
             container.PortableExperiencesController = new ECSPortableExperiencesController(globalWorld, web3IdentityProvider, container.WebRequestsContainer.WebRequestController, container.ScenesCache, container.FeatureFlagsCache);
-
-=======
->>>>>>> e167fb86
             container.FeatureFlagsProvider = new HttpFeatureFlagsProvider(container.WebRequestsContainer.WebRequestController,
                 container.FeatureFlagsCache);
 
