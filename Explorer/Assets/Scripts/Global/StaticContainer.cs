﻿using Arch.Core;
using CrdtEcsBridge.Components;
using Cysharp.Threading.Tasks;
using DCL.AssetsProvision;
using DCL.AvatarRendering.AvatarShape.UnityInterface;
using DCL.Character;
using DCL.Character.Plugin;
using DCL.DebugUtilities;
using DCL.Diagnostics;
using DCL.FeatureFlags;
using DCL.Gizmos.Plugin;
using DCL.Input.UnityInputSystem.Blocks;
using DCL.Interaction.Utility;
<<<<<<< HEAD
=======
using DCL.MapRenderer;
using DCL.Multiplayer.Connections.DecentralandUrls;
>>>>>>> aa11644b
using DCL.Multiplayer.Connections.RoomHubs;
using DCL.Optimization.PerformanceBudgeting;
using DCL.Optimization.Pools;
using DCL.PluginSystem;
using DCL.PluginSystem.Global;
using DCL.PluginSystem.World;
using DCL.PluginSystem.World.Dependencies;
using DCL.Profiling;
using DCL.Quality;
using DCL.ResourcesUnloading;
using DCL.SDKComponents.VideoPlayer;
using DCL.Time;
using DCL.Utilities;
using DCL.Web3;
using DCL.Web3.Identities;
using DCL.WebRequests.Analytics;
using ECS;
using ECS.Prioritization;
using ECS.SceneLifeCycle;
using ECS.SceneLifeCycle.Reporting;
using System.Collections.Generic;
using System.Threading;
using DCL.LOD;
using ECS.SceneLifeCycle.Components;
using SceneRunner.Mapping;
using UnityEngine;
using Utility;
using MultiplayerPlugin = DCL.PluginSystem.World.MultiplayerPlugin;

namespace Global
{
    /// <summary>
    ///     Produces dependencies that never change during the lifetime of the application
    ///     and are not connected to the global world or scenes but are used by them.
    ///     This is the first container to instantiate, should not depend on any other container
    /// </summary>
    public class StaticContainer : IDCLPlugin<StaticSettings>
    {
        public readonly ObjectProxy<World> GlobalWorldProxy = new ();
        public readonly ObjectProxy<Entity> PlayerEntityProxy = new ();
        public readonly ObjectProxy<DCLInput> InputProxy = new ();
        public readonly ObjectProxy<AvatarBase> MainPlayerAvatarBaseProxy = new ();
        public readonly ObjectProxy<IRoomHub> RoomHubProxy = new ();
        public readonly RealmData RealmData = new ();
        public readonly PartitionDataContainer PartitionDataContainer = new ();

        private ProvidedInstance<CharacterObject> characterObject;
        private ProvidedAsset<PartitionSettingsAsset> partitionSettings;
        private ProvidedAsset<RealmPartitionSettingsAsset> realmPartitionSettings;

        private IAssetsProvisioner assetsProvisioner;

        public ComponentsContainer ComponentsContainer { get; private set; }
        public CharacterContainer CharacterContainer { get; private set; }
        public QualityContainer QualityContainer { get; private set; }
        public ExposedGlobalDataContainer ExposedGlobalDataContainer { get; private set; }
        public WebRequestsContainer WebRequestsContainer { get; private set; }
        public IReadOnlyList<IDCLWorldPlugin> ECSWorldPlugins { get; private set; }

        /// <summary>
        ///     Some plugins may implement both interfaces
        /// </summary>
        public IReadOnlyList<IDCLGlobalPlugin> SharedPlugins { get; private set; }
        public ECSWorldSingletonSharedDependencies SingletonSharedDependencies { get; private set; }
        public Profiler Profiler { get; private set; }
        public PhysicsTickProvider PhysicsTickProvider { get; private set; }
        public IEntityCollidersGlobalCache EntityCollidersGlobalCache { get; private set; }
        public IPartitionSettings PartitionSettings => partitionSettings.Value;
        public IRealmPartitionSettings RealmPartitionSettings => realmPartitionSettings.Value;
        public StaticSettings StaticSettings { get; private set; }
        public CacheCleaner CacheCleaner { get; private set; }
        public IEthereumApi EthereumApi { get; private set; }
        public IInputBlock InputBlock { get; private set; }
        public IScenesCache ScenesCache { get; private set; }
        public ISceneReadinessReportQueue SceneReadinessReportQueue { get; private set; }
        public FeatureFlagsCache FeatureFlagsCache { get; private set; }
        public IFeatureFlagsProvider FeatureFlagsProvider { get; private set; }
        public IDebugContainerBuilder DebugContainerBuilder { get; private set; }

        public void Dispose()
        {
            realmPartitionSettings.Dispose();
            partitionSettings.Dispose();
            QualityContainer.Dispose();
            Profiler.Dispose();
        }

        public async UniTask InitializeAsync(StaticSettings settings, CancellationToken ct)
        {
            StaticSettings = settings;

            (partitionSettings, realmPartitionSettings) =
                await UniTask.WhenAll(
                    assetsProvisioner.ProvideMainAssetAsync(settings.PartitionSettings, ct, nameof(PartitionSettings)),
                    assetsProvisioner.ProvideMainAssetAsync(settings.RealmPartitionSettings, ct, nameof(RealmPartitionSettings))
                );
        }

        private static async UniTask<bool> InitializeContainersAsync(StaticContainer target, IPluginSettingsContainer settings, CancellationToken ct)
        {
            ((StaticContainer plugin, bool success), (CharacterContainer plugin, bool success)) results = await UniTask.WhenAll(
                settings.InitializePluginAsync(target, ct),
                settings.InitializePluginAsync(target.CharacterContainer, ct)
            );

            return results.Item1.success && results.Item2.success;
        }

        public static async UniTask<(StaticContainer? container, bool success)> CreateAsync(
            IDecentralandUrlsSource decentralandUrlsSource,
            IAssetsProvisioner assetsProvisioner,
            IReportsHandlingSettings reportHandlingSettings,
            DebugViewsCatalog debugViewsCatalog,
            IPluginSettingsContainer settingsContainer,
            IWeb3IdentityCache web3IdentityProvider,
            IEthereumApi ethereumApi,
            bool localSceneDevelopment,
            CancellationToken ct)
        {
            ProfilingCounters.CleanAllCounters();

            var componentsContainer = ComponentsContainer.Create();
            var exposedGlobalDataContainer = ExposedGlobalDataContainer.Create();
            var profilingProvider = new Profiler();

            var container = new StaticContainer();

            container.DebugContainerBuilder = DebugUtilitiesContainer.Create(debugViewsCatalog).Builder;
            container.EthereumApi = ethereumApi;
            container.ScenesCache = new ScenesCache();
            container.SceneReadinessReportQueue = new SceneReadinessReportQueue(container.ScenesCache);
            
            container.InputBlock = new InputBlock(container.InputProxy, container.GlobalWorldProxy, container.PlayerEntityProxy);

            container.assetsProvisioner = assetsProvisioner;
            var exposedPlayerTransform = new ExposedTransform();
            container.CharacterContainer = new CharacterContainer(container.assetsProvisioner, exposedGlobalDataContainer.ExposedCameraData, exposedPlayerTransform);

            bool result = await InitializeContainersAsync(container, settingsContainer, ct);

            if (!result)
                return (null, false)!;

            StaticSettings staticSettings = settingsContainer.GetSettings<StaticSettings>();

            var sharedDependencies = new ECSWorldSingletonSharedDependencies(
                componentsContainer.ComponentPoolsRegistry,
                reportHandlingSettings,
                new SceneEntityFactory(),
                new PartitionedWorldsAggregate.Factory(),
                new ConcurrentLoadingPerformanceBudget(staticSettings.AssetsLoadingBudget),
                new FrameTimeCapBudget(staticSettings.FrameTimeCap, profilingProvider),
                new MemoryBudget(new StandaloneSystemMemory(), profilingProvider, staticSettings.MemoryThresholds),
                new SceneAssetLock(),
                new SceneMapping()
            );

            container.QualityContainer = await QualityContainer.CreateAsync(settingsContainer, container.assetsProvisioner);
            container.CacheCleaner = new CacheCleaner(sharedDependencies.FrameTimeBudget);

            container.ComponentsContainer = componentsContainer;
            container.SingletonSharedDependencies = sharedDependencies;
            container.Profiler = profilingProvider;
            container.EntityCollidersGlobalCache = new EntityCollidersGlobalCache();
            container.ExposedGlobalDataContainer = exposedGlobalDataContainer;
            container.WebRequestsContainer = WebRequestsContainer.Create(web3IdentityProvider, container.DebugContainerBuilder);
            container.PhysicsTickProvider = new PhysicsTickProvider();

            container.FeatureFlagsCache = new FeatureFlagsCache();

            container.FeatureFlagsProvider = new HttpFeatureFlagsProvider(container.WebRequestsContainer.WebRequestController,
                container.FeatureFlagsCache);

            var assetBundlePlugin = new AssetBundlesPlugin(reportHandlingSettings, container.CacheCleaner);
            var textureResolvePlugin = new TexturesLoadingPlugin(container.WebRequestsContainer.WebRequestController, container.CacheCleaner);

            ExtendedObjectPool<Texture2D> videoTexturePool = VideoTextureFactory.CreateVideoTexturesPool();

            container.ECSWorldPlugins = new IDCLWorldPlugin[]
            {
                new TransformsPlugin(sharedDependencies, exposedPlayerTransform, exposedGlobalDataContainer.ExposedCameraData),
                new BillboardPlugin(exposedGlobalDataContainer.ExposedCameraData),
                new NFTShapePlugin(decentralandUrlsSource, container.assetsProvisioner, sharedDependencies.FrameTimeBudget, componentsContainer.ComponentPoolsRegistry, container.WebRequestsContainer.WebRequestController, container.CacheCleaner),
                new TextShapePlugin(sharedDependencies.FrameTimeBudget, container.CacheCleaner, componentsContainer.ComponentPoolsRegistry),
                new MaterialsPlugin(sharedDependencies, container.assetsProvisioner, videoTexturePool),
                textureResolvePlugin,
                new AssetsCollidersPlugin(sharedDependencies, container.PhysicsTickProvider),
                new AvatarShapePlugin(container.GlobalWorldProxy),
                new AvatarAttachPlugin(container.MainPlayerAvatarBaseProxy, componentsContainer.ComponentPoolsRegistry),
                new PrimitivesRenderingPlugin(sharedDependencies),
                new VisibilityPlugin(),
                new AudioSourcesPlugin(sharedDependencies, container.WebRequestsContainer.WebRequestController, container.CacheCleaner, container.assetsProvisioner),
                assetBundlePlugin,
                new GltfContainerPlugin(sharedDependencies, container.CacheCleaner, container.SceneReadinessReportQueue, container.SingletonSharedDependencies.SceneAssetLock, localSceneDevelopment),
                new InteractionPlugin(sharedDependencies, profilingProvider, exposedGlobalDataContainer.GlobalInputEvents, componentsContainer.ComponentPoolsRegistry, container.assetsProvisioner),
                new SceneUIPlugin(sharedDependencies, container.assetsProvisioner, container.InputBlock),
                container.CharacterContainer.CreateWorldPlugin(componentsContainer.ComponentPoolsRegistry),
                new AnimatorPlugin(),
                new TweenPlugin(),
                new MediaPlayerPlugin(sharedDependencies, videoTexturePool, sharedDependencies.FrameTimeBudget, container.assetsProvisioner, container.WebRequestsContainer.WebRequestController, container.CacheCleaner),
                new CharacterTriggerAreaPlugin(container.GlobalWorldProxy, container.MainPlayerAvatarBaseProxy, exposedGlobalDataContainer.ExposedCameraData.CameraEntityProxy, container.CharacterContainer.CharacterObject, componentsContainer.ComponentPoolsRegistry, container.assetsProvisioner, container.CacheCleaner),
                new InteractionsAudioPlugin(container.assetsProvisioner),
                new MapPinPlugin(container.GlobalWorldProxy),
                new MultiplayerPlugin(),
                new RealmInfoPlugin(container.RealmData, container.RoomHubProxy),

#if UNITY_EDITOR
                new GizmosWorldPlugin(),
#endif
            };

            container.SharedPlugins = new IDCLGlobalPlugin[]
            {
                assetBundlePlugin,
                new ResourceUnloadingPlugin(sharedDependencies.MemoryBudget, container.CacheCleaner),
                textureResolvePlugin,
            };

            return (container, true);
        }
    }
}<|MERGE_RESOLUTION|>--- conflicted
+++ resolved
@@ -11,11 +11,8 @@
 using DCL.Gizmos.Plugin;
 using DCL.Input.UnityInputSystem.Blocks;
 using DCL.Interaction.Utility;
-<<<<<<< HEAD
-=======
 using DCL.MapRenderer;
 using DCL.Multiplayer.Connections.DecentralandUrls;
->>>>>>> aa11644b
 using DCL.Multiplayer.Connections.RoomHubs;
 using DCL.Optimization.PerformanceBudgeting;
 using DCL.Optimization.Pools;
@@ -147,7 +144,7 @@
             container.EthereumApi = ethereumApi;
             container.ScenesCache = new ScenesCache();
             container.SceneReadinessReportQueue = new SceneReadinessReportQueue(container.ScenesCache);
-            
+
             container.InputBlock = new InputBlock(container.InputProxy, container.GlobalWorldProxy, container.PlayerEntityProxy);
 
             container.assetsProvisioner = assetsProvisioner;
@@ -175,7 +172,6 @@
 
             container.QualityContainer = await QualityContainer.CreateAsync(settingsContainer, container.assetsProvisioner);
             container.CacheCleaner = new CacheCleaner(sharedDependencies.FrameTimeBudget);
-
             container.ComponentsContainer = componentsContainer;
             container.SingletonSharedDependencies = sharedDependencies;
             container.Profiler = profilingProvider;
@@ -183,9 +179,7 @@
             container.ExposedGlobalDataContainer = exposedGlobalDataContainer;
             container.WebRequestsContainer = WebRequestsContainer.Create(web3IdentityProvider, container.DebugContainerBuilder);
             container.PhysicsTickProvider = new PhysicsTickProvider();
-
             container.FeatureFlagsCache = new FeatureFlagsCache();
-
             container.FeatureFlagsProvider = new HttpFeatureFlagsProvider(container.WebRequestsContainer.WebRequestController,
                 container.FeatureFlagsCache);
 
