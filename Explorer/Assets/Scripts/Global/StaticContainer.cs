--- conflicted
+++ resolved
@@ -36,19 +36,13 @@
 using ECS.SceneLifeCycle;
 using ECS.SceneLifeCycle.Components;
 using ECS.SceneLifeCycle.Reporting;
-<<<<<<< HEAD
 using SceneRunner.Mapping;
-=======
->>>>>>> 34210d8d
 using System.Collections.Generic;
 using System.Threading;
 using DCL.PerformanceAndDiagnostics.Analytics;
 using DCL.RealmNavigation;
-<<<<<<< HEAD
-=======
 using DCL.Rendering.GPUInstancing;
 using DCL.Roads.GPUInstancing;
->>>>>>> 34210d8d
 using ECS.StreamableLoading.Cache.Disk;
 using ECS.StreamableLoading.Common.Components;
 using ECS.StreamableLoading.Textures;
@@ -226,13 +220,8 @@
             container.FeatureFlagsProvider = new HttpFeatureFlagsProvider(container.WebRequestsContainer.WebRequestController,
                 container.FeatureFlagsCache);
 
-<<<<<<< HEAD
-            var buffersPool = ArrayPool<byte>.Create(1024 * 1024 * 50, 50);
-            var textureDiskCache = new DiskCache<Texture2DData>(diskCache, new TextureDiskSerializer());
-=======
             ArrayPool<byte> buffersPool = ArrayPool<byte>.Create(1024 * 1024 * 50, 50);
             var textureDiskCache = new DiskCache<Texture2DData, SerializeMemoryIterator<TextureDiskSerializer.State>>(diskCache, new TextureDiskSerializer());
->>>>>>> 34210d8d
             var assetBundlePlugin = new AssetBundlesPlugin(reportHandlingSettings, container.CacheCleaner, container.WebRequestsContainer.WebRequestController, buffersPool, partialsDiskCache);
             var textureResolvePlugin = new TexturesLoadingPlugin(container.WebRequestsContainer.WebRequestController, container.CacheCleaner, textureDiskCache, launchMode);
 
