--- conflicted
+++ resolved
@@ -162,11 +162,7 @@
             container.SharedPlugins = new IDCLGlobalPlugin[]
             {
                 assetBundlePlugin,
-<<<<<<< HEAD
-                new ResourceUnloadingPlugin(sharedDependencies.MemoryBudgetProvider, container.CacheCleaner),
-=======
                 new ResourceUnloadingPlugin(sharedDependencies.MemoryBudget, container.CacheCleaner),
->>>>>>> 0ad84bbf
                 textureResolvePlugin,
             };
 
