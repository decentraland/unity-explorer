﻿using CrdtEcsBridge.Components;
using Cysharp.Threading.Tasks;
using DCL.AssetsProvision;
using DCL.Character;
using DCL.Diagnostics;
using DCL.Gizmos.Plugin;
using DCL.Interaction.Utility;
using DCL.Optimization.PerformanceBudgeting;
using DCL.PluginSystem;
using DCL.PluginSystem.Global;
using DCL.PluginSystem.World;
using DCL.PluginSystem.World.Dependencies;
using DCL.Profiling;
using DCL.ResourcesUnloading;
using DCL.Time;
using DCL.Utilities;
using DCL.Web3;
using DCL.Web3.Identities;
using DCL.WebRequests.Analytics;
using ECS.Prioritization;
using ECS.SceneLifeCycle;
using ECS.SceneLifeCycle.Reporting;
using System.Collections.Generic;
using System.Threading;
using UnityEngine;

namespace Global
{
    /// <summary>
    ///     Produces dependencies that never change during the lifetime of the application
    ///     and are not connected to the global world or scenes but are used by them.
    ///     This is the first container to instantiate, should not depend on any other container
    /// </summary>
    public class StaticContainer : IDCLPlugin<StaticSettings>
    {
        public WorldProxy GlobalWorld = new ();
        private ProvidedInstance<CharacterObject> characterObject;
        private ProvidedAsset<PartitionSettingsAsset> partitionSettings;
        private ProvidedAsset<RealmPartitionSettingsAsset> realmPartitionSettings;
        private ProvidedAsset<ReportsHandlingSettings> reportHandlingSettings;

        public DiagnosticsContainer DiagnosticsContainer { get; private set; }

        public ComponentsContainer ComponentsContainer { get; private set; }

        public ExposedGlobalDataContainer ExposedGlobalDataContainer { get; private set; }

        public WebRequestsContainer WebRequestsContainer { get; private set; }

        public IReadOnlyList<IDCLWorldPlugin> ECSWorldPlugins { get; private set; }

        /// <summary>
        ///     Some plugins may implement both interfaces
        /// </summary>
        public IReadOnlyList<IDCLGlobalPlugin> SharedPlugins { get; private set; }

        public ECSWorldSingletonSharedDependencies SingletonSharedDependencies { get; private set; }

        public IProfilingProvider ProfilingProvider { get; private set; }

        public PhysicsTickProvider PhysicsTickProvider { get; private set; }

        public IEntityCollidersGlobalCache EntityCollidersGlobalCache { get; private set; }

        public IAssetsProvisioner AssetsProvisioner { get; private set; }

        /// <summary>
        ///     Character Object exists in a single instance
        /// </summary>
        public ICharacterObject CharacterObject => characterObject.Value;

        public IReportsHandlingSettings ReportHandlingSettings => reportHandlingSettings.Value;

        public IPartitionSettings PartitionSettings => partitionSettings.Value;

        public IRealmPartitionSettings RealmPartitionSettings => realmPartitionSettings.Value;
        public StaticSettings StaticSettings { get; private set; }
        public CacheCleaner CacheCleaner { get; private set; }
        public IEthereumApi EthereumApi { get; private set; }
        public IScenesCache ScenesCache { get; private set; }
        public ISceneReadinessReportQueue SceneReadinessReportQueue { get; private set; }

        public void Dispose()
        {
            DiagnosticsContainer?.Dispose();
            characterObject.Dispose();
            realmPartitionSettings.Dispose();
            partitionSettings.Dispose();
            reportHandlingSettings.Dispose();
        }

        public async UniTask InitializeAsync(StaticSettings settings, CancellationToken ct)
        {
            StaticSettings = settings;

            (characterObject, reportHandlingSettings, partitionSettings, realmPartitionSettings) =
                await UniTask.WhenAll(
                    AssetsProvisioner.ProvideInstanceAsync(settings.CharacterObject, new Vector3(0f, settings.StartYPosition, 0f), Quaternion.identity, ct: ct),
                    AssetsProvisioner.ProvideMainAssetAsync(settings.ReportHandlingSettings, ct),
                    AssetsProvisioner.ProvideMainAssetAsync(settings.PartitionSettings, ct),
                    AssetsProvisioner.ProvideMainAssetAsync(settings.RealmPartitionSettings, ct));
        }

        public static async UniTask<(StaticContainer container, bool success)> CreateAsync(
            IPluginSettingsContainer settingsContainer,
            IWeb3IdentityCache web3IdentityProvider,
            IEthereumApi ethereumApi,
            CancellationToken ct)
        {
            ProfilingCounters.CleanAllCounters();

            var componentsContainer = ComponentsContainer.Create();
            var exposedGlobalDataContainer = ExposedGlobalDataContainer.Create();
            var profilingProvider = new ProfilingProvider();

            var container = new StaticContainer();

            container.EthereumApi = ethereumApi;
            container.ScenesCache = new ScenesCache();
            container.SceneReadinessReportQueue = new SceneReadinessReportQueue(container.ScenesCache);

            var addressablesProvisioner = new AddressablesProvisioner();
            container.AssetsProvisioner = addressablesProvisioner;

            (_, bool result) = await settingsContainer.InitializePluginAsync(container, ct);

            if (!result)
                return (null, false)!;

            StaticSettings staticSettings = settingsContainer.GetSettings<StaticSettings>();

            var sharedDependencies = new ECSWorldSingletonSharedDependencies(
                componentsContainer.ComponentPoolsRegistry,
                container.ReportHandlingSettings,
                new SceneEntityFactory(),
                new PartitionedWorldsAggregate.Factory(),
                new ConcurrentLoadingPerformanceBudget(staticSettings.AssetsLoadingBudget),
                new FrameTimeCapBudget(staticSettings.FrameTimeCap, profilingProvider),
                new MemoryBudget(new StandaloneSystemMemory(), profilingProvider, staticSettings.MemoryThresholds)
            );

            container.CacheCleaner = new CacheCleaner(sharedDependencies.FrameTimeBudget);

            container.DiagnosticsContainer = DiagnosticsContainer.Create(container.ReportHandlingSettings);
            container.ComponentsContainer = componentsContainer;
            container.SingletonSharedDependencies = sharedDependencies;
            container.ProfilingProvider = profilingProvider;
            container.EntityCollidersGlobalCache = new EntityCollidersGlobalCache();
            container.ExposedGlobalDataContainer = exposedGlobalDataContainer;
            container.WebRequestsContainer = WebRequestsContainer.Create(web3IdentityProvider);
            container.PhysicsTickProvider = new PhysicsTickProvider();

            var assetBundlePlugin = new AssetBundlesPlugin(container.ReportHandlingSettings, container.CacheCleaner);
            var textureResolvePlugin = new TexturesLoadingPlugin(container.WebRequestsContainer.WebRequestController, container.CacheCleaner);

            container.ECSWorldPlugins = new IDCLWorldPlugin[]
            {
                new TransformsPlugin(sharedDependencies),
                new BillboardPlugin(exposedGlobalDataContainer.ExposedCameraData),
                new NFTShapePlugin(container.AssetsProvisioner, sharedDependencies.FrameTimeBudget, componentsContainer.ComponentPoolsRegistry, container.WebRequestsContainer.WebRequestController, container.CacheCleaner),
                new TextShapePlugin(sharedDependencies.FrameTimeBudget, componentsContainer.ComponentPoolsRegistry, settingsContainer),
                new MaterialsPlugin(sharedDependencies, addressablesProvisioner),
                textureResolvePlugin,
                new AssetsCollidersPlugin(sharedDependencies, container.PhysicsTickProvider),
                new AvatarShapePlugin(container.GlobalWorld),
                new PrimitivesRenderingPlugin(sharedDependencies),
                new VisibilityPlugin(),
                new AudioSourcesPlugin(sharedDependencies, container.WebRequestsContainer.WebRequestController, container.CacheCleaner),
                assetBundlePlugin,
                new GltfContainerPlugin(sharedDependencies, container.CacheCleaner),
                new InteractionPlugin(sharedDependencies, profilingProvider, exposedGlobalDataContainer.GlobalInputEvents),
                new SceneUIPlugin(sharedDependencies, addressablesProvisioner),
<<<<<<< HEAD
                new VideoPlayerPlugin(componentsContainer.ComponentPoolsRegistry, container.CacheCleaner),
=======
                new AudioStreamPlugin(sharedDependencies, container.CacheCleaner),
>>>>>>> e53871b5

#if UNITY_EDITOR
                new GizmosWorldPlugin(),
#endif
            };

            container.SharedPlugins = new IDCLGlobalPlugin[]
            {
                assetBundlePlugin,
                new ResourceUnloadingPlugin(sharedDependencies.MemoryBudget, container.CacheCleaner),
                textureResolvePlugin,
            };

            return (container, true);
        }
    }
}<|MERGE_RESOLUTION|>--- conflicted
+++ resolved
@@ -170,11 +170,8 @@
                 new GltfContainerPlugin(sharedDependencies, container.CacheCleaner),
                 new InteractionPlugin(sharedDependencies, profilingProvider, exposedGlobalDataContainer.GlobalInputEvents),
                 new SceneUIPlugin(sharedDependencies, addressablesProvisioner),
-<<<<<<< HEAD
+                new AudioStreamPlugin(sharedDependencies, container.CacheCleaner),
                 new VideoPlayerPlugin(componentsContainer.ComponentPoolsRegistry, container.CacheCleaner),
-=======
-                new AudioStreamPlugin(sharedDependencies, container.CacheCleaner),
->>>>>>> e53871b5
 
 #if UNITY_EDITOR
                 new GizmosWorldPlugin(),
