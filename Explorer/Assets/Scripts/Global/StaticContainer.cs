--- conflicted
+++ resolved
@@ -39,17 +39,11 @@
     /// </summary>
     public class StaticContainer : IDCLPlugin<StaticSettings>
     {
-<<<<<<< HEAD
         private ProvidedInstance<CharacterObject> characterObject;
-        public WorldProxy GlobalWorld = new ();
+        public WorldProxy GlobalWorldProxy = new ();
 
         // public MainPlayerAvatarBase MainPlayerAvatarBase = new ();
         public MainPlayerReferences MainPlayerReferences = new ();
-=======
-        public WorldProxy GlobalWorldProxy = new ();
-        public MainPlayerAvatarBase MainPlayerAvatarBase = new ();
-        private ProvidedInstance<CharacterObject> characterObject;
->>>>>>> f7013fb0
         private ProvidedAsset<PartitionSettingsAsset> partitionSettings;
         private ProvidedAsset<RealmPartitionSettingsAsset> realmPartitionSettings;
         private ProvidedAsset<ReportsHandlingSettings> reportHandlingSettings;
@@ -185,13 +179,8 @@
                 new MaterialsPlugin(sharedDependencies, addressablesProvisioner, videoTexturePool),
                 textureResolvePlugin,
                 new AssetsCollidersPlugin(sharedDependencies, container.PhysicsTickProvider),
-<<<<<<< HEAD
-                new AvatarShapePlugin(container.GlobalWorld),
+                new AvatarShapePlugin(container.GlobalWorldProxy),
                 new AvatarAttachPlugin(container.MainPlayerReferences.MainPlayerAvatarBase),
-=======
-                new AvatarShapePlugin(container.GlobalWorldProxy),
-                new AvatarAttachPlugin(container.MainPlayerAvatarBase),
->>>>>>> f7013fb0
                 new PrimitivesRenderingPlugin(sharedDependencies),
                 new VisibilityPlugin(),
                 new AudioSourcesPlugin(sharedDependencies, container.WebRequestsContainer.WebRequestController, container.CacheCleaner),
@@ -200,17 +189,12 @@
                 new InteractionPlugin(sharedDependencies, profilingProvider, exposedGlobalDataContainer.GlobalInputEvents, componentsContainer.ComponentPoolsRegistry),
                 new SceneUIPlugin(sharedDependencies, addressablesProvisioner),
                 container.CharacterContainer.CreateWorldPlugin(),
-<<<<<<< HEAD
-                new AudioStreamPlugin(sharedDependencies, container.CacheCleaner),
+                new MediaPlayerPlugin(sharedDependencies, container.CacheCleaner, videoTexturePool, sharedDependencies.FrameTimeBudget),
 
                 // new CameraModeAreaPlugin(container.MainPlayerReferences.MainPlayerTransform),
                 // new CameraModeAreaPlugin(exposedGlobalDataContainer.ExposedCameraData),
-                new CameraModeAreaPlugin(container.GlobalWorld),
-                new VideoPlayerPlugin(sharedDependencies, container.CacheCleaner, videoTexturePool),
+                new CameraModeAreaPlugin(container.GlobalWorldProxy),
                 new MainPlayerTriggerAreaPlugin(container.MainPlayerReferences.MainPlayerAvatarBase, componentsContainer.ComponentPoolsRegistry, container.AssetsProvisioner, container.CacheCleaner),
-=======
-                new MediaPlayerPlugin(sharedDependencies, container.CacheCleaner, videoTexturePool, sharedDependencies.FrameTimeBudget),
->>>>>>> f7013fb0
 
 #if UNITY_EDITOR
                 new GizmosWorldPlugin(),
