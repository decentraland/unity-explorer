﻿using CrdtEcsBridge.Components;
using Cysharp.Threading.Tasks;
using DCL.AssetsProvision;
using DCL.Character;
using DCL.Character.Plugin;
using DCL.Diagnostics;
using DCL.Gizmos.Plugin;
using DCL.Interaction.Utility;
using DCL.Optimization.PerformanceBudgeting;
using DCL.PluginSystem;
using DCL.PluginSystem.Global;
using DCL.PluginSystem.World;
using DCL.PluginSystem.World.Dependencies;
using DCL.Profiling;
using DCL.ResourcesUnloading;
using DCL.SDKComponents.VideoPlayer;
using DCL.Time;
using DCL.Utilities;
using DCL.Web3;
using DCL.Web3.Identities;
using DCL.WebRequests.Analytics;
using ECS.Prioritization;
using System;
using ECS.SceneLifeCycle;
using ECS.SceneLifeCycle.Reporting;
using System.Collections.Generic;
using System.Threading;
using UnityEngine;

namespace Global
{
    /// <summary>
    ///     Produces dependencies that never change during the lifetime of the application
    ///     and are not connected to the global world or scenes but are used by them.
    ///     This is the first container to instantiate, should not depend on any other container
    /// </summary>
    public class StaticContainer : IDCLPlugin<StaticSettings>
    {
        public WorldProxy GlobalWorld = new ();

        private ProvidedInstance<CharacterObject> characterObject;
        private ProvidedAsset<PartitionSettingsAsset> partitionSettings;
        private ProvidedAsset<RealmPartitionSettingsAsset> realmPartitionSettings;
        private ProvidedAsset<ReportsHandlingSettings> reportHandlingSettings;

        public DiagnosticsContainer DiagnosticsContainer { get; private set; }

        public ComponentsContainer ComponentsContainer { get; private set; }

        public CharacterContainer CharacterContainer { get; private set; }

        public ExposedGlobalDataContainer ExposedGlobalDataContainer { get; private set; }

        public WebRequestsContainer WebRequestsContainer { get; private set; }

        public IReadOnlyList<IDCLWorldPlugin> ECSWorldPlugins { get; private set; }

        /// <summary>
        ///     Some plugins may implement both interfaces
        /// </summary>
        public IReadOnlyList<IDCLGlobalPlugin> SharedPlugins { get; private set; }

        public ECSWorldSingletonSharedDependencies SingletonSharedDependencies { get; private set; }

        public IProfilingProvider ProfilingProvider { get; private set; }

        public PhysicsTickProvider PhysicsTickProvider { get; private set; }

        public IEntityCollidersGlobalCache EntityCollidersGlobalCache { get; private set; }

        public IAssetsProvisioner AssetsProvisioner { get; private set; }

        public IReportsHandlingSettings ReportHandlingSettings => reportHandlingSettings.Value;

        public IPartitionSettings PartitionSettings => partitionSettings.Value;

        public IRealmPartitionSettings RealmPartitionSettings => realmPartitionSettings.Value;
        public StaticSettings StaticSettings { get; private set; }
        public CacheCleaner CacheCleaner { get; private set; }
        public IEthereumApi EthereumApi { get; private set; }
        public IScenesCache ScenesCache { get; private set; }
        public ISceneReadinessReportQueue SceneReadinessReportQueue { get; private set; }

        public void Dispose()
        {
            DiagnosticsContainer?.Dispose();
            realmPartitionSettings.Dispose();
            partitionSettings.Dispose();
            reportHandlingSettings.Dispose();
        }

        public async UniTask InitializeAsync(StaticSettings settings, CancellationToken ct)
        {
            StaticSettings = settings;

            (reportHandlingSettings, partitionSettings, realmPartitionSettings) =
                await UniTask.WhenAll(
                    AssetsProvisioner.ProvideMainAssetAsync(settings.ReportHandlingSettings, ct),
                    AssetsProvisioner.ProvideMainAssetAsync(settings.PartitionSettings, ct),
                    AssetsProvisioner.ProvideMainAssetAsync(settings.RealmPartitionSettings, ct));
        }

        private static async UniTask<bool> InitializeContainersAsync(StaticContainer target, IPluginSettingsContainer settings, CancellationToken ct)
        {
            ((StaticContainer plugin, bool success), (CharacterContainer plugin, bool success)) results = await UniTask.WhenAll(
                settings.InitializePluginAsync(target, ct),
                settings.InitializePluginAsync(target.CharacterContainer, ct)
            );

            return results.Item1.success && results.Item2.success;
        }

        public static async UniTask<(StaticContainer? container, bool success)> CreateAsync(
            IPluginSettingsContainer settingsContainer,
            IWeb3IdentityCache web3IdentityProvider,
            IEthereumApi ethereumApi,
            CancellationToken ct)
        {
            ProfilingCounters.CleanAllCounters();

            var componentsContainer = ComponentsContainer.Create();
            var exposedGlobalDataContainer = ExposedGlobalDataContainer.Create();
            var profilingProvider = new ProfilingProvider();

            var container = new StaticContainer();

            container.EthereumApi = ethereumApi;
            container.ScenesCache = new ScenesCache();
            container.SceneReadinessReportQueue = new SceneReadinessReportQueue(container.ScenesCache);

            var addressablesProvisioner = new AddressablesProvisioner();
            container.AssetsProvisioner = addressablesProvisioner;
            container.CharacterContainer = new CharacterContainer(addressablesProvisioner, exposedGlobalDataContainer.ExposedCameraData);

            bool result = await InitializeContainersAsync(container, settingsContainer, ct);

            if (!result)
                return (null, false)!;

            StaticSettings staticSettings = settingsContainer.GetSettings<StaticSettings>();

            var sharedDependencies = new ECSWorldSingletonSharedDependencies(
                componentsContainer.ComponentPoolsRegistry,
                container.ReportHandlingSettings,
                new SceneEntityFactory(),
                new PartitionedWorldsAggregate.Factory(),
                new ConcurrentLoadingPerformanceBudget(staticSettings.AssetsLoadingBudget),
                new FrameTimeCapBudget(staticSettings.FrameTimeCap, profilingProvider),
                new MemoryBudget(new StandaloneSystemMemory(), profilingProvider, staticSettings.MemoryThresholds)
            );

            container.CacheCleaner = new CacheCleaner(sharedDependencies.FrameTimeBudget);

            container.DiagnosticsContainer = DiagnosticsContainer.Create(container.ReportHandlingSettings);
            container.ComponentsContainer = componentsContainer;
            container.SingletonSharedDependencies = sharedDependencies;
            container.ProfilingProvider = profilingProvider;
            container.EntityCollidersGlobalCache = new EntityCollidersGlobalCache();
            container.ExposedGlobalDataContainer = exposedGlobalDataContainer;
            container.WebRequestsContainer = WebRequestsContainer.Create(web3IdentityProvider);
            container.PhysicsTickProvider = new PhysicsTickProvider();

            var assetBundlePlugin = new AssetBundlesPlugin(container.ReportHandlingSettings, container.CacheCleaner);
            var textureResolvePlugin = new TexturesLoadingPlugin(container.WebRequestsContainer.WebRequestController, container.CacheCleaner);

            var videoTexturePool = VideoTextureFactory.CreateVideoTexturesPool();

            container.ECSWorldPlugins = new IDCLWorldPlugin[]
            {
                new TransformsPlugin(sharedDependencies),
                new BillboardPlugin(exposedGlobalDataContainer.ExposedCameraData),
                new NFTShapePlugin(container.AssetsProvisioner, sharedDependencies.FrameTimeBudget, componentsContainer.ComponentPoolsRegistry, container.WebRequestsContainer.WebRequestController, container.CacheCleaner),
                new TextShapePlugin(sharedDependencies.FrameTimeBudget, componentsContainer.ComponentPoolsRegistry, settingsContainer),
                new MaterialsPlugin(sharedDependencies, addressablesProvisioner, videoTexturePool),
                textureResolvePlugin,
                new AssetsCollidersPlugin(sharedDependencies, container.PhysicsTickProvider),
                new AvatarShapePlugin(container.GlobalWorld),
                new PrimitivesRenderingPlugin(sharedDependencies),
                new VisibilityPlugin(),
                new AudioSourcesPlugin(sharedDependencies, container.WebRequestsContainer.WebRequestController, container.CacheCleaner),
                assetBundlePlugin,
                new GltfContainerPlugin(sharedDependencies, container.CacheCleaner),
                new InteractionPlugin(sharedDependencies, profilingProvider, exposedGlobalDataContainer.GlobalInputEvents, componentsContainer.ComponentPoolsRegistry),
                new SceneUIPlugin(sharedDependencies, addressablesProvisioner),
<<<<<<< HEAD
                new MediaPlayerPlugin(sharedDependencies, container.CacheCleaner, videoTexturePool, sharedDependencies.FrameTimeBudget),
=======
                container.CharacterContainer.CreateWorldPlugin(),
                new AudioStreamPlugin(sharedDependencies, container.CacheCleaner),
                new VideoPlayerPlugin(sharedDependencies, container.CacheCleaner, videoTexturePool),
>>>>>>> 5ece510d

#if UNITY_EDITOR
                new GizmosWorldPlugin(),
#endif
            };

            container.SharedPlugins = new IDCLGlobalPlugin[]
            {
                assetBundlePlugin,
                new ResourceUnloadingPlugin(sharedDependencies.MemoryBudget, container.CacheCleaner),
                textureResolvePlugin,
            };

            return (container, true);
        }
    }
}<|MERGE_RESOLUTION|>--- conflicted
+++ resolved
@@ -182,13 +182,8 @@
                 new GltfContainerPlugin(sharedDependencies, container.CacheCleaner),
                 new InteractionPlugin(sharedDependencies, profilingProvider, exposedGlobalDataContainer.GlobalInputEvents, componentsContainer.ComponentPoolsRegistry),
                 new SceneUIPlugin(sharedDependencies, addressablesProvisioner),
-<<<<<<< HEAD
+                container.CharacterContainer.CreateWorldPlugin(),
                 new MediaPlayerPlugin(sharedDependencies, container.CacheCleaner, videoTexturePool, sharedDependencies.FrameTimeBudget),
-=======
-                container.CharacterContainer.CreateWorldPlugin(),
-                new AudioStreamPlugin(sharedDependencies, container.CacheCleaner),
-                new VideoPlayerPlugin(sharedDependencies, container.CacheCleaner, videoTexturePool),
->>>>>>> 5ece510d
 
 #if UNITY_EDITOR
                 new GizmosWorldPlugin(),
