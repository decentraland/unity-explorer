using Arch.Core;
using CrdtEcsBridge.Components;
using Cysharp.Threading.Tasks;
using DCL.AssetsProvision;
using DCL.AvatarRendering.AvatarShape.UnityInterface;
using DCL.Character;
using DCL.Character.Plugin;
using DCL.DebugUtilities;
using DCL.Diagnostics;
using DCL.FeatureFlags;
using DCL.Gizmos.Plugin;
using DCL.Input;
using DCL.Interaction.Utility;
using DCL.MapPins.Bus;
using DCL.Multiplayer.Connections.DecentralandUrls;
using DCL.Multiplayer.Connections.RoomHubs;
using DCL.Optimization.PerformanceBudgeting;
using DCL.Optimization.Pools;
using DCL.PluginSystem;
using DCL.PluginSystem.Global;
using DCL.PluginSystem.World;
using DCL.PluginSystem.World.Dependencies;
using DCL.Profiling;
using DCL.Quality;
using DCL.ResourcesUnloading;
using DCL.SceneRestrictionBusController.SceneRestrictionBus;
using DCL.SDKComponents.VideoPlayer;
using DCL.Settings;
using DCL.Time;
using DCL.Utilities;
using DCL.Web3;
using DCL.Web3.Identities;
using DCL.WebRequests.Analytics;
using ECS;
using ECS.Prioritization;
using ECS.SceneLifeCycle;
using ECS.SceneLifeCycle.Components;
using ECS.SceneLifeCycle.Reporting;
using Global.AppArgs;
using SceneRunner.Mapping;
using System.Collections.Generic;
using System.Threading;
using DCL.PerformanceAndDiagnostics.Analytics;
using DCL.RealmNavigation;
using DCL.Roads.GPUInstancing;
using ECS.StreamableLoading.Cache.Disk;
using ECS.StreamableLoading.Cache.Disk.CleanUp;
using ECS.StreamableLoading.Cache.Disk.Lock;
using ECS.StreamableLoading.Common;
using ECS.StreamableLoading.Common.Components;
using ECS.StreamableLoading.Textures;
using Global.Dynamic.LaunchModes;
using Plugins.TexturesFuse.TexturesServerWrap.Unzips;
using PortableExperiences.Controller;
using System.Buffers;
using System.IO;
using System.Linq;
using UnityEngine;
using UnityEngine.Rendering;
using UnityEngine.Rendering.Universal;
using UnityEngine.UIElements;
using Utility;
using MultiplayerPlugin = DCL.PluginSystem.World.MultiplayerPlugin;

namespace Global
{
    /// <summary>
    ///     Produces dependencies that never change during the lifetime of the application
    ///     and are not connected to the global world or scenes but are used by them.
    ///     This is the first container to instantiate, should not depend on any other container
    /// </summary>
    public class StaticContainer : IDCLPlugin<StaticSettings>
    {
        public readonly ObjectProxy<DCLInput> InputProxy = new ();
        public readonly ObjectProxy<AvatarBase> MainPlayerAvatarBaseProxy = new ();
        public readonly ObjectProxy<IRoomHub> RoomHubProxy = new ();
        public readonly RealmData RealmData = new ();
        public readonly PartitionDataContainer PartitionDataContainer = new ();
        public readonly IMapPinsEventBus MapPinsEventBus = new MapPinsEventBus();

        private ProvidedInstance<CharacterObject> characterObject;
        private ProvidedAsset<PartitionSettingsAsset> partitionSettings;
        private ProvidedAsset<RealmPartitionSettingsAsset> realmPartitionSettings;

        private IAssetsProvisioner assetsProvisioner;
        private ITexturesFuse texturesFuse;
        public Entity PlayerEntity { get; set; }

        public ComponentsContainer ComponentsContainer { get; private set; }
        public CharacterContainer CharacterContainer { get; private set; }
        public QualityContainer QualityContainer { get; private set; }
        public ExposedGlobalDataContainer ExposedGlobalDataContainer { get; private set; }
        public WebRequestsContainer WebRequestsContainer { get; private set; }
        public IReadOnlyList<IDCLWorldPlugin> ECSWorldPlugins { get; private set; }

        public ISystemMemoryCap MemoryCap { get; private set; }

        /// <summary>
        ///     Some plugins may implement both interfaces
        /// </summary>
        public IReadOnlyList<IDCLGlobalPlugin> SharedPlugins { get; private set; }
        public ECSWorldSingletonSharedDependencies SingletonSharedDependencies { get; private set; }
        public Profiler Profiler { get; private set; }
        public PhysicsTickProvider PhysicsTickProvider { get; private set; }
        public IEntityCollidersGlobalCache EntityCollidersGlobalCache { get; private set; }
        public IPartitionSettings PartitionSettings => partitionSettings.Value;
        public IRealmPartitionSettings RealmPartitionSettings => realmPartitionSettings.Value;
        public StaticSettings StaticSettings { get; private set; }
        public CacheCleaner CacheCleaner { get; private set; }
        public IEthereumApi EthereumApi { get; private set; }
        public IInputBlock InputBlock { get; private set; }
        public IScenesCache ScenesCache { get; private set; }
        public ISceneReadinessReportQueue SceneReadinessReportQueue { get; private set; }
        public FeatureFlagsCache FeatureFlagsCache { get; private set; }
        public IFeatureFlagsProvider FeatureFlagsProvider { get; private set; }
        public IPortableExperiencesController PortableExperiencesController { get; private set; }
        public IDebugContainerBuilder DebugContainerBuilder { get; private set; }
        public ISceneRestrictionBusController SceneRestrictionBusController { get; private set; }
<<<<<<< HEAD
        public GPUInstancingService GPUInstancingService { get; private set; }

=======
>>>>>>> 2f182339
        public ILoadingStatus LoadingStatus { get; private set; }
        public ILaunchMode LaunchMode { get; private set; }

        public void Dispose()
        {
            realmPartitionSettings.Dispose();
            partitionSettings.Dispose();
            QualityContainer.Dispose();
            Profiler.Dispose();
            texturesFuse.Dispose();
        }

        public async UniTask InitializeAsync(StaticSettings settings, CancellationToken ct)
        {
            StaticSettings = settings;

            (partitionSettings, realmPartitionSettings) =
                await UniTask.WhenAll(
                    assetsProvisioner.ProvideMainAssetAsync(settings.PartitionSettings, ct, nameof(PartitionSettings)),
                    assetsProvisioner.ProvideMainAssetAsync(settings.RealmPartitionSettings, ct, nameof(RealmPartitionSettings))
                );
        }

        public static async UniTask<(StaticContainer? container, bool success)> CreateAsync(
            IDecentralandUrlsSource decentralandUrlsSource,
            IAssetsProvisioner assetsProvisioner,
            IReportsHandlingSettings reportHandlingSettings,
            IDebugContainerBuilder debugContainerBuilder,
            WebRequestsContainer webRequestsContainer,
            ITexturesFuse texturesFuse,
            IPluginSettingsContainer settingsContainer,
            DiagnosticsContainer diagnosticsContainer,
            IWeb3IdentityCache web3IdentityProvider,
            IEthereumApi ethereumApi,
            ILaunchMode launchMode,
            bool useRemoteAssetBundles,
            World globalWorld,
            Entity playerEntity,
            ISystemMemoryCap memoryCap,
            WorldVolumeMacBus worldVolumeMacBus,
            bool enableAnalytics,
            IAnalyticsController analyticsController,
            IDiskCache diskCache,
            IDiskCache<PartialLoadingState> partialsDiskCache,
            UIDocument scenesUIRoot,
            CancellationToken ct)
        {
            ProfilingCounters.CleanAllCounters();

            var componentsContainer = ComponentsContainer.Create();
            var exposedGlobalDataContainer = ExposedGlobalDataContainer.Create();
            var profilingProvider = new Profiler();

            var container = new StaticContainer();
            container.PlayerEntity = playerEntity;
            container.DebugContainerBuilder = debugContainerBuilder;
            container.EthereumApi = ethereumApi;
            container.ScenesCache = new ScenesCache();
            container.SceneReadinessReportQueue = new SceneReadinessReportQueue(container.ScenesCache);
            container.InputBlock = new ECSInputBlock(globalWorld);
            container.assetsProvisioner = assetsProvisioner;
            container.MemoryCap = memoryCap;
            container.SceneRestrictionBusController = new SceneRestrictionBusController();
            container.texturesFuse = texturesFuse;
            container.LaunchMode = launchMode;

            var exposedPlayerTransform = new ExposedTransform();

            container.CharacterContainer = new CharacterContainer(container.assetsProvisioner, exposedGlobalDataContainer.ExposedCameraData, exposedPlayerTransform);

            bool result = await InitializeContainersAsync(container, settingsContainer, ct);

            if (!result)
                return (null, false);

            StaticSettings staticSettings = settingsContainer.GetSettings<StaticSettings>();

            var sharedDependencies = new ECSWorldSingletonSharedDependencies(
                componentsContainer.ComponentPoolsRegistry,
                reportHandlingSettings,
                new SceneEntityFactory(),
                new PartitionedWorldsAggregate.Factory(),
                new ConcurrentLoadingPerformanceBudget(staticSettings.AssetsLoadingBudget),
                new FrameTimeCapBudget(staticSettings.FrameTimeCap, profilingProvider),
                new MemoryBudget(memoryCap, profilingProvider, staticSettings.MemoryThresholds),
                new SceneMapping()
            );

            DebugWidgetBuilder? cacheWidget = container.DebugContainerBuilder.TryAddWidget("Cache Textures");

            container.QualityContainer = await QualityContainer.CreateAsync(settingsContainer, container.assetsProvisioner);
            container.CacheCleaner = new CacheCleaner(sharedDependencies.FrameTimeBudget, cacheWidget);
            container.ComponentsContainer = componentsContainer;
            container.SingletonSharedDependencies = sharedDependencies;
            container.Profiler = profilingProvider;
            container.EntityCollidersGlobalCache = new EntityCollidersGlobalCache();
            container.ExposedGlobalDataContainer = exposedGlobalDataContainer;
            container.WebRequestsContainer = webRequestsContainer;
            container.PhysicsTickProvider = new PhysicsTickProvider();
            container.FeatureFlagsCache = new FeatureFlagsCache();

            container.PortableExperiencesController = new ECSPortableExperiencesController(web3IdentityProvider, container.WebRequestsContainer.WebRequestController, container.ScenesCache, container.FeatureFlagsCache, launchMode, decentralandUrlsSource);

            container.FeatureFlagsProvider = new HttpFeatureFlagsProvider(container.WebRequestsContainer.WebRequestController,
                container.FeatureFlagsCache);

            ArrayPool<byte> buffersPool = ArrayPool<byte>.Create(1024 * 1024 * 50, 50);
            var textureDiskCache = new DiskCache<Texture2DData>(diskCache, new TextureDiskSerializer());
            var assetBundlePlugin = new AssetBundlesPlugin(reportHandlingSettings, container.CacheCleaner, container.WebRequestsContainer.WebRequestController, buffersPool, partialsDiskCache);
            var textureResolvePlugin = new TexturesLoadingPlugin(container.WebRequestsContainer.WebRequestController, container.CacheCleaner, textureDiskCache);

            ExtendedObjectPool<Texture2D> videoTexturePool = VideoTextureFactory.CreateVideoTexturesPool();

            diagnosticsContainer.AddSentryScopeConfigurator(scope =>
            {
                if (container.ScenesCache.CurrentScene != null)
                    diagnosticsContainer.Sentry!.AddCurrentSceneToScope(scope, container.ScenesCache.CurrentScene.Info);
            });

            var renderFeature = container.QualityContainer.RendererFeaturesCache.GetRendererFeature<GPUInstancingRenderFeature>();
            if (renderFeature != null)
            {
                container.GPUInstancingService = new GPUInstancingService(renderFeature.Settings);
                renderFeature.Initialize(container.GPUInstancingService, container.RealmData);
            }
            else
                ReportHub.LogError("No renderer feature presented.", ReportCategory.GPU_INSTANCING);


            container.LoadingStatus = enableAnalytics ? new LoadingStatusAnalyticsDecorator(new LoadingStatus(), analyticsController) : new LoadingStatus();

            container.ECSWorldPlugins = new IDCLWorldPlugin[]
            {
                new TransformsPlugin(sharedDependencies, exposedPlayerTransform, exposedGlobalDataContainer.ExposedCameraData),
                new BillboardPlugin(exposedGlobalDataContainer.ExposedCameraData),
                new NFTShapePlugin(decentralandUrlsSource, container.assetsProvisioner, sharedDependencies.FrameTimeBudget, componentsContainer.ComponentPoolsRegistry, container.WebRequestsContainer.WebRequestController, container.CacheCleaner, textureDiskCache),
                new TextShapePlugin(sharedDependencies.FrameTimeBudget, container.CacheCleaner, componentsContainer.ComponentPoolsRegistry),
                new MaterialsPlugin(sharedDependencies, videoTexturePool),
                textureResolvePlugin,
                new AssetsCollidersPlugin(sharedDependencies, container.PhysicsTickProvider),
                new AvatarShapePlugin(globalWorld),
                new AvatarAttachPlugin(container.MainPlayerAvatarBaseProxy, componentsContainer.ComponentPoolsRegistry),
                new PrimitivesRenderingPlugin(sharedDependencies),
                new VisibilityPlugin(),
                new AudioSourcesPlugin(sharedDependencies, container.WebRequestsContainer.WebRequestController, container.CacheCleaner, container.assetsProvisioner),
                assetBundlePlugin,
                new GltfContainerPlugin(sharedDependencies, container.CacheCleaner, container.SceneReadinessReportQueue, componentsContainer.ComponentPoolsRegistry, launchMode, useRemoteAssetBundles, container.WebRequestsContainer.WebRequestController, container.LoadingStatus),
                new InteractionPlugin(sharedDependencies, profilingProvider, exposedGlobalDataContainer.GlobalInputEvents, componentsContainer.ComponentPoolsRegistry, container.assetsProvisioner),
                new SceneUIPlugin(sharedDependencies, container.assetsProvisioner, container.InputBlock, container.InputProxy, scenesUIRoot),
                container.CharacterContainer.CreateWorldPlugin(componentsContainer.ComponentPoolsRegistry),
                new AnimatorPlugin(),
                new TweenPlugin(),
                new MediaPlayerPlugin(sharedDependencies, videoTexturePool, sharedDependencies.FrameTimeBudget, container.assetsProvisioner, container.WebRequestsContainer.WebRequestController, container.CacheCleaner, worldVolumeMacBus, exposedGlobalDataContainer.ExposedCameraData, container.FeatureFlagsCache),
                new CharacterTriggerAreaPlugin(globalWorld, container.MainPlayerAvatarBaseProxy, exposedGlobalDataContainer.ExposedCameraData.CameraEntityProxy, container.CharacterContainer.CharacterObject, componentsContainer.ComponentPoolsRegistry, container.assetsProvisioner, container.CacheCleaner, exposedGlobalDataContainer.ExposedCameraData, container.SceneRestrictionBusController, web3IdentityProvider),
                new PointerInputAudioPlugin(container.assetsProvisioner),
                new MapPinPlugin(globalWorld, container.FeatureFlagsCache, container.MapPinsEventBus),
                new MultiplayerPlugin(),
                new RealmInfoPlugin(container.RealmData, container.RoomHubProxy),
                new InputModifierPlugin(globalWorld, container.PlayerEntity, container.SceneRestrictionBusController),
                new MainCameraPlugin(componentsContainer.ComponentPoolsRegistry, container.assetsProvisioner, container.CacheCleaner, exposedGlobalDataContainer.ExposedCameraData, container.SceneRestrictionBusController, globalWorld),
                new LightSourcePlugin(componentsContainer.ComponentPoolsRegistry, container.assetsProvisioner, container.CacheCleaner),

#if UNITY_EDITOR
                new GizmosWorldPlugin(),
#endif
            };

            container.SharedPlugins = new IDCLGlobalPlugin[]
            {
                assetBundlePlugin,
                new ResourceUnloadingPlugin(sharedDependencies.MemoryBudget, container.CacheCleaner,
                    container.RealmPartitionSettings),
                textureResolvePlugin,
            };

            return (container, true);
        }

        private static async UniTask<bool> InitializeContainersAsync(StaticContainer target, IPluginSettingsContainer settings, CancellationToken ct)
        {
            ((StaticContainer plugin, bool success), (CharacterContainer plugin, bool success)) results = await UniTask.WhenAll(
                settings.InitializePluginAsync(target, ct),
                settings.InitializePluginAsync(target.CharacterContainer, ct)
            );

            return results.Item1.success && results.Item2.success;
        }
    }
}<|MERGE_RESOLUTION|>--- conflicted
+++ resolved
@@ -116,11 +116,8 @@
         public IPortableExperiencesController PortableExperiencesController { get; private set; }
         public IDebugContainerBuilder DebugContainerBuilder { get; private set; }
         public ISceneRestrictionBusController SceneRestrictionBusController { get; private set; }
-<<<<<<< HEAD
         public GPUInstancingService GPUInstancingService { get; private set; }
 
-=======
->>>>>>> 2f182339
         public ILoadingStatus LoadingStatus { get; private set; }
         public ILaunchMode LaunchMode { get; private set; }
 
