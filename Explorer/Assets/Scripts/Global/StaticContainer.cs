﻿using CrdtEcsBridge.Components;
using Cysharp.Threading.Tasks;
using DCL.AssetsProvision;
using DCL.Character;
using DCL.Diagnostics;
using DCL.Interaction.Utility;
using DCL.PerformanceBudgeting;
using DCL.PluginSystem;
using DCL.PluginSystem.Global;
using DCL.PluginSystem.World;
using DCL.PluginSystem.World.Dependencies;
<<<<<<< HEAD
using DCL.WebRequests.Analytics;
using Diagnostics;
using Diagnostics.ReportsHandling;
=======
using DCL.Profiling;
>>>>>>> 8900ed71
using ECS.Prioritization;
using System.Collections.Generic;
using System.Threading;
using UnityEngine;

namespace Global
{
    /// <summary>
    ///     Produces dependencies that never change during the lifetime of the application
    ///     and are not connected to the global world or scenes but are used by them.
    ///     This is the first container to instantiate, should not depend on any other container
    /// </summary>
    public class StaticContainer : IDCLPlugin<StaticSettings>
    {
        private ProvidedInstance<CharacterObject> characterObject;
        private ProvidedAsset<PartitionSettingsAsset> partitionSettings;
        private ProvidedAsset<RealmPartitionSettingsAsset> realmPartitionSettings;
        private ProvidedAsset<ReportsHandlingSettings> reportHandlingSettings;

        public DiagnosticsContainer DiagnosticsContainer { get; private set; }

        public ComponentsContainer ComponentsContainer { get; private set; }

        public ExposedGlobalDataContainer ExposedGlobalDataContainer { get; private set; }

        public WebRequestsContainer WebRequestsContainer { get; private set; }

        public IReadOnlyList<IDCLWorldPlugin> ECSWorldPlugins { get; private set; }

        /// <summary>
        ///     Some plugins may implement both interfaces
        /// </summary>
        public IReadOnlyList<IDCLGlobalPlugin> SharedPlugins { get; private set; }

        public ECSWorldSingletonSharedDependencies SingletonSharedDependencies { get; private set; }

        public IProfilingProvider ProfilingProvider { get; private set; }

        public IEntityCollidersGlobalCache EntityCollidersGlobalCache { get; private set; }

        public IAssetsProvisioner AssetsProvisioner { get; private set; }

        /// <summary>
        ///     Character Object exists in a single instance
        /// </summary>
        public ICharacterObject CharacterObject => characterObject.Value;

        public IReportsHandlingSettings ReportHandlingSettings => reportHandlingSettings.Value;

        public IPartitionSettings PartitionSettings => partitionSettings.Value;

        public IRealmPartitionSettings RealmPartitionSettings => realmPartitionSettings.Value;
        public StaticSettings StaticSettings { get; private set; }

        public void Dispose()
        {
            DiagnosticsContainer?.Dispose();
            characterObject.Dispose();
            realmPartitionSettings.Dispose();
            partitionSettings.Dispose();
            reportHandlingSettings.Dispose();
        }

        public async UniTask InitializeAsync(StaticSettings settings, CancellationToken ct)
        {
            StaticSettings = settings;

            (characterObject, reportHandlingSettings, partitionSettings, realmPartitionSettings) =
                await UniTask.WhenAll(
                    AssetsProvisioner.ProvideInstanceAsync(settings.CharacterObject, new Vector3(0f, settings.StartYPosition, 0f), Quaternion.identity, ct: ct),
                    AssetsProvisioner.ProvideMainAssetAsync(settings.ReportHandlingSettings, ct),
                    AssetsProvisioner.ProvideMainAssetAsync(settings.PartitionSettings, ct),
                    AssetsProvisioner.ProvideMainAssetAsync(settings.RealmPartitionSettings, ct));
        }

        public static async UniTask<(StaticContainer container, bool success)> CreateAsync(IPluginSettingsContainer settingsContainer, CancellationToken ct)
        {
            var componentsContainer = ComponentsContainer.Create();
            var exposedGlobalDataContainer = ExposedGlobalDataContainer.Create();
            var profilingProvider = new ProfilingProvider();

            var container = new StaticContainer();
            var addressablesProvisioner = new AddressablesProvisioner();
            container.AssetsProvisioner = addressablesProvisioner;

            (_, bool result) = await settingsContainer.InitializePluginAsync(container, ct);

            if (!result)
                return (null, false);

            var staticSettings = settingsContainer.GetSettings<StaticSettings>();

            var sharedDependencies = new ECSWorldSingletonSharedDependencies(
                componentsContainer.ComponentPoolsRegistry,
                container.ReportHandlingSettings,
                new SceneEntityFactory(),
                new PartitionedWorldsAggregate.Factory(),
                new ConcurrentLoadingBudgetProvider(staticSettings.AssetsLoadingBudget),
                new FrameTimeCapBudgetProvider(staticSettings.FPSCap, profilingProvider),
                new MemoryBudgetProvider(profilingProvider, staticSettings.MemoryThresholds)
            );

            container.DiagnosticsContainer = DiagnosticsContainer.Create(container.ReportHandlingSettings);
            container.ComponentsContainer = componentsContainer;
            container.SingletonSharedDependencies = sharedDependencies;
            container.ProfilingProvider = profilingProvider;
            container.EntityCollidersGlobalCache = new EntityCollidersGlobalCache();
            container.ExposedGlobalDataContainer = exposedGlobalDataContainer;
            container.WebRequestsContainer = WebRequestsContainer.Create();

            var assetBundlePlugin = new AssetBundlesPlugin(container.ReportHandlingSettings);

            container.ECSWorldPlugins = new IDCLWorldPlugin[]
            {
                new TransformsPlugin(sharedDependencies),
                new MaterialsPlugin(sharedDependencies, addressablesProvisioner),
                new PrimitiveCollidersPlugin(sharedDependencies),
                new TexturesLoadingPlugin(container.WebRequestsContainer.WebRequestController),
                new PrimitivesRenderingPlugin(sharedDependencies),
                new VisibilityPlugin(),
                assetBundlePlugin,
                new GltfContainerPlugin(sharedDependencies),
                new InteractionPlugin(sharedDependencies, profilingProvider, exposedGlobalDataContainer.GlobalInputEvents),
            };

            container.SharedPlugins = new IDCLGlobalPlugin[]
            {
                assetBundlePlugin,
            };

            return (container, true);
        }
    }
}<|MERGE_RESOLUTION|>--- conflicted
+++ resolved
@@ -1,152 +1,147 @@
-﻿using CrdtEcsBridge.Components;
-using Cysharp.Threading.Tasks;
-using DCL.AssetsProvision;
-using DCL.Character;
-using DCL.Diagnostics;
-using DCL.Interaction.Utility;
-using DCL.PerformanceBudgeting;
-using DCL.PluginSystem;
-using DCL.PluginSystem.Global;
-using DCL.PluginSystem.World;
-using DCL.PluginSystem.World.Dependencies;
-<<<<<<< HEAD
-using DCL.WebRequests.Analytics;
-using Diagnostics;
-using Diagnostics.ReportsHandling;
-=======
-using DCL.Profiling;
->>>>>>> 8900ed71
-using ECS.Prioritization;
-using System.Collections.Generic;
-using System.Threading;
-using UnityEngine;
-
-namespace Global
-{
-    /// <summary>
-    ///     Produces dependencies that never change during the lifetime of the application
-    ///     and are not connected to the global world or scenes but are used by them.
-    ///     This is the first container to instantiate, should not depend on any other container
-    /// </summary>
-    public class StaticContainer : IDCLPlugin<StaticSettings>
-    {
-        private ProvidedInstance<CharacterObject> characterObject;
-        private ProvidedAsset<PartitionSettingsAsset> partitionSettings;
-        private ProvidedAsset<RealmPartitionSettingsAsset> realmPartitionSettings;
-        private ProvidedAsset<ReportsHandlingSettings> reportHandlingSettings;
-
-        public DiagnosticsContainer DiagnosticsContainer { get; private set; }
-
-        public ComponentsContainer ComponentsContainer { get; private set; }
-
-        public ExposedGlobalDataContainer ExposedGlobalDataContainer { get; private set; }
-
-        public WebRequestsContainer WebRequestsContainer { get; private set; }
-
-        public IReadOnlyList<IDCLWorldPlugin> ECSWorldPlugins { get; private set; }
-
-        /// <summary>
-        ///     Some plugins may implement both interfaces
-        /// </summary>
-        public IReadOnlyList<IDCLGlobalPlugin> SharedPlugins { get; private set; }
-
-        public ECSWorldSingletonSharedDependencies SingletonSharedDependencies { get; private set; }
-
-        public IProfilingProvider ProfilingProvider { get; private set; }
-
-        public IEntityCollidersGlobalCache EntityCollidersGlobalCache { get; private set; }
-
-        public IAssetsProvisioner AssetsProvisioner { get; private set; }
-
-        /// <summary>
-        ///     Character Object exists in a single instance
-        /// </summary>
-        public ICharacterObject CharacterObject => characterObject.Value;
-
-        public IReportsHandlingSettings ReportHandlingSettings => reportHandlingSettings.Value;
-
-        public IPartitionSettings PartitionSettings => partitionSettings.Value;
-
-        public IRealmPartitionSettings RealmPartitionSettings => realmPartitionSettings.Value;
-        public StaticSettings StaticSettings { get; private set; }
-
-        public void Dispose()
-        {
-            DiagnosticsContainer?.Dispose();
-            characterObject.Dispose();
-            realmPartitionSettings.Dispose();
-            partitionSettings.Dispose();
-            reportHandlingSettings.Dispose();
-        }
-
-        public async UniTask InitializeAsync(StaticSettings settings, CancellationToken ct)
-        {
-            StaticSettings = settings;
-
-            (characterObject, reportHandlingSettings, partitionSettings, realmPartitionSettings) =
-                await UniTask.WhenAll(
-                    AssetsProvisioner.ProvideInstanceAsync(settings.CharacterObject, new Vector3(0f, settings.StartYPosition, 0f), Quaternion.identity, ct: ct),
-                    AssetsProvisioner.ProvideMainAssetAsync(settings.ReportHandlingSettings, ct),
-                    AssetsProvisioner.ProvideMainAssetAsync(settings.PartitionSettings, ct),
-                    AssetsProvisioner.ProvideMainAssetAsync(settings.RealmPartitionSettings, ct));
-        }
-
-        public static async UniTask<(StaticContainer container, bool success)> CreateAsync(IPluginSettingsContainer settingsContainer, CancellationToken ct)
-        {
-            var componentsContainer = ComponentsContainer.Create();
-            var exposedGlobalDataContainer = ExposedGlobalDataContainer.Create();
-            var profilingProvider = new ProfilingProvider();
-
-            var container = new StaticContainer();
-            var addressablesProvisioner = new AddressablesProvisioner();
-            container.AssetsProvisioner = addressablesProvisioner;
-
-            (_, bool result) = await settingsContainer.InitializePluginAsync(container, ct);
-
-            if (!result)
-                return (null, false);
-
-            var staticSettings = settingsContainer.GetSettings<StaticSettings>();
-
-            var sharedDependencies = new ECSWorldSingletonSharedDependencies(
-                componentsContainer.ComponentPoolsRegistry,
-                container.ReportHandlingSettings,
-                new SceneEntityFactory(),
-                new PartitionedWorldsAggregate.Factory(),
-                new ConcurrentLoadingBudgetProvider(staticSettings.AssetsLoadingBudget),
-                new FrameTimeCapBudgetProvider(staticSettings.FPSCap, profilingProvider),
-                new MemoryBudgetProvider(profilingProvider, staticSettings.MemoryThresholds)
-            );
-
-            container.DiagnosticsContainer = DiagnosticsContainer.Create(container.ReportHandlingSettings);
-            container.ComponentsContainer = componentsContainer;
-            container.SingletonSharedDependencies = sharedDependencies;
-            container.ProfilingProvider = profilingProvider;
-            container.EntityCollidersGlobalCache = new EntityCollidersGlobalCache();
-            container.ExposedGlobalDataContainer = exposedGlobalDataContainer;
-            container.WebRequestsContainer = WebRequestsContainer.Create();
-
-            var assetBundlePlugin = new AssetBundlesPlugin(container.ReportHandlingSettings);
-
-            container.ECSWorldPlugins = new IDCLWorldPlugin[]
-            {
-                new TransformsPlugin(sharedDependencies),
-                new MaterialsPlugin(sharedDependencies, addressablesProvisioner),
-                new PrimitiveCollidersPlugin(sharedDependencies),
-                new TexturesLoadingPlugin(container.WebRequestsContainer.WebRequestController),
-                new PrimitivesRenderingPlugin(sharedDependencies),
-                new VisibilityPlugin(),
-                assetBundlePlugin,
-                new GltfContainerPlugin(sharedDependencies),
-                new InteractionPlugin(sharedDependencies, profilingProvider, exposedGlobalDataContainer.GlobalInputEvents),
-            };
-
-            container.SharedPlugins = new IDCLGlobalPlugin[]
-            {
-                assetBundlePlugin,
-            };
-
-            return (container, true);
-        }
-    }
-}+﻿using CrdtEcsBridge.Components;
+using Cysharp.Threading.Tasks;
+using DCL.AssetsProvision;
+using DCL.Character;
+using DCL.Diagnostics;
+using DCL.Interaction.Utility;
+using DCL.PerformanceBudgeting;
+using DCL.PluginSystem;
+using DCL.PluginSystem.Global;
+using DCL.PluginSystem.World;
+using DCL.PluginSystem.World.Dependencies;
+using DCL.WebRequests.Analytics;
+using DCL.Profiling;
+using ECS.Prioritization;
+using System.Collections.Generic;
+using System.Threading;
+using UnityEngine;
+
+namespace Global
+{
+    /// <summary>
+    ///     Produces dependencies that never change during the lifetime of the application
+    ///     and are not connected to the global world or scenes but are used by them.
+    ///     This is the first container to instantiate, should not depend on any other container
+    /// </summary>
+    public class StaticContainer : IDCLPlugin<StaticSettings>
+    {
+        private ProvidedInstance<CharacterObject> characterObject;
+        private ProvidedAsset<PartitionSettingsAsset> partitionSettings;
+        private ProvidedAsset<RealmPartitionSettingsAsset> realmPartitionSettings;
+        private ProvidedAsset<ReportsHandlingSettings> reportHandlingSettings;
+
+        public DiagnosticsContainer DiagnosticsContainer { get; private set; }
+
+        public ComponentsContainer ComponentsContainer { get; private set; }
+
+        public ExposedGlobalDataContainer ExposedGlobalDataContainer { get; private set; }
+
+        public WebRequestsContainer WebRequestsContainer { get; private set; }
+
+        public IReadOnlyList<IDCLWorldPlugin> ECSWorldPlugins { get; private set; }
+
+        /// <summary>
+        ///     Some plugins may implement both interfaces
+        /// </summary>
+        public IReadOnlyList<IDCLGlobalPlugin> SharedPlugins { get; private set; }
+
+        public ECSWorldSingletonSharedDependencies SingletonSharedDependencies { get; private set; }
+
+        public IProfilingProvider ProfilingProvider { get; private set; }
+
+        public IEntityCollidersGlobalCache EntityCollidersGlobalCache { get; private set; }
+
+        public IAssetsProvisioner AssetsProvisioner { get; private set; }
+
+        /// <summary>
+        ///     Character Object exists in a single instance
+        /// </summary>
+        public ICharacterObject CharacterObject => characterObject.Value;
+
+        public IReportsHandlingSettings ReportHandlingSettings => reportHandlingSettings.Value;
+
+        public IPartitionSettings PartitionSettings => partitionSettings.Value;
+
+        public IRealmPartitionSettings RealmPartitionSettings => realmPartitionSettings.Value;
+        public StaticSettings StaticSettings { get; private set; }
+
+        public void Dispose()
+        {
+            DiagnosticsContainer?.Dispose();
+            characterObject.Dispose();
+            realmPartitionSettings.Dispose();
+            partitionSettings.Dispose();
+            reportHandlingSettings.Dispose();
+        }
+
+        public async UniTask InitializeAsync(StaticSettings settings, CancellationToken ct)
+        {
+            StaticSettings = settings;
+
+            (characterObject, reportHandlingSettings, partitionSettings, realmPartitionSettings) =
+                await UniTask.WhenAll(
+                    AssetsProvisioner.ProvideInstanceAsync(settings.CharacterObject, new Vector3(0f, settings.StartYPosition, 0f), Quaternion.identity, ct: ct),
+                    AssetsProvisioner.ProvideMainAssetAsync(settings.ReportHandlingSettings, ct),
+                    AssetsProvisioner.ProvideMainAssetAsync(settings.PartitionSettings, ct),
+                    AssetsProvisioner.ProvideMainAssetAsync(settings.RealmPartitionSettings, ct));
+        }
+
+        public static async UniTask<(StaticContainer container, bool success)> CreateAsync(IPluginSettingsContainer settingsContainer, CancellationToken ct)
+        {
+            var componentsContainer = ComponentsContainer.Create();
+            var exposedGlobalDataContainer = ExposedGlobalDataContainer.Create();
+            var profilingProvider = new ProfilingProvider();
+
+            var container = new StaticContainer();
+            var addressablesProvisioner = new AddressablesProvisioner();
+            container.AssetsProvisioner = addressablesProvisioner;
+
+            (_, bool result) = await settingsContainer.InitializePluginAsync(container, ct);
+
+            if (!result)
+                return (null, false);
+
+            var staticSettings = settingsContainer.GetSettings<StaticSettings>();
+
+            var sharedDependencies = new ECSWorldSingletonSharedDependencies(
+                componentsContainer.ComponentPoolsRegistry,
+                container.ReportHandlingSettings,
+                new SceneEntityFactory(),
+                new PartitionedWorldsAggregate.Factory(),
+                new ConcurrentLoadingBudgetProvider(staticSettings.AssetsLoadingBudget),
+                new FrameTimeCapBudgetProvider(staticSettings.FPSCap, profilingProvider),
+                new MemoryBudgetProvider(profilingProvider, staticSettings.MemoryThresholds)
+            );
+
+            container.DiagnosticsContainer = DiagnosticsContainer.Create(container.ReportHandlingSettings);
+            container.ComponentsContainer = componentsContainer;
+            container.SingletonSharedDependencies = sharedDependencies;
+            container.ProfilingProvider = profilingProvider;
+            container.EntityCollidersGlobalCache = new EntityCollidersGlobalCache();
+            container.ExposedGlobalDataContainer = exposedGlobalDataContainer;
+            container.WebRequestsContainer = WebRequestsContainer.Create();
+
+            var assetBundlePlugin = new AssetBundlesPlugin(container.ReportHandlingSettings);
+
+            container.ECSWorldPlugins = new IDCLWorldPlugin[]
+            {
+                new TransformsPlugin(sharedDependencies),
+                new MaterialsPlugin(sharedDependencies, addressablesProvisioner),
+                new PrimitiveCollidersPlugin(sharedDependencies),
+                new TexturesLoadingPlugin(container.WebRequestsContainer.WebRequestController),
+                new PrimitivesRenderingPlugin(sharedDependencies),
+                new VisibilityPlugin(),
+                assetBundlePlugin,
+                new GltfContainerPlugin(sharedDependencies),
+                new InteractionPlugin(sharedDependencies, profilingProvider, exposedGlobalDataContainer.GlobalInputEvents),
+            };
+
+            container.SharedPlugins = new IDCLGlobalPlugin[]
+            {
+                assetBundlePlugin,
+            };
+
+            return (container, true);
+        }
+    }
+}