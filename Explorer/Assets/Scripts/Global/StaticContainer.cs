﻿using Arch.Core;
using CrdtEcsBridge.Components;
using Cysharp.Threading.Tasks;
using DCL.AssetsProvision;
using DCL.AvatarRendering.AvatarShape.UnityInterface;
using DCL.Character;
using DCL.Character.Plugin;
using DCL.DebugUtilities;
using DCL.Diagnostics;
using DCL.FeatureFlags;
using DCL.Gizmos.Plugin;
using DCL.Input;
using DCL.Interaction.Utility;
using DCL.Multiplayer.Connections.DecentralandUrls;
using DCL.Multiplayer.Connections.RoomHubs;
using DCL.Optimization.PerformanceBudgeting;
using DCL.Optimization.Pools;
using DCL.PluginSystem;
using DCL.PluginSystem.Global;
using DCL.PluginSystem.World;
using DCL.PluginSystem.World.Dependencies;
using DCL.Profiling;
using DCL.Quality;
using DCL.ResourcesUnloading;
using DCL.SDKComponents.VideoPlayer;
using DCL.Settings;
using DCL.Time;
using DCL.Utilities;
using DCL.Web3;
using DCL.Web3.Identities;
using DCL.WebRequests.Analytics;
using ECS;
using ECS.Prioritization;
using ECS.SceneLifeCycle;
using ECS.SceneLifeCycle.Components;
using ECS.SceneLifeCycle.Reporting;
using Global.AppArgs;
using SceneRunner.Mapping;
using System.Collections.Generic;
using System.Threading;
using DCL.UserInAppInitializationFlow;
using PortableExperiences.Controller;
using UnityEngine;
using Utility;
using MultiplayerPlugin = DCL.PluginSystem.World.MultiplayerPlugin;

namespace Global
{
    /// <summary>
    ///     Produces dependencies that never change during the lifetime of the application
    ///     and are not connected to the global world or scenes but are used by them.
    ///     This is the first container to instantiate, should not depend on any other container
    /// </summary>
    public class StaticContainer : IDCLPlugin<StaticSettings>
    {
        public Entity PlayerEntity { get; set; }
        public readonly ObjectProxy<DCLInput> InputProxy = new ();
        public readonly ObjectProxy<AvatarBase> MainPlayerAvatarBaseProxy = new ();
        public readonly ObjectProxy<IRoomHub> RoomHubProxy = new ();
        public readonly RealmData RealmData = new ();
        public readonly PartitionDataContainer PartitionDataContainer = new ();

        private ProvidedInstance<CharacterObject> characterObject;
        private ProvidedAsset<PartitionSettingsAsset> partitionSettings;
        private ProvidedAsset<RealmPartitionSettingsAsset> realmPartitionSettings;

        private IAssetsProvisioner assetsProvisioner;

        public ComponentsContainer ComponentsContainer { get; private set; }
        public CharacterContainer CharacterContainer { get; private set; }
        public QualityContainer QualityContainer { get; private set; }
        public ExposedGlobalDataContainer ExposedGlobalDataContainer { get; private set; }
        public WebRequestsContainer WebRequestsContainer { get; private set; }
        public IReadOnlyList<IDCLWorldPlugin> ECSWorldPlugins { get; private set; }

        public ISystemMemoryCap MemoryCap { get; private set; }

        /// <summary>
        ///     Some plugins may implement both interfaces
        /// </summary>
        public IReadOnlyList<IDCLGlobalPlugin> SharedPlugins { get; private set; }
        public ECSWorldSingletonSharedDependencies SingletonSharedDependencies { get; private set; }
        public Profiler Profiler { get; private set; }
        public PhysicsTickProvider PhysicsTickProvider { get; private set; }
        public IEntityCollidersGlobalCache EntityCollidersGlobalCache { get; private set; }
        public IPartitionSettings PartitionSettings => partitionSettings.Value;
        public IRealmPartitionSettings RealmPartitionSettings => realmPartitionSettings.Value;
        public StaticSettings StaticSettings { get; private set; }
        public CacheCleaner CacheCleaner { get; private set; }
        public IEthereumApi EthereumApi { get; private set; }
        public IInputBlock InputBlock { get; private set; }
        public IScenesCache ScenesCache { get; private set; }
        public ISceneReadinessReportQueue SceneReadinessReportQueue { get; private set; }
        public FeatureFlagsCache FeatureFlagsCache { get; private set; }
        public IFeatureFlagsProvider FeatureFlagsProvider { get; private set; }
        public IPortableExperiencesController PortableExperiencesController { get; private set; }
        public IDebugContainerBuilder DebugContainerBuilder { get; private set; }

        public ILoadingStatus LoadingStatus { get; private set; }

        public void Dispose()
        {
            realmPartitionSettings.Dispose();
            partitionSettings.Dispose();
            QualityContainer.Dispose();
            Profiler.Dispose();
        }

        public async UniTask InitializeAsync(StaticSettings settings, CancellationToken ct)
        {
            StaticSettings = settings;

            (partitionSettings, realmPartitionSettings) =
                await UniTask.WhenAll(
                    assetsProvisioner.ProvideMainAssetAsync(settings.PartitionSettings, ct, nameof(PartitionSettings)),
                    assetsProvisioner.ProvideMainAssetAsync(settings.RealmPartitionSettings, ct, nameof(RealmPartitionSettings))
                );
        }

        public static async UniTask<(StaticContainer? container, bool success)> CreateAsync(IDecentralandUrlsSource decentralandUrlsSource,
            IAssetsProvisioner assetsProvisioner,
            IReportsHandlingSettings reportHandlingSettings,
            IAppArgs appArgs,
            DebugViewsCatalog debugViewsCatalog,
            IPluginSettingsContainer settingsContainer,
            DiagnosticsContainer diagnosticsContainer,
            IWeb3IdentityCache web3IdentityProvider,
            IEthereumApi ethereumApi,
            bool localSceneDevelopment,
            bool useRemoteAssetBundles,
            World globalWorld,
            Entity playerEntity,
            ISystemMemoryCap memoryCap,
            WorldVolumeMacBus worldVolumeMacBus,
            CancellationToken ct)
        {
            ProfilingCounters.CleanAllCounters();

            var componentsContainer = ComponentsContainer.Create();
            var exposedGlobalDataContainer = ExposedGlobalDataContainer.Create();
            var profilingProvider = new Profiler();

            var container = new StaticContainer();
            container.PlayerEntity = playerEntity;
            container.DebugContainerBuilder = DebugUtilitiesContainer.Create(debugViewsCatalog, appArgs.HasDebugFlag()).Builder;
            container.EthereumApi = ethereumApi;
            container.ScenesCache = new ScenesCache();
            container.SceneReadinessReportQueue = new SceneReadinessReportQueue(container.ScenesCache);
            container.InputBlock = new ECSInputBlock(globalWorld);
            container.assetsProvisioner = assetsProvisioner;
            container.MemoryCap = memoryCap;

            var exposedPlayerTransform = new ExposedTransform();

            container.CharacterContainer = new CharacterContainer(container.assetsProvisioner, exposedGlobalDataContainer.ExposedCameraData, exposedPlayerTransform);

            bool result = await InitializeContainersAsync(container, settingsContainer, ct);

            if (!result)
                return (null, false);

            StaticSettings staticSettings = settingsContainer.GetSettings<StaticSettings>();

            var sharedDependencies = new ECSWorldSingletonSharedDependencies(
                componentsContainer.ComponentPoolsRegistry,
                reportHandlingSettings,
                new SceneEntityFactory(),
                new PartitionedWorldsAggregate.Factory(),
                new ConcurrentLoadingPerformanceBudget(staticSettings.AssetsLoadingBudget),
                new FrameTimeCapBudget(staticSettings.FrameTimeCap, profilingProvider),
                new MemoryBudget(memoryCap, profilingProvider, staticSettings.MemoryThresholds),
                new SceneAssetLock(),
                new SceneMapping()
            );

            container.QualityContainer = await QualityContainer.CreateAsync(settingsContainer, container.assetsProvisioner);
            container.CacheCleaner = new CacheCleaner(sharedDependencies.FrameTimeBudget);
            container.ComponentsContainer = componentsContainer;
            container.SingletonSharedDependencies = sharedDependencies;
            container.Profiler = profilingProvider;
            container.EntityCollidersGlobalCache = new EntityCollidersGlobalCache();
            container.ExposedGlobalDataContainer = exposedGlobalDataContainer;
            container.WebRequestsContainer = WebRequestsContainer.Create(web3IdentityProvider,
                container.DebugContainerBuilder, staticSettings.WebRequestsBudget);
            container.PhysicsTickProvider = new PhysicsTickProvider();
            container.FeatureFlagsCache = new FeatureFlagsCache();
            container.PortableExperiencesController = new ECSPortableExperiencesController(globalWorld, web3IdentityProvider, container.WebRequestsContainer.WebRequestController, container.ScenesCache, container.FeatureFlagsCache);
            container.FeatureFlagsProvider = new HttpFeatureFlagsProvider(container.WebRequestsContainer.WebRequestController,
                container.FeatureFlagsCache);

            var assetBundlePlugin = new AssetBundlesPlugin(reportHandlingSettings, container.CacheCleaner, container.WebRequestsContainer.WebRequestController);
            var textureResolvePlugin = new TexturesLoadingPlugin(container.WebRequestsContainer.WebRequestController, container.CacheCleaner);

            ExtendedObjectPool<Texture2D> videoTexturePool = VideoTextureFactory.CreateVideoTexturesPool();

            diagnosticsContainer.AddSentryScopeConfigurator(scope =>
            {
                if (container.ScenesCache.CurrentScene != null)
                    diagnosticsContainer.Sentry!.AddCurrentSceneToScope(scope, container.ScenesCache.CurrentScene.Info);
            });

            container.LoadingStatus = new LoadingStatus();


            container.ECSWorldPlugins = new IDCLWorldPlugin[]
            {
                new TransformsPlugin(sharedDependencies, exposedPlayerTransform, exposedGlobalDataContainer.ExposedCameraData),
                new BillboardPlugin(exposedGlobalDataContainer.ExposedCameraData),
                new NFTShapePlugin(decentralandUrlsSource, container.assetsProvisioner, sharedDependencies.FrameTimeBudget, componentsContainer.ComponentPoolsRegistry, container.WebRequestsContainer.WebRequestController, container.CacheCleaner),
                new TextShapePlugin(sharedDependencies.FrameTimeBudget, container.CacheCleaner, componentsContainer.ComponentPoolsRegistry),
                new MaterialsPlugin(sharedDependencies, videoTexturePool),
                textureResolvePlugin,
                new AssetsCollidersPlugin(sharedDependencies, container.PhysicsTickProvider),
                new AvatarShapePlugin(globalWorld),
                new AvatarAttachPlugin(container.MainPlayerAvatarBaseProxy, componentsContainer.ComponentPoolsRegistry),
                new PrimitivesRenderingPlugin(sharedDependencies),
                new VisibilityPlugin(),
                new AudioSourcesPlugin(sharedDependencies, container.WebRequestsContainer.WebRequestController, container.CacheCleaner, container.assetsProvisioner),
<<<<<<< HEAD
                assetBundlePlugin, new GltfContainerPlugin(sharedDependencies, container.CacheCleaner, container.SceneReadinessReportQueue, container.SingletonSharedDependencies.SceneAssetLock, localSceneDevelopment, useRemoteAssetBundles, container.LoadingStatus),
=======
                assetBundlePlugin,
                new GltfContainerPlugin(sharedDependencies, container.CacheCleaner, container.SceneReadinessReportQueue, container.SingletonSharedDependencies.SceneAssetLock, componentsContainer.ComponentPoolsRegistry, localSceneDevelopment, useRemoteAssetBundles),
>>>>>>> c560c614
                new InteractionPlugin(sharedDependencies, profilingProvider, exposedGlobalDataContainer.GlobalInputEvents, componentsContainer.ComponentPoolsRegistry, container.assetsProvisioner),
                new SceneUIPlugin(sharedDependencies, container.assetsProvisioner, container.InputBlock),
                container.CharacterContainer.CreateWorldPlugin(componentsContainer.ComponentPoolsRegistry),
                new AnimatorPlugin(),
                new TweenPlugin(),
                new MediaPlayerPlugin(sharedDependencies, videoTexturePool, sharedDependencies.FrameTimeBudget, container.assetsProvisioner, container.WebRequestsContainer.WebRequestController, container.CacheCleaner, worldVolumeMacBus),
                new CharacterTriggerAreaPlugin(globalWorld, container.MainPlayerAvatarBaseProxy, exposedGlobalDataContainer.ExposedCameraData.CameraEntityProxy, container.CharacterContainer.CharacterObject, componentsContainer.ComponentPoolsRegistry, container.assetsProvisioner, container.CacheCleaner, exposedGlobalDataContainer.ExposedCameraData),
                new InteractionsAudioPlugin(container.assetsProvisioner),
                new MapPinPlugin(globalWorld, container.FeatureFlagsCache),
                new MultiplayerPlugin(),
                new RealmInfoPlugin(container.RealmData, container.RoomHubProxy),
                new InputModifierPlugin(globalWorld, container.PlayerEntity),
                new MainCameraPlugin(componentsContainer.ComponentPoolsRegistry, container.assetsProvisioner, container.CacheCleaner, exposedGlobalDataContainer.ExposedCameraData, globalWorld),

#if UNITY_EDITOR
                new GizmosWorldPlugin(),
#endif
            };

            container.SharedPlugins = new IDCLGlobalPlugin[]
            {
                assetBundlePlugin,
                new ResourceUnloadingPlugin(sharedDependencies.MemoryBudget, container.CacheCleaner,
                    container.RealmPartitionSettings),
                textureResolvePlugin,
            };


            return (container, true);
        }

        private static async UniTask<bool> InitializeContainersAsync(StaticContainer target, IPluginSettingsContainer settings, CancellationToken ct)
        {
            ((StaticContainer plugin, bool success), (CharacterContainer plugin, bool success)) results = await UniTask.WhenAll(
                settings.InitializePluginAsync(target, ct),
                settings.InitializePluginAsync(target.CharacterContainer, ct)
            );

            return results.Item1.success && results.Item2.success;
        }
    }
}<|MERGE_RESOLUTION|>--- conflicted
+++ resolved
@@ -216,12 +216,7 @@
                 new PrimitivesRenderingPlugin(sharedDependencies),
                 new VisibilityPlugin(),
                 new AudioSourcesPlugin(sharedDependencies, container.WebRequestsContainer.WebRequestController, container.CacheCleaner, container.assetsProvisioner),
-<<<<<<< HEAD
-                assetBundlePlugin, new GltfContainerPlugin(sharedDependencies, container.CacheCleaner, container.SceneReadinessReportQueue, container.SingletonSharedDependencies.SceneAssetLock, localSceneDevelopment, useRemoteAssetBundles, container.LoadingStatus),
-=======
-                assetBundlePlugin,
-                new GltfContainerPlugin(sharedDependencies, container.CacheCleaner, container.SceneReadinessReportQueue, container.SingletonSharedDependencies.SceneAssetLock, componentsContainer.ComponentPoolsRegistry, localSceneDevelopment, useRemoteAssetBundles),
->>>>>>> c560c614
+                assetBundlePlugin, new GltfContainerPlugin(sharedDependencies, container.CacheCleaner, container.SceneReadinessReportQueue, container.SingletonSharedDependencies.SceneAssetLock, componentsContainer.ComponentPoolsRegistry, localSceneDevelopment, useRemoteAssetBundles, container.LoadingStatus),
                 new InteractionPlugin(sharedDependencies, profilingProvider, exposedGlobalDataContainer.GlobalInputEvents, componentsContainer.ComponentPoolsRegistry, container.assetsProvisioner),
                 new SceneUIPlugin(sharedDependencies, container.assetsProvisioner, container.InputBlock),
                 container.CharacterContainer.CreateWorldPlugin(componentsContainer.ComponentPoolsRegistry),
