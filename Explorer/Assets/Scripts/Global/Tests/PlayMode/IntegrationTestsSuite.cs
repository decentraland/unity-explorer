--- conflicted
+++ resolved
@@ -24,11 +24,8 @@
 using System;
 using System.Threading;
 using DCL.PerformanceAndDiagnostics.Analytics;
-<<<<<<< HEAD
+using DCL.WebRequests.Analytics;
 using ECS.StreamableLoading.Cache.Disk;
-=======
-using DCL.WebRequests.Analytics;
->>>>>>> 1037315a
 using SceneRuntime.Factory.WebSceneSource;
 using Plugins.TexturesFuse.TexturesServerWrap.Unzips;
 using UnityEngine.AddressableAssets;
@@ -79,14 +76,9 @@
                 new WorldVolumeMacBus(),
                 false,
                 Substitute.For<IAnalyticsController>(),
-<<<<<<< HEAD
                 new IDiskCache.Fake(),
-                false,
-                ct);
-=======
                 ct
             );
->>>>>>> 1037315a
 
             if (!success)
                 throw new Exception("Cannot create the static container");
