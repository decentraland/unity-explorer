--- conflicted
+++ resolved
@@ -62,12 +62,9 @@
                 new Entity(),
                 new SystemMemoryCap(MemoryCapMode.MAX_SYSTEM_MEMORY),
                 new WorldVolumeMacBus(),
-<<<<<<< HEAD
                 Substitute.For<ISceneRestrictionBusController>(),
-=======
                 false,
                 Substitute.For<IAnalyticsController>(),
->>>>>>> 1c563e18
                 ct);
 
             if (!success)
