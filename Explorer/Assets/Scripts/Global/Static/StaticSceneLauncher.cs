--- conflicted
+++ resolved
@@ -1,14 +1,9 @@
 ﻿using Cysharp.Threading.Tasks;
 using DCL.Browser;
 using DCL.PluginSystem;
-<<<<<<< HEAD
-using DCL.Web3Authentication.Authenticators;
-using DCL.Web3Authentication.Identities;
-=======
 using DCL.Web3;
 using DCL.Web3.Authenticators;
 using DCL.Web3.Identities;
->>>>>>> f12c9301
 using SceneRunner.Scene;
 using System;
 using System.Collections.Generic;
@@ -96,12 +91,8 @@
                 SceneSharedContainer sceneSharedContainer;
 
                 (staticContainer, sceneSharedContainer) = await InstallAsync(globalPluginSettingsContainer, scenePluginSettingsContainer,
-<<<<<<< HEAD
-                    scenesUIcanvas, scenesUIStyleSheet, identityCache, ct);
-=======
-                    identityCache, dappWeb3Authenticator, ct);
+                    scenesUIcanvas, scenesUIStyleSheet, identityCache, dappWeb3Authenticator, ct);
 
->>>>>>> f12c9301
                 sceneLauncher.Initialize(sceneSharedContainer, destroyCancellationToken);
             }
             catch (OperationCanceledException) { }
@@ -124,12 +115,8 @@
         {
             // First load the common global plugin
             (StaticContainer staticContainer, bool isLoaded) = await StaticContainer.CreateAsync(globalSettingsContainer,
-<<<<<<< HEAD
                 scenesUiRoot, scenesUiStyleSheet,
-                web3IdentityProvider, ct);
-=======
                 web3IdentityProvider, ethereumApi, ct);
->>>>>>> f12c9301
 
             if (!isLoaded)
                 GameReports.PrintIsDead();
