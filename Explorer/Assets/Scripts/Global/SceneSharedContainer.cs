--- conflicted
+++ resolved
@@ -1,17 +1,10 @@
 using CRDT.Serializer;
 using CrdtEcsBridge.Components;
 using CrdtEcsBridge.Engine;
-<<<<<<< HEAD
-using ECS.Prioritization.DeferredLoading;
-=======
-using Diagnostics;
-using Diagnostics.ReportsHandling;
->>>>>>> 8e5f63ac
 using SceneRunner;
 using SceneRunner.ECSWorld;
 using SceneRunner.ECSWorld.Plugins;
 using SceneRuntime.Factory;
-using System;
 using UnityEngine;
 
 namespace Global
@@ -20,36 +13,22 @@
     ///     Holds dependencies shared between all scene instances. <br />
     ///     Consider breaking down this class as much as needed if the number of dependencies grows
     /// </summary>
-    public class SceneSharedContainer : IDisposable
+    public class SceneSharedContainer
     {
         public ISceneFactory SceneFactory { get; internal init; }
 
-        public DiagnosticsContainer DiagnosticsContainer { get; internal init; }
-
-        public static SceneSharedContainer Create(in ComponentsContainer componentsContainer, AssetBundleManifest localAssetBundleManifest,
-            IReportsHandlingSettings reportsHandlingSettings)
+        public static SceneSharedContainer Create(in ComponentsContainer componentsContainer, AssetBundleManifest localAssetBundleManifest)
         {
-<<<<<<< HEAD
-            var sharedDependencies = new ECSWorldSingletonSharedDependencies(componentsContainer.ComponentPoolsRegistry,
-                new ConcurrentLoadingBudgetProvider(100), new ConcurrentLoadingBudgetProvider(100));
-=======
-            var entityFactory = new EntityFactory();
-
-            var sharedDependencies = new ECSWorldSingletonSharedDependencies(componentsContainer.ComponentPoolsRegistry, reportsHandlingSettings, entityFactory);
->>>>>>> 8e5f63ac
+            var sharedDependencies = new ECSWorldSingletonSharedDependencies(componentsContainer.ComponentPoolsRegistry);
 
             var ecsWorldFactory = new ECSWorldFactory(sharedDependencies,
                 new TransformsPlugin(sharedDependencies),
                 new MaterialsPlugin(),
                 new PrimitiveCollidersPlugin(sharedDependencies),
-                new TexturesLoadingPlugin(sharedDependencies.LoadingBudgetProvider),
+                new TexturesLoadingPlugin(),
                 new PrimitivesRenderingPlugin(sharedDependencies),
                 new VisibilityPlugin(),
-<<<<<<< HEAD
-                new AssetBundlesPlugin(localAssetBundleManifest, sharedDependencies.LoadingBudgetProvider),
-=======
-                new AssetBundlesPlugin(localAssetBundleManifest, reportsHandlingSettings),
->>>>>>> 8e5f63ac
+                new AssetBundlesPlugin(localAssetBundleManifest),
                 new GltfContainerPlugin(sharedDependencies));
 
             return new SceneSharedContainer
@@ -60,15 +39,9 @@
                     new SharedPoolsProvider(),
                     new CRDTSerializer(),
                     componentsContainer.SDKComponentsRegistry,
-                    entityFactory
+                    new EntityFactory()
                 ),
-                DiagnosticsContainer = DiagnosticsContainer.Create(reportsHandlingSettings),
             };
-        }
-
-        public void Dispose()
-        {
-            DiagnosticsContainer.Dispose();
         }
     }
 }