using CRDT.Serializer;
using CrdtEcsBridge.Engine;
using CrdtEcsBridge.PoolsProviders;
using DCL.PluginSystem.World.Dependencies;
<<<<<<< HEAD
using DCL.Profiles;
using DCL.Web3.Identities;
using Global.Dynamic;
=======
using MVC;
>>>>>>> 7ff029aa
using SceneRunner;
using SceneRunner.ECSWorld;
using SceneRuntime.Factory;

namespace Global
{
    /// <summary>
    ///     Holds dependencies shared between all scene instances. <br />
    ///     Consider breaking down this class as much as needed if the number of dependencies grows
    /// </summary>
    public class SceneSharedContainer
    {
        public ISceneFactory SceneFactory { get; private set; }

<<<<<<< HEAD
        public static SceneSharedContainer Create(in StaticContainer staticContainer,
            IWeb3IdentityCache web3IdentityCache,
            IProfileRepository profileRepository)
=======
        public static SceneSharedContainer Create(in StaticContainer staticContainer, IMVCManager mvcManager)
>>>>>>> 7ff029aa
        {
            ECSWorldSingletonSharedDependencies sharedDependencies = staticContainer.SingletonSharedDependencies;
            ExposedGlobalDataContainer exposedGlobalDataContainer = staticContainer.ExposedGlobalDataContainer;

            var ecsWorldFactory = new ECSWorldFactory(sharedDependencies,
                staticContainer.PartitionSettings,
                exposedGlobalDataContainer.CameraSamplingData,
                exposedGlobalDataContainer.ExposedCameraData,
                staticContainer.SceneReadinessReportQueue,
                staticContainer.ECSWorldPlugins);

            return new SceneSharedContainer
            {
                SceneFactory = new SceneFactory(
                    ecsWorldFactory,
                    new SceneRuntimeFactory(staticContainer.WebRequestsContainer.WebRequestController),
                    new SharedPoolsProvider(),
                    new CRDTSerializer(),
                    staticContainer.ComponentsContainer.SDKComponentsRegistry,
                    sharedDependencies.EntityFactory,
                    staticContainer.EntityCollidersGlobalCache,
                    staticContainer.EthereumApi,
<<<<<<< HEAD
                    profileRepository,
                    web3IdentityCache
=======
                    mvcManager
>>>>>>> 7ff029aa
                ),
            };
        }
    }
}<|MERGE_RESOLUTION|>--- conflicted
+++ resolved
@@ -2,13 +2,10 @@
 using CrdtEcsBridge.Engine;
 using CrdtEcsBridge.PoolsProviders;
 using DCL.PluginSystem.World.Dependencies;
-<<<<<<< HEAD
+using MVC;
 using DCL.Profiles;
 using DCL.Web3.Identities;
 using Global.Dynamic;
-=======
-using MVC;
->>>>>>> 7ff029aa
 using SceneRunner;
 using SceneRunner.ECSWorld;
 using SceneRuntime.Factory;
@@ -23,13 +20,10 @@
     {
         public ISceneFactory SceneFactory { get; private set; }
 
-<<<<<<< HEAD
         public static SceneSharedContainer Create(in StaticContainer staticContainer,
+            IMVCManager mvcManager,
             IWeb3IdentityCache web3IdentityCache,
             IProfileRepository profileRepository)
-=======
-        public static SceneSharedContainer Create(in StaticContainer staticContainer, IMVCManager mvcManager)
->>>>>>> 7ff029aa
         {
             ECSWorldSingletonSharedDependencies sharedDependencies = staticContainer.SingletonSharedDependencies;
             ExposedGlobalDataContainer exposedGlobalDataContainer = staticContainer.ExposedGlobalDataContainer;
@@ -52,12 +46,9 @@
                     sharedDependencies.EntityFactory,
                     staticContainer.EntityCollidersGlobalCache,
                     staticContainer.EthereumApi,
-<<<<<<< HEAD
+                    mvcManager,
                     profileRepository,
                     web3IdentityCache
-=======
-                    mvcManager
->>>>>>> 7ff029aa
                 ),
             };
         }
