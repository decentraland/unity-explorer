--- conflicted
+++ resolved
@@ -192,12 +192,7 @@
         private static IAnalyticsService CreateSegmentAnalyticsOrFallbackToDebug(AnalyticsConfiguration analyticsConfig, LauncherTraits launcherTraits, CancellationToken token)
         {
             if (analyticsConfig.TryGetSegmentConfiguration(out Configuration segmentConfiguration))
-<<<<<<< HEAD
-                return new RustSegmentAnalyticsService(segmentConfiguration.WriteKey!)
-=======
                 return new RustSegmentAnalyticsService(segmentConfiguration.WriteKey!, launcherTraits.LauncherAnonymousId)
-                      .WithCountFlush(analyticsConfig.FlushSize)
->>>>>>> b3866a5a
                       .WithTimeFlush(TimeSpan.FromSeconds(analyticsConfig.FlushInterval), token);
 
             // Fall back to debug if segment is not configured
