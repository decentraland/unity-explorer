--- conflicted
+++ resolved
@@ -52,12 +52,8 @@
             DebugSettings debugSettings,
             DynamicSceneLoaderSettings sceneLoaderSettings,
             IPluginSettingsContainer settingsContainer,
-<<<<<<< HEAD
             ApplicationParametersParser applicationParametersParser,
             RealmLaunchSettings realmLaunchSettings,
-=======
-            RealmLaunchSettings launchSettings,
->>>>>>> 7c5438ef
             CancellationToken ct
         )
         {
@@ -70,8 +66,6 @@
                 AssetsProvisioner = new AddressablesProvisioner(),
                 DecentralandUrlsSource = decentralandUrlsSource,
                 WebBrowser = browser,
-                DebugSettings = debugSettings,
-                LocalSceneDevelopment = appParametersParser.LocalSceneDevelopment || launchSettings.GetStartingRealm() == IRealmNavigator.LOCALHOST,
             };
 
             await bootstrapContainer.InitializeContainerAsync<BootstrapContainer, BootstrapSettings>(settingsContainer, ct, async container =>
@@ -81,31 +75,23 @@
                 (container.IdentityCache, container.VerifiedEthereumApi, container.Web3Authenticator) = CreateWeb3Dependencies(sceneLoaderSettings, browser, container, decentralandUrlsSource);
 
                 container.diagnosticsContainer = container.enableAnalytics
-                    ? DiagnosticsContainer.Create(container.ReportHandlingSettings, container.LocalSceneDevelopment, (ReportHandler.DebugLog, new CriticalLogsAnalyticsHandler(container.Analytics)))
-                    : DiagnosticsContainer.Create(container.ReportHandlingSettings, container.LocalSceneDevelopment);
+                    ? DiagnosticsContainer.Create(container.ReportHandlingSettings, (ReportHandler.DebugLog, new CriticalLogsAnalyticsHandler(container.Analytics)))
+                    : DiagnosticsContainer.Create(container.ReportHandlingSettings);
             });
 
             return bootstrapContainer;
         }
 
-<<<<<<< HEAD
-        private static async UniTask<(IBootstrap, IAnalyticsController?)> CreateBootstrapperAsync(DebugSettings debugSettings,
+        private static async UniTask<(IBootstrap, IAnalyticsController?)> CreateBootstrapperAsync(IDebugSettings debugSettings,
             BootstrapContainer container, BootstrapSettings bootstrapSettings,
             ApplicationParametersParser applicationParametersParser,
             RealmLaunchSettings realmLaunchSettings,
             CancellationToken ct)
-=======
-        private static async UniTask<(IBootstrap, IAnalyticsController)> CreateBootstrapperAsync(IDebugSettings debugSettings, BootstrapContainer container, BootstrapSettings bootstrapSettings, CancellationToken ct)
->>>>>>> 7c5438ef
         {
             AnalyticsConfiguration analyticsConfig = (await container.AssetsProvisioner.ProvideMainAssetAsync(bootstrapSettings.AnalyticsConfigRef, ct)).Value;
             container.enableAnalytics = analyticsConfig.Mode != AnalyticsMode.DISABLED;
 
-<<<<<<< HEAD
-            var coreBootstrap = new Bootstrap(debugSettings.Get(), applicationParametersParser, realmLaunchSettings)
-=======
-            var coreBootstrap = new Bootstrap(debugSettings)
->>>>>>> 7c5438ef
+            var coreBootstrap = new Bootstrap(debugSettings, applicationParametersParser, realmLaunchSettings)
             {
                 EnableAnalytics = container.enableAnalytics,
             };
