--- conflicted
+++ resolved
@@ -97,11 +97,7 @@
             await bootstrapContainer.InitializeContainerAsync<BootstrapContainer, BootstrapSettings>(settingsContainer, ct, async container =>
             {
                 container.reportHandlingSettings = await ProvideReportHandlingSettingsAsync(container.AssetsProvisioner!, container.settings, ct);
-<<<<<<< HEAD
-                (container.Bootstrap, container.Analytics) = await CreateBootstrapperAsync(debugSettings, applicationParametersParser, splashScreen, compressShaders, container, container.settings, realmLaunchSettings, world, ct);
-=======
-                (container.Bootstrap, container.Analytics) = await CreateBootstrapperAsync(debugSettings, applicationParametersParser, container, container.settings, realmLaunchSettings, world, container.settings.BuildData, ct);
->>>>>>> d6799f3b
+                (container.Bootstrap, container.Analytics) = await CreateBootstrapperAsync(debugSettings, applicationParametersParser, splashScreen, compressShaders, container, container.settings, realmLaunchSettings, world, container.settings.BuildData, ct);
                 (container.IdentityCache, container.VerifiedEthereumApi, container.Web3Authenticator) = CreateWeb3Dependencies(sceneLoaderSettings, web3AccountFactory, browser, container, decentralandUrlsSource);
 
                 bool enableSceneDebugConsole = realmLaunchSettings.IsLocalSceneDevelopmentRealm || applicationParametersParser.HasFlag(AppArgsFlags.SCENE_CONSOLE);
