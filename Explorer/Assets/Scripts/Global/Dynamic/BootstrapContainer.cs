﻿using Arch.Core;
using Cysharp.Threading.Tasks;
using DCL.AssetsProvision;
using DCL.Browser;
using DCL.Browser.DecentralandUrls;
using DCL.Diagnostics;
using DCL.Multiplayer.Connections.DecentralandUrls;
using DCL.PerformanceAndDiagnostics.Analytics;
using DCL.PerformanceAndDiagnostics.Analytics.Services;
using DCL.PluginSystem;
using DCL.SceneLoadingScreens.SplashScreen;
using DCL.Settings;
using DCL.Web3;
using DCL.Web3.Abstract;
using DCL.Web3.Accounts.Factory;
using DCL.Web3.Authenticators;
using DCL.Web3.Identities;
using DCL.WebRequests;
using DCL.WebRequests.Analytics;
using ECS.SceneLifeCycle.Realm;
using ECS.StreamableLoading.Cache.Disk;
using ECS.StreamableLoading.Common.Components;
using Global.AppArgs;
using Plugins.RustSegment.SegmentServerWrap;
using Global.Dynamic.DebugSettings;
using Global.Dynamic.RealmUrl;
using Global.Versioning;
using Plugins.TexturesFuse.TexturesServerWrap.CompressShaders;
using Segment.Analytics;
using Sentry;
using System;
using System.Collections.Generic;
using System.Threading;
using UnityEngine;
using UnityEngine.AddressableAssets;

namespace Global.Dynamic
{
    public class BootstrapContainer : DCLGlobalContainer<BootstrapSettings>
    {
        private ProvidedAsset<ReportsHandlingSettings> reportHandlingSettings;
        private bool enableAnalytics;

        public DiagnosticsContainer DiagnosticsContainer { get; private set; }
        public IDecentralandUrlsSource DecentralandUrlsSource { get; private set; }
        public IWebBrowser WebBrowser { get; private set; }
        public IWeb3AccountFactory Web3AccountFactory { get; private set; }
        public IAssetsProvisioner? AssetsProvisioner { get; private init; }
        public IBootstrap? Bootstrap { get; private set; }
        public IWeb3IdentityCache? IdentityCache { get; private set; }
        public IVerifiedEthereumApi? VerifiedEthereumApi { get; private set; }
        public IWeb3VerifiedAuthenticator? Web3Authenticator { get; private set; }
        public IAnalyticsController? Analytics { get; private set; }
        public IDebugSettings DebugSettings { get; private set; }
        public WorldVolumeMacBus WorldVolumeMacBus { get; private set; }
        public IReportsHandlingSettings ReportHandlingSettings => reportHandlingSettings.Value;
        public IAppArgs ApplicationParametersParser { get; private set; }
        public bool LocalSceneDevelopment { get; private set; }
        public bool UseRemoteAssetBundles { get; private set; }

        public DecentralandEnvironment Environment { get; private set; }

        public override void Dispose()
        {
            base.Dispose();

            DiagnosticsContainer?.Dispose();
            reportHandlingSettings.Dispose();
            Web3Authenticator?.Dispose();
            VerifiedEthereumApi?.Dispose();
            IdentityCache?.Dispose();
        }

        public static async UniTask<BootstrapContainer> CreateAsync(
            DebugSettings.DebugSettings debugSettings,
            DynamicSceneLoaderSettings sceneLoaderSettings,
            IDecentralandUrlsSource decentralandUrlsSource,
            WebRequestsContainer webRequestsContainer,
            IWeb3IdentityCache identityCache,
            IPluginSettingsContainer settingsContainer,
            RealmLaunchSettings realmLaunchSettings,
            IAppArgs applicationParametersParser,
            ISplashScreen splashScreen,
            ICompressShaders compressShaders,
            IRealmUrls realmUrls,
            IDiskCache diskCache,
            IDiskCache<PartialLoadingState> partialsDiskCache,
            World world,
            DecentralandEnvironment decentralandEnvironment,
            DCLVersion dclVersion,
            CancellationToken ct)
        {
            var browser = new UnityAppWebBrowser(decentralandUrlsSource);
            var web3AccountFactory = new Web3AccountFactory();

            var bootstrapContainer = new BootstrapContainer
            {
                IdentityCache = identityCache,
                Web3AccountFactory = web3AccountFactory,
                AssetsProvisioner = new AddressablesProvisioner(),
                DecentralandUrlsSource = decentralandUrlsSource,
                WebBrowser = browser,
                LocalSceneDevelopment = realmLaunchSettings.IsLocalSceneDevelopmentRealm,
                UseRemoteAssetBundles = realmLaunchSettings.useRemoteAssetsBundles,
                ApplicationParametersParser = applicationParametersParser,
                DebugSettings = debugSettings,
                WorldVolumeMacBus = new WorldVolumeMacBus(),
                Environment = decentralandEnvironment
            };

            await bootstrapContainer.InitializeContainerAsync<BootstrapContainer, BootstrapSettings>(settingsContainer, ct, async container =>
            {
                container.reportHandlingSettings = await ProvideReportHandlingSettingsAsync(container.AssetsProvisioner!, container.settings, ct);
<<<<<<< HEAD
                (container.Bootstrap, container.Analytics) = await CreateBootstrapperAsync(debugSettings, applicationParametersParser, splashScreen, compressShaders, realmUrls, diskCache, partialsDiskCache, container, webRequestsContainer, container.settings, realmLaunchSettings, world, container.settings.BuildData, ct);
=======
                (container.Bootstrap, container.Analytics) = await CreateBootstrapperAsync(debugSettings, applicationParametersParser, splashScreen, compressShaders, realmUrls, diskCache, container, webRequestsContainer, container.settings, realmLaunchSettings, world, container.settings.BuildData, dclVersion, ct);
>>>>>>> 850a4892
                (container.VerifiedEthereumApi, container.Web3Authenticator) = CreateWeb3Dependencies(sceneLoaderSettings, web3AccountFactory, identityCache, browser, container, decentralandUrlsSource);

                if (container.enableAnalytics)
                {
                    container.Analytics!.Initialize(container.IdentityCache.Identity);

                    CrashDetector.Initialize(container.Analytics);
                }

                bool enableSceneDebugConsole = realmLaunchSettings.IsLocalSceneDevelopmentRealm || applicationParametersParser.HasFlag(AppArgsFlags.SCENE_CONSOLE);
                container.DiagnosticsContainer = DiagnosticsContainer.Create(container.ReportHandlingSettings, enableSceneDebugConsole);
                container.DiagnosticsContainer.AddSentryScopeConfigurator(AddIdentityToSentryScope);

                void AddIdentityToSentryScope(Scope scope)
                {
                    if (container.IdentityCache.Identity != null)
                        container.DiagnosticsContainer.Sentry!.AddIdentityToScope(scope, container.IdentityCache.Identity.Address);
                }
            });

            return bootstrapContainer;
        }

        private static async UniTask<(IBootstrap, IAnalyticsController)> CreateBootstrapperAsync(
            IDebugSettings debugSettings,
            IAppArgs appArgs,
            ISplashScreen splashScreen,
            ICompressShaders compressShaders,
            IRealmUrls realmUrls,
            IDiskCache diskCache,
            IDiskCache<PartialLoadingState> partialsDiskCache,
            BootstrapContainer container,
            WebRequestsContainer webRequestsContainer,
            BootstrapSettings bootstrapSettings,
            RealmLaunchSettings realmLaunchSettings,
            World world,
            BuildData buildData,
            DCLVersion dclVersion,
            CancellationToken ct)
        {
            AnalyticsConfiguration analyticsConfig = (await container.AssetsProvisioner.ProvideMainAssetAsync(bootstrapSettings.AnalyticsConfigRef, ct)).Value;
            container.enableAnalytics = analyticsConfig.Mode != AnalyticsMode.DISABLED;

            var coreBootstrap = new Bootstrap(debugSettings, appArgs, splashScreen, compressShaders, realmUrls, realmLaunchSettings, webRequestsContainer, diskCache, partialsDiskCache, world)
            {
                EnableAnalytics = container.enableAnalytics,
            };

            if (container.enableAnalytics)
            {
                IAnalyticsService service = CreateAnalyticsService(analyticsConfig, container.ApplicationParametersParser, ct);

                appArgs.TryGetValue(AppArgsFlags.Analytics.LAUNCHER_ID, out string? launcherAnonymousId);
                appArgs.TryGetValue(AppArgsFlags.Analytics.SESSION_ID, out string? sessionId);

                LauncherTraits launcherTraits = new LauncherTraits
                {
                    LauncherAnonymousId = launcherAnonymousId!,
                    SessionId = sessionId!,
                };

                var analyticsController = new AnalyticsController(service, appArgs, analyticsConfig, launcherTraits, buildData, dclVersion);
                var criticalLogsAnalyticsHandler = new CriticalLogsAnalyticsHandler(analyticsController);

                return (new BootstrapAnalyticsDecorator(coreBootstrap, analyticsController), analyticsController);
            }

            return (coreBootstrap, IAnalyticsController.Null);
        }

        private static IAnalyticsService CreateAnalyticsService(AnalyticsConfiguration analyticsConfig, IAppArgs args, CancellationToken token)
        {
            // Force segment in release
            if (!args.HasDebugFlag())
                return CreateSegmentAnalyticsOrFallbackToDebug(analyticsConfig, token);

            return analyticsConfig.Mode switch
                   {
                       AnalyticsMode.SEGMENT => CreateSegmentAnalyticsOrFallbackToDebug(analyticsConfig, token),
                       AnalyticsMode.DEBUG_LOG => new DebugAnalyticsService(),
                       AnalyticsMode.DISABLED => throw new InvalidOperationException("Trying to create analytics when it is disabled"),
                       _ => throw new ArgumentOutOfRangeException(),
                   };
        }

        private static IAnalyticsService CreateSegmentAnalyticsOrFallbackToDebug(AnalyticsConfiguration analyticsConfig, CancellationToken token)
        {
            if (analyticsConfig.TryGetSegmentConfiguration(out Configuration segmentConfiguration))
                return new RustSegmentAnalyticsService(segmentConfiguration.WriteKey!)
                      .WithCountFlush(analyticsConfig.FlushSize)
                      .WithTimeFlush(TimeSpan.FromSeconds(analyticsConfig.FlushInterval), token);

            // Fall back to debug if segment is not configured
            ReportHub.LogWarning(ReportCategory.ANALYTICS, $"Segment configuration not found. Falling back to {nameof(DebugAnalyticsService)}.");
            return new DebugAnalyticsService();
        }

        private static (
            IVerifiedEthereumApi web3VerifiedAuthenticator,
            IWeb3VerifiedAuthenticator web3Authenticator
            )
            CreateWeb3Dependencies(
                DynamicSceneLoaderSettings sceneLoaderSettings,
                IWeb3AccountFactory web3AccountFactory,
                IWeb3IdentityCache identityCache,
                IWebBrowser webBrowser,
                BootstrapContainer container,
                IDecentralandUrlsSource decentralandUrlsSource
            )
        {
            var dappWeb3Authenticator = new DappWeb3Authenticator(
                webBrowser,
                decentralandUrlsSource.Url(DecentralandUrl.ApiAuth),
                decentralandUrlsSource.Url(DecentralandUrl.AuthSignature),
                identityCache,
                web3AccountFactory,
                new HashSet<string>(sceneLoaderSettings.Web3WhitelistMethods)
            );

            IWeb3VerifiedAuthenticator coreWeb3Authenticator = new ProxyVerifiedWeb3Authenticator(dappWeb3Authenticator, identityCache);

            if (container.enableAnalytics)
                coreWeb3Authenticator = new IdentityAnalyticsDecorator(coreWeb3Authenticator, container.Analytics!);

            return (dappWeb3Authenticator, coreWeb3Authenticator);
        }

        public static async UniTask<ProvidedAsset<ReportsHandlingSettings>> ProvideReportHandlingSettingsAsync(IAssetsProvisioner assetsProvisioner, BootstrapSettings settings, CancellationToken ct)
        {
            BootstrapSettings.ReportHandlingSettingsRef reportHandlingSettings =
#if (DEVELOPMENT_BUILD || UNITY_EDITOR) && !ENABLE_PROFILING
                settings.ReportHandlingSettingsDevelopment;
#else
                settings.ReportHandlingSettingsProduction;
#endif

            return await assetsProvisioner.ProvideMainAssetAsync(reportHandlingSettings, ct, nameof(ReportHandlingSettings));
        }
    }

    [Serializable]
    public class BootstrapSettings : IDCLPluginSettings
    {
        [field: SerializeField] public AnalyticsConfigurationRef AnalyticsConfigRef;
        [field: SerializeField] public ReportHandlingSettingsRef ReportHandlingSettingsDevelopment { get; private set; }
        [field: SerializeField] public ReportHandlingSettingsRef ReportHandlingSettingsProduction { get; private set; }
        [field: SerializeField] public BuildData BuildData { get; private set; }

        [Serializable]
        public class ReportHandlingSettingsRef : AssetReferenceT<ReportsHandlingSettings>
        {
            public ReportHandlingSettingsRef(string guid) : base(guid) { }
        }

        [Serializable]
        public class AnalyticsConfigurationRef : AssetReferenceT<AnalyticsConfiguration>
        {
            public AnalyticsConfigurationRef(string guid) : base(guid) { }
        }
    }
}<|MERGE_RESOLUTION|>--- conflicted
+++ resolved
@@ -111,11 +111,8 @@
             await bootstrapContainer.InitializeContainerAsync<BootstrapContainer, BootstrapSettings>(settingsContainer, ct, async container =>
             {
                 container.reportHandlingSettings = await ProvideReportHandlingSettingsAsync(container.AssetsProvisioner!, container.settings, ct);
-<<<<<<< HEAD
-                (container.Bootstrap, container.Analytics) = await CreateBootstrapperAsync(debugSettings, applicationParametersParser, splashScreen, compressShaders, realmUrls, diskCache, partialsDiskCache, container, webRequestsContainer, container.settings, realmLaunchSettings, world, container.settings.BuildData, ct);
-=======
-                (container.Bootstrap, container.Analytics) = await CreateBootstrapperAsync(debugSettings, applicationParametersParser, splashScreen, compressShaders, realmUrls, diskCache, container, webRequestsContainer, container.settings, realmLaunchSettings, world, container.settings.BuildData, dclVersion, ct);
->>>>>>> 850a4892
+
+                (container.Bootstrap, container.Analytics) = await CreateBootstrapperAsync(debugSettings, applicationParametersParser, splashScreen, compressShaders, realmUrls, diskCache, partialsDiskCache, container, webRequestsContainer, container.settings, realmLaunchSettings, world, container.settings.BuildData, dclVersion, ct);
                 (container.VerifiedEthereumApi, container.Web3Authenticator) = CreateWeb3Dependencies(sceneLoaderSettings, web3AccountFactory, identityCache, browser, container, decentralandUrlsSource);
 
                 if (container.enableAnalytics)
