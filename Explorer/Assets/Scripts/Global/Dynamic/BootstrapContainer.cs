﻿using Cysharp.Threading.Tasks;
using DCL.AssetsProvision;
using DCL.Browser;
using DCL.Browser.DecentralandUrls;
using DCL.Diagnostics;
using DCL.Multiplayer.Connections.DecentralandUrls;
using DCL.PerformanceAndDiagnostics.Analytics;
using DCL.PluginSystem;
using DCL.Web3;
using DCL.Web3.Abstract;
using DCL.Web3.Accounts.Factory;
using DCL.Web3.Authenticators;
using DCL.Web3.Identities;
using Global.AppArgs;
using Segment.Analytics;
using System;
using System.Collections.Generic;
using System.Threading;
using UnityEngine;
using UnityEngine.AddressableAssets;

namespace Global.Dynamic
{
    public class BootstrapContainer : DCLGlobalContainer<BootstrapSettings>
    {
        private ProvidedAsset<ReportsHandlingSettings> reportHandlingSettings;
        private DiagnosticsContainer? diagnosticsContainer;
        private bool enableAnalytics;

        public IDecentralandUrlsSource DecentralandUrlsSource { get; private set; }
        public IWebBrowser WebBrowser { get; private set; }
        public IWeb3AccountFactory Web3AccountFactory { get; private set; }
        public IAssetsProvisioner? AssetsProvisioner { get; private init; }
        public IBootstrap? Bootstrap { get; private set; }
        public IWeb3IdentityCache? IdentityCache { get; private set; }
        public IVerifiedEthereumApi? VerifiedEthereumApi { get; private set; }
        public IWeb3VerifiedAuthenticator? Web3Authenticator { get; private set; }
        public IAnalyticsController? Analytics { get; private set; }
        public IDebugSettings DebugSettings { get; private set; }
        public IAppArgs CommandLineArgs { get; private set; }
        public IReportsHandlingSettings ReportHandlingSettings => reportHandlingSettings.Value;
        public IAppArgs ApplicationParametersParser { get; private set; }

        public override void Dispose()
        {
            base.Dispose();

            diagnosticsContainer?.Dispose();
            reportHandlingSettings.Dispose();
            Web3Authenticator?.Dispose();
            VerifiedEthereumApi?.Dispose();
            IdentityCache?.Dispose();
        }

        public static async UniTask<BootstrapContainer> CreateAsync(
            DebugSettings debugSettings,
            DynamicSceneLoaderSettings sceneLoaderSettings,
            IPluginSettingsContainer settingsContainer,
            RealmLaunchSettings realmLaunchSettings,
            IAppArgs applicationParametersParser,
            CancellationToken ct)
        {
            var decentralandUrlsSource = new DecentralandUrlsSource(sceneLoaderSettings.DecentralandEnvironment);
            var browser = new UnityAppWebBrowser(decentralandUrlsSource);
<<<<<<< HEAD
            var appParametersParser = applicationParametersParser;
            var web3AccountFactory = new Web3AccountFactory();
=======
>>>>>>> cc9aa483

            var bootstrapContainer = new BootstrapContainer
            {
                Web3AccountFactory = web3AccountFactory,
                AssetsProvisioner = new AddressablesProvisioner(),
                DecentralandUrlsSource = decentralandUrlsSource,
                WebBrowser = browser,
                ApplicationParametersParser = applicationParametersParser,
                DebugSettings = debugSettings
            };

            await bootstrapContainer.InitializeContainerAsync<BootstrapContainer, BootstrapSettings>(settingsContainer, ct, async container =>
            {
                container.reportHandlingSettings = await ProvideReportHandlingSettingsAsync(container.AssetsProvisioner!, container.settings, ct);
<<<<<<< HEAD
                (container.Bootstrap, container.Analytics) = await CreateBootstrapperAsync(debugSettings, container.CommandLineArgs, appParametersParser, container, container.settings, realmLaunchSettings, ct);
                (container.IdentityCache, container.VerifiedEthereumApi, container.Web3Authenticator) = CreateWeb3Dependencies(sceneLoaderSettings, web3AccountFactory, browser, container, decentralandUrlsSource);
=======
                (container.Bootstrap, container.Analytics) = await CreateBootstrapperAsync(debugSettings, applicationParametersParser, container, container.settings, realmLaunchSettings, ct);
                (container.IdentityCache, container.VerifiedEthereumApi, container.Web3Authenticator) = CreateWeb3Dependencies(sceneLoaderSettings, browser, container, decentralandUrlsSource);
>>>>>>> cc9aa483

                container.diagnosticsContainer = container.enableAnalytics
                    ? DiagnosticsContainer.Create(container.ReportHandlingSettings, realmLaunchSettings.IsLocalSceneDevelopmentRealm, (ReportHandler.DebugLog, new CriticalLogsAnalyticsHandler(container.Analytics)))
                    : DiagnosticsContainer.Create(container.ReportHandlingSettings);
            });

            return bootstrapContainer;
        }

        private static async UniTask<(IBootstrap, IAnalyticsController)> CreateBootstrapperAsync(IDebugSettings debugSettings,
            IAppArgs appArgs,
            BootstrapContainer container,
            BootstrapSettings bootstrapSettings,
            RealmLaunchSettings realmLaunchSettings,
            CancellationToken ct)
        {
            AnalyticsConfiguration analyticsConfig = (await container.AssetsProvisioner.ProvideMainAssetAsync(bootstrapSettings.AnalyticsConfigRef, ct)).Value;
            container.enableAnalytics = analyticsConfig.Mode != AnalyticsMode.DISABLED;

            var coreBootstrap = new Bootstrap(debugSettings, appArgs, container.DecentralandUrlsSource, realmLaunchSettings)
            {
                EnableAnalytics = container.enableAnalytics,
            };

            if (container.enableAnalytics)
            {
                IAnalyticsService service = CreateAnalyticsService(analyticsConfig);

                var analyticsController = new AnalyticsController(service, analyticsConfig);

                return (new BootstrapAnalyticsDecorator(coreBootstrap, analyticsController), analyticsController);
            }

            return (coreBootstrap, IAnalyticsController.Null);
        }

        private static IAnalyticsService CreateAnalyticsService(AnalyticsConfiguration analyticsConfig)
        {
            // Force segment in release
            if (!Debug.isDebugBuild)
                return CreateSegmentAnalyticsOrFallbackToDebug(analyticsConfig);

            return analyticsConfig.Mode switch
                   {
                       AnalyticsMode.SEGMENT => CreateSegmentAnalyticsOrFallbackToDebug(analyticsConfig),
                       AnalyticsMode.DEBUG_LOG => new DebugAnalyticsService(),
                       AnalyticsMode.DISABLED => throw new InvalidOperationException("Trying to create analytics when it is disabled"),
                       _ => throw new ArgumentOutOfRangeException(),
                   };
        }

        private static IAnalyticsService CreateSegmentAnalyticsOrFallbackToDebug(AnalyticsConfiguration analyticsConfig)
        {
            if (analyticsConfig.TryGetSegmentConfiguration(out Configuration segmentConfiguration))
                return new SegmentAnalyticsService(segmentConfiguration);

            // Fall back to debug if segment is not configured
            ReportHub.LogWarning(ReportCategory.ANALYTICS, $"Segment configuration not found. Falling back to {nameof(DebugAnalyticsService)}.");
            return new DebugAnalyticsService();
        }

        private static (
            LogWeb3IdentityCache identityCache,
            IVerifiedEthereumApi web3VerifiedAuthenticator,
            IWeb3VerifiedAuthenticator web3Authenticator
            )
            CreateWeb3Dependencies(
                DynamicSceneLoaderSettings sceneLoaderSettings,
                IWeb3AccountFactory web3AccountFactory,
                IWebBrowser webBrowser,
                BootstrapContainer container,
                IDecentralandUrlsSource decentralandUrlsSource
            )
        {
            var identityCache = new LogWeb3IdentityCache(
                new ProxyIdentityCache(
                    new MemoryWeb3IdentityCache(),
                    new PlayerPrefsIdentityProvider(
                        new PlayerPrefsIdentityProvider.DecentralandIdentityWithNethereumAccountJsonSerializer(
                            web3AccountFactory
                        )
                    )
                )
            );

            var dappWeb3Authenticator = new DappWeb3Authenticator(
                webBrowser,
                decentralandUrlsSource.Url(DecentralandUrl.ApiAuth),
                decentralandUrlsSource.Url(DecentralandUrl.AuthSignature),
                identityCache,
                web3AccountFactory,
                new HashSet<string>(sceneLoaderSettings.Web3WhitelistMethods)
            );

            IWeb3VerifiedAuthenticator coreWeb3Authenticator = new ProxyVerifiedWeb3Authenticator(dappWeb3Authenticator, identityCache);

            if (container.enableAnalytics)
                coreWeb3Authenticator = new IdentityAnalyticsDecorator(coreWeb3Authenticator, container.Analytics!);

            return (identityCache, dappWeb3Authenticator, coreWeb3Authenticator);
        }

        public static async UniTask<ProvidedAsset<ReportsHandlingSettings>> ProvideReportHandlingSettingsAsync(IAssetsProvisioner assetsProvisioner, BootstrapSettings settings, CancellationToken ct)
        {
            BootstrapSettings.ReportHandlingSettingsRef reportHandlingSettings =
#if (DEVELOPMENT_BUILD || UNITY_EDITOR) && !ENABLE_PROFILING
                settings.ReportHandlingSettingsDevelopment;
#else
                settings.ReportHandlingSettingsProduction;
#endif

            return await assetsProvisioner.ProvideMainAssetAsync(reportHandlingSettings, ct, nameof(ReportHandlingSettings));
        }
    }

    [Serializable]
    public class BootstrapSettings : IDCLPluginSettings
    {
        [field: SerializeField] public AnalyticsConfigurationRef AnalyticsConfigRef;
        [field: SerializeField]
        public ReportHandlingSettingsRef ReportHandlingSettingsDevelopment { get; private set; }

        [field: SerializeField]
        public ReportHandlingSettingsRef ReportHandlingSettingsProduction { get; private set; }

        [Serializable]
        public class ReportHandlingSettingsRef : AssetReferenceT<ReportsHandlingSettings>
        {
            public ReportHandlingSettingsRef(string guid) : base(guid) { }
        }

        [Serializable]
        public class AnalyticsConfigurationRef : AssetReferenceT<AnalyticsConfiguration>
        {
            public AnalyticsConfigurationRef(string guid) : base(guid) { }
        }
    }
}<|MERGE_RESOLUTION|>--- conflicted
+++ resolved
@@ -37,7 +37,6 @@
         public IWeb3VerifiedAuthenticator? Web3Authenticator { get; private set; }
         public IAnalyticsController? Analytics { get; private set; }
         public IDebugSettings DebugSettings { get; private set; }
-        public IAppArgs CommandLineArgs { get; private set; }
         public IReportsHandlingSettings ReportHandlingSettings => reportHandlingSettings.Value;
         public IAppArgs ApplicationParametersParser { get; private set; }
 
@@ -62,11 +61,7 @@
         {
             var decentralandUrlsSource = new DecentralandUrlsSource(sceneLoaderSettings.DecentralandEnvironment);
             var browser = new UnityAppWebBrowser(decentralandUrlsSource);
-<<<<<<< HEAD
-            var appParametersParser = applicationParametersParser;
             var web3AccountFactory = new Web3AccountFactory();
-=======
->>>>>>> cc9aa483
 
             var bootstrapContainer = new BootstrapContainer
             {
@@ -81,13 +76,8 @@
             await bootstrapContainer.InitializeContainerAsync<BootstrapContainer, BootstrapSettings>(settingsContainer, ct, async container =>
             {
                 container.reportHandlingSettings = await ProvideReportHandlingSettingsAsync(container.AssetsProvisioner!, container.settings, ct);
-<<<<<<< HEAD
-                (container.Bootstrap, container.Analytics) = await CreateBootstrapperAsync(debugSettings, container.CommandLineArgs, appParametersParser, container, container.settings, realmLaunchSettings, ct);
+                (container.Bootstrap, container.Analytics) = await CreateBootstrapperAsync(debugSettings, applicationParametersParser, container, container.settings, realmLaunchSettings, ct);
                 (container.IdentityCache, container.VerifiedEthereumApi, container.Web3Authenticator) = CreateWeb3Dependencies(sceneLoaderSettings, web3AccountFactory, browser, container, decentralandUrlsSource);
-=======
-                (container.Bootstrap, container.Analytics) = await CreateBootstrapperAsync(debugSettings, applicationParametersParser, container, container.settings, realmLaunchSettings, ct);
-                (container.IdentityCache, container.VerifiedEthereumApi, container.Web3Authenticator) = CreateWeb3Dependencies(sceneLoaderSettings, browser, container, decentralandUrlsSource);
->>>>>>> cc9aa483
 
                 container.diagnosticsContainer = container.enableAnalytics
                     ? DiagnosticsContainer.Create(container.ReportHandlingSettings, realmLaunchSettings.IsLocalSceneDevelopmentRealm, (ReportHandler.DebugLog, new CriticalLogsAnalyticsHandler(container.Analytics)))
