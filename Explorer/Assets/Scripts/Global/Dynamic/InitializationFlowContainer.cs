﻿using DCL.Audio;
using DCL.Chat.History;
using DCL.Diagnostics;
using DCL.Multiplayer.Connections.RoomHubs;
using DCL.Multiplayer.HealthChecks;
using DCL.Profiles.Self;
using DCL.RealmNavigation;
using DCL.RealmNavigation.LoadingOperation;
using DCL.SceneLoadingScreens.LoadingScreen;
using DCL.UserInAppInitializationFlow.StartupOperations;
using DCL.Utilities.Extensions;
using Global;
using Global.AppArgs;
using Global.Dynamic;
using MVC;

namespace DCL.UserInAppInitializationFlow
{
    public class InitializationFlowContainer
    {
        public IUserInAppInitializationFlow InitializationFlow { get; private init; } = null!;

        public static InitializationFlowContainer Create(
            StaticContainer staticContainer,
            BootstrapContainer bootstrapContainer,
            RealmContainer realmContainer,
            RealmNavigationContainer realmNavigationContainer,
            TerrainContainer terrainContainer,
            ILoadingScreen loadingScreen,
            IHealthCheck liveKitHealthCheck,
            IMVCManager mvcManager,
            ISelfProfile selfProfile,
            DynamicWorldParams dynamicWorldParams,
            IAppArgs appArgs,
            AudioClipConfig backgroundMusic,
            IRoomHub roomHub,
            IChatHistory chatHistory)
        {
            ILoadingStatus? loadingStatus = staticContainer.LoadingStatus;

            var ensureLivekitConnectionStartupOperation = new EnsureLivekitConnectionStartupOperation(loadingStatus, liveKitHealthCheck);
            var preloadProfileStartupOperation = new PreloadProfileStartupOperation(loadingStatus, selfProfile);
            var loadPlayerAvatarStartupOperation = new LoadPlayerAvatarStartupOperation(loadingStatus, selfProfile, staticContainer.MainPlayerAvatarBaseProxy);
            var loadLandscapeStartupOperation = new LoadLandscapeStartupOperation(loadingStatus, terrainContainer.Landscape);
            var checkOnboardingStartupOperation = new CheckOnboardingStartupOperation(loadingStatus, selfProfile, staticContainer.FeatureFlagsCache, appArgs, realmNavigationContainer.RealmNavigator);
            var teleportStartupOperation = new TeleportStartupOperation(loadingStatus, realmContainer.RealmController, staticContainer.ExposedGlobalDataContainer.ExposedCameraData.CameraEntityProxy, realmContainer.TeleportController, staticContainer.ExposedGlobalDataContainer.CameraSamplingData, dynamicWorldParams.StartParcel);

            // TODO review why loadGlobalPxOperation is invoked on recovery
            var loadGlobalPxOperation = new LoadGlobalPortableExperiencesStartupOperation(loadingStatus, selfProfile, staticContainer.FeatureFlagsCache, bootstrapContainer.DebugSettings, staticContainer.PortableExperiencesController);
            var sentryDiagnostics = new SentryDiagnosticStartupOperation(realmContainer.RealmController, bootstrapContainer.DiagnosticsContainer);

            var startUpOps = new AnalyticsSequentialLoadingOperation<IStartupOperation.Params>(
                loadingStatus,
                new IStartupOperation[]
                {
                    preloadProfileStartupOperation,
                    loadPlayerAvatarStartupOperation,
                    loadLandscapeStartupOperation,
                    checkOnboardingStartupOperation,
                    teleportStartupOperation,
<<<<<<< HEAD
                    ensureLivekitConnectionStartupOperation,
=======
                    ensureLivekitConnectionStartupOperation, // GateKeeperRoom is dependent on player position so it must be after teleport
>>>>>>> 853ce72b
                    loadGlobalPxOperation,
                    sentryDiagnostics,
                },
                ReportCategory.STARTUP,
                bootstrapContainer.Analytics.EnsureNotNull(),
                "start-up");

            startUpOps.AddDebugControl(realmContainer.DebugView.DebugWidgetBuilder, "Initialization Flow");

            var reLoginOps = new AnalyticsSequentialLoadingOperation<IStartupOperation.Params>(
                loadingStatus,
                new IStartupOperation[]
                {
                    preloadProfileStartupOperation,
                    loadPlayerAvatarStartupOperation,
                    loadLandscapeStartupOperation,
                    checkOnboardingStartupOperation,
                    teleportStartupOperation,
                    ensureLivekitConnectionStartupOperation,
                    loadGlobalPxOperation,
                    sentryDiagnostics,
                },
                ReportCategory.STARTUP,
                bootstrapContainer.Analytics.EnsureNotNull(),
                "re-login");

            reLoginOps.AddDebugControl(realmContainer.DebugView.DebugWidgetBuilder, "Re-Login Flow");

            return new InitializationFlowContainer
            {
                InitializationFlow = new RealUserInAppInitializationFlow(loadingStatus,
                    bootstrapContainer.DecentralandUrlsSource,
                    mvcManager,
                    backgroundMusic,
                    realmNavigationContainer.RealmNavigator,
                    loadingScreen,
                    realmContainer.RealmController,
                    staticContainer.PortableExperiencesController,
                    roomHub,
                    chatHistory,
                    startUpOps,
                    reLoginOps,
                    checkOnboardingStartupOperation),
            };
        }
    }
}<|MERGE_RESOLUTION|>--- conflicted
+++ resolved
@@ -58,11 +58,7 @@
                     loadLandscapeStartupOperation,
                     checkOnboardingStartupOperation,
                     teleportStartupOperation,
-<<<<<<< HEAD
-                    ensureLivekitConnectionStartupOperation,
-=======
                     ensureLivekitConnectionStartupOperation, // GateKeeperRoom is dependent on player position so it must be after teleport
->>>>>>> 853ce72b
                     loadGlobalPxOperation,
                     sentryDiagnostics,
                 },
