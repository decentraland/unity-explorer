--- conflicted
+++ resolved
@@ -33,21 +33,7 @@
     public class MainSceneLoader : MonoBehaviour
     {
         [Header("Startup Config")]
-<<<<<<< HEAD
-        [SerializeField] private InitialRealm initialRealm;
-        [SerializeField] [ShowIfEnum("initialRealm", (int)InitialRealm.SDK, (int)InitialRealm.Goerli, (int)InitialRealm.StreamingWorld, (int)InitialRealm.TestScenes)] [SDKParcelPositionHelper]
-        private Vector2Int targetScene;
-        [SerializeField] [ShowIfEnum("initialRealm", (int)InitialRealm.World)] private string targetWorld = "MetadyneLabs.dcl.eth";
-        [SerializeField] [ShowIfEnum("initialRealm", (int)InitialRealm.Custom)] private string customRealm = IRealmNavigator.GOERLI_URL;
-
-        [SerializeField]  [ShowIfEnum("initialRealm", (int)InitialRealm.Localhost)]
-        private string remoteSceneID = "bafkreihpuayzjkiiluobvq5lxnvhrjnsl24n4xtrtauhu5cf2bk6sthv5q";
-
-        [SerializeField]  [ShowIfEnum("initialRealm", (int)InitialRealm.Localhost)]
-        private ContentServer remoteSceneContentServer = ContentServer.World;
-=======
         [SerializeField] private RealmLaunchSettings launchSettings;
->>>>>>> 02df94d3
 
         [SerializeField] private bool showSplash;
         [SerializeField] private bool showAuthentication;
@@ -206,11 +192,7 @@
                         StartParcel = startingParcel,
                         EnableLandscape = shouldEnableLandscape,
                         EnableLOD = enableLOD,
-<<<<<<< HEAD
-                        HybridSceneParams = hybridSceneParams
-=======
                         HybridSceneParams = launchSettings.CreateHybridSceneParams(),
->>>>>>> 02df94d3
                     }, backgroundMusic, ct
                 );
 
