using Arch.Core;
using CommunicationData.URLHelpers;
using Cysharp.Threading.Tasks;
using DCL.Audio;
using DCL.DebugUtilities;
using DCL.Diagnostics;
using DCL.PluginSystem;
using DCL.PluginSystem.Global;
using DCL.Utilities;
using DCL.Utilities.Extensions;
using SceneRunner.Debugging;
using System;
using System.Linq;
using System.Threading;
using UnityEngine;
using UnityEngine.UIElements;

namespace Global.Dynamic
{
    [Serializable]
    public class DebugSettings
    {
        public bool showSplash;
        public bool showAuthentication;
        public bool showLoading;
        public bool enableLandscape;
        public bool enableLOD;
<<<<<<< HEAD
        public string[]? portableExperiencesEnsToLoad;
=======
        public bool enableEmulateNoLivekitConnection;
>>>>>>> 127bacdd

        // To avoid configuration issues, force full flow on build (Debug.isDebugBuild is always true in Editor)
        public DebugSettings Get() =>
            Debug.isDebugBuild ? this : Release();

        public static DebugSettings Release() =>
            new ()
            {
                showSplash = true,
                showAuthentication = true,
                showLoading = true,
                enableLandscape = true,
                enableLOD = true,
<<<<<<< HEAD
                portableExperiencesEnsToLoad = null,
=======
                enableEmulateNoLivekitConnection = false,
>>>>>>> 127bacdd
            };
    }

    public class MainSceneLoader : MonoBehaviour
    {
        [Header("Startup Config")] [SerializeField]
        private RealmLaunchSettings launchSettings = null!;

        [Space]
        [SerializeField] private DebugViewsCatalog debugViewsCatalog = new ();

        [Space]
        [SerializeField] private DebugSettings debugSettings;

        [Header("References")]
        [SerializeField] private PluginSettingsContainer globalPluginSettingsContainer = null!;
        [SerializeField] private PluginSettingsContainer scenePluginSettingsContainer = null!;
        [SerializeField] private UIDocument uiToolkitRoot = null!;
        [SerializeField] private UIDocument cursorRoot = null!;
        [SerializeField] private UIDocument debugUiRoot = null!;
        [SerializeField] private DynamicSceneLoaderSettings settings = null!;
        [SerializeField] private DynamicSettings dynamicSettings = null!;
        [SerializeField] private GameObject splashRoot = null!;
        [SerializeField] private Animator splashScreenAnimation = null!;
        [SerializeField] private AudioClipConfig backgroundMusic = null!;
        [SerializeField] private WorldInfoTool worldInfoTool = null!;

        private BootstrapContainer? bootstrapContainer;
        private StaticContainer? staticContainer;
        private DynamicWorldContainer? dynamicWorldContainer;
        private GlobalWorld? globalWorld;

        private void Awake()
        {
            InitializeFlowAsync(destroyCancellationToken).Forget();
        }

        private void OnDestroy()
        {
            if (dynamicWorldContainer != null)
            {
                foreach (IDCLGlobalPlugin plugin in dynamicWorldContainer.GlobalPlugins)
                    plugin.SafeDispose(ReportCategory.ENGINE);

                if (globalWorld != null)
                    dynamicWorldContainer.RealmController.DisposeGlobalWorld();

                dynamicWorldContainer.SafeDispose(ReportCategory.ENGINE);
            }

            if (staticContainer != null)
            {
                // Exclude SharedPlugins as they were disposed as they were already disposed of as `GlobalPlugins`
                foreach (IDCLPlugin worldPlugin in staticContainer.ECSWorldPlugins.Except<IDCLPlugin>(staticContainer.SharedPlugins))
                    worldPlugin.SafeDispose(ReportCategory.ENGINE);

                staticContainer.SafeDispose(ReportCategory.ENGINE);
            }

            bootstrapContainer?.Dispose();

            ReportHub.Log(ReportCategory.ENGINE, "OnDestroy successfully finished");
        }

        private async UniTask InitializeFlowAsync(CancellationToken ct)
        {
            bootstrapContainer = await BootstrapContainer.CreateAsync(debugSettings, sceneLoaderSettings: settings, globalPluginSettingsContainer, destroyCancellationToken);

            IBootstrap bootstrap = bootstrapContainer!.Bootstrap;

            try
            {
                bootstrap.PreInitializeSetup(launchSettings, cursorRoot, debugUiRoot, splashRoot, destroyCancellationToken);

                bool isLoaded;
                (staticContainer, isLoaded) = await bootstrap.LoadStaticContainerAsync(bootstrapContainer, globalPluginSettingsContainer, debugViewsCatalog, ct);

                if (!isLoaded)
                {
                    GameReports.PrintIsDead();
                    return;
                }

                (dynamicWorldContainer, isLoaded) = await bootstrap.LoadDynamicWorldContainerAsync(bootstrapContainer, staticContainer!, scenePluginSettingsContainer, settings,
                    dynamicSettings, launchSettings, uiToolkitRoot, cursorRoot, splashScreenAnimation, backgroundMusic, worldInfoTool.EnsureNotNull(), destroyCancellationToken);

                if (!isLoaded)
                {
                    GameReports.PrintIsDead();
                    return;
                }

                await bootstrap.InitializeFeatureFlagsAsync(bootstrapContainer.IdentityCache!.Identity, bootstrapContainer.DecentralandUrlsSource, staticContainer!, ct);

                if (await bootstrap.InitializePluginsAsync(staticContainer!, dynamicWorldContainer!, scenePluginSettingsContainer, globalPluginSettingsContainer, ct))
                {
                    GameReports.PrintIsDead();
                    return;
                }


                Entity playerEntity;
                (globalWorld, playerEntity) = bootstrap.CreateGlobalWorldAndPlayer(bootstrapContainer, staticContainer!, dynamicWorldContainer!, debugUiRoot);

                dynamicWorldContainer!.InitializeWorldRelatedModules(globalWorld.EcsWorld, playerEntity);
                staticContainer!.PlayerEntityProxy.SetObject(playerEntity);

                await bootstrap.LoadStartingRealmAsync(dynamicWorldContainer!, ct);
                await bootstrap.UserInitializationAsync(dynamicWorldContainer!, globalWorld, playerEntity, splashScreenAnimation, splashRoot, ct);

                //TODO: Implement loading this (or more addresses) from Unleash
                if (debugSettings.portableExperiencesEnsToLoad != null && staticContainer != null)
                {
                    foreach (string pxEns in debugSettings.portableExperiencesEnsToLoad)
                    {
                        await staticContainer.PortableExperiencesController.CreatePortableExperienceAsync(new ENS(pxEns), string.Empty, ct, true);
                    }
                }
            }
            catch (OperationCanceledException)
            {
                // ignore
            }
            catch (Exception)
            {
                // unhandled exception
                GameReports.PrintIsDead();
                throw;
            }
        }

        [ContextMenu(nameof(ValidateSettingsAsync))]
        public async UniTask ValidateSettingsAsync()
        {
            using var scope = new CheckingScope(ReportData.UNSPECIFIED);

            await UniTask.WhenAll(
                globalPluginSettingsContainer.EnsureValidAsync(),
                scenePluginSettingsContainer.EnsureValidAsync()
            );

            ReportHub.Log(ReportData.UNSPECIFIED, "Success checking");
        }

        private readonly struct CheckingScope : IDisposable
        {
            private readonly ReportData data;

            public CheckingScope(ReportData data)
            {
                this.data = data;
                ReportHub.Log(data, "Start checking");
            }

            public void Dispose()
            {
                ReportHub.Log(data, "Finish checking");
            }
        }
    }
}<|MERGE_RESOLUTION|>--- conflicted
+++ resolved
@@ -25,11 +25,8 @@
         public bool showLoading;
         public bool enableLandscape;
         public bool enableLOD;
-<<<<<<< HEAD
         public string[]? portableExperiencesEnsToLoad;
-=======
         public bool enableEmulateNoLivekitConnection;
->>>>>>> 127bacdd
 
         // To avoid configuration issues, force full flow on build (Debug.isDebugBuild is always true in Editor)
         public DebugSettings Get() =>
@@ -43,11 +40,8 @@
                 showLoading = true,
                 enableLandscape = true,
                 enableLOD = true,
-<<<<<<< HEAD
                 portableExperiencesEnsToLoad = null,
-=======
                 enableEmulateNoLivekitConnection = false,
->>>>>>> 127bacdd
             };
     }
 
