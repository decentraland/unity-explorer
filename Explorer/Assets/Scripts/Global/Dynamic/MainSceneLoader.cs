using Arch.Core;
using CommunicationData.URLHelpers;
using Cysharp.Threading.Tasks;
using DCL.Audio;
using DCL.DebugUtilities;
using DCL.Diagnostics;
using DCL.Input.Component;
using DCL.PluginSystem;
using DCL.PluginSystem.Global;
using DCL.SceneLoadingScreens.SplashScreen;
using DCL.Utilities;
using DCL.Utilities.Extensions;
using Global.AppArgs;
using LiveKit.Proto;
using SceneRunner.Debugging;
using System;
using System.Linq;
using System.Threading;
using UnityEngine;
using UnityEngine.UIElements;

namespace Global.Dynamic
{
    public interface IDebugSettings
    {
        string[]? PortableExperiencesEnsToLoad { get; }
        bool ShowSplash { get; }
        bool ShowAuthentication { get; }
        bool ShowLoading { get; }
        bool EnableLandscape { get; }
        bool EnableLOD { get; }
        bool EnableEmulateNoLivekitConnection { get; }
        bool OverrideConnectionQuality { get; }
        ConnectionQuality ConnectionQuality { get; }
    }

    [Serializable]
    public class DebugSettings : IDebugSettings
    {
        private static readonly DebugSettings RELEASE_SETTINGS = Release();

        [SerializeField]
        private bool showSplash;
        [SerializeField]
        private bool showAuthentication;
        [SerializeField]
        private bool showLoading;
        [SerializeField]
        private bool enableLandscape;
        [SerializeField]
        private bool enableLOD;
        [SerializeField]
        private bool enableEmulateNoLivekitConnection;
        [SerializeField] internal string[]? portableExperiencesEnsToLoad;
        [Space]
        [SerializeField]
        private bool overrideConnectionQuality;
        [SerializeField]
        private ConnectionQuality connectionQuality;

        public static DebugSettings Release() =>
            new ()
            {
                showSplash = true,
                showAuthentication = true,
                showLoading = true,
                enableLandscape = true,
                enableLOD = true,
                portableExperiencesEnsToLoad = null,
                enableEmulateNoLivekitConnection = false,
                overrideConnectionQuality = false,
                connectionQuality = ConnectionQuality.QualityExcellent
            };

        // To avoid configuration issues, force full flow on build (Debug.isDebugBuild is always true in Editor)
        public string[]? PortableExperiencesEnsToLoad => Debug.isDebugBuild ? this.portableExperiencesEnsToLoad : RELEASE_SETTINGS.portableExperiencesEnsToLoad;
        public bool ShowSplash => Debug.isDebugBuild ? this.showSplash : RELEASE_SETTINGS.showSplash;
        public bool ShowAuthentication => Debug.isDebugBuild ? this.showAuthentication : RELEASE_SETTINGS.showAuthentication;
        public bool ShowLoading => Debug.isDebugBuild ? this.showLoading : RELEASE_SETTINGS.showLoading;
        public bool EnableLandscape => Debug.isDebugBuild ? this.enableLandscape : RELEASE_SETTINGS.enableLandscape;
        public bool EnableLOD => Debug.isDebugBuild ? this.enableLOD : RELEASE_SETTINGS.enableLOD;
        public bool EnableEmulateNoLivekitConnection => Debug.isDebugBuild ? this.enableEmulateNoLivekitConnection : RELEASE_SETTINGS.enableEmulateNoLivekitConnection;
        public bool OverrideConnectionQuality => Debug.isDebugBuild ? this.overrideConnectionQuality : RELEASE_SETTINGS.overrideConnectionQuality;
        public ConnectionQuality ConnectionQuality => Debug.isDebugBuild ? this.connectionQuality : RELEASE_SETTINGS.connectionQuality;
    }

    public class MainSceneLoader : MonoBehaviour
    {
        [Header("Startup Config")] [SerializeField]
        private RealmLaunchSettings launchSettings = null!;

        [Space]
        [SerializeField] private DebugViewsCatalog debugViewsCatalog = new ();

        [Space]
        [SerializeField] private DebugSettings debugSettings = new ();

        [Header("References")]
        [SerializeField] private PluginSettingsContainer globalPluginSettingsContainer = null!;
        [SerializeField] private PluginSettingsContainer scenePluginSettingsContainer = null!;
        [SerializeField] private UIDocument uiToolkitRoot = null!;
        [SerializeField] private UIDocument cursorRoot = null!;
        [SerializeField] private UIDocument debugUiRoot = null!;
        [SerializeField] private DynamicSceneLoaderSettings settings = null!;
        [SerializeField] private DynamicSettings dynamicSettings = null!;
        [SerializeField] private GameObject splashRoot = null!;
        [SerializeField] private Animator splashScreenAnimation = null!;
        [SerializeField] private AudioClipConfig backgroundMusic = null!;
        [SerializeField] private WorldInfoTool worldInfoTool = null!;

        private BootstrapContainer? bootstrapContainer;
        private StaticContainer? staticContainer;
        private DynamicWorldContainer? dynamicWorldContainer;
        private GlobalWorld? globalWorld;

        private void Awake()
        {
            InitializeFlowAsync(destroyCancellationToken).Forget();
        }

        private void OnDestroy()
        {
            if (dynamicWorldContainer != null)
            {
                foreach (IDCLGlobalPlugin plugin in dynamicWorldContainer.GlobalPlugins)
                    plugin.SafeDispose(ReportCategory.ENGINE);

                if (globalWorld != null)
                    dynamicWorldContainer.RealmController.DisposeGlobalWorld();

                dynamicWorldContainer.SafeDispose(ReportCategory.ENGINE);
            }

            if (staticContainer != null)
            {
                // Exclude SharedPlugins as they were disposed as they were already disposed of as `GlobalPlugins`
                foreach (IDCLPlugin worldPlugin in staticContainer.ECSWorldPlugins.Except<IDCLPlugin>(staticContainer.SharedPlugins))
                    worldPlugin.SafeDispose(ReportCategory.ENGINE);

                staticContainer.SafeDispose(ReportCategory.ENGINE);
            }

            bootstrapContainer?.Dispose();

            ReportHub.Log(ReportCategory.ENGINE, "OnDestroy successfully finished");
        }

        private async UniTask InitializeFlowAsync(CancellationToken ct)
        {
            var applicationParametersParser = new ApplicationParametersParser(Environment.GetCommandLineArgs());

            settings.ApplyConfig(applicationParametersParser);
            launchSettings.ApplyConfig(applicationParametersParser);

            World world = World.Create();

            bootstrapContainer = await BootstrapContainer.CreateAsync(debugSettings, sceneLoaderSettings: settings,
                globalPluginSettingsContainer, launchSettings,
                applicationParametersParser,
                world,
                destroyCancellationToken);

            IBootstrap bootstrap = bootstrapContainer!.Bootstrap!;

            try
            {
                var splashScreen = new SplashScreen(splashScreenAnimation, splashRoot, debugSettings.ShowSplash);

                bootstrap.PreInitializeSetup(cursorRoot, debugUiRoot, splashScreen, destroyCancellationToken);

                bool isLoaded;
                (staticContainer, isLoaded) = await bootstrap.LoadStaticContainerAsync(bootstrapContainer, globalPluginSettingsContainer, debugViewsCatalog, ct);

                if (!isLoaded)
                {
                    GameReports.PrintIsDead();
                    return;
                }

                Entity playerEntity = bootstrap.CreatePlayerEntity(staticContainer!);

                (dynamicWorldContainer, isLoaded) = await bootstrap.LoadDynamicWorldContainerAsync(bootstrapContainer, staticContainer!, scenePluginSettingsContainer, settings,
                    dynamicSettings, uiToolkitRoot, cursorRoot, splashScreen, backgroundMusic, worldInfoTool.EnsureNotNull(), playerEntity, destroyCancellationToken);

                if (!isLoaded)
                {
                    GameReports.PrintIsDead();
                    return;
                }

                await bootstrap.InitializeFeatureFlagsAsync(bootstrapContainer.IdentityCache!.Identity, bootstrapContainer.DecentralandUrlsSource, staticContainer!, ct);

                DisableInputs();

                if (await bootstrap.InitializePluginsAsync(staticContainer!, dynamicWorldContainer!, scenePluginSettingsContainer, globalPluginSettingsContainer, ct))
                {
                    GameReports.PrintIsDead();
                    return;
                }

<<<<<<< HEAD

                Entity playerEntity;
                (globalWorld, playerEntity) = bootstrap.CreateGlobalWorldAndPlayer(bootstrapContainer, staticContainer!, dynamicWorldContainer!, debugUiRoot);
=======
                globalWorld = bootstrap.CreateGlobalWorld(bootstrapContainer, staticContainer!, dynamicWorldContainer!, debugUiRoot, playerEntity);
>>>>>>> 00a8d6a6

                staticContainer!.PlayerEntityProxy.SetObject(playerEntity);

                await bootstrap.LoadStartingRealmAsync(dynamicWorldContainer!, ct);

                await bootstrap.UserInitializationAsync(dynamicWorldContainer!, globalWorld, playerEntity, splashScreen, ct);

<<<<<<< HEAD
                //TODO: Implement loading this (or more addresses) from Unleash
                if (debugSettings.portableExperiencesEnsToLoad != null)
                {
                    foreach (string pxEns in debugSettings.portableExperiencesEnsToLoad)
                    {
                        await staticContainer.PortableExperiencesController.CreatePortableExperienceByEnsAsync(new ENS(pxEns), ct, true);
                    }
                }
                RestoreShortcuts();
=======
                RestoreInputs();
>>>>>>> 00a8d6a6
            }
            catch (OperationCanceledException)
            {
                // ignore
            }
            catch (Exception)
            {
                // unhandled exception
                GameReports.PrintIsDead();
                throw;
            }
        }

        private void DisableInputs()
        {
            // We disable Inputs directly because otherwise before login (so before the Input component was created and the system that handles it is working)
            // all inputs will be valid, and it allows for weird behaviour, including opening menus that are not ready to be open yet.
            staticContainer!.InputProxy.StrictObject.Shortcuts.Disable();
            staticContainer.InputProxy.StrictObject.Player.Disable();
            staticContainer.InputProxy.StrictObject.Emotes.Disable();
            staticContainer.InputProxy.StrictObject.EmoteWheel.Disable();
            staticContainer.InputProxy.StrictObject.FreeCamera.Disable();
            staticContainer.InputProxy.StrictObject.Camera.Disable();
        }

        private void RestoreInputs()
        {
            // We enable Inputs through the inputBlock so the block counters can be properly updated and the component Active flags are up-to-date as well
            // We restore all inputs except EmoteWheel and FreeCamera as they should be disabled by default
            staticContainer!.InputBlock.Enable(InputMapComponent.Kind.Shortcuts, InputMapComponent.Kind.Player, InputMapComponent.Kind.Emotes, InputMapComponent.Kind.Camera);
        }

        [ContextMenu(nameof(ValidateSettingsAsync))]
        public async UniTask ValidateSettingsAsync()
        {
            using var scope = new CheckingScope(ReportData.UNSPECIFIED);

            await UniTask.WhenAll(
                globalPluginSettingsContainer.EnsureValidAsync(),
                scenePluginSettingsContainer.EnsureValidAsync()
            );

            ReportHub.Log(ReportData.UNSPECIFIED, "Success checking");
        }

        private readonly struct CheckingScope : IDisposable
        {
            private readonly ReportData data;

            public CheckingScope(ReportData data)
            {
                this.data = data;
                ReportHub.Log(data, "Start checking");
            }

            public void Dispose()
            {
                ReportHub.Log(data, "Finish checking");
            }
        }
    }
}<|MERGE_RESOLUTION|>--- conflicted
+++ resolved
@@ -198,13 +198,7 @@
                     return;
                 }
 
-<<<<<<< HEAD
-
-                Entity playerEntity;
-                (globalWorld, playerEntity) = bootstrap.CreateGlobalWorldAndPlayer(bootstrapContainer, staticContainer!, dynamicWorldContainer!, debugUiRoot);
-=======
                 globalWorld = bootstrap.CreateGlobalWorld(bootstrapContainer, staticContainer!, dynamicWorldContainer!, debugUiRoot, playerEntity);
->>>>>>> 00a8d6a6
 
                 staticContainer!.PlayerEntityProxy.SetObject(playerEntity);
 
@@ -212,19 +206,15 @@
 
                 await bootstrap.UserInitializationAsync(dynamicWorldContainer!, globalWorld, playerEntity, splashScreen, ct);
 
-<<<<<<< HEAD
                 //TODO: Implement loading this (or more addresses) from Unleash
                 if (debugSettings.portableExperiencesEnsToLoad != null)
                 {
                     foreach (string pxEns in debugSettings.portableExperiencesEnsToLoad)
                     {
-                        await staticContainer.PortableExperiencesController.CreatePortableExperienceByEnsAsync(new ENS(pxEns), ct, true);
+                        await staticContainer.PortableExperiencesController!.CreatePortableExperienceByEnsAsync(new ENS(pxEns), ct, true);
                     }
                 }
-                RestoreShortcuts();
-=======
                 RestoreInputs();
->>>>>>> 00a8d6a6
             }
             catch (OperationCanceledException)
             {
