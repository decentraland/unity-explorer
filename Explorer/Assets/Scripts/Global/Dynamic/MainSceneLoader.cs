using Arch.Core;
using CRDT;
using CrdtEcsBridge.Components;
using Cysharp.Threading.Tasks;
using DCL.ApplicationVersionGuard;
using DCL.Audio;
using DCL.AuthenticationScreenFlow;
using DCL.Browser.DecentralandUrls;
using DCL.DebugUtilities;
using DCL.Diagnostics;
using DCL.Input.Component;
using DCL.Optimization.PerformanceBudgeting;
using DCL.Platforms;
using DCL.PluginSystem;
using DCL.PluginSystem.Global;
using DCL.SceneLoadingScreens.SplashScreen;
using DCL.Utilities;
using DCL.Utilities.Extensions;
using DCL.Web3.Accounts.Factory;
using DCL.Web3.Identities;
using DCL.WebRequests;
using DCL.WebRequests.Analytics;
using Global.AppArgs;
using Global.Dynamic.RealmUrl;
using Global.Dynamic.RealmUrl.Names;
using MVC;
using Plugins.TexturesFuse.TexturesServerWrap.CompressShaders;
using Plugins.TexturesFuse.TexturesServerWrap.Unzips;
using SceneRunner.Debugging;
using System;
using System.Linq;
using System.Threading;
using TMPro;
using UnityEngine;
using UnityEngine.UIElements;
using Utility;

namespace Global.Dynamic
{
    public class MainSceneLoader : MonoBehaviour, ICoroutineRunner
    {
        [Header("Startup Config")] [SerializeField]
        private RealmLaunchSettings launchSettings = null!;

        [Space]
        [SerializeField] private DebugViewsCatalog debugViewsCatalog = new ();

        [Space]
        [SerializeField] private DebugSettings.DebugSettings debugSettings = new ();

        [Header("References")]
        [SerializeField] private PluginSettingsContainer globalPluginSettingsContainer = null!;
        [SerializeField] private PluginSettingsContainer scenePluginSettingsContainer = null!;
        [SerializeField] private UIDocument uiToolkitRoot = null!;
        [SerializeField] private UIDocument cursorRoot = null!;
        [SerializeField] private UIDocument debugUiRoot = null!;
        [SerializeField] private DynamicSceneLoaderSettings settings = null!;
        [SerializeField] private DynamicSettings dynamicSettings = null!;
        [SerializeField] private GameObject splashRoot = null!;
        [SerializeField] private TMP_Text splashScreenText = null!;
        [SerializeField] private Animator splashScreenAnimation = null!;
        [SerializeField] private Animator logoAnimation = null!;
        [SerializeField] private AudioClipConfig backgroundMusic = null!;
        [SerializeField] private WorldInfoTool worldInfoTool = null!;

        private BootstrapContainer? bootstrapContainer;
        private StaticContainer? staticContainer;
        private DynamicWorldContainer? dynamicWorldContainer;
        private GlobalWorld? globalWorld;

        private void Awake()
        {
            InitializeFlowAsync(destroyCancellationToken).Forget();
        }

        private void OnDestroy()
        {
            if (dynamicWorldContainer != null)
            {
                foreach (IDCLGlobalPlugin plugin in dynamicWorldContainer.GlobalPlugins)
                    plugin.SafeDispose(ReportCategory.ENGINE);

                if (globalWorld != null)
                    dynamicWorldContainer.RealmController.DisposeGlobalWorld();

                dynamicWorldContainer.SafeDispose(ReportCategory.ENGINE);
            }

            if (staticContainer != null)
            {
                // Exclude SharedPlugins as they were disposed as they were already disposed of as `GlobalPlugins`
                foreach (IDCLPlugin worldPlugin in staticContainer.ECSWorldPlugins.Except<IDCLPlugin>(staticContainer.SharedPlugins))
                    worldPlugin.SafeDispose(ReportCategory.ENGINE);

                staticContainer.SafeDispose(ReportCategory.ENGINE);
            }

            bootstrapContainer?.Dispose();

            ReportHub.Log(ReportCategory.ENGINE, "OnDestroy successfully finished");
        }

        private async UniTask InitializeFlowAsync(CancellationToken ct)
        {
            IAppArgs applicationParametersParser = new ApplicationParametersParser(
#if UNITY_EDITOR
                debugSettings.AppParameters
#else
                Environment.GetCommandLineArgs()
#endif
            );

            bool compressionEnabled = IPlatform.DEFAULT.IsNot(IPlatform.Kind.Windows) || applicationParametersParser.HasFlag(AppArgsFlags.FORCE_TEXTURE_COMPRESSION);

            ITexturesFuse TextureFuseFactory() =>
                ITexturesFuse.NewDefault();

            ICompressShaders compressShaders = compressionEnabled ? ICompressShaders.NewDefault(TextureFuseFactory, IPlatform.DEFAULT) : ICompressShaders.NewEmpty();

            if (applicationParametersParser.HasFlag(ICompressShaders.CMD_ARGS))
            {
                await compressShaders.WarmUpIfRequiredAsync(ct);
                IPlatform.DEFAULT.Quit();
                return;
            }

            ISystemMemoryCap memoryCap = new SystemMemoryCap(MemoryCapMode.MAX_SYSTEM_MEMORY); // we use max memory on the loading screen

            settings.ApplyConfig(applicationParametersParser);
            launchSettings.ApplyConfig(applicationParametersParser);

            World world = World.Create();

            var splashScreen = new SplashScreen(splashScreenAnimation, splashRoot, debugSettings.ShowSplash, splashScreenText);
            var decentralandUrlsSource = new DecentralandUrlsSource(settings.DecentralandEnvironment, launchSettings.IsLocalSceneDevelopmentRealm);

            var texturesFuse = TextureFuseFactory();

            var web3AccountFactory = new Web3AccountFactory();
            var identityCache = new IWeb3IdentityCache.Default(web3AccountFactory);
            var debugContainerBuilder = DebugUtilitiesContainer.Create(debugViewsCatalog, applicationParametersParser.HasDebugFlag()).Builder;
            var staticSettings = (globalPluginSettingsContainer as IPluginSettingsContainer).GetSettings<StaticSettings>();
            var webRequestsContainer = WebRequestsContainer.Create(identityCache, texturesFuse, debugContainerBuilder, staticSettings.WebRequestsBudget);
            var realmUrls = new RealmUrls(launchSettings, new RealmNamesMap(webRequestsContainer.WebRequestController), decentralandUrlsSource);

            bootstrapContainer = await BootstrapContainer.CreateAsync(
                debugSettings,
                sceneLoaderSettings: settings,
                decentralandUrlsSource,
                webRequestsContainer,
                identityCache,
                globalPluginSettingsContainer,
                launchSettings,
                applicationParametersParser,
                splashScreen,
                compressShaders
                   .WithSplashScreen(splashScreen, hideOnFinish: false)
                   .WithLog("Load Guard"),
                realmUrls,
                world,
                destroyCancellationToken
            );

            IBootstrap bootstrap = bootstrapContainer!.Bootstrap!;

            try
            {
                await bootstrap.PreInitializeSetupAsync(cursorRoot, debugUiRoot, destroyCancellationToken);

                bool isLoaded;
                Entity playerEntity = world.Create(new CRDTEntity(SpecialEntitiesID.PLAYER_ENTITY));
<<<<<<< HEAD
                (staticContainer, isLoaded) = await bootstrap.LoadStaticContainerAsync(bootstrapContainer, globalPluginSettingsContainer, debugContainerBuilder, playerEntity, texturesFuse, memoryCap, ct);
=======
                (staticContainer, isLoaded) = await bootstrap.LoadStaticContainerAsync(bootstrapContainer, globalPluginSettingsContainer, debugViewsCatalog, playerEntity, TextureFuseFactory(), compressionEnabled, memoryCap, ct);
>>>>>>> 25f3cb9e

                if (!isLoaded)
                {
                    GameReports.PrintIsDead();
                    return;
                }

                bootstrap.InitializePlayerEntity(staticContainer!, playerEntity);

                await bootstrap.InitializeFeatureFlagsAsync(bootstrapContainer.IdentityCache!.Identity,
                    bootstrapContainer.DecentralandUrlsSource, staticContainer!, ct);

                bootstrap.ApplyFeatureFlagConfigs(staticContainer!.FeatureFlagsCache);

                (dynamicWorldContainer, isLoaded) = await bootstrap.LoadDynamicWorldContainerAsync(bootstrapContainer, staticContainer!, scenePluginSettingsContainer, settings,
                    dynamicSettings, uiToolkitRoot, cursorRoot, backgroundMusic, worldInfoTool.EnsureNotNull(), playerEntity,
                    applicationParametersParser,
                    coroutineRunner: this,
                    destroyCancellationToken);

                if (!isLoaded)
                {
                    GameReports.PrintIsDead();
                    return;
                }

                if (await DoesApplicationRequireVersionUpdateAsync(applicationParametersParser, splashScreen, ct))
                    return; // stop bootstrapping;

                DisableInputs();

                if (await bootstrap.InitializePluginsAsync(staticContainer!, dynamicWorldContainer!, scenePluginSettingsContainer, globalPluginSettingsContainer, ct))
                {
                    GameReports.PrintIsDead();
                    return;
                }

                globalWorld = bootstrap.CreateGlobalWorld(bootstrapContainer, staticContainer!, dynamicWorldContainer!, debugUiRoot, playerEntity);

                await bootstrap.LoadStartingRealmAsync(dynamicWorldContainer!, ct);

                await bootstrap.UserInitializationAsync(dynamicWorldContainer!, globalWorld, playerEntity, ct);

                //This is done in order to release the memory usage of the splash screen logo animation sprites
                //The logo is used only at first launch, so we can safely release it after the game is loaded
                logoAnimation.StopPlayback();
                logoAnimation.runtimeAnimatorController = null;

                memoryCap.Mode = MemoryCapMode.FROM_SETTINGS;
                RestoreInputs();
            }
            catch (OperationCanceledException)
            {
                // ignore
            }
            catch (Exception)
            {
                // unhandled exception
                GameReports.PrintIsDead();
                throw;
            }
        }

        private async UniTask<bool> DoesApplicationRequireVersionUpdateAsync(IAppArgs applicationParametersParser, SplashScreen splashScreen, CancellationToken ct)
        {
            applicationParametersParser.TryGetValue(AppArgsFlags.SIMULATE_VERSION, out string? version);
            string? currentVersion = version ?? Application.version;

            bool runVersionControl = debugSettings.EnableVersionUpdateGuard;

            if (applicationParametersParser.HasDebugFlag() && !Application.isEditor)
                runVersionControl = applicationParametersParser.TryGetValue(AppArgsFlags.ENABLE_VERSION_CONTROL, out string? enforceDebugMode) && enforceDebugMode == "true";

            if (!runVersionControl)
                return false;

            var appVersionGuard = new ApplicationVersionGuard(staticContainer!.WebRequestsContainer.WebRequestController, bootstrapContainer!.WebBrowser);
            string? latestVersion = await appVersionGuard.GetLatestVersionAsync(ct);

            if (!currentVersion.IsOlderThan(latestVersion))
                return false;

            splashScreen.Hide();

            var appVerRedirectionScreenPrefab = await bootstrapContainer!.AssetsProvisioner!.ProvideMainAssetAsync(dynamicSettings.AppVerRedirectionScreenPrefab, ct);

            ControllerBase<LauncherRedirectionScreenView, ControllerNoData>.ViewFactoryMethod authScreenFactory =
                LauncherRedirectionScreenController.CreateLazily(appVerRedirectionScreenPrefab.Value.GetComponent<LauncherRedirectionScreenView>(), null);

            var launcherRedirectionScreenController = new LauncherRedirectionScreenController(appVersionGuard, authScreenFactory, currentVersion, latestVersion);
            dynamicWorldContainer!.MvcManager.RegisterController(launcherRedirectionScreenController);

            await dynamicWorldContainer!.MvcManager.ShowAsync(LauncherRedirectionScreenController.IssueCommand(), ct);
            return true;
        }

        private void DisableInputs()
        {
            // We disable Inputs directly because otherwise before login (so before the Input component was created and the system that handles it is working)
            // all inputs will be valid, and it allows for weird behaviour, including opening menus that are not ready to be open yet.
            staticContainer!.InputProxy.StrictObject.Shortcuts.Disable();
            staticContainer.InputProxy.StrictObject.Player.Disable();
            staticContainer.InputProxy.StrictObject.Emotes.Disable();
            staticContainer.InputProxy.StrictObject.EmoteWheel.Disable();
            staticContainer.InputProxy.StrictObject.FreeCamera.Disable();
            staticContainer.InputProxy.StrictObject.Camera.Disable();
        }

        private void RestoreInputs()
        {
            // We enable Inputs through the inputBlock so the block counters can be properly updated and the component Active flags are up-to-date as well
            // We restore all inputs except EmoteWheel and FreeCamera as they should be disabled by default
            staticContainer!.InputBlock.EnableAll(InputMapComponent.Kind.FREE_CAMERA,
                InputMapComponent.Kind.EMOTE_WHEEL);
<<<<<<< HEAD
=======

>>>>>>> 25f3cb9e
        }

        [ContextMenu(nameof(ValidateSettingsAsync))]
        public async UniTask ValidateSettingsAsync()
        {
            using var scope = new CheckingScope(ReportData.UNSPECIFIED);

            await UniTask.WhenAll(
                globalPluginSettingsContainer.EnsureValidAsync(),
                scenePluginSettingsContainer.EnsureValidAsync()
            );

            ReportHub.Log(ReportData.UNSPECIFIED, "Success checking");
        }

        private readonly struct CheckingScope : IDisposable
        {
            private readonly ReportData data;

            public CheckingScope(ReportData data)
            {
                this.data = data;
                ReportHub.Log(data, "Start checking");
            }

            public void Dispose()
            {
                ReportHub.Log(data, "Finish checking");
            }
        }
    }
}<|MERGE_RESOLUTION|>--- conflicted
+++ resolved
@@ -169,11 +169,8 @@
 
                 bool isLoaded;
                 Entity playerEntity = world.Create(new CRDTEntity(SpecialEntitiesID.PLAYER_ENTITY));
-<<<<<<< HEAD
-                (staticContainer, isLoaded) = await bootstrap.LoadStaticContainerAsync(bootstrapContainer, globalPluginSettingsContainer, debugContainerBuilder, playerEntity, texturesFuse, memoryCap, ct);
-=======
                 (staticContainer, isLoaded) = await bootstrap.LoadStaticContainerAsync(bootstrapContainer, globalPluginSettingsContainer, debugViewsCatalog, playerEntity, TextureFuseFactory(), compressionEnabled, memoryCap, ct);
->>>>>>> 25f3cb9e
+               // TODO (staticContainer, isLoaded) = await bootstrap.LoadStaticContainerAsync(bootstrapContainer, globalPluginSettingsContainer, debugContainerBuilder, playerEntity, texturesFuse, memoryCap, ct);
 
                 if (!isLoaded)
                 {
@@ -288,10 +285,6 @@
             // We restore all inputs except EmoteWheel and FreeCamera as they should be disabled by default
             staticContainer!.InputBlock.EnableAll(InputMapComponent.Kind.FREE_CAMERA,
                 InputMapComponent.Kind.EMOTE_WHEEL);
-<<<<<<< HEAD
-=======
-
->>>>>>> 25f3cb9e
         }
 
         [ContextMenu(nameof(ValidateSettingsAsync))]
