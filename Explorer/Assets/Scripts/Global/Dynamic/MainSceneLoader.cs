--- conflicted
+++ resolved
@@ -113,11 +113,6 @@
                     return;
                 }
 
-<<<<<<< HEAD
-=======
-                sceneSharedContainer = SceneSharedContainer.Create(in staticContainer!);
-
->>>>>>> f7013fb0
                 (dynamicWorldContainer, isLoaded) = await DynamicWorldContainer.CreateAsync(
                     staticContainer!,
                     scenePluginSettingsContainer,
@@ -131,7 +126,7 @@
                     identityCache,
                     settings.StartPosition);
 
-                sceneSharedContainer = SceneSharedContainer.Create(in staticContainer, dynamicWorldContainer!.MvcManager);
+                sceneSharedContainer = SceneSharedContainer.Create(in staticContainer!, dynamicWorldContainer!.MvcManager);
 
                 if (!isLoaded)
                 {
