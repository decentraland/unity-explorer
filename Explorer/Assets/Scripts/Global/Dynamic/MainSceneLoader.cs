--- conflicted
+++ resolved
@@ -230,13 +230,13 @@
 
         private void RestoreInputs()
         {
-<<<<<<< HEAD
-            dynamicWorldContainer!.InputGroupToggle.Enable(InputMapKind.Shortcuts);
-=======
             // We enable Inputs through the inputBlock so the block counters can be properly updated and the component Active flags are up-to-date as well
             // We restore all inputs except EmoteWheel and FreeCamera as they should be disabled by default
             staticContainer!.InputBlock.UnblockInputs(InputMapComponent.Kind.Shortcuts , InputMapComponent.Kind.Player , InputMapComponent.Kind.Emotes , InputMapComponent.Kind.Camera);
->>>>>>> 6237f7eb
+            dynamicWorldContainer!.InputGroupToggle.Enable(InputMapKind.Shortcuts);
+            dynamicWorldContainer!.InputGroupToggle.Enable(InputMapKind.Player);
+            dynamicWorldContainer!.InputGroupToggle.Enable(InputMapKind.Emotes);
+            dynamicWorldContainer!.InputGroupToggle.Enable(InputMapKind.Camera);
         }
 
         [ContextMenu(nameof(ValidateSettingsAsync))]
