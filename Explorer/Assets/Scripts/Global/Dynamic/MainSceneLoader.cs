--- conflicted
+++ resolved
@@ -49,15 +49,12 @@
         private bool enableLOD;
         [SerializeField]
         private bool enableEmulateNoLivekitConnection;
-<<<<<<< HEAD
         [SerializeField] internal string[]? portableExperiencesEnsToLoad;
-=======
         [Space]
         [SerializeField]
         private bool overrideConnectionQuality;
         [SerializeField]
         private ConnectionQuality connectionQuality;
->>>>>>> 64e99094
 
         public static DebugSettings Release() =>
             new ()
