--- conflicted
+++ resolved
@@ -138,18 +138,11 @@
                     }, ct
                 );
 
-<<<<<<< HEAD
                 var webRequestController = staticContainer!.WebRequestsContainer.WebRequestController;
                 var roomHub = dynamicWorldContainer!.RoomHub;
 
                 sceneSharedContainer = SceneSharedContainer.Create(in staticContainer!, dynamicWorldContainer!.MvcManager,
                     identityCache, dynamicWorldContainer.ProfileRepository, webRequestController, roomHub, dynamicWorldContainer.RealmController.GetRealm());
-=======
-                var webRequestController = IWebRequestController.DEFAULT;
-
-                sceneSharedContainer = SceneSharedContainer.Create(in staticContainer!, dynamicWorldContainer!.MvcManager,
-                    identityCache, dynamicWorldContainer.ProfileRepository, webRequestController, dynamicWorldContainer.RealmController.GetRealm());
->>>>>>> 26b07e01
 
                 if (!isLoaded)
                 {
@@ -158,11 +151,7 @@
                 }
 
                 sceneSharedContainer = SceneSharedContainer.Create(in staticContainer!, dynamicWorldContainer.MvcManager, identityCache,
-<<<<<<< HEAD
                     dynamicWorldContainer!.ProfileRepository, webRequestController, roomHub, dynamicWorldContainer.RealmController.GetRealm());
-=======
-                    dynamicWorldContainer!.ProfileRepository, webRequestController, dynamicWorldContainer.RealmController.GetRealm());
->>>>>>> 26b07e01
 
                 // Initialize global plugins
                 var anyFailure = false;
