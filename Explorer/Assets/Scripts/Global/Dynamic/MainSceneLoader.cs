using Arch.Core;
using Cysharp.Threading.Tasks;
using DCL.Audio;
using DCL.DebugUtilities;
using DCL.Diagnostics;
using DCL.PluginSystem;
using DCL.PluginSystem.Global;
using DCL.SceneLoadingScreens.SplashScreen;
using DCL.Utilities;
using DCL.Utilities.Extensions;
using SceneRunner.Debugging;
using System;
using System.Linq;
using System.Threading;
using UnityEngine;
using UnityEngine.UIElements;

namespace Global.Dynamic
{
    public interface IDebugSettings
    {
        bool ShowSplash { get; }
        bool ShowAuthentication { get; }
        bool ShowLoading { get; }
        bool EnableLandscape { get; }
        bool EnableLOD { get; }
        bool EnableEmulateNoLivekitConnection { get; }
    }

    [Serializable]
    public class DebugSettings : IDebugSettings
    {
        private static readonly DebugSettings RELEASE_SETTINGS = Release();

        [SerializeField]
        private bool showSplash;
        [SerializeField]
        private bool showAuthentication;
        [SerializeField]
        private bool showLoading;
        [SerializeField]
        private bool enableLandscape;
        [SerializeField]
        private bool enableLOD;
        [SerializeField]
        private bool enableEmulateNoLivekitConnection;

        public static DebugSettings Release() =>
            new ()
            {
                showSplash = true,
                showAuthentication = true,
                showLoading = true,
                enableLandscape = true,
                enableLOD = true,
                enableEmulateNoLivekitConnection = false,
            };

        // To avoid configuration issues, force full flow on build (Debug.isDebugBuild is always true in Editor)
        public bool ShowSplash => Debug.isDebugBuild ? this.showSplash : RELEASE_SETTINGS.showSplash;
        public bool ShowAuthentication => Debug.isDebugBuild ? this.showAuthentication : RELEASE_SETTINGS.showAuthentication;
        public bool ShowLoading => Debug.isDebugBuild ? this.showLoading : RELEASE_SETTINGS.showLoading;
        public bool EnableLandscape => Debug.isDebugBuild ? this.enableLandscape : RELEASE_SETTINGS.enableLandscape;
        public bool EnableLOD => Debug.isDebugBuild ? this.enableLOD : RELEASE_SETTINGS.enableLOD;
        public bool EnableEmulateNoLivekitConnection => Debug.isDebugBuild ? this.enableEmulateNoLivekitConnection : RELEASE_SETTINGS.enableEmulateNoLivekitConnection;
    }

    public class MainSceneLoader : MonoBehaviour
    {
        [Header("Startup Config")] [SerializeField]
        private RealmLaunchSettings launchSettings = null!;

        [Space]
        [SerializeField] private DebugViewsCatalog debugViewsCatalog = new ();

        [Space]
        [SerializeField] private DebugSettings debugSettings = new ();

        [Header("References")]
        [SerializeField] private PluginSettingsContainer globalPluginSettingsContainer = null!;
        [SerializeField] private PluginSettingsContainer scenePluginSettingsContainer = null!;
        [SerializeField] private UIDocument uiToolkitRoot = null!;
        [SerializeField] private UIDocument cursorRoot = null!;
        [SerializeField] private UIDocument debugUiRoot = null!;
        [SerializeField] private DynamicSceneLoaderSettings settings = null!;
        [SerializeField] private DynamicSettings dynamicSettings = null!;
        [SerializeField] private GameObject splashRoot = null!;
        [SerializeField] private Animator splashScreenAnimation = null!;
        [SerializeField] private AudioClipConfig backgroundMusic = null!;
        [SerializeField] private WorldInfoTool worldInfoTool = null!;

        private BootstrapContainer? bootstrapContainer;
        private StaticContainer? staticContainer;
        private DynamicWorldContainer? dynamicWorldContainer;
        private GlobalWorld? globalWorld;

        private void Awake()
        {
            InitializeFlowAsync(destroyCancellationToken).Forget();
        }

        private void OnDestroy()
        {
            if (dynamicWorldContainer != null)
            {
                foreach (IDCLGlobalPlugin plugin in dynamicWorldContainer.GlobalPlugins)
                    plugin.SafeDispose(ReportCategory.ENGINE);

                if (globalWorld != null)
                    dynamicWorldContainer.RealmController.DisposeGlobalWorld();

                dynamicWorldContainer.SafeDispose(ReportCategory.ENGINE);
            }

            if (staticContainer != null)
            {
                // Exclude SharedPlugins as they were disposed as they were already disposed of as `GlobalPlugins`
                foreach (IDCLPlugin worldPlugin in staticContainer.ECSWorldPlugins.Except<IDCLPlugin>(staticContainer.SharedPlugins))
                    worldPlugin.SafeDispose(ReportCategory.ENGINE);

                staticContainer.SafeDispose(ReportCategory.ENGINE);
            }

            bootstrapContainer?.Dispose();

            ReportHub.Log(ReportCategory.ENGINE, "OnDestroy successfully finished");
        }

        private async UniTask InitializeFlowAsync(CancellationToken ct)
        {
<<<<<<< HEAD
            ApplicationParametersParser applicationParametersParser = new ApplicationParametersParser(Environment.GetCommandLineArgs());
=======
            bootstrapContainer = await BootstrapContainer.CreateAsync(debugSettings, sceneLoaderSettings: settings, globalPluginSettingsContainer, launchSettings, destroyCancellationToken);
>>>>>>> 7c5438ef

            settings.ApplyConfig(applicationParametersParser);
            launchSettings.ApplyConfig(applicationParametersParser);

            bootstrapContainer = await BootstrapContainer.CreateAsync(debugSettings,
                sceneLoaderSettings: settings,
                globalPluginSettingsContainer,
                applicationParametersParser,
                launchSettings,
                destroyCancellationToken);

            IBootstrap bootstrap = bootstrapContainer!.Bootstrap!;

            try
            {
<<<<<<< HEAD
                bootstrap.PreInitializeSetup(cursorRoot, debugUiRoot, splashRoot, destroyCancellationToken);
=======
                var splashScreen = new SplashScreen(splashScreenAnimation, splashRoot, debugSettings.ShowSplash);

                bootstrap.PreInitializeSetup(launchSettings, cursorRoot, debugUiRoot, splashScreen, destroyCancellationToken);
>>>>>>> 7c5438ef

                bool isLoaded;
                (staticContainer, isLoaded) = await bootstrap.LoadStaticContainerAsync(bootstrapContainer, globalPluginSettingsContainer, debugViewsCatalog, ct);

                if (!isLoaded)
                {
                    GameReports.PrintIsDead();
                    return;
                }

                (dynamicWorldContainer, isLoaded) = await bootstrap.LoadDynamicWorldContainerAsync(bootstrapContainer, staticContainer!, scenePluginSettingsContainer, settings,
                    dynamicSettings, launchSettings, uiToolkitRoot, cursorRoot, splashScreen, backgroundMusic, worldInfoTool.EnsureNotNull(), destroyCancellationToken);

                if (!isLoaded)
                {
                    GameReports.PrintIsDead();
                    return;
                }

                await bootstrap.InitializeFeatureFlagsAsync(bootstrapContainer.IdentityCache!.Identity, bootstrapContainer.DecentralandUrlsSource, staticContainer!, ct);

                if (await bootstrap.InitializePluginsAsync(staticContainer!, dynamicWorldContainer!, scenePluginSettingsContainer, globalPluginSettingsContainer, ct))
                {
                    GameReports.PrintIsDead();
                    return;
                }

                Entity playerEntity;
                (globalWorld, playerEntity) = bootstrap.CreateGlobalWorldAndPlayer(bootstrapContainer, staticContainer!, dynamicWorldContainer!, debugUiRoot);

                dynamicWorldContainer!.InitializeWorldRelatedModules(globalWorld.EcsWorld, playerEntity);
                staticContainer!.PlayerEntityProxy.SetObject(playerEntity);

                await bootstrap.LoadStartingRealmAsync(dynamicWorldContainer!, ct);
                await bootstrap.UserInitializationAsync(dynamicWorldContainer!, globalWorld, playerEntity, splashScreen, ct);
            }
            catch (OperationCanceledException)
            {
                // ignore
            }
            catch (Exception)
            {
                // unhandled exception
                GameReports.PrintIsDead();
                throw;
            }
        }

        [ContextMenu(nameof(ValidateSettingsAsync))]
        public async UniTask ValidateSettingsAsync()
        {
            using var scope = new CheckingScope(ReportData.UNSPECIFIED);

            await UniTask.WhenAll(
                globalPluginSettingsContainer.EnsureValidAsync(),
                scenePluginSettingsContainer.EnsureValidAsync()
            );

            ReportHub.Log(ReportData.UNSPECIFIED, "Success checking");
        }

        private readonly struct CheckingScope : IDisposable
        {
            private readonly ReportData data;

            public CheckingScope(ReportData data)
            {
                this.data = data;
                ReportHub.Log(data, "Start checking");
            }

            public void Dispose()
            {
                ReportHub.Log(data, "Finish checking");
            }
        }
    }
}<|MERGE_RESOLUTION|>--- conflicted
+++ resolved
@@ -128,33 +128,18 @@
 
         private async UniTask InitializeFlowAsync(CancellationToken ct)
         {
-<<<<<<< HEAD
-            ApplicationParametersParser applicationParametersParser = new ApplicationParametersParser(Environment.GetCommandLineArgs());
-=======
             bootstrapContainer = await BootstrapContainer.CreateAsync(debugSettings, sceneLoaderSettings: settings, globalPluginSettingsContainer, launchSettings, destroyCancellationToken);
->>>>>>> 7c5438ef
 
             settings.ApplyConfig(applicationParametersParser);
             launchSettings.ApplyConfig(applicationParametersParser);
 
-            bootstrapContainer = await BootstrapContainer.CreateAsync(debugSettings,
-                sceneLoaderSettings: settings,
-                globalPluginSettingsContainer,
-                applicationParametersParser,
-                launchSettings,
-                destroyCancellationToken);
-
-            IBootstrap bootstrap = bootstrapContainer!.Bootstrap!;
+            IBootstrap bootstrap = bootstrapContainer!.Bootstrap;
 
             try
             {
-<<<<<<< HEAD
-                bootstrap.PreInitializeSetup(cursorRoot, debugUiRoot, splashRoot, destroyCancellationToken);
-=======
                 var splashScreen = new SplashScreen(splashScreenAnimation, splashRoot, debugSettings.ShowSplash);
 
                 bootstrap.PreInitializeSetup(launchSettings, cursorRoot, debugUiRoot, splashScreen, destroyCancellationToken);
->>>>>>> 7c5438ef
 
                 bool isLoaded;
                 (staticContainer, isLoaded) = await bootstrap.LoadStaticContainerAsync(bootstrapContainer, globalPluginSettingsContainer, debugViewsCatalog, ct);
