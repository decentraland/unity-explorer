--- conflicted
+++ resolved
@@ -10,10 +10,10 @@
 using SceneRunner.Debugging;
 using System;
 using System.Linq;
-using System.Text.RegularExpressions;
 using System.Threading;
 using UnityEngine;
 using UnityEngine.UIElements;
+using System.Text.RegularExpressions;
 
 namespace Global.Dynamic
 {
@@ -69,27 +69,10 @@
         private StaticContainer? staticContainer;
         private DynamicWorldContainer? dynamicWorldContainer;
         private GlobalWorld? globalWorld;
-<<<<<<< HEAD
-        private IWeb3IdentityCache? identityCache;
-        private SceneSharedContainer? sceneSharedContainer;
-        private StaticContainer? staticContainer;
-        private IWeb3VerifiedAuthenticator? web3Authenticator;
-        private DappWeb3Authenticator? web3VerifiedAuthenticator;
-        private string startingRealm = IRealmNavigator.GENESIS_URL;
-        private Vector2Int startingParcel;
         private bool localSceneDevelopment = false;
 
         private void Awake()
         {
-            EnsureNotNull();
-            DetectLocalSceneDevelopment();
-            SetupInitialConfig();
-
-=======
-
-        private void Awake()
-        {
->>>>>>> 6b715a4a
             InitializeFlowAsync(destroyCancellationToken).Forget();
         }
 
@@ -156,32 +139,17 @@
                     return;
                 }
 
+                localSceneDevelopment = DetectLocalSceneDevelopment(); // we may need to inject this bool somewhere else...
+                if (localSceneDevelopment)
+                    dynamicWorldContainer.LocalSceneDevelopmentController.Initialize(launchSettings.GetStartingRealm());
+
                 Entity playerEntity;
                 (globalWorld, playerEntity) = bootstrap.CreateGlobalWorldAndPlayer(bootstrapContainer, staticContainer!, dynamicWorldContainer!, debugUiRoot);
 
                 staticContainer!.PlayerEntityProxy.SetObject(playerEntity);
 
-<<<<<<< HEAD
-                await ChangeRealmAsync(ct);
-
-                if (showSplash)
-                    await WaitUntilSplashAnimationEndsAsync(ct);
-
-                splashScreenAnimation.transform.SetSiblingIndex(1);
-
-                await dynamicWorldContainer!.UserInAppInitializationFlow.ExecuteAsync(showAuthentication, showLoading,
-                    globalWorld.EcsWorld, playerEntity, ct);
-
-                splashRoot.SetActive(false);
-
-                OpenDefaultUI(dynamicWorldContainer.MvcManager, ct);
-
-                if (localSceneDevelopment)
-                    dynamicWorldContainer.LocalSceneDevelopmentController.Initialize(launchSettings.CustomRealm);
-=======
                 await bootstrap.LoadStartingRealmAsync(dynamicWorldContainer!, ct);
                 await bootstrap.UserInitializationAsync(dynamicWorldContainer!, globalWorld, playerEntity, splashScreenAnimation, splashRoot, ct);
->>>>>>> 6b715a4a
             }
             catch (OperationCanceledException)
             {
@@ -195,8 +163,7 @@
             }
         }
 
-<<<<<<< HEAD
-        private void DetectLocalSceneDevelopment()
+        private bool DetectLocalSceneDevelopment()
         {
             // When started in preview mode (local scene development) a command line argument is used
             // Example (Windows) -> start decentraland://"realm=http://127.0.0.1:8000&position=100,100&otherparam=blahblah"
@@ -207,71 +174,40 @@
 
             if (cmdArgs.Length > 1)
             {
+                // Regex to detect different parameters in Uri based on first param after '//' and then separated by '&'
                 var pattern = @"(?<=://|&)[^?&]+=[^&]+";
                 var regex = new Regex(pattern);
                 var matches = regex.Matches(cmdArgs[1]);
-                foreach (Group matchesGroup in matches)
-                {
-                    string param = matchesGroup.Value;
-
-                    if (param.Contains("realm="))
+
+                if (matches.Count == 0 || !matches[0].Value.Contains("realm=http://127.0.0.1:"))
+                    return false;
+
+                string localRealm = matches[0].Value.Replace("realm=", "");
+                launchSettings.SetCustomStartingRealm(localRealm);
+
+                if (matches.Count > 1)
+                {
+                    for (var i = 1; i < matches.Count; i++)
                     {
-                        string realm = param.Replace("realm=", "");
-                        localSceneDevelopment = realm.Contains("http://127.0.0.1:8000");
-                        launchSettings.SetCustomStartingRealm(realm);
+                        string param = matches[i].Value;
+
+                        if (param.Contains("position="))
+                        {
+                            param = param.Replace("position=", "");
+
+                            launchSettings.SetTargetScene(new Vector2Int(
+                                int.Parse(param.Substring(0, param.IndexOf(','))),
+                                int.Parse(param.Substring(param.IndexOf(',') + 1))));
+                        }
                     }
-                    else if (param.Contains("position="))
-                    {
-                        param = param.Replace("position=", "");
-                        launchSettings.targetScene.x = int.Parse(param.Substring(0, param.IndexOf(',')));
-                        launchSettings.targetScene.y = int.Parse(param.Substring(param.IndexOf(',')+1));
-                    }
-                }
-            }
-        }
-
-        private void SetupInitialConfig()
-        {
-            startingRealm = launchSettings.GetStartingRealm();
-            startingParcel = launchSettings.targetScene;
-        }
-
-        private static void OpenDefaultUI(IMVCManager mvcManager, CancellationToken ct)
-        {
-            // TODO: all of these UIs should be part of a single canvas. We cannot make a proper layout by having them separately
-            mvcManager.ShowAsync(MinimapController.IssueCommand(), ct).Forget();
-            mvcManager.ShowAsync(PersistentExplorePanelOpenerController.IssueCommand(new EmptyParameter()), ct)
-                .Forget();
-            mvcManager.ShowAsync(ChatController.IssueCommand(), ct).Forget();
-            mvcManager.ShowAsync(PersistentEmoteWheelOpenerController.IssueCommand(), ct).Forget();
-        }
-
-        private async UniTask WaitUntilSplashAnimationEndsAsync(CancellationToken ct)
-        {
-            await UniTask.WaitUntil(() => splashScreenAnimation.GetCurrentAnimatorStateInfo(0).normalizedTime > 1,
-                cancellationToken: ct);
-        }
-
-        private async UniTask ChangeRealmAsync(CancellationToken ct)
-        {
-            IRealmController realmController = dynamicWorldContainer!.RealmController;
-            await realmController.SetRealmAsync(URLDomain.FromString(startingRealm), ct);
-        }
-
-        private async UniTask InitializeFeatureFlagsAsync(CancellationToken ct)
-        {
-            try
-            {
-                await staticContainer!.FeatureFlagsProvider.InitializeAsync(identityCache!.Identity?.Address, ct);
-            }
-            catch (Exception e) when (e is not OperationCanceledException)
-            {
-                ReportHub.LogException(e, new ReportData(ReportCategory.FEATURE_FLAGS));
-            }
-        }
-
-=======
->>>>>>> 6b715a4a
+                }
+
+                return true;
+            }
+
+            return false;
+        }
+
         [ContextMenu(nameof(ValidateSettingsAsync))]
         public async UniTask ValidateSettingsAsync()
         {
