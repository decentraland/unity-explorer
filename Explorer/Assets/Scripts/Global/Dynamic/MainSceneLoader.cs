using Arch.Core;
using Cysharp.Threading.Tasks;
using DCL.Audio;
using DCL.DebugUtilities;
using DCL.Diagnostics;
using DCL.PluginSystem;
using DCL.PluginSystem.Global;
using DCL.Utilities;
<<<<<<< HEAD
using DCL.Utilities.Extensions;
using DCL.Web3.Authenticators;
using DCL.Web3.Identities;
using DCL.WebRequests;
using ECS.SceneLifeCycle.Realm;
using MVC;
using SceneRunner.Debugging;
=======
>>>>>>> 122c2a26
using System;
using System.Linq;
using System.Threading;
using UnityEngine;
using UnityEngine.UIElements;

namespace Global.Dynamic
{
    [Serializable]
    public class DebugSettings
    {
<<<<<<< HEAD
        [Header("Startup Config")] [SerializeField]
        private RealmLaunchSettings launchSettings = null!;
=======
        public bool showSplash;
        public bool showAuthentication;
        public bool showLoading;
        public bool enableLandscape;
        public bool enableLOD;

>>>>>>> 122c2a26

        // To avoid configuration issues, force full flow on build (Debug.isDebugBuild is always true in Editor)
        public DebugSettings Get() =>
            Debug.isDebugBuild ? this : Release();

        public static DebugSettings Release() =>
                new()
                {
                    showSplash = true,
                    showAuthentication = true,
                    showLoading = true,
                    enableLandscape = true,
                    enableLOD = true,
                };
    }

    public class MainSceneLoader : MonoBehaviour
    {
        [Header("Startup Config")]
        [SerializeField] private RealmLaunchSettings launchSettings;

        [Space]
        [SerializeField] private DebugViewsCatalog debugViewsCatalog = new ();

        [Space]
        [SerializeField] private DebugSettings debugSettings;

        [Header("References")]
        [SerializeField] private PluginSettingsContainer globalPluginSettingsContainer = null!;
        [SerializeField] private PluginSettingsContainer scenePluginSettingsContainer = null!;
        [SerializeField] private UIDocument uiToolkitRoot = null!;
        [SerializeField] private UIDocument cursorRoot = null!;
        [SerializeField] private UIDocument debugUiRoot = null!;
        [SerializeField] private DynamicSceneLoaderSettings settings = null!;
        [SerializeField] private DynamicSettings dynamicSettings = null!;
        [SerializeField] private GameObject splashRoot = null!;
        [SerializeField] private Animator splashScreenAnimation = null!;
        [SerializeField] private AudioClipConfig backgroundMusic = null!;
        [SerializeField] private WorldInfoTool worldInfoTool = null!;

        private BootstrapContainer? bootstrapContainer;
        private StaticContainer? staticContainer;
        private DynamicWorldContainer? dynamicWorldContainer;
        private GlobalWorld? globalWorld;

        private void Awake()
        {
            InitializeFlowAsync(destroyCancellationToken).Forget();
        }

        private void OnDestroy()
        {
            if (dynamicWorldContainer != null)
            {
                foreach (IDCLGlobalPlugin plugin in dynamicWorldContainer.GlobalPlugins)
                    plugin.SafeDispose(ReportCategory.ENGINE);

                if (globalWorld != null)
                    dynamicWorldContainer.RealmController.DisposeGlobalWorld();

                dynamicWorldContainer.SafeDispose(ReportCategory.ENGINE);
            }

            if (staticContainer != null)
            {
                // Exclude SharedPlugins as they were disposed as they were already disposed of as `GlobalPlugins`
                foreach (IDCLPlugin worldPlugin in staticContainer.ECSWorldPlugins.Except<IDCLPlugin>(staticContainer.SharedPlugins))
                    worldPlugin.SafeDispose(ReportCategory.ENGINE);

                staticContainer.SafeDispose(ReportCategory.ENGINE);
            }

            bootstrapContainer?.Dispose();

            ReportHub.Log(ReportCategory.ENGINE, "OnDestroy successfully finished");
        }

        private async UniTask InitializeFlowAsync(CancellationToken ct)
        {
            bootstrapContainer = await BootstrapContainer.CreateAsync(debugSettings, sceneLoaderSettings: settings, globalPluginSettingsContainer, destroyCancellationToken);

            IBootstrap bootstrap = bootstrapContainer!.Bootstrap;

            try
            {
                bootstrap.PreInitializeSetup(launchSettings, cursorRoot, debugUiRoot, splashRoot, destroyCancellationToken);

                bool isLoaded;
                (staticContainer, isLoaded) = await bootstrap.LoadStaticContainerAsync(bootstrapContainer, globalPluginSettingsContainer, debugViewsCatalog, ct);

                if (!isLoaded)
                {
                    GameReports.PrintIsDead();
                    return;
                }

<<<<<<< HEAD
                bool shouldEnableLandscape = enableLandscape;

                (dynamicWorldContainer, isLoaded) = await DynamicWorldContainer.CreateAsync(
                    new DynamicWorldDependencies
                    {
                        DebugContainerBuilder = debugUtilitiesContainer.Builder,
                        StaticContainer = staticContainer!,
                        SettingsContainer = scenePluginSettingsContainer,
                        RootUIDocument = uiToolkitRoot,
                        CursorUIDocument = cursorRoot,
                        DynamicSettings = dynamicSettings,
                        Web3Authenticator = web3Authenticator,
                        Web3IdentityCache = identityCache,
                        SplashAnimator = splashScreenAnimation,
                        WorldInfoTool = worldInfoTool,
                    },
                    new DynamicWorldParams
                    {
                        StaticLoadPositions = launchSettings.GetPredefinedParcels(),
                        Realms = settings.Realms,
                        StartParcel = startingParcel,
                        EnableLandscape = shouldEnableLandscape,
                        EnableLOD = enableLOD,
                        HybridSceneParams = launchSettings.CreateHybridSceneParams(),
                    },
                    backgroundMusic,
                    ct
                );
=======
                (dynamicWorldContainer, isLoaded) = await bootstrap.LoadDynamicWorldContainerAsync(bootstrapContainer, staticContainer!, scenePluginSettingsContainer, settings,
                    dynamicSettings, launchSettings, uiToolkitRoot, cursorRoot, splashScreenAnimation, backgroundMusic, destroyCancellationToken);
>>>>>>> 122c2a26

                if (!isLoaded)
                {
                    GameReports.PrintIsDead();
                    return;
                }

                await bootstrap.InitializeFeatureFlagsAsync(bootstrapContainer.IdentityCache.Identity!, staticContainer!, ct);

                if (await bootstrap.InitializePluginsAsync(staticContainer!, dynamicWorldContainer!, scenePluginSettingsContainer, globalPluginSettingsContainer, ct))
                {
                    GameReports.PrintIsDead();
                    return;
                }

                Entity playerEntity;
                (globalWorld, playerEntity) = bootstrap.CreateGlobalWorldAndPlayer(bootstrapContainer, staticContainer!, dynamicWorldContainer!, debugUiRoot);
                await bootstrap.LoadStartingRealmAsync(dynamicWorldContainer!, ct);
                await bootstrap.UserInitializationAsync(dynamicWorldContainer!, globalWorld, playerEntity, splashScreenAnimation, splashRoot, ct);
            }
            catch (OperationCanceledException)
            {
                // ignore
            }
            catch (Exception)
            {
                // unhandled exception
                GameReports.PrintIsDead();
                throw;
            }
        }

        [ContextMenu(nameof(ValidateSettingsAsync))]
        public async UniTask ValidateSettingsAsync()
        {
            using var scope = new CheckingScope(ReportData.UNSPECIFIED);

            await UniTask.WhenAll(
                globalPluginSettingsContainer.EnsureValidAsync(),
                scenePluginSettingsContainer.EnsureValidAsync()
            );

            ReportHub.Log(ReportData.UNSPECIFIED, "Success checking");
        }

        private readonly struct CheckingScope : IDisposable
        {
            private readonly ReportData data;

            public CheckingScope(ReportData data)
            {
                this.data = data;
                ReportHub.Log(data, "Start checking");
            }

            public void Dispose()
            {
                ReportHub.Log(data, "Finish checking");
            }
        }
    }
}<|MERGE_RESOLUTION|>--- conflicted
+++ resolved
@@ -6,7 +6,6 @@
 using DCL.PluginSystem;
 using DCL.PluginSystem.Global;
 using DCL.Utilities;
-<<<<<<< HEAD
 using DCL.Utilities.Extensions;
 using DCL.Web3.Authenticators;
 using DCL.Web3.Identities;
@@ -14,8 +13,6 @@
 using ECS.SceneLifeCycle.Realm;
 using MVC;
 using SceneRunner.Debugging;
-=======
->>>>>>> 122c2a26
 using System;
 using System.Linq;
 using System.Threading;
@@ -27,17 +24,12 @@
     [Serializable]
     public class DebugSettings
     {
-<<<<<<< HEAD
-        [Header("Startup Config")] [SerializeField]
-        private RealmLaunchSettings launchSettings = null!;
-=======
         public bool showSplash;
         public bool showAuthentication;
         public bool showLoading;
         public bool enableLandscape;
         public bool enableLOD;
 
->>>>>>> 122c2a26
 
         // To avoid configuration issues, force full flow on build (Debug.isDebugBuild is always true in Editor)
         public DebugSettings Get() =>
@@ -56,8 +48,8 @@
 
     public class MainSceneLoader : MonoBehaviour
     {
-        [Header("Startup Config")]
-        [SerializeField] private RealmLaunchSettings launchSettings;
+        [Header("Startup Config")] [SerializeField]
+        private RealmLaunchSettings launchSettings = null!;
 
         [Space]
         [SerializeField] private DebugViewsCatalog debugViewsCatalog = new ();
@@ -134,39 +126,8 @@
                     return;
                 }
 
-<<<<<<< HEAD
-                bool shouldEnableLandscape = enableLandscape;
-
-                (dynamicWorldContainer, isLoaded) = await DynamicWorldContainer.CreateAsync(
-                    new DynamicWorldDependencies
-                    {
-                        DebugContainerBuilder = debugUtilitiesContainer.Builder,
-                        StaticContainer = staticContainer!,
-                        SettingsContainer = scenePluginSettingsContainer,
-                        RootUIDocument = uiToolkitRoot,
-                        CursorUIDocument = cursorRoot,
-                        DynamicSettings = dynamicSettings,
-                        Web3Authenticator = web3Authenticator,
-                        Web3IdentityCache = identityCache,
-                        SplashAnimator = splashScreenAnimation,
-                        WorldInfoTool = worldInfoTool,
-                    },
-                    new DynamicWorldParams
-                    {
-                        StaticLoadPositions = launchSettings.GetPredefinedParcels(),
-                        Realms = settings.Realms,
-                        StartParcel = startingParcel,
-                        EnableLandscape = shouldEnableLandscape,
-                        EnableLOD = enableLOD,
-                        HybridSceneParams = launchSettings.CreateHybridSceneParams(),
-                    },
-                    backgroundMusic,
-                    ct
-                );
-=======
                 (dynamicWorldContainer, isLoaded) = await bootstrap.LoadDynamicWorldContainerAsync(bootstrapContainer, staticContainer!, scenePluginSettingsContainer, settings,
                     dynamicSettings, launchSettings, uiToolkitRoot, cursorRoot, splashScreenAnimation, backgroundMusic, destroyCancellationToken);
->>>>>>> 122c2a26
 
                 if (!isLoaded)
                 {
