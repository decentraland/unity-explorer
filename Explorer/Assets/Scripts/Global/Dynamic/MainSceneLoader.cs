using Arch.Core;
using CommunicationData.URLHelpers;
using Cysharp.Threading.Tasks;
using DCL.Browser;
using DCL.Diagnostics;
using DCL.ExplorePanel;
using DCL.Minimap;
using DCL.PluginSystem;
using DCL.PluginSystem.Global;
using DCL.Utilities;
using DCL.Utilities.Extensions;
using DCL.Web3.Authenticators;
using DCL.Web3.Identities;
using MVC;
using System;
using System.Collections.Generic;
using System.Linq;
using System.Threading;
using UnityEditor.SceneManagement;
using UnityEngine;
using UnityEngine.UIElements;
using UnityEngine.Video;

namespace Global.Dynamic
{
    public class MainSceneLoader : MonoBehaviour
    {
        [SerializeField] private PluginSettingsContainer globalPluginSettingsContainer = null!;
        [SerializeField] private PluginSettingsContainer scenePluginSettingsContainer = null!;
        [SerializeField] private UIDocument uiToolkitRoot = null!;
        [SerializeField] private UIDocument debugUiRoot = null!;
        [SerializeField] private DynamicSceneLoaderSettings settings = null!;
        [SerializeField] private DynamicSettings dynamicSettings = null!;
        [SerializeField] private string realmUrl = "https://peer.decentraland.org";
        [SerializeField] private GameObject splashRoot = null!;
        [SerializeField] private VideoPlayer splashAnimation = null!;
        [SerializeField] private bool showSplash;
        [SerializeField] private bool showAuthentication;
        [SerializeField] private bool showLoading;
        [SerializeField] private bool enableLandscape;

        private DynamicWorldContainer? dynamicWorldContainer;
        private GlobalWorld? globalWorld;
        private IWeb3IdentityCache? identityCache;

        private SceneSharedContainer? sceneSharedContainer;
        private StaticContainer? staticContainer;
        private IWeb3VerifiedAuthenticator? web3Authenticator;
        private DappWeb3Authenticator? web3VerifiedAuthenticator;

        private void Awake()
        {
            InitializeFlowAsync(destroyCancellationToken).Forget();
        }

        private void OnDestroy()
        {
            web3Authenticator.SafeDispose(ReportCategory.AUTHENTICATION);

            if (dynamicWorldContainer != null)
            {
                foreach (IDCLGlobalPlugin plugin in dynamicWorldContainer.GlobalPlugins)
                    plugin.SafeDispose(ReportCategory.ENGINE);

                if (globalWorld != null)
                    dynamicWorldContainer.RealmController.DisposeGlobalWorld();

                dynamicWorldContainer.SafeDispose(ReportCategory.ENGINE);
            }

            if (staticContainer != null)
            {
                // Exclude SharedPlugins as they were disposed as they were already disposed of as `GlobalPlugins`
                foreach (IDCLPlugin worldPlugin in staticContainer.ECSWorldPlugins.Except<IDCLPlugin>(staticContainer.SharedPlugins))
                    worldPlugin.SafeDispose(ReportCategory.ENGINE);

                staticContainer.SafeDispose(ReportCategory.ENGINE);
            }
        }

        private async UniTask InitializeFlowAsync(CancellationToken ct)
        {
#if !UNITY_EDITOR
    #if !DEVELOPMENT_BUILD
        // To avoid configuration issues, force full flow on build
        showSplash = true;
        showAuthentication = true;
        showLoading = true;
    #endif

    enableLandscape = true;
#endif

            try
            {
                splashRoot.SetActive(showSplash);

                identityCache = new ProxyIdentityCache(new MemoryWeb3IdentityCache(),
                    new PlayerPrefsIdentityProvider(new PlayerPrefsIdentityProvider.DecentralandIdentityWithNethereumAccountJsonSerializer()));

                web3VerifiedAuthenticator = new DappWeb3Authenticator(new UnityAppWebBrowser(),
                    settings.AuthWebSocketUrl,
                    settings.AuthSignatureUrl,
                    identityCache,
                    new HashSet<string>(settings.Web3WhitelistMethods));

                web3Authenticator = new ProxyVerifiedWeb3Authenticator(
                    web3VerifiedAuthenticator,
                    identityCache);

                // First load the common global plugin
                bool isLoaded;

                (staticContainer, isLoaded) = await StaticContainer.CreateAsync(globalPluginSettingsContainer, identityCache, web3VerifiedAuthenticator, ct);

                if (!isLoaded)
                {
                    GameReports.PrintIsDead();
                    return;
                }

                (dynamicWorldContainer, isLoaded) = await DynamicWorldContainer.CreateAsync(
                    new DynamicWorldDependencies
                    {
                        StaticContainer = staticContainer!,
                        SettingsContainer = scenePluginSettingsContainer,
                        RootUIDocument = uiToolkitRoot,
                        DynamicSettings = dynamicSettings,
                        Web3Authenticator = web3Authenticator,
                        Web3IdentityCache = identityCache,
                    },
                    new DynamicWorldParams
                    {
                        StaticLoadPositions = settings.StaticLoadPositions,
                        SceneLoadRadius = settings.SceneLoadRadius,
                        Realms = settings.Realms,
                        StartParcel = settings.StartPosition,
                        EnableLandscape = enableLandscape,
                    }, ct
                );

                sceneSharedContainer = SceneSharedContainer.Create(in staticContainer!, dynamicWorldContainer!.MvcManager,
                    identityCache, dynamicWorldContainer.ProfileRepository);

                if (!isLoaded)
                {
                    GameReports.PrintIsDead();
                    return;
                }

                sceneSharedContainer = SceneSharedContainer.Create(in staticContainer!, dynamicWorldContainer.MvcManager, identityCache,
                    dynamicWorldContainer!.ProfileRepository);

                // Initialize global plugins
                var anyFailure = false;

                void OnPluginInitialized<TPluginInterface>((TPluginInterface plugin, bool success) result) where TPluginInterface: IDCLPlugin
                {
                    if (!result.success)
                        anyFailure = true;
                }

                await UniTask.WhenAll(staticContainer!.ECSWorldPlugins.Select(gp => scenePluginSettingsContainer.InitializePluginAsync(gp, ct).ContinueWith(OnPluginInitialized)));
                await UniTask.WhenAll(dynamicWorldContainer!.GlobalPlugins.Select(gp => globalPluginSettingsContainer.InitializePluginAsync(gp, ct).ContinueWith(OnPluginInitialized)));

                if (anyFailure)
                {
                    GameReports.PrintIsDead();
                    return;
                }

                Entity playerEntity;

                (globalWorld, playerEntity) = dynamicWorldContainer!.GlobalWorldFactory.Create(sceneSharedContainer!.SceneFactory,
                    dynamicWorldContainer.EmptyScenesWorldFactory);

                dynamicWorldContainer.DebugContainer.Builder.Build(debugUiRoot);
                dynamicWorldContainer.RealmController.GlobalWorld = globalWorld;

                await ChangeRealmAsync(ct);

                if (showSplash)
                    await WaitUntilSplashAnimationEndsAsync(ct);

                splashRoot.SetActive(false);

                await dynamicWorldContainer!.UserInAppInitializationFlow.ExecuteAsync(showAuthentication, showLoading,
                    globalWorld.EcsWorld, playerEntity, ct);

                OpenDefaultUI(dynamicWorldContainer.MvcManager, ct);
            }
            catch (OperationCanceledException)
            {
                // ignore
            }
            catch (Exception)
            {
                // unhandled exception
                GameReports.PrintIsDead();
                throw;
            }
        }

        private void OpenDefaultUI(IMVCManager mvcManager, CancellationToken ct)
        {
            mvcManager.ShowAsync(MinimapController.IssueCommand(), ct).Forget();
            mvcManager.ShowAsync(PersistentExplorePanelOpenerController.IssueCommand(new EmptyParameter()), ct).Forget();
        }

        private async UniTask WaitUntilSplashAnimationEndsAsync(CancellationToken ct)
        {
            await UniTask.WaitUntil(() => splashAnimation.frame >= (long)(splashAnimation.frameCount - 1),
                cancellationToken: ct);
        }

        private async UniTask ChangeRealmAsync(CancellationToken ct)
        {
            string realm = realmUrl;

            IRealmController realmController = dynamicWorldContainer!.RealmController;
            await realmController.SetRealmAsync(URLDomain.FromString(realm), ct);
        }

<<<<<<< HEAD
        [ContextMenu(nameof(ValidateSettings))]
        public void ValidateSettings()
        {
            globalPluginSettingsContainer.EnsureValid();
            scenePluginSettingsContainer.EnsureValid();
=======
        [ContextMenu(nameof(ValidateSettingsAsync))]
        public async UniTask ValidateSettingsAsync()
        {
            using var scope = new CheckingScope(ReportData.UNSPECIFIED);

            await UniTask.WhenAll(
                globalPluginSettingsContainer.EnsureValidAsync(),
                scenePluginSettingsContainer.EnsureValidAsync()
            );
            ReportHub.Log(ReportData.UNSPECIFIED, "Success checking");
        }

        private readonly struct CheckingScope : IDisposable
        {
            private readonly ReportData data;

            public CheckingScope(ReportData data)
            {
                this.data = data;
                ReportHub.Log(data, "Start checking");
            }

            public void Dispose()
            {
                ReportHub.Log(data, "Finish checking");
            }
>>>>>>> a47ded3f
        }
    }
}<|MERGE_RESOLUTION|>--- conflicted
+++ resolved
@@ -221,13 +221,6 @@
             await realmController.SetRealmAsync(URLDomain.FromString(realm), ct);
         }
 
-<<<<<<< HEAD
-        [ContextMenu(nameof(ValidateSettings))]
-        public void ValidateSettings()
-        {
-            globalPluginSettingsContainer.EnsureValid();
-            scenePluginSettingsContainer.EnsureValid();
-=======
         [ContextMenu(nameof(ValidateSettingsAsync))]
         public async UniTask ValidateSettingsAsync()
         {
@@ -254,7 +247,6 @@
             {
                 ReportHub.Log(data, "Finish checking");
             }
->>>>>>> a47ded3f
         }
     }
 }