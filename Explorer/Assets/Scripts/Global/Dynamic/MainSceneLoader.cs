using Arch.Core;
using Cysharp.Threading.Tasks;
using DCL.Audio;
using DCL.DebugUtilities;
using DCL.Diagnostics;
using DCL.PluginSystem;
using DCL.PluginSystem.Global;
using DCL.Utilities;
using DCL.Utilities.Extensions;
using SceneRunner.Debugging;
using System;
using System.Linq;
using System.Threading;
using UnityEngine;
using UnityEngine.UIElements;

namespace Global.Dynamic
{
    [Serializable]
    public class DebugSettings
    {
        public bool showSplash;
        public bool showAuthentication;
        public bool showLoading;
        public bool enableLandscape;
        public bool enableLOD;

        // To avoid configuration issues, force full flow on build (Debug.isDebugBuild is always true in Editor)
        public DebugSettings Get() =>
            Debug.isDebugBuild ? this : Release();

        public static DebugSettings Release() =>
            new ()
            {
                showSplash = true,
                showAuthentication = true,
                showLoading = true,
                enableLandscape = true,
                enableLOD = true,
            };
    }

    public class MainSceneLoader : MonoBehaviour
    {
        [Header("Startup Config")] [SerializeField]
        private RealmLaunchSettings launchSettings = null!;

<<<<<<< HEAD
        [Space] [SerializeField] private DebugViewsCatalog debugViewsCatalog = new ();
=======
        [Space]
        [SerializeField] private DebugViewsCatalog debugViewsCatalog = new ();
>>>>>>> ff14b583

        [Space]
        [SerializeField] private DebugSettings debugSettings;

        [Header("References")]
        [SerializeField] private PluginSettingsContainer globalPluginSettingsContainer = null!;
        [SerializeField] private PluginSettingsContainer scenePluginSettingsContainer = null!;
        [SerializeField] private UIDocument uiToolkitRoot = null!;
        [SerializeField] private UIDocument cursorRoot = null!;
        [SerializeField] private UIDocument debugUiRoot = null!;
        [SerializeField] private DynamicSceneLoaderSettings settings = null!;
        [SerializeField] private DynamicSettings dynamicSettings = null!;
        [SerializeField] private GameObject splashRoot = null!;
        [SerializeField] private Animator splashScreenAnimation = null!;
        [SerializeField] private AudioClipConfig backgroundMusic = null!;
        [SerializeField] private WorldInfoTool worldInfoTool = null!;

        private BootstrapContainer? bootstrapContainer;
        private StaticContainer? staticContainer;
        private DynamicWorldContainer? dynamicWorldContainer;
        private GlobalWorld? globalWorld;
<<<<<<< HEAD
        private IWeb3IdentityCache? identityCache;
        private SceneSharedContainer? sceneSharedContainer;
        private Vector2Int startingParcel;
        private string startingRealm = IRealmNavigator.GENESIS_URL;
        private StaticContainer? staticContainer;
        private IWeb3VerifiedAuthenticator? web3Authenticator;
        private DappWeb3Authenticator? web3VerifiedAuthenticator;
=======
>>>>>>> ff14b583

        private void Awake()
        {
            InitializeFlowAsync(destroyCancellationToken).Forget();
        }

        private void OnDestroy()
        {
            if (dynamicWorldContainer != null)
            {
                foreach (IDCLGlobalPlugin plugin in dynamicWorldContainer.GlobalPlugins)
                    plugin.SafeDispose(ReportCategory.ENGINE);

                if (globalWorld != null)
                    dynamicWorldContainer.RealmController.DisposeGlobalWorld();

                dynamicWorldContainer.SafeDispose(ReportCategory.ENGINE);
            }

            if (staticContainer != null)
            {
                // Exclude SharedPlugins as they were disposed as they were already disposed of as `GlobalPlugins`
<<<<<<< HEAD
                foreach (IDCLPlugin worldPlugin in staticContainer.ECSWorldPlugins.Except<IDCLPlugin>(staticContainer
                            .SharedPlugins))
=======
                foreach (IDCLPlugin worldPlugin in staticContainer.ECSWorldPlugins.Except<IDCLPlugin>(staticContainer.SharedPlugins))
>>>>>>> ff14b583
                    worldPlugin.SafeDispose(ReportCategory.ENGINE);

                staticContainer.SafeDispose(ReportCategory.ENGINE);
            }

            bootstrapContainer?.Dispose();

            ReportHub.Log(ReportCategory.ENGINE, "OnDestroy successfully finished");
        }

        private async UniTask InitializeFlowAsync(CancellationToken ct)
        {
            bootstrapContainer = await BootstrapContainer.CreateAsync(debugSettings, sceneLoaderSettings: settings, globalPluginSettingsContainer, destroyCancellationToken);

            IBootstrap bootstrap = bootstrapContainer!.Bootstrap;

            try
            {
                bootstrap.PreInitializeSetup(launchSettings, cursorRoot, debugUiRoot, splashRoot, destroyCancellationToken);

                bool isLoaded;
                (staticContainer, isLoaded) = await bootstrap.LoadStaticContainerAsync(bootstrapContainer, globalPluginSettingsContainer, debugViewsCatalog, ct);

                if (!isLoaded)
                {
                    GameReports.PrintIsDead();
                    return;
                }

                (dynamicWorldContainer, isLoaded) = await bootstrap.LoadDynamicWorldContainerAsync(bootstrapContainer, staticContainer!, scenePluginSettingsContainer, settings,
                    dynamicSettings, launchSettings, uiToolkitRoot, cursorRoot, splashScreenAnimation, backgroundMusic, worldInfoTool.EnsureNotNull(), destroyCancellationToken);

                if (!isLoaded)
                {
                    GameReports.PrintIsDead();
                    return;
                }

<<<<<<< HEAD
                IWebRequestController webRequestController = staticContainer!.WebRequestsContainer.WebRequestController;
                IRoomHub roomHub = dynamicWorldContainer!.RoomHub;

                sceneSharedContainer = SceneSharedContainer.Create(
                    in staticContainer!,
                    dynamicWorldContainer!.MvcManager,
                    identityCache,
                    dynamicWorldContainer.ProfileRepository,
                    webRequestController,
                    roomHub,
                    dynamicWorldContainer.RealmController.GetRealm(),
                    dynamicWorldContainer.MessagePipesHub);

                await InitializeFeatureFlagsAsync(ct);

                // Initialize global plugins
                var anyFailure = false;

                void OnPluginInitialized<TPluginInterface>((TPluginInterface plugin, bool success) result)
                    where TPluginInterface: IDCLPlugin
                {
                    if (!result.success)
                        anyFailure = true;
                }

                await UniTask.WhenAll(staticContainer!.ECSWorldPlugins.Select(gp =>
                                                           scenePluginSettingsContainer.InitializePluginAsync(gp, ct).ContinueWith(OnPluginInitialized))
                                                      .EnsureNotNull());

                await UniTask.WhenAll(dynamicWorldContainer!.GlobalPlugins.Select(gp =>
                                                                 globalPluginSettingsContainer.InitializePluginAsync(gp, ct).ContinueWith(OnPluginInitialized))
                                                            .EnsureNotNull());

                if (anyFailure)
=======
                await bootstrap.InitializeFeatureFlagsAsync(bootstrapContainer.IdentityCache.Identity!, staticContainer!, ct);

                if (await bootstrap.InitializePluginsAsync(staticContainer!, dynamicWorldContainer!, scenePluginSettingsContainer, globalPluginSettingsContainer, ct))
>>>>>>> ff14b583
                {
                    GameReports.PrintIsDead();
                    return;
                }

                Entity playerEntity;
<<<<<<< HEAD

                (globalWorld, playerEntity) =
                    dynamicWorldContainer!.GlobalWorldFactory.Create(sceneSharedContainer!.SceneFactory);

                debugUtilitiesContainer.Builder.BuildWithFlex(debugUiRoot);
                dynamicWorldContainer.RealmController.GlobalWorld = globalWorld;

                await ChangeRealmAsync(ct);

                //TODO: Implement loading this (or more addresses) from Unleash
                var pxEns = "globalpx.dcl.eth";
                await staticContainer.PortableExperiencesController.CreatePortableExperienceAsync(pxEns, string.Empty, ct, true);

                if (showSplash)
                    await WaitUntilSplashAnimationEndsAsync(ct);

                splashScreenAnimation.transform.SetSiblingIndex(1);

                await dynamicWorldContainer!.UserInAppInitializationFlow.ExecuteAsync(showAuthentication, showLoading,
                    globalWorld.EcsWorld, playerEntity, ct);

                splashRoot.SetActive(false);

                OpenDefaultUI(dynamicWorldContainer.MvcManager, ct);
=======
                (globalWorld, playerEntity) = bootstrap.CreateGlobalWorldAndPlayer(bootstrapContainer, staticContainer!, dynamicWorldContainer!, debugUiRoot);
                await bootstrap.LoadStartingRealmAsync(dynamicWorldContainer!, ct);
                await bootstrap.UserInitializationAsync(dynamicWorldContainer!, globalWorld, playerEntity, splashScreenAnimation, splashRoot, ct);
>>>>>>> ff14b583
            }
            catch (OperationCanceledException)
            {
                // ignore
            }
            catch (Exception)
            {
                // unhandled exception
                GameReports.PrintIsDead();
                throw;
            }
        }

<<<<<<< HEAD
        private void SetupInitialConfig()
        {
            startingRealm = launchSettings.GetStartingRealm();
            startingParcel = launchSettings.TargetScene;
        }

        private static void OpenDefaultUI(IMVCManager mvcManager, CancellationToken ct)
        {
            // TODO: all of these UIs should be part of a single canvas. We cannot make a proper layout by having them separately
            mvcManager.ShowAsync(MinimapController.IssueCommand(), ct).Forget();

            mvcManager.ShowAsync(PersistentExplorePanelOpenerController.IssueCommand(new EmptyParameter()), ct)
                      .Forget();

            mvcManager.ShowAsync(ChatController.IssueCommand(), ct).Forget();
            mvcManager.ShowAsync(PersistentEmoteWheelOpenerController.IssueCommand(), ct).Forget();
        }

        private async UniTask WaitUntilSplashAnimationEndsAsync(CancellationToken ct)
        {
            await UniTask.WaitUntil(() => splashScreenAnimation.GetCurrentAnimatorStateInfo(0).normalizedTime > 1,
                cancellationToken: ct);
        }

        private async UniTask ChangeRealmAsync(CancellationToken ct)
        {
            IRealmController realmController = dynamicWorldContainer!.RealmController;
            await realmController.SetRealmAsync(URLDomain.FromString(startingRealm), ct);
        }

        private async UniTask InitializeFeatureFlagsAsync(CancellationToken ct)
        {
            try { await staticContainer!.FeatureFlagsProvider.InitializeAsync(identityCache!.Identity?.Address, ct); }
            catch (Exception e) when (e is not OperationCanceledException) { ReportHub.LogException(e, new ReportData(ReportCategory.FEATURE_FLAGS)); }
        }

=======
>>>>>>> ff14b583
        [ContextMenu(nameof(ValidateSettingsAsync))]
        public async UniTask ValidateSettingsAsync()
        {
            using var scope = new CheckingScope(ReportData.UNSPECIFIED);

            await UniTask.WhenAll(
                globalPluginSettingsContainer.EnsureValidAsync(),
                scenePluginSettingsContainer.EnsureValidAsync()
            );

            ReportHub.Log(ReportData.UNSPECIFIED, "Success checking");
        }

        private readonly struct CheckingScope : IDisposable
        {
            private readonly ReportData data;

            public CheckingScope(ReportData data)
            {
                this.data = data;
                ReportHub.Log(data, "Start checking");
            }

            public void Dispose()
            {
                ReportHub.Log(data, "Finish checking");
            }
        }
    }
}<|MERGE_RESOLUTION|>--- conflicted
+++ resolved
@@ -45,12 +45,8 @@
         [Header("Startup Config")] [SerializeField]
         private RealmLaunchSettings launchSettings = null!;
 
-<<<<<<< HEAD
-        [Space] [SerializeField] private DebugViewsCatalog debugViewsCatalog = new ();
-=======
         [Space]
         [SerializeField] private DebugViewsCatalog debugViewsCatalog = new ();
->>>>>>> ff14b583
 
         [Space]
         [SerializeField] private DebugSettings debugSettings;
@@ -72,16 +68,6 @@
         private StaticContainer? staticContainer;
         private DynamicWorldContainer? dynamicWorldContainer;
         private GlobalWorld? globalWorld;
-<<<<<<< HEAD
-        private IWeb3IdentityCache? identityCache;
-        private SceneSharedContainer? sceneSharedContainer;
-        private Vector2Int startingParcel;
-        private string startingRealm = IRealmNavigator.GENESIS_URL;
-        private StaticContainer? staticContainer;
-        private IWeb3VerifiedAuthenticator? web3Authenticator;
-        private DappWeb3Authenticator? web3VerifiedAuthenticator;
-=======
->>>>>>> ff14b583
 
         private void Awake()
         {
@@ -104,12 +90,7 @@
             if (staticContainer != null)
             {
                 // Exclude SharedPlugins as they were disposed as they were already disposed of as `GlobalPlugins`
-<<<<<<< HEAD
-                foreach (IDCLPlugin worldPlugin in staticContainer.ECSWorldPlugins.Except<IDCLPlugin>(staticContainer
-                            .SharedPlugins))
-=======
                 foreach (IDCLPlugin worldPlugin in staticContainer.ECSWorldPlugins.Except<IDCLPlugin>(staticContainer.SharedPlugins))
->>>>>>> ff14b583
                     worldPlugin.SafeDispose(ReportCategory.ENGINE);
 
                 staticContainer.SafeDispose(ReportCategory.ENGINE);
@@ -148,82 +129,21 @@
                     return;
                 }
 
-<<<<<<< HEAD
-                IWebRequestController webRequestController = staticContainer!.WebRequestsContainer.WebRequestController;
-                IRoomHub roomHub = dynamicWorldContainer!.RoomHub;
-
-                sceneSharedContainer = SceneSharedContainer.Create(
-                    in staticContainer!,
-                    dynamicWorldContainer!.MvcManager,
-                    identityCache,
-                    dynamicWorldContainer.ProfileRepository,
-                    webRequestController,
-                    roomHub,
-                    dynamicWorldContainer.RealmController.GetRealm(),
-                    dynamicWorldContainer.MessagePipesHub);
-
-                await InitializeFeatureFlagsAsync(ct);
-
-                // Initialize global plugins
-                var anyFailure = false;
-
-                void OnPluginInitialized<TPluginInterface>((TPluginInterface plugin, bool success) result)
-                    where TPluginInterface: IDCLPlugin
-                {
-                    if (!result.success)
-                        anyFailure = true;
-                }
-
-                await UniTask.WhenAll(staticContainer!.ECSWorldPlugins.Select(gp =>
-                                                           scenePluginSettingsContainer.InitializePluginAsync(gp, ct).ContinueWith(OnPluginInitialized))
-                                                      .EnsureNotNull());
-
-                await UniTask.WhenAll(dynamicWorldContainer!.GlobalPlugins.Select(gp =>
-                                                                 globalPluginSettingsContainer.InitializePluginAsync(gp, ct).ContinueWith(OnPluginInitialized))
-                                                            .EnsureNotNull());
-
-                if (anyFailure)
-=======
                 await bootstrap.InitializeFeatureFlagsAsync(bootstrapContainer.IdentityCache.Identity!, staticContainer!, ct);
 
                 if (await bootstrap.InitializePluginsAsync(staticContainer!, dynamicWorldContainer!, scenePluginSettingsContainer, globalPluginSettingsContainer, ct))
->>>>>>> ff14b583
                 {
                     GameReports.PrintIsDead();
                     return;
                 }
 
                 Entity playerEntity;
-<<<<<<< HEAD
-
-                (globalWorld, playerEntity) =
-                    dynamicWorldContainer!.GlobalWorldFactory.Create(sceneSharedContainer!.SceneFactory);
-
-                debugUtilitiesContainer.Builder.BuildWithFlex(debugUiRoot);
-                dynamicWorldContainer.RealmController.GlobalWorld = globalWorld;
-
-                await ChangeRealmAsync(ct);
-
+                (globalWorld, playerEntity) = bootstrap.CreateGlobalWorldAndPlayer(bootstrapContainer, staticContainer!, dynamicWorldContainer!, debugUiRoot);
+                await bootstrap.LoadStartingRealmAsync(dynamicWorldContainer!, ct);
+                await bootstrap.UserInitializationAsync(dynamicWorldContainer!, globalWorld, playerEntity, splashScreenAnimation, splashRoot, ct);
                 //TODO: Implement loading this (or more addresses) from Unleash
                 var pxEns = "globalpx.dcl.eth";
                 await staticContainer.PortableExperiencesController.CreatePortableExperienceAsync(pxEns, string.Empty, ct, true);
-
-                if (showSplash)
-                    await WaitUntilSplashAnimationEndsAsync(ct);
-
-                splashScreenAnimation.transform.SetSiblingIndex(1);
-
-                await dynamicWorldContainer!.UserInAppInitializationFlow.ExecuteAsync(showAuthentication, showLoading,
-                    globalWorld.EcsWorld, playerEntity, ct);
-
-                splashRoot.SetActive(false);
-
-                OpenDefaultUI(dynamicWorldContainer.MvcManager, ct);
-=======
-                (globalWorld, playerEntity) = bootstrap.CreateGlobalWorldAndPlayer(bootstrapContainer, staticContainer!, dynamicWorldContainer!, debugUiRoot);
-                await bootstrap.LoadStartingRealmAsync(dynamicWorldContainer!, ct);
-                await bootstrap.UserInitializationAsync(dynamicWorldContainer!, globalWorld, playerEntity, splashScreenAnimation, splashRoot, ct);
->>>>>>> ff14b583
             }
             catch (OperationCanceledException)
             {
@@ -237,45 +157,6 @@
             }
         }
 
-<<<<<<< HEAD
-        private void SetupInitialConfig()
-        {
-            startingRealm = launchSettings.GetStartingRealm();
-            startingParcel = launchSettings.TargetScene;
-        }
-
-        private static void OpenDefaultUI(IMVCManager mvcManager, CancellationToken ct)
-        {
-            // TODO: all of these UIs should be part of a single canvas. We cannot make a proper layout by having them separately
-            mvcManager.ShowAsync(MinimapController.IssueCommand(), ct).Forget();
-
-            mvcManager.ShowAsync(PersistentExplorePanelOpenerController.IssueCommand(new EmptyParameter()), ct)
-                      .Forget();
-
-            mvcManager.ShowAsync(ChatController.IssueCommand(), ct).Forget();
-            mvcManager.ShowAsync(PersistentEmoteWheelOpenerController.IssueCommand(), ct).Forget();
-        }
-
-        private async UniTask WaitUntilSplashAnimationEndsAsync(CancellationToken ct)
-        {
-            await UniTask.WaitUntil(() => splashScreenAnimation.GetCurrentAnimatorStateInfo(0).normalizedTime > 1,
-                cancellationToken: ct);
-        }
-
-        private async UniTask ChangeRealmAsync(CancellationToken ct)
-        {
-            IRealmController realmController = dynamicWorldContainer!.RealmController;
-            await realmController.SetRealmAsync(URLDomain.FromString(startingRealm), ct);
-        }
-
-        private async UniTask InitializeFeatureFlagsAsync(CancellationToken ct)
-        {
-            try { await staticContainer!.FeatureFlagsProvider.InitializeAsync(identityCache!.Identity?.Address, ct); }
-            catch (Exception e) when (e is not OperationCanceledException) { ReportHub.LogException(e, new ReportData(ReportCategory.FEATURE_FLAGS)); }
-        }
-
-=======
->>>>>>> ff14b583
         [ContextMenu(nameof(ValidateSettingsAsync))]
         public async UniTask ValidateSettingsAsync()
         {
