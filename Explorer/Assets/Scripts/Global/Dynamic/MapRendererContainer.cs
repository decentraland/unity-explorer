--- conflicted
+++ resolved
@@ -1,97 +1,93 @@
-using Cysharp.Threading.Tasks;
-using DCL.AssetsProvision;
-using DCL.MapPins.Bus;
-using DCL.MapRenderer;
-using DCL.MapRenderer.ComponentsFactory;
-using DCL.Multiplayer.Connections.DecentralandUrls;
-using DCL.Navmap;
-using DCL.NotificationsBusController.NotificationsBus;
-using DCL.PlacesAPIService;
-using DCL.PluginSystem;
-using System;
-using System.Threading;
-using UnityEngine;
-using UnityEngine.AddressableAssets;
-using Utility.TeleportBus;
-using DCL.EventsApi;
-
-namespace Global.Dynamic
-{
-    public class MapRendererContainer : DCLWorldContainer<MapRendererContainer.Settings>
-    {
-        private readonly IAssetsProvisioner assetsProvisioner;
-        private ProvidedAsset<MapRendererSettingsAsset> mapRendererSettings;
-        public MapRendererTextureContainer TextureContainer { get; }
-        public IMapRenderer MapRenderer { get; private set; } = null!;
-
-        private MapRendererContainer(IAssetsProvisioner assetsProvisioner, MapRendererTextureContainer textureContainer)
-        {
-            this.assetsProvisioner = assetsProvisioner;
-            TextureContainer = textureContainer;
-        }
-
-        public static async UniTask<MapRendererContainer> CreateAsync(
-            IPluginSettingsContainer settingsContainer,
-            StaticContainer staticContainer,
-            IDecentralandUrlsSource decentralandUrlsSource,
-            IAssetsProvisioner assetsProvisioner,
-            IPlacesAPIService placesAPIService,
-            IEventsApiService eventsAPIService,
-            IMapPathEventBus mapPathEventBus,
-            IMapPinsEventBus mapPinsEventBus,
-            INotificationsBusController notificationsBusController,
-            ITeleportBusController teleportBusController,
-            INavmapBus navmapBus,
-            CancellationToken ct)
-        {
-            var mapRendererContainer = new MapRendererContainer(assetsProvisioner, new MapRendererTextureContainer());
-
-            await mapRendererContainer.InitializeContainerAsync<MapRendererContainer, Settings>(settingsContainer, ct, async c =>
-            {
-                var mapRenderer = new MapRenderer(new MapRendererChunkComponentsFactory(
-                    assetsProvisioner,
-                    c.mapRendererSettings.Value,
-                    staticContainer.WebRequestsContainer.WebRequestController,
-                    decentralandUrlsSource,
-                    c.TextureContainer,
-                    placesAPIService,
-                    eventsAPIService,
-                    mapPathEventBus,
-<<<<<<< HEAD
-                    teleportBusController,
-                    notificationsBusController,
-                    navmapBus));
-=======
-                    mapPinsEventBus,
-                    notificationsBusController));
->>>>>>> 0adc0fb4
-
-                await mapRenderer.InitializeAsync(ct);
-                c.MapRenderer = mapRenderer;
-            });
-
-            return mapRendererContainer;
-        }
-
-        protected override async UniTask InitializeInternalAsync(Settings settings, CancellationToken ct)
-        {
-            mapRendererSettings = await assetsProvisioner.ProvideMainAssetAsync(settings.MapRendererSettings, ct, nameof(settings.MapRendererSettings));
-        }
-
-        public override void Dispose()
-        {
-            base.Dispose();
-        }
-
-        public class Settings : IDCLPluginSettings
-        {
-            [field: SerializeField] public MapRendererSettingsRef MapRendererSettings { get; private set; } = null!;
-
-            [Serializable]
-            public class MapRendererSettingsRef : AssetReferenceT<MapRendererSettingsAsset>
-            {
-                public MapRendererSettingsRef(string guid) : base(guid) { }
-            }
-        }
-    }
-}
+using Cysharp.Threading.Tasks;
+using DCL.AssetsProvision;
+using DCL.MapPins.Bus;
+using DCL.MapRenderer;
+using DCL.MapRenderer.ComponentsFactory;
+using DCL.Multiplayer.Connections.DecentralandUrls;
+using DCL.Navmap;
+using DCL.NotificationsBusController.NotificationsBus;
+using DCL.PlacesAPIService;
+using DCL.PluginSystem;
+using System;
+using System.Threading;
+using UnityEngine;
+using UnityEngine.AddressableAssets;
+using Utility.TeleportBus;
+using DCL.EventsApi;
+
+namespace Global.Dynamic
+{
+    public class MapRendererContainer : DCLWorldContainer<MapRendererContainer.Settings>
+    {
+        private readonly IAssetsProvisioner assetsProvisioner;
+        private ProvidedAsset<MapRendererSettingsAsset> mapRendererSettings;
+        public MapRendererTextureContainer TextureContainer { get; }
+        public IMapRenderer MapRenderer { get; private set; } = null!;
+
+        private MapRendererContainer(IAssetsProvisioner assetsProvisioner, MapRendererTextureContainer textureContainer)
+        {
+            this.assetsProvisioner = assetsProvisioner;
+            TextureContainer = textureContainer;
+        }
+
+        public static async UniTask<MapRendererContainer> CreateAsync(
+            IPluginSettingsContainer settingsContainer,
+            StaticContainer staticContainer,
+            IDecentralandUrlsSource decentralandUrlsSource,
+            IAssetsProvisioner assetsProvisioner,
+            IPlacesAPIService placesAPIService,
+            IEventsApiService eventsAPIService,
+            IMapPathEventBus mapPathEventBus,
+            IMapPinsEventBus mapPinsEventBus,
+            INotificationsBusController notificationsBusController,
+            ITeleportBusController teleportBusController,
+            INavmapBus navmapBus,
+            CancellationToken ct)
+        {
+            var mapRendererContainer = new MapRendererContainer(assetsProvisioner, new MapRendererTextureContainer());
+
+            await mapRendererContainer.InitializeContainerAsync<MapRendererContainer, Settings>(settingsContainer, ct, async c =>
+            {
+                var mapRenderer = new MapRenderer(new MapRendererChunkComponentsFactory(
+                    assetsProvisioner,
+                    c.mapRendererSettings.Value,
+                    staticContainer.WebRequestsContainer.WebRequestController,
+                    decentralandUrlsSource,
+                    c.TextureContainer,
+                    placesAPIService,
+                    eventsAPIService,
+                    mapPathEventBus,
+                    mapPinsEventBus,
+                    teleportBusController,
+                    notificationsBusController,
+                    navmapBus));
+
+                await mapRenderer.InitializeAsync(ct);
+                c.MapRenderer = mapRenderer;
+            });
+
+            return mapRendererContainer;
+        }
+
+        protected override async UniTask InitializeInternalAsync(Settings settings, CancellationToken ct)
+        {
+            mapRendererSettings = await assetsProvisioner.ProvideMainAssetAsync(settings.MapRendererSettings, ct, nameof(settings.MapRendererSettings));
+        }
+
+        public override void Dispose()
+        {
+            base.Dispose();
+        }
+
+        public class Settings : IDCLPluginSettings
+        {
+            [field: SerializeField] public MapRendererSettingsRef MapRendererSettings { get; private set; } = null!;
+
+            [Serializable]
+            public class MapRendererSettingsRef : AssetReferenceT<MapRendererSettingsAsset>
+            {
+                public MapRendererSettingsRef(string guid) : base(guid) { }
+            }
+        }
+    }
+}