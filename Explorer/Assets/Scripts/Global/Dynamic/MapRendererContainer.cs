using Cysharp.Threading.Tasks;
using DCL.AssetsProvision;
using DCL.MapRenderer;
using DCL.MapRenderer.ComponentsFactory;
<<<<<<< HEAD
using DCL.Notification.NotificationsBus;
=======
using DCL.Multiplayer.Connections.DecentralandUrls;
>>>>>>> 6908dea9
using DCL.PlacesAPIService;
using System.Threading;

namespace Global.Dynamic
{
    public class MapRendererContainer
    {
        public MapRendererTextureContainer TextureContainer { get; private set; }
        public IMapRenderer MapRenderer { get; private set; }

        public static async UniTask<MapRendererContainer> CreateAsync(
            StaticContainer staticContainer,
            IDecentralandUrlsSource decentralandUrlsSource,
            IAssetsProvisioner assetsProvisioner,
            MapRendererSettings settings,
            IPlacesAPIService placesAPIService,
            IMapPathEventBus mapPathEventBus,
            INotificationsBusController notificationsBusController,
            CancellationToken ct)
        {
            var textureContainer = new MapRendererTextureContainer();
<<<<<<< HEAD
            var mapRenderer = new MapRenderer(new MapRendererChunkComponentsFactory(assetsProvisioner, settings, staticContainer.WebRequestsContainer.WebRequestController, textureContainer, placesAPIService, mapPathEventBus, notificationsBusController));
=======

            var mapRenderer = new MapRenderer(
                new MapRendererChunkComponentsFactory(
                    assetsProvisioner,
                    settings,
                    staticContainer.WebRequestsContainer.WebRequestController,
                    decentralandUrlsSource,
                    textureContainer,
                    placesAPIService
                )
            );

>>>>>>> 6908dea9
            await mapRenderer.InitializeAsync(ct);
            return new MapRendererContainer { MapRenderer = mapRenderer, TextureContainer = textureContainer };
        }
    }
}
<|MERGE_RESOLUTION|>--- conflicted
+++ resolved
@@ -1,51 +1,42 @@
-using Cysharp.Threading.Tasks;
-using DCL.AssetsProvision;
-using DCL.MapRenderer;
-using DCL.MapRenderer.ComponentsFactory;
-<<<<<<< HEAD
-using DCL.Notification.NotificationsBus;
-=======
-using DCL.Multiplayer.Connections.DecentralandUrls;
->>>>>>> 6908dea9
-using DCL.PlacesAPIService;
-using System.Threading;
-
-namespace Global.Dynamic
-{
-    public class MapRendererContainer
-    {
-        public MapRendererTextureContainer TextureContainer { get; private set; }
-        public IMapRenderer MapRenderer { get; private set; }
-
-        public static async UniTask<MapRendererContainer> CreateAsync(
-            StaticContainer staticContainer,
-            IDecentralandUrlsSource decentralandUrlsSource,
-            IAssetsProvisioner assetsProvisioner,
-            MapRendererSettings settings,
-            IPlacesAPIService placesAPIService,
-            IMapPathEventBus mapPathEventBus,
-            INotificationsBusController notificationsBusController,
-            CancellationToken ct)
-        {
-            var textureContainer = new MapRendererTextureContainer();
-<<<<<<< HEAD
-            var mapRenderer = new MapRenderer(new MapRendererChunkComponentsFactory(assetsProvisioner, settings, staticContainer.WebRequestsContainer.WebRequestController, textureContainer, placesAPIService, mapPathEventBus, notificationsBusController));
-=======
-
-            var mapRenderer = new MapRenderer(
-                new MapRendererChunkComponentsFactory(
-                    assetsProvisioner,
-                    settings,
-                    staticContainer.WebRequestsContainer.WebRequestController,
-                    decentralandUrlsSource,
-                    textureContainer,
-                    placesAPIService
-                )
-            );
-
->>>>>>> 6908dea9
-            await mapRenderer.InitializeAsync(ct);
-            return new MapRendererContainer { MapRenderer = mapRenderer, TextureContainer = textureContainer };
-        }
-    }
-}
+using Cysharp.Threading.Tasks;
+using DCL.AssetsProvision;
+using DCL.MapRenderer;
+using DCL.MapRenderer.ComponentsFactory;
+using DCL.Notification.NotificationsBus;
+using DCL.Multiplayer.Connections.DecentralandUrls;
+using DCL.PlacesAPIService;
+using System.Threading;
+
+namespace Global.Dynamic
+{
+    public class MapRendererContainer
+    {
+        public MapRendererTextureContainer TextureContainer { get; private set; }
+        public IMapRenderer MapRenderer { get; private set; }
+
+        public static async UniTask<MapRendererContainer> CreateAsync(
+            StaticContainer staticContainer,
+            IDecentralandUrlsSource decentralandUrlsSource,
+            IAssetsProvisioner assetsProvisioner,
+            MapRendererSettings settings,
+            IPlacesAPIService placesAPIService,
+            IMapPathEventBus mapPathEventBus,
+            INotificationsBusController notificationsBusController,
+            CancellationToken ct)
+        {
+            var textureContainer = new MapRendererTextureContainer();
+            var mapRenderer = new MapRenderer(new MapRendererChunkComponentsFactory(
+                    assetsProvisioner,
+                    settings,
+                    staticContainer.WebRequestsContainer.WebRequestController,
+                    decentralandUrlsSource,
+                    textureContainer,
+                    placesAPIService,
+                    mapPathEventBus, 
+                    notificationsBusController));
+
+            await mapRenderer.InitializeAsync(ct);
+            return new MapRendererContainer { MapRenderer = mapRenderer, TextureContainer = textureContainer };
+        }
+    }
+}