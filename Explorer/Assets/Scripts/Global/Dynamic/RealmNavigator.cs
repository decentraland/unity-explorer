﻿using Arch.Core;
using CommunicationData.URLHelpers;
using Cysharp.Threading.Tasks;
using DCL.AsyncLoadReporting;
using DCL.Landscape;
using DCL.MapRenderer;
using DCL.MapRenderer.MapLayers;
using DCL.Multiplayer.Connections.DecentralandUrls;
using DCL.Multiplayer.Connections.RoomHubs;
using DCL.Multiplayer.Profiles.Entities;
using DCL.ParcelsService;
using DCL.SceneLoadingScreens.LoadingScreen;
using DCL.UserInAppInitializationFlow;
using DCL.Utilities;
using ECS.Prioritization.Components;
using ECS.SceneLifeCycle.Realm;
using ECS.SceneLifeCycle.Reporting;
using System;
using System.Linq;
using System.Threading;
using DCL.Diagnostics;
using DCL.Ipfs;
using DCL.LOD;
using DCL.Optimization.PerformanceBudgeting;
using DCL.ResourcesUnloading;
using ECS.SceneLifeCycle.SceneDefinition;
using ECS.StreamableLoading.Common;
using Global.Dynamic.TeleportOperations;
<<<<<<< HEAD
using System.Collections.Generic;
=======
using Unity.Collections;
using Unity.Mathematics;
>>>>>>> 16f48d50
using UnityEngine;
using UnityEngine.Assertions;
using Utility.Types;

namespace Global.Dynamic
{
    public class RealmNavigator : IRealmNavigator
    {
        private const int MAX_REALM_CHANGE_RETRIES = 3;

        private readonly ILoadingScreen loadingScreen;
        private readonly IMapRenderer mapRenderer;
        private readonly IGlobalRealmController realmController;
        private readonly ITeleportController teleportController;
        private readonly IDecentralandUrlsSource decentralandUrlsSource;
        private readonly World globalWorld;
        private readonly RoadAssetsPool roadAssetsPool;
        private readonly SatelliteFloor satelliteFloor;
        private readonly ObjectProxy<Entity> cameraEntity;
        private readonly CameraSamplingData cameraSamplingData;
<<<<<<< HEAD
        private readonly FeatureFlagsCache featureFlagsCache;
=======
        private readonly bool isLocalSceneDevelopment;
>>>>>>> 16f48d50

        private Vector2Int currentParcel;

        private readonly ITeleportOperation[] realmChangeOperations;
        private readonly ITeleportOperation[] teleportInSameRealmOperation;
        private readonly ILoadingStatus loadingStatus;
        private readonly ILandscape landscape;

        public event Action<RealmType>? RealmChanged;

        public RealmNavigator(
            ILoadingScreen loadingScreen,
            IMapRenderer mapRenderer,
            IGlobalRealmController realmController,
            ITeleportController teleportController,
            IRoomHub roomHub,
            IRemoteEntities remoteEntities,
            IDecentralandUrlsSource decentralandUrlsSource,
            World globalWorld,
            RoadAssetsPool roadAssetsPool,
            SatelliteFloor satelliteFloor,
            ObjectProxy<Entity> cameraEntity,
            CameraSamplingData cameraSamplingData,
            ILoadingStatus loadingStatus,
            ICacheCleaner cacheCleaner,
<<<<<<< HEAD
            IMemoryUsageProvider memoryUsageProvider,
            ILandscape landscape,
            FeatureFlagsCache featureFlagsCache)
=======
            IMemoryUsageProvider memoryUsageProvider)
>>>>>>> 16f48d50
        {
            this.loadingScreen = loadingScreen;
            this.mapRenderer = mapRenderer;
            this.realmController = realmController;
            this.teleportController = teleportController;
            this.satelliteFloor = satelliteFloor;
            this.cameraEntity = cameraEntity;
            this.cameraSamplingData = cameraSamplingData;
            this.decentralandUrlsSource = decentralandUrlsSource;
            this.globalWorld = globalWorld;
            this.loadingStatus = loadingStatus;
            this.landscape = landscape;
            this.roadAssetsPool = roadAssetsPool;
            var livekitTimeout = TimeSpan.FromSeconds(10f);

            realmChangeOperations = new ITeleportOperation[]
            {
                new RestartLoadingStatus(),
                new RemoveRemoteEntitiesTeleportOperation(remoteEntities, globalWorld),
                new StopRoomAsyncTeleportOperation(roomHub, livekitTimeout),
                new RemoveCameraSamplingDataTeleportOperation(globalWorld, cameraEntity),
                new DestroyAllRoadAssetsTeleportOperation(globalWorld, roadAssetsPool),
                new ChangeRealmTeleportOperation(this),
                new LoadLandscapeTeleportOperation(landscape),
                new PrewarmRoadAssetPoolsTeleportOperation(realmController, roadAssetsPool),
                new UnloadCacheImmediateTeleportOperation(cacheCleaner, memoryUsageProvider),
                new MoveToParcelInNewRealmTeleportOperation(this),
                new RestartRoomAsyncTeleportOperation(roomHub, livekitTimeout),
                new CompleteLoadingStatus()
            };

            teleportInSameRealmOperation = new ITeleportOperation[]
            {
                new RestartLoadingStatus(),
                new UnloadCacheImmediateTeleportOperation(cacheCleaner, memoryUsageProvider),
                new MoveToParcelInSameRealmTeleportOperation(teleportController),
                new CompleteLoadingStatus()
            };
        }

        public bool CheckIsNewRealm(URLDomain realm)
        {
            if (!realmController.RealmData.Configured)
                return true;

            if (realm == realmController.CurrentDomain || realm == realmController.RealmData.Ipfs.CatalystBaseUrl)
                return false;

            return true;
        }

        public async UniTask<EnumResult<ChangeRealmError>> TryChangeRealmAsync(
            URLDomain realm,
            CancellationToken ct,
            Vector2Int parcelToTeleport = default
        )
        {
            if (ct.IsCancellationRequested)
                return EnumResult<ChangeRealmError>.ErrorResult(ChangeRealmError.ChangeCancelled);

            if (CheckIsNewRealm(realm) == false)
                return EnumResult<ChangeRealmError>.ErrorResult(ChangeRealmError.SameRealm);

            if (await realmController.IsReachableAsync(realm, ct) == false)
                return EnumResult<ChangeRealmError>.ErrorResult(ChangeRealmError.NotReachable);

            var operation = DoChangeRealmAsync(realm, realmController.CurrentDomain, parcelToTeleport);
            var loadResult = await loadingScreen.ShowWhileExecuteTaskAsync(operation, ct);

            if (!loadResult.Success)
            {
                if (!globalWorld.Has<CameraSamplingData>(cameraEntity.Object))
                    globalWorld.Add(cameraEntity.Object, cameraSamplingData);

                ReportHub.LogError(ReportCategory.REALM,
                    $"Error trying to teleport to a realm {realm}: {loadResult.ErrorMessage}");

                return EnumResult<ChangeRealmError>.ErrorResult(ChangeRealmError.MessageError, loadResult.ErrorMessage!);
            }

            return EnumResult<ChangeRealmError>.SuccessResult();
        }

        private static async UniTask<Result> ExecuteTeleportOperationsAsync(
            TeleportParams teleportParams,
            IReadOnlyCollection<ITeleportOperation> ops,
            string logOpName,
            int attemptsCount,
            CancellationToken ct
        )
        {
            var lastOpResult = Result.SuccessResult();

            attemptsCount = Mathf.Max(1, attemptsCount);

            for (var attempt = 0; attempt < attemptsCount; attempt++)
            {
                lastOpResult = Result.SuccessResult();

                foreach (ITeleportOperation op in ops)
                {
                    try
                    {
                        lastOpResult = await op.ExecuteAsync(teleportParams, ct);

                        if (!lastOpResult.Success)
                        {
                            ReportHub.LogError(
                                ReportCategory.REALM,
                                $"Operation failed on {logOpName} attempt {attempt + 1}/{attemptsCount}: {lastOpResult.ErrorMessage}"
                            );

                            break;
                        }
                    }
                    catch (Exception e)
                    {
                        lastOpResult = Result.ErrorResult($"Unhandled exception on {logOpName} attempt {attempt + 1}/{attemptsCount}: {e}");
                        ReportHub.LogError(ReportCategory.REALM, lastOpResult.ErrorMessage!);
                        break;
                    }
                }

                if (lastOpResult.Success)
                    break;

                if (ct.IsCancellationRequested)
                {
                    lastOpResult = Result.CancelledResult();
                    break;
                }
            }

            return lastOpResult;
        }

        private Func<AsyncLoadProcessReport, CancellationToken, UniTask<Result>> DoChangeRealmAsync(URLDomain realm, URLDomain? fallbackRealm, Vector2Int parcelToTeleport)
        {
            return async (parentLoadReport, ct) =>
            {
                const string LOG_NAME = "Changing Realm";
                const string FALLBACK_LOG_NAME = "Returning to Previous Realm";

                if (ct.IsCancellationRequested)
                    return Result.CancelledResult();

                var teleportParams = new TeleportParams(realm, parcelToTeleport, parentLoadReport, loadingStatus);

                Result opResult = await ExecuteTeleportOperationsAsync(teleportParams, realmChangeOperations, LOG_NAME, MAX_REALM_CHANGE_RETRIES, ct);

                if (opResult.Success)
                    return opResult;

                if (!fallbackRealm.HasValue)
                {
                    ReportHub.LogWarning(ReportCategory.REALM, "All attempts failed. No fallback realm is provided.");
                    return opResult;
                }

                // All retries failed, try with the previous realm and parcel
                ReportHub.LogWarning(ReportCategory.REALM, "All attempts failed. Trying with previous realm and parcel.");

                teleportParams.ChangeDestination(fallbackRealm.Value, currentParcel);

                opResult = await ExecuteTeleportOperationsAsync(teleportParams, realmChangeOperations, FALLBACK_LOG_NAME, 1, ct);

                if (!opResult.Success)
                    parentLoadReport.SetProgress(1);

                return opResult;
            };
        }

        public async UniTask InitializeTeleportToSpawnPointAsync(
            AsyncLoadProcessReport teleportLoadReport,
            CancellationToken ct,
            Vector2Int parcelToTeleport
        )
        {
            bool isWorld = realmController.Type is RealmType.World;
            WaitForSceneReadiness? waitForSceneReadiness;

            if (isWorld)
                waitForSceneReadiness = await TeleportToWorldSpawnPointAsync(parcelToTeleport, teleportLoadReport, ct);
            else
<<<<<<< HEAD
                waitForSceneReadiness = await teleportController.TeleportToSceneSpawnPointAsync(GenesisStartingParcelOrDefault(parcelToTeleport), teleportLoadReport, ct);

=======
            {
                waitForSceneReadiness = await TeleportToParcelAsync(parcelToTeleport, teleportLoadReport, ct);
            }
>>>>>>> 16f48d50
            // add camera sampling data to the camera entity to start partitioning
            Assert.IsTrue(cameraEntity.Configured);
            globalWorld.Add(cameraEntity.Object, cameraSamplingData);
            await waitForSceneReadiness.ToUniTask();
        }

        private Vector2Int GenesisStartingParcelOrDefault(Vector2Int defaultParcel)
        {
            if (defaultParcel == Vector2Int.zero
                && featureFlagsCache.Configuration.IsEnabled(FeatureFlagsStrings.GENESIS_STARTING_PARCEL)
                && featureFlagsCache.Configuration.TryGetTextPayload(FeatureFlagsStrings.GENESIS_STARTING_PARCEL, FeatureFlagsStrings.STRING_VARIANT, out string? parcelCoords)) { RealmHelper.TryParseParcelFromString(parcelCoords, out defaultParcel); }

            return defaultParcel;
        }

        public async UniTask<Result> TeleportToParcelAsync(
            Vector2Int parcel,
            CancellationToken ct,
            bool isLocal = false
        )
        {
            if (ct.IsCancellationRequested)
                return Result.CancelledResult();

            Result parcelCheckResult = landscape.IsParcelInsideTerrain(parcel, isLocal);

            if (!parcelCheckResult.Success)
                return parcelCheckResult;

            if (!isLocal && !realmController.IsGenesis())
            {
                var enumResult = await TryChangeToGenesisAsync(parcel, ct);
                return enumResult.AsResult();
            }

            Result loadResult = await loadingScreen.ShowWhileExecuteTaskAsync(TeleportToParcelAsyncOperation(parcel), ct);

            if (!loadResult.Success)
                ReportHub.LogError(
                    ReportCategory.SCENE_LOADING,
                    $"Error trying to teleport to a parcel {parcel}: {loadResult.ErrorMessage}"
                );

            return loadResult;
        }

        private async UniTask<EnumResult<ChangeRealmError>> TryChangeToGenesisAsync(Vector2Int parcel, CancellationToken ct)
        {
            var genesisUrl = URLDomain.FromString(decentralandUrlsSource.Url(DecentralandUrl.Genesis));
            var enumResult = await TryChangeRealmAsync(genesisUrl, ct, parcel);
            return enumResult;
        }

        private Func<AsyncLoadProcessReport, CancellationToken, UniTask<Result>> TeleportToParcelAsyncOperation(Vector2Int parcel) =>
            async (parentLoadReport, ct) =>
            {
                const string LOG_NAME = "Teleporting to Parcel";

                if (ct.IsCancellationRequested)
                    return Result.CancelledResult();

                var teleportParams = new TeleportParams(
                    currentDestinationParcel: parcel,
                    loadingStatus: loadingStatus,
                    parentReport: parentLoadReport,
                    currentDestinationRealm: URLDomain.EMPTY
                );

                Result result = await ExecuteTeleportOperationsAsync(teleportParams, teleportInSameRealmOperation, LOG_NAME, 1, ct);
                parentLoadReport.SetProgress(1);
                return result;
            };

        public void SwitchMiscVisibilityAsync()
        {
            var type = realmController.Type;
            bool isGenesis = type is RealmType.GenesisCity;

            RealmChanged?.Invoke(type);
            mapRenderer.SetSharedLayer(MapLayer.PlayerMarker, isGenesis);
            satelliteFloor.SetCurrentlyInGenesis(isGenesis);
            roadAssetsPool.SwitchVisibility(isGenesis);
        }

        private async UniTask<WaitForSceneReadiness?> TeleportToWorldSpawnPointAsync(
            Vector2Int parcelToTeleport,
            AsyncLoadProcessReport processReport,
            CancellationToken ct
        )
        {
            AssetPromise<SceneEntityDefinition, GetSceneDefinition>[]? promises = await realmController.WaitForFixedScenePromisesAsync(ct);

            if (!promises.Any(p =>
                    p.Result.HasValue
                    && (p.Result.Value.Asset?.metadata.scene.DecodedParcels.Contains(parcelToTeleport) ?? false)
                ))
                parcelToTeleport = promises[0].Result!.Value.Asset!.metadata.scene.DecodedBase;

            WaitForSceneReadiness? waitForSceneReadiness =
                await teleportController.TeleportToSceneSpawnPointAsync(parcelToTeleport, processReport, ct);

            return waitForSceneReadiness;
        }

        public async UniTask ChangeRealmAsync(URLDomain realm, CancellationToken ct)
        {
            await realmController.SetRealmAsync(realm, ct);
            SwitchMiscVisibilityAsync();
        }
    }
}<|MERGE_RESOLUTION|>--- conflicted
+++ resolved
@@ -26,12 +26,7 @@
 using ECS.SceneLifeCycle.SceneDefinition;
 using ECS.StreamableLoading.Common;
 using Global.Dynamic.TeleportOperations;
-<<<<<<< HEAD
 using System.Collections.Generic;
-=======
-using Unity.Collections;
-using Unity.Mathematics;
->>>>>>> 16f48d50
 using UnityEngine;
 using UnityEngine.Assertions;
 using Utility.Types;
@@ -52,11 +47,6 @@
         private readonly SatelliteFloor satelliteFloor;
         private readonly ObjectProxy<Entity> cameraEntity;
         private readonly CameraSamplingData cameraSamplingData;
-<<<<<<< HEAD
-        private readonly FeatureFlagsCache featureFlagsCache;
-=======
-        private readonly bool isLocalSceneDevelopment;
->>>>>>> 16f48d50
 
         private Vector2Int currentParcel;
 
@@ -82,13 +72,8 @@
             CameraSamplingData cameraSamplingData,
             ILoadingStatus loadingStatus,
             ICacheCleaner cacheCleaner,
-<<<<<<< HEAD
             IMemoryUsageProvider memoryUsageProvider,
-            ILandscape landscape,
-            FeatureFlagsCache featureFlagsCache)
-=======
-            IMemoryUsageProvider memoryUsageProvider)
->>>>>>> 16f48d50
+            ILandscape landscape)
         {
             this.loadingScreen = loadingScreen;
             this.mapRenderer = mapRenderer;
@@ -274,27 +259,12 @@
             if (isWorld)
                 waitForSceneReadiness = await TeleportToWorldSpawnPointAsync(parcelToTeleport, teleportLoadReport, ct);
             else
-<<<<<<< HEAD
-                waitForSceneReadiness = await teleportController.TeleportToSceneSpawnPointAsync(GenesisStartingParcelOrDefault(parcelToTeleport), teleportLoadReport, ct);
-
-=======
-            {
-                waitForSceneReadiness = await TeleportToParcelAsync(parcelToTeleport, teleportLoadReport, ct);
-            }
->>>>>>> 16f48d50
+                waitForSceneReadiness = await teleportController.TeleportToSceneSpawnPointAsync(parcelToTeleport, teleportLoadReport, ct);
+
             // add camera sampling data to the camera entity to start partitioning
             Assert.IsTrue(cameraEntity.Configured);
             globalWorld.Add(cameraEntity.Object, cameraSamplingData);
             await waitForSceneReadiness.ToUniTask();
-        }
-
-        private Vector2Int GenesisStartingParcelOrDefault(Vector2Int defaultParcel)
-        {
-            if (defaultParcel == Vector2Int.zero
-                && featureFlagsCache.Configuration.IsEnabled(FeatureFlagsStrings.GENESIS_STARTING_PARCEL)
-                && featureFlagsCache.Configuration.TryGetTextPayload(FeatureFlagsStrings.GENESIS_STARTING_PARCEL, FeatureFlagsStrings.STRING_VARIANT, out string? parcelCoords)) { RealmHelper.TryParseParcelFromString(parcelCoords, out defaultParcel); }
-
-            return defaultParcel;
         }
 
         public async UniTask<Result> TeleportToParcelAsync(
