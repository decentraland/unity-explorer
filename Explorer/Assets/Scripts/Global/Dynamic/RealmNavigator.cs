﻿using Arch.Core;
using CommunicationData.URLHelpers;
using Cysharp.Threading.Tasks;
using DCL.AsyncLoadReporting;
using DCL.Ipfs;
using DCL.Landscape;
using DCL.MapRenderer;
using DCL.MapRenderer.MapLayers;
using DCL.Multiplayer.Connections.RoomHubs;
using DCL.Multiplayer.Profiles.Entities;
using DCL.ParcelsService;
using DCL.Roads.Systems;
using ECS.SceneLifeCycle.Components;
using DCL.SceneLoadingScreens.LoadingScreen;
using DCL.Utilities;
using DCL.Utilities.Extensions;
using ECS.SceneLifeCycle.Realm;
using ECS.SceneLifeCycle.Reporting;
using ECS.SceneLifeCycle.SceneDefinition;
using ECS.StreamableLoading.Common;
using System;
using System.Threading;
using DCL.UserInAppInitializationFlow;
using ECS.Prioritization.Components;
using System.Linq;
using Unity.Collections;
using Unity.Mathematics;
using UnityEngine;
using UnityEngine.Assertions;
using Utility;
using static DCL.UserInAppInitializationFlow.RealFlowLoadingStatus.Stage;

namespace Global.Dynamic
{
    public class RealmNavigator : IRealmNavigator
    {
        private readonly URLDomain genesisDomain = URLDomain.FromString(IRealmNavigator.GENESIS_URL);

        private readonly ILoadingScreen loadingScreen;
        private readonly IMapRenderer mapRenderer;
        private readonly IRealmController realmController;
        private readonly ITeleportController teleportController;
        private readonly IRoomHub roomHub;
        private readonly IRemoteEntities remoteEntities;
        private readonly ObjectProxy<World> globalWorldProxy;
        private readonly RoadPlugin roadsPlugin;
        private readonly TerrainGenerator genesisTerrain;
        private readonly WorldTerrainGenerator worldsTerrain;
        private readonly SatelliteFloor satelliteFloor;
        private readonly bool landscapeEnabled;

        private readonly ObjectProxy<Entity> cameraEntity;
        private readonly CameraSamplingData cameraSamplingData;

<<<<<<< HEAD
        public Action<bool> OnRealmChanged { get; set; }
=======
        public event Action<bool> RealmChanged;

        public URLDomain CurrentRealm { get; private set; }
>>>>>>> 039a6a0c

        public RealmNavigator(
            ILoadingScreen loadingScreen,
            IMapRenderer mapRenderer,
            IRealmController realmController,
            ITeleportController teleportController,
            IRoomHub roomHub,
            IRemoteEntities remoteEntities,
            ObjectProxy<World> globalWorldProxy,
            RoadPlugin roadsPlugin,
            TerrainGenerator genesisTerrain,
            WorldTerrainGenerator worldsTerrain,
            SatelliteFloor satelliteFloor,
            bool landscapeEnabled,
            ObjectProxy<Entity> cameraEntity,
            CameraSamplingData cameraSamplingData)
        {
            this.loadingScreen = loadingScreen;
            this.mapRenderer = mapRenderer;
            this.realmController = realmController;
            this.teleportController = teleportController;
            this.roadsPlugin = roadsPlugin;
            this.genesisTerrain = genesisTerrain;
            this.worldsTerrain = worldsTerrain;
            this.satelliteFloor = satelliteFloor;
            this.landscapeEnabled = landscapeEnabled;
            this.cameraEntity = cameraEntity;
            this.cameraSamplingData = cameraSamplingData;
            this.roomHub = roomHub;
            this.remoteEntities = remoteEntities;
            this.globalWorldProxy = globalWorldProxy;
        }

        public async UniTask<bool> TryChangeRealmAsync(URLDomain realm, CancellationToken ct, Vector2Int parcelToTeleport = default)
        {
            if (realm == CurrentRealm || realm == realmController.GetRealm().Ipfs.CatalystBaseUrl)
            {
                CurrentRealm = realm;
                return false;
            }

            World world = globalWorldProxy.Object.EnsureNotNull();

            ct.ThrowIfCancellationRequested();

            if (!await realmController.IsReachableAsync(realm, ct))
                return false;

            ct.ThrowIfCancellationRequested();

            try
            {
                await loadingScreen.ShowWhileExecuteTaskAsync(async parentLoadReport =>
                    {
                        ct.ThrowIfCancellationRequested();

                        remoteEntities.ForceRemoveAll(world);
                        await roomHub.StopIfNotAsync();

                        // Re-add on exception? If there is timeout
                        world.Remove<CameraSamplingData>(cameraEntity.Object);

                        await ChangeRealmAsync(realm, ct);
                        parentLoadReport.SetProgress(RealFlowLoadingStatus.PROGRESS[ProfileLoaded]);

                        AsyncLoadProcessReport? landscapeLoadReport
                            = parentLoadReport.CreateChildReport(RealFlowLoadingStatus.PROGRESS[LandscapeLoaded]);

                        await LoadTerrainAsync(landscapeLoadReport, ct);
                        parentLoadReport.SetProgress(RealFlowLoadingStatus.PROGRESS[LandscapeLoaded]);

                        AsyncLoadProcessReport? teleportLoadReport
                            = parentLoadReport.CreateChildReport(RealFlowLoadingStatus.PROGRESS[PlayerTeleported]);

                        await InitializeTeleportToSpawnPointAsync(teleportLoadReport, ct, parcelToTeleport);
                        parentLoadReport.SetProgress(RealFlowLoadingStatus.PROGRESS[PlayerTeleported]);

                        await roomHub.StartAsync();
                        parentLoadReport.SetProgress(RealFlowLoadingStatus.PROGRESS[Completed]);
                    },
                    ct
                );
            }
            catch (TimeoutException)
            {
                if (!world.Has<CameraSamplingData>(cameraEntity.Object))
                    world.Add(cameraEntity.Object, cameraSamplingData);
            }

            return true;
        }

        public async UniTask InitializeTeleportToSpawnPointAsync(AsyncLoadProcessReport teleportLoadReport, CancellationToken ct, Vector2Int parcelToTeleport)
        {
            World world = globalWorldProxy.Object.EnsureNotNull();
            bool isGenesis = !realmController.GetRealm().ScenesAreFixed;
            UniTask waitForSceneReadiness;

            if (isGenesis)
                waitForSceneReadiness = await TeleportToParcelAsync(parcelToTeleport, teleportLoadReport, ct);
            else
                waitForSceneReadiness = await TeleportToWorldSpawnPointAsync(parcelToTeleport, teleportLoadReport, ct);

            // add camera sampling data to the camera entity to start partitioning
            Assert.IsTrue(cameraEntity.Configured);
            world.Add(cameraEntity.Object, cameraSamplingData);
            await waitForSceneReadiness;
        }

        public async UniTask TryInitializeTeleportToParcelAsync(Vector2Int parcel, CancellationToken ct, bool isLocal = false)
        {
            ct.ThrowIfCancellationRequested();

            try
            {
                bool isGenesis = !realmController.GetRealm().ScenesAreFixed;

                if (!isLocal && !isGenesis) { await TryChangeRealmAsync(genesisDomain, ct, parcel); }
                else
                {
                    await loadingScreen.ShowWhileExecuteTaskAsync(async parentLoadReport =>
                    {
                        ct.ThrowIfCancellationRequested();
                        parentLoadReport.SetProgress(RealFlowLoadingStatus.PROGRESS[LandscapeLoaded]);

                        AsyncLoadProcessReport? teleportLoadReport
                            = parentLoadReport.CreateChildReport(RealFlowLoadingStatus.PROGRESS[PlayerTeleported]);

                        UniTask waitForSceneReadiness = await TeleportToParcelAsync(parcel, teleportLoadReport, ct);
                        await waitForSceneReadiness;

                        parentLoadReport.SetProgress(RealFlowLoadingStatus.PROGRESS[Completed]);
                    }, ct);
                }
            }
            catch (TimeoutException) { }
        }

        public async UniTask LoadTerrainAsync(AsyncLoadProcessReport landscapeLoadReport, CancellationToken ct)
        {
            if (landscapeEnabled)
            {
                bool isGenesis = !realmController.GetRealm().ScenesAreFixed;

                if (isGenesis)
                {
                    //TODO (Juani): The world terrain would be hidden. We need to implement the re-usage when going back
                    worldsTerrain.SwitchVisibility(false);

                    if (!genesisTerrain.IsTerrainGenerated)
                        await genesisTerrain.GenerateTerrainAndShowAsync(processReport: landscapeLoadReport, cancellationToken: ct);
                    else
                        await genesisTerrain.ShowAsync(landscapeLoadReport);
                }
                else
                {
                    genesisTerrain.Hide();
                    await GenerateWorldTerrainAsync((uint)realmController.GetRealm().GetHashCode(), landscapeLoadReport, ct);
                }
            }
        }

        public async UniTask SwitchMiscVisibilityAsync()
        {
            bool isGenesis = !realmController.GetRealm().ScenesAreFixed;

            RealmChanged?.Invoke(isGenesis);
            mapRenderer.SetSharedLayer(MapLayer.PlayerMarker, isGenesis);
            await satelliteFloor.SwitchVisibilityAsync(isGenesis);
            roadsPlugin.RoadAssetPool?.SwitchVisibility(isGenesis);
        }

        private async UniTask<UniTask> TeleportToParcelAsync(Vector2Int parcel, AsyncLoadProcessReport processReport, CancellationToken ct)
        {
            WaitForSceneReadiness? waitForSceneReadiness = await teleportController.TeleportToSceneSpawnPointAsync(parcel, processReport, ct);
            return waitForSceneReadiness.ToUniTask(ct);
        }

        private async UniTask<UniTask> TeleportToWorldSpawnPointAsync(Vector2Int parcelToTeleport, AsyncLoadProcessReport processReport, CancellationToken ct)
        {
            AssetPromise<SceneEntityDefinition, GetSceneDefinition>[] promises = await WaitForFixedScenePromisesAsync(ct);

            if (!promises.Any(p => p.Result!.Value.Asset!.metadata.scene.DecodedParcels.Contains(parcelToTeleport)))
                parcelToTeleport = promises[0].Result!.Value.Asset!.metadata.scene.DecodedBase;

            WaitForSceneReadiness? waitForSceneReadiness = await teleportController.TeleportToSceneSpawnPointAsync(parcelToTeleport, processReport, ct);
            return waitForSceneReadiness.ToUniTask(ct);
        }

        private async UniTask ChangeRealmAsync(URLDomain realm, CancellationToken ct)
        {
            await realmController.SetRealmAsync(realm, ct);
            CurrentRealm = realm;

            await SwitchMiscVisibilityAsync();
        }

        private async UniTask GenerateWorldTerrainAsync(uint worldSeed, AsyncLoadProcessReport processReport, CancellationToken ct)
        {
            if (!worldsTerrain.IsInitialized)
                return;

            AssetPromise<SceneEntityDefinition, GetSceneDefinition>[] promises = await WaitForFixedScenePromisesAsync(ct);

            var decodedParcelsAmount = 0;

            foreach (AssetPromise<SceneEntityDefinition, GetSceneDefinition> promise in promises)
                decodedParcelsAmount += promise.Result!.Value.Asset!.metadata.scene.DecodedParcels.Count;

            using (var ownedParcels = new NativeParallelHashSet<int2>(decodedParcelsAmount, AllocatorManager.Persistent))
            {
                foreach (AssetPromise<SceneEntityDefinition, GetSceneDefinition> promise in promises)
                {
                    foreach (Vector2Int parcel in promise.Result!.Value.Asset!.metadata.scene.DecodedParcels)
                        ownedParcels.Add(parcel.ToInt2());
                }

                await worldsTerrain.GenerateTerrainAsync(ownedParcels, worldSeed, processReport, cancellationToken: ct);
            }
        }

        private async UniTask<AssetPromise<SceneEntityDefinition, GetSceneDefinition>[]> WaitForFixedScenePromisesAsync(CancellationToken ct)
        {
            FixedScenePointers fixedScenePointers = default;

            await UniTask.WaitUntil(() => realmController.GlobalWorld.EcsWorld.TryGet(realmController.RealmEntity, out fixedScenePointers)
                                          && fixedScenePointers.AllPromisesResolved, cancellationToken: ct);

            return fixedScenePointers.Promises!;
        }
    }
}<|MERGE_RESOLUTION|>--- conflicted
+++ resolved
@@ -52,13 +52,9 @@
         private readonly ObjectProxy<Entity> cameraEntity;
         private readonly CameraSamplingData cameraSamplingData;
 
-<<<<<<< HEAD
-        public Action<bool> OnRealmChanged { get; set; }
-=======
         public event Action<bool> RealmChanged;
 
         public URLDomain CurrentRealm { get; private set; }
->>>>>>> 039a6a0c
 
         public RealmNavigator(
             ILoadingScreen loadingScreen,
