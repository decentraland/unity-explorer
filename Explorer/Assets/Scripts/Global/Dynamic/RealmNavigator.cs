--- conflicted
+++ resolved
@@ -116,7 +116,6 @@
                         await LoadTerrainAsync(landscapeLoadReport, ct);
                         parentLoadReport.SetProgress(RealFlowLoadingStatus.PROGRESS[LandscapeLoaded]);
 
-<<<<<<< HEAD
                         var teleportLoadReport
                             = parentLoadReport.CreateChildReport(RealFlowLoadingStatus.PROGRESS[PlayerTeleported]);
                         await InitializeTeleportToSpawnPointAsync(teleportLoadReport, ct, parcelToTeleport);
@@ -124,10 +123,7 @@
                         
                         await roomHub.StartAsync();
                         parentLoadReport.SetProgress(RealFlowLoadingStatus.PROGRESS[Completed]);
-=======
-                        loadReport.ProgressCounter.Value = 1f;
-                        loadReport.CompletionSource.TrySetResult();
->>>>>>> 6f000534
+
                     },
                     ct
                 );
