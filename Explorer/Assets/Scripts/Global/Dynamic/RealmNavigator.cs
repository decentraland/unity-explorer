--- conflicted
+++ resolved
@@ -20,11 +20,8 @@
 using System.Linq;
 using System.Threading;
 using DCL.Diagnostics;
-<<<<<<< HEAD
 using DCL.Roads.Components;
-=======
 using Global.Dynamic.TeleportOperations;
->>>>>>> 15b43ab6
 using Unity.Collections;
 using Unity.Mathematics;
 using UnityEngine;
@@ -122,7 +119,7 @@
 
             return true;
         }
-        
+
         public async UniTask<Result> TryChangeRealmAsync(URLDomain realm, CancellationToken ct,
             Vector2Int parcelToTeleport = default)
         {
@@ -130,47 +127,6 @@
             var loadResult
                 = await loadingScreen.ShowWhileExecuteTaskAsync(DoChangeRealmAsync(realm, parcelToTeleport, ct), ct);
 
-<<<<<<< HEAD
-            var loadResult = await loadingScreen.ShowWhileExecuteTaskAsync(async parentLoadReport =>
-                {
-                    ct.ThrowIfCancellationRequested();
-
-                    remoteEntities.ForceRemoveAll(globalWorld);
-                    await roomHub.StopIfNotAsync();
-
-                    // By removing the CameraSamplingData, we stop the ring calculation
-                    globalWorld.Remove<CameraSamplingData>(cameraEntity.Object);
-
-                    // Releases all the road infos, which returns all road assets to the pool and then destroys all the road assets
-                    globalWorld.Query(new QueryDescription().WithAll<RoadInfo>(), (entity) => globalWorld.Get<RoadInfo>(entity).Dispose(roadsPlugin.RoadAssetPool));
-                    roadsPlugin.RoadAssetPool.Unload();
-
-                    await ChangeRealmAsync(realm, ct);
-                    parentLoadReport.SetProgress(RealFlowLoadingStatus.PROGRESS[ProfileLoaded]);
-
-                    var landscapeLoadReport
-                        = parentLoadReport.CreateChildReport(RealFlowLoadingStatus.PROGRESS[LandscapeLoaded]);
-
-                    await LoadTerrainAsync(landscapeLoadReport, ct);
-                    parentLoadReport.SetProgress(RealFlowLoadingStatus.PROGRESS[LandscapeLoaded]);
-
-                    var teleportLoadReport
-                        = parentLoadReport.CreateChildReport(RealFlowLoadingStatus.PROGRESS[PlayerTeleported]);
-
-                    // When Genesis is loaded, road asset pools must pre-allocate some instances to reduce allocations while playing
-                    if(!realmController.RealmData.ScenesAreFixed) // Is Genesis
-                        roadsPlugin.RoadAssetPool.Prewarm();
-
-                    await InitializeTeleportToSpawnPointAsync(teleportLoadReport, ct, parcelToTeleport);
-                    parentLoadReport.SetProgress(RealFlowLoadingStatus.PROGRESS[PlayerTeleported]);
-
-                    await roomHub.StartAsync();
-                    parentLoadReport.SetProgress(RealFlowLoadingStatus.PROGRESS[Completed]);
-                },
-                ct
-            );
-=======
->>>>>>> 15b43ab6
             if (!loadResult.Success)
             {
                 if (!globalWorld.Has<CameraSamplingData>(cameraEntity.Object))
