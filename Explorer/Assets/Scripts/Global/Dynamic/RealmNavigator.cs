--- conflicted
+++ resolved
@@ -29,11 +29,8 @@
 using System.Collections.Generic;
 using UnityEngine;
 using UnityEngine.Assertions;
-<<<<<<< HEAD
 using Utility;
 using Utility.TeleportBus;
-=======
->>>>>>> 349917c9
 using Utility.Types;
 
 namespace Global.Dynamic
@@ -52,12 +49,8 @@
         private readonly SatelliteFloor satelliteFloor;
         private readonly ObjectProxy<Entity> cameraEntity;
         private readonly CameraSamplingData cameraSamplingData;
-<<<<<<< HEAD
         private readonly bool isLocalSceneDevelopment;
-        private readonly FeatureFlagsCache featureFlagsCache;
         private readonly ITeleportBusController teleportBusController;
-=======
->>>>>>> 349917c9
 
         private Vector2Int currentParcel;
 
@@ -84,12 +77,8 @@
             ILoadingStatus loadingStatus,
             ICacheCleaner cacheCleaner,
             IMemoryUsageProvider memoryUsageProvider,
-<<<<<<< HEAD
-            FeatureFlagsCache featureFlagsCache,
-            ITeleportBusController teleportBusController)
-=======
+            ITeleportBusController teleportBusController,
             ILandscape landscape)
->>>>>>> 349917c9
         {
             this.loadingScreen = loadingScreen;
             this.mapRenderer = mapRenderer;
@@ -101,13 +90,9 @@
             this.decentralandUrlsSource = decentralandUrlsSource;
             this.globalWorld = globalWorld;
             this.loadingStatus = loadingStatus;
-<<<<<<< HEAD
-            this.featureFlagsCache = featureFlagsCache;
             this.teleportBusController = teleportBusController;
-=======
             this.landscape = landscape;
             this.roadAssetsPool = roadAssetsPool;
->>>>>>> 349917c9
             var livekitTimeout = TimeSpan.FromSeconds(10f);
 
             realmChangeOperations = new ITeleportOperation[]
@@ -311,18 +296,10 @@
             Result loadResult = await loadingScreen.ShowWhileExecuteTaskAsync(TeleportToParcelAsyncOperation(parcel), ct);
 
             if (!loadResult.Success)
-<<<<<<< HEAD
-            {
-                ReportHub.LogError(ReportCategory.SCENE_LOADING,
-                    $"Error trying to teleport to a parcel {parcel}: {loadResult.ErrorMessage}");
-            }
-            teleportBusController.PushTeleportOperation(parcel);
-=======
                 ReportHub.LogError(
                     ReportCategory.SCENE_LOADING,
                     $"Error trying to teleport to a parcel {parcel}: {loadResult.ErrorMessage}"
                 );
->>>>>>> 349917c9
 
             return loadResult;
         }
