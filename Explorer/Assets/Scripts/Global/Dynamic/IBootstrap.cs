﻿using Arch.Core;
using Cysharp.Threading.Tasks;
using DCL.Audio;
using DCL.DebugUtilities;
using DCL.Multiplayer.Connections.DecentralandUrls;
using DCL.Optimization.PerformanceBudgeting;
using DCL.PluginSystem;
using DCL.PluginSystem.Global;
using DCL.Web3.Identities;
using Global.AppArgs;
using Plugins.TexturesFuse.TexturesServerWrap.Unzips;
using SceneRunner.Debugging;
using System.Threading;
using DCL.FeatureFlags;
using UnityEngine.UIElements;
using Utility;

namespace Global.Dynamic
{
    public interface IBootstrap
    {
        UniTask PreInitializeSetupAsync(UIDocument cursorRoot, UIDocument debugUiRoot, CancellationToken ct);

<<<<<<< HEAD
        UniTask<(StaticContainer?, bool)> LoadStaticContainerAsync(BootstrapContainer bootstrapContainer, PluginSettingsContainer globalPluginSettingsContainer, IDebugContainerBuilder debugContainerBuilder, Entity playerEntity, ITexturesFuse texturesFuse, ISystemMemoryCap memoryCap, CancellationToken ct);
=======
        UniTask<(StaticContainer?, bool)> LoadStaticContainerAsync(BootstrapContainer bootstrapContainer, PluginSettingsContainer globalPluginSettingsContainer, DebugViewsCatalog debugViewsCatalog, Entity playerEntity, ITexturesFuse texturesFuse,
            bool isTextureCompressionEnabled, ISystemMemoryCap memoryCap, CancellationToken ct);
>>>>>>> 25f3cb9e

        UniTask<(DynamicWorldContainer?, bool)> LoadDynamicWorldContainerAsync(BootstrapContainer bootstrapContainer, StaticContainer staticContainer, PluginSettingsContainer scenePluginSettingsContainer, DynamicSceneLoaderSettings settings, DynamicSettings dynamicSettings,
            UIDocument uiToolkitRoot, UIDocument cursorRoot, AudioClipConfig backgroundMusic,
            WorldInfoTool worldInfoTool,
            Entity playerEntity,
            IAppArgs appArgs,
            ICoroutineRunner coroutineRunner,
            CancellationToken ct);

        UniTask<bool> InitializePluginsAsync(StaticContainer staticContainer, DynamicWorldContainer dynamicWorldContainer,
            PluginSettingsContainer scenePluginSettingsContainer, PluginSettingsContainer globalPluginSettingsContainer,
            CancellationToken ct);

        UniTask InitializeFeatureFlagsAsync(IWeb3Identity? identity, IDecentralandUrlsSource decentralandUrlsSource, StaticContainer staticContainer, CancellationToken ct);

        void InitializePlayerEntity(StaticContainer staticContainer, Entity playerEntity);

        GlobalWorld CreateGlobalWorld(BootstrapContainer bootstrapContainer, StaticContainer staticContainer, DynamicWorldContainer dynamicWorldContainer,
            UIDocument debugUiRoot, Entity playerEntity);

        UniTask UserInitializationAsync(DynamicWorldContainer dynamicWorldContainer, GlobalWorld globalWorld, Entity playerEntity, CancellationToken ct);

        UniTask LoadStartingRealmAsync(DynamicWorldContainer dynamicWorldContainer, CancellationToken ct);
        void ApplyFeatureFlagConfigs(FeatureFlagsCache featureFlagsCache);
    }
}<|MERGE_RESOLUTION|>--- conflicted
+++ resolved
@@ -21,12 +21,16 @@
     {
         UniTask PreInitializeSetupAsync(UIDocument cursorRoot, UIDocument debugUiRoot, CancellationToken ct);
 
-<<<<<<< HEAD
-        UniTask<(StaticContainer?, bool)> LoadStaticContainerAsync(BootstrapContainer bootstrapContainer, PluginSettingsContainer globalPluginSettingsContainer, IDebugContainerBuilder debugContainerBuilder, Entity playerEntity, ITexturesFuse texturesFuse, ISystemMemoryCap memoryCap, CancellationToken ct);
-=======
-        UniTask<(StaticContainer?, bool)> LoadStaticContainerAsync(BootstrapContainer bootstrapContainer, PluginSettingsContainer globalPluginSettingsContainer, DebugViewsCatalog debugViewsCatalog, Entity playerEntity, ITexturesFuse texturesFuse,
-            bool isTextureCompressionEnabled, ISystemMemoryCap memoryCap, CancellationToken ct);
->>>>>>> 25f3cb9e
+        UniTask<(StaticContainer?, bool)> LoadStaticContainerAsync(
+            BootstrapContainer bootstrapContainer,
+            PluginSettingsContainer globalPluginSettingsContainer,
+            IDebugContainerBuilder debugContainerBuilder,
+            Entity playerEntity,
+            ITexturesFuse texturesFuse,
+            ISystemMemoryCap memoryCap,
+            bool isTextureCompressionEnabled,
+            CancellationToken ct
+        );
 
         UniTask<(DynamicWorldContainer?, bool)> LoadDynamicWorldContainerAsync(BootstrapContainer bootstrapContainer, StaticContainer staticContainer, PluginSettingsContainer scenePluginSettingsContainer, DynamicSceneLoaderSettings settings, DynamicSettings dynamicSettings,
             UIDocument uiToolkitRoot, UIDocument cursorRoot, AudioClipConfig backgroundMusic,
