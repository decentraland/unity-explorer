--- conflicted
+++ resolved
@@ -3,10 +3,6 @@
 using DCL.AsyncLoadReporting;
 using DCL.UserInAppInitializationFlow;
 using ECS.SceneLifeCycle.Realm;
-<<<<<<< HEAD
-using Utility.Types;
-=======
->>>>>>> 1ab17153
 
 namespace Global.Dynamic.TeleportOperations
 {
@@ -21,17 +17,6 @@
 
         protected override async UniTask InternalExecuteAsync(TeleportParams teleportParams, CancellationToken ct)
         {
-<<<<<<< HEAD
-            try
-            {
-                float finalizationProgress = teleportParams.LoadingStatus.SetCurrentStage(LoadingStatus.LoadingStage.PlayerTeleporting);
-                AsyncLoadProcessReport teleportLoadReport = teleportParams.ParentReport.CreateChildReport(finalizationProgress);
-                await realmNavigator.InitializeTeleportToSpawnPointAsync(teleportLoadReport, ct, teleportParams.CurrentDestinationParcel);
-                teleportParams.ParentReport.SetProgress(finalizationProgress);
-                return Result.SuccessResult();
-            }
-            catch (Exception e) { return Result.ErrorResult("Error while moving to parcel"); }
-=======
             float finalizationProgress = teleportParams.LoadingStatus.SetCurrentStage(LoadingStatus.LoadingStage.PlayerTeleporting);
 
             AsyncLoadProcessReport teleportLoadReport
@@ -41,7 +26,6 @@
                 teleportParams.CurrentDestinationParcel);
 
             teleportParams.ParentReport.SetProgress(finalizationProgress);
->>>>>>> 1ab17153
         }
     }
 }