--- conflicted
+++ resolved
@@ -20,27 +20,11 @@
 
         protected override async UniTask InternalExecuteAsync(TeleportParams teleportParams, CancellationToken ct)
         {
-<<<<<<< HEAD
             float finalizationProgress =
                 teleportParams.LoadingStatus.SetCurrentStage(LoadingStatus.LoadingStage.LivekitStopping);
 
-            await roomHub.StopIfNotAsync().Timeout(livekitTimeout);
+            await roomHub.StopAsync().Timeout(livekitTimeout);
             teleportParams.ParentReport.SetProgress(finalizationProgress);
-=======
-            try
-            {
-                float finalizationProgress =
-                    teleportParams.LoadingStatus.SetCurrentStage(LoadingStatus.LoadingStage.LivekitStopping);
-
-                await roomHub.StopAsync().Timeout(livekitTimeout);
-                teleportParams.ParentReport.SetProgress(finalizationProgress);
-                return Result.SuccessResult();
-            }
-            catch (Exception e)
-            {
-                return Result.ErrorResult("Cannot stop room");
-            }
->>>>>>> 46a6a9a2
         }
     }
 }