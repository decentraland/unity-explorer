--- conflicted
+++ resolved
@@ -8,11 +8,8 @@
 using DCL.DebugUtilities;
 using DCL.GlobalPartitioning;
 using DCL.Ipfs;
-<<<<<<< HEAD
 using DCL.Multiplayer.Connections.Messaging.Hubs;
-=======
 using DCL.Multiplayer.Emotes.Interfaces;
->>>>>>> 115301f7
 using DCL.Optimization.PerformanceBudgeting;
 using DCL.Optimization.Pools;
 using DCL.PluginSystem.Global;
@@ -79,12 +76,8 @@
         public GlobalWorldFactory(in StaticContainer staticContainer,
             CameraSamplingData cameraSamplingData, RealmSamplingData realmSamplingData,
             URLDomain assetBundlesURL, IRealmData realmData,
-<<<<<<< HEAD
-            IReadOnlyList<IDCLGlobalPlugin> globalPlugins, IDebugContainerBuilder debugContainerBuilder, IScenesCache scenesCache,
-            IMessagePipesHub messagePipesHub)
-=======
-            IReadOnlyList<IDCLGlobalPlugin> globalPlugins, IDebugContainerBuilder debugContainerBuilder, IScenesCache scenesCache, IEmotesMessageBus emotesMessageBus)
->>>>>>> 115301f7
+            IReadOnlyList<IDCLGlobalPlugin> globalPlugins, IDebugContainerBuilder debugContainerBuilder,
+            IScenesCache scenesCache, IEmotesMessageBus emotesMessageBus, IMessagePipesHub messagePipesHub)
         {
             partitionedWorldsAggregateFactory = staticContainer.SingletonSharedDependencies.AggregateFactory;
             componentPoolsRegistry = staticContainer.ComponentsContainer.ComponentPoolsRegistry;
@@ -102,11 +95,8 @@
             this.realmData = realmData;
             this.staticContainer = staticContainer;
             this.scenesCache = scenesCache;
-<<<<<<< HEAD
             this.messagePipesHub = messagePipesHub;
-=======
             this.emotesMessageBus = emotesMessageBus;
->>>>>>> 115301f7
 
             memoryBudget = staticContainer.SingletonSharedDependencies.MemoryBudget;
             physicsTickProvider = staticContainer.PhysicsTickProvider;
