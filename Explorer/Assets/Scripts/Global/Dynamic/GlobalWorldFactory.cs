--- conflicted
+++ resolved
@@ -9,10 +9,7 @@
 using DCL.GlobalPartitioning;
 using DCL.Ipfs;
 using DCL.Multiplayer.Connections.Messaging.Hubs;
-<<<<<<< HEAD
-=======
 using DCL.Multiplayer.Emotes.Interfaces;
->>>>>>> 4e061c37
 using DCL.Optimization.PerformanceBudgeting;
 using DCL.Optimization.Pools;
 using DCL.PluginSystem.Global;
@@ -79,13 +76,8 @@
         public GlobalWorldFactory(in StaticContainer staticContainer,
             CameraSamplingData cameraSamplingData, RealmSamplingData realmSamplingData,
             URLDomain assetBundlesURL, IRealmData realmData,
-<<<<<<< HEAD
-            IReadOnlyList<IDCLGlobalPlugin> globalPlugins, IDebugContainerBuilder debugContainerBuilder, IScenesCache scenesCache,
-            IMessagePipesHub messagePipesHub)
-=======
             IReadOnlyList<IDCLGlobalPlugin> globalPlugins, IDebugContainerBuilder debugContainerBuilder,
             IScenesCache scenesCache, IEmotesMessageBus emotesMessageBus, IMessagePipesHub messagePipesHub)
->>>>>>> 4e061c37
         {
             partitionedWorldsAggregateFactory = staticContainer.SingletonSharedDependencies.AggregateFactory;
             componentPoolsRegistry = staticContainer.ComponentsContainer.ComponentPoolsRegistry;
@@ -104,10 +96,7 @@
             this.staticContainer = staticContainer;
             this.scenesCache = scenesCache;
             this.messagePipesHub = messagePipesHub;
-<<<<<<< HEAD
-=======
             this.emotesMessageBus = emotesMessageBus;
->>>>>>> 4e061c37
 
             memoryBudget = staticContainer.SingletonSharedDependencies.MemoryBudget;
             physicsTickProvider = staticContainer.PhysicsTickProvider;
@@ -195,7 +184,6 @@
             staticContainer.GlobalWorldProxy.SetObject(world);
 
             sceneFactory.SetGlobalWorldActions(new GlobalWorldActions(globalWorld.EcsWorld, playerEntity));
-            sceneFactory.SetMultiplayerReferences(messagePipesHub);
 
             return (globalWorld, playerEntity);
         }
