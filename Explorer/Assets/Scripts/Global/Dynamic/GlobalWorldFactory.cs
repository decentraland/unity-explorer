--- conflicted
+++ resolved
@@ -36,11 +36,7 @@
 using SceneRuntime;
 using System.Collections.Generic;
 using System.Threading;
-<<<<<<< HEAD
-using ECS.StreamableLoading.DeferredLoading;
-=======
 using DCL.Profiles;
->>>>>>> f361b743
 using SystemGroups.Visualiser;
 using UnityEngine;
 using Utility;
@@ -145,11 +141,7 @@
                 loadSceneSystemLogic,
                 sceneFactory, NoCache<ISceneFacade, GetSceneFacadeIntention>.INSTANCE);
 
-<<<<<<< HEAD
-            GlobalDeferredLoadingSystem.InjectToWorld(ref builder, sceneBudget, memoryBudget, staticContainer.SingletonSharedDependencies.SceneAssetLock, new QualityReductorManager(world));
-=======
             GlobalDeferredLoadingSystem.InjectToWorld(ref builder, sceneBudget, memoryBudget, scenesCache, playerEntity);
->>>>>>> f361b743
 
             LoadStaticPointersSystem.InjectToWorld(ref builder);
             LoadFixedPointersSystem.InjectToWorld(ref builder);
