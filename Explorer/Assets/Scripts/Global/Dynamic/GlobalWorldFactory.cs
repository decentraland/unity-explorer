using Arch.Core;
using Arch.SystemGroups;
using CommunicationData.URLHelpers;
using CRDT;
using CrdtEcsBridge.Components;
using DCL.AvatarRendering.Wearables;
using DCL.AvatarRendering.Wearables.Helpers;
using DCL.Character;
using DCL.Character.Components;
using DCL.ECSComponents;
using DCL.GlobalPartitioning;
using DCL.PerformanceBudgeting;
using DCL.PluginSystem.Global;
using DCL.Systems;
<<<<<<< HEAD
using DCL.WebRequests;
=======
using DCL.Time.Systems;
>>>>>>> 8900ed71
using ECS;
using ECS.ComponentsPooling;
using ECS.Groups;
using ECS.LifeCycle;
using ECS.LifeCycle.Systems;
using ECS.Prioritization;
using ECS.Prioritization.Components;
using ECS.Prioritization.Systems;
using ECS.SceneLifeCycle.Components;
using ECS.SceneLifeCycle.IncreasingRadius;
using ECS.SceneLifeCycle.SceneDefinition;
using ECS.SceneLifeCycle.Systems;
using ECS.StreamableLoading.Cache;
using ECS.Unity.Transforms.Components;
using Ipfs;
using SceneRunner;
using SceneRunner.EmptyScene;
using SceneRunner.Scene;
using System.Collections.Generic;
using System.Threading;
using UnityEngine;
using Utility;
using Utility.Multithreading;

namespace Global.Dynamic
{
    public class GlobalWorldFactory
    {
        private static readonly URLAddress EMPTY_SCENES_MAPPINGS_URL = URLAddress.FromString(
#if UNITY_EDITOR || UNITY_STANDALONE
            $"file://{Application.streamingAssetsPath}/EmptyScenes/mappings.json"
#else
            return $"{Application.streamingAssetsPath}/EmptyScenes/mappings.json"
#endif
        );

        private readonly CameraSamplingData cameraSamplingData;
        private readonly IComponentPoolsRegistry componentPoolsRegistry;
        private readonly CancellationTokenSource destroyCancellationSource = new ();
        private readonly ISystemGroupAggregate<IPartitionComponent>.IFactory partitionedWorldsAggregateFactory;
        private readonly IPartitionSettings partitionSettings;
        private readonly IRealmPartitionSettings realmPartitionSettings;
        private readonly RealmSamplingData realmSamplingData;
        private readonly IRealmData realmData;
        private readonly URLDomain assetBundlesURL;
        private readonly IWebRequestController webRequestController;
        private readonly IReadOnlyList<IDCLGlobalPlugin> globalPlugins;
        private readonly IConcurrentBudgetProvider memoryBudgetProvider;
        private readonly StaticSettings staticSettings;

        public GlobalWorldFactory(in StaticContainer staticContainer, IRealmPartitionSettings realmPartitionSettings,
            CameraSamplingData cameraSamplingData, RealmSamplingData realmSamplingData,
            URLDomain assetBundlesURL, IRealmData realmData, IReadOnlyList<IDCLGlobalPlugin> globalPlugins)
        {
            partitionedWorldsAggregateFactory = staticContainer.SingletonSharedDependencies.AggregateFactory;
            componentPoolsRegistry = staticContainer.ComponentsContainer.ComponentPoolsRegistry;
            partitionSettings = staticContainer.PartitionSettings;
<<<<<<< HEAD
            webRequestController = staticContainer.WebRequestsContainer.WebRequestController;
=======
            staticSettings = staticContainer.StaticSettings;
>>>>>>> 8900ed71
            this.realmPartitionSettings = realmPartitionSettings;
            this.cameraSamplingData = cameraSamplingData;
            this.realmSamplingData = realmSamplingData;
            this.assetBundlesURL = assetBundlesURL;
            this.globalPlugins = globalPlugins;
            this.realmData = realmData;

            memoryBudgetProvider = staticContainer.SingletonSharedDependencies.MemoryBudgetProvider;
        }

        public GlobalWorld Create(ISceneFactory sceneFactory, IEmptyScenesWorldFactory emptyScenesWorldFactory, ICharacterObject characterObject)
        {
            var world = World.Create();

            // not synced by mutex, for compatibility only
            var mutex = new MutexSync();

            ISceneStateProvider globalSceneStateProvider = new SceneStateProvider();
            globalSceneStateProvider.State = SceneState.Running;

            var builder = new ArchSystemsWorldBuilder<World>(world);
            builder.InjectCustomGroup(new SyncedPostRenderingSystemGroup(mutex, globalSceneStateProvider));

            Entity playerEntity = world.Create(
                new CRDTEntity(SpecialEntitiesID.PLAYER_ENTITY),
                new PlayerComponent(characterObject.CameraFocus),
                new TransformComponent { Transform = characterObject.Transform },
                new PBAvatarShape
                {
                    BodyShape = BodyShape.MALE,
                    Wearables = { WearablesConstants.DefaultWearables.GetDefaultWearablesForBodyShape(BodyShape.MALE) },
                    Name = "Player",
                    SkinColor = WearablesConstants.DefaultColors.GetRandomSkinColor3(),
                    HairColor = WearablesConstants.DefaultColors.GetRandomHairColor3(),
                }
            );

            IConcurrentBudgetProvider sceneBudgetProvider = new ConcurrentLoadingBudgetProvider(staticSettings.ScenesLoadingBudget);

            LoadSceneDefinitionListSystem.InjectToWorld(ref builder, webRequestController, NoCache<SceneDefinitions, GetSceneDefinitionList>.INSTANCE, mutex);
            LoadSceneDefinitionSystem.InjectToWorld(ref builder, webRequestController, NoCache<IpfsTypes.SceneEntityDefinition, GetSceneDefinition>.INSTANCE, mutex);

            LoadSceneSystem.InjectToWorld(ref builder,
                new LoadSceneSystemLogic(webRequestController, assetBundlesURL),
                new LoadEmptySceneSystemLogic(webRequestController, emptyScenesWorldFactory, componentPoolsRegistry, EMPTY_SCENES_MAPPINGS_URL),
                sceneFactory, NoCache<ISceneFacade, GetSceneFacadeIntention>.INSTANCE, mutex);

            GlobalDeferredLoadingSystem.InjectToWorld(ref builder, sceneBudgetProvider, memoryBudgetProvider);

            CalculateParcelsInRangeSystem.InjectToWorld(ref builder, playerEntity);
            LoadStaticPointersSystem.InjectToWorld(ref builder);
            LoadFixedPointersSystem.InjectToWorld(ref builder);

            // Archaic systems
            //LoadPointersByRadiusSystem.InjectToWorld(ref builder);
            //ResolveSceneStateByRadiusSystem.InjectToWorld(ref builder);

            // are replace by increasing radius
            var jobsMathHelper = new ParcelMathJobifiedHelper();
            StartSplittingByRingsSystem.InjectToWorld(ref builder, realmPartitionSettings, jobsMathHelper);
            LoadPointersByIncreasingRadiusSystem.InjectToWorld(ref builder, jobsMathHelper, realmPartitionSettings);
            ResolveSceneStateByIncreasingRadiusSystem.InjectToWorld(ref builder, realmPartitionSettings);
            CreateEmptyPointersInFixedRealmSystem.InjectToWorld(ref builder, jobsMathHelper, realmPartitionSettings);

            ResolveStaticPointersSystem.InjectToWorld(ref builder);
            UnloadSceneSystem.InjectToWorld(ref builder);
            ControlSceneUpdateLoopSystem.InjectToWorld(ref builder, realmPartitionSettings, destroyCancellationSource.Token);

            IComponentPool<PartitionComponent> partitionComponentPool = componentPoolsRegistry.GetReferenceTypePool<PartitionComponent>();
            PartitionSceneEntitiesSystem.InjectToWorld(ref builder, partitionComponentPool, partitionSettings, cameraSamplingData);
            PartitionGlobalAssetEntitiesSystem.InjectToWorld(ref builder, partitionComponentPool, partitionSettings, cameraSamplingData);

            CheckCameraQualifiedForRepartitioningSystem.InjectToWorld(ref builder, partitionSettings, realmData);
            SortWorldsAggregateSystem.InjectToWorld(ref builder, partitionedWorldsAggregateFactory, realmPartitionSettings);

            DestroyEntitiesSystem.InjectToWorld(ref builder);

            UpdatePhysicsTickSystem.InjectToWorld(ref builder);
            UpdateTimeSystem.InjectToWorld(ref builder);

            var pluginArgs = new GlobalPluginArguments(playerEntity);

            for (var i = 0; i < globalPlugins.Count; i++)
                globalPlugins[i].InjectToWorld(ref builder, pluginArgs);

            var finalizeWorldSystems = new IFinalizeWorldSystem[]
                { new ReleaseRealmPooledComponentSystem(componentPoolsRegistry) };

            SystemGroupWorld worldSystems = builder.Finish();
            worldSystems.Initialize();

            return new GlobalWorld(world, worldSystems, finalizeWorldSystems, cameraSamplingData, realmSamplingData, destroyCancellationSource);
        }
    }
}<|MERGE_RESOLUTION|>--- conflicted
+++ resolved
@@ -1,176 +1,170 @@
-using Arch.Core;
-using Arch.SystemGroups;
-using CommunicationData.URLHelpers;
-using CRDT;
-using CrdtEcsBridge.Components;
-using DCL.AvatarRendering.Wearables;
-using DCL.AvatarRendering.Wearables.Helpers;
-using DCL.Character;
-using DCL.Character.Components;
-using DCL.ECSComponents;
-using DCL.GlobalPartitioning;
-using DCL.PerformanceBudgeting;
-using DCL.PluginSystem.Global;
-using DCL.Systems;
-<<<<<<< HEAD
-using DCL.WebRequests;
-=======
-using DCL.Time.Systems;
->>>>>>> 8900ed71
-using ECS;
-using ECS.ComponentsPooling;
-using ECS.Groups;
-using ECS.LifeCycle;
-using ECS.LifeCycle.Systems;
-using ECS.Prioritization;
-using ECS.Prioritization.Components;
-using ECS.Prioritization.Systems;
-using ECS.SceneLifeCycle.Components;
-using ECS.SceneLifeCycle.IncreasingRadius;
-using ECS.SceneLifeCycle.SceneDefinition;
-using ECS.SceneLifeCycle.Systems;
-using ECS.StreamableLoading.Cache;
-using ECS.Unity.Transforms.Components;
-using Ipfs;
-using SceneRunner;
-using SceneRunner.EmptyScene;
-using SceneRunner.Scene;
-using System.Collections.Generic;
-using System.Threading;
-using UnityEngine;
-using Utility;
-using Utility.Multithreading;
-
-namespace Global.Dynamic
-{
-    public class GlobalWorldFactory
-    {
-        private static readonly URLAddress EMPTY_SCENES_MAPPINGS_URL = URLAddress.FromString(
-#if UNITY_EDITOR || UNITY_STANDALONE
-            $"file://{Application.streamingAssetsPath}/EmptyScenes/mappings.json"
-#else
-            return $"{Application.streamingAssetsPath}/EmptyScenes/mappings.json"
-#endif
-        );
-
-        private readonly CameraSamplingData cameraSamplingData;
-        private readonly IComponentPoolsRegistry componentPoolsRegistry;
-        private readonly CancellationTokenSource destroyCancellationSource = new ();
-        private readonly ISystemGroupAggregate<IPartitionComponent>.IFactory partitionedWorldsAggregateFactory;
-        private readonly IPartitionSettings partitionSettings;
-        private readonly IRealmPartitionSettings realmPartitionSettings;
-        private readonly RealmSamplingData realmSamplingData;
-        private readonly IRealmData realmData;
-        private readonly URLDomain assetBundlesURL;
-        private readonly IWebRequestController webRequestController;
-        private readonly IReadOnlyList<IDCLGlobalPlugin> globalPlugins;
-        private readonly IConcurrentBudgetProvider memoryBudgetProvider;
-        private readonly StaticSettings staticSettings;
-
-        public GlobalWorldFactory(in StaticContainer staticContainer, IRealmPartitionSettings realmPartitionSettings,
-            CameraSamplingData cameraSamplingData, RealmSamplingData realmSamplingData,
-            URLDomain assetBundlesURL, IRealmData realmData, IReadOnlyList<IDCLGlobalPlugin> globalPlugins)
-        {
-            partitionedWorldsAggregateFactory = staticContainer.SingletonSharedDependencies.AggregateFactory;
-            componentPoolsRegistry = staticContainer.ComponentsContainer.ComponentPoolsRegistry;
-            partitionSettings = staticContainer.PartitionSettings;
-<<<<<<< HEAD
-            webRequestController = staticContainer.WebRequestsContainer.WebRequestController;
-=======
-            staticSettings = staticContainer.StaticSettings;
->>>>>>> 8900ed71
-            this.realmPartitionSettings = realmPartitionSettings;
-            this.cameraSamplingData = cameraSamplingData;
-            this.realmSamplingData = realmSamplingData;
-            this.assetBundlesURL = assetBundlesURL;
-            this.globalPlugins = globalPlugins;
-            this.realmData = realmData;
-
-            memoryBudgetProvider = staticContainer.SingletonSharedDependencies.MemoryBudgetProvider;
-        }
-
-        public GlobalWorld Create(ISceneFactory sceneFactory, IEmptyScenesWorldFactory emptyScenesWorldFactory, ICharacterObject characterObject)
-        {
-            var world = World.Create();
-
-            // not synced by mutex, for compatibility only
-            var mutex = new MutexSync();
-
-            ISceneStateProvider globalSceneStateProvider = new SceneStateProvider();
-            globalSceneStateProvider.State = SceneState.Running;
-
-            var builder = new ArchSystemsWorldBuilder<World>(world);
-            builder.InjectCustomGroup(new SyncedPostRenderingSystemGroup(mutex, globalSceneStateProvider));
-
-            Entity playerEntity = world.Create(
-                new CRDTEntity(SpecialEntitiesID.PLAYER_ENTITY),
-                new PlayerComponent(characterObject.CameraFocus),
-                new TransformComponent { Transform = characterObject.Transform },
-                new PBAvatarShape
-                {
-                    BodyShape = BodyShape.MALE,
-                    Wearables = { WearablesConstants.DefaultWearables.GetDefaultWearablesForBodyShape(BodyShape.MALE) },
-                    Name = "Player",
-                    SkinColor = WearablesConstants.DefaultColors.GetRandomSkinColor3(),
-                    HairColor = WearablesConstants.DefaultColors.GetRandomHairColor3(),
-                }
-            );
-
-            IConcurrentBudgetProvider sceneBudgetProvider = new ConcurrentLoadingBudgetProvider(staticSettings.ScenesLoadingBudget);
-
-            LoadSceneDefinitionListSystem.InjectToWorld(ref builder, webRequestController, NoCache<SceneDefinitions, GetSceneDefinitionList>.INSTANCE, mutex);
-            LoadSceneDefinitionSystem.InjectToWorld(ref builder, webRequestController, NoCache<IpfsTypes.SceneEntityDefinition, GetSceneDefinition>.INSTANCE, mutex);
-
-            LoadSceneSystem.InjectToWorld(ref builder,
-                new LoadSceneSystemLogic(webRequestController, assetBundlesURL),
-                new LoadEmptySceneSystemLogic(webRequestController, emptyScenesWorldFactory, componentPoolsRegistry, EMPTY_SCENES_MAPPINGS_URL),
-                sceneFactory, NoCache<ISceneFacade, GetSceneFacadeIntention>.INSTANCE, mutex);
-
-            GlobalDeferredLoadingSystem.InjectToWorld(ref builder, sceneBudgetProvider, memoryBudgetProvider);
-
-            CalculateParcelsInRangeSystem.InjectToWorld(ref builder, playerEntity);
-            LoadStaticPointersSystem.InjectToWorld(ref builder);
-            LoadFixedPointersSystem.InjectToWorld(ref builder);
-
-            // Archaic systems
-            //LoadPointersByRadiusSystem.InjectToWorld(ref builder);
-            //ResolveSceneStateByRadiusSystem.InjectToWorld(ref builder);
-
-            // are replace by increasing radius
-            var jobsMathHelper = new ParcelMathJobifiedHelper();
-            StartSplittingByRingsSystem.InjectToWorld(ref builder, realmPartitionSettings, jobsMathHelper);
-            LoadPointersByIncreasingRadiusSystem.InjectToWorld(ref builder, jobsMathHelper, realmPartitionSettings);
-            ResolveSceneStateByIncreasingRadiusSystem.InjectToWorld(ref builder, realmPartitionSettings);
-            CreateEmptyPointersInFixedRealmSystem.InjectToWorld(ref builder, jobsMathHelper, realmPartitionSettings);
-
-            ResolveStaticPointersSystem.InjectToWorld(ref builder);
-            UnloadSceneSystem.InjectToWorld(ref builder);
-            ControlSceneUpdateLoopSystem.InjectToWorld(ref builder, realmPartitionSettings, destroyCancellationSource.Token);
-
-            IComponentPool<PartitionComponent> partitionComponentPool = componentPoolsRegistry.GetReferenceTypePool<PartitionComponent>();
-            PartitionSceneEntitiesSystem.InjectToWorld(ref builder, partitionComponentPool, partitionSettings, cameraSamplingData);
-            PartitionGlobalAssetEntitiesSystem.InjectToWorld(ref builder, partitionComponentPool, partitionSettings, cameraSamplingData);
-
-            CheckCameraQualifiedForRepartitioningSystem.InjectToWorld(ref builder, partitionSettings, realmData);
-            SortWorldsAggregateSystem.InjectToWorld(ref builder, partitionedWorldsAggregateFactory, realmPartitionSettings);
-
-            DestroyEntitiesSystem.InjectToWorld(ref builder);
-
-            UpdatePhysicsTickSystem.InjectToWorld(ref builder);
-            UpdateTimeSystem.InjectToWorld(ref builder);
-
-            var pluginArgs = new GlobalPluginArguments(playerEntity);
-
-            for (var i = 0; i < globalPlugins.Count; i++)
-                globalPlugins[i].InjectToWorld(ref builder, pluginArgs);
-
-            var finalizeWorldSystems = new IFinalizeWorldSystem[]
-                { new ReleaseRealmPooledComponentSystem(componentPoolsRegistry) };
-
-            SystemGroupWorld worldSystems = builder.Finish();
-            worldSystems.Initialize();
-
-            return new GlobalWorld(world, worldSystems, finalizeWorldSystems, cameraSamplingData, realmSamplingData, destroyCancellationSource);
-        }
-    }
-}+using Arch.Core;
+using Arch.SystemGroups;
+using CommunicationData.URLHelpers;
+using CRDT;
+using CrdtEcsBridge.Components;
+using DCL.AvatarRendering.Wearables;
+using DCL.AvatarRendering.Wearables.Helpers;
+using DCL.Character;
+using DCL.Character.Components;
+using DCL.ECSComponents;
+using DCL.GlobalPartitioning;
+using DCL.PerformanceBudgeting;
+using DCL.PluginSystem.Global;
+using DCL.Systems;
+using DCL.WebRequests;
+using DCL.Time.Systems;
+using ECS;
+using ECS.ComponentsPooling;
+using ECS.Groups;
+using ECS.LifeCycle;
+using ECS.LifeCycle.Systems;
+using ECS.Prioritization;
+using ECS.Prioritization.Components;
+using ECS.Prioritization.Systems;
+using ECS.SceneLifeCycle.Components;
+using ECS.SceneLifeCycle.IncreasingRadius;
+using ECS.SceneLifeCycle.SceneDefinition;
+using ECS.SceneLifeCycle.Systems;
+using ECS.StreamableLoading.Cache;
+using ECS.Unity.Transforms.Components;
+using Ipfs;
+using SceneRunner;
+using SceneRunner.EmptyScene;
+using SceneRunner.Scene;
+using System.Collections.Generic;
+using System.Threading;
+using UnityEngine;
+using Utility;
+using Utility.Multithreading;
+
+namespace Global.Dynamic
+{
+    public class GlobalWorldFactory
+    {
+        private static readonly URLAddress EMPTY_SCENES_MAPPINGS_URL = URLAddress.FromString(
+#if UNITY_EDITOR || UNITY_STANDALONE
+            $"file://{Application.streamingAssetsPath}/EmptyScenes/mappings.json"
+#else
+            return $"{Application.streamingAssetsPath}/EmptyScenes/mappings.json"
+#endif
+        );
+
+        private readonly CameraSamplingData cameraSamplingData;
+        private readonly IComponentPoolsRegistry componentPoolsRegistry;
+        private readonly CancellationTokenSource destroyCancellationSource = new ();
+        private readonly ISystemGroupAggregate<IPartitionComponent>.IFactory partitionedWorldsAggregateFactory;
+        private readonly IPartitionSettings partitionSettings;
+        private readonly IRealmPartitionSettings realmPartitionSettings;
+        private readonly RealmSamplingData realmSamplingData;
+        private readonly IRealmData realmData;
+        private readonly URLDomain assetBundlesURL;
+        private readonly IWebRequestController webRequestController;
+        private readonly IReadOnlyList<IDCLGlobalPlugin> globalPlugins;
+        private readonly IConcurrentBudgetProvider memoryBudgetProvider;
+        private readonly StaticSettings staticSettings;
+
+        public GlobalWorldFactory(in StaticContainer staticContainer, IRealmPartitionSettings realmPartitionSettings,
+            CameraSamplingData cameraSamplingData, RealmSamplingData realmSamplingData,
+            URLDomain assetBundlesURL, IRealmData realmData, IReadOnlyList<IDCLGlobalPlugin> globalPlugins)
+        {
+            partitionedWorldsAggregateFactory = staticContainer.SingletonSharedDependencies.AggregateFactory;
+            componentPoolsRegistry = staticContainer.ComponentsContainer.ComponentPoolsRegistry;
+            partitionSettings = staticContainer.PartitionSettings;
+            webRequestController = staticContainer.WebRequestsContainer.WebRequestController;
+            staticSettings = staticContainer.StaticSettings;
+            this.realmPartitionSettings = realmPartitionSettings;
+            this.cameraSamplingData = cameraSamplingData;
+            this.realmSamplingData = realmSamplingData;
+            this.assetBundlesURL = assetBundlesURL;
+            this.globalPlugins = globalPlugins;
+            this.realmData = realmData;
+
+            memoryBudgetProvider = staticContainer.SingletonSharedDependencies.MemoryBudgetProvider;
+        }
+
+        public GlobalWorld Create(ISceneFactory sceneFactory, IEmptyScenesWorldFactory emptyScenesWorldFactory, ICharacterObject characterObject)
+        {
+            var world = World.Create();
+
+            // not synced by mutex, for compatibility only
+            var mutex = new MutexSync();
+
+            ISceneStateProvider globalSceneStateProvider = new SceneStateProvider();
+            globalSceneStateProvider.State = SceneState.Running;
+
+            var builder = new ArchSystemsWorldBuilder<World>(world);
+            builder.InjectCustomGroup(new SyncedPostRenderingSystemGroup(mutex, globalSceneStateProvider));
+
+            Entity playerEntity = world.Create(
+                new CRDTEntity(SpecialEntitiesID.PLAYER_ENTITY),
+                new PlayerComponent(characterObject.CameraFocus),
+                new TransformComponent { Transform = characterObject.Transform },
+                new PBAvatarShape
+                {
+                    BodyShape = BodyShape.MALE,
+                    Wearables = { WearablesConstants.DefaultWearables.GetDefaultWearablesForBodyShape(BodyShape.MALE) },
+                    Name = "Player",
+                    SkinColor = WearablesConstants.DefaultColors.GetRandomSkinColor3(),
+                    HairColor = WearablesConstants.DefaultColors.GetRandomHairColor3(),
+                }
+            );
+
+            IConcurrentBudgetProvider sceneBudgetProvider = new ConcurrentLoadingBudgetProvider(staticSettings.ScenesLoadingBudget);
+
+            LoadSceneDefinitionListSystem.InjectToWorld(ref builder, webRequestController, NoCache<SceneDefinitions, GetSceneDefinitionList>.INSTANCE, mutex);
+            LoadSceneDefinitionSystem.InjectToWorld(ref builder, webRequestController, NoCache<IpfsTypes.SceneEntityDefinition, GetSceneDefinition>.INSTANCE, mutex);
+
+            LoadSceneSystem.InjectToWorld(ref builder,
+                new LoadSceneSystemLogic(webRequestController, assetBundlesURL),
+                new LoadEmptySceneSystemLogic(webRequestController, emptyScenesWorldFactory, componentPoolsRegistry, EMPTY_SCENES_MAPPINGS_URL),
+                sceneFactory, NoCache<ISceneFacade, GetSceneFacadeIntention>.INSTANCE, mutex);
+
+            GlobalDeferredLoadingSystem.InjectToWorld(ref builder, sceneBudgetProvider, memoryBudgetProvider);
+
+            CalculateParcelsInRangeSystem.InjectToWorld(ref builder, playerEntity);
+            LoadStaticPointersSystem.InjectToWorld(ref builder);
+            LoadFixedPointersSystem.InjectToWorld(ref builder);
+
+            // Archaic systems
+            //LoadPointersByRadiusSystem.InjectToWorld(ref builder);
+            //ResolveSceneStateByRadiusSystem.InjectToWorld(ref builder);
+
+            // are replace by increasing radius
+            var jobsMathHelper = new ParcelMathJobifiedHelper();
+            StartSplittingByRingsSystem.InjectToWorld(ref builder, realmPartitionSettings, jobsMathHelper);
+            LoadPointersByIncreasingRadiusSystem.InjectToWorld(ref builder, jobsMathHelper, realmPartitionSettings);
+            ResolveSceneStateByIncreasingRadiusSystem.InjectToWorld(ref builder, realmPartitionSettings);
+            CreateEmptyPointersInFixedRealmSystem.InjectToWorld(ref builder, jobsMathHelper, realmPartitionSettings);
+
+            ResolveStaticPointersSystem.InjectToWorld(ref builder);
+            UnloadSceneSystem.InjectToWorld(ref builder);
+            ControlSceneUpdateLoopSystem.InjectToWorld(ref builder, realmPartitionSettings, destroyCancellationSource.Token);
+
+            IComponentPool<PartitionComponent> partitionComponentPool = componentPoolsRegistry.GetReferenceTypePool<PartitionComponent>();
+            PartitionSceneEntitiesSystem.InjectToWorld(ref builder, partitionComponentPool, partitionSettings, cameraSamplingData);
+            PartitionGlobalAssetEntitiesSystem.InjectToWorld(ref builder, partitionComponentPool, partitionSettings, cameraSamplingData);
+
+            CheckCameraQualifiedForRepartitioningSystem.InjectToWorld(ref builder, partitionSettings, realmData);
+            SortWorldsAggregateSystem.InjectToWorld(ref builder, partitionedWorldsAggregateFactory, realmPartitionSettings);
+
+            DestroyEntitiesSystem.InjectToWorld(ref builder);
+
+            UpdatePhysicsTickSystem.InjectToWorld(ref builder);
+            UpdateTimeSystem.InjectToWorld(ref builder);
+
+            var pluginArgs = new GlobalPluginArguments(playerEntity);
+
+            for (var i = 0; i < globalPlugins.Count; i++)
+                globalPlugins[i].InjectToWorld(ref builder, pluginArgs);
+
+            var finalizeWorldSystems = new IFinalizeWorldSystem[]
+                { new ReleaseRealmPooledComponentSystem(componentPoolsRegistry) };
+
+            SystemGroupWorld worldSystems = builder.Finish();
+            worldSystems.Initialize();
+
+            return new GlobalWorld(world, worldSystems, finalizeWorldSystems, cameraSamplingData, realmSamplingData, destroyCancellationSource);
+        }
+    }
+}