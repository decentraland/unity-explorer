using Arch.Core;
using Arch.SystemGroups;
using CRDT;
using CrdtEcsBridge.Components;
using DCL.Character;
using DCL.Character.Components;
using ECS.ComponentsPooling;
using ECS.LifeCycle;
using ECS.Prioritization;
using ECS.Prioritization.Components;
using ECS.Prioritization.Systems;
using ECS.Profiling;
using ECS.Profiling.Systems;
using ECS.SceneLifeCycle;
using ECS.SceneLifeCycle.Components;
using ECS.SceneLifeCycle.DeferredLoading;
using ECS.SceneLifeCycle.IncreasingRadius;
using ECS.SceneLifeCycle.SceneDefinition;
using ECS.SceneLifeCycle.Systems;
using ECS.StreamableLoading.Cache;
using ECS.StreamableLoading.DeferredLoading.BudgetProvider;
using ECS.Unity.Transforms.Components;
using Global.Dynamic.Plugins;
using Ipfs;
using SceneRunner;
using SceneRunner.EmptyScene;
using SceneRunner.Scene;
using System.Collections.Generic;
using System.Threading;
using UnityEngine;
using Utility;
using Utility.Multithreading;

namespace Global.Dynamic
{
    public class GlobalWorldFactory
    {
        private static readonly string EMPTY_SCENES_MAPPINGS_URL =
#if UNITY_EDITOR || UNITY_STANDALONE
            $"file://{Application.streamingAssetsPath}/EmptyScenes/mappings.json";
#else
            return $"{Application.streamingAssetsPath}/EmptyScenes/mappings.json";
#endif

        private readonly CameraSamplingData cameraSamplingData;
        private readonly IComponentPoolsRegistry componentPoolsRegistry;
        private readonly CancellationTokenSource destroyCancellationSource = new ();
        private readonly ISystemGroupAggregate<IPartitionComponent>.IFactory partitionedWorldsAggregateFactory;
        private readonly IPartitionSettings partitionSettings;
        private readonly IRealmPartitionSettings realmPartitionSettings;
        private readonly RealmSamplingData realmSamplingData;
<<<<<<< HEAD
        private readonly IReadOnlyList<IECSGlobalPlugin> globalPlugins;
=======
        private readonly IProfilingProvider profilingProvider;
>>>>>>> 61278878

        public GlobalWorldFactory(in StaticContainer staticContainer, IRealmPartitionSettings realmPartitionSettings,
            CameraSamplingData cameraSamplingData, RealmSamplingData realmSamplingData, IReadOnlyList<IECSGlobalPlugin> globalPlugins)
        {
            partitionedWorldsAggregateFactory = staticContainer.SingletonSharedDependencies.AggregateFactory;
            componentPoolsRegistry = staticContainer.ComponentsContainer.ComponentPoolsRegistry;
            partitionSettings = staticContainer.PartitionSettings;
            this.realmPartitionSettings = realmPartitionSettings;
            this.cameraSamplingData = cameraSamplingData;
            this.realmSamplingData = realmSamplingData;
<<<<<<< HEAD
            this.globalPlugins = globalPlugins;
=======
            this.profilingProvider = staticContainer.ProfilingProvider;
>>>>>>> 61278878
        }

        public GlobalWorld Create(ISceneFactory sceneFactory, IEmptyScenesWorldFactory emptyScenesWorldFactory, ICharacterObject characterObject)
        {
            var world = World.Create();

            // not synced by mutex, for compatibility only
            var mutex = new MutexSync();

            var builder = new ArchSystemsWorldBuilder<World>(world);

            Entity playerEntity = world.Create(
                new CRDTEntity(SpecialEntititiesID.PLAYER_ENTITY),
                new PlayerComponent(characterObject.CameraFocus),
                new TransformComponent { Transform = characterObject.Transform });

            // Asset Bundle Manifest
            const string ASSET_BUNDLES_URL = "https://ab-cdn.decentraland.org/";

            IConcurrentBudgetProvider sceneBudgetProvider = new ConcurrentLoadingBudgetProvider(100);

            LoadSceneDefinitionListSystem.InjectToWorld(ref builder, NoCache<SceneDefinitions, GetSceneDefinitionList>.INSTANCE, mutex);
            LoadSceneDefinitionSystem.InjectToWorld(ref builder, NoCache<IpfsTypes.SceneEntityDefinition, GetSceneDefinition>.INSTANCE, mutex);

            LoadSceneSystem.InjectToWorld(ref builder,
                new LoadSceneSystemLogic(ASSET_BUNDLES_URL),
                new LoadEmptySceneSystemLogic(emptyScenesWorldFactory, componentPoolsRegistry, EMPTY_SCENES_MAPPINGS_URL),
                sceneFactory, NoCache<ISceneFacade, GetSceneFacadeIntention>.INSTANCE, mutex);

            SceneLifeCycleDeferredLoadingSystem.InjectToWorld(ref builder, sceneBudgetProvider);

            CalculateParcelsInRangeSystem.InjectToWorld(ref builder, playerEntity);
            LoadStaticPointersSystem.InjectToWorld(ref builder);
            LoadFixedPointersSystem.InjectToWorld(ref builder);

            // Archaic systems
            // LoadPointersByRadiusSystem.InjectToWorld(ref builder);
            // ResolveSceneStateByRadiusSystem.InjectToWorld(ref builder);
            // are replace by increasing radius
            var jobsMathHelper = new ParcelMathJobifiedHelper();
            StartSplittingByRingsSystem.InjectToWorld(ref builder, realmPartitionSettings, jobsMathHelper);
            LoadPointersByIncreasingRadiusSystem.InjectToWorld(ref builder, jobsMathHelper, realmPartitionSettings);
            ResolveSceneStateByIncreasingRadiusSystem.InjectToWorld(ref builder, realmPartitionSettings);
            CreateEmptyPointersInFixedRealmSystem.InjectToWorld(ref builder, jobsMathHelper, realmPartitionSettings);

            ResolveStaticPointersSystem.InjectToWorld(ref builder);
            UnloadSceneSystem.InjectToWorld(ref builder);
            ControlSceneUpdateLoopSystem.InjectToWorld(ref builder, realmPartitionSettings, destroyCancellationSource.Token);

            PartitionSceneEntitiesSystem.InjectToWorld(ref builder, componentPoolsRegistry.GetReferenceTypePool<PartitionComponent>(), partitionSettings, cameraSamplingData);
            CheckCameraQualifiedForRepartitioningSystem.InjectToWorld(ref builder, partitionSettings);
            SortWorldsAggregateSystem.InjectToWorld(ref builder, partitionedWorldsAggregateFactory, realmPartitionSettings);

<<<<<<< HEAD
            var pluginArgs = new GlobalPluginArguments(playerEntity);

            for (var i = 0; i < globalPlugins.Count; i++)
                globalPlugins[i].InjectToWorld(ref builder, pluginArgs);
=======
            ProfilingSystem.InjectToWorld(ref builder, profilingProvider);
>>>>>>> 61278878

            var finalizeWorldSystems = new IFinalizeWorldSystem[]
                { new ReleaseRealmPooledComponentSystem(componentPoolsRegistry) };

            SystemGroupWorld worldSystems = builder.Finish();
            worldSystems.Initialize();

            return new GlobalWorld(world, worldSystems, finalizeWorldSystems, cameraSamplingData, realmSamplingData, destroyCancellationSource);
        }
    }
}<|MERGE_RESOLUTION|>--- conflicted
+++ resolved
@@ -49,11 +49,8 @@
         private readonly IPartitionSettings partitionSettings;
         private readonly IRealmPartitionSettings realmPartitionSettings;
         private readonly RealmSamplingData realmSamplingData;
-<<<<<<< HEAD
+        private readonly IProfilingProvider profilingProvider;
         private readonly IReadOnlyList<IECSGlobalPlugin> globalPlugins;
-=======
-        private readonly IProfilingProvider profilingProvider;
->>>>>>> 61278878
 
         public GlobalWorldFactory(in StaticContainer staticContainer, IRealmPartitionSettings realmPartitionSettings,
             CameraSamplingData cameraSamplingData, RealmSamplingData realmSamplingData, IReadOnlyList<IECSGlobalPlugin> globalPlugins)
@@ -64,11 +61,8 @@
             this.realmPartitionSettings = realmPartitionSettings;
             this.cameraSamplingData = cameraSamplingData;
             this.realmSamplingData = realmSamplingData;
-<<<<<<< HEAD
+            this.profilingProvider = staticContainer.ProfilingProvider;
             this.globalPlugins = globalPlugins;
-=======
-            this.profilingProvider = staticContainer.ProfilingProvider;
->>>>>>> 61278878
         }
 
         public GlobalWorld Create(ISceneFactory sceneFactory, IEmptyScenesWorldFactory emptyScenesWorldFactory, ICharacterObject characterObject)
@@ -122,14 +116,12 @@
             CheckCameraQualifiedForRepartitioningSystem.InjectToWorld(ref builder, partitionSettings);
             SortWorldsAggregateSystem.InjectToWorld(ref builder, partitionedWorldsAggregateFactory, realmPartitionSettings);
 
-<<<<<<< HEAD
+            ProfilingSystem.InjectToWorld(ref builder, profilingProvider);
+
             var pluginArgs = new GlobalPluginArguments(playerEntity);
 
             for (var i = 0; i < globalPlugins.Count; i++)
                 globalPlugins[i].InjectToWorld(ref builder, pluginArgs);
-=======
-            ProfilingSystem.InjectToWorld(ref builder, profilingProvider);
->>>>>>> 61278878
 
             var finalizeWorldSystems = new IFinalizeWorldSystem[]
                 { new ReleaseRealmPooledComponentSystem(componentPoolsRegistry) };
