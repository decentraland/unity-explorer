using Arch.Core;
using Arch.SystemGroups;
using CommunicationData.URLHelpers;
using CRDT;
using CrdtEcsBridge.Components;
using DCL.AvatarRendering.AvatarShape.Systems;
using DCL.AvatarRendering.Wearables;
using DCL.AvatarRendering.Wearables.Helpers;
using DCL.Character;
using DCL.Character.Components;
using DCL.DebugUtilities;
using DCL.GlobalPartitioning;
using DCL.Optimization.PerformanceBudgeting;
using DCL.Optimization.Pools;
using DCL.PluginSystem.Global;
using DCL.Profiles;
using DCL.Systems;
using DCL.Time;
using DCL.Time.Systems;
using DCL.WebRequests;
using ECS;
using ECS.Groups;
using ECS.LifeCycle;
using ECS.LifeCycle.Systems;
using ECS.Prioritization;
using ECS.Prioritization.Components;
using ECS.Prioritization.Systems;
using ECS.SceneLifeCycle;
using ECS.SceneLifeCycle.Components;
using ECS.SceneLifeCycle.IncreasingRadius;
using ECS.SceneLifeCycle.SceneDefinition;
using ECS.SceneLifeCycle.Systems;
using ECS.StreamableLoading.Cache;
using ECS.Unity.Transforms.Components;
using Ipfs;
using SceneRunner;
using SceneRunner.EmptyScene;
using SceneRunner.Scene;
using System.Collections.Generic;
using System.Threading;
using SystemGroups.Visualiser;
using UnityEngine;
using Utility;
using Utility.Multithreading;
using Avatar = DCL.Profiles.Avatar;

namespace Global.Dynamic
{
    public class GlobalWorldFactory
    {
        private static readonly URLAddress EMPTY_SCENES_MAPPINGS_URL = URLAddress.FromString(
#if UNITY_EDITOR || UNITY_STANDALONE
            $"file://{Application.streamingAssetsPath}/EmptyScenes/mappings.json"
#else
            return $"{Application.streamingAssetsPath}/EmptyScenes/mappings.json"
#endif
        );

        private readonly CameraSamplingData cameraSamplingData;
        private readonly IComponentPoolsRegistry componentPoolsRegistry;
        private readonly CancellationTokenSource destroyCancellationSource = new ();
        private readonly ISystemGroupAggregate<IPartitionComponent>.IFactory partitionedWorldsAggregateFactory;
        private readonly IPartitionSettings partitionSettings;
        private readonly IRealmPartitionSettings realmPartitionSettings;
        private readonly RealmSamplingData realmSamplingData;
        private readonly IRealmData realmData;
        private readonly URLDomain assetBundlesURL;
        private readonly PhysicsTickProvider physicsTickProvider;
        private readonly IWebRequestController webRequestController;
        private readonly IReadOnlyList<IDCLGlobalPlugin> globalPlugins;
        private readonly IDebugContainerBuilder debugContainerBuilder;
        private readonly IPerformanceBudget memoryBudget;
        private readonly StaticSettings staticSettings;
<<<<<<< HEAD
        private readonly StaticContainer staticContainer;
=======
        private readonly IScenesCache scenesCache;
>>>>>>> 19f0d41a

        public GlobalWorldFactory(in StaticContainer staticContainer,
            IRealmPartitionSettings realmPartitionSettings,
            CameraSamplingData cameraSamplingData, RealmSamplingData realmSamplingData,
            URLDomain assetBundlesURL, IRealmData realmData, IReadOnlyList<IDCLGlobalPlugin> globalPlugins,
            IDebugContainerBuilder debugContainerBuilder, IScenesCache scenesCache)
        {
            partitionedWorldsAggregateFactory = staticContainer.SingletonSharedDependencies.AggregateFactory;
            componentPoolsRegistry = staticContainer.ComponentsContainer.ComponentPoolsRegistry;
            partitionSettings = staticContainer.PartitionSettings;
            webRequestController = staticContainer.WebRequestsContainer.WebRequestController;
            staticSettings = staticContainer.StaticSettings;
            this.realmPartitionSettings = realmPartitionSettings;
            this.cameraSamplingData = cameraSamplingData;
            this.realmSamplingData = realmSamplingData;
            this.assetBundlesURL = assetBundlesURL;
            this.globalPlugins = globalPlugins;
            this.debugContainerBuilder = debugContainerBuilder;
            this.realmData = realmData;
<<<<<<< HEAD
            this.staticContainer = staticContainer;
=======
            this.scenesCache = scenesCache;
>>>>>>> 19f0d41a

            memoryBudget = staticContainer.SingletonSharedDependencies.MemoryBudget;
            physicsTickProvider = staticContainer.PhysicsTickProvider;
        }

        public GlobalWorld Create(ISceneFactory sceneFactory, IEmptyScenesWorldFactory emptyScenesWorldFactory, ICharacterObject characterObject)
        {
            var world = World.Create();

            // not synced by mutex, for compatibility only
            var mutex = new MutexSync();

            ISceneStateProvider globalSceneStateProvider = new SceneStateProvider();
            globalSceneStateProvider.State = SceneState.Running;

            var builder = new ArchSystemsWorldBuilder<World>(world);
            builder.InjectCustomGroup(new SyncedPostRenderingSystemGroup(mutex, globalSceneStateProvider));

            Entity playerEntity = world.Create(
                new CRDTEntity(SpecialEntitiesID.PLAYER_ENTITY),
                new PlayerComponent(characterObject.CameraFocus),
                new TransformComponent { Transform = characterObject.Transform },
                new Profile("fakeOwnUserId", "Player",
                    new Avatar(
                        BodyShape.MALE,
                        WearablesConstants.DefaultWearables.GetDefaultWearablesForBodyShape(BodyShape.MALE),
                        WearablesConstants.DefaultColors.GetRandomEyesColor(),
                        WearablesConstants.DefaultColors.GetRandomHairColor(),
                        WearablesConstants.DefaultColors.GetRandomSkinColor())));

            IReleasablePerformanceBudget sceneBudget = new ConcurrentLoadingPerformanceBudget(staticSettings.ScenesLoadingBudget);

            LoadSceneDefinitionListSystem.InjectToWorld(ref builder, webRequestController, NoCache<SceneDefinitions, GetSceneDefinitionList>.INSTANCE, mutex);
            LoadSceneDefinitionSystem.InjectToWorld(ref builder, webRequestController, NoCache<IpfsTypes.SceneEntityDefinition, GetSceneDefinition>.INSTANCE, mutex);

            LoadSceneSystem.InjectToWorld(ref builder,
                new LoadSceneSystemLogic(webRequestController, assetBundlesURL),
                new LoadEmptySceneSystemLogic(webRequestController, emptyScenesWorldFactory, componentPoolsRegistry, EMPTY_SCENES_MAPPINGS_URL),
                sceneFactory, NoCache<ISceneFacade, GetSceneFacadeIntention>.INSTANCE, mutex);

            GlobalDeferredLoadingSystem.InjectToWorld(ref builder, sceneBudget, memoryBudget);

            CalculateParcelsInRangeSystem.InjectToWorld(ref builder, playerEntity);
            LoadStaticPointersSystem.InjectToWorld(ref builder);
            LoadFixedPointersSystem.InjectToWorld(ref builder);

            // Archaic systems
            //LoadPointersByRadiusSystem.InjectToWorld(ref builder);
            //ResolveSceneStateByRadiusSystem.InjectToWorld(ref builder);

            // are replace by increasing radius
            var jobsMathHelper = new ParcelMathJobifiedHelper();
            StartSplittingByRingsSystem.InjectToWorld(ref builder, realmPartitionSettings, jobsMathHelper);
            LoadPointersByIncreasingRadiusSystem.InjectToWorld(ref builder, jobsMathHelper, realmPartitionSettings);
            ResolveSceneStateByIncreasingRadiusSystem.InjectToWorld(ref builder, realmPartitionSettings);
            CreateEmptyPointersInFixedRealmSystem.InjectToWorld(ref builder, jobsMathHelper, realmPartitionSettings);

            ResolveStaticPointersSystem.InjectToWorld(ref builder);
            UnloadSceneSystem.InjectToWorld(ref builder, scenesCache);
            ControlSceneUpdateLoopSystem.InjectToWorld(ref builder, realmPartitionSettings, destroyCancellationSource.Token, scenesCache);

            IComponentPool<PartitionComponent> partitionComponentPool = componentPoolsRegistry.GetReferenceTypePool<PartitionComponent>();
            PartitionSceneEntitiesSystem.InjectToWorld(ref builder, partitionComponentPool, partitionSettings, cameraSamplingData);
            PartitionGlobalAssetEntitiesSystem.InjectToWorld(ref builder, partitionComponentPool, partitionSettings, cameraSamplingData);

            CheckCameraQualifiedForRepartitioningSystem.InjectToWorld(ref builder, partitionSettings, realmData);
            SortWorldsAggregateSystem.InjectToWorld(ref builder, partitionedWorldsAggregateFactory, realmPartitionSettings);

            DestroyEntitiesSystem.InjectToWorld(ref builder);

            UpdatePhysicsTickSystem.InjectToWorld(ref builder, physicsTickProvider);
            UpdateTimeSystem.InjectToWorld(ref builder);

            OwnAvatarLoaderFromDebugMenuSystem.InjectToWorld(ref builder, playerEntity, debugContainerBuilder, realmData);

            UpdateCurrentSceneSystem.InjectToWorld(ref builder, realmData, scenesCache, playerEntity);

            var pluginArgs = new GlobalPluginArguments(playerEntity);

            foreach (IDCLGlobalPlugin plugin in globalPlugins)
                plugin.InjectToWorld(ref builder, pluginArgs);

            var finalizeWorldSystems = new IFinalizeWorldSystem[] { new ReleaseRealmPooledComponentSystem(componentPoolsRegistry) };

            SystemGroupWorld worldSystems = builder.Finish();
            worldSystems.Initialize();

            SystemGroupSnapshot.Instance.Register(GlobalWorld.WORLD_NAME, worldSystems);

            var globalWorld = new GlobalWorld(world, worldSystems, finalizeWorldSystems, cameraSamplingData, realmSamplingData, destroyCancellationSource);

            staticContainer.GlobalWorld.SetWorld(world);

            return globalWorld;
        }
    }
}<|MERGE_RESOLUTION|>--- conflicted
+++ resolved
@@ -71,11 +71,8 @@
         private readonly IDebugContainerBuilder debugContainerBuilder;
         private readonly IPerformanceBudget memoryBudget;
         private readonly StaticSettings staticSettings;
-<<<<<<< HEAD
         private readonly StaticContainer staticContainer;
-=======
         private readonly IScenesCache scenesCache;
->>>>>>> 19f0d41a
 
         public GlobalWorldFactory(in StaticContainer staticContainer,
             IRealmPartitionSettings realmPartitionSettings,
@@ -95,11 +92,8 @@
             this.globalPlugins = globalPlugins;
             this.debugContainerBuilder = debugContainerBuilder;
             this.realmData = realmData;
-<<<<<<< HEAD
             this.staticContainer = staticContainer;
-=======
             this.scenesCache = scenesCache;
->>>>>>> 19f0d41a
 
             memoryBudget = staticContainer.SingletonSharedDependencies.MemoryBudget;
             physicsTickProvider = staticContainer.PhysicsTickProvider;
