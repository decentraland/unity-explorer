--- conflicted
+++ resolved
@@ -72,11 +72,7 @@
 
         public async UniTask<(StaticContainer?, bool)> LoadStaticContainerAsync(BootstrapContainer bootstrapContainer, PluginSettingsContainer globalPluginSettingsContainer, DebugViewsCatalog debugViewsCatalog, Entity playerEntity, CancellationToken ct) =>
             await StaticContainer.CreateAsync(bootstrapContainer.DecentralandUrlsSource, bootstrapContainer.AssetsProvisioner, bootstrapContainer.ReportHandlingSettings, appArgs, debugViewsCatalog, globalPluginSettingsContainer,
-<<<<<<< HEAD
-                bootstrapContainer.IdentityCache, bootstrapContainer.VerifiedEthereumApi, bootstrapContainer.LocalSceneDevelopment, world, ct);
-=======
-                bootstrapContainer.IdentityCache, bootstrapContainer.VerifiedEthereumApi, world, playerEntity, ct);
->>>>>>> ea3c2bfb
+                bootstrapContainer.IdentityCache, bootstrapContainer.VerifiedEthereumApi, bootstrapContainer.LocalSceneDevelopment, world, playerEntity, ct);
 
         public async UniTask<(DynamicWorldContainer?, bool)> LoadDynamicWorldContainerAsync(
             BootstrapContainer bootstrapContainer,
