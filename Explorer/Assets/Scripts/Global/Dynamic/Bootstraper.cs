--- conflicted
+++ resolved
@@ -12,20 +12,14 @@
 using DCL.PluginSystem;
 using DCL.PluginSystem.Global;
 using DCL.UI.MainUI;
-<<<<<<< HEAD
-=======
 using DCL.SceneLoadingScreens.SplashScreen;
->>>>>>> 7c5438ef
 using DCL.Utilities.Extensions;
 using DCL.Web3.Identities;
 using ECS.SceneLifeCycle.Realm;
 using MVC;
 using SceneRunner.Debugging;
 using System;
-<<<<<<< HEAD
-=======
 using System.Collections.Generic;
->>>>>>> 7c5438ef
 using System.Threading;
 using UnityEngine;
 using UnityEngine.UIElements;
@@ -34,7 +28,6 @@
 {
     public class Bootstrap : IBootstrap
     {
-<<<<<<< HEAD
         private readonly bool showSplash;
         private readonly bool showAuthentication;
         private readonly bool showLoading;
@@ -42,9 +35,7 @@
         private readonly bool enableLandscape;
         private readonly ApplicationParametersParser applicationParametersParser;
         private readonly RealmLaunchSettings launchSettings;
-=======
         private readonly IDebugSettings debugSettings;
->>>>>>> 7c5438ef
 
         private URLDomain startingRealm = URLDomain.FromString(IRealmNavigator.GENESIS_URL);
         private Vector2Int startingParcel;
@@ -52,43 +43,26 @@
 
         public bool EnableAnalytics { private get; init; }
 
-<<<<<<< HEAD
-        public Bootstrap(DebugSettings debugSettings,
+        public Bootstrap(IDebugSettings debugSettings,
             ApplicationParametersParser applicationParametersParser,
             RealmLaunchSettings launchSettings)
         {
+            this.debugSettings = debugSettings;
             this.applicationParametersParser = applicationParametersParser;
             this.launchSettings = launchSettings;
-            showSplash = debugSettings.showSplash;
-            showAuthentication = debugSettings.showAuthentication;
-            showLoading = debugSettings.showLoading;
-            enableLOD = debugSettings.enableLOD;
-            enableLandscape = debugSettings.enableLandscape;
         }
 
         public void PreInitializeSetup(UIDocument cursorRoot, UIDocument debugUiRoot,
-            GameObject splashRoot, CancellationToken _)
-=======
-        public Bootstrap(IDebugSettings debugSettings)
-        {
-            this.debugSettings = debugSettings;
-        }
-
-        public void PreInitializeSetup(RealmLaunchSettings launchSettings, UIDocument cursorRoot, UIDocument debugUiRoot,
             ISplashScreen splashScreen, CancellationToken _)
->>>>>>> 7c5438ef
         {
             splashScreen.ShowSplash();
             cursorRoot.EnsureNotNull();
 
-<<<<<<< HEAD
+            startingRealm = URLDomain.FromString(launchSettings.GetStartingRealm());
             string settingsRealm = launchSettings.GetStartingRealm();
             localSceneDevelopment = launchSettings.IsLocalSceneDevelopmentRealm;
 
             startingRealm = URLDomain.FromString(settingsRealm);
-=======
-            startingRealm = URLDomain.FromString(launchSettings.GetStartingRealm());
->>>>>>> 7c5438ef
             startingParcel = launchSettings.TargetScene;
 
             // Hides the debug UI during the initial flow
@@ -134,13 +108,8 @@
                     EnableLandscape = debugSettings.EnableLandscape && !bootstrapContainer.LocalSceneDevelopment,
                     EnableLOD = debugSettings.EnableLOD && !bootstrapContainer.LocalSceneDevelopment,
                     EnableAnalytics = EnableAnalytics, HybridSceneParams = launchSettings.CreateHybridSceneParams(startingParcel),
-<<<<<<< HEAD
                     LocalSceneDevelopmentRealm = localSceneDevelopment ? launchSettings.GetStartingRealm() : string.Empty,
                     AppParameters = applicationParametersParser.Get(),
-=======
-                    LocalSceneDevelopmentRealm = bootstrapContainer.LocalSceneDevelopment ? launchSettings.GetStartingRealm() : string.Empty,
-                    AppParameters = appParameters,
->>>>>>> 7c5438ef
                 },
                 backgroundMusic,
                 ct);
@@ -190,7 +159,7 @@
                 dynamicWorldContainer.RoomHub,
                 dynamicWorldContainer.RealmController.RealmData,
                 dynamicWorldContainer.MessagePipesHub,
-                !bootstrapContainer.LocalSceneDevelopment
+                !localSceneDevelopment
             );
 
             (globalWorld, playerEntity) = dynamicWorldContainer.GlobalWorldFactory.Create(sceneSharedContainer.SceneFactory);
