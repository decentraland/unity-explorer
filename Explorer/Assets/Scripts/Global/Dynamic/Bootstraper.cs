--- conflicted
+++ resolved
@@ -73,11 +73,7 @@
 
         public async UniTask<(StaticContainer?, bool)> LoadStaticContainerAsync(BootstrapContainer bootstrapContainer, PluginSettingsContainer globalPluginSettingsContainer, DebugViewsCatalog debugViewsCatalog, Entity playerEntity, CancellationToken ct) =>
             await StaticContainer.CreateAsync(bootstrapContainer.DecentralandUrlsSource, bootstrapContainer.AssetsProvisioner, bootstrapContainer.ReportHandlingSettings, appArgs, debugViewsCatalog, globalPluginSettingsContainer,
-<<<<<<< HEAD
-                bootstrapContainer.IdentityCache, bootstrapContainer.VerifiedEthereumApi, bootstrapContainer.LocalSceneDevelopment, bootstrapContainer.UseRemoteAssetBundles, world, playerEntity, ct);
-=======
-               bootstrapContainer.DiagnosticsContainer, bootstrapContainer.IdentityCache, bootstrapContainer.VerifiedEthereumApi, bootstrapContainer.LocalSceneDevelopment, world, playerEntity, ct);
->>>>>>> 075845e7
+                bootstrapContainer.DiagnosticsContainer, bootstrapContainer.IdentityCache, bootstrapContainer.VerifiedEthereumApi, bootstrapContainer.LocalSceneDevelopment, bootstrapContainer.UseRemoteAssetBundles, world, playerEntity, ct);
 
         public async UniTask<(DynamicWorldContainer?, bool)> LoadDynamicWorldContainerAsync(
             BootstrapContainer bootstrapContainer,
