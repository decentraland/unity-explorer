--- conflicted
+++ resolved
@@ -17,12 +17,9 @@
 using DCL.UserInAppInitializationFlow;
 using DCL.Utilities.Extensions;
 using DCL.Web3.Identities;
-<<<<<<< HEAD
+using DCL.WebRequests.Analytics;
 using ECS.StreamableLoading.Cache.Disk;
 using ECS.StreamableLoading.Cache.InMemory;
-=======
-using DCL.WebRequests.Analytics;
->>>>>>> 1037315a
 using Global.AppArgs;
 using Global.Dynamic.DebugSettings;
 using Global.Dynamic.RealmUrl;
@@ -48,11 +45,8 @@
         private readonly ISplashScreen splashScreen;
         private readonly ICompressShaders compressShaders;
         private readonly RealmLaunchSettings realmLaunchSettings;
-<<<<<<< HEAD
+        private readonly WebRequestsContainer webRequestsContainer;
         private readonly IDiskCache diskCache;
-=======
-        private readonly WebRequestsContainer webRequestsContainer;
->>>>>>> 1037315a
         private readonly World world;
 
         private URLDomain? startingRealm;
@@ -68,11 +62,8 @@
             ICompressShaders compressShaders,
             IRealmUrls realmUrls,
             RealmLaunchSettings realmLaunchSettings,
-<<<<<<< HEAD
+            WebRequestsContainer webRequestsContainer,
             IDiskCache diskCache,
-=======
-            WebRequestsContainer webRequestsContainer,
->>>>>>> 1037315a
             World world)
         {
             this.debugSettings = debugSettings;
@@ -81,11 +72,8 @@
             this.splashScreen = splashScreen;
             this.compressShaders = compressShaders;
             this.realmLaunchSettings = realmLaunchSettings;
-<<<<<<< HEAD
+            this.webRequestsContainer = webRequestsContainer;
             this.diskCache = diskCache;
-=======
-            this.webRequestsContainer = webRequestsContainer;
->>>>>>> 1037315a
             this.world = world;
         }
 
@@ -137,11 +125,7 @@
                 bootstrapContainer.WorldVolumeMacBus,
                 EnableAnalytics,
                 bootstrapContainer.Analytics,
-<<<<<<< HEAD
                 diskCache,
-                isTextureCompressionEnabled,
-=======
->>>>>>> 1037315a
                 ct
             );
 
