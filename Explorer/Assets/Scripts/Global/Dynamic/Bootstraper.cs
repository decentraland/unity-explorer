﻿using Arch.Core;
using CommunicationData.URLHelpers;
using Cysharp.Threading.Tasks;
using DCL.Audio;
using DCL.Chat;
using DCL.DebugUtilities;
using DCL.Diagnostics;
using DCL.EmotesWheel;
using DCL.ExplorePanel;
using DCL.FeatureFlags;
using DCL.Minimap;
using DCL.Notification.NewNotification;
using DCL.PerformanceAndDiagnostics.DotNetLogging;
using DCL.PluginSystem;
using DCL.PluginSystem.Global;
<<<<<<< HEAD
=======
using DCL.UI.MainUI;
>>>>>>> 6934d607
using DCL.UI.Sidebar;
using DCL.Utilities.Extensions;
using DCL.Web3.Identities;
using ECS.SceneLifeCycle.Realm;
using MVC;
using SceneRunner.Debugging;
using System;
using System.Collections.Generic;
using System.Collections.Specialized;
using System.Threading;
using UnityEngine;
using UnityEngine.UIElements;
using System.Text.RegularExpressions;
using System.Web;

namespace Global.Dynamic
{
    public class Bootstrap : IBootstrap
    {
        private const string APP_PARAMETER_REALM = "realm";
        private const string APP_PARAMETER_LOCAL_SCENE = "local-scene";
        private const string APP_PARAMETER_POSITION = "position";

        private readonly bool showSplash;
        private readonly bool showAuthentication;
        private readonly bool showLoading;
        private readonly bool enableLOD;
        private readonly bool enableLandscape;

        private URLDomain startingRealm = URLDomain.FromString(IRealmNavigator.GENESIS_URL);
        private Vector2Int startingParcel;
        private bool localSceneDevelopment;
        private DynamicWorldDependencies dynamicWorldDependencies;
        private Dictionary<string, string> appParameters = new ();

        public bool EnableAnalytics { private get; init; }

        public Bootstrap(DebugSettings debugSettings)
        {
            showSplash = debugSettings.showSplash;
            showAuthentication = debugSettings.showAuthentication;
            showLoading = debugSettings.showLoading;
            enableLOD = debugSettings.enableLOD;
            enableLandscape = debugSettings.enableLandscape;
        }

        public void PreInitializeSetup(RealmLaunchSettings launchSettings, UIDocument cursorRoot, UIDocument debugUiRoot,
            GameObject splashRoot, CancellationToken _)
        {
            splashRoot.SetActive(showSplash);
            cursorRoot.EnsureNotNull();

            appParameters = ParseApplicationParameters();

            if (appParameters.ContainsKey(APP_PARAMETER_REALM))
                ProcessRealmAppParameter(launchSettings);

            if (appParameters.ContainsKey(APP_PARAMETER_POSITION))
                ProcessPositionAppParameter(appParameters[APP_PARAMETER_POSITION], launchSettings);

            startingRealm = URLDomain.FromString(launchSettings.GetStartingRealm());
            startingParcel = launchSettings.TargetScene;

            // Hides the debug UI during the initial flow
            debugUiRoot.rootVisualElement.EnsureNotNull().style.display = DisplayStyle.None;

            // Initialize .NET logging ASAP since it might be used by another systems
            // Otherwise we might get exceptions in different platforms
            DotNetLoggingPlugin.Initialize();
        }

        public async UniTask<(StaticContainer?, bool)> LoadStaticContainerAsync(BootstrapContainer bootstrapContainer, PluginSettingsContainer globalPluginSettingsContainer, DebugViewsCatalog debugViewsCatalog, CancellationToken ct) =>
            await StaticContainer.CreateAsync(bootstrapContainer.AssetsProvisioner, bootstrapContainer.ReportHandlingSettings, debugViewsCatalog, globalPluginSettingsContainer,
                bootstrapContainer.IdentityCache, bootstrapContainer.Web3VerifiedAuthenticator, ct);

        public async UniTask<(DynamicWorldContainer?, bool)> LoadDynamicWorldContainerAsync(BootstrapContainer bootstrapContainer, StaticContainer staticContainer,
            PluginSettingsContainer scenePluginSettingsContainer, DynamicSceneLoaderSettings settings, DynamicSettings dynamicSettings, RealmLaunchSettings launchSettings,
            UIDocument uiToolkitRoot, UIDocument cursorRoot, Animator splashScreenAnimation, AudioClipConfig backgroundMusic, WorldInfoTool worldInfoTool,
            CancellationToken ct)
        {
            dynamicWorldDependencies = new DynamicWorldDependencies
            {
                DebugContainerBuilder = staticContainer.DebugContainerBuilder,
                AssetsProvisioner = bootstrapContainer.AssetsProvisioner,
                StaticContainer = staticContainer,
                SettingsContainer = scenePluginSettingsContainer,
                DynamicSettings = dynamicSettings,
                Web3Authenticator = bootstrapContainer.Web3Authenticator,
                Web3IdentityCache = bootstrapContainer.IdentityCache,
                RootUIDocument = uiToolkitRoot,
                CursorUIDocument = cursorRoot,
                SplashAnimator = splashScreenAnimation,
                WorldInfoTool = worldInfoTool,
            };

            return await DynamicWorldContainer.CreateAsync(
                bootstrapContainer,
                dynamicWorldDependencies,
                new DynamicWorldParams
                {
                    StaticLoadPositions = launchSettings.GetPredefinedParcels(),
                    Realms = settings.Realms,
                    StartParcel = startingParcel,
                    EnableLandscape = enableLandscape,
                    EnableLOD = enableLOD,
                    EnableAnalytics = EnableAnalytics, HybridSceneParams = launchSettings.CreateHybridSceneParams(startingParcel),
                    LocalSceneDevelopmentRealm = localSceneDevelopment ? launchSettings.GetStartingRealm() : string.Empty,
                    AppParameters = appParameters,
                },
                backgroundMusic,
                ct);
        }

        public async UniTask<bool> InitializePluginsAsync(StaticContainer staticContainer, DynamicWorldContainer dynamicWorldContainer,
            PluginSettingsContainer scenePluginSettingsContainer, PluginSettingsContainer globalPluginSettingsContainer,
            CancellationToken ct)
        {
            var anyFailure = false;

            await UniTask.WhenAll(staticContainer.ECSWorldPlugins.Select(gp => scenePluginSettingsContainer.InitializePluginAsync(gp, ct).ContinueWith(OnPluginInitialized)).EnsureNotNull());
            await UniTask.WhenAll(dynamicWorldContainer.GlobalPlugins.Select(gp => globalPluginSettingsContainer.InitializePluginAsync(gp, ct).ContinueWith(OnPluginInitialized)).EnsureNotNull());

            void OnPluginInitialized<TPluginInterface>((TPluginInterface plugin, bool success) result) where TPluginInterface: IDCLPlugin
            {
                if (!result.success)
                    anyFailure = true;
            }

            return anyFailure;
        }

        public async UniTask InitializeFeatureFlagsAsync(IWeb3Identity? identity, StaticContainer staticContainer, CancellationToken ct)
        {
            try { await staticContainer.FeatureFlagsProvider.InitializeAsync(identity?.Address, appParameters, ct); }
            catch (Exception e) when (e is not OperationCanceledException) { ReportHub.LogException(e, new ReportData(ReportCategory.FEATURE_FLAGS)); }
        }

        public (GlobalWorld, Entity) CreateGlobalWorldAndPlayer(BootstrapContainer bootstrapContainer, StaticContainer staticContainer, DynamicWorldContainer dynamicWorldContainer,
            UIDocument debugUiRoot)
        {
            Entity playerEntity;
            GlobalWorld globalWorld;

            var sceneSharedContainer = SceneSharedContainer.Create(
                in staticContainer,
                dynamicWorldContainer.MvcManager,
                bootstrapContainer.IdentityCache,
                dynamicWorldContainer.ProfileRepository,
                staticContainer.WebRequestsContainer.WebRequestController,
                dynamicWorldContainer.RoomHub,
                dynamicWorldContainer.RealmController.RealmData,
                dynamicWorldContainer.MessagePipesHub
            );

            (globalWorld, playerEntity) = dynamicWorldContainer.GlobalWorldFactory.Create(sceneSharedContainer.SceneFactory);
            dynamicWorldContainer.RealmController.GlobalWorld = globalWorld;

            staticContainer.DebugContainerBuilder.BuildWithFlex(debugUiRoot);

            return (globalWorld, playerEntity);
        }

        public async UniTask LoadStartingRealmAsync(DynamicWorldContainer dynamicWorldContainer, CancellationToken ct)
        {
            await dynamicWorldContainer.RealmController.SetRealmAsync(startingRealm, ct);
        }

        public async UniTask UserInitializationAsync(DynamicWorldContainer dynamicWorldContainer,
            GlobalWorld? globalWorld, Entity playerEntity, Animator splashScreenAnimation, GameObject splashRoot, CancellationToken ct)
        {
            if (showSplash)
                await UniTask.WaitUntil(() => splashScreenAnimation.GetCurrentAnimatorStateInfo(0).normalizedTime > 1, cancellationToken: ct);

            splashScreenAnimation.transform.SetSiblingIndex(1);

            await dynamicWorldContainer.UserInAppInitializationFlow.ExecuteAsync(showAuthentication, showLoading, false,
                globalWorld!.EcsWorld, playerEntity, ct);

            splashRoot.SetActive(false);
            OpenDefaultUI(dynamicWorldContainer.MvcManager, ct);
        }

        private Dictionary<string, string> ParseApplicationParameters()
        {
            string[] cmdArgs = Environment.GetCommandLineArgs();

            var deepLinkFound = false;
            string lastKeyStored = string.Empty;

            for (var i = 1; i < cmdArgs.Length; i++)
            {
                string arg = cmdArgs[i];

                if (arg.StartsWith("--"))
                {
                    if (arg.Length > 2)
                    {
                        lastKeyStored = arg.Substring(2);
                        appParameters[lastKeyStored] = string.Empty;
                    }
                    else
                        lastKeyStored = string.Empty;
                }
#if !UNITY_EDITOR && UNITY_STANDALONE_WIN
                else if (!deepLinkFound && arg.StartsWith("decentraland://"))
                {
                    deepLinkFound = true;
                    lastKeyStored = string.Empty;

                    // When started in local scene development mode (AKA preview mode) command line arguments are used
                    // Example (Windows) -> start decentraland://"realm=http://127.0.0.1:8000&position=100,100&otherparam=blahblah"
                    ProcessDeepLinkParameters(arg);
                }
#endif
                else if (!string.IsNullOrEmpty(lastKeyStored))
                    appParameters[lastKeyStored] = arg;
            }

            // in MacOS the deep link string doesn't come in the cmd args...
#if !UNITY_EDITOR && UNITY_STANDALONE_OSX
            if (!string.IsNullOrEmpty(Application.absoluteURL) && Application.absoluteURL.StartsWith("decentraland"))
            {
                // Regex patch for MacOS removing the ':' from the realm parameter protocol
                ProcessDeepLinkParameters(Regex.Replace(Application.absoluteURL, @"(https?)//(.*?)$", @"$1://$2"));
            }
#endif

            return appParameters;
        }

        private void ProcessDeepLinkParameters(string deepLinkString)
        {
            // Update deep link so that Uri class allows the host name
            deepLinkString = Regex.Replace(deepLinkString, @"^decentraland:/+", "https://decentraland.com/?");

            if (!Uri.TryCreate(deepLinkString, UriKind.Absolute, out Uri? res)) return;

            var uri = new Uri(deepLinkString);
            NameValueCollection uriQuery = HttpUtility.ParseQueryString(uri.Query);

            foreach (string uriQueryKey in uriQuery.AllKeys) { appParameters[uriQueryKey] = uriQuery.Get(uriQueryKey); }
        }

        private void ProcessRealmAppParameter(RealmLaunchSettings launchSettings)
        {
            string realmParamValue = appParameters[APP_PARAMETER_REALM];

            if (string.IsNullOrEmpty(realmParamValue)) return;

            localSceneDevelopment = appParameters.TryGetValue(APP_PARAMETER_LOCAL_SCENE, out string localSceneParamValue) && ParseLocalSceneParameter(localSceneParamValue);

            if (localSceneDevelopment && IsRealmALocalUrl(realmParamValue))
                launchSettings.SetLocalSceneDevelopmentRealm(realmParamValue);
            else if (IsRealmAWorld(realmParamValue))
                launchSettings.SetWorldRealm(realmParamValue);
        }

        private void ProcessPositionAppParameter(string positionParameterValue, RealmLaunchSettings launchSettings)
        {
            if (string.IsNullOrEmpty(positionParameterValue)) return;

            Vector2Int targetPosition = Vector2Int.zero;

            MatchCollection matches = new Regex(@"-*\d+").Matches(positionParameterValue);

            if (matches.Count > 1)
            {
                targetPosition.x = int.Parse(matches[0].Value);
                targetPosition.y = int.Parse(matches[1].Value);
            }

            launchSettings.SetTargetScene(targetPosition);
        }

        private bool ParseLocalSceneParameter(string localSceneParameter)
        {
            if (string.IsNullOrEmpty(localSceneParameter)) return false;

            var returnValue = false;
            Match match = new Regex(@"true|false").Match(localSceneParameter);

            if (match.Success)
                bool.TryParse(match.Value, out returnValue);

            return returnValue;
        }

        private bool IsRealmAWorld(string realmParam) =>
            new Regex(@"^[a-zA-Z0-9.]+\.eth$").Match(realmParam).Success;

        private bool IsRealmALocalUrl(string realmParam) =>
            Uri.TryCreate(realmParam, UriKind.Absolute, out Uri? uriResult)
            && (uriResult.Scheme == Uri.UriSchemeHttp || uriResult.Scheme == Uri.UriSchemeHttps);

        private static void OpenDefaultUI(IMVCManager mvcManager, CancellationToken ct)
        {
            // TODO: all of these UIs should be part of a single canvas. We cannot make a proper layout by having them separately
<<<<<<< HEAD
            mvcManager.ShowAsync(SidebarController.IssueCommand(), ct).Forget();
            mvcManager.ShowAsync(MinimapController.IssueCommand(), ct).Forget();
            //mvcManager.ShowAsync(PersistentExplorePanelOpenerController.IssueCommand(new EmptyParameter()), ct).Forget();
            mvcManager.ShowAsync(ChatController.IssueCommand(), ct).Forget();
=======
            mvcManager.ShowAsync(MainUIController.IssueCommand(), ct).Forget();
>>>>>>> 6934d607
            mvcManager.ShowAsync(NewNotificationController.IssueCommand(), ct).Forget();
            mvcManager.ShowAsync(PersistentEmoteWheelOpenerController.IssueCommand(), ct).Forget();
        }
    }
}<|MERGE_RESOLUTION|>--- conflicted
+++ resolved
@@ -13,10 +13,7 @@
 using DCL.PerformanceAndDiagnostics.DotNetLogging;
 using DCL.PluginSystem;
 using DCL.PluginSystem.Global;
-<<<<<<< HEAD
-=======
 using DCL.UI.MainUI;
->>>>>>> 6934d607
 using DCL.UI.Sidebar;
 using DCL.Utilities.Extensions;
 using DCL.Web3.Identities;
@@ -50,8 +47,7 @@
         private Vector2Int startingParcel;
         private bool localSceneDevelopment;
         private DynamicWorldDependencies dynamicWorldDependencies;
-        private Dictionary<string, string> appParameters = new ();
-
+        private Dictionary<string, string> appParameters = new Dictionary<string, string>();
         public bool EnableAnalytics { private get; init; }
 
         public Bootstrap(DebugSettings debugSettings)
@@ -124,7 +120,7 @@
                     EnableLOD = enableLOD,
                     EnableAnalytics = EnableAnalytics, HybridSceneParams = launchSettings.CreateHybridSceneParams(startingParcel),
                     LocalSceneDevelopmentRealm = localSceneDevelopment ? launchSettings.GetStartingRealm() : string.Empty,
-                    AppParameters = appParameters,
+                    AppParameters = appParameters
                 },
                 backgroundMusic,
                 ct);
@@ -203,13 +199,11 @@
         {
             string[] cmdArgs = Environment.GetCommandLineArgs();
 
-            var deepLinkFound = false;
+            bool deepLinkFound = false;
             string lastKeyStored = string.Empty;
-
-            for (var i = 1; i < cmdArgs.Length; i++)
-            {
-                string arg = cmdArgs[i];
-
+            for (int i = 1; i < cmdArgs.Length; i++)
+            {
+                var arg = cmdArgs[i];
                 if (arg.StartsWith("--"))
                 {
                     if (arg.Length > 2)
@@ -252,12 +246,15 @@
             // Update deep link so that Uri class allows the host name
             deepLinkString = Regex.Replace(deepLinkString, @"^decentraland:/+", "https://decentraland.com/?");
 
-            if (!Uri.TryCreate(deepLinkString, UriKind.Absolute, out Uri? res)) return;
+            if (!Uri.TryCreate(deepLinkString, UriKind.Absolute, out var res)) return;
 
             var uri = new Uri(deepLinkString);
-            NameValueCollection uriQuery = HttpUtility.ParseQueryString(uri.Query);
-
-            foreach (string uriQueryKey in uriQuery.AllKeys) { appParameters[uriQueryKey] = uriQuery.Get(uriQueryKey); }
+            var uriQuery = HttpUtility.ParseQueryString(uri.Query);
+
+            foreach (string uriQueryKey in uriQuery.AllKeys)
+            {
+                appParameters[uriQueryKey] = uriQuery.Get(uriQueryKey);
+            }
         }
 
         private void ProcessRealmAppParameter(RealmLaunchSettings launchSettings)
@@ -280,8 +277,7 @@
 
             Vector2Int targetPosition = Vector2Int.zero;
 
-            MatchCollection matches = new Regex(@"-*\d+").Matches(positionParameterValue);
-
+            var matches = new Regex(@"-*\d+").Matches(positionParameterValue);
             if (matches.Count > 1)
             {
                 targetPosition.x = int.Parse(matches[0].Value);
@@ -295,9 +291,8 @@
         {
             if (string.IsNullOrEmpty(localSceneParameter)) return false;
 
-            var returnValue = false;
-            Match match = new Regex(@"true|false").Match(localSceneParameter);
-
+            bool returnValue = false;
+            var match = new Regex(@"true|false").Match(localSceneParameter);
             if (match.Success)
                 bool.TryParse(match.Value, out returnValue);
 
@@ -314,14 +309,7 @@
         private static void OpenDefaultUI(IMVCManager mvcManager, CancellationToken ct)
         {
             // TODO: all of these UIs should be part of a single canvas. We cannot make a proper layout by having them separately
-<<<<<<< HEAD
-            mvcManager.ShowAsync(SidebarController.IssueCommand(), ct).Forget();
-            mvcManager.ShowAsync(MinimapController.IssueCommand(), ct).Forget();
-            //mvcManager.ShowAsync(PersistentExplorePanelOpenerController.IssueCommand(new EmptyParameter()), ct).Forget();
-            mvcManager.ShowAsync(ChatController.IssueCommand(), ct).Forget();
-=======
             mvcManager.ShowAsync(MainUIController.IssueCommand(), ct).Forget();
->>>>>>> 6934d607
             mvcManager.ShowAsync(NewNotificationController.IssueCommand(), ct).Forget();
             mvcManager.ShowAsync(PersistentEmoteWheelOpenerController.IssueCommand(), ct).Forget();
         }
