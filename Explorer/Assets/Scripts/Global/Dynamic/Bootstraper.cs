--- conflicted
+++ resolved
@@ -30,60 +30,41 @@
 {
     public class Bootstrap : IBootstrap
     {
-        private readonly bool showSplash;
-        private readonly bool showAuthentication;
-        private readonly bool showLoading;
-        private readonly bool enableLOD;
-        private readonly bool enableLandscape;
-        private readonly ApplicationParametersParser applicationParametersParser;
-        private readonly RealmLaunchSettings realmLaunchSettings;
         private readonly IDebugSettings debugSettings;
         private readonly IDecentralandUrlsSource decentralandUrlsSource;
         private readonly ICommandLineArgs commandLineArgs;
+        private readonly ApplicationParametersParser applicationParametersParser;
+        private readonly RealmLaunchSettings realmLaunchSettings;
 
         private URLDomain? startingRealm;
         private Vector2Int startingParcel;
         private DynamicWorldDependencies dynamicWorldDependencies;
-<<<<<<< HEAD
 
         public bool EnableAnalytics { private get; init; }
 
         public Bootstrap(IDebugSettings debugSettings,
+            ICommandLineArgs commandLineArgs,
+            IDecentralandUrlsSource decentralandUrlsSource,
             ApplicationParametersParser applicationParametersParser,
             RealmLaunchSettings realmLaunchSettings)
-        {
-            this.debugSettings = debugSettings;
-            this.applicationParametersParser = applicationParametersParser;
-            this.realmLaunchSettings = realmLaunchSettings;
-=======
-        private readonly Dictionary<string, string> appParameters = new ();
-
-        public bool EnableAnalytics { private get; init; }
-
-        public Bootstrap(IDebugSettings debugSettings, ICommandLineArgs commandLineArgs, IDecentralandUrlsSource decentralandUrlsSource)
         {
             this.debugSettings = debugSettings;
             this.decentralandUrlsSource = decentralandUrlsSource;
             this.commandLineArgs = commandLineArgs;
->>>>>>> ad666699
-        }
-
-        public void PreInitializeSetup(UIDocument cursorRoot, UIDocument debugUiRoot,
-            ISplashScreen splashScreen, CancellationToken _)
+            this.applicationParametersParser = applicationParametersParser;
+            this.realmLaunchSettings = realmLaunchSettings;
+        }
+
+        public void PreInitializeSetup(UIDocument cursorRoot,
+            UIDocument debugUiRoot,
+            ISplashScreen splashScreen,
+            CancellationToken _)
         {
             splashScreen.Show();
             cursorRoot.EnsureNotNull();
 
-<<<<<<< HEAD
-            startingRealm = URLDomain.FromString(realmLaunchSettings.GetStartingRealm());
-            string settingsRealm = realmLaunchSettings.GetStartingRealm();
-
-            startingRealm = URLDomain.FromString(settingsRealm);
+            startingRealm = URLDomain.FromString(realmLaunchSettings.GetStartingRealm(decentralandUrlsSource));
             startingParcel = realmLaunchSettings.TargetScene;
-=======
-            startingRealm = URLDomain.FromString(launchSettings.StartingRealmUrl(decentralandUrlsSource));
-            startingParcel = launchSettings.TargetScene;
->>>>>>> ad666699
 
             // Hides the debug UI during the initial flow
             debugUiRoot.rootVisualElement.EnsureNotNull().style.display = DisplayStyle.None;
@@ -97,12 +78,6 @@
             await StaticContainer.CreateAsync(bootstrapContainer.DecentralandUrlsSource, bootstrapContainer.AssetsProvisioner, bootstrapContainer.ReportHandlingSettings, commandLineArgs, debugViewsCatalog, globalPluginSettingsContainer,
                 bootstrapContainer.IdentityCache, bootstrapContainer.VerifiedEthereumApi, ct);
 
-<<<<<<< HEAD
-        public async UniTask<(DynamicWorldContainer?, bool)> LoadDynamicWorldContainerAsync(BootstrapContainer bootstrapContainer, StaticContainer staticContainer,
-            PluginSettingsContainer scenePluginSettingsContainer, DynamicSceneLoaderSettings settings, DynamicSettings dynamicSettings,
-            UIDocument uiToolkitRoot, UIDocument cursorRoot, ISplashScreen splashScreen, AudioClipConfig backgroundMusic, WorldInfoTool worldInfoTool,
-            CancellationToken ct)
-=======
         public async UniTask<(DynamicWorldContainer?, bool)> LoadDynamicWorldContainerAsync(
             BootstrapContainer bootstrapContainer,
             StaticContainer staticContainer,
@@ -117,7 +92,6 @@
             WorldInfoTool worldInfoTool,
             CancellationToken ct
         )
->>>>>>> ad666699
         {
             dynamicWorldDependencies = new DynamicWorldDependencies
             (
@@ -143,19 +117,15 @@
                     StaticLoadPositions = realmLaunchSettings.GetPredefinedParcels(),
                     Realms = settings.Realms,
                     StartParcel = startingParcel,
-<<<<<<< HEAD
                     EnableLandscape = debugSettings.EnableLandscape && !realmLaunchSettings.IsLocalSceneDevelopmentRealm,
                     EnableLOD = debugSettings.EnableLOD && !realmLaunchSettings.IsLocalSceneDevelopmentRealm,
-                    EnableAnalytics = EnableAnalytics, HybridSceneParams = realmLaunchSettings.CreateHybridSceneParams(startingParcel),
+                    EnableAnalytics = EnableAnalytics,
+                    HybridSceneParams = realmLaunchSettings.CreateHybridSceneParams(startingParcel),
+                    // main
+                    LocalSceneDevelopmentRealm = bootstrapContainer.LocalSceneDevelopment ? launchSettings.StartingRealmUrl(decentralandUrlsSource) : string.Empty,
+                    // feat/tpw
                     LocalSceneDevelopmentRealm = realmLaunchSettings.GetLocalSceneDevelopmentRealm() ?? string.Empty,
                     AppParameters = applicationParametersParser.AppParameters,
-=======
-                    EnableLandscape = debugSettings.EnableLandscape && !bootstrapContainer.LocalSceneDevelopment,
-                    EnableLOD = debugSettings.EnableLOD && !bootstrapContainer.LocalSceneDevelopment,
-                    EnableAnalytics = EnableAnalytics, HybridSceneParams = launchSettings.CreateHybridSceneParams(startingParcel),
-                    LocalSceneDevelopmentRealm = bootstrapContainer.LocalSceneDevelopment ? launchSettings.StartingRealmUrl(decentralandUrlsSource) : string.Empty,
-                    AppParameters = appParameters,
->>>>>>> ad666699
                 },
                 backgroundMusic,
                 ct);
@@ -239,12 +209,8 @@
                 ct
             );
 
-<<<<<<< HEAD
+            OpenDefaultUI(dynamicWorldContainer.MvcManager, ct);
             splashScreen.Hide();
-=======
->>>>>>> ad666699
-            OpenDefaultUI(dynamicWorldContainer.MvcManager, ct);
-            splashScreen.HideSplash();
         }
 
         private static void OpenDefaultUI(IMVCManager mvcManager, CancellationToken ct)
