--- conflicted
+++ resolved
@@ -71,13 +71,8 @@
         }
 
         public async UniTask<(StaticContainer?, bool)> LoadStaticContainerAsync(BootstrapContainer bootstrapContainer, PluginSettingsContainer globalPluginSettingsContainer, DebugViewsCatalog debugViewsCatalog, CancellationToken ct) =>
-<<<<<<< HEAD
-            await StaticContainer.CreateAsync(bootstrapContainer.DecentralandUrlsSource, bootstrapContainer.AssetsProvisioner, bootstrapContainer.ReportHandlingSettings, debugViewsCatalog, globalPluginSettingsContainer,
-                bootstrapContainer.IdentityCache, bootstrapContainer.VerifiedEthereumApi, bootstrapContainer.LocalSceneDevelopment, ct);
-=======
             await StaticContainer.CreateAsync(bootstrapContainer.DecentralandUrlsSource, bootstrapContainer.AssetsProvisioner, bootstrapContainer.ReportHandlingSettings, appArgs, debugViewsCatalog, globalPluginSettingsContainer,
-                bootstrapContainer.IdentityCache, bootstrapContainer.VerifiedEthereumApi, world, ct);
->>>>>>> 5cd0270e
+                bootstrapContainer.IdentityCache, bootstrapContainer.VerifiedEthereumApi, bootstrapContainer.LocalSceneDevelopment, world, ct);
 
         public async UniTask<(DynamicWorldContainer?, bool)> LoadDynamicWorldContainerAsync(
             BootstrapContainer bootstrapContainer,
