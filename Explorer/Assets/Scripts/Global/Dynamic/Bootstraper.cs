--- conflicted
+++ resolved
@@ -72,11 +72,7 @@
 
         public async UniTask<(StaticContainer?, bool)> LoadStaticContainerAsync(BootstrapContainer bootstrapContainer, PluginSettingsContainer globalPluginSettingsContainer, DebugViewsCatalog debugViewsCatalog, Entity playerEntity, CancellationToken ct) =>
             await StaticContainer.CreateAsync(bootstrapContainer.DecentralandUrlsSource, bootstrapContainer.AssetsProvisioner, bootstrapContainer.ReportHandlingSettings, appArgs, debugViewsCatalog, globalPluginSettingsContainer,
-<<<<<<< HEAD
-                bootstrapContainer.DiagnosticsContainer, bootstrapContainer.IdentityCache, bootstrapContainer.VerifiedEthereumApi, world, ct);
-=======
-                bootstrapContainer.IdentityCache, bootstrapContainer.VerifiedEthereumApi, bootstrapContainer.LocalSceneDevelopment, world, playerEntity, ct);
->>>>>>> 3182ba0c
+               bootstrapContainer.DiagnosticsContainer, bootstrapContainer.IdentityCache, bootstrapContainer.VerifiedEthereumApi, bootstrapContainer.LocalSceneDevelopment, world, playerEntity, ct);
 
         public async UniTask<(DynamicWorldContainer?, bool)> LoadDynamicWorldContainerAsync(
             BootstrapContainer bootstrapContainer,
