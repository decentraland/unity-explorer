﻿using Arch.Core;
using CommunicationData.URLHelpers;
using Cysharp.Threading.Tasks;
using DCL.Audio;
using DCL.CommandLine;
using DCL.DebugUtilities;
using DCL.Diagnostics;
using DCL.EmotesWheel;
using DCL.FeatureFlags;
using DCL.Input;
using DCL.Input.Component;
using DCL.Multiplayer.Connections.DecentralandUrls;
using DCL.Notifications.NewNotification;
using DCL.PerformanceAndDiagnostics.DotNetLogging;
using DCL.PluginSystem;
using DCL.PluginSystem.Global;
using DCL.UI.MainUI;
using DCL.SceneLoadingScreens.SplashScreen;
using DCL.Utilities.Extensions;
using DCL.Web3.Identities;
using ECS.SceneLifeCycle.Realm;
using MVC;
using SceneRunner.Debugging;
using System;
using System.Collections.Generic;
using System.Threading;
using UnityEngine;
using UnityEngine.UIElements;

namespace Global.Dynamic
{
    public class Bootstrap : IBootstrap
    {
        private readonly IDebugSettings debugSettings;
<<<<<<< HEAD
        private readonly IDecentralandUrlsSource decentralandUrlsSource;
=======
        private readonly ICommandLineArgs commandLineArgs;
>>>>>>> a1063ed1

        private URLDomain? startingRealm;
        private Vector2Int startingParcel;
        private DynamicWorldDependencies dynamicWorldDependencies;
        private readonly Dictionary<string, string> appParameters = new ();

        public bool EnableAnalytics { private get; init; }

<<<<<<< HEAD
        public Bootstrap(IDebugSettings debugSettings, IDecentralandUrlsSource decentralandUrlsSource)
        {
            this.debugSettings = debugSettings;
            this.decentralandUrlsSource = decentralandUrlsSource;
=======
        public Bootstrap(IDebugSettings debugSettings, ICommandLineArgs commandLineArgs)
        {
            this.debugSettings = debugSettings;
            this.commandLineArgs = commandLineArgs;
>>>>>>> a1063ed1
        }

        public void PreInitializeSetup(RealmLaunchSettings launchSettings, UIDocument cursorRoot, UIDocument debugUiRoot,
            ISplashScreen splashScreen, CancellationToken _)
        {
            splashScreen.ShowSplash();
            cursorRoot.EnsureNotNull();

            startingRealm = URLDomain.FromString(launchSettings.StartingRealmUrl(decentralandUrlsSource));
            startingParcel = launchSettings.TargetScene;

            // Hides the debug UI during the initial flow
            debugUiRoot.rootVisualElement.EnsureNotNull().style.display = DisplayStyle.None;

            // Initialize .NET logging ASAP since it might be used by another systems
            // Otherwise we might get exceptions in different platforms
            DotNetLoggingPlugin.Initialize();
        }

        public async UniTask<(StaticContainer?, bool)> LoadStaticContainerAsync(BootstrapContainer bootstrapContainer, PluginSettingsContainer globalPluginSettingsContainer, DebugViewsCatalog debugViewsCatalog, CancellationToken ct) =>
            await StaticContainer.CreateAsync(bootstrapContainer.DecentralandUrlsSource, bootstrapContainer.AssetsProvisioner, bootstrapContainer.ReportHandlingSettings, commandLineArgs, debugViewsCatalog, globalPluginSettingsContainer,
                bootstrapContainer.IdentityCache, bootstrapContainer.VerifiedEthereumApi, ct);

        public async UniTask<(DynamicWorldContainer?, bool)> LoadDynamicWorldContainerAsync(
            BootstrapContainer bootstrapContainer,
            StaticContainer staticContainer,
            PluginSettingsContainer scenePluginSettingsContainer,
            DynamicSceneLoaderSettings settings,
            DynamicSettings dynamicSettings,
            RealmLaunchSettings launchSettings,
            UIDocument uiToolkitRoot,
            UIDocument cursorRoot,
            ISplashScreen splashScreen,
            AudioClipConfig backgroundMusic,
            WorldInfoTool worldInfoTool,
            CancellationToken ct
        )
        {
            dynamicWorldDependencies = new DynamicWorldDependencies
            (
                staticContainer.DebugContainerBuilder,
                commandLineArgs,
                bootstrapContainer.AssetsProvisioner,
                staticContainer,
                scenePluginSettingsContainer,
                uiToolkitRoot,
                cursorRoot,
                dynamicSettings,
                bootstrapContainer.Web3Authenticator,
                bootstrapContainer.IdentityCache,
                splashScreen,
                worldInfoTool
            );

            return await DynamicWorldContainer.CreateAsync(
                bootstrapContainer,
                dynamicWorldDependencies,
                new DynamicWorldParams
                {
                    StaticLoadPositions = launchSettings.GetPredefinedParcels(),
                    Realms = settings.Realms,
                    StartParcel = startingParcel,
                    EnableLandscape = debugSettings.EnableLandscape && !bootstrapContainer.LocalSceneDevelopment,
                    EnableLOD = debugSettings.EnableLOD && !bootstrapContainer.LocalSceneDevelopment,
                    EnableAnalytics = EnableAnalytics, HybridSceneParams = launchSettings.CreateHybridSceneParams(startingParcel),
                    LocalSceneDevelopmentRealm = bootstrapContainer.LocalSceneDevelopment ? launchSettings.StartingRealmUrl(decentralandUrlsSource) : string.Empty,
                    AppParameters = appParameters,
                },
                backgroundMusic,
                ct);
        }

        public async UniTask<bool> InitializePluginsAsync(StaticContainer staticContainer, DynamicWorldContainer dynamicWorldContainer,
            PluginSettingsContainer scenePluginSettingsContainer, PluginSettingsContainer globalPluginSettingsContainer,
            CancellationToken ct)
        {
            var anyFailure = false;

            await UniTask.WhenAll(staticContainer.ECSWorldPlugins.Select(gp => scenePluginSettingsContainer.InitializePluginAsync(gp, ct).ContinueWith(OnPluginInitialized)).EnsureNotNull());
            await UniTask.WhenAll(dynamicWorldContainer.GlobalPlugins.Select(gp => globalPluginSettingsContainer.InitializePluginAsync(gp, ct).ContinueWith(OnPluginInitialized)).EnsureNotNull());

            void OnPluginInitialized<TPluginInterface>((TPluginInterface plugin, bool success) result) where TPluginInterface: IDCLPlugin
            {
                if (!result.success)
                    anyFailure = true;
            }

            return anyFailure;
        }

        public async UniTask InitializeFeatureFlagsAsync(IWeb3Identity? identity, IDecentralandUrlsSource decentralandUrlsSource, StaticContainer staticContainer, CancellationToken ct)
        {
            try { await staticContainer.FeatureFlagsProvider.InitializeAsync(decentralandUrlsSource, identity?.Address, appParameters, ct); }
            catch (Exception e) when (e is not OperationCanceledException) { ReportHub.LogException(e, new ReportData(ReportCategory.FEATURE_FLAGS)); }
        }

        public (GlobalWorld, Entity) CreateGlobalWorldAndPlayer(
            BootstrapContainer bootstrapContainer,
            StaticContainer staticContainer,
            DynamicWorldContainer dynamicWorldContainer,
            UIDocument debugUiRoot
        )
        {
            Entity playerEntity;
            GlobalWorld globalWorld;

            var sceneSharedContainer = SceneSharedContainer.Create(
                in staticContainer,
                bootstrapContainer.DecentralandUrlsSource,
                dynamicWorldContainer.MvcManager,
                bootstrapContainer.IdentityCache,
                dynamicWorldContainer.ProfileRepository,
                staticContainer.WebRequestsContainer.WebRequestController,
                dynamicWorldContainer.RoomHub,
                dynamicWorldContainer.RealmController.RealmData,
                dynamicWorldContainer.MessagePipesHub,
                !bootstrapContainer.LocalSceneDevelopment
            );

            (globalWorld, playerEntity) = dynamicWorldContainer.GlobalWorldFactory.Create(sceneSharedContainer.SceneFactory);
            dynamicWorldContainer.RealmController.GlobalWorld = globalWorld;

            staticContainer.DebugContainerBuilder.BuildWithFlex(debugUiRoot);
            staticContainer.DebugContainerBuilder.IsVisible = commandLineArgs.HasDebugFlag();

            return (globalWorld, playerEntity);
        }

        public async UniTask LoadStartingRealmAsync(DynamicWorldContainer dynamicWorldContainer, CancellationToken ct)
        {
            if (startingRealm.HasValue == false)
                throw new InvalidOperationException("Starting realm is not set");

            await dynamicWorldContainer.RealmController.SetRealmAsync(startingRealm.Value, ct);
        }

        public async UniTask UserInitializationAsync(DynamicWorldContainer dynamicWorldContainer,
            GlobalWorld globalWorld, Entity playerEntity, ISplashScreen splashScreen, CancellationToken ct)
        {
            splashScreen.ShowSplash();

            await dynamicWorldContainer.UserInAppInAppInitializationFlow.ExecuteAsync(
                debugSettings.ShowAuthentication,
                debugSettings.ShowLoading,
                false,
                globalWorld.EcsWorld,
                playerEntity,
                ct
            );

            OpenDefaultUI(dynamicWorldContainer.MvcManager, ct);
            splashScreen.HideSplash();
        }

        private static void OpenDefaultUI(IMVCManager mvcManager, CancellationToken ct)
        {
            mvcManager.ShowAsync(NewNotificationController.IssueCommand(), ct).Forget();
            mvcManager.ShowAsync(MainUIController.IssueCommand(), ct).Forget();
        }
    }
}<|MERGE_RESOLUTION|>--- conflicted
+++ resolved
@@ -32,11 +32,8 @@
     public class Bootstrap : IBootstrap
     {
         private readonly IDebugSettings debugSettings;
-<<<<<<< HEAD
         private readonly IDecentralandUrlsSource decentralandUrlsSource;
-=======
         private readonly ICommandLineArgs commandLineArgs;
->>>>>>> a1063ed1
 
         private URLDomain? startingRealm;
         private Vector2Int startingParcel;
@@ -45,17 +42,11 @@
 
         public bool EnableAnalytics { private get; init; }
 
-<<<<<<< HEAD
-        public Bootstrap(IDebugSettings debugSettings, IDecentralandUrlsSource decentralandUrlsSource)
+        public Bootstrap(IDebugSettings debugSettings, ICommandLineArgs commandLineArgs, IDecentralandUrlsSource decentralandUrlsSource)
         {
             this.debugSettings = debugSettings;
             this.decentralandUrlsSource = decentralandUrlsSource;
-=======
-        public Bootstrap(IDebugSettings debugSettings, ICommandLineArgs commandLineArgs)
-        {
-            this.debugSettings = debugSettings;
             this.commandLineArgs = commandLineArgs;
->>>>>>> a1063ed1
         }
 
         public void PreInitializeSetup(RealmLaunchSettings launchSettings, UIDocument cursorRoot, UIDocument debugUiRoot,
