﻿using Arch.Core;
using CommunicationData.URLHelpers;
using Cysharp.Threading.Tasks;
using DCL.Audio;
using DCL.Chat;
using DCL.DebugUtilities;
using DCL.Diagnostics;
using DCL.EmotesWheel;
using DCL.ExplorePanel;
using DCL.FeatureFlags;
using DCL.Minimap;
using DCL.Multiplayer.Connections.DecentralandUrls;
using DCL.Notification.NewNotification;
using DCL.PerformanceAndDiagnostics.DotNetLogging;
using DCL.PluginSystem;
using DCL.PluginSystem.Global;
<<<<<<< HEAD
using DCL.SceneLoadingScreens.SplashScreen;
=======
using DCL.UI.MainUI;
using DCL.UI.Sidebar;
>>>>>>> c944d879
using DCL.Utilities.Extensions;
using DCL.Web3.Identities;
using ECS.SceneLifeCycle.Realm;
using MVC;
using SceneRunner.Debugging;
using System;
using System.Collections.Generic;
using System.Collections.Specialized;
using System.Threading;
using UnityEngine;
using UnityEngine.UIElements;
using System.Text.RegularExpressions;
using System.Web;

namespace Global.Dynamic
{
    public class Bootstrap : IBootstrap
    {
        private const string APP_PARAMETER_REALM = "realm";
        private const string APP_PARAMETER_LOCAL_SCENE = "local-scene";
        private const string APP_PARAMETER_POSITION = "position";

        private readonly bool showSplash;
        private readonly bool showAuthentication;
        private readonly bool showLoading;
        private readonly bool enableLOD;
        private readonly bool enableLandscape;

        private URLDomain startingRealm = URLDomain.FromString(IRealmNavigator.GENESIS_URL);
        private Vector2Int startingParcel;
        private bool localSceneDevelopment;
        private DynamicWorldDependencies dynamicWorldDependencies;
        private Dictionary<string, string> appParameters = new ();
<<<<<<< HEAD
=======

        public bool EnableAnalytics { private get; init; }
>>>>>>> c944d879

        public Bootstrap(DebugSettings debugSettings)
        {
            showSplash = debugSettings.showSplash;
            showAuthentication = debugSettings.showAuthentication;
            showLoading = debugSettings.showLoading;
            enableLOD = debugSettings.enableLOD;
            enableLandscape = debugSettings.enableLandscape;
        }

        public void PreInitializeSetup(RealmLaunchSettings launchSettings, UIDocument cursorRoot, UIDocument debugUiRoot,
            ISplashScreen splashScreen, CancellationToken _)
        {
            splashScreen.ShowSplash();
            cursorRoot.EnsureNotNull();

            appParameters = ParseApplicationParameters();

            if (appParameters.ContainsKey(APP_PARAMETER_REALM))
                ProcessRealmAppParameter(launchSettings);

            if (appParameters.ContainsKey(APP_PARAMETER_POSITION))
                ProcessPositionAppParameter(appParameters[APP_PARAMETER_POSITION], launchSettings);

            string settingsRealm = launchSettings.GetStartingRealm();

            // We also check against 'settingsRealm' in case LOCALHOST was configured from the Editor
            localSceneDevelopment |= settingsRealm == IRealmNavigator.LOCALHOST;

            startingRealm = URLDomain.FromString(settingsRealm);
            startingParcel = launchSettings.TargetScene;

            // Hides the debug UI during the initial flow
            debugUiRoot.rootVisualElement.EnsureNotNull().style.display = DisplayStyle.None;

            // Initialize .NET logging ASAP since it might be used by another systems
            // Otherwise we might get exceptions in different platforms
            DotNetLoggingPlugin.Initialize();
        }

        public async UniTask<(StaticContainer?, bool)> LoadStaticContainerAsync(BootstrapContainer bootstrapContainer, PluginSettingsContainer globalPluginSettingsContainer, DebugViewsCatalog debugViewsCatalog, CancellationToken ct) =>
            await StaticContainer.CreateAsync(bootstrapContainer.DecentralandUrlsSource, bootstrapContainer.AssetsProvisioner, bootstrapContainer.ReportHandlingSettings, debugViewsCatalog, globalPluginSettingsContainer,
                bootstrapContainer.IdentityCache, bootstrapContainer.Web3VerifiedAuthenticator, ct);

        public async UniTask<(DynamicWorldContainer?, bool)> LoadDynamicWorldContainerAsync(BootstrapContainer bootstrapContainer, StaticContainer staticContainer,
            PluginSettingsContainer scenePluginSettingsContainer, DynamicSceneLoaderSettings settings, DynamicSettings dynamicSettings, RealmLaunchSettings launchSettings,
            UIDocument uiToolkitRoot, UIDocument cursorRoot, ISplashScreen splashScreen, AudioClipConfig backgroundMusic, WorldInfoTool worldInfoTool,
            CancellationToken ct)
        {
            dynamicWorldDependencies = new DynamicWorldDependencies
            {
                DebugContainerBuilder = staticContainer.DebugContainerBuilder,
                AssetsProvisioner = bootstrapContainer.AssetsProvisioner,
                StaticContainer = staticContainer,
                SettingsContainer = scenePluginSettingsContainer,
                DynamicSettings = dynamicSettings,
                Web3Authenticator = bootstrapContainer.Web3Authenticator,
                Web3IdentityCache = bootstrapContainer.IdentityCache,
                RootUIDocument = uiToolkitRoot,
                CursorUIDocument = cursorRoot,
                SplashScreen = splashScreen,
                WorldInfoTool = worldInfoTool,
            };

            return await DynamicWorldContainer.CreateAsync(
                bootstrapContainer,
                dynamicWorldDependencies,
                new DynamicWorldParams
                {
                    StaticLoadPositions = launchSettings.GetPredefinedParcels(),
                    Realms = settings.Realms,
                    StartParcel = startingParcel,
                    EnableLandscape = enableLandscape && !localSceneDevelopment,
                    EnableLOD = enableLOD && !localSceneDevelopment,
                    EnableAnalytics = EnableAnalytics, HybridSceneParams = launchSettings.CreateHybridSceneParams(startingParcel),
                    LocalSceneDevelopmentRealm = localSceneDevelopment ? launchSettings.GetStartingRealm() : string.Empty,
                    AppParameters = appParameters,
                },
                backgroundMusic,
                ct);
        }

        public async UniTask<bool> InitializePluginsAsync(StaticContainer staticContainer, DynamicWorldContainer dynamicWorldContainer,
            PluginSettingsContainer scenePluginSettingsContainer, PluginSettingsContainer globalPluginSettingsContainer,
            CancellationToken ct)
        {
            var anyFailure = false;

            await UniTask.WhenAll(staticContainer.ECSWorldPlugins.Select(gp => scenePluginSettingsContainer.InitializePluginAsync(gp, ct).ContinueWith(OnPluginInitialized)).EnsureNotNull());
            await UniTask.WhenAll(dynamicWorldContainer.GlobalPlugins.Select(gp => globalPluginSettingsContainer.InitializePluginAsync(gp, ct).ContinueWith(OnPluginInitialized)).EnsureNotNull());

            void OnPluginInitialized<TPluginInterface>((TPluginInterface plugin, bool success) result) where TPluginInterface: IDCLPlugin
            {
                if (!result.success)
                    anyFailure = true;
            }

            return anyFailure;
        }

        public async UniTask InitializeFeatureFlagsAsync(IWeb3Identity? identity, IDecentralandUrlsSource decentralandUrlsSource, StaticContainer staticContainer, CancellationToken ct)
        {
            try { await staticContainer.FeatureFlagsProvider.InitializeAsync(decentralandUrlsSource, identity?.Address, appParameters, ct); }
            catch (Exception e) when (e is not OperationCanceledException) { ReportHub.LogException(e, new ReportData(ReportCategory.FEATURE_FLAGS)); }
        }

        public (GlobalWorld, Entity) CreateGlobalWorldAndPlayer(BootstrapContainer bootstrapContainer, StaticContainer staticContainer, DynamicWorldContainer dynamicWorldContainer,
            UIDocument debugUiRoot)
        {
            Entity playerEntity;
            GlobalWorld globalWorld;

            var sceneSharedContainer = SceneSharedContainer.Create(
                in staticContainer,
                bootstrapContainer.DecentralandUrlsSource,
                dynamicWorldContainer.MvcManager,
                bootstrapContainer.IdentityCache,
                dynamicWorldContainer.ProfileRepository,
                staticContainer.WebRequestsContainer.WebRequestController,
                dynamicWorldContainer.RoomHub,
                dynamicWorldContainer.RealmController.RealmData,
                dynamicWorldContainer.MessagePipesHub,
                !localSceneDevelopment
            );

            (globalWorld, playerEntity) = dynamicWorldContainer.GlobalWorldFactory.Create(sceneSharedContainer.SceneFactory);
            dynamicWorldContainer.RealmController.GlobalWorld = globalWorld;

            staticContainer.DebugContainerBuilder.BuildWithFlex(debugUiRoot);

            return (globalWorld, playerEntity);
        }

        public async UniTask LoadStartingRealmAsync(DynamicWorldContainer dynamicWorldContainer, CancellationToken ct)
        {
            await dynamicWorldContainer.RealmController.SetRealmAsync(startingRealm, ct);
        }

        public async UniTask UserInitializationAsync(DynamicWorldContainer dynamicWorldContainer,
            GlobalWorld globalWorld, Entity playerEntity, ISplashScreen splashScreen, CancellationToken ct)
        {
            splashScreen.ShowSplash();
            await dynamicWorldContainer.UserInAppInAppInitializationFlow.ExecuteAsync(
                showAuthentication,
                showLoading,
                false,
                globalWorld.EcsWorld,
                playerEntity,
                ct
            );

            splashScreen.HideSplash();
            OpenDefaultUI(dynamicWorldContainer.MvcManager, ct);
        }

        private Dictionary<string, string> ParseApplicationParameters()
        {
            string[] cmdArgs = Environment.GetCommandLineArgs();

            var deepLinkFound = false;
            string lastKeyStored = string.Empty;

<<<<<<< HEAD
            for (int i = 1; i < cmdArgs.Length; i++)
=======
            for (int i = 0; i < cmdArgs.Length; i++)
>>>>>>> c944d879
            {
                string arg = cmdArgs[i];

                if (arg.StartsWith("--"))
                {
                    if (arg.Length > 2)
                    {
                        lastKeyStored = arg.Substring(2);
                        appParameters[lastKeyStored] = string.Empty;
                    }
                    else
                        lastKeyStored = string.Empty;
                }
#if !UNITY_EDITOR && UNITY_STANDALONE_WIN
                else if (!deepLinkFound && arg.StartsWith("decentraland://"))
                {
                    deepLinkFound = true;
                    lastKeyStored = string.Empty;

                    // When started in local scene development mode (AKA preview mode) command line arguments are used
                    // Example (Windows) -> start decentraland://"realm=http://127.0.0.1:8000&position=100,100&otherparam=blahblah"
                    ProcessDeepLinkParameters(arg);
                }
#endif
                else if (!string.IsNullOrEmpty(lastKeyStored))
                    appParameters[lastKeyStored] = arg;
            }

            // in MacOS the deep link string doesn't come in the cmd args...
#if !UNITY_EDITOR && UNITY_STANDALONE_OSX
            if (!string.IsNullOrEmpty(Application.absoluteURL) && Application.absoluteURL.StartsWith("decentraland"))
            {
                // Regex patch for MacOS removing the ':' from the realm parameter protocol
                ProcessDeepLinkParameters(Regex.Replace(Application.absoluteURL, @"(https?)//(.*?)$", @"$1://$2"));
            }
#endif

            return appParameters;
        }

        private void ProcessDeepLinkParameters(string deepLinkString)
        {
            // Update deep link so that Uri class allows the host name
            deepLinkString = Regex.Replace(deepLinkString, @"^decentraland:/+", "https://decentraland.com/?");

            if (!Uri.TryCreate(deepLinkString, UriKind.Absolute, out Uri? res)) return;

            var uri = new Uri(deepLinkString);
            NameValueCollection uriQuery = HttpUtility.ParseQueryString(uri.Query);

<<<<<<< HEAD
            foreach (string uriQueryKey in uriQuery.AllKeys)
                appParameters[uriQueryKey] = uriQuery.Get(uriQueryKey);
=======
            foreach (string uriQueryKey in uriQuery.AllKeys) { appParameters[uriQueryKey] = uriQuery.Get(uriQueryKey); }
>>>>>>> c944d879
        }

        private void ProcessRealmAppParameter(RealmLaunchSettings launchSettings)
        {
            string realmParamValue = appParameters[APP_PARAMETER_REALM];

            if (string.IsNullOrEmpty(realmParamValue)) return;

            localSceneDevelopment = appParameters.TryGetValue(APP_PARAMETER_LOCAL_SCENE, out string localSceneParamValue)
                                    && ParseLocalSceneParameter(localSceneParamValue)
                                    && IsRealmAValidUrl(realmParamValue);

            if (localSceneDevelopment)
                launchSettings.SetLocalSceneDevelopmentRealm(realmParamValue);
            else if (IsRealmAWorld(realmParamValue))
                launchSettings.SetWorldRealm(realmParamValue);
        }

        private void ProcessPositionAppParameter(string positionParameterValue, RealmLaunchSettings launchSettings)
        {
            if (string.IsNullOrEmpty(positionParameterValue)) return;

            Vector2Int targetPosition = Vector2Int.zero;

<<<<<<< HEAD
            var matches = new Regex(@"-*\d+").Matches(positionParameterValue);
=======
            MatchCollection matches = new Regex(@"-*\d+").Matches(positionParameterValue);
>>>>>>> c944d879

            if (matches.Count > 1)
            {
                targetPosition.x = int.Parse(matches[0].Value);
                targetPosition.y = int.Parse(matches[1].Value);
            }

            launchSettings.SetTargetScene(targetPosition);
        }

        private bool ParseLocalSceneParameter(string localSceneParameter)
        {
            if (string.IsNullOrEmpty(localSceneParameter)) return false;

<<<<<<< HEAD
            bool returnValue = false;
            var match = new Regex(@"true|false").Match(localSceneParameter);
=======
            var returnValue = false;
            Match match = new Regex(@"true|false").Match(localSceneParameter);
>>>>>>> c944d879

            if (match.Success)
                bool.TryParse(match.Value, out returnValue);

            return returnValue;
        }

        private bool IsRealmAWorld(string realmParam) =>
            new Regex(@"^[a-zA-Z0-9.]+\.eth$").Match(realmParam).Success;

        private bool IsRealmAValidUrl(string realmParam) =>
            Uri.TryCreate(realmParam, UriKind.Absolute, out Uri? uriResult)
            && (uriResult.Scheme == Uri.UriSchemeHttp || uriResult.Scheme == Uri.UriSchemeHttps);

        private static void OpenDefaultUI(IMVCManager mvcManager, CancellationToken ct)
        {
            // TODO: all of these UIs should be part of a single canvas. We cannot make a proper layout by having them separately
            mvcManager.ShowAsync(MainUIController.IssueCommand(), ct).Forget();
            mvcManager.ShowAsync(NewNotificationController.IssueCommand(), ct).Forget();
            mvcManager.ShowAsync(PersistentEmoteWheelOpenerController.IssueCommand(), ct).Forget();
        }
    }
}<|MERGE_RESOLUTION|>--- conflicted
+++ resolved
@@ -14,12 +14,9 @@
 using DCL.PerformanceAndDiagnostics.DotNetLogging;
 using DCL.PluginSystem;
 using DCL.PluginSystem.Global;
-<<<<<<< HEAD
-using DCL.SceneLoadingScreens.SplashScreen;
-=======
 using DCL.UI.MainUI;
 using DCL.UI.Sidebar;
->>>>>>> c944d879
+using DCL.SceneLoadingScreens.SplashScreen;
 using DCL.Utilities.Extensions;
 using DCL.Web3.Identities;
 using ECS.SceneLifeCycle.Realm;
@@ -53,11 +50,8 @@
         private bool localSceneDevelopment;
         private DynamicWorldDependencies dynamicWorldDependencies;
         private Dictionary<string, string> appParameters = new ();
-<<<<<<< HEAD
-=======
 
         public bool EnableAnalytics { private get; init; }
->>>>>>> c944d879
 
         public Bootstrap(DebugSettings debugSettings)
         {
@@ -220,11 +214,7 @@
             var deepLinkFound = false;
             string lastKeyStored = string.Empty;
 
-<<<<<<< HEAD
-            for (int i = 1; i < cmdArgs.Length; i++)
-=======
             for (int i = 0; i < cmdArgs.Length; i++)
->>>>>>> c944d879
             {
                 string arg = cmdArgs[i];
 
@@ -275,12 +265,8 @@
             var uri = new Uri(deepLinkString);
             NameValueCollection uriQuery = HttpUtility.ParseQueryString(uri.Query);
 
-<<<<<<< HEAD
             foreach (string uriQueryKey in uriQuery.AllKeys)
                 appParameters[uriQueryKey] = uriQuery.Get(uriQueryKey);
-=======
-            foreach (string uriQueryKey in uriQuery.AllKeys) { appParameters[uriQueryKey] = uriQuery.Get(uriQueryKey); }
->>>>>>> c944d879
         }
 
         private void ProcessRealmAppParameter(RealmLaunchSettings launchSettings)
@@ -305,11 +291,7 @@
 
             Vector2Int targetPosition = Vector2Int.zero;
 
-<<<<<<< HEAD
-            var matches = new Regex(@"-*\d+").Matches(positionParameterValue);
-=======
             MatchCollection matches = new Regex(@"-*\d+").Matches(positionParameterValue);
->>>>>>> c944d879
 
             if (matches.Count > 1)
             {
@@ -324,13 +306,8 @@
         {
             if (string.IsNullOrEmpty(localSceneParameter)) return false;
 
-<<<<<<< HEAD
-            bool returnValue = false;
-            var match = new Regex(@"true|false").Match(localSceneParameter);
-=======
             var returnValue = false;
             Match match = new Regex(@"true|false").Match(localSceneParameter);
->>>>>>> c944d879
 
             if (match.Success)
                 bool.TryParse(match.Value, out returnValue);
