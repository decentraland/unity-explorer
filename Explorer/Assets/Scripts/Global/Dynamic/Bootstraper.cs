﻿using Arch.Core;
using CommunicationData.URLHelpers;
using Cysharp.Threading.Tasks;
using DCL.Audio;
using DCL.Chat;
using DCL.DebugUtilities;
using DCL.Diagnostics;
using DCL.EmotesWheel;
using DCL.ExplorePanel;
using DCL.FeatureFlags;
using DCL.Minimap;
using DCL.Multiplayer.Connections.DecentralandUrls;
using DCL.Notification.NewNotification;
using DCL.PerformanceAndDiagnostics.DotNetLogging;
using DCL.PluginSystem;
using DCL.PluginSystem.Global;
using DCL.UI.MainUI;
using DCL.UI.Sidebar;
using DCL.Utilities.Extensions;
using DCL.Web3.Identities;
using ECS.SceneLifeCycle.Realm;
using MVC;
using SceneRunner.Debugging;
using System;
using System.Collections.Generic;
using System.Collections.Specialized;
using System.Threading;
using UnityEngine;
using UnityEngine.UIElements;
using System.Text.RegularExpressions;
using System.Web;

namespace Global.Dynamic
{
    public class Bootstrap : IBootstrap
    {
        private const string APP_PARAMETER_REALM = "realm";
        private const string APP_PARAMETER_LOCAL_SCENE = "local-scene";
        private const string APP_PARAMETER_POSITION = "position";

        private readonly bool showSplash;
        private readonly bool showAuthentication;
        private readonly bool showLoading;
        private readonly bool enableLOD;
        private readonly bool enableLandscape;

        private URLDomain startingRealm = URLDomain.FromString(IRealmNavigator.GENESIS_URL);
        private Vector2Int startingParcel;
        private bool localSceneDevelopment;
        private DynamicWorldDependencies dynamicWorldDependencies;
        private Dictionary<string, string> appParameters = new ();
<<<<<<< HEAD
=======

        public bool EnableAnalytics { private get; init; }
>>>>>>> 98c8d5b5

        public Bootstrap(DebugSettings debugSettings)
        {
            showSplash = debugSettings.showSplash;
            showAuthentication = debugSettings.showAuthentication;
            showLoading = debugSettings.showLoading;
            enableLOD = debugSettings.enableLOD;
            enableLandscape = debugSettings.enableLandscape;
        }

        public void PreInitializeSetup(RealmLaunchSettings launchSettings, UIDocument cursorRoot, UIDocument debugUiRoot,
            GameObject splashRoot, CancellationToken _)
        {
            splashRoot.SetActive(showSplash);
            cursorRoot.EnsureNotNull();

            appParameters = ParseApplicationParameters();

            if (appParameters.ContainsKey(APP_PARAMETER_REALM))
                ProcessRealmAppParameter(launchSettings);

            if (appParameters.ContainsKey(APP_PARAMETER_POSITION))
                ProcessPositionAppParameter(appParameters[APP_PARAMETER_POSITION], launchSettings);

            startingRealm = URLDomain.FromString(launchSettings.GetStartingRealm());
            startingParcel = launchSettings.TargetScene;

            // Hides the debug UI during the initial flow
            debugUiRoot.rootVisualElement.EnsureNotNull().style.display = DisplayStyle.None;

            // Initialize .NET logging ASAP since it might be used by another systems
            // Otherwise we might get exceptions in different platforms
            DotNetLoggingPlugin.Initialize();
        }

        public async UniTask<(StaticContainer?, bool)> LoadStaticContainerAsync(BootstrapContainer bootstrapContainer, PluginSettingsContainer globalPluginSettingsContainer, DebugViewsCatalog debugViewsCatalog, CancellationToken ct) =>
            await StaticContainer.CreateAsync(bootstrapContainer.DecentralandUrlsSource, bootstrapContainer.AssetsProvisioner, bootstrapContainer.ReportHandlingSettings, debugViewsCatalog, globalPluginSettingsContainer,
                bootstrapContainer.IdentityCache, bootstrapContainer.Web3VerifiedAuthenticator, ct);

        public async UniTask<(DynamicWorldContainer?, bool)> LoadDynamicWorldContainerAsync(BootstrapContainer bootstrapContainer, StaticContainer staticContainer,
            PluginSettingsContainer scenePluginSettingsContainer, DynamicSceneLoaderSettings settings, DynamicSettings dynamicSettings, RealmLaunchSettings launchSettings,
            UIDocument uiToolkitRoot, UIDocument cursorRoot, Animator splashScreenAnimation, AudioClipConfig backgroundMusic, WorldInfoTool worldInfoTool,
            CancellationToken ct)
        {
            dynamicWorldDependencies = new DynamicWorldDependencies
            {
                DebugContainerBuilder = staticContainer.DebugContainerBuilder,
                AssetsProvisioner = bootstrapContainer.AssetsProvisioner,
                StaticContainer = staticContainer,
                SettingsContainer = scenePluginSettingsContainer,
                DynamicSettings = dynamicSettings,
                Web3Authenticator = bootstrapContainer.Web3Authenticator,
                Web3IdentityCache = bootstrapContainer.IdentityCache,
                RootUIDocument = uiToolkitRoot,
                CursorUIDocument = cursorRoot,
                SplashAnimator = splashScreenAnimation,
                WorldInfoTool = worldInfoTool,
            };

            return await DynamicWorldContainer.CreateAsync(
                bootstrapContainer,
                dynamicWorldDependencies,
                new DynamicWorldParams
                {
                    StaticLoadPositions = launchSettings.GetPredefinedParcels(),
                    Realms = settings.Realms,
                    StartParcel = startingParcel,
                    EnableLandscape = enableLandscape && !localSceneDevelopment,
                    EnableLOD = enableLOD && !localSceneDevelopment,
                    EnableAnalytics = EnableAnalytics, HybridSceneParams = launchSettings.CreateHybridSceneParams(startingParcel),
                    LocalSceneDevelopmentRealm = localSceneDevelopment ? launchSettings.GetStartingRealm() : string.Empty,
                    AppParameters = appParameters,
                },
                backgroundMusic,
                ct);
        }

        public async UniTask<bool> InitializePluginsAsync(StaticContainer staticContainer, DynamicWorldContainer dynamicWorldContainer,
            PluginSettingsContainer scenePluginSettingsContainer, PluginSettingsContainer globalPluginSettingsContainer,
            CancellationToken ct)
        {
            var anyFailure = false;

            await UniTask.WhenAll(staticContainer.ECSWorldPlugins.Select(gp => scenePluginSettingsContainer.InitializePluginAsync(gp, ct).ContinueWith(OnPluginInitialized)).EnsureNotNull());
            await UniTask.WhenAll(dynamicWorldContainer.GlobalPlugins.Select(gp => globalPluginSettingsContainer.InitializePluginAsync(gp, ct).ContinueWith(OnPluginInitialized)).EnsureNotNull());

            void OnPluginInitialized<TPluginInterface>((TPluginInterface plugin, bool success) result) where TPluginInterface: IDCLPlugin
            {
                if (!result.success)
                    anyFailure = true;
            }

            return anyFailure;
        }

        public async UniTask InitializeFeatureFlagsAsync(IWeb3Identity? identity, IDecentralandUrlsSource decentralandUrlsSource, StaticContainer staticContainer, CancellationToken ct)
        {
            try { await staticContainer.FeatureFlagsProvider.InitializeAsync(decentralandUrlsSource, identity?.Address, appParameters, ct); }
            catch (Exception e) when (e is not OperationCanceledException) { ReportHub.LogException(e, new ReportData(ReportCategory.FEATURE_FLAGS)); }
        }

        public (GlobalWorld, Entity) CreateGlobalWorldAndPlayer(BootstrapContainer bootstrapContainer, StaticContainer staticContainer, DynamicWorldContainer dynamicWorldContainer,
            UIDocument debugUiRoot)
        {
            Entity playerEntity;
            GlobalWorld globalWorld;

            var sceneSharedContainer = SceneSharedContainer.Create(
                in staticContainer,
                bootstrapContainer.DecentralandUrlsSource,
                dynamicWorldContainer.MvcManager,
                bootstrapContainer.IdentityCache,
                dynamicWorldContainer.ProfileRepository,
                staticContainer.WebRequestsContainer.WebRequestController,
                dynamicWorldContainer.RoomHub,
                dynamicWorldContainer.RealmController.RealmData,
                dynamicWorldContainer.MessagePipesHub
            );

            (globalWorld, playerEntity) = dynamicWorldContainer.GlobalWorldFactory.Create(sceneSharedContainer.SceneFactory);
            dynamicWorldContainer.RealmController.GlobalWorld = globalWorld;

            staticContainer.DebugContainerBuilder.BuildWithFlex(debugUiRoot);

            return (globalWorld, playerEntity);
        }

        public async UniTask LoadStartingRealmAsync(DynamicWorldContainer dynamicWorldContainer, CancellationToken ct)
        {
            await dynamicWorldContainer.RealmController.SetRealmAsync(startingRealm, ct);
        }

        public async UniTask UserInitializationAsync(DynamicWorldContainer dynamicWorldContainer,
            GlobalWorld? globalWorld, Entity playerEntity, Animator splashScreenAnimation, GameObject splashRoot, CancellationToken ct)
        {
            if (showSplash)
                await UniTask.WaitUntil(() => splashScreenAnimation.GetCurrentAnimatorStateInfo(0).normalizedTime > 1, cancellationToken: ct);

            splashScreenAnimation.transform.SetSiblingIndex(1);

            await dynamicWorldContainer.UserInAppInitializationFlow.ExecuteAsync(showAuthentication, showLoading, false,
                globalWorld!.EcsWorld, playerEntity, ct);

            splashRoot.SetActive(false);
            OpenDefaultUI(dynamicWorldContainer.MvcManager, ct);
        }

        private Dictionary<string, string> ParseApplicationParameters()
        {
            string[] cmdArgs = Environment.GetCommandLineArgs();

            var deepLinkFound = false;
            string lastKeyStored = string.Empty;

<<<<<<< HEAD
            for (int i = 1; i < cmdArgs.Length; i++)
=======
            for (var i = 1; i < cmdArgs.Length; i++)
>>>>>>> 98c8d5b5
            {
                string arg = cmdArgs[i];

                if (arg.StartsWith("--"))
                {
                    if (arg.Length > 2)
                    {
                        lastKeyStored = arg.Substring(2);
                        appParameters[lastKeyStored] = string.Empty;
                    }
                    else
                        lastKeyStored = string.Empty;
                }
#if !UNITY_EDITOR && UNITY_STANDALONE_WIN
                else if (!deepLinkFound && arg.StartsWith("decentraland://"))
                {
                    deepLinkFound = true;
                    lastKeyStored = string.Empty;

                    // When started in local scene development mode (AKA preview mode) command line arguments are used
                    // Example (Windows) -> start decentraland://"realm=http://127.0.0.1:8000&position=100,100&otherparam=blahblah"
                    ProcessDeepLinkParameters(arg);
                }
#endif
                else if (!string.IsNullOrEmpty(lastKeyStored))
                    appParameters[lastKeyStored] = arg;
            }

            // in MacOS the deep link string doesn't come in the cmd args...
#if !UNITY_EDITOR && UNITY_STANDALONE_OSX
            if (!string.IsNullOrEmpty(Application.absoluteURL) && Application.absoluteURL.StartsWith("decentraland"))
            {
                // Regex patch for MacOS removing the ':' from the realm parameter protocol
                ProcessDeepLinkParameters(Regex.Replace(Application.absoluteURL, @"(https?)//(.*?)$", @"$1://$2"));
            }
#endif

            return appParameters;
        }

        private void ProcessDeepLinkParameters(string deepLinkString)
        {
            // Update deep link so that Uri class allows the host name
            deepLinkString = Regex.Replace(deepLinkString, @"^decentraland:/+", "https://decentraland.com/?");

            if (!Uri.TryCreate(deepLinkString, UriKind.Absolute, out Uri? res)) return;

            var uri = new Uri(deepLinkString);
            NameValueCollection uriQuery = HttpUtility.ParseQueryString(uri.Query);

            foreach (string uriQueryKey in uriQuery.AllKeys) { appParameters[uriQueryKey] = uriQuery.Get(uriQueryKey); }
        }

        private void ProcessRealmAppParameter(RealmLaunchSettings launchSettings)
        {
            string realmParamValue = appParameters[APP_PARAMETER_REALM];

            if (string.IsNullOrEmpty(realmParamValue)) return;

            localSceneDevelopment = appParameters.TryGetValue(APP_PARAMETER_LOCAL_SCENE, out string localSceneParamValue) && ParseLocalSceneParameter(localSceneParamValue);

            if (localSceneDevelopment && IsRealmALocalUrl(realmParamValue))
                launchSettings.SetLocalSceneDevelopmentRealm(realmParamValue);
            else if (IsRealmAWorld(realmParamValue))
                launchSettings.SetWorldRealm(realmParamValue);
        }

        private void ProcessPositionAppParameter(string positionParameterValue, RealmLaunchSettings launchSettings)
        {
            if (string.IsNullOrEmpty(positionParameterValue)) return;

            Vector2Int targetPosition = Vector2Int.zero;

<<<<<<< HEAD
            var matches = new Regex(@"-*\d+").Matches(positionParameterValue);
=======
            MatchCollection matches = new Regex(@"-*\d+").Matches(positionParameterValue);
>>>>>>> 98c8d5b5

            if (matches.Count > 1)
            {
                targetPosition.x = int.Parse(matches[0].Value);
                targetPosition.y = int.Parse(matches[1].Value);
            }

            launchSettings.SetTargetScene(targetPosition);
        }

        private bool ParseLocalSceneParameter(string localSceneParameter)
        {
            if (string.IsNullOrEmpty(localSceneParameter)) return false;

<<<<<<< HEAD
            bool returnValue = false;
            var match = new Regex(@"true|false").Match(localSceneParameter);
=======
            var returnValue = false;
            Match match = new Regex(@"true|false").Match(localSceneParameter);
>>>>>>> 98c8d5b5

            if (match.Success)
                bool.TryParse(match.Value, out returnValue);

            return returnValue;
        }

        private bool IsRealmAWorld(string realmParam) =>
            new Regex(@"^[a-zA-Z0-9.]+\.eth$").Match(realmParam).Success;

        private bool IsRealmALocalUrl(string realmParam) =>
            Uri.TryCreate(realmParam, UriKind.Absolute, out Uri? uriResult)
            && (uriResult.Scheme == Uri.UriSchemeHttp || uriResult.Scheme == Uri.UriSchemeHttps);

        private static void OpenDefaultUI(IMVCManager mvcManager, CancellationToken ct)
        {
            // TODO: all of these UIs should be part of a single canvas. We cannot make a proper layout by having them separately
            mvcManager.ShowAsync(MainUIController.IssueCommand(), ct).Forget();
            mvcManager.ShowAsync(NewNotificationController.IssueCommand(), ct).Forget();
            mvcManager.ShowAsync(PersistentEmoteWheelOpenerController.IssueCommand(), ct).Forget();
        }
    }
}<|MERGE_RESOLUTION|>--- conflicted
+++ resolved
@@ -49,11 +49,8 @@
         private bool localSceneDevelopment;
         private DynamicWorldDependencies dynamicWorldDependencies;
         private Dictionary<string, string> appParameters = new ();
-<<<<<<< HEAD
-=======
 
         public bool EnableAnalytics { private get; init; }
->>>>>>> 98c8d5b5
 
         public Bootstrap(DebugSettings debugSettings)
         {
@@ -208,11 +205,7 @@
             var deepLinkFound = false;
             string lastKeyStored = string.Empty;
 
-<<<<<<< HEAD
-            for (int i = 1; i < cmdArgs.Length; i++)
-=======
             for (var i = 1; i < cmdArgs.Length; i++)
->>>>>>> 98c8d5b5
             {
                 string arg = cmdArgs[i];
 
@@ -286,11 +279,7 @@
 
             Vector2Int targetPosition = Vector2Int.zero;
 
-<<<<<<< HEAD
-            var matches = new Regex(@"-*\d+").Matches(positionParameterValue);
-=======
             MatchCollection matches = new Regex(@"-*\d+").Matches(positionParameterValue);
->>>>>>> 98c8d5b5
 
             if (matches.Count > 1)
             {
@@ -305,13 +294,8 @@
         {
             if (string.IsNullOrEmpty(localSceneParameter)) return false;
 
-<<<<<<< HEAD
-            bool returnValue = false;
-            var match = new Regex(@"true|false").Match(localSceneParameter);
-=======
             var returnValue = false;
             Match match = new Regex(@"true|false").Match(localSceneParameter);
->>>>>>> 98c8d5b5
 
             if (match.Success)
                 bool.TryParse(match.Value, out returnValue);
