--- conflicted
+++ resolved
@@ -33,13 +33,10 @@
         private readonly IScenesCache scenesCache;
         private readonly List<IPortableExperiencesController.SpawnResponse> spawnResponsesList = new ();
         private readonly FeatureFlagsCache featureFlagsCache;
-<<<<<<< HEAD
         private readonly IDecentralandUrlsSource urlsSources;
-=======
         private readonly bool isLocalSceneDevelopment;
         private GlobalWorld globalWorld;
 
->>>>>>> af97e552
         public Dictionary<ENS, Entity> PortableExperienceEntities { get; } = new ();
 
         public GlobalWorld GlobalWorld
@@ -56,21 +53,15 @@
             IWebRequestController webRequestController,
             IScenesCache scenesCache,
             FeatureFlagsCache featureFlagsCache,
-<<<<<<< HEAD
+            bool isLocalSceneDevelopment,
             IDecentralandUrlsSource urlsSources)
-=======
-            bool isLocalSceneDevelopment)
->>>>>>> af97e552
         {
             this.web3IdentityCache = web3IdentityCache;
             this.webRequestController = webRequestController;
             this.scenesCache = scenesCache;
             this.featureFlagsCache = featureFlagsCache;
-<<<<<<< HEAD
             this.urlsSources = urlsSources;
-=======
             this.isLocalSceneDevelopment = isLocalSceneDevelopment;
->>>>>>> af97e552
         }
 
         public async UniTask<IPortableExperiencesController.SpawnResponse> CreatePortableExperienceByEnsAsync(ENS ens, CancellationToken ct, bool isGlobalPortableExperience = false, bool force = false)
