--- conflicted
+++ resolved
@@ -100,13 +100,9 @@
             try { await UnloadCurrentRealmAsync(); }
             catch (ObjectDisposedException) { }
 
-<<<<<<< HEAD
-            ServerAbout result = await (await webRequestController.GetAsync(new CommonArguments(realm.Append(new URLPath("/about"))), ct, ReportCategory.REALM))
-=======
             await UniTask.SwitchToMainThread();
 
-            IpfsTypes.ServerAbout result = await (await webRequestController.GetAsync(new CommonArguments(realm.Append(new URLPath("/about"))), ct, ReportCategory.REALM))
->>>>>>> 331a8ed6
+            ServerAbout result = await (await webRequestController.GetAsync(new CommonArguments(realm.Append(new URLPath("/about"))), ct, ReportCategory.REALM))
                .OverwriteFromJsonAsync(serverAbout, WRJsonParser.Unity);
 
             realmData.Reconfigure(new IpfsRealm(web3IdentityCache, webRequestController, realm, result));
@@ -156,7 +152,7 @@
                 globalWorld.FinalizeWorldSystems[i].FinalizeComponents(world.Query(in CLEAR_QUERY));
 
             world.Query(new QueryDescription().WithAll<SceneLODInfo>(), (ref SceneLODInfo lod) => lod.Dispose(world));
-            
+
             // Clear the world from everything connected to the current realm
             world.Destroy(in CLEAR_QUERY);
 
