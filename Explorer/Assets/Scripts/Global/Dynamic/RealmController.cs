--- conflicted
+++ resolved
@@ -155,14 +155,7 @@
 
             if (globalWorld != null)
             {
-<<<<<<< HEAD
-                FindLoadedScenes();
-=======
-                World world = globalWorld.EcsWorld;
                 loadedScenes = FindLoadedScenesAndClearSceneCache();
-                world.Query(new QueryDescription().WithAll<SceneLODInfo>(), (ref SceneLODInfo lod) => lod.Dispose(world));
-
->>>>>>> 6908dea9
                 // Destroy everything without awaiting as it's Application Quit
                 globalWorld.SafeDispose(ReportCategory.SCENE_LOADING);
             }
