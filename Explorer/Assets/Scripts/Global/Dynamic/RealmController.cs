--- conflicted
+++ resolved
@@ -217,21 +217,14 @@
             return false;
         }
 
-<<<<<<< HEAD
-        private void FindLoadedScenes(bool findPortableExperiences = false)
-=======
-        private List<ISceneFacade> FindLoadedScenesAndClearSceneCache()
->>>>>>> 127bacdd
+        private List<ISceneFacade> FindLoadedScenesAndClearSceneCache(bool findPortableExperiences = false)
         {
             allScenes.Clear();
             allScenes.AddRange(scenesCache.Scenes);
             if (findPortableExperiences) allScenes.AddRange(scenesCache.PortableExperiencesScenes);
 
             // Dispose all scenes
-<<<<<<< HEAD
             scenesCache.ClearScenes(findPortableExperiences);
-=======
-            scenesCache.Clear();
 
             return allScenes;
         }
@@ -251,7 +244,6 @@
                     : new Uri(realm.Value).Host;
 
             return hostname;
->>>>>>> 127bacdd
         }
     }
 }