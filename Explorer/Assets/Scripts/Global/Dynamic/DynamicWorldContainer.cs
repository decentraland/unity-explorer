using Arch.Core;
using CommunicationData.URLHelpers;
using Cysharp.Threading.Tasks;
using DCL.AssetsProvision;
using DCL.Audio;
using DCL.AvatarRendering.Emotes;
using DCL.AvatarRendering.Emotes.Equipped;
using DCL.AvatarRendering.Wearables;
using DCL.AvatarRendering.Wearables.Equipped;
using DCL.AvatarRendering.Wearables.Helpers;
using DCL.AvatarRendering.Wearables.ThirdParty;
using DCL.Backpack.BackpackBus;
using DCL.BadgesAPIService;
using DCL.Browser;
using DCL.CharacterPreview;
using DCL.Chat;
using DCL.Chat.Commands;
using DCL.Chat.History;
using DCL.Chat.MessageBus;
using DCL.DebugUtilities;
using DCL.DebugUtilities.UIBindings;
using DCL.Input;
using DCL.Landscape;
using DCL.LOD.Systems;
using DCL.MapRenderer;
using DCL.Multiplayer.Connections.Archipelago.AdapterAddress.Current;
using DCL.Multiplayer.Connections.Archipelago.Rooms;
using DCL.Multiplayer.Connections.DecentralandUrls;
using DCL.Multiplayer.Connections.GateKeeper.Meta;
using DCL.Multiplayer.Connections.GateKeeper.Rooms;
using DCL.Multiplayer.Connections.Messaging.Hubs;
using DCL.Multiplayer.Connections.Pools;
using DCL.Multiplayer.Connections.RoomHubs;
using DCL.Multiplayer.Connections.Rooms.Status;
using DCL.Multiplayer.Deduplication;
using DCL.Multiplayer.Emotes;
using DCL.Multiplayer.HealthChecks;
using DCL.Multiplayer.HealthChecks.Struct;
using DCL.Multiplayer.Movement;
using DCL.Multiplayer.Movement.Settings;
using DCL.Multiplayer.Movement.Systems;
using DCL.Multiplayer.Profiles.BroadcastProfiles;
using DCL.Multiplayer.Profiles.Entities;
using DCL.Multiplayer.Profiles.Poses;
using DCL.Multiplayer.Profiles.Tables;
using DCL.Multiplayer.SDK.Systems.GlobalWorld;
using DCL.Nametags;
using DCL.NftInfoAPIService;
using DCL.Notifications;
using DCL.NotificationsBusController.NotificationsBus;
using DCL.Optimization.Pools;
using DCL.ParcelsService;
using DCL.PerformanceAndDiagnostics.Analytics;
using DCL.PlacesAPIService;
using DCL.PluginSystem;
using DCL.PluginSystem.Global;
using DCL.Profiles;
using DCL.Profiles.Self;
using DCL.SceneLoadingScreens.LoadingScreen;
using DCL.SidebarBus;
using DCL.UI.MainUI;
using DCL.StylizedSkybox.Scripts.Plugin;
using DCL.UserInAppInitializationFlow;
using DCL.Utilities.Extensions;
using DCL.Web3.Identities;
using DCL.WebRequests.Analytics;
using ECS.Prioritization.Components;
using ECS.SceneLifeCycle;
using ECS.SceneLifeCycle.CurrentScene;
using ECS.SceneLifeCycle.LocalSceneDevelopment;
using ECS.SceneLifeCycle.Realm;
using Global.AppArgs;
using Global.Dynamic.ChatCommands;
using LiveKit.Internal.FFIClients.Pools;
using LiveKit.Internal.FFIClients.Pools.Memory;
using LiveKit.Proto;
using MVC;
using MVC.PopupsController.PopupCloser;
using SceneRunner.Debugging.Hub;
using System;
using System.Buffers;
using System.Collections.Generic;
using System.Linq;
using System.Text.RegularExpressions;
using System.Threading;
using UnityEngine;
using UnityEngine.Audio;
using UnityEngine.EventSystems;
using UnityEngine.Pool;
using Utility.Ownership;
using Utility.PriorityQueue;
using Object = UnityEngine.Object;

namespace Global.Dynamic
{
    public class DynamicWorldContainer : DCLWorldContainer<DynamicWorldSettings>
    {
        private ECSReloadScene? reloadSceneController;
        private LocalSceneDevelopmentController? localSceneDevelopmentController;
        private ECSWearablesProvider? wearablesProvider;

        public IMVCManager MvcManager { get; private set; } = null!;

        public DefaultTexturesContainer DefaultTexturesContainer { get; private set; } = null!;

        public LODContainer LODContainer { get; private set; } = null!;

        public MapRendererContainer MapRendererContainer { get; private set; } = null!;

        public IGlobalRealmController RealmController { get; private set; } = null!;

        public GlobalWorldFactory GlobalWorldFactory { get; private set; } = null!;

        public IReadOnlyList<IDCLGlobalPlugin> GlobalPlugins { get; private set; } = null!;

        public IProfileRepository ProfileRepository { get; private set; } = null!;

        public ParcelServiceContainer ParcelServiceContainer { get; private set; } = null!;

        public RealUserInAppInitializationFlow UserInAppInAppInitializationFlow { get; private set; } = null!;

        // TODO move multiplayer related dependencies to a separate container
        public ICharacterDataPropagationUtility CharacterDataPropagationUtility { get; private set; } = null!;

        public IChatMessagesBus ChatMessagesBus { get; private set; } = null!;

        public IMessagePipesHub MessagePipesHub { get; private set; } = null!;

        public IProfileBroadcast ProfileBroadcast { get; private set; } = null!;

        public IRoomHub RoomHub { get; private set; } = null!;

        public RealFlowLoadingStatus RealFlowLoadingStatus { get; private set; } = null!;

        private MultiplayerMovementMessageBus multiplayerMovementMessageBus;

        public override void Dispose()
        {
            MvcManager.Dispose();
            ChatMessagesBus.Dispose();
            ProfileBroadcast.Dispose();
            MessagePipesHub.Dispose();
            localSceneDevelopmentController?.Dispose();
        }

        private static void BuildTeleportWidget(IRealmNavigator realmNavigator, IDebugContainerBuilder debugContainerBuilder, List<string> realms)
        {
            debugContainerBuilder.TryAddWidget("Realm")
                                ?.AddControl(new DebugDropdownDef(realms, new ElementBinding<string>(string.Empty,
                                      evt => { realmNavigator.TryChangeRealmAsync(URLDomain.FromString(evt.newValue), CancellationToken.None).Forget(); }), string.Empty), null)
                                 .AddStringFieldWithConfirmation("https://peer.decentraland.org", "Change", realm => { realmNavigator.TryChangeRealmAsync(URLDomain.FromString(realm), CancellationToken.None).Forget(); });
        }

        private static void BuildReloadSceneWidget(IDebugContainerBuilder debugBuilder, IChatMessagesBus chatMessagesBus)
        {
            debugBuilder.TryAddWidget("Scene Reload")
                       ?.AddSingleButton("Reload Scene", () => chatMessagesBus.Send("/reload"));
        }

        public static async UniTask<(DynamicWorldContainer? container, bool success)> CreateAsync(
            BootstrapContainer bootstrapContainer,
            DynamicWorldDependencies dynamicWorldDependencies,
            DynamicWorldParams dynamicWorldParams,
            AudioClipConfig backgroundMusic,
            World globalWorld,
            Entity playerEntity,
            CancellationToken ct)
        {
            var container = new DynamicWorldContainer();
            DynamicSettings dynamicSettings = dynamicWorldDependencies.DynamicSettings;
            StaticContainer staticContainer = dynamicWorldDependencies.StaticContainer;
            IWeb3IdentityCache identityCache = dynamicWorldDependencies.Web3IdentityCache;
            IAssetsProvisioner assetsProvisioner = dynamicWorldDependencies.AssetsProvisioner;

            IDebugContainerBuilder debugBuilder = dynamicWorldDependencies.DebugContainerBuilder;

            // If we have many undesired delays when using the third-party providers, it might be useful to cache it at app's bootstrap
            // So far, the chance of using it is quite low, so it's preferable to do it lazy avoiding extra requests & memory allocations
            IThirdPartyNftProviderSource thirdPartyNftProviderSource = new RealmThirdPartyNftProviderSource(staticContainer.WebRequestsContainer.WebRequestController,
                staticContainer.RealmData);

            var placesAPIService = new PlacesAPIService(new PlacesAPIClient(staticContainer.WebRequestsContainer.WebRequestController, bootstrapContainer.DecentralandUrlsSource));
            var mapPathEventBus = new MapPathEventBus();
            INotificationsBusController notificationsBusController = new NotificationsBusController();

            async UniTask InitializeContainersAsync(IPluginSettingsContainer settingsContainer, CancellationToken ct)
            {
                // Init itself
                await settingsContainer.InitializePluginAsync(container, ct)!.ThrowOnFail();

                // Init other containers
                container.DefaultTexturesContainer = await DefaultTexturesContainer.CreateAsync(settingsContainer, assetsProvisioner, ct).ThrowOnFail();
                container.LODContainer = await LODContainer.CreateAsync(assetsProvisioner, bootstrapContainer.DecentralandUrlsSource, staticContainer, settingsContainer, staticContainer.RealmData, container.DefaultTexturesContainer.TextureArrayContainerFactory, debugBuilder, dynamicWorldParams.EnableLOD, ct).ThrowOnFail();
                container.MapRendererContainer = await MapRendererContainer.CreateAsync(settingsContainer, staticContainer, bootstrapContainer.DecentralandUrlsSource, assetsProvisioner, placesAPIService, mapPathEventBus, notificationsBusController, ct);
            }

            try { await InitializeContainersAsync(dynamicWorldDependencies.SettingsContainer, ct); }
            catch (Exception) { return (null, false); }

            CursorSettings cursorSettings = (await assetsProvisioner.ProvideMainAssetAsync(dynamicSettings.CursorSettings, ct)).Value;
            ProvidedAsset<Texture2D> normalCursorAsset = await assetsProvisioner.ProvideMainAssetAsync(cursorSettings.NormalCursor, ct);
            ProvidedAsset<Texture2D> interactionCursorAsset = await assetsProvisioner.ProvideMainAssetAsync(cursorSettings.InteractionCursor, ct);
            ProvidedAsset<MultiplayerDebugSettings> multiplayerDebugSettings = await assetsProvisioner.ProvideMainAssetAsync(dynamicSettings.MultiplayerDebugSettings, ct);

            var unityEventSystem = new UnityEventSystem(EventSystem.current.EnsureNotNull());
            var dclCursor = new DCLCursor(normalCursorAsset.Value, interactionCursorAsset.Value);

            staticContainer.QualityContainer.AddDebugViews(debugBuilder);

            var realmSamplingData = new RealmSamplingData();
            var dclInput = new DCLInput();
            staticContainer.InputProxy.SetObject(dclInput);

            ExposedGlobalDataContainer exposedGlobalDataContainer = staticContainer.ExposedGlobalDataContainer;

            PopupCloserView popupCloserView = Object.Instantiate((await assetsProvisioner.ProvideMainAssetAsync(dynamicSettings.PopupCloserView, ct: CancellationToken.None)).Value.GetComponent<PopupCloserView>()).EnsureNotNull();
            MainUIView mainUIView = Object.Instantiate((await assetsProvisioner.ProvideMainAssetAsync(dynamicSettings.MainUIView, ct: CancellationToken.None)).Value.GetComponent<MainUIView>()).EnsureNotNull();

            var coreMvcManager = new MVCManager(new WindowStackManager(), new CancellationTokenSource(), popupCloserView);

            container.MvcManager = dynamicWorldParams.EnableAnalytics
                ? new MVCManagerAnalyticsDecorator(coreMvcManager, bootstrapContainer.Analytics!)
                : coreMvcManager;

            var parcelServiceContainer = ParcelServiceContainer.Create(staticContainer.RealmData, staticContainer.SceneReadinessReportQueue, debugBuilder, container.MvcManager, staticContainer.SingletonSharedDependencies.SceneAssetLock);
            container.ParcelServiceContainer = parcelServiceContainer;

            var nftInfoAPIClient = new OpenSeaAPIClient(staticContainer.WebRequestsContainer.WebRequestController, bootstrapContainer.DecentralandUrlsSource);
            var wearableCatalog = new WearableCache();
            container.wearablesProvider = new ECSWearablesProvider(identityCache, globalWorld);
            var characterPreviewFactory = new CharacterPreviewFactory(staticContainer.ComponentsContainer.ComponentPoolsRegistry);
            IWebBrowser webBrowser = bootstrapContainer.WebBrowser;
            ChatEntryConfigurationSO chatEntryConfiguration = (await assetsProvisioner.ProvideMainAssetAsync(dynamicSettings.ChatEntryConfiguration, ct)).Value;
            NametagsData nametagsData = (await assetsProvisioner.ProvideMainAssetAsync(dynamicSettings.NametagsData, ct)).Value;

            IProfileCache profileCache = new DefaultProfileCache();

            container.ProfileRepository = new LogProfileRepository(
                new RealmProfileRepository(staticContainer.WebRequestsContainer.WebRequestController, staticContainer.RealmData, profileCache)
            );

            var genesisTerrain = new TerrainGenerator();
            var worldsTerrain = new WorldTerrainGenerator();
            var satelliteView = new SatelliteFloor();
            var landscapePlugin = new LandscapePlugin(satelliteView, genesisTerrain, worldsTerrain, assetsProvisioner, debugBuilder, container.MapRendererContainer.TextureContainer, staticContainer.WebRequestsContainer.WebRequestController, dynamicWorldParams.EnableLandscape);

            Func<IMultiPool> multiPoolFactory = () => new DCLMultiPool();

            var multiPool = multiPoolFactory();
            var memoryPool = new ArrayMemoryPool(ArrayPool<byte>.Shared!);
            container.RealFlowLoadingStatus = new RealFlowLoadingStatus();

            var assetBundlesURL = URLDomain.FromString(bootstrapContainer.DecentralandUrlsSource.Url(DecentralandUrl.AssetBundlesCDN));

            var emotesCache = new MemoryEmotesCache();
            staticContainer.CacheCleaner.Register(emotesCache);
            var equippedWearables = new EquippedWearables();
            var equippedEmotes = new EquippedEmotes();
            var forceRender = new List<string>();
            var selfProfile = new SelfProfile(container.ProfileRepository, identityCache, equippedWearables, wearableCatalog,
                emotesCache, equippedEmotes, forceRender, ParseSelfForcedEmotes(bootstrapContainer.ApplicationParametersParser));

            IEmoteProvider emoteProvider = new EcsEmoteProvider(globalWorld, staticContainer.RealmData);

            var metaDataSource = new LogMetaDataSource(new MetaDataSource(staticContainer.RealmData, staticContainer.CharacterContainer.CharacterObject, placesAPIService));
            var gateKeeperSceneRoom = new GateKeeperSceneRoom(staticContainer.WebRequestsContainer.WebRequestController, metaDataSource, bootstrapContainer.DecentralandUrlsSource);

            var currentAdapterAddress = ICurrentAdapterAddress.NewDefault(staticContainer.RealmData);

            var archipelagoIslandRoom = IArchipelagoIslandRoom.NewDefault(
                identityCache,
                multiPool,
                staticContainer.CharacterContainer.CharacterObject,
                currentAdapterAddress,
                staticContainer.WebRequestsContainer.WebRequestController
            );

            container.RealmController = new RealmController(
                identityCache,
                staticContainer.WebRequestsContainer.WebRequestController,
                parcelServiceContainer.TeleportController,
                parcelServiceContainer.RetrieveSceneFromFixedRealm,
                parcelServiceContainer.RetrieveSceneFromVolatileWorld,
                dynamicWorldParams.StaticLoadPositions,
                staticContainer.RealmData,
                staticContainer.ScenesCache,
                staticContainer.PartitionDataContainer,
                staticContainer.SingletonSharedDependencies.SceneAssetLock);

            container.reloadSceneController = new ECSReloadScene(staticContainer.ScenesCache, globalWorld, playerEntity);
            bool localSceneDevelopment = !string.IsNullOrEmpty(dynamicWorldParams.LocalSceneDevelopmentRealm);

            if (localSceneDevelopment)
                container.localSceneDevelopmentController = new LocalSceneDevelopmentController(container.reloadSceneController, dynamicWorldParams.LocalSceneDevelopmentRealm);

            container.RoomHub = localSceneDevelopment ? NullRoomHub.INSTANCE : new RoomHub(archipelagoIslandRoom, gateKeeperSceneRoom);
            container.MessagePipesHub = new MessagePipesHub(container.RoomHub, multiPoolFactory()!, multiPoolFactory()!, memoryPool);

            RoomsStatus roomsStatus = new RoomsStatus(
                container.RoomHub,

                //override allowed only in Editor
                Application.isEditor
                    ? new LinkedBox<(bool use, ConnectionQuality quality)>(
                        () => (bootstrapContainer.DebugSettings.OverrideConnectionQuality, bootstrapContainer.DebugSettings.ConnectionQuality)
                    )
                    : new Box<(bool use, ConnectionQuality quality)>((false, ConnectionQuality.QualityExcellent))
            );

            var entityParticipantTable = new EntityParticipantTable();

            var queuePoolFullMovementMessage = new ObjectPool<SimplePriorityQueue<NetworkMovementMessage>>(
                () => new SimplePriorityQueue<NetworkMovementMessage>(),
                actionOnRelease: queue => queue.Clear()
            );

            var remoteEntities = new RemoteEntities(
                container.RoomHub,
                entityParticipantTable,
                staticContainer.ComponentsContainer.ComponentPoolsRegistry,
                queuePoolFullMovementMessage,
                staticContainer.EntityCollidersGlobalCache
            );

            ILoadingScreen loadingScreen = new LoadingScreen(container.MvcManager);

            IRealmNavigator realmNavigator = new RealmNavigator(
                loadingScreen,
                container.MapRendererContainer.MapRenderer,
                container.RealmController,
                parcelServiceContainer.TeleportController,
                container.RoomHub,
                remoteEntities,
                bootstrapContainer.DecentralandUrlsSource,
                globalWorld,
                container.LODContainer.RoadPlugin,
                genesisTerrain,
                worldsTerrain,
                satelliteView,
                dynamicWorldParams.EnableLandscape,
                staticContainer.ExposedGlobalDataContainer.ExposedCameraData.CameraEntityProxy,
                exposedGlobalDataContainer.CameraSamplingData
            );

            IHealthCheck livekitHealthCheck = bootstrapContainer.DebugSettings.EnableEmulateNoLivekitConnection
                ? new IHealthCheck.AlwaysFails("Livekit connection is in debug, always fail mode")
                : new SequentialHealthCheck(
                    new MultipleURLHealthCheck(staticContainer.WebRequestsContainer.WebRequestController, bootstrapContainer.DecentralandUrlsSource,
                        DecentralandUrl.ArchipelagoStatus,
                        DecentralandUrl.GatekeeperStatus
                    ),
                    new LivekitHealthCheck(container.RoomHub)
                );

            livekitHealthCheck = dynamicWorldParams.EnableAnalytics
                ? livekitHealthCheck.WithFailAnalytics(bootstrapContainer.Analytics!)
                : livekitHealthCheck;

            livekitHealthCheck.WithRetries();

            container.UserInAppInAppInitializationFlow = new RealUserInAppInitializationFlow(
                container.RealFlowLoadingStatus,
                livekitHealthCheck,
                bootstrapContainer.DecentralandUrlsSource,
                container.MvcManager,
                selfProfile,
                dynamicWorldParams.StartParcel,
                staticContainer.MainPlayerAvatarBaseProxy,
                backgroundMusic,
                realmNavigator,
                loadingScreen,
                staticContainer.FeatureFlagsProvider,
                identityCache,
                container.RealmController,
                dynamicWorldParams.AppParameters
            );

            var worldInfoHub = new LocationBasedWorldInfoHub(
                new WorldInfoHub(staticContainer.SingletonSharedDependencies.SceneMapping),
                staticContainer.CharacterContainer.CharacterObject
            );

            dynamicWorldDependencies.WorldInfoTool.Initialize(worldInfoHub);

            container.CharacterDataPropagationUtility = new CharacterDataPropagationUtility(staticContainer.ComponentsContainer.ComponentPoolsRegistry.AddComponentPool<SDKProfile>());

            var chatHistory = new ChatHistory();

            var chatCommandsFactory = new Dictionary<Regex, Func<IChatCommand>>
            {
                { GoToChatCommand.REGEX, () => new GoToChatCommand(realmNavigator) },
                { ChangeRealmChatCommand.REGEX, () => new ChangeRealmChatCommand(realmNavigator, bootstrapContainer.DecentralandUrlsSource) },
                { DebugPanelChatCommand.REGEX, () => new DebugPanelChatCommand(debugBuilder) },
                { ShowEntityInfoChatCommand.REGEX, () => new ShowEntityInfoChatCommand(worldInfoHub) },
                { ClearChatCommand.REGEX, () => new ClearChatCommand(chatHistory) },
                { ReloadSceneChatCommand.REGEX, () => new ReloadSceneChatCommand(container.reloadSceneController) },
            };

            IChatMessagesBus coreChatMessageBus = new MultiplayerChatMessagesBus(container.MessagePipesHub, container.ProfileRepository, new MessageDeduplication<double>())
                                                 .WithSelfResend(identityCache, container.ProfileRepository)
                                                 .WithIgnoreSymbols()
                                                 .WithCommands(chatCommandsFactory)
                                                 .WithDebugPanel(debugBuilder);

            container.ChatMessagesBus = dynamicWorldParams.EnableAnalytics
                ? new ChatMessagesBusAnalyticsDecorator(coreChatMessageBus, bootstrapContainer.Analytics!)
                : coreChatMessageBus;

            var coreBackpackEventBus = new BackpackEventBus();

            IBackpackEventBus backpackEventBus = dynamicWorldParams.EnableAnalytics
                ? new BackpackEventBusAnalyticsDecorator(coreBackpackEventBus, bootstrapContainer.Analytics!)
                : coreBackpackEventBus;

            container.ProfileBroadcast = new DebounceProfileBroadcast(
                new EnsureSelfPublishedProfileBroadcast(
                    new ProfileBroadcast(container.MessagePipesHub, selfProfile),
                    selfProfile,
                    staticContainer.RealmData
                )
            );

            var notificationsRequestController = new NotificationsRequestController(staticContainer.WebRequestsContainer.WebRequestController, notificationsBusController, bootstrapContainer.DecentralandUrlsSource, identityCache);
            notificationsRequestController.StartGettingNewNotificationsOverTimeAsync(ct).SuppressCancellationThrow().Forget();

            var multiplayerEmotesMessageBus = new MultiplayerEmotesMessageBus(container.MessagePipesHub, multiplayerDebugSettings);

            var remotePoses = new DebounceRemotePoses(new RemotePoses(container.RoomHub));

            var characterPreviewEventBus = new CharacterPreviewEventBus();
            var sidebarBus = new SidebarBus();
            AudioMixer generalAudioMixer = (await assetsProvisioner.ProvideMainAssetAsync(dynamicSettings.GeneralAudioMixer, ct)).Value;
            var audioMixerVolumesController = new AudioMixerVolumesController(generalAudioMixer);

            var currentSceneInfo = new CurrentSceneInfo();

<<<<<<< HEAD
            container.multiplayerMovementMessageBus = new MultiplayerMovementMessageBus(container.MessagePipesHub, entityParticipantTable, globalWorld, MultiplayerMovementMessageBus.Scheme.Uncompressed);
=======
            var badgesAPIClient = new BadgesAPIClient(staticContainer.WebRequestsContainer.WebRequestController, bootstrapContainer.DecentralandUrlsSource);

            container.multiplayerMovementMessageBus = new MultiplayerMovementMessageBus(container.MessagePipesHub, entityParticipantTable, globalWorld);
>>>>>>> e0610961

            var globalPlugins = new List<IDCLGlobalPlugin>
            {
                new MultiplayerPlugin(
                    assetsProvisioner,
                    archipelagoIslandRoom,
                    gateKeeperSceneRoom,
                    container.RoomHub,
                    roomsStatus,
                    container.ProfileRepository,
                    container.ProfileBroadcast,
                    debugBuilder,
                    container.RealFlowLoadingStatus,
                    entityParticipantTable,
                    container.MessagePipesHub,
                    remotePoses,
                    staticContainer.CharacterContainer.CharacterObject,
                    staticContainer.RealmData,
                    remoteEntities,
                    staticContainer.ScenesCache,
                    emotesCache,
                    container.CharacterDataPropagationUtility
                ),
                new WorldInfoPlugin(worldInfoHub, debugBuilder, chatHistory),
                new CharacterMotionPlugin(assetsProvisioner, staticContainer.CharacterContainer.CharacterObject, debugBuilder, staticContainer.ComponentsContainer.ComponentPoolsRegistry),
                new InputPlugin(dclInput, dclCursor, unityEventSystem, assetsProvisioner, dynamicWorldDependencies.CursorUIDocument, multiplayerEmotesMessageBus, container.MvcManager, debugBuilder, dynamicWorldDependencies.RootUIDocument, dynamicWorldDependencies.CursorUIDocument),
                new GlobalInteractionPlugin(dclInput, dynamicWorldDependencies.RootUIDocument, assetsProvisioner, staticContainer.EntityCollidersGlobalCache, exposedGlobalDataContainer.GlobalInputEvents, dclCursor, unityEventSystem, container.MvcManager),
                new CharacterCameraPlugin(assetsProvisioner, realmSamplingData, exposedGlobalDataContainer.ExposedCameraData, debugBuilder, dynamicWorldDependencies.CommandLineArgs, dclInput),
                new WearablePlugin(assetsProvisioner, staticContainer.WebRequestsContainer.WebRequestController, staticContainer.RealmData, assetBundlesURL, staticContainer.CacheCleaner, wearableCatalog),
                new EmotePlugin(staticContainer.WebRequestsContainer.WebRequestController, emotesCache, staticContainer.RealmData, multiplayerEmotesMessageBus, debugBuilder,
                    assetsProvisioner, selfProfile, container.MvcManager, dclInput, staticContainer.CacheCleaner, identityCache, entityParticipantTable, assetBundlesURL, mainUIView, dclCursor, staticContainer.InputBlock, globalWorld, playerEntity),
                new ProfilingPlugin(staticContainer.Profiler, staticContainer.RealmData, staticContainer.SingletonSharedDependencies.MemoryBudget, debugBuilder, staticContainer.ScenesCache),
                new AvatarPlugin(
                    staticContainer.ComponentsContainer.ComponentPoolsRegistry,
                    assetsProvisioner,
                    staticContainer.SingletonSharedDependencies.FrameTimeBudget,
                    staticContainer.SingletonSharedDependencies.MemoryBudget,
                    staticContainer.RealmData,
                    staticContainer.MainPlayerAvatarBaseProxy,
                    debugBuilder,
                    staticContainer.CacheCleaner,
                    chatEntryConfiguration,
                    new DefaultFaceFeaturesHandler(wearableCatalog),
                    nametagsData,
                    container.DefaultTexturesContainer.TextureArrayContainerFactory,
                    wearableCatalog,
                    remoteEntities,
                    staticContainer.CharacterContainer.Transform),
                new MainUIPlugin(container.MvcManager, sidebarBus, mainUIView),
                new ProfilePlugin(container.ProfileRepository, profileCache, staticContainer.CacheCleaner, new ProfileIntentionCache()),
                new MapRendererPlugin(container.MapRendererContainer.MapRenderer),
                new SidebarPlugin(
                    assetsProvisioner,
                    container.MvcManager,
                    mainUIView,
                    notificationsBusController,
                    notificationsRequestController,
                    identityCache,
                    container.ProfileRepository,
                    staticContainer.WebRequestsContainer.WebRequestController,
                    webBrowser,
                    dynamicWorldDependencies.Web3Authenticator,
                    container.UserInAppInAppInitializationFlow,
                    profileCache, sidebarBus, chatEntryConfiguration,
                    globalWorld, playerEntity),
                new ErrorPopupPlugin(container.MvcManager, assetsProvisioner),
                new ConnectionStatusPanelPlugin(container.UserInAppInAppInitializationFlow, container.MvcManager, mainUIView, roomsStatus, currentSceneInfo, container.reloadSceneController, globalWorld, playerEntity),
                new MinimapPlugin(container.MvcManager, container.MapRendererContainer, placesAPIService, staticContainer.RealmData, container.ChatMessagesBus, realmNavigator, staticContainer.ScenesCache, mainUIView, mapPathEventBus),
                new ChatPlugin(assetsProvisioner, container.MvcManager, container.ChatMessagesBus, chatHistory, entityParticipantTable, nametagsData, dclInput, unityEventSystem, mainUIView, staticContainer.InputBlock, globalWorld, playerEntity),
                new ExplorePanelPlugin(
                    assetsProvisioner,
                    container.MvcManager,
                    container.MapRendererContainer,
                    placesAPIService,
                    staticContainer.WebRequestsContainer.WebRequestController,
                    identityCache,
                    wearableCatalog,
                    characterPreviewFactory,
                    container.ProfileRepository,
                    dynamicWorldDependencies.Web3Authenticator,
                    container.UserInAppInAppInitializationFlow,
                    selfProfile,
                    equippedWearables,
                    equippedEmotes,
                    webBrowser,
                    emotesCache,
                    realmNavigator,
                    forceRender,
                    dclInput,
                    staticContainer.RealmData,
                    profileCache,
                    assetBundlesURL,
                    notificationsBusController,
                    characterPreviewEventBus,
                    mapPathEventBus,
                    chatEntryConfiguration,
                    backpackEventBus,
                    thirdPartyNftProviderSource,
                    container.wearablesProvider,
                    dclCursor,
                    staticContainer.InputBlock,
                    emoteProvider,
                    globalWorld,
                    playerEntity
                ),
                new CharacterPreviewPlugin(staticContainer.ComponentsContainer.ComponentPoolsRegistry, assetsProvisioner, staticContainer.CacheCleaner),
                new WebRequestsPlugin(staticContainer.WebRequestsContainer.AnalyticsContainer, debugBuilder),
                new Web3AuthenticationPlugin(assetsProvisioner, dynamicWorldDependencies.Web3Authenticator, debugBuilder, container.MvcManager, selfProfile, webBrowser, staticContainer.RealmData, identityCache, characterPreviewFactory, dynamicWorldDependencies.SplashScreen, audioMixerVolumesController, staticContainer.FeatureFlagsCache, characterPreviewEventBus, globalWorld),
                new StylizedSkyboxPlugin(assetsProvisioner, dynamicSettings.DirectionalLight, debugBuilder),
                new LoadingScreenPlugin(assetsProvisioner, container.MvcManager, audioMixerVolumesController, staticContainer.InputBlock),
                new ExternalUrlPromptPlugin(assetsProvisioner, webBrowser, container.MvcManager, dclCursor), new TeleportPromptPlugin(assetsProvisioner, realmNavigator, container.MvcManager, staticContainer.WebRequestsContainer.WebRequestController, placesAPIService, dclCursor),
                new ChangeRealmPromptPlugin(
                    assetsProvisioner,
                    container.MvcManager,
                    dclCursor,
                    realmUrl => container.RealmController.SetRealmAsync(URLDomain.FromString(realmUrl), CancellationToken.None).Forget()),
                new NftPromptPlugin(assetsProvisioner, webBrowser, container.MvcManager, nftInfoAPIClient, staticContainer.WebRequestsContainer.WebRequestController, dclCursor),
                staticContainer.CharacterContainer.CreateGlobalPlugin(),
                staticContainer.QualityContainer.CreatePlugin(),
                landscapePlugin,
                new MultiplayerMovementPlugin(assetsProvisioner, container.multiplayerMovementMessageBus, debugBuilder, remoteEntities, staticContainer.CharacterContainer.Transform, multiplayerDebugSettings),
                container.LODContainer.LODPlugin,
                container.LODContainer.RoadPlugin,
                new AudioPlaybackPlugin(genesisTerrain, assetsProvisioner, dynamicWorldParams.EnableLandscape),
                new RealmDataDirtyFlagPlugin(staticContainer.RealmData),
                new NotificationPlugin(
                    assetsProvisioner,
                    container.MvcManager,
                    staticContainer.WebRequestsContainer.WebRequestController,
                    notificationsBusController),
                new RewardPanelPlugin(container.MvcManager, assetsProvisioner, notificationsBusController, staticContainer.WebRequestsContainer.WebRequestController),
                new PassportPlugin(
                    assetsProvisioner,
                    container.MvcManager,
                    dclCursor,
                    container.ProfileRepository,
                    characterPreviewFactory,
                    chatEntryConfiguration,
                    staticContainer.RealmData,
                    assetBundlesURL,
                    staticContainer.WebRequestsContainer.WebRequestController,
                    characterPreviewEventBus,
                    selfProfile,
                    webBrowser,
                    bootstrapContainer.DecentralandUrlsSource,
                    badgesAPIClient,
                    notificationsBusController,
                    staticContainer.InputBlock,
                    globalWorld,
                    playerEntity
                ),
            };

            globalPlugins.AddRange(staticContainer.SharedPlugins);

            if (dynamicWorldParams.EnableAnalytics)
                globalPlugins.Add(new AnalyticsPlugin(
                        bootstrapContainer.Analytics!,
                        staticContainer.Profiler,
                        realmNavigator,
                        staticContainer.RealmData,
                        staticContainer.ScenesCache,
                        staticContainer.MainPlayerAvatarBaseProxy
                    )
                );

            container.GlobalWorldFactory = new GlobalWorldFactory(
                in staticContainer,
                exposedGlobalDataContainer.CameraSamplingData,
                realmSamplingData,
                assetBundlesURL,
                staticContainer.RealmData,
                globalPlugins,
                debugBuilder,
                staticContainer.ScenesCache,
                dynamicWorldParams.HybridSceneParams,
                container.CharacterDataPropagationUtility,
                currentSceneInfo,
                container.LODContainer.LodCache,
                multiplayerEmotesMessageBus,
                globalWorld
            );

            container.GlobalPlugins = globalPlugins;

            staticContainer.RoomHubProxy.SetObject(container.RoomHub);

            BuildTeleportWidget(realmNavigator, debugBuilder, dynamicWorldParams.Realms);
            BuildReloadSceneWidget(debugBuilder, container.ChatMessagesBus);

            return (container, true);
        }

        private static URN[]? ParseSelfForcedEmotes(IAppArgs appParams)
        {
            if (!appParams.TryGetValue("self-force-emotes", out string? csv))
                return null;

            if (string.IsNullOrEmpty(csv)) return null;

            string[] emotes = csv.Split(',');
            return emotes.Select(s => new URN(s)).ToArray();
        }
    }
}<|MERGE_RESOLUTION|>--- conflicted
+++ resolved
@@ -434,13 +434,9 @@
 
             var currentSceneInfo = new CurrentSceneInfo();
 
-<<<<<<< HEAD
             container.multiplayerMovementMessageBus = new MultiplayerMovementMessageBus(container.MessagePipesHub, entityParticipantTable, globalWorld, MultiplayerMovementMessageBus.Scheme.Uncompressed);
-=======
+
             var badgesAPIClient = new BadgesAPIClient(staticContainer.WebRequestsContainer.WebRequestController, bootstrapContainer.DecentralandUrlsSource);
-
-            container.multiplayerMovementMessageBus = new MultiplayerMovementMessageBus(container.MessagePipesHub, entityParticipantTable, globalWorld);
->>>>>>> e0610961
 
             var globalPlugins = new List<IDCLGlobalPlugin>
             {
