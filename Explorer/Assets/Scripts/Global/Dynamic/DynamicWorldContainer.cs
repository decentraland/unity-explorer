using Arch.Core;
using CommunicationData.URLHelpers;
using Cysharp.Threading.Tasks;
using DCL.AssetsProvision;
using DCL.Audio;
using DCL.AvatarRendering.Emotes;
using DCL.AvatarRendering.Emotes.Equipped;
using DCL.AvatarRendering.Wearables;
using DCL.AvatarRendering.Wearables.Equipped;
using DCL.AvatarRendering.Wearables.Helpers;
using DCL.AvatarRendering.Wearables.ThirdParty;
using DCL.Backpack.BackpackBus;
using DCL.BadgesAPIService;
using DCL.Browser;
using DCL.CharacterPreview;
using DCL.Chat;
using DCL.Chat.Commands;
using DCL.Chat.History;
using DCL.Chat.MessageBus;
using DCL.Clipboard;
using DCL.DebugUtilities;
using DCL.EventsApi;
using DCL.FeatureFlags;
using DCL.Friends;
using DCL.Input;
using DCL.InWorldCamera.CameraReelStorageService;
using DCL.Landscape;
using DCL.LOD.Systems;
using DCL.MapRenderer;
using DCL.Minimap;
using DCL.Multiplayer.Connections.Archipelago.AdapterAddress.Current;
using DCL.Multiplayer.Connections.Archipelago.Rooms;
using DCL.Multiplayer.Connections.DecentralandUrls;
using DCL.Multiplayer.Connections.GateKeeper.Meta;
using DCL.Multiplayer.Connections.GateKeeper.Rooms;
using DCL.Multiplayer.Connections.Messaging.Hubs;
using DCL.Multiplayer.Connections.Pools;
using DCL.Multiplayer.Connections.RoomHubs;
using DCL.Multiplayer.Connections.Rooms.Status;
using DCL.Multiplayer.Connections.Systems.Throughput;
using DCL.Multiplayer.Connectivity;
using DCL.Multiplayer.Deduplication;
using DCL.Multiplayer.Emotes;
using DCL.Multiplayer.HealthChecks;
using DCL.Multiplayer.HealthChecks.Struct;
using DCL.Multiplayer.Movement;
using DCL.Multiplayer.Movement.Settings;
using DCL.Multiplayer.Movement.Systems;
using DCL.Multiplayer.Profiles.BroadcastProfiles;
using DCL.Multiplayer.Profiles.Entities;
using DCL.Multiplayer.Profiles.Poses;
using DCL.Multiplayer.Profiles.Tables;
using DCL.Multiplayer.SDK.Systems.GlobalWorld;
using DCL.Nametags;
using DCL.Navmap;
using DCL.NftInfoAPIService;
using DCL.Notifications;
using DCL.NotificationsBusController.NotificationsBus;
using DCL.Optimization.Pools;
using DCL.PerformanceAndDiagnostics.Analytics;
using DCL.PlacesAPIService;
using DCL.PluginSystem;
using DCL.PluginSystem.Global;
using DCL.Profiles;
using DCL.Profiles.Self;
using DCL.RealmNavigation;
using DCL.SceneLoadingScreens.LoadingScreen;
using DCL.SidebarBus;
using DCL.UI.MainUI;
using DCL.StylizedSkybox.Scripts.Plugin;
using DCL.UserInAppInitializationFlow;
using DCL.Utilities;
using DCL.Utilities.Extensions;
using DCL.Web3.Identities;
using DCL.WebRequests.Analytics;
using ECS.Prioritization.Components;
using ECS.SceneLifeCycle;
using ECS.SceneLifeCycle.CurrentScene;
using ECS.SceneLifeCycle.LocalSceneDevelopment;
using ECS.SceneLifeCycle.Realm;
using Global.AppArgs;
using Global.Dynamic.ChatCommands;
using LiveKit.Internal.FFIClients.Pools;
using LiveKit.Internal.FFIClients.Pools.Memory;
using LiveKit.Proto;
using MVC;
using MVC.PopupsController.PopupCloser;
using SceneRunner.Debugging.Hub;
using System;
using System.Buffers;
using System.Collections.Generic;
using System.Linq;
using System.Threading;
using UnityEngine;
using UnityEngine.Audio;
using UnityEngine.EventSystems;
using UnityEngine.Pool;
using Utility;
using Utility.Ownership;
using Utility.PriorityQueue;
using Object = UnityEngine.Object;

namespace Global.Dynamic
{
    public class DynamicWorldContainer : DCLWorldContainer<DynamicWorldSettings>
    {
        private readonly LocalSceneDevelopmentController? localSceneDevelopmentController;
        private readonly IChatMessagesBus chatMessagesBus;
        private readonly IProfileBroadcast profileBroadcast;

        public IMVCManager MvcManager { get; }

        public IGlobalRealmController RealmController { get; }

        public GlobalWorldFactory GlobalWorldFactory { get; }

        public IReadOnlyList<IDCLGlobalPlugin> GlobalPlugins { get; }

        public IProfileRepository ProfileRepository { get; }

        public IUserInAppInitializationFlow UserInAppInAppInitializationFlow { get; }

        public IMessagePipesHub MessagePipesHub { get; }

        public IRemoteMetadata RemoteMetadata { get; }

        public IRoomHub RoomHub { get; }

        private DynamicWorldContainer(
            LocalSceneDevelopmentController? localSceneDevelopmentController,
            IMVCManager mvcManager,
            IGlobalRealmController realmController,
            GlobalWorldFactory globalWorldFactory,
            IReadOnlyList<IDCLGlobalPlugin> globalPlugins,
            IProfileRepository profileRepository,
            IUserInAppInitializationFlow userInAppInAppInitializationFlow,
            IChatMessagesBus chatMessagesBus,
            IMessagePipesHub messagePipesHub,
            IRemoteMetadata remoteMetadata,
            IProfileBroadcast profileBroadcast,
            IRoomHub roomHub)
        {
            MvcManager = mvcManager;
            RealmController = realmController;
            GlobalWorldFactory = globalWorldFactory;
            GlobalPlugins = globalPlugins;
            ProfileRepository = profileRepository;
            UserInAppInAppInitializationFlow = userInAppInAppInitializationFlow;
            MessagePipesHub = messagePipesHub;
            RemoteMetadata = remoteMetadata;
            RoomHub = roomHub;
            this.localSceneDevelopmentController = localSceneDevelopmentController;
            this.chatMessagesBus = chatMessagesBus;
            this.profileBroadcast = profileBroadcast;
        }

        public override void Dispose()
        {
            chatMessagesBus.Dispose();
            profileBroadcast.Dispose();
            MessagePipesHub.Dispose();
            localSceneDevelopmentController?.Dispose();
        }

        public static async UniTask<(DynamicWorldContainer? container, bool success)> CreateAsync(
            BootstrapContainer bootstrapContainer,
            DynamicWorldDependencies dynamicWorldDependencies,
            DynamicWorldParams dynamicWorldParams,
            AudioClipConfig backgroundMusic,
            World globalWorld,
            Entity playerEntity,
            IAppArgs appArgs,
            ICoroutineRunner coroutineRunner,
            CancellationToken ct)
        {
            DynamicSettings dynamicSettings = dynamicWorldDependencies.DynamicSettings;
            StaticContainer staticContainer = dynamicWorldDependencies.StaticContainer;
            IWeb3IdentityCache identityCache = dynamicWorldDependencies.Web3IdentityCache;
            IAssetsProvisioner assetsProvisioner = dynamicWorldDependencies.AssetsProvisioner;
            IDebugContainerBuilder debugBuilder = dynamicWorldDependencies.DebugContainerBuilder;
            ObjectProxy<INavmapBus> explorePanelNavmapBus = new ObjectProxy<INavmapBus>();
            INavmapBus sharedNavmapCommandBus = new SharedNavmapBus(explorePanelNavmapBus);

            // If we have many undesired delays when using the third-party providers, it might be useful to cache it at app's bootstrap
            // So far, the chance of using it is quite low, so it's preferable to do it lazy avoiding extra requests & memory allocations
            IThirdPartyNftProviderSource thirdPartyNftProviderSource = new RealmThirdPartyNftProviderSource(staticContainer.WebRequestsContainer.WebRequestController,
                staticContainer.RealmData);

            var placesAPIService = new PlacesAPIService(new PlacesAPIClient(staticContainer.WebRequestsContainer.WebRequestController, bootstrapContainer.DecentralandUrlsSource));

            IEventsApiService eventsApiService = new HttpEventsApiService(staticContainer.WebRequestsContainer.WebRequestController,
                URLDomain.FromString(bootstrapContainer.DecentralandUrlsSource.Url(DecentralandUrl.ApiEvents)));

            var mapPathEventBus = new MapPathEventBus();
            INotificationsBusController notificationsBusController = new NotificationsBusController();

            DefaultTexturesContainer defaultTexturesContainer = null!;
            LODContainer lodContainer = null!;

            IOnlineUsersProvider onlineUsersProvider = new ArchipelagoHttpOnlineUsersProvider(staticContainer.WebRequestsContainer.WebRequestController,
                URLAddress.FromString(bootstrapContainer.DecentralandUrlsSource.Url(DecentralandUrl.RemotePeers)));

            async UniTask InitializeContainersAsync(IPluginSettingsContainer settingsContainer, CancellationToken ct)
            {
                // Init other containers
                defaultTexturesContainer =
                    await DefaultTexturesContainer
                         .CreateAsync(
                              settingsContainer,
                              assetsProvisioner,
                              ct
                          )
                         .ThrowOnFail();

                lodContainer =
                    await LODContainer
                         .CreateAsync(
                              assetsProvisioner,
                              bootstrapContainer.DecentralandUrlsSource,
                              staticContainer,
                              settingsContainer,
                              staticContainer.RealmData,
                              defaultTexturesContainer.TextureArrayContainerFactory,
                              debugBuilder,
                              dynamicWorldParams.EnableLOD,
                              ct
                          )
                         .ThrowOnFail();
            }

            try { await InitializeContainersAsync(dynamicWorldDependencies.SettingsContainer, ct); }
            catch (Exception) { return (null, false); }

            CursorSettings cursorSettings = (await assetsProvisioner.ProvideMainAssetAsync(dynamicSettings.CursorSettings, ct)).Value;
            ProvidedAsset<Texture2D> normalCursorAsset = await assetsProvisioner.ProvideMainAssetAsync(cursorSettings.NormalCursor, ct);
            ProvidedAsset<Texture2D> interactionCursorAsset = await assetsProvisioner.ProvideMainAssetAsync(cursorSettings.InteractionCursor, ct);
            ProvidedAsset<MultiplayerDebugSettings> multiplayerDebugSettings = await assetsProvisioner.ProvideMainAssetAsync(dynamicSettings.MultiplayerDebugSettings, ct);

            var unityEventSystem = new UnityEventSystem(EventSystem.current.EnsureNotNull());
            var dclCursor = new DCLCursor(normalCursorAsset.Value, interactionCursorAsset.Value, cursorSettings.NormalCursorHotspot, cursorSettings.InteractionCursorHotspot);

            staticContainer.QualityContainer.AddDebugViews(debugBuilder);

            var realmSamplingData = new RealmSamplingData();
            var dclInput = new DCLInput();
            staticContainer.InputProxy.SetObject(dclInput);

            ExposedGlobalDataContainer exposedGlobalDataContainer = staticContainer.ExposedGlobalDataContainer;

            PopupCloserView popupCloserView = Object.Instantiate((await assetsProvisioner.ProvideMainAssetAsync(dynamicSettings.PopupCloserView, ct: CancellationToken.None)).Value.GetComponent<PopupCloserView>()).EnsureNotNull();
            MainUIView mainUIView = Object.Instantiate((await assetsProvisioner.ProvideMainAssetAsync(dynamicSettings.MainUIView, ct: CancellationToken.None)).Value.GetComponent<MainUIView>()).EnsureNotNull();

            var coreMvcManager = new MVCManager(new WindowStackManager(), new CancellationTokenSource(), popupCloserView);

            IMVCManager mvcManager = dynamicWorldParams.EnableAnalytics
                ? new MVCManagerAnalyticsDecorator(coreMvcManager, bootstrapContainer.Analytics!)
                : coreMvcManager;

            var loadingScreenTimeout = new LoadingScreenTimeout();
            ILoadingScreen loadingScreen = new LoadingScreen(mvcManager, loadingScreenTimeout);

            var nftInfoAPIClient = new OpenSeaAPIClient(staticContainer.WebRequestsContainer.WebRequestController, bootstrapContainer.DecentralandUrlsSource);
            var wearableCatalog = new WearableStorage();
            var characterPreviewFactory = new CharacterPreviewFactory(staticContainer.ComponentsContainer.ComponentPoolsRegistry);
            IWebBrowser webBrowser = bootstrapContainer.WebBrowser;
            ChatEntryConfigurationSO chatEntryConfiguration = (await assetsProvisioner.ProvideMainAssetAsync(dynamicSettings.ChatEntryConfiguration, ct)).Value;
            NametagsData nametagsData = (await assetsProvisioner.ProvideMainAssetAsync(dynamicSettings.NametagsData, ct)).Value;

            IProfileCache profileCache = new DefaultProfileCache();

            var profileRepository = new LogProfileRepository(
                new RealmProfileRepository(staticContainer.WebRequestsContainer.WebRequestController, staticContainer.RealmData, profileCache)
            );

            static IMultiPool MultiPoolFactory() =>
                new DCLMultiPool();

            var memoryPool = new ArrayMemoryPool(ArrayPool<byte>.Shared!);

            var assetBundlesURL = URLDomain.FromString(bootstrapContainer.DecentralandUrlsSource.Url(DecentralandUrl.AssetBundlesCDN));

            var emotesCache = new MemoryEmotesStorage();
            staticContainer.CacheCleaner.Register(emotesCache);
            var equippedWearables = new EquippedWearables();
            var equippedEmotes = new EquippedEmotes();
            var forceRender = new List<string>();

            var selfEmotes = new List<URN>();
            ParseParamsForcedEmotes(bootstrapContainer.ApplicationParametersParser, ref selfEmotes);
            ParseDebugForcedEmotes(bootstrapContainer.DebugSettings.EmotesToAddToUserProfile, ref selfEmotes);

            var selfProfile = new SelfProfile(profileRepository, identityCache, equippedWearables, wearableCatalog,
                emotesCache, equippedEmotes, forceRender, selfEmotes);

            IEmoteProvider emoteProvider = new ApplicationParamsEmoteProvider(appArgs,
                new EcsEmoteProvider(globalWorld, staticContainer.RealmData));

            var wearablesProvider = new ApplicationParametersWearablesProvider(appArgs,
                new ECSWearablesProvider(identityCache, globalWorld));

            bool localSceneDevelopment = !string.IsNullOrEmpty(dynamicWorldParams.LocalSceneDevelopmentRealm);

            var realmContainer = RealmContainer.Create(
                staticContainer,
                identityCache,
                dynamicWorldParams.StaticLoadPositions,
                debugBuilder,
                loadingScreenTimeout,
                loadingScreen,
                localSceneDevelopment,
                bootstrapContainer.DecentralandUrlsSource,
                staticContainer.FeatureFlagsCache);

            var terrainContainer = TerrainContainer.Create(staticContainer, realmContainer, dynamicWorldParams.EnableLandscape, localSceneDevelopment);

            var sceneRoomMetaDataSource = new SceneRoomMetaDataSource(staticContainer.RealmData, staticContainer.CharacterContainer.Transform, globalWorld, dynamicWorldParams.IsolateScenesCommunication);

            var metaDataSource = new SceneRoomLogMetaDataSource(sceneRoomMetaDataSource);

            IGateKeeperSceneRoom gateKeeperSceneRoom = new GateKeeperSceneRoom(staticContainer.WebRequestsContainer.WebRequestController, metaDataSource, bootstrapContainer.DecentralandUrlsSource, staticContainer.ScenesCache)
               .AsActivatable();

            var currentAdapterAddress = ICurrentAdapterAddress.NewDefault(staticContainer.RealmData);

            var archipelagoIslandRoom = IArchipelagoIslandRoom.NewDefault(
                identityCache,
                MultiPoolFactory(),
                new ArrayMemoryPool(),
                staticContainer.CharacterContainer.CharacterObject,
                currentAdapterAddress,
                staticContainer.WebRequestsContainer.WebRequestController
            );

            var reloadSceneController = new ECSReloadScene(staticContainer.ScenesCache, globalWorld, playerEntity, localSceneDevelopment);

            LocalSceneDevelopmentController? localSceneDevelopmentController = localSceneDevelopment ? new LocalSceneDevelopmentController(reloadSceneController, dynamicWorldParams.LocalSceneDevelopmentRealm) : null;

            IRoomHub roomHub = localSceneDevelopment ? NullRoomHub.INSTANCE : new RoomHub(archipelagoIslandRoom, gateKeeperSceneRoom);

            var islandThroughputBunch = new ThroughputBufferBunch(new ThroughputBuffer(), new ThroughputBuffer());
            var sceneThroughputBunch = new ThroughputBufferBunch(new ThroughputBuffer(), new ThroughputBuffer());

            var messagePipesHub = new MessagePipesHub(roomHub, MultiPoolFactory(), MultiPoolFactory(), memoryPool, islandThroughputBunch, sceneThroughputBunch);

            var roomsStatus = new RoomsStatus(
                roomHub,

                //override allowed only in Editor
                Application.isEditor
                    ? new LinkedBox<(bool use, ConnectionQuality quality)>(
                        () => (bootstrapContainer.DebugSettings.OverrideConnectionQuality, bootstrapContainer.DebugSettings.ConnectionQuality)
                    )
                    : new Box<(bool use, ConnectionQuality quality)>((false, ConnectionQuality.QualityExcellent))
            );

            var entityParticipantTable = new EntityParticipantTable();

            var queuePoolFullMovementMessage = new ObjectPool<SimplePriorityQueue<NetworkMovementMessage>>(
                () => new SimplePriorityQueue<NetworkMovementMessage>(),
                actionOnRelease: queue => queue.Clear()
            );

            var remoteEntities = new RemoteEntities(
                roomHub,
                entityParticipantTable,
                staticContainer.ComponentsContainer.ComponentPoolsRegistry,
                queuePoolFullMovementMessage,
                staticContainer.EntityCollidersGlobalCache
            );

            var realmNavigatorContainer = RealmNavigationContainer.Create
                (staticContainer, bootstrapContainer, lodContainer, realmContainer, remoteEntities, globalWorld, roomHub, terrainContainer.Landscape, exposedGlobalDataContainer, loadingScreen);

            IHealthCheck livekitHealthCheck = bootstrapContainer.DebugSettings.EnableEmulateNoLivekitConnection
                ? new IHealthCheck.AlwaysFails("Livekit connection is in debug, always fail mode")
                : new SequentialHealthCheck(
                    new MultipleURLHealthCheck(staticContainer.WebRequestsContainer.WebRequestController, bootstrapContainer.DecentralandUrlsSource,
                        DecentralandUrl.ArchipelagoStatus,
                        DecentralandUrl.GatekeeperStatus
                    ),
                    new StartLiveKitRooms(roomHub)
                );

            livekitHealthCheck = dynamicWorldParams.EnableAnalytics
                ? livekitHealthCheck.WithFailAnalytics(bootstrapContainer.Analytics!)
                : livekitHealthCheck;

            livekitHealthCheck.WithRetries();

            var chatHistory = new ChatHistory();

            var initializationFlowContainer = InitializationFlowContainer.Create(staticContainer,
                bootstrapContainer,
                realmContainer,
                realmNavigatorContainer,
                terrainContainer,
                loadingScreen,
                livekitHealthCheck,
                mvcManager,
                selfProfile,
                dynamicWorldParams,
                appArgs,
                backgroundMusic,
                roomHub,
                chatHistory);

            IRealmNavigator realmNavigator = realmNavigatorContainer.WithMainScreenFallback(initializationFlowContainer.InitializationFlow, playerEntity, globalWorld);

            MapRendererContainer? mapRendererContainer =
                await MapRendererContainer
                   .CreateAsync(
                        dynamicWorldDependencies.SettingsContainer,
                        staticContainer,
                        bootstrapContainer.DecentralandUrlsSource,
                        assetsProvisioner,
                        placesAPIService,
                        eventsApiService,
                        mapPathEventBus,
                        staticContainer.MapPinsEventBus,
                        notificationsBusController,
                        realmNavigator,
                        staticContainer.RealmData,
                        sharedNavmapCommandBus,
                        onlineUsersProvider,
                        ct
                    );

            var minimap = new MinimapController(
                mainUIView.MinimapView.EnsureNotNull(),
                mapRendererContainer.MapRenderer,
                mvcManager,
                placesAPIService,
                staticContainer.RealmData,
                realmNavigator,
                staticContainer.ScenesCache,
                mapPathEventBus,
                staticContainer.SceneRestrictionBusController,
                dynamicWorldParams.StartParcel
            );

            var worldInfoHub = new LocationBasedWorldInfoHub(
                new WorldInfoHub(staticContainer.SingletonSharedDependencies.SceneMapping),
                staticContainer.CharacterContainer.CharacterObject
            );

            dynamicWorldDependencies.WorldInfoTool.Initialize(worldInfoHub);

            var characterDataPropagationUtility = new CharacterDataPropagationUtility(staticContainer.ComponentsContainer.ComponentPoolsRegistry.AddComponentPool<SDKProfile>());

            var currentSceneInfo = new CurrentSceneInfo();
            var connectionStatusPanelPlugin = new ConnectionStatusPanelPlugin(initializationFlowContainer.InitializationFlow, mvcManager, mainUIView, roomsStatus, currentSceneInfo, reloadSceneController, globalWorld, playerEntity, debugBuilder);
            var chatTeleporter = new ChatTeleporter(realmNavigator, new ChatEnvironmentValidator(bootstrapContainer.Environment), bootstrapContainer.DecentralandUrlsSource);

            var chatCommands = new List<IChatCommand>
            {
                new GoToChatCommand(chatTeleporter, staticContainer.WebRequestsContainer.WebRequestController, bootstrapContainer.DecentralandUrlsSource),
                new GoToLocalChatCommand(chatTeleporter),
                new WorldChatCommand(chatTeleporter),
                new DebugPanelChatCommand(debugBuilder, connectionStatusPanelPlugin),
                new ShowEntityChatCommand(worldInfoHub),
                new ClearChatCommand(chatHistory),
                new ReloadSceneChatCommand(reloadSceneController),
                new LoadPortableExperienceChatCommand(staticContainer.PortableExperiencesController, staticContainer.FeatureFlagsCache),
                new KillPortableExperienceChatCommand(staticContainer.PortableExperiencesController, staticContainer.FeatureFlagsCache),
            };

            chatCommands.Add(new HelpChatCommand(chatCommands, appArgs));

            IChatMessagesBus coreChatMessageBus = new MultiplayerChatMessagesBus(messagePipesHub, profileRepository, new MessageDeduplication<double>())
                                                 .WithSelfResend(identityCache, profileRepository)
                                                 .WithIgnoreSymbols()
                                                 .WithCommands(chatCommands)
                                                 .WithDebugPanel(debugBuilder);

            IChatMessagesBus chatMessagesBus = dynamicWorldParams.EnableAnalytics
                ? new ChatMessagesBusAnalyticsDecorator(coreChatMessageBus, bootstrapContainer.Analytics!)
                : coreChatMessageBus;

            var coreBackpackEventBus = new BackpackEventBus();

            IBackpackEventBus backpackEventBus = dynamicWorldParams.EnableAnalytics
                ? new BackpackEventBusAnalyticsDecorator(coreBackpackEventBus, bootstrapContainer.Analytics!)
                : coreBackpackEventBus;

            var profileBroadcast = new DebounceProfileBroadcast(
                new EnsureSelfPublishedProfileBroadcast(
                    new ProfileBroadcast(messagePipesHub, selfProfile),
                    selfProfile,
                    staticContainer.RealmData
                )
            );

            var notificationsRequestController = new NotificationsRequestController(staticContainer.WebRequestsContainer.WebRequestController, notificationsBusController, bootstrapContainer.DecentralandUrlsSource, identityCache);
            notificationsRequestController.StartGettingNewNotificationsOverTimeAsync(ct).SuppressCancellationThrow().Forget();

            var multiplayerEmotesMessageBus = new MultiplayerEmotesMessageBus(messagePipesHub, multiplayerDebugSettings);

            var remoteMetadata = new DebounceRemoteMetadata(new RemoteMetadata(roomHub, staticContainer.RealmData));

            var characterPreviewEventBus = new CharacterPreviewEventBus();
            var sidebarBus = new SidebarBus();
            AudioMixer generalAudioMixer = (await assetsProvisioner.ProvideMainAssetAsync(dynamicSettings.GeneralAudioMixer, ct)).Value;
            var audioMixerVolumesController = new AudioMixerVolumesController(generalAudioMixer);

            var multiplayerMovementMessageBus = new MultiplayerMovementMessageBus(messagePipesHub, entityParticipantTable, globalWorld);

            var badgesAPIClient = new BadgesAPIClient(staticContainer.WebRequestsContainer.WebRequestController, bootstrapContainer.DecentralandUrlsSource);

            ICameraReelImagesMetadataDatabase cameraReelImagesMetadataDatabase = new CameraReelImagesMetadataRemoteDatabase(staticContainer.WebRequestsContainer.WebRequestController, bootstrapContainer.DecentralandUrlsSource);
            ICameraReelScreenshotsStorage cameraReelScreenshotsStorage = new CameraReelS3BucketScreenshotsStorage(staticContainer.WebRequestsContainer.WebRequestController);

            var cameraReelStorageService = new CameraReelRemoteStorageService(cameraReelImagesMetadataDatabase, cameraReelScreenshotsStorage, identityCache.Identity?.Address);

            IUserCalendar userCalendar = new GoogleUserCalendar(webBrowser);
            ISystemClipboard clipboard = new UnityClipboard();

            bool includeCameraReel = staticContainer.FeatureFlagsCache.Configuration.IsEnabled(FeatureFlagsStrings.CAMERA_REEL) || (appArgs.HasDebugFlag() && appArgs.HasFlag(AppArgsFlags.CAMERA_REEL)) || Application.isEditor;
            bool includeFriends = staticContainer.FeatureFlagsCache.Configuration.IsEnabled(FeatureFlagsStrings.FRIENDS) || (appArgs.HasDebugFlag() && appArgs.HasFlag(AppArgsFlags.FRIENDS)) || Application.isEditor;

            var globalPlugins = new List<IDCLGlobalPlugin>
            {
                new MultiplayerPlugin(
                    assetsProvisioner,
                    archipelagoIslandRoom,
                    gateKeeperSceneRoom,
                    roomHub,
                    roomsStatus,
                    profileRepository,
                    profileBroadcast,
                    debugBuilder,
                    staticContainer.LoadingStatus,
                    entityParticipantTable,
                    messagePipesHub,
                    remoteMetadata,
                    staticContainer.CharacterContainer.CharacterObject,
                    staticContainer.RealmData,
                    remoteEntities,
                    staticContainer.ScenesCache,
                    emotesCache,
                    characterDataPropagationUtility,
                    staticContainer.ComponentsContainer.ComponentPoolsRegistry,
                    islandThroughputBunch,
                    sceneThroughputBunch
                ),
                new WorldInfoPlugin(worldInfoHub, debugBuilder, chatHistory),
                new CharacterMotionPlugin(assetsProvisioner, staticContainer.CharacterContainer.CharacterObject, debugBuilder, staticContainer.ComponentsContainer.ComponentPoolsRegistry, staticContainer.SceneReadinessReportQueue),
                new InputPlugin(dclInput, dclCursor, unityEventSystem, assetsProvisioner, dynamicWorldDependencies.CursorUIDocument, multiplayerEmotesMessageBus, mvcManager, debugBuilder, dynamicWorldDependencies.RootUIDocument, dynamicWorldDependencies.CursorUIDocument, exposedGlobalDataContainer.ExposedCameraData),
                new GlobalInteractionPlugin(dclInput, dynamicWorldDependencies.RootUIDocument, assetsProvisioner, staticContainer.EntityCollidersGlobalCache, exposedGlobalDataContainer.GlobalInputEvents, dclCursor, unityEventSystem, mvcManager),
                new CharacterCameraPlugin(assetsProvisioner, realmSamplingData, exposedGlobalDataContainer.ExposedCameraData, debugBuilder, dynamicWorldDependencies.CommandLineArgs, dclInput),
                new WearablePlugin(assetsProvisioner, staticContainer.WebRequestsContainer.WebRequestController, staticContainer.RealmData, assetBundlesURL, staticContainer.CacheCleaner, wearableCatalog),
                new EmotePlugin(staticContainer.WebRequestsContainer.WebRequestController, emotesCache, staticContainer.RealmData, multiplayerEmotesMessageBus, debugBuilder,
                    assetsProvisioner, selfProfile, mvcManager, dclInput, staticContainer.CacheCleaner, identityCache, entityParticipantTable, assetBundlesURL, mainUIView, dclCursor, staticContainer.InputBlock, globalWorld, playerEntity),
                new ProfilingPlugin(staticContainer.Profiler, staticContainer.RealmData, staticContainer.SingletonSharedDependencies.MemoryBudget, debugBuilder, staticContainer.ScenesCache),
                new AvatarPlugin(
                    staticContainer.ComponentsContainer.ComponentPoolsRegistry,
                    assetsProvisioner,
                    staticContainer.SingletonSharedDependencies.FrameTimeBudget,
                    staticContainer.SingletonSharedDependencies.MemoryBudget,
                    staticContainer.QualityContainer.RendererFeaturesCache,
                    staticContainer.RealmData,
                    staticContainer.MainPlayerAvatarBaseProxy,
                    debugBuilder,
                    staticContainer.CacheCleaner,
                    chatEntryConfiguration,
                    new DefaultFaceFeaturesHandler(wearableCatalog),
                    nametagsData,
                    defaultTexturesContainer.TextureArrayContainerFactory,
                    wearableCatalog,
                    remoteEntities,
                    staticContainer.CharacterContainer.Transform),
                new MainUIPlugin(mvcManager, sidebarBus, mainUIView),
                new ProfilePlugin(profileRepository, profileCache, staticContainer.CacheCleaner, new ProfileIntentionCache()),
                new MapRendererPlugin(mapRendererContainer.MapRenderer),
                new SidebarPlugin(
                    assetsProvisioner,
                    mvcManager,
                    mainUIView,
                    notificationsBusController,
                    notificationsRequestController,
                    identityCache,
                    profileRepository,
                    staticContainer.WebRequestsContainer.WebRequestController,
                    webBrowser,
                    dynamicWorldDependencies.Web3Authenticator,
                    initializationFlowContainer.InitializationFlow,
                    profileCache, sidebarBus, dclInput, chatEntryConfiguration,
                    globalWorld, playerEntity, includeCameraReel, includeFriends),
                new ErrorPopupPlugin(mvcManager, assetsProvisioner),
                connectionStatusPanelPlugin,
                new MinimapPlugin(mvcManager, minimap),
                new ChatPlugin(assetsProvisioner, mvcManager, chatMessagesBus, chatHistory, entityParticipantTable, nametagsData, dclInput, unityEventSystem, mainUIView, staticContainer.InputBlock, globalWorld, playerEntity),
                new ExplorePanelPlugin(
                    assetsProvisioner,
                    mvcManager,
                    mapRendererContainer,
                    placesAPIService,
                    staticContainer.WebRequestsContainer.WebRequestController,
                    identityCache,
                    cameraReelStorageService,
                    cameraReelStorageService,
                    clipboard,
                    bootstrapContainer.DecentralandUrlsSource,
                    wearableCatalog,
                    characterPreviewFactory,
                    profileRepository,
                    dynamicWorldDependencies.Web3Authenticator,
                    initializationFlowContainer.InitializationFlow,
                    selfProfile,
                    equippedWearables,
                    equippedEmotes,
                    webBrowser,
                    emotesCache,
                    realmNavigator,
                    forceRender,
                    dclInput,
                    staticContainer.RealmData,
                    profileCache,
                    assetBundlesURL,
                    notificationsBusController,
                    characterPreviewEventBus,
                    mapPathEventBus,
                    chatEntryConfiguration,
                    backpackEventBus,
                    thirdPartyNftProviderSource,
                    wearablesProvider,
                    dclCursor,
                    staticContainer.InputBlock,
                    emoteProvider,
                    globalWorld,
                    playerEntity,
                    chatMessagesBus,
                    staticContainer.MemoryCap,
                    bootstrapContainer.WorldVolumeMacBus,
                    eventsApiService,
                    userCalendar,
                    clipboard,
                    explorePanelNavmapBus,
                    includeCameraReel
                ),
                new CharacterPreviewPlugin(staticContainer.ComponentsContainer.ComponentPoolsRegistry, assetsProvisioner, staticContainer.CacheCleaner),
                new WebRequestsPlugin(staticContainer.WebRequestsContainer.AnalyticsContainer, debugBuilder),
                new Web3AuthenticationPlugin(assetsProvisioner, dynamicWorldDependencies.Web3Authenticator, debugBuilder, mvcManager, selfProfile, webBrowser, staticContainer.RealmData, identityCache, characterPreviewFactory, dynamicWorldDependencies.SplashScreen, audioMixerVolumesController, staticContainer.FeatureFlagsCache, characterPreviewEventBus, globalWorld),
                new StylizedSkyboxPlugin(assetsProvisioner, dynamicSettings.DirectionalLight, debugBuilder, staticContainer.FeatureFlagsCache),
                new LoadingScreenPlugin(assetsProvisioner, mvcManager, audioMixerVolumesController,
                    staticContainer.InputBlock, debugBuilder, staticContainer.LoadingStatus),
                new ExternalUrlPromptPlugin(assetsProvisioner, webBrowser, mvcManager, dclCursor),
                new TeleportPromptPlugin(
                    assetsProvisioner,
                    mvcManager,
                    staticContainer.WebRequestsContainer.WebRequestController,
                    placesAPIService,
                    dclCursor,
                    chatMessagesBus
                ),
                new ChangeRealmPromptPlugin(
                    assetsProvisioner,
                    mvcManager,
                    dclCursor,
                    realmUrl => chatMessagesBus.Send($"/{ChatCommandsUtils.COMMAND_GOTO} {realmUrl}", "RestrictedActionAPI")),
                new NftPromptPlugin(assetsProvisioner, webBrowser, mvcManager, nftInfoAPIClient, staticContainer.WebRequestsContainer.WebRequestController, dclCursor),
                staticContainer.CharacterContainer.CreateGlobalPlugin(),
                staticContainer.QualityContainer.CreatePlugin(),
                terrainContainer.CreatePlugin(staticContainer, bootstrapContainer, mapRendererContainer, debugBuilder),
                new MultiplayerMovementPlugin(
                    assetsProvisioner,
                    multiplayerMovementMessageBus,
                    debugBuilder,
                    remoteEntities,
                    staticContainer.CharacterContainer.Transform,
                    multiplayerDebugSettings,
                    appArgs,
                    entityParticipantTable,
                    staticContainer.RealmData,
                    remoteMetadata,
                    staticContainer.FeatureFlagsCache),
                lodContainer.LODPlugin,
                lodContainer.RoadPlugin,
                new AudioPlaybackPlugin(terrainContainer.GenesisTerrain, assetsProvisioner, dynamicWorldParams.EnableLandscape),
                new RealmDataDirtyFlagPlugin(staticContainer.RealmData),
                new NotificationPlugin(
                    assetsProvisioner,
                    mvcManager,
                    staticContainer.WebRequestsContainer.WebRequestController,
                    notificationsBusController),
                new RewardPanelPlugin(mvcManager, assetsProvisioner, notificationsBusController, staticContainer.WebRequestsContainer.WebRequestController),
                new PassportPlugin(
                    assetsProvisioner,
                    mvcManager,
                    dclCursor,
                    profileRepository,
                    characterPreviewFactory,
                    chatEntryConfiguration,
                    staticContainer.RealmData,
                    assetBundlesURL,
                    staticContainer.WebRequestsContainer.WebRequestController,
                    characterPreviewEventBus,
                    selfProfile,
                    webBrowser,
                    bootstrapContainer.DecentralandUrlsSource,
                    badgesAPIClient,
                    notificationsBusController,
                    staticContainer.InputBlock,
                    remoteMetadata,
                    cameraReelStorageService,
                    cameraReelStorageService,
                    globalWorld,
                    playerEntity,
                    includeCameraReel
                ),
                new GenericContextMenuPlugin(assetsProvisioner, mvcManager),
<<<<<<< HEAD
=======
                new FriendsPlugin(bootstrapContainer.DecentralandUrlsSource,
                    identityCache,
                    staticContainer.FeatureFlagsCache,
                    selfProfile,
                    profileRepository,
                    assetsProvisioner,
                    staticContainer.WebRequestsContainer.WebRequestController,
                    mvcManager,
                    staticContainer.InputBlock),
>>>>>>> 1a907f0a
            };

            globalPlugins.AddRange(staticContainer.SharedPlugins);

            if (includeCameraReel)
                globalPlugins.Add(new InWorldCameraPlugin(
                    dclInput,
                    selfProfile,
                    staticContainer.RealmData,
                    playerEntity,
                    placesAPIService,
                    staticContainer.CharacterContainer.CharacterObject,
                    coroutineRunner,
                    cameraReelStorageService,
                    cameraReelStorageService,
                    mvcManager,
                    clipboard,
                    bootstrapContainer.DecentralandUrlsSource,
                    webBrowser,
                    staticContainer.WebRequestsContainer.WebRequestController,
                    profileRepository,
                    realmNavigator,
                    assetsProvisioner,
                    wearableCatalog,
                    wearablesProvider,
                    assetBundlesURL,
                    dclCursor,
                    mainUIView.SidebarView.EnsureNotNull().InWorldCameraButton,
                    dynamicWorldDependencies.RootUIDocument,
                    globalWorld,
                    debugBuilder));

            if (includeFriends)
                globalPlugins.Add(new FriendsPlugin(
                    mainUIView,
                    bootstrapContainer.DecentralandUrlsSource,
                    mvcManager,
                    assetsProvisioner,
                    identityCache,
                    profileCache,
                    profileRepository,
                    clipboard,
                    staticContainer.WebRequestsContainer.WebRequestController,
                    staticContainer.LoadingStatus,
                    staticContainer.InputBlock,
                    dclInput));

            if (dynamicWorldParams.EnableAnalytics)
                globalPlugins.Add(new AnalyticsPlugin(
                        bootstrapContainer.Analytics!,
                        staticContainer.Profiler,
                        staticContainer.RealmData,
                        staticContainer.ScenesCache,
                        staticContainer.MainPlayerAvatarBaseProxy,
                        identityCache,
                        debugBuilder,
                        cameraReelStorageService
                    )
                );

            var globalWorldFactory = new GlobalWorldFactory(
                in staticContainer,
                exposedGlobalDataContainer.CameraSamplingData,
                realmSamplingData,
                assetBundlesURL,
                staticContainer.RealmData,
                globalPlugins,
                debugBuilder,
                staticContainer.ScenesCache,
                dynamicWorldParams.HybridSceneParams,
                currentSceneInfo,
                lodContainer.LodCache,
                multiplayerEmotesMessageBus,
                globalWorld,
                staticContainer.SceneReadinessReportQueue,
                localSceneDevelopment
            );

            staticContainer.RoomHubProxy.SetObject(roomHub);

            var container = new DynamicWorldContainer(
                localSceneDevelopmentController,
                mvcManager,
                realmContainer.RealmController,
                globalWorldFactory,
                globalPlugins,
                profileRepository,
                initializationFlowContainer.InitializationFlow,
                chatMessagesBus,
                messagePipesHub,
                remoteMetadata,
                profileBroadcast,
                roomHub
            );

            // Init itself
            await dynamicWorldDependencies.SettingsContainer.InitializePluginAsync(container, ct)!.ThrowOnFail();

            return (container, true);
        }

        private static void ParseDebugForcedEmotes(IReadOnlyCollection<string>? debugEmotes, ref List<URN> parsedEmotes)
        {
            if (debugEmotes?.Count > 0)
                parsedEmotes.AddRange(debugEmotes.Select(emote => new URN(emote)));
        }

        private static void ParseParamsForcedEmotes(IAppArgs appParams, ref List<URN> parsedEmotes)
        {
            if (appParams.TryGetValue(AppArgsFlags.FORCED_EMOTES, out string? csv) && !string.IsNullOrEmpty(csv!))
                parsedEmotes.AddRange(csv.Split(',', StringSplitOptions.RemoveEmptyEntries)?.Select(emote => new URN(emote)) ?? ArraySegment<URN>.Empty);
        }
    }
}<|MERGE_RESOLUTION|>--- conflicted
+++ resolved
@@ -708,18 +708,6 @@
                     includeCameraReel
                 ),
                 new GenericContextMenuPlugin(assetsProvisioner, mvcManager),
-<<<<<<< HEAD
-=======
-                new FriendsPlugin(bootstrapContainer.DecentralandUrlsSource,
-                    identityCache,
-                    staticContainer.FeatureFlagsCache,
-                    selfProfile,
-                    profileRepository,
-                    assetsProvisioner,
-                    staticContainer.WebRequestsContainer.WebRequestController,
-                    mvcManager,
-                    staticContainer.InputBlock),
->>>>>>> 1a907f0a
             };
 
             globalPlugins.AddRange(staticContainer.SharedPlugins);
@@ -765,7 +753,8 @@
                     staticContainer.WebRequestsContainer.WebRequestController,
                     staticContainer.LoadingStatus,
                     staticContainer.InputBlock,
-                    dclInput));
+                    dclInput,
+                    selfProfile));
 
             if (dynamicWorldParams.EnableAnalytics)
                 globalPlugins.Add(new AnalyticsPlugin(
