--- conflicted
+++ resolved
@@ -103,11 +103,8 @@
             var backpackEventBus = new BackpackEventBus();
             var characterPreviewFactory = new CharacterPreviewFactory(staticContainer.ComponentsContainer.ComponentPoolsRegistry);
             var chatMessagesBus = new ChatMessagesBus(debugBuilder);
-<<<<<<< HEAD
             var webBrowser = new UnityAppWebBrowser();
-=======
             var chatEntryConfiguration = (await staticContainer.AssetsProvisioner.ProvideMainAssetAsync(dynamicSettings.ChatEntryConfiguration, ct)).Value;
->>>>>>> bfe6e413
 
             IProfileCache profileCache = new DefaultProfileCache();
 
