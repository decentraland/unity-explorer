using CommunicationData.URLHelpers;
using Cysharp.Threading.Tasks;
using DCL.AvatarRendering.Wearables;
using DCL.DebugUtilities;
using DCL.ParcelsService;
using DCL.PlacesAPIService;
using DCL.PluginSystem;
using DCL.PluginSystem.Global;
<<<<<<< HEAD
using DCL.Profiles;
=======
using DCL.Web3Authentication;
>>>>>>> 780e04d0
using DCL.WebRequests.Analytics;
using ECS;
using ECS.Prioritization.Components;
using MVC;
using MVC.PopupsController.PopupCloser;
using SceneRunner.EmptyScene;
using System.Collections.Generic;
using System.Threading;
using Unity.Mathematics;
using UnityEngine;
using UnityEngine.UIElements;

namespace Global.Dynamic
{
    public class DynamicWorldContainer : IDCLPlugin<DynamicWorldSettings>
    {
        private static readonly URLDomain ASSET_BUNDLES_URL = URLDomain.FromString("https://ab-cdn.decentraland.org/");

        private static MVCManager mvcManager;

        public DebugUtilitiesContainer DebugContainer { get; private set; }

        public IRealmController RealmController { get; private set; }

        public GlobalWorldFactory GlobalWorldFactory { get; private set; }

        public EmptyScenesWorldFactory EmptyScenesWorldFactory { get; private set; }

        public IReadOnlyList<IDCLGlobalPlugin> GlobalPlugins { get; private set; }

<<<<<<< HEAD
        public IProfileRepository ProfileRepository { get; private set; }
=======
        public IWeb3Authenticator Web3Authenticator { get; private set; }
>>>>>>> 780e04d0

        public void Dispose()
        {
            mvcManager.Dispose();
        }

        public static async UniTask<(DynamicWorldContainer container, bool success)> CreateAsync(
            StaticContainer staticContainer,
            IPluginSettingsContainer settingsContainer,
            CancellationToken ct,
            UIDocument rootUIDocument,
            IReadOnlyList<int2> staticLoadPositions, int sceneLoadRadius,
            DynamicSettings dynamicSettings,
            IWeb3Authenticator web3Authenticator)
        {
            var container = new DynamicWorldContainer();
            (_, bool result) = await settingsContainer.InitializePluginAsync(container, ct);

            if (!result)
                return (null, false);

            DebugContainerBuilder debugBuilder = container.DebugContainer.Builder;

            var realmSamplingData = new RealmSamplingData();
            var dclInput = new DCLInput();
            ExposedGlobalDataContainer exposedGlobalDataContainer = staticContainer.ExposedGlobalDataContainer;
            var realmData = new RealmData();

            var parcelServiceContainer = ParcelServiceContainer.Create(realmData, staticContainer.CharacterObject, debugBuilder);

            PopupCloserView popupCloserView = Object.Instantiate((await staticContainer.AssetsProvisioner.ProvideMainAssetAsync(dynamicSettings.PopupCloserView, ct: CancellationToken.None)).Value.GetComponent<PopupCloserView>());
            mvcManager = new MVCManager(new WindowStackManager(), new CancellationTokenSource(), popupCloserView);
            MapRendererContainer mapRendererContainer = await MapRendererContainer.CreateAsync(staticContainer, dynamicSettings.MapRendererSettings, ct);
            var placesAPIService = new PlacesAPIService(new PlacesAPIClient(staticContainer.WebRequestsContainer.WebRequestController));

            var globalPlugins = new List<IDCLGlobalPlugin>
            {
                new CharacterMotionPlugin(staticContainer.AssetsProvisioner, staticContainer.CharacterObject, debugBuilder),
                new InputPlugin(dclInput),
                new GlobalInteractionPlugin(dclInput, rootUIDocument, staticContainer.AssetsProvisioner, staticContainer.EntityCollidersGlobalCache, exposedGlobalDataContainer.GlobalInputEvents),
                new CharacterCameraPlugin(staticContainer.AssetsProvisioner, realmSamplingData, exposedGlobalDataContainer.CameraSamplingData, exposedGlobalDataContainer.ExposedCameraData),
                new ProfilingPlugin(staticContainer.ProfilingProvider, staticContainer.SingletonSharedDependencies.FrameTimeBudgetProvider, staticContainer.SingletonSharedDependencies.MemoryBudgetProvider, debugBuilder),
                new WearablePlugin(staticContainer.AssetsProvisioner, staticContainer.WebRequestsContainer.WebRequestController, realmData, ASSET_BUNDLES_URL, staticContainer.CacheCleaner),
                new AvatarPlugin(staticContainer.ComponentsContainer.ComponentPoolsRegistry, staticContainer.AssetsProvisioner,
                    staticContainer.SingletonSharedDependencies.FrameTimeBudgetProvider, staticContainer.SingletonSharedDependencies.MemoryBudgetProvider, realmData, debugBuilder, staticContainer.CacheCleaner),
                new MapRendererPlugin(mapRendererContainer.MapRenderer),
                new MinimapPlugin(staticContainer.AssetsProvisioner, mvcManager, mapRendererContainer, placesAPIService),
                new ExplorePanelPlugin(staticContainer.AssetsProvisioner, mvcManager, mapRendererContainer, placesAPIService, parcelServiceContainer.TeleportController),
                new WebRequestsPlugin(staticContainer.WebRequestsContainer.AnalyticsContainer, debugBuilder),
            };

            globalPlugins.AddRange(staticContainer.SharedPlugins);

            container.RealmController = new RealmController(
                staticContainer.WebRequestsContainer.WebRequestController,
                parcelServiceContainer.TeleportController,
                parcelServiceContainer.RetrieveSceneFromFixedRealm,
                parcelServiceContainer.RetrieveSceneFromVolatileWorld,
                sceneLoadRadius, staticLoadPositions, realmData);

            container.GlobalWorldFactory = new GlobalWorldFactory(in staticContainer, staticContainer.RealmPartitionSettings,
                exposedGlobalDataContainer.CameraSamplingData, realmSamplingData, ASSET_BUNDLES_URL, realmData, globalPlugins);

            container.GlobalPlugins = globalPlugins;
            container.EmptyScenesWorldFactory = new EmptyScenesWorldFactory(staticContainer.SingletonSharedDependencies, staticContainer.ECSWorldPlugins);

<<<<<<< HEAD
            container.ProfileRepository = new RealmProfileRepository(staticContainer.WebRequestsContainer.WebRequestController, realmData);
=======
            container.Web3Authenticator = web3Authenticator;
>>>>>>> 780e04d0

            return (container, true);
        }

        public UniTask InitializeAsync(DynamicWorldSettings settings, CancellationToken ct)
        {
            DebugContainer = DebugUtilitiesContainer.Create(settings.DebugViewsCatalog);
            return UniTask.CompletedTask;
        }
    }
}<|MERGE_RESOLUTION|>--- conflicted
+++ resolved
@@ -6,11 +6,8 @@
 using DCL.PlacesAPIService;
 using DCL.PluginSystem;
 using DCL.PluginSystem.Global;
-<<<<<<< HEAD
+using DCL.Web3Authentication;
 using DCL.Profiles;
-=======
-using DCL.Web3Authentication;
->>>>>>> 780e04d0
 using DCL.WebRequests.Analytics;
 using ECS;
 using ECS.Prioritization.Components;
@@ -41,11 +38,9 @@
 
         public IReadOnlyList<IDCLGlobalPlugin> GlobalPlugins { get; private set; }
 
-<<<<<<< HEAD
+        public IWeb3Authenticator Web3Authenticator { get; private set; }
+
         public IProfileRepository ProfileRepository { get; private set; }
-=======
-        public IWeb3Authenticator Web3Authenticator { get; private set; }
->>>>>>> 780e04d0
 
         public void Dispose()
         {
@@ -112,11 +107,9 @@
             container.GlobalPlugins = globalPlugins;
             container.EmptyScenesWorldFactory = new EmptyScenesWorldFactory(staticContainer.SingletonSharedDependencies, staticContainer.ECSWorldPlugins);
 
-<<<<<<< HEAD
+            container.Web3Authenticator = web3Authenticator;
+
             container.ProfileRepository = new RealmProfileRepository(staticContainer.WebRequestsContainer.WebRequestController, realmData);
-=======
-            container.Web3Authenticator = web3Authenticator;
->>>>>>> 780e04d0
 
             return (container, true);
         }
