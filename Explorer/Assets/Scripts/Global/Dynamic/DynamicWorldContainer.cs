using Arch.Core;
using CommunicationData.URLHelpers;
using Cysharp.Threading.Tasks;
using DCL.AssetsProvision;
using DCL.Audio;
using DCL.AvatarRendering.Emotes;
using DCL.AvatarRendering.Emotes.Equipped;
using DCL.AvatarRendering.Wearables;
using DCL.AvatarRendering.Wearables.Equipped;
using DCL.AvatarRendering.Wearables.Helpers;
using DCL.AvatarRendering.Wearables.ThirdParty;
using DCL.Backpack.BackpackBus;
using DCL.BadgesAPIService;
using DCL.Browser;
using DCL.CharacterPreview;
using DCL.Chat;
using DCL.Chat.Commands;
using DCL.Chat.History;
using DCL.Chat.MessageBus;
using DCL.Clipboard;
using DCL.DebugUtilities;
using DCL.EventsApi;
using DCL.FeatureFlags;
using DCL.Input;
using DCL.InWorldCamera.CameraReelStorageService;
using DCL.Landscape;
using DCL.LOD.Systems;
using DCL.MapRenderer;
using DCL.Minimap;
using DCL.Multiplayer.Connections.Archipelago.AdapterAddress.Current;
using DCL.Multiplayer.Connections.Archipelago.Rooms;
using DCL.Multiplayer.Connections.DecentralandUrls;
using DCL.Multiplayer.Connections.GateKeeper.Meta;
using DCL.Multiplayer.Connections.GateKeeper.Rooms;
using DCL.Multiplayer.Connections.Messaging.Hubs;
using DCL.Multiplayer.Connections.Pools;
using DCL.Multiplayer.Connections.RoomHubs;
using DCL.Multiplayer.Connections.Rooms.Status;
using DCL.Multiplayer.Connections.Systems.Throughput;
using DCL.Multiplayer.Connectivity;
using DCL.Multiplayer.Deduplication;
using DCL.Multiplayer.Emotes;
using DCL.Multiplayer.HealthChecks;
using DCL.Multiplayer.HealthChecks.Struct;
using DCL.Multiplayer.Movement;
using DCL.Multiplayer.Movement.Settings;
using DCL.Multiplayer.Movement.Systems;
using DCL.Multiplayer.Profiles.BroadcastProfiles;
using DCL.Multiplayer.Profiles.Entities;
using DCL.Multiplayer.Profiles.Poses;
using DCL.Multiplayer.Profiles.Tables;
using DCL.Multiplayer.SDK.Systems.GlobalWorld;
using DCL.Nametags;
using DCL.Navmap;
using DCL.NftInfoAPIService;
using DCL.Notifications;
using DCL.NotificationsBusController.NotificationsBus;
using DCL.Optimization.Pools;
using DCL.PerformanceAndDiagnostics.Analytics;
using DCL.PlacesAPIService;
using DCL.PluginSystem;
using DCL.PluginSystem.Global;
using DCL.Profiles;
using DCL.Profiles.Self;
using DCL.RealmNavigation;
using DCL.SceneLoadingScreens.LoadingScreen;
using DCL.SidebarBus;
using DCL.UI.MainUI;
using DCL.StylizedSkybox.Scripts.Plugin;
using DCL.UI.InputFieldFormatting;
using DCL.UI.Profiles.Helpers;
using DCL.UserInAppInitializationFlow;
using DCL.Utilities;
using DCL.Utilities.Extensions;
using DCL.Web3.Identities;
using DCL.WebRequests.Analytics;
using ECS.Prioritization.Components;
using ECS.SceneLifeCycle;
using ECS.SceneLifeCycle.CurrentScene;
using ECS.SceneLifeCycle.LocalSceneDevelopment;
using ECS.SceneLifeCycle.Realm;
using Global.AppArgs;
<<<<<<< HEAD
using Global.Dynamic.Landscapes;
using Global.Dynamic.Misc;
=======
using Global.Dynamic.ChatCommands;
using Global.Versioning;
>>>>>>> 210659ca
using LiveKit.Internal.FFIClients.Pools;
using LiveKit.Internal.FFIClients.Pools.Memory;
using LiveKit.Proto;
using MVC;
using MVC.PopupsController.PopupCloser;
using SceneRunner.Debugging.Hub;
using System;
using System.Buffers;
using System.Collections.Generic;
using System.Linq;
using System.Threading;
using UnityEngine;
using UnityEngine.Audio;
using UnityEngine.EventSystems;
using UnityEngine.Pool;
using Utility;
using Utility.Ownership;
using Utility.PriorityQueue;
using Object = UnityEngine.Object;

namespace Global.Dynamic
{
    public class DynamicWorldContainer : DCLWorldContainer<DynamicWorldSettings>
    {
        private readonly LocalSceneDevelopmentController? localSceneDevelopmentController;
        private readonly IChatMessagesBus chatMessagesBus;
        private readonly IProfileBroadcast profileBroadcast;

        public IMVCManager MvcManager { get; }

        public IGlobalRealmController RealmController { get; }

        public GlobalWorldFactory GlobalWorldFactory { get; }

        public IReadOnlyList<IDCLGlobalPlugin> GlobalPlugins { get; }

        public IProfileRepository ProfileRepository { get; }

        public IUserInAppInitializationFlow UserInAppInAppInitializationFlow { get; }

        public IMessagePipesHub MessagePipesHub { get; }

        public IRemoteMetadata RemoteMetadata { get; }

        public IRoomHub RoomHub { get; }

        private DynamicWorldContainer(
            LocalSceneDevelopmentController? localSceneDevelopmentController,
            IMVCManager mvcManager,
            IGlobalRealmController realmController,
            GlobalWorldFactory globalWorldFactory,
            IReadOnlyList<IDCLGlobalPlugin> globalPlugins,
            IProfileRepository profileRepository,
            IUserInAppInitializationFlow userInAppInAppInitializationFlow,
            IChatMessagesBus chatMessagesBus,
            IMessagePipesHub messagePipesHub,
            IRemoteMetadata remoteMetadata,
            IProfileBroadcast profileBroadcast,
            IRoomHub roomHub)
        {
            MvcManager = mvcManager;
            RealmController = realmController;
            GlobalWorldFactory = globalWorldFactory;
            GlobalPlugins = globalPlugins;
            ProfileRepository = profileRepository;
            UserInAppInAppInitializationFlow = userInAppInAppInitializationFlow;
            MessagePipesHub = messagePipesHub;
            RemoteMetadata = remoteMetadata;
            RoomHub = roomHub;
            this.localSceneDevelopmentController = localSceneDevelopmentController;
            this.chatMessagesBus = chatMessagesBus;
            this.profileBroadcast = profileBroadcast;
        }

        public override void Dispose()
        {
            chatMessagesBus.Dispose();
            profileBroadcast.Dispose();
            MessagePipesHub.Dispose();
            localSceneDevelopmentController?.Dispose();
        }

        public static async UniTask<(DynamicWorldContainer? container, bool success)> CreateAsync(
            BootstrapContainer bootstrapContainer,
            DynamicWorldDependencies dynamicWorldDependencies,
            DynamicWorldParams dynamicWorldParams,
            AudioClipConfig backgroundMusic,
            World globalWorld,
            Entity playerEntity,
            IAppArgs appArgs,
            ICoroutineRunner coroutineRunner,
            DCLVersion dclVersion,
            CancellationToken ct)
        {
            DynamicSettings dynamicSettings = dynamicWorldDependencies.DynamicSettings;
            StaticContainer staticContainer = dynamicWorldDependencies.StaticContainer;
            IWeb3IdentityCache identityCache = dynamicWorldDependencies.Web3IdentityCache;
            IAssetsProvisioner assetsProvisioner = dynamicWorldDependencies.AssetsProvisioner;
            IDebugContainerBuilder debugBuilder = dynamicWorldDependencies.DebugContainerBuilder;
<<<<<<< HEAD
            ITeleportBusController teleportBusController = new TeleportBusController();
            var explorePanelNavmapBus = new ObjectProxy<INavmapBus>();
=======
            ObjectProxy<INavmapBus> explorePanelNavmapBus = new ObjectProxy<INavmapBus>();
>>>>>>> 210659ca
            INavmapBus sharedNavmapCommandBus = new SharedNavmapBus(explorePanelNavmapBus);

            // If we have many undesired delays when using the third-party providers, it might be useful to cache it at app's bootstrap
            // So far, the chance of using it is quite low, so it's preferable to do it lazy avoiding extra requests & memory allocations
            IThirdPartyNftProviderSource thirdPartyNftProviderSource = new RealmThirdPartyNftProviderSource(staticContainer.WebRequestsContainer.WebRequestController,
                staticContainer.RealmData);

            var placesAPIService = new PlacesAPIService(new PlacesAPIClient(staticContainer.WebRequestsContainer.WebRequestController, bootstrapContainer.DecentralandUrlsSource));

            IEventsApiService eventsApiService = new HttpEventsApiService(staticContainer.WebRequestsContainer.WebRequestController,
                URLDomain.FromString(bootstrapContainer.DecentralandUrlsSource.Url(DecentralandUrl.ApiEvents)));

            var mapPathEventBus = new MapPathEventBus();
            INotificationsBusController notificationsBusController = new NotificationsBusController();

            DefaultTexturesContainer defaultTexturesContainer = null!;
            LODContainer lodContainer = null!;

            IOnlineUsersProvider onlineUsersProvider = new ArchipelagoHttpOnlineUsersProvider(staticContainer.WebRequestsContainer.WebRequestController,
                URLAddress.FromString(bootstrapContainer.DecentralandUrlsSource.Url(DecentralandUrl.RemotePeers)));

            async UniTask InitializeContainersAsync(IPluginSettingsContainer settingsContainer, CancellationToken ct)
            {
                // Init other containers
                defaultTexturesContainer =
                    await DefaultTexturesContainer
                         .CreateAsync(
                              settingsContainer,
                              assetsProvisioner,
                              appArgs,
                              ct
                          )
                         .ThrowOnFail();

                lodContainer =
                    await LODContainer
                         .CreateAsync(
                              assetsProvisioner,
                              bootstrapContainer.DecentralandUrlsSource,
                              staticContainer,
                              settingsContainer,
                              staticContainer.RealmData,
                              defaultTexturesContainer.TextureArrayContainerFactory,
                              debugBuilder,
                              dynamicWorldParams.EnableLOD,
                              ct
                          )
                         .ThrowOnFail();
            }

            try { await InitializeContainersAsync(dynamicWorldDependencies.SettingsContainer, ct); }
            catch (Exception) { return (null, false); }

            CursorSettings cursorSettings = (await assetsProvisioner.ProvideMainAssetAsync(dynamicSettings.CursorSettings, ct)).Value;
            ProvidedAsset<Texture2D> normalCursorAsset = await assetsProvisioner.ProvideMainAssetAsync(cursorSettings.NormalCursor, ct);
            ProvidedAsset<Texture2D> interactionCursorAsset = await assetsProvisioner.ProvideMainAssetAsync(cursorSettings.InteractionCursor, ct);
            ProvidedAsset<MultiplayerDebugSettings> multiplayerDebugSettings = await assetsProvisioner.ProvideMainAssetAsync(dynamicSettings.MultiplayerDebugSettings, ct);

            var unityEventSystem = new UnityEventSystem(EventSystem.current.EnsureNotNull());
            var dclCursor = new DCLCursor(normalCursorAsset.Value, interactionCursorAsset.Value, cursorSettings.NormalCursorHotspot, cursorSettings.InteractionCursorHotspot);

            staticContainer.QualityContainer.AddDebugViews(debugBuilder);

            var realmSamplingData = new RealmSamplingData();
            var dclInput = new DCLInput();
            staticContainer.InputProxy.SetObject(dclInput);

            ExposedGlobalDataContainer exposedGlobalDataContainer = staticContainer.ExposedGlobalDataContainer;

            PopupCloserView popupCloserView = Object.Instantiate((await assetsProvisioner.ProvideMainAssetAsync(dynamicSettings.PopupCloserView, CancellationToken.None)).Value.GetComponent<PopupCloserView>()).EnsureNotNull();
            MainUIView mainUIView = Object.Instantiate((await assetsProvisioner.ProvideMainAssetAsync(dynamicSettings.MainUIView, CancellationToken.None)).Value.GetComponent<MainUIView>()).EnsureNotNull();

            var coreMvcManager = new MVCManager(new WindowStackManager(), new CancellationTokenSource(), popupCloserView);

            IMVCManager mvcManager = dynamicWorldParams.EnableAnalytics
                ? new MVCManagerAnalyticsDecorator(coreMvcManager, bootstrapContainer.Analytics!)
                : coreMvcManager;

            var loadingScreenTimeout = new LoadingScreenTimeout();
            ILoadingScreen loadingScreen = new LoadingScreen(mvcManager, loadingScreenTimeout);

            var nftInfoAPIClient = new OpenSeaAPIClient(staticContainer.WebRequestsContainer.WebRequestController, bootstrapContainer.DecentralandUrlsSource);
            var wearableCatalog = new WearableStorage();
            var characterPreviewFactory = new CharacterPreviewFactory(staticContainer.ComponentsContainer.ComponentPoolsRegistry);
            IWebBrowser webBrowser = bootstrapContainer.WebBrowser;
            IProfileNameColorHelper profileNameColorHelper = new ProfileNameColorHelper(dynamicSettings.UserNameColors);
            NametagsData nametagsData = (await assetsProvisioner.ProvideMainAssetAsync(dynamicSettings.NametagsData, ct)).Value;

            IProfileCache profileCache = new DefaultProfileCache();

            var profileRepository = new LogProfileRepository(
                new RealmProfileRepository(staticContainer.WebRequestsContainer.WebRequestController, staticContainer.RealmData, profileCache, profileNameColorHelper)
            );

            static IMultiPool MultiPoolFactory() =>
                new DCLMultiPool();

            var memoryPool = new ArrayMemoryPool(ArrayPool<byte>.Shared!);

            var assetBundlesURL = URLDomain.FromString(bootstrapContainer.DecentralandUrlsSource.Url(DecentralandUrl.AssetBundlesCDN));
            var builderDTOsURL = URLDomain.FromString(bootstrapContainer.DecentralandUrlsSource.Url(DecentralandUrl.BuilderApiDtos));
            var builderContentURL = URLDomain.FromString(bootstrapContainer.DecentralandUrlsSource.Url(DecentralandUrl.BuilderApiContent));

            var emotesCache = new MemoryEmotesStorage();
            staticContainer.CacheCleaner.Register(emotesCache);
            var equippedWearables = new EquippedWearables();
            var equippedEmotes = new EquippedEmotes();
            var forceRender = new List<string>();

            var selfEmotes = new List<URN>();
            ParseParamsForcedEmotes(bootstrapContainer.ApplicationParametersParser, ref selfEmotes);
            ParseDebugForcedEmotes(bootstrapContainer.DebugSettings.EmotesToAddToUserProfile, ref selfEmotes);

            var selfProfile = new SelfProfile(profileRepository, identityCache, equippedWearables, wearableCatalog,
                emotesCache, equippedEmotes, forceRender, selfEmotes);

            IEmoteProvider emoteProvider = new ApplicationParamsEmoteProvider(appArgs,
                new EcsEmoteProvider(globalWorld, staticContainer.RealmData));

            var wearablesProvider = new ApplicationParametersWearablesProvider(appArgs,
                new ECSWearablesProvider(identityCache, globalWorld), builderDTOsURL.Value);

            bool localSceneDevelopment = !string.IsNullOrEmpty(dynamicWorldParams.LocalSceneDevelopmentRealm);
            bool builderWearablesPreview = appArgs.HasFlag(AppArgsFlags.SELF_PREVIEW_BUILDER_COLLECTION);

            var realmContainer = RealmContainer.Create(
                staticContainer,
                identityCache,
                dynamicWorldParams.StaticLoadPositions,
                debugBuilder,
                loadingScreenTimeout,
                loadingScreen,
                localSceneDevelopment,
                bootstrapContainer.DecentralandUrlsSource,
                staticContainer.FeatureFlagsCache);

            var terrainContainer = TerrainContainer.Create(staticContainer, realmContainer, dynamicWorldParams.EnableLandscape, localSceneDevelopment);

            var sceneRoomMetaDataSource = new SceneRoomMetaDataSource(staticContainer.RealmData, staticContainer.CharacterContainer.Transform, globalWorld, dynamicWorldParams.IsolateScenesCommunication);

            var metaDataSource = new SceneRoomLogMetaDataSource(sceneRoomMetaDataSource);

            IGateKeeperSceneRoom gateKeeperSceneRoom = new GateKeeperSceneRoom(staticContainer.WebRequestsContainer.WebRequestController, metaDataSource, bootstrapContainer.DecentralandUrlsSource, staticContainer.ScenesCache)
               .AsActivatable();

            var currentAdapterAddress = ICurrentAdapterAddress.NewDefault(staticContainer.RealmData);

            var archipelagoIslandRoom = IArchipelagoIslandRoom.NewDefault(
                identityCache,
                MultiPoolFactory(),
                new ArrayMemoryPool(),
                staticContainer.CharacterContainer.CharacterObject,
                currentAdapterAddress,
                staticContainer.WebRequestsContainer.WebRequestController
            );

            var reloadSceneController = new ECSReloadScene(staticContainer.ScenesCache, globalWorld, playerEntity, localSceneDevelopment);

            LocalSceneDevelopmentController? localSceneDevelopmentController = localSceneDevelopment ? new LocalSceneDevelopmentController(reloadSceneController, dynamicWorldParams.LocalSceneDevelopmentRealm) : null;

            IRoomHub roomHub = localSceneDevelopment ? NullRoomHub.INSTANCE : new RoomHub(archipelagoIslandRoom, gateKeeperSceneRoom);

            var islandThroughputBunch = new ThroughputBufferBunch(new ThroughputBuffer(), new ThroughputBuffer());
            var sceneThroughputBunch = new ThroughputBufferBunch(new ThroughputBuffer(), new ThroughputBuffer());

            var messagePipesHub = new MessagePipesHub(roomHub, MultiPoolFactory(), MultiPoolFactory(), memoryPool, islandThroughputBunch, sceneThroughputBunch);

            var roomsStatus = new RoomsStatus(
                roomHub,

                //override allowed only in Editor
                Application.isEditor
                    ? new LinkedBox<(bool use, ConnectionQuality quality)>(
                        () => (bootstrapContainer.DebugSettings.OverrideConnectionQuality, bootstrapContainer.DebugSettings.ConnectionQuality)
                    )
                    : new Box<(bool use, ConnectionQuality quality)>((false, ConnectionQuality.QualityExcellent))
            );

            var entityParticipantTable = new EntityParticipantTable();

            var queuePoolFullMovementMessage = new ObjectPool<SimplePriorityQueue<NetworkMovementMessage>>(
                () => new SimplePriorityQueue<NetworkMovementMessage>(),
                actionOnRelease: queue => queue.Clear()
            );

            var remoteEntities = new RemoteEntities(
                roomHub,
                entityParticipantTable,
                staticContainer.ComponentsContainer.ComponentPoolsRegistry,
                queuePoolFullMovementMessage,
                staticContainer.EntityCollidersGlobalCache
            );

            var realmNavigatorContainer = RealmNavigationContainer.Create
                (staticContainer, bootstrapContainer, lodContainer, realmContainer, remoteEntities, globalWorld, roomHub, terrainContainer.Landscape, exposedGlobalDataContainer, loadingScreen);

            IHealthCheck livekitHealthCheck = bootstrapContainer.DebugSettings.EnableEmulateNoLivekitConnection
                ? new IHealthCheck.AlwaysFails("Livekit connection is in debug, always fail mode")
                : new SequentialHealthCheck(
                    new MultipleURLHealthCheck(staticContainer.WebRequestsContainer.WebRequestController, bootstrapContainer.DecentralandUrlsSource,
                        DecentralandUrl.ArchipelagoStatus,
                        DecentralandUrl.GatekeeperStatus
                    ),
                    new StartLiveKitRooms(roomHub)
                );

            livekitHealthCheck = dynamicWorldParams.EnableAnalytics
                ? livekitHealthCheck.WithFailAnalytics(bootstrapContainer.Analytics!)
                : livekitHealthCheck;

            livekitHealthCheck.WithRetries();

            var chatHistory = new ChatHistory();

            var initializationFlowContainer = InitializationFlowContainer.Create(staticContainer,
                bootstrapContainer,
                realmContainer,
                realmNavigatorContainer,
                terrainContainer,
                loadingScreen,
                livekitHealthCheck,
                mvcManager,
                selfProfile,
                dynamicWorldParams,
                appArgs,
                backgroundMusic,
                roomHub,
                chatHistory);

            IRealmNavigator realmNavigator = realmNavigatorContainer.WithMainScreenFallback(initializationFlowContainer.InitializationFlow, playerEntity, globalWorld);

            MapRendererContainer? mapRendererContainer =
                await MapRendererContainer
                   .CreateAsync(
                        dynamicWorldDependencies.SettingsContainer,
                        staticContainer,
                        bootstrapContainer.DecentralandUrlsSource,
                        assetsProvisioner,
                        placesAPIService,
                        eventsApiService,
                        mapPathEventBus,
                        staticContainer.MapPinsEventBus,
                        notificationsBusController,
                        realmNavigator,
                        staticContainer.RealmData,
                        sharedNavmapCommandBus,
                        onlineUsersProvider,
                        ct
                    );

            var minimap = new MinimapController(
                mainUIView.MinimapView.EnsureNotNull(),
                mapRendererContainer.MapRenderer,
                mvcManager,
                placesAPIService,
                staticContainer.RealmData,
                realmNavigator,
                staticContainer.ScenesCache,
                mapPathEventBus,
                staticContainer.SceneRestrictionBusController,
                dynamicWorldParams.StartParcel
            );

            var worldInfoHub = new LocationBasedWorldInfoHub(
                new WorldInfoHub(staticContainer.SingletonSharedDependencies.SceneMapping),
                staticContainer.CharacterContainer.CharacterObject
            );

            dynamicWorldDependencies.WorldInfoTool.Initialize(worldInfoHub);

            var chatCommandsBus = new ChatCommandsBus();
            var characterDataPropagationUtility = new CharacterDataPropagationUtility(staticContainer.ComponentsContainer.ComponentPoolsRegistry.AddComponentPool<SDKProfile>());

            var currentSceneInfo = new CurrentSceneInfo();
<<<<<<< HEAD
            var connectionStatusPanelPlugin = new ConnectionStatusPanelPlugin(userInAppInAppInitializationFlow, mvcManager, mainUIView, roomsStatus, currentSceneInfo, reloadSceneController, globalWorld, playerEntity, debugBuilder, chatCommandsBus);
=======
            var connectionStatusPanelPlugin = new ConnectionStatusPanelPlugin(initializationFlowContainer.InitializationFlow, mvcManager, mainUIView, roomsStatus, currentSceneInfo, reloadSceneController, globalWorld, playerEntity, debugBuilder);
>>>>>>> 210659ca
            var chatTeleporter = new ChatTeleporter(realmNavigator, new ChatEnvironmentValidator(bootstrapContainer.Environment), bootstrapContainer.DecentralandUrlsSource);

            var chatCommands = new List<IChatCommand>
            {
                new GoToChatCommand(chatTeleporter, staticContainer.WebRequestsContainer.WebRequestController, bootstrapContainer.DecentralandUrlsSource),
                new GoToLocalChatCommand(chatTeleporter),
                new WorldChatCommand(chatTeleporter),
                new DebugPanelChatCommand(debugBuilder, chatCommandsBus),
                new ShowEntityChatCommand(worldInfoHub),
                new ReloadSceneChatCommand(reloadSceneController),
                new LoadPortableExperienceChatCommand(staticContainer.PortableExperiencesController, staticContainer.FeatureFlagsCache),
                new KillPortableExperienceChatCommand(staticContainer.PortableExperiencesController, staticContainer.FeatureFlagsCache),
<<<<<<< HEAD
                new ClearChatCommand(chatCommandsBus),
=======
                new VersionChatCommand(dclVersion)
>>>>>>> 210659ca
            };

            chatCommands.Add(new HelpChatCommand(chatCommands, appArgs));

            IChatMessagesBus coreChatMessageBus = new MultiplayerChatMessagesBus(messagePipesHub, profileRepository, selfProfile, new MessageDeduplication<double>())
                                                 .WithSelfResend(identityCache, profileRepository)
                                                 .WithIgnoreSymbols()
                                                 .WithCommands(chatCommands)
                                                 .WithDebugPanel(debugBuilder);

            IChatMessagesBus chatMessagesBus = dynamicWorldParams.EnableAnalytics
                ? new ChatMessagesBusAnalyticsDecorator(coreChatMessageBus, bootstrapContainer.Analytics!)
                : coreChatMessageBus;

            var coreBackpackEventBus = new BackpackEventBus();

            IBackpackEventBus backpackEventBus = dynamicWorldParams.EnableAnalytics
                ? new BackpackEventBusAnalyticsDecorator(coreBackpackEventBus, bootstrapContainer.Analytics!)
                : coreBackpackEventBus;

            var profileBroadcast = new DebounceProfileBroadcast(
                new EnsureSelfPublishedProfileBroadcast(
                    new ProfileBroadcast(messagePipesHub, selfProfile),
                    selfProfile,
                    staticContainer.RealmData
                )
            );

            var notificationsRequestController = new NotificationsRequestController(staticContainer.WebRequestsContainer.WebRequestController, notificationsBusController, bootstrapContainer.DecentralandUrlsSource, identityCache);
            notificationsRequestController.StartGettingNewNotificationsOverTimeAsync(ct).SuppressCancellationThrow().Forget();

            var multiplayerEmotesMessageBus = new MultiplayerEmotesMessageBus(messagePipesHub, multiplayerDebugSettings);

            var remoteMetadata = new DebounceRemoteMetadata(new RemoteMetadata(roomHub, staticContainer.RealmData));

            var characterPreviewEventBus = new CharacterPreviewEventBus();
            var sidebarBus = new SidebarBus();
            AudioMixer generalAudioMixer = (await assetsProvisioner.ProvideMainAssetAsync(dynamicSettings.GeneralAudioMixer, ct)).Value;
            var audioMixerVolumesController = new AudioMixerVolumesController(generalAudioMixer);

            var multiplayerMovementMessageBus = new MultiplayerMovementMessageBus(messagePipesHub, entityParticipantTable, globalWorld);

            var badgesAPIClient = new BadgesAPIClient(staticContainer.WebRequestsContainer.WebRequestController, bootstrapContainer.DecentralandUrlsSource);

            ICameraReelImagesMetadataDatabase cameraReelImagesMetadataDatabase = new CameraReelImagesMetadataRemoteDatabase(staticContainer.WebRequestsContainer.WebRequestController, bootstrapContainer.DecentralandUrlsSource);
            ICameraReelScreenshotsStorage cameraReelScreenshotsStorage = new CameraReelS3BucketScreenshotsStorage(staticContainer.WebRequestsContainer.WebRequestController);

            var cameraReelStorageService = new CameraReelRemoteStorageService(cameraReelImagesMetadataDatabase, cameraReelScreenshotsStorage, identityCache.Identity?.Address);

            IUserCalendar userCalendar = new GoogleUserCalendar(webBrowser);
            ISystemClipboard clipboard = new UnityClipboard();
            IClipboardManager clipboardManager = new ClipboardManager(clipboard);
            ITextFormatter hyperlinkTextFormatter = new HyperlinkTextFormatter(profileCache, selfProfile);

            bool includeCameraReel = staticContainer.FeatureFlagsCache.Configuration.IsEnabled(FeatureFlagsStrings.CAMERA_REEL) || (appArgs.HasDebugFlag() && appArgs.HasFlag(AppArgsFlags.CAMERA_REEL)) || Application.isEditor;

            var viewDependencies = new ViewDependencies(dclInput, unityEventSystem, new MVCManagerMenusAccessFacade(mvcManager, clipboard, clipboardManager), clipboardManager, dclCursor, profileCache, profileNameColorHelper, roomHub);

            var globalPlugins = new List<IDCLGlobalPlugin>
            {
                new MultiplayerPlugin(
                    assetsProvisioner,
                    archipelagoIslandRoom,
                    gateKeeperSceneRoom,
                    roomHub,
                    roomsStatus,
                    profileRepository,
                    profileBroadcast,
                    debugBuilder,
                    staticContainer.LoadingStatus,
                    entityParticipantTable,
                    messagePipesHub,
                    remoteMetadata,
                    staticContainer.CharacterContainer.CharacterObject,
                    staticContainer.RealmData,
                    remoteEntities,
                    staticContainer.ScenesCache,
                    emotesCache,
                    characterDataPropagationUtility,
                    staticContainer.ComponentsContainer.ComponentPoolsRegistry,
                    islandThroughputBunch,
                    sceneThroughputBunch
                ),
                new WorldInfoPlugin(worldInfoHub, debugBuilder, chatHistory),
                new CharacterMotionPlugin(assetsProvisioner, staticContainer.CharacterContainer.CharacterObject, debugBuilder, staticContainer.ComponentsContainer.ComponentPoolsRegistry, staticContainer.SceneReadinessReportQueue),
                new InputPlugin(dclInput, dclCursor, unityEventSystem, assetsProvisioner, dynamicWorldDependencies.CursorUIDocument, multiplayerEmotesMessageBus, mvcManager, debugBuilder, dynamicWorldDependencies.RootUIDocument, dynamicWorldDependencies.ScenesUIDocument, dynamicWorldDependencies.CursorUIDocument, exposedGlobalDataContainer.ExposedCameraData),
                new GlobalInteractionPlugin(dclInput, dynamicWorldDependencies.RootUIDocument, assetsProvisioner, staticContainer.EntityCollidersGlobalCache, exposedGlobalDataContainer.GlobalInputEvents, dclCursor, unityEventSystem, mvcManager),
                new CharacterCameraPlugin(assetsProvisioner, realmSamplingData, exposedGlobalDataContainer.ExposedCameraData, debugBuilder, dynamicWorldDependencies.CommandLineArgs, dclInput),
                new WearablePlugin(assetsProvisioner, staticContainer.WebRequestsContainer.WebRequestController, staticContainer.RealmData, assetBundlesURL, staticContainer.CacheCleaner, wearableCatalog, builderContentURL.Value, builderWearablesPreview),
                new EmotePlugin(staticContainer.WebRequestsContainer.WebRequestController, emotesCache, staticContainer.RealmData, multiplayerEmotesMessageBus, debugBuilder,
                    assetsProvisioner, selfProfile, mvcManager, dclInput, staticContainer.CacheCleaner, identityCache, entityParticipantTable, assetBundlesURL, mainUIView, dclCursor, staticContainer.InputBlock, globalWorld, playerEntity, builderContentURL.Value),
                new ProfilingPlugin(staticContainer.Profiler, staticContainer.RealmData, staticContainer.SingletonSharedDependencies.MemoryBudget, debugBuilder, staticContainer.ScenesCache, dclVersion),
                new AvatarPlugin(
                    staticContainer.ComponentsContainer.ComponentPoolsRegistry,
                    assetsProvisioner,
                    staticContainer.SingletonSharedDependencies.FrameTimeBudget,
                    staticContainer.SingletonSharedDependencies.MemoryBudget,
                    staticContainer.QualityContainer.RendererFeaturesCache,
                    staticContainer.RealmData,
                    staticContainer.MainPlayerAvatarBaseProxy,
                    debugBuilder,
                    staticContainer.CacheCleaner,
                    profileNameColorHelper,
                    new DefaultFaceFeaturesHandler(wearableCatalog),
                    nametagsData,
                    defaultTexturesContainer.TextureArrayContainerFactory,
                    wearableCatalog,
                    remoteEntities,
                    staticContainer.CharacterContainer.Transform),
                new MainUIPlugin(mvcManager, sidebarBus, mainUIView), new ProfilePlugin(profileRepository, profileCache, staticContainer.CacheCleaner),
                new MapRendererPlugin(mapRendererContainer.MapRenderer),
                new SidebarPlugin(
                    assetsProvisioner,
                    mvcManager,
                    mainUIView,
                    notificationsBusController,
                    notificationsRequestController,
                    identityCache,
                    profileRepository,
                    staticContainer.WebRequestsContainer.WebRequestController,
                    webBrowser,
                    dynamicWorldDependencies.Web3Authenticator,
<<<<<<< HEAD
                    userInAppInAppInitializationFlow,
                    profileCache, sidebarBus, dclInput,
                    globalWorld, playerEntity, includeCameraReel, chatHistory),
=======
                    initializationFlowContainer.InitializationFlow,
                    profileCache, sidebarBus, dclInput, chatEntryConfiguration,
                    globalWorld, playerEntity, includeCameraReel),
>>>>>>> 210659ca
                new ErrorPopupPlugin(mvcManager, assetsProvisioner),
                connectionStatusPanelPlugin,
                new MinimapPlugin(mvcManager, minimap),
                new ChatPlugin(
                    mvcManager,
                    chatMessagesBus,
                    chatHistory,
                    entityParticipantTable,
                    nametagsData,
                    mainUIView,
                    staticContainer.InputBlock,
                    globalWorld,
                    playerEntity,
                    viewDependencies,
                    chatCommandsBus,
                    roomHub,
                    assetsProvisioner,
                    hyperlinkTextFormatter),
                new ExplorePanelPlugin(
                    assetsProvisioner,
                    mvcManager,
                    mapRendererContainer,
                    placesAPIService,
                    staticContainer.WebRequestsContainer.WebRequestController,
                    identityCache,
                    cameraReelStorageService,
                    cameraReelStorageService,
                    clipboard,
                    bootstrapContainer.DecentralandUrlsSource,
                    wearableCatalog,
                    characterPreviewFactory,
                    profileRepository,
                    dynamicWorldDependencies.Web3Authenticator,
                    initializationFlowContainer.InitializationFlow,
                    selfProfile,
                    equippedWearables,
                    equippedEmotes,
                    webBrowser,
                    emotesCache,
                    realmNavigator,
                    forceRender,
                    dclInput,
                    staticContainer.RealmData,
                    profileCache,
                    assetBundlesURL,
                    notificationsBusController,
                    characterPreviewEventBus,
                    mapPathEventBus,
                    backpackEventBus,
                    thirdPartyNftProviderSource,
                    wearablesProvider,
                    dclCursor,
                    staticContainer.InputBlock,
                    emoteProvider,
                    globalWorld,
                    playerEntity,
                    chatMessagesBus,
                    staticContainer.MemoryCap,
                    bootstrapContainer.WorldVolumeMacBus,
                    eventsApiService,
                    userCalendar,
                    clipboard,
                    explorePanelNavmapBus,
                    includeCameraReel
                ),
                new CharacterPreviewPlugin(staticContainer.ComponentsContainer.ComponentPoolsRegistry, assetsProvisioner, staticContainer.CacheCleaner),
                new WebRequestsPlugin(staticContainer.WebRequestsContainer.AnalyticsContainer, debugBuilder),
                new Web3AuthenticationPlugin(assetsProvisioner, dynamicWorldDependencies.Web3Authenticator, debugBuilder, mvcManager, selfProfile, webBrowser, staticContainer.RealmData, identityCache, characterPreviewFactory, dynamicWorldDependencies.SplashScreen, audioMixerVolumesController, staticContainer.FeatureFlagsCache, characterPreviewEventBus, globalWorld),
                new StylizedSkyboxPlugin(assetsProvisioner, dynamicSettings.DirectionalLight, debugBuilder, staticContainer.FeatureFlagsCache),
                new LoadingScreenPlugin(assetsProvisioner, mvcManager, audioMixerVolumesController,
                    staticContainer.InputBlock, debugBuilder, staticContainer.LoadingStatus),
                new ExternalUrlPromptPlugin(assetsProvisioner, webBrowser, mvcManager, dclCursor),
                new TeleportPromptPlugin(
                    assetsProvisioner,
                    mvcManager,
                    staticContainer.WebRequestsContainer.WebRequestController,
                    placesAPIService,
                    dclCursor,
                    chatMessagesBus
                ),
                new ChangeRealmPromptPlugin(
                    assetsProvisioner,
                    mvcManager,
                    dclCursor,
                    realmUrl => chatMessagesBus.Send(ChatChannel.NEARBY_CHANNEL, $"/{ChatCommandsUtils.COMMAND_GOTO} {realmUrl}", "RestrictedActionAPI")),
                new NftPromptPlugin(assetsProvisioner, webBrowser, mvcManager, nftInfoAPIClient, staticContainer.WebRequestsContainer.WebRequestController, dclCursor),
                staticContainer.CharacterContainer.CreateGlobalPlugin(),
                staticContainer.QualityContainer.CreatePlugin(),
                terrainContainer.CreatePlugin(staticContainer, bootstrapContainer, mapRendererContainer, debugBuilder),
                new MultiplayerMovementPlugin(
                    assetsProvisioner,
                    multiplayerMovementMessageBus,
                    debugBuilder,
                    remoteEntities,
                    staticContainer.CharacterContainer.Transform,
                    multiplayerDebugSettings,
                    appArgs,
                    entityParticipantTable,
                    staticContainer.RealmData,
                    remoteMetadata,
                    staticContainer.FeatureFlagsCache),
                lodContainer.LODPlugin,
                lodContainer.RoadPlugin,
                new AudioPlaybackPlugin(terrainContainer.GenesisTerrain, assetsProvisioner, dynamicWorldParams.EnableLandscape),
                new RealmDataDirtyFlagPlugin(staticContainer.RealmData),
                new NotificationPlugin(
                    assetsProvisioner,
                    mvcManager,
                    staticContainer.WebRequestsContainer.WebRequestController,
                    notificationsBusController),
                new RewardPanelPlugin(mvcManager, assetsProvisioner, notificationsBusController, staticContainer.WebRequestsContainer.WebRequestController),
                new PassportPlugin(
                    assetsProvisioner,
                    mvcManager,
                    dclCursor,
                    profileRepository,
                    characterPreviewFactory,
                    staticContainer.RealmData,
                    assetBundlesURL,
                    staticContainer.WebRequestsContainer.WebRequestController,
                    characterPreviewEventBus,
                    selfProfile,
                    webBrowser,
                    bootstrapContainer.DecentralandUrlsSource,
                    badgesAPIClient,
                    notificationsBusController,
                    staticContainer.InputBlock,
                    remoteMetadata,
                    cameraReelStorageService,
                    cameraReelStorageService,
                    globalWorld,
                    playerEntity,
                    includeCameraReel
                ),
                new GenericPopupsPlugin(assetsProvisioner, mvcManager, clipboardManager),
                new GenericContextMenuPlugin(assetsProvisioner, mvcManager),
<<<<<<< HEAD
                new FriendsPlugin(bootstrapContainer.DecentralandUrlsSource, profileRepository, identityCache, staticContainer.FeatureFlagsCache, onlineUsersProvider, roomHub),
=======
                new FriendsPlugin(bootstrapContainer.DecentralandUrlsSource,
                    profileRepository,
                    identityCache,
                    staticContainer.FeatureFlagsCache,
                    assetsProvisioner,
                    staticContainer.WebRequestsContainer.WebRequestController,
                    mvcManager,
                    staticContainer.InputBlock),
                realmNavigatorContainer.CreatePlugin(),
>>>>>>> 210659ca
            };

            globalPlugins.AddRange(staticContainer.SharedPlugins);

            if (includeCameraReel)
                globalPlugins.Add(new InWorldCameraPlugin(
                    dclInput,
                    selfProfile,
                    staticContainer.RealmData,
                    playerEntity,
                    placesAPIService,
                    staticContainer.CharacterContainer.CharacterObject,
                    coroutineRunner,
                    cameraReelStorageService,
                    cameraReelStorageService,
                    mvcManager,
                    clipboard,
                    bootstrapContainer.DecentralandUrlsSource,
                    webBrowser,
                    staticContainer.WebRequestsContainer.WebRequestController,
                    profileRepository,
                    realmNavigator,
                    assetsProvisioner,
                    wearableCatalog,
                    wearablesProvider,
                    assetBundlesURL,
                    dclCursor,
                    mainUIView.SidebarView.EnsureNotNull().InWorldCameraButton,
                    dynamicWorldDependencies.RootUIDocument,
                    globalWorld,
                    debugBuilder,
<<<<<<< HEAD
                    profileNameColorHelper));
=======
                    nametagsData));
>>>>>>> 210659ca

            if (dynamicWorldParams.EnableAnalytics)
                globalPlugins.Add(new AnalyticsPlugin(
                        bootstrapContainer.Analytics!,
                        staticContainer.Profiler,
                        staticContainer.RealmData,
                        staticContainer.ScenesCache,
                        staticContainer.MainPlayerAvatarBaseProxy,
                        identityCache,
                        debugBuilder,
                        cameraReelStorageService
                    )
                );

            var globalWorldFactory = new GlobalWorldFactory(
                in staticContainer,
                exposedGlobalDataContainer.CameraSamplingData,
                realmSamplingData,
                assetBundlesURL,
                staticContainer.RealmData,
                globalPlugins,
                debugBuilder,
                staticContainer.ScenesCache,
                dynamicWorldParams.HybridSceneParams,
                currentSceneInfo,
                lodContainer.LodCache,
                multiplayerEmotesMessageBus,
                globalWorld,
                staticContainer.SceneReadinessReportQueue,
                localSceneDevelopment,
                profileRepository
            );

            staticContainer.RoomHubProxy.SetObject(roomHub);

            var container = new DynamicWorldContainer(
                localSceneDevelopmentController,
                mvcManager,
                realmContainer.RealmController,
                globalWorldFactory,
                globalPlugins,
                profileRepository,
                initializationFlowContainer.InitializationFlow,
                chatMessagesBus,
                messagePipesHub,
                remoteMetadata,
                profileBroadcast,
                roomHub
            );

            // Init itself
            await dynamicWorldDependencies.SettingsContainer.InitializePluginAsync(container, ct)!.ThrowOnFail();

            return (container, true);
        }

        private static void ParseDebugForcedEmotes(IReadOnlyCollection<string>? debugEmotes, ref List<URN> parsedEmotes)
        {
            if (debugEmotes?.Count > 0)
                parsedEmotes.AddRange(debugEmotes.Select(emote => new URN(emote)));
        }

        private static void ParseParamsForcedEmotes(IAppArgs appParams, ref List<URN> parsedEmotes)
        {
            if (appParams.TryGetValue(AppArgsFlags.FORCED_EMOTES, out string? csv) && !string.IsNullOrEmpty(csv!))
                parsedEmotes.AddRange(csv.Split(',', StringSplitOptions.RemoveEmptyEntries)?.Select(emote => new URN(emote)) ?? ArraySegment<URN>.Empty);
        }
    }
}<|MERGE_RESOLUTION|>--- conflicted
+++ resolved
@@ -80,13 +80,10 @@
 using ECS.SceneLifeCycle.LocalSceneDevelopment;
 using ECS.SceneLifeCycle.Realm;
 using Global.AppArgs;
-<<<<<<< HEAD
 using Global.Dynamic.Landscapes;
 using Global.Dynamic.Misc;
-=======
 using Global.Dynamic.ChatCommands;
 using Global.Versioning;
->>>>>>> 210659ca
 using LiveKit.Internal.FFIClients.Pools;
 using LiveKit.Internal.FFIClients.Pools.Memory;
 using LiveKit.Proto;
@@ -186,12 +183,8 @@
             IWeb3IdentityCache identityCache = dynamicWorldDependencies.Web3IdentityCache;
             IAssetsProvisioner assetsProvisioner = dynamicWorldDependencies.AssetsProvisioner;
             IDebugContainerBuilder debugBuilder = dynamicWorldDependencies.DebugContainerBuilder;
-<<<<<<< HEAD
             ITeleportBusController teleportBusController = new TeleportBusController();
-            var explorePanelNavmapBus = new ObjectProxy<INavmapBus>();
-=======
             ObjectProxy<INavmapBus> explorePanelNavmapBus = new ObjectProxy<INavmapBus>();
->>>>>>> 210659ca
             INavmapBus sharedNavmapCommandBus = new SharedNavmapBus(explorePanelNavmapBus);
 
             // If we have many undesired delays when using the third-party providers, it might be useful to cache it at app's bootstrap
@@ -466,11 +459,9 @@
             var characterDataPropagationUtility = new CharacterDataPropagationUtility(staticContainer.ComponentsContainer.ComponentPoolsRegistry.AddComponentPool<SDKProfile>());
 
             var currentSceneInfo = new CurrentSceneInfo();
-<<<<<<< HEAD
-            var connectionStatusPanelPlugin = new ConnectionStatusPanelPlugin(userInAppInAppInitializationFlow, mvcManager, mainUIView, roomsStatus, currentSceneInfo, reloadSceneController, globalWorld, playerEntity, debugBuilder, chatCommandsBus);
-=======
-            var connectionStatusPanelPlugin = new ConnectionStatusPanelPlugin(initializationFlowContainer.InitializationFlow, mvcManager, mainUIView, roomsStatus, currentSceneInfo, reloadSceneController, globalWorld, playerEntity, debugBuilder);
->>>>>>> 210659ca
+
+            var connectionStatusPanelPlugin = new ConnectionStatusPanelPlugin(initializationFlowContainer.InitializationFlow, mvcManager, mainUIView, roomsStatus, currentSceneInfo, reloadSceneController, globalWorld, playerEntity, debugBuilder, chatCommandsBus));
+
             var chatTeleporter = new ChatTeleporter(realmNavigator, new ChatEnvironmentValidator(bootstrapContainer.Environment), bootstrapContainer.DecentralandUrlsSource);
 
             var chatCommands = new List<IChatCommand>
@@ -483,11 +474,8 @@
                 new ReloadSceneChatCommand(reloadSceneController),
                 new LoadPortableExperienceChatCommand(staticContainer.PortableExperiencesController, staticContainer.FeatureFlagsCache),
                 new KillPortableExperienceChatCommand(staticContainer.PortableExperiencesController, staticContainer.FeatureFlagsCache),
-<<<<<<< HEAD
                 new ClearChatCommand(chatCommandsBus),
-=======
-                new VersionChatCommand(dclVersion)
->>>>>>> 210659ca
+                new VersionChatCommand(dclVersion),
             };
 
             chatCommands.Add(new HelpChatCommand(chatCommands, appArgs));
@@ -610,15 +598,9 @@
                     staticContainer.WebRequestsContainer.WebRequestController,
                     webBrowser,
                     dynamicWorldDependencies.Web3Authenticator,
-<<<<<<< HEAD
-                    userInAppInAppInitializationFlow,
+                    initializationFlowContainer.InitializationFlow,
                     profileCache, sidebarBus, dclInput,
                     globalWorld, playerEntity, includeCameraReel, chatHistory),
-=======
-                    initializationFlowContainer.InitializationFlow,
-                    profileCache, sidebarBus, dclInput, chatEntryConfiguration,
-                    globalWorld, playerEntity, includeCameraReel),
->>>>>>> 210659ca
                 new ErrorPopupPlugin(mvcManager, assetsProvisioner),
                 connectionStatusPanelPlugin,
                 new MinimapPlugin(mvcManager, minimap),
@@ -755,9 +737,6 @@
                 ),
                 new GenericPopupsPlugin(assetsProvisioner, mvcManager, clipboardManager),
                 new GenericContextMenuPlugin(assetsProvisioner, mvcManager),
-<<<<<<< HEAD
-                new FriendsPlugin(bootstrapContainer.DecentralandUrlsSource, profileRepository, identityCache, staticContainer.FeatureFlagsCache, onlineUsersProvider, roomHub),
-=======
                 new FriendsPlugin(bootstrapContainer.DecentralandUrlsSource,
                     profileRepository,
                     identityCache,
@@ -767,8 +746,7 @@
                     mvcManager,
                     staticContainer.InputBlock),
                 realmNavigatorContainer.CreatePlugin(),
->>>>>>> 210659ca
-            };
+¡            };
 
             globalPlugins.AddRange(staticContainer.SharedPlugins);
 
@@ -799,11 +777,8 @@
                     dynamicWorldDependencies.RootUIDocument,
                     globalWorld,
                     debugBuilder,
-<<<<<<< HEAD
-                    profileNameColorHelper));
-=======
+                    profileNameColorHelper,
                     nametagsData));
->>>>>>> 210659ca
 
             if (dynamicWorldParams.EnableAnalytics)
                 globalPlugins.Add(new AnalyticsPlugin(
