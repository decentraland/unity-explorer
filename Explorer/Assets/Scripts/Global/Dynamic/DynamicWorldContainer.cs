--- conflicted
+++ resolved
@@ -460,12 +460,8 @@
                 new GlobalInteractionPlugin(dclInput, dynamicWorldDependencies.RootUIDocument, assetsProvisioner, staticContainer.EntityCollidersGlobalCache, exposedGlobalDataContainer.GlobalInputEvents, dclCursor, unityEventSystem, container.MvcManager),
                 new CharacterCameraPlugin(assetsProvisioner, realmSamplingData, exposedGlobalDataContainer.ExposedCameraData, debugBuilder, dynamicWorldDependencies.CommandLineArgs, dclInput),
                 new WearablePlugin(assetsProvisioner, staticContainer.WebRequestsContainer.WebRequestController, staticContainer.RealmData, assetBundlesURL, staticContainer.CacheCleaner, wearableCatalog),
-<<<<<<< HEAD
-                new EmotePlugin(staticContainer.WebRequestsContainer.WebRequestController, emotesCache, staticContainer.RealmData, multiplayerEmotesMessageBus, debugBuilder, assetsProvisioner, selfProfile, container.MvcManager, dclInput, staticContainer.CacheCleaner, identityCache, entityParticipantTable, assetBundlesURL, mainUIView, dclCursor, container.InputGroupToggle, world, playerEntity),
-=======
                 new EmotePlugin(staticContainer.WebRequestsContainer.WebRequestController, emotesCache, staticContainer.RealmData, multiplayerEmotesMessageBus, debugBuilder,
-                    assetsProvisioner, selfProfile, container.MvcManager, dclInput, staticContainer.CacheCleaner, identityCache, entityParticipantTable, assetBundlesURL, mainUIView, dclCursor, staticContainer.InputBlock),
->>>>>>> 6237f7eb
+                    assetsProvisioner, selfProfile, container.MvcManager, dclInput, staticContainer.CacheCleaner, identityCache, entityParticipantTable, assetBundlesURL, mainUIView, dclCursor, container.InputGroupToggle, staticContainer.InputBlock, world, playerEntity),
                 new ProfilingPlugin(staticContainer.Profiler, staticContainer.RealmData, staticContainer.SingletonSharedDependencies.MemoryBudget, debugBuilder, staticContainer.ScenesCache),
                 new AvatarPlugin(
                     staticContainer.ComponentsContainer.ComponentPoolsRegistry,
@@ -533,15 +529,11 @@
                     backpackEventBus,
                     thirdPartyNftProviderSource,
                     container.wearablesProvider,
-<<<<<<< HEAD
+                    staticContainer.InputBlock,
                     dclCursor,
                     emoteProvider,
                     world,
                     playerEntity
-=======
-                    staticContainer.InputBlock,
-                    dclCursor
->>>>>>> 6237f7eb
                 ),
                 new CharacterPreviewPlugin(staticContainer.ComponentsContainer.ComponentPoolsRegistry, assetsProvisioner, staticContainer.CacheCleaner),
                 new WebRequestsPlugin(staticContainer.WebRequestsContainer.AnalyticsContainer, debugBuilder),
@@ -583,12 +575,9 @@
                     selfProfile,
                     webBrowser,
                     bootstrapContainer.DecentralandUrlsSource,
-<<<<<<< HEAD
+                    staticContainer.InputBlock,
                     world,
                     playerEntity
-=======
-                    staticContainer.InputBlock
->>>>>>> 6237f7eb
                 ),
             };
 
