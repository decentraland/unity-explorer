using Arch.Core;
using CommunicationData.URLHelpers;
using Cysharp.Threading.Tasks;
using DCL.AssetsProvision;
using DCL.Audio;
using DCL.AvatarRendering.Emotes;
using DCL.AvatarRendering.Emotes.Equipped;
using DCL.AvatarRendering.Wearables;
using DCL.AvatarRendering.Wearables.Equipped;
using DCL.AvatarRendering.Wearables.Helpers;
using DCL.Backpack.BackpackBus;
using DCL.BadgesAPIService;
using DCL.Browser;
using DCL.CharacterPreview;
using DCL.Chat;
using DCL.Chat.Commands;
using DCL.Chat.History;
using DCL.Chat.MessageBus;
using DCL.DebugUtilities;
using DCL.DebugUtilities.UIBindings;
using DCL.Input;
using DCL.Landscape;
using DCL.LOD.Systems;
using DCL.MapRenderer;
using DCL.Multiplayer.Connections.Archipelago.AdapterAddress.Current;
using DCL.Multiplayer.Connections.Archipelago.Rooms;
using DCL.Multiplayer.Connections.DecentralandUrls;
using DCL.Multiplayer.Connections.GateKeeper.Meta;
using DCL.Multiplayer.Connections.GateKeeper.Rooms;
using DCL.Multiplayer.Connections.Messaging.Hubs;
using DCL.Multiplayer.Connections.Pools;
using DCL.Multiplayer.Connections.RoomHubs;
using DCL.Multiplayer.Connections.Rooms.Status;
using DCL.Multiplayer.Deduplication;
using DCL.Multiplayer.Emotes;
using DCL.Multiplayer.HealthChecks;
using DCL.Multiplayer.HealthChecks.Struct;
using DCL.Multiplayer.Movement;
using DCL.Multiplayer.Movement.Systems;
using DCL.Multiplayer.Profiles.BroadcastProfiles;
using DCL.Multiplayer.Profiles.Entities;
using DCL.Multiplayer.Profiles.Poses;
using DCL.Multiplayer.Profiles.Tables;
using DCL.Multiplayer.SDK.Systems.GlobalWorld;
using DCL.Nametags;
using DCL.NftInfoAPIService;
using DCL.Notifications;
using DCL.NotificationsBusController.NotificationsBus;
using DCL.Optimization.Pools;
using DCL.ParcelsService;
using DCL.PerformanceAndDiagnostics.Analytics;
using DCL.PlacesAPIService;
using DCL.PluginSystem;
using DCL.PluginSystem.Global;
using DCL.Profiles;
using DCL.Profiles.Self;
using DCL.SceneLoadingScreens.LoadingScreen;
using DCL.SidebarBus;
using DCL.UI.MainUI;
using DCL.StylizedSkybox.Scripts.Plugin;
using DCL.UserInAppInitializationFlow;
using DCL.Utilities.Extensions;
using DCL.Web3.Identities;
using DCL.WebRequests.Analytics;
using ECS.Prioritization.Components;
using ECS.SceneLifeCycle;
using ECS.SceneLifeCycle.CurrentScene;
using ECS.SceneLifeCycle.LocalSceneDevelopment;
using ECS.SceneLifeCycle.Realm;
using Global.Dynamic.ChatCommands;
using LiveKit.Internal.FFIClients.Pools;
using LiveKit.Internal.FFIClients.Pools.Memory;
using LiveKit.Proto;
using MVC;
using MVC.PopupsController.PopupCloser;
using SceneRunner.Debugging.Hub;
using System;
using System.Buffers;
using System.Collections.Generic;
using System.Text.RegularExpressions;
using System.Threading;
using UnityEngine;
using UnityEngine.Audio;
using UnityEngine.EventSystems;
using UnityEngine.Pool;
using Utility.Ownership;
using Utility.PriorityQueue;
using Object = UnityEngine.Object;

namespace Global.Dynamic
{
    public class DynamicWorldContainer : DCLWorldContainer<DynamicWorldSettings>
    {
        private ECSReloadScene? reloadSceneController;
        private LocalSceneDevelopmentController? localSceneDevelopmentController;

        public IMVCManager MvcManager { get; private set; } = null!;

        public DefaultTexturesContainer DefaultTexturesContainer { get; private set; } = null!;

        public LODContainer LODContainer { get; private set; } = null!;

        public MapRendererContainer MapRendererContainer { get; private set; } = null!;

        public IGlobalRealmController RealmController { get; private set; } = null!;

        public GlobalWorldFactory GlobalWorldFactory { get; private set; } = null!;

        public IReadOnlyList<IDCLGlobalPlugin> GlobalPlugins { get; private set; } = null!;

        public IProfileRepository ProfileRepository { get; private set; } = null!;

        public ParcelServiceContainer ParcelServiceContainer { get; private set; } = null!;

        public RealUserInAppInitializationFlow UserInAppInAppInitializationFlow { get; private set; } = null!;

        // TODO move multiplayer related dependencies to a separate container
        public ICharacterDataPropagationUtility CharacterDataPropagationUtility { get; private set; } = null!;

        public IChatMessagesBus ChatMessagesBus { get; private set; } = null!;

        public IMessagePipesHub MessagePipesHub { get; private set; } = null!;

        public IProfileBroadcast ProfileBroadcast { get; private set; } = null!;

        public IRoomHub RoomHub { get; private set; } = null!;

        public RealFlowLoadingStatus RealFlowLoadingStatus { get; private set; } = null!;

        public override void Dispose()
        {
            MvcManager.Dispose();
            ChatMessagesBus.Dispose();
            ProfileBroadcast.Dispose();
            MessagePipesHub.Dispose();
            localSceneDevelopmentController?.Dispose();
        }

        private static void BuildTeleportWidget(IRealmNavigator realmNavigator, IDebugContainerBuilder debugContainerBuilder, List<string> realms)
        {
            debugContainerBuilder.AddWidget("Realm")
                                 .AddControl(new DebugDropdownDef(realms, new ElementBinding<string>(string.Empty,
                                      evt => { realmNavigator.TryChangeRealmAsync(URLDomain.FromString(evt.newValue), CancellationToken.None).Forget(); }), string.Empty), null)
                                 .AddStringFieldWithConfirmation("https://peer.decentraland.org", "Change", realm => { realmNavigator.TryChangeRealmAsync(URLDomain.FromString(realm), CancellationToken.None).Forget(); });
        }

        private static void BuildReloadSceneWidget(IDebugContainerBuilder debugBuilder, IChatMessagesBus chatMessagesBus)
        {
            debugBuilder.AddWidget("Scene Reload")
                        .AddSingleButton("Reload Scene", () => chatMessagesBus.Send("/reload"));
        }

        public static async UniTask<(DynamicWorldContainer? container, bool success)> CreateAsync(
            BootstrapContainer bootstrapContainer,
            DynamicWorldDependencies dynamicWorldDependencies,
            DynamicWorldParams dynamicWorldParams,
            AudioClipConfig backgroundMusic,
            CancellationToken ct)
        {
            var container = new DynamicWorldContainer();
            DynamicSettings dynamicSettings = dynamicWorldDependencies.DynamicSettings;
            StaticContainer staticContainer = dynamicWorldDependencies.StaticContainer;
            IWeb3IdentityCache identityCache = dynamicWorldDependencies.Web3IdentityCache;
            IAssetsProvisioner assetsProvisioner = dynamicWorldDependencies.AssetsProvisioner;

            IDebugContainerBuilder debugBuilder = dynamicWorldDependencies.DebugContainerBuilder;

            var placesAPIService = new PlacesAPIService(new PlacesAPIClient(staticContainer.WebRequestsContainer.WebRequestController, bootstrapContainer.DecentralandUrlsSource));
            var mapPathEventBus = new MapPathEventBus();
            INotificationsBusController notificationsBusController = new NotificationsBusController();

            async UniTask InitializeContainersAsync(IPluginSettingsContainer settingsContainer, CancellationToken ct)
            {
                // Init itself
                await settingsContainer.InitializePluginAsync(container, ct)!.ThrowOnFail();

                // Init other containers
                container.DefaultTexturesContainer = await DefaultTexturesContainer.CreateAsync(settingsContainer, assetsProvisioner, ct).ThrowOnFail();
                container.LODContainer = await LODContainer.CreateAsync(assetsProvisioner, bootstrapContainer.DecentralandUrlsSource, staticContainer, settingsContainer, staticContainer.RealmData, container.DefaultTexturesContainer.TextureArrayContainerFactory, debugBuilder, dynamicWorldParams.EnableLOD, ct).ThrowOnFail();
                container.MapRendererContainer = await MapRendererContainer.CreateAsync(settingsContainer, staticContainer, bootstrapContainer.DecentralandUrlsSource, assetsProvisioner, placesAPIService, mapPathEventBus, notificationsBusController, ct);
            }

            try { await InitializeContainersAsync(dynamicWorldDependencies.SettingsContainer, ct); }
            catch (Exception) { return (null, false); }

            CursorSettings cursorSettings = (await assetsProvisioner.ProvideMainAssetAsync(dynamicSettings.CursorSettings, ct)).Value;
            ProvidedAsset<Texture2D> normalCursorAsset = await assetsProvisioner.ProvideMainAssetAsync(cursorSettings.NormalCursor, ct);
            ProvidedAsset<Texture2D> interactionCursorAsset = await assetsProvisioner.ProvideMainAssetAsync(cursorSettings.InteractionCursor, ct);

            var unityEventSystem = new UnityEventSystem(EventSystem.current.EnsureNotNull());
            var dclCursor = new DCLCursor(normalCursorAsset.Value, interactionCursorAsset.Value);

            staticContainer.QualityContainer.AddDebugViews(debugBuilder);

            var realmSamplingData = new RealmSamplingData();
            var dclInput = new DCLInput();
            staticContainer.InputProxy.SetObject(dclInput);

            ExposedGlobalDataContainer exposedGlobalDataContainer = staticContainer.ExposedGlobalDataContainer;

            PopupCloserView popupCloserView = Object.Instantiate((await assetsProvisioner.ProvideMainAssetAsync(dynamicSettings.PopupCloserView, ct: CancellationToken.None)).Value.GetComponent<PopupCloserView>()).EnsureNotNull();
            MainUIView mainUIView = Object.Instantiate((await assetsProvisioner.ProvideMainAssetAsync(dynamicSettings.MainUIView, ct: CancellationToken.None)).Value.GetComponent<MainUIView>()).EnsureNotNull();

            var coreMvcManager = new MVCManager(new WindowStackManager(), new CancellationTokenSource(), popupCloserView);

            container.MvcManager = dynamicWorldParams.EnableAnalytics
                ? new MVCManagerAnalyticsDecorator(coreMvcManager, bootstrapContainer.Analytics!)
                : coreMvcManager;

            var parcelServiceContainer = ParcelServiceContainer.Create(staticContainer.RealmData, staticContainer.SceneReadinessReportQueue, debugBuilder, container.MvcManager, staticContainer.SingletonSharedDependencies.SceneAssetLock);
            container.ParcelServiceContainer = parcelServiceContainer;

            var nftInfoAPIClient = new OpenSeaAPIClient(staticContainer.WebRequestsContainer.WebRequestController, bootstrapContainer.DecentralandUrlsSource);
            var wearableCatalog = new WearableCatalog();
            var characterPreviewFactory = new CharacterPreviewFactory(staticContainer.ComponentsContainer.ComponentPoolsRegistry);
            IWebBrowser webBrowser = bootstrapContainer.WebBrowser;
            ChatEntryConfigurationSO chatEntryConfiguration = (await assetsProvisioner.ProvideMainAssetAsync(dynamicSettings.ChatEntryConfiguration, ct)).Value;
            NametagsData nametagsData = (await assetsProvisioner.ProvideMainAssetAsync(dynamicSettings.NametagsData, ct)).Value;

            IProfileCache profileCache = new DefaultProfileCache();

            container.ProfileRepository = new LogProfileRepository(
                new RealmProfileRepository(staticContainer.WebRequestsContainer.WebRequestController, staticContainer.RealmData, profileCache)
            );

            var genesisTerrain = new TerrainGenerator();
            var worldsTerrain = new WorldTerrainGenerator();
            var satelliteView = new SatelliteFloor();
            var landscapePlugin = new LandscapePlugin(satelliteView, genesisTerrain, worldsTerrain, assetsProvisioner, debugBuilder, container.MapRendererContainer.TextureContainer, staticContainer.WebRequestsContainer.WebRequestController, dynamicWorldParams.EnableLandscape);

            Func<IMultiPool> multiPoolFactory = () => new DCLMultiPool();

            var multiPool = multiPoolFactory();
            var memoryPool = new ArrayMemoryPool(ArrayPool<byte>.Shared!);
            container.RealFlowLoadingStatus = new RealFlowLoadingStatus();

            var assetBundlesURL = URLDomain.FromString(bootstrapContainer.DecentralandUrlsSource.Url(DecentralandUrl.AssetBundlesCDN));

            var emotesCache = new MemoryEmotesCache();
            staticContainer.CacheCleaner.Register(emotesCache);
            var equippedWearables = new EquippedWearables();
            var equippedEmotes = new EquippedEmotes();
            var forceRender = new List<string>();
            var selfProfile = new SelfProfile(container.ProfileRepository, identityCache, equippedWearables, wearableCatalog, emotesCache, equippedEmotes, forceRender);

            var metaDataSource = new LogMetaDataSource(new MetaDataSource(staticContainer.RealmData, staticContainer.CharacterContainer.CharacterObject, placesAPIService));
            var gateKeeperSceneRoom = new GateKeeperSceneRoom(staticContainer.WebRequestsContainer.WebRequestController, metaDataSource, bootstrapContainer.DecentralandUrlsSource);

            var currentAdapterAddress = ICurrentAdapterAddress.NewDefault(staticContainer.RealmData);

            var archipelagoIslandRoom = IArchipelagoIslandRoom.NewDefault(
                identityCache,
                multiPool,
                staticContainer.CharacterContainer.CharacterObject,
                currentAdapterAddress,
                staticContainer.WebRequestsContainer.WebRequestController
            );

            container.RealmController = new RealmController(
                identityCache,
                staticContainer.WebRequestsContainer.WebRequestController,
                parcelServiceContainer.TeleportController,
                parcelServiceContainer.RetrieveSceneFromFixedRealm,
                parcelServiceContainer.RetrieveSceneFromVolatileWorld,
                dynamicWorldParams.StaticLoadPositions,
                staticContainer.RealmData,
                staticContainer.ScenesCache,
                staticContainer.PartitionDataContainer,
                staticContainer.SingletonSharedDependencies.SceneAssetLock);

            container.reloadSceneController = new ECSReloadScene(staticContainer.ScenesCache);
            bool localSceneDevelopment = !string.IsNullOrEmpty(dynamicWorldParams.LocalSceneDevelopmentRealm);
            if (localSceneDevelopment)
                container.localSceneDevelopmentController = new LocalSceneDevelopmentController(container.reloadSceneController, dynamicWorldParams.LocalSceneDevelopmentRealm);

            container.RoomHub = localSceneDevelopment ? NullRoomHub.INSTANCE : new RoomHub(archipelagoIslandRoom, gateKeeperSceneRoom);
            container.MessagePipesHub = new MessagePipesHub(container.RoomHub, multiPoolFactory()!, multiPoolFactory()!, memoryPool);

            RoomsStatus roomsStatus = new RoomsStatus(
                container.RoomHub,

                //override allowed only in Editor
                Application.isEditor
                    ? new LinkedBox<(bool use, ConnectionQuality quality)>(
                        () => (bootstrapContainer.DebugSettings.OverrideConnectionQuality, bootstrapContainer.DebugSettings.ConnectionQuality)
                    )
                    : new Box<(bool use, ConnectionQuality quality)>((false, ConnectionQuality.QualityExcellent))
            );

            var entityParticipantTable = new EntityParticipantTable();

            var queuePoolFullMovementMessage = new ObjectPool<SimplePriorityQueue<NetworkMovementMessage>>(
                () => new SimplePriorityQueue<NetworkMovementMessage>(),
                actionOnRelease: x => x.Clear()
            );

            var remoteEntities = new RemoteEntities(
                container.RoomHub,
                entityParticipantTable,
                staticContainer.ComponentsContainer.ComponentPoolsRegistry,
                queuePoolFullMovementMessage,
                staticContainer.EntityCollidersGlobalCache
            );

            ILoadingScreen loadingScreen = new LoadingScreen(container.MvcManager);

            IRealmNavigator realmNavigator = new RealmNavigator(
                loadingScreen,
                container.MapRendererContainer.MapRenderer,
                container.RealmController,
                parcelServiceContainer.TeleportController,
                container.RoomHub,
                remoteEntities,
                staticContainer.GlobalWorldProxy,
                container.LODContainer.RoadPlugin,
                genesisTerrain,
                worldsTerrain,
                satelliteView,
                dynamicWorldParams.EnableLandscape,
                staticContainer.ExposedGlobalDataContainer.ExposedCameraData.CameraEntityProxy,
                exposedGlobalDataContainer.CameraSamplingData
            );

            IHealthCheck livekitHealthCheck = bootstrapContainer.DebugSettings.EnableEmulateNoLivekitConnection
                ? new IHealthCheck.AlwaysFails("Livekit connection is in debug, always fail mode")
                : new SequentialHealthCheck(
                    new MultipleURLHealthCheck(staticContainer.WebRequestsContainer.WebRequestController, bootstrapContainer.DecentralandUrlsSource,
                        DecentralandUrl.ArchipelagoStatus,
                        DecentralandUrl.GatekeeperStatus
                    ),
                    new LivekitHealthCheck(container.RoomHub)
                );

            livekitHealthCheck = dynamicWorldParams.EnableAnalytics
                ? livekitHealthCheck.WithFailAnalytics(bootstrapContainer.Analytics!)
                : livekitHealthCheck;

            livekitHealthCheck.WithRetries();

            container.UserInAppInAppInitializationFlow = new RealUserInAppInitializationFlow(
                container.RealFlowLoadingStatus,
                livekitHealthCheck,
                bootstrapContainer.DecentralandUrlsSource,
                container.MvcManager,
                selfProfile,
                dynamicWorldParams.StartParcel,
                staticContainer.MainPlayerAvatarBaseProxy,
                backgroundMusic,
                realmNavigator,
                loadingScreen,
                staticContainer.FeatureFlagsProvider,
                identityCache,
                container.RealmController,
                dynamicWorldParams.AppParameters
            );

            var worldInfoHub = new LocationBasedWorldInfoHub(
                new WorldInfoHub(staticContainer.SingletonSharedDependencies.SceneMapping),
                staticContainer.CharacterContainer.CharacterObject
            );

            dynamicWorldDependencies.WorldInfoTool.Initialize(worldInfoHub);

            container.CharacterDataPropagationUtility = new CharacterDataPropagationUtility(staticContainer.ComponentsContainer.ComponentPoolsRegistry.AddComponentPool<SDKProfile>());

            var chatHistory = new ChatHistory();

            var chatCommandsFactory = new Dictionary<Regex, Func<IChatCommand>>
            {
                { GoToChatCommand.REGEX, () => new GoToChatCommand(realmNavigator) },
                { ChangeRealmChatCommand.REGEX, () => new ChangeRealmChatCommand(realmNavigator) },
                { DebugPanelChatCommand.REGEX, () => new DebugPanelChatCommand(debugBuilder) },
                { ShowEntityInfoChatCommand.REGEX, () => new ShowEntityInfoChatCommand(worldInfoHub) },
                { ClearChatCommand.REGEX, () => new ClearChatCommand(chatHistory) },
                { ReloadSceneChatCommand.REGEX, () => new ReloadSceneChatCommand(container.reloadSceneController) },
            };

            IChatMessagesBus coreChatMessageBus = new MultiplayerChatMessagesBus(container.MessagePipesHub, container.ProfileRepository, new MessageDeduplication<double>())
                                                 .WithSelfResend(identityCache, container.ProfileRepository)
                                                 .WithIgnoreSymbols()
                                                 .WithCommands(chatCommandsFactory)
                                                 .WithDebugPanel(debugBuilder);

            container.ChatMessagesBus = dynamicWorldParams.EnableAnalytics
                ? new ChatMessagesBusAnalyticsDecorator(coreChatMessageBus, bootstrapContainer.Analytics!)
                : coreChatMessageBus;

            var coreBackpackEventBus = new BackpackEventBus();

            IBackpackEventBus backpackEventBus = dynamicWorldParams.EnableAnalytics
                ? new BackpackEventBusAnalyticsDecorator(coreBackpackEventBus, bootstrapContainer.Analytics!)
                : coreBackpackEventBus;

            container.ProfileBroadcast = new DebounceProfileBroadcast(
                new EnsureSelfPublishedProfileBroadcast(
                    new ProfileBroadcast(container.MessagePipesHub, selfProfile),
                    selfProfile,
                    staticContainer.RealmData
                )
            );

            var notificationsRequestController = new NotificationsRequestController(staticContainer.WebRequestsContainer.WebRequestController, notificationsBusController, bootstrapContainer.DecentralandUrlsSource, identityCache);
            notificationsRequestController.StartGettingNewNotificationsOverTimeAsync(ct).SuppressCancellationThrow().Forget();

            var multiplayerEmotesMessageBus = new MultiplayerEmotesMessageBus(container.MessagePipesHub);

            var remotePoses = new DebounceRemotePoses(new RemotePoses(container.RoomHub));

            var characterPreviewEventBus = new CharacterPreviewEventBus();
            var sidebarBus = new SidebarBus();
            AudioMixer generalAudioMixer = (await assetsProvisioner.ProvideMainAssetAsync(dynamicSettings.GeneralAudioMixer, ct)).Value;
            var audioMixerVolumesController = new AudioMixerVolumesController(generalAudioMixer);

<<<<<<< HEAD
            var badgesAPIClient = new BadgesAPIClient(staticContainer.WebRequestsContainer.WebRequestController, bootstrapContainer.DecentralandUrlsSource);
=======
            var currentSceneInfo = new CurrentSceneInfo();
>>>>>>> 049b6f5a

            var globalPlugins = new List<IDCLGlobalPlugin>
            {
                new MultiplayerPlugin(
                    assetsProvisioner,
                    archipelagoIslandRoom,
                    gateKeeperSceneRoom,
                    container.RoomHub,
                    roomsStatus,
                    container.ProfileRepository,
                    container.ProfileBroadcast,
                    debugBuilder,
                    container.RealFlowLoadingStatus,
                    entityParticipantTable,
                    container.MessagePipesHub,
                    remotePoses,
                    staticContainer.CharacterContainer.CharacterObject,
                    staticContainer.RealmData,
                    remoteEntities,
                    staticContainer.ScenesCache,
                    emotesCache,
                    container.CharacterDataPropagationUtility
                ),
                new WorldInfoPlugin(worldInfoHub, debugBuilder, chatHistory),
                new CharacterMotionPlugin(assetsProvisioner, staticContainer.CharacterContainer.CharacterObject, debugBuilder, staticContainer.ComponentsContainer.ComponentPoolsRegistry),
                new InputPlugin(dclInput, dclCursor, unityEventSystem, assetsProvisioner, dynamicWorldDependencies.CursorUIDocument, multiplayerEmotesMessageBus, container.MvcManager, debugBuilder, dynamicWorldDependencies.RootUIDocument, dynamicWorldDependencies.CursorUIDocument),
                new GlobalInteractionPlugin(dclInput, dynamicWorldDependencies.RootUIDocument, assetsProvisioner, staticContainer.EntityCollidersGlobalCache, exposedGlobalDataContainer.GlobalInputEvents, dclCursor, unityEventSystem, container.MvcManager),
                new CharacterCameraPlugin(assetsProvisioner, realmSamplingData, exposedGlobalDataContainer.ExposedCameraData, debugBuilder, dclInput),
                new WearablePlugin(assetsProvisioner, staticContainer.WebRequestsContainer.WebRequestController, staticContainer.RealmData, assetBundlesURL, staticContainer.CacheCleaner, wearableCatalog),
                new EmotePlugin(staticContainer.WebRequestsContainer.WebRequestController, emotesCache, staticContainer.RealmData, multiplayerEmotesMessageBus, debugBuilder, assetsProvisioner, selfProfile, container.MvcManager, dclInput, staticContainer.CacheCleaner, identityCache, entityParticipantTable, assetBundlesURL, mainUIView),
                new ProfilingPlugin(staticContainer.Profiler, staticContainer.RealmData, staticContainer.SingletonSharedDependencies.MemoryBudget, debugBuilder),
                new AvatarPlugin(
                    staticContainer.ComponentsContainer.ComponentPoolsRegistry,
                    assetsProvisioner,
                    staticContainer.SingletonSharedDependencies.FrameTimeBudget,
                    staticContainer.SingletonSharedDependencies.MemoryBudget,
                    staticContainer.RealmData,
                    staticContainer.MainPlayerAvatarBaseProxy,
                    debugBuilder,
                    staticContainer.CacheCleaner,
                    chatEntryConfiguration,
                    new DefaultFaceFeaturesHandler(wearableCatalog),
                    entityParticipantTable,
                    nametagsData,
                    container.DefaultTexturesContainer.TextureArrayContainerFactory,
                    wearableCatalog
                ),
                new MainUIPlugin(container.MvcManager, sidebarBus, mainUIView),
                new ProfilePlugin(container.ProfileRepository, profileCache, staticContainer.CacheCleaner, new ProfileIntentionCache()),
                new MapRendererPlugin(container.MapRendererContainer.MapRenderer),
                new SidebarPlugin(
                    assetsProvisioner,
                    container.MvcManager,
                    mainUIView,
                    notificationsBusController,
                    notificationsRequestController,
                    identityCache,
                    container.ProfileRepository,
                    staticContainer.WebRequestsContainer.WebRequestController,
                    webBrowser,
                    dynamicWorldDependencies.Web3Authenticator,
                    container.UserInAppInAppInitializationFlow,
                    profileCache, sidebarBus, chatEntryConfiguration),
                new ErrorPopupPlugin(container.MvcManager, assetsProvisioner),
                new ConnectionStatusPanelPlugin(container.UserInAppInAppInitializationFlow, container.MvcManager, mainUIView, roomsStatus, currentSceneInfo, container.reloadSceneController),
                new MinimapPlugin(container.MvcManager, container.MapRendererContainer, placesAPIService, staticContainer.RealmData, container.ChatMessagesBus, realmNavigator, staticContainer.ScenesCache, mainUIView, mapPathEventBus),
                new ChatPlugin(assetsProvisioner, container.MvcManager, container.ChatMessagesBus, chatHistory, entityParticipantTable, nametagsData, dclInput, unityEventSystem, mainUIView, staticContainer.InputBlock),
                new ExplorePanelPlugin(
                    assetsProvisioner,
                    container.MvcManager,
                    container.MapRendererContainer,
                    placesAPIService,
                    staticContainer.WebRequestsContainer.WebRequestController,
                    identityCache,
                    wearableCatalog,
                    characterPreviewFactory,
                    container.ProfileRepository,
                    dynamicWorldDependencies.Web3Authenticator,
                    container.UserInAppInAppInitializationFlow,
                    selfProfile,
                    equippedWearables,
                    equippedEmotes,
                    webBrowser,
                    emotesCache,
                    realmNavigator,
                    forceRender,
                    dclInput,
                    staticContainer.RealmData,
                    profileCache,
                    assetBundlesURL,
                    notificationsBusController,
                    characterPreviewEventBus,
                    mapPathEventBus,
                    chatEntryConfiguration,
                    backpackEventBus
                ),
                new CharacterPreviewPlugin(staticContainer.ComponentsContainer.ComponentPoolsRegistry, assetsProvisioner, staticContainer.CacheCleaner),
                new WebRequestsPlugin(staticContainer.WebRequestsContainer.AnalyticsContainer, debugBuilder),
                new Web3AuthenticationPlugin(assetsProvisioner, dynamicWorldDependencies.Web3Authenticator, debugBuilder, container.MvcManager, selfProfile, webBrowser, staticContainer.RealmData, identityCache, characterPreviewFactory, dynamicWorldDependencies.SplashScreen, audioMixerVolumesController, staticContainer.FeatureFlagsCache, characterPreviewEventBus),
                new StylizedSkyboxPlugin(assetsProvisioner, dynamicSettings.DirectionalLight, debugBuilder),
                new LoadingScreenPlugin(assetsProvisioner, container.MvcManager, audioMixerVolumesController),
                new ExternalUrlPromptPlugin(assetsProvisioner, webBrowser, container.MvcManager, dclCursor), new TeleportPromptPlugin(assetsProvisioner, realmNavigator, container.MvcManager, staticContainer.WebRequestsContainer.WebRequestController, placesAPIService, dclCursor),
                new ChangeRealmPromptPlugin(
                    assetsProvisioner,
                    container.MvcManager,
                    dclCursor,
                    realmUrl => container.RealmController.SetRealmAsync(URLDomain.FromString(realmUrl), CancellationToken.None).Forget()),
                new NftPromptPlugin(assetsProvisioner, webBrowser, container.MvcManager, nftInfoAPIClient, staticContainer.WebRequestsContainer.WebRequestController, dclCursor),
                staticContainer.CharacterContainer.CreateGlobalPlugin(),
                staticContainer.QualityContainer.CreatePlugin(),
                landscapePlugin,
                new MultiplayerMovementPlugin(assetsProvisioner, new MultiplayerMovementMessageBus(container.MessagePipesHub, entityParticipantTable)),
                container.LODContainer.LODPlugin,
                container.LODContainer.RoadPlugin,
                new AudioPlaybackPlugin(genesisTerrain, assetsProvisioner, dynamicWorldParams.EnableLandscape),
                new RealmDataDirtyFlagPlugin(staticContainer.RealmData),
                new NotificationPlugin(
                    assetsProvisioner,
                    container.MvcManager,
                    staticContainer.WebRequestsContainer.WebRequestController,
                    notificationsBusController),
                new RewardPanelPlugin(container.MvcManager, assetsProvisioner, notificationsBusController, staticContainer.WebRequestsContainer.WebRequestController),
                new PassportPlugin(
                    assetsProvisioner,
                    container.MvcManager,
                    dclCursor,
                    container.ProfileRepository,
                    characterPreviewFactory,
                    chatEntryConfiguration,
                    staticContainer.RealmData,
                    assetBundlesURL,
                    staticContainer.WebRequestsContainer.WebRequestController,
                    characterPreviewEventBus,
                    selfProfile,
                    dclInput,
                    webBrowser,
                    bootstrapContainer.DecentralandUrlsSource,
                    badgesAPIClient
                ),
            };

            globalPlugins.AddRange(staticContainer.SharedPlugins);

            if (dynamicWorldParams.EnableAnalytics)
                globalPlugins.Add(new AnalyticsPlugin(
                        bootstrapContainer.Analytics!,
                        staticContainer.Profiler,
                        realmNavigator,
                        staticContainer.RealmData,
                        staticContainer.ScenesCache,
                        staticContainer.MainPlayerAvatarBaseProxy
                    )
                );

            container.GlobalWorldFactory = new GlobalWorldFactory(
                in staticContainer,
                exposedGlobalDataContainer.CameraSamplingData,
                realmSamplingData,
                assetBundlesURL,
                staticContainer.RealmData,
                globalPlugins,
                debugBuilder,
                staticContainer.ScenesCache,
                dynamicWorldParams.HybridSceneParams,
                container.CharacterDataPropagationUtility,
                currentSceneInfo,
                container.LODContainer.LodCache
            );

            container.GlobalPlugins = globalPlugins;

            staticContainer.RoomHubProxy.SetObject(container.RoomHub);

            BuildTeleportWidget(realmNavigator, debugBuilder, dynamicWorldParams.Realms);
            BuildReloadSceneWidget(debugBuilder, container.ChatMessagesBus);

            return (container, true);
        }

        public void InitializeWorldRelatedModules(World world, Entity playerEntity)
        {
            reloadSceneController!.Initialize(world, playerEntity);
        }
    }
}<|MERGE_RESOLUTION|>--- conflicted
+++ resolved
@@ -411,11 +411,9 @@
             AudioMixer generalAudioMixer = (await assetsProvisioner.ProvideMainAssetAsync(dynamicSettings.GeneralAudioMixer, ct)).Value;
             var audioMixerVolumesController = new AudioMixerVolumesController(generalAudioMixer);
 
-<<<<<<< HEAD
+            var currentSceneInfo = new CurrentSceneInfo();
+
             var badgesAPIClient = new BadgesAPIClient(staticContainer.WebRequestsContainer.WebRequestController, bootstrapContainer.DecentralandUrlsSource);
-=======
-            var currentSceneInfo = new CurrentSceneInfo();
->>>>>>> 049b6f5a
 
             var globalPlugins = new List<IDCLGlobalPlugin>
             {
