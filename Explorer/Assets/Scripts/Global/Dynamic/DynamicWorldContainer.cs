--- conflicted
+++ resolved
@@ -19,11 +19,8 @@
 using DCL.Chat.MessageBus;
 using DCL.Clipboard;
 using DCL.DebugUtilities;
-<<<<<<< HEAD
 using DCL.EventsApi;
-=======
 using DCL.FeatureFlags;
->>>>>>> 349917c9
 using DCL.Input;
 using DCL.InWorldCamera.CameraReelStorageService;
 using DCL.Landscape;
@@ -375,12 +372,8 @@
                 staticContainer.LoadingStatus,
                 staticContainer.CacheCleaner,
                 staticContainer.SingletonSharedDependencies.MemoryBudget,
-<<<<<<< HEAD
-                staticContainer.FeatureFlagsCache,
-                teleportBusController);
-=======
+                teleportBusController,
                 landscape);
->>>>>>> 349917c9
 
             IHealthCheck livekitHealthCheck = bootstrapContainer.DebugSettings.EnableEmulateNoLivekitConnection
                 ? new IHealthCheck.AlwaysFails("Livekit connection is in debug, always fail mode")
@@ -488,21 +481,16 @@
 
             var badgesAPIClient = new BadgesAPIClient(staticContainer.WebRequestsContainer.WebRequestController, bootstrapContainer.DecentralandUrlsSource);
 
-<<<<<<< HEAD
             IUserCalendar userCalendar = new GoogleUserCalendar(webBrowser);
             ISystemClipboard clipboard = new UnityClipboard();
 
-=======
             ICameraReelImagesMetadataDatabase cameraReelImagesMetadataDatabase = new CameraReelImagesMetadataRemoteDatabase(staticContainer.WebRequestsContainer.WebRequestController, bootstrapContainer.DecentralandUrlsSource);
             ICameraReelScreenshotsStorage cameraReelScreenshotsStorage = new CameraReelS3BucketScreenshotsStorage(staticContainer.WebRequestsContainer.WebRequestController);
 
             CameraReelRemoteStorageService cameraReelStorageService = new CameraReelRemoteStorageService(cameraReelImagesMetadataDatabase, cameraReelScreenshotsStorage, identityCache?.Identity?.Address);
 
-            ISystemClipboard clipboard = new UnityClipboard();
-
             bool includeCameraReel = staticContainer.FeatureFlagsCache.Configuration.IsEnabled(FeatureFlagsStrings.CAMERA_REEL) || (appArgs.HasDebugFlag() && appArgs.HasFlag(AppArgsFlags.CAMERA_REEL)) || Application.isEditor;
 
->>>>>>> 349917c9
             var globalPlugins = new List<IDCLGlobalPlugin>
             {
                 new MultiplayerPlugin(
@@ -596,6 +584,7 @@
                     equippedEmotes,
                     webBrowser,
                     emotesCache,
+                    realmNavigator,
                     forceRender,
                     dclInput,
                     staticContainer.RealmData,
@@ -616,14 +605,11 @@
                     container.ChatMessagesBus,
                     staticContainer.MemoryCap,
                     bootstrapContainer.WorldVolumeMacBus,
-<<<<<<< HEAD
                     eventsApiService,
                     userCalendar,
                     clipboard,
-                    explorePanelNavmapBus
-=======
+                    explorePanelNavmapBus,
                     includeCameraReel
->>>>>>> 349917c9
                 ),
                 new CharacterPreviewPlugin(staticContainer.ComponentsContainer.ComponentPoolsRegistry, assetsProvisioner, staticContainer.CacheCleaner),
                 new WebRequestsPlugin(staticContainer.WebRequestsContainer.AnalyticsContainer, debugBuilder),
