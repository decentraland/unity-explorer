--- conflicted
+++ resolved
@@ -300,13 +300,10 @@
                     container.MessagePipesHub,
                     remotePoses,
                     staticContainer.CharacterContainer.CharacterObject,
-<<<<<<< HEAD
                     queuePoolFullMovementMessage,
-                    realmData),
-=======
+                    realmData,
                     remoteEntities
                 ),
->>>>>>> ba8fa4c0
                 new CharacterMotionPlugin(staticContainer.AssetsProvisioner, staticContainer.CharacterContainer.CharacterObject, debugBuilder),
                 new InputPlugin(dclInput, multiplayerEmotesMessageBus, eventSystem),
                 new GlobalInteractionPlugin(dclInput, dynamicWorldDependencies.RootUIDocument, staticContainer.AssetsProvisioner, staticContainer.EntityCollidersGlobalCache, exposedGlobalDataContainer.GlobalInputEvents),
