--- conflicted
+++ resolved
@@ -12,7 +12,6 @@
 using DCL.DebugUtilities;
 using DCL.DebugUtilities.UIBindings;
 using DCL.Input;
-using DCL.LOD;
 using DCL.Multiplayer.Connections.Archipelago.Rooms;
 using DCL.Multiplayer.Connections.GateKeeper.Meta;
 using DCL.Multiplayer.Connections.GateKeeper.Rooms;
@@ -49,7 +48,6 @@
 using System;
 using System.Buffers;
 using System.Collections.Generic;
-using DCL.LOD.Systems;
 using System.Text.RegularExpressions;
 using System.Threading;
 using DCL.Profiles.Self;
@@ -67,9 +65,9 @@
         public MVCManager MvcManager { get; private set; } = null!;
 
         public DebugUtilitiesContainer DebugContainer { get; private set; } = null!;
-        
+
         public DefaultTexturesContainer DefaultTexturesContainer { get; private set; } = null!;
-        
+
         public LODContainer LODContainer { get; private set; } = null!;
 
         public IRealmController RealmController { get; private set; } = null!;
@@ -127,7 +125,7 @@
             StaticContainer staticContainer = dynamicWorldDependencies.StaticContainer;
             IWeb3IdentityCache identityCache = dynamicWorldDependencies.Web3IdentityCache;
             var realmData = new RealmData();
-            
+
             async UniTask InitializeContainersAsync(IPluginSettingsContainer settingsContainer, CancellationToken ct)
             {
                 // Init itself
@@ -153,13 +151,7 @@
             var dclInput = new DCLInput();
             ExposedGlobalDataContainer exposedGlobalDataContainer = staticContainer.ExposedGlobalDataContainer;
 
-<<<<<<< HEAD
-            var realmData = new RealmData();
-
-            PopupCloserView popupCloserView = Object.Instantiate((await staticContainer.AssetsProvisioner.ProvideMainAssetAsync(dynamicSettings.PopupCloserView, ct: CancellationToken.None)).Value.GetComponent<PopupCloserView>())!;
-=======
             PopupCloserView popupCloserView = Object.Instantiate((await staticContainer.AssetsProvisioner.ProvideMainAssetAsync(dynamicSettings.PopupCloserView, ct: CancellationToken.None)).Value.GetComponent<PopupCloserView>());
->>>>>>> 703c2420
             container.MvcManager = new MVCManager(new WindowStackManager(), new CancellationTokenSource(), popupCloserView);
 
             var parcelServiceContainer = ParcelServiceContainer.Create(realmData, staticContainer.SceneReadinessReportQueue, debugBuilder, container.MvcManager);
