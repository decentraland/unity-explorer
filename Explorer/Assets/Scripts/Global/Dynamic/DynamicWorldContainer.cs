using Arch.Core;
using CommunicationData.URLHelpers;
using Cysharp.Threading.Tasks;
using DCL.AssetsProvision;
using DCL.Audio;
using DCL.AvatarRendering.Emotes;
using DCL.AvatarRendering.Emotes.Equipped;
using DCL.AvatarRendering.Wearables;
using DCL.AvatarRendering.Wearables.Equipped;
using DCL.AvatarRendering.Wearables.Helpers;
using DCL.Browser;
using DCL.CharacterPreview;
using DCL.Chat;
using DCL.Chat.Commands;
using DCL.Chat.History;
using DCL.Chat.MessageBus;
using DCL.DebugUtilities;
using DCL.DebugUtilities.UIBindings;
using DCL.Input;
using DCL.Landscape;
using DCL.LOD.Systems;
using DCL.MapRenderer;
using DCL.Multiplayer.Connections.Archipelago.AdapterAddress.Current;
using DCL.Multiplayer.Connections.Archipelago.Rooms;
using DCL.Multiplayer.Connections.DecentralandUrls;
using DCL.Multiplayer.Connections.GateKeeper.Meta;
using DCL.Multiplayer.Connections.GateKeeper.Rooms;
using DCL.Multiplayer.Connections.Messaging.Hubs;
using DCL.Multiplayer.Connections.RoomHubs;
using DCL.Multiplayer.Deduplication;
using DCL.Multiplayer.Emotes;
using DCL.Multiplayer.HealthChecks;
using DCL.Multiplayer.HealthChecks.Livekit;
using DCL.Multiplayer.HealthChecks.Struct;
using DCL.Multiplayer.Movement;
using DCL.Multiplayer.Movement.Systems;
using DCL.Multiplayer.Profiles.BroadcastProfiles;
using DCL.Multiplayer.Profiles.Entities;
using DCL.Multiplayer.Profiles.Poses;
using DCL.Multiplayer.Profiles.Tables;
using DCL.Multiplayer.SDK.Systems.GlobalWorld;
using DCL.Nametags;
using DCL.NftInfoAPIService;
using DCL.Notification;
using DCL.Notification.NotificationsBus;
using DCL.Optimization.Pools;
using DCL.ParcelsService;
using DCL.PerformanceAndDiagnostics.Analytics;
using DCL.PlacesAPIService;
using DCL.PluginSystem;
using DCL.PluginSystem.Global;
using DCL.Profiles;
using DCL.Profiles.Self;
using DCL.SceneLoadingScreens.LoadingScreen;
using DCL.SidebarBus;
using DCL.UI.MainUI;
using DCL.StylizedSkybox.Scripts.Plugin;
using DCL.UserInAppInitializationFlow;
using DCL.Utilities.Extensions;
using DCL.Web3.Identities;
using DCL.WebRequests.Analytics;
using ECS.Prioritization.Components;
using ECS.SceneLifeCycle;
using ECS.SceneLifeCycle.LocalSceneDevelopment;
using ECS.SceneLifeCycle.Realm;
using Global.Dynamic.ChatCommands;
using LiveKit.Internal.FFIClients.Pools;
using LiveKit.Internal.FFIClients.Pools.Memory;
using MVC;
using MVC.PopupsController.PopupCloser;
using SceneRunner.Debugging.Hub;
using System;
using System.Buffers;
using System.Collections.Generic;
using System.Text.RegularExpressions;
using System.Threading;
using UnityEngine;
using UnityEngine.Audio;
using UnityEngine.EventSystems;
using UnityEngine.Pool;
using Utility.PriorityQueue;
using Object = UnityEngine.Object;

namespace Global.Dynamic
{
    public class DynamicWorldContainer : DCLWorldContainer<DynamicWorldSettings>
    {
        private ECSReloadScene? reloadSceneController;
        private LocalSceneDevelopmentController? localSceneDevelopmentController;
        public IMVCManager MvcManager { get; private set; } = null!;

        public DefaultTexturesContainer DefaultTexturesContainer { get; private set; } = null!;

        public LODContainer LODContainer { get; private set; } = null!;

        public MapRendererContainer MapRendererContainer { get; private set; } = null!;
        public IGlobalRealmController RealmController { get; private set; } = null!;

        public GlobalWorldFactory GlobalWorldFactory { get; private set; } = null!;

        public IReadOnlyList<IDCLGlobalPlugin> GlobalPlugins { get; private set; } = null!;

        public IProfileRepository ProfileRepository { get; private set; } = null!;

        public ParcelServiceContainer ParcelServiceContainer { get; private set; } = null!;

        public RealUserInAppInitializationFlow UserInAppInAppInitializationFlow { get; private set; } = null!;

        // TODO move multiplayer related dependencies to a separate container
        public ICharacterDataPropagationUtility CharacterDataPropagationUtility { get; private set; } = null!;

        public IChatMessagesBus ChatMessagesBus { get; private set; } = null!;

        public IMessagePipesHub MessagePipesHub { get; private set; } = null!;

        public IProfileBroadcast ProfileBroadcast { get; private set; } = null!;

        public IRoomHub RoomHub { get; private set; } = null!;

        public RealFlowLoadingStatus RealFlowLoadingStatus { get; private set; } = null!;

        public override void Dispose()
        {
            MvcManager.Dispose();
            ChatMessagesBus.Dispose();
            ProfileBroadcast.Dispose();
            MessagePipesHub.Dispose();
            localSceneDevelopmentController?.Dispose();
        }

        private static void BuildTeleportWidget(IRealmNavigator realmNavigator, IDebugContainerBuilder debugContainerBuilder, List<string> realms)
        {
            debugContainerBuilder.AddWidget("Realm")
                                 .AddControl(new DebugDropdownDef(realms, new ElementBinding<string>(string.Empty,
                                      evt => { realmNavigator.TryChangeRealmAsync(URLDomain.FromString(evt.newValue), CancellationToken.None).Forget(); }), string.Empty), null)
                                 .AddStringFieldWithConfirmation("https://peer.decentraland.org", "Change", realm => { realmNavigator.TryChangeRealmAsync(URLDomain.FromString(realm), CancellationToken.None).Forget(); });
        }

        private static void BuildReloadSceneWidget(IDebugContainerBuilder debugBuilder, IChatMessagesBus chatMessagesBus)
        {
            debugBuilder.AddWidget("Scene Reload")
                        .AddSingleButton("Reload Scene", () => chatMessagesBus.Send("/reload"));
        }

        public static async UniTask<(DynamicWorldContainer? container, bool success)> CreateAsync(
            BootstrapContainer bootstrapContainer,
            DynamicWorldDependencies dynamicWorldDependencies,
            DynamicWorldParams dynamicWorldParams,
            AudioClipConfig backgroundMusic,
            CancellationToken ct)
        {
            var container = new DynamicWorldContainer();
            DynamicSettings dynamicSettings = dynamicWorldDependencies.DynamicSettings;
            StaticContainer staticContainer = dynamicWorldDependencies.StaticContainer;
            IWeb3IdentityCache identityCache = dynamicWorldDependencies.Web3IdentityCache;
            IAssetsProvisioner assetsProvisioner = dynamicWorldDependencies.AssetsProvisioner;

            IDebugContainerBuilder debugBuilder = dynamicWorldDependencies.DebugContainerBuilder;

            var placesAPIService = new PlacesAPIService(new PlacesAPIClient(staticContainer.WebRequestsContainer.WebRequestController, bootstrapContainer.DecentralandUrlsSource));
            var mapPathEventBus = new MapPathEventBus();
            INotificationsBusController notificationsBusController = new NotificationsBusController();

            async UniTask InitializeContainersAsync(IPluginSettingsContainer settingsContainer, CancellationToken ct)
            {
                // Init itself
                await settingsContainer.InitializePluginAsync(container, ct)!.ThrowOnFail();

                // Init other containers
                container.DefaultTexturesContainer = await DefaultTexturesContainer.CreateAsync(settingsContainer, assetsProvisioner, ct).ThrowOnFail();
                container.LODContainer = await LODContainer.CreateAsync(assetsProvisioner, bootstrapContainer.DecentralandUrlsSource, staticContainer, settingsContainer, staticContainer.RealmData, container.DefaultTexturesContainer.TextureArrayContainerFactory, debugBuilder, dynamicWorldParams.EnableLOD, ct).ThrowOnFail();
                container.MapRendererContainer = await MapRendererContainer.CreateAsync(settingsContainer, staticContainer, bootstrapContainer.DecentralandUrlsSource, assetsProvisioner, placesAPIService, mapPathEventBus, notificationsBusController, ct);
            }

            try { await InitializeContainersAsync(dynamicWorldDependencies.SettingsContainer, ct); }
            catch (Exception) { return (null, false); }



            CursorSettings cursorSettings = (await assetsProvisioner.ProvideMainAssetAsync(dynamicSettings.CursorSettings, ct)).Value;
            ProvidedAsset<Texture2D> normalCursorAsset = await assetsProvisioner.ProvideMainAssetAsync(cursorSettings.NormalCursor, ct);
            ProvidedAsset<Texture2D> interactionCursorAsset = await assetsProvisioner.ProvideMainAssetAsync(cursorSettings.InteractionCursor, ct);

            var unityEventSystem = new UnityEventSystem(EventSystem.current.EnsureNotNull());
            var dclCursor = new DCLCursor(normalCursorAsset.Value, interactionCursorAsset.Value);

            staticContainer.QualityContainer.AddDebugViews(debugBuilder);

            var realmSamplingData = new RealmSamplingData();
            var dclInput = new DCLInput();
            staticContainer.InputProxy.SetObject(dclInput);

            ExposedGlobalDataContainer exposedGlobalDataContainer = staticContainer.ExposedGlobalDataContainer;

            PopupCloserView popupCloserView = Object.Instantiate((await assetsProvisioner.ProvideMainAssetAsync(dynamicSettings.PopupCloserView, ct: CancellationToken.None)).Value.GetComponent<PopupCloserView>());
            MainUIView mainUIView = Object.Instantiate((await assetsProvisioner.ProvideMainAssetAsync(dynamicSettings.MainUIView, ct: CancellationToken.None)).Value.GetComponent<MainUIView>());

            var coreMvcManager = new MVCManager(new WindowStackManager(), new CancellationTokenSource(), popupCloserView);

            container.MvcManager = dynamicWorldParams.EnableAnalytics
                ? new MVCManagerAnalyticsDecorator(coreMvcManager, bootstrapContainer.Analytics!)
                : coreMvcManager;

            var parcelServiceContainer = ParcelServiceContainer.Create(staticContainer.RealmData, staticContainer.SceneReadinessReportQueue, debugBuilder, container.MvcManager, staticContainer.SingletonSharedDependencies.SceneAssetLock);
            container.ParcelServiceContainer = parcelServiceContainer;

            var nftInfoAPIClient = new OpenSeaAPIClient(staticContainer.WebRequestsContainer.WebRequestController, bootstrapContainer.DecentralandUrlsSource);
            var wearableCatalog = new WearableCatalog();
            var characterPreviewFactory = new CharacterPreviewFactory(staticContainer.ComponentsContainer.ComponentPoolsRegistry);
            IWebBrowser webBrowser = bootstrapContainer.WebBrowser;
            ChatEntryConfigurationSO chatEntryConfiguration = (await assetsProvisioner.ProvideMainAssetAsync(dynamicSettings.ChatEntryConfiguration, ct)).Value;
            NametagsData nametagsData = (await assetsProvisioner.ProvideMainAssetAsync(dynamicSettings.NametagsData, ct)).Value;

            IProfileCache profileCache = new DefaultProfileCache();

            container.ProfileRepository = new LogProfileRepository(
                new RealmProfileRepository(staticContainer.WebRequestsContainer.WebRequestController, staticContainer.RealmData, profileCache)
            );

            var genesisTerrain = new TerrainGenerator();
            var worldsTerrain = new WorldTerrainGenerator();
            var satelliteView = new SatelliteFloor();
            var landscapePlugin = new LandscapePlugin(satelliteView, genesisTerrain, worldsTerrain, assetsProvisioner, debugBuilder, container.MapRendererContainer.TextureContainer, staticContainer.WebRequestsContainer.WebRequestController, dynamicWorldParams.EnableLandscape);

            var multiPool = new ThreadSafeMultiPool();
            var memoryPool = new ArrayMemoryPool(ArrayPool<byte>.Shared!);
            container.RealFlowLoadingStatus = new RealFlowLoadingStatus();

            var assetBundlesURL = URLDomain.FromString(bootstrapContainer.DecentralandUrlsSource.Url(DecentralandUrl.AssetBundlesCDN));

            var emotesCache = new MemoryEmotesCache();
            staticContainer.CacheCleaner.Register(emotesCache);
            var equippedWearables = new EquippedWearables();
            var equippedEmotes = new EquippedEmotes();
            var forceRender = new List<string>();
            var selfProfile = new SelfProfile(container.ProfileRepository, identityCache, equippedWearables, wearableCatalog, emotesCache, equippedEmotes, forceRender);

            var metaDataSource = new LogMetaDataSource(new MetaDataSource(staticContainer.RealmData, staticContainer.CharacterContainer.CharacterObject, placesAPIService));
            var gateKeeperSceneRoom = new GateKeeperSceneRoom(staticContainer.WebRequestsContainer.WebRequestController, metaDataSource, bootstrapContainer.DecentralandUrlsSource);

            var currentAdapterAddress = ICurrentAdapterAddress.NewDefault(staticContainer.RealmData);

            var archipelagoIslandRoom = IArchipelagoIslandRoom.NewDefault(
                identityCache,
                multiPool,
                staticContainer.CharacterContainer.CharacterObject,
                currentAdapterAddress,
                staticContainer.WebRequestsContainer.WebRequestController
            );

            container.RealmController = new RealmController(
                identityCache,
                staticContainer.WebRequestsContainer.WebRequestController,
                parcelServiceContainer.TeleportController,
                parcelServiceContainer.RetrieveSceneFromFixedRealm,
                parcelServiceContainer.RetrieveSceneFromVolatileWorld,
                dynamicWorldParams.StaticLoadPositions,
                staticContainer.RealmData,
                staticContainer.ScenesCache,
                staticContainer.PartitionDataContainer,
                staticContainer.SingletonSharedDependencies.SceneAssetLock);

            container.RoomHub = new RoomHub(archipelagoIslandRoom, gateKeeperSceneRoom);
            container.MessagePipesHub = new MessagePipesHub(container.RoomHub, multiPool, memoryPool);

            var entityParticipantTable = new EntityParticipantTable();

            var queuePoolFullMovementMessage = new ObjectPool<SimplePriorityQueue<NetworkMovementMessage>>(
                () => new SimplePriorityQueue<NetworkMovementMessage>(),
                actionOnRelease: x => x.Clear()
            );

            var remoteEntities = new RemoteEntities(
                container.RoomHub,
                entityParticipantTable,
                staticContainer.ComponentsContainer.ComponentPoolsRegistry,
                queuePoolFullMovementMessage,
                staticContainer.EntityCollidersGlobalCache
            );

            ILoadingScreen loadingScreen = new LoadingScreen(container.MvcManager);

            IRealmNavigator realmNavigator = new RealmNavigator(
                loadingScreen,
                container.MapRendererContainer.MapRenderer,
                container.RealmController,
                parcelServiceContainer.TeleportController,
                container.RoomHub,
                remoteEntities,
                staticContainer.GlobalWorldProxy,
                container.LODContainer.RoadPlugin,
                genesisTerrain,
                worldsTerrain,
                satelliteView,
                dynamicWorldParams.EnableLandscape,
                staticContainer.ExposedGlobalDataContainer.ExposedCameraData.CameraEntityProxy,
                exposedGlobalDataContainer.CameraSamplingData
            );


            var livekitHealthCheck = bootstrapContainer.DebugSettings.EnableEmulateNoLivekitConnection
                ? new IHealthCheck.AlwaysFails("Livekit connection is in debug, always fail mode")
                : new SeveralHealthCheck(
                      new MultipleURLHealthCheck(staticContainer.WebRequestsContainer.WebRequestController, bootstrapContainer.DecentralandUrlsSource,
                          DecentralandUrl.ArchipelagoStatus,
                          DecentralandUrl.GatekeeperStatus
                      ),
                      new LivekitHealthCheck(container.RoomHub)
                  )
                 .WithAnalytics(bootstrapContainer.Analytics!, AnalyticsEvents.Livekit.LIVEKIT_HEALTH_CHECK_FAILED, dynamicWorldParams.EnableAnalytics)
                 .WithRetries(3);

            container.UserInAppInAppInitializationFlow = new RealUserInAppInitializationFlow(
                container.RealFlowLoadingStatus,
                livekitHealthCheck,
                bootstrapContainer.DecentralandUrlsSource,
                container.MvcManager,
                selfProfile,
                dynamicWorldParams.StartParcel,
                staticContainer.MainPlayerAvatarBaseProxy,
                backgroundMusic,
                realmNavigator,
                loadingScreen,
                staticContainer.FeatureFlagsProvider,
                identityCache,
                container.RealmController,
                dynamicWorldParams.AppParameters
            );

            var worldInfoHub = new LocationBasedWorldInfoHub(
                new WorldInfoHub(staticContainer.SingletonSharedDependencies.SceneMapping),
                staticContainer.CharacterContainer.CharacterObject
            );

            dynamicWorldDependencies.WorldInfoTool.Initialize(worldInfoHub);

            container.CharacterDataPropagationUtility = new CharacterDataPropagationUtility(staticContainer.ComponentsContainer.ComponentPoolsRegistry.AddComponentPool<SDKProfile>());

            var chatHistory = new ChatHistory();
            container.reloadSceneController = new ECSReloadScene(staticContainer.ScenesCache);

            var chatCommandsFactory = new Dictionary<Regex, Func<IChatCommand>>
            {
                { GoToChatCommand.REGEX, () => new GoToChatCommand(realmNavigator) },
                { ChangeRealmChatCommand.REGEX, () => new ChangeRealmChatCommand(realmNavigator) },
                { DebugPanelChatCommand.REGEX, () => new DebugPanelChatCommand(debugBuilder) },
                { ShowEntityInfoChatCommand.REGEX, () => new ShowEntityInfoChatCommand(worldInfoHub) },
                { ClearChatCommand.REGEX, () => new ClearChatCommand(chatHistory) },
                { ReloadSceneChatCommand.REGEX, () => new ReloadSceneChatCommand(container.reloadSceneController) },
            };

            IChatMessagesBus chatMessageBus = new MultiplayerChatMessagesBus(container.MessagePipesHub, container.ProfileRepository, new MessageDeduplication<double>())
                                             .WithSelfResend(identityCache, container.ProfileRepository)
                                             .WithIgnoreSymbols()
                                             .WithCommands(chatCommandsFactory)
                                             .WithDebugPanel(debugBuilder);

            container.ChatMessagesBus = dynamicWorldParams.EnableAnalytics ? new ChatMessagesBusAnalyticsDecorator(chatMessageBus, bootstrapContainer.Analytics!) : chatMessageBus;

            if (!string.IsNullOrEmpty(dynamicWorldParams.LocalSceneDevelopmentRealm))
                container.localSceneDevelopmentController = new LocalSceneDevelopmentController(container.reloadSceneController, dynamicWorldParams.LocalSceneDevelopmentRealm);

            container.ProfileBroadcast = new DebounceProfileBroadcast(
                new EnsureSelfPublishedProfileBroadcast(
                    new ProfileBroadcast(container.MessagePipesHub, selfProfile),
                    selfProfile,
                    staticContainer.RealmData
                )
            );

            var notificationsRequestController = new NotificationsRequestController(staticContainer.WebRequestsContainer.WebRequestController, notificationsBusController, bootstrapContainer.DecentralandUrlsSource, identityCache);

            var multiplayerEmotesMessageBus = new MultiplayerEmotesMessageBus(container.MessagePipesHub);

            var remotePoses = new DebounceRemotePoses(new RemotePoses(container.RoomHub));

            var characterPreviewEventBus = new CharacterPreviewEventBus();
            var sidebarBus = new SidebarBus();
            AudioMixer generalAudioMixer = (await assetsProvisioner.ProvideMainAssetAsync(dynamicSettings.GeneralAudioMixer, ct)).Value;
            var audioMixerVolumesController = new AudioMixerVolumesController(generalAudioMixer);

            var globalPlugins = new List<IDCLGlobalPlugin>
            {
                new MultiplayerPlugin(
                    assetsProvisioner,
                    archipelagoIslandRoom,
                    gateKeeperSceneRoom,
                    container.RoomHub,
                    container.ProfileRepository,
                    container.ProfileBroadcast,
                    debugBuilder,
                    container.RealFlowLoadingStatus,
                    entityParticipantTable,
                    container.MessagePipesHub,
                    remotePoses,
                    staticContainer.CharacterContainer.CharacterObject,
                    staticContainer.RealmData,
                    remoteEntities,
                    staticContainer.ScenesCache,
                    emotesCache,
                    container.CharacterDataPropagationUtility
                ),
                new WorldInfoPlugin(worldInfoHub, debugBuilder, chatHistory),
                new CharacterMotionPlugin(assetsProvisioner, staticContainer.CharacterContainer.CharacterObject, debugBuilder, staticContainer.ComponentsContainer.ComponentPoolsRegistry),
                new InputPlugin(dclInput, dclCursor, unityEventSystem, assetsProvisioner, dynamicWorldDependencies.CursorUIDocument, multiplayerEmotesMessageBus, container.MvcManager, debugBuilder, dynamicWorldDependencies.RootUIDocument, dynamicWorldDependencies.CursorUIDocument),
                new GlobalInteractionPlugin(dclInput, dynamicWorldDependencies.RootUIDocument, assetsProvisioner, staticContainer.EntityCollidersGlobalCache, exposedGlobalDataContainer.GlobalInputEvents, dclCursor, unityEventSystem, container.MvcManager),
                new CharacterCameraPlugin(assetsProvisioner, realmSamplingData, exposedGlobalDataContainer.ExposedCameraData, debugBuilder, dclInput),
                new WearablePlugin(assetsProvisioner, staticContainer.WebRequestsContainer.WebRequestController, staticContainer.RealmData, assetBundlesURL, staticContainer.CacheCleaner, wearableCatalog),
                new EmotePlugin(staticContainer.WebRequestsContainer.WebRequestController, emotesCache, staticContainer.RealmData, multiplayerEmotesMessageBus, debugBuilder, assetsProvisioner, selfProfile, container.MvcManager, dclInput, staticContainer.CacheCleaner, identityCache, entityParticipantTable, assetBundlesURL, mainUIView),
                new ProfilingPlugin(staticContainer.Profiler, staticContainer.RealmData, staticContainer.SingletonSharedDependencies.MemoryBudget, debugBuilder),
                new AvatarPlugin(
                    staticContainer.ComponentsContainer.ComponentPoolsRegistry,
                    assetsProvisioner,
                    staticContainer.SingletonSharedDependencies.FrameTimeBudget,
                    staticContainer.SingletonSharedDependencies.MemoryBudget,
                    staticContainer.RealmData,
                    staticContainer.MainPlayerAvatarBaseProxy,
                    debugBuilder,
                    staticContainer.CacheCleaner,
                    chatEntryConfiguration,
                    new DefaultFaceFeaturesHandler(wearableCatalog),
                    entityParticipantTable,
                    nametagsData,
                    container.DefaultTexturesContainer.TextureArrayContainerFactory,
                    wearableCatalog
                ),
                new MainUIPlugin(container.MvcManager, sidebarBus, mainUIView),
                new ProfilePlugin(container.ProfileRepository, profileCache, staticContainer.CacheCleaner, new ProfileIntentionCache()),
                new MapRendererPlugin(container.MapRendererContainer.MapRenderer),
                new SidebarPlugin(
                    assetsProvisioner,
                    container.MvcManager,
                    mainUIView,
                    notificationsBusController,
                    notificationsRequestController,
                    identityCache,
                    container.ProfileRepository,
                    staticContainer.WebRequestsContainer.WebRequestController,
                    webBrowser,
                    dynamicWorldDependencies.Web3Authenticator,
<<<<<<< HEAD
                    container.UserInAppInAppInitializationFlow,
                    profileCache,
                    sidebarBus),
                new MinimapPlugin(container.MvcManager, mapRendererContainer, placesAPIService, staticContainer.RealmData, container.ChatMessagesBus, realmNavigator, staticContainer.ScenesCache, mainUIView),
=======
                    container.UserInAppInitializationFlow,
                    profileCache, sidebarBus),
                new MinimapPlugin(container.MvcManager, container.MapRendererContainer, placesAPIService, staticContainer.RealmData, container.ChatMessagesBus, realmNavigator, staticContainer.ScenesCache, mainUIView, mapPathEventBus),
>>>>>>> 331e2380
                new ChatPlugin(assetsProvisioner, container.MvcManager, container.ChatMessagesBus, chatHistory, entityParticipantTable, nametagsData, dclInput, unityEventSystem, mainUIView, staticContainer.InputBlock),
                new ExplorePanelPlugin(
                    assetsProvisioner,
                    container.MvcManager,
                    container.MapRendererContainer,
                    placesAPIService,
                    staticContainer.WebRequestsContainer.WebRequestController,
                    identityCache,
                    wearableCatalog,
                    characterPreviewFactory,
                    container.ProfileRepository,
                    dynamicWorldDependencies.Web3Authenticator,
                    container.UserInAppInAppInitializationFlow,
                    selfProfile,
                    equippedWearables,
                    equippedEmotes,
                    webBrowser,
                    emotesCache,
                    realmNavigator,
                    forceRender,
                    dclInput,
                    staticContainer.RealmData,
                    profileCache,
                    assetBundlesURL,
                    notificationsBusController,
                    characterPreviewEventBus,
                    mapPathEventBus
                ),
                new CharacterPreviewPlugin(staticContainer.ComponentsContainer.ComponentPoolsRegistry, assetsProvisioner, staticContainer.CacheCleaner),
                new WebRequestsPlugin(staticContainer.WebRequestsContainer.AnalyticsContainer, debugBuilder),
                new Web3AuthenticationPlugin(assetsProvisioner, dynamicWorldDependencies.Web3Authenticator, debugBuilder, container.MvcManager, selfProfile, webBrowser, staticContainer.RealmData, identityCache, characterPreviewFactory, dynamicWorldDependencies.SplashScreen, audioMixerVolumesController, staticContainer.FeatureFlagsCache, characterPreviewEventBus),
                new StylizedSkyboxPlugin(assetsProvisioner, dynamicSettings.DirectionalLight, debugBuilder),
                new LoadingScreenPlugin(assetsProvisioner, container.MvcManager, audioMixerVolumesController),
                new ExternalUrlPromptPlugin(assetsProvisioner, webBrowser, container.MvcManager, dclCursor), new TeleportPromptPlugin(assetsProvisioner, realmNavigator, container.MvcManager, staticContainer.WebRequestsContainer.WebRequestController, placesAPIService, dclCursor),
                new ChangeRealmPromptPlugin(
                    assetsProvisioner,
                    container.MvcManager,
                    dclCursor,
                    realmUrl => container.RealmController.SetRealmAsync(URLDomain.FromString(realmUrl), CancellationToken.None).Forget()),
                new NftPromptPlugin(assetsProvisioner, webBrowser, container.MvcManager, nftInfoAPIClient, staticContainer.WebRequestsContainer.WebRequestController, dclCursor),
                staticContainer.CharacterContainer.CreateGlobalPlugin(),
                staticContainer.QualityContainer.CreatePlugin(),
                landscapePlugin,
                new MultiplayerMovementPlugin(assetsProvisioner, new MultiplayerMovementMessageBus(container.MessagePipesHub, entityParticipantTable)),
                container.LODContainer.LODPlugin,
                container.LODContainer.RoadPlugin,
                new AudioPlaybackPlugin(genesisTerrain, assetsProvisioner, dynamicWorldParams.EnableLandscape),
                new RealmDataDirtyFlagPlugin(staticContainer.RealmData),
                new NotificationPlugin(
                    assetsProvisioner,
                    container.MvcManager,
                    staticContainer.WebRequestsContainer.WebRequestController,
                    bootstrapContainer.DecentralandUrlsSource,
                    identityCache,
                    notificationsBusController,
                    notificationsRequestController),
                new RewardPanelPlugin(container.MvcManager, assetsProvisioner, notificationsBusController, staticContainer.WebRequestsContainer.WebRequestController),
                new PassportPlugin(
                    assetsProvisioner,
                    container.MvcManager,
                    dclCursor,
                    container.ProfileRepository,
                    characterPreviewFactory,
                    chatEntryConfiguration,
                    staticContainer.RealmData,
                    assetBundlesURL,
                    staticContainer.WebRequestsContainer.WebRequestController,
                    characterPreviewEventBus,
                    selfProfile,
                    dclInput,
                    webBrowser,
                    bootstrapContainer.DecentralandUrlsSource
                ),
            };

            globalPlugins.AddRange(staticContainer.SharedPlugins);

            if (dynamicWorldParams.EnableAnalytics)
                globalPlugins.Add(new AnalyticsPlugin(
                        bootstrapContainer.Analytics!,
                        staticContainer.Profiler,
                        staticContainer.RealmData,
                        staticContainer.ScenesCache,
                        staticContainer.MainPlayerAvatarBaseProxy
                    )
                );

            container.GlobalWorldFactory = new GlobalWorldFactory(
                in staticContainer,
                exposedGlobalDataContainer.CameraSamplingData,
                realmSamplingData,
                assetBundlesURL,
                staticContainer.RealmData,
                globalPlugins,
                debugBuilder,
                staticContainer.ScenesCache,
                dynamicWorldParams.HybridSceneParams,
                container.CharacterDataPropagationUtility,
                container.LODContainer.LodCache);

            container.GlobalPlugins = globalPlugins;

            staticContainer.RoomHubProxy.SetObject(container.RoomHub);

            BuildTeleportWidget(realmNavigator, debugBuilder, dynamicWorldParams.Realms);
            BuildReloadSceneWidget(debugBuilder, container.ChatMessagesBus);

            return (container, true);
        }

        public void InitializeWorldRelatedModules(World world, Entity playerEntity)
        {
            reloadSceneController!.Initialize(world, playerEntity);
        }
    }
}<|MERGE_RESOLUTION|>--- conflicted
+++ resolved
@@ -87,6 +87,7 @@
     {
         private ECSReloadScene? reloadSceneController;
         private LocalSceneDevelopmentController? localSceneDevelopmentController;
+
         public IMVCManager MvcManager { get; private set; } = null!;
 
         public DefaultTexturesContainer DefaultTexturesContainer { get; private set; } = null!;
@@ -94,6 +95,7 @@
         public LODContainer LODContainer { get; private set; } = null!;
 
         public MapRendererContainer MapRendererContainer { get; private set; } = null!;
+
         public IGlobalRealmController RealmController { get; private set; } = null!;
 
         public GlobalWorldFactory GlobalWorldFactory { get; private set; } = null!;
@@ -174,8 +176,6 @@
 
             try { await InitializeContainersAsync(dynamicWorldDependencies.SettingsContainer, ct); }
             catch (Exception) { return (null, false); }
-
-
 
             CursorSettings cursorSettings = (await assetsProvisioner.ProvideMainAssetAsync(dynamicSettings.CursorSettings, ct)).Value;
             ProvidedAsset<Texture2D> normalCursorAsset = await assetsProvisioner.ProvideMainAssetAsync(cursorSettings.NormalCursor, ct);
@@ -296,7 +296,6 @@
                 staticContainer.ExposedGlobalDataContainer.ExposedCameraData.CameraEntityProxy,
                 exposedGlobalDataContainer.CameraSamplingData
             );
-
 
             var livekitHealthCheck = bootstrapContainer.DebugSettings.EnableEmulateNoLivekitConnection
                 ? new IHealthCheck.AlwaysFails("Livekit connection is in debug, always fail mode")
@@ -438,16 +437,10 @@
                     staticContainer.WebRequestsContainer.WebRequestController,
                     webBrowser,
                     dynamicWorldDependencies.Web3Authenticator,
-<<<<<<< HEAD
                     container.UserInAppInAppInitializationFlow,
                     profileCache,
                     sidebarBus),
-                new MinimapPlugin(container.MvcManager, mapRendererContainer, placesAPIService, staticContainer.RealmData, container.ChatMessagesBus, realmNavigator, staticContainer.ScenesCache, mainUIView),
-=======
-                    container.UserInAppInitializationFlow,
-                    profileCache, sidebarBus),
                 new MinimapPlugin(container.MvcManager, container.MapRendererContainer, placesAPIService, staticContainer.RealmData, container.ChatMessagesBus, realmNavigator, staticContainer.ScenesCache, mainUIView, mapPathEventBus),
->>>>>>> 331e2380
                 new ChatPlugin(assetsProvisioner, container.MvcManager, container.ChatMessagesBus, chatHistory, entityParticipantTable, nametagsData, dclInput, unityEventSystem, mainUIView, staticContainer.InputBlock),
                 new ExplorePanelPlugin(
                     assetsProvisioner,
