using CommunicationData.URLHelpers;
using Cysharp.Threading.Tasks;
using DCL.AsyncLoadReporting;
using DCL.AvatarRendering.Emotes;
using DCL.AvatarRendering.Wearables;
using DCL.AvatarRendering.Wearables.Helpers;
using DCL.Browser;
using DCL.CharacterPreview;
using DCL.Chat;
using DCL.Chat.MessageBus;
using DCL.Chat.MessageBus.Deduplication;
using DCL.DebugUtilities;
using DCL.DebugUtilities.UIBindings;
using DCL.Input;
using DCL.LOD;
using DCL.Multiplayer.Connections.Archipelago.Rooms;
using DCL.Multiplayer.Connections.GateKeeper.Meta;
using DCL.Multiplayer.Connections.GateKeeper.Rooms;
using DCL.Multiplayer.Connections.RoomHubs;
using DCL.Nametags;
using DCL.NftInfoAPIService;
using DCL.ParcelsService;
using DCL.PlacesAPIService;
using DCL.PluginSystem;
using DCL.PluginSystem.Global;
using DCL.Profiles;
using DCL.SceneLoadingScreens;
using DCL.UserInAppInitializationFlow;
using DCL.Utilities.Extensions;
using DCL.Web3.Identities;
using DCL.WebRequests.Analytics;
using ECS;
using ECS.Prioritization.Components;
using LiveKit.Internal.FFIClients.Pools;
using LiveKit.Internal.FFIClients.Pools.Memory;
using MVC;
using MVC.PopupsController.PopupCloser;
using SceneRunner.EmptyScene;
using System;
using System.Buffers;
using System.Collections.Generic;
using System.Threading;
using DCL.Multiplayer.Connections.Messaging.Hubs;
using DCL.Multiplayer.Deduplication;
using DCL.Multiplayer.Emotes;
using DCL.Multiplayer.Emotes.Interfaces;
using DCL.Multiplayer.Movement;
using DCL.Multiplayer.Movement.Systems;
using DCL.Multiplayer.Profiles.BroadcastProfiles;
using DCL.Multiplayer.Profiles.Poses;
using DCL.Multiplayer.Profiles.Tables;
using UnityEngine;
using UnityEngine.EventSystems;
using UnityEngine.Pool;
using Utility.PriorityQueue;
using Object = UnityEngine.Object;

namespace Global.Dynamic
{
    public class DynamicWorldContainer : IDCLPlugin<DynamicWorldSettings>
    {
        private static readonly URLDomain ASSET_BUNDLES_URL = URLDomain.FromString("https://ab-cdn.decentraland.org/");

        public MVCManager MvcManager { get; private set; } = null!;

        public DebugUtilitiesContainer DebugContainer { get; private set; } = null!;

        public IRealmController RealmController { get; private set; } = null!;

        public GlobalWorldFactory GlobalWorldFactory { get; private set; } = null!;

        public EmptyScenesWorldFactory EmptyScenesWorldFactory { get; private set; } = null!;

        public IReadOnlyList<IDCLGlobalPlugin> GlobalPlugins { get; private set; } = null!;

        public IProfileRepository ProfileRepository { get; private set; } = null!;

        public ParcelServiceContainer ParcelServiceContainer { get; private set; }

        public RealUserInitializationFlowController UserInAppInitializationFlow { get; private set; } = null!;

        public IChatMessagesBus ChatMessagesBus { get; private set; } = null!;

        public IEmotesMessageBus EmotesMessageBus { get; private set; } = null!;

        public IProfileBroadcast ProfileBroadcast { get; private set; } = null!;

        public IRoomHub RoomHub { get; private set; }

        public MultiplayerMovementMessageBus MultiplayerMovementMessageBus { get; private set; } = null!;

        public void Dispose()
        {
            MvcManager.Dispose();
            ChatMessagesBus.Dispose();
            ProfileBroadcast.Dispose();
        }

        public UniTask InitializeAsync(DynamicWorldSettings settings, CancellationToken ct)
        {
            DebugContainer = DebugUtilitiesContainer.Create(settings.DebugViewsCatalog);
            return UniTask.CompletedTask;
        }

        private static void BuildTeleportWidget(IRealmController realmController, MVCManager mvcManager,
            IDebugContainerBuilder debugContainerBuilder, List<string> realms)
        {
            async UniTask ChangeRealmAsync(string realm, CancellationToken ct)
            {
                var loadReport = new AsyncLoadProcessReport(new UniTaskCompletionSource(), new AsyncReactiveProperty<float>(0));

                await UniTask.WhenAll(mvcManager.ShowAsync(
                        SceneLoadingScreenController.IssueCommand(new SceneLoadingScreenController.Params(loadReport, TimeSpan.FromSeconds(30)))),
                    realmController.SetRealmAsync(URLDomain.FromString(realm), Vector2Int.zero, loadReport, ct));
            }

            debugContainerBuilder.AddWidget("Realm")
                                 .AddControl(new DebugDropdownDef(realms, new ElementBinding<string>(realms[0],
                                      evt => { ChangeRealmAsync(evt.newValue, CancellationToken.None).Forget(); }), string.Empty), null)
                                 .AddStringFieldWithConfirmation("https://peer.decentraland.org", "Change", realm => { ChangeRealmAsync(realm, CancellationToken.None).Forget(); });
        }

        public static async UniTask<(DynamicWorldContainer? container, bool success)> CreateAsync(
            DynamicWorldDependencies dynamicWorldDependencies,
            DynamicWorldParams dynamicWorldParams,
            CancellationToken ct)
        {
            var container = new DynamicWorldContainer();
            (_, bool result) = await dynamicWorldDependencies.SettingsContainer.InitializePluginAsync(container, ct);

            if (!result)
                return (null, false);

            DebugContainerBuilder debugBuilder = container.DebugContainer.Builder.EnsureNotNull();
            DynamicSettings dynamicSettings = dynamicWorldDependencies.DynamicSettings;
            StaticContainer staticContainer = dynamicWorldDependencies.StaticContainer;
            IWeb3IdentityCache identityCache = dynamicWorldDependencies.Web3IdentityCache;

            staticContainer.QualityContainer.AddDebugViews(debugBuilder);

            var realmSamplingData = new RealmSamplingData();
            var dclInput = new DCLInput();
            ExposedGlobalDataContainer exposedGlobalDataContainer = staticContainer.ExposedGlobalDataContainer;

            var realmData = new RealmData();

            PopupCloserView popupCloserView = Object.Instantiate((await staticContainer.AssetsProvisioner.ProvideMainAssetAsync(dynamicSettings.PopupCloserView, ct: CancellationToken.None)).Value.GetComponent<PopupCloserView>());
            container.MvcManager = new MVCManager(new WindowStackManager(), new CancellationTokenSource(), popupCloserView);

            var parcelServiceContainer = ParcelServiceContainer.Create(realmData, staticContainer.SceneReadinessReportQueue, debugBuilder, container.MvcManager);
            container.ParcelServiceContainer = parcelServiceContainer;

            MapRendererContainer mapRendererContainer = await MapRendererContainer.CreateAsync(staticContainer, dynamicSettings.MapRendererSettings, ct);
            var placesAPIService = new PlacesAPIService(new PlacesAPIClient(staticContainer.WebRequestsContainer.WebRequestController));
            var nftInfoAPIClient = new OpenSeaAPIClient(staticContainer.WebRequestsContainer.WebRequestController);
            var wearableCatalog = new WearableCatalog();
            var characterPreviewFactory = new CharacterPreviewFactory(staticContainer.ComponentsContainer.ComponentPoolsRegistry);
            var webBrowser = new UnityAppWebBrowser();
            ChatEntryConfigurationSO? chatEntryConfiguration = (await staticContainer.AssetsProvisioner.ProvideMainAssetAsync(dynamicSettings.ChatEntryConfiguration, ct)).Value;
            NametagsData? nametagsData = (await staticContainer.AssetsProvisioner.ProvideMainAssetAsync(dynamicSettings.NametagsData, ct)).Value;

            IProfileCache profileCache = new DefaultProfileCache();

            container.ProfileRepository = new RealmProfileRepository(staticContainer.WebRequestsContainer.WebRequestController, realmData, profileCache);

            var landscapePlugin = new LandscapePlugin(staticContainer.AssetsProvisioner, debugBuilder, mapRendererContainer.TextureContainer, dynamicWorldParams.EnableLandscape);

            var multiPool = new ThreadSafeMultiPool();
            var memoryPool = new ArrayMemoryPool(ArrayPool<byte>.Shared!);
            var realFlowLoadingStatus = new RealFlowLoadingStatus();

            container.UserInAppInitializationFlow = new RealUserInitializationFlowController(
                realFlowLoadingStatus,
                parcelServiceContainer.TeleportController,
                container.MvcManager,
                identityCache,
                container.ProfileRepository, dynamicWorldParams.StartParcel,
                staticContainer.MainPlayerAvatarBaseProxy,
                staticContainer.ExposedGlobalDataContainer.ExposedCameraData.CameraEntityProxy,
                exposedGlobalDataContainer.CameraSamplingData,
                dynamicWorldParams.EnableLandscape, landscapePlugin);

            var archipelagoIslandRoom = new ArchipelagoIslandRoom(staticContainer.CharacterContainer.CharacterObject, staticContainer.WebRequestsContainer.WebRequestController, identityCache, multiPool);

            var metaDataSource = new LogMetaDataSource(new MetaDataSource(realmData, staticContainer.CharacterContainer.CharacterObject, placesAPIService));
            var gateKeeperSceneRoom = new GateKeeperSceneRoom(staticContainer.WebRequestsContainer.WebRequestController, metaDataSource);

            container.RealmController = new RealmController(
                identityCache,
                staticContainer.WebRequestsContainer.WebRequestController,
                parcelServiceContainer.TeleportController,
                parcelServiceContainer.RetrieveSceneFromFixedRealm,
                parcelServiceContainer.RetrieveSceneFromVolatileWorld,
                dynamicWorldParams.StaticLoadPositions,
                realmData,
                staticContainer.ScenesCache);


            container.RoomHub = new RoomHub(archipelagoIslandRoom, gateKeeperSceneRoom);
            var messagePipesHub = new MessagePipesHub(container.RoomHub, multiPool, memoryPool);

            var entityParticipantTable = new EntityParticipantTable();

            container.ChatMessagesBus = new DebugPanelChatMessageBus(
                new SelfResendChatMessageBus(
                    new MultiplayerChatMessagesBus(messagePipesHub, container.ProfileRepository, new MessageDeduplication<double>()),
                    identityCache,
                    container.ProfileRepository
                ),
                debugBuilder
            );

            var emotesCache = new MemoryEmotesCache();
            staticContainer.CacheCleaner.Register(emotesCache);

            var queuePoolFullMovementMessage = new ObjectPool<SimplePriorityQueue<NetworkMovementMessage>>(
                () => new SimplePriorityQueue<NetworkMovementMessage>(),
                actionOnRelease: x => x.Clear()
            );

            container.ProfileBroadcast = new DebounceProfileBroadcast(
                new ProfileBroadcast(messagePipesHub)
            );

            var multiplayerEmotesMessageBus = new MultiplayerEmotesMessageBus(messagePipesHub, entityParticipantTable, identityCache);

            var remotePoses = new DebounceRemotePoses(
                new RemotePoses(container.RoomHub)
            );

            var eventSystem = new UnityEventSystem(EventSystem.current);

            var globalPlugins = new List<IDCLGlobalPlugin>
            {
                new MultiplayerPlugin(
                    archipelagoIslandRoom,
                    gateKeeperSceneRoom,
                    container.RoomHub,
                    container.ProfileRepository,
                    container.ProfileBroadcast,
                    debugBuilder,
                    realFlowLoadingStatus,
                    entityParticipantTable,
                    staticContainer.ComponentsContainer.ComponentPoolsRegistry,
                    messagePipesHub,
                    remotePoses,
                    staticContainer.CharacterContainer.CharacterObject,
                    queuePoolFullMovementMessage
                ),
<<<<<<< HEAD
                new CharacterMotionPlugin(staticContainer.AssetsProvisioner, staticContainer.CharacterContainer.CharacterObject, debugBuilder, emotesCache, multiplayerEmotesMessageBus),
                new InputPlugin(dclInput, emotesCache, multiplayerEmotesMessageBus),
=======
                new CharacterMotionPlugin(staticContainer.AssetsProvisioner, staticContainer.CharacterContainer.CharacterObject, debugBuilder),
                new InputPlugin(dclInput, eventSystem),
>>>>>>> 3105b808
                new GlobalInteractionPlugin(dclInput, dynamicWorldDependencies.RootUIDocument, staticContainer.AssetsProvisioner, staticContainer.EntityCollidersGlobalCache, exposedGlobalDataContainer.GlobalInputEvents),
                new CharacterCameraPlugin(staticContainer.AssetsProvisioner, realmSamplingData, exposedGlobalDataContainer.ExposedCameraData),
                new WearablePlugin(staticContainer.AssetsProvisioner, staticContainer.WebRequestsContainer.WebRequestController, realmData, ASSET_BUNDLES_URL, staticContainer.CacheCleaner, wearableCatalog),
                new EmotePlugin(staticContainer.WebRequestsContainer.WebRequestController, emotesCache, realmData, multiplayerEmotesMessageBus, debugBuilder),
                new ProfilingPlugin(staticContainer.ProfilingProvider, staticContainer.SingletonSharedDependencies.FrameTimeBudget, staticContainer.SingletonSharedDependencies.MemoryBudget, debugBuilder),
                new AvatarPlugin(
                    staticContainer.ComponentsContainer.ComponentPoolsRegistry,
                    staticContainer.AssetsProvisioner,
                    staticContainer.SingletonSharedDependencies.FrameTimeBudget,
                    staticContainer.SingletonSharedDependencies.MemoryBudget,
                    realmData,
                    staticContainer.MainPlayerAvatarBaseProxy,
                    debugBuilder,
                    staticContainer.CacheCleaner,
                    chatEntryConfiguration,
                    new DefaultFaceFeaturesHandler(wearableCatalog),
                    entityParticipantTable,
                    nametagsData
                ),
                new ProfilePlugin(container.ProfileRepository, profileCache, staticContainer.CacheCleaner, new ProfileIntentionCache()),
                new MapRendererPlugin(mapRendererContainer.MapRenderer),
                new MinimapPlugin(staticContainer.AssetsProvisioner, container.MvcManager, mapRendererContainer, placesAPIService),
<<<<<<< HEAD
                new ChatPlugin(staticContainer.AssetsProvisioner, container.MvcManager, container.ChatMessagesBus, entityParticipantTable, nametagsData, dclInput),
=======
                new ChatPlugin(staticContainer.AssetsProvisioner, container.MvcManager, container.MessagesBus, entityParticipantTable, nametagsData, dclInput, eventSystem),
>>>>>>> 3105b808
                new ExplorePanelPlugin(
                    staticContainer.AssetsProvisioner,
                    container.MvcManager,
                    mapRendererContainer,
                    placesAPIService,
                    parcelServiceContainer.TeleportController,
                    staticContainer.WebRequestsContainer.WebRequestController,
                    identityCache,
                    wearableCatalog,
                    characterPreviewFactory,
                    container.ProfileRepository,
                    dynamicWorldDependencies.Web3Authenticator,
                    container.UserInAppInitializationFlow,
                    webBrowser,
                    emotesCache),
                new CharacterPreviewPlugin(staticContainer.ComponentsContainer.ComponentPoolsRegistry, staticContainer.AssetsProvisioner, staticContainer.CacheCleaner),
                new WebRequestsPlugin(staticContainer.WebRequestsContainer.AnalyticsContainer, debugBuilder),
                new Web3AuthenticationPlugin(staticContainer.AssetsProvisioner, dynamicWorldDependencies.Web3Authenticator, debugBuilder, container.MvcManager, container.ProfileRepository, webBrowser, realmData, identityCache, characterPreviewFactory),
                new StylizedSkyboxPlugin(staticContainer.AssetsProvisioner, dynamicSettings.DirectionalLight, debugBuilder),
                new LoadingScreenPlugin(staticContainer.AssetsProvisioner, container.MvcManager),
                new LODPlugin(staticContainer.CacheCleaner, realmData,
                    staticContainer.SingletonSharedDependencies.MemoryBudget,
                    staticContainer.SingletonSharedDependencies.FrameTimeBudget,
                    staticContainer.ScenesCache, debugBuilder, staticContainer.AssetsProvisioner, staticContainer.SceneReadinessReportQueue),
                new ExternalUrlPromptPlugin(staticContainer.AssetsProvisioner, webBrowser, container.MvcManager),
                new TeleportPromptPlugin(staticContainer.AssetsProvisioner, parcelServiceContainer.TeleportController, container.MvcManager, staticContainer.WebRequestsContainer.WebRequestController, placesAPIService),
                new ChangeRealmPromptPlugin(
                    staticContainer.AssetsProvisioner,
                    container.MvcManager,
                    realmUrl => container.RealmController.SetRealmAsync(URLDomain.FromString(realmUrl), CancellationToken.None).Forget()),
                new NftPromptPlugin(staticContainer.AssetsProvisioner, webBrowser, container.MvcManager, nftInfoAPIClient, staticContainer.WebRequestsContainer.WebRequestController),
                staticContainer.CharacterContainer.CreateGlobalPlugin(),
                staticContainer.QualityContainer.CreatePlugin(),
                landscapePlugin,
                new MultiplayerMovementPlugin(staticContainer.AssetsProvisioner, new MultiplayerMovementMessageBus(messagePipesHub, entityParticipantTable)),
            };

            globalPlugins.AddRange(staticContainer.SharedPlugins);

            container.GlobalWorldFactory = new GlobalWorldFactory(
                in staticContainer,
                exposedGlobalDataContainer.CameraSamplingData,
                realmSamplingData,
                ASSET_BUNDLES_URL,
                realmData,
                globalPlugins,
                debugBuilder,
                staticContainer.ScenesCache,
                multiplayerEmotesMessageBus);

            container.GlobalPlugins = globalPlugins;
            container.EmptyScenesWorldFactory = new EmptyScenesWorldFactory(staticContainer.SingletonSharedDependencies, staticContainer.ECSWorldPlugins);

            BuildTeleportWidget(container.RealmController, container.MvcManager, debugBuilder, dynamicWorldParams.Realms);

            return (container, true);
        }
    }
}<|MERGE_RESOLUTION|>--- conflicted
+++ resolved
@@ -247,13 +247,8 @@
                     staticContainer.CharacterContainer.CharacterObject,
                     queuePoolFullMovementMessage
                 ),
-<<<<<<< HEAD
                 new CharacterMotionPlugin(staticContainer.AssetsProvisioner, staticContainer.CharacterContainer.CharacterObject, debugBuilder, emotesCache, multiplayerEmotesMessageBus),
                 new InputPlugin(dclInput, emotesCache, multiplayerEmotesMessageBus),
-=======
-                new CharacterMotionPlugin(staticContainer.AssetsProvisioner, staticContainer.CharacterContainer.CharacterObject, debugBuilder),
-                new InputPlugin(dclInput, eventSystem),
->>>>>>> 3105b808
                 new GlobalInteractionPlugin(dclInput, dynamicWorldDependencies.RootUIDocument, staticContainer.AssetsProvisioner, staticContainer.EntityCollidersGlobalCache, exposedGlobalDataContainer.GlobalInputEvents),
                 new CharacterCameraPlugin(staticContainer.AssetsProvisioner, realmSamplingData, exposedGlobalDataContainer.ExposedCameraData),
                 new WearablePlugin(staticContainer.AssetsProvisioner, staticContainer.WebRequestsContainer.WebRequestController, realmData, ASSET_BUNDLES_URL, staticContainer.CacheCleaner, wearableCatalog),
@@ -276,11 +271,7 @@
                 new ProfilePlugin(container.ProfileRepository, profileCache, staticContainer.CacheCleaner, new ProfileIntentionCache()),
                 new MapRendererPlugin(mapRendererContainer.MapRenderer),
                 new MinimapPlugin(staticContainer.AssetsProvisioner, container.MvcManager, mapRendererContainer, placesAPIService),
-<<<<<<< HEAD
-                new ChatPlugin(staticContainer.AssetsProvisioner, container.MvcManager, container.ChatMessagesBus, entityParticipantTable, nametagsData, dclInput),
-=======
-                new ChatPlugin(staticContainer.AssetsProvisioner, container.MvcManager, container.MessagesBus, entityParticipantTable, nametagsData, dclInput, eventSystem),
->>>>>>> 3105b808
+                new ChatPlugin(staticContainer.AssetsProvisioner, container.MvcManager, container.ChatMessagesBus, entityParticipantTable, nametagsData, dclInput, eventSystem),
                 new ExplorePanelPlugin(
                     staticContainer.AssetsProvisioner,
                     container.MvcManager,
