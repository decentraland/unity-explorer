using Arch.Core;
using CommunicationData.URLHelpers;
using Cysharp.Threading.Tasks;
using DCL.AssetsProvision;
using DCL.Audio;
using DCL.AvatarRendering.Emotes;
using DCL.AvatarRendering.Emotes.Equipped;
using DCL.AvatarRendering.Wearables;
using DCL.AvatarRendering.Wearables.Equipped;
using DCL.AvatarRendering.Wearables.Helpers;
using DCL.AvatarRendering.Wearables.ThirdParty;
using DCL.Backpack.BackpackBus;
using DCL.BadgesAPIService;
using DCL.Browser;
using DCL.CharacterPreview;
using DCL.Chat;
using DCL.Chat.Commands;
using DCL.Chat.History;
using DCL.Chat.MessageBus;
using DCL.Clipboard;
using DCL.DebugUtilities;
using DCL.FeatureFlags;
using DCL.Input;
using DCL.InWorldCamera.CameraReelStorageService;
using DCL.Landscape;
using DCL.LOD.Systems;
using DCL.MapRenderer;
using DCL.Multiplayer.Connections.Archipelago.AdapterAddress.Current;
using DCL.Multiplayer.Connections.Archipelago.Rooms;
using DCL.Multiplayer.Connections.DecentralandUrls;
using DCL.Multiplayer.Connections.GateKeeper.Meta;
using DCL.Multiplayer.Connections.GateKeeper.Rooms;
using DCL.Multiplayer.Connections.Messaging.Hubs;
using DCL.Multiplayer.Connections.Pools;
using DCL.Multiplayer.Connections.RoomHubs;
using DCL.Multiplayer.Connections.Rooms.Status;
using DCL.Multiplayer.Deduplication;
using DCL.Multiplayer.Emotes;
using DCL.Multiplayer.HealthChecks;
using DCL.Multiplayer.HealthChecks.Struct;
using DCL.Multiplayer.Movement;
using DCL.Multiplayer.Movement.Settings;
using DCL.Multiplayer.Movement.Systems;
using DCL.Multiplayer.Profiles.BroadcastProfiles;
using DCL.Multiplayer.Profiles.Entities;
using DCL.Multiplayer.Profiles.Poses;
using DCL.Multiplayer.Profiles.Tables;
using DCL.Multiplayer.SDK.Systems.GlobalWorld;
using DCL.Nametags;
using DCL.NftInfoAPIService;
using DCL.Notifications;
using DCL.NotificationsBusController.NotificationsBus;
using DCL.Optimization.Pools;
using DCL.ParcelsService;
using DCL.PerformanceAndDiagnostics.Analytics;
using DCL.PlacesAPIService;
using DCL.PluginSystem;
using DCL.PluginSystem.Global;
using DCL.Profiles;
using DCL.Profiles.Self;
using DCL.SceneLoadingScreens.LoadingScreen;
using DCL.SceneRestrictionBusController.SceneRestrictionBus;
using DCL.SidebarBus;
using DCL.UI.MainUI;
using DCL.StylizedSkybox.Scripts.Plugin;
using DCL.UserInAppInitializationFlow;
using DCL.Utilities.Extensions;
using DCL.Web3.Identities;
using DCL.WebRequests.Analytics;
using ECS.Prioritization.Components;
using ECS.SceneLifeCycle;
using ECS.SceneLifeCycle.CurrentScene;
using ECS.SceneLifeCycle.LocalSceneDevelopment;
using ECS.SceneLifeCycle.Realm;
using Global.AppArgs;
using Global.Dynamic.ChatCommands;
using Global.Dynamic.Landscapes;
using LiveKit.Internal.FFIClients.Pools;
using LiveKit.Internal.FFIClients.Pools.Memory;
using LiveKit.Proto;
using MVC;
using MVC.PopupsController.PopupCloser;
using PortableExperiences.Controller;
using SceneRunner.Debugging.Hub;
using System;
using System.Buffers;
using System.Collections.Generic;
using System.Linq;
using System.Text.RegularExpressions;
using System.Threading;
using UnityEngine;
using UnityEngine.Audio;
using UnityEngine.EventSystems;
using UnityEngine.Pool;
using Utility;
using Utility.Ownership;
using Utility.PriorityQueue;
using Object = UnityEngine.Object;

namespace Global.Dynamic
{
    public class DynamicWorldContainer : DCLWorldContainer<DynamicWorldSettings>
    {
        private ECSReloadScene? reloadSceneController;
        private LocalSceneDevelopmentController? localSceneDevelopmentController;
        private IWearablesProvider? wearablesProvider;

        private MultiplayerMovementMessageBus? multiplayerMovementMessageBus;

        public IMVCManager MvcManager { get; private set; } = null!;

        public DefaultTexturesContainer DefaultTexturesContainer { get; private set; } = null!;

        public LODContainer LODContainer { get; private set; } = null!;

        public MapRendererContainer MapRendererContainer { get; private set; } = null!;

        public IGlobalRealmController RealmController { get; private set; } = null!;

        public GlobalWorldFactory GlobalWorldFactory { get; private set; } = null!;

        public IReadOnlyList<IDCLGlobalPlugin> GlobalPlugins { get; private set; } = null!;

        public IProfileRepository ProfileRepository { get; private set; } = null!;

        public ParcelServiceContainer ParcelServiceContainer { get; private set; } = null!;

        public RealUserInAppInitializationFlow UserInAppInAppInitializationFlow { get; private set; } = null!;

        // TODO move multiplayer related dependencies to a separate container
        public ICharacterDataPropagationUtility CharacterDataPropagationUtility { get; private set; } = null!;

        public IChatMessagesBus ChatMessagesBus { get; private set; } = null!;

        public IMessagePipesHub MessagePipesHub { get; private set; } = null!;

        public IRemoteMetadata RemoteMetadata { get; private set; } = null!;

        public ISceneRoomMetaDataSource SceneRoomMetaDataSource { get; private set; } = null!;

        public IProfileBroadcast ProfileBroadcast { get; private set; } = null!;

        public IRoomHub RoomHub { get; private set; } = null!;

        public override void Dispose()
        {
            ChatMessagesBus.Dispose();
            ProfileBroadcast.Dispose();
            MessagePipesHub.Dispose();
            localSceneDevelopmentController?.Dispose();
        }

        public static async UniTask<(DynamicWorldContainer? container, bool success)> CreateAsync(
            BootstrapContainer bootstrapContainer,
            DynamicWorldDependencies dynamicWorldDependencies,
            DynamicWorldParams dynamicWorldParams,
            AudioClipConfig backgroundMusic,
            World globalWorld,
            Entity playerEntity,
            IAppArgs appArgs,
            ICoroutineRunner coroutineRunner,
            CancellationToken ct)
        {
            var container = new DynamicWorldContainer();
            DynamicSettings dynamicSettings = dynamicWorldDependencies.DynamicSettings;
            StaticContainer staticContainer = dynamicWorldDependencies.StaticContainer;
            IWeb3IdentityCache identityCache = dynamicWorldDependencies.Web3IdentityCache;
            IAssetsProvisioner assetsProvisioner = dynamicWorldDependencies.AssetsProvisioner;
            IDebugContainerBuilder debugBuilder = dynamicWorldDependencies.DebugContainerBuilder;

            // If we have many undesired delays when using the third-party providers, it might be useful to cache it at app's bootstrap
            // So far, the chance of using it is quite low, so it's preferable to do it lazy avoiding extra requests & memory allocations
            IThirdPartyNftProviderSource thirdPartyNftProviderSource = new RealmThirdPartyNftProviderSource(staticContainer.WebRequestsContainer.WebRequestController,
                staticContainer.RealmData);

            var placesAPIService = new PlacesAPIService(new PlacesAPIClient(staticContainer.WebRequestsContainer.WebRequestController, bootstrapContainer.DecentralandUrlsSource));
            var mapPathEventBus = new MapPathEventBus();
            INotificationsBusController notificationsBusController = new NotificationsBusController();

            async UniTask InitializeContainersAsync(IPluginSettingsContainer settingsContainer, CancellationToken ct)
            {
                // Init itself
                await settingsContainer.InitializePluginAsync(container, ct)!.ThrowOnFail();

                // Init other containers
                container.DefaultTexturesContainer = await DefaultTexturesContainer.CreateAsync(settingsContainer, assetsProvisioner, ct).ThrowOnFail();
                container.LODContainer = await LODContainer.CreateAsync(assetsProvisioner, bootstrapContainer.DecentralandUrlsSource, staticContainer, settingsContainer, staticContainer.RealmData, container.DefaultTexturesContainer.TextureArrayContainerFactory, debugBuilder, dynamicWorldParams.EnableLOD, ct).ThrowOnFail();
                container.MapRendererContainer = await MapRendererContainer.CreateAsync(settingsContainer, staticContainer, bootstrapContainer.DecentralandUrlsSource, assetsProvisioner, placesAPIService, mapPathEventBus, notificationsBusController, ct);
            }

            try { await InitializeContainersAsync(dynamicWorldDependencies.SettingsContainer, ct); }
            catch (Exception) { return (null, false); }

            CursorSettings cursorSettings = (await assetsProvisioner.ProvideMainAssetAsync(dynamicSettings.CursorSettings, ct)).Value;
            ProvidedAsset<Texture2D> normalCursorAsset = await assetsProvisioner.ProvideMainAssetAsync(cursorSettings.NormalCursor, ct);
            ProvidedAsset<Texture2D> interactionCursorAsset = await assetsProvisioner.ProvideMainAssetAsync(cursorSettings.InteractionCursor, ct);
            ProvidedAsset<MultiplayerDebugSettings> multiplayerDebugSettings = await assetsProvisioner.ProvideMainAssetAsync(dynamicSettings.MultiplayerDebugSettings, ct);

            var unityEventSystem = new UnityEventSystem(EventSystem.current.EnsureNotNull());
            var dclCursor = new DCLCursor(normalCursorAsset.Value, interactionCursorAsset.Value, cursorSettings.NormalCursorHotspot, cursorSettings.InteractionCursorHotspot);

            staticContainer.QualityContainer.AddDebugViews(debugBuilder);

            var realmSamplingData = new RealmSamplingData();
            var dclInput = new DCLInput();
            staticContainer.InputProxy.SetObject(dclInput);

            ExposedGlobalDataContainer exposedGlobalDataContainer = staticContainer.ExposedGlobalDataContainer;

            PopupCloserView popupCloserView = Object.Instantiate((await assetsProvisioner.ProvideMainAssetAsync(dynamicSettings.PopupCloserView, ct: CancellationToken.None)).Value.GetComponent<PopupCloserView>()).EnsureNotNull();
            MainUIView mainUIView = Object.Instantiate((await assetsProvisioner.ProvideMainAssetAsync(dynamicSettings.MainUIView, ct: CancellationToken.None)).Value.GetComponent<MainUIView>()).EnsureNotNull();

            var coreMvcManager = new MVCManager(new WindowStackManager(), new CancellationTokenSource(), popupCloserView);

            container.MvcManager = dynamicWorldParams.EnableAnalytics
                ? new MVCManagerAnalyticsDecorator(coreMvcManager, bootstrapContainer.Analytics!)
                : coreMvcManager;

            var loadingScreenTimeout = new LoadingScreenTimeout();
            ILoadingScreen loadingScreen = new LoadingScreen(container.MvcManager, loadingScreenTimeout);

            var parcelServiceContainer = ParcelServiceContainer.Create(staticContainer.RealmData, staticContainer.SceneReadinessReportQueue, debugBuilder, loadingScreenTimeout, loadingScreen, staticContainer.SingletonSharedDependencies.SceneAssetLock);
            container.ParcelServiceContainer = parcelServiceContainer;

            var nftInfoAPIClient = new OpenSeaAPIClient(staticContainer.WebRequestsContainer.WebRequestController, bootstrapContainer.DecentralandUrlsSource);
            var wearableCatalog = new WearableStorage();
            var characterPreviewFactory = new CharacterPreviewFactory(staticContainer.ComponentsContainer.ComponentPoolsRegistry);
            IWebBrowser webBrowser = bootstrapContainer.WebBrowser;
            ChatEntryConfigurationSO chatEntryConfiguration = (await assetsProvisioner.ProvideMainAssetAsync(dynamicSettings.ChatEntryConfiguration, ct)).Value;
            NametagsData nametagsData = (await assetsProvisioner.ProvideMainAssetAsync(dynamicSettings.NametagsData, ct)).Value;

            IProfileCache profileCache = new DefaultProfileCache();

            container.ProfileRepository = new LogProfileRepository(
                new RealmProfileRepository(staticContainer.WebRequestsContainer.WebRequestController, staticContainer.RealmData, profileCache)
            );

            var genesisTerrain = new TerrainGenerator(staticContainer.Profiler);
            var worldsTerrain = new WorldTerrainGenerator();
            var satelliteView = new SatelliteFloor();

            var landscapePlugin = new LandscapePlugin(satelliteView, genesisTerrain, worldsTerrain, assetsProvisioner,
                debugBuilder, container.MapRendererContainer.TextureContainer,
                staticContainer.WebRequestsContainer.WebRequestController, dynamicWorldParams.EnableLandscape,
                bootstrapContainer.Environment.Equals(DecentralandEnvironment.Zone));

            IMultiPool MultiPoolFactory() =>
                new DCLMultiPool();

            var memoryPool = new ArrayMemoryPool(ArrayPool<byte>.Shared!);

            var assetBundlesURL = URLDomain.FromString(bootstrapContainer.DecentralandUrlsSource.Url(DecentralandUrl.AssetBundlesCDN));

            var emotesCache = new MemoryEmotesStorage();
            staticContainer.CacheCleaner.Register(emotesCache);
            var equippedWearables = new EquippedWearables();
            var equippedEmotes = new EquippedEmotes();
            var forceRender = new List<string>();

            var selfEmotes = new List<URN>();
            ParseParamsForcedEmotes(bootstrapContainer.ApplicationParametersParser, ref selfEmotes);
            ParseDebugForcedEmotes(bootstrapContainer.DebugSettings.EmotesToAddToUserProfile, ref selfEmotes);

            var selfProfile = new SelfProfile(container.ProfileRepository, identityCache, equippedWearables, wearableCatalog,
                emotesCache, equippedEmotes, forceRender, selfEmotes);

            IEmoteProvider emoteProvider = new ApplicationParamsEmoteProvider(appArgs,
                new EcsEmoteProvider(globalWorld, staticContainer.RealmData));

            container.wearablesProvider = new ApplicationParametersWearablesProvider(appArgs,
                new ECSWearablesProvider(identityCache, globalWorld));

            container.SceneRoomMetaDataSource = new SceneRoomMetaDataSource(staticContainer.RealmData, staticContainer.CharacterContainer.Transform, globalWorld, dynamicWorldParams.IsolateScenesCommunication);

            var metaDataSource = new SceneRoomLogMetaDataSource(container.SceneRoomMetaDataSource);

            IGateKeeperSceneRoom gateKeeperSceneRoom = new GateKeeperSceneRoom(staticContainer.WebRequestsContainer.WebRequestController, metaDataSource, bootstrapContainer.DecentralandUrlsSource, staticContainer.ScenesCache)
               .AsActivatable();

            var currentAdapterAddress = ICurrentAdapterAddress.NewDefault(staticContainer.RealmData);

            var archipelagoIslandRoom = IArchipelagoIslandRoom.NewDefault(
                identityCache,
                MultiPoolFactory(),
                staticContainer.CharacterContainer.CharacterObject,
                currentAdapterAddress,
                staticContainer.WebRequestsContainer.WebRequestController
            );


            bool localSceneDevelopment = !string.IsNullOrEmpty(dynamicWorldParams.LocalSceneDevelopmentRealm);

            container.RealmController = new RealmController(
                identityCache,
                staticContainer.WebRequestsContainer.WebRequestController,
                parcelServiceContainer.TeleportController,
                parcelServiceContainer.RetrieveSceneFromFixedRealm,
                parcelServiceContainer.RetrieveSceneFromVolatileWorld,
                dynamicWorldParams.StaticLoadPositions,
                staticContainer.RealmData,
                staticContainer.ScenesCache,
                staticContainer.PartitionDataContainer,
                staticContainer.SingletonSharedDependencies.SceneAssetLock,
                debugBuilder,
                staticContainer.ComponentsContainer.ComponentPoolsRegistry
                               .GetReferenceTypePool<PartitionComponent>(),
                localSceneDevelopment);

            container.reloadSceneController = new ECSReloadScene(staticContainer.ScenesCache, globalWorld, playerEntity, localSceneDevelopment);

            if (localSceneDevelopment)
                container.localSceneDevelopmentController = new LocalSceneDevelopmentController(container.reloadSceneController, dynamicWorldParams.LocalSceneDevelopmentRealm);

            container.RoomHub = localSceneDevelopment ? NullRoomHub.INSTANCE : new RoomHub(archipelagoIslandRoom, gateKeeperSceneRoom);
            container.MessagePipesHub = new MessagePipesHub(container.RoomHub, MultiPoolFactory(), MultiPoolFactory(), memoryPool);

            var roomsStatus = new RoomsStatus(
                container.RoomHub,

                //override allowed only in Editor
                Application.isEditor
                    ? new LinkedBox<(bool use, ConnectionQuality quality)>(
                        () => (bootstrapContainer.DebugSettings.OverrideConnectionQuality, bootstrapContainer.DebugSettings.ConnectionQuality)
                    )
                    : new Box<(bool use, ConnectionQuality quality)>((false, ConnectionQuality.QualityExcellent))
            );

            var entityParticipantTable = new EntityParticipantTable();

            var queuePoolFullMovementMessage = new ObjectPool<SimplePriorityQueue<NetworkMovementMessage>>(
                () => new SimplePriorityQueue<NetworkMovementMessage>(),
                actionOnRelease: queue => queue.Clear()
            );

            var remoteEntities = new RemoteEntities(
                container.RoomHub,
                entityParticipantTable,
                staticContainer.ComponentsContainer.ComponentPoolsRegistry,
                queuePoolFullMovementMessage,
                staticContainer.EntityCollidersGlobalCache
            );

            ILandscape landscape = new Landscape(
                container.RealmController,
                genesisTerrain,
                worldsTerrain,
                dynamicWorldParams.EnableLandscape,
                localSceneDevelopment
            );

            IRealmNavigator realmNavigator = new RealmNavigator(
                loadingScreen,
                container.MapRendererContainer.MapRenderer,
                container.RealmController,
                parcelServiceContainer.TeleportController,
                container.RoomHub,
                remoteEntities,
                bootstrapContainer.DecentralandUrlsSource,
                globalWorld,
                container.LODContainer.RoadAssetsPool,
                satelliteView,
                staticContainer.ExposedGlobalDataContainer.ExposedCameraData.CameraEntityProxy,
                exposedGlobalDataContainer.CameraSamplingData,
                staticContainer.LoadingStatus,
                staticContainer.CacheCleaner,
                staticContainer.SingletonSharedDependencies.MemoryBudget,
                landscape);

            IHealthCheck livekitHealthCheck = bootstrapContainer.DebugSettings.EnableEmulateNoLivekitConnection
                ? new IHealthCheck.AlwaysFails("Livekit connection is in debug, always fail mode")
                : new SequentialHealthCheck(
                    new MultipleURLHealthCheck(staticContainer.WebRequestsContainer.WebRequestController, bootstrapContainer.DecentralandUrlsSource,
                        DecentralandUrl.ArchipelagoStatus,
                        DecentralandUrl.GatekeeperStatus
                    ),
                    new StartLiveKitRooms(container.RoomHub)
                );

            livekitHealthCheck = dynamicWorldParams.EnableAnalytics
                ? livekitHealthCheck.WithFailAnalytics(bootstrapContainer.Analytics!)
                : livekitHealthCheck;

            livekitHealthCheck.WithRetries();

            container.UserInAppInAppInitializationFlow = new RealUserInAppInitializationFlow(
                staticContainer.LoadingStatus,
                livekitHealthCheck,
                bootstrapContainer.DecentralandUrlsSource,
                container.MvcManager,
                selfProfile,
                dynamicWorldParams.StartParcel,
                staticContainer.MainPlayerAvatarBaseProxy,
                backgroundMusic,
                realmNavigator,
                loadingScreen,
                staticContainer.FeatureFlagsProvider,
                staticContainer.FeatureFlagsCache,
                identityCache,
                container.RealmController,
                landscape,
                dynamicWorldParams.AppParameters,
                bootstrapContainer.DebugSettings,
                staticContainer.PortableExperiencesController,
                container.RoomHub,
                bootstrapContainer.DiagnosticsContainer);

            var worldInfoHub = new LocationBasedWorldInfoHub(
                new WorldInfoHub(staticContainer.SingletonSharedDependencies.SceneMapping),
                staticContainer.CharacterContainer.CharacterObject
            );

            dynamicWorldDependencies.WorldInfoTool.Initialize(worldInfoHub);

            container.CharacterDataPropagationUtility = new CharacterDataPropagationUtility(staticContainer.ComponentsContainer.ComponentPoolsRegistry.AddComponentPool<SDKProfile>());

            var chatHistory = new ChatHistory();

            var currentSceneInfo = new CurrentSceneInfo();
            var connectionStatusPanelPlugin = new ConnectionStatusPanelPlugin(container.UserInAppInAppInitializationFlow, container.MvcManager, mainUIView, roomsStatus, currentSceneInfo, container.reloadSceneController, globalWorld, playerEntity, debugBuilder);

            var chatCommandsFactory = new Dictionary<Regex, Func<IChatCommand>>
            {
                { GoToChatCommand.REGEX, () => new GoToChatCommand(realmNavigator) },
                {
                    ChangeRealmChatCommand.REGEX,
                    () => new ChangeRealmChatCommand(realmNavigator, bootstrapContainer.DecentralandUrlsSource,
                        new EnvironmentValidator(bootstrapContainer.Environment))
                },
                { DebugPanelChatCommand.REGEX, () => new DebugPanelChatCommand(debugBuilder, connectionStatusPanelPlugin) },
                { ShowEntityInfoChatCommand.REGEX, () => new ShowEntityInfoChatCommand(worldInfoHub) },
                { ClearChatCommand.REGEX, () => new ClearChatCommand(chatHistory) },
                { ReloadSceneChatCommand.REGEX, () => new ReloadSceneChatCommand(container.reloadSceneController) },
                {
                    LoadPortableExperienceChatCommand.REGEX,
                    () => new LoadPortableExperienceChatCommand(staticContainer.PortableExperiencesController,
                        staticContainer.FeatureFlagsCache)
                },
                {
                    KillPortableExperienceChatCommand.REGEX,
                    () => new KillPortableExperienceChatCommand(staticContainer.PortableExperiencesController,
                        staticContainer.FeatureFlagsCache)
                }
            };

            IChatMessagesBus coreChatMessageBus = new MultiplayerChatMessagesBus(container.MessagePipesHub, container.ProfileRepository, new MessageDeduplication<double>())
                                                 .WithSelfResend(identityCache, container.ProfileRepository)
                                                 .WithIgnoreSymbols()
                                                 .WithCommands(chatCommandsFactory)
                                                 .WithDebugPanel(debugBuilder);

            container.ChatMessagesBus = dynamicWorldParams.EnableAnalytics
                ? new ChatMessagesBusAnalyticsDecorator(coreChatMessageBus, bootstrapContainer.Analytics!)
                : coreChatMessageBus;

            var coreBackpackEventBus = new BackpackEventBus();

            IBackpackEventBus backpackEventBus = dynamicWorldParams.EnableAnalytics
                ? new BackpackEventBusAnalyticsDecorator(coreBackpackEventBus, bootstrapContainer.Analytics!)
                : coreBackpackEventBus;

            container.ProfileBroadcast = new DebounceProfileBroadcast(
                new EnsureSelfPublishedProfileBroadcast(
                    new ProfileBroadcast(container.MessagePipesHub, selfProfile),
                    selfProfile,
                    staticContainer.RealmData
                )
            );

            var notificationsRequestController = new NotificationsRequestController(staticContainer.WebRequestsContainer.WebRequestController, notificationsBusController, bootstrapContainer.DecentralandUrlsSource, identityCache);
            notificationsRequestController.StartGettingNewNotificationsOverTimeAsync(ct).SuppressCancellationThrow().Forget();

            var multiplayerEmotesMessageBus = new MultiplayerEmotesMessageBus(container.MessagePipesHub, multiplayerDebugSettings);

            container.RemoteMetadata = new DebounceRemoteMetadata(new RemoteMetadata(container.RoomHub, staticContainer.RealmData));

            var characterPreviewEventBus = new CharacterPreviewEventBus();
            var sidebarBus = new SidebarBus();
            AudioMixer generalAudioMixer = (await assetsProvisioner.ProvideMainAssetAsync(dynamicSettings.GeneralAudioMixer, ct)).Value;
            var audioMixerVolumesController = new AudioMixerVolumesController(generalAudioMixer);

            container.multiplayerMovementMessageBus = new MultiplayerMovementMessageBus(container.MessagePipesHub, entityParticipantTable, globalWorld);

            var badgesAPIClient = new BadgesAPIClient(staticContainer.WebRequestsContainer.WebRequestController, bootstrapContainer.DecentralandUrlsSource);

            ICameraReelImagesMetadataDatabase cameraReelImagesMetadataDatabase = new CameraReelImagesMetadataRemoteDatabase(staticContainer.WebRequestsContainer.WebRequestController, bootstrapContainer.DecentralandUrlsSource);
            ICameraReelScreenshotsStorage cameraReelScreenshotsStorage = new CameraReelS3BucketScreenshotsStorage(staticContainer.WebRequestsContainer.WebRequestController);

            CameraReelRemoteStorageService cameraReelStorageService = new CameraReelRemoteStorageService(cameraReelImagesMetadataDatabase, cameraReelScreenshotsStorage, identityCache?.Identity?.Address);

            ISystemClipboard clipboard = new UnityClipboard();

            bool includeCameraReel = staticContainer.FeatureFlagsCache.Configuration.IsEnabled(FeatureFlagsStrings.CAMERA_REEL) || (appArgs.HasDebugFlag() && appArgs.HasFlag(AppArgsFlags.CAMERA_REEL)) || Application.isEditor;

            var globalPlugins = new List<IDCLGlobalPlugin>
            {
                new MultiplayerPlugin(
                    assetsProvisioner,
                    archipelagoIslandRoom,
                    gateKeeperSceneRoom,
                    container.RoomHub,
                    roomsStatus,
                    container.ProfileRepository,
                    container.ProfileBroadcast,
                    debugBuilder,
                    staticContainer.LoadingStatus,
                    entityParticipantTable,
                    container.MessagePipesHub,
                    container.RemoteMetadata,
                    staticContainer.CharacterContainer.CharacterObject,
                    staticContainer.RealmData,
                    remoteEntities,
                    staticContainer.ScenesCache,
                    emotesCache,
                    container.CharacterDataPropagationUtility,
                    staticContainer.ComponentsContainer.ComponentPoolsRegistry
                ),
                new WorldInfoPlugin(worldInfoHub, debugBuilder, chatHistory),
                new CharacterMotionPlugin(assetsProvisioner, staticContainer.CharacterContainer.CharacterObject, debugBuilder, staticContainer.ComponentsContainer.ComponentPoolsRegistry, staticContainer.SceneReadinessReportQueue),
                new InputPlugin(dclInput, dclCursor, unityEventSystem, assetsProvisioner, dynamicWorldDependencies.CursorUIDocument, multiplayerEmotesMessageBus, container.MvcManager, debugBuilder, dynamicWorldDependencies.RootUIDocument, dynamicWorldDependencies.CursorUIDocument, exposedGlobalDataContainer.ExposedCameraData),
                new GlobalInteractionPlugin(dclInput, dynamicWorldDependencies.RootUIDocument, assetsProvisioner, staticContainer.EntityCollidersGlobalCache, exposedGlobalDataContainer.GlobalInputEvents, dclCursor, unityEventSystem, container.MvcManager),
                new CharacterCameraPlugin(assetsProvisioner, realmSamplingData, exposedGlobalDataContainer.ExposedCameraData, debugBuilder, dynamicWorldDependencies.CommandLineArgs, dclInput),
                new WearablePlugin(assetsProvisioner, staticContainer.WebRequestsContainer.WebRequestController, staticContainer.RealmData, assetBundlesURL, staticContainer.CacheCleaner, wearableCatalog),
                new EmotePlugin(staticContainer.WebRequestsContainer.WebRequestController, emotesCache, staticContainer.RealmData, multiplayerEmotesMessageBus, debugBuilder,
                    assetsProvisioner, selfProfile, container.MvcManager, dclInput, staticContainer.CacheCleaner, identityCache, entityParticipantTable, assetBundlesURL, mainUIView, dclCursor, staticContainer.InputBlock, globalWorld, playerEntity),
                new ProfilingPlugin(staticContainer.Profiler, staticContainer.RealmData, staticContainer.SingletonSharedDependencies.MemoryBudget, debugBuilder, staticContainer.ScenesCache),
                new AvatarPlugin(
                    staticContainer.ComponentsContainer.ComponentPoolsRegistry,
                    assetsProvisioner,
                    staticContainer.SingletonSharedDependencies.FrameTimeBudget,
                    staticContainer.SingletonSharedDependencies.MemoryBudget,
                    staticContainer.RealmData,
                    staticContainer.MainPlayerAvatarBaseProxy,
                    debugBuilder,
                    staticContainer.CacheCleaner,
                    chatEntryConfiguration,
                    new DefaultFaceFeaturesHandler(wearableCatalog),
                    nametagsData,
                    container.DefaultTexturesContainer.TextureArrayContainerFactory,
                    wearableCatalog,
                    remoteEntities,
                    staticContainer.CharacterContainer.Transform),
                new MainUIPlugin(container.MvcManager, sidebarBus, mainUIView),
                new ProfilePlugin(container.ProfileRepository, profileCache, staticContainer.CacheCleaner, new ProfileIntentionCache()),
                new MapRendererPlugin(container.MapRendererContainer.MapRenderer),
                new SidebarPlugin(
                    assetsProvisioner,
                    container.MvcManager,
                    mainUIView,
                    notificationsBusController,
                    notificationsRequestController,
                    identityCache,
                    container.ProfileRepository,
                    staticContainer.WebRequestsContainer.WebRequestController,
                    webBrowser,
                    dynamicWorldDependencies.Web3Authenticator,
                    container.UserInAppInAppInitializationFlow,
                    profileCache, sidebarBus, chatEntryConfiguration,
                    globalWorld, playerEntity, includeCameraReel),
                new ErrorPopupPlugin(container.MvcManager, assetsProvisioner),
                connectionStatusPanelPlugin,
                new MinimapPlugin(container.MvcManager, container.MapRendererContainer, placesAPIService,
                    staticContainer.RealmData, container.ChatMessagesBus, realmNavigator, staticContainer.ScenesCache,
                    mainUIView, mapPathEventBus, staticContainer.SceneRestrictionBusController,
                    $"{dynamicWorldParams.StartParcel.x},{dynamicWorldParams.StartParcel.y}"),
                new ChatPlugin(assetsProvisioner, container.MvcManager, container.ChatMessagesBus, chatHistory, entityParticipantTable, nametagsData, dclInput, unityEventSystem, mainUIView, staticContainer.InputBlock, globalWorld, playerEntity),
                new ExplorePanelPlugin(
                    assetsProvisioner,
                    container.MvcManager,
                    container.MapRendererContainer,
                    placesAPIService,
                    staticContainer.WebRequestsContainer.WebRequestController,
                    identityCache,
                    cameraReelStorageService,
                    cameraReelStorageService,
                    clipboard,
                    bootstrapContainer.DecentralandUrlsSource,
                    wearableCatalog,
                    characterPreviewFactory,
                    container.ProfileRepository,
                    dynamicWorldDependencies.Web3Authenticator,
                    container.UserInAppInAppInitializationFlow,
                    selfProfile,
                    equippedWearables,
                    equippedEmotes,
                    webBrowser,
                    emotesCache,
                    realmNavigator,
                    forceRender,
                    dclInput,
                    staticContainer.RealmData,
                    profileCache,
                    assetBundlesURL,
                    notificationsBusController,
                    characterPreviewEventBus,
                    mapPathEventBus,
                    chatEntryConfiguration,
                    backpackEventBus,
                    thirdPartyNftProviderSource,
                    container.wearablesProvider,
                    dclCursor,
                    staticContainer.InputBlock,
                    emoteProvider,
                    globalWorld,
                    playerEntity,
                    container.ChatMessagesBus,
                    staticContainer.MemoryCap,
                    bootstrapContainer.WorldVolumeMacBus,
                    includeCameraReel
                ),
                new CharacterPreviewPlugin(staticContainer.ComponentsContainer.ComponentPoolsRegistry, assetsProvisioner, staticContainer.CacheCleaner),
                new WebRequestsPlugin(staticContainer.WebRequestsContainer.AnalyticsContainer, debugBuilder),
                new Web3AuthenticationPlugin(assetsProvisioner, dynamicWorldDependencies.Web3Authenticator, debugBuilder, container.MvcManager, selfProfile, webBrowser, staticContainer.RealmData, identityCache, characterPreviewFactory, dynamicWorldDependencies.SplashScreen, audioMixerVolumesController, staticContainer.FeatureFlagsCache, characterPreviewEventBus, globalWorld),
                new StylizedSkyboxPlugin(assetsProvisioner, dynamicSettings.DirectionalLight, debugBuilder, staticContainer.FeatureFlagsCache),
                new LoadingScreenPlugin(assetsProvisioner, container.MvcManager, audioMixerVolumesController,
                    staticContainer.InputBlock, debugBuilder, staticContainer.LoadingStatus),
                new ExternalUrlPromptPlugin(assetsProvisioner, webBrowser, container.MvcManager, dclCursor),
                new TeleportPromptPlugin(
                    assetsProvisioner,
                    container.MvcManager,
                    staticContainer.WebRequestsContainer.WebRequestController,
                    placesAPIService,
                    dclCursor,
                    container.ChatMessagesBus
                ),
                new ChangeRealmPromptPlugin(
                    assetsProvisioner,
                    container.MvcManager,
                    dclCursor,
                    realmUrl => container.RealmController.SetRealmAsync(URLDomain.FromString(realmUrl), CancellationToken.None).Forget()),
                new NftPromptPlugin(assetsProvisioner, webBrowser, container.MvcManager, nftInfoAPIClient, staticContainer.WebRequestsContainer.WebRequestController, dclCursor),
                staticContainer.CharacterContainer.CreateGlobalPlugin(),
                staticContainer.QualityContainer.CreatePlugin(),
                landscapePlugin,
                new MultiplayerMovementPlugin(
                    assetsProvisioner,
                    container.multiplayerMovementMessageBus,
                    debugBuilder,
                    remoteEntities,
                    staticContainer.CharacterContainer.Transform,
                    multiplayerDebugSettings,
                    appArgs,
                    entityParticipantTable,
                    staticContainer.RealmData,
                    container.RemoteMetadata,
                    staticContainer.FeatureFlagsCache),
                container.LODContainer.LODPlugin,
                container.LODContainer.RoadPlugin,
                new AudioPlaybackPlugin(genesisTerrain, assetsProvisioner, dynamicWorldParams.EnableLandscape),
                new RealmDataDirtyFlagPlugin(staticContainer.RealmData),
                new NotificationPlugin(
                    assetsProvisioner,
                    container.MvcManager,
                    staticContainer.WebRequestsContainer.WebRequestController,
                    notificationsBusController),
                new RewardPanelPlugin(container.MvcManager, assetsProvisioner, notificationsBusController, staticContainer.WebRequestsContainer.WebRequestController),
                new PassportPlugin(
                    assetsProvisioner,
                    container.MvcManager,
                    dclCursor,
                    container.ProfileRepository,
                    characterPreviewFactory,
                    chatEntryConfiguration,
                    staticContainer.RealmData,
                    assetBundlesURL,
                    staticContainer.WebRequestsContainer.WebRequestController,
                    characterPreviewEventBus,
                    selfProfile,
                    webBrowser,
                    bootstrapContainer.DecentralandUrlsSource,
                    badgesAPIClient,
                    notificationsBusController,
                    staticContainer.InputBlock,
                    container.RemoteMetadata,
                    cameraReelStorageService,
                    cameraReelStorageService,
                    globalWorld,
                    playerEntity
                ),
            };

            globalPlugins.AddRange(staticContainer.SharedPlugins);

            if (includeCameraReel)
<<<<<<< HEAD
                globalPlugins.Add(new InWorldCameraPlugin(dclInput, selfProfile, staticContainer.RealmData, playerEntity, placesAPIService, staticContainer.CharacterContainer.CharacterObject, coroutineRunner,
                    cameraReelStorageService, cameraReelStorageService, container.MvcManager, clipboard, bootstrapContainer.DecentralandUrlsSource, webBrowser, staticContainer.WebRequestsContainer.WebRequestController,
                    container.ProfileRepository, container.ChatMessagesBus, assetsProvisioner, wearableCatalog, container.wearablesProvider, globalWorld, assetBundlesURL, dclCursor,
                    mainUIView.SidebarView.InWorldCameraButton));
=======
                globalPlugins.Add(new InWorldCameraPlugin(
                    dclInput,
                    selfProfile,
                    staticContainer.RealmData,
                    playerEntity,
                    placesAPIService,
                    staticContainer.CharacterContainer.CharacterObject,
                    coroutineRunner,
                    cameraReelStorageService,
                    cameraReelStorageService,
                    container.MvcManager,
                    clipboard,
                    bootstrapContainer.DecentralandUrlsSource,
                    webBrowser,
                    staticContainer.WebRequestsContainer.WebRequestController,
                    container.ProfileRepository,
                    realmNavigator,
                    assetsProvisioner,
                    wearableCatalog,
                    container.wearablesProvider,
                    assetBundlesURL,
                    dclCursor,
                    mainUIView.SidebarView.InWorldCameraButton,
                    globalWorld,
                    debugBuilder));
>>>>>>> bad2ddcc

            if (dynamicWorldParams.EnableAnalytics)
                globalPlugins.Add(new AnalyticsPlugin(
                        bootstrapContainer.Analytics!,
                        staticContainer.Profiler,
                        realmNavigator,
                        staticContainer.RealmData,
                        staticContainer.ScenesCache,
                        staticContainer.MainPlayerAvatarBaseProxy,
                        identityCache,
                        debugBuilder
                    )
                );

            container.GlobalWorldFactory = new GlobalWorldFactory(
                in staticContainer,
                exposedGlobalDataContainer.CameraSamplingData,
                realmSamplingData,
                assetBundlesURL,
                staticContainer.RealmData,
                globalPlugins,
                debugBuilder,
                staticContainer.ScenesCache,
                dynamicWorldParams.HybridSceneParams,
                currentSceneInfo,
                container.LODContainer.LodCache,
                multiplayerEmotesMessageBus,
                globalWorld,
                staticContainer.SceneReadinessReportQueue,
                localSceneDevelopment
            );

            container.GlobalPlugins = globalPlugins;

            staticContainer.RoomHubProxy.SetObject(container.RoomHub);
            return (container, true);
        }

        private static void ParseDebugForcedEmotes(IReadOnlyList<string>? debugEmotes, ref List<URN> parsedEmotes)
        {
            if (debugEmotes?.Count > 0)
                parsedEmotes.AddRange(debugEmotes.Select(emote => new URN(emote)));
        }

        private static void ParseParamsForcedEmotes(IAppArgs appParams, ref List<URN> parsedEmotes)
        {
            if (appParams.TryGetValue(AppArgsFlags.FORCED_EMOTES, out string? csv) && !string.IsNullOrEmpty(csv))
                parsedEmotes.AddRange(csv.Split(',', StringSplitOptions.RemoveEmptyEntries).Select(emote => new URN(emote)));
        }
    }
}<|MERGE_RESOLUTION|>--- conflicted
+++ resolved
@@ -681,12 +681,6 @@
             globalPlugins.AddRange(staticContainer.SharedPlugins);
 
             if (includeCameraReel)
-<<<<<<< HEAD
-                globalPlugins.Add(new InWorldCameraPlugin(dclInput, selfProfile, staticContainer.RealmData, playerEntity, placesAPIService, staticContainer.CharacterContainer.CharacterObject, coroutineRunner,
-                    cameraReelStorageService, cameraReelStorageService, container.MvcManager, clipboard, bootstrapContainer.DecentralandUrlsSource, webBrowser, staticContainer.WebRequestsContainer.WebRequestController,
-                    container.ProfileRepository, container.ChatMessagesBus, assetsProvisioner, wearableCatalog, container.wearablesProvider, globalWorld, assetBundlesURL, dclCursor,
-                    mainUIView.SidebarView.InWorldCameraButton));
-=======
                 globalPlugins.Add(new InWorldCameraPlugin(
                     dclInput,
                     selfProfile,
@@ -712,7 +706,6 @@
                     mainUIView.SidebarView.InWorldCameraButton,
                     globalWorld,
                     debugBuilder));
->>>>>>> bad2ddcc
 
             if (dynamicWorldParams.EnableAnalytics)
                 globalPlugins.Add(new AnalyticsPlugin(
