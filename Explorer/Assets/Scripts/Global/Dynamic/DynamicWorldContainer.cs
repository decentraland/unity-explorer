--- conflicted
+++ resolved
@@ -773,19 +773,13 @@
                 ),
                 new GenericContextMenuPlugin(assetsProvisioner, mvcManager),
                 new FriendsPlugin(bootstrapContainer.DecentralandUrlsSource,
-<<<<<<< HEAD
                     identityCache,
                     staticContainer.FeatureFlagsCache,
-                    selfProfile),
-=======
-                    profileRepository,
-                    identityCache,
-                    staticContainer.FeatureFlagsCache,
+                    selfProfile,
                     assetsProvisioner,
                     staticContainer.WebRequestsContainer.WebRequestController,
                     mvcManager,
                     staticContainer.InputBlock),
->>>>>>> 346f4140
             };
 
             globalPlugins.AddRange(staticContainer.SharedPlugins);
