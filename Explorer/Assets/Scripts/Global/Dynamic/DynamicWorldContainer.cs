--- conflicted
+++ resolved
@@ -620,12 +620,8 @@
                     initializationFlowContainer.InitializationFlow,
                     profileCache, sidebarBus, dclInput, sidebarActionsBus,
                     globalWorld, playerEntity, includeCameraReel, includeFriends,
-<<<<<<< HEAD
-                    chatHistory, staticContainer.InputBlock, marketplaceCreditsAPIClient,
-                    selfProfile),
-=======
-                    chatHistory, viewDependencies),
->>>>>>> 34210d8d
+                    chatHistory, viewDependencies, staticContainer.InputBlock, 
+                    marketplaceCreditsAPIClient,selfProfile),
                 new ErrorPopupPlugin(mvcManager, assetsProvisioner),
                 connectionStatusPanelPlugin,
                 new MinimapPlugin(mvcManager, minimap),
