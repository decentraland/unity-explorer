--- conflicted
+++ resolved
@@ -33,12 +33,9 @@
 using DCL.Multiplayer.Connections.GateKeeper.Rooms;
 using DCL.Utilities.Extensions;
 using LiveKit.Internal.FFIClients.Pools;
-<<<<<<< HEAD
 using LiveKit.Internal.FFIClients.Pools.Memory;
 using System.Buffers;
 using Unity.Mathematics;
-=======
->>>>>>> 848c2ee9
 using UnityEngine;
 using Object = UnityEngine.Object;
 
@@ -135,7 +132,7 @@
 
             IProfileCache profileCache = new DefaultProfileCache();
 
-            container.ProfileRepository = new IProfileRepository.Fake();
+            container.ProfileRepository = new RealmProfileRepository(staticContainer.WebRequestsContainer.WebRequestController, realmData, profileCache); //new IProfileRepository.Fake();
             //TODO replace fake when the deploy ready
                 //new RealmProfileRepository(staticContainer.WebRequestsContainer.WebRequestController, realmData, profileCache);
 
@@ -154,11 +151,7 @@
 
             var globalPlugins = new List<IDCLGlobalPlugin>
             {
-<<<<<<< HEAD
                 new MultiplayerPlugin(archipelagoIslandRoom, gateKeeperSceneRoom, container.ProfileRepository, memoryPool, multiPool, debugBuilder),
-=======
-                new MultiplayerPlugin(archipelagoIslandRoom, gateKeeperSceneRoom, debugBuilder),
->>>>>>> 848c2ee9
                 new CharacterMotionPlugin(staticContainer.AssetsProvisioner, staticContainer.CharacterContainer.CharacterObject, debugBuilder),
                 new InputPlugin(dclInput),
                 new GlobalInteractionPlugin(dclInput, dynamicWorldDependencies.RootUIDocument, staticContainer.AssetsProvisioner, staticContainer.EntityCollidersGlobalCache, exposedGlobalDataContainer.GlobalInputEvents),
