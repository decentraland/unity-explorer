using CommunicationData.URLHelpers;
using Cysharp.Threading.Tasks;
using DCL.AsyncLoadReporting;
using DCL.AvatarRendering.Wearables;
using DCL.AvatarRendering.Wearables.Helpers;
using DCL.Backpack.BackpackBus;
using DCL.Browser;
using DCL.DebugUtilities;
using DCL.MapRenderer.ComponentsFactory;
using DCL.ParcelsService;
using DCL.PlacesAPIService;
using DCL.PluginSystem;
using DCL.PluginSystem.Global;
using DCL.SkyBox;
using DCL.Profiles;
using DCL.SceneLoadingScreens;
using DCL.Web3.Authenticators;
using DCL.Web3.Identities;
using DCL.WebRequests.Analytics;
using ECS;
using ECS.Prioritization.Components;
using MVC;
using MVC.PopupsController.PopupCloser;
using SceneRunner.EmptyScene;
using System;
using System.Collections.Generic;
using System.Threading;
using DCL.LOD;
<<<<<<< HEAD
=======
using ECS.SceneLifeCycle;
>>>>>>> 156b4843
using Unity.Mathematics;
using UnityEngine;
using UnityEngine.UIElements;
using Object = UnityEngine.Object;

namespace Global.Dynamic
{
    public class DynamicWorldContainer : IDCLPlugin<DynamicWorldSettings>
    {
        private static readonly URLDomain ASSET_BUNDLES_URL = URLDomain.FromString("https://ab-cdn.decentraland.org/");

        public MVCManager MvcManager { get; private set; }

        public DebugUtilitiesContainer DebugContainer { get; private set; }

        public IRealmController RealmController { get; private set; }

        public GlobalWorldFactory GlobalWorldFactory { get; private set; }

        public EmptyScenesWorldFactory EmptyScenesWorldFactory { get; private set; }

        public IReadOnlyList<IDCLGlobalPlugin> GlobalPlugins { get; private set; }

        public IProfileRepository ProfileRepository { get; private set; }

        public ParcelServiceContainer ParcelServiceContainer { get; private set; }

        public void Dispose()
        {
            MvcManager.Dispose();
        }

        public static async UniTask<(DynamicWorldContainer container, bool success)> CreateAsync(
            StaticContainer staticContainer,
            IPluginSettingsContainer settingsContainer,
            CancellationToken ct,
            UIDocument rootUIDocument,
            SkyBoxSceneData skyBoxSceneData,
            IReadOnlyList<int2> staticLoadPositions, int sceneLoadRadius,
            DynamicSettings dynamicSettings,
            IWeb3VerifiedAuthenticator web3Authenticator,
            IWeb3IdentityCache storedIdentityProvider)
        {
            var container = new DynamicWorldContainer();
            (_, bool result) = await settingsContainer.InitializePluginAsync(container, ct);

            if (!result)
                return (null, false);

            DebugContainerBuilder debugBuilder = container.DebugContainer.Builder;

            var realmSamplingData = new RealmSamplingData();
            var dclInput = new DCLInput();
            ExposedGlobalDataContainer exposedGlobalDataContainer = staticContainer.ExposedGlobalDataContainer;
            var realmData = new RealmData();

            PopupCloserView popupCloserView = Object.Instantiate((await staticContainer.AssetsProvisioner.ProvideMainAssetAsync(dynamicSettings.PopupCloserView, ct: CancellationToken.None)).Value.GetComponent<PopupCloserView>());
            container.MvcManager =
                new MVCManager(new WindowStackManager(), new CancellationTokenSource(), popupCloserView);

            var parcelServiceContainer = ParcelServiceContainer.Create(realmData,
                staticContainer.SceneReadinessReportQueue, debugBuilder, container.MvcManager);
            container.ParcelServiceContainer = parcelServiceContainer;

            MapRendererContainer mapRendererContainer = await MapRendererContainer.CreateAsync(staticContainer, dynamicSettings.MapRendererSettings, ct);
            var placesAPIService = new PlacesAPIService(new PlacesAPIClient(staticContainer.WebRequestsContainer.WebRequestController));
            var wearableCatalog = new WearableCatalog();
            var backpackCommandBus = new BackpackCommandBus();
            var backpackEventBus = new BackpackEventBus();

            IProfileCache profileCache = new DefaultProfileCache();

            container.ProfileRepository = new RealmProfileRepository(staticContainer.WebRequestsContainer.WebRequestController, realmData,
                profileCache);

            IScenesCache scenesCache = new ScenesCache();
<<<<<<< HEAD
            
=======

>>>>>>> 156b4843
            var globalPlugins = new List<IDCLGlobalPlugin>
            {
                new CharacterMotionPlugin(staticContainer.AssetsProvisioner, staticContainer.CharacterObject, debugBuilder),
                new InputPlugin(dclInput),
                new GlobalInteractionPlugin(dclInput, rootUIDocument, staticContainer.AssetsProvisioner, staticContainer.EntityCollidersGlobalCache, exposedGlobalDataContainer.GlobalInputEvents),
                new CharacterCameraPlugin(staticContainer.AssetsProvisioner, realmSamplingData, exposedGlobalDataContainer.CameraSamplingData, exposedGlobalDataContainer.ExposedCameraData),
                new WearablePlugin(staticContainer.AssetsProvisioner, staticContainer.WebRequestsContainer.WebRequestController, realmData, ASSET_BUNDLES_URL, staticContainer.CacheCleaner, wearableCatalog),
                new ProfilingPlugin(staticContainer.ProfilingProvider, staticContainer.SingletonSharedDependencies.FrameTimeBudget, staticContainer.SingletonSharedDependencies.MemoryBudget, debugBuilder),
                new AvatarPlugin(staticContainer.ComponentsContainer.ComponentPoolsRegistry, staticContainer.AssetsProvisioner,
                    staticContainer.SingletonSharedDependencies.FrameTimeBudget, staticContainer.SingletonSharedDependencies.MemoryBudget, realmData, debugBuilder, staticContainer.CacheCleaner),
                new ProfilePlugin(container.ProfileRepository, profileCache, staticContainer.CacheCleaner, new ProfileIntentionCache()),
                new MapRendererPlugin(mapRendererContainer.MapRenderer),
                new MinimapPlugin(staticContainer.AssetsProvisioner, container.MvcManager, mapRendererContainer,
                    placesAPIService),
                new ExplorePanelPlugin(
                    staticContainer.AssetsProvisioner,
                    container.MvcManager,
                    mapRendererContainer,
                    placesAPIService,
                    parcelServiceContainer.TeleportController,
                    dynamicSettings.BackpackSettings,
                    backpackCommandBus,
                    backpackEventBus,
                    staticContainer.WebRequestsContainer.WebRequestController,
                    storedIdentityProvider,
                    wearableCatalog),

                new WebRequestsPlugin(staticContainer.WebRequestsContainer.AnalyticsContainer, debugBuilder),
                new Web3AuthenticationPlugin(staticContainer.AssetsProvisioner, web3Authenticator, debugBuilder,
                    container.MvcManager, container.ProfileRepository, new UnityAppWebBrowser(), realmData,
                    storedIdentityProvider),
                new SkyBoxPlugin(debugBuilder, skyBoxSceneData),
                new LoadingScreenPlugin(staticContainer.AssetsProvisioner, container.MvcManager),
<<<<<<< HEAD
                new LandscapePlugin(staticContainer.AssetsProvisioner, debugBuilder,
                    mapRendererContainer.TextureContainer),
                new LODPlugin(staticContainer.CacheCleaner, realmData,
                    staticContainer.SingletonSharedDependencies.MemoryBudget,
                    staticContainer.SingletonSharedDependencies.FrameTimeBudget,
                    scenesCache)
=======
                new LODPlugin(staticContainer.CacheCleaner, realmData,
                    staticContainer.SingletonSharedDependencies.MemoryBudget,
                    staticContainer.SingletonSharedDependencies.FrameTimeBudget,
                    scenesCache, debugBuilder, staticContainer.AssetsProvisioner),
>>>>>>> 156b4843
            };

            globalPlugins.AddRange(staticContainer.SharedPlugins);


            container.RealmController = new RealmController(
                staticContainer.WebRequestsContainer.WebRequestController,
                parcelServiceContainer.TeleportController,
                parcelServiceContainer.RetrieveSceneFromFixedRealm,
                parcelServiceContainer.RetrieveSceneFromVolatileWorld,
                sceneLoadRadius, staticLoadPositions, realmData, staticContainer.ScenesCache);

            container.GlobalWorldFactory = new GlobalWorldFactory(in staticContainer, staticContainer.RealmPartitionSettings,
                exposedGlobalDataContainer.CameraSamplingData, realmSamplingData, ASSET_BUNDLES_URL, realmData, globalPlugins,
                debugBuilder, staticContainer.ScenesCache);

            container.GlobalPlugins = globalPlugins;
            container.EmptyScenesWorldFactory = new EmptyScenesWorldFactory(staticContainer.SingletonSharedDependencies, staticContainer.ECSWorldPlugins);

            BuildTeleportWidget(container.RealmController, container.MvcManager, debugBuilder);

            return (container, true);
        }

        public UniTask InitializeAsync(DynamicWorldSettings settings, CancellationToken ct)
        {
            Debug.Log("Initializing DebugContainer");
            DebugContainer = DebugUtilitiesContainer.Create(settings.DebugViewsCatalog);
            return UniTask.CompletedTask;
        }

        private static void BuildTeleportWidget(IRealmController realmController, MVCManager mvcManager,
            IDebugContainerBuilder debugContainerBuilder)
        {
            async UniTask ChangeRealmAsync(string realm, CancellationToken ct)
            {
                var loadReport =
                    new AsyncLoadProcessReport(new UniTaskCompletionSource(), new AsyncReactiveProperty<float>(0));

                await UniTask.WhenAll(mvcManager.ShowAsync(
                        SceneLoadingScreenController.IssueCommand(
                            new SceneLoadingScreenController.Params(loadReport, TimeSpan.FromSeconds(30)))),
                    realmController.SetRealmAsync(URLDomain.FromString(realm), Vector2Int.zero, loadReport, ct));
            }

            debugContainerBuilder.AddWidget("Realm")
                .AddStringFieldWithConfirmation("https://peer.decentraland.org", "Change",
                    realm => { ChangeRealmAsync(realm, CancellationToken.None).Forget(); });
        }
    }
}<|MERGE_RESOLUTION|>--- conflicted
+++ resolved
@@ -6,7 +6,6 @@
 using DCL.Backpack.BackpackBus;
 using DCL.Browser;
 using DCL.DebugUtilities;
-using DCL.MapRenderer.ComponentsFactory;
 using DCL.ParcelsService;
 using DCL.PlacesAPIService;
 using DCL.PluginSystem;
@@ -26,10 +25,7 @@
 using System.Collections.Generic;
 using System.Threading;
 using DCL.LOD;
-<<<<<<< HEAD
-=======
 using ECS.SceneLifeCycle;
->>>>>>> 156b4843
 using Unity.Mathematics;
 using UnityEngine;
 using UnityEngine.UIElements;
@@ -106,11 +102,7 @@
                 profileCache);
 
             IScenesCache scenesCache = new ScenesCache();
-<<<<<<< HEAD
-            
-=======
 
->>>>>>> 156b4843
             var globalPlugins = new List<IDCLGlobalPlugin>
             {
                 new CharacterMotionPlugin(staticContainer.AssetsProvisioner, staticContainer.CharacterObject, debugBuilder),
@@ -144,23 +136,13 @@
                     storedIdentityProvider),
                 new SkyBoxPlugin(debugBuilder, skyBoxSceneData),
                 new LoadingScreenPlugin(staticContainer.AssetsProvisioner, container.MvcManager),
-<<<<<<< HEAD
-                new LandscapePlugin(staticContainer.AssetsProvisioner, debugBuilder,
-                    mapRendererContainer.TextureContainer),
-                new LODPlugin(staticContainer.CacheCleaner, realmData,
-                    staticContainer.SingletonSharedDependencies.MemoryBudget,
-                    staticContainer.SingletonSharedDependencies.FrameTimeBudget,
-                    scenesCache)
-=======
                 new LODPlugin(staticContainer.CacheCleaner, realmData,
                     staticContainer.SingletonSharedDependencies.MemoryBudget,
                     staticContainer.SingletonSharedDependencies.FrameTimeBudget,
                     scenesCache, debugBuilder, staticContainer.AssetsProvisioner),
->>>>>>> 156b4843
             };
 
             globalPlugins.AddRange(staticContainer.SharedPlugins);
-
 
             container.RealmController = new RealmController(
                 staticContainer.WebRequestsContainer.WebRequestController,
@@ -183,7 +165,6 @@
 
         public UniTask InitializeAsync(DynamicWorldSettings settings, CancellationToken ct)
         {
-            Debug.Log("Initializing DebugContainer");
             DebugContainer = DebugUtilitiesContainer.Create(settings.DebugViewsCatalog);
             return UniTask.CompletedTask;
         }
