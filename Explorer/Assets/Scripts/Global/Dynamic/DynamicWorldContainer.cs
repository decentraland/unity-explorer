using Arch.Core;
using CommunicationData.URLHelpers;
using Cysharp.Threading.Tasks;
using DCL.AssetsProvision;
using DCL.Audio;
using DCL.AvatarRendering.Emotes;
using DCL.AvatarRendering.Emotes.Equipped;
using DCL.AvatarRendering.Wearables;
using DCL.AvatarRendering.Wearables.Equipped;
using DCL.AvatarRendering.Wearables.Helpers;
using DCL.AvatarRendering.Wearables.ThirdParty;
using DCL.Backpack.BackpackBus;
using DCL.BadgesAPIService;
using DCL.Browser;
using DCL.CharacterPreview;
using DCL.Chat;
using DCL.Chat.Commands;
using DCL.Chat.History;
using DCL.Chat.MessageBus;
using DCL.Clipboard;
using DCL.DebugUtilities;
using DCL.FeatureFlags;
using DCL.Input;
using DCL.InWorldCamera.CameraReelStorageService;
using DCL.Landscape;
using DCL.LOD.Systems;
using DCL.MapRenderer;
using DCL.Multiplayer.Connections.Archipelago.AdapterAddress.Current;
using DCL.Multiplayer.Connections.Archipelago.Rooms;
using DCL.Multiplayer.Connections.DecentralandUrls;
using DCL.Multiplayer.Connections.GateKeeper.Meta;
using DCL.Multiplayer.Connections.GateKeeper.Rooms;
using DCL.Multiplayer.Connections.Messaging.Hubs;
using DCL.Multiplayer.Connections.Pools;
using DCL.Multiplayer.Connections.RoomHubs;
using DCL.Multiplayer.Connections.Rooms.Status;
using DCL.Multiplayer.Deduplication;
using DCL.Multiplayer.Emotes;
using DCL.Multiplayer.HealthChecks;
using DCL.Multiplayer.HealthChecks.Struct;
using DCL.Multiplayer.Movement;
using DCL.Multiplayer.Movement.Settings;
using DCL.Multiplayer.Movement.Systems;
using DCL.Multiplayer.Profiles.BroadcastProfiles;
using DCL.Multiplayer.Profiles.Entities;
using DCL.Multiplayer.Profiles.Poses;
using DCL.Multiplayer.Profiles.Tables;
using DCL.Multiplayer.SDK.Systems.GlobalWorld;
using DCL.Nametags;
using DCL.NftInfoAPIService;
using DCL.Notifications;
using DCL.NotificationsBusController.NotificationsBus;
using DCL.Optimization.Pools;
using DCL.ParcelsService;
using DCL.PerformanceAndDiagnostics.Analytics;
using DCL.PlacesAPIService;
using DCL.PluginSystem;
using DCL.PluginSystem.Global;
using DCL.Profiles;
using DCL.Profiles.Self;
using DCL.SceneLoadingScreens.LoadingScreen;
using DCL.SceneRestrictionBusController.SceneRestrictionBus;
using DCL.SidebarBus;
using DCL.UI.MainUI;
using DCL.StylizedSkybox.Scripts.Plugin;
using DCL.UserInAppInitializationFlow;
using DCL.Utilities.Extensions;
using DCL.Web3.Identities;
using DCL.WebRequests.Analytics;
using ECS.Prioritization.Components;
using ECS.SceneLifeCycle;
using ECS.SceneLifeCycle.CurrentScene;
using ECS.SceneLifeCycle.LocalSceneDevelopment;
using ECS.SceneLifeCycle.Realm;
using Global.AppArgs;
using Global.Dynamic.ChatCommands;
using LiveKit.Internal.FFIClients.Pools;
using LiveKit.Internal.FFIClients.Pools.Memory;
using LiveKit.Proto;
using MVC;
using MVC.PopupsController.PopupCloser;
using PortableExperiences.Controller;
using SceneRunner.Debugging.Hub;
using System;
using System.Buffers;
using System.Collections.Generic;
using System.Linq;
using System.Text.RegularExpressions;
using System.Threading;
using UnityEngine;
using UnityEngine.Audio;
using UnityEngine.EventSystems;
using UnityEngine.Pool;
using Utility;
using Utility.Ownership;
using Utility.PriorityQueue;
using Object = UnityEngine.Object;

namespace Global.Dynamic
{
    public class DynamicWorldContainer : DCLWorldContainer<DynamicWorldSettings>
    {
        private ECSReloadScene? reloadSceneController;
        private LocalSceneDevelopmentController? localSceneDevelopmentController;
        private IWearablesProvider? wearablesProvider;

        private MultiplayerMovementMessageBus? multiplayerMovementMessageBus;

        public IMVCManager MvcManager { get; private set; } = null!;

        public DefaultTexturesContainer DefaultTexturesContainer { get; private set; } = null!;

        public LODContainer LODContainer { get; private set; } = null!;

        public MapRendererContainer MapRendererContainer { get; private set; } = null!;

        public IGlobalRealmController RealmController { get; private set; } = null!;

        public GlobalWorldFactory GlobalWorldFactory { get; private set; } = null!;

        public IReadOnlyList<IDCLGlobalPlugin> GlobalPlugins { get; private set; } = null!;

        public IProfileRepository ProfileRepository { get; private set; } = null!;

        public ParcelServiceContainer ParcelServiceContainer { get; private set; } = null!;

        public RealUserInAppInitializationFlow UserInAppInAppInitializationFlow { get; private set; } = null!;

        // TODO move multiplayer related dependencies to a separate container
        public ICharacterDataPropagationUtility CharacterDataPropagationUtility { get; private set; } = null!;

        public IChatMessagesBus ChatMessagesBus { get; private set; } = null!;

        public IMessagePipesHub MessagePipesHub { get; private set; } = null!;

        public IRemoteMetadata RemoteMetadata { get; private set; } = null!;

        public ISceneRoomMetaDataSource SceneRoomMetaDataSource { get; private set; } = null!;

        public IProfileBroadcast ProfileBroadcast { get; private set; } = null!;

        public IRoomHub RoomHub { get; private set; } = null!;

        public override void Dispose()
        {
            ChatMessagesBus.Dispose();
            ProfileBroadcast.Dispose();
            MessagePipesHub.Dispose();
            localSceneDevelopmentController?.Dispose();
        }

        public static async UniTask<(DynamicWorldContainer? container, bool success)> CreateAsync(
            BootstrapContainer bootstrapContainer,
            DynamicWorldDependencies dynamicWorldDependencies,
            DynamicWorldParams dynamicWorldParams,
            AudioClipConfig backgroundMusic,
            World globalWorld,
            Entity playerEntity,
            IAppArgs appArgs,
            ICoroutineRunner coroutineRunner,
            CancellationToken ct)
        {
            var container = new DynamicWorldContainer();
            DynamicSettings dynamicSettings = dynamicWorldDependencies.DynamicSettings;
            StaticContainer staticContainer = dynamicWorldDependencies.StaticContainer;
            IWeb3IdentityCache identityCache = dynamicWorldDependencies.Web3IdentityCache;
            IAssetsProvisioner assetsProvisioner = dynamicWorldDependencies.AssetsProvisioner;
            IDebugContainerBuilder debugBuilder = dynamicWorldDependencies.DebugContainerBuilder;

            // If we have many undesired delays when using the third-party providers, it might be useful to cache it at app's bootstrap
            // So far, the chance of using it is quite low, so it's preferable to do it lazy avoiding extra requests & memory allocations
            IThirdPartyNftProviderSource thirdPartyNftProviderSource = new RealmThirdPartyNftProviderSource(staticContainer.WebRequestsContainer.WebRequestController,
                staticContainer.RealmData);

            var placesAPIService = new PlacesAPIService(new PlacesAPIClient(staticContainer.WebRequestsContainer.WebRequestController, bootstrapContainer.DecentralandUrlsSource));
            var mapPathEventBus = new MapPathEventBus();
            INotificationsBusController notificationsBusController = new NotificationsBusController();

            async UniTask InitializeContainersAsync(IPluginSettingsContainer settingsContainer, CancellationToken ct)
            {
                // Init itself
                await settingsContainer.InitializePluginAsync(container, ct)!.ThrowOnFail();

                // Init other containers
                container.DefaultTexturesContainer = await DefaultTexturesContainer.CreateAsync(settingsContainer, assetsProvisioner, ct).ThrowOnFail();
                container.LODContainer = await LODContainer.CreateAsync(assetsProvisioner, bootstrapContainer.DecentralandUrlsSource, staticContainer, settingsContainer, staticContainer.RealmData, container.DefaultTexturesContainer.TextureArrayContainerFactory, debugBuilder, dynamicWorldParams.EnableLOD, ct).ThrowOnFail();
                container.MapRendererContainer = await MapRendererContainer.CreateAsync(settingsContainer, staticContainer, bootstrapContainer.DecentralandUrlsSource, assetsProvisioner, placesAPIService, mapPathEventBus, notificationsBusController, ct);
            }

            try { await InitializeContainersAsync(dynamicWorldDependencies.SettingsContainer, ct); }
            catch (Exception) { return (null, false); }

            CursorSettings cursorSettings = (await assetsProvisioner.ProvideMainAssetAsync(dynamicSettings.CursorSettings, ct)).Value;
            ProvidedAsset<Texture2D> normalCursorAsset = await assetsProvisioner.ProvideMainAssetAsync(cursorSettings.NormalCursor, ct);
            ProvidedAsset<Texture2D> interactionCursorAsset = await assetsProvisioner.ProvideMainAssetAsync(cursorSettings.InteractionCursor, ct);
            ProvidedAsset<MultiplayerDebugSettings> multiplayerDebugSettings = await assetsProvisioner.ProvideMainAssetAsync(dynamicSettings.MultiplayerDebugSettings, ct);

            var unityEventSystem = new UnityEventSystem(EventSystem.current.EnsureNotNull());
            var dclCursor = new DCLCursor(normalCursorAsset.Value, interactionCursorAsset.Value, cursorSettings.NormalCursorHotspot, cursorSettings.InteractionCursorHotspot);

            staticContainer.QualityContainer.AddDebugViews(debugBuilder);

            var realmSamplingData = new RealmSamplingData();
            var dclInput = new DCLInput();
            staticContainer.InputProxy.SetObject(dclInput);

            ExposedGlobalDataContainer exposedGlobalDataContainer = staticContainer.ExposedGlobalDataContainer;

            PopupCloserView popupCloserView = Object.Instantiate((await assetsProvisioner.ProvideMainAssetAsync(dynamicSettings.PopupCloserView, ct: CancellationToken.None)).Value.GetComponent<PopupCloserView>()).EnsureNotNull();
            MainUIView mainUIView = Object.Instantiate((await assetsProvisioner.ProvideMainAssetAsync(dynamicSettings.MainUIView, ct: CancellationToken.None)).Value.GetComponent<MainUIView>()).EnsureNotNull();

            var coreMvcManager = new MVCManager(new WindowStackManager(), new CancellationTokenSource(), popupCloserView);

            container.MvcManager = dynamicWorldParams.EnableAnalytics
                ? new MVCManagerAnalyticsDecorator(coreMvcManager, bootstrapContainer.Analytics!)
                : coreMvcManager;

            var loadingScreenTimeout = new LoadingScreenTimeout();
            ILoadingScreen loadingScreen = new LoadingScreen(container.MvcManager, loadingScreenTimeout);

            var parcelServiceContainer = ParcelServiceContainer.Create(staticContainer.RealmData, staticContainer.SceneReadinessReportQueue, debugBuilder, loadingScreenTimeout, loadingScreen, staticContainer.SingletonSharedDependencies.SceneAssetLock);
            container.ParcelServiceContainer = parcelServiceContainer;

            var nftInfoAPIClient = new OpenSeaAPIClient(staticContainer.WebRequestsContainer.WebRequestController, bootstrapContainer.DecentralandUrlsSource);
            var wearableCatalog = new WearableStorage();
            var characterPreviewFactory = new CharacterPreviewFactory(staticContainer.ComponentsContainer.ComponentPoolsRegistry);
            IWebBrowser webBrowser = bootstrapContainer.WebBrowser;
            ChatEntryConfigurationSO chatEntryConfiguration = (await assetsProvisioner.ProvideMainAssetAsync(dynamicSettings.ChatEntryConfiguration, ct)).Value;
            NametagsData nametagsData = (await assetsProvisioner.ProvideMainAssetAsync(dynamicSettings.NametagsData, ct)).Value;

            IProfileCache profileCache = new DefaultProfileCache();

            container.ProfileRepository = new LogProfileRepository(
                new RealmProfileRepository(staticContainer.WebRequestsContainer.WebRequestController, staticContainer.RealmData, profileCache)
            );

            var genesisTerrain = new TerrainGenerator(staticContainer.Profiler);
            var worldsTerrain = new WorldTerrainGenerator();
            var satelliteView = new SatelliteFloor();

            var landscapePlugin = new LandscapePlugin(satelliteView, genesisTerrain, worldsTerrain, assetsProvisioner,
                debugBuilder, container.MapRendererContainer.TextureContainer,
                staticContainer.WebRequestsContainer.WebRequestController, dynamicWorldParams.EnableLandscape,
                bootstrapContainer.Environment.Equals(DecentralandEnvironment.Zone));

            IMultiPool MultiPoolFactory() =>
                new DCLMultiPool();

            var memoryPool = new ArrayMemoryPool(ArrayPool<byte>.Shared!);

            var assetBundlesURL = URLDomain.FromString(bootstrapContainer.DecentralandUrlsSource.Url(DecentralandUrl.AssetBundlesCDN));

            var emotesCache = new MemoryEmotesStorage();
            staticContainer.CacheCleaner.Register(emotesCache);
            var equippedWearables = new EquippedWearables();
            var equippedEmotes = new EquippedEmotes();
            var forceRender = new List<string>();

            var selfEmotes = new List<URN>();
            ParseParamsForcedEmotes(bootstrapContainer.ApplicationParametersParser, ref selfEmotes);
            ParseDebugForcedEmotes(bootstrapContainer.DebugSettings.EmotesToAddToUserProfile, ref selfEmotes);

            var selfProfile = new SelfProfile(container.ProfileRepository, identityCache, equippedWearables, wearableCatalog,
                emotesCache, equippedEmotes, forceRender, selfEmotes);

            IEmoteProvider emoteProvider = new ApplicationParamsEmoteProvider(appArgs,
                new EcsEmoteProvider(globalWorld, staticContainer.RealmData));

            container.wearablesProvider = new ApplicationParametersWearablesProvider(appArgs,
                new ECSWearablesProvider(identityCache, globalWorld),
                globalWorld);

            container.SceneRoomMetaDataSource = new SceneRoomMetaDataSource(staticContainer.RealmData, staticContainer.CharacterContainer.Transform, placesAPIService, dynamicWorldParams.IsolateScenesCommunication);

            var metaDataSource = new SceneRoomLogMetaDataSource(container.SceneRoomMetaDataSource);

            IGateKeeperSceneRoom gateKeeperSceneRoom = new GateKeeperSceneRoom(staticContainer.WebRequestsContainer.WebRequestController, metaDataSource, bootstrapContainer.DecentralandUrlsSource, staticContainer.ScenesCache)
               .AsActivatable();

            var currentAdapterAddress = ICurrentAdapterAddress.NewDefault(staticContainer.RealmData);

            var archipelagoIslandRoom = IArchipelagoIslandRoom.NewDefault(
                identityCache,
                MultiPoolFactory(),
                staticContainer.CharacterContainer.CharacterObject,
                currentAdapterAddress,
                staticContainer.WebRequestsContainer.WebRequestController
            );

            container.RealmController = new RealmController(
                identityCache,
                staticContainer.WebRequestsContainer.WebRequestController,
                parcelServiceContainer.TeleportController,
                parcelServiceContainer.RetrieveSceneFromFixedRealm,
                parcelServiceContainer.RetrieveSceneFromVolatileWorld,
                dynamicWorldParams.StaticLoadPositions,
                staticContainer.RealmData,
                staticContainer.ScenesCache,
                staticContainer.PartitionDataContainer,
                staticContainer.SingletonSharedDependencies.SceneAssetLock,
                debugBuilder,
                staticContainer.ComponentsContainer.ComponentPoolsRegistry
                               .GetReferenceTypePool<PartitionComponent>());

            bool localSceneDevelopment = !string.IsNullOrEmpty(dynamicWorldParams.LocalSceneDevelopmentRealm);
            container.reloadSceneController = new ECSReloadScene(staticContainer.ScenesCache, globalWorld, playerEntity, localSceneDevelopment);

            if (localSceneDevelopment)
                container.localSceneDevelopmentController = new LocalSceneDevelopmentController(container.reloadSceneController, dynamicWorldParams.LocalSceneDevelopmentRealm);

            container.RoomHub = localSceneDevelopment ? NullRoomHub.INSTANCE : new RoomHub(archipelagoIslandRoom, gateKeeperSceneRoom);
            container.MessagePipesHub = new MessagePipesHub(container.RoomHub, MultiPoolFactory(), MultiPoolFactory(), memoryPool);

            var roomsStatus = new RoomsStatus(
                container.RoomHub,

                //override allowed only in Editor
                Application.isEditor
                    ? new LinkedBox<(bool use, ConnectionQuality quality)>(
                        () => (bootstrapContainer.DebugSettings.OverrideConnectionQuality, bootstrapContainer.DebugSettings.ConnectionQuality)
                    )
                    : new Box<(bool use, ConnectionQuality quality)>((false, ConnectionQuality.QualityExcellent))
            );

            var entityParticipantTable = new EntityParticipantTable();

            var queuePoolFullMovementMessage = new ObjectPool<SimplePriorityQueue<NetworkMovementMessage>>(
                () => new SimplePriorityQueue<NetworkMovementMessage>(),
                actionOnRelease: queue => queue.Clear()
            );

            var remoteEntities = new RemoteEntities(
                container.RoomHub,
                entityParticipantTable,
                staticContainer.ComponentsContainer.ComponentPoolsRegistry,
                queuePoolFullMovementMessage,
                staticContainer.EntityCollidersGlobalCache
            );

            IRealmNavigator realmNavigator = new RealmNavigator(
                loadingScreen,
                container.MapRendererContainer.MapRenderer,
                container.RealmController,
                parcelServiceContainer.TeleportController,
                container.RoomHub,
                remoteEntities,
                bootstrapContainer.DecentralandUrlsSource,
                globalWorld,
                container.LODContainer.RoadAssetsPool, // TODO Plugins should not expose dependencies!
                genesisTerrain,
                worldsTerrain,
                satelliteView,
                dynamicWorldParams.EnableLandscape,
                staticContainer.ExposedGlobalDataContainer.ExposedCameraData.CameraEntityProxy,
                exposedGlobalDataContainer.CameraSamplingData,
                localSceneDevelopment,
                staticContainer.LoadingStatus,
                staticContainer.CacheCleaner,
                staticContainer.SingletonSharedDependencies.MemoryBudget);

            IHealthCheck livekitHealthCheck = bootstrapContainer.DebugSettings.EnableEmulateNoLivekitConnection
                ? new IHealthCheck.AlwaysFails("Livekit connection is in debug, always fail mode")
                : new SequentialHealthCheck(
                    new MultipleURLHealthCheck(staticContainer.WebRequestsContainer.WebRequestController, bootstrapContainer.DecentralandUrlsSource,
                        DecentralandUrl.ArchipelagoStatus,
                        DecentralandUrl.GatekeeperStatus
                    ),
                    new StartLiveKitRooms(container.RoomHub)
                );

            livekitHealthCheck = dynamicWorldParams.EnableAnalytics
                ? livekitHealthCheck.WithFailAnalytics(bootstrapContainer.Analytics!)
                : livekitHealthCheck;

            livekitHealthCheck.WithRetries();

            container.UserInAppInAppInitializationFlow = new RealUserInAppInitializationFlow(
                staticContainer.LoadingStatus,
                livekitHealthCheck,
                bootstrapContainer.DecentralandUrlsSource,
                container.MvcManager,
                selfProfile,
                dynamicWorldParams.StartParcel,
                staticContainer.MainPlayerAvatarBaseProxy,
                backgroundMusic,
                realmNavigator,
                loadingScreen,
                staticContainer.FeatureFlagsProvider,
                staticContainer.FeatureFlagsCache,
                identityCache,
                container.RealmController,
                dynamicWorldParams.AppParameters,
                bootstrapContainer.DebugSettings,
                staticContainer.PortableExperiencesController,
                container.RoomHub,
                bootstrapContainer.DiagnosticsContainer);

            var worldInfoHub = new LocationBasedWorldInfoHub(
                new WorldInfoHub(staticContainer.SingletonSharedDependencies.SceneMapping),
                staticContainer.CharacterContainer.CharacterObject
            );

            dynamicWorldDependencies.WorldInfoTool.Initialize(worldInfoHub);

            container.CharacterDataPropagationUtility = new CharacterDataPropagationUtility(staticContainer.ComponentsContainer.ComponentPoolsRegistry.AddComponentPool<SDKProfile>());

            var chatHistory = new ChatHistory();

            var currentSceneInfo = new CurrentSceneInfo();
            var connectionStatusPanelPlugin = new ConnectionStatusPanelPlugin(container.UserInAppInAppInitializationFlow, container.MvcManager, mainUIView, roomsStatus, currentSceneInfo, container.reloadSceneController, globalWorld, playerEntity, debugBuilder);

            var chatCommandsFactory = new Dictionary<Regex, Func<IChatCommand>>
            {
                { GoToChatCommand.REGEX, () => new GoToChatCommand(realmNavigator) },
                {
                    ChangeRealmChatCommand.REGEX,
                    () => new ChangeRealmChatCommand(realmNavigator, bootstrapContainer.DecentralandUrlsSource,
                        new EnvironmentValidator(bootstrapContainer.Environment))
                },
                { DebugPanelChatCommand.REGEX, () => new DebugPanelChatCommand(debugBuilder, connectionStatusPanelPlugin) },
                { ShowEntityInfoChatCommand.REGEX, () => new ShowEntityInfoChatCommand(worldInfoHub) },
                { ClearChatCommand.REGEX, () => new ClearChatCommand(chatHistory) },
                { ReloadSceneChatCommand.REGEX, () => new ReloadSceneChatCommand(container.reloadSceneController) },
<<<<<<< HEAD
                {
                    LoadPortableExperienceChatCommand.REGEX,
                    () => new LoadPortableExperienceChatCommand(staticContainer.PortableExperiencesController,
                        staticContainer.FeatureFlagsCache)
                },
                {
                    KillPortableExperienceChatCommand.REGEX,
                    () => new KillPortableExperienceChatCommand(staticContainer.PortableExperiencesController,
                        staticContainer.FeatureFlagsCache)
                }
=======
                { LoadPortableExperienceChatCommand.REGEX, () => new LoadPortableExperienceChatCommand(portableExperiencesController, staticContainer.FeatureFlagsCache) },
                { KillPortableExperienceChatCommand.REGEX, () => new KillPortableExperienceChatCommand(portableExperiencesController, staticContainer.FeatureFlagsCache) },
>>>>>>> 9e17866f
            };

            IChatMessagesBus coreChatMessageBus = new MultiplayerChatMessagesBus(container.MessagePipesHub, container.ProfileRepository, new MessageDeduplication<double>())
                                                 .WithSelfResend(identityCache, container.ProfileRepository)
                                                 .WithIgnoreSymbols()
                                                 .WithCommands(chatCommandsFactory)
                                                 .WithDebugPanel(debugBuilder);

            container.ChatMessagesBus = dynamicWorldParams.EnableAnalytics
                ? new ChatMessagesBusAnalyticsDecorator(coreChatMessageBus, bootstrapContainer.Analytics!)
                : coreChatMessageBus;

            var coreBackpackEventBus = new BackpackEventBus();

            IBackpackEventBus backpackEventBus = dynamicWorldParams.EnableAnalytics
                ? new BackpackEventBusAnalyticsDecorator(coreBackpackEventBus, bootstrapContainer.Analytics!)
                : coreBackpackEventBus;

            container.ProfileBroadcast = new DebounceProfileBroadcast(
                new EnsureSelfPublishedProfileBroadcast(
                    new ProfileBroadcast(container.MessagePipesHub, selfProfile),
                    selfProfile,
                    staticContainer.RealmData
                )
            );

            var notificationsRequestController = new NotificationsRequestController(staticContainer.WebRequestsContainer.WebRequestController, notificationsBusController, bootstrapContainer.DecentralandUrlsSource, identityCache);
            notificationsRequestController.StartGettingNewNotificationsOverTimeAsync(ct).SuppressCancellationThrow().Forget();

            var multiplayerEmotesMessageBus = new MultiplayerEmotesMessageBus(container.MessagePipesHub, multiplayerDebugSettings);

            container.RemoteMetadata = new DebounceRemoteMetadata(new RemoteMetadata(container.RoomHub, staticContainer.RealmData));

            var characterPreviewEventBus = new CharacterPreviewEventBus();
            var sidebarBus = new SidebarBus();
            AudioMixer generalAudioMixer = (await assetsProvisioner.ProvideMainAssetAsync(dynamicSettings.GeneralAudioMixer, ct)).Value;
            var audioMixerVolumesController = new AudioMixerVolumesController(generalAudioMixer);

            container.multiplayerMovementMessageBus = new MultiplayerMovementMessageBus(container.MessagePipesHub, entityParticipantTable, globalWorld);

            var badgesAPIClient = new BadgesAPIClient(staticContainer.WebRequestsContainer.WebRequestController, bootstrapContainer.DecentralandUrlsSource);

            ICameraReelImagesMetadataDatabase cameraReelImagesMetadataDatabase = new CameraReelImagesMetadataRemoteDatabase(staticContainer.WebRequestsContainer.WebRequestController, bootstrapContainer.DecentralandUrlsSource);
            ICameraReelScreenshotsStorage cameraReelScreenshotsStorage = new CameraReelS3BucketScreenshotsStorage(staticContainer.WebRequestsContainer.WebRequestController);

            CameraReelRemoteStorageService cameraReelStorageService = new CameraReelRemoteStorageService(cameraReelImagesMetadataDatabase, cameraReelScreenshotsStorage, identityCache?.Identity?.Address);

            ISystemClipboard clipboard = new UnityClipboard();

            bool includeCameraReel = staticContainer.FeatureFlagsCache.Configuration.IsEnabled(FeatureFlagsStrings.CAMERA_REEL) || (appArgs.HasDebugFlag() && appArgs.HasFlag(AppArgsFlags.CAMERA_REEL)) || Application.isEditor;

            var globalPlugins = new List<IDCLGlobalPlugin>
            {
                new MultiplayerPlugin(
                    assetsProvisioner,
                    archipelagoIslandRoom,
                    gateKeeperSceneRoom,
                    container.RoomHub,
                    roomsStatus,
                    container.ProfileRepository,
                    container.ProfileBroadcast,
                    debugBuilder,
                    staticContainer.LoadingStatus,
                    entityParticipantTable,
                    container.MessagePipesHub,
                    container.RemoteMetadata,
                    staticContainer.CharacterContainer.CharacterObject,
                    staticContainer.RealmData,
                    remoteEntities,
                    staticContainer.ScenesCache,
                    emotesCache,
                    container.CharacterDataPropagationUtility,
                    staticContainer.ComponentsContainer.ComponentPoolsRegistry
                ),
                new WorldInfoPlugin(worldInfoHub, debugBuilder, chatHistory),
                new CharacterMotionPlugin(assetsProvisioner, staticContainer.CharacterContainer.CharacterObject, debugBuilder, staticContainer.ComponentsContainer.ComponentPoolsRegistry, staticContainer.SceneReadinessReportQueue),
                new InputPlugin(dclInput, dclCursor, unityEventSystem, assetsProvisioner, dynamicWorldDependencies.CursorUIDocument, multiplayerEmotesMessageBus, container.MvcManager, debugBuilder, dynamicWorldDependencies.RootUIDocument, dynamicWorldDependencies.CursorUIDocument, exposedGlobalDataContainer.ExposedCameraData),
                new GlobalInteractionPlugin(dclInput, dynamicWorldDependencies.RootUIDocument, assetsProvisioner, staticContainer.EntityCollidersGlobalCache, exposedGlobalDataContainer.GlobalInputEvents, dclCursor, unityEventSystem, container.MvcManager),
                new CharacterCameraPlugin(assetsProvisioner, realmSamplingData, exposedGlobalDataContainer.ExposedCameraData, debugBuilder, dynamicWorldDependencies.CommandLineArgs, dclInput),
                new WearablePlugin(assetsProvisioner, staticContainer.WebRequestsContainer.WebRequestController, staticContainer.RealmData, assetBundlesURL, staticContainer.CacheCleaner, wearableCatalog),
                new EmotePlugin(staticContainer.WebRequestsContainer.WebRequestController, emotesCache, staticContainer.RealmData, multiplayerEmotesMessageBus, debugBuilder,
                    assetsProvisioner, selfProfile, container.MvcManager, dclInput, staticContainer.CacheCleaner, identityCache, entityParticipantTable, assetBundlesURL, mainUIView, dclCursor, staticContainer.InputBlock, globalWorld, playerEntity),
                new ProfilingPlugin(staticContainer.Profiler, staticContainer.RealmData, staticContainer.SingletonSharedDependencies.MemoryBudget, debugBuilder, staticContainer.ScenesCache),
                new AvatarPlugin(
                    staticContainer.ComponentsContainer.ComponentPoolsRegistry,
                    assetsProvisioner,
                    staticContainer.SingletonSharedDependencies.FrameTimeBudget,
                    staticContainer.SingletonSharedDependencies.MemoryBudget,
                    staticContainer.RealmData,
                    staticContainer.MainPlayerAvatarBaseProxy,
                    debugBuilder,
                    staticContainer.CacheCleaner,
                    chatEntryConfiguration,
                    new DefaultFaceFeaturesHandler(wearableCatalog),
                    nametagsData,
                    container.DefaultTexturesContainer.TextureArrayContainerFactory,
                    wearableCatalog,
                    remoteEntities,
                    staticContainer.CharacterContainer.Transform),
                new MainUIPlugin(container.MvcManager, sidebarBus, mainUIView),
                new ProfilePlugin(container.ProfileRepository, profileCache, staticContainer.CacheCleaner, new ProfileIntentionCache()),
                new MapRendererPlugin(container.MapRendererContainer.MapRenderer),
                new SidebarPlugin(
                    assetsProvisioner,
                    container.MvcManager,
                    mainUIView,
                    notificationsBusController,
                    notificationsRequestController,
                    identityCache,
                    container.ProfileRepository,
                    staticContainer.WebRequestsContainer.WebRequestController,
                    webBrowser,
                    dynamicWorldDependencies.Web3Authenticator,
                    container.UserInAppInAppInitializationFlow,
                    profileCache, sidebarBus, chatEntryConfiguration,
                    globalWorld, playerEntity, includeCameraReel),
                new ErrorPopupPlugin(container.MvcManager, assetsProvisioner),
                connectionStatusPanelPlugin,
                new MinimapPlugin(container.MvcManager, container.MapRendererContainer, placesAPIService,
                    staticContainer.RealmData, container.ChatMessagesBus, realmNavigator, staticContainer.ScenesCache,
                    mainUIView, mapPathEventBus, staticContainer.SceneRestrictionBusController,
                    $"{dynamicWorldParams.StartParcel.x},{dynamicWorldParams.StartParcel.y}"),
                new ChatPlugin(assetsProvisioner, container.MvcManager, container.ChatMessagesBus, chatHistory, entityParticipantTable, nametagsData, dclInput, unityEventSystem, mainUIView, staticContainer.InputBlock, globalWorld, playerEntity),
                new ExplorePanelPlugin(
                    assetsProvisioner,
                    container.MvcManager,
                    container.MapRendererContainer,
                    placesAPIService,
                    staticContainer.WebRequestsContainer.WebRequestController,
                    identityCache,
                    cameraReelStorageService,
                    cameraReelStorageService,
                    clipboard,
                    bootstrapContainer.DecentralandUrlsSource,
                    wearableCatalog,
                    characterPreviewFactory,
                    container.ProfileRepository,
                    dynamicWorldDependencies.Web3Authenticator,
                    container.UserInAppInAppInitializationFlow,
                    selfProfile,
                    equippedWearables,
                    equippedEmotes,
                    webBrowser,
                    emotesCache,
                    realmNavigator,
                    forceRender,
                    dclInput,
                    staticContainer.RealmData,
                    profileCache,
                    assetBundlesURL,
                    notificationsBusController,
                    characterPreviewEventBus,
                    mapPathEventBus,
                    chatEntryConfiguration,
                    backpackEventBus,
                    thirdPartyNftProviderSource,
                    container.wearablesProvider,
                    dclCursor,
                    staticContainer.InputBlock,
                    emoteProvider,
                    globalWorld,
                    playerEntity,
                    container.ChatMessagesBus,
                    staticContainer.MemoryCap,
                    bootstrapContainer.WorldVolumeMacBus,
                    includeCameraReel
                ),
                new CharacterPreviewPlugin(staticContainer.ComponentsContainer.ComponentPoolsRegistry, assetsProvisioner, staticContainer.CacheCleaner),
                new WebRequestsPlugin(staticContainer.WebRequestsContainer.AnalyticsContainer, debugBuilder),
                new Web3AuthenticationPlugin(assetsProvisioner, dynamicWorldDependencies.Web3Authenticator, debugBuilder, container.MvcManager, selfProfile, webBrowser, staticContainer.RealmData, identityCache, characterPreviewFactory, dynamicWorldDependencies.SplashScreen, audioMixerVolumesController, staticContainer.FeatureFlagsCache, characterPreviewEventBus, globalWorld),
                new StylizedSkyboxPlugin(assetsProvisioner, dynamicSettings.DirectionalLight, debugBuilder, staticContainer.FeatureFlagsCache),
                new LoadingScreenPlugin(assetsProvisioner, container.MvcManager, audioMixerVolumesController,
                    staticContainer.InputBlock, debugBuilder, staticContainer.LoadingStatus),
                new ExternalUrlPromptPlugin(assetsProvisioner, webBrowser, container.MvcManager, dclCursor),
                new TeleportPromptPlugin(
                    assetsProvisioner,
                    container.MvcManager,
                    staticContainer.WebRequestsContainer.WebRequestController,
                    placesAPIService,
                    dclCursor,
                    container.ChatMessagesBus
                ),
                new ChangeRealmPromptPlugin(
                    assetsProvisioner,
                    container.MvcManager,
                    dclCursor,
                    realmUrl => container.RealmController.SetRealmAsync(URLDomain.FromString(realmUrl), CancellationToken.None).Forget()),
                new NftPromptPlugin(assetsProvisioner, webBrowser, container.MvcManager, nftInfoAPIClient, staticContainer.WebRequestsContainer.WebRequestController, dclCursor),
                staticContainer.CharacterContainer.CreateGlobalPlugin(),
                staticContainer.QualityContainer.CreatePlugin(),
                landscapePlugin,
                new MultiplayerMovementPlugin(
                    assetsProvisioner,
                    container.multiplayerMovementMessageBus,
                    debugBuilder,
                    remoteEntities,
                    staticContainer.CharacterContainer.Transform,
                    multiplayerDebugSettings,
                    appArgs,
                    entityParticipantTable,
                    staticContainer.RealmData,
                    container.RemoteMetadata,
                    staticContainer.FeatureFlagsCache),
                container.LODContainer.LODPlugin,
                container.LODContainer.RoadPlugin,
                new AudioPlaybackPlugin(genesisTerrain, assetsProvisioner, dynamicWorldParams.EnableLandscape),
                new RealmDataDirtyFlagPlugin(staticContainer.RealmData),
                new NotificationPlugin(
                    assetsProvisioner,
                    container.MvcManager,
                    staticContainer.WebRequestsContainer.WebRequestController,
                    notificationsBusController),
                new RewardPanelPlugin(container.MvcManager, assetsProvisioner, notificationsBusController, staticContainer.WebRequestsContainer.WebRequestController),
                new PassportPlugin(
                    assetsProvisioner,
                    container.MvcManager,
                    dclCursor,
                    container.ProfileRepository,
                    characterPreviewFactory,
                    chatEntryConfiguration,
                    staticContainer.RealmData,
                    assetBundlesURL,
                    staticContainer.WebRequestsContainer.WebRequestController,
                    characterPreviewEventBus,
                    selfProfile,
                    webBrowser,
                    bootstrapContainer.DecentralandUrlsSource,
                    badgesAPIClient,
                    notificationsBusController,
                    staticContainer.InputBlock,
                    container.RemoteMetadata,
                    globalWorld,
                    playerEntity
                ),
            };

            globalPlugins.AddRange(staticContainer.SharedPlugins);

            if (includeCameraReel)
                globalPlugins.Add(new InWorldCameraPlugin(
                    dclInput,
                    selfProfile,
                    staticContainer.RealmData,
                    playerEntity,
                    placesAPIService,
                    staticContainer.CharacterContainer.CharacterObject,
                    coroutineRunner,
                    cameraReelStorageService,
                    container.MvcManager,
                    dclCursor,
                    mainUIView.SidebarView.InWorldCameraButton,
                    globalWorld));

            if (dynamicWorldParams.EnableAnalytics)
                globalPlugins.Add(new AnalyticsPlugin(
                        bootstrapContainer.Analytics!,
                        staticContainer.Profiler,
                        realmNavigator,
                        staticContainer.RealmData,
                        staticContainer.ScenesCache,
                        staticContainer.MainPlayerAvatarBaseProxy,
                        identityCache,
                        debugBuilder
                    )
                );

            container.GlobalWorldFactory = new GlobalWorldFactory(
                in staticContainer,
                exposedGlobalDataContainer.CameraSamplingData,
                realmSamplingData,
                assetBundlesURL,
                staticContainer.RealmData,
                globalPlugins,
                debugBuilder,
                staticContainer.ScenesCache,
                dynamicWorldParams.HybridSceneParams,
                currentSceneInfo,
                container.LODContainer.LodCache,
                multiplayerEmotesMessageBus,
                globalWorld,
                staticContainer.SceneReadinessReportQueue,
                localSceneDevelopment
            );

            container.GlobalPlugins = globalPlugins;

            staticContainer.RoomHubProxy.SetObject(container.RoomHub);
            return (container, true);
        }

        private static void ParseDebugForcedEmotes(IReadOnlyList<string>? debugEmotes, ref List<URN> parsedEmotes)
        {
            if (debugEmotes?.Count > 0)
                parsedEmotes.AddRange(debugEmotes.Select(emote => new URN(emote)));
        }

        private static void ParseParamsForcedEmotes(IAppArgs appParams, ref List<URN> parsedEmotes)
        {
            if (appParams.TryGetValue(AppArgsFlags.FORCED_EMOTES, out string? csv) && !string.IsNullOrEmpty(csv))
                parsedEmotes.AddRange(csv.Split(',', StringSplitOptions.RemoveEmptyEntries).Select(emote => new URN(emote)));
        }
    }
}<|MERGE_RESOLUTION|>--- conflicted
+++ resolved
@@ -421,21 +421,8 @@
                 { ShowEntityInfoChatCommand.REGEX, () => new ShowEntityInfoChatCommand(worldInfoHub) },
                 { ClearChatCommand.REGEX, () => new ClearChatCommand(chatHistory) },
                 { ReloadSceneChatCommand.REGEX, () => new ReloadSceneChatCommand(container.reloadSceneController) },
-<<<<<<< HEAD
-                {
-                    LoadPortableExperienceChatCommand.REGEX,
-                    () => new LoadPortableExperienceChatCommand(staticContainer.PortableExperiencesController,
-                        staticContainer.FeatureFlagsCache)
-                },
-                {
-                    KillPortableExperienceChatCommand.REGEX,
-                    () => new KillPortableExperienceChatCommand(staticContainer.PortableExperiencesController,
-                        staticContainer.FeatureFlagsCache)
-                }
-=======
                 { LoadPortableExperienceChatCommand.REGEX, () => new LoadPortableExperienceChatCommand(portableExperiencesController, staticContainer.FeatureFlagsCache) },
-                { KillPortableExperienceChatCommand.REGEX, () => new KillPortableExperienceChatCommand(portableExperiencesController, staticContainer.FeatureFlagsCache) },
->>>>>>> 9e17866f
+                { KillPortableExperienceChatCommand.REGEX, () => new KillPortableExperienceChatCommand(portableExperiencesController, staticContainer.FeatureFlagsCache) }
             };
 
             IChatMessagesBus coreChatMessageBus = new MultiplayerChatMessagesBus(container.MessagePipesHub, container.ProfileRepository, new MessageDeduplication<double>())
