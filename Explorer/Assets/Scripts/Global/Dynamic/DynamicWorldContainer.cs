--- conflicted
+++ resolved
@@ -653,13 +653,8 @@
                     webBrowser,
                     dynamicWorldDependencies.Web3Authenticator,
                     userInAppInAppInitializationFlow,
-<<<<<<< HEAD
                     profileCache, sidebarBus, dclInput, profileNameColorHelper,
-                    globalWorld, playerEntity, includeCameraReel),
-=======
-                    profileCache, sidebarBus, dclInput, chatEntryConfiguration,
                     globalWorld, playerEntity, includeCameraReel, chatHistory),
->>>>>>> 01da3e0c
                 new ErrorPopupPlugin(mvcManager, assetsProvisioner),
                 connectionStatusPanelPlugin,
                 new MinimapPlugin(mvcManager, minimap),
