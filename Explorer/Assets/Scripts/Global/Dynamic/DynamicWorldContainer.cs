--- conflicted
+++ resolved
@@ -340,12 +340,8 @@
                 debugBuilder,
                 staticContainer.ComponentsContainer.ComponentPoolsRegistry
                                .GetReferenceTypePool<PartitionComponent>(),
-<<<<<<< HEAD
                 localSceneDevelopment,
-                bootstrapContainer.DecentralandUrlsSource,
-                staticContainer.FeatureFlagsCache);
-=======
-                localSceneDevelopment
+                bootstrapContainer.DecentralandUrlsSource
             );
 
             var sceneRoomMetaDataSource = new SceneRoomMetaDataSource(realmController, staticContainer.CharacterContainer.Transform, globalWorld, dynamicWorldParams.IsolateScenesCommunication);
@@ -365,7 +361,6 @@
                 currentAdapterAddress,
                 staticContainer.WebRequestsContainer.WebRequestController
             );
->>>>>>> af97e552
 
             var reloadSceneController = new ECSReloadScene(staticContainer.ScenesCache, globalWorld, playerEntity, localSceneDevelopment);
 
