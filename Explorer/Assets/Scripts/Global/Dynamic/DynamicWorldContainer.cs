using Arch.Core;
using CommunicationData.URLHelpers;
using Cysharp.Threading.Tasks;
using DCL.AssetsProvision;
using DCL.Audio;
using DCL.AvatarRendering.Emotes;
using DCL.AvatarRendering.Emotes.Equipped;
using DCL.AvatarRendering.Wearables;
using DCL.AvatarRendering.Wearables.Equipped;
using DCL.AvatarRendering.Wearables.Helpers;
using DCL.AvatarRendering.Wearables.ThirdParty;
using DCL.Backpack.BackpackBus;
using DCL.BadgesAPIService;
using DCL.Browser;
using DCL.CharacterPreview;
using DCL.Chat;
using DCL.Chat.Commands;
using DCL.Chat.History;
using DCL.Chat.MessageBus;
using DCL.Clipboard;
using DCL.DebugUtilities;
using DCL.EventsApi;
using DCL.FeatureFlags;
using DCL.Input;
using DCL.InWorldCamera.CameraReelStorageService;
using DCL.Landscape;
using DCL.LOD.Systems;
using DCL.MapRenderer;
using DCL.Minimap;
using DCL.Multiplayer.Connections.Archipelago.AdapterAddress.Current;
using DCL.Multiplayer.Connections.Archipelago.Rooms;
using DCL.Multiplayer.Connections.DecentralandUrls;
using DCL.Multiplayer.Connections.GateKeeper.Meta;
using DCL.Multiplayer.Connections.GateKeeper.Rooms;
using DCL.Multiplayer.Connections.Messaging.Hubs;
using DCL.Multiplayer.Connections.Pools;
using DCL.Multiplayer.Connections.RoomHubs;
using DCL.Multiplayer.Connections.Rooms.Status;
using DCL.Multiplayer.Connections.Systems.Throughput;
using DCL.Multiplayer.Deduplication;
using DCL.Multiplayer.Emotes;
using DCL.Multiplayer.HealthChecks;
using DCL.Multiplayer.HealthChecks.Struct;
using DCL.Multiplayer.Movement;
using DCL.Multiplayer.Movement.Settings;
using DCL.Multiplayer.Movement.Systems;
using DCL.Multiplayer.Profiles.BroadcastProfiles;
using DCL.Multiplayer.Profiles.Entities;
using DCL.Multiplayer.Profiles.Poses;
using DCL.Multiplayer.Profiles.Tables;
using DCL.Multiplayer.SDK.Systems.GlobalWorld;
using DCL.Nametags;
using DCL.Navmap;
using DCL.NftInfoAPIService;
using DCL.Notifications;
using DCL.NotificationsBusController.NotificationsBus;
using DCL.Optimization.Pools;
using DCL.ParcelsService;
using DCL.PerformanceAndDiagnostics.Analytics;
using DCL.PlacesAPIService;
using DCL.PluginSystem;
using DCL.PluginSystem.Global;
using DCL.Profiles;
using DCL.Profiles.Self;
using DCL.SceneLoadingScreens.LoadingScreen;
using DCL.SidebarBus;
using DCL.UI.MainUI;
using DCL.StylizedSkybox.Scripts.Plugin;
using DCL.UserInAppInitializationFlow;
using DCL.Utilities;
using DCL.Utilities.Extensions;
using DCL.Web3.Identities;
using DCL.WebRequests.Analytics;
using ECS.Prioritization.Components;
using ECS.SceneLifeCycle;
using ECS.SceneLifeCycle.CurrentScene;
using ECS.SceneLifeCycle.LocalSceneDevelopment;
using ECS.SceneLifeCycle.Realm;
using Global.AppArgs;
using Global.Dynamic.ChatCommands;
using Global.Dynamic.Landscapes;
using Global.Dynamic.Misc;
using LiveKit.Internal.FFIClients.Pools;
using LiveKit.Internal.FFIClients.Pools.Memory;
using LiveKit.Proto;
using MVC;
using MVC.PopupsController.PopupCloser;
using SceneRunner.Debugging.Hub;
using System;
using System.Buffers;
using System.Collections.Generic;
using System.Linq;
using System.Threading;
using UnityEngine;
using UnityEngine.Audio;
using UnityEngine.EventSystems;
using UnityEngine.Pool;
using Utility;
using Utility.Ownership;
using Utility.PriorityQueue;
using Utility.TeleportBus;
using Object = UnityEngine.Object;

namespace Global.Dynamic
{
    public class DynamicWorldContainer : DCLWorldContainer<DynamicWorldSettings>
    {
        private readonly LocalSceneDevelopmentController? localSceneDevelopmentController;
        private readonly IChatMessagesBus chatMessagesBus;
        private readonly IProfileBroadcast profileBroadcast;

        public IMVCManager MvcManager { get; }

        public IGlobalRealmController RealmController { get; }

        public GlobalWorldFactory GlobalWorldFactory { get; }

        public IReadOnlyList<IDCLGlobalPlugin> GlobalPlugins { get; }

        public IProfileRepository ProfileRepository { get; }

        public RealUserInAppInitializationFlow UserInAppInAppInitializationFlow { get; }

        public IMessagePipesHub MessagePipesHub { get; }

        public IRemoteMetadata RemoteMetadata { get; }

        public IRoomHub RoomHub { get; }

        private DynamicWorldContainer(
            LocalSceneDevelopmentController? localSceneDevelopmentController,
            IMVCManager mvcManager,
            IGlobalRealmController realmController,
            GlobalWorldFactory globalWorldFactory,
            IReadOnlyList<IDCLGlobalPlugin> globalPlugins,
            IProfileRepository profileRepository,
            RealUserInAppInitializationFlow userInAppInAppInitializationFlow,
            IChatMessagesBus chatMessagesBus,
            IMessagePipesHub messagePipesHub,
            IRemoteMetadata remoteMetadata,
            IProfileBroadcast profileBroadcast,
            IRoomHub roomHub)
        {
            MvcManager = mvcManager;
            RealmController = realmController;
            GlobalWorldFactory = globalWorldFactory;
            GlobalPlugins = globalPlugins;
            ProfileRepository = profileRepository;
            UserInAppInAppInitializationFlow = userInAppInAppInitializationFlow;
            MessagePipesHub = messagePipesHub;
            RemoteMetadata = remoteMetadata;
            RoomHub = roomHub;
            this.localSceneDevelopmentController = localSceneDevelopmentController;
            this.chatMessagesBus = chatMessagesBus;
            this.profileBroadcast = profileBroadcast;
        }

        public override void Dispose()
        {
            chatMessagesBus.Dispose();
            profileBroadcast.Dispose();
            MessagePipesHub.Dispose();
            localSceneDevelopmentController?.Dispose();
        }

        public static async UniTask<(DynamicWorldContainer? container, bool success)> CreateAsync(
            BootstrapContainer bootstrapContainer,
            DynamicWorldDependencies dynamicWorldDependencies,
            DynamicWorldParams dynamicWorldParams,
            AudioClipConfig backgroundMusic,
            World globalWorld,
            Entity playerEntity,
            IAppArgs appArgs,
            ICoroutineRunner coroutineRunner,
            CancellationToken ct)
        {
            DynamicSettings dynamicSettings = dynamicWorldDependencies.DynamicSettings;
            StaticContainer staticContainer = dynamicWorldDependencies.StaticContainer;
            IWeb3IdentityCache identityCache = dynamicWorldDependencies.Web3IdentityCache;
            IAssetsProvisioner assetsProvisioner = dynamicWorldDependencies.AssetsProvisioner;
            IDebugContainerBuilder debugBuilder = dynamicWorldDependencies.DebugContainerBuilder;
            ITeleportBusController teleportBusController = new TeleportBusController();
            ObjectProxy<INavmapBus> explorePanelNavmapBus = new ObjectProxy<INavmapBus>();
            INavmapBus sharedNavmapCommandBus = new SharedNavmapBus(explorePanelNavmapBus);

            // If we have many undesired delays when using the third-party providers, it might be useful to cache it at app's bootstrap
            // So far, the chance of using it is quite low, so it's preferable to do it lazy avoiding extra requests & memory allocations
            IThirdPartyNftProviderSource thirdPartyNftProviderSource = new RealmThirdPartyNftProviderSource(staticContainer.WebRequestsContainer.WebRequestController,
                staticContainer.RealmData);

            var placesAPIService = new PlacesAPIService(new PlacesAPIClient(staticContainer.WebRequestsContainer.WebRequestController, bootstrapContainer.DecentralandUrlsSource));

            IEventsApiService eventsApiService = new HttpEventsApiService(staticContainer.WebRequestsContainer.WebRequestController,
                URLDomain.FromString(bootstrapContainer.DecentralandUrlsSource.Url(DecentralandUrl.ApiEvents)));

            var mapPathEventBus = new MapPathEventBus();
            INotificationsBusController notificationsBusController = new NotificationsBusController();

            DefaultTexturesContainer defaultTexturesContainer = null!;
            LODContainer lodContainer = null!;
            MapRendererContainer mapRendererContainer = null!;

            async UniTask InitializeContainersAsync(IPluginSettingsContainer settingsContainer, CancellationToken ct)
            {
                // Init other containers
                defaultTexturesContainer =
                    await DefaultTexturesContainer
                         .CreateAsync(
                              settingsContainer,
                              assetsProvisioner,
                              ct
                          )
                         .ThrowOnFail();

                lodContainer =
                    await LODContainer
                         .CreateAsync(
                              assetsProvisioner,
                              bootstrapContainer.DecentralandUrlsSource,
                              staticContainer,
                              settingsContainer,
                              staticContainer.RealmData,
                              defaultTexturesContainer.TextureArrayContainerFactory,
                              debugBuilder,
                              dynamicWorldParams.EnableLOD,
                              ct
                          )
                         .ThrowOnFail();

                mapRendererContainer =
                    await MapRendererContainer
                       .CreateAsync(
                            settingsContainer,
                            staticContainer,
                            bootstrapContainer.DecentralandUrlsSource,
                            assetsProvisioner,
                            placesAPIService,
                            eventsApiService,
                            mapPathEventBus,
                            staticContainer.MapPinsEventBus,
                            notificationsBusController,
                            teleportBusController,
                            sharedNavmapCommandBus,
                            ct
                        );
            }

            try { await InitializeContainersAsync(dynamicWorldDependencies.SettingsContainer, ct); }
            catch (Exception) { return (null, false); }

            CursorSettings cursorSettings = (await assetsProvisioner.ProvideMainAssetAsync(dynamicSettings.CursorSettings, ct)).Value;
            ProvidedAsset<Texture2D> normalCursorAsset = await assetsProvisioner.ProvideMainAssetAsync(cursorSettings.NormalCursor, ct);
            ProvidedAsset<Texture2D> interactionCursorAsset = await assetsProvisioner.ProvideMainAssetAsync(cursorSettings.InteractionCursor, ct);
            ProvidedAsset<MultiplayerDebugSettings> multiplayerDebugSettings = await assetsProvisioner.ProvideMainAssetAsync(dynamicSettings.MultiplayerDebugSettings, ct);

            var unityEventSystem = new UnityEventSystem(EventSystem.current.EnsureNotNull());
            var dclCursor = new DCLCursor(normalCursorAsset.Value, interactionCursorAsset.Value, cursorSettings.NormalCursorHotspot, cursorSettings.InteractionCursorHotspot);

            staticContainer.QualityContainer.AddDebugViews(debugBuilder);

            var realmSamplingData = new RealmSamplingData();
            var dclInput = new DCLInput();
            staticContainer.InputProxy.SetObject(dclInput);

            ExposedGlobalDataContainer exposedGlobalDataContainer = staticContainer.ExposedGlobalDataContainer;

            PopupCloserView popupCloserView = Object.Instantiate((await assetsProvisioner.ProvideMainAssetAsync(dynamicSettings.PopupCloserView, ct: CancellationToken.None)).Value.GetComponent<PopupCloserView>()).EnsureNotNull();
            MainUIView mainUIView = Object.Instantiate((await assetsProvisioner.ProvideMainAssetAsync(dynamicSettings.MainUIView, ct: CancellationToken.None)).Value.GetComponent<MainUIView>()).EnsureNotNull();

            var coreMvcManager = new MVCManager(new WindowStackManager(), new CancellationTokenSource(), popupCloserView);

            IMVCManager mvcManager = dynamicWorldParams.EnableAnalytics
                ? new MVCManagerAnalyticsDecorator(coreMvcManager, bootstrapContainer.Analytics!)
                : coreMvcManager;

            var loadingScreenTimeout = new LoadingScreenTimeout();
            ILoadingScreen loadingScreen = new LoadingScreen(mvcManager, loadingScreenTimeout);

            var parcelServiceContainer = ParcelServiceContainer.Create(staticContainer.RealmData, staticContainer.SceneReadinessReportQueue, debugBuilder, loadingScreenTimeout, loadingScreen, staticContainer.SingletonSharedDependencies.SceneAssetLock);

            var nftInfoAPIClient = new OpenSeaAPIClient(staticContainer.WebRequestsContainer.WebRequestController, bootstrapContainer.DecentralandUrlsSource);
            var wearableCatalog = new WearableStorage();
            var characterPreviewFactory = new CharacterPreviewFactory(staticContainer.ComponentsContainer.ComponentPoolsRegistry);
            IWebBrowser webBrowser = bootstrapContainer.WebBrowser;
            ChatEntryConfigurationSO chatEntryConfiguration = (await assetsProvisioner.ProvideMainAssetAsync(dynamicSettings.ChatEntryConfiguration, ct)).Value;
            NametagsData nametagsData = (await assetsProvisioner.ProvideMainAssetAsync(dynamicSettings.NametagsData, ct)).Value;

            IProfileCache profileCache = new DefaultProfileCache();

            var profileRepository = new LogProfileRepository(
                new RealmProfileRepository(staticContainer.WebRequestsContainer.WebRequestController, staticContainer.RealmData, profileCache)
            );

            var genesisTerrain = new TerrainGenerator(staticContainer.Profiler);
            var worldsTerrain = new WorldTerrainGenerator();
            var satelliteView = new SatelliteFloor();

            var landscapePlugin = new LandscapePlugin(satelliteView, genesisTerrain, worldsTerrain, assetsProvisioner,
                debugBuilder, mapRendererContainer.TextureContainer,
                staticContainer.WebRequestsContainer.WebRequestController, dynamicWorldParams.EnableLandscape,
                bootstrapContainer.Environment.Equals(DecentralandEnvironment.Zone));

            static IMultiPool MultiPoolFactory() =>
                new DCLMultiPool();

            var memoryPool = new ArrayMemoryPool(ArrayPool<byte>.Shared!);

            var assetBundlesURL = URLDomain.FromString(bootstrapContainer.DecentralandUrlsSource.Url(DecentralandUrl.AssetBundlesCDN));

            var emotesCache = new MemoryEmotesStorage();
            staticContainer.CacheCleaner.Register(emotesCache);
            var equippedWearables = new EquippedWearables();
            var equippedEmotes = new EquippedEmotes();
            var forceRender = new List<string>();

            var selfEmotes = new List<URN>();
            ParseParamsForcedEmotes(bootstrapContainer.ApplicationParametersParser, ref selfEmotes);
            ParseDebugForcedEmotes(bootstrapContainer.DebugSettings.EmotesToAddToUserProfile, ref selfEmotes);

            var selfProfile = new SelfProfile(profileRepository, identityCache, equippedWearables, wearableCatalog,
                emotesCache, equippedEmotes, forceRender, selfEmotes);

            IEmoteProvider emoteProvider = new ApplicationParamsEmoteProvider(appArgs,
                new EcsEmoteProvider(globalWorld, staticContainer.RealmData));

            var wearablesProvider = new ApplicationParametersWearablesProvider(appArgs,
                new ECSWearablesProvider(identityCache, globalWorld));

            bool localSceneDevelopment = !string.IsNullOrEmpty(dynamicWorldParams.LocalSceneDevelopmentRealm);

            var realmController = new RealmController(
                identityCache,
                staticContainer.WebRequestsContainer.WebRequestController,
                parcelServiceContainer.TeleportController,
                parcelServiceContainer.RetrieveSceneFromFixedRealm,
                parcelServiceContainer.RetrieveSceneFromVolatileWorld,
                dynamicWorldParams.StaticLoadPositions,
                staticContainer.RealmData,
                staticContainer.ScenesCache,
                staticContainer.PartitionDataContainer,
                staticContainer.SingletonSharedDependencies.SceneAssetLock,
                debugBuilder,
                staticContainer.ComponentsContainer.ComponentPoolsRegistry
                               .GetReferenceTypePool<PartitionComponent>(),
                localSceneDevelopment
            );

            var sceneRoomMetaDataSource = new SceneRoomMetaDataSource(realmController, staticContainer.CharacterContainer.Transform, globalWorld, dynamicWorldParams.IsolateScenesCommunication);

            var metaDataSource = new SceneRoomLogMetaDataSource(sceneRoomMetaDataSource);

            IGateKeeperSceneRoom gateKeeperSceneRoom = new GateKeeperSceneRoom(staticContainer.WebRequestsContainer.WebRequestController, metaDataSource, bootstrapContainer.DecentralandUrlsSource, staticContainer.ScenesCache)
               .AsActivatable();

            var currentAdapterAddress = ICurrentAdapterAddress.NewDefault(staticContainer.RealmData);

            var archipelagoIslandRoom = IArchipelagoIslandRoom.NewDefault(
                identityCache,
                MultiPoolFactory(),
                new ArrayMemoryPool(),
                staticContainer.CharacterContainer.CharacterObject,
                currentAdapterAddress,
                staticContainer.WebRequestsContainer.WebRequestController
            );

            var reloadSceneController = new ECSReloadScene(staticContainer.ScenesCache, globalWorld, playerEntity, localSceneDevelopment);

            LocalSceneDevelopmentController? localSceneDevelopmentController = localSceneDevelopment ? new LocalSceneDevelopmentController(reloadSceneController, dynamicWorldParams.LocalSceneDevelopmentRealm) : null;

            IRoomHub roomHub = localSceneDevelopment ? NullRoomHub.INSTANCE : new RoomHub(archipelagoIslandRoom, gateKeeperSceneRoom);

            var islandThroughputBunch = new ThroughputBufferBunch(new ThroughputBuffer(), new ThroughputBuffer());
            var sceneThroughputBunch = new ThroughputBufferBunch(new ThroughputBuffer(), new ThroughputBuffer());

            var messagePipesHub = new MessagePipesHub(roomHub, MultiPoolFactory(), MultiPoolFactory(), memoryPool, islandThroughputBunch, sceneThroughputBunch);

            var roomsStatus = new RoomsStatus(
                roomHub,

                //override allowed only in Editor
                Application.isEditor
                    ? new LinkedBox<(bool use, ConnectionQuality quality)>(
                        () => (bootstrapContainer.DebugSettings.OverrideConnectionQuality, bootstrapContainer.DebugSettings.ConnectionQuality)
                    )
                    : new Box<(bool use, ConnectionQuality quality)>((false, ConnectionQuality.QualityExcellent))
            );

            var entityParticipantTable = new EntityParticipantTable();

            var queuePoolFullMovementMessage = new ObjectPool<SimplePriorityQueue<NetworkMovementMessage>>(
                () => new SimplePriorityQueue<NetworkMovementMessage>(),
                actionOnRelease: queue => queue.Clear()
            );

            var remoteEntities = new RemoteEntities(
                roomHub,
                entityParticipantTable,
                staticContainer.ComponentsContainer.ComponentPoolsRegistry,
                queuePoolFullMovementMessage,
                staticContainer.EntityCollidersGlobalCache
            );

            ILandscape landscape = new Landscape(
                realmController,
                genesisTerrain,
                worldsTerrain,
                dynamicWorldParams.EnableLandscape,
                localSceneDevelopment
            );

            var realmMisc = new RealmMisc(
                mapRendererContainer.MapRenderer,
                lodContainer.RoadAssetsPool,
                satelliteView
            );

            IRealmNavigator baseRealmNavigator = new RealmNavigator(
                loadingScreen,
                realmController,
                parcelServiceContainer.TeleportController,
                roomHub,
                remoteEntities,
                bootstrapContainer.DecentralandUrlsSource,
                globalWorld,
                lodContainer.RoadAssetsPool,
                staticContainer.ExposedGlobalDataContainer.ExposedCameraData.CameraEntityProxy,
                exposedGlobalDataContainer.CameraSamplingData,
                staticContainer.LoadingStatus,
                staticContainer.CacheCleaner,
                staticContainer.SingletonSharedDependencies.MemoryBudget,
                teleportBusController,
                landscape,
                bootstrapContainer.Analytics!,
                realmMisc
            );

            IHealthCheck livekitHealthCheck = bootstrapContainer.DebugSettings.EnableEmulateNoLivekitConnection
                ? new IHealthCheck.AlwaysFails("Livekit connection is in debug, always fail mode")
                : new SequentialHealthCheck(
                    new MultipleURLHealthCheck(staticContainer.WebRequestsContainer.WebRequestController, bootstrapContainer.DecentralandUrlsSource,
                        DecentralandUrl.ArchipelagoStatus,
                        DecentralandUrl.GatekeeperStatus
                    ),
                    new StartLiveKitRooms(roomHub)
                );

            livekitHealthCheck = dynamicWorldParams.EnableAnalytics
                ? livekitHealthCheck.WithFailAnalytics(bootstrapContainer.Analytics!)
                : livekitHealthCheck;

            livekitHealthCheck.WithRetries();

            var chatHistory = new ChatHistory();

            var userInAppInAppInitializationFlow = new RealUserInAppInitializationFlow(
                staticContainer.LoadingStatus,
                livekitHealthCheck,
                bootstrapContainer.DecentralandUrlsSource,
                mvcManager,
                selfProfile,
                dynamicWorldParams.StartParcel,
                staticContainer.MainPlayerAvatarBaseProxy,
                backgroundMusic,
                baseRealmNavigator,
                loadingScreen,
                staticContainer.FeatureFlagsProvider,
                staticContainer.FeatureFlagsCache,
                identityCache,
                realmController,
                realmMisc,
                landscape,
                dynamicWorldParams.AppParameters,
                bootstrapContainer.DebugSettings,
                staticContainer.PortableExperiencesController,
                roomHub,
                bootstrapContainer.Analytics.EnsureNotNull(),
                bootstrapContainer.DiagnosticsContainer,
                chatHistory
            );

            var realmNavigator = new MainScreenFallbackRealmNavigator(
                baseRealmNavigator,
                userInAppInAppInitializationFlow,
                playerEntity,
                globalWorld
            );

            var worldInfoHub = new LocationBasedWorldInfoHub(
                new WorldInfoHub(staticContainer.SingletonSharedDependencies.SceneMapping),
                staticContainer.CharacterContainer.CharacterObject
            );

            dynamicWorldDependencies.WorldInfoTool.Initialize(worldInfoHub);

            var characterDataPropagationUtility = new CharacterDataPropagationUtility(staticContainer.ComponentsContainer.ComponentPoolsRegistry.AddComponentPool<SDKProfile>());

            var currentSceneInfo = new CurrentSceneInfo();
            var connectionStatusPanelPlugin = new ConnectionStatusPanelPlugin(userInAppInAppInitializationFlow, mvcManager, mainUIView, roomsStatus, currentSceneInfo, reloadSceneController, globalWorld, playerEntity, debugBuilder);
            var chatTeleporter = new ChatTeleporter(realmNavigator, new ChatEnvironmentValidator(bootstrapContainer.Environment), bootstrapContainer.DecentralandUrlsSource);

            var chatCommands = new List<IChatCommand>
            {
                new GoToChatCommand(chatTeleporter, staticContainer.WebRequestsContainer.WebRequestController, bootstrapContainer.DecentralandUrlsSource),
                new GoToLocalChatCommand(chatTeleporter),
                new WorldChatCommand(chatTeleporter),
                new DebugPanelChatCommand(debugBuilder, connectionStatusPanelPlugin),
                new ShowEntityChatCommand(worldInfoHub),
                new ClearChatCommand(chatHistory),
                new ReloadSceneChatCommand(reloadSceneController),
                new LoadPortableExperienceChatCommand(staticContainer.PortableExperiencesController, staticContainer.FeatureFlagsCache),
                new KillPortableExperienceChatCommand(staticContainer.PortableExperiencesController, staticContainer.FeatureFlagsCache),
            };

            chatCommands.Add(new HelpChatCommand(chatCommands, appArgs));

            IChatMessagesBus coreChatMessageBus = new MultiplayerChatMessagesBus(messagePipesHub, profileRepository, new MessageDeduplication<double>())
                                                 .WithSelfResend(identityCache, profileRepository)
                                                 .WithIgnoreSymbols()
                                                 .WithCommands(chatCommands)
                                                 .WithDebugPanel(debugBuilder);

            IChatMessagesBus chatMessagesBus = dynamicWorldParams.EnableAnalytics
                ? new ChatMessagesBusAnalyticsDecorator(coreChatMessageBus, bootstrapContainer.Analytics!)
                : coreChatMessageBus;

            var minimap = new MinimapController(
                mainUIView.MinimapView.EnsureNotNull(),
                mapRendererContainer.MapRenderer,
                mvcManager,
                placesAPIService,
                realmController,
                chatMessagesBus,
                staticContainer.ScenesCache,
                mapPathEventBus,
                staticContainer.SceneRestrictionBusController,
                $"{dynamicWorldParams.StartParcel.x},{dynamicWorldParams.StartParcel.y}"
            );

            // This is a lazy reference to avoid circular dependencies in DynamicWorldContainer, evil hack should be redesigned
            realmMisc.Inject(minimap);

            var coreBackpackEventBus = new BackpackEventBus();

            IBackpackEventBus backpackEventBus = dynamicWorldParams.EnableAnalytics
                ? new BackpackEventBusAnalyticsDecorator(coreBackpackEventBus, bootstrapContainer.Analytics!)
                : coreBackpackEventBus;

            var profileBroadcast = new DebounceProfileBroadcast(
                new EnsureSelfPublishedProfileBroadcast(
                    new ProfileBroadcast(messagePipesHub, selfProfile),
                    selfProfile,
                    staticContainer.RealmData
                )
            );

            var notificationsRequestController = new NotificationsRequestController(staticContainer.WebRequestsContainer.WebRequestController, notificationsBusController, bootstrapContainer.DecentralandUrlsSource, identityCache);
            notificationsRequestController.StartGettingNewNotificationsOverTimeAsync(ct).SuppressCancellationThrow().Forget();

            var multiplayerEmotesMessageBus = new MultiplayerEmotesMessageBus(messagePipesHub, multiplayerDebugSettings);

            var remoteMetadata = new DebounceRemoteMetadata(new RemoteMetadata(roomHub, staticContainer.RealmData));

            var characterPreviewEventBus = new CharacterPreviewEventBus();
            var sidebarBus = new SidebarBus();
            AudioMixer generalAudioMixer = (await assetsProvisioner.ProvideMainAssetAsync(dynamicSettings.GeneralAudioMixer, ct)).Value;
            var audioMixerVolumesController = new AudioMixerVolumesController(generalAudioMixer);

            var multiplayerMovementMessageBus = new MultiplayerMovementMessageBus(messagePipesHub, entityParticipantTable, globalWorld);

            var badgesAPIClient = new BadgesAPIClient(staticContainer.WebRequestsContainer.WebRequestController, bootstrapContainer.DecentralandUrlsSource);

            ICameraReelImagesMetadataDatabase cameraReelImagesMetadataDatabase = new CameraReelImagesMetadataRemoteDatabase(staticContainer.WebRequestsContainer.WebRequestController, bootstrapContainer.DecentralandUrlsSource);
            ICameraReelScreenshotsStorage cameraReelScreenshotsStorage = new CameraReelS3BucketScreenshotsStorage(staticContainer.WebRequestsContainer.WebRequestController);

            var cameraReelStorageService = new CameraReelRemoteStorageService(cameraReelImagesMetadataDatabase, cameraReelScreenshotsStorage, identityCache.Identity?.Address);

            IUserCalendar userCalendar = new GoogleUserCalendar(webBrowser);
            ISystemClipboard clipboard = new UnityClipboard();

            bool includeCameraReel = staticContainer.FeatureFlagsCache.Configuration.IsEnabled(FeatureFlagsStrings.CAMERA_REEL) || (appArgs.HasDebugFlag() && appArgs.HasFlag(AppArgsFlags.CAMERA_REEL)) || Application.isEditor;

            var globalPlugins = new List<IDCLGlobalPlugin>
            {
                new MultiplayerPlugin(
                    assetsProvisioner,
                    archipelagoIslandRoom,
                    gateKeeperSceneRoom,
                    roomHub,
                    roomsStatus,
                    profileRepository,
                    profileBroadcast,
                    debugBuilder,
                    staticContainer.LoadingStatus,
                    entityParticipantTable,
                    messagePipesHub,
                    remoteMetadata,
                    staticContainer.CharacterContainer.CharacterObject,
                    staticContainer.RealmData,
                    remoteEntities,
                    staticContainer.ScenesCache,
                    emotesCache,
                    characterDataPropagationUtility,
                    staticContainer.ComponentsContainer.ComponentPoolsRegistry,
                    islandThroughputBunch,
                    sceneThroughputBunch
                ),
                new WorldInfoPlugin(worldInfoHub, debugBuilder, chatHistory),
                new CharacterMotionPlugin(assetsProvisioner, staticContainer.CharacterContainer.CharacterObject, debugBuilder, staticContainer.ComponentsContainer.ComponentPoolsRegistry, staticContainer.SceneReadinessReportQueue),
                new InputPlugin(dclInput, dclCursor, unityEventSystem, assetsProvisioner, dynamicWorldDependencies.CursorUIDocument, multiplayerEmotesMessageBus, mvcManager, debugBuilder, dynamicWorldDependencies.RootUIDocument, dynamicWorldDependencies.CursorUIDocument, exposedGlobalDataContainer.ExposedCameraData),
                new GlobalInteractionPlugin(dclInput, dynamicWorldDependencies.RootUIDocument, assetsProvisioner, staticContainer.EntityCollidersGlobalCache, exposedGlobalDataContainer.GlobalInputEvents, dclCursor, unityEventSystem, mvcManager),
                new CharacterCameraPlugin(assetsProvisioner, realmSamplingData, exposedGlobalDataContainer.ExposedCameraData, debugBuilder, dynamicWorldDependencies.CommandLineArgs, dclInput),
                new WearablePlugin(assetsProvisioner, staticContainer.WebRequestsContainer.WebRequestController, staticContainer.RealmData, assetBundlesURL, staticContainer.CacheCleaner, wearableCatalog),
                new EmotePlugin(staticContainer.WebRequestsContainer.WebRequestController, emotesCache, staticContainer.RealmData, multiplayerEmotesMessageBus, debugBuilder,
                    assetsProvisioner, selfProfile, mvcManager, dclInput, staticContainer.CacheCleaner, identityCache, entityParticipantTable, assetBundlesURL, mainUIView, dclCursor, staticContainer.InputBlock, globalWorld, playerEntity),
                new ProfilingPlugin(staticContainer.Profiler, staticContainer.RealmData, staticContainer.SingletonSharedDependencies.MemoryBudget, debugBuilder, staticContainer.ScenesCache),
                new AvatarPlugin(
                    staticContainer.ComponentsContainer.ComponentPoolsRegistry,
                    assetsProvisioner,
                    staticContainer.SingletonSharedDependencies.FrameTimeBudget,
                    staticContainer.SingletonSharedDependencies.MemoryBudget,
                    staticContainer.RealmData,
                    staticContainer.MainPlayerAvatarBaseProxy,
                    debugBuilder,
                    staticContainer.CacheCleaner,
                    chatEntryConfiguration,
                    new DefaultFaceFeaturesHandler(wearableCatalog),
                    nametagsData,
                    defaultTexturesContainer.TextureArrayContainerFactory,
                    wearableCatalog,
                    remoteEntities,
                    staticContainer.CharacterContainer.Transform),
                new MainUIPlugin(mvcManager, sidebarBus, mainUIView),
                new ProfilePlugin(profileRepository, profileCache, staticContainer.CacheCleaner, new ProfileIntentionCache()),
                new MapRendererPlugin(mapRendererContainer.MapRenderer),
                new SidebarPlugin(
                    assetsProvisioner,
                    mvcManager,
                    mainUIView,
                    notificationsBusController,
                    notificationsRequestController,
                    identityCache,
                    profileRepository,
                    staticContainer.WebRequestsContainer.WebRequestController,
                    webBrowser,
                    dynamicWorldDependencies.Web3Authenticator,
                    userInAppInAppInitializationFlow,
                    profileCache, sidebarBus, chatEntryConfiguration,
                    globalWorld, playerEntity, includeCameraReel),
                new ErrorPopupPlugin(mvcManager, assetsProvisioner),
                connectionStatusPanelPlugin,
                new MinimapPlugin(mvcManager, minimap),
                new ChatPlugin(assetsProvisioner, mvcManager, chatMessagesBus, chatHistory, entityParticipantTable, nametagsData, dclInput, unityEventSystem, mainUIView, staticContainer.InputBlock, globalWorld, playerEntity),
                new ExplorePanelPlugin(
                    assetsProvisioner,
                    mvcManager,
                    mapRendererContainer,
                    placesAPIService,
                    staticContainer.WebRequestsContainer.WebRequestController,
                    identityCache,
                    cameraReelStorageService,
                    cameraReelStorageService,
                    clipboard,
                    bootstrapContainer.DecentralandUrlsSource,
                    wearableCatalog,
                    characterPreviewFactory,
                    profileRepository,
                    dynamicWorldDependencies.Web3Authenticator,
                    userInAppInAppInitializationFlow,
                    selfProfile,
                    equippedWearables,
                    equippedEmotes,
                    webBrowser,
                    emotesCache,
                    realmNavigator,
                    forceRender,
                    dclInput,
                    staticContainer.RealmData,
                    profileCache,
                    assetBundlesURL,
                    notificationsBusController,
                    characterPreviewEventBus,
                    mapPathEventBus,
                    chatEntryConfiguration,
                    backpackEventBus,
                    thirdPartyNftProviderSource,
                    wearablesProvider,
                    dclCursor,
                    staticContainer.InputBlock,
                    emoteProvider,
                    globalWorld,
                    playerEntity,
                    chatMessagesBus,
                    staticContainer.MemoryCap,
                    bootstrapContainer.WorldVolumeMacBus,
                    eventsApiService,
                    userCalendar,
                    clipboard,
                    explorePanelNavmapBus,
                    includeCameraReel
                ),
                new CharacterPreviewPlugin(staticContainer.ComponentsContainer.ComponentPoolsRegistry, assetsProvisioner, staticContainer.CacheCleaner),
                new WebRequestsPlugin(staticContainer.WebRequestsContainer.AnalyticsContainer, debugBuilder),
                new Web3AuthenticationPlugin(assetsProvisioner, dynamicWorldDependencies.Web3Authenticator, debugBuilder, mvcManager, selfProfile, webBrowser, staticContainer.RealmData, identityCache, characterPreviewFactory, dynamicWorldDependencies.SplashScreen, audioMixerVolumesController, staticContainer.FeatureFlagsCache, characterPreviewEventBus, globalWorld),
                new StylizedSkyboxPlugin(assetsProvisioner, dynamicSettings.DirectionalLight, debugBuilder, staticContainer.FeatureFlagsCache),
                new LoadingScreenPlugin(assetsProvisioner, mvcManager, audioMixerVolumesController,
                    staticContainer.InputBlock, debugBuilder, staticContainer.LoadingStatus),
                new ExternalUrlPromptPlugin(assetsProvisioner, webBrowser, mvcManager, dclCursor),
                new TeleportPromptPlugin(
                    assetsProvisioner,
                    mvcManager,
                    staticContainer.WebRequestsContainer.WebRequestController,
                    placesAPIService,
                    dclCursor,
                    chatMessagesBus
                ),
                new ChangeRealmPromptPlugin(
                    assetsProvisioner,
                    mvcManager,
                    dclCursor,
                    realmUrl => chatMessagesBus.Send($"/{ChatCommandsUtils.COMMAND_GOTO} {realmUrl}", "RestrictedActionAPI")),
                new NftPromptPlugin(assetsProvisioner, webBrowser, mvcManager, nftInfoAPIClient, staticContainer.WebRequestsContainer.WebRequestController, dclCursor),
                staticContainer.CharacterContainer.CreateGlobalPlugin(),
                staticContainer.QualityContainer.CreatePlugin(),
                landscapePlugin,
                new MultiplayerMovementPlugin(
                    assetsProvisioner,
                    multiplayerMovementMessageBus,
                    debugBuilder,
                    remoteEntities,
                    staticContainer.CharacterContainer.Transform,
                    multiplayerDebugSettings,
                    appArgs,
                    entityParticipantTable,
                    staticContainer.RealmData,
                    remoteMetadata,
                    staticContainer.FeatureFlagsCache),
                lodContainer.LODPlugin,
                lodContainer.RoadPlugin,
                new AudioPlaybackPlugin(genesisTerrain, assetsProvisioner, dynamicWorldParams.EnableLandscape),
                new RealmDataDirtyFlagPlugin(staticContainer.RealmData),
                new NotificationPlugin(
                    assetsProvisioner,
                    mvcManager,
                    staticContainer.WebRequestsContainer.WebRequestController,
                    notificationsBusController),
                new RewardPanelPlugin(mvcManager, assetsProvisioner, notificationsBusController, staticContainer.WebRequestsContainer.WebRequestController),
                new PassportPlugin(
                    assetsProvisioner,
                    mvcManager,
                    dclCursor,
                    profileRepository,
                    characterPreviewFactory,
                    chatEntryConfiguration,
                    staticContainer.RealmData,
                    assetBundlesURL,
                    staticContainer.WebRequestsContainer.WebRequestController,
                    characterPreviewEventBus,
                    selfProfile,
                    webBrowser,
                    bootstrapContainer.DecentralandUrlsSource,
                    badgesAPIClient,
                    notificationsBusController,
                    staticContainer.InputBlock,
                    remoteMetadata,
                    cameraReelStorageService,
                    cameraReelStorageService,
                    globalWorld,
                    playerEntity,
                    includeCameraReel
                ),
<<<<<<< HEAD
                new GenericContextMenuPlugin(assetsProvisioner, mvcManager),
                new FriendsPlugin(bootstrapContainer.DecentralandUrlsSource)
=======
                new FriendsPlugin(bootstrapContainer.DecentralandUrlsSource, profileRepository, identityCache, staticContainer.FeatureFlagsCache),
>>>>>>> 3da92ebf
            };

            globalPlugins.AddRange(staticContainer.SharedPlugins);

            if (includeCameraReel)
                globalPlugins.Add(new InWorldCameraPlugin(
                    dclInput,
                    selfProfile,
                    staticContainer.RealmData,
                    playerEntity,
                    placesAPIService,
                    staticContainer.CharacterContainer.CharacterObject,
                    coroutineRunner,
                    cameraReelStorageService,
                    cameraReelStorageService,
                    mvcManager,
                    clipboard,
                    bootstrapContainer.DecentralandUrlsSource,
                    webBrowser,
                    staticContainer.WebRequestsContainer.WebRequestController,
                    profileRepository,
                    realmNavigator,
                    assetsProvisioner,
                    wearableCatalog,
                    wearablesProvider,
                    assetBundlesURL,
                    dclCursor,
                    mainUIView.SidebarView.EnsureNotNull().InWorldCameraButton,
                    dynamicWorldDependencies.RootUIDocument,
                    globalWorld,
                    debugBuilder));

            if (dynamicWorldParams.EnableAnalytics)
                globalPlugins.Add(new AnalyticsPlugin(
                        bootstrapContainer.Analytics!,
                        staticContainer.Profiler,
                        staticContainer.RealmData,
                        staticContainer.ScenesCache,
                        staticContainer.MainPlayerAvatarBaseProxy,
                        identityCache,
                        debugBuilder,
                        cameraReelStorageService
                    )
                );

            var globalWorldFactory = new GlobalWorldFactory(
                in staticContainer,
                exposedGlobalDataContainer.CameraSamplingData,
                realmSamplingData,
                assetBundlesURL,
                staticContainer.RealmData,
                globalPlugins,
                debugBuilder,
                staticContainer.ScenesCache,
                dynamicWorldParams.HybridSceneParams,
                currentSceneInfo,
                lodContainer.LodCache,
                multiplayerEmotesMessageBus,
                globalWorld,
                staticContainer.SceneReadinessReportQueue,
                localSceneDevelopment
            );

            staticContainer.RoomHubProxy.SetObject(roomHub);

            var container = new DynamicWorldContainer(
                localSceneDevelopmentController,
                mvcManager,
                realmController,
                globalWorldFactory,
                globalPlugins,
                profileRepository,
                userInAppInAppInitializationFlow,
                chatMessagesBus,
                messagePipesHub,
                remoteMetadata,
                profileBroadcast,
                roomHub
            );

            // Init itself
            await dynamicWorldDependencies.SettingsContainer.InitializePluginAsync(container, ct)!.ThrowOnFail();

            return (container, true);
        }

        private static void ParseDebugForcedEmotes(IReadOnlyCollection<string>? debugEmotes, ref List<URN> parsedEmotes)
        {
            if (debugEmotes?.Count > 0)
                parsedEmotes.AddRange(debugEmotes.Select(emote => new URN(emote)));
        }

        private static void ParseParamsForcedEmotes(IAppArgs appParams, ref List<URN> parsedEmotes)
        {
            if (appParams.TryGetValue(AppArgsFlags.FORCED_EMOTES, out string? csv) && !string.IsNullOrEmpty(csv!))
                parsedEmotes.AddRange(csv.Split(',', StringSplitOptions.RemoveEmptyEntries)?.Select(emote => new URN(emote)) ?? ArraySegment<URN>.Empty);
        }
    }
}<|MERGE_RESOLUTION|>--- conflicted
+++ resolved
@@ -768,12 +768,8 @@
                     playerEntity,
                     includeCameraReel
                 ),
-<<<<<<< HEAD
                 new GenericContextMenuPlugin(assetsProvisioner, mvcManager),
-                new FriendsPlugin(bootstrapContainer.DecentralandUrlsSource)
-=======
-                new FriendsPlugin(bootstrapContainer.DecentralandUrlsSource, profileRepository, identityCache, staticContainer.FeatureFlagsCache),
->>>>>>> 3da92ebf
+                new FriendsPlugin(bootstrapContainer.DecentralandUrlsSource, profileRepository, identityCache, staticContainer.FeatureFlagsCache)
             };
 
             globalPlugins.AddRange(staticContainer.SharedPlugins);
