using Arch.Core;
using CommunicationData.URLHelpers;
using Cysharp.Threading.Tasks;
using DCL.AssetsProvision;
using DCL.Audio;
using DCL.AvatarRendering.Emotes;
using DCL.AvatarRendering.Emotes.Equipped;
using DCL.AvatarRendering.Wearables;
using DCL.AvatarRendering.Wearables.Equipped;
using DCL.AvatarRendering.Wearables.Helpers;
using DCL.AvatarRendering.Wearables.ThirdParty;
using DCL.Backpack.BackpackBus;
using DCL.BadgesAPIService;
using DCL.Browser;
using DCL.CharacterPreview;
using DCL.Chat;
using DCL.Chat.Commands;
using DCL.Chat.History;
using DCL.Chat.MessageBus;
using DCL.Clipboard;
using DCL.DebugUtilities;
using DCL.EventsApi;
using DCL.FeatureFlags;
using DCL.Input;
using DCL.InWorldCamera.CameraReelStorageService;
using DCL.Landscape;
using DCL.LOD.Systems;
using DCL.MapRenderer;
using DCL.Minimap;
using DCL.Multiplayer.Connections.Archipelago.AdapterAddress.Current;
using DCL.Multiplayer.Connections.Archipelago.Rooms;
using DCL.Multiplayer.Connections.DecentralandUrls;
using DCL.Multiplayer.Connections.GateKeeper.Meta;
using DCL.Multiplayer.Connections.GateKeeper.Rooms;
using DCL.Multiplayer.Connections.Messaging.Hubs;
using DCL.Multiplayer.Connections.Pools;
using DCL.Multiplayer.Connections.RoomHubs;
using DCL.Multiplayer.Connections.Rooms.Status;
using DCL.Multiplayer.Connections.Systems.Throughput;
using DCL.Multiplayer.Connectivity;
using DCL.Multiplayer.Deduplication;
using DCL.Multiplayer.Emotes;
using DCL.Multiplayer.HealthChecks;
using DCL.Multiplayer.HealthChecks.Struct;
using DCL.Multiplayer.Movement;
using DCL.Multiplayer.Movement.Settings;
using DCL.Multiplayer.Movement.Systems;
using DCL.Multiplayer.Profiles.BroadcastProfiles;
using DCL.Multiplayer.Profiles.Entities;
using DCL.Multiplayer.Profiles.Poses;
using DCL.Multiplayer.Profiles.Tables;
using DCL.Multiplayer.SDK.Systems.GlobalWorld;
using DCL.Nametags;
using DCL.Navmap;
using DCL.NftInfoAPIService;
using DCL.Notifications;
using DCL.NotificationsBusController.NotificationsBus;
using DCL.Optimization.Pools;
using DCL.PerformanceAndDiagnostics.Analytics;
using DCL.PlacesAPIService;
using DCL.PluginSystem;
using DCL.PluginSystem.Global;
using DCL.Profiles;
using DCL.Profiles.Self;
using DCL.RealmNavigation;
using DCL.SceneLoadingScreens.LoadingScreen;
using DCL.SidebarBus;
using DCL.UI.MainUI;
using DCL.StylizedSkybox.Scripts.Plugin;
using DCL.UserInAppInitializationFlow;
using DCL.Utilities;
using DCL.Utilities.Extensions;
using DCL.Web3.Identities;
using DCL.WebRequests.Analytics;
using ECS.Prioritization.Components;
using ECS.SceneLifeCycle;
using ECS.SceneLifeCycle.CurrentScene;
using ECS.SceneLifeCycle.LocalSceneDevelopment;
using ECS.SceneLifeCycle.Realm;
using Global.AppArgs;
using Global.Dynamic.ChatCommands;
using LiveKit.Internal.FFIClients.Pools;
using LiveKit.Internal.FFIClients.Pools.Memory;
using LiveKit.Proto;
using MVC;
using MVC.PopupsController.PopupCloser;
using SceneRunner.Debugging.Hub;
using System;
using System.Buffers;
using System.Collections.Generic;
using System.Linq;
using System.Threading;
using UnityEngine;
using UnityEngine.Audio;
using UnityEngine.EventSystems;
using UnityEngine.Pool;
using Utility;
using Utility.Ownership;
using Utility.PriorityQueue;
using Object = UnityEngine.Object;

namespace Global.Dynamic
{
    public class DynamicWorldContainer : DCLWorldContainer<DynamicWorldSettings>
    {
        private readonly LocalSceneDevelopmentController? localSceneDevelopmentController;
        private readonly IChatMessagesBus chatMessagesBus;
        private readonly IProfileBroadcast profileBroadcast;

        public IMVCManager MvcManager { get; }

        public IGlobalRealmController RealmController { get; }

        public GlobalWorldFactory GlobalWorldFactory { get; }

        public IReadOnlyList<IDCLGlobalPlugin> GlobalPlugins { get; }

        public IProfileRepository ProfileRepository { get; }

        public IUserInAppInitializationFlow UserInAppInAppInitializationFlow { get; }

        public IMessagePipesHub MessagePipesHub { get; }

        public IRemoteMetadata RemoteMetadata { get; }

        public IRoomHub RoomHub { get; }

        private DynamicWorldContainer(
            LocalSceneDevelopmentController? localSceneDevelopmentController,
            IMVCManager mvcManager,
            IGlobalRealmController realmController,
            GlobalWorldFactory globalWorldFactory,
            IReadOnlyList<IDCLGlobalPlugin> globalPlugins,
            IProfileRepository profileRepository,
            IUserInAppInitializationFlow userInAppInAppInitializationFlow,
            IChatMessagesBus chatMessagesBus,
            IMessagePipesHub messagePipesHub,
            IRemoteMetadata remoteMetadata,
            IProfileBroadcast profileBroadcast,
            IRoomHub roomHub)
        {
            MvcManager = mvcManager;
            RealmController = realmController;
            GlobalWorldFactory = globalWorldFactory;
            GlobalPlugins = globalPlugins;
            ProfileRepository = profileRepository;
            UserInAppInAppInitializationFlow = userInAppInAppInitializationFlow;
            MessagePipesHub = messagePipesHub;
            RemoteMetadata = remoteMetadata;
            RoomHub = roomHub;
            this.localSceneDevelopmentController = localSceneDevelopmentController;
            this.chatMessagesBus = chatMessagesBus;
            this.profileBroadcast = profileBroadcast;
        }

        public override void Dispose()
        {
            chatMessagesBus.Dispose();
            profileBroadcast.Dispose();
            MessagePipesHub.Dispose();
            localSceneDevelopmentController?.Dispose();
        }

        public static async UniTask<(DynamicWorldContainer? container, bool success)> CreateAsync(
            BootstrapContainer bootstrapContainer,
            DynamicWorldDependencies dynamicWorldDependencies,
            DynamicWorldParams dynamicWorldParams,
            AudioClipConfig backgroundMusic,
            World globalWorld,
            Entity playerEntity,
            IAppArgs appArgs,
            ICoroutineRunner coroutineRunner,
            CancellationToken ct)
        {
            DynamicSettings dynamicSettings = dynamicWorldDependencies.DynamicSettings;
            StaticContainer staticContainer = dynamicWorldDependencies.StaticContainer;
            IWeb3IdentityCache identityCache = dynamicWorldDependencies.Web3IdentityCache;
            IAssetsProvisioner assetsProvisioner = dynamicWorldDependencies.AssetsProvisioner;
            IDebugContainerBuilder debugBuilder = dynamicWorldDependencies.DebugContainerBuilder;
            ObjectProxy<INavmapBus> explorePanelNavmapBus = new ObjectProxy<INavmapBus>();
            INavmapBus sharedNavmapCommandBus = new SharedNavmapBus(explorePanelNavmapBus);

            // If we have many undesired delays when using the third-party providers, it might be useful to cache it at app's bootstrap
            // So far, the chance of using it is quite low, so it's preferable to do it lazy avoiding extra requests & memory allocations
            IThirdPartyNftProviderSource thirdPartyNftProviderSource = new RealmThirdPartyNftProviderSource(staticContainer.WebRequestsContainer.WebRequestController,
                staticContainer.RealmData);

            var placesAPIService = new PlacesAPIService(new PlacesAPIClient(staticContainer.WebRequestsContainer.WebRequestController, bootstrapContainer.DecentralandUrlsSource));

            IEventsApiService eventsApiService = new HttpEventsApiService(staticContainer.WebRequestsContainer.WebRequestController,
                URLDomain.FromString(bootstrapContainer.DecentralandUrlsSource.Url(DecentralandUrl.ApiEvents)));

            var mapPathEventBus = new MapPathEventBus();
            INotificationsBusController notificationsBusController = new NotificationsBusController();

            DefaultTexturesContainer defaultTexturesContainer = null!;
            LODContainer lodContainer = null!;

            IOnlineUsersProvider onlineUsersProvider = new ArchipelagoHttpOnlineUsersProvider(staticContainer.WebRequestsContainer.WebRequestController,
                URLAddress.FromString(bootstrapContainer.DecentralandUrlsSource.Url(DecentralandUrl.RemotePeers)));

            async UniTask InitializeContainersAsync(IPluginSettingsContainer settingsContainer, CancellationToken ct)
            {
                // Init other containers
                defaultTexturesContainer =
                    await DefaultTexturesContainer
                         .CreateAsync(
                              settingsContainer,
                              assetsProvisioner,
                              ct
                          )
                         .ThrowOnFail();

                lodContainer =
                    await LODContainer
                         .CreateAsync(
                              assetsProvisioner,
                              bootstrapContainer.DecentralandUrlsSource,
                              staticContainer,
                              settingsContainer,
                              staticContainer.RealmData,
                              defaultTexturesContainer.TextureArrayContainerFactory,
                              debugBuilder,
                              dynamicWorldParams.EnableLOD,
                              ct
                          )
                         .ThrowOnFail();
            }

            try { await InitializeContainersAsync(dynamicWorldDependencies.SettingsContainer, ct); }
            catch (Exception) { return (null, false); }

            CursorSettings cursorSettings = (await assetsProvisioner.ProvideMainAssetAsync(dynamicSettings.CursorSettings, ct)).Value;
            ProvidedAsset<Texture2D> normalCursorAsset = await assetsProvisioner.ProvideMainAssetAsync(cursorSettings.NormalCursor, ct);
            ProvidedAsset<Texture2D> interactionCursorAsset = await assetsProvisioner.ProvideMainAssetAsync(cursorSettings.InteractionCursor, ct);
            ProvidedAsset<MultiplayerDebugSettings> multiplayerDebugSettings = await assetsProvisioner.ProvideMainAssetAsync(dynamicSettings.MultiplayerDebugSettings, ct);

            var unityEventSystem = new UnityEventSystem(EventSystem.current.EnsureNotNull());
            var dclCursor = new DCLCursor(normalCursorAsset.Value, interactionCursorAsset.Value, cursorSettings.NormalCursorHotspot, cursorSettings.InteractionCursorHotspot);

            staticContainer.QualityContainer.AddDebugViews(debugBuilder);

            var realmSamplingData = new RealmSamplingData();
            var dclInput = new DCLInput();
            staticContainer.InputProxy.SetObject(dclInput);

            ExposedGlobalDataContainer exposedGlobalDataContainer = staticContainer.ExposedGlobalDataContainer;

            PopupCloserView popupCloserView = Object.Instantiate((await assetsProvisioner.ProvideMainAssetAsync(dynamicSettings.PopupCloserView, ct: CancellationToken.None)).Value.GetComponent<PopupCloserView>()).EnsureNotNull();
            MainUIView mainUIView = Object.Instantiate((await assetsProvisioner.ProvideMainAssetAsync(dynamicSettings.MainUIView, ct: CancellationToken.None)).Value.GetComponent<MainUIView>()).EnsureNotNull();

            var coreMvcManager = new MVCManager(new WindowStackManager(), new CancellationTokenSource(), popupCloserView);

            IMVCManager mvcManager = dynamicWorldParams.EnableAnalytics
                ? new MVCManagerAnalyticsDecorator(coreMvcManager, bootstrapContainer.Analytics!)
                : coreMvcManager;

            var loadingScreenTimeout = new LoadingScreenTimeout();
            ILoadingScreen loadingScreen = new LoadingScreen(mvcManager, loadingScreenTimeout);

            var nftInfoAPIClient = new OpenSeaAPIClient(staticContainer.WebRequestsContainer.WebRequestController, bootstrapContainer.DecentralandUrlsSource);
            var wearableCatalog = new WearableStorage();
            var characterPreviewFactory = new CharacterPreviewFactory(staticContainer.ComponentsContainer.ComponentPoolsRegistry);
            IWebBrowser webBrowser = bootstrapContainer.WebBrowser;
            ChatEntryConfigurationSO chatEntryConfiguration = (await assetsProvisioner.ProvideMainAssetAsync(dynamicSettings.ChatEntryConfiguration, ct)).Value;
            NametagsData nametagsData = (await assetsProvisioner.ProvideMainAssetAsync(dynamicSettings.NametagsData, ct)).Value;

            IProfileCache profileCache = new DefaultProfileCache();

            var profileRepository = new LogProfileRepository(
                new RealmProfileRepository(staticContainer.WebRequestsContainer.WebRequestController, staticContainer.RealmData, profileCache)
            );

            static IMultiPool MultiPoolFactory() =>
                new DCLMultiPool();

            var memoryPool = new ArrayMemoryPool(ArrayPool<byte>.Shared!);

            var assetBundlesURL = URLDomain.FromString(bootstrapContainer.DecentralandUrlsSource.Url(DecentralandUrl.AssetBundlesCDN));

            var emotesCache = new MemoryEmotesStorage();
            staticContainer.CacheCleaner.Register(emotesCache);
            var equippedWearables = new EquippedWearables();
            var equippedEmotes = new EquippedEmotes();
            var forceRender = new List<string>();

            var selfEmotes = new List<URN>();
            ParseParamsForcedEmotes(bootstrapContainer.ApplicationParametersParser, ref selfEmotes);
            ParseDebugForcedEmotes(bootstrapContainer.DebugSettings.EmotesToAddToUserProfile, ref selfEmotes);

            var selfProfile = new SelfProfile(profileRepository, identityCache, equippedWearables, wearableCatalog,
                emotesCache, equippedEmotes, forceRender, selfEmotes);

            IEmoteProvider emoteProvider = new ApplicationParamsEmoteProvider(appArgs,
                new EcsEmoteProvider(globalWorld, staticContainer.RealmData));

            var wearablesProvider = new ApplicationParametersWearablesProvider(appArgs,
                new ECSWearablesProvider(identityCache, globalWorld));

            bool localSceneDevelopment = !string.IsNullOrEmpty(dynamicWorldParams.LocalSceneDevelopmentRealm);

            var realmContainer = RealmContainer.Create(
                staticContainer,
                identityCache,
                dynamicWorldParams.StaticLoadPositions,
                debugBuilder,
<<<<<<< HEAD
                staticContainer.ComponentsContainer.ComponentPoolsRegistry
                               .GetReferenceTypePool<PartitionComponent>(),
                localSceneDevelopment,
                bootstrapContainer.DecentralandUrlsSource,
                staticContainer.FeatureFlagsCache
            );
=======
                loadingScreenTimeout,
                loadingScreen,
                localSceneDevelopment);
>>>>>>> ac871cfa

            var terrainContainer = TerrainContainer.Create(staticContainer, realmContainer, dynamicWorldParams.EnableLandscape, localSceneDevelopment);

            var sceneRoomMetaDataSource = new SceneRoomMetaDataSource(staticContainer.RealmData, staticContainer.CharacterContainer.Transform, globalWorld, dynamicWorldParams.IsolateScenesCommunication);

            var metaDataSource = new SceneRoomLogMetaDataSource(sceneRoomMetaDataSource);

            IGateKeeperSceneRoom gateKeeperSceneRoom = new GateKeeperSceneRoom(staticContainer.WebRequestsContainer.WebRequestController, metaDataSource, bootstrapContainer.DecentralandUrlsSource, staticContainer.ScenesCache)
               .AsActivatable();

            var currentAdapterAddress = ICurrentAdapterAddress.NewDefault(staticContainer.RealmData);

            var archipelagoIslandRoom = IArchipelagoIslandRoom.NewDefault(
                identityCache,
                MultiPoolFactory(),
                new ArrayMemoryPool(),
                staticContainer.CharacterContainer.CharacterObject,
                currentAdapterAddress,
                staticContainer.WebRequestsContainer.WebRequestController
            );

            var reloadSceneController = new ECSReloadScene(staticContainer.ScenesCache, globalWorld, playerEntity, localSceneDevelopment);

            LocalSceneDevelopmentController? localSceneDevelopmentController = localSceneDevelopment ? new LocalSceneDevelopmentController(reloadSceneController, dynamicWorldParams.LocalSceneDevelopmentRealm) : null;

            IRoomHub roomHub = localSceneDevelopment ? NullRoomHub.INSTANCE : new RoomHub(archipelagoIslandRoom, gateKeeperSceneRoom);

            var islandThroughputBunch = new ThroughputBufferBunch(new ThroughputBuffer(), new ThroughputBuffer());
            var sceneThroughputBunch = new ThroughputBufferBunch(new ThroughputBuffer(), new ThroughputBuffer());

            var messagePipesHub = new MessagePipesHub(roomHub, MultiPoolFactory(), MultiPoolFactory(), memoryPool, islandThroughputBunch, sceneThroughputBunch);

            var roomsStatus = new RoomsStatus(
                roomHub,

                //override allowed only in Editor
                Application.isEditor
                    ? new LinkedBox<(bool use, ConnectionQuality quality)>(
                        () => (bootstrapContainer.DebugSettings.OverrideConnectionQuality, bootstrapContainer.DebugSettings.ConnectionQuality)
                    )
                    : new Box<(bool use, ConnectionQuality quality)>((false, ConnectionQuality.QualityExcellent))
            );

            var entityParticipantTable = new EntityParticipantTable();

            var queuePoolFullMovementMessage = new ObjectPool<SimplePriorityQueue<NetworkMovementMessage>>(
                () => new SimplePriorityQueue<NetworkMovementMessage>(),
                actionOnRelease: queue => queue.Clear()
            );

            var remoteEntities = new RemoteEntities(
                roomHub,
                entityParticipantTable,
                staticContainer.ComponentsContainer.ComponentPoolsRegistry,
                queuePoolFullMovementMessage,
                staticContainer.EntityCollidersGlobalCache
            );

            var realmNavigatorContainer = RealmNavigationContainer.Create
                (staticContainer, bootstrapContainer, lodContainer, realmContainer, remoteEntities, globalWorld, roomHub, terrainContainer.Landscape, exposedGlobalDataContainer, loadingScreen);

            IHealthCheck livekitHealthCheck = bootstrapContainer.DebugSettings.EnableEmulateNoLivekitConnection
                ? new IHealthCheck.AlwaysFails("Livekit connection is in debug, always fail mode")
                : new SequentialHealthCheck(
                    new MultipleURLHealthCheck(staticContainer.WebRequestsContainer.WebRequestController, bootstrapContainer.DecentralandUrlsSource,
                        DecentralandUrl.ArchipelagoStatus,
                        DecentralandUrl.GatekeeperStatus
                    ),
                    new StartLiveKitRooms(roomHub)
                );

            livekitHealthCheck = dynamicWorldParams.EnableAnalytics
                ? livekitHealthCheck.WithFailAnalytics(bootstrapContainer.Analytics!)
                : livekitHealthCheck;

            livekitHealthCheck.WithRetries();

            var chatHistory = new ChatHistory();

            var initializationFlowContainer = InitializationFlowContainer.Create(staticContainer,
                bootstrapContainer,
                realmContainer,
                realmNavigatorContainer,
                terrainContainer,
                loadingScreen,
                livekitHealthCheck,
                mvcManager,
                selfProfile,
                dynamicWorldParams,
                appArgs,
                backgroundMusic,
                roomHub,
                chatHistory);

            IRealmNavigator realmNavigator = realmNavigatorContainer.WithMainScreenFallback(initializationFlowContainer.InitializationFlow, playerEntity, globalWorld);

            MapRendererContainer? mapRendererContainer =
                await MapRendererContainer
                   .CreateAsync(
                        dynamicWorldDependencies.SettingsContainer,
                        staticContainer,
                        bootstrapContainer.DecentralandUrlsSource,
                        assetsProvisioner,
                        placesAPIService,
                        eventsApiService,
                        mapPathEventBus,
                        staticContainer.MapPinsEventBus,
                        notificationsBusController,
                        realmNavigator,
                        staticContainer.RealmData,
                        sharedNavmapCommandBus,
                        onlineUsersProvider,
                        ct
                    );

            var minimap = new MinimapController(
                mainUIView.MinimapView.EnsureNotNull(),
                mapRendererContainer.MapRenderer,
                mvcManager,
                placesAPIService,
                staticContainer.RealmData,
                realmNavigator,
                staticContainer.ScenesCache,
                mapPathEventBus,
                staticContainer.SceneRestrictionBusController,
                dynamicWorldParams.StartParcel
            );

            var worldInfoHub = new LocationBasedWorldInfoHub(
                new WorldInfoHub(staticContainer.SingletonSharedDependencies.SceneMapping),
                staticContainer.CharacterContainer.CharacterObject
            );

            dynamicWorldDependencies.WorldInfoTool.Initialize(worldInfoHub);

            var characterDataPropagationUtility = new CharacterDataPropagationUtility(staticContainer.ComponentsContainer.ComponentPoolsRegistry.AddComponentPool<SDKProfile>());

            var currentSceneInfo = new CurrentSceneInfo();
            var connectionStatusPanelPlugin = new ConnectionStatusPanelPlugin(initializationFlowContainer.InitializationFlow, mvcManager, mainUIView, roomsStatus, currentSceneInfo, reloadSceneController, globalWorld, playerEntity, debugBuilder);
            var chatTeleporter = new ChatTeleporter(realmNavigator, new ChatEnvironmentValidator(bootstrapContainer.Environment), bootstrapContainer.DecentralandUrlsSource);

            var chatCommands = new List<IChatCommand>
            {
                new GoToChatCommand(chatTeleporter, staticContainer.WebRequestsContainer.WebRequestController, bootstrapContainer.DecentralandUrlsSource),
                new GoToLocalChatCommand(chatTeleporter),
                new WorldChatCommand(chatTeleporter),
                new DebugPanelChatCommand(debugBuilder, connectionStatusPanelPlugin),
                new ShowEntityChatCommand(worldInfoHub),
                new ClearChatCommand(chatHistory),
                new ReloadSceneChatCommand(reloadSceneController),
                new LoadPortableExperienceChatCommand(staticContainer.PortableExperiencesController, staticContainer.FeatureFlagsCache),
                new KillPortableExperienceChatCommand(staticContainer.PortableExperiencesController, staticContainer.FeatureFlagsCache),
            };

            chatCommands.Add(new HelpChatCommand(chatCommands, appArgs));

            IChatMessagesBus coreChatMessageBus = new MultiplayerChatMessagesBus(messagePipesHub, profileRepository, new MessageDeduplication<double>())
                                                 .WithSelfResend(identityCache, profileRepository)
                                                 .WithIgnoreSymbols()
                                                 .WithCommands(chatCommands)
                                                 .WithDebugPanel(debugBuilder);

            IChatMessagesBus chatMessagesBus = dynamicWorldParams.EnableAnalytics
                ? new ChatMessagesBusAnalyticsDecorator(coreChatMessageBus, bootstrapContainer.Analytics!)
                : coreChatMessageBus;

            var coreBackpackEventBus = new BackpackEventBus();

            IBackpackEventBus backpackEventBus = dynamicWorldParams.EnableAnalytics
                ? new BackpackEventBusAnalyticsDecorator(coreBackpackEventBus, bootstrapContainer.Analytics!)
                : coreBackpackEventBus;

            var profileBroadcast = new DebounceProfileBroadcast(
                new EnsureSelfPublishedProfileBroadcast(
                    new ProfileBroadcast(messagePipesHub, selfProfile),
                    selfProfile,
                    staticContainer.RealmData
                )
            );

            var notificationsRequestController = new NotificationsRequestController(staticContainer.WebRequestsContainer.WebRequestController, notificationsBusController, bootstrapContainer.DecentralandUrlsSource, identityCache);
            notificationsRequestController.StartGettingNewNotificationsOverTimeAsync(ct).SuppressCancellationThrow().Forget();

            var multiplayerEmotesMessageBus = new MultiplayerEmotesMessageBus(messagePipesHub, multiplayerDebugSettings);

            var remoteMetadata = new DebounceRemoteMetadata(new RemoteMetadata(roomHub, staticContainer.RealmData));

            var characterPreviewEventBus = new CharacterPreviewEventBus();
            var sidebarBus = new SidebarBus();
            AudioMixer generalAudioMixer = (await assetsProvisioner.ProvideMainAssetAsync(dynamicSettings.GeneralAudioMixer, ct)).Value;
            var audioMixerVolumesController = new AudioMixerVolumesController(generalAudioMixer);

            var multiplayerMovementMessageBus = new MultiplayerMovementMessageBus(messagePipesHub, entityParticipantTable, globalWorld);

            var badgesAPIClient = new BadgesAPIClient(staticContainer.WebRequestsContainer.WebRequestController, bootstrapContainer.DecentralandUrlsSource);

            ICameraReelImagesMetadataDatabase cameraReelImagesMetadataDatabase = new CameraReelImagesMetadataRemoteDatabase(staticContainer.WebRequestsContainer.WebRequestController, bootstrapContainer.DecentralandUrlsSource);
            ICameraReelScreenshotsStorage cameraReelScreenshotsStorage = new CameraReelS3BucketScreenshotsStorage(staticContainer.WebRequestsContainer.WebRequestController);

            var cameraReelStorageService = new CameraReelRemoteStorageService(cameraReelImagesMetadataDatabase, cameraReelScreenshotsStorage, identityCache.Identity?.Address);

            IUserCalendar userCalendar = new GoogleUserCalendar(webBrowser);
            ISystemClipboard clipboard = new UnityClipboard();

            bool includeCameraReel = staticContainer.FeatureFlagsCache.Configuration.IsEnabled(FeatureFlagsStrings.CAMERA_REEL) || (appArgs.HasDebugFlag() && appArgs.HasFlag(AppArgsFlags.CAMERA_REEL)) || Application.isEditor;

            var globalPlugins = new List<IDCLGlobalPlugin>
            {
                new MultiplayerPlugin(
                    assetsProvisioner,
                    archipelagoIslandRoom,
                    gateKeeperSceneRoom,
                    roomHub,
                    roomsStatus,
                    profileRepository,
                    profileBroadcast,
                    debugBuilder,
                    staticContainer.LoadingStatus,
                    entityParticipantTable,
                    messagePipesHub,
                    remoteMetadata,
                    staticContainer.CharacterContainer.CharacterObject,
                    staticContainer.RealmData,
                    remoteEntities,
                    staticContainer.ScenesCache,
                    emotesCache,
                    characterDataPropagationUtility,
                    staticContainer.ComponentsContainer.ComponentPoolsRegistry,
                    islandThroughputBunch,
                    sceneThroughputBunch
                ),
                new WorldInfoPlugin(worldInfoHub, debugBuilder, chatHistory),
                new CharacterMotionPlugin(assetsProvisioner, staticContainer.CharacterContainer.CharacterObject, debugBuilder, staticContainer.ComponentsContainer.ComponentPoolsRegistry, staticContainer.SceneReadinessReportQueue),
                new InputPlugin(dclInput, dclCursor, unityEventSystem, assetsProvisioner, dynamicWorldDependencies.CursorUIDocument, multiplayerEmotesMessageBus, mvcManager, debugBuilder, dynamicWorldDependencies.RootUIDocument, dynamicWorldDependencies.CursorUIDocument, exposedGlobalDataContainer.ExposedCameraData),
                new GlobalInteractionPlugin(dclInput, dynamicWorldDependencies.RootUIDocument, assetsProvisioner, staticContainer.EntityCollidersGlobalCache, exposedGlobalDataContainer.GlobalInputEvents, dclCursor, unityEventSystem, mvcManager),
                new CharacterCameraPlugin(assetsProvisioner, realmSamplingData, exposedGlobalDataContainer.ExposedCameraData, debugBuilder, dynamicWorldDependencies.CommandLineArgs, dclInput),
                new WearablePlugin(assetsProvisioner, staticContainer.WebRequestsContainer.WebRequestController, staticContainer.RealmData, assetBundlesURL, staticContainer.CacheCleaner, wearableCatalog),
                new EmotePlugin(staticContainer.WebRequestsContainer.WebRequestController, emotesCache, staticContainer.RealmData, multiplayerEmotesMessageBus, debugBuilder,
                    assetsProvisioner, selfProfile, mvcManager, dclInput, staticContainer.CacheCleaner, identityCache, entityParticipantTable, assetBundlesURL, mainUIView, dclCursor, staticContainer.InputBlock, globalWorld, playerEntity),
                new ProfilingPlugin(staticContainer.Profiler, staticContainer.RealmData, staticContainer.SingletonSharedDependencies.MemoryBudget, debugBuilder, staticContainer.ScenesCache),
                new AvatarPlugin(
                    staticContainer.ComponentsContainer.ComponentPoolsRegistry,
                    assetsProvisioner,
                    staticContainer.SingletonSharedDependencies.FrameTimeBudget,
                    staticContainer.SingletonSharedDependencies.MemoryBudget,
                    staticContainer.QualityContainer.RendererFeaturesCache,
                    staticContainer.RealmData,
                    staticContainer.MainPlayerAvatarBaseProxy,
                    debugBuilder,
                    staticContainer.CacheCleaner,
                    chatEntryConfiguration,
                    new DefaultFaceFeaturesHandler(wearableCatalog),
                    nametagsData,
                    defaultTexturesContainer.TextureArrayContainerFactory,
                    wearableCatalog,
                    remoteEntities,
                    staticContainer.CharacterContainer.Transform),
                new MainUIPlugin(mvcManager, sidebarBus, mainUIView),
                new ProfilePlugin(profileRepository, profileCache, staticContainer.CacheCleaner, new ProfileIntentionCache()),
                new MapRendererPlugin(mapRendererContainer.MapRenderer),
                new SidebarPlugin(
                    assetsProvisioner,
                    mvcManager,
                    mainUIView,
                    notificationsBusController,
                    notificationsRequestController,
                    identityCache,
                    profileRepository,
                    staticContainer.WebRequestsContainer.WebRequestController,
                    webBrowser,
                    dynamicWorldDependencies.Web3Authenticator,
                    initializationFlowContainer.InitializationFlow,
                    profileCache, sidebarBus, dclInput, chatEntryConfiguration,
                    globalWorld, playerEntity, includeCameraReel),
                new ErrorPopupPlugin(mvcManager, assetsProvisioner),
                connectionStatusPanelPlugin,
                new MinimapPlugin(mvcManager, minimap),
                new ChatPlugin(assetsProvisioner, mvcManager, chatMessagesBus, chatHistory, entityParticipantTable, nametagsData, dclInput, unityEventSystem, mainUIView, staticContainer.InputBlock, globalWorld, playerEntity),
                new ExplorePanelPlugin(
                    assetsProvisioner,
                    mvcManager,
                    mapRendererContainer,
                    placesAPIService,
                    staticContainer.WebRequestsContainer.WebRequestController,
                    identityCache,
                    cameraReelStorageService,
                    cameraReelStorageService,
                    clipboard,
                    bootstrapContainer.DecentralandUrlsSource,
                    wearableCatalog,
                    characterPreviewFactory,
                    profileRepository,
                    dynamicWorldDependencies.Web3Authenticator,
                    initializationFlowContainer.InitializationFlow,
                    selfProfile,
                    equippedWearables,
                    equippedEmotes,
                    webBrowser,
                    emotesCache,
                    realmNavigator,
                    forceRender,
                    dclInput,
                    staticContainer.RealmData,
                    profileCache,
                    assetBundlesURL,
                    notificationsBusController,
                    characterPreviewEventBus,
                    mapPathEventBus,
                    chatEntryConfiguration,
                    backpackEventBus,
                    thirdPartyNftProviderSource,
                    wearablesProvider,
                    dclCursor,
                    staticContainer.InputBlock,
                    emoteProvider,
                    globalWorld,
                    playerEntity,
                    chatMessagesBus,
                    staticContainer.MemoryCap,
                    bootstrapContainer.WorldVolumeMacBus,
                    eventsApiService,
                    userCalendar,
                    clipboard,
                    explorePanelNavmapBus,
                    includeCameraReel
                ),
                new CharacterPreviewPlugin(staticContainer.ComponentsContainer.ComponentPoolsRegistry, assetsProvisioner, staticContainer.CacheCleaner),
                new WebRequestsPlugin(staticContainer.WebRequestsContainer.AnalyticsContainer, debugBuilder),
                new Web3AuthenticationPlugin(assetsProvisioner, dynamicWorldDependencies.Web3Authenticator, debugBuilder, mvcManager, selfProfile, webBrowser, staticContainer.RealmData, identityCache, characterPreviewFactory, dynamicWorldDependencies.SplashScreen, audioMixerVolumesController, staticContainer.FeatureFlagsCache, characterPreviewEventBus, globalWorld),
                new StylizedSkyboxPlugin(assetsProvisioner, dynamicSettings.DirectionalLight, debugBuilder, staticContainer.FeatureFlagsCache),
                new LoadingScreenPlugin(assetsProvisioner, mvcManager, audioMixerVolumesController,
                    staticContainer.InputBlock, debugBuilder, staticContainer.LoadingStatus),
                new ExternalUrlPromptPlugin(assetsProvisioner, webBrowser, mvcManager, dclCursor),
                new TeleportPromptPlugin(
                    assetsProvisioner,
                    mvcManager,
                    staticContainer.WebRequestsContainer.WebRequestController,
                    placesAPIService,
                    dclCursor,
                    chatMessagesBus
                ),
                new ChangeRealmPromptPlugin(
                    assetsProvisioner,
                    mvcManager,
                    dclCursor,
                    realmUrl => chatMessagesBus.Send($"/{ChatCommandsUtils.COMMAND_GOTO} {realmUrl}", "RestrictedActionAPI")),
                new NftPromptPlugin(assetsProvisioner, webBrowser, mvcManager, nftInfoAPIClient, staticContainer.WebRequestsContainer.WebRequestController, dclCursor),
                staticContainer.CharacterContainer.CreateGlobalPlugin(),
                staticContainer.QualityContainer.CreatePlugin(),
                terrainContainer.CreatePlugin(staticContainer, bootstrapContainer, mapRendererContainer, debugBuilder),
                new MultiplayerMovementPlugin(
                    assetsProvisioner,
                    multiplayerMovementMessageBus,
                    debugBuilder,
                    remoteEntities,
                    staticContainer.CharacterContainer.Transform,
                    multiplayerDebugSettings,
                    appArgs,
                    entityParticipantTable,
                    staticContainer.RealmData,
                    remoteMetadata,
                    staticContainer.FeatureFlagsCache),
                lodContainer.LODPlugin,
                lodContainer.RoadPlugin,
                new AudioPlaybackPlugin(terrainContainer.GenesisTerrain, assetsProvisioner, dynamicWorldParams.EnableLandscape),
                new RealmDataDirtyFlagPlugin(staticContainer.RealmData),
                new NotificationPlugin(
                    assetsProvisioner,
                    mvcManager,
                    staticContainer.WebRequestsContainer.WebRequestController,
                    notificationsBusController),
                new RewardPanelPlugin(mvcManager, assetsProvisioner, notificationsBusController, staticContainer.WebRequestsContainer.WebRequestController),
                new PassportPlugin(
                    assetsProvisioner,
                    mvcManager,
                    dclCursor,
                    profileRepository,
                    characterPreviewFactory,
                    chatEntryConfiguration,
                    staticContainer.RealmData,
                    assetBundlesURL,
                    staticContainer.WebRequestsContainer.WebRequestController,
                    characterPreviewEventBus,
                    selfProfile,
                    webBrowser,
                    bootstrapContainer.DecentralandUrlsSource,
                    badgesAPIClient,
                    notificationsBusController,
                    staticContainer.InputBlock,
                    remoteMetadata,
                    cameraReelStorageService,
                    cameraReelStorageService,
                    globalWorld,
                    playerEntity,
                    includeCameraReel
                ),
                new GenericContextMenuPlugin(assetsProvisioner, mvcManager),
                new FriendsPlugin(bootstrapContainer.DecentralandUrlsSource,
                    profileRepository,
                    identityCache,
                    staticContainer.FeatureFlagsCache,
                    assetsProvisioner,
                    staticContainer.WebRequestsContainer.WebRequestController,
                    mvcManager,
                    staticContainer.InputBlock),
            };

            globalPlugins.AddRange(staticContainer.SharedPlugins);

            if (includeCameraReel)
                globalPlugins.Add(new InWorldCameraPlugin(
                    dclInput,
                    selfProfile,
                    staticContainer.RealmData,
                    playerEntity,
                    placesAPIService,
                    staticContainer.CharacterContainer.CharacterObject,
                    coroutineRunner,
                    cameraReelStorageService,
                    cameraReelStorageService,
                    mvcManager,
                    clipboard,
                    bootstrapContainer.DecentralandUrlsSource,
                    webBrowser,
                    staticContainer.WebRequestsContainer.WebRequestController,
                    profileRepository,
                    realmNavigator,
                    assetsProvisioner,
                    wearableCatalog,
                    wearablesProvider,
                    assetBundlesURL,
                    dclCursor,
                    mainUIView.SidebarView.EnsureNotNull().InWorldCameraButton,
                    dynamicWorldDependencies.RootUIDocument,
                    globalWorld,
                    debugBuilder));

            if (dynamicWorldParams.EnableAnalytics)
                globalPlugins.Add(new AnalyticsPlugin(
                        bootstrapContainer.Analytics!,
                        staticContainer.Profiler,
                        staticContainer.RealmData,
                        staticContainer.ScenesCache,
                        staticContainer.MainPlayerAvatarBaseProxy,
                        identityCache,
                        debugBuilder,
                        cameraReelStorageService
                    )
                );

            var globalWorldFactory = new GlobalWorldFactory(
                in staticContainer,
                exposedGlobalDataContainer.CameraSamplingData,
                realmSamplingData,
                assetBundlesURL,
                staticContainer.RealmData,
                globalPlugins,
                debugBuilder,
                staticContainer.ScenesCache,
                dynamicWorldParams.HybridSceneParams,
                currentSceneInfo,
                lodContainer.LodCache,
                multiplayerEmotesMessageBus,
                globalWorld,
                staticContainer.SceneReadinessReportQueue,
                localSceneDevelopment
            );

            staticContainer.RoomHubProxy.SetObject(roomHub);

            var container = new DynamicWorldContainer(
                localSceneDevelopmentController,
                mvcManager,
                realmContainer.RealmController,
                globalWorldFactory,
                globalPlugins,
                profileRepository,
                initializationFlowContainer.InitializationFlow,
                chatMessagesBus,
                messagePipesHub,
                remoteMetadata,
                profileBroadcast,
                roomHub
            );

            // Init itself
            await dynamicWorldDependencies.SettingsContainer.InitializePluginAsync(container, ct)!.ThrowOnFail();

            return (container, true);
        }

        private static void ParseDebugForcedEmotes(IReadOnlyCollection<string>? debugEmotes, ref List<URN> parsedEmotes)
        {
            if (debugEmotes?.Count > 0)
                parsedEmotes.AddRange(debugEmotes.Select(emote => new URN(emote)));
        }

        private static void ParseParamsForcedEmotes(IAppArgs appParams, ref List<URN> parsedEmotes)
        {
            if (appParams.TryGetValue(AppArgsFlags.FORCED_EMOTES, out string? csv) && !string.IsNullOrEmpty(csv!))
                parsedEmotes.AddRange(csv.Split(',', StringSplitOptions.RemoveEmptyEntries)?.Select(emote => new URN(emote)) ?? ArraySegment<URN>.Empty);
        }
    }
}<|MERGE_RESOLUTION|>--- conflicted
+++ resolved
@@ -304,18 +304,9 @@
                 identityCache,
                 dynamicWorldParams.StaticLoadPositions,
                 debugBuilder,
-<<<<<<< HEAD
-                staticContainer.ComponentsContainer.ComponentPoolsRegistry
-                               .GetReferenceTypePool<PartitionComponent>(),
-                localSceneDevelopment,
-                bootstrapContainer.DecentralandUrlsSource,
-                staticContainer.FeatureFlagsCache
-            );
-=======
                 loadingScreenTimeout,
                 loadingScreen,
                 localSceneDevelopment);
->>>>>>> ac871cfa
 
             var terrainContainer = TerrainContainer.Create(staticContainer, realmContainer, dynamicWorldParams.EnableLandscape, localSceneDevelopment);
 
