using CommunicationData.URLHelpers;
using Cysharp.Threading.Tasks;
using DCL.AvatarRendering.Wearables;
using DCL.AvatarRendering.Wearables.Helpers;
using DCL.Backpack.BackpackBus;
using DCL.DebugUtilities;
using DCL.ParcelsService;
using DCL.PlacesAPIService;
using DCL.PluginSystem;
using DCL.PluginSystem.Global;
using DCL.Web3Authentication;
using DCL.WebRequests.Analytics;
using ECS;
using ECS.Prioritization.Components;
using MVC;
using MVC.PopupsController.PopupCloser;
using SceneRunner.EmptyScene;
using System.Collections.Generic;
using System.Threading;
using Unity.Mathematics;
using UnityEngine;
using UnityEngine.UIElements;

namespace Global.Dynamic
{
    public class DynamicWorldContainer : IDCLPlugin<DynamicWorldSettings>
    {
        private static readonly URLDomain ASSET_BUNDLES_URL = URLDomain.FromString("https://ab-cdn.decentraland.org/");

        private static MVCManager mvcManager;

        public DebugUtilitiesContainer DebugContainer { get; private set; }

        public IRealmController RealmController { get; private set; }

        public GlobalWorldFactory GlobalWorldFactory { get; private set; }

        public EmptyScenesWorldFactory EmptyScenesWorldFactory { get; private set; }

        public IReadOnlyList<IDCLGlobalPlugin> GlobalPlugins { get; private set; }

        public IWeb3Authenticator Web3Authenticator { get; private set; }

        public void Dispose()
        {
            mvcManager.Dispose();
        }

        public static async UniTask<(DynamicWorldContainer container, bool success)> CreateAsync(
            StaticContainer staticContainer,
            IPluginSettingsContainer settingsContainer,
            CancellationToken ct,
            UIDocument rootUIDocument,
            IReadOnlyList<int2> staticLoadPositions, int sceneLoadRadius,
            DynamicSettings dynamicSettings,
            IWeb3Authenticator web3Authenticator)
        {
            var container = new DynamicWorldContainer();
            (_, bool result) = await settingsContainer.InitializePluginAsync(container, ct);

            if (!result)
                return (null, false);

            DebugContainerBuilder debugBuilder = container.DebugContainer.Builder;

            var realmSamplingData = new RealmSamplingData();
            var dclInput = new DCLInput();
            ExposedGlobalDataContainer exposedGlobalDataContainer = staticContainer.ExposedGlobalDataContainer;
            var realmData = new RealmData();

            var parcelServiceContainer = ParcelServiceContainer.Create(realmData, staticContainer.CharacterObject, debugBuilder);

            PopupCloserView popupCloserView = Object.Instantiate((await staticContainer.AssetsProvisioner.ProvideMainAssetAsync(dynamicSettings.PopupCloserView, ct: CancellationToken.None)).Value.GetComponent<PopupCloserView>());
            mvcManager = new MVCManager(new WindowStackManager(), new CancellationTokenSource(), popupCloserView);
            MapRendererContainer mapRendererContainer = await MapRendererContainer.CreateAsync(staticContainer, dynamicSettings.MapRendererSettings, ct);
            var placesAPIService = new PlacesAPIService(new PlacesAPIClient(staticContainer.WebRequestsContainer.WebRequestController));
            var wearableCatalog = new WearableCatalog();
            var backpackCommandBus = new BackpackCommandBus();
            var backpackEventBus = new BackpackEventBus();

            var globalPlugins = new List<IDCLGlobalPlugin>
            {
                new CharacterMotionPlugin(staticContainer.AssetsProvisioner, staticContainer.CharacterObject, debugBuilder),
                new InputPlugin(dclInput),
                new GlobalInteractionPlugin(dclInput, rootUIDocument, staticContainer.AssetsProvisioner, staticContainer.EntityCollidersGlobalCache, exposedGlobalDataContainer.GlobalInputEvents),
                new CharacterCameraPlugin(staticContainer.AssetsProvisioner, realmSamplingData, exposedGlobalDataContainer.CameraSamplingData, exposedGlobalDataContainer.ExposedCameraData),
                new ProfilingPlugin(staticContainer.ProfilingProvider, staticContainer.SingletonSharedDependencies.FrameTimeBudgetProvider, staticContainer.SingletonSharedDependencies.MemoryBudgetProvider, debugBuilder),
                new WearablePlugin(staticContainer.AssetsProvisioner, staticContainer.WebRequestsContainer.WebRequestController, realmData, ASSET_BUNDLES_URL, staticContainer.CacheCleaner, wearableCatalog),
                new BackpackBusPlugin(wearableCatalog, backpackCommandBus, backpackEventBus),
                new AvatarPlugin(staticContainer.ComponentsContainer.ComponentPoolsRegistry, staticContainer.AssetsProvisioner,
                    staticContainer.SingletonSharedDependencies.FrameTimeBudgetProvider, staticContainer.SingletonSharedDependencies.MemoryBudgetProvider, realmData, debugBuilder, staticContainer.CacheCleaner),
                new MapRendererPlugin(mapRendererContainer.MapRenderer),
                new MinimapPlugin(staticContainer.AssetsProvisioner, mvcManager, mapRendererContainer, placesAPIService),
<<<<<<< HEAD
                new ExplorePanelPlugin(
                    staticContainer.AssetsProvisioner,
                    mvcManager,
                    mapRendererContainer,
                    placesAPIService,
                    parcelServiceContainer.TeleportController,
                    dynamicSettings.BackpackSettings,
                    backpackCommandBus,
                    backpackEventBus),
=======
                new ExplorePanelPlugin(staticContainer.AssetsProvisioner, mvcManager, mapRendererContainer, placesAPIService, parcelServiceContainer.TeleportController, dynamicSettings.BackpackSettings, staticContainer.WebRequestsContainer.WebRequestController),
>>>>>>> 10bcb832
                new WebRequestsPlugin(staticContainer.WebRequestsContainer.AnalyticsContainer, debugBuilder),
            };

            globalPlugins.AddRange(staticContainer.SharedPlugins);

            container.RealmController = new RealmController(
                staticContainer.WebRequestsContainer.WebRequestController,
                parcelServiceContainer.TeleportController,
                parcelServiceContainer.RetrieveSceneFromFixedRealm,
                parcelServiceContainer.RetrieveSceneFromVolatileWorld,
                sceneLoadRadius, staticLoadPositions, realmData);

            container.GlobalWorldFactory = new GlobalWorldFactory(in staticContainer, staticContainer.RealmPartitionSettings,
                exposedGlobalDataContainer.CameraSamplingData, realmSamplingData, ASSET_BUNDLES_URL, realmData, globalPlugins);

            container.GlobalPlugins = globalPlugins;
            container.EmptyScenesWorldFactory = new EmptyScenesWorldFactory(staticContainer.SingletonSharedDependencies, staticContainer.ECSWorldPlugins);

            container.Web3Authenticator = web3Authenticator;

            return (container, true);
        }

        public UniTask InitializeAsync(DynamicWorldSettings settings, CancellationToken ct)
        {
            DebugContainer = DebugUtilitiesContainer.Create(settings.DebugViewsCatalog);
            return UniTask.CompletedTask;
        }
    }
}<|MERGE_RESOLUTION|>--- conflicted
+++ resolved
@@ -91,7 +91,6 @@
                     staticContainer.SingletonSharedDependencies.FrameTimeBudgetProvider, staticContainer.SingletonSharedDependencies.MemoryBudgetProvider, realmData, debugBuilder, staticContainer.CacheCleaner),
                 new MapRendererPlugin(mapRendererContainer.MapRenderer),
                 new MinimapPlugin(staticContainer.AssetsProvisioner, mvcManager, mapRendererContainer, placesAPIService),
-<<<<<<< HEAD
                 new ExplorePanelPlugin(
                     staticContainer.AssetsProvisioner,
                     mvcManager,
@@ -100,10 +99,9 @@
                     parcelServiceContainer.TeleportController,
                     dynamicSettings.BackpackSettings,
                     backpackCommandBus,
-                    backpackEventBus),
-=======
-                new ExplorePanelPlugin(staticContainer.AssetsProvisioner, mvcManager, mapRendererContainer, placesAPIService, parcelServiceContainer.TeleportController, dynamicSettings.BackpackSettings, staticContainer.WebRequestsContainer.WebRequestController),
->>>>>>> 10bcb832
+                    backpackEventBus,
+                    staticContainer.WebRequestsContainer.WebRequestController),
+
                 new WebRequestsPlugin(staticContainer.WebRequestsContainer.AnalyticsContainer, debugBuilder),
             };
 
