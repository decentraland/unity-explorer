using CommunicationData.URLHelpers;
using Cysharp.Threading.Tasks;
using DCL.AsyncLoadReporting;
using DCL.AvatarRendering.Wearables;
using DCL.AvatarRendering.Wearables.Helpers;
using DCL.Backpack.BackpackBus;
using DCL.Browser;
using DCL.CharacterPreview;
using DCL.Chat;
using DCL.DebugUtilities;
using DCL.DebugUtilities.UIBindings;
using DCL.LOD;
using DCL.MapRenderer.ComponentsFactory;
using DCL.ParcelsService;
using DCL.PlacesAPIService;
using DCL.PluginSystem;
using DCL.PluginSystem.Global;
using DCL.Profiles;
using DCL.SceneLoadingScreens;
using DCL.SkyBox;
using DCL.UserInAppInitializationFlow;
using DCL.Web3.Authenticators;
using DCL.Web3.Identities;
using DCL.WebRequests.Analytics;
using ECS;
using ECS.Prioritization.Components;
using MVC;
using MVC.PopupsController.PopupCloser;
using SceneRunner.EmptyScene;
using System;
using System.Collections.Generic;
using System.Threading;
using DCL.LOD;
using DCL.Multiplayer.Connections.Archipelago.Rooms;
using LiveKit.Internal.FFIClients.Pools;
using Unity.Mathematics;
using UnityEngine;
using UnityEngine.UIElements;
using Object = UnityEngine.Object;

namespace Global.Dynamic
{
    public class DynamicWorldContainer : IDCLPlugin<DynamicWorldSettings>
    {
        private static readonly URLDomain ASSET_BUNDLES_URL = URLDomain.FromString("https://ab-cdn.decentraland.org/");

        public MVCManager MvcManager { get; private set; } = null!;

        public DebugUtilitiesContainer DebugContainer { get; private set; } = null!;

        public IRealmController RealmController { get; private set; } = null!;

        public GlobalWorldFactory GlobalWorldFactory { get; private set; } = null!;

        public EmptyScenesWorldFactory EmptyScenesWorldFactory { get; private set; } = null!;

        public IReadOnlyList<IDCLGlobalPlugin> GlobalPlugins { get; private set; } = null!;

        public IProfileRepository ProfileRepository { get; private set; } = null!;

        public ParcelServiceContainer ParcelServiceContainer { get; private set; }

        public RealUserInitializationFlowController UserInAppInitializationFlow { get; private set; } = null!;

        public void Dispose()
        {
            MvcManager.Dispose();
        }

        public UniTask InitializeAsync(DynamicWorldSettings settings, CancellationToken ct)
        {
            DebugContainer = DebugUtilitiesContainer.Create(settings.DebugViewsCatalog);
            return UniTask.CompletedTask;
        }

        private static void BuildTeleportWidget(IRealmController realmController, MVCManager mvcManager,
            IDebugContainerBuilder debugContainerBuilder, List<string> realms)
        {
            async UniTask ChangeRealmAsync(string realm, CancellationToken ct)
            {
                var loadReport = new AsyncLoadProcessReport(new UniTaskCompletionSource(), new AsyncReactiveProperty<float>(0));

                await UniTask.WhenAll(mvcManager.ShowAsync(
                        SceneLoadingScreenController.IssueCommand(new SceneLoadingScreenController.Params(loadReport, TimeSpan.FromSeconds(30)))),
                    realmController.SetRealmAsync(URLDomain.FromString(realm), Vector2Int.zero, loadReport, ct));
            }

            debugContainerBuilder.AddWidget("Realm")
                                 .AddControl(new DebugDropdownDef(realms, new ElementBinding<string>(realms[0],
                                      evt => { ChangeRealmAsync(evt.newValue, CancellationToken.None).Forget(); }), string.Empty), null)
                                 .AddStringFieldWithConfirmation("https://peer.decentraland.org", "Change", realm => { ChangeRealmAsync(realm, CancellationToken.None).Forget(); });
        }

        public static async UniTask<(DynamicWorldContainer? container, bool success)> CreateAsync(
            DynamicWorldDependencies dynamicWorldDependencies,
            DynamicWorldParams dynamicWorldParams,
            CancellationToken ct)
        {
            var container = new DynamicWorldContainer();
            (_, bool result) = await dynamicWorldDependencies.SettingsContainer.InitializePluginAsync(container, ct);

            if (!result)
                return (null, false);

            DebugContainerBuilder debugBuilder = container.DebugContainer.Builder;
            DynamicSettings dynamicSettings = dynamicWorldDependencies.DynamicSettings;
            StaticContainer staticContainer = dynamicWorldDependencies.StaticContainer;
            IWeb3IdentityCache identityCache = dynamicWorldDependencies.Web3IdentityCache;

            staticContainer.QualityContainer.AddDebugViews(debugBuilder);

            var realmSamplingData = new RealmSamplingData();
            var dclInput = new DCLInput();
            ExposedGlobalDataContainer exposedGlobalDataContainer = staticContainer.ExposedGlobalDataContainer;

            var realmData = new RealmData();

            PopupCloserView popupCloserView = Object.Instantiate((await staticContainer.AssetsProvisioner.ProvideMainAssetAsync(dynamicSettings.PopupCloserView, ct: CancellationToken.None)).Value.GetComponent<PopupCloserView>());
            container.MvcManager = new MVCManager(new WindowStackManager(), new CancellationTokenSource(), popupCloserView);

            var parcelServiceContainer = ParcelServiceContainer.Create(realmData, staticContainer.SceneReadinessReportQueue, debugBuilder, container.MvcManager);
            container.ParcelServiceContainer = parcelServiceContainer;

            MapRendererContainer mapRendererContainer = await MapRendererContainer.CreateAsync(staticContainer, dynamicSettings.MapRendererSettings, ct);
            var placesAPIService = new PlacesAPIService(new PlacesAPIClient(staticContainer.WebRequestsContainer.WebRequestController));
            var wearableCatalog = new WearableCatalog();
            var characterPreviewFactory = new CharacterPreviewFactory(staticContainer.ComponentsContainer.ComponentPoolsRegistry);
            var chatMessagesBus = new ChatMessagesBus(debugBuilder);
            var webBrowser = new UnityAppWebBrowser();
            ChatEntryConfigurationSO? chatEntryConfiguration = (await staticContainer.AssetsProvisioner.ProvideMainAssetAsync(dynamicSettings.ChatEntryConfiguration, ct)).Value;

            IProfileCache profileCache = new DefaultProfileCache();

            container.ProfileRepository = new RealmProfileRepository(staticContainer.WebRequestsContainer.WebRequestController, realmData,
                profileCache);

            var landscapePlugin = new LandscapePlugin(staticContainer.AssetsProvisioner, debugBuilder, mapRendererContainer.TextureContainer, dynamicWorldParams.EnableLandscape);

            var multiPool = new ThreadSafeMultiPool();

            container.UserInAppInitializationFlow = new RealUserInitializationFlowController(parcelServiceContainer.TeleportController,
                container.MvcManager, identityCache, container.ProfileRepository, dynamicWorldParams.StartParcel, dynamicWorldParams.EnableLandscape, landscapePlugin);

            var globalPlugins = new List<IDCLGlobalPlugin>
            {
                new MultiplayerPlugin(new ArchipelagoIslandRoom(staticContainer.CharacterContainer.CharacterObject, staticContainer.WebRequestsContainer.WebRequestController, identityCache, multiPool)),
                new CharacterMotionPlugin(staticContainer.AssetsProvisioner, staticContainer.CharacterContainer.CharacterObject, debugBuilder),
                new InputPlugin(dclInput),
                new GlobalInteractionPlugin(dclInput, dynamicWorldDependencies.RootUIDocument, staticContainer.AssetsProvisioner, staticContainer.EntityCollidersGlobalCache, exposedGlobalDataContainer.GlobalInputEvents),
                new CharacterCameraPlugin(staticContainer.AssetsProvisioner, realmSamplingData, exposedGlobalDataContainer.CameraSamplingData, exposedGlobalDataContainer.ExposedCameraData),
                new WearablePlugin(staticContainer.AssetsProvisioner, staticContainer.WebRequestsContainer.WebRequestController, realmData, ASSET_BUNDLES_URL, staticContainer.CacheCleaner, wearableCatalog),
                new ProfilingPlugin(staticContainer.ProfilingProvider, staticContainer.SingletonSharedDependencies.FrameTimeBudget, staticContainer.SingletonSharedDependencies.MemoryBudget, debugBuilder),
                new AvatarPlugin(
                    staticContainer.ComponentsContainer.ComponentPoolsRegistry,
                    staticContainer.AssetsProvisioner,
                    staticContainer.SingletonSharedDependencies.FrameTimeBudget,
                    staticContainer.SingletonSharedDependencies.MemoryBudget,
                    realmData,
<<<<<<< HEAD
                    staticContainer.MainPlayerAvatarBase,
                    staticContainer.CharacterContainer,
=======
                    staticContainer.MainPlayerAvatarBaseProxy,
>>>>>>> 20fb5da0
                    debugBuilder,
                    staticContainer.CacheCleaner,
                    chatEntryConfiguration),
                new ProfilePlugin(container.ProfileRepository, profileCache, staticContainer.CacheCleaner, new ProfileIntentionCache()),
                new MapRendererPlugin(mapRendererContainer.MapRenderer),
                new MinimapPlugin(staticContainer.AssetsProvisioner, container.MvcManager, mapRendererContainer, placesAPIService),
                new ChatPlugin(staticContainer.AssetsProvisioner, container.MvcManager, chatMessagesBus),
                new ExplorePanelPlugin(
                    staticContainer.AssetsProvisioner,
                    container.MvcManager,
                    mapRendererContainer,
                    placesAPIService,
                    parcelServiceContainer.TeleportController,
                    staticContainer.WebRequestsContainer.WebRequestController,
                    identityCache,
                    wearableCatalog,
                    characterPreviewFactory,
                    container.ProfileRepository,
                    dynamicWorldDependencies.Web3Authenticator,
                    container.UserInAppInitializationFlow,
                    webBrowser),
                new CharacterPreviewPlugin(staticContainer.ComponentsContainer.ComponentPoolsRegistry, staticContainer.AssetsProvisioner, staticContainer.CacheCleaner),
                new WebRequestsPlugin(staticContainer.WebRequestsContainer.AnalyticsContainer, debugBuilder),
                new Web3AuthenticationPlugin(staticContainer.AssetsProvisioner, dynamicWorldDependencies.Web3Authenticator, debugBuilder, container.MvcManager, container.ProfileRepository, webBrowser, realmData, identityCache, characterPreviewFactory),
                new StylizedSkyboxPlugin(staticContainer.AssetsProvisioner, dynamicSettings.DirectionalLight, debugBuilder),
                new LoadingScreenPlugin(staticContainer.AssetsProvisioner, container.MvcManager),
                new LODPlugin(staticContainer.CacheCleaner, realmData,
                    staticContainer.SingletonSharedDependencies.MemoryBudget,
                    staticContainer.SingletonSharedDependencies.FrameTimeBudget,
                    staticContainer.ScenesCache, debugBuilder, staticContainer.AssetsProvisioner, staticContainer.SceneReadinessReportQueue),
                new ExternalUrlPromptPlugin(staticContainer.AssetsProvisioner, webBrowser, container.MvcManager),
                staticContainer.CharacterContainer.CreateGlobalPlugin(),
                staticContainer.QualityContainer.CreatePlugin(),
                landscapePlugin,
            };

            globalPlugins.AddRange(staticContainer.SharedPlugins);

            container.RealmController = new RealmController(
                identityCache,
                staticContainer.WebRequestsContainer.WebRequestController,
                parcelServiceContainer.TeleportController,
                parcelServiceContainer.RetrieveSceneFromFixedRealm,
                parcelServiceContainer.RetrieveSceneFromVolatileWorld,
                dynamicWorldParams.SceneLoadRadius,
                dynamicWorldParams.StaticLoadPositions,
                realmData,
                staticContainer.ScenesCache);

            container.GlobalWorldFactory = new GlobalWorldFactory(
                in staticContainer,
                exposedGlobalDataContainer.CameraSamplingData,
                realmSamplingData,
                ASSET_BUNDLES_URL,
                realmData,
                globalPlugins,
                debugBuilder,
                staticContainer.ScenesCache);

            container.GlobalPlugins = globalPlugins;
            container.EmptyScenesWorldFactory = new EmptyScenesWorldFactory(staticContainer.SingletonSharedDependencies, staticContainer.ECSWorldPlugins);

            BuildTeleportWidget(container.RealmController, container.MvcManager, debugBuilder, dynamicWorldParams.Realms);

            return (container, true);
        }
    }
}<|MERGE_RESOLUTION|>--- conflicted
+++ resolved
@@ -156,12 +156,8 @@
                     staticContainer.SingletonSharedDependencies.FrameTimeBudget,
                     staticContainer.SingletonSharedDependencies.MemoryBudget,
                     realmData,
-<<<<<<< HEAD
-                    staticContainer.MainPlayerAvatarBase,
+                    staticContainer.MainPlayerAvatarBaseProxy,
                     staticContainer.CharacterContainer,
-=======
-                    staticContainer.MainPlayerAvatarBaseProxy,
->>>>>>> 20fb5da0
                     debugBuilder,
                     staticContainer.CacheCleaner,
                     chatEntryConfiguration),
