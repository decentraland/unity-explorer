--- conflicted
+++ resolved
@@ -116,12 +116,10 @@
             container.ProfileRepository = new RealmProfileRepository(staticContainer.WebRequestsContainer.WebRequestController, realmData,
                 profileCache);
 
-<<<<<<< HEAD
             var multiPool = new ThreadSafeMultiPool();
-=======
+
             container.UserInAppInitializationFlow = new RealUserInitializationFlowController(parcelServiceContainer.TeleportController,
                 container.MvcManager, web3IdentityCache, container.ProfileRepository, startParcel);
->>>>>>> f7013fb0
 
             var globalPlugins = new List<IDCLGlobalPlugin>
             {
