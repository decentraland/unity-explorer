--- conflicted
+++ resolved
@@ -776,17 +776,6 @@
                     includeCameraReel
                 ),
                 new GenericContextMenuPlugin(assetsProvisioner, mvcManager),
-<<<<<<< HEAD
-=======
-                new FriendsPlugin(bootstrapContainer.DecentralandUrlsSource,
-                    profileRepository,
-                    identityCache,
-                    staticContainer.FeatureFlagsCache,
-                    assetsProvisioner,
-                    staticContainer.WebRequestsContainer.WebRequestController,
-                    mvcManager,
-                    staticContainer.InputBlock),
->>>>>>> 53c6e9cc
             };
 
             globalPlugins.AddRange(staticContainer.SharedPlugins);
@@ -830,7 +819,8 @@
                     profileRepository,
                     clipboard,
                     staticContainer.WebRequestsContainer.WebRequestController,
-                    staticContainer.LoadingStatus));
+                    staticContainer.LoadingStatus,
+                    staticContainer.InputBlock));
 
             if (dynamicWorldParams.EnableAnalytics)
                 globalPlugins.Add(new AnalyticsPlugin(
