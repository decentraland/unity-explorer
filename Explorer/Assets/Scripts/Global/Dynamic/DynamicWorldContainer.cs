--- conflicted
+++ resolved
@@ -365,12 +365,8 @@
                 globalPlugins,
                 debugBuilder,
                 staticContainer.ScenesCache,
-<<<<<<< HEAD
-                messagePipesHub);
-=======
                 multiplayerEmotesMessageBus,
                 container.MessagePipesHub);
->>>>>>> 4e061c37
 
             container.GlobalPlugins = globalPlugins;
             container.EmptyScenesWorldFactory = new EmptyScenesWorldFactory(staticContainer.SingletonSharedDependencies, staticContainer.ECSWorldPlugins);
