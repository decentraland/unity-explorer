--- conflicted
+++ resolved
@@ -1,98 +1,3 @@
-<<<<<<< HEAD
-using CommunicationData.URLHelpers;
-using Cysharp.Threading.Tasks;
-using DCL.AvatarRendering.Wearables;
-using DCL.DebugUtilities;
-using DCL.PerformanceBudgeting;
-using DCL.PluginSystem;
-using DCL.PluginSystem.Global;
-using ECS;
-using ECS.Prioritization.Components;
-using MVC;
-using MVC.PopupsController.PopupCloser;
-using SceneRunner.EmptyScene;
-using System.Collections.Generic;
-using System.Linq;
-using System.Threading;
-using Unity.Mathematics;
-using UnityEngine;
-using UnityEngine.UIElements;
-
-namespace Global.Dynamic
-{
-    public class DynamicWorldContainer : IDCLPlugin<DynamicWorldSettings>
-    {
-        private static readonly URLDomain ASSET_BUNDLES_URL = URLDomain.FromString("https://ab-cdn.decentraland.org/");
-
-        public DebugUtilitiesContainer DebugContainer { get; private set; }
-
-        public IRealmController RealmController { get; private set; }
-
-        public GlobalWorldFactory GlobalWorldFactory { get; private set; }
-
-        public EmptyScenesWorldFactory EmptyScenesWorldFactory { get; private set; }
-
-        public IReadOnlyList<IDCLGlobalPlugin> GlobalPlugins { get; private set; }
-
-        public void Dispose() { }
-
-        public static async UniTask<(DynamicWorldContainer container, bool success)> CreateAsync(
-            StaticContainer staticContainer,
-            IPluginSettingsContainer settingsContainer,
-            CancellationToken ct,
-            UIDocument rootUIDocument,
-            IReadOnlyList<int2> staticLoadPositions, int sceneLoadRadius,
-            DynamicSettings dynamicSettings)
-        {
-            var container = new DynamicWorldContainer();
-            (_, bool result) = await settingsContainer.InitializePluginAsync(container, ct);
-
-            if (!result)
-                return (null, false);
-
-            DebugContainerBuilder debugBuilder = container.DebugContainer.Builder;
-
-            var realmSamplingData = new RealmSamplingData();
-            var dclInput = new DCLInput();
-            ExposedGlobalDataContainer exposedGlobalDataContainer = staticContainer.ExposedGlobalDataContainer;
-            var realmData = new RealmData();
-            PopupCloserView popupCloserView = Object.Instantiate((await staticContainer.AssetsProvisioner.ProvideMainAssetAsync(dynamicSettings.PopupCloserView, ct: CancellationToken.None)).Value.GetComponent<PopupCloserView>());
-            MVCManager mvcManager = new MVCManager(new WindowStackManager(), new CancellationTokenSource(), popupCloserView);
-
-            var globalPlugins = new List<IDCLGlobalPlugin>
-            {
-                new CharacterMotionPlugin(staticContainer.AssetsProvisioner, staticContainer.CharacterObject, debugBuilder),
-                new InputPlugin(dclInput),
-                new GlobalInteractionPlugin(dclInput, rootUIDocument, staticContainer.AssetsProvisioner, staticContainer.EntityCollidersGlobalCache, exposedGlobalDataContainer.GlobalInputEvents),
-                new CharacterCameraPlugin(staticContainer.AssetsProvisioner, realmSamplingData, exposedGlobalDataContainer.CameraSamplingData, exposedGlobalDataContainer.ExposedCameraData),
-                new ProfilingPlugin(staticContainer.ProfilingProvider, staticContainer.SingletonSharedDependencies.MemoryBudgetProvider as MemoryBudgetProvider, debugBuilder),
-                new WearablePlugin(staticContainer.AssetsProvisioner, realmData, ASSET_BUNDLES_URL),
-                new AvatarPlugin(staticContainer.ComponentsContainer.ComponentPoolsRegistry, staticContainer.AssetsProvisioner,
-                    staticContainer.SingletonSharedDependencies.FrameTimeBudgetProvider, realmData, debugBuilder),
-                new ExplorePanelPlugin(staticContainer.AssetsProvisioner, mvcManager)
-            };
-
-            globalPlugins.AddRange(staticContainer.SharedPlugins);
-
-            container.RealmController = new RealmController(sceneLoadRadius, staticLoadPositions, realmData);
-
-            container.GlobalWorldFactory = new GlobalWorldFactory(in staticContainer, staticContainer.RealmPartitionSettings,
-                exposedGlobalDataContainer.CameraSamplingData, realmSamplingData, ASSET_BUNDLES_URL, realmData, globalPlugins);
-
-            container.GlobalPlugins = globalPlugins.Concat(staticContainer.SharedPlugins).ToList();
-            container.EmptyScenesWorldFactory = new EmptyScenesWorldFactory(staticContainer.SingletonSharedDependencies, staticContainer.ECSWorldPlugins);
-
-            return (container, true);
-        }
-
-        public UniTask InitializeAsync(DynamicWorldSettings settings, CancellationToken ct)
-        {
-            DebugContainer = DebugUtilitiesContainer.Create(settings.DebugViewsCatalog);
-            return UniTask.CompletedTask;
-        }
-    }
-}
-=======
 using CommunicationData.URLHelpers;
 using Cysharp.Threading.Tasks;
 using DCL.AvatarRendering.Wearables;
@@ -168,7 +73,7 @@
 
             var globalPlugins = new List<IDCLGlobalPlugin>
             {
-                new CharacterMotionPlugin(staticContainer.AssetsProvisioner, staticContainer.CharacterObject),
+                new CharacterMotionPlugin(staticContainer.AssetsProvisioner, staticContainer.CharacterObject, debugBuilder),
                 new InputPlugin(dclInput),
                 new GlobalInteractionPlugin(dclInput, rootUIDocument, staticContainer.AssetsProvisioner, staticContainer.EntityCollidersGlobalCache, exposedGlobalDataContainer.GlobalInputEvents),
                 new CharacterCameraPlugin(staticContainer.AssetsProvisioner, realmSamplingData, exposedGlobalDataContainer.CameraSamplingData, exposedGlobalDataContainer.ExposedCameraData),
@@ -206,5 +111,4 @@
             return UniTask.CompletedTask;
         }
     }
-}
->>>>>>> 72d364d6
+}