--- conflicted
+++ resolved
@@ -397,11 +397,8 @@
                     staticContainer.RealmData,
                     profileCache,
                     ASSET_BUNDLES_URL,
-<<<<<<< HEAD
+                    notificationsBusController,
                     characterPreviewEventBus
-=======
-                    notificationsBusController
->>>>>>> 6bcc7785
                 ),
                 new CharacterPreviewPlugin(staticContainer.ComponentsContainer.ComponentPoolsRegistry, assetsProvisioner, staticContainer.CacheCleaner),
                 new WebRequestsPlugin(staticContainer.WebRequestsContainer.AnalyticsContainer, debugBuilder),
@@ -423,7 +420,7 @@
                 container.LODContainer.RoadPlugin,
                 new AudioPlaybackPlugin(genesisTerrain, assetsProvisioner, dynamicWorldParams.EnableLandscape),
                 new RealmDataDirtyFlagPlugin(staticContainer.RealmData),
-<<<<<<< HEAD
+                new NotificationPlugin(assetsProvisioner, container.MvcManager, staticContainer.WebRequestsContainer.WebRequestController, identityCache, notificationsBusController),
                 new PassportPlugin(
                     assetsProvisioner,
                     container.MvcManager,
@@ -438,9 +435,6 @@
                     selfProfile,
                     dclInput,
                     webBrowser),
-=======
-                new NotificationPlugin(assetsProvisioner, container.MvcManager, staticContainer.WebRequestsContainer.WebRequestController, identityCache, notificationsBusController)
->>>>>>> 6bcc7785
             };
 
             globalPlugins.AddRange(staticContainer.SharedPlugins);
