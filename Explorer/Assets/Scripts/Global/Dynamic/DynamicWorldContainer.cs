--- conflicted
+++ resolved
@@ -127,11 +127,7 @@
             DynamicSettings dynamicSettings = dynamicWorldDependencies.DynamicSettings;
             StaticContainer staticContainer = dynamicWorldDependencies.StaticContainer;
             IWeb3IdentityCache identityCache = dynamicWorldDependencies.Web3IdentityCache;
-<<<<<<< HEAD
-=======
             IAssetsProvisioner assetsProvisioner = dynamicWorldDependencies.AssetsProvisioner;
-
->>>>>>> ff14b583
             IDebugContainerBuilder debugBuilder = dynamicWorldDependencies.DebugContainerBuilder;
 
             async UniTask InitializeContainersAsync(IPluginSettingsContainer settingsContainer, CancellationToken ct)
@@ -140,14 +136,8 @@
                 await settingsContainer.InitializePluginAsync(container, ct)!.ThrowOnFail();
 
                 // Init other containers
-<<<<<<< HEAD
-                container.DefaultTexturesContainer = await DefaultTexturesContainer.CreateAsync(settingsContainer, staticContainer.AssetsProvisioner, ct).ThrowOnFail();
-
-                container.LODContainer = await LODContainer.CreateAsync(staticContainer, settingsContainer, staticContainer.RealmData, container.DefaultTexturesContainer.TextureArrayContainerFactory, debugBuilder, dynamicWorldParams.EnableLOD, ct).ThrowOnFail();
-=======
                 container.DefaultTexturesContainer = await DefaultTexturesContainer.CreateAsync(settingsContainer, assetsProvisioner, ct).ThrowOnFail();
                 container.LODContainer = await LODContainer.CreateAsync(assetsProvisioner, staticContainer, settingsContainer, staticContainer.RealmData, container.DefaultTexturesContainer.TextureArrayContainerFactory, debugBuilder, dynamicWorldParams.EnableLOD, ct).ThrowOnFail();
->>>>>>> ff14b583
             }
 
             try { await InitializeContainersAsync(dynamicWorldDependencies.SettingsContainer, ct); }
@@ -304,13 +294,6 @@
                 { ReloadSceneChatCommand.REGEX, () => new ReloadSceneChatCommand(reloadSceneController) },
             };
 
-<<<<<<< HEAD
-            container.ChatMessagesBus = new MultiplayerChatMessagesBus(container.MessagePipesHub, container.ProfileRepository, new MessageDeduplication<double>())
-                                       .WithSelfResend(identityCache, container.ProfileRepository)
-                                       .WithIgnoreSymbols()
-                                       .WithCommands(chatCommandsFactory)
-                                       .WithDebugPanel(debugBuilder);
-=======
             var chatMessageBus = new MultiplayerChatMessagesBus(container.MessagePipesHub, container.ProfileRepository, new MessageDeduplication<double>())
                                 .WithSelfResend(identityCache, container.ProfileRepository)
                                 .WithIgnoreSymbols()
@@ -319,7 +302,6 @@
 
             container.ChatMessagesBus = dynamicWorldParams.EnableAnalytics?
                 new ChatMessagesBusAnalyticsDecorator(chatMessageBus, bootstrapContainer.Analytics!) : chatMessageBus;
->>>>>>> ff14b583
 
             reloadSceneController.InitializeChatMessageBus(container.ChatMessagesBus);
 
@@ -424,11 +406,7 @@
                 new MultiplayerMovementPlugin(assetsProvisioner, new MultiplayerMovementMessageBus(container.MessagePipesHub, entityParticipantTable)),
                 container.LODContainer.LODPlugin,
                 container.LODContainer.RoadPlugin,
-<<<<<<< HEAD
-                new AudioPlaybackPlugin(genesisTerrain, staticContainer.AssetsProvisioner, dynamicWorldParams.EnableLandscape),
-=======
                 new AudioPlaybackPlugin(genesisTerrain, assetsProvisioner, dynamicWorldParams.EnableLandscape),
->>>>>>> ff14b583
                 new RealmDataDirtyFlagPlugin(staticContainer.RealmData),
             };
 
