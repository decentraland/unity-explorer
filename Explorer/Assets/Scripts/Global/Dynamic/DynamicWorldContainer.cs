--- conflicted
+++ resolved
@@ -51,11 +51,8 @@
 using DCL.Web3.Identities;
 using DCL.WebRequests.Analytics;
 using ECS.Prioritization.Components;
-<<<<<<< HEAD
 using ECS.SceneLifeCycle;
-=======
 using ECS.SceneLifeCycle.LocalSceneDevelopment;
->>>>>>> ccb6ef63
 using ECS.SceneLifeCycle.Realm;
 using Global.Dynamic.ChatCommands;
 using LiveKit.Internal.FFIClients.Pools;
@@ -111,12 +108,9 @@
 
         public RealFlowLoadingStatus RealFlowLoadingStatus { get; private set; } = null!;
 
-<<<<<<< HEAD
         private ECSUnloadAllScenes? unloadAllScenes;
         private ECSReloadScene? reloadSceneController;
-=======
         private LocalSceneDevelopmentController? localSceneDevelopmentController;
->>>>>>> ccb6ef63
 
         public override void Dispose()
         {
@@ -334,14 +328,9 @@
 
             container.ChatMessagesBus = dynamicWorldParams.EnableAnalytics ? new ChatMessagesBusAnalyticsDecorator(chatMessageBus, bootstrapContainer.Analytics!) : chatMessageBus;
 
-<<<<<<< HEAD
-=======
-            reloadSceneController.InitializeChatMessageBus(container.ChatMessagesBus);
-
             if (!string.IsNullOrEmpty(dynamicWorldParams.LocalSceneDevelopmentRealm))
                 container.localSceneDevelopmentController = new LocalSceneDevelopmentController(reloadSceneController, dynamicWorldParams.LocalSceneDevelopmentRealm);
 
->>>>>>> ccb6ef63
             container.ProfileBroadcast = new DebounceProfileBroadcast(
                 new EnsureSelfPublishedProfileBroadcast(
                     new ProfileBroadcast(container.MessagePipesHub, selfProfile),
