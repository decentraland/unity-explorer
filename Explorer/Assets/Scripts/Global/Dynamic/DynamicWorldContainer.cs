--- conflicted
+++ resolved
@@ -33,13 +33,10 @@
 using DCL.Profiles;
 using DCL.UserInAppInitializationFlow;
 using DCL.Utilities.Extensions;
-<<<<<<< HEAD
-=======
 using DCL.Web3.Identities;
 using DCL.WebRequests.Analytics;
 using ECS;
 using ECS.Prioritization.Components;
->>>>>>> feb855df
 using ECS.SceneLifeCycle.Realm;
 using Global.Dynamic.ChatCommands;
 using LiveKit.Internal.FFIClients.Pools;
@@ -49,15 +46,12 @@
 using SceneRunner.EmptyScene;
 using System;
 using System.Buffers;
-<<<<<<< HEAD
 using System.Text.RegularExpressions;
 using UnityEngine;
-=======
 using System.Collections.Generic;
 using DCL.LOD.Systems;
 using System.Text.RegularExpressions;
 using System.Threading;
->>>>>>> feb855df
 using UnityEngine.EventSystems;
 using UnityEngine.Pool;
 using Utility.PriorityQueue;
@@ -72,9 +66,9 @@
         public MVCManager MvcManager { get; private set; } = null!;
 
         public DebugUtilitiesContainer DebugContainer { get; private set; } = null!;
-        
+
         public DefaultTexturesContainer DefaultTexturesContainer { get; private set; } = null!;
-        
+
         public LODContainer LODContainer { get; private set; } = null!;
 
         public IRealmController RealmController { get; private set; } = null!;
@@ -138,7 +132,7 @@
             StaticContainer staticContainer = dynamicWorldDependencies.StaticContainer;
             IWeb3IdentityCache identityCache = dynamicWorldDependencies.Web3IdentityCache;
             var realmData = new RealmData();
-            
+
             async UniTask InitializeContainersAsync(IPluginSettingsContainer settingsContainer, CancellationToken ct)
             {
                 // Init itself
@@ -301,11 +295,7 @@
                 new ProfilePlugin(container.ProfileRepository, profileCache, staticContainer.CacheCleaner, new ProfileIntentionCache()),
                 new MapRendererPlugin(mapRendererContainer.MapRenderer),
                 new MinimapPlugin(staticContainer.AssetsProvisioner, container.MvcManager, mapRendererContainer, placesAPIService),
-<<<<<<< HEAD
-                new ChatPlugin(staticContainer.AssetsProvisioner, container.MvcManager, container.MessagesBus, entityParticipantTable, nametagsData, dclInput, eventSystem, chatCommandsFactory),
-=======
                 new ChatPlugin(staticContainer.AssetsProvisioner, container.MvcManager, container.ChatMessagesBus, entityParticipantTable, nametagsData, dclInput, eventSystem, chatCommandsFactory),
->>>>>>> feb855df
                 new ExplorePanelPlugin(
                     staticContainer.AssetsProvisioner,
                     container.MvcManager,
@@ -319,11 +309,8 @@
                     dynamicWorldDependencies.Web3Authenticator,
                     container.UserInAppInitializationFlow,
                     webBrowser,
-<<<<<<< HEAD
                     dclInput,
-=======
                     emotesCache,
->>>>>>> feb855df
                     realmNavigator),
                 new CharacterPreviewPlugin(staticContainer.ComponentsContainer.ComponentPoolsRegistry, staticContainer.AssetsProvisioner, staticContainer.CacheCleaner),
                 new WebRequestsPlugin(staticContainer.WebRequestsContainer.AnalyticsContainer, debugBuilder),
