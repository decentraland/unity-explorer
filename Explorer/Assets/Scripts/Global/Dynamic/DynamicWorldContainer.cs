using CommunicationData.URLHelpers;
using Cysharp.Threading.Tasks;
using DCL.AvatarRendering.Emotes;
using DCL.AvatarRendering.Wearables;
using DCL.AvatarRendering.Wearables.Equipped;
using DCL.AvatarRendering.Wearables.Helpers;
using DCL.Browser;
using DCL.CharacterPreview;
using DCL.Chat;
using DCL.Chat.MessageBus;
using DCL.DebugUtilities;
using DCL.DebugUtilities.UIBindings;
using DCL.Input;
using DCL.LOD;
using DCL.Multiplayer.Connections.Archipelago.Rooms;
using DCL.Multiplayer.Connections.GateKeeper.Meta;
using DCL.Multiplayer.Connections.GateKeeper.Rooms;
using DCL.Multiplayer.Connections.Messaging.Hubs;
using DCL.Multiplayer.Connections.RoomHubs;
using DCL.Multiplayer.Deduplication;
using DCL.Multiplayer.Emotes;
using DCL.Multiplayer.Emotes.Interfaces;
using DCL.Multiplayer.Movement;
using DCL.Multiplayer.Movement.Systems;
using DCL.Multiplayer.Profiles.BroadcastProfiles;
using DCL.Multiplayer.Profiles.Poses;
using DCL.Multiplayer.Profiles.Tables;
using DCL.Nametags;
using DCL.NftInfoAPIService;
<<<<<<< HEAD
using DCL.Profiles.Self;
=======
using DCL.ParcelsService;
using DCL.PlacesAPIService;
using DCL.PluginSystem;
using DCL.PluginSystem.Global;
using DCL.Profiles;
using DCL.UserInAppInitializationFlow;
>>>>>>> b6d81345
using DCL.Utilities.Extensions;
using DCL.Web3.Identities;
using DCL.WebRequests.Analytics;
using ECS;
using ECS.Prioritization.Components;
using ECS.SceneLifeCycle.Realm;
using Global.Dynamic.ChatCommands;
using LiveKit.Internal.FFIClients.Pools;
using LiveKit.Internal.FFIClients.Pools.Memory;
using MVC;
using MVC.PopupsController.PopupCloser;
using SceneRunner.EmptyScene;
using System;
using System.Buffers;
using System.Collections.Generic;
using System.Text.RegularExpressions;
using System.Threading;
using UnityEngine.EventSystems;
using UnityEngine.Pool;
using Utility.PriorityQueue;
using Object = UnityEngine.Object;

namespace Global.Dynamic
{
    public class DynamicWorldContainer : IDCLPlugin<DynamicWorldSettings>
    {
        private static readonly URLDomain ASSET_BUNDLES_URL = URLDomain.FromString("https://ab-cdn.decentraland.org/");

        public MVCManager MvcManager { get; private set; } = null!;

        public DebugUtilitiesContainer DebugContainer { get; private set; } = null!;

        public IRealmController RealmController { get; private set; } = null!;

        public GlobalWorldFactory GlobalWorldFactory { get; private set; } = null!;

        public EmptyScenesWorldFactory EmptyScenesWorldFactory { get; private set; } = null!;

        public IReadOnlyList<IDCLGlobalPlugin> GlobalPlugins { get; private set; } = null!;

        public IProfileRepository ProfileRepository { get; private set; } = null!;

        public ParcelServiceContainer ParcelServiceContainer { get; private set; } = null!;

        public RealUserInitializationFlowController UserInAppInitializationFlow { get; private set; } = null!;

        public IChatMessagesBus ChatMessagesBus { get; private set; } = null!;

        public IEmotesMessageBus EmotesMessageBus { get; private set; } = null!;

        public IProfileBroadcast ProfileBroadcast { get; private set; } = null!;

        public IRoomHub RoomHub { get; private set; }

        public MultiplayerMovementMessageBus MultiplayerMovementMessageBus { get; private set; } = null!;

        public void Dispose()
        {
            MvcManager.Dispose();
            ChatMessagesBus.Dispose();
            ProfileBroadcast.Dispose();
        }

        public UniTask InitializeAsync(DynamicWorldSettings settings, CancellationToken ct)
        {
            DebugContainer = DebugUtilitiesContainer.Create(settings.DebugViewsCatalog);
            return UniTask.CompletedTask;
        }

        private static void BuildTeleportWidget(IRealmNavigator realmNavigator, IDebugContainerBuilder debugContainerBuilder, List<string> realms)
        {
<<<<<<< HEAD
            async UniTask ChangeRealmAsync(string realm, CancellationToken ct)
            {
                var loadReport = new AsyncLoadProcessReport(new UniTaskCompletionSource(), new AsyncReactiveProperty<float>(0));

                await UniTask.WhenAll(mvcManager.ShowAsync(
                        SceneLoadingScreenController.IssueCommand(
                            new SceneLoadingScreenController.Params(
                                loadReport,
                                TimeSpan.FromSeconds(30)
                            )
                        ),
                        ct
                    ),
                    realmController.SetRealmAsync(URLDomain.FromString(realm), Vector2Int.zero, loadReport, ct));
            }

=======
>>>>>>> b6d81345
            debugContainerBuilder.AddWidget("Realm")
                                 .AddControl(new DebugDropdownDef(realms, new ElementBinding<string>(realms[0],
                                      evt =>
                                      {
                                          realmNavigator.TryChangeRealmAsync(URLDomain.FromString(evt.newValue), CancellationToken.None).Forget();
                                      }), string.Empty), null)
                                 .AddStringFieldWithConfirmation("https://peer.decentraland.org", "Change", realm =>
                                  {
                                      realmNavigator.TryChangeRealmAsync(URLDomain.FromString(realm), CancellationToken.None).Forget();
                                  });
        }

        public static async UniTask<(DynamicWorldContainer? container, bool success)> CreateAsync(
            DynamicWorldDependencies dynamicWorldDependencies,
            DynamicWorldParams dynamicWorldParams,
            CancellationToken ct)
        {
            var container = new DynamicWorldContainer();
            (_, bool result) = await dynamicWorldDependencies.SettingsContainer.InitializePluginAsync(container, ct);

            if (!result)
                return (null, false);

            DebugContainerBuilder debugBuilder = container.DebugContainer.Builder.EnsureNotNull();
            DynamicSettings dynamicSettings = dynamicWorldDependencies.DynamicSettings;
            StaticContainer staticContainer = dynamicWorldDependencies.StaticContainer;
            IWeb3IdentityCache identityCache = dynamicWorldDependencies.Web3IdentityCache;

            staticContainer.QualityContainer.AddDebugViews(debugBuilder);

            var realmSamplingData = new RealmSamplingData();
            var dclInput = new DCLInput();
            ExposedGlobalDataContainer exposedGlobalDataContainer = staticContainer.ExposedGlobalDataContainer;

            var realmData = new RealmData();

            PopupCloserView popupCloserView = Object.Instantiate((await staticContainer.AssetsProvisioner.ProvideMainAssetAsync(dynamicSettings.PopupCloserView, ct: CancellationToken.None)).Value.GetComponent<PopupCloserView>())!;
            container.MvcManager = new MVCManager(new WindowStackManager(), new CancellationTokenSource(), popupCloserView);

            var parcelServiceContainer = ParcelServiceContainer.Create(realmData, staticContainer.SceneReadinessReportQueue, debugBuilder, container.MvcManager);
            container.ParcelServiceContainer = parcelServiceContainer;

            MapRendererContainer mapRendererContainer = await MapRendererContainer.CreateAsync(staticContainer, dynamicSettings.MapRendererSettings, ct);
            var placesAPIService = new PlacesAPIService(new PlacesAPIClient(staticContainer.WebRequestsContainer.WebRequestController));
            var nftInfoAPIClient = new OpenSeaAPIClient(staticContainer.WebRequestsContainer.WebRequestController);
            var wearableCatalog = new WearableCatalog();
            var characterPreviewFactory = new CharacterPreviewFactory(staticContainer.ComponentsContainer.ComponentPoolsRegistry);
            var webBrowser = new UnityAppWebBrowser();
            ChatEntryConfigurationSO chatEntryConfiguration = (await staticContainer.AssetsProvisioner.ProvideMainAssetAsync(dynamicSettings.ChatEntryConfiguration, ct)).Value;
            NametagsData nametagsData = (await staticContainer.AssetsProvisioner.ProvideMainAssetAsync(dynamicSettings.NametagsData, ct)).Value;

            IProfileCache profileCache = new DefaultProfileCache();

            container.ProfileRepository = new RealmProfileRepository(staticContainer.WebRequestsContainer.WebRequestController, realmData, profileCache);

            var landscapePlugin = new LandscapePlugin(staticContainer.AssetsProvisioner, debugBuilder, mapRendererContainer.TextureContainer, dynamicWorldParams.EnableLandscape);

            var multiPool = new ThreadSafeMultiPool();
            var memoryPool = new ArrayMemoryPool(ArrayPool<byte>.Shared!);
            var realFlowLoadingStatus = new RealFlowLoadingStatus();

            container.UserInAppInitializationFlow = new RealUserInitializationFlowController(
                realFlowLoadingStatus,
                parcelServiceContainer.TeleportController,
                container.MvcManager,
                identityCache,
                container.ProfileRepository, dynamicWorldParams.StartParcel,
                staticContainer.MainPlayerAvatarBaseProxy,
                staticContainer.ExposedGlobalDataContainer.ExposedCameraData.CameraEntityProxy,
                exposedGlobalDataContainer.CameraSamplingData,
                dynamicWorldParams.EnableLandscape, landscapePlugin);

            var archipelagoIslandRoom = new ArchipelagoIslandRoom(staticContainer.CharacterContainer.CharacterObject, staticContainer.WebRequestsContainer.WebRequestController, identityCache, multiPool);

            var metaDataSource = new LogMetaDataSource(new MetaDataSource(realmData, staticContainer.CharacterContainer.CharacterObject, placesAPIService));
            var gateKeeperSceneRoom = new GateKeeperSceneRoom(staticContainer.WebRequestsContainer.WebRequestController, metaDataSource);

            container.RealmController = new RealmController(
                identityCache,
                staticContainer.WebRequestsContainer.WebRequestController,
                parcelServiceContainer.TeleportController,
                parcelServiceContainer.RetrieveSceneFromFixedRealm,
                parcelServiceContainer.RetrieveSceneFromVolatileWorld,
                dynamicWorldParams.StaticLoadPositions,
                realmData,
                staticContainer.ScenesCache);


            container.RoomHub = new RoomHub(archipelagoIslandRoom, gateKeeperSceneRoom);
            var messagePipesHub = new MessagePipesHub(container.RoomHub, multiPool, memoryPool);

            var entityParticipantTable = new EntityParticipantTable();

            container.ChatMessagesBus = new DebugPanelChatMessageBus(
                new SelfResendChatMessageBus(
                    new MultiplayerChatMessagesBus(messagePipesHub, container.ProfileRepository, new MessageDeduplication<double>()),
                    identityCache,
                    container.ProfileRepository
                ),
                debugBuilder
            );

            var emotesCache = new MemoryEmotesCache();
            staticContainer.CacheCleaner.Register(emotesCache);

            var queuePoolFullMovementMessage = new ObjectPool<SimplePriorityQueue<NetworkMovementMessage>>(
                () => new SimplePriorityQueue<NetworkMovementMessage>(),
                actionOnRelease: x => x.Clear()
            );

            var equippedWearables = new EquippedWearables();
            var profilePublishing = new SelfProfile(container.ProfileRepository, identityCache, equippedWearables, wearableCatalog);

            container.ProfileBroadcast = new DebounceProfileBroadcast(
                new EnsureSelfPublishedProfileBroadcast(
                    new ProfileBroadcast(messagePipesHub),
                    profilePublishing
                )
            );

            var multiplayerEmotesMessageBus = new MultiplayerEmotesMessageBus(messagePipesHub, entityParticipantTable, identityCache);

            var remotePoses = new DebounceRemotePoses(
                new RemotePoses(container.RoomHub)
            );

            var eventSystem = new UnityEventSystem(EventSystem.current);

            IRealmNavigator realmNavigator = new RealmNavigator(container.MvcManager, mapRendererContainer.MapRenderer, container.RealmController, parcelServiceContainer.TeleportController);

            var chatCommandsFactory = new Dictionary<Regex, Func<IChatCommand>>
            {
                { ChangeRealmChatCommand.REGEX, () => new ChangeRealmChatCommand(realmNavigator) },
                { TeleportToChatCommand.REGEX, () => new TeleportToChatCommand(realmNavigator) },
                { DebugPanelChatCommand.REGEX, () => new DebugPanelChatCommand(container.DebugContainer.Builder) },
            };

            var globalPlugins = new List<IDCLGlobalPlugin>
            {
                new MultiplayerPlugin(
                    archipelagoIslandRoom,
                    gateKeeperSceneRoom,
                    container.RoomHub,
                    container.ProfileRepository,
                    container.ProfileBroadcast,
                    debugBuilder,
                    realFlowLoadingStatus,
                    entityParticipantTable,
                    staticContainer.ComponentsContainer.ComponentPoolsRegistry,
                    messagePipesHub,
                    remotePoses,
                    staticContainer.CharacterContainer.CharacterObject,
                    queuePoolFullMovementMessage
                ),
                new CharacterMotionPlugin(staticContainer.AssetsProvisioner, staticContainer.CharacterContainer.CharacterObject, debugBuilder),
                new InputPlugin(dclInput, multiplayerEmotesMessageBus, eventSystem),
                new GlobalInteractionPlugin(dclInput, dynamicWorldDependencies.RootUIDocument, staticContainer.AssetsProvisioner, staticContainer.EntityCollidersGlobalCache, exposedGlobalDataContainer.GlobalInputEvents),
                new CharacterCameraPlugin(staticContainer.AssetsProvisioner, realmSamplingData, exposedGlobalDataContainer.ExposedCameraData),
                new WearablePlugin(staticContainer.AssetsProvisioner, staticContainer.WebRequestsContainer.WebRequestController, realmData, ASSET_BUNDLES_URL, staticContainer.CacheCleaner, wearableCatalog),
                new EmotePlugin(staticContainer.WebRequestsContainer.WebRequestController, emotesCache, realmData, multiplayerEmotesMessageBus, debugBuilder, staticContainer.AssetsProvisioner),
                new ProfilingPlugin(staticContainer.ProfilingProvider, staticContainer.SingletonSharedDependencies.FrameTimeBudget, staticContainer.SingletonSharedDependencies.MemoryBudget, debugBuilder),
                new AvatarPlugin(
                    staticContainer.ComponentsContainer.ComponentPoolsRegistry,
                    staticContainer.AssetsProvisioner,
                    staticContainer.SingletonSharedDependencies.FrameTimeBudget,
                    staticContainer.SingletonSharedDependencies.MemoryBudget,
                    realmData,
                    staticContainer.MainPlayerAvatarBaseProxy,
                    debugBuilder,
                    staticContainer.CacheCleaner,
                    chatEntryConfiguration,
                    new DefaultFaceFeaturesHandler(wearableCatalog),
                    entityParticipantTable,
                    nametagsData
                ),
                new ProfilePlugin(container.ProfileRepository, profileCache, staticContainer.CacheCleaner, new ProfileIntentionCache()),
                new MapRendererPlugin(mapRendererContainer.MapRenderer),
                new MinimapPlugin(staticContainer.AssetsProvisioner, container.MvcManager, mapRendererContainer, placesAPIService),
                new ChatPlugin(staticContainer.AssetsProvisioner, container.MvcManager, container.ChatMessagesBus, entityParticipantTable, nametagsData, dclInput, eventSystem, chatCommandsFactory),
                new ExplorePanelPlugin(
                    staticContainer.AssetsProvisioner,
                    container.MvcManager,
                    mapRendererContainer,
                    placesAPIService,
                    parcelServiceContainer.TeleportController,
                    staticContainer.WebRequestsContainer.WebRequestController,
                    identityCache,
                    wearableCatalog,
                    characterPreviewFactory,
                    container.ProfileRepository,
                    dynamicWorldDependencies.Web3Authenticator,
                    container.UserInAppInitializationFlow,
<<<<<<< HEAD
                    profilePublishing,
                    equippedWearables,
                    webBrowser),
=======
                    webBrowser,
                    emotesCache,
                    realmNavigator),
>>>>>>> b6d81345
                new CharacterPreviewPlugin(staticContainer.ComponentsContainer.ComponentPoolsRegistry, staticContainer.AssetsProvisioner, staticContainer.CacheCleaner),
                new WebRequestsPlugin(staticContainer.WebRequestsContainer.AnalyticsContainer, debugBuilder),
                new Web3AuthenticationPlugin(staticContainer.AssetsProvisioner, dynamicWorldDependencies.Web3Authenticator, debugBuilder, container.MvcManager, container.ProfileRepository, webBrowser, realmData, identityCache, characterPreviewFactory),
                new StylizedSkyboxPlugin(staticContainer.AssetsProvisioner, dynamicSettings.DirectionalLight, debugBuilder),
                new LoadingScreenPlugin(staticContainer.AssetsProvisioner, container.MvcManager),
                new LODPlugin(staticContainer.CacheCleaner, realmData,
                    staticContainer.SingletonSharedDependencies.MemoryBudget,
                    staticContainer.SingletonSharedDependencies.FrameTimeBudget,
                    staticContainer.ScenesCache, debugBuilder, staticContainer.AssetsProvisioner, staticContainer.SceneReadinessReportQueue),
                new ExternalUrlPromptPlugin(staticContainer.AssetsProvisioner, webBrowser, container.MvcManager),
                new TeleportPromptPlugin(staticContainer.AssetsProvisioner, parcelServiceContainer.TeleportController, container.MvcManager, staticContainer.WebRequestsContainer.WebRequestController, placesAPIService),
                new ChangeRealmPromptPlugin(
                    staticContainer.AssetsProvisioner,
                    container.MvcManager,
                    realmUrl => container.RealmController.SetRealmAsync(URLDomain.FromString(realmUrl), CancellationToken.None).Forget()),
                new NftPromptPlugin(staticContainer.AssetsProvisioner, webBrowser, container.MvcManager, nftInfoAPIClient, staticContainer.WebRequestsContainer.WebRequestController),
                staticContainer.CharacterContainer.CreateGlobalPlugin(),
                staticContainer.QualityContainer.CreatePlugin(),
                landscapePlugin,
                new MultiplayerMovementPlugin(staticContainer.AssetsProvisioner, new MultiplayerMovementMessageBus(messagePipesHub, entityParticipantTable)),
            };

            globalPlugins.AddRange(staticContainer.SharedPlugins);

            container.GlobalWorldFactory = new GlobalWorldFactory(
                in staticContainer,
                exposedGlobalDataContainer.CameraSamplingData,
                realmSamplingData,
                ASSET_BUNDLES_URL,
                realmData,
                globalPlugins,
                debugBuilder,
                staticContainer.ScenesCache,
                multiplayerEmotesMessageBus);

            container.GlobalPlugins = globalPlugins;
            container.EmptyScenesWorldFactory = new EmptyScenesWorldFactory(staticContainer.SingletonSharedDependencies, staticContainer.ECSWorldPlugins);

            BuildTeleportWidget(realmNavigator, debugBuilder, dynamicWorldParams.Realms);

            return (container, true);
        }
    }
}<|MERGE_RESOLUTION|>--- conflicted
+++ resolved
@@ -27,16 +27,12 @@
 using DCL.Multiplayer.Profiles.Tables;
 using DCL.Nametags;
 using DCL.NftInfoAPIService;
-<<<<<<< HEAD
-using DCL.Profiles.Self;
-=======
 using DCL.ParcelsService;
 using DCL.PlacesAPIService;
 using DCL.PluginSystem;
 using DCL.PluginSystem.Global;
 using DCL.Profiles;
 using DCL.UserInAppInitializationFlow;
->>>>>>> b6d81345
 using DCL.Utilities.Extensions;
 using DCL.Web3.Identities;
 using DCL.WebRequests.Analytics;
@@ -54,6 +50,24 @@
 using System.Collections.Generic;
 using System.Text.RegularExpressions;
 using System.Threading;
+using DCL.Multiplayer.Connections.Archipelago.Rooms;
+using DCL.Multiplayer.Connections.GateKeeper.Meta;
+using DCL.Multiplayer.Connections.GateKeeper.Rooms;
+using DCL.Multiplayer.Connections.Messaging.Hubs;
+using DCL.Multiplayer.Connections.RoomHubs;
+using DCL.Multiplayer.Movement;
+using DCL.Multiplayer.Movement.Systems;
+using DCL.Multiplayer.Profiles.BroadcastProfiles;
+using DCL.Multiplayer.Profiles.Poses;
+using DCL.Multiplayer.Profiles.Tables;
+using DCL.Nametags;
+using DCL.NftInfoAPIService;
+using DCL.Profiles.Self;
+using DCL.Utilities.Extensions;
+using LiveKit.Internal.FFIClients.Pools;
+using LiveKit.Internal.FFIClients.Pools.Memory;
+using System.Buffers;
+using UnityEngine;
 using UnityEngine.EventSystems;
 using UnityEngine.Pool;
 using Utility.PriorityQueue;
@@ -108,7 +122,6 @@
 
         private static void BuildTeleportWidget(IRealmNavigator realmNavigator, IDebugContainerBuilder debugContainerBuilder, List<string> realms)
         {
-<<<<<<< HEAD
             async UniTask ChangeRealmAsync(string realm, CancellationToken ct)
             {
                 var loadReport = new AsyncLoadProcessReport(new UniTaskCompletionSource(), new AsyncReactiveProperty<float>(0));
@@ -125,8 +138,6 @@
                     realmController.SetRealmAsync(URLDomain.FromString(realm), Vector2Int.zero, loadReport, ct));
             }
 
-=======
->>>>>>> b6d81345
             debugContainerBuilder.AddWidget("Realm")
                                  .AddControl(new DebugDropdownDef(realms, new ElementBinding<string>(realms[0],
                                       evt =>
@@ -319,15 +330,12 @@
                     container.ProfileRepository,
                     dynamicWorldDependencies.Web3Authenticator,
                     container.UserInAppInitializationFlow,
-<<<<<<< HEAD
+                    emotesCache,
+                    realmNavigator,
                     profilePublishing,
                     equippedWearables,
-                    webBrowser),
-=======
-                    webBrowser,
-                    emotesCache,
-                    realmNavigator),
->>>>>>> b6d81345
+                    webBrowser
+                ),
                 new CharacterPreviewPlugin(staticContainer.ComponentsContainer.ComponentPoolsRegistry, staticContainer.AssetsProvisioner, staticContainer.CacheCleaner),
                 new WebRequestsPlugin(staticContainer.WebRequestsContainer.AnalyticsContainer, debugBuilder),
                 new Web3AuthenticationPlugin(staticContainer.AssetsProvisioner, dynamicWorldDependencies.Web3Authenticator, debugBuilder, container.MvcManager, container.ProfileRepository, webBrowser, realmData, identityCache, characterPreviewFactory),
