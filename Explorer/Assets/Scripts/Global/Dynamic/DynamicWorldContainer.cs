using Arch.Core;
using CommunicationData.URLHelpers;
using Cysharp.Threading.Tasks;
using DCL.AssetsProvision;
using DCL.Audio;
using DCL.AvatarRendering.Emotes;
using DCL.AvatarRendering.Emotes.Equipped;
using DCL.AvatarRendering.Wearables;
using DCL.AvatarRendering.Wearables.Equipped;
using DCL.AvatarRendering.Wearables.Helpers;
using DCL.AvatarRendering.Wearables.ThirdParty;
using DCL.Backpack.BackpackBus;
using DCL.BadgesAPIService;
using DCL.Browser;
using DCL.CharacterPreview;
using DCL.Chat;
using DCL.Chat.Commands;
using DCL.Chat.History;
using DCL.Chat.MessageBus;
using DCL.DebugUtilities;
using DCL.Input;
using DCL.Landscape;
using DCL.LOD.Systems;
using DCL.MapRenderer;
using DCL.Multiplayer.Connections.Archipelago.AdapterAddress.Current;
using DCL.Multiplayer.Connections.Archipelago.Rooms;
using DCL.Multiplayer.Connections.DecentralandUrls;
using DCL.Multiplayer.Connections.GateKeeper.Meta;
using DCL.Multiplayer.Connections.GateKeeper.Rooms;
using DCL.Multiplayer.Connections.Messaging.Hubs;
using DCL.Multiplayer.Connections.Pools;
using DCL.Multiplayer.Connections.RoomHubs;
using DCL.Multiplayer.Connections.Rooms.Status;
using DCL.Multiplayer.Deduplication;
using DCL.Multiplayer.Emotes;
using DCL.Multiplayer.HealthChecks;
using DCL.Multiplayer.HealthChecks.Struct;
using DCL.Multiplayer.Movement;
using DCL.Multiplayer.Movement.Settings;
using DCL.Multiplayer.Movement.Systems;
using DCL.Multiplayer.Profiles.BroadcastProfiles;
using DCL.Multiplayer.Profiles.Entities;
using DCL.Multiplayer.Profiles.Poses;
using DCL.Multiplayer.Profiles.Tables;
using DCL.Multiplayer.SDK.Systems.GlobalWorld;
using DCL.Nametags;
using DCL.NftInfoAPIService;
using DCL.Notifications;
using DCL.NotificationsBusController.NotificationsBus;
using DCL.Optimization.Pools;
using DCL.ParcelsService;
using DCL.PerformanceAndDiagnostics.Analytics;
using DCL.PlacesAPIService;
using DCL.PluginSystem;
using DCL.PluginSystem.Global;
using DCL.Profiles;
using DCL.Profiles.Self;
using DCL.SceneLoadingScreens.LoadingScreen;
using DCL.SceneRestrictionBusController.SceneRestrictionBus;
using DCL.Settings;
using DCL.SidebarBus;
using DCL.UI.MainUI;
using DCL.StylizedSkybox.Scripts.Plugin;
using DCL.UserInAppInitializationFlow;
using DCL.Utilities.Extensions;
using DCL.Web3.Identities;
using DCL.WebRequests.Analytics;
using ECS.Prioritization.Components;
using ECS.SceneLifeCycle;
using ECS.SceneLifeCycle.CurrentScene;
using ECS.SceneLifeCycle.LocalSceneDevelopment;
using ECS.SceneLifeCycle.Realm;
using Global.AppArgs;
using Global.Dynamic.ChatCommands;
using LiveKit.Internal.FFIClients.Pools;
using LiveKit.Internal.FFIClients.Pools.Memory;
using LiveKit.Proto;
using MVC;
using MVC.PopupsController.PopupCloser;
using PortableExperiences.Controller;
using SceneRunner.Debugging.Hub;
using System;
using System.Buffers;
using System.Collections.Generic;
using System.Linq;
using System.Text.RegularExpressions;
using System.Threading;
using UnityEngine;
using UnityEngine.Audio;
using UnityEngine.EventSystems;
using UnityEngine.Pool;
using Utility.Ownership;
using Utility.PriorityQueue;
using Object = UnityEngine.Object;

namespace Global.Dynamic
{
    public class DynamicWorldContainer : DCLWorldContainer<DynamicWorldSettings>
    {
        private const string PARAMS_FORCED_EMOTES_FLAG = "self-force-emotes";

        private ECSReloadScene? reloadSceneController;
        private LocalSceneDevelopmentController? localSceneDevelopmentController;
        private ECSWearablesProvider? wearablesProvider;

        public IMVCManager MvcManager { get; private set; } = null!;

        public DefaultTexturesContainer DefaultTexturesContainer { get; private set; } = null!;

        public LODContainer LODContainer { get; private set; } = null!;

        public MapRendererContainer MapRendererContainer { get; private set; } = null!;

        public IGlobalRealmController RealmController { get; private set; } = null!;

        public GlobalWorldFactory GlobalWorldFactory { get; private set; } = null!;

        public IReadOnlyList<IDCLGlobalPlugin> GlobalPlugins { get; private set; } = null!;

        public IProfileRepository ProfileRepository { get; private set; } = null!;

        public ParcelServiceContainer ParcelServiceContainer { get; private set; } = null!;

        public RealUserInAppInitializationFlow UserInAppInAppInitializationFlow { get; private set; } = null!;

        // TODO move multiplayer related dependencies to a separate container
        public ICharacterDataPropagationUtility CharacterDataPropagationUtility { get; private set; } = null!;

        public IChatMessagesBus ChatMessagesBus { get; private set; } = null!;

        public IMessagePipesHub MessagePipesHub { get; private set; } = null!;

        public IRemoteMetadata RemoteMetadata { get; private set; } = null!;

        public ISceneRoomMetaDataSource SceneRoomMetaDataSource { get; private set; } = null!;

        public IProfileBroadcast ProfileBroadcast { get; private set; } = null!;

        public IRoomHub RoomHub { get; private set; } = null!;

        private MultiplayerMovementMessageBus? multiplayerMovementMessageBus;

        public override void Dispose()
        {
            ChatMessagesBus.Dispose();
            ProfileBroadcast.Dispose();
            MessagePipesHub.Dispose();
            localSceneDevelopmentController?.Dispose();
        }

        public static async UniTask<(DynamicWorldContainer? container, bool success)> CreateAsync(
            BootstrapContainer bootstrapContainer,
            DynamicWorldDependencies dynamicWorldDependencies,
            DynamicWorldParams dynamicWorldParams,
            AudioClipConfig backgroundMusic,
            IPortableExperiencesController portableExperiencesController,
            World globalWorld,
            Entity playerEntity,
            IAppArgs appArgs,
            ISceneRestrictionBusController sceneRestrictionBusController,
            ILoadingStatus loadingStatus,
            CancellationToken ct)
        {
            var container = new DynamicWorldContainer();
            DynamicSettings dynamicSettings = dynamicWorldDependencies.DynamicSettings;
            StaticContainer staticContainer = dynamicWorldDependencies.StaticContainer;
            IWeb3IdentityCache identityCache = dynamicWorldDependencies.Web3IdentityCache;
            IAssetsProvisioner assetsProvisioner = dynamicWorldDependencies.AssetsProvisioner;
            IDebugContainerBuilder debugBuilder = dynamicWorldDependencies.DebugContainerBuilder;

            // If we have many undesired delays when using the third-party providers, it might be useful to cache it at app's bootstrap
            // So far, the chance of using it is quite low, so it's preferable to do it lazy avoiding extra requests & memory allocations
            IThirdPartyNftProviderSource thirdPartyNftProviderSource = new RealmThirdPartyNftProviderSource(staticContainer.WebRequestsContainer.WebRequestController,
                staticContainer.RealmData);

            var placesAPIService = new PlacesAPIService(new PlacesAPIClient(staticContainer.WebRequestsContainer.WebRequestController, bootstrapContainer.DecentralandUrlsSource));
            var mapPathEventBus = new MapPathEventBus();
            INotificationsBusController notificationsBusController = new NotificationsBusController();

            async UniTask InitializeContainersAsync(IPluginSettingsContainer settingsContainer, CancellationToken ct)
            {
                // Init itself
                await settingsContainer.InitializePluginAsync(container, ct)!.ThrowOnFail();

                // Init other containers
                container.DefaultTexturesContainer = await DefaultTexturesContainer.CreateAsync(settingsContainer, assetsProvisioner, ct).ThrowOnFail();
                container.LODContainer = await LODContainer.CreateAsync(assetsProvisioner, bootstrapContainer.DecentralandUrlsSource, staticContainer, settingsContainer, staticContainer.RealmData, container.DefaultTexturesContainer.TextureArrayContainerFactory, debugBuilder, dynamicWorldParams.EnableLOD, ct).ThrowOnFail();
                container.MapRendererContainer = await MapRendererContainer.CreateAsync(settingsContainer, staticContainer, bootstrapContainer.DecentralandUrlsSource, assetsProvisioner, placesAPIService, mapPathEventBus, notificationsBusController, ct);
            }

            try { await InitializeContainersAsync(dynamicWorldDependencies.SettingsContainer, ct); }
            catch (Exception) { return (null, false); }

            CursorSettings cursorSettings = (await assetsProvisioner.ProvideMainAssetAsync(dynamicSettings.CursorSettings, ct)).Value;
            ProvidedAsset<Texture2D> normalCursorAsset = await assetsProvisioner.ProvideMainAssetAsync(cursorSettings.NormalCursor, ct);
            ProvidedAsset<Texture2D> interactionCursorAsset = await assetsProvisioner.ProvideMainAssetAsync(cursorSettings.InteractionCursor, ct);
            ProvidedAsset<MultiplayerDebugSettings> multiplayerDebugSettings = await assetsProvisioner.ProvideMainAssetAsync(dynamicSettings.MultiplayerDebugSettings, ct);

            var unityEventSystem = new UnityEventSystem(EventSystem.current.EnsureNotNull());
            var dclCursor = new DCLCursor(normalCursorAsset.Value, interactionCursorAsset.Value);

            staticContainer.QualityContainer.AddDebugViews(debugBuilder);

            var realmSamplingData = new RealmSamplingData();
            var dclInput = new DCLInput();
            staticContainer.InputProxy.SetObject(dclInput);

            ExposedGlobalDataContainer exposedGlobalDataContainer = staticContainer.ExposedGlobalDataContainer;

            PopupCloserView popupCloserView = Object.Instantiate((await assetsProvisioner.ProvideMainAssetAsync(dynamicSettings.PopupCloserView, ct: CancellationToken.None)).Value.GetComponent<PopupCloserView>()).EnsureNotNull();
            MainUIView mainUIView = Object.Instantiate((await assetsProvisioner.ProvideMainAssetAsync(dynamicSettings.MainUIView, ct: CancellationToken.None)).Value.GetComponent<MainUIView>()).EnsureNotNull();

            var coreMvcManager = new MVCManager(new WindowStackManager(), new CancellationTokenSource(), popupCloserView);

            container.MvcManager = dynamicWorldParams.EnableAnalytics
                ? new MVCManagerAnalyticsDecorator(coreMvcManager, bootstrapContainer.Analytics!)
                : coreMvcManager;

            var parcelServiceContainer = ParcelServiceContainer.Create(staticContainer.RealmData, staticContainer.SceneReadinessReportQueue, debugBuilder, container.MvcManager, staticContainer.SingletonSharedDependencies.SceneAssetLock);
            container.ParcelServiceContainer = parcelServiceContainer;

            var nftInfoAPIClient = new OpenSeaAPIClient(staticContainer.WebRequestsContainer.WebRequestController, bootstrapContainer.DecentralandUrlsSource);
            var wearableCatalog = new WearableStorage();
            container.wearablesProvider = new ECSWearablesProvider(identityCache, globalWorld);
            var characterPreviewFactory = new CharacterPreviewFactory(staticContainer.ComponentsContainer.ComponentPoolsRegistry);
            IWebBrowser webBrowser = bootstrapContainer.WebBrowser;
            ChatEntryConfigurationSO chatEntryConfiguration = (await assetsProvisioner.ProvideMainAssetAsync(dynamicSettings.ChatEntryConfiguration, ct)).Value;
            NametagsData nametagsData = (await assetsProvisioner.ProvideMainAssetAsync(dynamicSettings.NametagsData, ct)).Value;

            IProfileCache profileCache = new DefaultProfileCache();

            container.ProfileRepository = new LogProfileRepository(
                new RealmProfileRepository(staticContainer.WebRequestsContainer.WebRequestController, staticContainer.RealmData, profileCache)
            );

            var genesisTerrain = new TerrainGenerator(staticContainer.Profiler);
            var worldsTerrain = new WorldTerrainGenerator();
            var satelliteView = new SatelliteFloor();
            var landscapePlugin = new LandscapePlugin(satelliteView, genesisTerrain, worldsTerrain, assetsProvisioner, debugBuilder, container.MapRendererContainer.TextureContainer, staticContainer.WebRequestsContainer.WebRequestController, dynamicWorldParams.EnableLandscape);

            IMultiPool MultiPoolFactory() =>
                new DCLMultiPool();

            var memoryPool = new ArrayMemoryPool(ArrayPool<byte>.Shared!);

            var assetBundlesURL = URLDomain.FromString(bootstrapContainer.DecentralandUrlsSource.Url(DecentralandUrl.AssetBundlesCDN));

            var emotesCache = new MemoryEmotesStorage();
            staticContainer.CacheCleaner.Register(emotesCache);
            var equippedWearables = new EquippedWearables();
            var equippedEmotes = new EquippedEmotes();
            var forceRender = new List<string>();

            List<URN> selfEmotes = new List<URN>();
            ParseParamsForcedEmotes(bootstrapContainer.ApplicationParametersParser, ref selfEmotes);
            ParseDebugForcedEmotes(bootstrapContainer.DebugSettings.EmotesToAddToUserProfile, ref selfEmotes);

            var selfProfile = new SelfProfile(container.ProfileRepository, identityCache, equippedWearables, wearableCatalog,
                emotesCache, equippedEmotes, forceRender, selfEmotes);

            IEmoteProvider emoteProvider = new EcsEmoteProvider(globalWorld, staticContainer.RealmData);

            container.SceneRoomMetaDataSource = new SceneRoomMetaDataSource(staticContainer.RealmData, staticContainer.CharacterContainer.Transform, placesAPIService, dynamicWorldParams.IsolateScenesCommunication);

            var metaDataSource = new SceneRoomLogMetaDataSource(container.SceneRoomMetaDataSource);
            var gateKeeperSceneRoom = new GateKeeperSceneRoom(staticContainer.WebRequestsContainer.WebRequestController, metaDataSource, bootstrapContainer.DecentralandUrlsSource, staticContainer.ScenesCache);

            var currentAdapterAddress = ICurrentAdapterAddress.NewDefault(staticContainer.RealmData);

            var archipelagoIslandRoom = IArchipelagoIslandRoom.NewDefault(
                identityCache,
                MultiPoolFactory(),
                staticContainer.CharacterContainer.CharacterObject,
                currentAdapterAddress,
                staticContainer.WebRequestsContainer.WebRequestController
            );

            container.RealmController = new RealmController(
                identityCache,
                staticContainer.WebRequestsContainer.WebRequestController,
                parcelServiceContainer.TeleportController,
                parcelServiceContainer.RetrieveSceneFromFixedRealm,
                parcelServiceContainer.RetrieveSceneFromVolatileWorld,
                dynamicWorldParams.StaticLoadPositions,
                staticContainer.RealmData,
                staticContainer.ScenesCache,
                staticContainer.PartitionDataContainer,
                staticContainer.SingletonSharedDependencies.SceneAssetLock);

            bool localSceneDevelopment = !string.IsNullOrEmpty(dynamicWorldParams.LocalSceneDevelopmentRealm);
            container.reloadSceneController = new ECSReloadScene(staticContainer.ScenesCache, globalWorld, playerEntity, localSceneDevelopment);

            if (localSceneDevelopment)
                container.localSceneDevelopmentController = new LocalSceneDevelopmentController(container.reloadSceneController, dynamicWorldParams.LocalSceneDevelopmentRealm);

            container.RoomHub = localSceneDevelopment ? NullRoomHub.INSTANCE : new RoomHub(archipelagoIslandRoom, gateKeeperSceneRoom);
            container.MessagePipesHub = new MessagePipesHub(container.RoomHub, MultiPoolFactory(), MultiPoolFactory(), memoryPool);

            RoomsStatus roomsStatus = new RoomsStatus(
                container.RoomHub,

                //override allowed only in Editor
                Application.isEditor
                    ? new LinkedBox<(bool use, ConnectionQuality quality)>(
                        () => (bootstrapContainer.DebugSettings.OverrideConnectionQuality, bootstrapContainer.DebugSettings.ConnectionQuality)
                    )
                    : new Box<(bool use, ConnectionQuality quality)>((false, ConnectionQuality.QualityExcellent))
            );

            var entityParticipantTable = new EntityParticipantTable();

            var queuePoolFullMovementMessage = new ObjectPool<SimplePriorityQueue<NetworkMovementMessage>>(
                () => new SimplePriorityQueue<NetworkMovementMessage>(),
                actionOnRelease: queue => queue.Clear()
            );

            var remoteEntities = new RemoteEntities(
                container.RoomHub,
                entityParticipantTable,
                staticContainer.ComponentsContainer.ComponentPoolsRegistry,
                queuePoolFullMovementMessage,
                staticContainer.EntityCollidersGlobalCache
            );

            ILoadingScreen loadingScreen = new LoadingScreen(container.MvcManager);

            IRealmNavigator realmNavigator = new RealmNavigator(
                loadingScreen,
                container.MapRendererContainer.MapRenderer,
                container.RealmController,
                parcelServiceContainer.TeleportController,
                container.RoomHub,
                remoteEntities,
                bootstrapContainer.DecentralandUrlsSource,
                globalWorld,
                container.LODContainer.RoadPlugin,
                genesisTerrain,
                worldsTerrain,
                satelliteView,
                dynamicWorldParams.EnableLandscape,
                staticContainer.ExposedGlobalDataContainer.ExposedCameraData.CameraEntityProxy,
                exposedGlobalDataContainer.CameraSamplingData,
                localSceneDevelopment,
                loadingStatus);

            IHealthCheck livekitHealthCheck = bootstrapContainer.DebugSettings.EnableEmulateNoLivekitConnection
                ? new IHealthCheck.AlwaysFails("Livekit connection is in debug, always fail mode")
                : new SequentialHealthCheck(
                    new MultipleURLHealthCheck(staticContainer.WebRequestsContainer.WebRequestController, bootstrapContainer.DecentralandUrlsSource,
                        DecentralandUrl.ArchipelagoStatus,
                        DecentralandUrl.GatekeeperStatus
                    ),
                    new LivekitHealthCheck(container.RoomHub)
                );

            livekitHealthCheck = dynamicWorldParams.EnableAnalytics
                ? livekitHealthCheck.WithFailAnalytics(bootstrapContainer.Analytics!)
                : livekitHealthCheck;

            livekitHealthCheck.WithRetries();

            container.UserInAppInAppInitializationFlow = new RealUserInAppInitializationFlow(
                loadingStatus,
                livekitHealthCheck,
                bootstrapContainer.DecentralandUrlsSource,
                container.MvcManager,
                selfProfile,
                dynamicWorldParams.StartParcel,
                staticContainer.MainPlayerAvatarBaseProxy,
                backgroundMusic,
                realmNavigator,
                loadingScreen,
                staticContainer.FeatureFlagsProvider,
                staticContainer.FeatureFlagsCache,
                identityCache,
                container.RealmController,
                dynamicWorldParams.AppParameters,
                bootstrapContainer.DebugSettings,
                staticContainer.PortableExperiencesController,
                container.RoomHub
            );

            var worldInfoHub = new LocationBasedWorldInfoHub(
                new WorldInfoHub(staticContainer.SingletonSharedDependencies.SceneMapping),
                staticContainer.CharacterContainer.CharacterObject
            );

            dynamicWorldDependencies.WorldInfoTool.Initialize(worldInfoHub);

            container.CharacterDataPropagationUtility = new CharacterDataPropagationUtility(staticContainer.ComponentsContainer.ComponentPoolsRegistry.AddComponentPool<SDKProfile>());

            var chatHistory = new ChatHistory();

            var currentSceneInfo = new CurrentSceneInfo();
            ConnectionStatusPanelPlugin connectionStatusPanelPlugin = new ConnectionStatusPanelPlugin(container.UserInAppInAppInitializationFlow, container.MvcManager, mainUIView, roomsStatus, currentSceneInfo, container.reloadSceneController, globalWorld, playerEntity, debugBuilder);

            var chatCommandsFactory = new Dictionary<Regex, Func<IChatCommand>>
            {
                { GoToChatCommand.REGEX, () => new GoToChatCommand(realmNavigator) },
                { ChangeRealmChatCommand.REGEX, () => new ChangeRealmChatCommand(realmNavigator, bootstrapContainer.DecentralandUrlsSource) },
                { DebugPanelChatCommand.REGEX, () => new DebugPanelChatCommand(debugBuilder, connectionStatusPanelPlugin) },
                { ShowEntityInfoChatCommand.REGEX, () => new ShowEntityInfoChatCommand(worldInfoHub) },
                { ClearChatCommand.REGEX, () => new ClearChatCommand(chatHistory) },
                { ReloadSceneChatCommand.REGEX, () => new ReloadSceneChatCommand(container.reloadSceneController) },
                { LoadPortableExperienceChatCommand.REGEX, () => new LoadPortableExperienceChatCommand(portableExperiencesController, staticContainer.FeatureFlagsCache)},
                { KillPortableExperienceChatCommand.REGEX, () => new KillPortableExperienceChatCommand(portableExperiencesController, staticContainer.FeatureFlagsCache)},
            };

            IChatMessagesBus coreChatMessageBus = new MultiplayerChatMessagesBus(container.MessagePipesHub, container.ProfileRepository, new MessageDeduplication<double>())
                                                 .WithSelfResend(identityCache, container.ProfileRepository)
                                                 .WithIgnoreSymbols()
                                                 .WithCommands(chatCommandsFactory)
                                                 .WithDebugPanel(debugBuilder);

            container.ChatMessagesBus = dynamicWorldParams.EnableAnalytics
                ? new ChatMessagesBusAnalyticsDecorator(coreChatMessageBus, bootstrapContainer.Analytics!)
                : coreChatMessageBus;

            var coreBackpackEventBus = new BackpackEventBus();

            IBackpackEventBus backpackEventBus = dynamicWorldParams.EnableAnalytics
                ? new BackpackEventBusAnalyticsDecorator(coreBackpackEventBus, bootstrapContainer.Analytics!)
                : coreBackpackEventBus;

            container.ProfileBroadcast = new DebounceProfileBroadcast(
                new EnsureSelfPublishedProfileBroadcast(
                    new ProfileBroadcast(container.MessagePipesHub, selfProfile),
                    selfProfile,
                    staticContainer.RealmData
                )
            );

            var notificationsRequestController = new NotificationsRequestController(staticContainer.WebRequestsContainer.WebRequestController, notificationsBusController, bootstrapContainer.DecentralandUrlsSource, identityCache);
            notificationsRequestController.StartGettingNewNotificationsOverTimeAsync(ct).SuppressCancellationThrow().Forget();

            var multiplayerEmotesMessageBus = new MultiplayerEmotesMessageBus(container.MessagePipesHub, multiplayerDebugSettings);

            container.RemoteMetadata = new DebounceRemoteMetadata(new RemoteMetadata(container.RoomHub, staticContainer.RealmData));

            var characterPreviewEventBus = new CharacterPreviewEventBus();
            var sidebarBus = new SidebarBus();
            AudioMixer generalAudioMixer = (await assetsProvisioner.ProvideMainAssetAsync(dynamicSettings.GeneralAudioMixer, ct)).Value;
            var audioMixerVolumesController = new AudioMixerVolumesController(generalAudioMixer);

            container.multiplayerMovementMessageBus = new MultiplayerMovementMessageBus(container.MessagePipesHub, entityParticipantTable, globalWorld);

            var badgesAPIClient = new BadgesAPIClient(staticContainer.WebRequestsContainer.WebRequestController, bootstrapContainer.DecentralandUrlsSource);

            var globalPlugins = new List<IDCLGlobalPlugin>
            {
                new MultiplayerPlugin(
                    assetsProvisioner,
                    archipelagoIslandRoom,
                    gateKeeperSceneRoom,
                    container.RoomHub,
                    roomsStatus,
                    container.ProfileRepository,
                    container.ProfileBroadcast,
                    debugBuilder,
                    loadingStatus,
                    entityParticipantTable,
                    container.MessagePipesHub,
                    container.RemoteMetadata,
                    staticContainer.CharacterContainer.CharacterObject,
                    staticContainer.RealmData,
                    remoteEntities,
                    staticContainer.ScenesCache,
                    emotesCache,
                    container.CharacterDataPropagationUtility,
                    staticContainer.ComponentsContainer.ComponentPoolsRegistry
                ),
                new WorldInfoPlugin(worldInfoHub, debugBuilder, chatHistory),
                new CharacterMotionPlugin(assetsProvisioner, staticContainer.CharacterContainer.CharacterObject, debugBuilder, staticContainer.ComponentsContainer.ComponentPoolsRegistry),
                new InputPlugin(dclInput, dclCursor, unityEventSystem, assetsProvisioner, dynamicWorldDependencies.CursorUIDocument, multiplayerEmotesMessageBus, container.MvcManager, debugBuilder, dynamicWorldDependencies.RootUIDocument, dynamicWorldDependencies.CursorUIDocument, exposedGlobalDataContainer.ExposedCameraData),
                new GlobalInteractionPlugin(dclInput, dynamicWorldDependencies.RootUIDocument, assetsProvisioner, staticContainer.EntityCollidersGlobalCache, exposedGlobalDataContainer.GlobalInputEvents, dclCursor, unityEventSystem, container.MvcManager),
                new CharacterCameraPlugin(assetsProvisioner, realmSamplingData, exposedGlobalDataContainer.ExposedCameraData, debugBuilder, dynamicWorldDependencies.CommandLineArgs, dclInput),
                new WearablePlugin(assetsProvisioner, staticContainer.WebRequestsContainer.WebRequestController, staticContainer.RealmData, assetBundlesURL, staticContainer.CacheCleaner, wearableCatalog),
                new EmotePlugin(staticContainer.WebRequestsContainer.WebRequestController, emotesCache, staticContainer.RealmData, multiplayerEmotesMessageBus, debugBuilder,
                    assetsProvisioner, selfProfile, container.MvcManager, dclInput, staticContainer.CacheCleaner, identityCache, entityParticipantTable, assetBundlesURL, mainUIView, dclCursor, staticContainer.InputBlock, globalWorld, playerEntity),
                new ProfilingPlugin(staticContainer.Profiler, staticContainer.RealmData, staticContainer.SingletonSharedDependencies.MemoryBudget, debugBuilder, staticContainer.ScenesCache),
                new AvatarPlugin(
                    staticContainer.ComponentsContainer.ComponentPoolsRegistry,
                    assetsProvisioner,
                    staticContainer.SingletonSharedDependencies.FrameTimeBudget,
                    staticContainer.SingletonSharedDependencies.MemoryBudget,
                    staticContainer.RealmData,
                    staticContainer.MainPlayerAvatarBaseProxy,
                    debugBuilder,
                    staticContainer.CacheCleaner,
                    chatEntryConfiguration,
                    new DefaultFaceFeaturesHandler(wearableCatalog),
                    nametagsData,
                    container.DefaultTexturesContainer.TextureArrayContainerFactory,
                    wearableCatalog,
                    remoteEntities,
                    staticContainer.CharacterContainer.Transform),
                new MainUIPlugin(container.MvcManager, sidebarBus, mainUIView),
                new ProfilePlugin(container.ProfileRepository, profileCache, staticContainer.CacheCleaner, new ProfileIntentionCache()),
                new MapRendererPlugin(container.MapRendererContainer.MapRenderer),
                new SidebarPlugin(
                    assetsProvisioner,
                    container.MvcManager,
                    mainUIView,
                    notificationsBusController,
                    notificationsRequestController,
                    identityCache,
                    container.ProfileRepository,
                    staticContainer.WebRequestsContainer.WebRequestController,
                    webBrowser,
                    dynamicWorldDependencies.Web3Authenticator,
                    container.UserInAppInAppInitializationFlow,
                    profileCache, sidebarBus, chatEntryConfiguration,
                    globalWorld, playerEntity),
                new ErrorPopupPlugin(container.MvcManager, assetsProvisioner),
<<<<<<< HEAD
                new ConnectionStatusPanelPlugin(container.UserInAppInAppInitializationFlow, container.MvcManager, mainUIView, roomsStatus, currentSceneInfo, container.reloadSceneController, globalWorld, playerEntity),
                new MinimapPlugin(container.MvcManager, container.MapRendererContainer, placesAPIService, staticContainer.RealmData, container.ChatMessagesBus, realmNavigator, staticContainer.ScenesCache, mainUIView, mapPathEventBus, sceneRestrictionBusController),
=======
                connectionStatusPanelPlugin,
                new MinimapPlugin(container.MvcManager, container.MapRendererContainer, placesAPIService, staticContainer.RealmData, container.ChatMessagesBus, realmNavigator, staticContainer.ScenesCache, mainUIView, mapPathEventBus),
>>>>>>> 50fbf7da
                new ChatPlugin(assetsProvisioner, container.MvcManager, container.ChatMessagesBus, chatHistory, entityParticipantTable, nametagsData, dclInput, unityEventSystem, mainUIView, staticContainer.InputBlock, globalWorld, playerEntity),
                new ExplorePanelPlugin(
                    assetsProvisioner,
                    container.MvcManager,
                    container.MapRendererContainer,
                    placesAPIService,
                    staticContainer.WebRequestsContainer.WebRequestController,
                    identityCache,
                    wearableCatalog,
                    characterPreviewFactory,
                    container.ProfileRepository,
                    dynamicWorldDependencies.Web3Authenticator,
                    container.UserInAppInAppInitializationFlow,
                    selfProfile,
                    equippedWearables,
                    equippedEmotes,
                    webBrowser,
                    emotesCache,
                    realmNavigator,
                    forceRender,
                    dclInput,
                    staticContainer.RealmData,
                    profileCache,
                    assetBundlesURL,
                    notificationsBusController,
                    characterPreviewEventBus,
                    mapPathEventBus,
                    chatEntryConfiguration,
                    backpackEventBus,
                    thirdPartyNftProviderSource,
                    container.wearablesProvider,
                    dclCursor,
                    staticContainer.InputBlock,
                    emoteProvider,
                    globalWorld,
                    playerEntity,
                    container.ChatMessagesBus,
                    staticContainer.MemoryCap,
                    bootstrapContainer.WorldVolumeMacBus
                ),
                new CharacterPreviewPlugin(staticContainer.ComponentsContainer.ComponentPoolsRegistry, assetsProvisioner, staticContainer.CacheCleaner),
                new WebRequestsPlugin(staticContainer.WebRequestsContainer.AnalyticsContainer, debugBuilder),
                new Web3AuthenticationPlugin(assetsProvisioner, dynamicWorldDependencies.Web3Authenticator, debugBuilder, container.MvcManager, selfProfile, webBrowser, staticContainer.RealmData, identityCache, characterPreviewFactory, dynamicWorldDependencies.SplashScreen, audioMixerVolumesController, staticContainer.FeatureFlagsCache, characterPreviewEventBus, globalWorld),
                new StylizedSkyboxPlugin(assetsProvisioner, dynamicSettings.DirectionalLight, debugBuilder), new LoadingScreenPlugin(assetsProvisioner, container.MvcManager, audioMixerVolumesController, staticContainer.InputBlock, debugBuilder, loadingStatus),
                new ExternalUrlPromptPlugin(assetsProvisioner, webBrowser, container.MvcManager, dclCursor),
                new TeleportPromptPlugin(assetsProvisioner, container.MvcManager,
                    staticContainer.WebRequestsContainer.WebRequestController, placesAPIService, dclCursor,
                    container.ChatMessagesBus),
                new ChangeRealmPromptPlugin(
                    assetsProvisioner,
                    container.MvcManager,
                    dclCursor,
                    realmUrl => container.RealmController.SetRealmAsync(URLDomain.FromString(realmUrl), CancellationToken.None).Forget()),
                new NftPromptPlugin(assetsProvisioner, webBrowser, container.MvcManager, nftInfoAPIClient, staticContainer.WebRequestsContainer.WebRequestController, dclCursor),
                staticContainer.CharacterContainer.CreateGlobalPlugin(),
                staticContainer.QualityContainer.CreatePlugin(),
                landscapePlugin,
                new MultiplayerMovementPlugin(
                    assetsProvisioner,
                    container.multiplayerMovementMessageBus,
                    debugBuilder,
                    remoteEntities,
                    staticContainer.CharacterContainer.Transform,
                    multiplayerDebugSettings,
                    appArgs,
                    entityParticipantTable,
                    staticContainer.RealmData,
                    container.RemoteMetadata,
                    staticContainer.FeatureFlagsCache),
                container.LODContainer.LODPlugin,
                container.LODContainer.RoadPlugin,
                new AudioPlaybackPlugin(genesisTerrain, assetsProvisioner, dynamicWorldParams.EnableLandscape),
                new RealmDataDirtyFlagPlugin(staticContainer.RealmData),
                new NotificationPlugin(
                    assetsProvisioner,
                    container.MvcManager,
                    staticContainer.WebRequestsContainer.WebRequestController,
                    notificationsBusController),
                new RewardPanelPlugin(container.MvcManager, assetsProvisioner, notificationsBusController, staticContainer.WebRequestsContainer.WebRequestController),
                new PassportPlugin(
                    assetsProvisioner,
                    container.MvcManager,
                    dclCursor,
                    container.ProfileRepository,
                    characterPreviewFactory,
                    chatEntryConfiguration,
                    staticContainer.RealmData,
                    assetBundlesURL,
                    staticContainer.WebRequestsContainer.WebRequestController,
                    characterPreviewEventBus,
                    selfProfile,
                    webBrowser,
                    bootstrapContainer.DecentralandUrlsSource,
                    badgesAPIClient,
                    notificationsBusController,
                    staticContainer.InputBlock,
                    container.RemoteMetadata,
                    globalWorld,
                    playerEntity
                ),
            };

            globalPlugins.AddRange(staticContainer.SharedPlugins);

            if (dynamicWorldParams.EnableAnalytics)
                globalPlugins.Add(new AnalyticsPlugin(
                        bootstrapContainer.Analytics!,
                        staticContainer.Profiler,
                        realmNavigator,
                        staticContainer.RealmData,
                        staticContainer.ScenesCache,
                        staticContainer.MainPlayerAvatarBaseProxy,
                        identityCache,
                        debugBuilder
                    )
                );

            container.GlobalWorldFactory = new GlobalWorldFactory(
                in staticContainer,
                exposedGlobalDataContainer.CameraSamplingData,
                realmSamplingData,
                assetBundlesURL,
                staticContainer.RealmData,
                globalPlugins,
                debugBuilder,
                staticContainer.ScenesCache,
                dynamicWorldParams.HybridSceneParams,
                currentSceneInfo,
                container.LODContainer.LodCache,
                multiplayerEmotesMessageBus,
                globalWorld,
                localSceneDevelopment
            );

            container.GlobalPlugins = globalPlugins;

            staticContainer.RoomHubProxy.SetObject(container.RoomHub);
            return (container, true);
        }

        private static void ParseDebugForcedEmotes(IReadOnlyList<string>? debugEmotes, ref List<URN> parsedEmotes)
        {
            if (debugEmotes?.Count > 0)
                parsedEmotes.AddRange(debugEmotes.Select(emote => new URN(emote)));
        }

        private static void ParseParamsForcedEmotes(IAppArgs appParams, ref List<URN> parsedEmotes)
        {
            if (appParams.TryGetValue(PARAMS_FORCED_EMOTES_FLAG, out string? csv) && !string.IsNullOrEmpty(csv))
                parsedEmotes.AddRange(csv.Split(',', StringSplitOptions.RemoveEmptyEntries).Select(emote => new URN(emote)));
        }
    }
}<|MERGE_RESOLUTION|>--- conflicted
+++ resolved
@@ -512,13 +512,8 @@
                     profileCache, sidebarBus, chatEntryConfiguration,
                     globalWorld, playerEntity),
                 new ErrorPopupPlugin(container.MvcManager, assetsProvisioner),
-<<<<<<< HEAD
-                new ConnectionStatusPanelPlugin(container.UserInAppInAppInitializationFlow, container.MvcManager, mainUIView, roomsStatus, currentSceneInfo, container.reloadSceneController, globalWorld, playerEntity),
+                connectionStatusPanelPlugin,
                 new MinimapPlugin(container.MvcManager, container.MapRendererContainer, placesAPIService, staticContainer.RealmData, container.ChatMessagesBus, realmNavigator, staticContainer.ScenesCache, mainUIView, mapPathEventBus, sceneRestrictionBusController),
-=======
-                connectionStatusPanelPlugin,
-                new MinimapPlugin(container.MvcManager, container.MapRendererContainer, placesAPIService, staticContainer.RealmData, container.ChatMessagesBus, realmNavigator, staticContainer.ScenesCache, mainUIView, mapPathEventBus),
->>>>>>> 50fbf7da
                 new ChatPlugin(assetsProvisioner, container.MvcManager, container.ChatMessagesBus, chatHistory, entityParticipantTable, nametagsData, dclInput, unityEventSystem, mainUIView, staticContainer.InputBlock, globalWorld, playerEntity),
                 new ExplorePanelPlugin(
                     assetsProvisioner,
