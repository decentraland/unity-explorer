using Arch.Core;
using CommunicationData.URLHelpers;
using Cysharp.Threading.Tasks;
using DCL.AssetsProvision;
using DCL.Audio;
using DCL.AvatarRendering.Emotes;
using DCL.AvatarRendering.Emotes.Equipped;
using DCL.AvatarRendering.Wearables;
using DCL.AvatarRendering.Wearables.Equipped;
using DCL.AvatarRendering.Wearables.Helpers;
using DCL.AvatarRendering.Wearables.ThirdParty;
using DCL.Backpack.BackpackBus;
using DCL.Browser;
using DCL.CharacterPreview;
using DCL.Chat;
using DCL.Chat.Commands;
using DCL.Chat.History;
using DCL.Chat.MessageBus;
using DCL.DebugUtilities;
using DCL.DebugUtilities.UIBindings;
using DCL.Input;
using DCL.Landscape;
using DCL.LOD.Systems;
using DCL.MapRenderer;
using DCL.Multiplayer.Connections.Archipelago.AdapterAddress.Current;
using DCL.Multiplayer.Connections.Archipelago.Rooms;
using DCL.Multiplayer.Connections.DecentralandUrls;
using DCL.Multiplayer.Connections.GateKeeper.Meta;
using DCL.Multiplayer.Connections.GateKeeper.Rooms;
using DCL.Multiplayer.Connections.Messaging.Hubs;
using DCL.Multiplayer.Connections.Pools;
using DCL.Multiplayer.Connections.RoomHubs;
using DCL.Multiplayer.Connections.Rooms.Status;
using DCL.Multiplayer.Deduplication;
using DCL.Multiplayer.Emotes;
using DCL.Multiplayer.HealthChecks;
using DCL.Multiplayer.HealthChecks.Struct;
using DCL.Multiplayer.Movement;
using DCL.Multiplayer.Movement.Systems;
using DCL.Multiplayer.Profiles.BroadcastProfiles;
using DCL.Multiplayer.Profiles.Entities;
using DCL.Multiplayer.Profiles.Poses;
using DCL.Multiplayer.Profiles.Tables;
using DCL.Multiplayer.SDK.Systems.GlobalWorld;
using DCL.Nametags;
using DCL.NftInfoAPIService;
using DCL.Notifications;
using DCL.NotificationsBusController.NotificationsBus;
using DCL.Optimization.Pools;
using DCL.ParcelsService;
using DCL.PerformanceAndDiagnostics.Analytics;
using DCL.PlacesAPIService;
using DCL.PluginSystem;
using DCL.PluginSystem.Global;
using DCL.Profiles;
using DCL.Profiles.Self;
using DCL.SceneLoadingScreens.LoadingScreen;
using DCL.SidebarBus;
using DCL.UI.MainUI;
using DCL.StylizedSkybox.Scripts.Plugin;
using DCL.UserInAppInitializationFlow;
using DCL.Utilities.Extensions;
using DCL.Web3.Identities;
using DCL.WebRequests.Analytics;
using ECS.Prioritization.Components;
using ECS.SceneLifeCycle;
using ECS.SceneLifeCycle.CurrentScene;
using ECS.SceneLifeCycle.LocalSceneDevelopment;
using ECS.SceneLifeCycle.Realm;
using Global.AppArgs;
using Global.Dynamic.ChatCommands;
using LiveKit.Internal.FFIClients.Pools;
using LiveKit.Internal.FFIClients.Pools.Memory;
using LiveKit.Proto;
using MVC;
using MVC.PopupsController.PopupCloser;
using SceneRunner.Debugging.Hub;
using System;
using System.Buffers;
using System.Collections.Generic;
using System.Linq;
using System.Text.RegularExpressions;
using System.Threading;
using UnityEngine;
using UnityEngine.Audio;
using UnityEngine.EventSystems;
using UnityEngine.Pool;
using Utility.Ownership;
using Utility.PriorityQueue;
using Object = UnityEngine.Object;

namespace Global.Dynamic
{
    public class DynamicWorldContainer : DCLWorldContainer<DynamicWorldSettings>
    {
        private ECSReloadScene? reloadSceneController;
        private LocalSceneDevelopmentController? localSceneDevelopmentController;
        private ECSWearablesProvider? wearablesProvider;

        public IMVCManager MvcManager { get; private set; } = null!;

        public DefaultTexturesContainer DefaultTexturesContainer { get; private set; } = null!;

        public LODContainer LODContainer { get; private set; } = null!;

        public MapRendererContainer MapRendererContainer { get; private set; } = null!;

        public IGlobalRealmController RealmController { get; private set; } = null!;

        public GlobalWorldFactory GlobalWorldFactory { get; private set; } = null!;

        public IReadOnlyList<IDCLGlobalPlugin> GlobalPlugins { get; private set; } = null!;

        public IProfileRepository ProfileRepository { get; private set; } = null!;

        public ParcelServiceContainer ParcelServiceContainer { get; private set; } = null!;

        public RealUserInAppInitializationFlow UserInAppInAppInitializationFlow { get; private set; } = null!;

        // TODO move multiplayer related dependencies to a separate container
        public ICharacterDataPropagationUtility CharacterDataPropagationUtility { get; private set; } = null!;

        public IChatMessagesBus ChatMessagesBus { get; private set; } = null!;

        public IMessagePipesHub MessagePipesHub { get; private set; } = null!;

        public IProfileBroadcast ProfileBroadcast { get; private set; } = null!;

        public IRoomHub RoomHub { get; private set; } = null!;

        public RealFlowLoadingStatus RealFlowLoadingStatus { get; private set; } = null!;

        public override void Dispose()
        {
            MvcManager.Dispose();
            ChatMessagesBus.Dispose();
            ProfileBroadcast.Dispose();
            MessagePipesHub.Dispose();
            localSceneDevelopmentController?.Dispose();
        }

        private static void BuildTeleportWidget(IRealmNavigator realmNavigator, IDebugContainerBuilder debugContainerBuilder, List<string> realms)
        {
            debugContainerBuilder.TryAddWidget("Realm")
                                ?.AddControl(new DebugDropdownDef(realms, new ElementBinding<string>(string.Empty,
                                      evt => { realmNavigator.TryChangeRealmAsync(URLDomain.FromString(evt.newValue), CancellationToken.None).Forget(); }), string.Empty), null)
                                 .AddStringFieldWithConfirmation("https://peer.decentraland.org", "Change", realm => { realmNavigator.TryChangeRealmAsync(URLDomain.FromString(realm), CancellationToken.None).Forget(); });
        }

        private static void BuildReloadSceneWidget(IDebugContainerBuilder debugBuilder, IChatMessagesBus chatMessagesBus)
        {
            debugBuilder.TryAddWidget("Scene Reload")
                       ?.AddSingleButton("Reload Scene", () => chatMessagesBus.Send("/reload"));
        }

        public static async UniTask<(DynamicWorldContainer? container, bool success)> CreateAsync(
            BootstrapContainer bootstrapContainer,
            DynamicWorldDependencies dynamicWorldDependencies,
            DynamicWorldParams dynamicWorldParams,
            AudioClipConfig backgroundMusic,
            CancellationToken ct)
        {
            var container = new DynamicWorldContainer();
            DynamicSettings dynamicSettings = dynamicWorldDependencies.DynamicSettings;
            StaticContainer staticContainer = dynamicWorldDependencies.StaticContainer;
            IWeb3IdentityCache identityCache = dynamicWorldDependencies.Web3IdentityCache;
            IAssetsProvisioner assetsProvisioner = dynamicWorldDependencies.AssetsProvisioner;

            IDebugContainerBuilder debugBuilder = dynamicWorldDependencies.DebugContainerBuilder;

            // If we have many undesired delays when using the third-party providers, it might be useful to cache it at app's bootstrap
            // So far, the chance of using it is quite low, so it's preferable to do it lazy avoiding extra requests & memory allocations
            IThirdPartyNftProviderSource thirdPartyNftProviderSource = new RealmThirdPartyNftProviderSource(staticContainer.WebRequestsContainer.WebRequestController,
                staticContainer.RealmData);

            var placesAPIService = new PlacesAPIService(new PlacesAPIClient(staticContainer.WebRequestsContainer.WebRequestController, bootstrapContainer.DecentralandUrlsSource));
            var mapPathEventBus = new MapPathEventBus();
            INotificationsBusController notificationsBusController = new NotificationsBusController();

            async UniTask InitializeContainersAsync(IPluginSettingsContainer settingsContainer, CancellationToken ct)
            {
                // Init itself
                await settingsContainer.InitializePluginAsync(container, ct)!.ThrowOnFail();

                // Init other containers
                container.DefaultTexturesContainer = await DefaultTexturesContainer.CreateAsync(settingsContainer, assetsProvisioner, ct).ThrowOnFail();
                container.LODContainer = await LODContainer.CreateAsync(assetsProvisioner, bootstrapContainer.DecentralandUrlsSource, staticContainer, settingsContainer, staticContainer.RealmData, container.DefaultTexturesContainer.TextureArrayContainerFactory, debugBuilder, dynamicWorldParams.EnableLOD, ct).ThrowOnFail();
                container.MapRendererContainer = await MapRendererContainer.CreateAsync(settingsContainer, staticContainer, bootstrapContainer.DecentralandUrlsSource, assetsProvisioner, placesAPIService, mapPathEventBus, notificationsBusController, ct);
            }

            try { await InitializeContainersAsync(dynamicWorldDependencies.SettingsContainer, ct); }
            catch (Exception) { return (null, false); }

            CursorSettings cursorSettings = (await assetsProvisioner.ProvideMainAssetAsync(dynamicSettings.CursorSettings, ct)).Value;
            ProvidedAsset<Texture2D> normalCursorAsset = await assetsProvisioner.ProvideMainAssetAsync(cursorSettings.NormalCursor, ct);
            ProvidedAsset<Texture2D> interactionCursorAsset = await assetsProvisioner.ProvideMainAssetAsync(cursorSettings.InteractionCursor, ct);

            var unityEventSystem = new UnityEventSystem(EventSystem.current.EnsureNotNull());
            var dclCursor = new DCLCursor(normalCursorAsset.Value, interactionCursorAsset.Value);

            staticContainer.QualityContainer.AddDebugViews(debugBuilder);

            var realmSamplingData = new RealmSamplingData();
            var dclInput = new DCLInput();
            staticContainer.InputProxy.SetObject(dclInput);

            ExposedGlobalDataContainer exposedGlobalDataContainer = staticContainer.ExposedGlobalDataContainer;

            PopupCloserView popupCloserView = Object.Instantiate((await assetsProvisioner.ProvideMainAssetAsync(dynamicSettings.PopupCloserView, ct: CancellationToken.None)).Value.GetComponent<PopupCloserView>()).EnsureNotNull();
            MainUIView mainUIView = Object.Instantiate((await assetsProvisioner.ProvideMainAssetAsync(dynamicSettings.MainUIView, ct: CancellationToken.None)).Value.GetComponent<MainUIView>()).EnsureNotNull();

            var coreMvcManager = new MVCManager(new WindowStackManager(), new CancellationTokenSource(), popupCloserView);

            container.MvcManager = dynamicWorldParams.EnableAnalytics
                ? new MVCManagerAnalyticsDecorator(coreMvcManager, bootstrapContainer.Analytics!)
                : coreMvcManager;

            var parcelServiceContainer = ParcelServiceContainer.Create(staticContainer.RealmData, staticContainer.SceneReadinessReportQueue, debugBuilder, container.MvcManager, staticContainer.SingletonSharedDependencies.SceneAssetLock);
            container.ParcelServiceContainer = parcelServiceContainer;

            var nftInfoAPIClient = new OpenSeaAPIClient(staticContainer.WebRequestsContainer.WebRequestController, bootstrapContainer.DecentralandUrlsSource);
            var wearableCatalog = new WearableCache();
            container.wearablesProvider = new ECSWearablesProvider(identityCache);
            var characterPreviewFactory = new CharacterPreviewFactory(staticContainer.ComponentsContainer.ComponentPoolsRegistry);
            IWebBrowser webBrowser = bootstrapContainer.WebBrowser;
            ChatEntryConfigurationSO chatEntryConfiguration = (await assetsProvisioner.ProvideMainAssetAsync(dynamicSettings.ChatEntryConfiguration, ct)).Value;
            NametagsData nametagsData = (await assetsProvisioner.ProvideMainAssetAsync(dynamicSettings.NametagsData, ct)).Value;

            IProfileCache profileCache = new DefaultProfileCache();

            container.ProfileRepository = new LogProfileRepository(
                new RealmProfileRepository(staticContainer.WebRequestsContainer.WebRequestController, staticContainer.RealmData, profileCache)
            );

            var genesisTerrain = new TerrainGenerator();
            var worldsTerrain = new WorldTerrainGenerator();
            var satelliteView = new SatelliteFloor();
            var landscapePlugin = new LandscapePlugin(satelliteView, genesisTerrain, worldsTerrain, assetsProvisioner, debugBuilder, container.MapRendererContainer.TextureContainer, staticContainer.WebRequestsContainer.WebRequestController, dynamicWorldParams.EnableLandscape);

            Func<IMultiPool> multiPoolFactory = () => new DCLMultiPool();

            var multiPool = multiPoolFactory();
            var memoryPool = new ArrayMemoryPool(ArrayPool<byte>.Shared!);
            container.RealFlowLoadingStatus = new RealFlowLoadingStatus();

            var assetBundlesURL = URLDomain.FromString(bootstrapContainer.DecentralandUrlsSource.Url(DecentralandUrl.AssetBundlesCDN));

            var emotesCache = new MemoryEmotesCache();
            staticContainer.CacheCleaner.Register(emotesCache);
            var equippedWearables = new EquippedWearables();
            var equippedEmotes = new EquippedEmotes();
            var forceRender = new List<string>();
            var selfProfile = new SelfProfile(container.ProfileRepository, identityCache, equippedWearables, wearableCatalog,
                emotesCache, equippedEmotes, forceRender, ParseSelfForcedEmotes(bootstrapContainer.ApplicationParametersParser));

            var metaDataSource = new LogMetaDataSource(new MetaDataSource(staticContainer.RealmData, staticContainer.CharacterContainer.CharacterObject, placesAPIService));
            var gateKeeperSceneRoom = new GateKeeperSceneRoom(staticContainer.WebRequestsContainer.WebRequestController, metaDataSource, bootstrapContainer.DecentralandUrlsSource);

            var currentAdapterAddress = ICurrentAdapterAddress.NewDefault(staticContainer.RealmData);

            var archipelagoIslandRoom = IArchipelagoIslandRoom.NewDefault(
                identityCache,
                multiPool,
                staticContainer.CharacterContainer.CharacterObject,
                currentAdapterAddress,
                staticContainer.WebRequestsContainer.WebRequestController
            );

            container.RealmController = new RealmController(
                identityCache,
                staticContainer.WebRequestsContainer.WebRequestController,
                parcelServiceContainer.TeleportController,
                parcelServiceContainer.RetrieveSceneFromFixedRealm,
                parcelServiceContainer.RetrieveSceneFromVolatileWorld,
                dynamicWorldParams.StaticLoadPositions,
                staticContainer.RealmData,
                staticContainer.ScenesCache,
                staticContainer.PartitionDataContainer,
                staticContainer.SingletonSharedDependencies.SceneAssetLock);

            container.reloadSceneController = new ECSReloadScene(staticContainer.ScenesCache);
            bool localSceneDevelopment = !string.IsNullOrEmpty(dynamicWorldParams.LocalSceneDevelopmentRealm);

            if (localSceneDevelopment)
                container.localSceneDevelopmentController = new LocalSceneDevelopmentController(container.reloadSceneController, dynamicWorldParams.LocalSceneDevelopmentRealm);

            container.RoomHub = localSceneDevelopment ? NullRoomHub.INSTANCE : new RoomHub(archipelagoIslandRoom, gateKeeperSceneRoom);
            container.MessagePipesHub = new MessagePipesHub(container.RoomHub, multiPoolFactory()!, multiPoolFactory()!, memoryPool);

            RoomsStatus roomsStatus = new RoomsStatus(
                container.RoomHub,

                //override allowed only in Editor
                Application.isEditor
                    ? new LinkedBox<(bool use, ConnectionQuality quality)>(
                        () => (bootstrapContainer.DebugSettings.OverrideConnectionQuality, bootstrapContainer.DebugSettings.ConnectionQuality)
                    )
                    : new Box<(bool use, ConnectionQuality quality)>((false, ConnectionQuality.QualityExcellent))
            );

            var entityParticipantTable = new EntityParticipantTable();

            var queuePoolFullMovementMessage = new ObjectPool<SimplePriorityQueue<NetworkMovementMessage>>(
                () => new SimplePriorityQueue<NetworkMovementMessage>(),
                actionOnRelease: x => x.Clear()
            );

            var remoteEntities = new RemoteEntities(
                container.RoomHub,
                entityParticipantTable,
                staticContainer.ComponentsContainer.ComponentPoolsRegistry,
                queuePoolFullMovementMessage,
                staticContainer.EntityCollidersGlobalCache
            );

            ILoadingScreen loadingScreen = new LoadingScreen(container.MvcManager);

            IRealmNavigator realmNavigator = new RealmNavigator(
                loadingScreen,
                container.MapRendererContainer.MapRenderer,
                container.RealmController,
                parcelServiceContainer.TeleportController,
                container.RoomHub,
                remoteEntities,
                bootstrapContainer.DecentralandUrlsSource,
                staticContainer.GlobalWorldProxy,
                container.LODContainer.RoadPlugin,
                genesisTerrain,
                worldsTerrain,
                satelliteView,
                dynamicWorldParams.EnableLandscape,
                staticContainer.ExposedGlobalDataContainer.ExposedCameraData.CameraEntityProxy,
                exposedGlobalDataContainer.CameraSamplingData
            );

            IHealthCheck livekitHealthCheck = bootstrapContainer.DebugSettings.EnableEmulateNoLivekitConnection
                ? new IHealthCheck.AlwaysFails("Livekit connection is in debug, always fail mode")
                : new SequentialHealthCheck(
                    new MultipleURLHealthCheck(staticContainer.WebRequestsContainer.WebRequestController, bootstrapContainer.DecentralandUrlsSource,
                        DecentralandUrl.ArchipelagoStatus,
                        DecentralandUrl.GatekeeperStatus
                    ),
                    new LivekitHealthCheck(container.RoomHub)
                );

            livekitHealthCheck = dynamicWorldParams.EnableAnalytics
                ? livekitHealthCheck.WithFailAnalytics(bootstrapContainer.Analytics!)
                : livekitHealthCheck;

            livekitHealthCheck.WithRetries();

            container.UserInAppInAppInitializationFlow = new RealUserInAppInitializationFlow(
                container.RealFlowLoadingStatus,
                livekitHealthCheck,
                bootstrapContainer.DecentralandUrlsSource,
                container.MvcManager,
                selfProfile,
                dynamicWorldParams.StartParcel,
                staticContainer.MainPlayerAvatarBaseProxy,
                backgroundMusic,
                realmNavigator,
                loadingScreen,
                staticContainer.FeatureFlagsProvider,
                identityCache,
                container.RealmController,
                dynamicWorldParams.AppParameters
            );

            var worldInfoHub = new LocationBasedWorldInfoHub(
                new WorldInfoHub(staticContainer.SingletonSharedDependencies.SceneMapping),
                staticContainer.CharacterContainer.CharacterObject
            );

            dynamicWorldDependencies.WorldInfoTool.Initialize(worldInfoHub);

            container.CharacterDataPropagationUtility = new CharacterDataPropagationUtility(staticContainer.ComponentsContainer.ComponentPoolsRegistry.AddComponentPool<SDKProfile>());

            var chatHistory = new ChatHistory();

            var chatCommandsFactory = new Dictionary<Regex, Func<IChatCommand>>
            {
                { GoToChatCommand.REGEX, () => new GoToChatCommand(realmNavigator) },
                { ChangeRealmChatCommand.REGEX, () => new ChangeRealmChatCommand(realmNavigator, bootstrapContainer.DecentralandUrlsSource) },
                { DebugPanelChatCommand.REGEX, () => new DebugPanelChatCommand(debugBuilder) },
                { ShowEntityInfoChatCommand.REGEX, () => new ShowEntityInfoChatCommand(worldInfoHub) },
                { ClearChatCommand.REGEX, () => new ClearChatCommand(chatHistory) },
                { ReloadSceneChatCommand.REGEX, () => new ReloadSceneChatCommand(container.reloadSceneController) },
            };

            IChatMessagesBus coreChatMessageBus = new MultiplayerChatMessagesBus(container.MessagePipesHub, container.ProfileRepository, new MessageDeduplication<double>())
                                                 .WithSelfResend(identityCache, container.ProfileRepository)
                                                 .WithIgnoreSymbols()
                                                 .WithCommands(chatCommandsFactory)
                                                 .WithDebugPanel(debugBuilder);

            container.ChatMessagesBus = dynamicWorldParams.EnableAnalytics
                ? new ChatMessagesBusAnalyticsDecorator(coreChatMessageBus, bootstrapContainer.Analytics!)
                : coreChatMessageBus;

            var coreBackpackEventBus = new BackpackEventBus();

            IBackpackEventBus backpackEventBus = dynamicWorldParams.EnableAnalytics
                ? new BackpackEventBusAnalyticsDecorator(coreBackpackEventBus, bootstrapContainer.Analytics!)
                : coreBackpackEventBus;

            container.ProfileBroadcast = new DebounceProfileBroadcast(
                new EnsureSelfPublishedProfileBroadcast(
                    new ProfileBroadcast(container.MessagePipesHub, selfProfile),
                    selfProfile,
                    staticContainer.RealmData
                )
            );

            var notificationsRequestController = new NotificationsRequestController(staticContainer.WebRequestsContainer.WebRequestController, notificationsBusController, bootstrapContainer.DecentralandUrlsSource, identityCache);
            notificationsRequestController.StartGettingNewNotificationsOverTimeAsync(ct).SuppressCancellationThrow().Forget();

            var multiplayerEmotesMessageBus = new MultiplayerEmotesMessageBus(container.MessagePipesHub);

            var remotePoses = new DebounceRemotePoses(new RemotePoses(container.RoomHub));

            var characterPreviewEventBus = new CharacterPreviewEventBus();
            var sidebarBus = new SidebarBus();
            AudioMixer generalAudioMixer = (await assetsProvisioner.ProvideMainAssetAsync(dynamicSettings.GeneralAudioMixer, ct)).Value;
            var audioMixerVolumesController = new AudioMixerVolumesController(generalAudioMixer);

            var currentSceneInfo = new CurrentSceneInfo();

            var uiAudioEventsBus = new UIAudioEventsBus();

            var globalPlugins = new List<IDCLGlobalPlugin>
            {
                new MultiplayerPlugin(
                    assetsProvisioner,
                    archipelagoIslandRoom,
                    gateKeeperSceneRoom,
                    container.RoomHub,
                    roomsStatus,
                    container.ProfileRepository,
                    container.ProfileBroadcast,
                    debugBuilder,
                    container.RealFlowLoadingStatus,
                    entityParticipantTable,
                    container.MessagePipesHub,
                    remotePoses,
                    staticContainer.CharacterContainer.CharacterObject,
                    staticContainer.RealmData,
                    remoteEntities,
                    staticContainer.ScenesCache,
                    emotesCache,
                    container.CharacterDataPropagationUtility
                ),
                new WorldInfoPlugin(worldInfoHub, debugBuilder, chatHistory),
                new CharacterMotionPlugin(assetsProvisioner, staticContainer.CharacterContainer.CharacterObject, debugBuilder, staticContainer.ComponentsContainer.ComponentPoolsRegistry),
                new InputPlugin(dclInput, dclCursor, unityEventSystem, assetsProvisioner, dynamicWorldDependencies.CursorUIDocument, multiplayerEmotesMessageBus, container.MvcManager, debugBuilder, dynamicWorldDependencies.RootUIDocument, dynamicWorldDependencies.CursorUIDocument),
                new GlobalInteractionPlugin(dclInput, dynamicWorldDependencies.RootUIDocument, assetsProvisioner, staticContainer.EntityCollidersGlobalCache, exposedGlobalDataContainer.GlobalInputEvents, dclCursor, unityEventSystem, container.MvcManager),
                new CharacterCameraPlugin(assetsProvisioner, realmSamplingData, exposedGlobalDataContainer.ExposedCameraData, debugBuilder, dynamicWorldDependencies.CommandLineArgs, dclInput),
                new WearablePlugin(assetsProvisioner, staticContainer.WebRequestsContainer.WebRequestController, staticContainer.RealmData, assetBundlesURL, staticContainer.CacheCleaner, wearableCatalog),
                new EmotePlugin(staticContainer.WebRequestsContainer.WebRequestController, emotesCache, staticContainer.RealmData, multiplayerEmotesMessageBus, debugBuilder, assetsProvisioner, selfProfile, container.MvcManager, dclInput, staticContainer.CacheCleaner, identityCache, entityParticipantTable, assetBundlesURL, mainUIView, dclCursor),
                new ProfilingPlugin(staticContainer.Profiler, staticContainer.RealmData, staticContainer.SingletonSharedDependencies.MemoryBudget, debugBuilder, staticContainer.ScenesCache),
                new AvatarPlugin(
                    staticContainer.ComponentsContainer.ComponentPoolsRegistry,
                    assetsProvisioner,
                    staticContainer.SingletonSharedDependencies.FrameTimeBudget,
                    staticContainer.SingletonSharedDependencies.MemoryBudget,
                    staticContainer.RealmData,
                    staticContainer.MainPlayerAvatarBaseProxy,
                    debugBuilder,
                    staticContainer.CacheCleaner,
                    chatEntryConfiguration,
                    new DefaultFaceFeaturesHandler(wearableCatalog),
                    entityParticipantTable,
                    nametagsData,
                    container.DefaultTexturesContainer.TextureArrayContainerFactory,
                    wearableCatalog
                ),
                new MainUIPlugin(container.MvcManager, sidebarBus, mainUIView),
                new ProfilePlugin(container.ProfileRepository, profileCache, staticContainer.CacheCleaner, new ProfileIntentionCache()),
                new MapRendererPlugin(container.MapRendererContainer.MapRenderer),
                new SidebarPlugin(
                    assetsProvisioner,
                    container.MvcManager,
                    mainUIView,
                    notificationsBusController,
                    notificationsRequestController,
                    identityCache,
                    container.ProfileRepository,
                    staticContainer.WebRequestsContainer.WebRequestController,
                    webBrowser,
                    dynamicWorldDependencies.Web3Authenticator,
                    container.UserInAppInAppInitializationFlow,
                    profileCache, sidebarBus, chatEntryConfiguration),
                new ErrorPopupPlugin(container.MvcManager, assetsProvisioner),
                new ConnectionStatusPanelPlugin(container.UserInAppInAppInitializationFlow, container.MvcManager, mainUIView, roomsStatus, currentSceneInfo, container.reloadSceneController),
                new MinimapPlugin(container.MvcManager, container.MapRendererContainer, placesAPIService, staticContainer.RealmData, container.ChatMessagesBus, realmNavigator, staticContainer.ScenesCache, mainUIView, mapPathEventBus),
                new ChatPlugin(assetsProvisioner, container.MvcManager, container.ChatMessagesBus, chatHistory, entityParticipantTable, nametagsData, dclInput, unityEventSystem, mainUIView, uiAudioEventsBus),
                new ExplorePanelPlugin(
                    assetsProvisioner,
                    container.MvcManager,
                    container.MapRendererContainer,
                    placesAPIService,
                    staticContainer.WebRequestsContainer.WebRequestController,
                    identityCache,
                    wearableCatalog,
                    characterPreviewFactory,
                    container.ProfileRepository,
                    dynamicWorldDependencies.Web3Authenticator,
                    container.UserInAppInAppInitializationFlow,
                    selfProfile,
                    equippedWearables,
                    equippedEmotes,
                    webBrowser,
                    emotesCache,
                    realmNavigator,
                    forceRender,
                    dclInput,
                    staticContainer.RealmData,
                    profileCache,
                    assetBundlesURL,
                    notificationsBusController,
                    characterPreviewEventBus,
                    mapPathEventBus,
                    chatEntryConfiguration,
                    backpackEventBus,
                    thirdPartyNftProviderSource,
                    container.wearablesProvider,
<<<<<<< HEAD
                    staticContainer.InputBlock
=======
                    dclCursor
>>>>>>> e080c02a
                ),
                new CharacterPreviewPlugin(staticContainer.ComponentsContainer.ComponentPoolsRegistry, assetsProvisioner, staticContainer.CacheCleaner),
                new WebRequestsPlugin(staticContainer.WebRequestsContainer.AnalyticsContainer, debugBuilder),
                new Web3AuthenticationPlugin(assetsProvisioner, dynamicWorldDependencies.Web3Authenticator, debugBuilder, container.MvcManager, selfProfile, webBrowser, staticContainer.RealmData, identityCache, characterPreviewFactory, dynamicWorldDependencies.SplashScreen, audioMixerVolumesController, staticContainer.FeatureFlagsCache, characterPreviewEventBus),
                new StylizedSkyboxPlugin(assetsProvisioner, dynamicSettings.DirectionalLight, debugBuilder),
                new LoadingScreenPlugin(assetsProvisioner, container.MvcManager, audioMixerVolumesController),
                new ExternalUrlPromptPlugin(assetsProvisioner, webBrowser, container.MvcManager, dclCursor), new TeleportPromptPlugin(assetsProvisioner, realmNavigator, container.MvcManager, staticContainer.WebRequestsContainer.WebRequestController, placesAPIService, dclCursor),
                new ChangeRealmPromptPlugin(
                    assetsProvisioner,
                    container.MvcManager,
                    dclCursor,
                    realmUrl => container.RealmController.SetRealmAsync(URLDomain.FromString(realmUrl), CancellationToken.None).Forget()),
                new NftPromptPlugin(assetsProvisioner, webBrowser, container.MvcManager, nftInfoAPIClient, staticContainer.WebRequestsContainer.WebRequestController, dclCursor),
                staticContainer.CharacterContainer.CreateGlobalPlugin(),
                staticContainer.QualityContainer.CreatePlugin(),
                landscapePlugin,
                new MultiplayerMovementPlugin(assetsProvisioner, new MultiplayerMovementMessageBus(container.MessagePipesHub, entityParticipantTable)),
                container.LODContainer.LODPlugin,
                container.LODContainer.RoadPlugin,
                new AudioPlaybackPlugin(genesisTerrain, assetsProvisioner, dynamicWorldParams.EnableLandscape),
                new RealmDataDirtyFlagPlugin(staticContainer.RealmData),
                new NotificationPlugin(
                    assetsProvisioner,
                    container.MvcManager,
                    staticContainer.WebRequestsContainer.WebRequestController,
                    notificationsBusController),
                new RewardPanelPlugin(container.MvcManager, assetsProvisioner, notificationsBusController, staticContainer.WebRequestsContainer.WebRequestController),
                new PassportPlugin(
                    assetsProvisioner,
                    container.MvcManager,
                    dclCursor,
                    container.ProfileRepository,
                    characterPreviewFactory,
                    chatEntryConfiguration,
                    staticContainer.RealmData,
                    assetBundlesURL,
                    staticContainer.WebRequestsContainer.WebRequestController,
                    characterPreviewEventBus,
                    selfProfile,
                    webBrowser,
                    bootstrapContainer.DecentralandUrlsSource,
                    staticContainer.InputBlock
                ),
            };

            globalPlugins.AddRange(staticContainer.SharedPlugins);

            if (dynamicWorldParams.EnableAnalytics)
                globalPlugins.Add(new AnalyticsPlugin(
                        bootstrapContainer.Analytics!,
                        staticContainer.Profiler,
                        realmNavigator,
                        staticContainer.RealmData,
                        staticContainer.ScenesCache,
                        staticContainer.MainPlayerAvatarBaseProxy
                    )
                );

            container.GlobalWorldFactory = new GlobalWorldFactory(
                in staticContainer,
                exposedGlobalDataContainer.CameraSamplingData,
                realmSamplingData,
                assetBundlesURL,
                staticContainer.RealmData,
                globalPlugins,
                debugBuilder,
                staticContainer.ScenesCache,
                dynamicWorldParams.HybridSceneParams,
                container.CharacterDataPropagationUtility,
                currentSceneInfo,
                container.LODContainer.LodCache
            );

            container.GlobalPlugins = globalPlugins;

            staticContainer.RoomHubProxy.SetObject(container.RoomHub);

            BuildTeleportWidget(realmNavigator, debugBuilder, dynamicWorldParams.Realms);
            BuildReloadSceneWidget(debugBuilder, container.ChatMessagesBus);

            return (container, true);
        }

        public void InitializeWorldRelatedModules(World world, Entity playerEntity)
        {
            reloadSceneController!.Initialize(world, playerEntity);
            wearablesProvider!.Initialize(world);
        }

        private static URN[]? ParseSelfForcedEmotes(IAppArgs appParams)
        {
            if (!appParams.TryGetValue("self-force-emotes", out string? csv))
                return null;

            if (string.IsNullOrEmpty(csv)) return null;

            string[] emotes = csv.Split(',');
            return emotes.Select(s => new URN(s)).ToArray();
        }
    }
}<|MERGE_RESOLUTION|>--- conflicted
+++ resolved
@@ -492,7 +492,7 @@
                 new ErrorPopupPlugin(container.MvcManager, assetsProvisioner),
                 new ConnectionStatusPanelPlugin(container.UserInAppInAppInitializationFlow, container.MvcManager, mainUIView, roomsStatus, currentSceneInfo, container.reloadSceneController),
                 new MinimapPlugin(container.MvcManager, container.MapRendererContainer, placesAPIService, staticContainer.RealmData, container.ChatMessagesBus, realmNavigator, staticContainer.ScenesCache, mainUIView, mapPathEventBus),
-                new ChatPlugin(assetsProvisioner, container.MvcManager, container.ChatMessagesBus, chatHistory, entityParticipantTable, nametagsData, dclInput, unityEventSystem, mainUIView, uiAudioEventsBus),
+                new ChatPlugin(assetsProvisioner, container.MvcManager, container.ChatMessagesBus, chatHistory, entityParticipantTable, nametagsData, dclInput, unityEventSystem, mainUIView, uiAudioEventsBus, staticContainer.InputBlock),
                 new ExplorePanelPlugin(
                     assetsProvisioner,
                     container.MvcManager,
@@ -523,11 +523,8 @@
                     backpackEventBus,
                     thirdPartyNftProviderSource,
                     container.wearablesProvider,
-<<<<<<< HEAD
-                    staticContainer.InputBlock
-=======
+                    staticContainer.InputBlock,
                     dclCursor
->>>>>>> e080c02a
                 ),
                 new CharacterPreviewPlugin(staticContainer.ComponentsContainer.ComponentPoolsRegistry, assetsProvisioner, staticContainer.CacheCleaner),
                 new WebRequestsPlugin(staticContainer.WebRequestsContainer.AnalyticsContainer, debugBuilder),
