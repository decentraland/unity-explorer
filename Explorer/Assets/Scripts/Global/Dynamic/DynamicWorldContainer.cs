using CommunicationData.URLHelpers;
using Cysharp.Threading.Tasks;
using DCL.AvatarRendering.Wearables;
using DCL.Browser;
using DCL.DebugUtilities;
using DCL.ParcelsService;
using DCL.PlacesAPIService;
using DCL.PluginSystem;
using DCL.PluginSystem.Global;
using DCL.SkyBox;
using DCL.Web3Authentication;
using DCL.Profiles;
using DCL.Web3Authentication.Authenticators;
using DCL.Web3Authentication.Identities;
using DCL.WebRequests.Analytics;
using ECS;
using ECS.Prioritization.Components;
using MVC;
using MVC.PopupsController.PopupCloser;
using SceneRunner.EmptyScene;
using System.Collections.Generic;
using System.Threading;
using Unity.Mathematics;
using UnityEngine;
using UnityEngine.UIElements;

namespace Global.Dynamic
{
    public class DynamicWorldContainer : IDCLPlugin<DynamicWorldSettings>
    {
        private static readonly URLDomain ASSET_BUNDLES_URL = URLDomain.FromString("https://ab-cdn.decentraland.org/");

        private static MVCManager mvcManager;

        public DebugUtilitiesContainer DebugContainer { get; private set; }

        public IRealmController RealmController { get; private set; }

        public GlobalWorldFactory GlobalWorldFactory { get; private set; }

        public EmptyScenesWorldFactory EmptyScenesWorldFactory { get; private set; }

        public IReadOnlyList<IDCLGlobalPlugin> GlobalPlugins { get; private set; }

        public IProfileRepository ProfileRepository { get; private set; }

        public void Dispose()
        {
            mvcManager.Dispose();
        }

        public static async UniTask<(DynamicWorldContainer container, bool success)> CreateAsync(
            StaticContainer staticContainer,
            IPluginSettingsContainer settingsContainer,
            CancellationToken ct,
            UIDocument rootUIDocument,
            SkyBoxSceneData skyBoxSceneData,
            IReadOnlyList<int2> staticLoadPositions, int sceneLoadRadius,
            DynamicSettings dynamicSettings,
            IWeb3VerifiedAuthenticator web3Authenticator,
            IWeb3IdentityCache storedIdentityProvider)
        {
            var container = new DynamicWorldContainer();
            (_, bool result) = await settingsContainer.InitializePluginAsync(container, ct);

            if (!result)
                return (null, false);

            DebugContainerBuilder debugBuilder = container.DebugContainer.Builder;

            var realmSamplingData = new RealmSamplingData();
            var dclInput = new DCLInput();
            ExposedGlobalDataContainer exposedGlobalDataContainer = staticContainer.ExposedGlobalDataContainer;
            var realmData = new RealmData();

            var parcelServiceContainer = ParcelServiceContainer.Create(realmData, staticContainer.CharacterObject, debugBuilder);

            PopupCloserView popupCloserView = Object.Instantiate((await staticContainer.AssetsProvisioner.ProvideMainAssetAsync(dynamicSettings.PopupCloserView, ct: CancellationToken.None)).Value.GetComponent<PopupCloserView>());
            mvcManager = new MVCManager(new WindowStackManager(), new CancellationTokenSource(), popupCloserView);
            MapRendererContainer mapRendererContainer = await MapRendererContainer.CreateAsync(staticContainer, dynamicSettings.MapRendererSettings, ct);
            var placesAPIService = new PlacesAPIService(new PlacesAPIClient(staticContainer.WebRequestsContainer.WebRequestController));

            IProfileCache profileCache = new DefaultProfileCache();
            container.ProfileRepository = new RealmProfileRepository(staticContainer.WebRequestsContainer.WebRequestController, realmData,
                profileCache);

            var globalPlugins = new List<IDCLGlobalPlugin>
            {
                new CharacterMotionPlugin(staticContainer.AssetsProvisioner, staticContainer.CharacterObject, debugBuilder),
                new InputPlugin(dclInput),
                new GlobalInteractionPlugin(dclInput, rootUIDocument, staticContainer.AssetsProvisioner, staticContainer.EntityCollidersGlobalCache, exposedGlobalDataContainer.GlobalInputEvents),
                new CharacterCameraPlugin(staticContainer.AssetsProvisioner, realmSamplingData, exposedGlobalDataContainer.CameraSamplingData, exposedGlobalDataContainer.ExposedCameraData),
                new ProfilingPlugin(staticContainer.ProfilingProvider, staticContainer.SingletonSharedDependencies.FrameTimeBudgetProvider, staticContainer.SingletonSharedDependencies.MemoryBudgetProvider, debugBuilder),
                new WearablePlugin(staticContainer.AssetsProvisioner, staticContainer.WebRequestsContainer.WebRequestController, realmData, ASSET_BUNDLES_URL, staticContainer.CacheCleaner),
                new AvatarPlugin(staticContainer.ComponentsContainer.ComponentPoolsRegistry, staticContainer.AssetsProvisioner,
                    staticContainer.SingletonSharedDependencies.FrameTimeBudgetProvider, staticContainer.SingletonSharedDependencies.MemoryBudgetProvider, realmData, debugBuilder, staticContainer.CacheCleaner),
                new ProfilePlugin(container.ProfileRepository, profileCache, staticContainer.CacheCleaner, new ProfileIntentionCache()),
                new MapRendererPlugin(mapRendererContainer.MapRenderer),
                new MinimapPlugin(staticContainer.AssetsProvisioner, mvcManager, mapRendererContainer, placesAPIService),
                new ExplorePanelPlugin(staticContainer.AssetsProvisioner, mvcManager, mapRendererContainer, placesAPIService, parcelServiceContainer.TeleportController, dynamicSettings.BackpackSettings, staticContainer.WebRequestsContainer.WebRequestController),
                new WebRequestsPlugin(staticContainer.WebRequestsContainer.AnalyticsContainer, debugBuilder),
<<<<<<< HEAD
                new SkyBoxPlugin(debugBuilder, skyBoxSceneData),
=======
                new Web3AuthenticationPlugin(staticContainer.AssetsProvisioner, web3Authenticator, debugBuilder, mvcManager, container.ProfileRepository, new UnityAppWebBrowser(), realmData, storedIdentityProvider),
>>>>>>> d590f48b
            };

            globalPlugins.AddRange(staticContainer.SharedPlugins);

            container.RealmController = new RealmController(
                staticContainer.WebRequestsContainer.WebRequestController,
                parcelServiceContainer.TeleportController,
                parcelServiceContainer.RetrieveSceneFromFixedRealm,
                parcelServiceContainer.RetrieveSceneFromVolatileWorld,
                sceneLoadRadius, staticLoadPositions, realmData);

            container.GlobalWorldFactory = new GlobalWorldFactory(in staticContainer, staticContainer.RealmPartitionSettings,
                exposedGlobalDataContainer.CameraSamplingData, realmSamplingData, ASSET_BUNDLES_URL, realmData, globalPlugins,
                debugBuilder);

            container.GlobalPlugins = globalPlugins;
            container.EmptyScenesWorldFactory = new EmptyScenesWorldFactory(staticContainer.SingletonSharedDependencies, staticContainer.ECSWorldPlugins);

            return (container, true);
        }

        public UniTask InitializeAsync(DynamicWorldSettings settings, CancellationToken ct)
        {
            DebugContainer = DebugUtilitiesContainer.Create(settings.DebugViewsCatalog);
            return UniTask.CompletedTask;
        }
    }
}<|MERGE_RESOLUTION|>--- conflicted
+++ resolved
@@ -99,11 +99,8 @@
                 new MinimapPlugin(staticContainer.AssetsProvisioner, mvcManager, mapRendererContainer, placesAPIService),
                 new ExplorePanelPlugin(staticContainer.AssetsProvisioner, mvcManager, mapRendererContainer, placesAPIService, parcelServiceContainer.TeleportController, dynamicSettings.BackpackSettings, staticContainer.WebRequestsContainer.WebRequestController),
                 new WebRequestsPlugin(staticContainer.WebRequestsContainer.AnalyticsContainer, debugBuilder),
-<<<<<<< HEAD
+                new Web3AuthenticationPlugin(staticContainer.AssetsProvisioner, web3Authenticator, debugBuilder, mvcManager, container.ProfileRepository, new UnityAppWebBrowser(), realmData, storedIdentityProvider),
                 new SkyBoxPlugin(debugBuilder, skyBoxSceneData),
-=======
-                new Web3AuthenticationPlugin(staticContainer.AssetsProvisioner, web3Authenticator, debugBuilder, mvcManager, container.ProfileRepository, new UnityAppWebBrowser(), realmData, storedIdentityProvider),
->>>>>>> d590f48b
             };
 
             globalPlugins.AddRange(staticContainer.SharedPlugins);
