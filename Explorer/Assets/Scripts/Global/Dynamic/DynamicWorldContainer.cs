using CommunicationData.URLHelpers;
using Cysharp.Threading.Tasks;
using DCL.AssetsProvision;
using DCL.Audio;
using DCL.AvatarRendering.Emotes;
using DCL.AvatarRendering.Emotes.Equipped;
using DCL.AvatarRendering.Wearables;
using DCL.AvatarRendering.Wearables.Equipped;
using DCL.AvatarRendering.Wearables.Helpers;
using DCL.Browser;
using DCL.CharacterPreview;
using DCL.Chat;
using DCL.Chat.Commands;
using DCL.Chat.History;
using DCL.Chat.MessageBus;
using DCL.DebugUtilities;
using DCL.DebugUtilities.UIBindings;
using DCL.ExplorePanel;
using DCL.Input;
using DCL.Input.UnityInputSystem.Blocks;
using DCL.Landscape;
using DCL.LOD.Systems;
using DCL.Multiplayer.Connections.Archipelago.AdapterAddress.Current;
using DCL.Multiplayer.Connections.Archipelago.Rooms;
using DCL.Multiplayer.Connections.GateKeeper.Meta;
using DCL.Multiplayer.Connections.GateKeeper.Rooms;
using DCL.Multiplayer.Connections.Messaging.Hubs;
using DCL.Multiplayer.Connections.RoomHubs;
using DCL.Multiplayer.Deduplication;
using DCL.Multiplayer.Emotes;
using DCL.Multiplayer.Movement;
using DCL.Multiplayer.Movement.Systems;
using DCL.Multiplayer.Profiles.BroadcastProfiles;
using DCL.Multiplayer.Profiles.Entities;
using DCL.Multiplayer.Profiles.Poses;
using DCL.Multiplayer.Profiles.Tables;
using DCL.Nametags;
using DCL.NftInfoAPIService;
using DCL.Notification.NotificationsBus;
using DCL.ParcelsService;
using DCL.PerformanceAndDiagnostics.Analytics;
using DCL.PlacesAPIService;
using DCL.PluginSystem;
using DCL.PluginSystem.Global;
using DCL.Profiles;
using DCL.Profiles.Self;
using DCL.SceneLoadingScreens.LoadingScreen;
using DCL.UserInAppInitializationFlow;
using DCL.Utilities.Extensions;
using DCL.Web3.Identities;
using DCL.WebRequests.Analytics;
using ECS.Prioritization.Components;
using ECS.SceneLifeCycle.Realm;
using Global.Dynamic.ChatCommands;
using LiveKit.Internal.FFIClients.Pools;
using LiveKit.Internal.FFIClients.Pools.Memory;
using MVC;
using MVC.PopupsController.PopupCloser;
using SceneRunner.Debugging.Hub;
using System;
using System.Buffers;
using System.Collections.Generic;
using System.Text.RegularExpressions;
using System.Threading;
using ECS.SceneLifeCycle.Systems;
using UnityEngine;
using UnityEngine.EventSystems;
using UnityEngine.Pool;
using Utility.PriorityQueue;
using Object = UnityEngine.Object;

namespace Global.Dynamic
{
    public class DynamicWorldContainer : DCLWorldContainer<DynamicWorldSettings>
    {
        private static readonly URLDomain ASSET_BUNDLES_URL = URLDomain.FromString("https://ab-cdn.decentraland.org/");

        public IMVCManager MvcManager { get; private set; } = null!;

        public DefaultTexturesContainer DefaultTexturesContainer { get; private set; } = null!;

        public LODContainer LODContainer { get; private set; } = null!;

        public IRealmController RealmController { get; private set; } = null!;

        public GlobalWorldFactory GlobalWorldFactory { get; private set; } = null!;

        public IReadOnlyList<IDCLGlobalPlugin> GlobalPlugins { get; private set; } = null!;

        public IProfileRepository ProfileRepository { get; private set; } = null!;

        public ParcelServiceContainer ParcelServiceContainer { get; private set; } = null!;

        public RealUserInitializationFlowController UserInAppInitializationFlow { get; private set; } = null!;

        // TODO move multiplayer related dependencies to a separate container
        public IChatMessagesBus ChatMessagesBus { get; private set; } = null!;

        public IMessagePipesHub MessagePipesHub { get; private set; } = null!;

        public IProfileBroadcast ProfileBroadcast { get; private set; } = null!;

        public IRoomHub RoomHub { get; private set; } = null!;

        public RealFlowLoadingStatus RealFlowLoadingStatus { get; private set; } = null!;

        public override void Dispose()
        {
            MvcManager.Dispose();
            ChatMessagesBus.Dispose();
            ProfileBroadcast.Dispose();
            MessagePipesHub.Dispose();
        }

        private static void BuildTeleportWidget(IRealmNavigator realmNavigator, IDebugContainerBuilder debugContainerBuilder, List<string> realms)
        {
            debugContainerBuilder.AddWidget("Realm")
                                 .AddControl(new DebugDropdownDef(realms, new ElementBinding<string>(string.Empty,
                                      evt => { realmNavigator.TryChangeRealmAsync(URLDomain.FromString(evt.newValue), CancellationToken.None).Forget(); }), string.Empty), null)
                                 .AddStringFieldWithConfirmation("https://peer.decentraland.org", "Change", realm => { realmNavigator.TryChangeRealmAsync(URLDomain.FromString(realm), CancellationToken.None).Forget(); });
        }

        public static async UniTask<(DynamicWorldContainer? container, bool success)> CreateAsync(BootstrapContainer bootstrapContainer,
            DynamicWorldDependencies dynamicWorldDependencies,
            DynamicWorldParams dynamicWorldParams,
            AudioClipConfig backgroundMusic, CancellationToken ct)
        {
            var container = new DynamicWorldContainer();
            DynamicSettings dynamicSettings = dynamicWorldDependencies.DynamicSettings;
            StaticContainer staticContainer = dynamicWorldDependencies.StaticContainer;
            IWeb3IdentityCache identityCache = dynamicWorldDependencies.Web3IdentityCache;
            IAssetsProvisioner assetsProvisioner = dynamicWorldDependencies.AssetsProvisioner;

            IDebugContainerBuilder debugBuilder = dynamicWorldDependencies.DebugContainerBuilder;

            async UniTask InitializeContainersAsync(IPluginSettingsContainer settingsContainer, CancellationToken ct)
            {
                // Init itself
                await settingsContainer.InitializePluginAsync(container, ct)!.ThrowOnFail();

                // Init other containers
                container.DefaultTexturesContainer = await DefaultTexturesContainer.CreateAsync(settingsContainer, assetsProvisioner, ct).ThrowOnFail();
                container.LODContainer = await LODContainer.CreateAsync(assetsProvisioner, staticContainer, settingsContainer, staticContainer.RealmData, container.DefaultTexturesContainer.TextureArrayContainerFactory, debugBuilder, dynamicWorldParams.EnableLOD, ct).ThrowOnFail();
            }

            try { await InitializeContainersAsync(dynamicWorldDependencies.SettingsContainer, ct); }
            catch (Exception) { return (null, false); }

            CursorSettings cursorSettings = (await assetsProvisioner.ProvideMainAssetAsync(dynamicSettings.CursorSettings, ct)).Value;
            ProvidedAsset<Texture2D> normalCursorAsset = await assetsProvisioner.ProvideMainAssetAsync(cursorSettings.NormalCursor, ct);
            ProvidedAsset<Texture2D> interactionCursorAsset = await assetsProvisioner.ProvideMainAssetAsync(cursorSettings.InteractionCursor, ct);

            var unityEventSystem = new UnityEventSystem(EventSystem.current.EnsureNotNull());
            var dclCursor = new DCLCursor(normalCursorAsset.Value, interactionCursorAsset.Value);

            staticContainer.QualityContainer.AddDebugViews(debugBuilder);

            var realmSamplingData = new RealmSamplingData();
            var dclInput = new DCLInput();
            staticContainer.InputProxy.SetObject(dclInput);

            ExposedGlobalDataContainer exposedGlobalDataContainer = staticContainer.ExposedGlobalDataContainer;

            PopupCloserView popupCloserView = Object.Instantiate((await assetsProvisioner.ProvideMainAssetAsync(dynamicSettings.PopupCloserView, ct: CancellationToken.None)).Value.GetComponent<PopupCloserView>());

            var coreMvcManager = new MVCManager(new WindowStackManager(), new CancellationTokenSource(), popupCloserView);

            container.MvcManager = dynamicWorldParams.EnableAnalytics
                ? new MVCManagerAnalyticsDecorator(coreMvcManager, bootstrapContainer.Analytics!)
                : coreMvcManager;

            var parcelServiceContainer = ParcelServiceContainer.Create(staticContainer.RealmData, staticContainer.SceneReadinessReportQueue, debugBuilder, container.MvcManager, staticContainer.SingletonSharedDependencies.SceneAssetLock);
            container.ParcelServiceContainer = parcelServiceContainer;

            var placesAPIService = new PlacesAPIService(new PlacesAPIClient(staticContainer.WebRequestsContainer.WebRequestController));
            MapRendererContainer mapRendererContainer = await MapRendererContainer.CreateAsync(staticContainer, assetsProvisioner, dynamicSettings.MapRendererSettings, placesAPIService, ct);
            var nftInfoAPIClient = new OpenSeaAPIClient(staticContainer.WebRequestsContainer.WebRequestController);
            var wearableCatalog = new WearableCatalog();
            var characterPreviewFactory = new CharacterPreviewFactory(staticContainer.ComponentsContainer.ComponentPoolsRegistry);
            var webBrowser = new UnityAppWebBrowser();
            ChatEntryConfigurationSO chatEntryConfiguration = (await assetsProvisioner.ProvideMainAssetAsync(dynamicSettings.ChatEntryConfiguration, ct)).Value;
            NametagsData nametagsData = (await assetsProvisioner.ProvideMainAssetAsync(dynamicSettings.NametagsData, ct)).Value;

            IProfileCache profileCache = new DefaultProfileCache();

            container.ProfileRepository = new LogProfileRepository(
                new RealmProfileRepository(staticContainer.WebRequestsContainer.WebRequestController, staticContainer.RealmData, profileCache)
            );

            var genesisTerrain = new TerrainGenerator();
            var worldsTerrain = new WorldTerrainGenerator();
            var satelliteView = new SatelliteFloor();
            var landscapePlugin = new LandscapePlugin(satelliteView, genesisTerrain, worldsTerrain, assetsProvisioner, debugBuilder, mapRendererContainer.TextureContainer, staticContainer.WebRequestsContainer.WebRequestController, dynamicWorldParams.EnableLandscape);

            var multiPool = new ThreadSafeMultiPool();
            var memoryPool = new ArrayMemoryPool(ArrayPool<byte>.Shared!);
            container.RealFlowLoadingStatus = new RealFlowLoadingStatus();

            var emotesCache = new MemoryEmotesCache();
            staticContainer.CacheCleaner.Register(emotesCache);
            var equippedWearables = new EquippedWearables();
            var equippedEmotes = new EquippedEmotes();
            var forceRender = new List<string>();
            var selfProfile = new SelfProfile(container.ProfileRepository, identityCache, equippedWearables, wearableCatalog, emotesCache, equippedEmotes, forceRender);

            var metaDataSource = new LogMetaDataSource(new MetaDataSource(staticContainer.RealmData, staticContainer.CharacterContainer.CharacterObject, placesAPIService));
            var gateKeeperSceneRoom = new GateKeeperSceneRoom(staticContainer.WebRequestsContainer.WebRequestController, metaDataSource);

            var currentAdapterAddress = ICurrentAdapterAddress.NewDefault(staticContainer.WebRequestsContainer.WebRequestController, staticContainer.RealmData);

            var archipelagoIslandRoom = IArchipelagoIslandRoom.NewDefault(
                identityCache,
                multiPool,
                staticContainer.CharacterContainer.CharacterObject,
                currentAdapterAddress,
                staticContainer.WebRequestsContainer.WebRequestController
            );

            container.RealmController = new RealmController(
                identityCache,
                staticContainer.WebRequestsContainer.WebRequestController,
                parcelServiceContainer.TeleportController,
                parcelServiceContainer.RetrieveSceneFromFixedRealm,
                parcelServiceContainer.RetrieveSceneFromVolatileWorld,
                dynamicWorldParams.StaticLoadPositions,
                staticContainer.RealmData,
                staticContainer.ScenesCache,
                staticContainer.PartitionDataContainer,
                staticContainer.SingletonSharedDependencies.SceneAssetLock);

            container.RoomHub = new RoomHub(archipelagoIslandRoom, gateKeeperSceneRoom);
            container.MessagePipesHub = new MessagePipesHub(container.RoomHub, multiPool, memoryPool);

            var entityParticipantTable = new EntityParticipantTable();

            var queuePoolFullMovementMessage = new ObjectPool<SimplePriorityQueue<NetworkMovementMessage>>(
                () => new SimplePriorityQueue<NetworkMovementMessage>(),
                actionOnRelease: x => x.Clear()
            );

            var remoteEntities = new RemoteEntities(
                container.RoomHub,
                entityParticipantTable,
                staticContainer.ComponentsContainer.ComponentPoolsRegistry,
                queuePoolFullMovementMessage,
                staticContainer.EntityCollidersGlobalCache
            );

            ILoadingScreen loadingScreen = new LoadingScreen(container.MvcManager);

            IRealmNavigator realmNavigator = new RealmNavigator(
                loadingScreen,
                mapRendererContainer.MapRenderer,
                container.RealmController,
                parcelServiceContainer.TeleportController,
                container.RoomHub,
                remoteEntities,
                staticContainer.GlobalWorldProxy,
                container.LODContainer.RoadPlugin,
                genesisTerrain,
                worldsTerrain,
                satelliteView,
                dynamicWorldParams.EnableLandscape,
                staticContainer.ExposedGlobalDataContainer.ExposedCameraData.CameraEntityProxy,
                exposedGlobalDataContainer.CameraSamplingData
            );

            container.UserInAppInitializationFlow = new RealUserInitializationFlowController(
                container.RealFlowLoadingStatus,
                container.MvcManager,
                selfProfile,
                dynamicWorldParams.StartParcel,
                staticContainer.MainPlayerAvatarBaseProxy,
                backgroundMusic,
                realmNavigator,
                loadingScreen,
                staticContainer.FeatureFlagsProvider,
                identityCache
            );

            var worldInfoHub = new LocationBasedWorldInfoHub(
                new WorldInfoHub(staticContainer.SingletonSharedDependencies.SceneMapping),
                staticContainer.CharacterContainer.CharacterObject
            );

            dynamicWorldDependencies.WorldInfoTool.Initialize(worldInfoHub);

            var chatHistory = new ChatHistory();
            var reloadSceneController = new ReloadSceneController();

            var chatCommandsFactory = new Dictionary<Regex, Func<IChatCommand>>
            {
                {
                    GoToChatCommand.REGEX, () => new GoToChatCommand(realmNavigator)
                },
                { ChangeRealmChatCommand.REGEX, () => new ChangeRealmChatCommand(realmNavigator) },
                { DebugPanelChatCommand.REGEX, () => new DebugPanelChatCommand(debugBuilder) },
                { ShowEntityInfoChatCommand.REGEX, () => new ShowEntityInfoChatCommand(worldInfoHub) },
                { ClearChatCommand.REGEX, () => new ClearChatCommand(chatHistory) },
                { ReloadSceneChatCommand.REGEX, () => new ReloadSceneChatCommand(reloadSceneController) },
            };

            var chatMessageBus = new MultiplayerChatMessagesBus(container.MessagePipesHub, container.ProfileRepository, new MessageDeduplication<double>())
                                .WithSelfResend(identityCache, container.ProfileRepository)
                                .WithIgnoreSymbols()
                                .WithCommands(chatCommandsFactory)
                                .WithDebugPanel(debugBuilder);

            container.ChatMessagesBus = dynamicWorldParams.EnableAnalytics ? new ChatMessagesBusAnalyticsDecorator(chatMessageBus, bootstrapContainer.Analytics!) : chatMessageBus;

            reloadSceneController.InitializeChatMessageBus(container.ChatMessagesBus);

            container.ProfileBroadcast = new DebounceProfileBroadcast(
                new EnsureSelfPublishedProfileBroadcast(
                    new ProfileBroadcast(container.MessagePipesHub, selfProfile),
                    selfProfile,
                    staticContainer.RealmData
                )
            );

            INotificationsBusController notificationsBusController = new NotificationsBusController();

            var multiplayerEmotesMessageBus = new MultiplayerEmotesMessageBus(container.MessagePipesHub);

            var remotePoses = new DebounceRemotePoses(
                new RemotePoses(container.RoomHub)
            );

            var characterPreviewEventBus = new CharacterPreviewEventBus();

            var globalPlugins = new List<IDCLGlobalPlugin>
            {
                new MultiplayerPlugin(
                    assetsProvisioner,
                    archipelagoIslandRoom,
                    gateKeeperSceneRoom,
                    container.RoomHub,
                    container.ProfileRepository,
                    container.ProfileBroadcast,
                    debugBuilder,
                    container.RealFlowLoadingStatus,
                    entityParticipantTable,
                    container.MessagePipesHub,
                    remotePoses,
                    staticContainer.CharacterContainer.CharacterObject,
                    staticContainer.RealmData,
                    remoteEntities,
                    staticContainer.ScenesCache,
                    emotesCache
                ),
                new WorldInfoPlugin(worldInfoHub, debugBuilder, chatHistory),
                new CharacterMotionPlugin(assetsProvisioner, staticContainer.CharacterContainer.CharacterObject, debugBuilder, staticContainer.ComponentsContainer.ComponentPoolsRegistry),
                new InputPlugin(dclInput, dclCursor, unityEventSystem, assetsProvisioner, dynamicWorldDependencies.CursorUIDocument, multiplayerEmotesMessageBus, container.MvcManager, debugBuilder, dynamicWorldDependencies.RootUIDocument, dynamicWorldDependencies.CursorUIDocument),
                new GlobalInteractionPlugin(dclInput, dynamicWorldDependencies.RootUIDocument, assetsProvisioner, staticContainer.EntityCollidersGlobalCache, exposedGlobalDataContainer.GlobalInputEvents, dclCursor, unityEventSystem, container.MvcManager),
                new CharacterCameraPlugin(assetsProvisioner, realmSamplingData, exposedGlobalDataContainer.ExposedCameraData, debugBuilder, dclInput),
                new WearablePlugin(assetsProvisioner, staticContainer.WebRequestsContainer.WebRequestController, staticContainer.RealmData, ASSET_BUNDLES_URL, staticContainer.CacheCleaner, wearableCatalog),
                new EmotePlugin(staticContainer.WebRequestsContainer.WebRequestController, emotesCache, staticContainer.RealmData, multiplayerEmotesMessageBus, debugBuilder, assetsProvisioner, selfProfile, container.MvcManager, dclInput, staticContainer.CacheCleaner, identityCache, entityParticipantTable, ASSET_BUNDLES_URL),
                new ProfilingPlugin(staticContainer.ProfilingProvider, staticContainer.SingletonSharedDependencies.FrameTimeBudget, staticContainer.SingletonSharedDependencies.MemoryBudget, debugBuilder),
                new AvatarPlugin(
                    staticContainer.ComponentsContainer.ComponentPoolsRegistry,
                    assetsProvisioner,
                    staticContainer.SingletonSharedDependencies.FrameTimeBudget,
                    staticContainer.SingletonSharedDependencies.MemoryBudget,
                    staticContainer.RealmData,
                    staticContainer.MainPlayerAvatarBaseProxy,
                    debugBuilder,
                    staticContainer.CacheCleaner,
                    chatEntryConfiguration,
                    new DefaultFaceFeaturesHandler(wearableCatalog),
                    entityParticipantTable,
                    nametagsData,
                    container.DefaultTexturesContainer.TextureArrayContainerFactory,
                    wearableCatalog
                ),
                new ProfilePlugin(container.ProfileRepository, profileCache, staticContainer.CacheCleaner, new ProfileIntentionCache()), new MapRendererPlugin(mapRendererContainer.MapRenderer), new MinimapPlugin(assetsProvisioner, container.MvcManager, mapRendererContainer, placesAPIService, staticContainer.RealmData, container.ChatMessagesBus, realmNavigator, staticContainer.ScenesCache),
                new ChatPlugin(assetsProvisioner, container.MvcManager, container.ChatMessagesBus, chatHistory, entityParticipantTable, nametagsData, dclInput, staticContainer.InputBlock, unityEventSystem),
                new ExplorePanelPlugin(
                    assetsProvisioner,
                    container.MvcManager,
                    mapRendererContainer,
                    placesAPIService,
                    staticContainer.WebRequestsContainer.WebRequestController,
                    identityCache,
                    wearableCatalog,
                    characterPreviewFactory,
                    container.ProfileRepository,
                    dynamicWorldDependencies.Web3Authenticator,
                    container.UserInAppInitializationFlow,
                    selfProfile,
                    equippedWearables,
                    equippedEmotes,
                    webBrowser,
                    emotesCache,
                    realmNavigator,
                    forceRender,
                    dclInput,
                    staticContainer.RealmData,
                    profileCache,
                    ASSET_BUNDLES_URL,
                    notificationsBusController,
                    characterPreviewEventBus
                ),
                new CharacterPreviewPlugin(staticContainer.ComponentsContainer.ComponentPoolsRegistry, assetsProvisioner, staticContainer.CacheCleaner),
                new WebRequestsPlugin(staticContainer.WebRequestsContainer.AnalyticsContainer, debugBuilder),
                new Web3AuthenticationPlugin(assetsProvisioner, dynamicWorldDependencies.Web3Authenticator, debugBuilder, container.MvcManager, selfProfile, webBrowser, staticContainer.RealmData, identityCache, characterPreviewFactory, dynamicWorldDependencies.SplashAnimator, characterPreviewEventBus, staticContainer.FeatureFlagsCache),
                new StylizedSkyboxPlugin(assetsProvisioner, dynamicSettings.DirectionalLight, debugBuilder),
                new LoadingScreenPlugin(assetsProvisioner, container.MvcManager),
                new ExternalUrlPromptPlugin(assetsProvisioner, webBrowser, container.MvcManager, dclCursor), new TeleportPromptPlugin(assetsProvisioner, realmNavigator, container.MvcManager, staticContainer.WebRequestsContainer.WebRequestController, placesAPIService, dclCursor),
                new ChangeRealmPromptPlugin(
                    assetsProvisioner,
                    container.MvcManager,
                    dclCursor,
                    realmUrl => container.RealmController.SetRealmAsync(URLDomain.FromString(realmUrl), CancellationToken.None).Forget()),
                new NftPromptPlugin(assetsProvisioner, webBrowser, container.MvcManager, nftInfoAPIClient, staticContainer.WebRequestsContainer.WebRequestController, dclCursor),
                staticContainer.CharacterContainer.CreateGlobalPlugin(),
                staticContainer.QualityContainer.CreatePlugin(),
                landscapePlugin,
                new MultiplayerMovementPlugin(assetsProvisioner, new MultiplayerMovementMessageBus(container.MessagePipesHub, entityParticipantTable)),
                container.LODContainer.LODPlugin,
                container.LODContainer.RoadPlugin,
                new AudioPlaybackPlugin(genesisTerrain, assetsProvisioner, dynamicWorldParams.EnableLandscape),
                new RealmDataDirtyFlagPlugin(staticContainer.RealmData),
                new NotificationPlugin(assetsProvisioner, container.MvcManager, staticContainer.WebRequestsContainer.WebRequestController, identityCache, notificationsBusController),
<<<<<<< HEAD
                new RewardPanelPlugin(container.MvcManager, assetsProvisioner, notificationsBusController, staticContainer.WebRequestsContainer.WebRequestController)
=======
                new PassportPlugin(
                    assetsProvisioner,
                    container.MvcManager,
                    dclCursor,
                    container.ProfileRepository,
                    characterPreviewFactory,
                    chatEntryConfiguration,
                    staticContainer.RealmData,
                    ASSET_BUNDLES_URL,
                    staticContainer.WebRequestsContainer.WebRequestController,
                    characterPreviewEventBus,
                    selfProfile,
                    dclInput,
                    webBrowser),
>>>>>>> a3f6ba2c
            };

            globalPlugins.AddRange(staticContainer.SharedPlugins);

            if (dynamicWorldParams.EnableAnalytics)
                globalPlugins.Add(new AnalyticsPlugin(
                        bootstrapContainer.Analytics!,
                        staticContainer.ProfilingProvider,
                        staticContainer.RealmData,
                        staticContainer.ScenesCache
                    )
                );

            container.GlobalWorldFactory = new GlobalWorldFactory(
                in staticContainer,
                exposedGlobalDataContainer.CameraSamplingData,
                realmSamplingData,
                ASSET_BUNDLES_URL,
                staticContainer.RealmData,
                globalPlugins,
                debugBuilder,
                staticContainer.ScenesCache,
                dynamicWorldParams.HybridSceneParams,
                reloadSceneController);

            container.GlobalPlugins = globalPlugins;

            staticContainer.RoomHubProxy.SetObject(container.RoomHub);

            BuildTeleportWidget(realmNavigator, debugBuilder, dynamicWorldParams.Realms);

            return (container, true);
        }
    }
}<|MERGE_RESOLUTION|>--- conflicted
+++ resolved
@@ -421,9 +421,7 @@
                 new AudioPlaybackPlugin(genesisTerrain, assetsProvisioner, dynamicWorldParams.EnableLandscape),
                 new RealmDataDirtyFlagPlugin(staticContainer.RealmData),
                 new NotificationPlugin(assetsProvisioner, container.MvcManager, staticContainer.WebRequestsContainer.WebRequestController, identityCache, notificationsBusController),
-<<<<<<< HEAD
-                new RewardPanelPlugin(container.MvcManager, assetsProvisioner, notificationsBusController, staticContainer.WebRequestsContainer.WebRequestController)
-=======
+                new RewardPanelPlugin(container.MvcManager, assetsProvisioner, notificationsBusController, staticContainer.WebRequestsContainer.WebRequestController),
                 new PassportPlugin(
                     assetsProvisioner,
                     container.MvcManager,
@@ -438,7 +436,6 @@
                     selfProfile,
                     dclInput,
                     webBrowser),
->>>>>>> a3f6ba2c
             };
 
             globalPlugins.AddRange(staticContainer.SharedPlugins);
