using Arch.Core;
using CommunicationData.URLHelpers;
using Cysharp.Threading.Tasks;
using DCL.AssetsProvision;
using DCL.Audio;
using DCL.AvatarRendering.Emotes;
using DCL.AvatarRendering.Emotes.Equipped;
using DCL.AvatarRendering.Wearables;
using DCL.AvatarRendering.Wearables.Equipped;
using DCL.AvatarRendering.Wearables.Helpers;
using DCL.AvatarRendering.Wearables.ThirdParty;
using DCL.Backpack.BackpackBus;
using DCL.BadgesAPIService;
using DCL.Browser;
using DCL.CharacterPreview;
using DCL.Chat;
using DCL.Chat.Commands;
using DCL.Chat.History;
using DCL.Chat.MessageBus;
using DCL.DebugUtilities;
using DCL.Input;
using DCL.Landscape;
using DCL.LOD.Systems;
using DCL.MapRenderer;
using DCL.Multiplayer.Connections.Archipelago.AdapterAddress.Current;
using DCL.Multiplayer.Connections.Archipelago.Rooms;
using DCL.Multiplayer.Connections.DecentralandUrls;
using DCL.Multiplayer.Connections.GateKeeper.Meta;
using DCL.Multiplayer.Connections.GateKeeper.Rooms;
using DCL.Multiplayer.Connections.Messaging.Hubs;
using DCL.Multiplayer.Connections.Pools;
using DCL.Multiplayer.Connections.RoomHubs;
using DCL.Multiplayer.Connections.Rooms.Status;
using DCL.Multiplayer.Deduplication;
using DCL.Multiplayer.Emotes;
using DCL.Multiplayer.HealthChecks;
using DCL.Multiplayer.HealthChecks.Struct;
using DCL.Multiplayer.Movement;
using DCL.Multiplayer.Movement.Settings;
using DCL.Multiplayer.Movement.Systems;
using DCL.Multiplayer.Profiles.BroadcastProfiles;
using DCL.Multiplayer.Profiles.Entities;
using DCL.Multiplayer.Profiles.Poses;
using DCL.Multiplayer.Profiles.Tables;
using DCL.Multiplayer.SDK.Systems.GlobalWorld;
using DCL.Nametags;
using DCL.NftInfoAPIService;
using DCL.Notifications;
using DCL.NotificationsBusController.NotificationsBus;
using DCL.Optimization.Pools;
using DCL.ParcelsService;
using DCL.PerformanceAndDiagnostics.Analytics;
using DCL.PlacesAPIService;
using DCL.PluginSystem;
using DCL.PluginSystem.Global;
using DCL.Profiles;
using DCL.Profiles.Self;
using DCL.SceneLoadingScreens.LoadingScreen;
using DCL.SidebarBus;
using DCL.UI.MainUI;
using DCL.StylizedSkybox.Scripts.Plugin;
using DCL.UserInAppInitializationFlow;
using DCL.Utilities.Extensions;
using DCL.Web3.Identities;
using DCL.WebRequests.Analytics;
using ECS.Prioritization.Components;
using ECS.SceneLifeCycle;
using ECS.SceneLifeCycle.CurrentScene;
using ECS.SceneLifeCycle.LocalSceneDevelopment;
using ECS.SceneLifeCycle.Realm;
using Global.AppArgs;
using Global.Dynamic.ChatCommands;
using LiveKit.Internal.FFIClients.Pools;
using LiveKit.Internal.FFIClients.Pools.Memory;
using LiveKit.Proto;
using MVC;
using MVC.PopupsController.PopupCloser;
using PortableExperiences.Controller;
using SceneRunner.Debugging.Hub;
using System;
using System.Buffers;
using System.Collections.Generic;
using System.Linq;
using System.Text.RegularExpressions;
using System.Threading;
using UnityEngine;
using UnityEngine.Audio;
using UnityEngine.EventSystems;
using UnityEngine.Pool;
using Utility.Ownership;
using Utility.PriorityQueue;
using Object = UnityEngine.Object;

namespace Global.Dynamic
{
    public class DynamicWorldContainer : DCLWorldContainer<DynamicWorldSettings>
    {
        private const string PARAMS_FORCED_EMOTES_FLAG = "self-force-emotes";

        private ECSReloadScene? reloadSceneController;
        private LocalSceneDevelopmentController? localSceneDevelopmentController;
        private ECSWearablesProvider? wearablesProvider;

        public IMVCManager MvcManager { get; private set; } = null!;

        public DefaultTexturesContainer DefaultTexturesContainer { get; private set; } = null!;

        public LODContainer LODContainer { get; private set; } = null!;

        public MapRendererContainer MapRendererContainer { get; private set; } = null!;

        public IGlobalRealmController RealmController { get; private set; } = null!;

        public GlobalWorldFactory GlobalWorldFactory { get; private set; } = null!;

        public IReadOnlyList<IDCLGlobalPlugin> GlobalPlugins { get; private set; } = null!;

        public IProfileRepository ProfileRepository { get; private set; } = null!;

        public ParcelServiceContainer ParcelServiceContainer { get; private set; } = null!;

        public RealUserInAppInitializationFlow UserInAppInAppInitializationFlow { get; private set; } = null!;

        // TODO move multiplayer related dependencies to a separate container
        public ICharacterDataPropagationUtility CharacterDataPropagationUtility { get; private set; } = null!;

        public IChatMessagesBus ChatMessagesBus { get; private set; } = null!;

        public IMessagePipesHub MessagePipesHub { get; private set; } = null!;

        public IRemoteMetadata RemoteMetadata { get; private set; } = null!;

        public ISceneRoomMetaDataSource SceneRoomMetaDataSource { get; private set; } = null!;

        public IProfileBroadcast ProfileBroadcast { get; private set; } = null!;

        public ILoadingStatus LoadingStatus { get;  private set; } = null!;

        public IRoomHub RoomHub { get; private set; } = null!;

        private MultiplayerMovementMessageBus? multiplayerMovementMessageBus;
        

        public override void Dispose()
        {
            ChatMessagesBus.Dispose();
            ProfileBroadcast.Dispose();
            MessagePipesHub.Dispose();
            localSceneDevelopmentController?.Dispose();
        }

        public static async UniTask<(DynamicWorldContainer? container, bool success)> CreateAsync(
            BootstrapContainer bootstrapContainer,
            DynamicWorldDependencies dynamicWorldDependencies,
            DynamicWorldParams dynamicWorldParams,
            AudioClipConfig backgroundMusic,
            IPortableExperiencesController portableExperiencesController,
            World globalWorld,
            Entity playerEntity,
            IAppArgs appArgs,
            ILoadingStatus loadingStatus,
            CancellationToken ct)
        {
            var container = new DynamicWorldContainer();
            DynamicSettings dynamicSettings = dynamicWorldDependencies.DynamicSettings;
            StaticContainer staticContainer = dynamicWorldDependencies.StaticContainer;
            IWeb3IdentityCache identityCache = dynamicWorldDependencies.Web3IdentityCache;
            IAssetsProvisioner assetsProvisioner = dynamicWorldDependencies.AssetsProvisioner;
            IDebugContainerBuilder debugBuilder = dynamicWorldDependencies.DebugContainerBuilder;

            container.LoadingStatus = loadingStatus;

            // If we have many undesired delays when using the third-party providers, it might be useful to cache it at app's bootstrap
            // So far, the chance of using it is quite low, so it's preferable to do it lazy avoiding extra requests & memory allocations
            IThirdPartyNftProviderSource thirdPartyNftProviderSource = new RealmThirdPartyNftProviderSource(staticContainer.WebRequestsContainer.WebRequestController,
                staticContainer.RealmData);

            var placesAPIService = new PlacesAPIService(new PlacesAPIClient(staticContainer.WebRequestsContainer.WebRequestController, bootstrapContainer.DecentralandUrlsSource));
            var mapPathEventBus = new MapPathEventBus();
            INotificationsBusController notificationsBusController = new NotificationsBusController();

            async UniTask InitializeContainersAsync(IPluginSettingsContainer settingsContainer, CancellationToken ct)
            {
                // Init itself
                await settingsContainer.InitializePluginAsync(container, ct)!.ThrowOnFail();

                // Init other containers
                container.DefaultTexturesContainer = await DefaultTexturesContainer.CreateAsync(settingsContainer, assetsProvisioner, ct).ThrowOnFail();
                container.LODContainer = await LODContainer.CreateAsync(assetsProvisioner, bootstrapContainer.DecentralandUrlsSource, staticContainer, settingsContainer, staticContainer.RealmData, container.DefaultTexturesContainer.TextureArrayContainerFactory, debugBuilder, dynamicWorldParams.EnableLOD, ct).ThrowOnFail();
                container.MapRendererContainer = await MapRendererContainer.CreateAsync(settingsContainer, staticContainer, bootstrapContainer.DecentralandUrlsSource, assetsProvisioner, placesAPIService, mapPathEventBus, notificationsBusController, ct);
            }

            try { await InitializeContainersAsync(dynamicWorldDependencies.SettingsContainer, ct); }
            catch (Exception) { return (null, false); }

            CursorSettings cursorSettings = (await assetsProvisioner.ProvideMainAssetAsync(dynamicSettings.CursorSettings, ct)).Value;
            ProvidedAsset<Texture2D> normalCursorAsset = await assetsProvisioner.ProvideMainAssetAsync(cursorSettings.NormalCursor, ct);
            ProvidedAsset<Texture2D> interactionCursorAsset = await assetsProvisioner.ProvideMainAssetAsync(cursorSettings.InteractionCursor, ct);
            ProvidedAsset<MultiplayerDebugSettings> multiplayerDebugSettings = await assetsProvisioner.ProvideMainAssetAsync(dynamicSettings.MultiplayerDebugSettings, ct);

            var unityEventSystem = new UnityEventSystem(EventSystem.current.EnsureNotNull());
            var dclCursor = new DCLCursor(normalCursorAsset.Value, interactionCursorAsset.Value);

            staticContainer.QualityContainer.AddDebugViews(debugBuilder);

            var realmSamplingData = new RealmSamplingData();
            var dclInput = new DCLInput();
            staticContainer.InputProxy.SetObject(dclInput);

            ExposedGlobalDataContainer exposedGlobalDataContainer = staticContainer.ExposedGlobalDataContainer;

            PopupCloserView popupCloserView = Object.Instantiate((await assetsProvisioner.ProvideMainAssetAsync(dynamicSettings.PopupCloserView, ct: CancellationToken.None)).Value.GetComponent<PopupCloserView>()).EnsureNotNull();
            MainUIView mainUIView = Object.Instantiate((await assetsProvisioner.ProvideMainAssetAsync(dynamicSettings.MainUIView, ct: CancellationToken.None)).Value.GetComponent<MainUIView>()).EnsureNotNull();

            var coreMvcManager = new MVCManager(new WindowStackManager(), new CancellationTokenSource(), popupCloserView);

            container.MvcManager = dynamicWorldParams.EnableAnalytics
                ? new MVCManagerAnalyticsDecorator(coreMvcManager, bootstrapContainer.Analytics!)
                : coreMvcManager;

            var parcelServiceContainer = ParcelServiceContainer.Create(staticContainer.RealmData, staticContainer.SceneReadinessReportQueue, debugBuilder, container.MvcManager, staticContainer.SingletonSharedDependencies.SceneAssetLock);
            container.ParcelServiceContainer = parcelServiceContainer;

            var nftInfoAPIClient = new OpenSeaAPIClient(staticContainer.WebRequestsContainer.WebRequestController, bootstrapContainer.DecentralandUrlsSource);
            var wearableCatalog = new WearableStorage();
            container.wearablesProvider = new ECSWearablesProvider(identityCache, globalWorld);
            var characterPreviewFactory = new CharacterPreviewFactory(staticContainer.ComponentsContainer.ComponentPoolsRegistry);
            IWebBrowser webBrowser = bootstrapContainer.WebBrowser;
            ChatEntryConfigurationSO chatEntryConfiguration = (await assetsProvisioner.ProvideMainAssetAsync(dynamicSettings.ChatEntryConfiguration, ct)).Value;
            NametagsData nametagsData = (await assetsProvisioner.ProvideMainAssetAsync(dynamicSettings.NametagsData, ct)).Value;

            IProfileCache profileCache = new DefaultProfileCache();

            container.ProfileRepository = new LogProfileRepository(
                new RealmProfileRepository(staticContainer.WebRequestsContainer.WebRequestController, staticContainer.RealmData, profileCache)
            );

            var genesisTerrain = new TerrainGenerator(staticContainer.Profiler);
            var worldsTerrain = new WorldTerrainGenerator();
            var satelliteView = new SatelliteFloor();
            var landscapePlugin = new LandscapePlugin(satelliteView, genesisTerrain, worldsTerrain, assetsProvisioner, debugBuilder, container.MapRendererContainer.TextureContainer, staticContainer.WebRequestsContainer.WebRequestController, dynamicWorldParams.EnableLandscape);

            IMultiPool MultiPoolFactory() =>
                new DCLMultiPool();

            var memoryPool = new ArrayMemoryPool(ArrayPool<byte>.Shared!);

            var assetBundlesURL = URLDomain.FromString(bootstrapContainer.DecentralandUrlsSource.Url(DecentralandUrl.AssetBundlesCDN));

            var emotesCache = new MemoryEmotesStorage();
            staticContainer.CacheCleaner.Register(emotesCache);
            var equippedWearables = new EquippedWearables();
            var equippedEmotes = new EquippedEmotes();
            var forceRender = new List<string>();

            List<URN> selfEmotes = new List<URN>();
            ParseParamsForcedEmotes(bootstrapContainer.ApplicationParametersParser, ref selfEmotes);
            ParseDebugForcedEmotes(bootstrapContainer.DebugSettings.EmotesToAddToUserProfile, ref selfEmotes);

            var selfProfile = new SelfProfile(container.ProfileRepository, identityCache, equippedWearables, wearableCatalog,
                emotesCache, equippedEmotes, forceRender, selfEmotes);

            IEmoteProvider emoteProvider = new EcsEmoteProvider(globalWorld, staticContainer.RealmData);

            container.SceneRoomMetaDataSource = new SceneRoomMetaDataSource(staticContainer.RealmData, staticContainer.CharacterContainer.Transform, placesAPIService, dynamicWorldParams.IsolateScenesCommunication);

            var metaDataSource = new SceneRoomLogMetaDataSource(container.SceneRoomMetaDataSource);
            var gateKeeperSceneRoom = new GateKeeperSceneRoom(staticContainer.WebRequestsContainer.WebRequestController, metaDataSource, bootstrapContainer.DecentralandUrlsSource, staticContainer.ScenesCache);

            var currentAdapterAddress = ICurrentAdapterAddress.NewDefault(staticContainer.RealmData);

            var archipelagoIslandRoom = IArchipelagoIslandRoom.NewDefault(
                identityCache,
                MultiPoolFactory(),
                staticContainer.CharacterContainer.CharacterObject,
                currentAdapterAddress,
                staticContainer.WebRequestsContainer.WebRequestController
            );

            container.RealmController = new RealmController(
                identityCache,
                staticContainer.WebRequestsContainer.WebRequestController,
                parcelServiceContainer.TeleportController,
                parcelServiceContainer.RetrieveSceneFromFixedRealm,
                parcelServiceContainer.RetrieveSceneFromVolatileWorld,
                dynamicWorldParams.StaticLoadPositions,
                staticContainer.RealmData,
                staticContainer.ScenesCache,
                staticContainer.PartitionDataContainer,
                staticContainer.SingletonSharedDependencies.SceneAssetLock);

            bool localSceneDevelopment = !string.IsNullOrEmpty(dynamicWorldParams.LocalSceneDevelopmentRealm);
            container.reloadSceneController = new ECSReloadScene(staticContainer.ScenesCache, globalWorld, playerEntity, localSceneDevelopment);

            if (localSceneDevelopment)
                container.localSceneDevelopmentController = new LocalSceneDevelopmentController(container.reloadSceneController, dynamicWorldParams.LocalSceneDevelopmentRealm);

            container.RoomHub = localSceneDevelopment ? NullRoomHub.INSTANCE : new RoomHub(archipelagoIslandRoom, gateKeeperSceneRoom);
            container.MessagePipesHub = new MessagePipesHub(container.RoomHub, MultiPoolFactory(), MultiPoolFactory(), memoryPool);

            RoomsStatus roomsStatus = new RoomsStatus(
                container.RoomHub,

                //override allowed only in Editor
                Application.isEditor
                    ? new LinkedBox<(bool use, ConnectionQuality quality)>(
                        () => (bootstrapContainer.DebugSettings.OverrideConnectionQuality, bootstrapContainer.DebugSettings.ConnectionQuality)
                    )
                    : new Box<(bool use, ConnectionQuality quality)>((false, ConnectionQuality.QualityExcellent))
            );

            var entityParticipantTable = new EntityParticipantTable();

            var queuePoolFullMovementMessage = new ObjectPool<SimplePriorityQueue<NetworkMovementMessage>>(
                () => new SimplePriorityQueue<NetworkMovementMessage>(),
                actionOnRelease: queue => queue.Clear()
            );

            var remoteEntities = new RemoteEntities(
                container.RoomHub,
                entityParticipantTable,
                staticContainer.ComponentsContainer.ComponentPoolsRegistry,
                queuePoolFullMovementMessage,
                staticContainer.EntityCollidersGlobalCache
            );

            ILoadingScreen loadingScreen = new LoadingScreen(container.MvcManager);

            IRealmNavigator realmNavigator = new RealmNavigator(
                loadingScreen,
                container.MapRendererContainer.MapRenderer,
                container.RealmController,
                parcelServiceContainer.TeleportController,
                container.RoomHub,
                remoteEntities,
                bootstrapContainer.DecentralandUrlsSource,
                globalWorld,
                container.LODContainer.RoadPlugin,
                genesisTerrain,
                worldsTerrain,
                satelliteView,
                dynamicWorldParams.EnableLandscape,
                staticContainer.ExposedGlobalDataContainer.ExposedCameraData.CameraEntityProxy,
                exposedGlobalDataContainer.CameraSamplingData,
<<<<<<< HEAD
                loadingStatus
=======
                localSceneDevelopment
>>>>>>> 5e1ab415
            );

            IHealthCheck livekitHealthCheck = bootstrapContainer.DebugSettings.EnableEmulateNoLivekitConnection
                ? new IHealthCheck.AlwaysFails("Livekit connection is in debug, always fail mode")
                : new SequentialHealthCheck(
                    new MultipleURLHealthCheck(staticContainer.WebRequestsContainer.WebRequestController, bootstrapContainer.DecentralandUrlsSource,
                        DecentralandUrl.ArchipelagoStatus,
                        DecentralandUrl.GatekeeperStatus
                    ),
                    new LivekitHealthCheck(container.RoomHub)
                );

            livekitHealthCheck = dynamicWorldParams.EnableAnalytics
                ? livekitHealthCheck.WithFailAnalytics(bootstrapContainer.Analytics!)
                : livekitHealthCheck;

            livekitHealthCheck.WithRetries();

            container.UserInAppInAppInitializationFlow = new RealUserInAppInitializationFlow(
                loadingStatus,
                livekitHealthCheck,
                bootstrapContainer.DecentralandUrlsSource,
                container.MvcManager,
                selfProfile,
                dynamicWorldParams.StartParcel,
                staticContainer.MainPlayerAvatarBaseProxy,
                backgroundMusic,
                realmNavigator,
                loadingScreen,
                staticContainer.FeatureFlagsProvider,
                staticContainer.FeatureFlagsCache,
                identityCache,
                container.RealmController,
                dynamicWorldParams.AppParameters,
                bootstrapContainer.DebugSettings,
                staticContainer.PortableExperiencesController,
                container.RoomHub
            );

            var worldInfoHub = new LocationBasedWorldInfoHub(
                new WorldInfoHub(staticContainer.SingletonSharedDependencies.SceneMapping),
                staticContainer.CharacterContainer.CharacterObject
            );

            dynamicWorldDependencies.WorldInfoTool.Initialize(worldInfoHub);

            container.CharacterDataPropagationUtility = new CharacterDataPropagationUtility(staticContainer.ComponentsContainer.ComponentPoolsRegistry.AddComponentPool<SDKProfile>());

            var chatHistory = new ChatHistory();

            var chatCommandsFactory = new Dictionary<Regex, Func<IChatCommand>>
            {
                { GoToChatCommand.REGEX, () => new GoToChatCommand(realmNavigator) },
                { ChangeRealmChatCommand.REGEX, () => new ChangeRealmChatCommand(realmNavigator, bootstrapContainer.DecentralandUrlsSource) },
                { DebugPanelChatCommand.REGEX, () => new DebugPanelChatCommand(debugBuilder) },
                { ShowEntityInfoChatCommand.REGEX, () => new ShowEntityInfoChatCommand(worldInfoHub) },
                { ClearChatCommand.REGEX, () => new ClearChatCommand(chatHistory) },
                { ReloadSceneChatCommand.REGEX, () => new ReloadSceneChatCommand(container.reloadSceneController) },
                { LoadPortableExperienceChatCommand.REGEX, () => new LoadPortableExperienceChatCommand(portableExperiencesController, staticContainer.FeatureFlagsCache)},
                { KillPortableExperienceChatCommand.REGEX, () => new KillPortableExperienceChatCommand(portableExperiencesController, staticContainer.FeatureFlagsCache)},
            };

            IChatMessagesBus coreChatMessageBus = new MultiplayerChatMessagesBus(container.MessagePipesHub, container.ProfileRepository, new MessageDeduplication<double>())
                                                 .WithSelfResend(identityCache, container.ProfileRepository)
                                                 .WithIgnoreSymbols()
                                                 .WithCommands(chatCommandsFactory)
                                                 .WithDebugPanel(debugBuilder);

            container.ChatMessagesBus = dynamicWorldParams.EnableAnalytics
                ? new ChatMessagesBusAnalyticsDecorator(coreChatMessageBus, bootstrapContainer.Analytics!)
                : coreChatMessageBus;

            var coreBackpackEventBus = new BackpackEventBus();

            IBackpackEventBus backpackEventBus = dynamicWorldParams.EnableAnalytics
                ? new BackpackEventBusAnalyticsDecorator(coreBackpackEventBus, bootstrapContainer.Analytics!)
                : coreBackpackEventBus;

            container.ProfileBroadcast = new DebounceProfileBroadcast(
                new EnsureSelfPublishedProfileBroadcast(
                    new ProfileBroadcast(container.MessagePipesHub, selfProfile),
                    selfProfile,
                    staticContainer.RealmData
                )
            );

            var notificationsRequestController = new NotificationsRequestController(staticContainer.WebRequestsContainer.WebRequestController, notificationsBusController, bootstrapContainer.DecentralandUrlsSource, identityCache);
            notificationsRequestController.StartGettingNewNotificationsOverTimeAsync(ct).SuppressCancellationThrow().Forget();

            var multiplayerEmotesMessageBus = new MultiplayerEmotesMessageBus(container.MessagePipesHub, multiplayerDebugSettings);

            container.RemoteMetadata = new DebounceRemoteMetadata(new RemoteMetadata(container.RoomHub, staticContainer.RealmData));

            var characterPreviewEventBus = new CharacterPreviewEventBus();
            var sidebarBus = new SidebarBus();
            AudioMixer generalAudioMixer = (await assetsProvisioner.ProvideMainAssetAsync(dynamicSettings.GeneralAudioMixer, ct)).Value;
            var audioMixerVolumesController = new AudioMixerVolumesController(generalAudioMixer);

            var currentSceneInfo = new CurrentSceneInfo();

            container.multiplayerMovementMessageBus = new MultiplayerMovementMessageBus(container.MessagePipesHub, entityParticipantTable, globalWorld);

            var badgesAPIClient = new BadgesAPIClient(staticContainer.WebRequestsContainer.WebRequestController, bootstrapContainer.DecentralandUrlsSource);

            var globalPlugins = new List<IDCLGlobalPlugin>
            {
                new MultiplayerPlugin(
                    assetsProvisioner,
                    archipelagoIslandRoom,
                    gateKeeperSceneRoom,
                    container.RoomHub,
                    roomsStatus,
                    container.ProfileRepository,
                    container.ProfileBroadcast,
                    debugBuilder,
                    loadingStatus,
                    entityParticipantTable,
                    container.MessagePipesHub,
                    container.RemoteMetadata,
                    staticContainer.CharacterContainer.CharacterObject,
                    staticContainer.RealmData,
                    remoteEntities,
                    staticContainer.ScenesCache,
                    emotesCache,
                    container.CharacterDataPropagationUtility,
                    staticContainer.ComponentsContainer.ComponentPoolsRegistry
                ),
                new WorldInfoPlugin(worldInfoHub, debugBuilder, chatHistory),
                new CharacterMotionPlugin(assetsProvisioner, staticContainer.CharacterContainer.CharacterObject, debugBuilder, staticContainer.ComponentsContainer.ComponentPoolsRegistry),
                new InputPlugin(dclInput, dclCursor, unityEventSystem, assetsProvisioner, dynamicWorldDependencies.CursorUIDocument, multiplayerEmotesMessageBus, container.MvcManager, debugBuilder, dynamicWorldDependencies.RootUIDocument, dynamicWorldDependencies.CursorUIDocument, exposedGlobalDataContainer.ExposedCameraData),
                new GlobalInteractionPlugin(dclInput, dynamicWorldDependencies.RootUIDocument, assetsProvisioner, staticContainer.EntityCollidersGlobalCache, exposedGlobalDataContainer.GlobalInputEvents, dclCursor, unityEventSystem, container.MvcManager),
                new CharacterCameraPlugin(assetsProvisioner, realmSamplingData, exposedGlobalDataContainer.ExposedCameraData, debugBuilder, dynamicWorldDependencies.CommandLineArgs, dclInput),
                new WearablePlugin(assetsProvisioner, staticContainer.WebRequestsContainer.WebRequestController, staticContainer.RealmData, assetBundlesURL, staticContainer.CacheCleaner, wearableCatalog),
                new EmotePlugin(staticContainer.WebRequestsContainer.WebRequestController, emotesCache, staticContainer.RealmData, multiplayerEmotesMessageBus, debugBuilder,
                    assetsProvisioner, selfProfile, container.MvcManager, dclInput, staticContainer.CacheCleaner, identityCache, entityParticipantTable, assetBundlesURL, mainUIView, dclCursor, staticContainer.InputBlock, globalWorld, playerEntity),
                new ProfilingPlugin(staticContainer.Profiler, staticContainer.RealmData, staticContainer.SingletonSharedDependencies.MemoryBudget, debugBuilder, staticContainer.ScenesCache),
                new AvatarPlugin(
                    staticContainer.ComponentsContainer.ComponentPoolsRegistry,
                    assetsProvisioner,
                    staticContainer.SingletonSharedDependencies.FrameTimeBudget,
                    staticContainer.SingletonSharedDependencies.MemoryBudget,
                    staticContainer.RealmData,
                    staticContainer.MainPlayerAvatarBaseProxy,
                    debugBuilder,
                    staticContainer.CacheCleaner,
                    chatEntryConfiguration,
                    new DefaultFaceFeaturesHandler(wearableCatalog),
                    nametagsData,
                    container.DefaultTexturesContainer.TextureArrayContainerFactory,
                    wearableCatalog,
                    remoteEntities,
                    staticContainer.CharacterContainer.Transform),
                new MainUIPlugin(container.MvcManager, sidebarBus, mainUIView),
                new ProfilePlugin(container.ProfileRepository, profileCache, staticContainer.CacheCleaner, new ProfileIntentionCache()),
                new MapRendererPlugin(container.MapRendererContainer.MapRenderer),
                new SidebarPlugin(
                    assetsProvisioner,
                    container.MvcManager,
                    mainUIView,
                    notificationsBusController,
                    notificationsRequestController,
                    identityCache,
                    container.ProfileRepository,
                    staticContainer.WebRequestsContainer.WebRequestController,
                    webBrowser,
                    dynamicWorldDependencies.Web3Authenticator,
                    container.UserInAppInAppInitializationFlow,
                    profileCache, sidebarBus, chatEntryConfiguration,
                    globalWorld, playerEntity),
                new ErrorPopupPlugin(container.MvcManager, assetsProvisioner),
                new ConnectionStatusPanelPlugin(container.UserInAppInAppInitializationFlow, container.MvcManager, mainUIView, roomsStatus, currentSceneInfo, container.reloadSceneController, globalWorld, playerEntity),
                new MinimapPlugin(container.MvcManager, container.MapRendererContainer, placesAPIService, staticContainer.RealmData, container.ChatMessagesBus, realmNavigator, staticContainer.ScenesCache, mainUIView, mapPathEventBus),
                new ChatPlugin(assetsProvisioner, container.MvcManager, container.ChatMessagesBus, chatHistory, entityParticipantTable, nametagsData, dclInput, unityEventSystem, mainUIView, staticContainer.InputBlock, globalWorld, playerEntity),
                new ExplorePanelPlugin(
                    assetsProvisioner,
                    container.MvcManager,
                    container.MapRendererContainer,
                    placesAPIService,
                    staticContainer.WebRequestsContainer.WebRequestController,
                    identityCache,
                    wearableCatalog,
                    characterPreviewFactory,
                    container.ProfileRepository,
                    dynamicWorldDependencies.Web3Authenticator,
                    container.UserInAppInAppInitializationFlow,
                    selfProfile,
                    equippedWearables,
                    equippedEmotes,
                    webBrowser,
                    emotesCache,
                    realmNavigator,
                    forceRender,
                    dclInput,
                    staticContainer.RealmData,
                    profileCache,
                    assetBundlesURL,
                    notificationsBusController,
                    characterPreviewEventBus,
                    mapPathEventBus,
                    chatEntryConfiguration,
                    backpackEventBus,
                    thirdPartyNftProviderSource,
                    container.wearablesProvider,
                    dclCursor,
                    staticContainer.InputBlock,
                    emoteProvider,
                    globalWorld,
                    playerEntity,
                    container.ChatMessagesBus,
                    staticContainer.MemoryCap
                ),
                new CharacterPreviewPlugin(staticContainer.ComponentsContainer.ComponentPoolsRegistry, assetsProvisioner, staticContainer.CacheCleaner),
                new WebRequestsPlugin(staticContainer.WebRequestsContainer.AnalyticsContainer, debugBuilder),
                new Web3AuthenticationPlugin(assetsProvisioner, dynamicWorldDependencies.Web3Authenticator, debugBuilder, container.MvcManager, selfProfile, webBrowser, staticContainer.RealmData, identityCache, characterPreviewFactory, dynamicWorldDependencies.SplashScreen, audioMixerVolumesController, staticContainer.FeatureFlagsCache, characterPreviewEventBus, globalWorld),
                new StylizedSkyboxPlugin(assetsProvisioner, dynamicSettings.DirectionalLight, debugBuilder), new LoadingScreenPlugin(assetsProvisioner, container.MvcManager, audioMixerVolumesController, staticContainer.InputBlock, debugBuilder, container.LoadingStatus),
                new ExternalUrlPromptPlugin(assetsProvisioner, webBrowser, container.MvcManager, dclCursor),
                new TeleportPromptPlugin(assetsProvisioner, container.MvcManager,
                    staticContainer.WebRequestsContainer.WebRequestController, placesAPIService, dclCursor,
                    container.ChatMessagesBus),
                new ChangeRealmPromptPlugin(
                    assetsProvisioner,
                    container.MvcManager,
                    dclCursor,
                    realmUrl => container.RealmController.SetRealmAsync(URLDomain.FromString(realmUrl), CancellationToken.None).Forget()),
                new NftPromptPlugin(assetsProvisioner, webBrowser, container.MvcManager, nftInfoAPIClient, staticContainer.WebRequestsContainer.WebRequestController, dclCursor),
                staticContainer.CharacterContainer.CreateGlobalPlugin(),
                staticContainer.QualityContainer.CreatePlugin(),
                landscapePlugin,
                new MultiplayerMovementPlugin(
                    assetsProvisioner,
                    container.multiplayerMovementMessageBus,
                    debugBuilder,
                    remoteEntities,
                    staticContainer.CharacterContainer.Transform,
                    multiplayerDebugSettings,
                    appArgs,
                    entityParticipantTable,
                    staticContainer.RealmData,
                    container.RemoteMetadata,
                    staticContainer.FeatureFlagsCache),
                container.LODContainer.LODPlugin,
                container.LODContainer.RoadPlugin,
                new AudioPlaybackPlugin(genesisTerrain, assetsProvisioner, dynamicWorldParams.EnableLandscape),
                new RealmDataDirtyFlagPlugin(staticContainer.RealmData),
                new NotificationPlugin(
                    assetsProvisioner,
                    container.MvcManager,
                    staticContainer.WebRequestsContainer.WebRequestController,
                    notificationsBusController),
                new RewardPanelPlugin(container.MvcManager, assetsProvisioner, notificationsBusController, staticContainer.WebRequestsContainer.WebRequestController),
                new PassportPlugin(
                    assetsProvisioner,
                    container.MvcManager,
                    dclCursor,
                    container.ProfileRepository,
                    characterPreviewFactory,
                    chatEntryConfiguration,
                    staticContainer.RealmData,
                    assetBundlesURL,
                    staticContainer.WebRequestsContainer.WebRequestController,
                    characterPreviewEventBus,
                    selfProfile,
                    webBrowser,
                    bootstrapContainer.DecentralandUrlsSource,
                    badgesAPIClient,
                    notificationsBusController,
                    staticContainer.InputBlock,
                    container.RemoteMetadata,
                    globalWorld,
                    playerEntity
                ),
            };

            globalPlugins.AddRange(staticContainer.SharedPlugins);

            if (dynamicWorldParams.EnableAnalytics)
                globalPlugins.Add(new AnalyticsPlugin(
                        bootstrapContainer.Analytics!,
                        staticContainer.Profiler,
                        realmNavigator,
                        staticContainer.RealmData,
                        staticContainer.ScenesCache,
                        staticContainer.MainPlayerAvatarBaseProxy,
                        identityCache,
                        debugBuilder
                    )
                );

            container.GlobalWorldFactory = new GlobalWorldFactory(
                in staticContainer,
                exposedGlobalDataContainer.CameraSamplingData,
                realmSamplingData,
                assetBundlesURL,
                staticContainer.RealmData,
                globalPlugins,
                debugBuilder,
                staticContainer.ScenesCache,
                dynamicWorldParams.HybridSceneParams,
                currentSceneInfo,
                container.LODContainer.LodCache,
                multiplayerEmotesMessageBus,
                globalWorld,
                localSceneDevelopment
            );

            container.GlobalPlugins = globalPlugins;

            staticContainer.RoomHubProxy.SetObject(container.RoomHub);
            return (container, true);
        }

        private static void ParseDebugForcedEmotes(IReadOnlyList<string>? debugEmotes, ref List<URN> parsedEmotes)
        {
            if (debugEmotes?.Count > 0)
                parsedEmotes.AddRange(debugEmotes.Select(emote => new URN(emote)));
        }

        private static void ParseParamsForcedEmotes(IAppArgs appParams, ref List<URN> parsedEmotes)
        {
            if (appParams.TryGetValue(PARAMS_FORCED_EMOTES_FLAG, out string? csv) && !string.IsNullOrEmpty(csv))
                parsedEmotes.AddRange(csv.Split(',', StringSplitOptions.RemoveEmptyEntries).Select(emote => new URN(emote)));
        }
    }
}<|MERGE_RESOLUTION|>--- conflicted
+++ resolved
@@ -342,12 +342,8 @@
                 dynamicWorldParams.EnableLandscape,
                 staticContainer.ExposedGlobalDataContainer.ExposedCameraData.CameraEntityProxy,
                 exposedGlobalDataContainer.CameraSamplingData,
-<<<<<<< HEAD
-                loadingStatus
-=======
-                localSceneDevelopment
->>>>>>> 5e1ab415
-            );
+                localSceneDevelopment,
+                loadingStatus);
 
             IHealthCheck livekitHealthCheck = bootstrapContainer.DebugSettings.EnableEmulateNoLivekitConnection
                 ? new IHealthCheck.AlwaysFails("Livekit connection is in debug, always fail mode")
