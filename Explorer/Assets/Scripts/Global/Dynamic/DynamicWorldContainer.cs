--- conflicted
+++ resolved
@@ -833,11 +833,7 @@
                     new MVCPassportBridge(mvcManager),
                     friendServiceProxy,
                     friendOnlineStatusCacheProxy,
-<<<<<<< HEAD
                     userBlockingCacheProxy,
-                    profileThumbnailCache,
-=======
->>>>>>> c32c2aba
                     chatLifecycleBusController,
                     notificationsBusController,
                     onlineUsersProvider,
