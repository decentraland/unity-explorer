--- conflicted
+++ resolved
@@ -55,11 +55,8 @@
 using System.Collections.Generic;
 using System.Text.RegularExpressions;
 using System.Threading;
-<<<<<<< HEAD
 using UnityEngine;
-=======
 using DCL.Profiles.Self;
->>>>>>> c74fbe19
 using UnityEngine.EventSystems;
 using UnityEngine.Pool;
 using Utility.PriorityQueue;
@@ -158,7 +155,7 @@
             ProvidedAsset<Texture2D> normalCursorAsset = await staticContainer.AssetsProvisioner.ProvideMainAssetAsync(dynamicSettings.NormalCursor, ct);
             ProvidedAsset<Texture2D> interactionCursorAsset = await staticContainer.AssetsProvisioner.ProvideMainAssetAsync(dynamicSettings.InteractionCursor, ct);
 
-            var unityEventSystem = new UnityEventSystem(EventSystem.current);
+            var unityEventSystem = new UnityEventSystem(EventSystem.current.EnsureNotNull());
             var dclCursor = new DCLCursor(normalCursorAsset.Value, interactionCursorAsset.Value);
 
             var debugBuilder = container.DebugContainer.Builder.EnsureNotNull();
@@ -263,11 +260,6 @@
                 new RemotePoses(container.RoomHub)
             );
 
-<<<<<<< HEAD
-=======
-            var eventSystem = new UnityEventSystem(EventSystem.current.EnsureNotNull());
-
->>>>>>> c74fbe19
             IRealmNavigator realmNavigator = new RealmNavigator(container.MvcManager, mapRendererContainer.MapRenderer, container.RealmController, parcelServiceContainer.TeleportController);
 
             var chatCommandsFactory = new Dictionary<Regex, Func<IChatCommand>>
@@ -338,12 +330,9 @@
                     webBrowser,
                     emotesCache,
                     realmNavigator,
-<<<<<<< HEAD
-                    dclInput),
-=======
-                    forceRender
+                    forceRender,
+                    dclInput
                 ),
->>>>>>> c74fbe19
                 new CharacterPreviewPlugin(staticContainer.ComponentsContainer.ComponentPoolsRegistry, staticContainer.AssetsProvisioner, staticContainer.CacheCleaner),
                 new WebRequestsPlugin(staticContainer.WebRequestsContainer.AnalyticsContainer, debugBuilder),
                 new Web3AuthenticationPlugin(staticContainer.AssetsProvisioner, dynamicWorldDependencies.Web3Authenticator, debugBuilder, container.MvcManager, selfProfile, webBrowser, realmData, identityCache, characterPreviewFactory),
