using Arch.Core;
using CommunicationData.URLHelpers;
using Cysharp.Threading.Tasks;
using DCL.AssetsProvision;
using DCL.Audio;
using DCL.AvatarRendering.Emotes;
using DCL.AvatarRendering.Emotes.Equipped;
using DCL.AvatarRendering.Wearables;
using DCL.AvatarRendering.Wearables.Equipped;
using DCL.AvatarRendering.Wearables.Helpers;
using DCL.CharacterPreview;
using DCL.Chat;
using DCL.Chat.Commands;
using DCL.Chat.History;
using DCL.Chat.MessageBus;
using DCL.DebugUtilities;
using DCL.DebugUtilities.UIBindings;
using DCL.Input;
using DCL.Landscape;
using DCL.LOD.Systems;
using DCL.Multiplayer.Connections.Archipelago.AdapterAddress.Current;
using DCL.Multiplayer.Connections.Archipelago.Rooms;
using DCL.Multiplayer.Connections.DecentralandUrls;
using DCL.Multiplayer.Connections.GateKeeper.Meta;
using DCL.Multiplayer.Connections.GateKeeper.Rooms;
using DCL.Multiplayer.Connections.Messaging.Hubs;
using DCL.Multiplayer.Connections.RoomHubs;
using DCL.Multiplayer.Deduplication;
using DCL.Multiplayer.Emotes;
using DCL.Multiplayer.Movement;
using DCL.Multiplayer.Movement.Systems;
using DCL.Multiplayer.Profiles.BroadcastProfiles;
using DCL.Multiplayer.Profiles.Entities;
using DCL.Multiplayer.Profiles.Poses;
using DCL.Multiplayer.Profiles.Tables;
using DCL.Multiplayer.SDK.Systems.GlobalWorld;
using DCL.Nametags;
using DCL.NftInfoAPIService;
using DCL.Notification;
using DCL.Notification.NotificationsBus;
using DCL.Optimization.Pools;
using DCL.ParcelsService;
using DCL.PerformanceAndDiagnostics.Analytics;
using DCL.PlacesAPIService;
using DCL.PluginSystem;
using DCL.PluginSystem.Global;
using DCL.Profiles;
using DCL.Profiles.Self;
using DCL.SceneLoadingScreens.LoadingScreen;
using DCL.SidebarBus;
using DCL.UI.MainUI;
using DCL.StylizedSkybox.Scripts.Plugin;
using DCL.UserInAppInitializationFlow;
using DCL.Utilities.Extensions;
using DCL.Web3.Identities;
using DCL.WebRequests.Analytics;
using ECS.Prioritization.Components;
using ECS.SceneLifeCycle;
using ECS.SceneLifeCycle.LocalSceneDevelopment;
using ECS.SceneLifeCycle.Realm;
using Global.Dynamic.ChatCommands;
using LiveKit.Internal.FFIClients.Pools;
using LiveKit.Internal.FFIClients.Pools.Memory;
using MVC;
using MVC.PopupsController.PopupCloser;
using SceneRunner.Debugging.Hub;
using System;
using System.Buffers;
using System.Collections.Generic;
using System.Text.RegularExpressions;
using System.Threading;
using UnityEngine;
using UnityEngine.EventSystems;
using UnityEngine.Pool;
using Utility.PriorityQueue;
using Object = UnityEngine.Object;

namespace Global.Dynamic
{
    public class DynamicWorldContainer : DCLWorldContainer<DynamicWorldSettings>
    {
        public IMVCManager MvcManager { get; private set; } = null!;

        public DefaultTexturesContainer DefaultTexturesContainer { get; private set; } = null!;

        public LODContainer LODContainer { get; private set; } = null!;

        public IGlobalRealmController RealmController { get; private set; } = null!;

        public GlobalWorldFactory GlobalWorldFactory { get; private set; } = null!;

        public IReadOnlyList<IDCLGlobalPlugin> GlobalPlugins { get; private set; } = null!;

        public IProfileRepository ProfileRepository { get; private set; } = null!;

        public ParcelServiceContainer ParcelServiceContainer { get; private set; } = null!;

        public RealUserInAppInitializationFlow UserInAppInAppInitializationFlow { get; private set; } = null!;

        // TODO move multiplayer related dependencies to a separate container
        public ICharacterDataPropagationUtility CharacterDataPropagationUtility { get; private set; } = null!;

        public IChatMessagesBus ChatMessagesBus { get; private set; } = null!;

        public IMessagePipesHub MessagePipesHub { get; private set; } = null!;

        public IProfileBroadcast ProfileBroadcast { get; private set; } = null!;

        public IRoomHub RoomHub { get; private set; } = null!;

        public RealFlowLoadingStatus RealFlowLoadingStatus { get; private set; } = null!;

        private ECSReloadScene? reloadSceneController;
        private LocalSceneDevelopmentController? localSceneDevelopmentController;

        public override void Dispose()
        {
            MvcManager.Dispose();
            ChatMessagesBus.Dispose();
            ProfileBroadcast.Dispose();
            MessagePipesHub.Dispose();
            localSceneDevelopmentController?.Dispose();
        }

        private static void BuildTeleportWidget(IRealmNavigator realmNavigator, IDebugContainerBuilder debugContainerBuilder, List<string> realms)
        {
            debugContainerBuilder.AddWidget("Realm")
                                 .AddControl(new DebugDropdownDef(realms, new ElementBinding<string>(string.Empty,
                                      evt => { realmNavigator.TryChangeRealmAsync(URLDomain.FromString(evt.newValue), CancellationToken.None).Forget(); }), string.Empty), null)
                                 .AddStringFieldWithConfirmation("https://peer.decentraland.org", "Change", realm => { realmNavigator.TryChangeRealmAsync(URLDomain.FromString(realm), CancellationToken.None).Forget(); });
        }

        private static void BuildReloadSceneWidget(IDebugContainerBuilder debugBuilder, IChatMessagesBus chatMessagesBus)
        {
            debugBuilder.AddWidget("Scene Reload")
                        .AddSingleButton("Reload Scene", () => chatMessagesBus.Send("/reload"));
        }

        public static async UniTask<(DynamicWorldContainer? container, bool success)> CreateAsync(
            BootstrapContainer bootstrapContainer,
            DynamicWorldDependencies dynamicWorldDependencies,
            DynamicWorldParams dynamicWorldParams,
            AudioClipConfig backgroundMusic,
            CancellationToken ct)
        {
            var container = new DynamicWorldContainer();
            DynamicSettings dynamicSettings = dynamicWorldDependencies.DynamicSettings;
            StaticContainer staticContainer = dynamicWorldDependencies.StaticContainer;
            IWeb3IdentityCache identityCache = dynamicWorldDependencies.Web3IdentityCache;
            IAssetsProvisioner assetsProvisioner = dynamicWorldDependencies.AssetsProvisioner;

            IDebugContainerBuilder debugBuilder = dynamicWorldDependencies.DebugContainerBuilder;

            async UniTask InitializeContainersAsync(IPluginSettingsContainer settingsContainer, CancellationToken ct)
            {
                // Init itself
                await settingsContainer.InitializePluginAsync(container, ct)!.ThrowOnFail();

                // Init other containers
                container.DefaultTexturesContainer = await DefaultTexturesContainer.CreateAsync(settingsContainer, assetsProvisioner, ct).ThrowOnFail();
                container.LODContainer = await LODContainer.CreateAsync(assetsProvisioner, bootstrapContainer.DecentralandUrlsSource, staticContainer, settingsContainer, staticContainer.RealmData, container.DefaultTexturesContainer.TextureArrayContainerFactory, debugBuilder, dynamicWorldParams.EnableLOD, ct).ThrowOnFail();
            }

            try { await InitializeContainersAsync(dynamicWorldDependencies.SettingsContainer, ct); }
            catch (Exception) { return (null, false); }

            CursorSettings cursorSettings = (await assetsProvisioner.ProvideMainAssetAsync(dynamicSettings.CursorSettings, ct)).Value;
            ProvidedAsset<Texture2D> normalCursorAsset = await assetsProvisioner.ProvideMainAssetAsync(cursorSettings.NormalCursor, ct);
            ProvidedAsset<Texture2D> interactionCursorAsset = await assetsProvisioner.ProvideMainAssetAsync(cursorSettings.InteractionCursor, ct);

            var unityEventSystem = new UnityEventSystem(EventSystem.current.EnsureNotNull());
            var dclCursor = new DCLCursor(normalCursorAsset.Value, interactionCursorAsset.Value);

            staticContainer.QualityContainer.AddDebugViews(debugBuilder);

            var realmSamplingData = new RealmSamplingData();
            var dclInput = new DCLInput();
            staticContainer.InputProxy.SetObject(dclInput);

            ExposedGlobalDataContainer exposedGlobalDataContainer = staticContainer.ExposedGlobalDataContainer;

            PopupCloserView popupCloserView = Object.Instantiate((await assetsProvisioner.ProvideMainAssetAsync(dynamicSettings.PopupCloserView, ct: CancellationToken.None)).Value.GetComponent<PopupCloserView>());
            MainUIView mainUIView = Object.Instantiate((await assetsProvisioner.ProvideMainAssetAsync(dynamicSettings.MainUIView, ct: CancellationToken.None)).Value.GetComponent<MainUIView>());

            var coreMvcManager = new MVCManager(new WindowStackManager(), new CancellationTokenSource(), popupCloserView);

            container.MvcManager = dynamicWorldParams.EnableAnalytics
                ? new MVCManagerAnalyticsDecorator(coreMvcManager, bootstrapContainer.Analytics!)
                : coreMvcManager;

            var parcelServiceContainer = ParcelServiceContainer.Create(staticContainer.RealmData, staticContainer.SceneReadinessReportQueue, debugBuilder, container.MvcManager, staticContainer.SingletonSharedDependencies.SceneAssetLock);
            container.ParcelServiceContainer = parcelServiceContainer;

            var placesAPIService = new PlacesAPIService(new PlacesAPIClient(staticContainer.WebRequestsContainer.WebRequestController, bootstrapContainer.DecentralandUrlsSource));
            MapRendererContainer mapRendererContainer = await MapRendererContainer.CreateAsync(staticContainer, bootstrapContainer.DecentralandUrlsSource, assetsProvisioner, dynamicSettings.MapRendererSettings, placesAPIService, ct);
            var nftInfoAPIClient = new OpenSeaAPIClient(staticContainer.WebRequestsContainer.WebRequestController, bootstrapContainer.DecentralandUrlsSource);
            var wearableCatalog = new WearableCatalog();
            var characterPreviewFactory = new CharacterPreviewFactory(staticContainer.ComponentsContainer.ComponentPoolsRegistry);
            var webBrowser = bootstrapContainer.WebBrowser;
            ChatEntryConfigurationSO chatEntryConfiguration = (await assetsProvisioner.ProvideMainAssetAsync(dynamicSettings.ChatEntryConfiguration, ct)).Value;
            NametagsData nametagsData = (await assetsProvisioner.ProvideMainAssetAsync(dynamicSettings.NametagsData, ct)).Value;

            IProfileCache profileCache = new DefaultProfileCache();

            container.ProfileRepository = new LogProfileRepository(
                new RealmProfileRepository(staticContainer.WebRequestsContainer.WebRequestController, staticContainer.RealmData, profileCache)
            );

            var genesisTerrain = new TerrainGenerator();
            var worldsTerrain = new WorldTerrainGenerator();
            var satelliteView = new SatelliteFloor();
            var landscapePlugin = new LandscapePlugin(satelliteView, genesisTerrain, worldsTerrain, assetsProvisioner, debugBuilder, mapRendererContainer.TextureContainer, staticContainer.WebRequestsContainer.WebRequestController, dynamicWorldParams.EnableLandscape);

            var multiPool = new ThreadSafeMultiPool();
            var memoryPool = new ArrayMemoryPool(ArrayPool<byte>.Shared!);
            container.RealFlowLoadingStatus = new RealFlowLoadingStatus();

            var assetBundlesURL = URLDomain.FromString(bootstrapContainer.DecentralandUrlsSource.Url(DecentralandUrl.AssetBundlesCDN));

            var emotesCache = new MemoryEmotesCache();
            staticContainer.CacheCleaner.Register(emotesCache);
            var equippedWearables = new EquippedWearables();
            var equippedEmotes = new EquippedEmotes();
            var forceRender = new List<string>();
            var selfProfile = new SelfProfile(container.ProfileRepository, identityCache, equippedWearables, wearableCatalog, emotesCache, equippedEmotes, forceRender);

            var metaDataSource = new LogMetaDataSource(new MetaDataSource(staticContainer.RealmData, staticContainer.CharacterContainer.CharacterObject, placesAPIService));
            var gateKeeperSceneRoom = new GateKeeperSceneRoom(staticContainer.WebRequestsContainer.WebRequestController, metaDataSource, bootstrapContainer.DecentralandUrlsSource);

            var currentAdapterAddress = ICurrentAdapterAddress.NewDefault(staticContainer.RealmData);

            var archipelagoIslandRoom = IArchipelagoIslandRoom.NewDefault(
                identityCache,
                multiPool,
                staticContainer.CharacterContainer.CharacterObject,
                currentAdapterAddress,
                staticContainer.WebRequestsContainer.WebRequestController
            );

            container.RealmController = new RealmController(
                identityCache,
                staticContainer.WebRequestsContainer.WebRequestController,
                parcelServiceContainer.TeleportController,
                parcelServiceContainer.RetrieveSceneFromFixedRealm,
                parcelServiceContainer.RetrieveSceneFromVolatileWorld,
                dynamicWorldParams.StaticLoadPositions,
                staticContainer.RealmData,
                staticContainer.ScenesCache,
                staticContainer.PartitionDataContainer,
                staticContainer.SingletonSharedDependencies.SceneAssetLock);

            container.RoomHub = new RoomHub(archipelagoIslandRoom, gateKeeperSceneRoom);
            container.MessagePipesHub = new MessagePipesHub(container.RoomHub, multiPool, memoryPool);

            var entityParticipantTable = new EntityParticipantTable();

            var queuePoolFullMovementMessage = new ObjectPool<SimplePriorityQueue<NetworkMovementMessage>>(
                () => new SimplePriorityQueue<NetworkMovementMessage>(),
                actionOnRelease: x => x.Clear()
            );

            var remoteEntities = new RemoteEntities(
                container.RoomHub,
                entityParticipantTable,
                staticContainer.ComponentsContainer.ComponentPoolsRegistry,
                queuePoolFullMovementMessage,
                staticContainer.EntityCollidersGlobalCache
            );

            ILoadingScreen loadingScreen = new LoadingScreen(container.MvcManager);

            IRealmNavigator realmNavigator = new RealmNavigator(
                loadingScreen,
                mapRendererContainer.MapRenderer,
                container.RealmController,
                parcelServiceContainer.TeleportController,
                container.RoomHub,
                remoteEntities,
                staticContainer.GlobalWorldProxy,
                container.LODContainer.RoadPlugin,
                genesisTerrain,
                worldsTerrain,
                satelliteView,
                dynamicWorldParams.EnableLandscape,
                staticContainer.ExposedGlobalDataContainer.ExposedCameraData.CameraEntityProxy,
                exposedGlobalDataContainer.CameraSamplingData
            );

            container.UserInAppInAppInitializationFlow = new RealUserInAppInitializationFlow(
                container.RealFlowLoadingStatus,
                container.MvcManager,
                selfProfile,
                bootstrapContainer.DecentralandUrlsSource,
                dynamicWorldParams.StartParcel,
                staticContainer.MainPlayerAvatarBaseProxy,
                backgroundMusic,
                realmNavigator,
                loadingScreen,
                staticContainer.FeatureFlagsProvider,
                identityCache,
                container.RealmController,
                dynamicWorldParams.AppParameters
            );

            var worldInfoHub = new LocationBasedWorldInfoHub(
                new WorldInfoHub(staticContainer.SingletonSharedDependencies.SceneMapping),
                staticContainer.CharacterContainer.CharacterObject
            );

            dynamicWorldDependencies.WorldInfoTool.Initialize(worldInfoHub);

            container.CharacterDataPropagationUtility = new CharacterDataPropagationUtility(staticContainer.ComponentsContainer.ComponentPoolsRegistry.AddComponentPool<SDKProfile>());

            var chatHistory = new ChatHistory();
            container.reloadSceneController = new ECSReloadScene(staticContainer.ScenesCache);

            var chatCommandsFactory = new Dictionary<Regex, Func<IChatCommand>>
            {
                { GoToChatCommand.REGEX, () => new GoToChatCommand(realmNavigator) },
                { ChangeRealmChatCommand.REGEX, () => new ChangeRealmChatCommand(realmNavigator) },
                { DebugPanelChatCommand.REGEX, () => new DebugPanelChatCommand(debugBuilder) },
                { ShowEntityInfoChatCommand.REGEX, () => new ShowEntityInfoChatCommand(worldInfoHub) },
                { ClearChatCommand.REGEX, () => new ClearChatCommand(chatHistory) },
                { ReloadSceneChatCommand.REGEX, () => new ReloadSceneChatCommand(container.reloadSceneController) },
            };

            IChatMessagesBus chatMessageBus = new MultiplayerChatMessagesBus(container.MessagePipesHub, container.ProfileRepository, new MessageDeduplication<double>())
                                             .WithSelfResend(identityCache, container.ProfileRepository)
                                             .WithIgnoreSymbols()
                                             .WithCommands(chatCommandsFactory)
                                             .WithDebugPanel(debugBuilder);

            container.ChatMessagesBus = dynamicWorldParams.EnableAnalytics ? new ChatMessagesBusAnalyticsDecorator(chatMessageBus, bootstrapContainer.Analytics!) : chatMessageBus;

            if (!string.IsNullOrEmpty(dynamicWorldParams.LocalSceneDevelopmentRealm))
                container.localSceneDevelopmentController = new LocalSceneDevelopmentController(container.reloadSceneController, dynamicWorldParams.LocalSceneDevelopmentRealm);

            container.ProfileBroadcast = new DebounceProfileBroadcast(
                new EnsureSelfPublishedProfileBroadcast(
                    new ProfileBroadcast(container.MessagePipesHub, selfProfile),
                    selfProfile,
                    staticContainer.RealmData
                )
            );

            INotificationsBusController notificationsBusController = new NotificationsBusController();
            NotificationsRequestController notificationsRequestController = new NotificationsRequestController(staticContainer.WebRequestsContainer.WebRequestController, notificationsBusController, bootstrapContainer.DecentralandUrlsSource, identityCache);

            var multiplayerEmotesMessageBus = new MultiplayerEmotesMessageBus(container.MessagePipesHub);

            var remotePoses = new DebounceRemotePoses(new RemotePoses(container.RoomHub));

            var characterPreviewEventBus = new CharacterPreviewEventBus();
            var sidebarBus = new SidebarBus();
            var generalAudioMixer = (await assetsProvisioner.ProvideMainAssetAsync(dynamicSettings.GeneralAudioMixer, ct)).Value;
            var audioMixerVolumesController = new AudioMixerVolumesController(generalAudioMixer);

            var globalPlugins = new List<IDCLGlobalPlugin>
            {
                new MultiplayerPlugin(
                    assetsProvisioner,
                    archipelagoIslandRoom,
                    gateKeeperSceneRoom,
                    container.RoomHub,
                    container.ProfileRepository,
                    container.ProfileBroadcast,
                    debugBuilder,
                    container.RealFlowLoadingStatus,
                    entityParticipantTable,
                    container.MessagePipesHub,
                    remotePoses,
                    staticContainer.CharacterContainer.CharacterObject,
                    staticContainer.RealmData,
                    remoteEntities,
                    staticContainer.ScenesCache,
                    emotesCache,
                    container.CharacterDataPropagationUtility
                ),
                new WorldInfoPlugin(worldInfoHub, debugBuilder, chatHistory),
                new CharacterMotionPlugin(assetsProvisioner, staticContainer.CharacterContainer.CharacterObject, debugBuilder, staticContainer.ComponentsContainer.ComponentPoolsRegistry),
                new InputPlugin(dclInput, dclCursor, unityEventSystem, assetsProvisioner, dynamicWorldDependencies.CursorUIDocument, multiplayerEmotesMessageBus, container.MvcManager, debugBuilder, dynamicWorldDependencies.RootUIDocument, dynamicWorldDependencies.CursorUIDocument),
                new GlobalInteractionPlugin(dclInput, dynamicWorldDependencies.RootUIDocument, assetsProvisioner, staticContainer.EntityCollidersGlobalCache, exposedGlobalDataContainer.GlobalInputEvents, dclCursor, unityEventSystem, container.MvcManager),
                new CharacterCameraPlugin(assetsProvisioner, realmSamplingData, exposedGlobalDataContainer.ExposedCameraData, debugBuilder, dclInput),
                new WearablePlugin(assetsProvisioner, staticContainer.WebRequestsContainer.WebRequestController, staticContainer.RealmData, assetBundlesURL, staticContainer.CacheCleaner, wearableCatalog),
                new EmotePlugin(staticContainer.WebRequestsContainer.WebRequestController, emotesCache, staticContainer.RealmData, multiplayerEmotesMessageBus, debugBuilder, assetsProvisioner, selfProfile, container.MvcManager, dclInput, staticContainer.CacheCleaner, identityCache, entityParticipantTable, assetBundlesURL, mainUIView),
                new ProfilingPlugin(staticContainer.ProfilingProvider, staticContainer.SingletonSharedDependencies.FrameTimeBudget, staticContainer.SingletonSharedDependencies.MemoryBudget, debugBuilder),
                new AvatarPlugin(
                    staticContainer.ComponentsContainer.ComponentPoolsRegistry,
                    assetsProvisioner,
                    staticContainer.SingletonSharedDependencies.FrameTimeBudget,
                    staticContainer.SingletonSharedDependencies.MemoryBudget,
                    staticContainer.RealmData,
                    staticContainer.MainPlayerAvatarBaseProxy,
                    debugBuilder,
                    staticContainer.CacheCleaner,
                    chatEntryConfiguration,
                    new DefaultFaceFeaturesHandler(wearableCatalog),
                    entityParticipantTable,
                    nametagsData,
                    container.DefaultTexturesContainer.TextureArrayContainerFactory,
                    wearableCatalog
                ),
                new MainUIPlugin(container.MvcManager, sidebarBus, mainUIView),
                new ProfilePlugin(container.ProfileRepository, profileCache, staticContainer.CacheCleaner, new ProfileIntentionCache()),
                new MapRendererPlugin(mapRendererContainer.MapRenderer),
                new SidebarPlugin(
                    assetsProvisioner,
                    container.MvcManager,
                    mainUIView,
                    notificationsBusController,
                    notificationsRequestController,
                    identityCache,
                    container.ProfileRepository,
                    staticContainer.WebRequestsContainer.WebRequestController,
                    webBrowser,
                    dynamicWorldDependencies.Web3Authenticator,
                    container.UserInAppInitializationFlow,
                    profileCache,
                    sidebarBus),
                new MinimapPlugin(container.MvcManager, mapRendererContainer, placesAPIService, staticContainer.RealmData, container.ChatMessagesBus, realmNavigator, staticContainer.ScenesCache, mainUIView),
                new ChatPlugin(assetsProvisioner, container.MvcManager, container.ChatMessagesBus, chatHistory, entityParticipantTable, nametagsData, dclInput, unityEventSystem, mainUIView, staticContainer.InputBlock),
                new ExplorePanelPlugin(
                    assetsProvisioner,
                    container.MvcManager,
                    mapRendererContainer,
                    placesAPIService,
                    staticContainer.WebRequestsContainer.WebRequestController,
                    identityCache,
                    wearableCatalog,
                    characterPreviewFactory,
                    container.ProfileRepository,
                    dynamicWorldDependencies.Web3Authenticator,
                    container.UserInAppInAppInitializationFlow,
                    selfProfile,
                    equippedWearables,
                    equippedEmotes,
                    webBrowser,
                    emotesCache,
                    realmNavigator,
                    forceRender,
                    dclInput,
                    staticContainer.RealmData,
                    profileCache,
                    assetBundlesURL,
                    notificationsBusController,
                    characterPreviewEventBus
                ),
                new CharacterPreviewPlugin(staticContainer.ComponentsContainer.ComponentPoolsRegistry, assetsProvisioner, staticContainer.CacheCleaner),
                new WebRequestsPlugin(staticContainer.WebRequestsContainer.AnalyticsContainer, debugBuilder),
<<<<<<< HEAD
                new Web3AuthenticationPlugin(assetsProvisioner, dynamicWorldDependencies.Web3Authenticator, debugBuilder, container.MvcManager, selfProfile, webBrowser, staticContainer.RealmData, identityCache, characterPreviewFactory, dynamicWorldDependencies.SplashScreen, characterPreviewEventBus, staticContainer.FeatureFlagsCache),
=======
                new Web3AuthenticationPlugin(assetsProvisioner, dynamicWorldDependencies.Web3Authenticator, debugBuilder, container.MvcManager, selfProfile, webBrowser, staticContainer.RealmData, identityCache, characterPreviewFactory, dynamicWorldDependencies.SplashAnimator, audioMixerVolumesController, staticContainer.FeatureFlagsCache, characterPreviewEventBus),
>>>>>>> c944d879
                new StylizedSkyboxPlugin(assetsProvisioner, dynamicSettings.DirectionalLight, debugBuilder),
                new LoadingScreenPlugin(assetsProvisioner, container.MvcManager, audioMixerVolumesController),
                new ExternalUrlPromptPlugin(assetsProvisioner, webBrowser, container.MvcManager, dclCursor), new TeleportPromptPlugin(assetsProvisioner, realmNavigator, container.MvcManager, staticContainer.WebRequestsContainer.WebRequestController, placesAPIService, dclCursor),
                new ChangeRealmPromptPlugin(
                    assetsProvisioner,
                    container.MvcManager,
                    dclCursor,
                    realmUrl => container.RealmController.SetRealmAsync(URLDomain.FromString(realmUrl), CancellationToken.None).Forget()),
                new NftPromptPlugin(assetsProvisioner, webBrowser, container.MvcManager, nftInfoAPIClient, staticContainer.WebRequestsContainer.WebRequestController, dclCursor),
                staticContainer.CharacterContainer.CreateGlobalPlugin(),
                staticContainer.QualityContainer.CreatePlugin(),
                landscapePlugin,
                new MultiplayerMovementPlugin(assetsProvisioner, new MultiplayerMovementMessageBus(container.MessagePipesHub, entityParticipantTable)),
                container.LODContainer.LODPlugin,
                container.LODContainer.RoadPlugin,
                new AudioPlaybackPlugin(genesisTerrain, assetsProvisioner, dynamicWorldParams.EnableLandscape),
                new RealmDataDirtyFlagPlugin(staticContainer.RealmData),
                new NotificationPlugin(
                    assetsProvisioner,
                    container.MvcManager,
                    staticContainer.WebRequestsContainer.WebRequestController,
                    bootstrapContainer.DecentralandUrlsSource,
                    identityCache,
                    notificationsBusController,
                    notificationsRequestController),
                new RewardPanelPlugin(container.MvcManager, assetsProvisioner, notificationsBusController, staticContainer.WebRequestsContainer.WebRequestController),
                new PassportPlugin(
                    assetsProvisioner,
                    container.MvcManager,
                    dclCursor,
                    container.ProfileRepository,
                    characterPreviewFactory,
                    chatEntryConfiguration,
                    staticContainer.RealmData,
                    assetBundlesURL,
                    staticContainer.WebRequestsContainer.WebRequestController,
                    characterPreviewEventBus,
                    selfProfile,
                    dclInput,
                    webBrowser,
                    bootstrapContainer.DecentralandUrlsSource
                ),
            };

            globalPlugins.AddRange(staticContainer.SharedPlugins);

            if (dynamicWorldParams.EnableAnalytics)
                globalPlugins.Add(new AnalyticsPlugin(
                        bootstrapContainer.Analytics!,
                        staticContainer.ProfilingProvider,
                        staticContainer.RealmData,
                        staticContainer.ScenesCache
                    )
                );

            container.GlobalWorldFactory = new GlobalWorldFactory(
                in staticContainer,
                exposedGlobalDataContainer.CameraSamplingData,
                realmSamplingData,
                assetBundlesURL,
                staticContainer.RealmData,
                globalPlugins,
                debugBuilder,
                staticContainer.ScenesCache,
                dynamicWorldParams.HybridSceneParams,
                container.CharacterDataPropagationUtility);

            container.GlobalPlugins = globalPlugins;

            staticContainer.RoomHubProxy.SetObject(container.RoomHub);

            BuildTeleportWidget(realmNavigator, debugBuilder, dynamicWorldParams.Realms);
            BuildReloadSceneWidget(debugBuilder, container.ChatMessagesBus);

            return (container, true);
        }

        public void InitializeWorldRelatedModules(World world, Entity playerEntity)
        {
            reloadSceneController!.Initialize(world, playerEntity);
        }
    }
}<|MERGE_RESOLUTION|>--- conflicted
+++ resolved
@@ -447,11 +447,7 @@
                 ),
                 new CharacterPreviewPlugin(staticContainer.ComponentsContainer.ComponentPoolsRegistry, assetsProvisioner, staticContainer.CacheCleaner),
                 new WebRequestsPlugin(staticContainer.WebRequestsContainer.AnalyticsContainer, debugBuilder),
-<<<<<<< HEAD
-                new Web3AuthenticationPlugin(assetsProvisioner, dynamicWorldDependencies.Web3Authenticator, debugBuilder, container.MvcManager, selfProfile, webBrowser, staticContainer.RealmData, identityCache, characterPreviewFactory, dynamicWorldDependencies.SplashScreen, characterPreviewEventBus, staticContainer.FeatureFlagsCache),
-=======
                 new Web3AuthenticationPlugin(assetsProvisioner, dynamicWorldDependencies.Web3Authenticator, debugBuilder, container.MvcManager, selfProfile, webBrowser, staticContainer.RealmData, identityCache, characterPreviewFactory, dynamicWorldDependencies.SplashAnimator, audioMixerVolumesController, staticContainer.FeatureFlagsCache, characterPreviewEventBus),
->>>>>>> c944d879
                 new StylizedSkyboxPlugin(assetsProvisioner, dynamicSettings.DirectionalLight, debugBuilder),
                 new LoadingScreenPlugin(assetsProvisioner, container.MvcManager, audioMixerVolumesController),
                 new ExternalUrlPromptPlugin(assetsProvisioner, webBrowser, container.MvcManager, dclCursor), new TeleportPromptPlugin(assetsProvisioner, realmNavigator, container.MvcManager, staticContainer.WebRequestsContainer.WebRequestController, placesAPIService, dclCursor),
