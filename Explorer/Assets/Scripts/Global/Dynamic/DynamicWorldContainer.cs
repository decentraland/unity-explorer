--- conflicted
+++ resolved
@@ -135,15 +135,12 @@
                 new Web3AuthenticationPlugin(staticContainer.AssetsProvisioner, web3Authenticator, debugBuilder, container.MvcManager, container.ProfileRepository, new UnityAppWebBrowser(), realmData, web3IdentityCache),
                 new SkyBoxPlugin(debugBuilder, skyBoxSceneData),
                 new LoadingScreenPlugin(staticContainer.AssetsProvisioner, container.MvcManager),
-<<<<<<< HEAD
-                new LandscapePlugin(staticContainer.AssetsProvisioner, debugBuilder, mapRendererContainer.TextureContainer),
-=======
                 new LODPlugin(staticContainer.CacheCleaner, realmData,
                     staticContainer.SingletonSharedDependencies.MemoryBudget,
                     staticContainer.SingletonSharedDependencies.FrameTimeBudget,
                     staticContainer.ScenesCache, debugBuilder, staticContainer.AssetsProvisioner, staticContainer.SceneReadinessReportQueue),
                 staticContainer.CharacterContainer.CreateGlobalPlugin(),
->>>>>>> 331a8ed6
+                new LandscapePlugin(staticContainer.AssetsProvisioner, debugBuilder, mapRendererContainer.TextureContainer),
             };
 
             globalPlugins.AddRange(staticContainer.SharedPlugins);
