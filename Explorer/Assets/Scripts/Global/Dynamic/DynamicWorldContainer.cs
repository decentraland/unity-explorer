--- conflicted
+++ resolved
@@ -652,13 +652,8 @@
 
             globalPlugins.AddRange(staticContainer.SharedPlugins);
 
-<<<<<<< HEAD
             if (includeCameraReel)
-                globalPlugins.Add(new InWorldCameraPlugin(dclInput, assetsProvisioner, selfProfile, staticContainer.RealmData, playerEntity, placesAPIService, staticContainer.CharacterContainer.CharacterObject, coroutineRunner, cameraReelStorageService));
-=======
-            if (appArgs.HasFlag(AppArgsFlags.CAMERA_REEL))
-                globalPlugins.Add(new InWorldCameraPlugin(dclInput, selfProfile, staticContainer.RealmData, playerEntity, placesAPIService, staticContainer.CharacterContainer.CharacterObject, coroutineRunner, staticContainer.WebRequestsContainer.WebRequestController, bootstrapContainer.DecentralandUrlsSource));
->>>>>>> 04b60b62
+                globalPlugins.Add(new InWorldCameraPlugin(dclInput, selfProfile, staticContainer.RealmData, playerEntity, placesAPIService, staticContainer.CharacterContainer.CharacterObject, coroutineRunner, cameraReelStorageService));
 
             if (dynamicWorldParams.EnableAnalytics)
                 globalPlugins.Add(new AnalyticsPlugin(
