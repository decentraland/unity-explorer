using Arch.Core;
using CommunicationData.URLHelpers;
using Cysharp.Threading.Tasks;
using DCL.AssetsProvision;
using DCL.Audio;
using DCL.AvatarRendering.Emotes;
using DCL.AvatarRendering.Emotes.Equipped;
using DCL.AvatarRendering.Wearables;
using DCL.AvatarRendering.Wearables.Equipped;
using DCL.AvatarRendering.Wearables.Helpers;
using DCL.AvatarRendering.Wearables.ThirdParty;
using DCL.Backpack.BackpackBus;
using DCL.BadgesAPIService;
using DCL.Browser;
using DCL.CharacterPreview;
using DCL.Chat;
using DCL.Chat.Commands;
using DCL.Chat.History;
using DCL.Chat.MessageBus;
using DCL.Clipboard;
using DCL.DebugUtilities;
using DCL.EventsApi;
using DCL.FeatureFlags;
using DCL.Friends;
using DCL.Friends.Chat;
using DCL.Friends.Chat.BusInterface;
using DCL.Friends.Passport;
using DCL.Input;
using DCL.InWorldCamera.CameraReelStorageService;
using DCL.LOD.Systems;
using DCL.MapRenderer;
using DCL.Minimap;
using DCL.Multiplayer.Connections.Archipelago.AdapterAddress.Current;
using DCL.Multiplayer.Connections.Archipelago.Rooms;
using DCL.Multiplayer.Connections.DecentralandUrls;
using DCL.Multiplayer.Connections.GateKeeper.Meta;
using DCL.Multiplayer.Connections.GateKeeper.Rooms;
using DCL.Multiplayer.Connections.Messaging.Hubs;
using DCL.Multiplayer.Connections.Pools;
using DCL.Multiplayer.Connections.RoomHubs;
using DCL.Multiplayer.Connections.Rooms.Status;
using DCL.Multiplayer.Connections.Systems.Throughput;
using DCL.Multiplayer.Connectivity;
using DCL.Multiplayer.Deduplication;
using DCL.Multiplayer.Emotes;
using DCL.Multiplayer.HealthChecks;
using DCL.Multiplayer.HealthChecks.Struct;
using DCL.Multiplayer.Movement;
using DCL.Multiplayer.Movement.Settings;
using DCL.Multiplayer.Movement.Systems;
using DCL.Multiplayer.Profiles.BroadcastProfiles;
using DCL.Multiplayer.Profiles.Entities;
using DCL.Multiplayer.Profiles.Poses;
using DCL.Multiplayer.Profiles.Tables;
using DCL.Multiplayer.SDK.Systems.GlobalWorld;
using DCL.Nametags;
using DCL.Navmap;
using DCL.NftInfoAPIService;
using DCL.Notifications;
using DCL.NotificationsBusController.NotificationsBus;
using DCL.Optimization.Pools;
using DCL.PerformanceAndDiagnostics.Analytics;
using DCL.PlacesAPIService;
using DCL.PluginSystem;
using DCL.PluginSystem.Global;
using DCL.Profiles;
using DCL.Profiles.Self;
using DCL.RealmNavigation;
using DCL.SceneLoadingScreens.LoadingScreen;
using DCL.SidebarBus;
using DCL.StylizedSkybox.Scripts.Plugin;
using DCL.UI.MainUI;
using DCL.UserInAppInitializationFlow;
using DCL.Utilities;
using DCL.Utilities.Extensions;
using DCL.Web3.Identities;
using DCL.WebRequests.Analytics;
using ECS.Prioritization.Components;
using ECS.SceneLifeCycle;
using ECS.SceneLifeCycle.CurrentScene;
using ECS.SceneLifeCycle.LocalSceneDevelopment;
using ECS.SceneLifeCycle.Realm;
using Global.AppArgs;
using Global.Dynamic.ChatCommands;
using LiveKit.Internal.FFIClients.Pools;
using LiveKit.Internal.FFIClients.Pools.Memory;
using LiveKit.Proto;
using MVC;
using MVC.PopupsController.PopupCloser;
using SceneRunner.Debugging.Hub;
using System;
using System.Buffers;
using System.Collections.Generic;
using System.Linq;
using System.Threading;
using UnityEngine;
using UnityEngine.Audio;
using UnityEngine.EventSystems;
using UnityEngine.Pool;
using Utility;
using Utility.Ownership;
using Utility.PriorityQueue;
using Object = UnityEngine.Object;

namespace Global.Dynamic
{
    public class DynamicWorldContainer : DCLWorldContainer<DynamicWorldSettings>
    {
        private readonly LocalSceneDevelopmentController? localSceneDevelopmentController;
        private readonly IChatMessagesBus chatMessagesBus;
        private readonly IProfileBroadcast profileBroadcast;

        public IMVCManager MvcManager { get; }

        public IGlobalRealmController RealmController { get; }

        public GlobalWorldFactory GlobalWorldFactory { get; }

        public IReadOnlyList<IDCLGlobalPlugin> GlobalPlugins { get; }

        public IProfileRepository ProfileRepository { get; }

        public IUserInAppInitializationFlow UserInAppInAppInitializationFlow { get; }

        public IMessagePipesHub MessagePipesHub { get; }

        public IRemoteMetadata RemoteMetadata { get; }

        public IRoomHub RoomHub { get; }

        private DynamicWorldContainer(
            LocalSceneDevelopmentController? localSceneDevelopmentController,
            IMVCManager mvcManager,
            IGlobalRealmController realmController,
            GlobalWorldFactory globalWorldFactory,
            IReadOnlyList<IDCLGlobalPlugin> globalPlugins,
            IProfileRepository profileRepository,
            IUserInAppInitializationFlow userInAppInAppInitializationFlow,
            IChatMessagesBus chatMessagesBus,
            IMessagePipesHub messagePipesHub,
            IRemoteMetadata remoteMetadata,
            IProfileBroadcast profileBroadcast,
            IRoomHub roomHub)
        {
            MvcManager = mvcManager;
            RealmController = realmController;
            GlobalWorldFactory = globalWorldFactory;
            GlobalPlugins = globalPlugins;
            ProfileRepository = profileRepository;
            UserInAppInAppInitializationFlow = userInAppInAppInitializationFlow;
            MessagePipesHub = messagePipesHub;
            RemoteMetadata = remoteMetadata;
            RoomHub = roomHub;
            this.localSceneDevelopmentController = localSceneDevelopmentController;
            this.chatMessagesBus = chatMessagesBus;
            this.profileBroadcast = profileBroadcast;
        }

        public override void Dispose()
        {
            chatMessagesBus.Dispose();
            profileBroadcast.Dispose();
            MessagePipesHub.Dispose();
            localSceneDevelopmentController?.Dispose();
        }

        public static async UniTask<(DynamicWorldContainer? container, bool success)> CreateAsync(
            BootstrapContainer bootstrapContainer,
            DynamicWorldDependencies dynamicWorldDependencies,
            DynamicWorldParams dynamicWorldParams,
            AudioClipConfig backgroundMusic,
            World globalWorld,
            Entity playerEntity,
            IAppArgs appArgs,
            ICoroutineRunner coroutineRunner,
            CancellationToken ct)
        {
            DynamicSettings dynamicSettings = dynamicWorldDependencies.DynamicSettings;
            StaticContainer staticContainer = dynamicWorldDependencies.StaticContainer;
            IWeb3IdentityCache identityCache = dynamicWorldDependencies.Web3IdentityCache;
            IAssetsProvisioner assetsProvisioner = dynamicWorldDependencies.AssetsProvisioner;
            IDebugContainerBuilder debugBuilder = dynamicWorldDependencies.DebugContainerBuilder;
            ObjectProxy<INavmapBus> explorePanelNavmapBus = new ObjectProxy<INavmapBus>();
            INavmapBus sharedNavmapCommandBus = new SharedNavmapBus(explorePanelNavmapBus);

            // If we have many undesired delays when using the third-party providers, it might be useful to cache it at app's bootstrap
            // So far, the chance of using it is quite low, so it's preferable to do it lazy avoiding extra requests & memory allocations
            IThirdPartyNftProviderSource thirdPartyNftProviderSource = new RealmThirdPartyNftProviderSource(staticContainer.WebRequestsContainer.WebRequestController,
                staticContainer.RealmData);

            var placesAPIService = new PlacesAPIService(new PlacesAPIClient(staticContainer.WebRequestsContainer.WebRequestController, bootstrapContainer.DecentralandUrlsSource));

            IEventsApiService eventsApiService = new HttpEventsApiService(staticContainer.WebRequestsContainer.WebRequestController,
                URLDomain.FromString(bootstrapContainer.DecentralandUrlsSource.Url(DecentralandUrl.ApiEvents)));

            var mapPathEventBus = new MapPathEventBus();
            INotificationsBusController notificationsBusController = new NotificationsBusController();

            DefaultTexturesContainer defaultTexturesContainer = null!;
            LODContainer lodContainer = null!;

            IOnlineUsersProvider onlineUsersProvider = new ArchipelagoHttpOnlineUsersProvider(staticContainer.WebRequestsContainer.WebRequestController,
                URLAddress.FromString(bootstrapContainer.DecentralandUrlsSource.Url(DecentralandUrl.RemotePeers)));

            async UniTask InitializeContainersAsync(IPluginSettingsContainer settingsContainer, CancellationToken ct)
            {
                // Init other containers
                defaultTexturesContainer =
                    await DefaultTexturesContainer
                         .CreateAsync(
                              settingsContainer,
                              assetsProvisioner,
                              ct
                          )
                         .ThrowOnFail();

                lodContainer =
                    await LODContainer
                         .CreateAsync(
                              assetsProvisioner,
                              bootstrapContainer.DecentralandUrlsSource,
                              staticContainer,
                              settingsContainer,
                              staticContainer.RealmData,
                              defaultTexturesContainer.TextureArrayContainerFactory,
                              debugBuilder,
                              dynamicWorldParams.EnableLOD,
                              ct
                          )
                         .ThrowOnFail();
            }

            try { await InitializeContainersAsync(dynamicWorldDependencies.SettingsContainer, ct); }
            catch (Exception) { return (null, false); }

            CursorSettings cursorSettings = (await assetsProvisioner.ProvideMainAssetAsync(dynamicSettings.CursorSettings, ct)).Value;
            ProvidedAsset<Texture2D> normalCursorAsset = await assetsProvisioner.ProvideMainAssetAsync(cursorSettings.NormalCursor, ct);
            ProvidedAsset<Texture2D> interactionCursorAsset = await assetsProvisioner.ProvideMainAssetAsync(cursorSettings.InteractionCursor, ct);
            ProvidedAsset<MultiplayerDebugSettings> multiplayerDebugSettings = await assetsProvisioner.ProvideMainAssetAsync(dynamicSettings.MultiplayerDebugSettings, ct);

            var unityEventSystem = new UnityEventSystem(EventSystem.current.EnsureNotNull());
            var dclCursor = new DCLCursor(normalCursorAsset.Value, interactionCursorAsset.Value, cursorSettings.NormalCursorHotspot, cursorSettings.InteractionCursorHotspot);

            staticContainer.QualityContainer.AddDebugViews(debugBuilder);

            var realmSamplingData = new RealmSamplingData();
            var dclInput = new DCLInput();
            staticContainer.InputProxy.SetObject(dclInput);

            ExposedGlobalDataContainer exposedGlobalDataContainer = staticContainer.ExposedGlobalDataContainer;

            PopupCloserView popupCloserView = Object.Instantiate((await assetsProvisioner.ProvideMainAssetAsync(dynamicSettings.PopupCloserView, ct: CancellationToken.None)).Value.GetComponent<PopupCloserView>()).EnsureNotNull();
            MainUIView mainUIView = Object.Instantiate((await assetsProvisioner.ProvideMainAssetAsync(dynamicSettings.MainUIView, ct: CancellationToken.None)).Value.GetComponent<MainUIView>()).EnsureNotNull();

            var coreMvcManager = new MVCManager(new WindowStackManager(), new CancellationTokenSource(), popupCloserView);

            IMVCManager mvcManager = dynamicWorldParams.EnableAnalytics
                ? new MVCManagerAnalyticsDecorator(coreMvcManager, bootstrapContainer.Analytics!)
                : coreMvcManager;

            var loadingScreenTimeout = new LoadingScreenTimeout();
            ILoadingScreen loadingScreen = new LoadingScreen(mvcManager, loadingScreenTimeout);

            var nftInfoAPIClient = new OpenSeaAPIClient(staticContainer.WebRequestsContainer.WebRequestController, bootstrapContainer.DecentralandUrlsSource);
            var wearableCatalog = new WearableStorage();
            var characterPreviewFactory = new CharacterPreviewFactory(staticContainer.ComponentsContainer.ComponentPoolsRegistry);
            IWebBrowser webBrowser = bootstrapContainer.WebBrowser;
            ChatEntryConfigurationSO chatEntryConfiguration = (await assetsProvisioner.ProvideMainAssetAsync(dynamicSettings.ChatEntryConfiguration, ct)).Value;
            NametagsData nametagsData = (await assetsProvisioner.ProvideMainAssetAsync(dynamicSettings.NametagsData, ct)).Value;

            IProfileCache profileCache = new DefaultProfileCache();

            var profileRepository = new LogProfileRepository(
                new RealmProfileRepository(staticContainer.WebRequestsContainer.WebRequestController, staticContainer.RealmData, profileCache)
            );

            static IMultiPool MultiPoolFactory() =>
                new DCLMultiPool();

            var memoryPool = new ArrayMemoryPool(ArrayPool<byte>.Shared!);

            var assetBundlesURL = URLDomain.FromString(bootstrapContainer.DecentralandUrlsSource.Url(DecentralandUrl.AssetBundlesCDN));

            var emotesCache = new MemoryEmotesStorage();
            staticContainer.CacheCleaner.Register(emotesCache);
            var equippedWearables = new EquippedWearables();
            var equippedEmotes = new EquippedEmotes();
            var forceRender = new List<string>();

            var selfEmotes = new List<URN>();
            ParseParamsForcedEmotes(bootstrapContainer.ApplicationParametersParser, ref selfEmotes);
            ParseDebugForcedEmotes(bootstrapContainer.DebugSettings.EmotesToAddToUserProfile, ref selfEmotes);

            var selfProfile = new SelfProfile(profileRepository, identityCache, equippedWearables, wearableCatalog,
                emotesCache, equippedEmotes, forceRender, selfEmotes);

            IEmoteProvider emoteProvider = new ApplicationParamsEmoteProvider(appArgs,
                new EcsEmoteProvider(globalWorld, staticContainer.RealmData));

            var wearablesProvider = new ApplicationParametersWearablesProvider(appArgs,
                new ECSWearablesProvider(identityCache, globalWorld));

            bool localSceneDevelopment = !string.IsNullOrEmpty(dynamicWorldParams.LocalSceneDevelopmentRealm);

            var realmContainer = RealmContainer.Create(
                staticContainer,
                identityCache,
                dynamicWorldParams.StaticLoadPositions,
                debugBuilder,
                loadingScreenTimeout,
                loadingScreen,
                localSceneDevelopment,
                bootstrapContainer.DecentralandUrlsSource,
                staticContainer.FeatureFlagsCache);

            var terrainContainer = TerrainContainer.Create(staticContainer, realmContainer, dynamicWorldParams.EnableLandscape, localSceneDevelopment);

            var sceneRoomMetaDataSource = new SceneRoomMetaDataSource(staticContainer.RealmData, staticContainer.CharacterContainer.Transform, globalWorld, dynamicWorldParams.IsolateScenesCommunication);

            var metaDataSource = new SceneRoomLogMetaDataSource(sceneRoomMetaDataSource);

            IGateKeeperSceneRoom gateKeeperSceneRoom = new GateKeeperSceneRoom(staticContainer.WebRequestsContainer.WebRequestController, metaDataSource, bootstrapContainer.DecentralandUrlsSource, staticContainer.ScenesCache)
               .AsActivatable();

            var currentAdapterAddress = ICurrentAdapterAddress.NewDefault(staticContainer.RealmData);

            var archipelagoIslandRoom = IArchipelagoIslandRoom.NewDefault(
                identityCache,
                MultiPoolFactory(),
                new ArrayMemoryPool(),
                staticContainer.CharacterContainer.CharacterObject,
                currentAdapterAddress,
                staticContainer.WebRequestsContainer.WebRequestController
            );

            var reloadSceneController = new ECSReloadScene(staticContainer.ScenesCache, globalWorld, playerEntity, localSceneDevelopment);

            LocalSceneDevelopmentController? localSceneDevelopmentController = localSceneDevelopment ? new LocalSceneDevelopmentController(reloadSceneController, dynamicWorldParams.LocalSceneDevelopmentRealm) : null;

            IRoomHub roomHub = localSceneDevelopment ? NullRoomHub.INSTANCE : new RoomHub(archipelagoIslandRoom, gateKeeperSceneRoom);

            var islandThroughputBunch = new ThroughputBufferBunch(new ThroughputBuffer(), new ThroughputBuffer());
            var sceneThroughputBunch = new ThroughputBufferBunch(new ThroughputBuffer(), new ThroughputBuffer());

            var messagePipesHub = new MessagePipesHub(roomHub, MultiPoolFactory(), MultiPoolFactory(), memoryPool, islandThroughputBunch, sceneThroughputBunch);

            var roomsStatus = new RoomsStatus(
                roomHub,

                //override allowed only in Editor
                Application.isEditor
                    ? new LinkedBox<(bool use, ConnectionQuality quality)>(
                        () => (bootstrapContainer.DebugSettings.OverrideConnectionQuality, bootstrapContainer.DebugSettings.ConnectionQuality)
                    )
                    : new Box<(bool use, ConnectionQuality quality)>((false, ConnectionQuality.QualityExcellent))
            );

            var entityParticipantTable = new EntityParticipantTable();

            var queuePoolFullMovementMessage = new ObjectPool<SimplePriorityQueue<NetworkMovementMessage>>(
                () => new SimplePriorityQueue<NetworkMovementMessage>(),
                actionOnRelease: queue => queue.Clear()
            );

            var remoteEntities = new RemoteEntities(
                roomHub,
                entityParticipantTable,
                staticContainer.ComponentsContainer.ComponentPoolsRegistry,
                queuePoolFullMovementMessage,
                staticContainer.EntityCollidersGlobalCache
            );

            var realmNavigatorContainer = RealmNavigationContainer.Create
                (staticContainer, bootstrapContainer, lodContainer, realmContainer, remoteEntities, globalWorld, roomHub, terrainContainer.Landscape, exposedGlobalDataContainer, loadingScreen);

            IHealthCheck livekitHealthCheck = bootstrapContainer.DebugSettings.EnableEmulateNoLivekitConnection
                ? new IHealthCheck.AlwaysFails("Livekit connection is in debug, always fail mode")
                : new SequentialHealthCheck(
                    new MultipleURLHealthCheck(staticContainer.WebRequestsContainer.WebRequestController, bootstrapContainer.DecentralandUrlsSource,
                        DecentralandUrl.ArchipelagoStatus,
                        DecentralandUrl.GatekeeperStatus
                    ),
                    new StartLiveKitRooms(roomHub)
                );

            livekitHealthCheck = dynamicWorldParams.EnableAnalytics
                ? livekitHealthCheck.WithFailAnalytics(bootstrapContainer.Analytics!)
                : livekitHealthCheck;

            livekitHealthCheck.WithRetries();

            var chatHistory = new ChatHistory();

            var initializationFlowContainer = InitializationFlowContainer.Create(staticContainer,
                bootstrapContainer,
                realmContainer,
                realmNavigatorContainer,
                terrainContainer,
                loadingScreen,
                livekitHealthCheck,
                mvcManager,
                selfProfile,
                dynamicWorldParams,
                appArgs,
                backgroundMusic,
                roomHub,
                chatHistory);

            IRealmNavigator realmNavigator = realmNavigatorContainer.WithMainScreenFallback(initializationFlowContainer.InitializationFlow, playerEntity, globalWorld);

            MapRendererContainer? mapRendererContainer =
                await MapRendererContainer
                   .CreateAsync(
                        dynamicWorldDependencies.SettingsContainer,
                        staticContainer,
                        bootstrapContainer.DecentralandUrlsSource,
                        assetsProvisioner,
                        placesAPIService,
                        eventsApiService,
                        mapPathEventBus,
                        staticContainer.MapPinsEventBus,
                        notificationsBusController,
                        realmNavigator,
                        staticContainer.RealmData,
                        sharedNavmapCommandBus,
                        onlineUsersProvider,
                        ct
                    );

            var minimap = new MinimapController(
                mainUIView.MinimapView.EnsureNotNull(),
                mapRendererContainer.MapRenderer,
                mvcManager,
                placesAPIService,
                staticContainer.RealmData,
                realmNavigator,
                staticContainer.ScenesCache,
                mapPathEventBus,
                staticContainer.SceneRestrictionBusController,
                dynamicWorldParams.StartParcel
            );

            var worldInfoHub = new LocationBasedWorldInfoHub(
                new WorldInfoHub(staticContainer.SingletonSharedDependencies.SceneMapping),
                staticContainer.CharacterContainer.CharacterObject
            );

            dynamicWorldDependencies.WorldInfoTool.Initialize(worldInfoHub);

            var characterDataPropagationUtility = new CharacterDataPropagationUtility(staticContainer.ComponentsContainer.ComponentPoolsRegistry.AddComponentPool<SDKProfile>());

            var currentSceneInfo = new CurrentSceneInfo();
            var connectionStatusPanelPlugin = new ConnectionStatusPanelPlugin(initializationFlowContainer.InitializationFlow, mvcManager, mainUIView, roomsStatus, currentSceneInfo, reloadSceneController, globalWorld, playerEntity, debugBuilder);
            var chatTeleporter = new ChatTeleporter(realmNavigator, new ChatEnvironmentValidator(bootstrapContainer.Environment), bootstrapContainer.DecentralandUrlsSource);

            var chatCommands = new List<IChatCommand>
            {
                new GoToChatCommand(chatTeleporter, staticContainer.WebRequestsContainer.WebRequestController, bootstrapContainer.DecentralandUrlsSource),
                new GoToLocalChatCommand(chatTeleporter),
                new WorldChatCommand(chatTeleporter),
                new DebugPanelChatCommand(debugBuilder, connectionStatusPanelPlugin),
                new ShowEntityChatCommand(worldInfoHub),
                new ClearChatCommand(chatHistory),
                new ReloadSceneChatCommand(reloadSceneController),
                new LoadPortableExperienceChatCommand(staticContainer.PortableExperiencesController, staticContainer.FeatureFlagsCache),
                new KillPortableExperienceChatCommand(staticContainer.PortableExperiencesController, staticContainer.FeatureFlagsCache), new VersionChatCommand()
            };

            chatCommands.Add(new HelpChatCommand(chatCommands, appArgs));

            IChatMessagesBus coreChatMessageBus = new MultiplayerChatMessagesBus(messagePipesHub, profileRepository, new MessageDeduplication<double>())
                                                 .WithSelfResend(identityCache, profileRepository)
                                                 .WithIgnoreSymbols()
                                                 .WithCommands(chatCommands)
                                                 .WithDebugPanel(debugBuilder);

            IChatMessagesBus chatMessagesBus = dynamicWorldParams.EnableAnalytics
                ? new ChatMessagesBusAnalyticsDecorator(coreChatMessageBus, bootstrapContainer.Analytics!)
                : coreChatMessageBus;

            var coreBackpackEventBus = new BackpackEventBus();

            IBackpackEventBus backpackEventBus = dynamicWorldParams.EnableAnalytics
                ? new BackpackEventBusAnalyticsDecorator(coreBackpackEventBus, bootstrapContainer.Analytics!)
                : coreBackpackEventBus;

            var profileBroadcast = new DebounceProfileBroadcast(
                new EnsureSelfPublishedProfileBroadcast(
                    new ProfileBroadcast(messagePipesHub, selfProfile),
                    selfProfile,
                    staticContainer.RealmData
                )
            );

            var multiplayerEmotesMessageBus = new MultiplayerEmotesMessageBus(messagePipesHub, multiplayerDebugSettings);

            var remoteMetadata = new DebounceRemoteMetadata(new RemoteMetadata(roomHub, staticContainer.RealmData));

            var characterPreviewEventBus = new CharacterPreviewEventBus();
            var sidebarBus = new SidebarBus();
            AudioMixer generalAudioMixer = (await assetsProvisioner.ProvideMainAssetAsync(dynamicSettings.GeneralAudioMixer, ct)).Value;
            var audioMixerVolumesController = new AudioMixerVolumesController(generalAudioMixer);

            var multiplayerMovementMessageBus = new MultiplayerMovementMessageBus(messagePipesHub, entityParticipantTable, globalWorld);

            var badgesAPIClient = new BadgesAPIClient(staticContainer.WebRequestsContainer.WebRequestController, bootstrapContainer.DecentralandUrlsSource);

            ICameraReelImagesMetadataDatabase cameraReelImagesMetadataDatabase = new CameraReelImagesMetadataRemoteDatabase(staticContainer.WebRequestsContainer.WebRequestController, bootstrapContainer.DecentralandUrlsSource);
            ICameraReelScreenshotsStorage cameraReelScreenshotsStorage = new CameraReelS3BucketScreenshotsStorage(staticContainer.WebRequestsContainer.WebRequestController);

            var cameraReelStorageService = new CameraReelRemoteStorageService(cameraReelImagesMetadataDatabase, cameraReelScreenshotsStorage, identityCache.Identity?.Address);

            IUserCalendar userCalendar = new GoogleUserCalendar(webBrowser);
            ISystemClipboard clipboard = new UnityClipboard();

            bool includeCameraReel = staticContainer.FeatureFlagsCache.Configuration.IsEnabled(FeatureFlagsStrings.CAMERA_REEL) || (appArgs.HasDebugFlag() && appArgs.HasFlag(AppArgsFlags.CAMERA_REEL)) || Application.isEditor;
            bool includeFriends = staticContainer.FeatureFlagsCache.Configuration.IsEnabled(FeatureFlagsStrings.FRIENDS) || (appArgs.HasDebugFlag() && appArgs.HasFlag(AppArgsFlags.FRIENDS)) || Application.isEditor;
            bool includeUserBlocking = staticContainer.FeatureFlagsCache.Configuration.IsEnabled(FeatureFlagsStrings.FRIENDS_USER_BLOCKING) || (appArgs.HasDebugFlag() && appArgs.HasFlag(AppArgsFlags.FRIENDS_USER_BLOCKING)) || Application.isEditor;

            var notificationsRequestController = new NotificationsRequestController(staticContainer.WebRequestsContainer.WebRequestController, notificationsBusController, bootstrapContainer.DecentralandUrlsSource, identityCache, includeFriends);
            notificationsRequestController.StartGettingNewNotificationsOverTimeAsync(ct).SuppressCancellationThrow().Forget();

            var friendServiceProxy = new ObjectProxy<IFriendsService>();
            IProfileThumbnailCache profileThumbnailCache = new ProfileThumbnailCache(staticContainer.WebRequestsContainer.WebRequestController);
            IChatLifecycleBusController chatLifecycleBusController = new ChatLifecycleBusController(mvcManager);

            var globalPlugins = new List<IDCLGlobalPlugin>
            {
                new MultiplayerPlugin(
                    assetsProvisioner,
                    archipelagoIslandRoom,
                    gateKeeperSceneRoom,
                    roomHub,
                    roomsStatus,
                    profileRepository,
                    profileBroadcast,
                    debugBuilder,
                    staticContainer.LoadingStatus,
                    entityParticipantTable,
                    messagePipesHub,
                    remoteMetadata,
                    staticContainer.CharacterContainer.CharacterObject,
                    staticContainer.RealmData,
                    remoteEntities,
                    staticContainer.ScenesCache,
                    emotesCache,
                    characterDataPropagationUtility,
                    staticContainer.ComponentsContainer.ComponentPoolsRegistry,
                    islandThroughputBunch,
                    sceneThroughputBunch
                ),
                new WorldInfoPlugin(worldInfoHub, debugBuilder, chatHistory),
                new CharacterMotionPlugin(assetsProvisioner, staticContainer.CharacterContainer.CharacterObject, debugBuilder, staticContainer.ComponentsContainer.ComponentPoolsRegistry, staticContainer.SceneReadinessReportQueue),
                new InputPlugin(dclInput, dclCursor, unityEventSystem, assetsProvisioner, dynamicWorldDependencies.CursorUIDocument, multiplayerEmotesMessageBus, mvcManager, debugBuilder, dynamicWorldDependencies.RootUIDocument, dynamicWorldDependencies.ScenesUIDocument, dynamicWorldDependencies.CursorUIDocument, exposedGlobalDataContainer.ExposedCameraData),
                new GlobalInteractionPlugin(dclInput, dynamicWorldDependencies.RootUIDocument, assetsProvisioner, staticContainer.EntityCollidersGlobalCache, exposedGlobalDataContainer.GlobalInputEvents, dclCursor, unityEventSystem, mvcManager),
                new CharacterCameraPlugin(assetsProvisioner, realmSamplingData, exposedGlobalDataContainer.ExposedCameraData, debugBuilder, dynamicWorldDependencies.CommandLineArgs, dclInput),
                new WearablePlugin(assetsProvisioner, staticContainer.WebRequestsContainer.WebRequestController, staticContainer.RealmData, assetBundlesURL, staticContainer.CacheCleaner, wearableCatalog),
                new EmotePlugin(staticContainer.WebRequestsContainer.WebRequestController, emotesCache, staticContainer.RealmData, multiplayerEmotesMessageBus, debugBuilder,
                    assetsProvisioner, selfProfile, mvcManager, dclInput, staticContainer.CacheCleaner, identityCache, entityParticipantTable, assetBundlesURL, mainUIView, dclCursor, staticContainer.InputBlock, globalWorld, playerEntity),
                new ProfilingPlugin(staticContainer.Profiler, staticContainer.RealmData, staticContainer.SingletonSharedDependencies.MemoryBudget, debugBuilder, staticContainer.ScenesCache),
                new AvatarPlugin(
                    staticContainer.ComponentsContainer.ComponentPoolsRegistry,
                    assetsProvisioner,
                    staticContainer.SingletonSharedDependencies.FrameTimeBudget,
                    staticContainer.SingletonSharedDependencies.MemoryBudget,
                    staticContainer.QualityContainer.RendererFeaturesCache,
                    staticContainer.RealmData,
                    staticContainer.MainPlayerAvatarBaseProxy,
                    debugBuilder,
                    staticContainer.CacheCleaner,
                    chatEntryConfiguration,
                    new DefaultFaceFeaturesHandler(wearableCatalog),
                    nametagsData,
                    defaultTexturesContainer.TextureArrayContainerFactory,
                    wearableCatalog,
                    remoteEntities,
                    staticContainer.CharacterContainer.Transform),
                new MainUIPlugin(mvcManager, sidebarBus, mainUIView),
                new ProfilePlugin(profileRepository, profileCache, staticContainer.CacheCleaner, new ProfileIntentionCache()),
                new MapRendererPlugin(mapRendererContainer.MapRenderer),
                new SidebarPlugin(
                    assetsProvisioner,
                    mvcManager,
                    mainUIView,
                    notificationsBusController,
                    notificationsRequestController,
                    identityCache,
                    profileRepository,
                    staticContainer.WebRequestsContainer.WebRequestController,
                    webBrowser,
                    dynamicWorldDependencies.Web3Authenticator,
                    initializationFlowContainer.InitializationFlow,
                    profileCache, sidebarBus, dclInput, chatEntryConfiguration,
                    globalWorld, playerEntity, includeCameraReel, includeFriends),
                new ErrorPopupPlugin(mvcManager, assetsProvisioner),
                connectionStatusPanelPlugin,
                new MinimapPlugin(mvcManager, minimap),
                new ChatPlugin(assetsProvisioner, mvcManager, chatMessagesBus, chatHistory, entityParticipantTable, nametagsData, dclInput, unityEventSystem, mainUIView, staticContainer.InputBlock, chatLifecycleBusController, globalWorld, playerEntity),
                new ExplorePanelPlugin(
                    assetsProvisioner,
                    mvcManager,
                    mapRendererContainer,
                    placesAPIService,
                    staticContainer.WebRequestsContainer.WebRequestController,
                    identityCache,
                    cameraReelStorageService,
                    cameraReelStorageService,
                    clipboard,
                    bootstrapContainer.DecentralandUrlsSource,
                    wearableCatalog,
                    characterPreviewFactory,
                    profileRepository,
                    dynamicWorldDependencies.Web3Authenticator,
                    initializationFlowContainer.InitializationFlow,
                    selfProfile,
                    equippedWearables,
                    equippedEmotes,
                    webBrowser,
                    emotesCache,
                    realmNavigator,
                    forceRender,
                    dclInput,
                    staticContainer.RealmData,
                    profileCache,
                    assetBundlesURL,
                    notificationsBusController,
                    characterPreviewEventBus,
                    mapPathEventBus,
                    chatEntryConfiguration,
                    backpackEventBus,
                    thirdPartyNftProviderSource,
                    wearablesProvider,
                    dclCursor,
                    staticContainer.InputBlock,
                    emoteProvider,
                    globalWorld,
                    playerEntity,
                    chatMessagesBus,
                    staticContainer.MemoryCap,
                    bootstrapContainer.WorldVolumeMacBus,
                    eventsApiService,
                    userCalendar,
                    clipboard,
                    explorePanelNavmapBus,
                    includeCameraReel
                ),
                new CharacterPreviewPlugin(staticContainer.ComponentsContainer.ComponentPoolsRegistry, assetsProvisioner, staticContainer.CacheCleaner),
                new WebRequestsPlugin(staticContainer.WebRequestsContainer.AnalyticsContainer, debugBuilder),
                new Web3AuthenticationPlugin(assetsProvisioner, dynamicWorldDependencies.Web3Authenticator, debugBuilder, mvcManager, selfProfile, webBrowser, staticContainer.RealmData, identityCache, characterPreviewFactory, dynamicWorldDependencies.SplashScreen, audioMixerVolumesController, staticContainer.FeatureFlagsCache, characterPreviewEventBus, globalWorld),
                new StylizedSkyboxPlugin(assetsProvisioner, dynamicSettings.DirectionalLight, debugBuilder, staticContainer.FeatureFlagsCache),
                new LoadingScreenPlugin(assetsProvisioner, mvcManager, audioMixerVolumesController,
                    staticContainer.InputBlock, debugBuilder, staticContainer.LoadingStatus),
                new ExternalUrlPromptPlugin(assetsProvisioner, webBrowser, mvcManager, dclCursor),
                new TeleportPromptPlugin(
                    assetsProvisioner,
                    mvcManager,
                    staticContainer.WebRequestsContainer.WebRequestController,
                    placesAPIService,
                    dclCursor,
                    chatMessagesBus
                ),
                new ChangeRealmPromptPlugin(
                    assetsProvisioner,
                    mvcManager,
                    dclCursor,
                    realmUrl => chatMessagesBus.Send($"/{ChatCommandsUtils.COMMAND_GOTO} {realmUrl}", "RestrictedActionAPI")),
                new NftPromptPlugin(assetsProvisioner, webBrowser, mvcManager, nftInfoAPIClient, staticContainer.WebRequestsContainer.WebRequestController, dclCursor),
                staticContainer.CharacterContainer.CreateGlobalPlugin(),
                staticContainer.QualityContainer.CreatePlugin(),
                terrainContainer.CreatePlugin(staticContainer, bootstrapContainer, mapRendererContainer, debugBuilder),
                new MultiplayerMovementPlugin(
                    assetsProvisioner,
                    multiplayerMovementMessageBus,
                    debugBuilder,
                    remoteEntities,
                    staticContainer.CharacterContainer.Transform,
                    multiplayerDebugSettings,
                    appArgs,
                    entityParticipantTable,
                    staticContainer.RealmData,
                    remoteMetadata,
                    staticContainer.FeatureFlagsCache),
                lodContainer.LODPlugin,
                lodContainer.RoadPlugin,
                new AudioPlaybackPlugin(terrainContainer.GenesisTerrain, assetsProvisioner, dynamicWorldParams.EnableLandscape),
                new RealmDataDirtyFlagPlugin(staticContainer.RealmData),
                new NotificationPlugin(
                    assetsProvisioner,
                    mvcManager,
                    staticContainer.WebRequestsContainer.WebRequestController,
                    notificationsBusController),
                new RewardPanelPlugin(mvcManager, assetsProvisioner, notificationsBusController, staticContainer.WebRequestsContainer.WebRequestController),
                new PassportPlugin(
                    assetsProvisioner,
                    mvcManager,
                    dclCursor,
                    profileRepository,
                    characterPreviewFactory,
                    chatEntryConfiguration,
                    staticContainer.RealmData,
                    assetBundlesURL,
                    staticContainer.WebRequestsContainer.WebRequestController,
                    characterPreviewEventBus,
                    selfProfile,
                    webBrowser,
                    bootstrapContainer.DecentralandUrlsSource,
                    badgesAPIClient,
                    notificationsBusController,
                    staticContainer.InputBlock,
                    remoteMetadata,
                    cameraReelStorageService,
                    cameraReelStorageService,
                    globalWorld,
                    playerEntity,
                    includeCameraReel,
                    friendServiceProxy,
                    clipboard,
                    profileThumbnailCache,
                    includeFriends,
                    includeUserBlocking
                ),
                new GenericContextMenuPlugin(assetsProvisioner, mvcManager),
<<<<<<< HEAD
=======
                new FriendsPlugin(bootstrapContainer.DecentralandUrlsSource,
                    profileRepository,
                    identityCache,
                    staticContainer.FeatureFlagsCache,
                    assetsProvisioner,
                    staticContainer.WebRequestsContainer.WebRequestController,
                    mvcManager,
                    staticContainer.InputBlock),
                realmNavigatorContainer.CreatePlugin(),
>>>>>>> 853ce72b
            };

            globalPlugins.AddRange(staticContainer.SharedPlugins);

            if (includeCameraReel)
                globalPlugins.Add(new InWorldCameraPlugin(
                    dclInput,
                    selfProfile,
                    staticContainer.RealmData,
                    playerEntity,
                    placesAPIService,
                    staticContainer.CharacterContainer.CharacterObject,
                    coroutineRunner,
                    cameraReelStorageService,
                    cameraReelStorageService,
                    mvcManager,
                    clipboard,
                    bootstrapContainer.DecentralandUrlsSource,
                    webBrowser,
                    staticContainer.WebRequestsContainer.WebRequestController,
                    profileRepository,
                    realmNavigator,
                    assetsProvisioner,
                    wearableCatalog,
                    wearablesProvider,
                    assetBundlesURL,
                    dclCursor,
                    mainUIView.SidebarView.EnsureNotNull().InWorldCameraButton,
                    dynamicWorldDependencies.RootUIDocument,
                    globalWorld,
                    debugBuilder,
                    nametagsData));

            if (includeFriends)
            {
                globalPlugins.Add(new FriendsPlugin(
                    mainUIView,
                    bootstrapContainer.DecentralandUrlsSource,
                    mvcManager,
                    assetsProvisioner,
                    identityCache,
                    profileRepository,
                    clipboard,
                    staticContainer.WebRequestsContainer.WebRequestController,
                    staticContainer.LoadingStatus,
                    staticContainer.InputBlock,
                    dclInput,
                    selfProfile,
                    new MVCPassportBridge(mvcManager),
                    friendServiceProxy,
                    profileThumbnailCache,
                    chatLifecycleBusController,
                    notificationsBusController,
                    includeUserBlocking,
                    appArgs));
            }

            if (dynamicWorldParams.EnableAnalytics)
                globalPlugins.Add(new AnalyticsPlugin(
                        bootstrapContainer.Analytics!,
                        staticContainer.Profiler,
                        staticContainer.RealmData,
                        staticContainer.ScenesCache,
                        staticContainer.MainPlayerAvatarBaseProxy,
                        identityCache,
                        debugBuilder,
                        cameraReelStorageService
                    )
                );

            var globalWorldFactory = new GlobalWorldFactory(
                in staticContainer,
                exposedGlobalDataContainer.CameraSamplingData,
                realmSamplingData,
                assetBundlesURL,
                staticContainer.RealmData,
                globalPlugins,
                debugBuilder,
                staticContainer.ScenesCache,
                dynamicWorldParams.HybridSceneParams,
                currentSceneInfo,
                lodContainer.LodCache,
                multiplayerEmotesMessageBus,
                globalWorld,
                staticContainer.SceneReadinessReportQueue,
                localSceneDevelopment
            );

            staticContainer.RoomHubProxy.SetObject(roomHub);

            var container = new DynamicWorldContainer(
                localSceneDevelopmentController,
                mvcManager,
                realmContainer.RealmController,
                globalWorldFactory,
                globalPlugins,
                profileRepository,
                initializationFlowContainer.InitializationFlow,
                chatMessagesBus,
                messagePipesHub,
                remoteMetadata,
                profileBroadcast,
                roomHub
            );

            // Init itself
            await dynamicWorldDependencies.SettingsContainer.InitializePluginAsync(container, ct)!.ThrowOnFail();

            return (container, true);
        }

        private static void ParseDebugForcedEmotes(IReadOnlyCollection<string>? debugEmotes, ref List<URN> parsedEmotes)
        {
            if (debugEmotes?.Count > 0)
                parsedEmotes.AddRange(debugEmotes.Select(emote => new URN(emote)));
        }

        private static void ParseParamsForcedEmotes(IAppArgs appParams, ref List<URN> parsedEmotes)
        {
            if (appParams.TryGetValue(AppArgsFlags.FORCED_EMOTES, out string? csv) && !string.IsNullOrEmpty(csv!))
                parsedEmotes.AddRange(csv.Split(',', StringSplitOptions.RemoveEmptyEntries)?.Select(emote => new URN(emote)) ?? ArraySegment<URN>.Empty);
        }
    }
}<|MERGE_RESOLUTION|>--- conflicted
+++ resolved
@@ -720,18 +720,7 @@
                     includeUserBlocking
                 ),
                 new GenericContextMenuPlugin(assetsProvisioner, mvcManager),
-<<<<<<< HEAD
-=======
-                new FriendsPlugin(bootstrapContainer.DecentralandUrlsSource,
-                    profileRepository,
-                    identityCache,
-                    staticContainer.FeatureFlagsCache,
-                    assetsProvisioner,
-                    staticContainer.WebRequestsContainer.WebRequestController,
-                    mvcManager,
-                    staticContainer.InputBlock),
                 realmNavigatorContainer.CreatePlugin(),
->>>>>>> 853ce72b
             };
 
             globalPlugins.AddRange(staticContainer.SharedPlugins);
