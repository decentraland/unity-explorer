using CommunicationData.URLHelpers;
using Cysharp.Threading.Tasks;
using DCL.AsyncLoadReporting;
using DCL.AvatarRendering.Wearables;
using DCL.AvatarRendering.Wearables.Helpers;
using DCL.Backpack.BackpackBus;
using DCL.Browser;
using DCL.DebugUtilities;
using DCL.ParcelsService;
using DCL.PlacesAPIService;
using DCL.PluginSystem;
using DCL.PluginSystem.Global;
using DCL.SkyBox;
using DCL.Profiles;
using DCL.SceneLoadingScreens;
using DCL.Web3.Authenticators;
using DCL.Web3.Identities;
using DCL.WebRequests.Analytics;
using ECS;
using ECS.Prioritization.Components;
using MVC;
using MVC.PopupsController.PopupCloser;
using SceneRunner.EmptyScene;
using System;
using System.Collections.Generic;
using System.Threading;
using DCL.LOD;
using Unity.Mathematics;
using UnityEngine;
using UnityEngine.UIElements;
using Object = UnityEngine.Object;

namespace Global.Dynamic
{
    public class DynamicWorldContainer : IDCLPlugin<DynamicWorldSettings>
    {
        private static readonly URLDomain ASSET_BUNDLES_URL = URLDomain.FromString("https://ab-cdn.decentraland.org/");

        public MVCManager MvcManager { get; private set; }

        public DebugUtilitiesContainer DebugContainer { get; private set; }

        public IRealmController RealmController { get; private set; }

        public GlobalWorldFactory GlobalWorldFactory { get; private set; }

        public EmptyScenesWorldFactory EmptyScenesWorldFactory { get; private set; }

        public IReadOnlyList<IDCLGlobalPlugin> GlobalPlugins { get; private set; }

        public IProfileRepository ProfileRepository { get; private set; }

        public ParcelServiceContainer ParcelServiceContainer { get; private set; }

        public void Dispose()
        {
            MvcManager.Dispose();
        }

        public static async UniTask<(DynamicWorldContainer container, bool success)> CreateAsync(
            StaticContainer staticContainer,
            IPluginSettingsContainer settingsContainer,
            CancellationToken ct,
            UIDocument rootUIDocument,
            SkyBoxSceneData skyBoxSceneData,
            IReadOnlyList<int2> staticLoadPositions, int sceneLoadRadius,
            DynamicSettings dynamicSettings,
            IWeb3VerifiedAuthenticator web3Authenticator,
            IWeb3IdentityCache storedIdentityProvider)
        {
            var container = new DynamicWorldContainer();
            (_, bool result) = await settingsContainer.InitializePluginAsync(container, ct);

            if (!result)
                return (null, false);

            DebugContainerBuilder debugBuilder = container.DebugContainer.Builder;

            var realmSamplingData = new RealmSamplingData();
            var dclInput = new DCLInput();
            ExposedGlobalDataContainer exposedGlobalDataContainer = staticContainer.ExposedGlobalDataContainer;
            var realmData = new RealmData();

            PopupCloserView popupCloserView = Object.Instantiate((await staticContainer.AssetsProvisioner.ProvideMainAssetAsync(dynamicSettings.PopupCloserView, ct: CancellationToken.None)).Value.GetComponent<PopupCloserView>());
            container.MvcManager = new MVCManager(new WindowStackManager(), new CancellationTokenSource(), popupCloserView);

            var parcelServiceContainer = ParcelServiceContainer.Create(realmData, staticContainer.SceneReadinessReportQueue, debugBuilder, container.MvcManager);
            container.ParcelServiceContainer = parcelServiceContainer;

            MapRendererContainer mapRendererContainer = await MapRendererContainer.CreateAsync(staticContainer, dynamicSettings.MapRendererSettings, ct);
            var placesAPIService = new PlacesAPIService(new PlacesAPIClient(staticContainer.WebRequestsContainer.WebRequestController));
            var wearableCatalog = new WearableCatalog();
            var backpackCommandBus = new BackpackCommandBus();
            var backpackEventBus = new BackpackEventBus();

            IProfileCache profileCache = new DefaultProfileCache();

            container.ProfileRepository = new RealmProfileRepository(staticContainer.WebRequestsContainer.WebRequestController, realmData,
                profileCache);

            IScenesCache scenesCache = new ScenesCache();

            var globalPlugins = new List<IDCLGlobalPlugin>
            {
                new CharacterMotionPlugin(staticContainer.AssetsProvisioner, staticContainer.CharacterObject, debugBuilder),
                new InputPlugin(dclInput),
                new GlobalInteractionPlugin(dclInput, rootUIDocument, staticContainer.AssetsProvisioner, staticContainer.EntityCollidersGlobalCache, exposedGlobalDataContainer.GlobalInputEvents),
                new CharacterCameraPlugin(staticContainer.AssetsProvisioner, realmSamplingData, exposedGlobalDataContainer.CameraSamplingData, exposedGlobalDataContainer.ExposedCameraData),
                new WearablePlugin(staticContainer.AssetsProvisioner, staticContainer.WebRequestsContainer.WebRequestController, realmData, ASSET_BUNDLES_URL, staticContainer.CacheCleaner, wearableCatalog),
                new ProfilingPlugin(staticContainer.ProfilingProvider, staticContainer.SingletonSharedDependencies.FrameTimeBudget, staticContainer.SingletonSharedDependencies.MemoryBudget, debugBuilder),
                new AvatarPlugin(staticContainer.ComponentsContainer.ComponentPoolsRegistry, staticContainer.AssetsProvisioner,
                    staticContainer.SingletonSharedDependencies.FrameTimeBudget, staticContainer.SingletonSharedDependencies.MemoryBudget, realmData, debugBuilder, staticContainer.CacheCleaner),
                new ProfilePlugin(container.ProfileRepository, profileCache, staticContainer.CacheCleaner, new ProfileIntentionCache()),
                new MapRendererPlugin(mapRendererContainer.MapRenderer),
                new MinimapPlugin(staticContainer.AssetsProvisioner, container.MvcManager, mapRendererContainer, placesAPIService),
                new ExplorePanelPlugin(
                    staticContainer.AssetsProvisioner,
                    container.MvcManager,
                    mapRendererContainer,
                    placesAPIService,
                    parcelServiceContainer.TeleportController,
                    dynamicSettings.BackpackSettings,
                    backpackCommandBus,
                    backpackEventBus,
                    staticContainer.WebRequestsContainer.WebRequestController,
                    storedIdentityProvider,
                    wearableCatalog),

                new WebRequestsPlugin(staticContainer.WebRequestsContainer.AnalyticsContainer, debugBuilder),
                new Web3AuthenticationPlugin(staticContainer.AssetsProvisioner, web3Authenticator, debugBuilder, container.MvcManager, container.ProfileRepository, new UnityAppWebBrowser(), realmData, storedIdentityProvider),
                new SkyBoxPlugin(debugBuilder, skyBoxSceneData),
<<<<<<< HEAD
                new LODPlugin(staticContainer.CacheCleaner, realmData,
                    staticContainer.SingletonSharedDependencies.MemoryBudget,
                    staticContainer.SingletonSharedDependencies.FrameTimeBudget,
                    scenesCache, debugBuilder, staticContainer.AssetsProvisioner),
=======
                new LoadingScreenPlugin(staticContainer.AssetsProvisioner, container.MvcManager),
>>>>>>> b69bfa9b
            };

            globalPlugins.AddRange(staticContainer.SharedPlugins);

<<<<<<< HEAD

=======
>>>>>>> b69bfa9b
            container.RealmController = new RealmController(
                staticContainer.WebRequestsContainer.WebRequestController,
                parcelServiceContainer.TeleportController,
                parcelServiceContainer.RetrieveSceneFromFixedRealm,
                parcelServiceContainer.RetrieveSceneFromVolatileWorld,
                sceneLoadRadius, staticLoadPositions, realmData, staticContainer.ScenesCache);

            container.GlobalWorldFactory = new GlobalWorldFactory(in staticContainer, staticContainer.RealmPartitionSettings,
                exposedGlobalDataContainer.CameraSamplingData, realmSamplingData, ASSET_BUNDLES_URL, realmData, globalPlugins,
                debugBuilder, staticContainer.ScenesCache);

            container.GlobalPlugins = globalPlugins;
            container.EmptyScenesWorldFactory = new EmptyScenesWorldFactory(staticContainer.SingletonSharedDependencies, staticContainer.ECSWorldPlugins);

            BuildTeleportWidget(container.RealmController, container.MvcManager, debugBuilder);

            return (container, true);
        }

        public UniTask InitializeAsync(DynamicWorldSettings settings, CancellationToken ct)
        {
            DebugContainer = DebugUtilitiesContainer.Create(settings.DebugViewsCatalog);
            return UniTask.CompletedTask;
        }

        private static void BuildTeleportWidget(IRealmController realmController, MVCManager mvcManager,
            IDebugContainerBuilder debugContainerBuilder)
        {
            async UniTask ChangeRealmAsync(string realm, CancellationToken ct)
            {
                var loadReport = new AsyncLoadProcessReport(new UniTaskCompletionSource(), new AsyncReactiveProperty<float>(0));

                await UniTask.WhenAll(mvcManager.ShowAsync(
                        SceneLoadingScreenController.IssueCommand(new SceneLoadingScreenController.Params(loadReport, TimeSpan.FromSeconds(30)))),
                    realmController.SetRealmAsync(URLDomain.FromString(realm), Vector2Int.zero, loadReport, ct));
            }

            debugContainerBuilder.AddWidget("Realm")
                                 .AddStringFieldWithConfirmation("https://peer.decentraland.org", "Change", realm => { ChangeRealmAsync(realm, CancellationToken.None).Forget(); });
        }
    }
}<|MERGE_RESOLUTION|>--- conflicted
+++ resolved
@@ -94,7 +94,6 @@
             var backpackEventBus = new BackpackEventBus();
 
             IProfileCache profileCache = new DefaultProfileCache();
-
             container.ProfileRepository = new RealmProfileRepository(staticContainer.WebRequestsContainer.WebRequestController, realmData,
                 profileCache);
 
@@ -129,22 +128,15 @@
                 new WebRequestsPlugin(staticContainer.WebRequestsContainer.AnalyticsContainer, debugBuilder),
                 new Web3AuthenticationPlugin(staticContainer.AssetsProvisioner, web3Authenticator, debugBuilder, container.MvcManager, container.ProfileRepository, new UnityAppWebBrowser(), realmData, storedIdentityProvider),
                 new SkyBoxPlugin(debugBuilder, skyBoxSceneData),
-<<<<<<< HEAD
+                new LoadingScreenPlugin(staticContainer.AssetsProvisioner, container.MvcManager),
                 new LODPlugin(staticContainer.CacheCleaner, realmData,
                     staticContainer.SingletonSharedDependencies.MemoryBudget,
                     staticContainer.SingletonSharedDependencies.FrameTimeBudget,
                     scenesCache, debugBuilder, staticContainer.AssetsProvisioner),
-=======
-                new LoadingScreenPlugin(staticContainer.AssetsProvisioner, container.MvcManager),
->>>>>>> b69bfa9b
             };
 
             globalPlugins.AddRange(staticContainer.SharedPlugins);
 
-<<<<<<< HEAD
-
-=======
->>>>>>> b69bfa9b
             container.RealmController = new RealmController(
                 staticContainer.WebRequestsContainer.WebRequestController,
                 parcelServiceContainer.TeleportController,
