--- conflicted
+++ resolved
@@ -50,10 +50,7 @@
 using DCL.SceneLoadingScreens.LoadingScreen;
 using DCL.SidebarBus;
 using DCL.UI.MainUI;
-<<<<<<< HEAD
-=======
 using DCL.StylizedSkybox.Scripts.Plugin;
->>>>>>> 98c8d5b5
 using DCL.UserInAppInitializationFlow;
 using DCL.Utilities.Extensions;
 using DCL.Web3.Identities;
@@ -350,12 +347,7 @@
                 )
             );
 
-<<<<<<< HEAD
-            var notificationsRequestController = new NotificationsRequestController(staticContainer.WebRequestsContainer.WebRequestController, notificationsBusController, identityCache);
-=======
-            INotificationsBusController notificationsBusController = new NotificationsBusController();
             NotificationsRequestController notificationsRequestController = new NotificationsRequestController(staticContainer.WebRequestsContainer.WebRequestController, notificationsBusController, identityCache);
->>>>>>> 98c8d5b5
 
             var multiplayerEmotesMessageBus = new MultiplayerEmotesMessageBus(container.MessagePipesHub);
 
@@ -426,14 +418,8 @@
                     webBrowser,
                     dynamicWorldDependencies.Web3Authenticator,
                     container.UserInAppInitializationFlow,
-<<<<<<< HEAD
                     profileCache, sidebarBus),
                 new MinimapPlugin(container.MvcManager, mapRendererContainer, placesAPIService, staticContainer.RealmData, container.ChatMessagesBus, realmNavigator, staticContainer.ScenesCache, mainUIView, mapPathEventBus),
-=======
-                    profileCache,
-                    sidebarBus),
-                new MinimapPlugin(container.MvcManager, mapRendererContainer, placesAPIService, staticContainer.RealmData, container.ChatMessagesBus, realmNavigator, staticContainer.ScenesCache, mainUIView),
->>>>>>> 98c8d5b5
                 new ChatPlugin(assetsProvisioner, container.MvcManager, container.ChatMessagesBus, chatHistory, entityParticipantTable, nametagsData, dclInput, unityEventSystem, mainUIView, staticContainer.InputBlock),
                 new ExplorePanelPlugin(
                     assetsProvisioner,
