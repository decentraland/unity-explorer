using Arch.Core;
using CommunicationData.URLHelpers;
using Cysharp.Threading.Tasks;
using DCL.AssetsProvision;
using DCL.Audio;
using DCL.AvatarRendering.Emotes;
using DCL.AvatarRendering.Emotes.Equipped;
using DCL.AvatarRendering.Wearables;
using DCL.AvatarRendering.Wearables.Equipped;
using DCL.AvatarRendering.Wearables.Helpers;
using DCL.Backpack.BackpackBus;
using DCL.Browser;
using DCL.CharacterPreview;
using DCL.Chat;
using DCL.Chat.Commands;
using DCL.Chat.History;
using DCL.Chat.MessageBus;
using DCL.DebugUtilities;
using DCL.DebugUtilities.UIBindings;
using DCL.Input;
using DCL.Landscape;
using DCL.LOD.Systems;
using DCL.MapRenderer;
using DCL.Multiplayer.Connections;
using DCL.Multiplayer.Connections.Archipelago.AdapterAddress.Current;
using DCL.Multiplayer.Connections.Archipelago.Rooms;
using DCL.Multiplayer.Connections.DecentralandUrls;
using DCL.Multiplayer.Connections.GateKeeper.Meta;
using DCL.Multiplayer.Connections.GateKeeper.Rooms;
using DCL.Multiplayer.Connections.Messaging.Hubs;
using DCL.Multiplayer.Connections.Pools;
using DCL.Multiplayer.Connections.RoomHubs;
using DCL.Multiplayer.Deduplication;
using DCL.Multiplayer.Emotes;
using DCL.Multiplayer.HealthChecks;
using DCL.Multiplayer.HealthChecks.Struct;
using DCL.Multiplayer.Movement;
using DCL.Multiplayer.Movement.Systems;
using DCL.Multiplayer.Profiles.BroadcastProfiles;
using DCL.Multiplayer.Profiles.Entities;
using DCL.Multiplayer.Profiles.Poses;
using DCL.Multiplayer.Profiles.Tables;
using DCL.Multiplayer.SDK.Systems.GlobalWorld;
using DCL.Nametags;
using DCL.NftInfoAPIService;
using DCL.Notifications;
using DCL.NotificationsBusController.NotificationsBus;
using DCL.Optimization.Pools;
using DCL.ParcelsService;
using DCL.PerformanceAndDiagnostics.Analytics;
using DCL.PlacesAPIService;
using DCL.PluginSystem;
using DCL.PluginSystem.Global;
using DCL.Profiles;
using DCL.Profiles.Self;
using DCL.SceneLoadingScreens.LoadingScreen;
using DCL.SidebarBus;
using DCL.UI.MainUI;
using DCL.StylizedSkybox.Scripts.Plugin;
using DCL.UserInAppInitializationFlow;
using DCL.Utilities.Extensions;
using DCL.Web3.Identities;
using DCL.WebRequests.Analytics;
using ECS.Prioritization.Components;
using ECS.SceneLifeCycle;
using ECS.SceneLifeCycle.LocalSceneDevelopment;
using ECS.SceneLifeCycle.Realm;
using Global.Dynamic.ChatCommands;
using LiveKit.Internal.FFIClients.Pools;
using LiveKit.Internal.FFIClients.Pools.Memory;
using MVC;
using MVC.PopupsController.PopupCloser;
using SceneRunner.Debugging.Hub;
using System;
using System.Buffers;
using System.Collections.Generic;
using System.Text.RegularExpressions;
using System.Threading;
using UnityEngine;
using UnityEngine.Audio;
using UnityEngine.EventSystems;
using UnityEngine.Pool;
using Utility.PriorityQueue;
using Object = UnityEngine.Object;

namespace Global.Dynamic
{
    public class DynamicWorldContainer : DCLWorldContainer<DynamicWorldSettings>
    {
        private ECSReloadScene? reloadSceneController;
        private LocalSceneDevelopmentController? localSceneDevelopmentController;

        public IMVCManager MvcManager { get; private set; } = null!;

        public DefaultTexturesContainer DefaultTexturesContainer { get; private set; } = null!;

        public LODContainer LODContainer { get; private set; } = null!;

        public MapRendererContainer MapRendererContainer { get; private set; } = null!;

        public IGlobalRealmController RealmController { get; private set; } = null!;

        public GlobalWorldFactory GlobalWorldFactory { get; private set; } = null!;

        public IReadOnlyList<IDCLGlobalPlugin> GlobalPlugins { get; private set; } = null!;

        public IProfileRepository ProfileRepository { get; private set; } = null!;

        public ParcelServiceContainer ParcelServiceContainer { get; private set; } = null!;

        public RealUserInAppInitializationFlow UserInAppInAppInitializationFlow { get; private set; } = null!;

        // TODO move multiplayer related dependencies to a separate container
        public ICharacterDataPropagationUtility CharacterDataPropagationUtility { get; private set; } = null!;

        public IChatMessagesBus ChatMessagesBus { get; private set; } = null!;

        public IMessagePipesHub MessagePipesHub { get; private set; } = null!;

        public IProfileBroadcast ProfileBroadcast { get; private set; } = null!;

        public IRoomHub RoomHub { get; private set; } = null!;

        public RealFlowLoadingStatus RealFlowLoadingStatus { get; private set; } = null!;

        public override void Dispose()
        {
            MvcManager.Dispose();
            ChatMessagesBus.Dispose();
            ProfileBroadcast.Dispose();
            MessagePipesHub.Dispose();
            localSceneDevelopmentController?.Dispose();
        }

        private static void BuildTeleportWidget(IRealmNavigator realmNavigator, IDebugContainerBuilder debugContainerBuilder, List<string> realms)
        {
            debugContainerBuilder.AddWidget("Realm")
                                 .AddControl(new DebugDropdownDef(realms, new ElementBinding<string>(string.Empty,
                                      evt => { realmNavigator.TryChangeRealmAsync(URLDomain.FromString(evt.newValue), CancellationToken.None).Forget(); }), string.Empty), null)
                                 .AddStringFieldWithConfirmation("https://peer.decentraland.org", "Change", realm => { realmNavigator.TryChangeRealmAsync(URLDomain.FromString(realm), CancellationToken.None).Forget(); });
        }

        private static void BuildReloadSceneWidget(IDebugContainerBuilder debugBuilder, IChatMessagesBus chatMessagesBus)
        {
            debugBuilder.AddWidget("Scene Reload")
                        .AddSingleButton("Reload Scene", () => chatMessagesBus.Send("/reload"));
        }

        public static async UniTask<(DynamicWorldContainer? container, bool success)> CreateAsync(
            BootstrapContainer bootstrapContainer,
            DynamicWorldDependencies dynamicWorldDependencies,
            DynamicWorldParams dynamicWorldParams,
            AudioClipConfig backgroundMusic,
            CancellationToken ct)
        {
            var container = new DynamicWorldContainer();
            DynamicSettings dynamicSettings = dynamicWorldDependencies.DynamicSettings;
            StaticContainer staticContainer = dynamicWorldDependencies.StaticContainer;
            IWeb3IdentityCache identityCache = dynamicWorldDependencies.Web3IdentityCache;
            IAssetsProvisioner assetsProvisioner = dynamicWorldDependencies.AssetsProvisioner;

            IDebugContainerBuilder debugBuilder = dynamicWorldDependencies.DebugContainerBuilder;

            var placesAPIService = new PlacesAPIService(new PlacesAPIClient(staticContainer.WebRequestsContainer.WebRequestController, bootstrapContainer.DecentralandUrlsSource));
            var mapPathEventBus = new MapPathEventBus();
            INotificationsBusController notificationsBusController = new NotificationsBusController();

            async UniTask InitializeContainersAsync(IPluginSettingsContainer settingsContainer, CancellationToken ct)
            {
                // Init itself
                await settingsContainer.InitializePluginAsync(container, ct)!.ThrowOnFail();

                // Init other containers
                container.DefaultTexturesContainer = await DefaultTexturesContainer.CreateAsync(settingsContainer, assetsProvisioner, ct).ThrowOnFail();
                container.LODContainer = await LODContainer.CreateAsync(assetsProvisioner, bootstrapContainer.DecentralandUrlsSource, staticContainer, settingsContainer, staticContainer.RealmData, container.DefaultTexturesContainer.TextureArrayContainerFactory, debugBuilder, dynamicWorldParams.EnableLOD, ct).ThrowOnFail();
                container.MapRendererContainer = await MapRendererContainer.CreateAsync(settingsContainer, staticContainer, bootstrapContainer.DecentralandUrlsSource, assetsProvisioner, placesAPIService, mapPathEventBus, notificationsBusController, ct);
            }

            try { await InitializeContainersAsync(dynamicWorldDependencies.SettingsContainer, ct); }
            catch (Exception) { return (null, false); }

            CursorSettings cursorSettings = (await assetsProvisioner.ProvideMainAssetAsync(dynamicSettings.CursorSettings, ct)).Value;
            ProvidedAsset<Texture2D> normalCursorAsset = await assetsProvisioner.ProvideMainAssetAsync(cursorSettings.NormalCursor, ct);
            ProvidedAsset<Texture2D> interactionCursorAsset = await assetsProvisioner.ProvideMainAssetAsync(cursorSettings.InteractionCursor, ct);

            var unityEventSystem = new UnityEventSystem(EventSystem.current.EnsureNotNull());
            var dclCursor = new DCLCursor(normalCursorAsset.Value, interactionCursorAsset.Value);

            staticContainer.QualityContainer.AddDebugViews(debugBuilder);

            var realmSamplingData = new RealmSamplingData();
            var dclInput = new DCLInput();
            staticContainer.InputProxy.SetObject(dclInput);

            ExposedGlobalDataContainer exposedGlobalDataContainer = staticContainer.ExposedGlobalDataContainer;

            PopupCloserView popupCloserView = Object.Instantiate((await assetsProvisioner.ProvideMainAssetAsync(dynamicSettings.PopupCloserView, ct: CancellationToken.None)).Value.GetComponent<PopupCloserView>()).EnsureNotNull();
            MainUIView mainUIView = Object.Instantiate((await assetsProvisioner.ProvideMainAssetAsync(dynamicSettings.MainUIView, ct: CancellationToken.None)).Value.GetComponent<MainUIView>()).EnsureNotNull();

            var coreMvcManager = new MVCManager(new WindowStackManager(), new CancellationTokenSource(), popupCloserView);

            container.MvcManager = dynamicWorldParams.EnableAnalytics
                ? new MVCManagerAnalyticsDecorator(coreMvcManager, bootstrapContainer.Analytics!)
                : coreMvcManager;

            var parcelServiceContainer = ParcelServiceContainer.Create(staticContainer.RealmData, staticContainer.SceneReadinessReportQueue, debugBuilder, container.MvcManager, staticContainer.SingletonSharedDependencies.SceneAssetLock);
            container.ParcelServiceContainer = parcelServiceContainer;

            var nftInfoAPIClient = new OpenSeaAPIClient(staticContainer.WebRequestsContainer.WebRequestController, bootstrapContainer.DecentralandUrlsSource);
            var wearableCatalog = new WearableCatalog();
            var characterPreviewFactory = new CharacterPreviewFactory(staticContainer.ComponentsContainer.ComponentPoolsRegistry);
            IWebBrowser webBrowser = bootstrapContainer.WebBrowser;
            ChatEntryConfigurationSO chatEntryConfiguration = (await assetsProvisioner.ProvideMainAssetAsync(dynamicSettings.ChatEntryConfiguration, ct)).Value;
            NametagsData nametagsData = (await assetsProvisioner.ProvideMainAssetAsync(dynamicSettings.NametagsData, ct)).Value;

            IProfileCache profileCache = new DefaultProfileCache();

            container.ProfileRepository = new LogProfileRepository(
                new RealmProfileRepository(staticContainer.WebRequestsContainer.WebRequestController, staticContainer.RealmData, profileCache)
            );

            var genesisTerrain = new TerrainGenerator();
            var worldsTerrain = new WorldTerrainGenerator();
            var satelliteView = new SatelliteFloor();
            var landscapePlugin = new LandscapePlugin(satelliteView, genesisTerrain, worldsTerrain, assetsProvisioner, debugBuilder, container.MapRendererContainer.TextureContainer, staticContainer.WebRequestsContainer.WebRequestController, dynamicWorldParams.EnableLandscape);

            var multiPool = new DCLMultiPool();
            var memoryPool = new ArrayMemoryPool(ArrayPool<byte>.Shared!);
            container.RealFlowLoadingStatus = new RealFlowLoadingStatus();

            var assetBundlesURL = URLDomain.FromString(bootstrapContainer.DecentralandUrlsSource.Url(DecentralandUrl.AssetBundlesCDN));

            var emotesCache = new MemoryEmotesCache();
            staticContainer.CacheCleaner.Register(emotesCache);
            var equippedWearables = new EquippedWearables();
            var equippedEmotes = new EquippedEmotes();
            var forceRender = new List<string>();
            var selfProfile = new SelfProfile(container.ProfileRepository, identityCache, equippedWearables, wearableCatalog, emotesCache, equippedEmotes, forceRender);

            var metaDataSource = new LogMetaDataSource(new MetaDataSource(staticContainer.RealmData, staticContainer.CharacterContainer.CharacterObject, placesAPIService));
            var gateKeeperSceneRoom = new GateKeeperSceneRoom(staticContainer.WebRequestsContainer.WebRequestController, metaDataSource, bootstrapContainer.DecentralandUrlsSource);

            var currentAdapterAddress = ICurrentAdapterAddress.NewDefault(staticContainer.RealmData);

            var archipelagoIslandRoom = IArchipelagoIslandRoom.NewDefault(
                identityCache,
                multiPool,
                staticContainer.CharacterContainer.CharacterObject,
                currentAdapterAddress,
                staticContainer.WebRequestsContainer.WebRequestController
            );

            container.RealmController = new RealmController(
                identityCache,
                staticContainer.WebRequestsContainer.WebRequestController,
                parcelServiceContainer.TeleportController,
                parcelServiceContainer.RetrieveSceneFromFixedRealm,
                parcelServiceContainer.RetrieveSceneFromVolatileWorld,
                dynamicWorldParams.StaticLoadPositions,
                staticContainer.RealmData,
                staticContainer.ScenesCache,
                staticContainer.PartitionDataContainer,
                staticContainer.SingletonSharedDependencies.SceneAssetLock);

            container.RoomHub = new RoomHub(archipelagoIslandRoom, gateKeeperSceneRoom);
            container.MessagePipesHub = new MessagePipesHub(container.RoomHub, multiPool, memoryPool);

            var entityParticipantTable = new EntityParticipantTable();

            var queuePoolFullMovementMessage = new ObjectPool<SimplePriorityQueue<NetworkMovementMessage>>(
                () => new SimplePriorityQueue<NetworkMovementMessage>(),
                actionOnRelease: x => x.Clear()
            );

            var remoteEntities = new RemoteEntities(
                container.RoomHub,
                entityParticipantTable,
                staticContainer.ComponentsContainer.ComponentPoolsRegistry,
                queuePoolFullMovementMessage,
                staticContainer.EntityCollidersGlobalCache
            );

            ILoadingScreen loadingScreen = new LoadingScreen(container.MvcManager);

            IRealmNavigator realmNavigator = new RealmNavigator(
                loadingScreen,
                container.MapRendererContainer.MapRenderer,
                container.RealmController,
                parcelServiceContainer.TeleportController,
                container.RoomHub,
                remoteEntities,
                staticContainer.GlobalWorldProxy,
                container.LODContainer.RoadPlugin,
                genesisTerrain,
                worldsTerrain,
                satelliteView,
                dynamicWorldParams.EnableLandscape,
                staticContainer.ExposedGlobalDataContainer.ExposedCameraData.CameraEntityProxy,
                exposedGlobalDataContainer.CameraSamplingData
            );

            IHealthCheck livekitHealthCheck = bootstrapContainer.DebugSettings.EnableEmulateNoLivekitConnection
                ? new IHealthCheck.AlwaysFails("Livekit connection is in debug, always fail mode")
                : new SequentialHealthCheck(
                    new MultipleURLHealthCheck(staticContainer.WebRequestsContainer.WebRequestController, bootstrapContainer.DecentralandUrlsSource,
                        DecentralandUrl.ArchipelagoStatus,
                        DecentralandUrl.GatekeeperStatus
                    ),
                    new LivekitHealthCheck(container.RoomHub)
                );

            livekitHealthCheck = dynamicWorldParams.EnableAnalytics
                ? livekitHealthCheck.WithFailAnalytics(bootstrapContainer.Analytics!)
                : livekitHealthCheck;

            livekitHealthCheck.WithRetries();

            container.UserInAppInAppInitializationFlow = new RealUserInAppInitializationFlow(
                container.RealFlowLoadingStatus,
                livekitHealthCheck,
                bootstrapContainer.DecentralandUrlsSource,
                container.MvcManager,
                selfProfile,
                dynamicWorldParams.StartParcel,
                staticContainer.MainPlayerAvatarBaseProxy,
                backgroundMusic,
                realmNavigator,
                loadingScreen,
                staticContainer.FeatureFlagsProvider,
                identityCache,
                container.RealmController,
                dynamicWorldParams.AppParameters
            );

            var worldInfoHub = new LocationBasedWorldInfoHub(
                new WorldInfoHub(staticContainer.SingletonSharedDependencies.SceneMapping),
                staticContainer.CharacterContainer.CharacterObject
            );

            dynamicWorldDependencies.WorldInfoTool.Initialize(worldInfoHub);

            container.CharacterDataPropagationUtility = new CharacterDataPropagationUtility(staticContainer.ComponentsContainer.ComponentPoolsRegistry.AddComponentPool<SDKProfile>());

            var chatHistory = new ChatHistory();
            container.reloadSceneController = new ECSReloadScene(staticContainer.ScenesCache);

            var chatCommandsFactory = new Dictionary<Regex, Func<IChatCommand>>
            {
                { GoToChatCommand.REGEX, () => new GoToChatCommand(realmNavigator) },
                { ChangeRealmChatCommand.REGEX, () => new ChangeRealmChatCommand(realmNavigator) },
                { DebugPanelChatCommand.REGEX, () => new DebugPanelChatCommand(debugBuilder) },
                { ShowEntityInfoChatCommand.REGEX, () => new ShowEntityInfoChatCommand(worldInfoHub) },
                { ClearChatCommand.REGEX, () => new ClearChatCommand(chatHistory) },
                { ReloadSceneChatCommand.REGEX, () => new ReloadSceneChatCommand(container.reloadSceneController) },
            };

            IChatMessagesBus coreChatMessageBus = new MultiplayerChatMessagesBus(container.MessagePipesHub, container.ProfileRepository, new MessageDeduplication<double>())
                                             .WithSelfResend(identityCache, container.ProfileRepository)
                                             .WithIgnoreSymbols()
                                             .WithCommands(chatCommandsFactory)
                                             .WithDebugPanel(debugBuilder);

            container.ChatMessagesBus = dynamicWorldParams.EnableAnalytics
                ? new ChatMessagesBusAnalyticsDecorator(coreChatMessageBus, bootstrapContainer.Analytics!)
                : coreChatMessageBus;

            var coreBackpackEventBus = new BackpackEventBus();
            IBackpackEventBus backpackEventBus = dynamicWorldParams.EnableAnalytics
                ? new BackpackEventBusAnalyticsDecorator(coreBackpackEventBus, bootstrapContainer.Analytics!)
                : coreBackpackEventBus;

            if (!string.IsNullOrEmpty(dynamicWorldParams.LocalSceneDevelopmentRealm))
                container.localSceneDevelopmentController = new LocalSceneDevelopmentController(container.reloadSceneController, dynamicWorldParams.LocalSceneDevelopmentRealm);

            container.ProfileBroadcast = new DebounceProfileBroadcast(
                new EnsureSelfPublishedProfileBroadcast(
                    new ProfileBroadcast(container.MessagePipesHub, selfProfile),
                    selfProfile,
                    staticContainer.RealmData
                )
            );

            var notificationsRequestController = new NotificationsRequestController(staticContainer.WebRequestsContainer.WebRequestController, notificationsBusController, bootstrapContainer.DecentralandUrlsSource, identityCache);
            notificationsRequestController.StartGettingNewNotificationsOverTimeAsync(ct).SuppressCancellationThrow().Forget();

            var multiplayerEmotesMessageBus = new MultiplayerEmotesMessageBus(container.MessagePipesHub);

            var remotePoses = new DebounceRemotePoses(new RemotePoses(container.RoomHub));

            var characterPreviewEventBus = new CharacterPreviewEventBus();
            var sidebarBus = new SidebarBus();
            AudioMixer generalAudioMixer = (await assetsProvisioner.ProvideMainAssetAsync(dynamicSettings.GeneralAudioMixer, ct)).Value;
            var audioMixerVolumesController = new AudioMixerVolumesController(generalAudioMixer);

            var globalPlugins = new List<IDCLGlobalPlugin>
            {
                new MultiplayerPlugin(
                    assetsProvisioner,
                    archipelagoIslandRoom,
                    gateKeeperSceneRoom,
                    container.RoomHub,
                    container.ProfileRepository,
                    container.ProfileBroadcast,
                    debugBuilder,
                    container.RealFlowLoadingStatus,
                    entityParticipantTable,
                    container.MessagePipesHub,
                    remotePoses,
                    staticContainer.CharacterContainer.CharacterObject,
                    staticContainer.RealmData,
                    remoteEntities,
                    staticContainer.ScenesCache,
                    emotesCache,
                    container.CharacterDataPropagationUtility
                ),
                new WorldInfoPlugin(worldInfoHub, debugBuilder, chatHistory),
                new CharacterMotionPlugin(assetsProvisioner, staticContainer.CharacterContainer.CharacterObject, debugBuilder, staticContainer.ComponentsContainer.ComponentPoolsRegistry),
                new InputPlugin(dclInput, dclCursor, unityEventSystem, assetsProvisioner, dynamicWorldDependencies.CursorUIDocument, multiplayerEmotesMessageBus, container.MvcManager, debugBuilder, dynamicWorldDependencies.RootUIDocument, dynamicWorldDependencies.CursorUIDocument),
                new GlobalInteractionPlugin(dclInput, dynamicWorldDependencies.RootUIDocument, assetsProvisioner, staticContainer.EntityCollidersGlobalCache, exposedGlobalDataContainer.GlobalInputEvents, dclCursor, unityEventSystem, container.MvcManager),
                new CharacterCameraPlugin(assetsProvisioner, realmSamplingData, exposedGlobalDataContainer.ExposedCameraData, debugBuilder, dclInput),
                new WearablePlugin(assetsProvisioner, staticContainer.WebRequestsContainer.WebRequestController, staticContainer.RealmData, assetBundlesURL, staticContainer.CacheCleaner, wearableCatalog),
                new EmotePlugin(staticContainer.WebRequestsContainer.WebRequestController, emotesCache, staticContainer.RealmData, multiplayerEmotesMessageBus, debugBuilder, assetsProvisioner, selfProfile, container.MvcManager, dclInput, staticContainer.CacheCleaner, identityCache, entityParticipantTable, assetBundlesURL, mainUIView),
                new ProfilingPlugin(staticContainer.Profiler, staticContainer.RealmData, staticContainer.SingletonSharedDependencies.MemoryBudget, debugBuilder),
                new AvatarPlugin(
                    staticContainer.ComponentsContainer.ComponentPoolsRegistry,
                    assetsProvisioner,
                    staticContainer.SingletonSharedDependencies.FrameTimeBudget,
                    staticContainer.SingletonSharedDependencies.MemoryBudget,
                    staticContainer.RealmData,
                    staticContainer.MainPlayerAvatarBaseProxy,
                    debugBuilder,
                    staticContainer.CacheCleaner,
                    chatEntryConfiguration,
                    new DefaultFaceFeaturesHandler(wearableCatalog),
                    entityParticipantTable,
                    nametagsData,
                    container.DefaultTexturesContainer.TextureArrayContainerFactory,
                    wearableCatalog
                ),
                new MainUIPlugin(container.MvcManager, sidebarBus, mainUIView),
                new ProfilePlugin(container.ProfileRepository, profileCache, staticContainer.CacheCleaner, new ProfileIntentionCache()),
                new MapRendererPlugin(container.MapRendererContainer.MapRenderer),
                new SidebarPlugin(
                    assetsProvisioner,
                    container.MvcManager,
                    mainUIView,
                    notificationsBusController,
                    notificationsRequestController,
                    identityCache,
                    container.ProfileRepository,
                    staticContainer.WebRequestsContainer.WebRequestController,
                    webBrowser,
                    dynamicWorldDependencies.Web3Authenticator,
                    container.UserInAppInAppInitializationFlow,
<<<<<<< HEAD
                    profileCache,
                    sidebarBus),
                new ConnectionStatusPanelPlugin(container.MvcManager, mainUIView),
=======
                    profileCache, sidebarBus, chatEntryConfiguration),
>>>>>>> c97663db
                new MinimapPlugin(container.MvcManager, container.MapRendererContainer, placesAPIService, staticContainer.RealmData, container.ChatMessagesBus, realmNavigator, staticContainer.ScenesCache, mainUIView, mapPathEventBus),
                new ChatPlugin(assetsProvisioner, container.MvcManager, container.ChatMessagesBus, chatHistory, entityParticipantTable, nametagsData, dclInput, unityEventSystem, mainUIView, staticContainer.InputBlock),
                new ExplorePanelPlugin(
                    assetsProvisioner,
                    container.MvcManager,
                    container.MapRendererContainer,
                    placesAPIService,
                    staticContainer.WebRequestsContainer.WebRequestController,
                    identityCache,
                    wearableCatalog,
                    characterPreviewFactory,
                    container.ProfileRepository,
                    dynamicWorldDependencies.Web3Authenticator,
                    container.UserInAppInAppInitializationFlow,
                    selfProfile,
                    equippedWearables,
                    equippedEmotes,
                    webBrowser,
                    emotesCache,
                    realmNavigator,
                    forceRender,
                    dclInput,
                    staticContainer.RealmData,
                    profileCache,
                    assetBundlesURL,
                    notificationsBusController,
                    characterPreviewEventBus,
                    mapPathEventBus,
                    chatEntryConfiguration,
                    backpackEventBus
                ),
                new CharacterPreviewPlugin(staticContainer.ComponentsContainer.ComponentPoolsRegistry, assetsProvisioner, staticContainer.CacheCleaner),
                new WebRequestsPlugin(staticContainer.WebRequestsContainer.AnalyticsContainer, debugBuilder),
                new Web3AuthenticationPlugin(assetsProvisioner, dynamicWorldDependencies.Web3Authenticator, debugBuilder, container.MvcManager, selfProfile, webBrowser, staticContainer.RealmData, identityCache, characterPreviewFactory, dynamicWorldDependencies.SplashScreen, audioMixerVolumesController, staticContainer.FeatureFlagsCache, characterPreviewEventBus),
                new StylizedSkyboxPlugin(assetsProvisioner, dynamicSettings.DirectionalLight, debugBuilder),
                new LoadingScreenPlugin(assetsProvisioner, container.MvcManager, audioMixerVolumesController),
                new ExternalUrlPromptPlugin(assetsProvisioner, webBrowser, container.MvcManager, dclCursor), new TeleportPromptPlugin(assetsProvisioner, realmNavigator, container.MvcManager, staticContainer.WebRequestsContainer.WebRequestController, placesAPIService, dclCursor),
                new ChangeRealmPromptPlugin(
                    assetsProvisioner,
                    container.MvcManager,
                    dclCursor,
                    realmUrl => container.RealmController.SetRealmAsync(URLDomain.FromString(realmUrl), CancellationToken.None).Forget()),
                new NftPromptPlugin(assetsProvisioner, webBrowser, container.MvcManager, nftInfoAPIClient, staticContainer.WebRequestsContainer.WebRequestController, dclCursor),
                staticContainer.CharacterContainer.CreateGlobalPlugin(),
                staticContainer.QualityContainer.CreatePlugin(),
                landscapePlugin,
                new MultiplayerMovementPlugin(assetsProvisioner, new MultiplayerMovementMessageBus(container.MessagePipesHub, entityParticipantTable)),
                container.LODContainer.LODPlugin,
                container.LODContainer.RoadPlugin,
                new AudioPlaybackPlugin(genesisTerrain, assetsProvisioner, dynamicWorldParams.EnableLandscape),
                new RealmDataDirtyFlagPlugin(staticContainer.RealmData),
                new NotificationPlugin(
                    assetsProvisioner,
                    container.MvcManager,
                    staticContainer.WebRequestsContainer.WebRequestController,
                    notificationsBusController),
                new RewardPanelPlugin(container.MvcManager, assetsProvisioner, notificationsBusController, staticContainer.WebRequestsContainer.WebRequestController),
                new PassportPlugin(
                    assetsProvisioner,
                    container.MvcManager,
                    dclCursor,
                    container.ProfileRepository,
                    characterPreviewFactory,
                    chatEntryConfiguration,
                    staticContainer.RealmData,
                    assetBundlesURL,
                    staticContainer.WebRequestsContainer.WebRequestController,
                    characterPreviewEventBus,
                    selfProfile,
                    dclInput,
                    webBrowser,
                    bootstrapContainer.DecentralandUrlsSource
                ),
            };

            globalPlugins.AddRange(staticContainer.SharedPlugins);

            if (dynamicWorldParams.EnableAnalytics)
                globalPlugins.Add(new AnalyticsPlugin(
                        bootstrapContainer.Analytics!,
                        staticContainer.Profiler,
                        realmNavigator,
                        staticContainer.RealmData,
                        staticContainer.ScenesCache,
                        staticContainer.MainPlayerAvatarBaseProxy
                    )
                );

            container.GlobalWorldFactory = new GlobalWorldFactory(
                in staticContainer,
                exposedGlobalDataContainer.CameraSamplingData,
                realmSamplingData,
                assetBundlesURL,
                staticContainer.RealmData,
                globalPlugins,
                debugBuilder,
                staticContainer.ScenesCache,
                dynamicWorldParams.HybridSceneParams,
                container.CharacterDataPropagationUtility,
                container.LODContainer.LodCache);

            container.GlobalPlugins = globalPlugins;

            staticContainer.RoomHubProxy.SetObject(container.RoomHub);

            BuildTeleportWidget(realmNavigator, debugBuilder, dynamicWorldParams.Realms);
            BuildReloadSceneWidget(debugBuilder, container.ChatMessagesBus);

            return (container, true);
        }

        public void InitializeWorldRelatedModules(World world, Entity playerEntity)
        {
            reloadSceneController!.Initialize(world, playerEntity);
        }
    }
}<|MERGE_RESOLUTION|>--- conflicted
+++ resolved
@@ -452,13 +452,8 @@
                     webBrowser,
                     dynamicWorldDependencies.Web3Authenticator,
                     container.UserInAppInAppInitializationFlow,
-<<<<<<< HEAD
-                    profileCache,
-                    sidebarBus),
+                    profileCache, sidebarBus, chatEntryConfiguration),
                 new ConnectionStatusPanelPlugin(container.MvcManager, mainUIView),
-=======
-                    profileCache, sidebarBus, chatEntryConfiguration),
->>>>>>> c97663db
                 new MinimapPlugin(container.MvcManager, container.MapRendererContainer, placesAPIService, staticContainer.RealmData, container.ChatMessagesBus, realmNavigator, staticContainer.ScenesCache, mainUIView, mapPathEventBus),
                 new ChatPlugin(assetsProvisioner, container.MvcManager, container.ChatMessagesBus, chatHistory, entityParticipantTable, nametagsData, dclInput, unityEventSystem, mainUIView, staticContainer.InputBlock),
                 new ExplorePanelPlugin(
