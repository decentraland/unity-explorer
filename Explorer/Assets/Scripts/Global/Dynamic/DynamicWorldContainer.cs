--- conflicted
+++ resolved
@@ -139,7 +139,6 @@
         public IRoomHub RoomHub { get; private set; } = null!;
 
         private MultiplayerMovementMessageBus? multiplayerMovementMessageBus;
-        
 
         public override void Dispose()
         {
@@ -158,11 +157,8 @@
             World globalWorld,
             Entity playerEntity,
             IAppArgs appArgs,
-<<<<<<< HEAD
             ISceneRestrictionBusController sceneRestrictionBusController,
-=======
             ILoadingStatus loadingStatus,
->>>>>>> 1c563e18
             CancellationToken ct)
         {
             var container = new DynamicWorldContainer();
