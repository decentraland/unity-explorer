using Arch.Core;
using CommunicationData.URLHelpers;
using Cysharp.Threading.Tasks;
using DCL.AssetsProvision;
using DCL.Audio;
using DCL.AvatarRendering.Emotes;
using DCL.AvatarRendering.Emotes.Equipped;
using DCL.AvatarRendering.Wearables;
using DCL.AvatarRendering.Wearables.Equipped;
using DCL.AvatarRendering.Wearables.Helpers;
using DCL.CharacterPreview;
using DCL.Chat;
using DCL.Chat.Commands;
using DCL.Chat.History;
using DCL.Chat.MessageBus;
using DCL.DebugUtilities;
using DCL.DebugUtilities.UIBindings;
using DCL.Input;
using DCL.Landscape;
using DCL.LOD.Systems;
using DCL.Multiplayer.Connections.Archipelago.AdapterAddress.Current;
using DCL.Multiplayer.Connections.Archipelago.Rooms;
using DCL.Multiplayer.Connections.DecentralandUrls;
using DCL.Multiplayer.Connections.GateKeeper.Meta;
using DCL.Multiplayer.Connections.GateKeeper.Rooms;
using DCL.Multiplayer.Connections.Messaging.Hubs;
using DCL.Multiplayer.Connections.RoomHubs;
using DCL.Multiplayer.Deduplication;
using DCL.Multiplayer.Emotes;
using DCL.Multiplayer.Movement;
using DCL.Multiplayer.Movement.Systems;
using DCL.Multiplayer.Profiles.BroadcastProfiles;
using DCL.Multiplayer.Profiles.Entities;
using DCL.Multiplayer.Profiles.Poses;
using DCL.Multiplayer.Profiles.Tables;
using DCL.Multiplayer.SDK.Systems.GlobalWorld;
using DCL.Nametags;
using DCL.NftInfoAPIService;
using DCL.Notification;
using DCL.Notification.NotificationsBus;
using DCL.Optimization.Pools;
using DCL.ParcelsService;
using DCL.PerformanceAndDiagnostics.Analytics;
using DCL.PlacesAPIService;
using DCL.PluginSystem;
using DCL.PluginSystem.Global;
using DCL.Profiles;
using DCL.Profiles.Self;
using DCL.SceneLoadingScreens.LoadingScreen;
using DCL.SidebarBus;
using DCL.UI.MainUI;
using DCL.StylizedSkybox.Scripts.Plugin;
using DCL.UserInAppInitializationFlow;
using DCL.Utilities.Extensions;
using DCL.Web3.Identities;
using DCL.WebRequests.Analytics;
using ECS.Prioritization.Components;
using ECS.SceneLifeCycle;
using ECS.SceneLifeCycle.LocalSceneDevelopment;
using ECS.SceneLifeCycle.Realm;
using Global.Dynamic.ChatCommands;
using LiveKit.Internal.FFIClients.Pools;
using LiveKit.Internal.FFIClients.Pools.Memory;
using MVC;
using MVC.PopupsController.PopupCloser;
using SceneRunner.Debugging.Hub;
using System;
using System.Buffers;
using System.Collections.Generic;
using System.Text.RegularExpressions;
using System.Threading;
using UnityEngine;
using UnityEngine.EventSystems;
using UnityEngine.Pool;
using Utility.PriorityQueue;
using Object = UnityEngine.Object;

namespace Global.Dynamic
{
    public class DynamicWorldContainer : DCLWorldContainer<DynamicWorldSettings>
    {
        public IMVCManager MvcManager { get; private set; } = null!;

        public DefaultTexturesContainer DefaultTexturesContainer { get; private set; } = null!;

        public LODContainer LODContainer { get; private set; } = null!;

        public IGlobalRealmController RealmController { get; private set; } = null!;

        public GlobalWorldFactory GlobalWorldFactory { get; private set; } = null!;

        public IReadOnlyList<IDCLGlobalPlugin> GlobalPlugins { get; private set; } = null!;

        public IProfileRepository ProfileRepository { get; private set; } = null!;

        public ParcelServiceContainer ParcelServiceContainer { get; private set; } = null!;

        public RealUserInitializationFlowController UserInAppInitializationFlow { get; private set; } = null!;

        // TODO move multiplayer related dependencies to a separate container
        public ICharacterDataPropagationUtility CharacterDataPropagationUtility { get; private set; } = null!;

        public IChatMessagesBus ChatMessagesBus { get; private set; } = null!;

        public IMessagePipesHub MessagePipesHub { get; private set; } = null!;

        public IProfileBroadcast ProfileBroadcast { get; private set; } = null!;

        public IRoomHub RoomHub { get; private set; } = null!;

        public RealFlowLoadingStatus RealFlowLoadingStatus { get; private set; } = null!;

        private ECSReloadScene? reloadSceneController;
        private LocalSceneDevelopmentController? localSceneDevelopmentController;

        public override void Dispose()
        {
            MvcManager.Dispose();
            ChatMessagesBus.Dispose();
            ProfileBroadcast.Dispose();
            MessagePipesHub.Dispose();
            localSceneDevelopmentController?.Dispose();
        }

        private static void BuildTeleportWidget(IRealmNavigator realmNavigator, IDebugContainerBuilder debugContainerBuilder, List<string> realms)
        {
            debugContainerBuilder.AddWidget("Realm")
                                 .AddControl(new DebugDropdownDef(realms, new ElementBinding<string>(string.Empty,
                                      evt => { realmNavigator.TryChangeRealmAsync(URLDomain.FromString(evt.newValue), CancellationToken.None).Forget(); }), string.Empty), null)
                                 .AddStringFieldWithConfirmation("https://peer.decentraland.org", "Change", realm => { realmNavigator.TryChangeRealmAsync(URLDomain.FromString(realm), CancellationToken.None).Forget(); });
        }

        private static void BuildReloadSceneWidget(IDebugContainerBuilder debugBuilder, IChatMessagesBus chatMessagesBus)
        {
            debugBuilder.AddWidget("Scene Reload")
                        .AddSingleButton("Reload Scene", () => chatMessagesBus.Send("/reload"));
        }

        public static async UniTask<(DynamicWorldContainer? container, bool success)> CreateAsync(
            BootstrapContainer bootstrapContainer,
            DynamicWorldDependencies dynamicWorldDependencies,
            DynamicWorldParams dynamicWorldParams,
            AudioClipConfig backgroundMusic,
            CancellationToken ct)
        {
            var container = new DynamicWorldContainer();
            DynamicSettings dynamicSettings = dynamicWorldDependencies.DynamicSettings;
            StaticContainer staticContainer = dynamicWorldDependencies.StaticContainer;
            IWeb3IdentityCache identityCache = dynamicWorldDependencies.Web3IdentityCache;
            IAssetsProvisioner assetsProvisioner = dynamicWorldDependencies.AssetsProvisioner;

            IDebugContainerBuilder debugBuilder = dynamicWorldDependencies.DebugContainerBuilder;

            async UniTask InitializeContainersAsync(IPluginSettingsContainer settingsContainer, CancellationToken ct)
            {
                // Init itself
                await settingsContainer.InitializePluginAsync(container, ct)!.ThrowOnFail();

                // Init other containers
                container.DefaultTexturesContainer = await DefaultTexturesContainer.CreateAsync(settingsContainer, assetsProvisioner, ct).ThrowOnFail();
                container.LODContainer = await LODContainer.CreateAsync(assetsProvisioner, bootstrapContainer.DecentralandUrlsSource, staticContainer, settingsContainer, staticContainer.RealmData, container.DefaultTexturesContainer.TextureArrayContainerFactory, debugBuilder, dynamicWorldParams.EnableLOD, ct).ThrowOnFail();
            }

            try { await InitializeContainersAsync(dynamicWorldDependencies.SettingsContainer, ct); }
            catch (Exception) { return (null, false); }

            CursorSettings cursorSettings = (await assetsProvisioner.ProvideMainAssetAsync(dynamicSettings.CursorSettings, ct)).Value;
            ProvidedAsset<Texture2D> normalCursorAsset = await assetsProvisioner.ProvideMainAssetAsync(cursorSettings.NormalCursor, ct);
            ProvidedAsset<Texture2D> interactionCursorAsset = await assetsProvisioner.ProvideMainAssetAsync(cursorSettings.InteractionCursor, ct);

            var unityEventSystem = new UnityEventSystem(EventSystem.current.EnsureNotNull());
            var dclCursor = new DCLCursor(normalCursorAsset.Value, interactionCursorAsset.Value);

            staticContainer.QualityContainer.AddDebugViews(debugBuilder);

            var realmSamplingData = new RealmSamplingData();
            var dclInput = new DCLInput();
            staticContainer.InputProxy.SetObject(dclInput);

            ExposedGlobalDataContainer exposedGlobalDataContainer = staticContainer.ExposedGlobalDataContainer;

            PopupCloserView popupCloserView = Object.Instantiate((await assetsProvisioner.ProvideMainAssetAsync(dynamicSettings.PopupCloserView, ct: CancellationToken.None)).Value.GetComponent<PopupCloserView>());
            MainUIView mainUIView = Object.Instantiate((await assetsProvisioner.ProvideMainAssetAsync(dynamicSettings.MainUIView, ct: CancellationToken.None)).Value.GetComponent<MainUIView>());

            var coreMvcManager = new MVCManager(new WindowStackManager(), new CancellationTokenSource(), popupCloserView);

            container.MvcManager = dynamicWorldParams.EnableAnalytics
                ? new MVCManagerAnalyticsDecorator(coreMvcManager, bootstrapContainer.Analytics!)
                : coreMvcManager;

            var parcelServiceContainer = ParcelServiceContainer.Create(staticContainer.RealmData, staticContainer.SceneReadinessReportQueue, debugBuilder, container.MvcManager, staticContainer.SingletonSharedDependencies.SceneAssetLock);
            container.ParcelServiceContainer = parcelServiceContainer;

            var placesAPIService = new PlacesAPIService(new PlacesAPIClient(staticContainer.WebRequestsContainer.WebRequestController, bootstrapContainer.DecentralandUrlsSource));
            MapRendererContainer mapRendererContainer = await MapRendererContainer.CreateAsync(staticContainer, bootstrapContainer.DecentralandUrlsSource, assetsProvisioner, dynamicSettings.MapRendererSettings, placesAPIService, ct);
            var nftInfoAPIClient = new OpenSeaAPIClient(staticContainer.WebRequestsContainer.WebRequestController, bootstrapContainer.DecentralandUrlsSource);
            var wearableCatalog = new WearableCatalog();
            var characterPreviewFactory = new CharacterPreviewFactory(staticContainer.ComponentsContainer.ComponentPoolsRegistry);
            var webBrowser = bootstrapContainer.WebBrowser;
            ChatEntryConfigurationSO chatEntryConfiguration = (await assetsProvisioner.ProvideMainAssetAsync(dynamicSettings.ChatEntryConfiguration, ct)).Value;
            NametagsData nametagsData = (await assetsProvisioner.ProvideMainAssetAsync(dynamicSettings.NametagsData, ct)).Value;

            IProfileCache profileCache = new DefaultProfileCache();

            container.ProfileRepository = new LogProfileRepository(
                new RealmProfileRepository(staticContainer.WebRequestsContainer.WebRequestController, staticContainer.RealmData, profileCache)
            );

            var genesisTerrain = new TerrainGenerator();
            var worldsTerrain = new WorldTerrainGenerator();
            var satelliteView = new SatelliteFloor();
            var landscapePlugin = new LandscapePlugin(satelliteView, genesisTerrain, worldsTerrain, assetsProvisioner, debugBuilder, mapRendererContainer.TextureContainer, staticContainer.WebRequestsContainer.WebRequestController, dynamicWorldParams.EnableLandscape);

            var multiPool = new ThreadSafeMultiPool();
            var memoryPool = new ArrayMemoryPool(ArrayPool<byte>.Shared!);
            container.RealFlowLoadingStatus = new RealFlowLoadingStatus();

            var assetBundlesURL = URLDomain.FromString(bootstrapContainer.DecentralandUrlsSource.Url(DecentralandUrl.AssetBundlesCDN));

            var emotesCache = new MemoryEmotesCache();
            staticContainer.CacheCleaner.Register(emotesCache);
            var equippedWearables = new EquippedWearables();
            var equippedEmotes = new EquippedEmotes();
            var forceRender = new List<string>();
            var selfProfile = new SelfProfile(container.ProfileRepository, identityCache, equippedWearables, wearableCatalog, emotesCache, equippedEmotes, forceRender);

            var metaDataSource = new LogMetaDataSource(new MetaDataSource(staticContainer.RealmData, staticContainer.CharacterContainer.CharacterObject, placesAPIService));
            var gateKeeperSceneRoom = new GateKeeperSceneRoom(staticContainer.WebRequestsContainer.WebRequestController, metaDataSource, bootstrapContainer.DecentralandUrlsSource);

            var currentAdapterAddress = ICurrentAdapterAddress.NewDefault(staticContainer.RealmData);

            var archipelagoIslandRoom = IArchipelagoIslandRoom.NewDefault(
                identityCache,
                multiPool,
                staticContainer.CharacterContainer.CharacterObject,
                currentAdapterAddress,
                staticContainer.WebRequestsContainer.WebRequestController
            );

            container.RealmController = new RealmController(
                identityCache,
                staticContainer.WebRequestsContainer.WebRequestController,
                parcelServiceContainer.TeleportController,
                parcelServiceContainer.RetrieveSceneFromFixedRealm,
                parcelServiceContainer.RetrieveSceneFromVolatileWorld,
                dynamicWorldParams.StaticLoadPositions,
                staticContainer.RealmData,
                staticContainer.ScenesCache,
                staticContainer.PartitionDataContainer,
                staticContainer.SingletonSharedDependencies.SceneAssetLock);

            container.RoomHub = new RoomHub(archipelagoIslandRoom, gateKeeperSceneRoom);
            container.MessagePipesHub = new MessagePipesHub(container.RoomHub, multiPool, memoryPool);

            var entityParticipantTable = new EntityParticipantTable();

            var queuePoolFullMovementMessage = new ObjectPool<SimplePriorityQueue<NetworkMovementMessage>>(
                () => new SimplePriorityQueue<NetworkMovementMessage>(),
                actionOnRelease: x => x.Clear()
            );

            var remoteEntities = new RemoteEntities(
                container.RoomHub,
                entityParticipantTable,
                staticContainer.ComponentsContainer.ComponentPoolsRegistry,
                queuePoolFullMovementMessage,
                staticContainer.EntityCollidersGlobalCache
            );

            ILoadingScreen loadingScreen = new LoadingScreen(container.MvcManager);

            IRealmNavigator realmNavigator = new RealmNavigator(
                loadingScreen,
                mapRendererContainer.MapRenderer,
                container.RealmController,
                parcelServiceContainer.TeleportController,
                container.RoomHub,
                remoteEntities,
                staticContainer.GlobalWorldProxy,
                container.LODContainer.RoadPlugin,
                genesisTerrain,
                worldsTerrain,
                satelliteView,
                dynamicWorldParams.EnableLandscape,
                staticContainer.ExposedGlobalDataContainer.ExposedCameraData.CameraEntityProxy,
                exposedGlobalDataContainer.CameraSamplingData
            );

            container.UserInAppInitializationFlow = new RealUserInitializationFlowController(
                container.RealFlowLoadingStatus,
                container.MvcManager,
                selfProfile,
                bootstrapContainer.DecentralandUrlsSource,
                dynamicWorldParams.StartParcel,
                staticContainer.MainPlayerAvatarBaseProxy,
                backgroundMusic,
                realmNavigator,
                loadingScreen,
                staticContainer.FeatureFlagsProvider,
                identityCache,
                container.RealmController,
                dynamicWorldParams.AppParameters
            );

            var worldInfoHub = new LocationBasedWorldInfoHub(
                new WorldInfoHub(staticContainer.SingletonSharedDependencies.SceneMapping),
                staticContainer.CharacterContainer.CharacterObject
            );

            dynamicWorldDependencies.WorldInfoTool.Initialize(worldInfoHub);

            container.CharacterDataPropagationUtility = new CharacterDataPropagationUtility(staticContainer.ComponentsContainer.ComponentPoolsRegistry.AddComponentPool<SDKProfile>());

            var chatHistory = new ChatHistory();
            container.reloadSceneController = new ECSReloadScene(staticContainer.ScenesCache);

            var chatCommandsFactory = new Dictionary<Regex, Func<IChatCommand>>
            {
                { GoToChatCommand.REGEX, () => new GoToChatCommand(realmNavigator) },
                { ChangeRealmChatCommand.REGEX, () => new ChangeRealmChatCommand(realmNavigator) },
                { DebugPanelChatCommand.REGEX, () => new DebugPanelChatCommand(debugBuilder) },
                { ShowEntityInfoChatCommand.REGEX, () => new ShowEntityInfoChatCommand(worldInfoHub) },
                { ClearChatCommand.REGEX, () => new ClearChatCommand(chatHistory) },
                { ReloadSceneChatCommand.REGEX, () => new ReloadSceneChatCommand(container.reloadSceneController) },
            };

            IChatMessagesBus chatMessageBus = new MultiplayerChatMessagesBus(container.MessagePipesHub, container.ProfileRepository, new MessageDeduplication<double>())
                                             .WithSelfResend(identityCache, container.ProfileRepository)
                                             .WithIgnoreSymbols()
                                             .WithCommands(chatCommandsFactory)
                                             .WithDebugPanel(debugBuilder);

            container.ChatMessagesBus = dynamicWorldParams.EnableAnalytics ? new ChatMessagesBusAnalyticsDecorator(chatMessageBus, bootstrapContainer.Analytics!) : chatMessageBus;

            if (!string.IsNullOrEmpty(dynamicWorldParams.LocalSceneDevelopmentRealm))
                container.localSceneDevelopmentController = new LocalSceneDevelopmentController(container.reloadSceneController, dynamicWorldParams.LocalSceneDevelopmentRealm);

            container.ProfileBroadcast = new DebounceProfileBroadcast(
                new EnsureSelfPublishedProfileBroadcast(
                    new ProfileBroadcast(container.MessagePipesHub, selfProfile),
                    selfProfile,
                    staticContainer.RealmData
                )
            );

            INotificationsBusController notificationsBusController = new NotificationsBusController();
            NotificationsRequestController notificationsRequestController = new NotificationsRequestController(staticContainer.WebRequestsContainer.WebRequestController, notificationsBusController, identityCache);

            var multiplayerEmotesMessageBus = new MultiplayerEmotesMessageBus(container.MessagePipesHub);

            var remotePoses = new DebounceRemotePoses(new RemotePoses(container.RoomHub));

            var characterPreviewEventBus = new CharacterPreviewEventBus();
            var sidebarBus = new SidebarBus();
            var generalAudioMixer = (await assetsProvisioner.ProvideMainAssetAsync(dynamicSettings.GeneralAudioMixer, ct)).Value;
            var audioMixerVolumesController = new AudioMixerVolumesController(generalAudioMixer);

            var globalPlugins = new List<IDCLGlobalPlugin>
            {
                new MultiplayerPlugin(
                    assetsProvisioner,
                    archipelagoIslandRoom,
                    gateKeeperSceneRoom,
                    container.RoomHub,
                    container.ProfileRepository,
                    container.ProfileBroadcast,
                    debugBuilder,
                    container.RealFlowLoadingStatus,
                    entityParticipantTable,
                    container.MessagePipesHub,
                    remotePoses,
                    staticContainer.CharacterContainer.CharacterObject,
                    staticContainer.RealmData,
                    remoteEntities,
                    staticContainer.ScenesCache,
                    emotesCache,
                    container.CharacterDataPropagationUtility
                ),
                new WorldInfoPlugin(worldInfoHub, debugBuilder, chatHistory),
                new CharacterMotionPlugin(assetsProvisioner, staticContainer.CharacterContainer.CharacterObject, debugBuilder, staticContainer.ComponentsContainer.ComponentPoolsRegistry),
                new InputPlugin(dclInput, dclCursor, unityEventSystem, assetsProvisioner, dynamicWorldDependencies.CursorUIDocument, multiplayerEmotesMessageBus, container.MvcManager, debugBuilder, dynamicWorldDependencies.RootUIDocument, dynamicWorldDependencies.CursorUIDocument),
                new GlobalInteractionPlugin(dclInput, dynamicWorldDependencies.RootUIDocument, assetsProvisioner, staticContainer.EntityCollidersGlobalCache, exposedGlobalDataContainer.GlobalInputEvents, dclCursor, unityEventSystem, container.MvcManager),
                new CharacterCameraPlugin(assetsProvisioner, realmSamplingData, exposedGlobalDataContainer.ExposedCameraData, debugBuilder, dclInput),
<<<<<<< HEAD
                new WearablePlugin(assetsProvisioner, staticContainer.WebRequestsContainer.WebRequestController, staticContainer.RealmData, assetBundlesURL, staticContainer.CacheCleaner, wearableCatalog),
                new EmotePlugin(staticContainer.WebRequestsContainer.WebRequestController, emotesCache, staticContainer.RealmData, multiplayerEmotesMessageBus, debugBuilder, assetsProvisioner, selfProfile, container.MvcManager, dclInput, staticContainer.CacheCleaner, identityCache, entityParticipantTable, assetBundlesURL),
=======
                new WearablePlugin(assetsProvisioner, staticContainer.WebRequestsContainer.WebRequestController, staticContainer.RealmData, ASSET_BUNDLES_URL, staticContainer.CacheCleaner, wearableCatalog),
                new EmotePlugin(staticContainer.WebRequestsContainer.WebRequestController, emotesCache, staticContainer.RealmData, multiplayerEmotesMessageBus, debugBuilder, assetsProvisioner, selfProfile, container.MvcManager, dclInput, staticContainer.CacheCleaner, identityCache, entityParticipantTable, ASSET_BUNDLES_URL, mainUIView),
>>>>>>> 98c8d5b5
                new ProfilingPlugin(staticContainer.ProfilingProvider, staticContainer.SingletonSharedDependencies.FrameTimeBudget, staticContainer.SingletonSharedDependencies.MemoryBudget, debugBuilder),
                new AvatarPlugin(
                    staticContainer.ComponentsContainer.ComponentPoolsRegistry,
                    assetsProvisioner,
                    staticContainer.SingletonSharedDependencies.FrameTimeBudget,
                    staticContainer.SingletonSharedDependencies.MemoryBudget,
                    staticContainer.RealmData,
                    staticContainer.MainPlayerAvatarBaseProxy,
                    debugBuilder,
                    staticContainer.CacheCleaner,
                    chatEntryConfiguration,
                    new DefaultFaceFeaturesHandler(wearableCatalog),
                    entityParticipantTable,
                    nametagsData,
                    container.DefaultTexturesContainer.TextureArrayContainerFactory,
                    wearableCatalog
                ),
                new MainUIPlugin(container.MvcManager, sidebarBus, mainUIView),
                new ProfilePlugin(container.ProfileRepository, profileCache, staticContainer.CacheCleaner, new ProfileIntentionCache()),
                new MapRendererPlugin(mapRendererContainer.MapRenderer),
                new SidebarPlugin(
                    assetsProvisioner,
                    container.MvcManager,
                    mainUIView,
                    notificationsBusController,
                    notificationsRequestController,
                    identityCache,
                    container.ProfileRepository,
                    staticContainer.WebRequestsContainer.WebRequestController,
                    webBrowser,
                    dynamicWorldDependencies.Web3Authenticator,
                    container.UserInAppInitializationFlow,
                    profileCache,
                    sidebarBus),
                new MinimapPlugin(container.MvcManager, mapRendererContainer, placesAPIService, staticContainer.RealmData, container.ChatMessagesBus, realmNavigator, staticContainer.ScenesCache, mainUIView),
                new ChatPlugin(assetsProvisioner, container.MvcManager, container.ChatMessagesBus, chatHistory, entityParticipantTable, nametagsData, dclInput, unityEventSystem, mainUIView, staticContainer.InputBlock),
                new ExplorePanelPlugin(
                    assetsProvisioner,
                    container.MvcManager,
                    mapRendererContainer,
                    placesAPIService,
                    staticContainer.WebRequestsContainer.WebRequestController,
                    identityCache,
                    wearableCatalog,
                    characterPreviewFactory,
                    container.ProfileRepository,
                    dynamicWorldDependencies.Web3Authenticator,
                    container.UserInAppInitializationFlow,
                    selfProfile,
                    equippedWearables,
                    equippedEmotes,
                    webBrowser,
                    emotesCache,
                    realmNavigator,
                    forceRender,
                    dclInput,
                    staticContainer.RealmData,
                    profileCache,
                    assetBundlesURL,
                    notificationsBusController,
                    characterPreviewEventBus
                ),
                new CharacterPreviewPlugin(staticContainer.ComponentsContainer.ComponentPoolsRegistry, assetsProvisioner, staticContainer.CacheCleaner),
                new WebRequestsPlugin(staticContainer.WebRequestsContainer.AnalyticsContainer, debugBuilder),
<<<<<<< HEAD
                new Web3AuthenticationPlugin(assetsProvisioner, dynamicWorldDependencies.Web3Authenticator, debugBuilder, container.MvcManager, selfProfile, webBrowser, staticContainer.RealmData, identityCache, characterPreviewFactory, dynamicWorldDependencies.SplashAnimator, staticContainer.FeatureFlagsCache, characterPreviewEventBus),
=======
                new Web3AuthenticationPlugin(assetsProvisioner, dynamicWorldDependencies.Web3Authenticator, debugBuilder, container.MvcManager, selfProfile, webBrowser, staticContainer.RealmData, identityCache, characterPreviewFactory, dynamicWorldDependencies.SplashAnimator, characterPreviewEventBus, staticContainer.FeatureFlagsCache, audioMixerVolumesController),
>>>>>>> 98c8d5b5
                new StylizedSkyboxPlugin(assetsProvisioner, dynamicSettings.DirectionalLight, debugBuilder),
                new LoadingScreenPlugin(assetsProvisioner, container.MvcManager, audioMixerVolumesController),
                new ExternalUrlPromptPlugin(assetsProvisioner, webBrowser, container.MvcManager, dclCursor), new TeleportPromptPlugin(assetsProvisioner, realmNavigator, container.MvcManager, staticContainer.WebRequestsContainer.WebRequestController, placesAPIService, dclCursor),
                new ChangeRealmPromptPlugin(
                    assetsProvisioner,
                    container.MvcManager,
                    dclCursor,
                    realmUrl => container.RealmController.SetRealmAsync(URLDomain.FromString(realmUrl), CancellationToken.None).Forget()),
                new NftPromptPlugin(assetsProvisioner, webBrowser, container.MvcManager, nftInfoAPIClient, staticContainer.WebRequestsContainer.WebRequestController, dclCursor),
                staticContainer.CharacterContainer.CreateGlobalPlugin(),
                staticContainer.QualityContainer.CreatePlugin(),
                landscapePlugin,
                new MultiplayerMovementPlugin(assetsProvisioner, new MultiplayerMovementMessageBus(container.MessagePipesHub, entityParticipantTable)),
                container.LODContainer.LODPlugin,
                container.LODContainer.RoadPlugin,
                new AudioPlaybackPlugin(genesisTerrain, assetsProvisioner, dynamicWorldParams.EnableLandscape),
                new RealmDataDirtyFlagPlugin(staticContainer.RealmData),
<<<<<<< HEAD
                new NotificationPlugin(assetsProvisioner, container.MvcManager, staticContainer.WebRequestsContainer.WebRequestController, bootstrapContainer.DecentralandUrlsSource, identityCache, notificationsBusController),
=======
                new NotificationPlugin(
                    assetsProvisioner,
                    container.MvcManager,
                    staticContainer.WebRequestsContainer.WebRequestController,
                    identityCache,
                    notificationsBusController,
                    notificationsRequestController),
>>>>>>> 98c8d5b5
                new RewardPanelPlugin(container.MvcManager, assetsProvisioner, notificationsBusController, staticContainer.WebRequestsContainer.WebRequestController),
                new PassportPlugin(
                    assetsProvisioner,
                    container.MvcManager,
                    dclCursor,
                    container.ProfileRepository,
                    characterPreviewFactory,
                    chatEntryConfiguration,
                    staticContainer.RealmData,
                    assetBundlesURL,
                    staticContainer.WebRequestsContainer.WebRequestController,
                    characterPreviewEventBus,
                    selfProfile,
                    dclInput,
                    webBrowser,
                    bootstrapContainer.DecentralandUrlsSource
                ),
            };

            globalPlugins.AddRange(staticContainer.SharedPlugins);

            if (dynamicWorldParams.EnableAnalytics)
                globalPlugins.Add(new AnalyticsPlugin(
                        bootstrapContainer.Analytics!,
                        staticContainer.ProfilingProvider,
                        staticContainer.RealmData,
                        staticContainer.ScenesCache
                    )
                );

            container.GlobalWorldFactory = new GlobalWorldFactory(
                in staticContainer,
                exposedGlobalDataContainer.CameraSamplingData,
                realmSamplingData,
                assetBundlesURL,
                staticContainer.RealmData,
                globalPlugins,
                debugBuilder,
                staticContainer.ScenesCache,
                dynamicWorldParams.HybridSceneParams,
                container.CharacterDataPropagationUtility);

            container.GlobalPlugins = globalPlugins;

            staticContainer.RoomHubProxy.SetObject(container.RoomHub);

            BuildTeleportWidget(realmNavigator, debugBuilder, dynamicWorldParams.Realms);
            BuildReloadSceneWidget(debugBuilder, container.ChatMessagesBus);

            return (container, true);
        }

        public void InitializeWorldRelatedModules(World world, Entity playerEntity)
        {
            reloadSceneController!.Initialize(world, playerEntity);
        }
    }
}<|MERGE_RESOLUTION|>--- conflicted
+++ resolved
@@ -381,13 +381,8 @@
                 new InputPlugin(dclInput, dclCursor, unityEventSystem, assetsProvisioner, dynamicWorldDependencies.CursorUIDocument, multiplayerEmotesMessageBus, container.MvcManager, debugBuilder, dynamicWorldDependencies.RootUIDocument, dynamicWorldDependencies.CursorUIDocument),
                 new GlobalInteractionPlugin(dclInput, dynamicWorldDependencies.RootUIDocument, assetsProvisioner, staticContainer.EntityCollidersGlobalCache, exposedGlobalDataContainer.GlobalInputEvents, dclCursor, unityEventSystem, container.MvcManager),
                 new CharacterCameraPlugin(assetsProvisioner, realmSamplingData, exposedGlobalDataContainer.ExposedCameraData, debugBuilder, dclInput),
-<<<<<<< HEAD
-                new WearablePlugin(assetsProvisioner, staticContainer.WebRequestsContainer.WebRequestController, staticContainer.RealmData, assetBundlesURL, staticContainer.CacheCleaner, wearableCatalog),
-                new EmotePlugin(staticContainer.WebRequestsContainer.WebRequestController, emotesCache, staticContainer.RealmData, multiplayerEmotesMessageBus, debugBuilder, assetsProvisioner, selfProfile, container.MvcManager, dclInput, staticContainer.CacheCleaner, identityCache, entityParticipantTable, assetBundlesURL),
-=======
                 new WearablePlugin(assetsProvisioner, staticContainer.WebRequestsContainer.WebRequestController, staticContainer.RealmData, ASSET_BUNDLES_URL, staticContainer.CacheCleaner, wearableCatalog),
                 new EmotePlugin(staticContainer.WebRequestsContainer.WebRequestController, emotesCache, staticContainer.RealmData, multiplayerEmotesMessageBus, debugBuilder, assetsProvisioner, selfProfile, container.MvcManager, dclInput, staticContainer.CacheCleaner, identityCache, entityParticipantTable, ASSET_BUNDLES_URL, mainUIView),
->>>>>>> 98c8d5b5
                 new ProfilingPlugin(staticContainer.ProfilingProvider, staticContainer.SingletonSharedDependencies.FrameTimeBudget, staticContainer.SingletonSharedDependencies.MemoryBudget, debugBuilder),
                 new AvatarPlugin(
                     staticContainer.ComponentsContainer.ComponentPoolsRegistry,
@@ -452,11 +447,7 @@
                 ),
                 new CharacterPreviewPlugin(staticContainer.ComponentsContainer.ComponentPoolsRegistry, assetsProvisioner, staticContainer.CacheCleaner),
                 new WebRequestsPlugin(staticContainer.WebRequestsContainer.AnalyticsContainer, debugBuilder),
-<<<<<<< HEAD
-                new Web3AuthenticationPlugin(assetsProvisioner, dynamicWorldDependencies.Web3Authenticator, debugBuilder, container.MvcManager, selfProfile, webBrowser, staticContainer.RealmData, identityCache, characterPreviewFactory, dynamicWorldDependencies.SplashAnimator, staticContainer.FeatureFlagsCache, characterPreviewEventBus),
-=======
                 new Web3AuthenticationPlugin(assetsProvisioner, dynamicWorldDependencies.Web3Authenticator, debugBuilder, container.MvcManager, selfProfile, webBrowser, staticContainer.RealmData, identityCache, characterPreviewFactory, dynamicWorldDependencies.SplashAnimator, characterPreviewEventBus, staticContainer.FeatureFlagsCache, audioMixerVolumesController),
->>>>>>> 98c8d5b5
                 new StylizedSkyboxPlugin(assetsProvisioner, dynamicSettings.DirectionalLight, debugBuilder),
                 new LoadingScreenPlugin(assetsProvisioner, container.MvcManager, audioMixerVolumesController),
                 new ExternalUrlPromptPlugin(assetsProvisioner, webBrowser, container.MvcManager, dclCursor), new TeleportPromptPlugin(assetsProvisioner, realmNavigator, container.MvcManager, staticContainer.WebRequestsContainer.WebRequestController, placesAPIService, dclCursor),
@@ -474,9 +465,6 @@
                 container.LODContainer.RoadPlugin,
                 new AudioPlaybackPlugin(genesisTerrain, assetsProvisioner, dynamicWorldParams.EnableLandscape),
                 new RealmDataDirtyFlagPlugin(staticContainer.RealmData),
-<<<<<<< HEAD
-                new NotificationPlugin(assetsProvisioner, container.MvcManager, staticContainer.WebRequestsContainer.WebRequestController, bootstrapContainer.DecentralandUrlsSource, identityCache, notificationsBusController),
-=======
                 new NotificationPlugin(
                     assetsProvisioner,
                     container.MvcManager,
@@ -484,7 +472,6 @@
                     identityCache,
                     notificationsBusController,
                     notificationsRequestController),
->>>>>>> 98c8d5b5
                 new RewardPanelPlugin(container.MvcManager, assetsProvisioner, notificationsBusController, staticContainer.WebRequestsContainer.WebRequestController),
                 new PassportPlugin(
                     assetsProvisioner,
