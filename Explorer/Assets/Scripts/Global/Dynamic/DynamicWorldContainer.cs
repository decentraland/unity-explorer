using Arch.Core;
using CommunicationData.URLHelpers;
using Cysharp.Threading.Tasks;
using DCL.AssetsProvision;
using DCL.Audio;
using DCL.AvatarRendering.Emotes;
using DCL.AvatarRendering.Emotes.Equipped;
using DCL.AvatarRendering.Wearables;
using DCL.AvatarRendering.Wearables.Equipped;
using DCL.AvatarRendering.Wearables.Helpers;
using DCL.AvatarRendering.Wearables.ThirdParty;
using DCL.Backpack.BackpackBus;
using DCL.BadgesAPIService;
using DCL.Browser;
using DCL.CharacterPreview;
using DCL.Chat;
using DCL.Chat.Commands;
using DCL.Chat.History;
using DCL.Chat.MessageBus;
using DCL.Clipboard;
using DCL.DebugUtilities;
using DCL.EventsApi;
using DCL.FeatureFlags;
using DCL.Input;
using DCL.InWorldCamera.CameraReelStorageService;
using DCL.Landscape;
using DCL.LOD.Systems;
using DCL.MapRenderer;
using DCL.Minimap;
using DCL.Multiplayer.Connections.Archipelago.AdapterAddress.Current;
using DCL.Multiplayer.Connections.Archipelago.Rooms;
using DCL.Multiplayer.Connections.DecentralandUrls;
using DCL.Multiplayer.Connections.GateKeeper.Meta;
using DCL.Multiplayer.Connections.GateKeeper.Rooms;
using DCL.Multiplayer.Connections.Messaging.Hubs;
using DCL.Multiplayer.Connections.Pools;
using DCL.Multiplayer.Connections.RoomHubs;
using DCL.Multiplayer.Connections.Rooms.Status;
using DCL.Multiplayer.Connections.Systems.Throughput;
using DCL.Multiplayer.Connectivity;
using DCL.Multiplayer.Deduplication;
using DCL.Multiplayer.Emotes;
using DCL.Multiplayer.HealthChecks;
using DCL.Multiplayer.HealthChecks.Struct;
using DCL.Multiplayer.Movement;
using DCL.Multiplayer.Movement.Settings;
using DCL.Multiplayer.Movement.Systems;
using DCL.Multiplayer.Profiles.BroadcastProfiles;
using DCL.Multiplayer.Profiles.Entities;
using DCL.Multiplayer.Profiles.Poses;
using DCL.Multiplayer.Profiles.Tables;
using DCL.Multiplayer.SDK.Systems.GlobalWorld;
using DCL.Nametags;
using DCL.Navmap;
using DCL.NftInfoAPIService;
using DCL.Notifications;
using DCL.NotificationsBusController.NotificationsBus;
using DCL.Optimization.Pools;
using DCL.PerformanceAndDiagnostics.Analytics;
using DCL.PlacesAPIService;
using DCL.PluginSystem;
using DCL.PluginSystem.Global;
using DCL.Profiles;
using DCL.Profiles.Self;
using DCL.RealmNavigation;
using DCL.Rendering.GPUInstancing.Systems;
using DCL.SceneLoadingScreens.LoadingScreen;
using DCL.SidebarBus;
using DCL.UI.MainUI;
using DCL.StylizedSkybox.Scripts.Plugin;
using DCL.UserInAppInitializationFlow;
using DCL.Utilities;
using DCL.Utilities.Extensions;
using DCL.Web3.Identities;
using DCL.WebRequests.Analytics;
using ECS.Prioritization.Components;
using ECS.SceneLifeCycle;
using ECS.SceneLifeCycle.CurrentScene;
using ECS.SceneLifeCycle.LocalSceneDevelopment;
using ECS.SceneLifeCycle.Realm;
using Global.AppArgs;
using Global.Dynamic.ChatCommands;
using LiveKit.Internal.FFIClients.Pools;
using LiveKit.Internal.FFIClients.Pools.Memory;
using LiveKit.Proto;
using MVC;
using MVC.PopupsController.PopupCloser;
using SceneRunner.Debugging.Hub;
using System;
using System.Buffers;
using System.Collections.Generic;
using System.Linq;
using System.Threading;
using UnityEngine;
using UnityEngine.Audio;
using UnityEngine.EventSystems;
using UnityEngine.Pool;
using Utility;
using Utility.Ownership;
using Utility.PriorityQueue;
using Object = UnityEngine.Object;

namespace Global.Dynamic
{
    public class DynamicWorldContainer : DCLWorldContainer<DynamicWorldSettings>
    {
        private readonly LocalSceneDevelopmentController? localSceneDevelopmentController;
        private readonly IChatMessagesBus chatMessagesBus;
        private readonly IProfileBroadcast profileBroadcast;

        public IMVCManager MvcManager { get; }

        public IGlobalRealmController RealmController { get; }

        public GlobalWorldFactory GlobalWorldFactory { get; }

        public IReadOnlyList<IDCLGlobalPlugin> GlobalPlugins { get; }

        public IProfileRepository ProfileRepository { get; }

        public IUserInAppInitializationFlow UserInAppInAppInitializationFlow { get; }

        public IMessagePipesHub MessagePipesHub { get; }

        public IRemoteMetadata RemoteMetadata { get; }

        public IRoomHub RoomHub { get; }

        private DynamicWorldContainer(
            LocalSceneDevelopmentController? localSceneDevelopmentController,
            IMVCManager mvcManager,
            IGlobalRealmController realmController,
            GlobalWorldFactory globalWorldFactory,
            IReadOnlyList<IDCLGlobalPlugin> globalPlugins,
            IProfileRepository profileRepository,
            IUserInAppInitializationFlow userInAppInAppInitializationFlow,
            IChatMessagesBus chatMessagesBus,
            IMessagePipesHub messagePipesHub,
            IRemoteMetadata remoteMetadata,
            IProfileBroadcast profileBroadcast,
            IRoomHub roomHub)
        {
            MvcManager = mvcManager;
            RealmController = realmController;
            GlobalWorldFactory = globalWorldFactory;
            GlobalPlugins = globalPlugins;
            ProfileRepository = profileRepository;
            UserInAppInAppInitializationFlow = userInAppInAppInitializationFlow;
            MessagePipesHub = messagePipesHub;
            RemoteMetadata = remoteMetadata;
            RoomHub = roomHub;
            this.localSceneDevelopmentController = localSceneDevelopmentController;
            this.chatMessagesBus = chatMessagesBus;
            this.profileBroadcast = profileBroadcast;
        }

        public override void Dispose()
        {
            chatMessagesBus.Dispose();
            profileBroadcast.Dispose();
            MessagePipesHub.Dispose();
            localSceneDevelopmentController?.Dispose();
        }

        public static async UniTask<(DynamicWorldContainer? container, bool success)> CreateAsync(
            BootstrapContainer bootstrapContainer,
            DynamicWorldDependencies dynamicWorldDependencies,
            DynamicWorldParams dynamicWorldParams,
            AudioClipConfig backgroundMusic,
            World globalWorld,
            Entity playerEntity,
            IAppArgs appArgs,
            ICoroutineRunner coroutineRunner,
            CancellationToken ct)
        {
            DynamicSettings dynamicSettings = dynamicWorldDependencies.DynamicSettings;
            StaticContainer staticContainer = dynamicWorldDependencies.StaticContainer;
            IWeb3IdentityCache identityCache = dynamicWorldDependencies.Web3IdentityCache;
            IAssetsProvisioner assetsProvisioner = dynamicWorldDependencies.AssetsProvisioner;
            IDebugContainerBuilder debugBuilder = dynamicWorldDependencies.DebugContainerBuilder;
            ObjectProxy<INavmapBus> explorePanelNavmapBus = new ObjectProxy<INavmapBus>();
            INavmapBus sharedNavmapCommandBus = new SharedNavmapBus(explorePanelNavmapBus);

            // If we have many undesired delays when using the third-party providers, it might be useful to cache it at app's bootstrap
            // So far, the chance of using it is quite low, so it's preferable to do it lazy avoiding extra requests & memory allocations
            IThirdPartyNftProviderSource thirdPartyNftProviderSource = new RealmThirdPartyNftProviderSource(staticContainer.WebRequestsContainer.WebRequestController,
                staticContainer.RealmData);

            var placesAPIService = new PlacesAPIService(new PlacesAPIClient(staticContainer.WebRequestsContainer.WebRequestController, bootstrapContainer.DecentralandUrlsSource));

            IEventsApiService eventsApiService = new HttpEventsApiService(staticContainer.WebRequestsContainer.WebRequestController,
                URLDomain.FromString(bootstrapContainer.DecentralandUrlsSource.Url(DecentralandUrl.ApiEvents)));

            var mapPathEventBus = new MapPathEventBus();
            INotificationsBusController notificationsBusController = new NotificationsBusController();

            DefaultTexturesContainer defaultTexturesContainer = null!;
            LODContainer lodContainer = null!;

            IOnlineUsersProvider onlineUsersProvider = new ArchipelagoHttpOnlineUsersProvider(staticContainer.WebRequestsContainer.WebRequestController,
                URLAddress.FromString(bootstrapContainer.DecentralandUrlsSource.Url(DecentralandUrl.RemotePeers)));

            async UniTask InitializeContainersAsync(IPluginSettingsContainer settingsContainer, CancellationToken ct)
            {
                // Init other containers
                defaultTexturesContainer =
                    await DefaultTexturesContainer
                         .CreateAsync(
                              settingsContainer,
                              assetsProvisioner,
                              ct
                          )
                         .ThrowOnFail();

                lodContainer =
                    await LODContainer
                         .CreateAsync(
                              assetsProvisioner,
                              bootstrapContainer.DecentralandUrlsSource,
                              staticContainer,
                              settingsContainer,
                              staticContainer.RealmData,
                              defaultTexturesContainer.TextureArrayContainerFactory,
                              debugBuilder,
                              dynamicWorldParams.EnableLOD,
                              staticContainer.GPUInstancingService,
                              ct
                          )
                         .ThrowOnFail();
            }

            try { await InitializeContainersAsync(dynamicWorldDependencies.SettingsContainer, ct); }
            catch (Exception) { return (null, false); }

            CursorSettings cursorSettings = (await assetsProvisioner.ProvideMainAssetAsync(dynamicSettings.CursorSettings, ct)).Value;
            ProvidedAsset<Texture2D> normalCursorAsset = await assetsProvisioner.ProvideMainAssetAsync(cursorSettings.NormalCursor, ct);
            ProvidedAsset<Texture2D> interactionCursorAsset = await assetsProvisioner.ProvideMainAssetAsync(cursorSettings.InteractionCursor, ct);
            ProvidedAsset<MultiplayerDebugSettings> multiplayerDebugSettings = await assetsProvisioner.ProvideMainAssetAsync(dynamicSettings.MultiplayerDebugSettings, ct);

            var unityEventSystem = new UnityEventSystem(EventSystem.current.EnsureNotNull());
            var dclCursor = new DCLCursor(normalCursorAsset.Value, interactionCursorAsset.Value, cursorSettings.NormalCursorHotspot, cursorSettings.InteractionCursorHotspot);

            staticContainer.QualityContainer.AddDebugViews(debugBuilder);

            var realmSamplingData = new RealmSamplingData();
            var dclInput = new DCLInput();
            staticContainer.InputProxy.SetObject(dclInput);

            ExposedGlobalDataContainer exposedGlobalDataContainer = staticContainer.ExposedGlobalDataContainer;

            PopupCloserView popupCloserView = Object.Instantiate((await assetsProvisioner.ProvideMainAssetAsync(dynamicSettings.PopupCloserView, ct: CancellationToken.None)).Value.GetComponent<PopupCloserView>()).EnsureNotNull();
            MainUIView mainUIView = Object.Instantiate((await assetsProvisioner.ProvideMainAssetAsync(dynamicSettings.MainUIView, ct: CancellationToken.None)).Value.GetComponent<MainUIView>()).EnsureNotNull();

            var coreMvcManager = new MVCManager(new WindowStackManager(), new CancellationTokenSource(), popupCloserView);

            IMVCManager mvcManager = dynamicWorldParams.EnableAnalytics
                ? new MVCManagerAnalyticsDecorator(coreMvcManager, bootstrapContainer.Analytics!)
                : coreMvcManager;

            var loadingScreenTimeout = new LoadingScreenTimeout();
            ILoadingScreen loadingScreen = new LoadingScreen(mvcManager, loadingScreenTimeout);

            var nftInfoAPIClient = new OpenSeaAPIClient(staticContainer.WebRequestsContainer.WebRequestController, bootstrapContainer.DecentralandUrlsSource);
            var wearableCatalog = new WearableStorage();
            var characterPreviewFactory = new CharacterPreviewFactory(staticContainer.ComponentsContainer.ComponentPoolsRegistry);
            IWebBrowser webBrowser = bootstrapContainer.WebBrowser;
            ChatEntryConfigurationSO chatEntryConfiguration = (await assetsProvisioner.ProvideMainAssetAsync(dynamicSettings.ChatEntryConfiguration, ct)).Value;
            NametagsData nametagsData = (await assetsProvisioner.ProvideMainAssetAsync(dynamicSettings.NametagsData, ct)).Value;

            IProfileCache profileCache = new DefaultProfileCache();

            var profileRepository = new LogProfileRepository(
                new RealmProfileRepository(staticContainer.WebRequestsContainer.WebRequestController, staticContainer.RealmData, profileCache)
            );

            static IMultiPool MultiPoolFactory() =>
                new DCLMultiPool();

            var memoryPool = new ArrayMemoryPool(ArrayPool<byte>.Shared!);

            var assetBundlesURL = URLDomain.FromString(bootstrapContainer.DecentralandUrlsSource.Url(DecentralandUrl.AssetBundlesCDN));

            var emotesCache = new MemoryEmotesStorage();
            staticContainer.CacheCleaner.Register(emotesCache);
            var equippedWearables = new EquippedWearables();
            var equippedEmotes = new EquippedEmotes();
            var forceRender = new List<string>();

            var selfEmotes = new List<URN>();
            ParseParamsForcedEmotes(bootstrapContainer.ApplicationParametersParser, ref selfEmotes);
            ParseDebugForcedEmotes(bootstrapContainer.DebugSettings.EmotesToAddToUserProfile, ref selfEmotes);

            var selfProfile = new SelfProfile(profileRepository, identityCache, equippedWearables, wearableCatalog,
                emotesCache, equippedEmotes, forceRender, selfEmotes);

            IEmoteProvider emoteProvider = new ApplicationParamsEmoteProvider(appArgs,
                new EcsEmoteProvider(globalWorld, staticContainer.RealmData));

            var wearablesProvider = new ApplicationParametersWearablesProvider(appArgs,
                new ECSWearablesProvider(identityCache, globalWorld));

            bool localSceneDevelopment = !string.IsNullOrEmpty(dynamicWorldParams.LocalSceneDevelopmentRealm);

            var realmContainer = RealmContainer.Create(
                staticContainer,
                identityCache,
                dynamicWorldParams.StaticLoadPositions,
                debugBuilder,
                loadingScreenTimeout,
                loadingScreen,
                localSceneDevelopment,
                bootstrapContainer.DecentralandUrlsSource,
                staticContainer.FeatureFlagsCache);

            var terrainContainer = TerrainContainer.Create(staticContainer, realmContainer, dynamicWorldParams.EnableLandscape, localSceneDevelopment);

            var sceneRoomMetaDataSource = new SceneRoomMetaDataSource(staticContainer.RealmData, staticContainer.CharacterContainer.Transform, globalWorld, dynamicWorldParams.IsolateScenesCommunication);

            var metaDataSource = new SceneRoomLogMetaDataSource(sceneRoomMetaDataSource);

            IGateKeeperSceneRoom gateKeeperSceneRoom = new GateKeeperSceneRoom(staticContainer.WebRequestsContainer.WebRequestController, metaDataSource, bootstrapContainer.DecentralandUrlsSource, staticContainer.ScenesCache)
               .AsActivatable();

            var currentAdapterAddress = ICurrentAdapterAddress.NewDefault(staticContainer.RealmData);

            var archipelagoIslandRoom = IArchipelagoIslandRoom.NewDefault(
                identityCache,
                MultiPoolFactory(),
                new ArrayMemoryPool(),
                staticContainer.CharacterContainer.CharacterObject,
                currentAdapterAddress,
                staticContainer.WebRequestsContainer.WebRequestController
            );

            var reloadSceneController = new ECSReloadScene(staticContainer.ScenesCache, globalWorld, playerEntity, localSceneDevelopment);

            LocalSceneDevelopmentController? localSceneDevelopmentController = localSceneDevelopment ? new LocalSceneDevelopmentController(reloadSceneController, dynamicWorldParams.LocalSceneDevelopmentRealm) : null;

            IRoomHub roomHub = localSceneDevelopment ? NullRoomHub.INSTANCE : new RoomHub(archipelagoIslandRoom, gateKeeperSceneRoom);

            var islandThroughputBunch = new ThroughputBufferBunch(new ThroughputBuffer(), new ThroughputBuffer());
            var sceneThroughputBunch = new ThroughputBufferBunch(new ThroughputBuffer(), new ThroughputBuffer());

            var messagePipesHub = new MessagePipesHub(roomHub, MultiPoolFactory(), MultiPoolFactory(), memoryPool, islandThroughputBunch, sceneThroughputBunch);

            var roomsStatus = new RoomsStatus(
                roomHub,

                //override allowed only in Editor
                Application.isEditor
                    ? new LinkedBox<(bool use, ConnectionQuality quality)>(
                        () => (bootstrapContainer.DebugSettings.OverrideConnectionQuality, bootstrapContainer.DebugSettings.ConnectionQuality)
                    )
                    : new Box<(bool use, ConnectionQuality quality)>((false, ConnectionQuality.QualityExcellent))
            );

            var entityParticipantTable = new EntityParticipantTable();

            var queuePoolFullMovementMessage = new ObjectPool<SimplePriorityQueue<NetworkMovementMessage>>(
                () => new SimplePriorityQueue<NetworkMovementMessage>(),
                actionOnRelease: queue => queue.Clear()
            );

            var remoteEntities = new RemoteEntities(
                roomHub,
                entityParticipantTable,
                staticContainer.ComponentsContainer.ComponentPoolsRegistry,
                queuePoolFullMovementMessage,
                staticContainer.EntityCollidersGlobalCache
            );

            var realmNavigatorContainer = RealmNavigationContainer.Create
                (staticContainer, bootstrapContainer, lodContainer, realmContainer, remoteEntities, globalWorld, roomHub, terrainContainer.Landscape, exposedGlobalDataContainer, loadingScreen);

            IHealthCheck livekitHealthCheck = bootstrapContainer.DebugSettings.EnableEmulateNoLivekitConnection
                ? new IHealthCheck.AlwaysFails("Livekit connection is in debug, always fail mode")
                : new SequentialHealthCheck(
                    new MultipleURLHealthCheck(staticContainer.WebRequestsContainer.WebRequestController, bootstrapContainer.DecentralandUrlsSource,
                        DecentralandUrl.ArchipelagoStatus,
                        DecentralandUrl.GatekeeperStatus
                    ),
                    new StartLiveKitRooms(roomHub)
                );

            livekitHealthCheck = dynamicWorldParams.EnableAnalytics
                ? livekitHealthCheck.WithFailAnalytics(bootstrapContainer.Analytics!)
                : livekitHealthCheck;

            livekitHealthCheck.WithRetries();

            var chatHistory = new ChatHistory();

            var initializationFlowContainer = InitializationFlowContainer.Create(staticContainer,
                bootstrapContainer,
                realmContainer,
                realmNavigatorContainer,
                terrainContainer,
                loadingScreen,
                livekitHealthCheck,
                mvcManager,
                selfProfile,
                dynamicWorldParams,
                appArgs,
                backgroundMusic,
                roomHub,
                chatHistory);

            IRealmNavigator realmNavigator = realmNavigatorContainer.WithMainScreenFallback(initializationFlowContainer.InitializationFlow, playerEntity, globalWorld);

            MapRendererContainer? mapRendererContainer =
                await MapRendererContainer
                   .CreateAsync(
                        dynamicWorldDependencies.SettingsContainer,
                        staticContainer,
                        bootstrapContainer.DecentralandUrlsSource,
                        assetsProvisioner,
                        placesAPIService,
                        eventsApiService,
                        mapPathEventBus,
                        staticContainer.MapPinsEventBus,
                        notificationsBusController,
                        realmNavigator,
                        staticContainer.RealmData,
                        sharedNavmapCommandBus,
                        onlineUsersProvider,
                        ct
                    );

            var minimap = new MinimapController(
                mainUIView.MinimapView.EnsureNotNull(),
                mapRendererContainer.MapRenderer,
                mvcManager,
                placesAPIService,
                staticContainer.RealmData,
                realmNavigator,
                staticContainer.ScenesCache,
                mapPathEventBus,
                staticContainer.SceneRestrictionBusController,
                dynamicWorldParams.StartParcel
            );

            var worldInfoHub = new LocationBasedWorldInfoHub(
                new WorldInfoHub(staticContainer.SingletonSharedDependencies.SceneMapping),
                staticContainer.CharacterContainer.CharacterObject
            );

            dynamicWorldDependencies.WorldInfoTool.Initialize(worldInfoHub);

            var characterDataPropagationUtility = new CharacterDataPropagationUtility(staticContainer.ComponentsContainer.ComponentPoolsRegistry.AddComponentPool<SDKProfile>());

            var currentSceneInfo = new CurrentSceneInfo();
            var connectionStatusPanelPlugin = new ConnectionStatusPanelPlugin(initializationFlowContainer.InitializationFlow, mvcManager, mainUIView, roomsStatus, currentSceneInfo, reloadSceneController, globalWorld, playerEntity, debugBuilder);
            var chatTeleporter = new ChatTeleporter(realmNavigator, new ChatEnvironmentValidator(bootstrapContainer.Environment), bootstrapContainer.DecentralandUrlsSource);

            var chatCommands = new List<IChatCommand>
            {
                new GoToChatCommand(chatTeleporter, staticContainer.WebRequestsContainer.WebRequestController, bootstrapContainer.DecentralandUrlsSource),
                new GoToLocalChatCommand(chatTeleporter),
                new WorldChatCommand(chatTeleporter),
                new DebugPanelChatCommand(debugBuilder, connectionStatusPanelPlugin),
                new ShowEntityChatCommand(worldInfoHub),
                new ClearChatCommand(chatHistory),
                new ReloadSceneChatCommand(reloadSceneController),
                new LoadPortableExperienceChatCommand(staticContainer.PortableExperiencesController, staticContainer.FeatureFlagsCache),
                new KillPortableExperienceChatCommand(staticContainer.PortableExperiencesController, staticContainer.FeatureFlagsCache), new VersionChatCommand()
            };

            chatCommands.Add(new HelpChatCommand(chatCommands, appArgs));

            IChatMessagesBus coreChatMessageBus = new MultiplayerChatMessagesBus(messagePipesHub, profileRepository, new MessageDeduplication<double>())
                                                 .WithSelfResend(identityCache, profileRepository)
                                                 .WithIgnoreSymbols()
                                                 .WithCommands(chatCommands)
                                                 .WithDebugPanel(debugBuilder);

            IChatMessagesBus chatMessagesBus = dynamicWorldParams.EnableAnalytics
                ? new ChatMessagesBusAnalyticsDecorator(coreChatMessageBus, bootstrapContainer.Analytics!)
                : coreChatMessageBus;

            var coreBackpackEventBus = new BackpackEventBus();

            IBackpackEventBus backpackEventBus = dynamicWorldParams.EnableAnalytics
                ? new BackpackEventBusAnalyticsDecorator(coreBackpackEventBus, bootstrapContainer.Analytics!)
                : coreBackpackEventBus;

            var profileBroadcast = new DebounceProfileBroadcast(
                new EnsureSelfPublishedProfileBroadcast(
                    new ProfileBroadcast(messagePipesHub, selfProfile),
                    selfProfile,
                    staticContainer.RealmData
                )
            );

            var notificationsRequestController = new NotificationsRequestController(staticContainer.WebRequestsContainer.WebRequestController, notificationsBusController, bootstrapContainer.DecentralandUrlsSource, identityCache);
            notificationsRequestController.StartGettingNewNotificationsOverTimeAsync(ct).SuppressCancellationThrow().Forget();

            var multiplayerEmotesMessageBus = new MultiplayerEmotesMessageBus(messagePipesHub, multiplayerDebugSettings);

            var remoteMetadata = new DebounceRemoteMetadata(new RemoteMetadata(roomHub, staticContainer.RealmData));

            var characterPreviewEventBus = new CharacterPreviewEventBus();
            var sidebarBus = new SidebarBus();
            AudioMixer generalAudioMixer = (await assetsProvisioner.ProvideMainAssetAsync(dynamicSettings.GeneralAudioMixer, ct)).Value;
            var audioMixerVolumesController = new AudioMixerVolumesController(generalAudioMixer);

            var multiplayerMovementMessageBus = new MultiplayerMovementMessageBus(messagePipesHub, entityParticipantTable, globalWorld);

            var badgesAPIClient = new BadgesAPIClient(staticContainer.WebRequestsContainer.WebRequestController, bootstrapContainer.DecentralandUrlsSource);

            ICameraReelImagesMetadataDatabase cameraReelImagesMetadataDatabase = new CameraReelImagesMetadataRemoteDatabase(staticContainer.WebRequestsContainer.WebRequestController, bootstrapContainer.DecentralandUrlsSource);
            ICameraReelScreenshotsStorage cameraReelScreenshotsStorage = new CameraReelS3BucketScreenshotsStorage(staticContainer.WebRequestsContainer.WebRequestController);

            var cameraReelStorageService = new CameraReelRemoteStorageService(cameraReelImagesMetadataDatabase, cameraReelScreenshotsStorage, identityCache.Identity?.Address);

            IUserCalendar userCalendar = new GoogleUserCalendar(webBrowser);
            ISystemClipboard clipboard = new UnityClipboard();

            bool includeCameraReel = staticContainer.FeatureFlagsCache.Configuration.IsEnabled(FeatureFlagsStrings.CAMERA_REEL) || (appArgs.HasDebugFlag() && appArgs.HasFlag(AppArgsFlags.CAMERA_REEL)) || Application.isEditor;

            var globalPlugins = new List<IDCLGlobalPlugin>
            {
                new MultiplayerPlugin(
                    assetsProvisioner,
                    archipelagoIslandRoom,
                    gateKeeperSceneRoom,
                    roomHub,
                    roomsStatus,
                    profileRepository,
                    profileBroadcast,
                    debugBuilder,
                    staticContainer.LoadingStatus,
                    entityParticipantTable,
                    messagePipesHub,
                    remoteMetadata,
                    staticContainer.CharacterContainer.CharacterObject,
                    staticContainer.RealmData,
                    remoteEntities,
                    staticContainer.ScenesCache,
                    emotesCache,
                    characterDataPropagationUtility,
                    staticContainer.ComponentsContainer.ComponentPoolsRegistry,
                    islandThroughputBunch,
                    sceneThroughputBunch
                ),
                new WorldInfoPlugin(worldInfoHub, debugBuilder, chatHistory),
                new CharacterMotionPlugin(assetsProvisioner, staticContainer.CharacterContainer.CharacterObject, debugBuilder, staticContainer.ComponentsContainer.ComponentPoolsRegistry, staticContainer.SceneReadinessReportQueue),
                new InputPlugin(dclInput, dclCursor, unityEventSystem, assetsProvisioner, dynamicWorldDependencies.CursorUIDocument, multiplayerEmotesMessageBus, mvcManager, debugBuilder, dynamicWorldDependencies.RootUIDocument, dynamicWorldDependencies.ScenesUIDocument, dynamicWorldDependencies.CursorUIDocument, exposedGlobalDataContainer.ExposedCameraData),
                new GlobalInteractionPlugin(dclInput, dynamicWorldDependencies.RootUIDocument, assetsProvisioner, staticContainer.EntityCollidersGlobalCache, exposedGlobalDataContainer.GlobalInputEvents, dclCursor, unityEventSystem, mvcManager),
                new CharacterCameraPlugin(assetsProvisioner, realmSamplingData, exposedGlobalDataContainer.ExposedCameraData, debugBuilder, dynamicWorldDependencies.CommandLineArgs, dclInput),
                new WearablePlugin(assetsProvisioner, staticContainer.WebRequestsContainer.WebRequestController, staticContainer.RealmData, assetBundlesURL, staticContainer.CacheCleaner, wearableCatalog),
                new EmotePlugin(staticContainer.WebRequestsContainer.WebRequestController, emotesCache, staticContainer.RealmData, multiplayerEmotesMessageBus, debugBuilder,
                    assetsProvisioner, selfProfile, mvcManager, dclInput, staticContainer.CacheCleaner, identityCache, entityParticipantTable, assetBundlesURL, mainUIView, dclCursor, staticContainer.InputBlock, globalWorld, playerEntity),
                new ProfilingPlugin(staticContainer.Profiler, staticContainer.RealmData, staticContainer.SingletonSharedDependencies.MemoryBudget, debugBuilder, staticContainer.ScenesCache),
                new AvatarPlugin(
                    staticContainer.ComponentsContainer.ComponentPoolsRegistry,
                    assetsProvisioner,
                    staticContainer.SingletonSharedDependencies.FrameTimeBudget,
                    staticContainer.SingletonSharedDependencies.MemoryBudget,
                    staticContainer.QualityContainer.RendererFeaturesCache,
                    staticContainer.RealmData,
                    staticContainer.MainPlayerAvatarBaseProxy,
                    debugBuilder,
                    staticContainer.CacheCleaner,
                    chatEntryConfiguration,
                    new DefaultFaceFeaturesHandler(wearableCatalog),
                    nametagsData,
                    defaultTexturesContainer.TextureArrayContainerFactory,
                    wearableCatalog,
                    remoteEntities,
                    staticContainer.CharacterContainer.Transform),
                new MainUIPlugin(mvcManager, sidebarBus, mainUIView), new ProfilePlugin(profileRepository, profileCache, staticContainer.CacheCleaner),
                new MapRendererPlugin(mapRendererContainer.MapRenderer),
                new SidebarPlugin(
                    assetsProvisioner,
                    mvcManager,
                    mainUIView,
                    notificationsBusController,
                    notificationsRequestController,
                    identityCache,
                    profileRepository,
                    staticContainer.WebRequestsContainer.WebRequestController,
                    webBrowser,
                    dynamicWorldDependencies.Web3Authenticator,
                    initializationFlowContainer.InitializationFlow,
                    profileCache, sidebarBus, dclInput, chatEntryConfiguration,
                    globalWorld, playerEntity, includeCameraReel),
                new ErrorPopupPlugin(mvcManager, assetsProvisioner),
                connectionStatusPanelPlugin,
                new MinimapPlugin(mvcManager, minimap),
                new ChatPlugin(assetsProvisioner, mvcManager, chatMessagesBus, chatHistory, entityParticipantTable, nametagsData, dclInput, unityEventSystem, mainUIView, staticContainer.InputBlock, globalWorld, playerEntity),
                new ExplorePanelPlugin(
                    assetsProvisioner,
                    mvcManager,
                    mapRendererContainer,
                    placesAPIService,
                    staticContainer.WebRequestsContainer.WebRequestController,
                    identityCache,
                    cameraReelStorageService,
                    cameraReelStorageService,
                    clipboard,
                    bootstrapContainer.DecentralandUrlsSource,
                    wearableCatalog,
                    characterPreviewFactory,
                    profileRepository,
                    dynamicWorldDependencies.Web3Authenticator,
                    initializationFlowContainer.InitializationFlow,
                    selfProfile,
                    equippedWearables,
                    equippedEmotes,
                    webBrowser,
                    emotesCache,
                    realmNavigator,
                    forceRender,
                    dclInput,
                    staticContainer.RealmData,
                    profileCache,
                    assetBundlesURL,
                    notificationsBusController,
                    characterPreviewEventBus,
                    mapPathEventBus,
                    chatEntryConfiguration,
                    backpackEventBus,
                    thirdPartyNftProviderSource,
                    wearablesProvider,
                    dclCursor,
                    staticContainer.InputBlock,
                    emoteProvider,
                    globalWorld,
                    playerEntity,
                    chatMessagesBus,
                    staticContainer.MemoryCap,
                    bootstrapContainer.WorldVolumeMacBus,
                    eventsApiService,
                    userCalendar,
                    clipboard,
                    explorePanelNavmapBus,
                    includeCameraReel
                ),
                new CharacterPreviewPlugin(staticContainer.ComponentsContainer.ComponentPoolsRegistry, assetsProvisioner, staticContainer.CacheCleaner),
                new WebRequestsPlugin(staticContainer.WebRequestsContainer.AnalyticsContainer, debugBuilder),
                new Web3AuthenticationPlugin(assetsProvisioner, dynamicWorldDependencies.Web3Authenticator, debugBuilder, mvcManager, selfProfile, webBrowser, staticContainer.RealmData, identityCache, characterPreviewFactory, dynamicWorldDependencies.SplashScreen, audioMixerVolumesController, staticContainer.FeatureFlagsCache, characterPreviewEventBus, globalWorld),
                new StylizedSkyboxPlugin(assetsProvisioner, dynamicSettings.DirectionalLight, debugBuilder, staticContainer.FeatureFlagsCache),
                new LoadingScreenPlugin(assetsProvisioner, mvcManager, audioMixerVolumesController,
                    staticContainer.InputBlock, debugBuilder, staticContainer.LoadingStatus),
                new ExternalUrlPromptPlugin(assetsProvisioner, webBrowser, mvcManager, dclCursor),
                new TeleportPromptPlugin(
                    assetsProvisioner,
                    mvcManager,
                    staticContainer.WebRequestsContainer.WebRequestController,
                    placesAPIService,
                    dclCursor,
                    chatMessagesBus
                ),
                new ChangeRealmPromptPlugin(
                    assetsProvisioner,
                    mvcManager,
                    dclCursor,
                    realmUrl => chatMessagesBus.Send($"/{ChatCommandsUtils.COMMAND_GOTO} {realmUrl}", "RestrictedActionAPI")),
                new NftPromptPlugin(assetsProvisioner, webBrowser, mvcManager, nftInfoAPIClient, staticContainer.WebRequestsContainer.WebRequestController, dclCursor),
                staticContainer.CharacterContainer.CreateGlobalPlugin(),
                staticContainer.QualityContainer.CreatePlugin(),
                terrainContainer.CreatePlugin(staticContainer, bootstrapContainer, mapRendererContainer, debugBuilder),
                new MultiplayerMovementPlugin(
                    assetsProvisioner,
                    multiplayerMovementMessageBus,
                    debugBuilder,
                    remoteEntities,
                    staticContainer.CharacterContainer.Transform,
                    multiplayerDebugSettings,
                    appArgs,
                    entityParticipantTable,
                    staticContainer.RealmData,
                    remoteMetadata,
                    staticContainer.FeatureFlagsCache),
                lodContainer.LODPlugin,
                lodContainer.RoadPlugin,
                new AudioPlaybackPlugin(terrainContainer.GenesisTerrain, assetsProvisioner, dynamicWorldParams.EnableLandscape),
                new RealmDataDirtyFlagPlugin(staticContainer.RealmData),
                new NotificationPlugin(
                    assetsProvisioner,
                    mvcManager,
                    staticContainer.WebRequestsContainer.WebRequestController,
                    notificationsBusController),
                new RewardPanelPlugin(mvcManager, assetsProvisioner, notificationsBusController, staticContainer.WebRequestsContainer.WebRequestController),
                new PassportPlugin(
                    assetsProvisioner,
                    mvcManager,
                    dclCursor,
                    profileRepository,
                    characterPreviewFactory,
                    chatEntryConfiguration,
                    staticContainer.RealmData,
                    assetBundlesURL,
                    staticContainer.WebRequestsContainer.WebRequestController,
                    characterPreviewEventBus,
                    selfProfile,
                    webBrowser,
                    bootstrapContainer.DecentralandUrlsSource,
                    badgesAPIClient,
                    notificationsBusController,
                    staticContainer.InputBlock,
                    remoteMetadata,
                    cameraReelStorageService,
                    cameraReelStorageService,
                    globalWorld,
                    playerEntity,
                    includeCameraReel
                ),
                new GenericContextMenuPlugin(assetsProvisioner, mvcManager),
                new FriendsPlugin(bootstrapContainer.DecentralandUrlsSource,
                    profileRepository,
                    identityCache,
                    staticContainer.FeatureFlagsCache,
                    assetsProvisioner,
                    staticContainer.WebRequestsContainer.WebRequestController,
                    mvcManager,
                    staticContainer.InputBlock),
<<<<<<< HEAD
                new GPUInstancingPlugin(staticContainer.GPUInstancingService, staticContainer.RealmData),
=======
                realmNavigatorContainer.CreatePlugin(),
>>>>>>> 841e298c
            };

            globalPlugins.AddRange(staticContainer.SharedPlugins);

            if (includeCameraReel)
                globalPlugins.Add(new InWorldCameraPlugin(
                    dclInput,
                    selfProfile,
                    staticContainer.RealmData,
                    playerEntity,
                    placesAPIService,
                    staticContainer.CharacterContainer.CharacterObject,
                    coroutineRunner,
                    cameraReelStorageService,
                    cameraReelStorageService,
                    mvcManager,
                    clipboard,
                    bootstrapContainer.DecentralandUrlsSource,
                    webBrowser,
                    staticContainer.WebRequestsContainer.WebRequestController,
                    profileRepository,
                    realmNavigator,
                    assetsProvisioner,
                    wearableCatalog,
                    wearablesProvider,
                    assetBundlesURL,
                    dclCursor,
                    mainUIView.SidebarView.EnsureNotNull().InWorldCameraButton,
                    dynamicWorldDependencies.RootUIDocument,
                    globalWorld,
                    debugBuilder,
                    nametagsData));

            if (dynamicWorldParams.EnableAnalytics)
                globalPlugins.Add(new AnalyticsPlugin(
                        bootstrapContainer.Analytics!,
                        staticContainer.Profiler,
                        staticContainer.RealmData,
                        staticContainer.ScenesCache,
                        staticContainer.MainPlayerAvatarBaseProxy,
                        identityCache,
                        debugBuilder,
                        cameraReelStorageService
                    )
                );

            var globalWorldFactory = new GlobalWorldFactory(
                in staticContainer,
                exposedGlobalDataContainer.CameraSamplingData,
                realmSamplingData,
                assetBundlesURL,
                staticContainer.RealmData,
                globalPlugins,
                debugBuilder,
                staticContainer.ScenesCache,
                dynamicWorldParams.HybridSceneParams,
                currentSceneInfo,
                lodContainer.LodCache,
                multiplayerEmotesMessageBus,
                globalWorld,
                staticContainer.SceneReadinessReportQueue,
                localSceneDevelopment,
                profileRepository
            );

            staticContainer.RoomHubProxy.SetObject(roomHub);

            var container = new DynamicWorldContainer(
                localSceneDevelopmentController,
                mvcManager,
                realmContainer.RealmController,
                globalWorldFactory,
                globalPlugins,
                profileRepository,
                initializationFlowContainer.InitializationFlow,
                chatMessagesBus,
                messagePipesHub,
                remoteMetadata,
                profileBroadcast,
                roomHub
            );

            // Init itself
            await dynamicWorldDependencies.SettingsContainer.InitializePluginAsync(container, ct)!.ThrowOnFail();

            return (container, true);
        }

        private static void ParseDebugForcedEmotes(IReadOnlyCollection<string>? debugEmotes, ref List<URN> parsedEmotes)
        {
            if (debugEmotes?.Count > 0)
                parsedEmotes.AddRange(debugEmotes.Select(emote => new URN(emote)));
        }

        private static void ParseParamsForcedEmotes(IAppArgs appParams, ref List<URN> parsedEmotes)
        {
            if (appParams.TryGetValue(AppArgsFlags.FORCED_EMOTES, out string? csv) && !string.IsNullOrEmpty(csv!))
                parsedEmotes.AddRange(csv.Split(',', StringSplitOptions.RemoveEmptyEntries)?.Select(emote => new URN(emote)) ?? ArraySegment<URN>.Empty);
        }
    }
}<|MERGE_RESOLUTION|>--- conflicted
+++ resolved
@@ -715,11 +715,9 @@
                     staticContainer.WebRequestsContainer.WebRequestController,
                     mvcManager,
                     staticContainer.InputBlock),
-<<<<<<< HEAD
+                realmNavigatorContainer.CreatePlugin(),
                 new GPUInstancingPlugin(staticContainer.GPUInstancingService, staticContainer.RealmData),
-=======
-                realmNavigatorContainer.CreatePlugin(),
->>>>>>> 841e298c
+
             };
 
             globalPlugins.AddRange(staticContainer.SharedPlugins);
