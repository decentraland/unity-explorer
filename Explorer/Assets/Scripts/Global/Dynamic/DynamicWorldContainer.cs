--- conflicted
+++ resolved
@@ -582,16 +582,9 @@
                     staticContainer.WebRequestsContainer.WebRequestController,
                     webBrowser,
                     dynamicWorldDependencies.Web3Authenticator,
-<<<<<<< HEAD
-                    userInAppInAppInitializationFlow,
-                    profileCache, sidebarBus, dclInput,
-                    chatEntryConfiguration,
-                    globalWorld, playerEntity, includeCameraReel, includeFriends),
-=======
                     initializationFlowContainer.InitializationFlow,
                     profileCache, sidebarBus, dclInput, chatEntryConfiguration,
-                    globalWorld, playerEntity, includeCameraReel),
->>>>>>> e83d5c5a
+                    globalWorld, playerEntity, includeCameraReel, includeFriends),
                 new ErrorPopupPlugin(mvcManager, assetsProvisioner),
                 connectionStatusPanelPlugin,
                 new MinimapPlugin(mvcManager, minimap),
