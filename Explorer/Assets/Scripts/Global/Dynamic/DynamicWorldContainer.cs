--- conflicted
+++ resolved
@@ -116,17 +116,12 @@
             container.ProfileRepository = new RealmProfileRepository(staticContainer.WebRequestsContainer.WebRequestController, realmData,
                 profileCache);
 
-<<<<<<< HEAD
-=======
             var landscapePlugin = new LandscapePlugin(staticContainer.AssetsProvisioner, debugBuilder, mapRendererContainer.TextureContainer);
 
             var multiPool = new ThreadSafeMultiPool();
 
->>>>>>> ef19e4ac
             container.UserInAppInitializationFlow = new RealUserInitializationFlowController(parcelServiceContainer.TeleportController,
                 container.MvcManager, web3IdentityCache, container.ProfileRepository, startParcel, enableLandscape, landscapePlugin);
-
-            var multiPool = new ThreadSafeMultiPool();
 
             var archipelagoIslandRoom = new ArchipelagoIslandRoom(staticContainer.CharacterContainer.CharacterObject, staticContainer.WebRequestsContainer.WebRequestController, web3IdentityCache, multiPool);
             //var gateKeeperSceneRoom = new GateKeeperSceneRoom(staticContainer.WebRequestsContainer.WebRequestController, web3IdentityCache);
