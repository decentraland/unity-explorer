--- conflicted
+++ resolved
@@ -1,11 +1,8 @@
 using CommunicationData.URLHelpers;
 using Cysharp.Threading.Tasks;
-<<<<<<< HEAD
 using DCL.AssetsProvision;
 using DCL.AsyncLoadReporting;
-=======
 using DCL.AvatarRendering.Emotes;
->>>>>>> e0ce5d39
 using DCL.AvatarRendering.Wearables;
 using DCL.AvatarRendering.Wearables.Helpers;
 using DCL.Browser;
@@ -51,14 +48,10 @@
 using SceneRunner.EmptyScene;
 using System;
 using System.Buffers;
-<<<<<<< HEAD
-using UnityEngine;
-=======
 using System.Collections.Generic;
 using DCL.LOD.Systems;
 using System.Text.RegularExpressions;
 using System.Threading;
->>>>>>> e0ce5d39
 using UnityEngine.EventSystems;
 using UnityEngine.Pool;
 using Utility.PriorityQueue;
@@ -73,9 +66,9 @@
         public MVCManager MvcManager { get; private set; } = null!;
 
         public DebugUtilitiesContainer DebugContainer { get; private set; } = null!;
-        
+
         public DefaultTexturesContainer DefaultTexturesContainer { get; private set; } = null!;
-        
+
         public LODContainer LODContainer { get; private set; } = null!;
 
         public IRealmController RealmController { get; private set; } = null!;
@@ -135,21 +128,11 @@
             CancellationToken ct)
         {
             var container = new DynamicWorldContainer();
-<<<<<<< HEAD
-            (_, bool result) = await dynamicWorldDependencies.SettingsContainer.InitializePluginAsync(container, ct);
-
-            if (!result)
-                return (null, false);
-
-
-            DebugContainerBuilder debugBuilder = container.DebugContainer.Builder.EnsureNotNull();
-=======
->>>>>>> e0ce5d39
             DynamicSettings dynamicSettings = dynamicWorldDependencies.DynamicSettings;
             StaticContainer staticContainer = dynamicWorldDependencies.StaticContainer;
             IWeb3IdentityCache identityCache = dynamicWorldDependencies.Web3IdentityCache;
             var realmData = new RealmData();
-            
+
             async UniTask InitializeContainersAsync(IPluginSettingsContainer settingsContainer, CancellationToken ct)
             {
                 // Init itself
@@ -159,14 +142,6 @@
                 container.LODContainer = await LODContainer.CreateAsync(staticContainer, settingsContainer, realmData, container.DefaultTexturesContainer.TextureArrayContainerFactory, container.DebugContainer.Builder, ct).ThrowOnFail();
             }
 
-<<<<<<< HEAD
-            ProvidedAsset<Texture2D> normalCursorAsset = await staticContainer.AssetsProvisioner.ProvideMainAssetAsync(dynamicSettings.NormalCursor, ct);
-            ProvidedAsset<Texture2D> interactionCursorAsset = await staticContainer.AssetsProvisioner.ProvideMainAssetAsync(dynamicSettings.InteractionCursor, ct);
-
-            var unityEventSystem = new UnityEventSystem(EventSystem.current);
-            var dclCursor = new DCLCursor(normalCursorAsset.Value, interactionCursorAsset.Value);
-
-=======
             try
             {
                 await InitializeContainersAsync(dynamicWorldDependencies.SettingsContainer, ct);
@@ -176,8 +151,14 @@
                 return (null, false);
             }
 
+            ProvidedAsset<Texture2D> normalCursorAsset = await staticContainer.AssetsProvisioner.ProvideMainAssetAsync(dynamicSettings.NormalCursor, ct);
+            ProvidedAsset<Texture2D> interactionCursorAsset = await staticContainer.AssetsProvisioner.ProvideMainAssetAsync(dynamicSettings.InteractionCursor, ct);
+
+            var unityEventSystem = new UnityEventSystem(EventSystem.current);
+            var dclCursor = new DCLCursor(normalCursorAsset.Value, interactionCursorAsset.Value);
+
+
             var debugBuilder = container.DebugContainer.Builder.EnsureNotNull();
->>>>>>> e0ce5d39
             staticContainer.QualityContainer.AddDebugViews(debugBuilder);
 
             var realmSamplingData = new RealmSamplingData();
@@ -267,8 +248,6 @@
             var remotePoses = new DebounceRemotePoses(
                 new RemotePoses(container.RoomHub)
             );
-
-            var eventSystem = new UnityEventSystem(EventSystem.current);
 
             IRealmNavigator realmNavigator = new RealmNavigator(container.MvcManager, mapRendererContainer.MapRenderer, container.RealmController, parcelServiceContainer.TeleportController);
 
@@ -297,13 +276,8 @@
                     queuePoolFullMovementMessage
                 ),
                 new CharacterMotionPlugin(staticContainer.AssetsProvisioner, staticContainer.CharacterContainer.CharacterObject, debugBuilder),
-<<<<<<< HEAD
-                new InputPlugin(dclInput, dclCursor, unityEventSystem, staticContainer.AssetsProvisioner, dynamicWorldDependencies.RootUIDocument),
+                new InputPlugin(dclInput, dclCursor, unityEventSystem, staticContainer.AssetsProvisioner, dynamicWorldDependencies.RootUIDocument, multiplayerEmotesMessageBus),
                 new GlobalInteractionPlugin(dclInput, dynamicWorldDependencies.RootUIDocument, staticContainer.AssetsProvisioner, staticContainer.EntityCollidersGlobalCache, exposedGlobalDataContainer.GlobalInputEvents, dclCursor, unityEventSystem),
-=======
-                new InputPlugin(dclInput, multiplayerEmotesMessageBus, eventSystem),
-                new GlobalInteractionPlugin(dclInput, dynamicWorldDependencies.RootUIDocument, staticContainer.AssetsProvisioner, staticContainer.EntityCollidersGlobalCache, exposedGlobalDataContainer.GlobalInputEvents),
->>>>>>> e0ce5d39
                 new CharacterCameraPlugin(staticContainer.AssetsProvisioner, realmSamplingData, exposedGlobalDataContainer.ExposedCameraData),
                 new WearablePlugin(staticContainer.AssetsProvisioner, staticContainer.WebRequestsContainer.WebRequestController, realmData, ASSET_BUNDLES_URL, staticContainer.CacheCleaner, wearableCatalog),
                 new EmotePlugin(staticContainer.WebRequestsContainer.WebRequestController, emotesCache, realmData, multiplayerEmotesMessageBus, debugBuilder, staticContainer.AssetsProvisioner),
@@ -341,28 +315,16 @@
                     dynamicWorldDependencies.Web3Authenticator,
                     container.UserInAppInitializationFlow,
                     webBrowser,
-<<<<<<< HEAD
-                    dclInput),
-=======
                     emotesCache,
                     realmNavigator),
->>>>>>> e0ce5d39
+                    dclInput),
                 new CharacterPreviewPlugin(staticContainer.ComponentsContainer.ComponentPoolsRegistry, staticContainer.AssetsProvisioner, staticContainer.CacheCleaner),
                 new WebRequestsPlugin(staticContainer.WebRequestsContainer.AnalyticsContainer, debugBuilder),
                 new Web3AuthenticationPlugin(staticContainer.AssetsProvisioner, dynamicWorldDependencies.Web3Authenticator, debugBuilder, container.MvcManager, container.ProfileRepository, webBrowser, realmData, identityCache, characterPreviewFactory),
                 new StylizedSkyboxPlugin(staticContainer.AssetsProvisioner, dynamicSettings.DirectionalLight, debugBuilder),
                 new LoadingScreenPlugin(staticContainer.AssetsProvisioner, container.MvcManager),
-<<<<<<< HEAD
-                new LODPlugin(staticContainer.CacheCleaner, realmData,
-                    staticContainer.SingletonSharedDependencies.MemoryBudget,
-                    staticContainer.SingletonSharedDependencies.FrameTimeBudget,
-                    staticContainer.ScenesCache, debugBuilder, staticContainer.AssetsProvisioner, staticContainer.SceneReadinessReportQueue),
                 new ExternalUrlPromptPlugin(staticContainer.AssetsProvisioner, webBrowser, container.MvcManager, dclCursor),
                 new TeleportPromptPlugin(staticContainer.AssetsProvisioner, parcelServiceContainer.TeleportController, container.MvcManager, staticContainer.WebRequestsContainer.WebRequestController, placesAPIService, dclCursor),
-=======
-                new ExternalUrlPromptPlugin(staticContainer.AssetsProvisioner, webBrowser, container.MvcManager),
-                new TeleportPromptPlugin(staticContainer.AssetsProvisioner, parcelServiceContainer.TeleportController, container.MvcManager, staticContainer.WebRequestsContainer.WebRequestController, placesAPIService),
->>>>>>> e0ce5d39
                 new ChangeRealmPromptPlugin(
                     staticContainer.AssetsProvisioner,
                     container.MvcManager,
