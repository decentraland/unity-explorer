using CommunicationData.URLHelpers;
using Cysharp.Threading.Tasks;
using DCL.AsyncLoadReporting;
using DCL.AvatarRendering.Wearables;
using DCL.AvatarRendering.Wearables.Helpers;
using DCL.Browser;
using DCL.CharacterPreview;
using DCL.Chat;
using DCL.DebugUtilities;
using DCL.LOD;
using DCL.ParcelsService;
using DCL.PlacesAPIService;
using DCL.PluginSystem;
using DCL.PluginSystem.Global;
using DCL.Profiles;
using DCL.SceneLoadingScreens;
using DCL.SkyBox;
using DCL.UserInAppInitializationFlow;
using DCL.Web3.Authenticators;
using DCL.Web3.Identities;
using DCL.WebRequests.Analytics;
using ECS;
using ECS.Prioritization.Components;
using MVC;
using MVC.PopupsController.PopupCloser;
using SceneRunner.EmptyScene;
using System;
using System.Collections.Generic;
using System.Threading;
<<<<<<< HEAD
using DCL.Multiplayer.Connections.Archipelago.Rooms;
using DCL.Multiplayer.Connections.GateKeeper.Meta;
using DCL.Multiplayer.Connections.GateKeeper.Rooms;
using DCL.Utilities.Extensions;
=======
using DCL.LOD;
using DCL.Multiplayer.Connections.Archipelago.Rooms;
>>>>>>> cabc38b0
using LiveKit.Internal.FFIClients.Pools;
using Unity.Mathematics;
using UnityEngine;
using UnityEngine.UIElements;
using Object = UnityEngine.Object;

namespace Global.Dynamic
{
    public class DynamicWorldContainer : IDCLPlugin<DynamicWorldSettings>
    {
        private static readonly URLDomain ASSET_BUNDLES_URL = URLDomain.FromString("https://ab-cdn.decentraland.org/");

        public MVCManager MvcManager { get; private set; } = null!;

        public DebugUtilitiesContainer DebugContainer { get; private set; } = null!;

        public IRealmController RealmController { get; private set; } = null!;

        public GlobalWorldFactory GlobalWorldFactory { get; private set; } = null!;

        public EmptyScenesWorldFactory EmptyScenesWorldFactory { get; private set; } = null!;

        public IReadOnlyList<IDCLGlobalPlugin> GlobalPlugins { get; private set; } = null!;

        public IProfileRepository ProfileRepository { get; private set; } = null!;

        public ParcelServiceContainer ParcelServiceContainer { get; private set; }

        public RealUserInitializationFlowController UserInAppInitializationFlow { get; private set; } = null!;

        public void Dispose()
        {
            MvcManager.Dispose();
        }

        public UniTask InitializeAsync(DynamicWorldSettings settings, CancellationToken ct)
        {
            DebugContainer = DebugUtilitiesContainer.Create(settings.DebugViewsCatalog);
            return UniTask.CompletedTask;
        }

        public static async UniTask<(DynamicWorldContainer? container, bool success)> CreateAsync(StaticContainer staticContainer,
            IPluginSettingsContainer settingsContainer,
            CancellationToken ct,
            UIDocument rootUIDocument,
            SkyBoxSceneData skyBoxSceneData,
            IReadOnlyList<int2> staticLoadPositions, int sceneLoadRadius,
            DynamicSettings dynamicSettings,
            IWeb3VerifiedAuthenticator web3Authenticator,
            IWeb3IdentityCache web3IdentityCache,
            Vector2Int startParcel,
            bool enableLandscape)
        {
            var container = new DynamicWorldContainer();
            (_, bool result) = await settingsContainer.InitializePluginAsync(container, ct);

            if (!result)
                return (null, false);

<<<<<<< HEAD
            DebugContainerBuilder debugBuilder = container.DebugContainer.Builder.EnsureNotNull();
            staticContainer.QualityContainer.AddDebugViews(debugBuilder);
=======
            DebugContainerBuilder debugBuilder = container.DebugContainer.Builder;
>>>>>>> cabc38b0

            var realmSamplingData = new RealmSamplingData();
            var dclInput = new DCLInput();
            ExposedGlobalDataContainer exposedGlobalDataContainer = staticContainer.ExposedGlobalDataContainer;

            var realmData = new RealmData();

            PopupCloserView popupCloserView = Object.Instantiate((await staticContainer.AssetsProvisioner.ProvideMainAssetAsync(dynamicSettings.PopupCloserView, ct: CancellationToken.None)).Value.GetComponent<PopupCloserView>());
            container.MvcManager = new MVCManager(new WindowStackManager(), new CancellationTokenSource(), popupCloserView);

            var parcelServiceContainer = ParcelServiceContainer.Create(realmData, staticContainer.SceneReadinessReportQueue, debugBuilder, container.MvcManager);
            container.ParcelServiceContainer = parcelServiceContainer;

            MapRendererContainer mapRendererContainer = await MapRendererContainer.CreateAsync(staticContainer, dynamicSettings.MapRendererSettings, ct);
            var placesAPIService = new PlacesAPIService(new PlacesAPIClient(staticContainer.WebRequestsContainer.WebRequestController));
            var wearableCatalog = new WearableCatalog();
            var characterPreviewFactory = new CharacterPreviewFactory(staticContainer.ComponentsContainer.ComponentPoolsRegistry);
            var chatMessagesBus = new ChatMessagesBus(debugBuilder);
            var webBrowser = new UnityAppWebBrowser();
            var chatEntryConfiguration = (await staticContainer.AssetsProvisioner.ProvideMainAssetAsync(dynamicSettings.ChatEntryConfiguration, ct)).Value;

            IProfileCache profileCache = new DefaultProfileCache();

            container.ProfileRepository = new RealmProfileRepository(staticContainer.WebRequestsContainer.WebRequestController, realmData,
                profileCache);

            var landscapePlugin = new LandscapePlugin(staticContainer.AssetsProvisioner, debugBuilder, mapRendererContainer.TextureContainer);

            var multiPool = new ThreadSafeMultiPool();

            container.UserInAppInitializationFlow = new RealUserInitializationFlowController(parcelServiceContainer.TeleportController,
                container.MvcManager, web3IdentityCache, container.ProfileRepository, startParcel, enableLandscape, landscapePlugin);

            var archipelagoIslandRoom = new ArchipelagoIslandRoom(staticContainer.CharacterContainer.CharacterObject, staticContainer.WebRequestsContainer.WebRequestController, web3IdentityCache, multiPool);

            var metaDataSource = new LogMetaDataSource(new MetaDataSource(realmData, staticContainer.CharacterContainer.CharacterObject, placesAPIService));
            var gateKeeperSceneRoom = new GateKeeperSceneRoom(staticContainer.WebRequestsContainer.WebRequestController, metaDataSource, multiPool);

            var globalPlugins = new List<IDCLGlobalPlugin>
            {
<<<<<<< HEAD
                new MultiplayerPlugin(archipelagoIslandRoom, gateKeeperSceneRoom, debugBuilder),
=======
                new MultiplayerPlugin(new ArchipelagoIslandRoom(staticContainer.CharacterContainer.CharacterObject, staticContainer.WebRequestsContainer.WebRequestController, web3IdentityCache, multiPool)),
>>>>>>> cabc38b0
                new CharacterMotionPlugin(staticContainer.AssetsProvisioner, staticContainer.CharacterContainer.CharacterObject, debugBuilder),
                new InputPlugin(dclInput),
                new GlobalInteractionPlugin(dclInput, rootUIDocument, staticContainer.AssetsProvisioner, staticContainer.EntityCollidersGlobalCache, exposedGlobalDataContainer.GlobalInputEvents),
                new CharacterCameraPlugin(staticContainer.AssetsProvisioner, realmSamplingData, exposedGlobalDataContainer.CameraSamplingData, exposedGlobalDataContainer.ExposedCameraData),
                new WearablePlugin(staticContainer.AssetsProvisioner, staticContainer.WebRequestsContainer.WebRequestController, realmData, ASSET_BUNDLES_URL, staticContainer.CacheCleaner, wearableCatalog),
                new ProfilingPlugin(staticContainer.ProfilingProvider, staticContainer.SingletonSharedDependencies.FrameTimeBudget, staticContainer.SingletonSharedDependencies.MemoryBudget, debugBuilder),
                new AvatarPlugin(
                    staticContainer.ComponentsContainer.ComponentPoolsRegistry,
                    staticContainer.AssetsProvisioner,
                    staticContainer.SingletonSharedDependencies.FrameTimeBudget,
                    staticContainer.SingletonSharedDependencies.MemoryBudget,
                    realmData,
                    staticContainer.MainPlayerAvatarBase,
                    debugBuilder,
                    staticContainer.CacheCleaner,
                    chatEntryConfiguration),
                new ProfilePlugin(container.ProfileRepository, profileCache, staticContainer.CacheCleaner, new ProfileIntentionCache()),
                new MapRendererPlugin(mapRendererContainer.MapRenderer),
                new MinimapPlugin(staticContainer.AssetsProvisioner, container.MvcManager, mapRendererContainer, placesAPIService),
                new ChatPlugin(staticContainer.AssetsProvisioner, container.MvcManager, chatMessagesBus, chatEntryConfiguration),
                new ExplorePanelPlugin(
                    staticContainer.AssetsProvisioner,
                    container.MvcManager,
                    mapRendererContainer,
                    placesAPIService,
                    parcelServiceContainer.TeleportController,
                    staticContainer.WebRequestsContainer.WebRequestController,
                    web3IdentityCache,
                    wearableCatalog,
                    characterPreviewFactory,
                    container.ProfileRepository,
                    web3Authenticator,
                    container.UserInAppInitializationFlow,
                    webBrowser),
                new CharacterPreviewPlugin(staticContainer.ComponentsContainer.ComponentPoolsRegistry, staticContainer.AssetsProvisioner, staticContainer.CacheCleaner),
                new WebRequestsPlugin(staticContainer.WebRequestsContainer.AnalyticsContainer, debugBuilder),
                new Web3AuthenticationPlugin(staticContainer.AssetsProvisioner, web3Authenticator, debugBuilder, container.MvcManager, container.ProfileRepository, webBrowser, realmData, web3IdentityCache, characterPreviewFactory),
                new SkyBoxPlugin(debugBuilder, skyBoxSceneData),
                new LoadingScreenPlugin(staticContainer.AssetsProvisioner, container.MvcManager),
                new LODPlugin(staticContainer.CacheCleaner, realmData,
                    staticContainer.SingletonSharedDependencies.MemoryBudget,
                    staticContainer.SingletonSharedDependencies.FrameTimeBudget,
                    staticContainer.ScenesCache, debugBuilder, staticContainer.AssetsProvisioner, staticContainer.SceneReadinessReportQueue),
                new ExternalUrlPromptPlugin(staticContainer.AssetsProvisioner, webBrowser, container.MvcManager),
                staticContainer.CharacterContainer.CreateGlobalPlugin(),
                landscapePlugin,
            };

            globalPlugins.AddRange(staticContainer.SharedPlugins);

            container.RealmController = new RealmController(
                web3IdentityCache,
                staticContainer.WebRequestsContainer.WebRequestController,
                parcelServiceContainer.TeleportController,
                parcelServiceContainer.RetrieveSceneFromFixedRealm,
                parcelServiceContainer.RetrieveSceneFromVolatileWorld,
                sceneLoadRadius, staticLoadPositions, realmData, staticContainer.ScenesCache);

            container.GlobalWorldFactory = new GlobalWorldFactory(
                in staticContainer,
                exposedGlobalDataContainer.CameraSamplingData,
                realmSamplingData,
                ASSET_BUNDLES_URL,
                realmData,
                globalPlugins,
                debugBuilder,
                staticContainer.ScenesCache);

            container.GlobalPlugins = globalPlugins;
            container.EmptyScenesWorldFactory = new EmptyScenesWorldFactory(staticContainer.SingletonSharedDependencies, staticContainer.ECSWorldPlugins);

            BuildTeleportWidget(container.RealmController, container.MvcManager, debugBuilder);

            return (container, true);
        }

        private static void BuildTeleportWidget(IRealmController realmController, MVCManager mvcManager,
            IDebugContainerBuilder debugContainerBuilder)
        {
            async UniTask ChangeRealmAsync(string realm, CancellationToken ct)
            {
                var loadReport = new AsyncLoadProcessReport(new UniTaskCompletionSource(), new AsyncReactiveProperty<float>(0));

                await UniTask.WhenAll(mvcManager.ShowAsync(
                        SceneLoadingScreenController.IssueCommand(new SceneLoadingScreenController.Params(loadReport, TimeSpan.FromSeconds(30)))),
                    realmController.SetRealmAsync(URLDomain.FromString(realm), Vector2Int.zero, loadReport, ct));
            }

            debugContainerBuilder.AddWidget("Realm")
                                 .AddStringFieldWithConfirmation("https://peer.decentraland.org", "Change", realm => { ChangeRealmAsync(realm, CancellationToken.None).Forget(); });
        }
    }
}<|MERGE_RESOLUTION|>--- conflicted
+++ resolved
@@ -27,15 +27,10 @@
 using System;
 using System.Collections.Generic;
 using System.Threading;
-<<<<<<< HEAD
 using DCL.Multiplayer.Connections.Archipelago.Rooms;
 using DCL.Multiplayer.Connections.GateKeeper.Meta;
 using DCL.Multiplayer.Connections.GateKeeper.Rooms;
 using DCL.Utilities.Extensions;
-=======
-using DCL.LOD;
-using DCL.Multiplayer.Connections.Archipelago.Rooms;
->>>>>>> cabc38b0
 using LiveKit.Internal.FFIClients.Pools;
 using Unity.Mathematics;
 using UnityEngine;
@@ -95,12 +90,8 @@
             if (!result)
                 return (null, false);
 
-<<<<<<< HEAD
             DebugContainerBuilder debugBuilder = container.DebugContainer.Builder.EnsureNotNull();
             staticContainer.QualityContainer.AddDebugViews(debugBuilder);
-=======
-            DebugContainerBuilder debugBuilder = container.DebugContainer.Builder;
->>>>>>> cabc38b0
 
             var realmSamplingData = new RealmSamplingData();
             var dclInput = new DCLInput();
@@ -141,11 +132,7 @@
 
             var globalPlugins = new List<IDCLGlobalPlugin>
             {
-<<<<<<< HEAD
                 new MultiplayerPlugin(archipelagoIslandRoom, gateKeeperSceneRoom, debugBuilder),
-=======
-                new MultiplayerPlugin(new ArchipelagoIslandRoom(staticContainer.CharacterContainer.CharacterObject, staticContainer.WebRequestsContainer.WebRequestController, web3IdentityCache, multiPool)),
->>>>>>> cabc38b0
                 new CharacterMotionPlugin(staticContainer.AssetsProvisioner, staticContainer.CharacterContainer.CharacterObject, debugBuilder),
                 new InputPlugin(dclInput),
                 new GlobalInteractionPlugin(dclInput, rootUIDocument, staticContainer.AssetsProvisioner, staticContainer.EntityCollidersGlobalCache, exposedGlobalDataContainer.GlobalInputEvents),
