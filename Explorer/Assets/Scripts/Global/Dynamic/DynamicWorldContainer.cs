using CommunicationData.URLHelpers;
using Cysharp.Threading.Tasks;
using DCL.AvatarRendering.Wearables;
using DCL.DebugUtilities;
using DCL.ParcelsService;
<<<<<<< HEAD
=======
using DCL.PerformanceBudgeting;
>>>>>>> 914a3ed2
using DCL.PlacesAPIService;
using DCL.PluginSystem;
using DCL.PluginSystem.Global;
using DCL.WebRequests.Analytics;
using ECS;
using ECS.Prioritization.Components;
using MVC;
using MVC.PopupsController.PopupCloser;
using SceneRunner.EmptyScene;
using System.Collections.Generic;
using System.Linq;
using System.Threading;
using Unity.Mathematics;
using UnityEngine;
using UnityEngine.UIElements;

namespace Global.Dynamic
{
    public class DynamicWorldContainer : IDCLPlugin<DynamicWorldSettings>
    {
        private static readonly URLDomain ASSET_BUNDLES_URL = URLDomain.FromString("https://ab-cdn.decentraland.org/");

<<<<<<< HEAD
        private static MVCManager mvcManager;

=======
>>>>>>> 914a3ed2
        public DebugUtilitiesContainer DebugContainer { get; private set; }

        public IRealmController RealmController { get; private set; }

        public GlobalWorldFactory GlobalWorldFactory { get; private set; }

        public EmptyScenesWorldFactory EmptyScenesWorldFactory { get; private set; }

        public IReadOnlyList<IDCLGlobalPlugin> GlobalPlugins { get; private set; }

<<<<<<< HEAD
=======
        private static MVCManager mvcManager;

>>>>>>> 914a3ed2
        public void Dispose()
        {
            mvcManager.Dispose();
        }

        public static async UniTask<(DynamicWorldContainer container, bool success)> CreateAsync(
            StaticContainer staticContainer,
            IPluginSettingsContainer settingsContainer,
            CancellationToken ct,
            UIDocument rootUIDocument,
            IReadOnlyList<int2> staticLoadPositions, int sceneLoadRadius,
            DynamicSettings dynamicSettings)
        {
            var container = new DynamicWorldContainer();
            (_, bool result) = await settingsContainer.InitializePluginAsync(container, ct);

            if (!result)
                return (null, false);

            DebugContainerBuilder debugBuilder = container.DebugContainer.Builder;

            var realmSamplingData = new RealmSamplingData();
            var dclInput = new DCLInput();
            ExposedGlobalDataContainer exposedGlobalDataContainer = staticContainer.ExposedGlobalDataContainer;
            var realmData = new RealmData();

            var parcelServiceContainer = ParcelServiceContainer.Create(realmData, staticContainer.CharacterObject, debugBuilder);

            PopupCloserView popupCloserView = Object.Instantiate((await staticContainer.AssetsProvisioner.ProvideMainAssetAsync(dynamicSettings.PopupCloserView, ct: CancellationToken.None)).Value.GetComponent<PopupCloserView>());
            mvcManager = new MVCManager(new WindowStackManager(), new CancellationTokenSource(), popupCloserView);
            MapRendererContainer mapRendererContainer = await MapRendererContainer.CreateAsync(staticContainer, dynamicSettings.MapRendererSettings, ct);
            var placesAPIService = new PlacesAPIService(new PlacesAPIClient(staticContainer.WebRequestsContainer.WebRequestController));

            var globalPlugins = new List<IDCLGlobalPlugin>
            {
<<<<<<< HEAD
                new CharacterMotionPlugin(staticContainer.AssetsProvisioner, staticContainer.CharacterObject),
                new InputPlugin(dclInput),
                new GlobalInteractionPlugin(dclInput, rootUIDocument, staticContainer.AssetsProvisioner, staticContainer.EntityCollidersGlobalCache, exposedGlobalDataContainer.GlobalInputEvents),
                new CharacterCameraPlugin(staticContainer.AssetsProvisioner, realmSamplingData, exposedGlobalDataContainer.CameraSamplingData, exposedGlobalDataContainer.ExposedCameraData),
                new ProfilingPlugin(staticContainer.ProfilingProvider, staticContainer.SingletonSharedDependencies.FrameTimeBudgetProvider, staticContainer.SingletonSharedDependencies.MemoryBudgetProvider, debugBuilder),
                new WearablePlugin(staticContainer.AssetsProvisioner, staticContainer.WebRequestsContainer.WebRequestController, realmData, ASSET_BUNDLES_URL, staticContainer.CacheCleaner),
                new AvatarPlugin(staticContainer.ComponentsContainer.ComponentPoolsRegistry, staticContainer.AssetsProvisioner,
                    staticContainer.SingletonSharedDependencies.FrameTimeBudgetProvider, staticContainer.SingletonSharedDependencies.MemoryBudgetProvider, realmData, debugBuilder, staticContainer.CacheCleaner),
=======
                new CharacterMotionPlugin(staticContainer.AssetsProvisioner, staticContainer.CharacterObject, debugBuilder),
                new InputPlugin(dclInput),
                new GlobalInteractionPlugin(dclInput, rootUIDocument, staticContainer.AssetsProvisioner, staticContainer.EntityCollidersGlobalCache, exposedGlobalDataContainer.GlobalInputEvents),
                new CharacterCameraPlugin(staticContainer.AssetsProvisioner, realmSamplingData, exposedGlobalDataContainer.CameraSamplingData, exposedGlobalDataContainer.ExposedCameraData),
                new ProfilingPlugin(staticContainer.ProfilingProvider, staticContainer.SingletonSharedDependencies.MemoryBudgetProvider as MemoryBudgetProvider, debugBuilder),
                new WearablePlugin(staticContainer.AssetsProvisioner, staticContainer.WebRequestsContainer.WebRequestController, realmData, ASSET_BUNDLES_URL),
                new AvatarPlugin(staticContainer.ComponentsContainer.ComponentPoolsRegistry, staticContainer.AssetsProvisioner,
                    staticContainer.SingletonSharedDependencies.FrameTimeBudgetProvider, realmData, debugBuilder),
>>>>>>> 914a3ed2
                new MapRendererPlugin(mapRendererContainer.MapRenderer),
                new MinimapPlugin(staticContainer.AssetsProvisioner, mvcManager, mapRendererContainer, placesAPIService),
                new ExplorePanelPlugin(staticContainer.AssetsProvisioner, mvcManager, mapRendererContainer, placesAPIService, parcelServiceContainer.TeleportController),
                new WebRequestsPlugin(staticContainer.WebRequestsContainer.AnalyticsContainer, debugBuilder),
            };

            globalPlugins.AddRange(staticContainer.SharedPlugins);

            container.RealmController = new RealmController(
                staticContainer.WebRequestsContainer.WebRequestController,
                parcelServiceContainer.TeleportController,
                parcelServiceContainer.RetrieveSceneFromFixedRealm,
                parcelServiceContainer.RetrieveSceneFromVolatileWorld,
                sceneLoadRadius, staticLoadPositions, realmData);

            container.GlobalWorldFactory = new GlobalWorldFactory(in staticContainer, staticContainer.RealmPartitionSettings,
                exposedGlobalDataContainer.CameraSamplingData, realmSamplingData, ASSET_BUNDLES_URL, realmData, globalPlugins);

            container.GlobalPlugins = globalPlugins.Concat(staticContainer.SharedPlugins).ToList();
            container.EmptyScenesWorldFactory = new EmptyScenesWorldFactory(staticContainer.SingletonSharedDependencies, staticContainer.ECSWorldPlugins);

            return (container, true);
        }

        public UniTask InitializeAsync(DynamicWorldSettings settings, CancellationToken ct)
        {
            DebugContainer = DebugUtilitiesContainer.Create(settings.DebugViewsCatalog);
            return UniTask.CompletedTask;
        }
    }
}<|MERGE_RESOLUTION|>--- conflicted
+++ resolved
@@ -3,10 +3,6 @@
 using DCL.AvatarRendering.Wearables;
 using DCL.DebugUtilities;
 using DCL.ParcelsService;
-<<<<<<< HEAD
-=======
-using DCL.PerformanceBudgeting;
->>>>>>> 914a3ed2
 using DCL.PlacesAPIService;
 using DCL.PluginSystem;
 using DCL.PluginSystem.Global;
@@ -29,11 +25,8 @@
     {
         private static readonly URLDomain ASSET_BUNDLES_URL = URLDomain.FromString("https://ab-cdn.decentraland.org/");
 
-<<<<<<< HEAD
         private static MVCManager mvcManager;
 
-=======
->>>>>>> 914a3ed2
         public DebugUtilitiesContainer DebugContainer { get; private set; }
 
         public IRealmController RealmController { get; private set; }
@@ -44,11 +37,6 @@
 
         public IReadOnlyList<IDCLGlobalPlugin> GlobalPlugins { get; private set; }
 
-<<<<<<< HEAD
-=======
-        private static MVCManager mvcManager;
-
->>>>>>> 914a3ed2
         public void Dispose()
         {
             mvcManager.Dispose();
@@ -84,8 +72,7 @@
 
             var globalPlugins = new List<IDCLGlobalPlugin>
             {
-<<<<<<< HEAD
-                new CharacterMotionPlugin(staticContainer.AssetsProvisioner, staticContainer.CharacterObject),
+                new CharacterMotionPlugin(staticContainer.AssetsProvisioner, staticContainer.CharacterObject, debugBuilder),
                 new InputPlugin(dclInput),
                 new GlobalInteractionPlugin(dclInput, rootUIDocument, staticContainer.AssetsProvisioner, staticContainer.EntityCollidersGlobalCache, exposedGlobalDataContainer.GlobalInputEvents),
                 new CharacterCameraPlugin(staticContainer.AssetsProvisioner, realmSamplingData, exposedGlobalDataContainer.CameraSamplingData, exposedGlobalDataContainer.ExposedCameraData),
@@ -93,16 +80,6 @@
                 new WearablePlugin(staticContainer.AssetsProvisioner, staticContainer.WebRequestsContainer.WebRequestController, realmData, ASSET_BUNDLES_URL, staticContainer.CacheCleaner),
                 new AvatarPlugin(staticContainer.ComponentsContainer.ComponentPoolsRegistry, staticContainer.AssetsProvisioner,
                     staticContainer.SingletonSharedDependencies.FrameTimeBudgetProvider, staticContainer.SingletonSharedDependencies.MemoryBudgetProvider, realmData, debugBuilder, staticContainer.CacheCleaner),
-=======
-                new CharacterMotionPlugin(staticContainer.AssetsProvisioner, staticContainer.CharacterObject, debugBuilder),
-                new InputPlugin(dclInput),
-                new GlobalInteractionPlugin(dclInput, rootUIDocument, staticContainer.AssetsProvisioner, staticContainer.EntityCollidersGlobalCache, exposedGlobalDataContainer.GlobalInputEvents),
-                new CharacterCameraPlugin(staticContainer.AssetsProvisioner, realmSamplingData, exposedGlobalDataContainer.CameraSamplingData, exposedGlobalDataContainer.ExposedCameraData),
-                new ProfilingPlugin(staticContainer.ProfilingProvider, staticContainer.SingletonSharedDependencies.MemoryBudgetProvider as MemoryBudgetProvider, debugBuilder),
-                new WearablePlugin(staticContainer.AssetsProvisioner, staticContainer.WebRequestsContainer.WebRequestController, realmData, ASSET_BUNDLES_URL),
-                new AvatarPlugin(staticContainer.ComponentsContainer.ComponentPoolsRegistry, staticContainer.AssetsProvisioner,
-                    staticContainer.SingletonSharedDependencies.FrameTimeBudgetProvider, realmData, debugBuilder),
->>>>>>> 914a3ed2
                 new MapRendererPlugin(mapRendererContainer.MapRenderer),
                 new MinimapPlugin(staticContainer.AssetsProvisioner, mvcManager, mapRendererContainer, placesAPIService),
                 new ExplorePanelPlugin(staticContainer.AssetsProvisioner, mvcManager, mapRendererContainer, placesAPIService, parcelServiceContainer.TeleportController),
