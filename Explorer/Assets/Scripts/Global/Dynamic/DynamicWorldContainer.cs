--- conflicted
+++ resolved
@@ -350,14 +350,10 @@
             var remotePoses = new DebounceRemotePoses(new RemotePoses(container.RoomHub));
 
             var characterPreviewEventBus = new CharacterPreviewEventBus();
-<<<<<<< HEAD
             var sidebarBus = new SidebarBus();
-=======
-
             var generalAudioMixer = (await assetsProvisioner.ProvideMainAssetAsync(dynamicSettings.GeneralAudioMixer, ct)).Value;
             var audioMixerVolumesController = new AudioMixerVolumesController(generalAudioMixer);
 
->>>>>>> 9e5d927a
             var globalPlugins = new List<IDCLGlobalPlugin>
             {
                 new MultiplayerPlugin(
