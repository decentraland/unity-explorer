--- conflicted
+++ resolved
@@ -293,18 +293,7 @@
                 new RemotePoses(container.RoomHub)
             );
 
-<<<<<<< HEAD
-            IRealmNavigator realmNavigator = new RealmNavigator(container.MvcManager, mapRendererContainer.MapRenderer, container.RealmController, parcelServiceContainer.TeleportController);
-
-            var chatCommandsFactory = new Dictionary<Regex, Func<IChatCommand>>
-            {
-                { ChangeRealmChatCommand.REGEX, () => new ChangeRealmChatCommand(realmNavigator) },
-                { TeleportToChatCommand.REGEX, () => new TeleportToChatCommand(realmNavigator) },
-                { DebugPanelChatCommand.REGEX, () => new DebugPanelChatCommand(container.DebugContainer.Builder) },
-            };
-=======
             var eventSystem = new UnityEventSystem(EventSystem.current.EnsureNotNull());
->>>>>>> 9a8581d5
 
             var globalPlugins = new List<IDCLGlobalPlugin>
             {
@@ -347,11 +336,7 @@
                 new ProfilePlugin(container.ProfileRepository, profileCache, staticContainer.CacheCleaner, new ProfileIntentionCache()),
                 new MapRendererPlugin(mapRendererContainer.MapRenderer),
                 new MinimapPlugin(staticContainer.AssetsProvisioner, container.MvcManager, mapRendererContainer, placesAPIService),
-<<<<<<< HEAD
-                new ChatPlugin(staticContainer.AssetsProvisioner, container.MvcManager, container.ChatMessagesBus, entityParticipantTable, nametagsData, dclInput, unityEventSystem, chatCommandsFactory),
-=======
                 new ChatPlugin(staticContainer.AssetsProvisioner, container.MvcManager, container.ChatMessagesBus, entityParticipantTable, nametagsData, dclInput, eventSystem),
->>>>>>> 9a8581d5
                 new ExplorePanelPlugin(
                     staticContainer.AssetsProvisioner,
                     container.MvcManager,
