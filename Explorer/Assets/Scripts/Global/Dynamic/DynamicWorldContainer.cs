--- conflicted
+++ resolved
@@ -81,13 +81,11 @@
 
         public IEmotesMessageBus EmotesMessageBus { get; private set; } = null!;
 
-<<<<<<< HEAD
         public IProfileBroadcast ProfileBroadcast { get; private set; } = null!;
-=======
+
         public IRoomHub RoomHub { get; private set; }
 
         public MultiplayerMovementMessageBus MultiplayerMovementMessageBus { get; private set; } = null!;
->>>>>>> 8d38cb5f
 
         public void Dispose()
         {
