--- conflicted
+++ resolved
@@ -35,10 +35,7 @@
 using LiveKit.Internal.FFIClients.Pools;
 using LiveKit.Internal.FFIClients.Pools.Memory;
 using System.Buffers;
-<<<<<<< HEAD
-=======
 using Unity.Mathematics;
->>>>>>> c1d0fe28
 using UnityEngine;
 using Object = UnityEngine.Object;
 
@@ -134,9 +131,7 @@
 
             IProfileCache profileCache = new DefaultProfileCache();
 
-            container.ProfileRepository = new RealmProfileRepository(staticContainer.WebRequestsContainer.WebRequestController, realmData, profileCache); //new IProfileRepository.Fake();
-            //TODO replace fake when the deploy ready
-                //new RealmProfileRepository(staticContainer.WebRequestsContainer.WebRequestController, realmData, profileCache);
+            container.ProfileRepository = new RealmProfileRepository(staticContainer.WebRequestsContainer.WebRequestController, realmData, profileCache);
 
             var landscapePlugin = new LandscapePlugin(staticContainer.AssetsProvisioner, debugBuilder, mapRendererContainer.TextureContainer, dynamicWorldParams.EnableLandscape);
 
@@ -151,18 +146,6 @@
             var metaDataSource = new LogMetaDataSource(new MetaDataSource(realmData, staticContainer.CharacterContainer.CharacterObject, placesAPIService));
             var gateKeeperSceneRoom = new GateKeeperSceneRoom(staticContainer.WebRequestsContainer.WebRequestController, metaDataSource, multiPool);
 
-<<<<<<< HEAD
-            var roomHub = new RoomHub(archipelagoIslandRoom, gateKeeperSceneRoom);
-
-            var chatMessagesBus = new DebugPanelChatMessageBus(
-                new SelfResendChatMessageBus(
-                    new MultiplayerChatMessagesBus(roomHub, memoryPool, multiPool, container.ProfileRepository),
-                    identityCache,
-                    container.ProfileRepository
-                ),
-                debugBuilder
-            );
-=======
             container.RealmController = new RealmController(
                 identityCache,
                 staticContainer.WebRequestsContainer.WebRequestController,
@@ -173,7 +156,17 @@
                 dynamicWorldParams.StaticLoadPositions,
                 realmData,
                 staticContainer.ScenesCache);
->>>>>>> c1d0fe28
+
+            var roomHub = new RoomHub(archipelagoIslandRoom, gateKeeperSceneRoom);
+
+            var chatMessagesBus = new DebugPanelChatMessageBus(
+                new SelfResendChatMessageBus(
+                    new MultiplayerChatMessagesBus(roomHub, memoryPool, multiPool, container.ProfileRepository),
+                    identityCache,
+                    container.ProfileRepository
+                ),
+                debugBuilder
+            );
 
             var globalPlugins = new List<IDCLGlobalPlugin>
             {
