using Arch.Core;
using CommunicationData.URLHelpers;
using Cysharp.Threading.Tasks;
using DCL.AssetsProvision;
using DCL.Audio;
using DCL.AvatarRendering.Emotes;
using DCL.AvatarRendering.Emotes.Equipped;
using DCL.AvatarRendering.Wearables;
using DCL.AvatarRendering.Wearables.Equipped;
using DCL.AvatarRendering.Wearables.Helpers;
using DCL.AvatarRendering.Wearables.ThirdParty;
using DCL.Backpack.BackpackBus;
using DCL.BadgesAPIService;
using DCL.Browser;
using DCL.CharacterPreview;
using DCL.Chat;
using DCL.Chat.Commands;
using DCL.Chat.History;
using DCL.Chat.MessageBus;
using DCL.Clipboard;
using DCL.DebugUtilities;
using DCL.FeatureFlags;
using DCL.Input;
using DCL.InWorldCamera.CameraReelStorageService;
using DCL.Landscape;
using DCL.LOD.Systems;
using DCL.MapRenderer;
using DCL.Multiplayer.Connections.Archipelago.AdapterAddress.Current;
using DCL.Multiplayer.Connections.Archipelago.Rooms;
using DCL.Multiplayer.Connections.DecentralandUrls;
using DCL.Multiplayer.Connections.GateKeeper.Meta;
using DCL.Multiplayer.Connections.GateKeeper.Rooms;
using DCL.Multiplayer.Connections.Messaging.Hubs;
using DCL.Multiplayer.Connections.Pools;
using DCL.Multiplayer.Connections.RoomHubs;
using DCL.Multiplayer.Connections.Rooms.Status;
using DCL.Multiplayer.Deduplication;
using DCL.Multiplayer.Emotes;
using DCL.Multiplayer.HealthChecks;
using DCL.Multiplayer.HealthChecks.Struct;
using DCL.Multiplayer.Movement;
using DCL.Multiplayer.Movement.Settings;
using DCL.Multiplayer.Movement.Systems;
using DCL.Multiplayer.Profiles.BroadcastProfiles;
using DCL.Multiplayer.Profiles.Entities;
using DCL.Multiplayer.Profiles.Poses;
using DCL.Multiplayer.Profiles.Tables;
using DCL.Multiplayer.SDK.Systems.GlobalWorld;
using DCL.Nametags;
using DCL.NftInfoAPIService;
using DCL.Notifications;
using DCL.NotificationsBusController.NotificationsBus;
using DCL.Optimization.Pools;
using DCL.ParcelsService;
using DCL.PerformanceAndDiagnostics.Analytics;
using DCL.PlacesAPIService;
using DCL.PluginSystem;
using DCL.PluginSystem.Global;
using DCL.Profiles;
using DCL.Profiles.Self;
using DCL.SceneLoadingScreens.LoadingScreen;
using DCL.SceneRestrictionBusController.SceneRestrictionBus;
using DCL.SidebarBus;
using DCL.UI.MainUI;
using DCL.StylizedSkybox.Scripts.Plugin;
using DCL.UserInAppInitializationFlow;
using DCL.Utilities.Extensions;
using DCL.Web3.Identities;
using DCL.WebRequests.Analytics;
using ECS.Prioritization.Components;
using ECS.SceneLifeCycle;
using ECS.SceneLifeCycle.CurrentScene;
using ECS.SceneLifeCycle.LocalSceneDevelopment;
using ECS.SceneLifeCycle.Realm;
using Global.AppArgs;
using Global.Dynamic.ChatCommands;
using Global.Dynamic.Landscapes;
using LiveKit.Internal.FFIClients.Pools;
using LiveKit.Internal.FFIClients.Pools.Memory;
using LiveKit.Proto;
using MVC;
using MVC.PopupsController.PopupCloser;
using PortableExperiences.Controller;
using SceneRunner.Debugging.Hub;
using System;
using System.Buffers;
using System.Collections.Generic;
using System.Linq;
using System.Text.RegularExpressions;
using System.Threading;
using UnityEngine;
using UnityEngine.Audio;
using UnityEngine.EventSystems;
using UnityEngine.Pool;
using Utility;
using Utility.Ownership;
using Utility.PriorityQueue;
using Object = UnityEngine.Object;

namespace Global.Dynamic
{
    public class DynamicWorldContainer : DCLWorldContainer<DynamicWorldSettings>
    {
        private ECSReloadScene? reloadSceneController;
        private LocalSceneDevelopmentController? localSceneDevelopmentController;
        private IWearablesProvider? wearablesProvider;

        private MultiplayerMovementMessageBus? multiplayerMovementMessageBus;

        public IMVCManager MvcManager { get; private set; } = null!;

        public DefaultTexturesContainer DefaultTexturesContainer { get; private set; } = null!;

        public LODContainer LODContainer { get; private set; } = null!;

        public MapRendererContainer MapRendererContainer { get; private set; } = null!;

        public IGlobalRealmController RealmController { get; private set; } = null!;

        public GlobalWorldFactory GlobalWorldFactory { get; private set; } = null!;

        public IReadOnlyList<IDCLGlobalPlugin> GlobalPlugins { get; private set; } = null!;

        public IProfileRepository ProfileRepository { get; private set; } = null!;

        public ParcelServiceContainer ParcelServiceContainer { get; private set; } = null!;

        public RealUserInAppInitializationFlow UserInAppInAppInitializationFlow { get; private set; } = null!;

        // TODO move multiplayer related dependencies to a separate container
        public ICharacterDataPropagationUtility CharacterDataPropagationUtility { get; private set; } = null!;

        public IChatMessagesBus ChatMessagesBus { get; private set; } = null!;

        public IMessagePipesHub MessagePipesHub { get; private set; } = null!;

        public IRemoteMetadata RemoteMetadata { get; private set; } = null!;

        public ISceneRoomMetaDataSource SceneRoomMetaDataSource { get; private set; } = null!;

        public IProfileBroadcast ProfileBroadcast { get; private set; } = null!;

        public IRoomHub RoomHub { get; private set; } = null!;

        public override void Dispose()
        {
            ChatMessagesBus.Dispose();
            ProfileBroadcast.Dispose();
            MessagePipesHub.Dispose();
            localSceneDevelopmentController?.Dispose();
        }

        public static async UniTask<(DynamicWorldContainer? container, bool success)> CreateAsync(
            BootstrapContainer bootstrapContainer,
            DynamicWorldDependencies dynamicWorldDependencies,
            DynamicWorldParams dynamicWorldParams,
            AudioClipConfig backgroundMusic,
            World globalWorld,
            Entity playerEntity,
            IAppArgs appArgs,
            ICoroutineRunner coroutineRunner,
            CancellationToken ct)
        {
            var container = new DynamicWorldContainer();
            DynamicSettings dynamicSettings = dynamicWorldDependencies.DynamicSettings;
            StaticContainer staticContainer = dynamicWorldDependencies.StaticContainer;
            IWeb3IdentityCache identityCache = dynamicWorldDependencies.Web3IdentityCache;
            IAssetsProvisioner assetsProvisioner = dynamicWorldDependencies.AssetsProvisioner;
            IDebugContainerBuilder debugBuilder = dynamicWorldDependencies.DebugContainerBuilder;

            // If we have many undesired delays when using the third-party providers, it might be useful to cache it at app's bootstrap
            // So far, the chance of using it is quite low, so it's preferable to do it lazy avoiding extra requests & memory allocations
            IThirdPartyNftProviderSource thirdPartyNftProviderSource = new RealmThirdPartyNftProviderSource(staticContainer.WebRequestsContainer.WebRequestController,
                staticContainer.RealmData);

            var placesAPIService = new PlacesAPIService(new PlacesAPIClient(staticContainer.WebRequestsContainer.WebRequestController, bootstrapContainer.DecentralandUrlsSource));
            var mapPathEventBus = new MapPathEventBus();
            INotificationsBusController notificationsBusController = new NotificationsBusController();

            async UniTask InitializeContainersAsync(IPluginSettingsContainer settingsContainer, CancellationToken ct)
            {
                // Init itself
                await settingsContainer.InitializePluginAsync(container, ct)!.ThrowOnFail();

                // Init other containers
                container.DefaultTexturesContainer = await DefaultTexturesContainer.CreateAsync(settingsContainer, assetsProvisioner, ct).ThrowOnFail();
                container.LODContainer = await LODContainer.CreateAsync(assetsProvisioner, bootstrapContainer.DecentralandUrlsSource, staticContainer, settingsContainer, staticContainer.RealmData, container.DefaultTexturesContainer.TextureArrayContainerFactory, debugBuilder, dynamicWorldParams.EnableLOD, ct).ThrowOnFail();
                container.MapRendererContainer = await MapRendererContainer.CreateAsync(settingsContainer, staticContainer, bootstrapContainer.DecentralandUrlsSource, assetsProvisioner, placesAPIService, mapPathEventBus, notificationsBusController, ct);
            }

            try { await InitializeContainersAsync(dynamicWorldDependencies.SettingsContainer, ct); }
            catch (Exception) { return (null, false); }

            CursorSettings cursorSettings = (await assetsProvisioner.ProvideMainAssetAsync(dynamicSettings.CursorSettings, ct)).Value;
            ProvidedAsset<Texture2D> normalCursorAsset = await assetsProvisioner.ProvideMainAssetAsync(cursorSettings.NormalCursor, ct);
            ProvidedAsset<Texture2D> interactionCursorAsset = await assetsProvisioner.ProvideMainAssetAsync(cursorSettings.InteractionCursor, ct);
            ProvidedAsset<MultiplayerDebugSettings> multiplayerDebugSettings = await assetsProvisioner.ProvideMainAssetAsync(dynamicSettings.MultiplayerDebugSettings, ct);

            var unityEventSystem = new UnityEventSystem(EventSystem.current.EnsureNotNull());
            var dclCursor = new DCLCursor(normalCursorAsset.Value, interactionCursorAsset.Value, cursorSettings.NormalCursorHotspot, cursorSettings.InteractionCursorHotspot);

            staticContainer.QualityContainer.AddDebugViews(debugBuilder);

            var realmSamplingData = new RealmSamplingData();
            var dclInput = new DCLInput();
            staticContainer.InputProxy.SetObject(dclInput);

            ExposedGlobalDataContainer exposedGlobalDataContainer = staticContainer.ExposedGlobalDataContainer;

            PopupCloserView popupCloserView = Object.Instantiate((await assetsProvisioner.ProvideMainAssetAsync(dynamicSettings.PopupCloserView, ct: CancellationToken.None)).Value.GetComponent<PopupCloserView>()).EnsureNotNull();
            MainUIView mainUIView = Object.Instantiate((await assetsProvisioner.ProvideMainAssetAsync(dynamicSettings.MainUIView, ct: CancellationToken.None)).Value.GetComponent<MainUIView>()).EnsureNotNull();

            var coreMvcManager = new MVCManager(new WindowStackManager(), new CancellationTokenSource(), popupCloserView);

            container.MvcManager = dynamicWorldParams.EnableAnalytics
                ? new MVCManagerAnalyticsDecorator(coreMvcManager, bootstrapContainer.Analytics!)
                : coreMvcManager;

            var loadingScreenTimeout = new LoadingScreenTimeout();
            ILoadingScreen loadingScreen = new LoadingScreen(container.MvcManager, loadingScreenTimeout);

            var parcelServiceContainer = ParcelServiceContainer.Create(staticContainer.RealmData, staticContainer.SceneReadinessReportQueue, debugBuilder, loadingScreenTimeout, loadingScreen, staticContainer.SingletonSharedDependencies.SceneAssetLock);
            container.ParcelServiceContainer = parcelServiceContainer;

            var nftInfoAPIClient = new OpenSeaAPIClient(staticContainer.WebRequestsContainer.WebRequestController, bootstrapContainer.DecentralandUrlsSource);
            var wearableCatalog = new WearableStorage();
            var characterPreviewFactory = new CharacterPreviewFactory(staticContainer.ComponentsContainer.ComponentPoolsRegistry);
            IWebBrowser webBrowser = bootstrapContainer.WebBrowser;
            ChatEntryConfigurationSO chatEntryConfiguration = (await assetsProvisioner.ProvideMainAssetAsync(dynamicSettings.ChatEntryConfiguration, ct)).Value;
            NametagsData nametagsData = (await assetsProvisioner.ProvideMainAssetAsync(dynamicSettings.NametagsData, ct)).Value;

            IProfileCache profileCache = new DefaultProfileCache();

            container.ProfileRepository = new LogProfileRepository(
                new RealmProfileRepository(staticContainer.WebRequestsContainer.WebRequestController, staticContainer.RealmData, profileCache)
            );

            var genesisTerrain = new TerrainGenerator(staticContainer.Profiler);
            var worldsTerrain = new WorldTerrainGenerator();
            var satelliteView = new SatelliteFloor();

            var landscapePlugin = new LandscapePlugin(satelliteView, genesisTerrain, worldsTerrain, assetsProvisioner,
                debugBuilder, container.MapRendererContainer.TextureContainer,
                staticContainer.WebRequestsContainer.WebRequestController, dynamicWorldParams.EnableLandscape,
                bootstrapContainer.Environment.Equals(DecentralandEnvironment.Zone));

            IMultiPool MultiPoolFactory() =>
                new DCLMultiPool();

            var memoryPool = new ArrayMemoryPool(ArrayPool<byte>.Shared!);

            var assetBundlesURL = URLDomain.FromString(bootstrapContainer.DecentralandUrlsSource.Url(DecentralandUrl.AssetBundlesCDN));

            var emotesCache = new MemoryEmotesStorage();
            staticContainer.CacheCleaner.Register(emotesCache);
            var equippedWearables = new EquippedWearables();
            var equippedEmotes = new EquippedEmotes();
            var forceRender = new List<string>();

            var selfEmotes = new List<URN>();
            ParseParamsForcedEmotes(bootstrapContainer.ApplicationParametersParser, ref selfEmotes);
            ParseDebugForcedEmotes(bootstrapContainer.DebugSettings.EmotesToAddToUserProfile, ref selfEmotes);

            var selfProfile = new SelfProfile(container.ProfileRepository, identityCache, equippedWearables, wearableCatalog,
                emotesCache, equippedEmotes, forceRender, selfEmotes);

            IEmoteProvider emoteProvider = new ApplicationParamsEmoteProvider(appArgs,
                new EcsEmoteProvider(globalWorld, staticContainer.RealmData));

            container.wearablesProvider = new ApplicationParametersWearablesProvider(appArgs,
                new ECSWearablesProvider(identityCache, globalWorld),
                globalWorld);

            container.SceneRoomMetaDataSource = new SceneRoomMetaDataSource(staticContainer.RealmData, staticContainer.CharacterContainer.Transform, globalWorld, dynamicWorldParams.IsolateScenesCommunication);

            var metaDataSource = new SceneRoomLogMetaDataSource(container.SceneRoomMetaDataSource);

            IGateKeeperSceneRoom gateKeeperSceneRoom = new GateKeeperSceneRoom(staticContainer.WebRequestsContainer.WebRequestController, metaDataSource, bootstrapContainer.DecentralandUrlsSource, staticContainer.ScenesCache)
               .AsActivatable();

            var currentAdapterAddress = ICurrentAdapterAddress.NewDefault(staticContainer.RealmData);

            var archipelagoIslandRoom = IArchipelagoIslandRoom.NewDefault(
                identityCache,
                MultiPoolFactory(),
                staticContainer.CharacterContainer.CharacterObject,
                currentAdapterAddress,
                staticContainer.WebRequestsContainer.WebRequestController
            );


            bool localSceneDevelopment = !string.IsNullOrEmpty(dynamicWorldParams.LocalSceneDevelopmentRealm);

            container.RealmController = new RealmController(
                identityCache,
                staticContainer.WebRequestsContainer.WebRequestController,
                parcelServiceContainer.TeleportController,
                parcelServiceContainer.RetrieveSceneFromFixedRealm,
                parcelServiceContainer.RetrieveSceneFromVolatileWorld,
                dynamicWorldParams.StaticLoadPositions,
                staticContainer.RealmData,
                staticContainer.ScenesCache,
                staticContainer.PartitionDataContainer,
                staticContainer.SingletonSharedDependencies.SceneAssetLock,
                debugBuilder,
                staticContainer.ComponentsContainer.ComponentPoolsRegistry
                               .GetReferenceTypePool<PartitionComponent>(),
                localSceneDevelopment);

            container.reloadSceneController = new ECSReloadScene(staticContainer.ScenesCache, globalWorld, playerEntity, localSceneDevelopment);

            if (localSceneDevelopment)
                container.localSceneDevelopmentController = new LocalSceneDevelopmentController(container.reloadSceneController, dynamicWorldParams.LocalSceneDevelopmentRealm);

            container.RoomHub = localSceneDevelopment ? NullRoomHub.INSTANCE : new RoomHub(archipelagoIslandRoom, gateKeeperSceneRoom);
            container.MessagePipesHub = new MessagePipesHub(container.RoomHub, MultiPoolFactory(), MultiPoolFactory(), memoryPool);

            var roomsStatus = new RoomsStatus(
                container.RoomHub,

                //override allowed only in Editor
                Application.isEditor
                    ? new LinkedBox<(bool use, ConnectionQuality quality)>(
                        () => (bootstrapContainer.DebugSettings.OverrideConnectionQuality, bootstrapContainer.DebugSettings.ConnectionQuality)
                    )
                    : new Box<(bool use, ConnectionQuality quality)>((false, ConnectionQuality.QualityExcellent))
            );

            var entityParticipantTable = new EntityParticipantTable();

            var queuePoolFullMovementMessage = new ObjectPool<SimplePriorityQueue<NetworkMovementMessage>>(
                () => new SimplePriorityQueue<NetworkMovementMessage>(),
                actionOnRelease: queue => queue.Clear()
            );

            var remoteEntities = new RemoteEntities(
                container.RoomHub,
                entityParticipantTable,
                staticContainer.ComponentsContainer.ComponentPoolsRegistry,
                queuePoolFullMovementMessage,
                staticContainer.EntityCollidersGlobalCache
            );

            ILandscape landscape = new Landscape(
                container.RealmController,
                genesisTerrain,
                worldsTerrain,
                dynamicWorldParams.EnableLandscape,
                localSceneDevelopment
            );

            IRealmNavigator realmNavigator = new RealmNavigator(
                loadingScreen,
                container.MapRendererContainer.MapRenderer,
                container.RealmController,
                parcelServiceContainer.TeleportController,
                container.RoomHub,
                remoteEntities,
                bootstrapContainer.DecentralandUrlsSource,
                globalWorld,
                container.LODContainer.RoadAssetsPool,
                satelliteView,
                staticContainer.ExposedGlobalDataContainer.ExposedCameraData.CameraEntityProxy,
                exposedGlobalDataContainer.CameraSamplingData,
                staticContainer.LoadingStatus,
                staticContainer.CacheCleaner,
<<<<<<< HEAD
                staticContainer.SingletonSharedDependencies.MemoryBudget,
                landscape,
                staticContainer.FeatureFlagsCache);
=======
                staticContainer.SingletonSharedDependencies.MemoryBudget);
>>>>>>> 16f48d50

            IHealthCheck livekitHealthCheck = bootstrapContainer.DebugSettings.EnableEmulateNoLivekitConnection
                ? new IHealthCheck.AlwaysFails("Livekit connection is in debug, always fail mode")
                : new SequentialHealthCheck(
                    new MultipleURLHealthCheck(staticContainer.WebRequestsContainer.WebRequestController, bootstrapContainer.DecentralandUrlsSource,
                        DecentralandUrl.ArchipelagoStatus,
                        DecentralandUrl.GatekeeperStatus
                    ),
                    new StartLiveKitRooms(container.RoomHub)
                );

            livekitHealthCheck = dynamicWorldParams.EnableAnalytics
                ? livekitHealthCheck.WithFailAnalytics(bootstrapContainer.Analytics!)
                : livekitHealthCheck;

            livekitHealthCheck.WithRetries();

            container.UserInAppInAppInitializationFlow = new RealUserInAppInitializationFlow(
                staticContainer.LoadingStatus,
                livekitHealthCheck,
                bootstrapContainer.DecentralandUrlsSource,
                container.MvcManager,
                selfProfile,
                dynamicWorldParams.StartParcel,
                staticContainer.MainPlayerAvatarBaseProxy,
                backgroundMusic,
                realmNavigator,
                loadingScreen,
                staticContainer.FeatureFlagsProvider,
                staticContainer.FeatureFlagsCache,
                identityCache,
                container.RealmController,
                landscape,
                dynamicWorldParams.AppParameters,
                bootstrapContainer.DebugSettings,
                staticContainer.PortableExperiencesController,
                container.RoomHub,
                bootstrapContainer.DiagnosticsContainer);

            var worldInfoHub = new LocationBasedWorldInfoHub(
                new WorldInfoHub(staticContainer.SingletonSharedDependencies.SceneMapping),
                staticContainer.CharacterContainer.CharacterObject
            );

            dynamicWorldDependencies.WorldInfoTool.Initialize(worldInfoHub);

            container.CharacterDataPropagationUtility = new CharacterDataPropagationUtility(staticContainer.ComponentsContainer.ComponentPoolsRegistry.AddComponentPool<SDKProfile>());

            var chatHistory = new ChatHistory();

            var currentSceneInfo = new CurrentSceneInfo();
            var connectionStatusPanelPlugin = new ConnectionStatusPanelPlugin(container.UserInAppInAppInitializationFlow, container.MvcManager, mainUIView, roomsStatus, currentSceneInfo, container.reloadSceneController, globalWorld, playerEntity, debugBuilder);

            var chatCommandsFactory = new Dictionary<Regex, Func<IChatCommand>>
            {
                { GoToChatCommand.REGEX, () => new GoToChatCommand(realmNavigator) },
                {
                    ChangeRealmChatCommand.REGEX,
                    () => new ChangeRealmChatCommand(realmNavigator, bootstrapContainer.DecentralandUrlsSource,
                        new EnvironmentValidator(bootstrapContainer.Environment))
                },
                { DebugPanelChatCommand.REGEX, () => new DebugPanelChatCommand(debugBuilder, connectionStatusPanelPlugin) },
                { ShowEntityInfoChatCommand.REGEX, () => new ShowEntityInfoChatCommand(worldInfoHub) },
                { ClearChatCommand.REGEX, () => new ClearChatCommand(chatHistory) },
                { ReloadSceneChatCommand.REGEX, () => new ReloadSceneChatCommand(container.reloadSceneController) },
                {
                    LoadPortableExperienceChatCommand.REGEX,
                    () => new LoadPortableExperienceChatCommand(staticContainer.PortableExperiencesController,
                        staticContainer.FeatureFlagsCache)
                },
                {
                    KillPortableExperienceChatCommand.REGEX,
                    () => new KillPortableExperienceChatCommand(staticContainer.PortableExperiencesController,
                        staticContainer.FeatureFlagsCache)
                }
            };

            IChatMessagesBus coreChatMessageBus = new MultiplayerChatMessagesBus(container.MessagePipesHub, container.ProfileRepository, new MessageDeduplication<double>())
                                                 .WithSelfResend(identityCache, container.ProfileRepository)
                                                 .WithIgnoreSymbols()
                                                 .WithCommands(chatCommandsFactory)
                                                 .WithDebugPanel(debugBuilder);

            container.ChatMessagesBus = dynamicWorldParams.EnableAnalytics
                ? new ChatMessagesBusAnalyticsDecorator(coreChatMessageBus, bootstrapContainer.Analytics!)
                : coreChatMessageBus;

            var coreBackpackEventBus = new BackpackEventBus();

            IBackpackEventBus backpackEventBus = dynamicWorldParams.EnableAnalytics
                ? new BackpackEventBusAnalyticsDecorator(coreBackpackEventBus, bootstrapContainer.Analytics!)
                : coreBackpackEventBus;

            container.ProfileBroadcast = new DebounceProfileBroadcast(
                new EnsureSelfPublishedProfileBroadcast(
                    new ProfileBroadcast(container.MessagePipesHub, selfProfile),
                    selfProfile,
                    staticContainer.RealmData
                )
            );

            var notificationsRequestController = new NotificationsRequestController(staticContainer.WebRequestsContainer.WebRequestController, notificationsBusController, bootstrapContainer.DecentralandUrlsSource, identityCache);
            notificationsRequestController.StartGettingNewNotificationsOverTimeAsync(ct).SuppressCancellationThrow().Forget();

            var multiplayerEmotesMessageBus = new MultiplayerEmotesMessageBus(container.MessagePipesHub, multiplayerDebugSettings);

            container.RemoteMetadata = new DebounceRemoteMetadata(new RemoteMetadata(container.RoomHub, staticContainer.RealmData));

            var characterPreviewEventBus = new CharacterPreviewEventBus();
            var sidebarBus = new SidebarBus();
            AudioMixer generalAudioMixer = (await assetsProvisioner.ProvideMainAssetAsync(dynamicSettings.GeneralAudioMixer, ct)).Value;
            var audioMixerVolumesController = new AudioMixerVolumesController(generalAudioMixer);

            container.multiplayerMovementMessageBus = new MultiplayerMovementMessageBus(container.MessagePipesHub, entityParticipantTable, globalWorld);

            var badgesAPIClient = new BadgesAPIClient(staticContainer.WebRequestsContainer.WebRequestController, bootstrapContainer.DecentralandUrlsSource);

            ICameraReelImagesMetadataDatabase cameraReelImagesMetadataDatabase = new CameraReelImagesMetadataRemoteDatabase(staticContainer.WebRequestsContainer.WebRequestController, bootstrapContainer.DecentralandUrlsSource);
            ICameraReelScreenshotsStorage cameraReelScreenshotsStorage = new CameraReelS3BucketScreenshotsStorage(staticContainer.WebRequestsContainer.WebRequestController);

            CameraReelRemoteStorageService cameraReelStorageService = new CameraReelRemoteStorageService(cameraReelImagesMetadataDatabase, cameraReelScreenshotsStorage, identityCache?.Identity?.Address);

            ISystemClipboard clipboard = new UnityClipboard();

            bool includeCameraReel = staticContainer.FeatureFlagsCache.Configuration.IsEnabled(FeatureFlagsStrings.CAMERA_REEL) || (appArgs.HasDebugFlag() && appArgs.HasFlag(AppArgsFlags.CAMERA_REEL)) || Application.isEditor;

            var globalPlugins = new List<IDCLGlobalPlugin>
            {
                new MultiplayerPlugin(
                    assetsProvisioner,
                    archipelagoIslandRoom,
                    gateKeeperSceneRoom,
                    container.RoomHub,
                    roomsStatus,
                    container.ProfileRepository,
                    container.ProfileBroadcast,
                    debugBuilder,
                    staticContainer.LoadingStatus,
                    entityParticipantTable,
                    container.MessagePipesHub,
                    container.RemoteMetadata,
                    staticContainer.CharacterContainer.CharacterObject,
                    staticContainer.RealmData,
                    remoteEntities,
                    staticContainer.ScenesCache,
                    emotesCache,
                    container.CharacterDataPropagationUtility,
                    staticContainer.ComponentsContainer.ComponentPoolsRegistry
                ),
                new WorldInfoPlugin(worldInfoHub, debugBuilder, chatHistory),
                new CharacterMotionPlugin(assetsProvisioner, staticContainer.CharacterContainer.CharacterObject, debugBuilder, staticContainer.ComponentsContainer.ComponentPoolsRegistry, staticContainer.SceneReadinessReportQueue),
                new InputPlugin(dclInput, dclCursor, unityEventSystem, assetsProvisioner, dynamicWorldDependencies.CursorUIDocument, multiplayerEmotesMessageBus, container.MvcManager, debugBuilder, dynamicWorldDependencies.RootUIDocument, dynamicWorldDependencies.CursorUIDocument, exposedGlobalDataContainer.ExposedCameraData),
                new GlobalInteractionPlugin(dclInput, dynamicWorldDependencies.RootUIDocument, assetsProvisioner, staticContainer.EntityCollidersGlobalCache, exposedGlobalDataContainer.GlobalInputEvents, dclCursor, unityEventSystem, container.MvcManager),
                new CharacterCameraPlugin(assetsProvisioner, realmSamplingData, exposedGlobalDataContainer.ExposedCameraData, debugBuilder, dynamicWorldDependencies.CommandLineArgs, dclInput),
                new WearablePlugin(assetsProvisioner, staticContainer.WebRequestsContainer.WebRequestController, staticContainer.RealmData, assetBundlesURL, staticContainer.CacheCleaner, wearableCatalog),
                new EmotePlugin(staticContainer.WebRequestsContainer.WebRequestController, emotesCache, staticContainer.RealmData, multiplayerEmotesMessageBus, debugBuilder,
                    assetsProvisioner, selfProfile, container.MvcManager, dclInput, staticContainer.CacheCleaner, identityCache, entityParticipantTable, assetBundlesURL, mainUIView, dclCursor, staticContainer.InputBlock, globalWorld, playerEntity),
                new ProfilingPlugin(staticContainer.Profiler, staticContainer.RealmData, staticContainer.SingletonSharedDependencies.MemoryBudget, debugBuilder, staticContainer.ScenesCache),
                new AvatarPlugin(
                    staticContainer.ComponentsContainer.ComponentPoolsRegistry,
                    assetsProvisioner,
                    staticContainer.SingletonSharedDependencies.FrameTimeBudget,
                    staticContainer.SingletonSharedDependencies.MemoryBudget,
                    staticContainer.RealmData,
                    staticContainer.MainPlayerAvatarBaseProxy,
                    debugBuilder,
                    staticContainer.CacheCleaner,
                    chatEntryConfiguration,
                    new DefaultFaceFeaturesHandler(wearableCatalog),
                    nametagsData,
                    container.DefaultTexturesContainer.TextureArrayContainerFactory,
                    wearableCatalog,
                    remoteEntities,
                    staticContainer.CharacterContainer.Transform),
                new MainUIPlugin(container.MvcManager, sidebarBus, mainUIView),
                new ProfilePlugin(container.ProfileRepository, profileCache, staticContainer.CacheCleaner, new ProfileIntentionCache()),
                new MapRendererPlugin(container.MapRendererContainer.MapRenderer),
                new SidebarPlugin(
                    assetsProvisioner,
                    container.MvcManager,
                    mainUIView,
                    notificationsBusController,
                    notificationsRequestController,
                    identityCache,
                    container.ProfileRepository,
                    staticContainer.WebRequestsContainer.WebRequestController,
                    webBrowser,
                    dynamicWorldDependencies.Web3Authenticator,
                    container.UserInAppInAppInitializationFlow,
                    profileCache, sidebarBus, chatEntryConfiguration,
                    globalWorld, playerEntity, includeCameraReel),
                new ErrorPopupPlugin(container.MvcManager, assetsProvisioner),
                connectionStatusPanelPlugin,
                new MinimapPlugin(container.MvcManager, container.MapRendererContainer, placesAPIService,
                    staticContainer.RealmData, container.ChatMessagesBus, realmNavigator, staticContainer.ScenesCache,
                    mainUIView, mapPathEventBus, staticContainer.SceneRestrictionBusController,
                    $"{dynamicWorldParams.StartParcel.x},{dynamicWorldParams.StartParcel.y}"),
                new ChatPlugin(assetsProvisioner, container.MvcManager, container.ChatMessagesBus, chatHistory, entityParticipantTable, nametagsData, dclInput, unityEventSystem, mainUIView, staticContainer.InputBlock, globalWorld, playerEntity),
                new ExplorePanelPlugin(
                    assetsProvisioner,
                    container.MvcManager,
                    container.MapRendererContainer,
                    placesAPIService,
                    staticContainer.WebRequestsContainer.WebRequestController,
                    identityCache,
                    cameraReelStorageService,
                    cameraReelStorageService,
                    clipboard,
                    bootstrapContainer.DecentralandUrlsSource,
                    wearableCatalog,
                    characterPreviewFactory,
                    container.ProfileRepository,
                    dynamicWorldDependencies.Web3Authenticator,
                    container.UserInAppInAppInitializationFlow,
                    selfProfile,
                    equippedWearables,
                    equippedEmotes,
                    webBrowser,
                    emotesCache,
                    realmNavigator,
                    forceRender,
                    dclInput,
                    staticContainer.RealmData,
                    profileCache,
                    assetBundlesURL,
                    notificationsBusController,
                    characterPreviewEventBus,
                    mapPathEventBus,
                    chatEntryConfiguration,
                    backpackEventBus,
                    thirdPartyNftProviderSource,
                    container.wearablesProvider,
                    dclCursor,
                    staticContainer.InputBlock,
                    emoteProvider,
                    globalWorld,
                    playerEntity,
                    container.ChatMessagesBus,
                    staticContainer.MemoryCap,
                    bootstrapContainer.WorldVolumeMacBus,
                    includeCameraReel
                ),
                new CharacterPreviewPlugin(staticContainer.ComponentsContainer.ComponentPoolsRegistry, assetsProvisioner, staticContainer.CacheCleaner),
                new WebRequestsPlugin(staticContainer.WebRequestsContainer.AnalyticsContainer, debugBuilder),
                new Web3AuthenticationPlugin(assetsProvisioner, dynamicWorldDependencies.Web3Authenticator, debugBuilder, container.MvcManager, selfProfile, webBrowser, staticContainer.RealmData, identityCache, characterPreviewFactory, dynamicWorldDependencies.SplashScreen, audioMixerVolumesController, staticContainer.FeatureFlagsCache, characterPreviewEventBus, globalWorld),
                new StylizedSkyboxPlugin(assetsProvisioner, dynamicSettings.DirectionalLight, debugBuilder, staticContainer.FeatureFlagsCache),
                new LoadingScreenPlugin(assetsProvisioner, container.MvcManager, audioMixerVolumesController,
                    staticContainer.InputBlock, debugBuilder, staticContainer.LoadingStatus),
                new ExternalUrlPromptPlugin(assetsProvisioner, webBrowser, container.MvcManager, dclCursor),
                new TeleportPromptPlugin(
                    assetsProvisioner,
                    container.MvcManager,
                    staticContainer.WebRequestsContainer.WebRequestController,
                    placesAPIService,
                    dclCursor,
                    container.ChatMessagesBus
                ),
                new ChangeRealmPromptPlugin(
                    assetsProvisioner,
                    container.MvcManager,
                    dclCursor,
                    realmUrl => container.RealmController.SetRealmAsync(URLDomain.FromString(realmUrl), CancellationToken.None).Forget()),
                new NftPromptPlugin(assetsProvisioner, webBrowser, container.MvcManager, nftInfoAPIClient, staticContainer.WebRequestsContainer.WebRequestController, dclCursor),
                staticContainer.CharacterContainer.CreateGlobalPlugin(),
                staticContainer.QualityContainer.CreatePlugin(),
                landscapePlugin,
                new MultiplayerMovementPlugin(
                    assetsProvisioner,
                    container.multiplayerMovementMessageBus,
                    debugBuilder,
                    remoteEntities,
                    staticContainer.CharacterContainer.Transform,
                    multiplayerDebugSettings,
                    appArgs,
                    entityParticipantTable,
                    staticContainer.RealmData,
                    container.RemoteMetadata,
                    staticContainer.FeatureFlagsCache),
                container.LODContainer.LODPlugin,
                container.LODContainer.RoadPlugin,
                new AudioPlaybackPlugin(genesisTerrain, assetsProvisioner, dynamicWorldParams.EnableLandscape),
                new RealmDataDirtyFlagPlugin(staticContainer.RealmData),
                new NotificationPlugin(
                    assetsProvisioner,
                    container.MvcManager,
                    staticContainer.WebRequestsContainer.WebRequestController,
                    notificationsBusController),
                new RewardPanelPlugin(container.MvcManager, assetsProvisioner, notificationsBusController, staticContainer.WebRequestsContainer.WebRequestController),
                new PassportPlugin(
                    assetsProvisioner,
                    container.MvcManager,
                    dclCursor,
                    container.ProfileRepository,
                    characterPreviewFactory,
                    chatEntryConfiguration,
                    staticContainer.RealmData,
                    assetBundlesURL,
                    staticContainer.WebRequestsContainer.WebRequestController,
                    characterPreviewEventBus,
                    selfProfile,
                    webBrowser,
                    bootstrapContainer.DecentralandUrlsSource,
                    badgesAPIClient,
                    notificationsBusController,
                    staticContainer.InputBlock,
                    container.RemoteMetadata,
                    globalWorld,
                    playerEntity
                ),
            };

            globalPlugins.AddRange(staticContainer.SharedPlugins);

            if (includeCameraReel)
                globalPlugins.Add(new InWorldCameraPlugin(
                    dclInput,
                    selfProfile,
                    staticContainer.RealmData,
                    playerEntity,
                    placesAPIService,
                    staticContainer.CharacterContainer.CharacterObject,
                    coroutineRunner,
                    cameraReelStorageService,
                    container.MvcManager,
                    dclCursor,
                    mainUIView.SidebarView.InWorldCameraButton,
                    globalWorld));

            if (dynamicWorldParams.EnableAnalytics)
                globalPlugins.Add(new AnalyticsPlugin(
                        bootstrapContainer.Analytics!,
                        staticContainer.Profiler,
                        realmNavigator,
                        staticContainer.RealmData,
                        staticContainer.ScenesCache,
                        staticContainer.MainPlayerAvatarBaseProxy,
                        identityCache,
                        debugBuilder
                    )
                );

            container.GlobalWorldFactory = new GlobalWorldFactory(
                in staticContainer,
                exposedGlobalDataContainer.CameraSamplingData,
                realmSamplingData,
                assetBundlesURL,
                staticContainer.RealmData,
                globalPlugins,
                debugBuilder,
                staticContainer.ScenesCache,
                dynamicWorldParams.HybridSceneParams,
                currentSceneInfo,
                container.LODContainer.LodCache,
                multiplayerEmotesMessageBus,
                globalWorld,
                staticContainer.SceneReadinessReportQueue,
                localSceneDevelopment
            );

            container.GlobalPlugins = globalPlugins;

            staticContainer.RoomHubProxy.SetObject(container.RoomHub);
            return (container, true);
        }

        private static void ParseDebugForcedEmotes(IReadOnlyList<string>? debugEmotes, ref List<URN> parsedEmotes)
        {
            if (debugEmotes?.Count > 0)
                parsedEmotes.AddRange(debugEmotes.Select(emote => new URN(emote)));
        }

        private static void ParseParamsForcedEmotes(IAppArgs appParams, ref List<URN> parsedEmotes)
        {
            if (appParams.TryGetValue(AppArgsFlags.FORCED_EMOTES, out string? csv) && !string.IsNullOrEmpty(csv))
                parsedEmotes.AddRange(csv.Split(',', StringSplitOptions.RemoveEmptyEntries).Select(emote => new URN(emote)));
        }
    }
}<|MERGE_RESOLUTION|>--- conflicted
+++ resolved
@@ -364,13 +364,8 @@
                 exposedGlobalDataContainer.CameraSamplingData,
                 staticContainer.LoadingStatus,
                 staticContainer.CacheCleaner,
-<<<<<<< HEAD
                 staticContainer.SingletonSharedDependencies.MemoryBudget,
-                landscape,
-                staticContainer.FeatureFlagsCache);
-=======
-                staticContainer.SingletonSharedDependencies.MemoryBudget);
->>>>>>> 16f48d50
+                landscape);
 
             IHealthCheck livekitHealthCheck = bootstrapContainer.DebugSettings.EnableEmulateNoLivekitConnection
                 ? new IHealthCheck.AlwaysFails("Livekit connection is in debug, always fail mode")
