using CommunicationData.URLHelpers;
using Cysharp.Threading.Tasks;
using DCL.AsyncLoadReporting;
using DCL.AvatarRendering.Wearables;
using DCL.AvatarRendering.Wearables.Helpers;
using DCL.Browser;
using DCL.CharacterPreview;
using DCL.Chat;
using DCL.Chat.MessageBus;
using DCL.Chat.MessageBus.Deduplication;
using DCL.DebugUtilities;
using DCL.DebugUtilities.UIBindings;
using DCL.LOD;
using DCL.ParcelsService;
using DCL.PlacesAPIService;
using DCL.PluginSystem;
using DCL.PluginSystem.Global;
using DCL.Profiles;
using DCL.SceneLoadingScreens;
using DCL.UserInAppInitializationFlow;
using DCL.Web3.Identities;
using DCL.WebRequests.Analytics;
using ECS;
using ECS.Prioritization.Components;
using MVC;
using MVC.PopupsController.PopupCloser;
using SceneRunner.EmptyScene;
using System;
using System.Collections.Generic;
using System.Threading;
using DCL.Multiplayer.Connections.Archipelago.Rooms;
using DCL.Multiplayer.Connections.GateKeeper.Meta;
using DCL.Multiplayer.Connections.GateKeeper.Rooms;
using DCL.Multiplayer.Connections.Messaging.Hubs;
using DCL.Multiplayer.Connections.RoomHubs;
using DCL.Multiplayer.Movement;
using DCL.Multiplayer.Movement.Systems;
using DCL.Multiplayer.Profiles.BroadcastProfiles;
using DCL.Multiplayer.Profiles.Poses;
using DCL.Multiplayer.Profiles.Tables;
using DCL.Nametags;
using DCL.NftInfoAPIService;
using DCL.Utilities.Extensions;
using LiveKit.Internal.FFIClients.Pools;
using LiveKit.Internal.FFIClients.Pools.Memory;
using System.Buffers;
using UnityEngine;
using UnityEngine.Pool;
using Utility.PriorityQueue;
using Object = UnityEngine.Object;

namespace Global.Dynamic
{
    public class DynamicWorldContainer : IDCLPlugin<DynamicWorldSettings>
    {
        private static readonly URLDomain ASSET_BUNDLES_URL = URLDomain.FromString("https://ab-cdn.decentraland.org/");

        public MVCManager MvcManager { get; private set; } = null!;

        public DebugUtilitiesContainer DebugContainer { get; private set; } = null!;

        public IRealmController RealmController { get; private set; } = null!;

        public GlobalWorldFactory GlobalWorldFactory { get; private set; } = null!;

        public EmptyScenesWorldFactory EmptyScenesWorldFactory { get; private set; } = null!;

        public IReadOnlyList<IDCLGlobalPlugin> GlobalPlugins { get; private set; } = null!;

        public IProfileRepository ProfileRepository { get; private set; } = null!;

        public ParcelServiceContainer ParcelServiceContainer { get; private set; }

        public RealUserInitializationFlowController UserInAppInitializationFlow { get; private set; } = null!;

        public IChatMessagesBus MessagesBus { get; private set; } = null!;

        public IProfileBroadcast ProfileBroadcast { get; private set; } = null!;

        public MultiplayerMovementMessageBus MultiplayerMovementMessageBus { get; private set; } = null!;

        public void Dispose()
        {
            MvcManager.Dispose();
            MessagesBus.Dispose();
            ProfileBroadcast.Dispose();
            MultiplayerMovementMessageBus.Dispose();
        }

        public UniTask InitializeAsync(DynamicWorldSettings settings, CancellationToken ct)
        {
            DebugContainer = DebugUtilitiesContainer.Create(settings.DebugViewsCatalog);
            return UniTask.CompletedTask;
        }

        private static void BuildTeleportWidget(Func<string, CancellationToken, UniTask> changeRealmAsync,
            IDebugContainerBuilder debugContainerBuilder, List<string> realms)
        {
            debugContainerBuilder.AddWidget("Realm")
                                 .AddControl(new DebugDropdownDef(realms, new ElementBinding<string>(realms[0],
                                      evt => { changeRealmAsync(evt.newValue, CancellationToken.None).Forget(); }), string.Empty), null)
                                 .AddStringFieldWithConfirmation("https://peer.decentraland.org", "Change", realm => { changeRealmAsync(realm, CancellationToken.None).Forget(); });
        }

        public static async UniTask<(DynamicWorldContainer? container, bool success)> CreateAsync(
            DynamicWorldDependencies dynamicWorldDependencies,
            DynamicWorldParams dynamicWorldParams,
            CancellationToken ct)
        {
            var container = new DynamicWorldContainer();
            (_, bool result) = await dynamicWorldDependencies.SettingsContainer.InitializePluginAsync(container, ct);

            if (!result)
                return (null, false);

            DebugContainerBuilder debugBuilder = container.DebugContainer.Builder.EnsureNotNull();
            DynamicSettings dynamicSettings = dynamicWorldDependencies.DynamicSettings;
            StaticContainer staticContainer = dynamicWorldDependencies.StaticContainer;
            IWeb3IdentityCache identityCache = dynamicWorldDependencies.Web3IdentityCache;

            staticContainer.QualityContainer.AddDebugViews(debugBuilder);

            var realmSamplingData = new RealmSamplingData();
            var dclInput = new DCLInput();
            ExposedGlobalDataContainer exposedGlobalDataContainer = staticContainer.ExposedGlobalDataContainer;

            var realmData = new RealmData();

            PopupCloserView popupCloserView = Object.Instantiate((await staticContainer.AssetsProvisioner.ProvideMainAssetAsync(dynamicSettings.PopupCloserView, ct: CancellationToken.None)).Value.GetComponent<PopupCloserView>());
            container.MvcManager = new MVCManager(new WindowStackManager(), new CancellationTokenSource(), popupCloserView);

            var parcelServiceContainer = ParcelServiceContainer.Create(realmData, staticContainer.SceneReadinessReportQueue, debugBuilder, container.MvcManager);
            container.ParcelServiceContainer = parcelServiceContainer;

            MapRendererContainer mapRendererContainer = await MapRendererContainer.CreateAsync(staticContainer, dynamicSettings.MapRendererSettings, ct);
            var placesAPIService = new PlacesAPIService(new PlacesAPIClient(staticContainer.WebRequestsContainer.WebRequestController));
            var nftInfoAPIClient = new OpenSeaAPIClient(staticContainer.WebRequestsContainer.WebRequestController);
            var wearableCatalog = new WearableCatalog();
            var characterPreviewFactory = new CharacterPreviewFactory(staticContainer.ComponentsContainer.ComponentPoolsRegistry);
            var webBrowser = new UnityAppWebBrowser();
            ChatEntryConfigurationSO? chatEntryConfiguration = (await staticContainer.AssetsProvisioner.ProvideMainAssetAsync(dynamicSettings.ChatEntryConfiguration, ct)).Value;
            NametagsData? nametagsData = (await staticContainer.AssetsProvisioner.ProvideMainAssetAsync(dynamicSettings.NametagsData, ct)).Value;

            IProfileCache profileCache = new DefaultProfileCache();

            container.ProfileRepository = new RealmProfileRepository(staticContainer.WebRequestsContainer.WebRequestController, realmData, profileCache);

            var landscapePlugin = new LandscapePlugin(staticContainer.AssetsProvisioner, debugBuilder, mapRendererContainer.TextureContainer, dynamicWorldParams.EnableLandscape);

            var multiPool = new ThreadSafeMultiPool();
            var memoryPool = new ArrayMemoryPool(ArrayPool<byte>.Shared!);
            var realFlowLoadingStatus = new RealFlowLoadingStatus();

            container.UserInAppInitializationFlow = new RealUserInitializationFlowController(
                realFlowLoadingStatus,
                parcelServiceContainer.TeleportController,
                container.MvcManager,
                identityCache,
                container.ProfileRepository, dynamicWorldParams.StartParcel,
                staticContainer.MainPlayerAvatarBaseProxy,
                staticContainer.ExposedGlobalDataContainer.ExposedCameraData.CameraEntityProxy,
                exposedGlobalDataContainer.CameraSamplingData,
                dynamicWorldParams.EnableLandscape, landscapePlugin);

            var archipelagoIslandRoom = new ArchipelagoIslandRoom(staticContainer.CharacterContainer.CharacterObject, staticContainer.WebRequestsContainer.WebRequestController, identityCache, multiPool);

            var metaDataSource = new LogMetaDataSource(new MetaDataSource(realmData, staticContainer.CharacterContainer.CharacterObject, placesAPIService));
            var gateKeeperSceneRoom = new GateKeeperSceneRoom(staticContainer.WebRequestsContainer.WebRequestController, metaDataSource);

            container.RealmController = new RealmController(
                identityCache,
                staticContainer.WebRequestsContainer.WebRequestController,
                parcelServiceContainer.TeleportController,
                parcelServiceContainer.RetrieveSceneFromFixedRealm,
                parcelServiceContainer.RetrieveSceneFromVolatileWorld,
                dynamicWorldParams.StaticLoadPositions,
                realmData,
                staticContainer.ScenesCache);

            var roomHub = new RoomHub(archipelagoIslandRoom, gateKeeperSceneRoom);
            var messagePipesHub = new MessagePipesHub(roomHub, multiPool, memoryPool);

            var entityParticipantTable = new EntityParticipantTable();

            container.MessagesBus = new DebugPanelChatMessageBus(
                new SelfResendChatMessageBus(
                    new MultiplayerChatMessagesBus(messagePipesHub, container.ProfileRepository, new MessageDeduplication()),
                    identityCache,
                    container.ProfileRepository
                ),
                debugBuilder
            );

            var queuePoolFullMovementMessage = new ObjectPool<SimplePriorityQueue<NetworkMovementMessage>>(
                () => new SimplePriorityQueue<NetworkMovementMessage>(),
                actionOnRelease: x => x.Clear()
            );

            container.ProfileBroadcast = new DebounceProfileBroadcast(
                new ProfileBroadcast(messagePipesHub)
            );

            container.MultiplayerMovementMessageBus = new MultiplayerMovementMessageBus(messagePipesHub, entityParticipantTable);

            var remotePoses = new DebounceRemotePoses(
                new RemotePoses(roomHub)
            );

            var globalPlugins = new List<IDCLGlobalPlugin>
            {
                new MultiplayerPlugin(
                    archipelagoIslandRoom,
                    gateKeeperSceneRoom,
                    roomHub,
                    container.ProfileRepository,
                    container.ProfileBroadcast,
                    debugBuilder,
                    realFlowLoadingStatus,
                    entityParticipantTable,
                    staticContainer.ComponentsContainer.ComponentPoolsRegistry,
                    messagePipesHub,
                    remotePoses,
                    staticContainer.CharacterContainer.CharacterObject,
                    queuePoolFullMovementMessage
                ),
                new CharacterMotionPlugin(staticContainer.AssetsProvisioner, staticContainer.CharacterContainer.CharacterObject, debugBuilder),
                new InputPlugin(dclInput),
                new GlobalInteractionPlugin(dclInput, dynamicWorldDependencies.RootUIDocument, staticContainer.AssetsProvisioner, staticContainer.EntityCollidersGlobalCache, exposedGlobalDataContainer.GlobalInputEvents),
                new CharacterCameraPlugin(staticContainer.AssetsProvisioner, realmSamplingData, exposedGlobalDataContainer.ExposedCameraData),
                new WearablePlugin(staticContainer.AssetsProvisioner, staticContainer.WebRequestsContainer.WebRequestController, realmData, ASSET_BUNDLES_URL, staticContainer.CacheCleaner, wearableCatalog),
                new ProfilingPlugin(staticContainer.ProfilingProvider, staticContainer.SingletonSharedDependencies.FrameTimeBudget, staticContainer.SingletonSharedDependencies.MemoryBudget, debugBuilder),
                new AvatarPlugin(
                    staticContainer.ComponentsContainer.ComponentPoolsRegistry,
                    staticContainer.AssetsProvisioner,
                    staticContainer.SingletonSharedDependencies.FrameTimeBudget,
                    staticContainer.SingletonSharedDependencies.MemoryBudget,
                    realmData,
                    staticContainer.MainPlayerAvatarBaseProxy,
                    debugBuilder,
                    staticContainer.CacheCleaner,
                    chatEntryConfiguration,
                    new DefaultFaceFeaturesHandler(wearableCatalog),
                    entityParticipantTable,
                    nametagsData
                ),
                new ProfilePlugin(container.ProfileRepository, profileCache, staticContainer.CacheCleaner, new ProfileIntentionCache()),
                new MapRendererPlugin(mapRendererContainer.MapRenderer),
                new MinimapPlugin(staticContainer.AssetsProvisioner, container.MvcManager, mapRendererContainer, placesAPIService),
<<<<<<< HEAD
                new ChatPlugin(staticContainer.AssetsProvisioner, container.MvcManager, container.MessagesBus, entityParticipantTable, nametagsData, ChangeRealmAsync),
=======
                new ChatPlugin(staticContainer.AssetsProvisioner, container.MvcManager, container.MessagesBus, entityParticipantTable, nametagsData, dclInput),
>>>>>>> b1ad508e
                new ExplorePanelPlugin(
                    staticContainer.AssetsProvisioner,
                    container.MvcManager,
                    mapRendererContainer,
                    placesAPIService,
                    parcelServiceContainer.TeleportController,
                    staticContainer.WebRequestsContainer.WebRequestController,
                    identityCache,
                    wearableCatalog,
                    characterPreviewFactory,
                    container.ProfileRepository,
                    dynamicWorldDependencies.Web3Authenticator,
                    container.UserInAppInitializationFlow,
                    webBrowser),
                new CharacterPreviewPlugin(staticContainer.ComponentsContainer.ComponentPoolsRegistry, staticContainer.AssetsProvisioner, staticContainer.CacheCleaner),
                new WebRequestsPlugin(staticContainer.WebRequestsContainer.AnalyticsContainer, debugBuilder),
                new Web3AuthenticationPlugin(staticContainer.AssetsProvisioner, dynamicWorldDependencies.Web3Authenticator, debugBuilder, container.MvcManager, container.ProfileRepository, webBrowser, realmData, identityCache, characterPreviewFactory),
                new StylizedSkyboxPlugin(staticContainer.AssetsProvisioner, dynamicSettings.DirectionalLight, debugBuilder),
                new LoadingScreenPlugin(staticContainer.AssetsProvisioner, container.MvcManager),
                new LODPlugin(staticContainer.CacheCleaner, realmData,
                    staticContainer.SingletonSharedDependencies.MemoryBudget,
                    staticContainer.SingletonSharedDependencies.FrameTimeBudget,
                    staticContainer.ScenesCache, debugBuilder, staticContainer.AssetsProvisioner, staticContainer.SceneReadinessReportQueue),
                new ExternalUrlPromptPlugin(staticContainer.AssetsProvisioner, webBrowser, container.MvcManager),
                new TeleportPromptPlugin(staticContainer.AssetsProvisioner, parcelServiceContainer.TeleportController, container.MvcManager, staticContainer.WebRequestsContainer.WebRequestController, placesAPIService),
                new ChangeRealmPromptPlugin(
                    staticContainer.AssetsProvisioner,
                    container.MvcManager,
                    realmUrl => container.RealmController.SetRealmAsync(URLDomain.FromString(realmUrl), CancellationToken.None).Forget()),
                new NftPromptPlugin(staticContainer.AssetsProvisioner, webBrowser, container.MvcManager, nftInfoAPIClient, staticContainer.WebRequestsContainer.WebRequestController),
                staticContainer.CharacterContainer.CreateGlobalPlugin(),
                staticContainer.QualityContainer.CreatePlugin(),
                landscapePlugin,
                new MultiplayerMovementPlugin(staticContainer.AssetsProvisioner, container.MultiplayerMovementMessageBus),
            };

            globalPlugins.AddRange(staticContainer.SharedPlugins);

            container.GlobalWorldFactory = new GlobalWorldFactory(
                in staticContainer,
                exposedGlobalDataContainer.CameraSamplingData,
                realmSamplingData,
                ASSET_BUNDLES_URL,
                realmData,
                globalPlugins,
                debugBuilder,
                staticContainer.ScenesCache);

            container.GlobalPlugins = globalPlugins;
            container.EmptyScenesWorldFactory = new EmptyScenesWorldFactory(staticContainer.SingletonSharedDependencies, staticContainer.ECSWorldPlugins);

            BuildTeleportWidget(ChangeRealmAsync, debugBuilder, dynamicWorldParams.Realms);

            return (container, true);

            async UniTask ChangeRealmAsync(string realm, CancellationToken ct)
            {
                var loadReport = new AsyncLoadProcessReport(new UniTaskCompletionSource(), new AsyncReactiveProperty<float>(0));

                await UniTask.WhenAll(
                    container.MvcManager.ShowAsync(SceneLoadingScreenController.IssueCommand(new SceneLoadingScreenController.Params(loadReport, TimeSpan.FromSeconds(30))), ct),
                    container.RealmController.SetRealmAsync(URLDomain.FromString(realm), Vector2Int.zero, loadReport, ct)
                );
            }
        }
    }
}<|MERGE_RESOLUTION|>--- conflicted
+++ resolved
@@ -93,13 +93,22 @@
             return UniTask.CompletedTask;
         }
 
-        private static void BuildTeleportWidget(Func<string, CancellationToken, UniTask> changeRealmAsync,
+        private static void BuildTeleportWidget(IRealmController realmController, MVCManager mvcManager,
             IDebugContainerBuilder debugContainerBuilder, List<string> realms)
         {
+            async UniTask ChangeRealmAsync(string realm, CancellationToken ct)
+            {
+                var loadReport = new AsyncLoadProcessReport(new UniTaskCompletionSource(), new AsyncReactiveProperty<float>(0));
+
+                await UniTask.WhenAll(mvcManager.ShowAsync(
+                        SceneLoadingScreenController.IssueCommand(new SceneLoadingScreenController.Params(loadReport, TimeSpan.FromSeconds(30)))),
+                    realmController.SetRealmAsync(URLDomain.FromString(realm), Vector2Int.zero, loadReport, ct));
+            }
+
             debugContainerBuilder.AddWidget("Realm")
                                  .AddControl(new DebugDropdownDef(realms, new ElementBinding<string>(realms[0],
-                                      evt => { changeRealmAsync(evt.newValue, CancellationToken.None).Forget(); }), string.Empty), null)
-                                 .AddStringFieldWithConfirmation("https://peer.decentraland.org", "Change", realm => { changeRealmAsync(realm, CancellationToken.None).Forget(); });
+                                      evt => { ChangeRealmAsync(evt.newValue, CancellationToken.None).Forget(); }), string.Empty), null)
+                                 .AddStringFieldWithConfirmation("https://peer.decentraland.org", "Change", realm => { ChangeRealmAsync(realm, CancellationToken.None).Forget(); });
         }
 
         public static async UniTask<(DynamicWorldContainer? container, bool success)> CreateAsync(
@@ -246,11 +255,7 @@
                 new ProfilePlugin(container.ProfileRepository, profileCache, staticContainer.CacheCleaner, new ProfileIntentionCache()),
                 new MapRendererPlugin(mapRendererContainer.MapRenderer),
                 new MinimapPlugin(staticContainer.AssetsProvisioner, container.MvcManager, mapRendererContainer, placesAPIService),
-<<<<<<< HEAD
-                new ChatPlugin(staticContainer.AssetsProvisioner, container.MvcManager, container.MessagesBus, entityParticipantTable, nametagsData, ChangeRealmAsync),
-=======
                 new ChatPlugin(staticContainer.AssetsProvisioner, container.MvcManager, container.MessagesBus, entityParticipantTable, nametagsData, dclInput),
->>>>>>> b1ad508e
                 new ExplorePanelPlugin(
                     staticContainer.AssetsProvisioner,
                     container.MvcManager,
@@ -302,19 +307,9 @@
             container.GlobalPlugins = globalPlugins;
             container.EmptyScenesWorldFactory = new EmptyScenesWorldFactory(staticContainer.SingletonSharedDependencies, staticContainer.ECSWorldPlugins);
 
-            BuildTeleportWidget(ChangeRealmAsync, debugBuilder, dynamicWorldParams.Realms);
+            BuildTeleportWidget(container.RealmController, container.MvcManager, debugBuilder, dynamicWorldParams.Realms);
 
             return (container, true);
-
-            async UniTask ChangeRealmAsync(string realm, CancellationToken ct)
-            {
-                var loadReport = new AsyncLoadProcessReport(new UniTaskCompletionSource(), new AsyncReactiveProperty<float>(0));
-
-                await UniTask.WhenAll(
-                    container.MvcManager.ShowAsync(SceneLoadingScreenController.IssueCommand(new SceneLoadingScreenController.Params(loadReport, TimeSpan.FromSeconds(30))), ct),
-                    container.RealmController.SetRealmAsync(URLDomain.FromString(realm), Vector2Int.zero, loadReport, ct)
-                );
-            }
         }
     }
 }