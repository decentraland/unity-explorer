using CommunicationData.URLHelpers;
using Cysharp.Threading.Tasks;
using DCL.AssetsProvision;
using DCL.Audio;
using DCL.AvatarRendering.Emotes;
using DCL.AvatarRendering.Emotes.Equipped;
using DCL.AvatarRendering.Wearables;
using DCL.AvatarRendering.Wearables.Equipped;
using DCL.AvatarRendering.Wearables.Helpers;
using DCL.Browser;
using DCL.CharacterPreview;
using DCL.Chat;
using DCL.Chat.MessageBus;
using DCL.DebugUtilities;
using DCL.DebugUtilities.UIBindings;
using DCL.Input;
using DCL.Landscape;
using DCL.LOD.Systems;
using DCL.Multiplayer.Connections.Archipelago.AdapterAddress.Current;
using DCL.Multiplayer.Connections.Archipelago.Rooms;
using DCL.Multiplayer.Connections.GateKeeper.Meta;
using DCL.Multiplayer.Connections.GateKeeper.Rooms;
using DCL.Multiplayer.Connections.Messaging.Hubs;
using DCL.Multiplayer.Connections.RoomHubs;
using DCL.Multiplayer.Deduplication;
using DCL.Multiplayer.Emotes;
using DCL.Multiplayer.Movement;
using DCL.Multiplayer.Movement.Systems;
using DCL.Multiplayer.Profiles.BroadcastProfiles;
using DCL.Multiplayer.Profiles.Entities;
using DCL.Multiplayer.Profiles.Poses;
using DCL.Multiplayer.Profiles.Tables;
using DCL.Nametags;
using DCL.NftInfoAPIService;
using DCL.ParcelsService;
using DCL.PlacesAPIService;
using DCL.PluginSystem;
using DCL.PluginSystem.Global;
using DCL.Profiles;
using DCL.Profiles.Self;
using DCL.SceneLoadingScreens.LoadingScreen;
using DCL.UserInAppInitializationFlow;
using DCL.Utilities.Extensions;
using DCL.Web3.Identities;
using DCL.WebRequests.Analytics;
using ECS.Prioritization.Components;
using ECS.SceneLifeCycle.Realm;
using Global.Dynamic.ChatCommands;
using LiveKit.Internal.FFIClients.Pools;
using LiveKit.Internal.FFIClients.Pools.Memory;
using MVC;
using MVC.PopupsController.PopupCloser;
using System;
using System.Buffers;
using System.Collections.Generic;
using System.Text.RegularExpressions;
using System.Threading;
using UnityEngine;
using UnityEngine.EventSystems;
using UnityEngine.Pool;
using Utility.PriorityQueue;
using Object = UnityEngine.Object;

namespace Global.Dynamic
{
    public class DynamicWorldContainer : IDCLPlugin<DynamicWorldSettings>
    {
        private static readonly URLDomain ASSET_BUNDLES_URL = URLDomain.FromString("https://ab-cdn.decentraland.org/");

        public MVCManager MvcManager { get; private set; } = null!;

        public DebugUtilitiesContainer DebugContainer { get; private set; } = null!;

        public DefaultTexturesContainer DefaultTexturesContainer { get; private set; } = null!;

        public LODContainer LODContainer { get; private set; } = null!;

        public IRealmController RealmController { get; private set; } = null!;

        public GlobalWorldFactory GlobalWorldFactory { get; private set; } = null!;

        public IReadOnlyList<IDCLGlobalPlugin> GlobalPlugins { get; private set; } = null!;

        public IProfileRepository ProfileRepository { get; private set; } = null!;

        public ParcelServiceContainer ParcelServiceContainer { get; private set; } = null!;

        public RealUserInitializationFlowController UserInAppInitializationFlow { get; private set; } = null!;

        // TODO move multiplayer related dependencies to a separate container
        public IChatMessagesBus ChatMessagesBus { get; private set; } = null!;

        public IEmotesMessageBus EmotesMessageBus { get; } = null!;

        public IMessagePipesHub MessagePipesHub { get; private set; } = null!;

        public IProfileBroadcast ProfileBroadcast { get; private set; } = null!;

        public IRoomHub RoomHub { get; private set; }

        public MultiplayerMovementMessageBus MultiplayerMovementMessageBus { get; } = null!;

        public void Dispose()
        {
            MvcManager.Dispose();
            ChatMessagesBus.Dispose();
            ProfileBroadcast.Dispose();
            MessagePipesHub.Dispose();
        }

        public UniTask InitializeAsync(DynamicWorldSettings settings, CancellationToken ct)
        {
            DebugContainer = DebugUtilitiesContainer.Create(settings.DebugViewsCatalog);
            return UniTask.CompletedTask;
        }

        private static void BuildTeleportWidget(IRealmNavigator realmNavigator, IDebugContainerBuilder debugContainerBuilder, List<string> realms)
        {
            debugContainerBuilder.AddWidget("Realm")
                                 .AddControl(new DebugDropdownDef(realms, new ElementBinding<string>(string.Empty,
                                      evt => { realmNavigator.TryChangeRealmAsync(URLDomain.FromString(evt.newValue), CancellationToken.None).Forget(); }), string.Empty), null)
                                 .AddStringFieldWithConfirmation("https://peer.decentraland.org", "Change", realm => { realmNavigator.TryChangeRealmAsync(URLDomain.FromString(realm), CancellationToken.None).Forget(); });
        }

        public static async UniTask<(DynamicWorldContainer? container, bool success)> CreateAsync(
            DynamicWorldDependencies dynamicWorldDependencies,
            DynamicWorldParams dynamicWorldParams,
            AudioClipConfig backgroundMusic,
            CancellationToken ct)
        {
            var container = new DynamicWorldContainer();
            DynamicSettings dynamicSettings = dynamicWorldDependencies.DynamicSettings;
            StaticContainer staticContainer = dynamicWorldDependencies.StaticContainer;
            IWeb3IdentityCache identityCache = dynamicWorldDependencies.Web3IdentityCache;

            async UniTask InitializeContainersAsync(IPluginSettingsContainer settingsContainer, CancellationToken ct)
            {
                // Init itself
                await settingsContainer.InitializePluginAsync(container, ct)!.ThrowOnFail();

                // Init other containers
                container.DefaultTexturesContainer = await DefaultTexturesContainer.CreateAsync(settingsContainer, staticContainer.AssetsProvisioner, ct).ThrowOnFail();
                container.LODContainer = await LODContainer.CreateAsync(staticContainer, settingsContainer, staticContainer.RealmData, container.DefaultTexturesContainer.TextureArrayContainerFactory, container.DebugContainer.Builder, dynamicWorldParams.EnableLOD, ct).ThrowOnFail();
            }

            try { await InitializeContainersAsync(dynamicWorldDependencies.SettingsContainer, ct); }
            catch (Exception) { return (null, false); }

            CursorSettings cursorSettings = (await staticContainer.AssetsProvisioner.ProvideMainAssetAsync(dynamicSettings.CursorSettings, ct)).Value;
            ProvidedAsset<Texture2D> normalCursorAsset = await staticContainer.AssetsProvisioner.ProvideMainAssetAsync(cursorSettings.NormalCursor, ct);
            ProvidedAsset<Texture2D> interactionCursorAsset = await staticContainer.AssetsProvisioner.ProvideMainAssetAsync(cursorSettings.InteractionCursor, ct);

            var unityEventSystem = new UnityEventSystem(EventSystem.current.EnsureNotNull());
            var dclCursor = new DCLCursor(normalCursorAsset.Value, interactionCursorAsset.Value);

            DebugContainerBuilder debugBuilder = container.DebugContainer.Builder.EnsureNotNull();
            staticContainer.QualityContainer.AddDebugViews(debugBuilder);

            var realmSamplingData = new RealmSamplingData();
            var dclInput = new DCLInput();
            ExposedGlobalDataContainer exposedGlobalDataContainer = staticContainer.ExposedGlobalDataContainer;

            PopupCloserView popupCloserView = Object.Instantiate((await staticContainer.AssetsProvisioner.ProvideMainAssetAsync(dynamicSettings.PopupCloserView, ct: CancellationToken.None)).Value.GetComponent<PopupCloserView>());
            container.MvcManager = new MVCManager(new WindowStackManager(), new CancellationTokenSource(), popupCloserView);

            var parcelServiceContainer = ParcelServiceContainer.Create(staticContainer.RealmData, staticContainer.SceneReadinessReportQueue, debugBuilder, container.MvcManager);
            container.ParcelServiceContainer = parcelServiceContainer;

            var placesAPIService = new PlacesAPIService(new PlacesAPIClient(staticContainer.WebRequestsContainer.WebRequestController));
            MapRendererContainer mapRendererContainer = await MapRendererContainer.CreateAsync(staticContainer, dynamicSettings.MapRendererSettings, placesAPIService, ct);
            var nftInfoAPIClient = new OpenSeaAPIClient(staticContainer.WebRequestsContainer.WebRequestController);
            var wearableCatalog = new WearableCatalog();
            var characterPreviewFactory = new CharacterPreviewFactory(staticContainer.ComponentsContainer.ComponentPoolsRegistry);
            var webBrowser = new UnityAppWebBrowser();
            ChatEntryConfigurationSO chatEntryConfiguration = (await staticContainer.AssetsProvisioner.ProvideMainAssetAsync(dynamicSettings.ChatEntryConfiguration, ct)).Value;
            NametagsData nametagsData = (await staticContainer.AssetsProvisioner.ProvideMainAssetAsync(dynamicSettings.NametagsData, ct)).Value;

            IProfileCache profileCache = new DefaultProfileCache();

            container.ProfileRepository = new LogProfileRepository(
                new RealmProfileRepository(staticContainer.WebRequestsContainer.WebRequestController, staticContainer.RealmData, profileCache)
            );

            var genesisTerrain = new TerrainGenerator();
            var worldsTerrain = new WorldTerrainGenerator();
            var satelliteView = new SatelliteFloor();
            var landscapePlugin = new LandscapePlugin(satelliteView, genesisTerrain, worldsTerrain, staticContainer.AssetsProvisioner, debugBuilder, mapRendererContainer.TextureContainer, dynamicWorldParams.EnableLandscape);

            var multiPool = new ThreadSafeMultiPool();
            var memoryPool = new ArrayMemoryPool(ArrayPool<byte>.Shared!);
            var realFlowLoadingStatus = new RealFlowLoadingStatus();

            var emotesCache = new MemoryEmotesCache();
            staticContainer.CacheCleaner.Register(emotesCache);
            var equippedWearables = new EquippedWearables();
            var equippedEmotes = new EquippedEmotes();
            var forceRender = new List<string>();
            var selfProfile = new SelfProfile(container.ProfileRepository, identityCache, equippedWearables, wearableCatalog, emotesCache, equippedEmotes, forceRender);



            var metaDataSource = new LogMetaDataSource(new MetaDataSource(staticContainer.RealmData, staticContainer.CharacterContainer.CharacterObject, placesAPIService));
            var gateKeeperSceneRoom = new GateKeeperSceneRoom(staticContainer.WebRequestsContainer.WebRequestController, metaDataSource);

            var currentAdapterAddress = ICurrentAdapterAddress.NewDefault(staticContainer.WebRequestsContainer.WebRequestController, staticContainer.RealmData);

            var archipelagoIslandRoom = IArchipelagoIslandRoom.NewDefault(
                identityCache,
                multiPool,
                staticContainer.CharacterContainer.CharacterObject,
                currentAdapterAddress,
                staticContainer.WebRequestsContainer.WebRequestController
            );

            container.RealmController = new RealmController(
                identityCache,
                staticContainer.WebRequestsContainer.WebRequestController,
                parcelServiceContainer.TeleportController,
                parcelServiceContainer.RetrieveSceneFromFixedRealm,
                parcelServiceContainer.RetrieveSceneFromVolatileWorld,
                dynamicWorldParams.StaticLoadPositions,
                staticContainer.RealmData,
                staticContainer.ScenesCache,
                staticContainer.PartitionDataContainer);

            container.RoomHub = new RoomHub(archipelagoIslandRoom, gateKeeperSceneRoom);
            container.MessagePipesHub = new MessagePipesHub(container.RoomHub, multiPool, memoryPool);

            var entityParticipantTable = new EntityParticipantTable();

            var queuePoolFullMovementMessage = new ObjectPool<SimplePriorityQueue<NetworkMovementMessage>>(
                () => new SimplePriorityQueue<NetworkMovementMessage>(),
                actionOnRelease: x => x.Clear()
            );

            var remoteEntities = new RemoteEntities(
                container.RoomHub,
                entityParticipantTable,
                staticContainer.ComponentsContainer.ComponentPoolsRegistry,
                queuePoolFullMovementMessage
            );

            ILoadingScreen loadingScreen = new LoadingScreen(container.MvcManager);

            IRealmNavigator realmNavigator = new RealmNavigator(
                loadingScreen,
                mapRendererContainer.MapRenderer,
                container.RealmController,
                parcelServiceContainer.TeleportController,
                container.RoomHub,
                remoteEntities,
                staticContainer.GlobalWorldProxy,
                container.LODContainer.RoadPlugin,
                genesisTerrain,
                worldsTerrain,
                satelliteView,
                dynamicWorldParams.EnableLandscape,
                staticContainer.ExposedGlobalDataContainer.ExposedCameraData.CameraEntityProxy,
                exposedGlobalDataContainer.CameraSamplingData
            );

            container.UserInAppInitializationFlow = new RealUserInitializationFlowController(
                realFlowLoadingStatus,
                container.MvcManager,
                selfProfile,
                dynamicWorldParams.StartParcel,
                staticContainer.MainPlayerAvatarBaseProxy,
                backgroundMusic,
                realmNavigator,
                loadingScreen
            );

            var chatCommandsFactory = new Dictionary<Regex, Func<IChatCommand>>
            {
                { TeleportToChatCommand.REGEX, () => new TeleportToChatCommand(realmNavigator) },
                { ChangeRealmChatCommand.REGEX, () => new ChangeRealmChatCommand(realmNavigator) },
                { DebugPanelChatCommand.REGEX, () => new DebugPanelChatCommand(container.DebugContainer.Builder) },
            };

            container.ChatMessagesBus = new MultiplayerChatMessagesBus(container.MessagePipesHub, container.ProfileRepository, new MessageDeduplication<double>())
                                       .WithSelfResend(identityCache, container.ProfileRepository)
                                       .WithIgnoreSymbols()
                                       .WithCommands(chatCommandsFactory)
                                       .WithDebugPanel(debugBuilder);

            container.ProfileBroadcast = new DebounceProfileBroadcast(
                new EnsureSelfPublishedProfileBroadcast(
                    new ProfileBroadcast(container.MessagePipesHub, selfProfile),
                    selfProfile,
                    staticContainer.RealmData
                )
            );

            var multiplayerEmotesMessageBus = new MultiplayerEmotesMessageBus(container.MessagePipesHub);

            var remotePoses = new DebounceRemotePoses(
                new RemotePoses(container.RoomHub)
            );

            var globalPlugins = new List<IDCLGlobalPlugin>
            {
                new MultiplayerPlugin(
                    archipelagoIslandRoom,
                    gateKeeperSceneRoom,
                    container.RoomHub,
                    container.ProfileRepository,
                    container.ProfileBroadcast,
                    debugBuilder,
                    realFlowLoadingStatus,
                    entityParticipantTable,
                    container.MessagePipesHub,
                    remotePoses,
                    staticContainer.CharacterContainer.CharacterObject,
                    staticContainer.RealmData,
                    remoteEntities,
                    staticContainer.ScenesCache,
                    emotesCache
                ),
                new CharacterMotionPlugin(staticContainer.AssetsProvisioner, staticContainer.CharacterContainer.CharacterObject, debugBuilder, staticContainer.ComponentsContainer.ComponentPoolsRegistry),
                new InputPlugin(dclInput, dclCursor, unityEventSystem, staticContainer.AssetsProvisioner, dynamicWorldDependencies.CursorUIDocument, multiplayerEmotesMessageBus, container.MvcManager, container.DebugContainer.Builder, dynamicWorldDependencies.RootUIDocument, dynamicWorldDependencies.CursorUIDocument),
                new GlobalInteractionPlugin(dclInput, dynamicWorldDependencies.RootUIDocument, staticContainer.AssetsProvisioner, staticContainer.EntityCollidersGlobalCache, exposedGlobalDataContainer.GlobalInputEvents, dclCursor, unityEventSystem),
                new CharacterCameraPlugin(staticContainer.AssetsProvisioner, realmSamplingData, exposedGlobalDataContainer.ExposedCameraData, debugBuilder, dclInput),
                new WearablePlugin(staticContainer.AssetsProvisioner, staticContainer.WebRequestsContainer.WebRequestController, staticContainer.RealmData, ASSET_BUNDLES_URL, staticContainer.CacheCleaner, wearableCatalog), new EmotePlugin(staticContainer.WebRequestsContainer.WebRequestController, emotesCache, staticContainer.RealmData, multiplayerEmotesMessageBus, debugBuilder, staticContainer.AssetsProvisioner, selfProfile, container.MvcManager, dclInput, staticContainer.CacheCleaner, identityCache, entityParticipantTable, ASSET_BUNDLES_URL),
                new ProfilingPlugin(staticContainer.ProfilingProvider, staticContainer.SingletonSharedDependencies.FrameTimeBudget, staticContainer.SingletonSharedDependencies.MemoryBudget, debugBuilder),
                new AvatarPlugin(
                    staticContainer.ComponentsContainer.ComponentPoolsRegistry,
                    staticContainer.AssetsProvisioner,
                    staticContainer.SingletonSharedDependencies.FrameTimeBudget,
                    staticContainer.SingletonSharedDependencies.MemoryBudget,
                    staticContainer.RealmData,
                    staticContainer.MainPlayerAvatarBaseProxy,
                    debugBuilder,
                    staticContainer.CacheCleaner,
                    chatEntryConfiguration,
                    new DefaultFaceFeaturesHandler(wearableCatalog),
                    entityParticipantTable,
                    nametagsData,
                    container.DefaultTexturesContainer.TextureArrayContainerFactory,
                    wearableCatalog
                ),
                new ProfilePlugin(container.ProfileRepository, profileCache, staticContainer.CacheCleaner, new ProfileIntentionCache()),
                new MapRendererPlugin(mapRendererContainer.MapRenderer), new MinimapPlugin(staticContainer.AssetsProvisioner, container.MvcManager, mapRendererContainer, placesAPIService, staticContainer.RealmData, container.ChatMessagesBus, realmNavigator),
                new ChatPlugin(staticContainer.AssetsProvisioner, container.MvcManager, container.ChatMessagesBus, entityParticipantTable, nametagsData, dclInput, unityEventSystem),
                new ExplorePanelPlugin(
                    staticContainer.AssetsProvisioner,
                    container.MvcManager,
                    mapRendererContainer,
                    placesAPIService,
                    staticContainer.WebRequestsContainer.WebRequestController,
                    identityCache,
                    wearableCatalog,
                    characterPreviewFactory,
                    container.ProfileRepository,
                    dynamicWorldDependencies.Web3Authenticator,
                    container.UserInAppInitializationFlow,
                    selfProfile,
                    equippedWearables,
                    equippedEmotes,
                    webBrowser,
                    emotesCache,
                    realmNavigator,
                    forceRender,
                    dclInput,
                    staticContainer.RealmData,
<<<<<<< HEAD
                    profileCache
=======
                    ASSET_BUNDLES_URL
>>>>>>> 07793d7d
                ),
                new CharacterPreviewPlugin(staticContainer.ComponentsContainer.ComponentPoolsRegistry, staticContainer.AssetsProvisioner, staticContainer.CacheCleaner),
                new WebRequestsPlugin(staticContainer.WebRequestsContainer.AnalyticsContainer, debugBuilder),
                new Web3AuthenticationPlugin(staticContainer.AssetsProvisioner, dynamicWorldDependencies.Web3Authenticator, debugBuilder, container.MvcManager, selfProfile, webBrowser, staticContainer.RealmData, identityCache, characterPreviewFactory, dynamicWorldDependencies.SplashAnimator),
                new StylizedSkyboxPlugin(staticContainer.AssetsProvisioner, dynamicSettings.DirectionalLight, debugBuilder),
                new LoadingScreenPlugin(staticContainer.AssetsProvisioner, container.MvcManager),
                new ExternalUrlPromptPlugin(staticContainer.AssetsProvisioner, webBrowser, container.MvcManager, dclCursor), new TeleportPromptPlugin(staticContainer.AssetsProvisioner, realmNavigator, container.MvcManager, staticContainer.WebRequestsContainer.WebRequestController, placesAPIService, dclCursor),
                new ChangeRealmPromptPlugin(
                    staticContainer.AssetsProvisioner,
                    container.MvcManager,
                    dclCursor,
                    realmUrl => container.RealmController.SetRealmAsync(URLDomain.FromString(realmUrl), CancellationToken.None).Forget()),
                new NftPromptPlugin(staticContainer.AssetsProvisioner, webBrowser, container.MvcManager, nftInfoAPIClient, staticContainer.WebRequestsContainer.WebRequestController, dclCursor),
                staticContainer.CharacterContainer.CreateGlobalPlugin(),
                staticContainer.QualityContainer.CreatePlugin(),
                landscapePlugin,
                new MultiplayerMovementPlugin(staticContainer.AssetsProvisioner, new MultiplayerMovementMessageBus(container.MessagePipesHub, entityParticipantTable)),
                container.LODContainer.LODPlugin,
                container.LODContainer.RoadPlugin,
                new AudioPlaybackPlugin(genesisTerrain, staticContainer.AssetsProvisioner, dynamicWorldParams.EnableLandscape),
                new RealmDataDirtyFlagPlugin(staticContainer.RealmData)
            };

            globalPlugins.AddRange(staticContainer.SharedPlugins);

            container.GlobalWorldFactory = new GlobalWorldFactory(
                in staticContainer,
                exposedGlobalDataContainer.CameraSamplingData,
                realmSamplingData,
                ASSET_BUNDLES_URL,
                staticContainer.RealmData,
                globalPlugins,
                debugBuilder,
                staticContainer.ScenesCache,
                dynamicWorldParams.HybridSceneParams);

            container.GlobalPlugins = globalPlugins;

            staticContainer.RoomHubProxy.SetObject(container.RoomHub);

            BuildTeleportWidget(realmNavigator, debugBuilder, dynamicWorldParams.Realms);

            return (container, true);
        }
    }
}<|MERGE_RESOLUTION|>--- conflicted
+++ resolved
@@ -362,11 +362,8 @@
                     forceRender,
                     dclInput,
                     staticContainer.RealmData,
-<<<<<<< HEAD
-                    profileCache
-=======
+                    profileCache,
                     ASSET_BUNDLES_URL
->>>>>>> 07793d7d
                 ),
                 new CharacterPreviewPlugin(staticContainer.ComponentsContainer.ComponentPoolsRegistry, staticContainer.AssetsProvisioner, staticContainer.CacheCleaner),
                 new WebRequestsPlugin(staticContainer.WebRequestsContainer.AnalyticsContainer, debugBuilder),
