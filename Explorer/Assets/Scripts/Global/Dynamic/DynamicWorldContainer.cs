using CommunicationData.URLHelpers;
using Cysharp.Threading.Tasks;
using DCL.AvatarRendering.Emotes;
using DCL.AvatarRendering.Wearables;
using DCL.AvatarRendering.Wearables.Helpers;
using DCL.Browser;
using DCL.CharacterPreview;
using DCL.Chat;
using DCL.Chat.MessageBus;
using DCL.DebugUtilities;
using DCL.DebugUtilities.UIBindings;
using DCL.Input;
using DCL.LOD;
using DCL.Multiplayer.Connections.Archipelago.Rooms;
using DCL.Multiplayer.Connections.GateKeeper.Meta;
using DCL.Multiplayer.Connections.GateKeeper.Rooms;
using DCL.Multiplayer.Connections.Messaging.Hubs;
using DCL.Multiplayer.Connections.RoomHubs;
using DCL.Multiplayer.Deduplication;
using DCL.Multiplayer.Emotes;
using DCL.Multiplayer.Emotes.Interfaces;
using DCL.Multiplayer.Movement;
using DCL.Multiplayer.Movement.Systems;
using DCL.Multiplayer.Profiles.BroadcastProfiles;
using DCL.Multiplayer.Profiles.Poses;
using DCL.Multiplayer.Profiles.Tables;
using DCL.Nametags;
using DCL.NftInfoAPIService;
using DCL.ParcelsService;
using DCL.PlacesAPIService;
using DCL.PluginSystem;
using DCL.PluginSystem.Global;
using DCL.Profiles;
using DCL.UserInAppInitializationFlow;
using DCL.Utilities.Extensions;
using DCL.Web3.Identities;
using DCL.WebRequests.Analytics;
using ECS;
using ECS.Prioritization.Components;
using ECS.SceneLifeCycle.Realm;
using Global.Dynamic.ChatCommands;
using LiveKit.Internal.FFIClients.Pools;
using LiveKit.Internal.FFIClients.Pools.Memory;
using MVC;
using MVC.PopupsController.PopupCloser;
using SceneRunner.EmptyScene;
using System;
using System.Buffers;
using System.Collections.Generic;
using DCL.LOD.Systems;
using System.Text.RegularExpressions;
using System.Threading;
using UnityEngine.EventSystems;
using UnityEngine.Pool;
using Utility.PriorityQueue;
using Object = UnityEngine.Object;

namespace Global.Dynamic
{
    public class DynamicWorldContainer : IDCLPlugin<DynamicWorldSettings>
    {
        private static readonly URLDomain ASSET_BUNDLES_URL = URLDomain.FromString("https://ab-cdn.decentraland.org/");

        public MVCManager MvcManager { get; private set; } = null!;

        public DebugUtilitiesContainer DebugContainer { get; private set; } = null!;
        
        public DefaultTexturesContainer DefaultTexturesContainer { get; private set; } = null!;
        
        public LODContainer LODContainer { get; private set; } = null!;

        public IRealmController RealmController { get; private set; } = null!;

        public GlobalWorldFactory GlobalWorldFactory { get; private set; } = null!;

        public EmptyScenesWorldFactory EmptyScenesWorldFactory { get; private set; } = null!;

        public IReadOnlyList<IDCLGlobalPlugin> GlobalPlugins { get; private set; } = null!;

        public IProfileRepository ProfileRepository { get; private set; } = null!;

        public ParcelServiceContainer ParcelServiceContainer { get; private set; }

        public RealUserInitializationFlowController UserInAppInitializationFlow { get; private set; } = null!;

        public IChatMessagesBus ChatMessagesBus { get; private set; } = null!;

        public IEmotesMessageBus EmotesMessageBus { get; private set; } = null!;

        public IMessagePipesHub MessagePipesHub { get; private set; } = null!;

        public IProfileBroadcast ProfileBroadcast { get; private set; } = null!;

        public IRoomHub RoomHub { get; private set; }

        public MultiplayerMovementMessageBus MultiplayerMovementMessageBus { get; private set; } = null!;

        public void Dispose()
        {
            MvcManager.Dispose();
            ChatMessagesBus.Dispose();
            ProfileBroadcast.Dispose();
        }

        public UniTask InitializeAsync(DynamicWorldSettings settings, CancellationToken ct)
        {
            DebugContainer = DebugUtilitiesContainer.Create(settings.DebugViewsCatalog);
            return UniTask.CompletedTask;
        }

        private static void BuildTeleportWidget(IRealmNavigator realmNavigator, IDebugContainerBuilder debugContainerBuilder, List<string> realms)
        {
            debugContainerBuilder.AddWidget("Realm")
                                 .AddControl(new DebugDropdownDef(realms, new ElementBinding<string>(realms[0],
                                      evt =>
                                      {
                                          realmNavigator.TryChangeRealmAsync(URLDomain.FromString(evt.newValue), CancellationToken.None).Forget();
                                      }), string.Empty), null)
                                 .AddStringFieldWithConfirmation("https://peer.decentraland.org", "Change", realm =>
                                  {
                                      realmNavigator.TryChangeRealmAsync(URLDomain.FromString(realm), CancellationToken.None).Forget();
                                  });
        }

        public static async UniTask<(DynamicWorldContainer? container, bool success)> CreateAsync(
            DynamicWorldDependencies dynamicWorldDependencies,
            DynamicWorldParams dynamicWorldParams,
            CancellationToken ct)
        {
            var container = new DynamicWorldContainer();
            DynamicSettings dynamicSettings = dynamicWorldDependencies.DynamicSettings;
            StaticContainer staticContainer = dynamicWorldDependencies.StaticContainer;
            IWeb3IdentityCache identityCache = dynamicWorldDependencies.Web3IdentityCache;
            var realmData = new RealmData();
            
            async UniTask InitializeContainersAsync(IPluginSettingsContainer settingsContainer, CancellationToken ct)
            {
                // Init itself
                await settingsContainer.InitializePluginAsync(container, ct)!.ThrowOnFail();
                // Init other containers
                container.DefaultTexturesContainer = await DefaultTexturesContainer.CreateAsync(settingsContainer, staticContainer.AssetsProvisioner, ct).ThrowOnFail();
                container.LODContainer = await LODContainer.CreateAsync(staticContainer, settingsContainer, realmData, container.DefaultTexturesContainer.TextureArrayContainerFactory, container.DebugContainer.Builder, ct).ThrowOnFail();
            }

            try
            {
                await InitializeContainersAsync(dynamicWorldDependencies.SettingsContainer, ct);
            }
            catch (Exception)
            {
                return (null, false);
            }

            var debugBuilder = container.DebugContainer.Builder.EnsureNotNull();
            staticContainer.QualityContainer.AddDebugViews(debugBuilder);

            var realmSamplingData = new RealmSamplingData();
            var dclInput = new DCLInput();
            ExposedGlobalDataContainer exposedGlobalDataContainer = staticContainer.ExposedGlobalDataContainer;

            PopupCloserView popupCloserView = Object.Instantiate((await staticContainer.AssetsProvisioner.ProvideMainAssetAsync(dynamicSettings.PopupCloserView, ct: CancellationToken.None)).Value.GetComponent<PopupCloserView>());
            container.MvcManager = new MVCManager(new WindowStackManager(), new CancellationTokenSource(), popupCloserView);

            var parcelServiceContainer = ParcelServiceContainer.Create(realmData, staticContainer.SceneReadinessReportQueue, debugBuilder, container.MvcManager);
            container.ParcelServiceContainer = parcelServiceContainer;

            MapRendererContainer mapRendererContainer = await MapRendererContainer.CreateAsync(staticContainer, dynamicSettings.MapRendererSettings, ct);
            var placesAPIService = new PlacesAPIService(new PlacesAPIClient(staticContainer.WebRequestsContainer.WebRequestController));
            var nftInfoAPIClient = new OpenSeaAPIClient(staticContainer.WebRequestsContainer.WebRequestController);
            var wearableCatalog = new WearableCatalog();
            var characterPreviewFactory = new CharacterPreviewFactory(staticContainer.ComponentsContainer.ComponentPoolsRegistry);
            var webBrowser = new UnityAppWebBrowser();
            ChatEntryConfigurationSO? chatEntryConfiguration = (await staticContainer.AssetsProvisioner.ProvideMainAssetAsync(dynamicSettings.ChatEntryConfiguration, ct)).Value;
            NametagsData? nametagsData = (await staticContainer.AssetsProvisioner.ProvideMainAssetAsync(dynamicSettings.NametagsData, ct)).Value;

            IProfileCache profileCache = new DefaultProfileCache();

            container.ProfileRepository = new RealmProfileRepository(staticContainer.WebRequestsContainer.WebRequestController, realmData, profileCache);

            var landscapePlugin = new LandscapePlugin(staticContainer.AssetsProvisioner, debugBuilder, mapRendererContainer.TextureContainer, dynamicWorldParams.EnableLandscape);

            var multiPool = new ThreadSafeMultiPool();
            var memoryPool = new ArrayMemoryPool(ArrayPool<byte>.Shared!);
            var realFlowLoadingStatus = new RealFlowLoadingStatus();

            container.UserInAppInitializationFlow = new RealUserInitializationFlowController(
                realFlowLoadingStatus,
                parcelServiceContainer.TeleportController,
                container.MvcManager,
                identityCache,
                container.ProfileRepository, dynamicWorldParams.StartParcel,
                staticContainer.MainPlayerAvatarBaseProxy,
                staticContainer.ExposedGlobalDataContainer.ExposedCameraData.CameraEntityProxy,
                exposedGlobalDataContainer.CameraSamplingData,
                dynamicWorldParams.EnableLandscape, landscapePlugin);

            var archipelagoIslandRoom = new ArchipelagoIslandRoom(staticContainer.CharacterContainer.CharacterObject, staticContainer.WebRequestsContainer.WebRequestController, identityCache, multiPool);

            var metaDataSource = new LogMetaDataSource(new MetaDataSource(realmData, staticContainer.CharacterContainer.CharacterObject, placesAPIService));
            var gateKeeperSceneRoom = new GateKeeperSceneRoom(staticContainer.WebRequestsContainer.WebRequestController, metaDataSource);

            container.RealmController = new RealmController(
                identityCache,
                staticContainer.WebRequestsContainer.WebRequestController,
                parcelServiceContainer.TeleportController,
                parcelServiceContainer.RetrieveSceneFromFixedRealm,
                parcelServiceContainer.RetrieveSceneFromVolatileWorld,
                dynamicWorldParams.StaticLoadPositions,
                realmData,
                staticContainer.ScenesCache);


            container.RoomHub = new RoomHub(archipelagoIslandRoom, gateKeeperSceneRoom);
            var messagePipesHub = new MessagePipesHub(container.RoomHub, multiPool, memoryPool);
            container.MessagePipesHub = messagePipesHub;

            var entityParticipantTable = new EntityParticipantTable();

            container.ChatMessagesBus = new DebugPanelChatMessageBus(
                new SelfResendChatMessageBus(
                    new MultiplayerChatMessagesBus(messagePipesHub, container.ProfileRepository, new MessageDeduplication<double>()),
                    identityCache,
                    container.ProfileRepository
                ),
                debugBuilder
            );

            var emotesCache = new MemoryEmotesCache();
            staticContainer.CacheCleaner.Register(emotesCache);

            var queuePoolFullMovementMessage = new ObjectPool<SimplePriorityQueue<NetworkMovementMessage>>(
                () => new SimplePriorityQueue<NetworkMovementMessage>(),
                actionOnRelease: x => x.Clear()
            );

            container.ProfileBroadcast = new DebounceProfileBroadcast(
                new ProfileBroadcast(messagePipesHub)
            );

            var multiplayerEmotesMessageBus = new MultiplayerEmotesMessageBus(messagePipesHub, entityParticipantTable, identityCache);

            var remotePoses = new DebounceRemotePoses(
                new RemotePoses(container.RoomHub)
            );

            var eventSystem = new UnityEventSystem(EventSystem.current);

            IRealmNavigator realmNavigator = new RealmNavigator(container.MvcManager, mapRendererContainer.MapRenderer, container.RealmController, parcelServiceContainer.TeleportController);

            var chatCommandsFactory = new Dictionary<Regex, Func<IChatCommand>>
            {
                { ChangeRealmChatCommand.REGEX, () => new ChangeRealmChatCommand(realmNavigator) },
                { TeleportToChatCommand.REGEX, () => new TeleportToChatCommand(realmNavigator) },
                { DebugPanelChatCommand.REGEX, () => new DebugPanelChatCommand(container.DebugContainer.Builder) },
            };

            var globalPlugins = new List<IDCLGlobalPlugin>
            {
                new MultiplayerPlugin(
                    archipelagoIslandRoom,
                    gateKeeperSceneRoom,
                    container.RoomHub,
                    container.ProfileRepository,
                    container.ProfileBroadcast,
                    debugBuilder,
                    realFlowLoadingStatus,
                    entityParticipantTable,
                    staticContainer.ComponentsContainer.ComponentPoolsRegistry,
                    messagePipesHub,
                    remotePoses,
                    staticContainer.CharacterContainer.CharacterObject,
                    queuePoolFullMovementMessage
                ),
                new CharacterMotionPlugin(staticContainer.AssetsProvisioner, staticContainer.CharacterContainer.CharacterObject, debugBuilder),
                new InputPlugin(dclInput, multiplayerEmotesMessageBus, eventSystem),
                new GlobalInteractionPlugin(dclInput, dynamicWorldDependencies.RootUIDocument, staticContainer.AssetsProvisioner, staticContainer.EntityCollidersGlobalCache, exposedGlobalDataContainer.GlobalInputEvents),
                new CharacterCameraPlugin(staticContainer.AssetsProvisioner, realmSamplingData, exposedGlobalDataContainer.ExposedCameraData),
                new WearablePlugin(staticContainer.AssetsProvisioner, staticContainer.WebRequestsContainer.WebRequestController, realmData, ASSET_BUNDLES_URL, staticContainer.CacheCleaner, wearableCatalog),
                new EmotePlugin(staticContainer.WebRequestsContainer.WebRequestController, emotesCache, realmData, multiplayerEmotesMessageBus, debugBuilder, staticContainer.AssetsProvisioner),
                new ProfilingPlugin(staticContainer.ProfilingProvider, staticContainer.SingletonSharedDependencies.FrameTimeBudget, staticContainer.SingletonSharedDependencies.MemoryBudget, debugBuilder),
                new AvatarPlugin(
                    staticContainer.ComponentsContainer.ComponentPoolsRegistry,
                    staticContainer.AssetsProvisioner,
                    staticContainer.SingletonSharedDependencies.FrameTimeBudget,
                    staticContainer.SingletonSharedDependencies.MemoryBudget,
                    realmData,
                    staticContainer.MainPlayerAvatarBaseProxy,
                    debugBuilder,
                    staticContainer.CacheCleaner,
                    chatEntryConfiguration,
                    new DefaultFaceFeaturesHandler(wearableCatalog),
                    entityParticipantTable,
                    nametagsData,
                    container.DefaultTexturesContainer.TextureArrayContainerFactory
                ),
                new ProfilePlugin(container.ProfileRepository, profileCache, staticContainer.CacheCleaner, new ProfileIntentionCache()),
                new MapRendererPlugin(mapRendererContainer.MapRenderer),
                new MinimapPlugin(staticContainer.AssetsProvisioner, container.MvcManager, mapRendererContainer, placesAPIService),
                new ChatPlugin(staticContainer.AssetsProvisioner, container.MvcManager, container.ChatMessagesBus, entityParticipantTable, nametagsData, dclInput, eventSystem, chatCommandsFactory),
                new ExplorePanelPlugin(
                    staticContainer.AssetsProvisioner,
                    container.MvcManager,
                    mapRendererContainer,
                    placesAPIService,
                    parcelServiceContainer.TeleportController,
                    staticContainer.WebRequestsContainer.WebRequestController,
                    identityCache,
                    wearableCatalog,
                    characterPreviewFactory,
                    container.ProfileRepository,
                    dynamicWorldDependencies.Web3Authenticator,
                    container.UserInAppInitializationFlow,
                    webBrowser,
                    emotesCache,
                    realmNavigator),
                new CharacterPreviewPlugin(staticContainer.ComponentsContainer.ComponentPoolsRegistry, staticContainer.AssetsProvisioner, staticContainer.CacheCleaner),
                new WebRequestsPlugin(staticContainer.WebRequestsContainer.AnalyticsContainer, debugBuilder),
                new Web3AuthenticationPlugin(staticContainer.AssetsProvisioner, dynamicWorldDependencies.Web3Authenticator, debugBuilder, container.MvcManager, container.ProfileRepository, webBrowser, realmData, identityCache, characterPreviewFactory),
                new StylizedSkyboxPlugin(staticContainer.AssetsProvisioner, dynamicSettings.DirectionalLight, debugBuilder),
                new LoadingScreenPlugin(staticContainer.AssetsProvisioner, container.MvcManager),
                new ExternalUrlPromptPlugin(staticContainer.AssetsProvisioner, webBrowser, container.MvcManager),
                new TeleportPromptPlugin(staticContainer.AssetsProvisioner, parcelServiceContainer.TeleportController, container.MvcManager, staticContainer.WebRequestsContainer.WebRequestController, placesAPIService),
                new ChangeRealmPromptPlugin(
                    staticContainer.AssetsProvisioner,
                    container.MvcManager,
                    realmUrl => container.RealmController.SetRealmAsync(URLDomain.FromString(realmUrl), CancellationToken.None).Forget()),
                new NftPromptPlugin(staticContainer.AssetsProvisioner, webBrowser, container.MvcManager, nftInfoAPIClient, staticContainer.WebRequestsContainer.WebRequestController),
                staticContainer.CharacterContainer.CreateGlobalPlugin(),
                staticContainer.QualityContainer.CreatePlugin(),
                landscapePlugin,
                new MultiplayerMovementPlugin(staticContainer.AssetsProvisioner, new MultiplayerMovementMessageBus(messagePipesHub, entityParticipantTable)),
                container.LODContainer.LODPlugin,
                container.LODContainer.RoadPlugin
            };

            globalPlugins.AddRange(staticContainer.SharedPlugins);

            container.GlobalWorldFactory = new GlobalWorldFactory(
                in staticContainer,
                exposedGlobalDataContainer.CameraSamplingData,
                realmSamplingData,
                ASSET_BUNDLES_URL,
                realmData,
                globalPlugins,
                debugBuilder,
                staticContainer.ScenesCache,
<<<<<<< HEAD
                messagePipesHub);
=======
                multiplayerEmotesMessageBus);
>>>>>>> 115301f7

            container.GlobalPlugins = globalPlugins;
            container.EmptyScenesWorldFactory = new EmptyScenesWorldFactory(staticContainer.SingletonSharedDependencies, staticContainer.ECSWorldPlugins);

            BuildTeleportWidget(realmNavigator, debugBuilder, dynamicWorldParams.Realms);

            return (container, true);
        }
    }
}<|MERGE_RESOLUTION|>--- conflicted
+++ resolved
@@ -64,9 +64,9 @@
         public MVCManager MvcManager { get; private set; } = null!;
 
         public DebugUtilitiesContainer DebugContainer { get; private set; } = null!;
-        
+
         public DefaultTexturesContainer DefaultTexturesContainer { get; private set; } = null!;
-        
+
         public LODContainer LODContainer { get; private set; } = null!;
 
         public IRealmController RealmController { get; private set; } = null!;
@@ -132,7 +132,7 @@
             StaticContainer staticContainer = dynamicWorldDependencies.StaticContainer;
             IWeb3IdentityCache identityCache = dynamicWorldDependencies.Web3IdentityCache;
             var realmData = new RealmData();
-            
+
             async UniTask InitializeContainersAsync(IPluginSettingsContainer settingsContainer, CancellationToken ct)
             {
                 // Init itself
@@ -344,11 +344,8 @@
                 globalPlugins,
                 debugBuilder,
                 staticContainer.ScenesCache,
-<<<<<<< HEAD
+                multiplayerEmotesMessageBus,
                 messagePipesHub);
-=======
-                multiplayerEmotesMessageBus);
->>>>>>> 115301f7
 
             container.GlobalPlugins = globalPlugins;
             container.EmptyScenesWorldFactory = new EmptyScenesWorldFactory(staticContainer.SingletonSharedDependencies, staticContainer.ECSWorldPlugins);
