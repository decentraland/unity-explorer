using CommunicationData.URLHelpers;
using Cysharp.Threading.Tasks;
using DCL.AssetsProvision;
using DCL.Audio;
using DCL.AvatarRendering.Emotes;
using DCL.AvatarRendering.Emotes.Equipped;
using DCL.AvatarRendering.Wearables;
using DCL.AvatarRendering.Wearables.Equipped;
using DCL.AvatarRendering.Wearables.Helpers;
using DCL.Browser;
using DCL.CharacterPreview;
using DCL.Chat;
using DCL.Chat.Commands;
using DCL.Chat.History;
using DCL.Chat.MessageBus;
using DCL.DebugUtilities;
using DCL.DebugUtilities.UIBindings;
using DCL.ExplorePanel;
using DCL.Input;
using DCL.Input.UnityInputSystem.Blocks;
using DCL.Landscape;
using DCL.LOD.Systems;
using DCL.Multiplayer.Connections.Archipelago.AdapterAddress.Current;
using DCL.Multiplayer.Connections.Archipelago.Rooms;
using DCL.Multiplayer.Connections.GateKeeper.Meta;
using DCL.Multiplayer.Connections.GateKeeper.Rooms;
using DCL.Multiplayer.Connections.Messaging.Hubs;
using DCL.Multiplayer.Connections.RoomHubs;
using DCL.Multiplayer.Deduplication;
using DCL.Multiplayer.Emotes;
using DCL.Multiplayer.Movement;
using DCL.Multiplayer.Movement.Systems;
using DCL.Multiplayer.Profiles.BroadcastProfiles;
using DCL.Multiplayer.Profiles.Entities;
using DCL.Multiplayer.Profiles.Poses;
using DCL.Multiplayer.Profiles.Tables;
using DCL.Nametags;
using DCL.NftInfoAPIService;
using DCL.Notification.NotificationsBus;
using DCL.ParcelsService;
using DCL.PerformanceAndDiagnostics.Analytics;
using DCL.PlacesAPIService;
using DCL.PluginSystem;
using DCL.PluginSystem.Global;
using DCL.Profiles;
using DCL.Profiles.Self;
using DCL.SceneLoadingScreens.LoadingScreen;
using DCL.UI.MainUI;
using DCL.UserInAppInitializationFlow;
using DCL.Utilities.Extensions;
using DCL.Web3.Identities;
using DCL.WebRequests.Analytics;
using ECS.Prioritization.Components;
using ECS.SceneLifeCycle.Realm;
using Global.Dynamic.ChatCommands;
using LiveKit.Internal.FFIClients.Pools;
using LiveKit.Internal.FFIClients.Pools.Memory;
using MVC;
using MVC.PopupsController.PopupCloser;
using SceneRunner.Debugging.Hub;
using System;
using System.Buffers;
using System.Collections.Generic;
using System.Text.RegularExpressions;
using System.Threading;
using ECS.SceneLifeCycle.Systems;
using UnityEngine;
using UnityEngine.EventSystems;
using UnityEngine.Pool;
using Utility.PriorityQueue;
using Object = UnityEngine.Object;

namespace Global.Dynamic
{
    public class DynamicWorldContainer : DCLWorldContainer<DynamicWorldSettings>
    {
        private static readonly URLDomain ASSET_BUNDLES_URL = URLDomain.FromString("https://ab-cdn.decentraland.org/");

        public IMVCManager MvcManager { get; private set; } = null!;

        public DefaultTexturesContainer DefaultTexturesContainer { get; private set; } = null!;

        public LODContainer LODContainer { get; private set; } = null!;

        public IRealmController RealmController { get; private set; } = null!;

        public GlobalWorldFactory GlobalWorldFactory { get; private set; } = null!;

        public IReadOnlyList<IDCLGlobalPlugin> GlobalPlugins { get; private set; } = null!;

        public IProfileRepository ProfileRepository { get; private set; } = null!;

        public ParcelServiceContainer ParcelServiceContainer { get; private set; } = null!;

        public RealUserInitializationFlowController UserInAppInitializationFlow { get; private set; } = null!;

        // TODO move multiplayer related dependencies to a separate container
        public IChatMessagesBus ChatMessagesBus { get; private set; } = null!;

        public IMessagePipesHub MessagePipesHub { get; private set; } = null!;

        public IProfileBroadcast ProfileBroadcast { get; private set; } = null!;

        public IRoomHub RoomHub { get; private set; } = null!;

        public RealFlowLoadingStatus RealFlowLoadingStatus { get; private set; } = null!;

        public override void Dispose()
        {
            MvcManager.Dispose();
            ChatMessagesBus.Dispose();
            ProfileBroadcast.Dispose();
            MessagePipesHub.Dispose();
        }

        private static void BuildTeleportWidget(IRealmNavigator realmNavigator, IDebugContainerBuilder debugContainerBuilder, List<string> realms)
        {
            debugContainerBuilder.AddWidget("Realm")
                                 .AddControl(new DebugDropdownDef(realms, new ElementBinding<string>(string.Empty,
                                      evt => { realmNavigator.TryChangeRealmAsync(URLDomain.FromString(evt.newValue), CancellationToken.None).Forget(); }), string.Empty), null)
                                 .AddStringFieldWithConfirmation("https://peer.decentraland.org", "Change", realm => { realmNavigator.TryChangeRealmAsync(URLDomain.FromString(realm), CancellationToken.None).Forget(); });
        }

        public static async UniTask<(DynamicWorldContainer? container, bool success)> CreateAsync(BootstrapContainer bootstrapContainer,
            DynamicWorldDependencies dynamicWorldDependencies,
            DynamicWorldParams dynamicWorldParams,
            AudioClipConfig backgroundMusic, CancellationToken ct)
        {
            var container = new DynamicWorldContainer();
            DynamicSettings dynamicSettings = dynamicWorldDependencies.DynamicSettings;
            StaticContainer staticContainer = dynamicWorldDependencies.StaticContainer;
            IWeb3IdentityCache identityCache = dynamicWorldDependencies.Web3IdentityCache;
            IAssetsProvisioner assetsProvisioner = dynamicWorldDependencies.AssetsProvisioner;

            IDebugContainerBuilder debugBuilder = dynamicWorldDependencies.DebugContainerBuilder;

            async UniTask InitializeContainersAsync(IPluginSettingsContainer settingsContainer, CancellationToken ct)
            {
                // Init itself
                await settingsContainer.InitializePluginAsync(container, ct)!.ThrowOnFail();

                // Init other containers
                container.DefaultTexturesContainer = await DefaultTexturesContainer.CreateAsync(settingsContainer, assetsProvisioner, ct).ThrowOnFail();
                container.LODContainer = await LODContainer.CreateAsync(assetsProvisioner, staticContainer, settingsContainer, staticContainer.RealmData, container.DefaultTexturesContainer.TextureArrayContainerFactory, debugBuilder, dynamicWorldParams.EnableLOD, ct).ThrowOnFail();
            }

            try { await InitializeContainersAsync(dynamicWorldDependencies.SettingsContainer, ct); }
            catch (Exception) { return (null, false); }

            CursorSettings cursorSettings = (await assetsProvisioner.ProvideMainAssetAsync(dynamicSettings.CursorSettings, ct)).Value;
            ProvidedAsset<Texture2D> normalCursorAsset = await assetsProvisioner.ProvideMainAssetAsync(cursorSettings.NormalCursor, ct);
            ProvidedAsset<Texture2D> interactionCursorAsset = await assetsProvisioner.ProvideMainAssetAsync(cursorSettings.InteractionCursor, ct);

            var unityEventSystem = new UnityEventSystem(EventSystem.current.EnsureNotNull());
            var dclCursor = new DCLCursor(normalCursorAsset.Value, interactionCursorAsset.Value);

            staticContainer.QualityContainer.AddDebugViews(debugBuilder);


            var realmSamplingData = new RealmSamplingData();
            var dclInput = new DCLInput();
            staticContainer.InputProxy.SetObject(dclInput);

            ExposedGlobalDataContainer exposedGlobalDataContainer = staticContainer.ExposedGlobalDataContainer;

            PopupCloserView popupCloserView = Object.Instantiate((await assetsProvisioner.ProvideMainAssetAsync(dynamicSettings.PopupCloserView, ct: CancellationToken.None)).Value.GetComponent<PopupCloserView>());

            MainUIContainer mainUIContainer = Object.Instantiate((await assetsProvisioner.ProvideMainAssetAsync(dynamicSettings.MainUIView, ct: CancellationToken.None)).Value.GetComponent<MainUIContainer>());

            var coreMvcManager = new MVCManager(new WindowStackManager(), new CancellationTokenSource(), popupCloserView);

            container.MvcManager = dynamicWorldParams.EnableAnalytics
                ? new MVCManagerAnalyticsDecorator(coreMvcManager, bootstrapContainer.Analytics!)
                : coreMvcManager;

            var parcelServiceContainer = ParcelServiceContainer.Create(staticContainer.RealmData, staticContainer.SceneReadinessReportQueue, debugBuilder, container.MvcManager, staticContainer.SingletonSharedDependencies.SceneAssetLock);
            container.ParcelServiceContainer = parcelServiceContainer;

            var placesAPIService = new PlacesAPIService(new PlacesAPIClient(staticContainer.WebRequestsContainer.WebRequestController));
            MapRendererContainer mapRendererContainer = await MapRendererContainer.CreateAsync(staticContainer, assetsProvisioner, dynamicSettings.MapRendererSettings, placesAPIService, ct);
            var nftInfoAPIClient = new OpenSeaAPIClient(staticContainer.WebRequestsContainer.WebRequestController);
            var wearableCatalog = new WearableCatalog();
            var characterPreviewFactory = new CharacterPreviewFactory(staticContainer.ComponentsContainer.ComponentPoolsRegistry);
            var webBrowser = new UnityAppWebBrowser();
            ChatEntryConfigurationSO chatEntryConfiguration = (await assetsProvisioner.ProvideMainAssetAsync(dynamicSettings.ChatEntryConfiguration, ct)).Value;
            NametagsData nametagsData = (await assetsProvisioner.ProvideMainAssetAsync(dynamicSettings.NametagsData, ct)).Value;

            IProfileCache profileCache = new DefaultProfileCache();

            container.ProfileRepository = new LogProfileRepository(
                new RealmProfileRepository(staticContainer.WebRequestsContainer.WebRequestController, staticContainer.RealmData, profileCache)
            );

            var genesisTerrain = new TerrainGenerator();
            var worldsTerrain = new WorldTerrainGenerator();
            var satelliteView = new SatelliteFloor();
            var landscapePlugin = new LandscapePlugin(satelliteView, genesisTerrain, worldsTerrain, assetsProvisioner, debugBuilder, mapRendererContainer.TextureContainer, staticContainer.WebRequestsContainer.WebRequestController, dynamicWorldParams.EnableLandscape);

            var multiPool = new ThreadSafeMultiPool();
            var memoryPool = new ArrayMemoryPool(ArrayPool<byte>.Shared!);
            container.RealFlowLoadingStatus = new RealFlowLoadingStatus();

            var emotesCache = new MemoryEmotesCache();
            staticContainer.CacheCleaner.Register(emotesCache);
            var equippedWearables = new EquippedWearables();
            var equippedEmotes = new EquippedEmotes();
            var forceRender = new List<string>();
            var selfProfile = new SelfProfile(container.ProfileRepository, identityCache, equippedWearables, wearableCatalog, emotesCache, equippedEmotes, forceRender);

            var metaDataSource = new LogMetaDataSource(new MetaDataSource(staticContainer.RealmData, staticContainer.CharacterContainer.CharacterObject, placesAPIService));
            var gateKeeperSceneRoom = new GateKeeperSceneRoom(staticContainer.WebRequestsContainer.WebRequestController, metaDataSource);

            var currentAdapterAddress = ICurrentAdapterAddress.NewDefault(staticContainer.WebRequestsContainer.WebRequestController, staticContainer.RealmData);

            var archipelagoIslandRoom = IArchipelagoIslandRoom.NewDefault(
                identityCache,
                multiPool,
                staticContainer.CharacterContainer.CharacterObject,
                currentAdapterAddress,
                staticContainer.WebRequestsContainer.WebRequestController
            );

            container.RealmController = new RealmController(
                identityCache,
                staticContainer.WebRequestsContainer.WebRequestController,
                parcelServiceContainer.TeleportController,
                parcelServiceContainer.RetrieveSceneFromFixedRealm,
                parcelServiceContainer.RetrieveSceneFromVolatileWorld,
                dynamicWorldParams.StaticLoadPositions,
                staticContainer.RealmData,
                staticContainer.ScenesCache,
                staticContainer.PartitionDataContainer,
                staticContainer.SingletonSharedDependencies.SceneAssetLock);

            container.RoomHub = new RoomHub(archipelagoIslandRoom, gateKeeperSceneRoom);
            container.MessagePipesHub = new MessagePipesHub(container.RoomHub, multiPool, memoryPool);

            var entityParticipantTable = new EntityParticipantTable();

            var queuePoolFullMovementMessage = new ObjectPool<SimplePriorityQueue<NetworkMovementMessage>>(
                () => new SimplePriorityQueue<NetworkMovementMessage>(),
                actionOnRelease: x => x.Clear()
            );

            var remoteEntities = new RemoteEntities(
                container.RoomHub,
                entityParticipantTable,
                staticContainer.ComponentsContainer.ComponentPoolsRegistry,
                queuePoolFullMovementMessage,
                staticContainer.EntityCollidersGlobalCache
            );

            ILoadingScreen loadingScreen = new LoadingScreen(container.MvcManager);

            IRealmNavigator realmNavigator = new RealmNavigator(
                loadingScreen,
                mapRendererContainer.MapRenderer,
                container.RealmController,
                parcelServiceContainer.TeleportController,
                container.RoomHub,
                remoteEntities,
                staticContainer.GlobalWorldProxy,
                container.LODContainer.RoadPlugin,
                genesisTerrain,
                worldsTerrain,
                satelliteView,
                dynamicWorldParams.EnableLandscape,
                staticContainer.ExposedGlobalDataContainer.ExposedCameraData.CameraEntityProxy,
                exposedGlobalDataContainer.CameraSamplingData
            );

            container.UserInAppInitializationFlow = new RealUserInitializationFlowController(
                container.RealFlowLoadingStatus,
                container.MvcManager,
                selfProfile,
                dynamicWorldParams.StartParcel,
                staticContainer.MainPlayerAvatarBaseProxy,
                backgroundMusic,
                realmNavigator,
                loadingScreen,
                staticContainer.FeatureFlagsProvider,
                identityCache
            );

            var worldInfoHub = new LocationBasedWorldInfoHub(
                new WorldInfoHub(staticContainer.SingletonSharedDependencies.SceneMapping),
                staticContainer.CharacterContainer.CharacterObject
            );

            dynamicWorldDependencies.WorldInfoTool.Initialize(worldInfoHub);

            var chatHistory = new ChatHistory();
            var reloadSceneController = new ReloadSceneController();

            var chatCommandsFactory = new Dictionary<Regex, Func<IChatCommand>>
            {
                {
                    GoToChatCommand.REGEX, () => new GoToChatCommand(realmNavigator)
                },
                { ChangeRealmChatCommand.REGEX, () => new ChangeRealmChatCommand(realmNavigator) },
                { DebugPanelChatCommand.REGEX, () => new DebugPanelChatCommand(debugBuilder) },
                { ShowEntityInfoChatCommand.REGEX, () => new ShowEntityInfoChatCommand(worldInfoHub) },
                { ClearChatCommand.REGEX, () => new ClearChatCommand(chatHistory) },
                { ReloadSceneChatCommand.REGEX, () => new ReloadSceneChatCommand(reloadSceneController) },
            };

            var chatMessageBus = new MultiplayerChatMessagesBus(container.MessagePipesHub, container.ProfileRepository, new MessageDeduplication<double>())
                                .WithSelfResend(identityCache, container.ProfileRepository)
                                .WithIgnoreSymbols()
                                .WithCommands(chatCommandsFactory)
                                .WithDebugPanel(debugBuilder);

            container.ChatMessagesBus = dynamicWorldParams.EnableAnalytics ? new ChatMessagesBusAnalyticsDecorator(chatMessageBus, bootstrapContainer.Analytics!) : chatMessageBus;

            reloadSceneController.InitializeChatMessageBus(container.ChatMessagesBus);

            container.ProfileBroadcast = new DebounceProfileBroadcast(
                new EnsureSelfPublishedProfileBroadcast(
                    new ProfileBroadcast(container.MessagePipesHub, selfProfile),
                    selfProfile,
                    staticContainer.RealmData
                )
            );

            INotificationsBusController notificationsBusController = new NotificationsBusController();

            var multiplayerEmotesMessageBus = new MultiplayerEmotesMessageBus(container.MessagePipesHub);

            var remotePoses = new DebounceRemotePoses(new RemotePoses(container.RoomHub));


            var characterPreviewEventBus = new CharacterPreviewEventBus();

            var globalPlugins = new List<IDCLGlobalPlugin>
            {
                new MultiplayerPlugin(
                    assetsProvisioner,
                    archipelagoIslandRoom,
                    gateKeeperSceneRoom,
                    container.RoomHub,
                    container.ProfileRepository,
                    container.ProfileBroadcast,
                    debugBuilder,
                    container.RealFlowLoadingStatus,
                    entityParticipantTable,
                    container.MessagePipesHub,
                    remotePoses,
                    staticContainer.CharacterContainer.CharacterObject,
                    staticContainer.RealmData,
                    remoteEntities,
                    staticContainer.ScenesCache,
                    emotesCache
                ),
                new WorldInfoPlugin(worldInfoHub, debugBuilder, chatHistory),
                new CharacterMotionPlugin(assetsProvisioner, staticContainer.CharacterContainer.CharacterObject, debugBuilder, staticContainer.ComponentsContainer.ComponentPoolsRegistry),
                new InputPlugin(dclInput, dclCursor, unityEventSystem, assetsProvisioner, dynamicWorldDependencies.CursorUIDocument, multiplayerEmotesMessageBus, container.MvcManager, debugBuilder, dynamicWorldDependencies.RootUIDocument, dynamicWorldDependencies.CursorUIDocument),
                new GlobalInteractionPlugin(dclInput, dynamicWorldDependencies.RootUIDocument, assetsProvisioner, staticContainer.EntityCollidersGlobalCache, exposedGlobalDataContainer.GlobalInputEvents, dclCursor, unityEventSystem, container.MvcManager),
                new CharacterCameraPlugin(assetsProvisioner, realmSamplingData, exposedGlobalDataContainer.ExposedCameraData, debugBuilder, dclInput),
                new WearablePlugin(assetsProvisioner, staticContainer.WebRequestsContainer.WebRequestController, staticContainer.RealmData, ASSET_BUNDLES_URL, staticContainer.CacheCleaner, wearableCatalog),
                new EmotePlugin(staticContainer.WebRequestsContainer.WebRequestController, emotesCache, staticContainer.RealmData, multiplayerEmotesMessageBus, debugBuilder, assetsProvisioner, selfProfile, container.MvcManager, dclInput, staticContainer.CacheCleaner, identityCache, entityParticipantTable, ASSET_BUNDLES_URL),
                new ProfilingPlugin(staticContainer.ProfilingProvider, staticContainer.SingletonSharedDependencies.FrameTimeBudget, staticContainer.SingletonSharedDependencies.MemoryBudget, debugBuilder),
                new AvatarPlugin(
                    staticContainer.ComponentsContainer.ComponentPoolsRegistry,
                    assetsProvisioner,
                    staticContainer.SingletonSharedDependencies.FrameTimeBudget,
                    staticContainer.SingletonSharedDependencies.MemoryBudget,
                    staticContainer.RealmData,
                    staticContainer.MainPlayerAvatarBaseProxy,
                    debugBuilder,
                    staticContainer.CacheCleaner,
                    chatEntryConfiguration,
                    new DefaultFaceFeaturesHandler(wearableCatalog),
                    entityParticipantTable,
                    nametagsData,
                    container.DefaultTexturesContainer.TextureArrayContainerFactory,
                    wearableCatalog
                ),
<<<<<<< HEAD
                new ProfilePlugin(container.ProfileRepository, profileCache, staticContainer.CacheCleaner, new ProfileIntentionCache()),
                new MapRendererPlugin(mapRendererContainer.MapRenderer),
                new SidebarPlugin(assetsProvisioner, container.MvcManager, mainUIContainer),
                new MinimapPlugin(container.MvcManager, mapRendererContainer, placesAPIService, staticContainer.RealmData, container.ChatMessagesBus, realmNavigator, staticContainer.ScenesCache, mainUIContainer),
                new ChatPlugin(assetsProvisioner, container.MvcManager, container.ChatMessagesBus, chatHistory, entityParticipantTable, nametagsData, dclInput, unityEventSystem, mainUIContainer),
=======
                new ProfilePlugin(container.ProfileRepository, profileCache, staticContainer.CacheCleaner, new ProfileIntentionCache()), new MapRendererPlugin(mapRendererContainer.MapRenderer), new MinimapPlugin(assetsProvisioner, container.MvcManager, mapRendererContainer, placesAPIService, staticContainer.RealmData, container.ChatMessagesBus, realmNavigator, staticContainer.ScenesCache),
                new ChatPlugin(assetsProvisioner, container.MvcManager, container.ChatMessagesBus, chatHistory, entityParticipantTable, nametagsData, dclInput, staticContainer.InputBlock, unityEventSystem),
>>>>>>> 044e27de
                new ExplorePanelPlugin(
                    assetsProvisioner,
                    container.MvcManager,
                    mapRendererContainer,
                    placesAPIService,
                    staticContainer.WebRequestsContainer.WebRequestController,
                    identityCache,
                    wearableCatalog,
                    characterPreviewFactory,
                    container.ProfileRepository,
                    dynamicWorldDependencies.Web3Authenticator,
                    container.UserInAppInitializationFlow,
                    selfProfile,
                    equippedWearables,
                    equippedEmotes,
                    webBrowser,
                    emotesCache,
                    realmNavigator,
                    forceRender,
                    dclInput,
                    staticContainer.RealmData,
                    profileCache,
                    ASSET_BUNDLES_URL,
                    notificationsBusController,
                    characterPreviewEventBus
                ),
                new CharacterPreviewPlugin(staticContainer.ComponentsContainer.ComponentPoolsRegistry, assetsProvisioner, staticContainer.CacheCleaner),
                new WebRequestsPlugin(staticContainer.WebRequestsContainer.AnalyticsContainer, debugBuilder),
                new Web3AuthenticationPlugin(assetsProvisioner, dynamicWorldDependencies.Web3Authenticator, debugBuilder, container.MvcManager, selfProfile, webBrowser, staticContainer.RealmData, identityCache, characterPreviewFactory, dynamicWorldDependencies.SplashAnimator, characterPreviewEventBus, staticContainer.FeatureFlagsCache),
                new StylizedSkyboxPlugin(assetsProvisioner, dynamicSettings.DirectionalLight, debugBuilder),
                new LoadingScreenPlugin(assetsProvisioner, container.MvcManager),
                new ExternalUrlPromptPlugin(assetsProvisioner, webBrowser, container.MvcManager, dclCursor), new TeleportPromptPlugin(assetsProvisioner, realmNavigator, container.MvcManager, staticContainer.WebRequestsContainer.WebRequestController, placesAPIService, dclCursor),
                new ChangeRealmPromptPlugin(
                    assetsProvisioner,
                    container.MvcManager,
                    dclCursor,
                    realmUrl => container.RealmController.SetRealmAsync(URLDomain.FromString(realmUrl), CancellationToken.None).Forget()),
                new NftPromptPlugin(assetsProvisioner, webBrowser, container.MvcManager, nftInfoAPIClient, staticContainer.WebRequestsContainer.WebRequestController, dclCursor),
                staticContainer.CharacterContainer.CreateGlobalPlugin(),
                staticContainer.QualityContainer.CreatePlugin(),
                landscapePlugin,
                new MultiplayerMovementPlugin(assetsProvisioner, new MultiplayerMovementMessageBus(container.MessagePipesHub, entityParticipantTable)),
                container.LODContainer.LODPlugin,
                container.LODContainer.RoadPlugin,
                new AudioPlaybackPlugin(genesisTerrain, assetsProvisioner, dynamicWorldParams.EnableLandscape),
                new RealmDataDirtyFlagPlugin(staticContainer.RealmData),
                new NotificationPlugin(assetsProvisioner, container.MvcManager, staticContainer.WebRequestsContainer.WebRequestController, identityCache, notificationsBusController),
                new PassportPlugin(
                    assetsProvisioner,
                    container.MvcManager,
                    dclCursor,
                    container.ProfileRepository,
                    characterPreviewFactory,
                    chatEntryConfiguration,
                    staticContainer.RealmData,
                    ASSET_BUNDLES_URL,
                    staticContainer.WebRequestsContainer.WebRequestController,
                    characterPreviewEventBus,
                    selfProfile,
                    dclInput,
                    webBrowser),
            };

            globalPlugins.AddRange(staticContainer.SharedPlugins);

            if (dynamicWorldParams.EnableAnalytics)
                globalPlugins.Add(new AnalyticsPlugin(
                        bootstrapContainer.Analytics!,
                        staticContainer.ProfilingProvider,
                        staticContainer.RealmData,
                        staticContainer.ScenesCache
                    )
                );

            container.GlobalWorldFactory = new GlobalWorldFactory(
                in staticContainer,
                exposedGlobalDataContainer.CameraSamplingData,
                realmSamplingData,
                ASSET_BUNDLES_URL,
                staticContainer.RealmData,
                globalPlugins,
                debugBuilder,
                staticContainer.ScenesCache,
                dynamicWorldParams.HybridSceneParams,
                reloadSceneController);

            container.GlobalPlugins = globalPlugins;

            staticContainer.RoomHubProxy.SetObject(container.RoomHub);

            BuildTeleportWidget(realmNavigator, debugBuilder, dynamicWorldParams.Realms);

            return (container, true);
        }
    }
}<|MERGE_RESOLUTION|>--- conflicted
+++ resolved
@@ -375,16 +375,11 @@
                     container.DefaultTexturesContainer.TextureArrayContainerFactory,
                     wearableCatalog
                 ),
-<<<<<<< HEAD
                 new ProfilePlugin(container.ProfileRepository, profileCache, staticContainer.CacheCleaner, new ProfileIntentionCache()),
                 new MapRendererPlugin(mapRendererContainer.MapRenderer),
                 new SidebarPlugin(assetsProvisioner, container.MvcManager, mainUIContainer),
                 new MinimapPlugin(container.MvcManager, mapRendererContainer, placesAPIService, staticContainer.RealmData, container.ChatMessagesBus, realmNavigator, staticContainer.ScenesCache, mainUIContainer),
-                new ChatPlugin(assetsProvisioner, container.MvcManager, container.ChatMessagesBus, chatHistory, entityParticipantTable, nametagsData, dclInput, unityEventSystem, mainUIContainer),
-=======
-                new ProfilePlugin(container.ProfileRepository, profileCache, staticContainer.CacheCleaner, new ProfileIntentionCache()), new MapRendererPlugin(mapRendererContainer.MapRenderer), new MinimapPlugin(assetsProvisioner, container.MvcManager, mapRendererContainer, placesAPIService, staticContainer.RealmData, container.ChatMessagesBus, realmNavigator, staticContainer.ScenesCache),
-                new ChatPlugin(assetsProvisioner, container.MvcManager, container.ChatMessagesBus, chatHistory, entityParticipantTable, nametagsData, dclInput, staticContainer.InputBlock, unityEventSystem),
->>>>>>> 044e27de
+                new ChatPlugin(assetsProvisioner, container.MvcManager, container.ChatMessagesBus, chatHistory, entityParticipantTable, nametagsData, dclInput, unityEventSystem, mainUIContainer, staticContainer.InputBlock),
                 new ExplorePanelPlugin(
                     assetsProvisioner,
                     container.MvcManager,
