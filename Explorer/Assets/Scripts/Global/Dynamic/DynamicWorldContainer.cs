--- conflicted
+++ resolved
@@ -339,20 +339,12 @@
                     emotesCache
                 ),
                 new WorldInfoPlugin(worldInfoHub, debugBuilder, chatHistory),
-<<<<<<< HEAD
-                new CharacterMotionPlugin(staticContainer.AssetsProvisioner, staticContainer.CharacterContainer.CharacterObject, debugBuilder, staticContainer.ComponentsContainer.ComponentPoolsRegistry),
-                new InputPlugin(dclInput, dclCursor, unityEventSystem, staticContainer.AssetsProvisioner, dynamicWorldDependencies.CursorUIDocument, multiplayerEmotesMessageBus, container.MvcManager, debugBuilder, dynamicWorldDependencies.RootUIDocument, dynamicWorldDependencies.CursorUIDocument),
-                new GlobalInteractionPlugin(dclInput, dynamicWorldDependencies.RootUIDocument, staticContainer.AssetsProvisioner, staticContainer.EntityCollidersGlobalCache, exposedGlobalDataContainer.GlobalInputEvents, dclCursor, unityEventSystem, container.MvcManager),
-                new CharacterCameraPlugin(staticContainer.AssetsProvisioner, realmSamplingData, exposedGlobalDataContainer.ExposedCameraData, debugBuilder, dclInput),
-                new WearablePlugin(staticContainer.AssetsProvisioner, staticContainer.WebRequestsContainer.WebRequestController, staticContainer.RealmData, ASSET_BUNDLES_URL, staticContainer.CacheCleaner, wearableCatalog), new EmotePlugin(staticContainer.WebRequestsContainer.WebRequestController, emotesCache, staticContainer.RealmData, multiplayerEmotesMessageBus, debugBuilder, staticContainer.AssetsProvisioner, selfProfile, container.MvcManager, dclInput, staticContainer.CacheCleaner, identityCache, entityParticipantTable, ASSET_BUNDLES_URL),
-=======
                 new CharacterMotionPlugin(assetsProvisioner, staticContainer.CharacterContainer.CharacterObject, debugBuilder, staticContainer.ComponentsContainer.ComponentPoolsRegistry),
                 new InputPlugin(dclInput, dclCursor, unityEventSystem, assetsProvisioner, dynamicWorldDependencies.CursorUIDocument, multiplayerEmotesMessageBus, container.MvcManager, debugBuilder, dynamicWorldDependencies.RootUIDocument, dynamicWorldDependencies.CursorUIDocument),
                 new GlobalInteractionPlugin(dclInput, dynamicWorldDependencies.RootUIDocument, assetsProvisioner, staticContainer.EntityCollidersGlobalCache, exposedGlobalDataContainer.GlobalInputEvents, dclCursor, unityEventSystem),
                 new CharacterCameraPlugin(assetsProvisioner, realmSamplingData, exposedGlobalDataContainer.ExposedCameraData, debugBuilder, dclInput),
                 new WearablePlugin(assetsProvisioner, staticContainer.WebRequestsContainer.WebRequestController, staticContainer.RealmData, ASSET_BUNDLES_URL, staticContainer.CacheCleaner, wearableCatalog),
                 new EmotePlugin(staticContainer.WebRequestsContainer.WebRequestController, emotesCache, staticContainer.RealmData, multiplayerEmotesMessageBus, debugBuilder, assetsProvisioner, selfProfile, container.MvcManager, dclInput, staticContainer.CacheCleaner, identityCache, entityParticipantTable, ASSET_BUNDLES_URL),
->>>>>>> 122c2a26
                 new ProfilingPlugin(staticContainer.ProfilingProvider, staticContainer.SingletonSharedDependencies.FrameTimeBudget, staticContainer.SingletonSharedDependencies.MemoryBudget, debugBuilder),
                 new AvatarPlugin(
                     staticContainer.ComponentsContainer.ComponentPoolsRegistry,
@@ -399,17 +391,10 @@
                 ),
                 new CharacterPreviewPlugin(staticContainer.ComponentsContainer.ComponentPoolsRegistry, assetsProvisioner, staticContainer.CacheCleaner),
                 new WebRequestsPlugin(staticContainer.WebRequestsContainer.AnalyticsContainer, debugBuilder),
-<<<<<<< HEAD
-                new Web3AuthenticationPlugin(staticContainer.AssetsProvisioner, dynamicWorldDependencies.Web3Authenticator, debugBuilder, container.MvcManager, selfProfile, webBrowser, staticContainer.RealmData, identityCache, characterPreviewFactory, dynamicWorldDependencies.SplashAnimator, characterPreviewEventBus, staticContainer.FeatureFlagsCache),
-                new StylizedSkyboxPlugin(staticContainer.AssetsProvisioner, dynamicSettings.DirectionalLight, debugBuilder),
-                new LoadingScreenPlugin(staticContainer.AssetsProvisioner, container.MvcManager),
-                new ExternalUrlPromptPlugin(staticContainer.AssetsProvisioner, webBrowser, container.MvcManager, dclCursor), new TeleportPromptPlugin(staticContainer.AssetsProvisioner, realmNavigator, container.MvcManager, staticContainer.WebRequestsContainer.WebRequestController, placesAPIService, dclCursor),
-=======
                 new Web3AuthenticationPlugin(assetsProvisioner, dynamicWorldDependencies.Web3Authenticator, debugBuilder, container.MvcManager, selfProfile, webBrowser, staticContainer.RealmData, identityCache, characterPreviewFactory, dynamicWorldDependencies.SplashAnimator, staticContainer.FeatureFlagsCache),
                 new StylizedSkyboxPlugin(assetsProvisioner, dynamicSettings.DirectionalLight, debugBuilder),
                 new LoadingScreenPlugin(assetsProvisioner, container.MvcManager),
                 new ExternalUrlPromptPlugin(assetsProvisioner, webBrowser, container.MvcManager, dclCursor), new TeleportPromptPlugin(assetsProvisioner, realmNavigator, container.MvcManager, staticContainer.WebRequestsContainer.WebRequestController, placesAPIService, dclCursor),
->>>>>>> 122c2a26
                 new ChangeRealmPromptPlugin(
                     assetsProvisioner,
                     container.MvcManager,
@@ -422,8 +407,7 @@
                 new MultiplayerMovementPlugin(assetsProvisioner, new MultiplayerMovementMessageBus(container.MessagePipesHub, entityParticipantTable)),
                 container.LODContainer.LODPlugin,
                 container.LODContainer.RoadPlugin,
-<<<<<<< HEAD
-                new AudioPlaybackPlugin(genesisTerrain, staticContainer.AssetsProvisioner, dynamicWorldParams.EnableLandscape),
+                new AudioPlaybackPlugin(genesisTerrain, assetsProvisioner, dynamicWorldParams.EnableLandscape),
                 new RealmDataDirtyFlagPlugin(staticContainer.RealmData),
                 new PassportPlugin(
                     staticContainer.AssetsProvisioner,
@@ -439,10 +423,6 @@
                     selfProfile,
                     dclInput,
                     webBrowser),
-=======
-                new AudioPlaybackPlugin(genesisTerrain, assetsProvisioner, dynamicWorldParams.EnableLandscape),
-                new RealmDataDirtyFlagPlugin(staticContainer.RealmData),
->>>>>>> 122c2a26
             };
 
             globalPlugins.AddRange(staticContainer.SharedPlugins);
