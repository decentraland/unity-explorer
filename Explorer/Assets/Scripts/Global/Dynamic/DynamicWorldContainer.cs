using Arch.Core;
using CommunicationData.URLHelpers;
using Cysharp.Threading.Tasks;
using DCL.AssetsProvision;
using DCL.Audio;
using DCL.AvatarRendering.Emotes;
using DCL.AvatarRendering.Emotes.Equipped;
using DCL.AvatarRendering.Wearables;
using DCL.AvatarRendering.Wearables.Equipped;
using DCL.AvatarRendering.Wearables.Helpers;
using DCL.AvatarRendering.Wearables.ThirdParty;
using DCL.Backpack.BackpackBus;
using DCL.BadgesAPIService;
using DCL.Browser;
using DCL.CharacterPreview;
using DCL.Chat;
using DCL.Chat.Commands;
using DCL.Chat.History;
using DCL.Chat.MessageBus;
using DCL.Clipboard;
using DCL.DebugUtilities;
using DCL.EventsApi;
using DCL.FeatureFlags;
using DCL.Friends;
using DCL.Input;
using DCL.InWorldCamera.CameraReelStorageService;
using DCL.Landscape;
using DCL.LOD.Systems;
using DCL.MapRenderer;
using DCL.Minimap;
using DCL.Multiplayer.Connections.Archipelago.AdapterAddress.Current;
using DCL.Multiplayer.Connections.Archipelago.Rooms;
using DCL.Multiplayer.Connections.DecentralandUrls;
using DCL.Multiplayer.Connections.GateKeeper.Meta;
using DCL.Multiplayer.Connections.GateKeeper.Rooms;
using DCL.Multiplayer.Connections.Messaging.Hubs;
using DCL.Multiplayer.Connections.Pools;
using DCL.Multiplayer.Connections.RoomHubs;
using DCL.Multiplayer.Connections.Rooms.Status;
using DCL.Multiplayer.Connections.Systems.Throughput;
using DCL.Multiplayer.Connectivity;
using DCL.Multiplayer.Deduplication;
using DCL.Multiplayer.Emotes;
using DCL.Multiplayer.HealthChecks;
using DCL.Multiplayer.HealthChecks.Struct;
using DCL.Multiplayer.Movement;
using DCL.Multiplayer.Movement.Settings;
using DCL.Multiplayer.Movement.Systems;
using DCL.Multiplayer.Profiles.BroadcastProfiles;
using DCL.Multiplayer.Profiles.Entities;
using DCL.Multiplayer.Profiles.Poses;
using DCL.Multiplayer.Profiles.Tables;
using DCL.Multiplayer.SDK.Systems.GlobalWorld;
using DCL.Nametags;
using DCL.Navmap;
using DCL.NftInfoAPIService;
using DCL.Notifications;
using DCL.NotificationsBusController.NotificationsBus;
using DCL.Optimization.Pools;
using DCL.ParcelsService;
using DCL.PerformanceAndDiagnostics.Analytics;
using DCL.PlacesAPIService;
using DCL.PluginSystem;
using DCL.PluginSystem.Global;
using DCL.Profiles;
using DCL.Profiles.Self;
using DCL.SceneLoadingScreens.LoadingScreen;
using DCL.SidebarBus;
using DCL.UI.MainUI;
using DCL.StylizedSkybox.Scripts.Plugin;
using DCL.UserInAppInitializationFlow;
using DCL.Utilities;
using DCL.Utilities.Extensions;
using DCL.Web3.Identities;
using DCL.WebRequests.Analytics;
using ECS.Prioritization.Components;
using ECS.SceneLifeCycle;
using ECS.SceneLifeCycle.CurrentScene;
using ECS.SceneLifeCycle.LocalSceneDevelopment;
using ECS.SceneLifeCycle.Realm;
using Global.AppArgs;
using Global.Dynamic.ChatCommands;
using Global.Dynamic.Landscapes;
using Global.Dynamic.Misc;
using LiveKit.Internal.FFIClients.Pools;
using LiveKit.Internal.FFIClients.Pools.Memory;
using LiveKit.Proto;
using MVC;
using MVC.PopupsController.PopupCloser;
using SceneRunner.Debugging.Hub;
using System;
using System.Buffers;
using System.Collections.Generic;
using System.Linq;
using System.Threading;
using UnityEngine;
using UnityEngine.Audio;
using UnityEngine.EventSystems;
using UnityEngine.Pool;
using Utility;
using Utility.Ownership;
using Utility.PriorityQueue;
using Utility.TeleportBus;
using Object = UnityEngine.Object;

namespace Global.Dynamic
{
    public class DynamicWorldContainer : DCLWorldContainer<DynamicWorldSettings>
    {
        private readonly LocalSceneDevelopmentController? localSceneDevelopmentController;
        private readonly IChatMessagesBus chatMessagesBus;
        private readonly IProfileBroadcast profileBroadcast;

        public IMVCManager MvcManager { get; }

        public IGlobalRealmController RealmController { get; }

        public GlobalWorldFactory GlobalWorldFactory { get; }

        public IReadOnlyList<IDCLGlobalPlugin> GlobalPlugins { get; }

        public IProfileRepository ProfileRepository { get; }

        public RealUserInAppInitializationFlow UserInAppInAppInitializationFlow { get; }

        public IMessagePipesHub MessagePipesHub { get; }

        public IRemoteMetadata RemoteMetadata { get; }

        public IRoomHub RoomHub { get; }

        private DynamicWorldContainer(
            LocalSceneDevelopmentController? localSceneDevelopmentController,
            IMVCManager mvcManager,
            IGlobalRealmController realmController,
            GlobalWorldFactory globalWorldFactory,
            IReadOnlyList<IDCLGlobalPlugin> globalPlugins,
            IProfileRepository profileRepository,
            RealUserInAppInitializationFlow userInAppInAppInitializationFlow,
            IChatMessagesBus chatMessagesBus,
            IMessagePipesHub messagePipesHub,
            IRemoteMetadata remoteMetadata,
            IProfileBroadcast profileBroadcast,
            IRoomHub roomHub)
        {
            MvcManager = mvcManager;
            RealmController = realmController;
            GlobalWorldFactory = globalWorldFactory;
            GlobalPlugins = globalPlugins;
            ProfileRepository = profileRepository;
            UserInAppInAppInitializationFlow = userInAppInAppInitializationFlow;
            MessagePipesHub = messagePipesHub;
            RemoteMetadata = remoteMetadata;
            RoomHub = roomHub;
            this.localSceneDevelopmentController = localSceneDevelopmentController;
            this.chatMessagesBus = chatMessagesBus;
            this.profileBroadcast = profileBroadcast;
        }

        public override void Dispose()
        {
            chatMessagesBus.Dispose();
            profileBroadcast.Dispose();
            MessagePipesHub.Dispose();
            localSceneDevelopmentController?.Dispose();
        }

        public static async UniTask<(DynamicWorldContainer? container, bool success)> CreateAsync(
            BootstrapContainer bootstrapContainer,
            DynamicWorldDependencies dynamicWorldDependencies,
            DynamicWorldParams dynamicWorldParams,
            AudioClipConfig backgroundMusic,
            World globalWorld,
            Entity playerEntity,
            IAppArgs appArgs,
            ICoroutineRunner coroutineRunner,
            CancellationToken ct)
        {
            DynamicSettings dynamicSettings = dynamicWorldDependencies.DynamicSettings;
            StaticContainer staticContainer = dynamicWorldDependencies.StaticContainer;
            IWeb3IdentityCache identityCache = dynamicWorldDependencies.Web3IdentityCache;
            IAssetsProvisioner assetsProvisioner = dynamicWorldDependencies.AssetsProvisioner;
            IDebugContainerBuilder debugBuilder = dynamicWorldDependencies.DebugContainerBuilder;
            ITeleportBusController teleportBusController = new TeleportBusController();
            ObjectProxy<INavmapBus> explorePanelNavmapBus = new ObjectProxy<INavmapBus>();
            INavmapBus sharedNavmapCommandBus = new SharedNavmapBus(explorePanelNavmapBus);

            // If we have many undesired delays when using the third-party providers, it might be useful to cache it at app's bootstrap
            // So far, the chance of using it is quite low, so it's preferable to do it lazy avoiding extra requests & memory allocations
            IThirdPartyNftProviderSource thirdPartyNftProviderSource = new RealmThirdPartyNftProviderSource(staticContainer.WebRequestsContainer.WebRequestController,
                staticContainer.RealmData);

            var placesAPIService = new PlacesAPIService(new PlacesAPIClient(staticContainer.WebRequestsContainer.WebRequestController, bootstrapContainer.DecentralandUrlsSource));

            IEventsApiService eventsApiService = new HttpEventsApiService(staticContainer.WebRequestsContainer.WebRequestController,
                URLDomain.FromString(bootstrapContainer.DecentralandUrlsSource.Url(DecentralandUrl.ApiEvents)));

            var mapPathEventBus = new MapPathEventBus();
            INotificationsBusController notificationsBusController = new NotificationsBusController();

            DefaultTexturesContainer defaultTexturesContainer = null!;
            LODContainer lodContainer = null!;
            MapRendererContainer mapRendererContainer = null!;

            IOnlineUsersProvider onlineUsersProvider = new ArchipelagoHttpOnlineUsersProvider(staticContainer.WebRequestsContainer.WebRequestController,
                URLAddress.FromString(bootstrapContainer.DecentralandUrlsSource.Url(DecentralandUrl.RemotePeers)));

            async UniTask InitializeContainersAsync(IPluginSettingsContainer settingsContainer, CancellationToken ct)
            {
                // Init other containers
                defaultTexturesContainer =
                    await DefaultTexturesContainer
                         .CreateAsync(
                              settingsContainer,
                              assetsProvisioner,
                              ct
                          )
                         .ThrowOnFail();

                lodContainer =
                    await LODContainer
                         .CreateAsync(
                              assetsProvisioner,
                              bootstrapContainer.DecentralandUrlsSource,
                              staticContainer,
                              settingsContainer,
                              staticContainer.RealmData,
                              defaultTexturesContainer.TextureArrayContainerFactory,
                              debugBuilder,
                              dynamicWorldParams.EnableLOD,
                              ct
                          )
                         .ThrowOnFail();

                mapRendererContainer =
                    await MapRendererContainer
                       .CreateAsync(
                            settingsContainer,
                            staticContainer,
                            bootstrapContainer.DecentralandUrlsSource,
                            assetsProvisioner,
                            placesAPIService,
                            eventsApiService,
                            mapPathEventBus,
                            staticContainer.MapPinsEventBus,
                            notificationsBusController,
                            teleportBusController,
                            sharedNavmapCommandBus,
                            onlineUsersProvider,
                            ct
                        );
            }

            try { await InitializeContainersAsync(dynamicWorldDependencies.SettingsContainer, ct); }
            catch (Exception) { return (null, false); }

            CursorSettings cursorSettings = (await assetsProvisioner.ProvideMainAssetAsync(dynamicSettings.CursorSettings, ct)).Value;
            ProvidedAsset<Texture2D> normalCursorAsset = await assetsProvisioner.ProvideMainAssetAsync(cursorSettings.NormalCursor, ct);
            ProvidedAsset<Texture2D> interactionCursorAsset = await assetsProvisioner.ProvideMainAssetAsync(cursorSettings.InteractionCursor, ct);
            ProvidedAsset<MultiplayerDebugSettings> multiplayerDebugSettings = await assetsProvisioner.ProvideMainAssetAsync(dynamicSettings.MultiplayerDebugSettings, ct);

            var unityEventSystem = new UnityEventSystem(EventSystem.current.EnsureNotNull());
            var dclCursor = new DCLCursor(normalCursorAsset.Value, interactionCursorAsset.Value, cursorSettings.NormalCursorHotspot, cursorSettings.InteractionCursorHotspot);

            staticContainer.QualityContainer.AddDebugViews(debugBuilder);

            var realmSamplingData = new RealmSamplingData();
            var dclInput = new DCLInput();
            staticContainer.InputProxy.SetObject(dclInput);

            ExposedGlobalDataContainer exposedGlobalDataContainer = staticContainer.ExposedGlobalDataContainer;

            PopupCloserView popupCloserView = Object.Instantiate((await assetsProvisioner.ProvideMainAssetAsync(dynamicSettings.PopupCloserView, ct: CancellationToken.None)).Value.GetComponent<PopupCloserView>()).EnsureNotNull();
            MainUIView mainUIView = Object.Instantiate((await assetsProvisioner.ProvideMainAssetAsync(dynamicSettings.MainUIView, ct: CancellationToken.None)).Value.GetComponent<MainUIView>()).EnsureNotNull();

            var coreMvcManager = new MVCManager(new WindowStackManager(), new CancellationTokenSource(), popupCloserView);

            IMVCManager mvcManager = dynamicWorldParams.EnableAnalytics
                ? new MVCManagerAnalyticsDecorator(coreMvcManager, bootstrapContainer.Analytics!)
                : coreMvcManager;

            var loadingScreenTimeout = new LoadingScreenTimeout();
            ILoadingScreen loadingScreen = new LoadingScreen(mvcManager, loadingScreenTimeout);

            var parcelServiceContainer = ParcelServiceContainer.Create(staticContainer.RealmData, staticContainer.SceneReadinessReportQueue, debugBuilder, loadingScreenTimeout, loadingScreen, staticContainer.SingletonSharedDependencies.SceneAssetLock);

            var nftInfoAPIClient = new OpenSeaAPIClient(staticContainer.WebRequestsContainer.WebRequestController, bootstrapContainer.DecentralandUrlsSource);
            var wearableCatalog = new WearableStorage();
            var characterPreviewFactory = new CharacterPreviewFactory(staticContainer.ComponentsContainer.ComponentPoolsRegistry);
            IWebBrowser webBrowser = bootstrapContainer.WebBrowser;
            ChatEntryConfigurationSO chatEntryConfiguration = (await assetsProvisioner.ProvideMainAssetAsync(dynamicSettings.ChatEntryConfiguration, ct)).Value;
            NametagsData nametagsData = (await assetsProvisioner.ProvideMainAssetAsync(dynamicSettings.NametagsData, ct)).Value;

            IProfileCache profileCache = new DefaultProfileCache();

            var profileRepository = new LogProfileRepository(
                new RealmProfileRepository(staticContainer.WebRequestsContainer.WebRequestController, staticContainer.RealmData, profileCache)
            );

            var genesisTerrain = new TerrainGenerator(staticContainer.Profiler);
            var worldsTerrain = new WorldTerrainGenerator();
            var satelliteView = new SatelliteFloor();

            var landscapePlugin = new LandscapePlugin(satelliteView, genesisTerrain, worldsTerrain, assetsProvisioner,
                debugBuilder, mapRendererContainer.TextureContainer,
                staticContainer.WebRequestsContainer.WebRequestController, dynamicWorldParams.EnableLandscape,
                bootstrapContainer.Environment.Equals(DecentralandEnvironment.Zone));

            static IMultiPool MultiPoolFactory() =>
                new DCLMultiPool();

            var memoryPool = new ArrayMemoryPool(ArrayPool<byte>.Shared!);

            var assetBundlesURL = URLDomain.FromString(bootstrapContainer.DecentralandUrlsSource.Url(DecentralandUrl.AssetBundlesCDN));

            var emotesCache = new MemoryEmotesStorage();
            staticContainer.CacheCleaner.Register(emotesCache);
            var equippedWearables = new EquippedWearables();
            var equippedEmotes = new EquippedEmotes();
            var forceRender = new List<string>();

            var selfEmotes = new List<URN>();
            ParseParamsForcedEmotes(bootstrapContainer.ApplicationParametersParser, ref selfEmotes);
            ParseDebugForcedEmotes(bootstrapContainer.DebugSettings.EmotesToAddToUserProfile, ref selfEmotes);

            var selfProfile = new SelfProfile(profileRepository, identityCache, equippedWearables, wearableCatalog,
                emotesCache, equippedEmotes, forceRender, selfEmotes);

            IEmoteProvider emoteProvider = new ApplicationParamsEmoteProvider(appArgs,
                new EcsEmoteProvider(globalWorld, staticContainer.RealmData));

            var wearablesProvider = new ApplicationParametersWearablesProvider(appArgs,
                new ECSWearablesProvider(identityCache, globalWorld));

            bool localSceneDevelopment = !string.IsNullOrEmpty(dynamicWorldParams.LocalSceneDevelopmentRealm);

            var realmController = new RealmController(
                identityCache,
                staticContainer.WebRequestsContainer.WebRequestController,
                parcelServiceContainer.TeleportController,
                parcelServiceContainer.RetrieveSceneFromFixedRealm,
                parcelServiceContainer.RetrieveSceneFromVolatileWorld,
                dynamicWorldParams.StaticLoadPositions,
                staticContainer.RealmData,
                staticContainer.ScenesCache,
                staticContainer.PartitionDataContainer,
                staticContainer.SingletonSharedDependencies.SceneAssetLock,
                debugBuilder,
                staticContainer.ComponentsContainer.ComponentPoolsRegistry
                               .GetReferenceTypePool<PartitionComponent>(),
                localSceneDevelopment
            );

            var sceneRoomMetaDataSource = new SceneRoomMetaDataSource(realmController, staticContainer.CharacterContainer.Transform, globalWorld, dynamicWorldParams.IsolateScenesCommunication);

            var metaDataSource = new SceneRoomLogMetaDataSource(sceneRoomMetaDataSource);

            IGateKeeperSceneRoom gateKeeperSceneRoom = new GateKeeperSceneRoom(staticContainer.WebRequestsContainer.WebRequestController, metaDataSource, bootstrapContainer.DecentralandUrlsSource, staticContainer.ScenesCache)
               .AsActivatable();

            var currentAdapterAddress = ICurrentAdapterAddress.NewDefault(staticContainer.RealmData);

            var archipelagoIslandRoom = IArchipelagoIslandRoom.NewDefault(
                identityCache,
                MultiPoolFactory(),
                new ArrayMemoryPool(),
                staticContainer.CharacterContainer.CharacterObject,
                currentAdapterAddress,
                staticContainer.WebRequestsContainer.WebRequestController
            );

            var reloadSceneController = new ECSReloadScene(staticContainer.ScenesCache, globalWorld, playerEntity, localSceneDevelopment);

            LocalSceneDevelopmentController? localSceneDevelopmentController = localSceneDevelopment ? new LocalSceneDevelopmentController(reloadSceneController, dynamicWorldParams.LocalSceneDevelopmentRealm) : null;

            IRoomHub roomHub = localSceneDevelopment ? NullRoomHub.INSTANCE : new RoomHub(archipelagoIslandRoom, gateKeeperSceneRoom);

            var islandThroughputBunch = new ThroughputBufferBunch(new ThroughputBuffer(), new ThroughputBuffer());
            var sceneThroughputBunch = new ThroughputBufferBunch(new ThroughputBuffer(), new ThroughputBuffer());

            var messagePipesHub = new MessagePipesHub(roomHub, MultiPoolFactory(), MultiPoolFactory(), memoryPool, islandThroughputBunch, sceneThroughputBunch);

            var roomsStatus = new RoomsStatus(
                roomHub,

                //override allowed only in Editor
                Application.isEditor
                    ? new LinkedBox<(bool use, ConnectionQuality quality)>(
                        () => (bootstrapContainer.DebugSettings.OverrideConnectionQuality, bootstrapContainer.DebugSettings.ConnectionQuality)
                    )
                    : new Box<(bool use, ConnectionQuality quality)>((false, ConnectionQuality.QualityExcellent))
            );

            var entityParticipantTable = new EntityParticipantTable();

            var queuePoolFullMovementMessage = new ObjectPool<SimplePriorityQueue<NetworkMovementMessage>>(
                () => new SimplePriorityQueue<NetworkMovementMessage>(),
                actionOnRelease: queue => queue.Clear()
            );

            var remoteEntities = new RemoteEntities(
                roomHub,
                entityParticipantTable,
                staticContainer.ComponentsContainer.ComponentPoolsRegistry,
                queuePoolFullMovementMessage,
                staticContainer.EntityCollidersGlobalCache
            );

            ILandscape landscape = new Landscape(
                realmController,
                genesisTerrain,
                worldsTerrain,
                dynamicWorldParams.EnableLandscape,
                localSceneDevelopment
            );

            var realmMisc = new RealmMisc(
                mapRendererContainer.MapRenderer,
                lodContainer.RoadAssetsPool,
                satelliteView
            );

            IRealmNavigator baseRealmNavigator = new RealmNavigator(
                loadingScreen,
                realmController,
                parcelServiceContainer.TeleportController,
                roomHub,
                remoteEntities,
                bootstrapContainer.DecentralandUrlsSource,
                globalWorld,
                lodContainer.RoadAssetsPool,
                staticContainer.ExposedGlobalDataContainer.ExposedCameraData.CameraEntityProxy,
                exposedGlobalDataContainer.CameraSamplingData,
                staticContainer.LoadingStatus,
                staticContainer.CacheCleaner,
                staticContainer.SingletonSharedDependencies.MemoryBudget,
                teleportBusController,
                landscape,
                bootstrapContainer.Analytics!,
                realmMisc
            );

            IHealthCheck livekitHealthCheck = bootstrapContainer.DebugSettings.EnableEmulateNoLivekitConnection
                ? new IHealthCheck.AlwaysFails("Livekit connection is in debug, always fail mode")
                : new SequentialHealthCheck(
                    new MultipleURLHealthCheck(staticContainer.WebRequestsContainer.WebRequestController, bootstrapContainer.DecentralandUrlsSource,
                        DecentralandUrl.ArchipelagoStatus,
                        DecentralandUrl.GatekeeperStatus
                    ),
                    new StartLiveKitRooms(roomHub)
                );

            livekitHealthCheck = dynamicWorldParams.EnableAnalytics
                ? livekitHealthCheck.WithFailAnalytics(bootstrapContainer.Analytics!)
                : livekitHealthCheck;

            livekitHealthCheck.WithRetries();

            var chatHistory = new ChatHistory();

            var userInAppInAppInitializationFlow = new RealUserInAppInitializationFlow(
                staticContainer.LoadingStatus,
                livekitHealthCheck,
                bootstrapContainer.DecentralandUrlsSource,
                mvcManager,
                selfProfile,
                dynamicWorldParams.StartParcel,
                staticContainer.MainPlayerAvatarBaseProxy,
                backgroundMusic,
                baseRealmNavigator,
                loadingScreen,
                staticContainer.FeatureFlagsCache,
                realmController,
                realmMisc,
                landscape,
                dynamicWorldParams.AppParameters,
                bootstrapContainer.DebugSettings,
                staticContainer.PortableExperiencesController,
                roomHub,
                bootstrapContainer.Analytics.EnsureNotNull(),
                bootstrapContainer.DiagnosticsContainer,
                chatHistory
            );

            var realmNavigator = new MainScreenFallbackRealmNavigator(
                baseRealmNavigator,
                userInAppInAppInitializationFlow,
                playerEntity,
                globalWorld
            );

            var worldInfoHub = new LocationBasedWorldInfoHub(
                new WorldInfoHub(staticContainer.SingletonSharedDependencies.SceneMapping),
                staticContainer.CharacterContainer.CharacterObject
            );

            dynamicWorldDependencies.WorldInfoTool.Initialize(worldInfoHub);

            var characterDataPropagationUtility = new CharacterDataPropagationUtility(staticContainer.ComponentsContainer.ComponentPoolsRegistry.AddComponentPool<SDKProfile>());

            var currentSceneInfo = new CurrentSceneInfo();
            var connectionStatusPanelPlugin = new ConnectionStatusPanelPlugin(userInAppInAppInitializationFlow, mvcManager, mainUIView, roomsStatus, currentSceneInfo, reloadSceneController, globalWorld, playerEntity, debugBuilder);
            var chatTeleporter = new ChatTeleporter(realmNavigator, new ChatEnvironmentValidator(bootstrapContainer.Environment), bootstrapContainer.DecentralandUrlsSource);

            var chatCommands = new List<IChatCommand>
            {
                new GoToChatCommand(chatTeleporter, staticContainer.WebRequestsContainer.WebRequestController, bootstrapContainer.DecentralandUrlsSource),
                new GoToLocalChatCommand(chatTeleporter),
                new WorldChatCommand(chatTeleporter),
                new DebugPanelChatCommand(debugBuilder, connectionStatusPanelPlugin),
                new ShowEntityChatCommand(worldInfoHub),
                new ClearChatCommand(chatHistory),
                new ReloadSceneChatCommand(reloadSceneController),
                new LoadPortableExperienceChatCommand(staticContainer.PortableExperiencesController, staticContainer.FeatureFlagsCache),
                new KillPortableExperienceChatCommand(staticContainer.PortableExperiencesController, staticContainer.FeatureFlagsCache),
            };

            chatCommands.Add(new HelpChatCommand(chatCommands, appArgs));

            IChatMessagesBus coreChatMessageBus = new MultiplayerChatMessagesBus(messagePipesHub, profileRepository, new MessageDeduplication<double>())
                                                 .WithSelfResend(identityCache, profileRepository)
                                                 .WithIgnoreSymbols()
                                                 .WithCommands(chatCommands)
                                                 .WithDebugPanel(debugBuilder);

            IChatMessagesBus chatMessagesBus = dynamicWorldParams.EnableAnalytics
                ? new ChatMessagesBusAnalyticsDecorator(coreChatMessageBus, bootstrapContainer.Analytics!)
                : coreChatMessageBus;

            var minimap = new MinimapController(
                mainUIView.MinimapView.EnsureNotNull(),
                mapRendererContainer.MapRenderer,
                mvcManager,
                placesAPIService,
                realmController,
                chatMessagesBus,
                staticContainer.ScenesCache,
                mapPathEventBus,
                staticContainer.SceneRestrictionBusController,
                $"{dynamicWorldParams.StartParcel.x},{dynamicWorldParams.StartParcel.y}"
            );

            // This is a lazy reference to avoid circular dependencies in DynamicWorldContainer, evil hack should be redesigned
            realmMisc.Inject(minimap);

            var coreBackpackEventBus = new BackpackEventBus();

            IBackpackEventBus backpackEventBus = dynamicWorldParams.EnableAnalytics
                ? new BackpackEventBusAnalyticsDecorator(coreBackpackEventBus, bootstrapContainer.Analytics!)
                : coreBackpackEventBus;

            var profileBroadcast = new DebounceProfileBroadcast(
                new EnsureSelfPublishedProfileBroadcast(
                    new ProfileBroadcast(messagePipesHub, selfProfile),
                    selfProfile,
                    staticContainer.RealmData
                )
            );

            var notificationsRequestController = new NotificationsRequestController(staticContainer.WebRequestsContainer.WebRequestController, notificationsBusController, bootstrapContainer.DecentralandUrlsSource, identityCache);
            notificationsRequestController.StartGettingNewNotificationsOverTimeAsync(ct).SuppressCancellationThrow().Forget();

            var multiplayerEmotesMessageBus = new MultiplayerEmotesMessageBus(messagePipesHub, multiplayerDebugSettings);

            var remoteMetadata = new DebounceRemoteMetadata(new RemoteMetadata(roomHub, staticContainer.RealmData));

            var characterPreviewEventBus = new CharacterPreviewEventBus();
            var sidebarBus = new SidebarBus();
            AudioMixer generalAudioMixer = (await assetsProvisioner.ProvideMainAssetAsync(dynamicSettings.GeneralAudioMixer, ct)).Value;
            var audioMixerVolumesController = new AudioMixerVolumesController(generalAudioMixer);

            var multiplayerMovementMessageBus = new MultiplayerMovementMessageBus(messagePipesHub, entityParticipantTable, globalWorld);

            var badgesAPIClient = new BadgesAPIClient(staticContainer.WebRequestsContainer.WebRequestController, bootstrapContainer.DecentralandUrlsSource);

            ICameraReelImagesMetadataDatabase cameraReelImagesMetadataDatabase = new CameraReelImagesMetadataRemoteDatabase(staticContainer.WebRequestsContainer.WebRequestController, bootstrapContainer.DecentralandUrlsSource);
            ICameraReelScreenshotsStorage cameraReelScreenshotsStorage = new CameraReelS3BucketScreenshotsStorage(staticContainer.WebRequestsContainer.WebRequestController);

            var cameraReelStorageService = new CameraReelRemoteStorageService(cameraReelImagesMetadataDatabase, cameraReelScreenshotsStorage, identityCache.Identity?.Address);

            IUserCalendar userCalendar = new GoogleUserCalendar(webBrowser);
            ISystemClipboard clipboard = new UnityClipboard();

            bool includeCameraReel = staticContainer.FeatureFlagsCache.Configuration.IsEnabled(FeatureFlagsStrings.CAMERA_REEL) || (appArgs.HasDebugFlag() && appArgs.HasFlag(AppArgsFlags.CAMERA_REEL)) || Application.isEditor;
            bool includeFriends = staticContainer.FeatureFlagsCache.Configuration.IsEnabled(FeatureFlagsStrings.FRIENDS) || (appArgs.HasDebugFlag() && appArgs.HasFlag(AppArgsFlags.FRIENDS)) || Application.isEditor;

            var globalPlugins = new List<IDCLGlobalPlugin>
            {
                new MultiplayerPlugin(
                    assetsProvisioner,
                    archipelagoIslandRoom,
                    gateKeeperSceneRoom,
                    roomHub,
                    roomsStatus,
                    profileRepository,
                    profileBroadcast,
                    debugBuilder,
                    staticContainer.LoadingStatus,
                    entityParticipantTable,
                    messagePipesHub,
                    remoteMetadata,
                    staticContainer.CharacterContainer.CharacterObject,
                    staticContainer.RealmData,
                    remoteEntities,
                    staticContainer.ScenesCache,
                    emotesCache,
                    characterDataPropagationUtility,
                    staticContainer.ComponentsContainer.ComponentPoolsRegistry,
                    islandThroughputBunch,
                    sceneThroughputBunch
                ),
                new WorldInfoPlugin(worldInfoHub, debugBuilder, chatHistory),
                new CharacterMotionPlugin(assetsProvisioner, staticContainer.CharacterContainer.CharacterObject, debugBuilder, staticContainer.ComponentsContainer.ComponentPoolsRegistry, staticContainer.SceneReadinessReportQueue),
                new InputPlugin(dclInput, dclCursor, unityEventSystem, assetsProvisioner, dynamicWorldDependencies.CursorUIDocument, multiplayerEmotesMessageBus, mvcManager, debugBuilder, dynamicWorldDependencies.RootUIDocument, dynamicWorldDependencies.CursorUIDocument, exposedGlobalDataContainer.ExposedCameraData),
                new GlobalInteractionPlugin(dclInput, dynamicWorldDependencies.RootUIDocument, assetsProvisioner, staticContainer.EntityCollidersGlobalCache, exposedGlobalDataContainer.GlobalInputEvents, dclCursor, unityEventSystem, mvcManager),
                new CharacterCameraPlugin(assetsProvisioner, realmSamplingData, exposedGlobalDataContainer.ExposedCameraData, debugBuilder, dynamicWorldDependencies.CommandLineArgs, dclInput),
                new WearablePlugin(assetsProvisioner, staticContainer.WebRequestsContainer.WebRequestController, staticContainer.RealmData, assetBundlesURL, staticContainer.CacheCleaner, wearableCatalog),
                new EmotePlugin(staticContainer.WebRequestsContainer.WebRequestController, emotesCache, staticContainer.RealmData, multiplayerEmotesMessageBus, debugBuilder,
                    assetsProvisioner, selfProfile, mvcManager, dclInput, staticContainer.CacheCleaner, identityCache, entityParticipantTable, assetBundlesURL, mainUIView, dclCursor, staticContainer.InputBlock, globalWorld, playerEntity),
                new ProfilingPlugin(staticContainer.Profiler, staticContainer.RealmData, staticContainer.SingletonSharedDependencies.MemoryBudget, debugBuilder, staticContainer.ScenesCache),
                new AvatarPlugin(
                    staticContainer.ComponentsContainer.ComponentPoolsRegistry,
                    assetsProvisioner,
                    staticContainer.SingletonSharedDependencies.FrameTimeBudget,
                    staticContainer.SingletonSharedDependencies.MemoryBudget,
                    staticContainer.RealmData,
                    staticContainer.MainPlayerAvatarBaseProxy,
                    debugBuilder,
                    staticContainer.CacheCleaner,
                    chatEntryConfiguration,
                    new DefaultFaceFeaturesHandler(wearableCatalog),
                    nametagsData,
                    defaultTexturesContainer.TextureArrayContainerFactory,
                    wearableCatalog,
                    remoteEntities,
                    staticContainer.CharacterContainer.Transform),
                new MainUIPlugin(mvcManager, sidebarBus, mainUIView),
                new ProfilePlugin(profileRepository, profileCache, staticContainer.CacheCleaner, new ProfileIntentionCache()),
                new MapRendererPlugin(mapRendererContainer.MapRenderer),
                new SidebarPlugin(
                    assetsProvisioner,
                    mvcManager,
                    mainUIView,
                    notificationsBusController,
                    notificationsRequestController,
                    identityCache,
                    profileRepository,
                    staticContainer.WebRequestsContainer.WebRequestController,
                    webBrowser,
                    dynamicWorldDependencies.Web3Authenticator,
                    userInAppInAppInitializationFlow,
<<<<<<< HEAD
                    profileCache, sidebarBus,
                    chatEntryConfiguration,
                    globalWorld, playerEntity, includeCameraReel, includeFriends),
=======
                    profileCache, sidebarBus, dclInput, chatEntryConfiguration,
                    globalWorld, playerEntity, includeCameraReel),
>>>>>>> 8c162193
                new ErrorPopupPlugin(mvcManager, assetsProvisioner),
                connectionStatusPanelPlugin,
                new MinimapPlugin(mvcManager, minimap),
                new ChatPlugin(assetsProvisioner, mvcManager, chatMessagesBus, chatHistory, entityParticipantTable, nametagsData, dclInput, unityEventSystem, mainUIView, staticContainer.InputBlock, globalWorld, playerEntity),
                new ExplorePanelPlugin(
                    assetsProvisioner,
                    mvcManager,
                    mapRendererContainer,
                    placesAPIService,
                    staticContainer.WebRequestsContainer.WebRequestController,
                    identityCache,
                    cameraReelStorageService,
                    cameraReelStorageService,
                    clipboard,
                    bootstrapContainer.DecentralandUrlsSource,
                    wearableCatalog,
                    characterPreviewFactory,
                    profileRepository,
                    dynamicWorldDependencies.Web3Authenticator,
                    userInAppInAppInitializationFlow,
                    selfProfile,
                    equippedWearables,
                    equippedEmotes,
                    webBrowser,
                    emotesCache,
                    realmNavigator,
                    forceRender,
                    dclInput,
                    staticContainer.RealmData,
                    profileCache,
                    assetBundlesURL,
                    notificationsBusController,
                    characterPreviewEventBus,
                    mapPathEventBus,
                    chatEntryConfiguration,
                    backpackEventBus,
                    thirdPartyNftProviderSource,
                    wearablesProvider,
                    dclCursor,
                    staticContainer.InputBlock,
                    emoteProvider,
                    globalWorld,
                    playerEntity,
                    chatMessagesBus,
                    staticContainer.MemoryCap,
                    bootstrapContainer.WorldVolumeMacBus,
                    eventsApiService,
                    userCalendar,
                    clipboard,
                    explorePanelNavmapBus,
                    includeCameraReel
                ),
                new CharacterPreviewPlugin(staticContainer.ComponentsContainer.ComponentPoolsRegistry, assetsProvisioner, staticContainer.CacheCleaner),
                new WebRequestsPlugin(staticContainer.WebRequestsContainer.AnalyticsContainer, debugBuilder),
                new Web3AuthenticationPlugin(assetsProvisioner, dynamicWorldDependencies.Web3Authenticator, debugBuilder, mvcManager, selfProfile, webBrowser, staticContainer.RealmData, identityCache, characterPreviewFactory, dynamicWorldDependencies.SplashScreen, audioMixerVolumesController, staticContainer.FeatureFlagsCache, characterPreviewEventBus, globalWorld),
                new StylizedSkyboxPlugin(assetsProvisioner, dynamicSettings.DirectionalLight, debugBuilder, staticContainer.FeatureFlagsCache),
                new LoadingScreenPlugin(assetsProvisioner, mvcManager, audioMixerVolumesController,
                    staticContainer.InputBlock, debugBuilder, staticContainer.LoadingStatus),
                new ExternalUrlPromptPlugin(assetsProvisioner, webBrowser, mvcManager, dclCursor),
                new TeleportPromptPlugin(
                    assetsProvisioner,
                    mvcManager,
                    staticContainer.WebRequestsContainer.WebRequestController,
                    placesAPIService,
                    dclCursor,
                    chatMessagesBus
                ),
                new ChangeRealmPromptPlugin(
                    assetsProvisioner,
                    mvcManager,
                    dclCursor,
                    realmUrl => chatMessagesBus.Send($"/{ChatCommandsUtils.COMMAND_GOTO} {realmUrl}", "RestrictedActionAPI")),
                new NftPromptPlugin(assetsProvisioner, webBrowser, mvcManager, nftInfoAPIClient, staticContainer.WebRequestsContainer.WebRequestController, dclCursor),
                staticContainer.CharacterContainer.CreateGlobalPlugin(),
                staticContainer.QualityContainer.CreatePlugin(),
                landscapePlugin,
                new MultiplayerMovementPlugin(
                    assetsProvisioner,
                    multiplayerMovementMessageBus,
                    debugBuilder,
                    remoteEntities,
                    staticContainer.CharacterContainer.Transform,
                    multiplayerDebugSettings,
                    appArgs,
                    entityParticipantTable,
                    staticContainer.RealmData,
                    remoteMetadata,
                    staticContainer.FeatureFlagsCache),
                lodContainer.LODPlugin,
                lodContainer.RoadPlugin,
                new AudioPlaybackPlugin(genesisTerrain, assetsProvisioner, dynamicWorldParams.EnableLandscape),
                new RealmDataDirtyFlagPlugin(staticContainer.RealmData),
                new NotificationPlugin(
                    assetsProvisioner,
                    mvcManager,
                    staticContainer.WebRequestsContainer.WebRequestController,
                    notificationsBusController),
                new RewardPanelPlugin(mvcManager, assetsProvisioner, notificationsBusController, staticContainer.WebRequestsContainer.WebRequestController),
                new PassportPlugin(
                    assetsProvisioner,
                    mvcManager,
                    dclCursor,
                    profileRepository,
                    characterPreviewFactory,
                    chatEntryConfiguration,
                    staticContainer.RealmData,
                    assetBundlesURL,
                    staticContainer.WebRequestsContainer.WebRequestController,
                    characterPreviewEventBus,
                    selfProfile,
                    webBrowser,
                    bootstrapContainer.DecentralandUrlsSource,
                    badgesAPIClient,
                    notificationsBusController,
                    staticContainer.InputBlock,
                    remoteMetadata,
                    cameraReelStorageService,
                    cameraReelStorageService,
                    globalWorld,
                    playerEntity,
                    includeCameraReel
                ),
<<<<<<< HEAD
=======
                new GenericContextMenuPlugin(assetsProvisioner, mvcManager),
                new FriendsPlugin(bootstrapContainer.DecentralandUrlsSource, profileRepository, identityCache, staticContainer.FeatureFlagsCache, onlineUsersProvider, roomHub)
>>>>>>> 8c162193
            };

            globalPlugins.AddRange(staticContainer.SharedPlugins);

            if (includeCameraReel)
                globalPlugins.Add(new InWorldCameraPlugin(
                    dclInput,
                    selfProfile,
                    staticContainer.RealmData,
                    playerEntity,
                    placesAPIService,
                    staticContainer.CharacterContainer.CharacterObject,
                    coroutineRunner,
                    cameraReelStorageService,
                    cameraReelStorageService,
                    mvcManager,
                    clipboard,
                    bootstrapContainer.DecentralandUrlsSource,
                    webBrowser,
                    staticContainer.WebRequestsContainer.WebRequestController,
                    profileRepository,
                    realmNavigator,
                    assetsProvisioner,
                    wearableCatalog,
                    wearablesProvider,
                    assetBundlesURL,
                    dclCursor,
                    mainUIView.SidebarView.EnsureNotNull().InWorldCameraButton,
                    dynamicWorldDependencies.RootUIDocument,
                    globalWorld,
                    debugBuilder));

            if (includeFriends)
                globalPlugins.Add(new FriendsPlugin(
                    mainUIView,
                    bootstrapContainer.DecentralandUrlsSource,
                    mvcManager,
                    assetsProvisioner,
                    identityCache,
                    profileCache,
                    profileRepository,
                    onlineUsersProvider,
                    roomHub));

            if (dynamicWorldParams.EnableAnalytics)
                globalPlugins.Add(new AnalyticsPlugin(
                        bootstrapContainer.Analytics!,
                        staticContainer.Profiler,
                        staticContainer.RealmData,
                        staticContainer.ScenesCache,
                        staticContainer.MainPlayerAvatarBaseProxy,
                        identityCache,
                        debugBuilder,
                        cameraReelStorageService
                    )
                );

            var globalWorldFactory = new GlobalWorldFactory(
                in staticContainer,
                exposedGlobalDataContainer.CameraSamplingData,
                realmSamplingData,
                assetBundlesURL,
                staticContainer.RealmData,
                globalPlugins,
                debugBuilder,
                staticContainer.ScenesCache,
                dynamicWorldParams.HybridSceneParams,
                currentSceneInfo,
                lodContainer.LodCache,
                multiplayerEmotesMessageBus,
                globalWorld,
                staticContainer.SceneReadinessReportQueue,
                localSceneDevelopment
            );

            staticContainer.RoomHubProxy.SetObject(roomHub);

            var container = new DynamicWorldContainer(
                localSceneDevelopmentController,
                mvcManager,
                realmController,
                globalWorldFactory,
                globalPlugins,
                profileRepository,
                userInAppInAppInitializationFlow,
                chatMessagesBus,
                messagePipesHub,
                remoteMetadata,
                profileBroadcast,
                roomHub
            );

            // Init itself
            await dynamicWorldDependencies.SettingsContainer.InitializePluginAsync(container, ct)!.ThrowOnFail();

            return (container, true);
        }

        private static void ParseDebugForcedEmotes(IReadOnlyCollection<string>? debugEmotes, ref List<URN> parsedEmotes)
        {
            if (debugEmotes?.Count > 0)
                parsedEmotes.AddRange(debugEmotes.Select(emote => new URN(emote)));
        }

        private static void ParseParamsForcedEmotes(IAppArgs appParams, ref List<URN> parsedEmotes)
        {
            if (appParams.TryGetValue(AppArgsFlags.FORCED_EMOTES, out string? csv) && !string.IsNullOrEmpty(csv!))
                parsedEmotes.AddRange(csv.Split(',', StringSplitOptions.RemoveEmptyEntries)?.Select(emote => new URN(emote)) ?? ArraySegment<URN>.Empty);
        }
    }
}<|MERGE_RESOLUTION|>--- conflicted
+++ resolved
@@ -649,14 +649,9 @@
                     webBrowser,
                     dynamicWorldDependencies.Web3Authenticator,
                     userInAppInAppInitializationFlow,
-<<<<<<< HEAD
-                    profileCache, sidebarBus,
+                    profileCache, sidebarBus, dclInput,
                     chatEntryConfiguration,
                     globalWorld, playerEntity, includeCameraReel, includeFriends),
-=======
-                    profileCache, sidebarBus, dclInput, chatEntryConfiguration,
-                    globalWorld, playerEntity, includeCameraReel),
->>>>>>> 8c162193
                 new ErrorPopupPlugin(mvcManager, assetsProvisioner),
                 connectionStatusPanelPlugin,
                 new MinimapPlugin(mvcManager, minimap),
@@ -779,11 +774,7 @@
                     playerEntity,
                     includeCameraReel
                 ),
-<<<<<<< HEAD
-=======
                 new GenericContextMenuPlugin(assetsProvisioner, mvcManager),
-                new FriendsPlugin(bootstrapContainer.DecentralandUrlsSource, profileRepository, identityCache, staticContainer.FeatureFlagsCache, onlineUsersProvider, roomHub)
->>>>>>> 8c162193
             };
 
             globalPlugins.AddRange(staticContainer.SharedPlugins);
