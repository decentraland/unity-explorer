--- conflicted
+++ resolved
@@ -1,11 +1,8 @@
 using CommunicationData.URLHelpers;
 using Cysharp.Threading.Tasks;
-<<<<<<< HEAD
 using DCL.AsyncLoadReporting;
 using DCL.Audio;
-=======
 using DCL.AvatarRendering.Emotes;
->>>>>>> b6d81345
 using DCL.AvatarRendering.Wearables;
 using DCL.AvatarRendering.Wearables.Helpers;
 using DCL.Browser;
@@ -280,12 +277,8 @@
                 new ProfilePlugin(container.ProfileRepository, profileCache, staticContainer.CacheCleaner, new ProfileIntentionCache()),
                 new MapRendererPlugin(mapRendererContainer.MapRenderer),
                 new MinimapPlugin(staticContainer.AssetsProvisioner, container.MvcManager, mapRendererContainer, placesAPIService),
-<<<<<<< HEAD
-                new ChatPlugin(staticContainer.AssetsProvisioner, container.MvcManager, container.MessagesBus, entityParticipantTable, nametagsData, dclInput),
                 new UIAudioPlaybackPlugin(staticContainer.AssetsProvisioner),
-=======
                 new ChatPlugin(staticContainer.AssetsProvisioner, container.MvcManager, container.ChatMessagesBus, entityParticipantTable, nametagsData, dclInput, eventSystem, chatCommandsFactory),
->>>>>>> b6d81345
                 new ExplorePanelPlugin(
                     staticContainer.AssetsProvisioner,
                     container.MvcManager,
