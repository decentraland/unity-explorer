using Arch.Core;
using CommunicationData.URLHelpers;
using Cysharp.Threading.Tasks;
using DCL.AssetsProvision;
using DCL.Audio;
using DCL.AvatarRendering.Emotes;
using DCL.AvatarRendering.Emotes.Equipped;
using DCL.AvatarRendering.Wearables;
using DCL.AvatarRendering.Wearables.Equipped;
using DCL.AvatarRendering.Wearables.Helpers;
using DCL.Browser;
using DCL.CharacterPreview;
using DCL.Chat;
using DCL.Chat.Commands;
using DCL.Chat.History;
using DCL.Chat.MessageBus;
using DCL.DebugUtilities;
using DCL.DebugUtilities.UIBindings;
using DCL.Input;
using DCL.Landscape;
using DCL.LOD.Systems;
using DCL.Multiplayer.Connections.Archipelago.AdapterAddress.Current;
using DCL.Multiplayer.Connections.Archipelago.Rooms;
using DCL.Multiplayer.Connections.GateKeeper.Meta;
using DCL.Multiplayer.Connections.GateKeeper.Rooms;
using DCL.Multiplayer.Connections.Messaging.Hubs;
using DCL.Multiplayer.Connections.RoomHubs;
using DCL.Multiplayer.Deduplication;
using DCL.Multiplayer.Emotes;
using DCL.Multiplayer.Movement;
using DCL.Multiplayer.Movement.Systems;
using DCL.Multiplayer.Profiles.BroadcastProfiles;
using DCL.Multiplayer.Profiles.Entities;
using DCL.Multiplayer.Profiles.Poses;
using DCL.Multiplayer.Profiles.Tables;
using DCL.Multiplayer.SDK.Systems.GlobalWorld;
using DCL.Nametags;
using DCL.NftInfoAPIService;
using DCL.Notification;
using DCL.Notification.NotificationsBus;
using DCL.Optimization.Pools;
using DCL.ParcelsService;
using DCL.PerformanceAndDiagnostics.Analytics;
using DCL.PlacesAPIService;
using DCL.PluginSystem;
using DCL.PluginSystem.Global;
using DCL.Profiles;
using DCL.Profiles.Self;
using DCL.SceneLoadingScreens.LoadingScreen;
using DCL.UI.MainUI;
using DCL.UserInAppInitializationFlow;
using DCL.Utilities.Extensions;
using DCL.Web3.Identities;
using DCL.WebRequests.Analytics;
using ECS.Prioritization.Components;
using ECS.SceneLifeCycle;
using ECS.SceneLifeCycle.LocalSceneDevelopment;
using ECS.SceneLifeCycle.Realm;
using Global.Dynamic.ChatCommands;
using LiveKit.Internal.FFIClients.Pools;
using LiveKit.Internal.FFIClients.Pools.Memory;
using MVC;
using MVC.PopupsController.PopupCloser;
using SceneRunner.Debugging.Hub;
using System;
using System.Buffers;
using System.Collections.Generic;
using System.Text.RegularExpressions;
using System.Threading;
using UnityEngine;
using UnityEngine.EventSystems;
using UnityEngine.Pool;
using Utility.PriorityQueue;
using Object = UnityEngine.Object;

namespace Global.Dynamic
{
    public class DynamicWorldContainer : DCLWorldContainer<DynamicWorldSettings>
    {
        private static readonly URLDomain ASSET_BUNDLES_URL = URLDomain.FromString("https://ab-cdn.decentraland.org/");

        public IMVCManager MvcManager { get; private set; } = null!;

        public DefaultTexturesContainer DefaultTexturesContainer { get; private set; } = null!;

        public LODContainer LODContainer { get; private set; } = null!;

        public IGlobalRealmController RealmController { get; private set; } = null!;

        public GlobalWorldFactory GlobalWorldFactory { get; private set; } = null!;

        public IReadOnlyList<IDCLGlobalPlugin> GlobalPlugins { get; private set; } = null!;

        public IProfileRepository ProfileRepository { get; private set; } = null!;

        public ParcelServiceContainer ParcelServiceContainer { get; private set; } = null!;

        public RealUserInitializationFlowController UserInAppInitializationFlow { get; private set; } = null!;

        // TODO move multiplayer related dependencies to a separate container
        public ICharacterDataPropagationUtility CharacterDataPropagationUtility { get; private set; } = null!;

        public IChatMessagesBus ChatMessagesBus { get; private set; } = null!;

        public IMessagePipesHub MessagePipesHub { get; private set; } = null!;

        public IProfileBroadcast ProfileBroadcast { get; private set; } = null!;

        public IRoomHub RoomHub { get; private set; } = null!;

        public RealFlowLoadingStatus RealFlowLoadingStatus { get; private set; } = null!;

        private ECSReloadScene? reloadSceneController;
        private LocalSceneDevelopmentController? localSceneDevelopmentController;

        public override void Dispose()
        {
            MvcManager.Dispose();
            ChatMessagesBus.Dispose();
            ProfileBroadcast.Dispose();
            MessagePipesHub.Dispose();
            localSceneDevelopmentController?.Dispose();
        }

        private static void BuildTeleportWidget(IRealmNavigator realmNavigator, IDebugContainerBuilder debugContainerBuilder, List<string> realms)
        {
            debugContainerBuilder.AddWidget("Realm")
                                 .AddControl(new DebugDropdownDef(realms, new ElementBinding<string>(string.Empty,
                                      evt => { realmNavigator.TryChangeRealmAsync(URLDomain.FromString(evt.newValue), CancellationToken.None).Forget(); }), string.Empty), null)
                                 .AddStringFieldWithConfirmation("https://peer.decentraland.org", "Change", realm => { realmNavigator.TryChangeRealmAsync(URLDomain.FromString(realm), CancellationToken.None).Forget(); });
        }

        private static void BuildReloadSceneWidget(IDebugContainerBuilder debugBuilder, IChatMessagesBus chatMessagesBus)
        {
            debugBuilder.AddWidget("Scene Reload")
                        .AddSingleButton("Reload Scene", () => chatMessagesBus.Send("/reload"));
        }

        public static async UniTask<(DynamicWorldContainer? container, bool success)> CreateAsync(BootstrapContainer bootstrapContainer,
            DynamicWorldDependencies dynamicWorldDependencies,
            DynamicWorldParams dynamicWorldParams,
            AudioClipConfig backgroundMusic,
            CancellationToken ct)
        {
            var container = new DynamicWorldContainer();
            DynamicSettings dynamicSettings = dynamicWorldDependencies.DynamicSettings;
            StaticContainer staticContainer = dynamicWorldDependencies.StaticContainer;
            IWeb3IdentityCache identityCache = dynamicWorldDependencies.Web3IdentityCache;
            IAssetsProvisioner assetsProvisioner = dynamicWorldDependencies.AssetsProvisioner;

            IDebugContainerBuilder debugBuilder = dynamicWorldDependencies.DebugContainerBuilder;

            async UniTask InitializeContainersAsync(IPluginSettingsContainer settingsContainer, CancellationToken ct)
            {
                // Init itself
                await settingsContainer.InitializePluginAsync(container, ct)!.ThrowOnFail();

                // Init other containers
                container.DefaultTexturesContainer = await DefaultTexturesContainer.CreateAsync(settingsContainer, assetsProvisioner, ct).ThrowOnFail();
                container.LODContainer = await LODContainer.CreateAsync(assetsProvisioner, staticContainer, settingsContainer, staticContainer.RealmData, container.DefaultTexturesContainer.TextureArrayContainerFactory, debugBuilder, dynamicWorldParams.EnableLOD, ct).ThrowOnFail();
            }

            try { await InitializeContainersAsync(dynamicWorldDependencies.SettingsContainer, ct); }
            catch (Exception) { return (null, false); }

            CursorSettings cursorSettings = (await assetsProvisioner.ProvideMainAssetAsync(dynamicSettings.CursorSettings, ct)).Value;
            ProvidedAsset<Texture2D> normalCursorAsset = await assetsProvisioner.ProvideMainAssetAsync(cursorSettings.NormalCursor, ct);
            ProvidedAsset<Texture2D> interactionCursorAsset = await assetsProvisioner.ProvideMainAssetAsync(cursorSettings.InteractionCursor, ct);

            var unityEventSystem = new UnityEventSystem(EventSystem.current.EnsureNotNull());
            var dclCursor = new DCLCursor(normalCursorAsset.Value, interactionCursorAsset.Value);

            staticContainer.QualityContainer.AddDebugViews(debugBuilder);

            var realmSamplingData = new RealmSamplingData();
            var dclInput = new DCLInput();
            staticContainer.InputProxy.SetObject(dclInput);

            ExposedGlobalDataContainer exposedGlobalDataContainer = staticContainer.ExposedGlobalDataContainer;

            PopupCloserView popupCloserView = Object.Instantiate((await assetsProvisioner.ProvideMainAssetAsync(dynamicSettings.PopupCloserView, ct: CancellationToken.None)).Value.GetComponent<PopupCloserView>());

            MainUIContainer mainUIContainer = Object.Instantiate((await assetsProvisioner.ProvideMainAssetAsync(dynamicSettings.MainUIView, ct: CancellationToken.None)).Value.GetComponent<MainUIContainer>());

            var coreMvcManager = new MVCManager(new WindowStackManager(), new CancellationTokenSource(), popupCloserView);

            container.MvcManager = dynamicWorldParams.EnableAnalytics
                ? new MVCManagerAnalyticsDecorator(coreMvcManager, bootstrapContainer.Analytics!)
                : coreMvcManager;

            var parcelServiceContainer = ParcelServiceContainer.Create(staticContainer.RealmData, staticContainer.SceneReadinessReportQueue, debugBuilder, container.MvcManager, staticContainer.SingletonSharedDependencies.SceneAssetLock);
            container.ParcelServiceContainer = parcelServiceContainer;

            var placesAPIService = new PlacesAPIService(new PlacesAPIClient(staticContainer.WebRequestsContainer.WebRequestController));
            MapRendererContainer mapRendererContainer = await MapRendererContainer.CreateAsync(staticContainer, assetsProvisioner, dynamicSettings.MapRendererSettings, placesAPIService, ct);
            var nftInfoAPIClient = new OpenSeaAPIClient(staticContainer.WebRequestsContainer.WebRequestController);
            var wearableCatalog = new WearableCatalog();
            var characterPreviewFactory = new CharacterPreviewFactory(staticContainer.ComponentsContainer.ComponentPoolsRegistry);
            var webBrowser = new UnityAppWebBrowser();
            ChatEntryConfigurationSO chatEntryConfiguration = (await assetsProvisioner.ProvideMainAssetAsync(dynamicSettings.ChatEntryConfiguration, ct)).Value;
            NametagsData nametagsData = (await assetsProvisioner.ProvideMainAssetAsync(dynamicSettings.NametagsData, ct)).Value;

            IProfileCache profileCache = new DefaultProfileCache();

            container.ProfileRepository = new LogProfileRepository(
                new RealmProfileRepository(staticContainer.WebRequestsContainer.WebRequestController, staticContainer.RealmData, profileCache)
            );

            var genesisTerrain = new TerrainGenerator();
            var worldsTerrain = new WorldTerrainGenerator();
            var satelliteView = new SatelliteFloor();
            var landscapePlugin = new LandscapePlugin(satelliteView, genesisTerrain, worldsTerrain, assetsProvisioner, debugBuilder, mapRendererContainer.TextureContainer, staticContainer.WebRequestsContainer.WebRequestController, dynamicWorldParams.EnableLandscape);

            var multiPool = new ThreadSafeMultiPool();
            var memoryPool = new ArrayMemoryPool(ArrayPool<byte>.Shared!);
            container.RealFlowLoadingStatus = new RealFlowLoadingStatus();

            var emotesCache = new MemoryEmotesCache();
            staticContainer.CacheCleaner.Register(emotesCache);
            var equippedWearables = new EquippedWearables();
            var equippedEmotes = new EquippedEmotes();
            var forceRender = new List<string>();
            var selfProfile = new SelfProfile(container.ProfileRepository, identityCache, equippedWearables, wearableCatalog, emotesCache, equippedEmotes, forceRender);

            var metaDataSource = new LogMetaDataSource(new MetaDataSource(staticContainer.RealmData, staticContainer.CharacterContainer.CharacterObject, placesAPIService));
            var gateKeeperSceneRoom = new GateKeeperSceneRoom(staticContainer.WebRequestsContainer.WebRequestController, metaDataSource);

            var currentAdapterAddress = ICurrentAdapterAddress.NewDefault(staticContainer.WebRequestsContainer.WebRequestController, staticContainer.RealmData);

            var archipelagoIslandRoom = IArchipelagoIslandRoom.NewDefault(
                identityCache,
                multiPool,
                staticContainer.CharacterContainer.CharacterObject,
                currentAdapterAddress,
                staticContainer.WebRequestsContainer.WebRequestController
            );

            container.RealmController = new RealmController(
                identityCache,
                staticContainer.WebRequestsContainer.WebRequestController,
                parcelServiceContainer.TeleportController,
                parcelServiceContainer.RetrieveSceneFromFixedRealm,
                parcelServiceContainer.RetrieveSceneFromVolatileWorld,
                dynamicWorldParams.StaticLoadPositions,
                staticContainer.RealmData,
                staticContainer.ScenesCache,
                staticContainer.PartitionDataContainer,
                staticContainer.SingletonSharedDependencies.SceneAssetLock);

            container.RoomHub = new RoomHub(archipelagoIslandRoom, gateKeeperSceneRoom);
            container.MessagePipesHub = new MessagePipesHub(container.RoomHub, multiPool, memoryPool);

            var entityParticipantTable = new EntityParticipantTable();

            var queuePoolFullMovementMessage = new ObjectPool<SimplePriorityQueue<NetworkMovementMessage>>(
                () => new SimplePriorityQueue<NetworkMovementMessage>(),
                actionOnRelease: x => x.Clear()
            );

            var remoteEntities = new RemoteEntities(
                container.RoomHub,
                entityParticipantTable,
                staticContainer.ComponentsContainer.ComponentPoolsRegistry,
                queuePoolFullMovementMessage,
                staticContainer.EntityCollidersGlobalCache
            );

            ILoadingScreen loadingScreen = new LoadingScreen(container.MvcManager);

            IRealmNavigator realmNavigator = new RealmNavigator(
                loadingScreen,
                mapRendererContainer.MapRenderer,
                container.RealmController,
                parcelServiceContainer.TeleportController,
                container.RoomHub,
                remoteEntities,
                staticContainer.GlobalWorldProxy,
                container.LODContainer.RoadPlugin,
                genesisTerrain,
                worldsTerrain,
                satelliteView,
                dynamicWorldParams.EnableLandscape,
                staticContainer.ExposedGlobalDataContainer.ExposedCameraData.CameraEntityProxy,
                exposedGlobalDataContainer.CameraSamplingData
            );

            container.UserInAppInitializationFlow = new RealUserInitializationFlowController(
                container.RealFlowLoadingStatus,
                container.MvcManager,
                selfProfile,
                dynamicWorldParams.StartParcel,
                staticContainer.MainPlayerAvatarBaseProxy,
                backgroundMusic,
                realmNavigator,
                loadingScreen,
                staticContainer.FeatureFlagsProvider,
                identityCache,
                container.RealmController
            );

            var worldInfoHub = new LocationBasedWorldInfoHub(
                new WorldInfoHub(staticContainer.SingletonSharedDependencies.SceneMapping),
                staticContainer.CharacterContainer.CharacterObject
            );

            dynamicWorldDependencies.WorldInfoTool.Initialize(worldInfoHub);

            container.CharacterDataPropagationUtility = new CharacterDataPropagationUtility(staticContainer.ComponentsContainer.ComponentPoolsRegistry.AddComponentPool<SDKProfile>());

            var chatHistory = new ChatHistory();
            container.reloadSceneController = new ECSReloadScene(staticContainer.ScenesCache);

            var chatCommandsFactory = new Dictionary<Regex, Func<IChatCommand>>
            {
                {
                    GoToChatCommand.REGEX, () => new GoToChatCommand(realmNavigator)
                },
                { ChangeRealmChatCommand.REGEX, () => new ChangeRealmChatCommand(realmNavigator) },
                { DebugPanelChatCommand.REGEX, () => new DebugPanelChatCommand(debugBuilder) },
                { ShowEntityInfoChatCommand.REGEX, () => new ShowEntityInfoChatCommand(worldInfoHub) },
                { ClearChatCommand.REGEX, () => new ClearChatCommand(chatHistory) },
                { ReloadSceneChatCommand.REGEX, () => new ReloadSceneChatCommand(container.reloadSceneController) },
            };

            IChatMessagesBus chatMessageBus = new MultiplayerChatMessagesBus(container.MessagePipesHub, container.ProfileRepository, new MessageDeduplication<double>())
                                             .WithSelfResend(identityCache, container.ProfileRepository)
                                             .WithIgnoreSymbols()
                                             .WithCommands(chatCommandsFactory)
                                             .WithDebugPanel(debugBuilder);

            container.ChatMessagesBus = dynamicWorldParams.EnableAnalytics ? new ChatMessagesBusAnalyticsDecorator(chatMessageBus, bootstrapContainer.Analytics!) : chatMessageBus;

            if (!string.IsNullOrEmpty(dynamicWorldParams.LocalSceneDevelopmentRealm))
                container.localSceneDevelopmentController = new LocalSceneDevelopmentController(container.reloadSceneController, dynamicWorldParams.LocalSceneDevelopmentRealm);

            container.ProfileBroadcast = new DebounceProfileBroadcast(
                new EnsureSelfPublishedProfileBroadcast(
                    new ProfileBroadcast(container.MessagePipesHub, selfProfile),
                    selfProfile,
                    staticContainer.RealmData
                )
            );

            INotificationsBusController notificationsBusController = new NotificationsBusController();
            NotificationsRequestController notificationsRequestController = new NotificationsRequestController(staticContainer.WebRequestsContainer.WebRequestController, notificationsBusController, identityCache);

            var multiplayerEmotesMessageBus = new MultiplayerEmotesMessageBus(container.MessagePipesHub);

            var remotePoses = new DebounceRemotePoses(new RemotePoses(container.RoomHub));

            var characterPreviewEventBus = new CharacterPreviewEventBus();

            var globalPlugins = new List<IDCLGlobalPlugin>
            {
                new MultiplayerPlugin(
                    assetsProvisioner,
                    archipelagoIslandRoom,
                    gateKeeperSceneRoom,
                    container.RoomHub,
                    container.ProfileRepository,
                    container.ProfileBroadcast,
                    debugBuilder,
                    container.RealFlowLoadingStatus,
                    entityParticipantTable,
                    container.MessagePipesHub,
                    remotePoses,
                    staticContainer.CharacterContainer.CharacterObject,
                    staticContainer.RealmData,
                    remoteEntities,
                    staticContainer.ScenesCache,
                    emotesCache,
                    container.CharacterDataPropagationUtility
                ),
                new WorldInfoPlugin(worldInfoHub, debugBuilder, chatHistory),
                new CharacterMotionPlugin(assetsProvisioner, staticContainer.CharacterContainer.CharacterObject, debugBuilder, staticContainer.ComponentsContainer.ComponentPoolsRegistry),
                new InputPlugin(dclInput, dclCursor, unityEventSystem, assetsProvisioner, dynamicWorldDependencies.CursorUIDocument, multiplayerEmotesMessageBus, container.MvcManager, debugBuilder, dynamicWorldDependencies.RootUIDocument, dynamicWorldDependencies.CursorUIDocument),
                new GlobalInteractionPlugin(dclInput, dynamicWorldDependencies.RootUIDocument, assetsProvisioner, staticContainer.EntityCollidersGlobalCache, exposedGlobalDataContainer.GlobalInputEvents, dclCursor, unityEventSystem, container.MvcManager),
                new CharacterCameraPlugin(assetsProvisioner, realmSamplingData, exposedGlobalDataContainer.ExposedCameraData, debugBuilder, dclInput),
                new WearablePlugin(assetsProvisioner, staticContainer.WebRequestsContainer.WebRequestController, staticContainer.RealmData, ASSET_BUNDLES_URL, staticContainer.CacheCleaner, wearableCatalog),
                new EmotePlugin(staticContainer.WebRequestsContainer.WebRequestController, emotesCache, staticContainer.RealmData, multiplayerEmotesMessageBus, debugBuilder, assetsProvisioner, selfProfile, container.MvcManager, dclInput, staticContainer.CacheCleaner, identityCache, entityParticipantTable, ASSET_BUNDLES_URL, mainUIContainer),
                new ProfilingPlugin(staticContainer.ProfilingProvider, staticContainer.SingletonSharedDependencies.FrameTimeBudget, staticContainer.SingletonSharedDependencies.MemoryBudget, debugBuilder),
                new AvatarPlugin(
                    staticContainer.ComponentsContainer.ComponentPoolsRegistry,
                    assetsProvisioner,
                    staticContainer.SingletonSharedDependencies.FrameTimeBudget,
                    staticContainer.SingletonSharedDependencies.MemoryBudget,
                    staticContainer.RealmData,
                    staticContainer.MainPlayerAvatarBaseProxy,
                    debugBuilder,
                    staticContainer.CacheCleaner,
                    chatEntryConfiguration,
                    new DefaultFaceFeaturesHandler(wearableCatalog),
                    entityParticipantTable,
                    nametagsData,
                    container.DefaultTexturesContainer.TextureArrayContainerFactory,
                    wearableCatalog
                ),
                new ProfilePlugin(container.ProfileRepository, profileCache, staticContainer.CacheCleaner, new ProfileIntentionCache()),
                new MapRendererPlugin(mapRendererContainer.MapRenderer),
                new SidebarPlugin(
                    assetsProvisioner,
                    container.MvcManager,
                    mainUIContainer,
                    notificationsBusController,
                    notificationsRequestController,
                    identityCache,
                    container.ProfileRepository,
                    staticContainer.WebRequestsContainer.WebRequestController,
                    webBrowser,
                    dynamicWorldDependencies.Web3Authenticator,
                    container.UserInAppInitializationFlow,profileCache),
                new MinimapPlugin(container.MvcManager, mapRendererContainer, placesAPIService, staticContainer.RealmData, container.ChatMessagesBus, realmNavigator, staticContainer.ScenesCache, mainUIContainer),
                new ChatPlugin(assetsProvisioner, container.MvcManager, container.ChatMessagesBus, chatHistory, entityParticipantTable, nametagsData, dclInput, unityEventSystem, mainUIContainer, staticContainer.InputBlock),
                new ExplorePanelPlugin(
                    assetsProvisioner,
                    container.MvcManager,
                    mapRendererContainer,
                    placesAPIService,
                    staticContainer.WebRequestsContainer.WebRequestController,
                    identityCache,
                    wearableCatalog,
                    characterPreviewFactory,
                    container.ProfileRepository,
                    dynamicWorldDependencies.Web3Authenticator,
                    container.UserInAppInitializationFlow,
                    selfProfile,
                    equippedWearables,
                    equippedEmotes,
                    webBrowser,
                    emotesCache,
                    realmNavigator,
                    forceRender,
                    dclInput,
                    staticContainer.RealmData,
                    profileCache,
                    ASSET_BUNDLES_URL,
                    notificationsBusController,
                    characterPreviewEventBus
                ),
                new CharacterPreviewPlugin(staticContainer.ComponentsContainer.ComponentPoolsRegistry, assetsProvisioner, staticContainer.CacheCleaner),
                new WebRequestsPlugin(staticContainer.WebRequestsContainer.AnalyticsContainer, debugBuilder),
                new Web3AuthenticationPlugin(assetsProvisioner, dynamicWorldDependencies.Web3Authenticator, debugBuilder, container.MvcManager, selfProfile, webBrowser, staticContainer.RealmData, identityCache, characterPreviewFactory, dynamicWorldDependencies.SplashAnimator, characterPreviewEventBus, staticContainer.FeatureFlagsCache),
                new StylizedSkyboxPlugin(assetsProvisioner, dynamicSettings.DirectionalLight, debugBuilder),
                new LoadingScreenPlugin(assetsProvisioner, container.MvcManager),
                new ExternalUrlPromptPlugin(assetsProvisioner, webBrowser, container.MvcManager, dclCursor), new TeleportPromptPlugin(assetsProvisioner, realmNavigator, container.MvcManager, staticContainer.WebRequestsContainer.WebRequestController, placesAPIService, dclCursor),
                new ChangeRealmPromptPlugin(
                    assetsProvisioner,
                    container.MvcManager,
                    dclCursor,
                    realmUrl => container.RealmController.SetRealmAsync(URLDomain.FromString(realmUrl), CancellationToken.None).Forget()),
                new NftPromptPlugin(assetsProvisioner, webBrowser, container.MvcManager, nftInfoAPIClient, staticContainer.WebRequestsContainer.WebRequestController, dclCursor),
                staticContainer.CharacterContainer.CreateGlobalPlugin(),
                staticContainer.QualityContainer.CreatePlugin(),
                landscapePlugin,
                new MultiplayerMovementPlugin(assetsProvisioner, new MultiplayerMovementMessageBus(container.MessagePipesHub, entityParticipantTable)),
                container.LODContainer.LODPlugin,
                container.LODContainer.RoadPlugin,
                new AudioPlaybackPlugin(genesisTerrain, assetsProvisioner, dynamicWorldParams.EnableLandscape),
                new RealmDataDirtyFlagPlugin(staticContainer.RealmData),
<<<<<<< HEAD
                new NotificationPlugin(
                    assetsProvisioner,
                    container.MvcManager,
                    staticContainer.WebRequestsContainer.WebRequestController,
                    identityCache,
                    notificationsBusController,
                    notificationsRequestController),
=======
                new NotificationPlugin(assetsProvisioner, container.MvcManager, staticContainer.WebRequestsContainer.WebRequestController, identityCache, notificationsBusController),
                new RewardPanelPlugin(container.MvcManager, assetsProvisioner, notificationsBusController, staticContainer.WebRequestsContainer.WebRequestController),
>>>>>>> 48ea281f
                new PassportPlugin(
                    assetsProvisioner,
                    container.MvcManager,
                    dclCursor,
                    container.ProfileRepository,
                    characterPreviewFactory,
                    chatEntryConfiguration,
                    staticContainer.RealmData,
                    ASSET_BUNDLES_URL,
                    staticContainer.WebRequestsContainer.WebRequestController,
                    characterPreviewEventBus,
                    selfProfile,
                    dclInput,
                    webBrowser),
            };

            globalPlugins.AddRange(staticContainer.SharedPlugins);

            if (dynamicWorldParams.EnableAnalytics)
                globalPlugins.Add(new AnalyticsPlugin(
                        bootstrapContainer.Analytics!,
                        staticContainer.ProfilingProvider,
                        staticContainer.RealmData,
                        staticContainer.ScenesCache
                    )
                );

            container.GlobalWorldFactory = new GlobalWorldFactory(
                in staticContainer,
                exposedGlobalDataContainer.CameraSamplingData,
                realmSamplingData,
                ASSET_BUNDLES_URL,
                staticContainer.RealmData,
                globalPlugins,
                debugBuilder,
                staticContainer.ScenesCache,
                dynamicWorldParams.HybridSceneParams,
                container.CharacterDataPropagationUtility);

            container.GlobalPlugins = globalPlugins;

            staticContainer.RoomHubProxy.SetObject(container.RoomHub);

            BuildTeleportWidget(realmNavigator, debugBuilder, dynamicWorldParams.Realms);
            BuildReloadSceneWidget(debugBuilder, container.ChatMessagesBus);

            return (container, true);
        }

        public void InitializeWorldRelatedModules(World world, Entity playerEntity)
        {
            reloadSceneController!.Initialize(world, playerEntity);
        }
    }
}<|MERGE_RESOLUTION|>--- conflicted
+++ resolved
@@ -457,7 +457,6 @@
                 container.LODContainer.RoadPlugin,
                 new AudioPlaybackPlugin(genesisTerrain, assetsProvisioner, dynamicWorldParams.EnableLandscape),
                 new RealmDataDirtyFlagPlugin(staticContainer.RealmData),
-<<<<<<< HEAD
                 new NotificationPlugin(
                     assetsProvisioner,
                     container.MvcManager,
@@ -465,10 +464,7 @@
                     identityCache,
                     notificationsBusController,
                     notificationsRequestController),
-=======
-                new NotificationPlugin(assetsProvisioner, container.MvcManager, staticContainer.WebRequestsContainer.WebRequestController, identityCache, notificationsBusController),
                 new RewardPanelPlugin(container.MvcManager, assetsProvisioner, notificationsBusController, staticContainer.WebRequestsContainer.WebRequestController),
->>>>>>> 48ea281f
                 new PassportPlugin(
                     assetsProvisioner,
                     container.MvcManager,
