using Arch.Core;
using CommunicationData.URLHelpers;
using Cysharp.Threading.Tasks;
using DCL.AssetsProvision;
using DCL.Audio;
using DCL.AvatarRendering.Emotes;
using DCL.AvatarRendering.Emotes.Equipped;
using DCL.AvatarRendering.Wearables;
using DCL.AvatarRendering.Wearables.Equipped;
using DCL.AvatarRendering.Wearables.Helpers;
using DCL.AvatarRendering.Wearables.ThirdParty;
using DCL.Backpack.BackpackBus;
using DCL.BadgesAPIService;
using DCL.Browser;
using DCL.CharacterPreview;
using DCL.Chat;
using DCL.Chat.Commands;
using DCL.Chat.History;
using DCL.Chat.MessageBus;
using DCL.Clipboard;
using DCL.DebugUtilities;
using DCL.EventsApi;
using DCL.FeatureFlags;
using DCL.Input;
using DCL.InWorldCamera.CameraReelStorageService;
using DCL.Landscape;
using DCL.LOD.Systems;
using DCL.MapRenderer;
using DCL.Minimap;
using DCL.Multiplayer.Connections.Archipelago.AdapterAddress.Current;
using DCL.Multiplayer.Connections.Archipelago.Rooms;
using DCL.Multiplayer.Connections.DecentralandUrls;
using DCL.Multiplayer.Connections.GateKeeper.Meta;
using DCL.Multiplayer.Connections.GateKeeper.Rooms;
using DCL.Multiplayer.Connections.Messaging.Hubs;
using DCL.Multiplayer.Connections.Pools;
using DCL.Multiplayer.Connections.RoomHubs;
using DCL.Multiplayer.Connections.Rooms.Status;
using DCL.Multiplayer.Deduplication;
using DCL.Multiplayer.Emotes;
using DCL.Multiplayer.HealthChecks;
using DCL.Multiplayer.HealthChecks.Struct;
using DCL.Multiplayer.Movement;
using DCL.Multiplayer.Movement.Settings;
using DCL.Multiplayer.Movement.Systems;
using DCL.Multiplayer.Profiles.BroadcastProfiles;
using DCL.Multiplayer.Profiles.Entities;
using DCL.Multiplayer.Profiles.Poses;
using DCL.Multiplayer.Profiles.Tables;
using DCL.Multiplayer.SDK.Systems.GlobalWorld;
using DCL.Nametags;
using DCL.Navmap;
using DCL.NftInfoAPIService;
using DCL.Notifications;
using DCL.NotificationsBusController.NotificationsBus;
using DCL.Optimization.Pools;
using DCL.ParcelsService;
using DCL.PerformanceAndDiagnostics.Analytics;
using DCL.PlacesAPIService;
using DCL.PluginSystem;
using DCL.PluginSystem.Global;
using DCL.Profiles;
using DCL.Profiles.Self;
using DCL.SceneLoadingScreens.LoadingScreen;
using DCL.SidebarBus;
using DCL.StylizedSkybox.Scripts.Plugin;
using DCL.UI.MainUI;
using DCL.UserInAppInitializationFlow;
using DCL.Utilities;
using DCL.Utilities.Extensions;
using DCL.Web3.Identities;
using DCL.WebRequests.Analytics;
using ECS.Prioritization.Components;
using ECS.SceneLifeCycle;
using ECS.SceneLifeCycle.CurrentScene;
using ECS.SceneLifeCycle.LocalSceneDevelopment;
using ECS.SceneLifeCycle.Realm;
using Global.AppArgs;
using Global.Dynamic.ChatCommands;
using Global.Dynamic.Landscapes;
using Global.Dynamic.Misc;
using LiveKit.Internal.FFIClients.Pools;
using LiveKit.Internal.FFIClients.Pools.Memory;
using LiveKit.Proto;
using MVC;
using MVC.PopupsController.PopupCloser;
using SceneRunner.Debugging.Hub;
using System;
using System.Buffers;
using System.Collections.Generic;
using System.Linq;
using System.Threading;
using UnityEngine;
using UnityEngine.Audio;
using UnityEngine.EventSystems;
using UnityEngine.Pool;
using Utility;
using Utility.Ownership;
using Utility.PriorityQueue;
using Utility.TeleportBus;
using Object = UnityEngine.Object;

namespace Global.Dynamic
{
    public class DynamicWorldContainer : DCLWorldContainer<DynamicWorldSettings>
    {
        private readonly LocalSceneDevelopmentController? localSceneDevelopmentController;
        private readonly IChatMessagesBus chatMessagesBus;
        private readonly IProfileBroadcast profileBroadcast;

        public IMVCManager MvcManager { get; }

        public IGlobalRealmController RealmController { get; }

        public GlobalWorldFactory GlobalWorldFactory { get; }

        public IReadOnlyList<IDCLGlobalPlugin> GlobalPlugins { get; }

        public IProfileRepository ProfileRepository { get; }

        public RealUserInAppInitializationFlow UserInAppInAppInitializationFlow { get; }

        public IMessagePipesHub MessagePipesHub { get; }

        public IRemoteMetadata RemoteMetadata { get; }

        public IRoomHub RoomHub { get; }

        private DynamicWorldContainer(
            LocalSceneDevelopmentController? localSceneDevelopmentController,
            IMVCManager mvcManager,
            IGlobalRealmController realmController,
            GlobalWorldFactory globalWorldFactory,
            IReadOnlyList<IDCLGlobalPlugin> globalPlugins,
            IProfileRepository profileRepository,
            RealUserInAppInitializationFlow userInAppInAppInitializationFlow,
            IChatMessagesBus chatMessagesBus,
            IMessagePipesHub messagePipesHub,
            IRemoteMetadata remoteMetadata,
            IProfileBroadcast profileBroadcast,
            IRoomHub roomHub)
        {
            MvcManager = mvcManager;
            RealmController = realmController;
            GlobalWorldFactory = globalWorldFactory;
            GlobalPlugins = globalPlugins;
            ProfileRepository = profileRepository;
            UserInAppInAppInitializationFlow = userInAppInAppInitializationFlow;
            MessagePipesHub = messagePipesHub;
            RemoteMetadata = remoteMetadata;
            RoomHub = roomHub;
            this.localSceneDevelopmentController = localSceneDevelopmentController;
            this.chatMessagesBus = chatMessagesBus;
            this.profileBroadcast = profileBroadcast;
        }

        public override void Dispose()
        {
            chatMessagesBus.Dispose();
            profileBroadcast.Dispose();
            MessagePipesHub.Dispose();
            localSceneDevelopmentController?.Dispose();
        }

        public static async UniTask<(DynamicWorldContainer? container, bool success)> CreateAsync(
            BootstrapContainer bootstrapContainer,
            DynamicWorldDependencies dynamicWorldDependencies,
            DynamicWorldParams dynamicWorldParams,
            AudioClipConfig backgroundMusic,
            World globalWorld,
            Entity playerEntity,
            IAppArgs appArgs,
            ICoroutineRunner coroutineRunner,
            CancellationToken ct)
        {
            DynamicSettings dynamicSettings = dynamicWorldDependencies.DynamicSettings;
            StaticContainer staticContainer = dynamicWorldDependencies.StaticContainer;
            IWeb3IdentityCache identityCache = dynamicWorldDependencies.Web3IdentityCache;
            IAssetsProvisioner assetsProvisioner = dynamicWorldDependencies.AssetsProvisioner;
            IDebugContainerBuilder debugBuilder = dynamicWorldDependencies.DebugContainerBuilder;
            ITeleportBusController teleportBusController = new TeleportBusController();
            ObjectProxy<INavmapBus> explorePanelNavmapBus = new ObjectProxy<INavmapBus>();
            INavmapBus sharedNavmapCommandBus = new SharedNavmapBus(explorePanelNavmapBus);

            // If we have many undesired delays when using the third-party providers, it might be useful to cache it at app's bootstrap
            // So far, the chance of using it is quite low, so it's preferable to do it lazy avoiding extra requests & memory allocations
            IThirdPartyNftProviderSource thirdPartyNftProviderSource = new RealmThirdPartyNftProviderSource(staticContainer.WebRequestsContainer.WebRequestController,
                staticContainer.RealmData);

            IEventsApiService eventsApiService = new HttpEventsApiService(staticContainer.WebRequestsContainer.WebRequestController,
                URLDomain.FromString(bootstrapContainer.DecentralandUrlsSource.Url(DecentralandUrl.ApiEvents)));
            var placesAPIService = new PlacesAPIService(new PlacesAPIClient(staticContainer.WebRequestsContainer.WebRequestController, bootstrapContainer.DecentralandUrlsSource));
            var mapPathEventBus = new MapPathEventBus();
            INotificationsBusController notificationsBusController = new NotificationsBusController();

            DefaultTexturesContainer defaultTexturesContainer = null!;
            LODContainer lodContainer = null!;
            MapRendererContainer mapRendererContainer = null!;

            async UniTask InitializeContainersAsync(IPluginSettingsContainer settingsContainer, CancellationToken ct)
            {
                // Init other containers
<<<<<<< HEAD
                container.DefaultTexturesContainer = await DefaultTexturesContainer.CreateAsync(settingsContainer, assetsProvisioner, ct).ThrowOnFail();
                container.LODContainer = await LODContainer.CreateAsync(assetsProvisioner, bootstrapContainer.DecentralandUrlsSource, staticContainer, settingsContainer, staticContainer.RealmData, container.DefaultTexturesContainer.TextureArrayContainerFactory, debugBuilder, dynamicWorldParams.EnableLOD, ct).ThrowOnFail();
                container.MapRendererContainer = await MapRendererContainer.CreateAsync(settingsContainer, staticContainer, bootstrapContainer.DecentralandUrlsSource, assetsProvisioner, placesAPIService, eventsApiService, mapPathEventBus, notificationsBusController, teleportBusController, sharedNavmapCommandBus, ct);
=======
                defaultTexturesContainer =
                    await DefaultTexturesContainer
                         .CreateAsync(
                              settingsContainer,
                              assetsProvisioner,
                              ct
                          )
                         .ThrowOnFail();

                lodContainer =
                    await LODContainer
                         .CreateAsync(
                              assetsProvisioner,
                              bootstrapContainer.DecentralandUrlsSource,
                              staticContainer,
                              settingsContainer,
                              staticContainer.RealmData,
                              defaultTexturesContainer.TextureArrayContainerFactory,
                              debugBuilder,
                              dynamicWorldParams.EnableLOD,
                              ct
                          )
                         .ThrowOnFail();

                mapRendererContainer =
                    await MapRendererContainer
                       .CreateAsync(
                            settingsContainer,
                            staticContainer,
                            bootstrapContainer.DecentralandUrlsSource,
                            assetsProvisioner,
                            placesAPIService,
                            mapPathEventBus,
                            notificationsBusController,
                            ct
                        );
>>>>>>> 8514b271
            }

            try { await InitializeContainersAsync(dynamicWorldDependencies.SettingsContainer, ct); }
            catch (Exception) { return (null, false); }

            CursorSettings cursorSettings = (await assetsProvisioner.ProvideMainAssetAsync(dynamicSettings.CursorSettings, ct)).Value;
            ProvidedAsset<Texture2D> normalCursorAsset = await assetsProvisioner.ProvideMainAssetAsync(cursorSettings.NormalCursor, ct);
            ProvidedAsset<Texture2D> interactionCursorAsset = await assetsProvisioner.ProvideMainAssetAsync(cursorSettings.InteractionCursor, ct);
            ProvidedAsset<MultiplayerDebugSettings> multiplayerDebugSettings = await assetsProvisioner.ProvideMainAssetAsync(dynamicSettings.MultiplayerDebugSettings, ct);

            var unityEventSystem = new UnityEventSystem(EventSystem.current.EnsureNotNull());
            var dclCursor = new DCLCursor(normalCursorAsset.Value, interactionCursorAsset.Value, cursorSettings.NormalCursorHotspot, cursorSettings.InteractionCursorHotspot);

            staticContainer.QualityContainer.AddDebugViews(debugBuilder);

            var realmSamplingData = new RealmSamplingData();
            var dclInput = new DCLInput();
            staticContainer.InputProxy.SetObject(dclInput);

            ExposedGlobalDataContainer exposedGlobalDataContainer = staticContainer.ExposedGlobalDataContainer;

            PopupCloserView popupCloserView = Object.Instantiate((await assetsProvisioner.ProvideMainAssetAsync(dynamicSettings.PopupCloserView, ct: CancellationToken.None)).Value.GetComponent<PopupCloserView>()).EnsureNotNull();
            MainUIView mainUIView = Object.Instantiate((await assetsProvisioner.ProvideMainAssetAsync(dynamicSettings.MainUIView, ct: CancellationToken.None)).Value.GetComponent<MainUIView>()).EnsureNotNull();

            var coreMvcManager = new MVCManager(new WindowStackManager(), new CancellationTokenSource(), popupCloserView);

            IMVCManager mvcManager = dynamicWorldParams.EnableAnalytics
                ? new MVCManagerAnalyticsDecorator(coreMvcManager, bootstrapContainer.Analytics!)
                : coreMvcManager;

            var loadingScreenTimeout = new LoadingScreenTimeout();
            ILoadingScreen loadingScreen = new LoadingScreen(mvcManager, loadingScreenTimeout);

            var parcelServiceContainer = ParcelServiceContainer.Create(staticContainer.RealmData, staticContainer.SceneReadinessReportQueue, debugBuilder, loadingScreenTimeout, loadingScreen, staticContainer.SingletonSharedDependencies.SceneAssetLock);

            var nftInfoAPIClient = new OpenSeaAPIClient(staticContainer.WebRequestsContainer.WebRequestController, bootstrapContainer.DecentralandUrlsSource);
            var wearableCatalog = new WearableStorage();
            var characterPreviewFactory = new CharacterPreviewFactory(staticContainer.ComponentsContainer.ComponentPoolsRegistry);
            IWebBrowser webBrowser = bootstrapContainer.WebBrowser;
            ChatEntryConfigurationSO chatEntryConfiguration = (await assetsProvisioner.ProvideMainAssetAsync(dynamicSettings.ChatEntryConfiguration, ct)).Value;
            NametagsData nametagsData = (await assetsProvisioner.ProvideMainAssetAsync(dynamicSettings.NametagsData, ct)).Value;

            IProfileCache profileCache = new DefaultProfileCache();

            var profileRepository = new LogProfileRepository(
                new RealmProfileRepository(staticContainer.WebRequestsContainer.WebRequestController, staticContainer.RealmData, profileCache)
            );

            var genesisTerrain = new TerrainGenerator(staticContainer.Profiler);
            var worldsTerrain = new WorldTerrainGenerator();
            var satelliteView = new SatelliteFloor();

            var landscapePlugin = new LandscapePlugin(satelliteView, genesisTerrain, worldsTerrain, assetsProvisioner,
                debugBuilder, mapRendererContainer.TextureContainer,
                staticContainer.WebRequestsContainer.WebRequestController, dynamicWorldParams.EnableLandscape,
                bootstrapContainer.Environment.Equals(DecentralandEnvironment.Zone));

            static IMultiPool MultiPoolFactory() =>
                new DCLMultiPool();

            var memoryPool = new ArrayMemoryPool(ArrayPool<byte>.Shared!);

            var assetBundlesURL = URLDomain.FromString(bootstrapContainer.DecentralandUrlsSource.Url(DecentralandUrl.AssetBundlesCDN));

            var emotesCache = new MemoryEmotesStorage();
            staticContainer.CacheCleaner.Register(emotesCache);
            var equippedWearables = new EquippedWearables();
            var equippedEmotes = new EquippedEmotes();
            var forceRender = new List<string>();

            var selfEmotes = new List<URN>();
            ParseParamsForcedEmotes(bootstrapContainer.ApplicationParametersParser, ref selfEmotes);
            ParseDebugForcedEmotes(bootstrapContainer.DebugSettings.EmotesToAddToUserProfile, ref selfEmotes);

            var selfProfile = new SelfProfile(profileRepository, identityCache, equippedWearables, wearableCatalog,
                emotesCache, equippedEmotes, forceRender, selfEmotes);

            IEmoteProvider emoteProvider = new ApplicationParamsEmoteProvider(appArgs,
                new EcsEmoteProvider(globalWorld, staticContainer.RealmData));

            var wearablesProvider = new ApplicationParametersWearablesProvider(appArgs,
                new ECSWearablesProvider(identityCache, globalWorld));

            bool localSceneDevelopment = !string.IsNullOrEmpty(dynamicWorldParams.LocalSceneDevelopmentRealm);

            var realmController = new RealmController(
                identityCache,
                staticContainer.WebRequestsContainer.WebRequestController,
                parcelServiceContainer.TeleportController,
                parcelServiceContainer.RetrieveSceneFromFixedRealm,
                parcelServiceContainer.RetrieveSceneFromVolatileWorld,
                dynamicWorldParams.StaticLoadPositions,
                staticContainer.RealmData,
                staticContainer.ScenesCache,
                staticContainer.PartitionDataContainer,
                staticContainer.SingletonSharedDependencies.SceneAssetLock,
                debugBuilder,
                staticContainer.ComponentsContainer.ComponentPoolsRegistry
                               .GetReferenceTypePool<PartitionComponent>(),
                localSceneDevelopment
            );

            var sceneRoomMetaDataSource = new SceneRoomMetaDataSource(realmController, staticContainer.CharacterContainer.Transform, globalWorld, dynamicWorldParams.IsolateScenesCommunication);

            var metaDataSource = new SceneRoomLogMetaDataSource(sceneRoomMetaDataSource);

            IGateKeeperSceneRoom gateKeeperSceneRoom = new GateKeeperSceneRoom(staticContainer.WebRequestsContainer.WebRequestController, metaDataSource, bootstrapContainer.DecentralandUrlsSource, staticContainer.ScenesCache)
               .AsActivatable();

            var currentAdapterAddress = ICurrentAdapterAddress.NewDefault(staticContainer.RealmData);

            var archipelagoIslandRoom = IArchipelagoIslandRoom.NewDefault(
                identityCache,
                MultiPoolFactory(),
                staticContainer.CharacterContainer.CharacterObject,
                currentAdapterAddress,
                staticContainer.WebRequestsContainer.WebRequestController
            );

            var reloadSceneController = new ECSReloadScene(staticContainer.ScenesCache, globalWorld, playerEntity, localSceneDevelopment);

            var localSceneDevelopmentController = localSceneDevelopment ? new LocalSceneDevelopmentController(reloadSceneController, dynamicWorldParams.LocalSceneDevelopmentRealm) : null;

            IRoomHub roomHub = localSceneDevelopment ? NullRoomHub.INSTANCE : new RoomHub(archipelagoIslandRoom, gateKeeperSceneRoom);
            var messagePipesHub = new MessagePipesHub(roomHub, MultiPoolFactory(), MultiPoolFactory(), memoryPool);

            var roomsStatus = new RoomsStatus(
                roomHub,

                //override allowed only in Editor
                Application.isEditor
                    ? new LinkedBox<(bool use, ConnectionQuality quality)>(
                        () => (bootstrapContainer.DebugSettings.OverrideConnectionQuality, bootstrapContainer.DebugSettings.ConnectionQuality)
                    )
                    : new Box<(bool use, ConnectionQuality quality)>((false, ConnectionQuality.QualityExcellent))
            );

            var entityParticipantTable = new EntityParticipantTable();

            var queuePoolFullMovementMessage = new ObjectPool<SimplePriorityQueue<NetworkMovementMessage>>(
                () => new SimplePriorityQueue<NetworkMovementMessage>(),
                actionOnRelease: queue => queue.Clear()
            );

            var remoteEntities = new RemoteEntities(
                roomHub,
                entityParticipantTable,
                staticContainer.ComponentsContainer.ComponentPoolsRegistry,
                queuePoolFullMovementMessage,
                staticContainer.EntityCollidersGlobalCache
            );

            ILandscape landscape = new Landscape(
                realmController,
                genesisTerrain,
                worldsTerrain,
                dynamicWorldParams.EnableLandscape,
                localSceneDevelopment
            );

            var realmMisc = new RealmMisc(
                mapRendererContainer.MapRenderer,
                lodContainer.RoadAssetsPool,
                satelliteView
            );

            IRealmNavigator baseRealmNavigator = new RealmNavigator(
                loadingScreen,
                realmController,
                parcelServiceContainer.TeleportController,
                roomHub,
                remoteEntities,
                bootstrapContainer.DecentralandUrlsSource,
                globalWorld,
                lodContainer.RoadAssetsPool,
                staticContainer.ExposedGlobalDataContainer.ExposedCameraData.CameraEntityProxy,
                exposedGlobalDataContainer.CameraSamplingData,
                staticContainer.LoadingStatus,
                staticContainer.CacheCleaner,
                staticContainer.SingletonSharedDependencies.MemoryBudget,
<<<<<<< HEAD
                teleportBusController,
                landscape);
=======
                bootstrapContainer.Analytics!,
                landscape,
                realmMisc
            );
>>>>>>> 8514b271

            IHealthCheck livekitHealthCheck = bootstrapContainer.DebugSettings.EnableEmulateNoLivekitConnection
                ? new IHealthCheck.AlwaysFails("Livekit connection is in debug, always fail mode")
                : new SequentialHealthCheck(
                    new MultipleURLHealthCheck(staticContainer.WebRequestsContainer.WebRequestController, bootstrapContainer.DecentralandUrlsSource,
                        DecentralandUrl.ArchipelagoStatus,
                        DecentralandUrl.GatekeeperStatus
                    ),
                    new StartLiveKitRooms(roomHub)
                );

            livekitHealthCheck = dynamicWorldParams.EnableAnalytics
                ? livekitHealthCheck.WithFailAnalytics(bootstrapContainer.Analytics!)
                : livekitHealthCheck;

            livekitHealthCheck.WithRetries();

            var chatHistory = new ChatHistory();

            var userInAppInAppInitializationFlow = new RealUserInAppInitializationFlow(
                staticContainer.LoadingStatus,
                livekitHealthCheck,
                bootstrapContainer.DecentralandUrlsSource,
                mvcManager,
                selfProfile,
                dynamicWorldParams.StartParcel,
                staticContainer.MainPlayerAvatarBaseProxy,
                backgroundMusic,
                baseRealmNavigator,
                loadingScreen,
                staticContainer.FeatureFlagsProvider,
                staticContainer.FeatureFlagsCache,
                identityCache,
                realmController,
                realmMisc,
                landscape,
                dynamicWorldParams.AppParameters,
                bootstrapContainer.DebugSettings,
                staticContainer.PortableExperiencesController,
                roomHub,
                bootstrapContainer.Analytics.EnsureNotNull(),
                bootstrapContainer.DiagnosticsContainer,
                chatHistory
            );

            var realmNavigator = new MainScreenFallbackRealmNavigator(
                baseRealmNavigator,
                userInAppInAppInitializationFlow,
                playerEntity,
                globalWorld
            );

            var worldInfoHub = new LocationBasedWorldInfoHub(
                new WorldInfoHub(staticContainer.SingletonSharedDependencies.SceneMapping),
                staticContainer.CharacterContainer.CharacterObject
            );

            dynamicWorldDependencies.WorldInfoTool.Initialize(worldInfoHub);

            var characterDataPropagationUtility = new CharacterDataPropagationUtility(staticContainer.ComponentsContainer.ComponentPoolsRegistry.AddComponentPool<SDKProfile>());

            var currentSceneInfo = new CurrentSceneInfo();
            var connectionStatusPanelPlugin = new ConnectionStatusPanelPlugin(userInAppInAppInitializationFlow, mvcManager, mainUIView, roomsStatus, currentSceneInfo, reloadSceneController, globalWorld, playerEntity, debugBuilder);

            var chatCommands = new List<IChatCommand>
            {
                new GoToChatCommand(realmNavigator),
                new ChangeRealmChatCommand(realmNavigator, bootstrapContainer.DecentralandUrlsSource, new EnvironmentValidator(bootstrapContainer.Environment)),
                new DebugPanelChatCommand(debugBuilder, connectionStatusPanelPlugin),
                new ShowEntityInfoChatCommand(worldInfoHub),
                new ClearChatCommand(chatHistory),
                new ReloadSceneChatCommand(reloadSceneController),
                new LoadPortableExperienceChatCommand(staticContainer.PortableExperiencesController, staticContainer.FeatureFlagsCache),
                new KillPortableExperienceChatCommand(staticContainer.PortableExperiencesController, staticContainer.FeatureFlagsCache),
            };

            chatCommands.Add(new HelpChatCommand(chatCommands));

            IChatMessagesBus coreChatMessageBus = new MultiplayerChatMessagesBus(messagePipesHub, profileRepository, new MessageDeduplication<double>())
                                                 .WithSelfResend(identityCache, profileRepository)
                                                 .WithIgnoreSymbols()
                                                 .WithCommands(chatCommands)
                                                 .WithDebugPanel(debugBuilder);

            IChatMessagesBus chatMessagesBus = dynamicWorldParams.EnableAnalytics
                ? new ChatMessagesBusAnalyticsDecorator(coreChatMessageBus, bootstrapContainer.Analytics!)
                : coreChatMessageBus;

            var minimap = new MinimapController(
                mainUIView.MinimapView.EnsureNotNull(),
                mapRendererContainer.MapRenderer,
                mvcManager,
                placesAPIService,
                realmController,
                chatMessagesBus,
                staticContainer.ScenesCache,
                mapPathEventBus,
                staticContainer.SceneRestrictionBusController,
                $"{dynamicWorldParams.StartParcel.x},{dynamicWorldParams.StartParcel.y}"
            );

            // This is a lazy reference to avoid circular dependencies in DynamicWorldContainer, evil hack should be redesigned
            realmMisc.Inject(minimap);

            var coreBackpackEventBus = new BackpackEventBus();

            IBackpackEventBus backpackEventBus = dynamicWorldParams.EnableAnalytics
                ? new BackpackEventBusAnalyticsDecorator(coreBackpackEventBus, bootstrapContainer.Analytics!)
                : coreBackpackEventBus;

            var profileBroadcast = new DebounceProfileBroadcast(
                new EnsureSelfPublishedProfileBroadcast(
                    new ProfileBroadcast(messagePipesHub, selfProfile),
                    selfProfile,
                    staticContainer.RealmData
                )
            );

            var notificationsRequestController = new NotificationsRequestController(staticContainer.WebRequestsContainer.WebRequestController, notificationsBusController, bootstrapContainer.DecentralandUrlsSource, identityCache);
            notificationsRequestController.StartGettingNewNotificationsOverTimeAsync(ct).SuppressCancellationThrow().Forget();

            var multiplayerEmotesMessageBus = new MultiplayerEmotesMessageBus(messagePipesHub, multiplayerDebugSettings);

            var remoteMetadata = new DebounceRemoteMetadata(new RemoteMetadata(roomHub, staticContainer.RealmData));

            var characterPreviewEventBus = new CharacterPreviewEventBus();
            var sidebarBus = new SidebarBus();
            AudioMixer generalAudioMixer = (await assetsProvisioner.ProvideMainAssetAsync(dynamicSettings.GeneralAudioMixer, ct)).Value;
            var audioMixerVolumesController = new AudioMixerVolumesController(generalAudioMixer);

            var multiplayerMovementMessageBus = new MultiplayerMovementMessageBus(messagePipesHub, entityParticipantTable, globalWorld);

            var badgesAPIClient = new BadgesAPIClient(staticContainer.WebRequestsContainer.WebRequestController, bootstrapContainer.DecentralandUrlsSource);

            IUserCalendar userCalendar = new GoogleUserCalendar(webBrowser);
            ISystemClipboard clipboard = new UnityClipboard();

            ICameraReelImagesMetadataDatabase cameraReelImagesMetadataDatabase = new CameraReelImagesMetadataRemoteDatabase(staticContainer.WebRequestsContainer.WebRequestController, bootstrapContainer.DecentralandUrlsSource);
            ICameraReelScreenshotsStorage cameraReelScreenshotsStorage = new CameraReelS3BucketScreenshotsStorage(staticContainer.WebRequestsContainer.WebRequestController);

            CameraReelRemoteStorageService cameraReelStorageService = new CameraReelRemoteStorageService(cameraReelImagesMetadataDatabase, cameraReelScreenshotsStorage, identityCache.Identity?.Address);

            bool includeCameraReel = staticContainer.FeatureFlagsCache.Configuration.IsEnabled(FeatureFlagsStrings.CAMERA_REEL) || (appArgs.HasDebugFlag() && appArgs.HasFlag(AppArgsFlags.CAMERA_REEL)) || Application.isEditor;

            var globalPlugins = new List<IDCLGlobalPlugin>
            {
                new MultiplayerPlugin(
                    assetsProvisioner,
                    archipelagoIslandRoom,
                    gateKeeperSceneRoom,
                    roomHub,
                    roomsStatus,
                    profileRepository,
                    profileBroadcast,
                    debugBuilder,
                    staticContainer.LoadingStatus,
                    entityParticipantTable,
                    messagePipesHub,
                    remoteMetadata,
                    staticContainer.CharacterContainer.CharacterObject,
                    staticContainer.RealmData,
                    remoteEntities,
                    staticContainer.ScenesCache,
                    emotesCache,
                    characterDataPropagationUtility,
                    staticContainer.ComponentsContainer.ComponentPoolsRegistry
                ),
                new WorldInfoPlugin(worldInfoHub, debugBuilder, chatHistory),
                new CharacterMotionPlugin(assetsProvisioner, staticContainer.CharacterContainer.CharacterObject, debugBuilder, staticContainer.ComponentsContainer.ComponentPoolsRegistry, staticContainer.SceneReadinessReportQueue),
                new InputPlugin(dclInput, dclCursor, unityEventSystem, assetsProvisioner, dynamicWorldDependencies.CursorUIDocument, multiplayerEmotesMessageBus, mvcManager, debugBuilder, dynamicWorldDependencies.RootUIDocument, dynamicWorldDependencies.CursorUIDocument, exposedGlobalDataContainer.ExposedCameraData),
                new GlobalInteractionPlugin(dclInput, dynamicWorldDependencies.RootUIDocument, assetsProvisioner, staticContainer.EntityCollidersGlobalCache, exposedGlobalDataContainer.GlobalInputEvents, dclCursor, unityEventSystem, mvcManager),
                new CharacterCameraPlugin(assetsProvisioner, realmSamplingData, exposedGlobalDataContainer.ExposedCameraData, debugBuilder, dynamicWorldDependencies.CommandLineArgs, dclInput),
                new WearablePlugin(assetsProvisioner, staticContainer.WebRequestsContainer.WebRequestController, staticContainer.RealmData, assetBundlesURL, staticContainer.CacheCleaner, wearableCatalog),
                new EmotePlugin(staticContainer.WebRequestsContainer.WebRequestController, emotesCache, staticContainer.RealmData, multiplayerEmotesMessageBus, debugBuilder,
                    assetsProvisioner, selfProfile, mvcManager, dclInput, staticContainer.CacheCleaner, identityCache, entityParticipantTable, assetBundlesURL, mainUIView, dclCursor, staticContainer.InputBlock, globalWorld, playerEntity),
                new ProfilingPlugin(staticContainer.Profiler, staticContainer.RealmData, staticContainer.SingletonSharedDependencies.MemoryBudget, debugBuilder, staticContainer.ScenesCache),
                new AvatarPlugin(
                    staticContainer.ComponentsContainer.ComponentPoolsRegistry,
                    assetsProvisioner,
                    staticContainer.SingletonSharedDependencies.FrameTimeBudget,
                    staticContainer.SingletonSharedDependencies.MemoryBudget,
                    staticContainer.RealmData,
                    staticContainer.MainPlayerAvatarBaseProxy,
                    debugBuilder,
                    staticContainer.CacheCleaner,
                    chatEntryConfiguration,
                    new DefaultFaceFeaturesHandler(wearableCatalog),
                    nametagsData,
                    defaultTexturesContainer.TextureArrayContainerFactory,
                    wearableCatalog,
                    remoteEntities,
                    staticContainer.CharacterContainer.Transform),
                new MainUIPlugin(mvcManager, sidebarBus, mainUIView),
                new ProfilePlugin(profileRepository, profileCache, staticContainer.CacheCleaner, new ProfileIntentionCache()),
                new MapRendererPlugin(mapRendererContainer.MapRenderer),
                new SidebarPlugin(
                    assetsProvisioner,
                    mvcManager,
                    mainUIView,
                    notificationsBusController,
                    notificationsRequestController,
                    identityCache,
                    profileRepository,
                    staticContainer.WebRequestsContainer.WebRequestController,
                    webBrowser,
                    dynamicWorldDependencies.Web3Authenticator,
                    userInAppInAppInitializationFlow,
                    profileCache, sidebarBus, chatEntryConfiguration,
                    globalWorld, playerEntity, includeCameraReel),
                new ErrorPopupPlugin(mvcManager, assetsProvisioner),
                connectionStatusPanelPlugin,
                new MinimapPlugin(mvcManager, minimap),
                new ChatPlugin(assetsProvisioner, mvcManager, chatMessagesBus, chatHistory, entityParticipantTable, nametagsData, dclInput, unityEventSystem, mainUIView, staticContainer.InputBlock, globalWorld, playerEntity),
                new ExplorePanelPlugin(
                    assetsProvisioner,
                    mvcManager,
                    mapRendererContainer,
                    placesAPIService,
                    staticContainer.WebRequestsContainer.WebRequestController,
                    identityCache,
                    cameraReelStorageService,
                    cameraReelStorageService,
                    clipboard,
                    bootstrapContainer.DecentralandUrlsSource,
                    wearableCatalog,
                    characterPreviewFactory,
                    profileRepository,
                    dynamicWorldDependencies.Web3Authenticator,
                    userInAppInAppInitializationFlow,
                    selfProfile,
                    equippedWearables,
                    equippedEmotes,
                    webBrowser,
                    emotesCache,
                    realmNavigator,
                    forceRender,
                    dclInput,
                    staticContainer.RealmData,
                    profileCache,
                    assetBundlesURL,
                    notificationsBusController,
                    characterPreviewEventBus,
                    mapPathEventBus,
                    chatEntryConfiguration,
                    backpackEventBus,
                    thirdPartyNftProviderSource,
                    wearablesProvider,
                    dclCursor,
                    staticContainer.InputBlock,
                    emoteProvider,
                    globalWorld,
                    playerEntity,
                    chatMessagesBus,
                    staticContainer.MemoryCap,
                    bootstrapContainer.WorldVolumeMacBus,
                    eventsApiService,
                    userCalendar,
                    clipboard,
                    explorePanelNavmapBus,
                    includeCameraReel
                ),
                new CharacterPreviewPlugin(staticContainer.ComponentsContainer.ComponentPoolsRegistry, assetsProvisioner, staticContainer.CacheCleaner),
                new WebRequestsPlugin(staticContainer.WebRequestsContainer.AnalyticsContainer, debugBuilder),
                new Web3AuthenticationPlugin(assetsProvisioner, dynamicWorldDependencies.Web3Authenticator, debugBuilder, mvcManager, selfProfile, webBrowser, staticContainer.RealmData, identityCache, characterPreviewFactory, dynamicWorldDependencies.SplashScreen, audioMixerVolumesController, staticContainer.FeatureFlagsCache, characterPreviewEventBus, globalWorld),
                new StylizedSkyboxPlugin(assetsProvisioner, dynamicSettings.DirectionalLight, debugBuilder, staticContainer.FeatureFlagsCache),
                new LoadingScreenPlugin(assetsProvisioner, mvcManager, audioMixerVolumesController,
                    staticContainer.InputBlock, debugBuilder, staticContainer.LoadingStatus),
                new ExternalUrlPromptPlugin(assetsProvisioner, webBrowser, mvcManager, dclCursor),
                new TeleportPromptPlugin(
                    assetsProvisioner,
                    mvcManager,
                    staticContainer.WebRequestsContainer.WebRequestController,
                    placesAPIService,
                    dclCursor,
                    chatMessagesBus
                ),
                new ChangeRealmPromptPlugin(
                    assetsProvisioner,
                    mvcManager,
                    dclCursor,
                    realmUrl => chatMessagesBus.Send($"/{ChatCommandsUtils.COMMAND_GOTO} {realmUrl}", "RestrictedActionAPI")),
                new NftPromptPlugin(assetsProvisioner, webBrowser, mvcManager, nftInfoAPIClient, staticContainer.WebRequestsContainer.WebRequestController, dclCursor),
                staticContainer.CharacterContainer.CreateGlobalPlugin(),
                staticContainer.QualityContainer.CreatePlugin(),
                landscapePlugin,
                new MultiplayerMovementPlugin(
                    assetsProvisioner,
                    multiplayerMovementMessageBus,
                    debugBuilder,
                    remoteEntities,
                    staticContainer.CharacterContainer.Transform,
                    multiplayerDebugSettings,
                    appArgs,
                    entityParticipantTable,
                    staticContainer.RealmData,
                    remoteMetadata,
                    staticContainer.FeatureFlagsCache),
                lodContainer.LODPlugin,
                lodContainer.RoadPlugin,
                new AudioPlaybackPlugin(genesisTerrain, assetsProvisioner, dynamicWorldParams.EnableLandscape),
                new RealmDataDirtyFlagPlugin(staticContainer.RealmData),
                new NotificationPlugin(
                    assetsProvisioner,
                    mvcManager,
                    staticContainer.WebRequestsContainer.WebRequestController,
                    notificationsBusController),
                new RewardPanelPlugin(mvcManager, assetsProvisioner, notificationsBusController, staticContainer.WebRequestsContainer.WebRequestController),
                new PassportPlugin(
                    assetsProvisioner,
                    mvcManager,
                    dclCursor,
                    profileRepository,
                    characterPreviewFactory,
                    chatEntryConfiguration,
                    staticContainer.RealmData,
                    assetBundlesURL,
                    staticContainer.WebRequestsContainer.WebRequestController,
                    characterPreviewEventBus,
                    selfProfile,
                    webBrowser,
                    bootstrapContainer.DecentralandUrlsSource,
                    badgesAPIClient,
                    notificationsBusController,
                    staticContainer.InputBlock,
                    remoteMetadata,
                    cameraReelStorageService,
                    cameraReelStorageService,
                    globalWorld,
                    playerEntity,
                    includeCameraReel
                ),
            };

            globalPlugins.AddRange(staticContainer.SharedPlugins);

            if (includeCameraReel)
                globalPlugins.Add(new InWorldCameraPlugin(
                    dclInput,
                    selfProfile,
                    staticContainer.RealmData,
                    playerEntity,
                    placesAPIService,
                    staticContainer.CharacterContainer.CharacterObject,
                    coroutineRunner,
                    cameraReelStorageService,
                    cameraReelStorageService,
                    mvcManager,
                    clipboard,
                    bootstrapContainer.DecentralandUrlsSource,
                    webBrowser,
                    staticContainer.WebRequestsContainer.WebRequestController,
                    profileRepository,
                    realmNavigator,
                    assetsProvisioner,
                    wearableCatalog,
                    wearablesProvider,
                    assetBundlesURL,
                    dclCursor,
                    mainUIView.SidebarView.EnsureNotNull().InWorldCameraButton,
                    globalWorld,
                    debugBuilder));

            if (dynamicWorldParams.EnableAnalytics)
                globalPlugins.Add(new AnalyticsPlugin(
                        bootstrapContainer.Analytics!,
                        staticContainer.Profiler,
                        staticContainer.RealmData,
                        staticContainer.ScenesCache,
                        staticContainer.MainPlayerAvatarBaseProxy,
                        identityCache,
                        debugBuilder,
                        cameraReelStorageService
                    )
                );

            var globalWorldFactory = new GlobalWorldFactory(
                in staticContainer,
                exposedGlobalDataContainer.CameraSamplingData,
                realmSamplingData,
                assetBundlesURL,
                staticContainer.RealmData,
                globalPlugins,
                debugBuilder,
                staticContainer.ScenesCache,
                dynamicWorldParams.HybridSceneParams,
                currentSceneInfo,
                lodContainer.LodCache,
                multiplayerEmotesMessageBus,
                globalWorld,
                staticContainer.SceneReadinessReportQueue,
                localSceneDevelopment
            );

            staticContainer.RoomHubProxy.SetObject(roomHub);

            var container = new DynamicWorldContainer(
                localSceneDevelopmentController,
                mvcManager,
                realmController,
                globalWorldFactory,
                globalPlugins,
                profileRepository,
                userInAppInAppInitializationFlow,
                chatMessagesBus,
                messagePipesHub,
                remoteMetadata,
                profileBroadcast,
                roomHub
            );

            // Init itself
            await dynamicWorldDependencies.SettingsContainer.InitializePluginAsync(container, ct)!.ThrowOnFail();

            return (container, true);
        }

        private static void ParseDebugForcedEmotes(IReadOnlyCollection<string>? debugEmotes, ref List<URN> parsedEmotes)
        {
            if (debugEmotes?.Count > 0)
                parsedEmotes.AddRange(debugEmotes.Select(emote => new URN(emote)));
        }

        private static void ParseParamsForcedEmotes(IAppArgs appParams, ref List<URN> parsedEmotes)
        {
            if (appParams.TryGetValue(AppArgsFlags.FORCED_EMOTES, out string? csv) && !string.IsNullOrEmpty(csv!))
                parsedEmotes.AddRange(csv.Split(',', StringSplitOptions.RemoveEmptyEntries)?.Select(emote => new URN(emote)) ?? ArraySegment<URN>.Empty);
        }
    }
}<|MERGE_RESOLUTION|>--- conflicted
+++ resolved
@@ -200,11 +200,10 @@
             async UniTask InitializeContainersAsync(IPluginSettingsContainer settingsContainer, CancellationToken ct)
             {
                 // Init other containers
-<<<<<<< HEAD
                 container.DefaultTexturesContainer = await DefaultTexturesContainer.CreateAsync(settingsContainer, assetsProvisioner, ct).ThrowOnFail();
                 container.LODContainer = await LODContainer.CreateAsync(assetsProvisioner, bootstrapContainer.DecentralandUrlsSource, staticContainer, settingsContainer, staticContainer.RealmData, container.DefaultTexturesContainer.TextureArrayContainerFactory, debugBuilder, dynamicWorldParams.EnableLOD, ct).ThrowOnFail();
                 container.MapRendererContainer = await MapRendererContainer.CreateAsync(settingsContainer, staticContainer, bootstrapContainer.DecentralandUrlsSource, assetsProvisioner, placesAPIService, eventsApiService, mapPathEventBus, notificationsBusController, teleportBusController, sharedNavmapCommandBus, ct);
-=======
+
                 defaultTexturesContainer =
                     await DefaultTexturesContainer
                          .CreateAsync(
@@ -241,7 +240,6 @@
                             notificationsBusController,
                             ct
                         );
->>>>>>> 8514b271
             }
 
             try { await InitializeContainersAsync(dynamicWorldDependencies.SettingsContainer, ct); }
@@ -422,15 +420,11 @@
                 staticContainer.LoadingStatus,
                 staticContainer.CacheCleaner,
                 staticContainer.SingletonSharedDependencies.MemoryBudget,
-<<<<<<< HEAD
                 teleportBusController,
-                landscape);
-=======
+                landscape,
                 bootstrapContainer.Analytics!,
-                landscape,
                 realmMisc
             );
->>>>>>> 8514b271
 
             IHealthCheck livekitHealthCheck = bootstrapContainer.DebugSettings.EnableEmulateNoLivekitConnection
                 ? new IHealthCheck.AlwaysFails("Livekit connection is in debug, always fail mode")
