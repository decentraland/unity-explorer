using Arch.Core;
using CommunicationData.URLHelpers;
using Cysharp.Threading.Tasks;
using DCL.AssetsProvision;
using DCL.Audio;
using DCL.AvatarRendering.Emotes;
using DCL.AvatarRendering.Emotes.Equipped;
using DCL.AvatarRendering.Wearables;
using DCL.AvatarRendering.Wearables.Equipped;
using DCL.AvatarRendering.Wearables.Helpers;
using DCL.AvatarRendering.Wearables.ThirdParty;
using DCL.Backpack.BackpackBus;
using DCL.BadgesAPIService;
using DCL.Browser;
using DCL.CharacterPreview;
using DCL.Chat.Commands;
using DCL.Chat.History;
using DCL.Chat.MessageBus;
using DCL.Clipboard;
using DCL.DebugUtilities;
using DCL.EventsApi;
using DCL.FeatureFlags;
using DCL.Friends;
using DCL.Chat;
using DCL.Chat.ChatLifecycleBus;
using DCL.Chat.InputBus;
using DCL.Friends.Passport;
using DCL.Friends.UserBlocking;
using DCL.Input;
using DCL.InWorldCamera.CameraReelStorageService;
using DCL.LOD.Systems;
using DCL.MapRenderer;
using DCL.Minimap;
using DCL.Multiplayer.Connections.Archipelago.AdapterAddress.Current;
using DCL.Multiplayer.Connections.Archipelago.Rooms;
using DCL.Multiplayer.Connections.DecentralandUrls;
using DCL.Multiplayer.Connections.GateKeeper.Meta;
using DCL.Multiplayer.Connections.GateKeeper.Rooms;
using DCL.Multiplayer.Connections.GateKeeper.Rooms.Options;
using DCL.Multiplayer.Connections.Messaging.Hubs;
using DCL.Multiplayer.Connections.Pools;
using DCL.Multiplayer.Connections.RoomHubs;
using DCL.Multiplayer.Connections.Rooms.Connective;
using DCL.Multiplayer.Connections.Rooms.Status;
using DCL.Multiplayer.Connections.Systems.Throughput;
using DCL.Multiplayer.Connectivity;
using DCL.Multiplayer.Deduplication;
using DCL.Multiplayer.Emotes;
using DCL.Multiplayer.HealthChecks;
using DCL.Multiplayer.HealthChecks.Struct;
using DCL.Multiplayer.Movement;
using DCL.Multiplayer.Movement.Settings;
using DCL.Multiplayer.Movement.Systems;
using DCL.Multiplayer.Profiles.BroadcastProfiles;
using DCL.Multiplayer.Profiles.Entities;
using DCL.Multiplayer.Profiles.Poses;
using DCL.Multiplayer.Profiles.Tables;
using DCL.Multiplayer.SDK.Systems.GlobalWorld;
using DCL.Nametags;
using DCL.Navmap;
using DCL.NftInfoAPIService;
using DCL.Notifications;
using DCL.NotificationsBusController.NotificationsBus;
using DCL.Optimization.Pools;
using DCL.PerformanceAndDiagnostics.Analytics;
using DCL.PlacesAPIService;
using DCL.PluginSystem;
using DCL.PluginSystem.Global;
using DCL.Profiles;
using DCL.Profiles.Self;
using DCL.RealmNavigation;
using DCL.Rendering.GPUInstancing.Systems;
using DCL.SceneLoadingScreens.LoadingScreen;
using DCL.SidebarBus;
using DCL.UI.MainUI;
using DCL.StylizedSkybox.Scripts.Plugin;
using DCL.UI.InputFieldFormatting;
using DCL.UI.Profiles.Helpers;
using DCL.UI.Sidebar.SidebarActionsBus;
using DCL.UserInAppInitializationFlow;
using DCL.Utilities;
using DCL.Utilities.Extensions;
using DCL.Web3.Identities;
using DCL.WebRequests.Analytics;
using ECS.Prioritization.Components;
using ECS.SceneLifeCycle;
using ECS.SceneLifeCycle.CurrentScene;
using ECS.SceneLifeCycle.LocalSceneDevelopment;
using ECS.SceneLifeCycle.Realm;
using Global.AppArgs;
using Global.Dynamic.ChatCommands;
using Global.Versioning;
using LiveKit.Internal.FFIClients.Pools;
using LiveKit.Internal.FFIClients.Pools.Memory;
using LiveKit.Proto;
using MVC;
using MVC.PopupsController.PopupCloser;
using SceneRunner.Debugging.Hub;
using System;
using System.Buffers;
using System.Collections.Generic;
using System.Linq;
using System.Threading;
using UnityEngine;
using UnityEngine.Audio;
using UnityEngine.EventSystems;
using UnityEngine.Pool;
using Utility;
using Utility.Ownership;
using Utility.PriorityQueue;
using Object = UnityEngine.Object;

namespace Global.Dynamic
{
    public class DynamicWorldContainer : DCLWorldContainer<DynamicWorldSettings>
    {
        private readonly LocalSceneDevelopmentController? localSceneDevelopmentController;
        private readonly IChatMessagesBus chatMessagesBus;
        private readonly IProfileBroadcast profileBroadcast;

        public IMVCManager MvcManager { get; }

        public IGlobalRealmController RealmController { get; }

        public GlobalWorldFactory GlobalWorldFactory { get; }

        public IReadOnlyList<IDCLGlobalPlugin> GlobalPlugins { get; }

        public IProfileRepository ProfileRepository { get; }

        public IUserInAppInitializationFlow UserInAppInAppInitializationFlow { get; }

        public IMessagePipesHub MessagePipesHub { get; }

        public IRemoteMetadata RemoteMetadata { get; }

        public IRoomHub RoomHub { get; }

        private DynamicWorldContainer(
            LocalSceneDevelopmentController? localSceneDevelopmentController,
            IMVCManager mvcManager,
            IGlobalRealmController realmController,
            GlobalWorldFactory globalWorldFactory,
            IReadOnlyList<IDCLGlobalPlugin> globalPlugins,
            IProfileRepository profileRepository,
            IUserInAppInitializationFlow userInAppInAppInitializationFlow,
            IChatMessagesBus chatMessagesBus,
            IMessagePipesHub messagePipesHub,
            IRemoteMetadata remoteMetadata,
            IProfileBroadcast profileBroadcast,
            IRoomHub roomHub)
        {
            MvcManager = mvcManager;
            RealmController = realmController;
            GlobalWorldFactory = globalWorldFactory;
            GlobalPlugins = globalPlugins;
            ProfileRepository = profileRepository;
            UserInAppInAppInitializationFlow = userInAppInAppInitializationFlow;
            MessagePipesHub = messagePipesHub;
            RemoteMetadata = remoteMetadata;
            RoomHub = roomHub;
            this.localSceneDevelopmentController = localSceneDevelopmentController;
            this.chatMessagesBus = chatMessagesBus;
            this.profileBroadcast = profileBroadcast;
        }

        public override void Dispose()
        {
            chatMessagesBus.Dispose();
            profileBroadcast.Dispose();
            MessagePipesHub.Dispose();
            localSceneDevelopmentController?.Dispose();
        }

        public static async UniTask<(DynamicWorldContainer? container, bool success)> CreateAsync(
            BootstrapContainer bootstrapContainer,
            DynamicWorldDependencies dynamicWorldDependencies,
            DynamicWorldParams dynamicWorldParams,
            AudioClipConfig backgroundMusic,
            World globalWorld,
            Entity playerEntity,
            IAppArgs appArgs,
            ICoroutineRunner coroutineRunner,
            DCLVersion dclVersion,
            CancellationToken ct)
        {
            DynamicSettings dynamicSettings = dynamicWorldDependencies.DynamicSettings;
            StaticContainer staticContainer = dynamicWorldDependencies.StaticContainer;
            IWeb3IdentityCache identityCache = dynamicWorldDependencies.Web3IdentityCache;
            IAssetsProvisioner assetsProvisioner = dynamicWorldDependencies.AssetsProvisioner;
            IDebugContainerBuilder debugBuilder = dynamicWorldDependencies.DebugContainerBuilder;
            ObjectProxy<INavmapBus> explorePanelNavmapBus = new ObjectProxy<INavmapBus>();
            INavmapBus sharedNavmapCommandBus = new SharedNavmapBus(explorePanelNavmapBus);

            // If we have many undesired delays when using the third-party providers, it might be useful to cache it at app's bootstrap
            // So far, the chance of using it is quite low, so it's preferable to do it lazy avoiding extra requests & memory allocations
            IThirdPartyNftProviderSource thirdPartyNftProviderSource = new RealmThirdPartyNftProviderSource(staticContainer.WebRequestsContainer.WebRequestController,
                staticContainer.RealmData);

            var placesAPIService = new PlacesAPIService(new PlacesAPIClient(staticContainer.WebRequestsContainer.WebRequestController, bootstrapContainer.DecentralandUrlsSource));

            IEventsApiService eventsApiService = new HttpEventsApiService(staticContainer.WebRequestsContainer.WebRequestController,
                URLDomain.FromString(bootstrapContainer.DecentralandUrlsSource.Url(DecentralandUrl.ApiEvents)));

            var mapPathEventBus = new MapPathEventBus();
            INotificationsBusController notificationsBusController = new NotificationsBusController();

            DefaultTexturesContainer defaultTexturesContainer = null!;
            LODContainer lodContainer = null!;

            IOnlineUsersProvider onlineUsersProvider = new ArchipelagoHttpOnlineUsersProvider(staticContainer.WebRequestsContainer.WebRequestController,
                URLAddress.FromString(bootstrapContainer.DecentralandUrlsSource.Url(DecentralandUrl.RemotePeers)));

            async UniTask InitializeContainersAsync(IPluginSettingsContainer settingsContainer, CancellationToken ct)
            {
                // Init other containers
                defaultTexturesContainer =
                    await DefaultTexturesContainer
                         .CreateAsync(
                              settingsContainer,
                              assetsProvisioner,
                              appArgs,
                              ct
                          )
                         .ThrowOnFail();

                lodContainer =
                    await LODContainer
                         .CreateAsync(
                              assetsProvisioner,
                              bootstrapContainer.DecentralandUrlsSource,
                              staticContainer,
                              settingsContainer,
                              staticContainer.RealmData,
                              defaultTexturesContainer.TextureArrayContainerFactory,
                              debugBuilder,
                              dynamicWorldParams.EnableLOD,
                              staticContainer.GPUInstancingService,
                              ct
                          )
                         .ThrowOnFail();
            }

            try { await InitializeContainersAsync(dynamicWorldDependencies.SettingsContainer, ct); }
            catch (Exception) { return (null, false); }

            CursorSettings cursorSettings = (await assetsProvisioner.ProvideMainAssetAsync(dynamicSettings.CursorSettings, ct)).Value;
            ProvidedAsset<Texture2D> normalCursorAsset = await assetsProvisioner.ProvideMainAssetAsync(cursorSettings.NormalCursor, ct);
            ProvidedAsset<Texture2D> interactionCursorAsset = await assetsProvisioner.ProvideMainAssetAsync(cursorSettings.InteractionCursor, ct);
            ProvidedAsset<MultiplayerDebugSettings> multiplayerDebugSettings = await assetsProvisioner.ProvideMainAssetAsync(dynamicSettings.MultiplayerDebugSettings, ct);

            var unityEventSystem = new UnityEventSystem(EventSystem.current.EnsureNotNull());
            var dclCursor = new DCLCursor(normalCursorAsset.Value, interactionCursorAsset.Value, cursorSettings.NormalCursorHotspot, cursorSettings.InteractionCursorHotspot);

            staticContainer.QualityContainer.AddDebugViews(debugBuilder);

            var realmSamplingData = new RealmSamplingData();
            var dclInput = new DCLInput();
            staticContainer.InputProxy.SetObject(dclInput);

            ExposedGlobalDataContainer exposedGlobalDataContainer = staticContainer.ExposedGlobalDataContainer;

            PopupCloserView popupCloserView = Object.Instantiate((await assetsProvisioner.ProvideMainAssetAsync(dynamicSettings.PopupCloserView, CancellationToken.None)).Value.GetComponent<PopupCloserView>()).EnsureNotNull();
            MainUIView mainUIView = Object.Instantiate((await assetsProvisioner.ProvideMainAssetAsync(dynamicSettings.MainUIView, CancellationToken.None)).Value.GetComponent<MainUIView>()).EnsureNotNull();

            var coreMvcManager = new MVCManager(new WindowStackManager(), new CancellationTokenSource(), popupCloserView);

            IMVCManager mvcManager = dynamicWorldParams.EnableAnalytics
                ? new MVCManagerAnalyticsDecorator(coreMvcManager, bootstrapContainer.Analytics!)
                : coreMvcManager;

            var loadingScreenTimeout = new LoadingScreenTimeout();
            ILoadingScreen loadingScreen = new LoadingScreen(mvcManager, loadingScreenTimeout);

            var nftInfoAPIClient = new OpenSeaAPIClient(staticContainer.WebRequestsContainer.WebRequestController, bootstrapContainer.DecentralandUrlsSource);
            var wearableCatalog = new WearableStorage();
            var characterPreviewFactory = new CharacterPreviewFactory(staticContainer.ComponentsContainer.ComponentPoolsRegistry);
            IWebBrowser webBrowser = bootstrapContainer.WebBrowser;
            ProfileNameColorHelper.SetNameColors(dynamicSettings.UserNameColors);
            NametagsData nametagsData = (await assetsProvisioner.ProvideMainAssetAsync(dynamicSettings.NametagsData, ct)).Value;

            IProfileCache profileCache = new DefaultProfileCache();

            var profileRepository = new LogProfileRepository(
                new RealmProfileRepository(staticContainer.WebRequestsContainer.WebRequestController, staticContainer.RealmData, profileCache)
            );

            static IMultiPool MultiPoolFactory() =>
                new DCLMultiPool();

            var memoryPool = new ArrayMemoryPool(ArrayPool<byte>.Shared!);

            var assetBundlesURL = URLDomain.FromString(bootstrapContainer.DecentralandUrlsSource.Url(DecentralandUrl.AssetBundlesCDN));
            var builderDTOsURL = URLDomain.FromString(bootstrapContainer.DecentralandUrlsSource.Url(DecentralandUrl.BuilderApiDtos));
            var builderContentURL = URLDomain.FromString(bootstrapContainer.DecentralandUrlsSource.Url(DecentralandUrl.BuilderApiContent));

            var emotesCache = new MemoryEmotesStorage();
            staticContainer.CacheCleaner.Register(emotesCache);
            var equippedWearables = new EquippedWearables();
            var equippedEmotes = new EquippedEmotes();
            var forceRender = new List<string>();

            var selfEmotes = new List<URN>();
            ParseParamsForcedEmotes(bootstrapContainer.ApplicationParametersParser, ref selfEmotes);
            ParseDebugForcedEmotes(bootstrapContainer.DebugSettings.EmotesToAddToUserProfile, ref selfEmotes);

            var selfProfile = new SelfProfile(profileRepository, identityCache, equippedWearables, wearableCatalog,
                emotesCache, equippedEmotes, forceRender, selfEmotes);

            IEmoteProvider emoteProvider = new ApplicationParamsEmoteProvider(appArgs,
                new EcsEmoteProvider(globalWorld, staticContainer.RealmData));

            var wearablesProvider = new ApplicationParametersWearablesProvider(appArgs,
                new ECSWearablesProvider(identityCache, globalWorld), builderDTOsURL.Value);

            //TODO should be unified with LaunchMode
            bool localSceneDevelopment = !string.IsNullOrEmpty(dynamicWorldParams.LocalSceneDevelopmentRealm);
            bool builderWearablesPreview = appArgs.HasFlag(AppArgsFlags.SELF_PREVIEW_BUILDER_COLLECTIONS);

            var realmContainer = RealmContainer.Create(
                staticContainer,
                identityCache,
                dynamicWorldParams.StaticLoadPositions,
                debugBuilder,
                loadingScreenTimeout,
                loadingScreen,
                localSceneDevelopment,
                bootstrapContainer.DecentralandUrlsSource,
                staticContainer.FeatureFlagsCache,
                appArgs);

            var terrainContainer = TerrainContainer.Create(staticContainer, realmContainer, dynamicWorldParams.EnableLandscape, localSceneDevelopment);

            var playSceneMetaDataSource = new SceneRoomMetaDataSource(staticContainer.RealmData, staticContainer.CharacterContainer.Transform, globalWorld, dynamicWorldParams.IsolateScenesCommunication).WithLog();
            var localDevelopmentMetaDataSource = ConstSceneRoomMetaDataSource.FromMachineUUID().WithLog();

            GateKeeperSceneRoomOptions gateKeeperSceneRoomOptions = new GateKeeperSceneRoomOptions(staticContainer.LaunchMode, bootstrapContainer.DecentralandUrlsSource, playSceneMetaDataSource, localDevelopmentMetaDataSource);

            IGateKeeperSceneRoom gateKeeperSceneRoom = new GateKeeperSceneRoom(staticContainer.WebRequestsContainer.WebRequestController, staticContainer.ScenesCache, gateKeeperSceneRoomOptions)
               .AsActivatable();

            var currentAdapterAddress = ICurrentAdapterAddress.NewDefault(staticContainer.RealmData);

            var archipelagoIslandRoom = IArchipelagoIslandRoom.NewDefault(
                identityCache,
                MultiPoolFactory(),
                new ArrayMemoryPool(),
                staticContainer.CharacterContainer.CharacterObject,
                currentAdapterAddress,
                staticContainer.WebRequestsContainer.WebRequestController
            );

            var reloadSceneController = new ECSReloadScene(staticContainer.ScenesCache, globalWorld, playerEntity, localSceneDevelopment);

            LocalSceneDevelopmentController? localSceneDevelopmentController = localSceneDevelopment ? new LocalSceneDevelopmentController(reloadSceneController, dynamicWorldParams.LocalSceneDevelopmentRealm) : null;

            IRoomHub roomHub = new RoomHub(
                localSceneDevelopment ? IConnectiveRoom.Null.INSTANCE : archipelagoIslandRoom,
                gateKeeperSceneRoom
            );

            var islandThroughputBunch = new ThroughputBufferBunch(new ThroughputBuffer(), new ThroughputBuffer());
            var sceneThroughputBunch = new ThroughputBufferBunch(new ThroughputBuffer(), new ThroughputBuffer());

            var messagePipesHub = new MessagePipesHub(roomHub, MultiPoolFactory(), MultiPoolFactory(), memoryPool, islandThroughputBunch, sceneThroughputBunch);

            var roomsStatus = new RoomsStatus(
                roomHub,

                //override allowed only in Editor
                Application.isEditor
                    ? new LinkedBox<(bool use, ConnectionQuality quality)>(
                        () => (bootstrapContainer.DebugSettings.OverrideConnectionQuality, bootstrapContainer.DebugSettings.ConnectionQuality)
                    )
                    : new Box<(bool use, ConnectionQuality quality)>((false, ConnectionQuality.QualityExcellent))
            );

            var entityParticipantTable = new EntityParticipantTable();

            var queuePoolFullMovementMessage = new ObjectPool<SimplePriorityQueue<NetworkMovementMessage>>(
                () => new SimplePriorityQueue<NetworkMovementMessage>(),
                actionOnRelease: queue => queue.Clear()
            );

            var remoteEntities = new RemoteEntities(
                roomHub,
                entityParticipantTable,
                staticContainer.ComponentsContainer.ComponentPoolsRegistry,
                queuePoolFullMovementMessage,
                staticContainer.EntityCollidersGlobalCache
            );

            var realmNavigatorContainer = RealmNavigationContainer.Create
                (staticContainer, bootstrapContainer, lodContainer, realmContainer, remoteEntities, globalWorld, roomHub, terrainContainer.Landscape, exposedGlobalDataContainer, loadingScreen);

            IHealthCheck livekitHealthCheck = bootstrapContainer.DebugSettings.EnableEmulateNoLivekitConnection
                ? new IHealthCheck.AlwaysFails("Livekit connection is in debug, always fail mode")
                : new SequentialHealthCheck(
                    new MultipleURLHealthCheck(staticContainer.WebRequestsContainer.WebRequestController, bootstrapContainer.DecentralandUrlsSource,
                        DecentralandUrl.ArchipelagoStatus,
                        DecentralandUrl.GatekeeperStatus
                    ),
                    new StartLiveKitRooms(roomHub)
                );

            livekitHealthCheck = dynamicWorldParams.EnableAnalytics
                ? livekitHealthCheck.WithFailAnalytics(bootstrapContainer.Analytics!)
                : livekitHealthCheck;

            livekitHealthCheck.WithRetries();

            var chatHistory = new ChatHistory();

            var initializationFlowContainer = InitializationFlowContainer.Create(staticContainer,
                bootstrapContainer,
                realmContainer,
                realmNavigatorContainer,
                terrainContainer,
                loadingScreen,
                livekitHealthCheck,
                mvcManager,
                selfProfile,
                dynamicWorldParams,
                appArgs,
                backgroundMusic,
                roomHub,
                chatHistory);

            IRealmNavigator realmNavigator = realmNavigatorContainer.WithMainScreenFallback(initializationFlowContainer.InitializationFlow, playerEntity, globalWorld);

            MapRendererContainer? mapRendererContainer =
                await MapRendererContainer
                   .CreateAsync(
                        dynamicWorldDependencies.SettingsContainer,
                        staticContainer,
                        bootstrapContainer.DecentralandUrlsSource,
                        assetsProvisioner,
                        placesAPIService,
                        eventsApiService,
                        mapPathEventBus,
                        staticContainer.MapPinsEventBus,
                        notificationsBusController,
                        realmNavigator,
                        staticContainer.RealmData,
                        sharedNavmapCommandBus,
                        onlineUsersProvider,
                        ct
                    );

            var minimap = new MinimapController(
                mainUIView.MinimapView.EnsureNotNull(),
                mapRendererContainer.MapRenderer,
                mvcManager,
                placesAPIService,
                staticContainer.RealmData,
                realmNavigator,
                staticContainer.ScenesCache,
                mapPathEventBus,
                staticContainer.SceneRestrictionBusController,
                dynamicWorldParams.StartParcel
            );

            var worldInfoHub = new LocationBasedWorldInfoHub(
                new WorldInfoHub(staticContainer.SingletonSharedDependencies.SceneMapping),
                staticContainer.CharacterContainer.CharacterObject
            );

            dynamicWorldDependencies.WorldInfoTool.Initialize(worldInfoHub);

            var chatCommandsBus = new ChatCommandsBus();
            var characterDataPropagationUtility = new CharacterDataPropagationUtility(staticContainer.ComponentsContainer.ComponentPoolsRegistry.AddComponentPool<SDKProfile>());

            var currentSceneInfo = new CurrentSceneInfo();

            var connectionStatusPanelPlugin = new ConnectionStatusPanelPlugin(initializationFlowContainer.InitializationFlow, mvcManager, mainUIView, roomsStatus, currentSceneInfo, reloadSceneController, globalWorld, playerEntity, debugBuilder, chatCommandsBus);

            var chatTeleporter = new ChatTeleporter(realmNavigator, new ChatEnvironmentValidator(bootstrapContainer.Environment), bootstrapContainer.DecentralandUrlsSource);

            var chatCommands = new List<IChatCommand>
            {
                new GoToChatCommand(chatTeleporter, staticContainer.WebRequestsContainer.WebRequestController, bootstrapContainer.DecentralandUrlsSource),
                new GoToLocalChatCommand(chatTeleporter),
                new WorldChatCommand(chatTeleporter),
                new DebugPanelChatCommand(debugBuilder, chatCommandsBus),
                new ShowEntityChatCommand(worldInfoHub),
                new ReloadSceneChatCommand(reloadSceneController),
                new LoadPortableExperienceChatCommand(staticContainer.PortableExperiencesController, staticContainer.FeatureFlagsCache),
                new KillPortableExperienceChatCommand(staticContainer.PortableExperiencesController, staticContainer.FeatureFlagsCache),
                new VersionChatCommand(dclVersion),
                new RoomsChatCommand(roomHub),
                new ClearChatCommand(chatCommandsBus)
            };

            chatCommands.Add(new HelpChatCommand(chatCommands, appArgs));

            var userBlockingCacheProxy = new ObjectProxy<IUserBlockingCache>();

            IChatMessagesBus coreChatMessageBus = new MultiplayerChatMessagesBus(messagePipesHub, profileRepository, selfProfile, new MessageDeduplication<double>(), userBlockingCacheProxy)
                                                 .WithSelfResend(identityCache, profileRepository)
                                                 .WithIgnoreSymbols()
                                                 .WithCommands(chatCommands)
                                                 .WithDebugPanel(debugBuilder);

            IChatMessagesBus chatMessagesBus = dynamicWorldParams.EnableAnalytics
                ? new ChatMessagesBusAnalyticsDecorator(coreChatMessageBus, bootstrapContainer.Analytics!, profileCache, selfProfile)
                : coreChatMessageBus;

            var coreBackpackEventBus = new BackpackEventBus();

            IBackpackEventBus backpackEventBus = dynamicWorldParams.EnableAnalytics
                ? new BackpackEventBusAnalyticsDecorator(coreBackpackEventBus, bootstrapContainer.Analytics!)
                : coreBackpackEventBus;

            var profileBroadcast = new DebounceProfileBroadcast(
                new EnsureSelfPublishedProfileBroadcast(
                    new ProfileBroadcast(messagePipesHub, selfProfile),
                    selfProfile,
                    staticContainer.RealmData
                )
            );

            var multiplayerEmotesMessageBus = new MultiplayerEmotesMessageBus(messagePipesHub, multiplayerDebugSettings);

            var remoteMetadata = new DebounceRemoteMetadata(new RemoteMetadata(roomHub, staticContainer.RealmData));

            var characterPreviewEventBus = new CharacterPreviewEventBus();
            var sidebarBus = new SidebarBus();
            AudioMixer generalAudioMixer = (await assetsProvisioner.ProvideMainAssetAsync(dynamicSettings.GeneralAudioMixer, ct)).Value;
            var audioMixerVolumesController = new AudioMixerVolumesController(generalAudioMixer);

            var multiplayerMovementMessageBus = new MultiplayerMovementMessageBus(messagePipesHub, entityParticipantTable, globalWorld);

            var badgesAPIClient = new BadgesAPIClient(staticContainer.WebRequestsContainer.WebRequestController, bootstrapContainer.DecentralandUrlsSource);

            ICameraReelImagesMetadataDatabase cameraReelImagesMetadataDatabase = new CameraReelImagesMetadataRemoteDatabase(staticContainer.WebRequestsContainer.WebRequestController, bootstrapContainer.DecentralandUrlsSource);
            ICameraReelScreenshotsStorage cameraReelScreenshotsStorage = new CameraReelS3BucketScreenshotsStorage(staticContainer.WebRequestsContainer.WebRequestController);

            var cameraReelStorageService = new CameraReelRemoteStorageService(cameraReelImagesMetadataDatabase, cameraReelScreenshotsStorage, identityCache.Identity?.Address);

            IUserCalendar userCalendar = new GoogleUserCalendar(webBrowser);
            ISystemClipboard clipboard = new UnityClipboard();
            IClipboardManager clipboardManager = new ClipboardManager(clipboard);
            ITextFormatter hyperlinkTextFormatter = new HyperlinkTextFormatter(profileCache, selfProfile);

            bool includeCameraReel = staticContainer.FeatureFlagsCache.Configuration.IsEnabled(FeatureFlagsStrings.CAMERA_REEL) || (appArgs.HasDebugFlag() && appArgs.HasFlag(AppArgsFlags.CAMERA_REEL)) || Application.isEditor;
            bool includeFriends = (staticContainer.FeatureFlagsCache.Configuration.IsEnabled(FeatureFlagsStrings.FRIENDS) || (appArgs.HasDebugFlag() && appArgs.HasFlag(AppArgsFlags.FRIENDS)) || Application.isEditor) && !localSceneDevelopment;
            bool includeUserBlocking = staticContainer.FeatureFlagsCache.Configuration.IsEnabled(FeatureFlagsStrings.FRIENDS_USER_BLOCKING) || (appArgs.HasDebugFlag() && appArgs.HasFlag(AppArgsFlags.FRIENDS_USER_BLOCKING)) || Application.isEditor;

            var notificationsRequestController = new NotificationsRequestController(staticContainer.WebRequestsContainer.WebRequestController, notificationsBusController, bootstrapContainer.DecentralandUrlsSource, identityCache, includeFriends);
            notificationsRequestController.StartGettingNewNotificationsOverTimeAsync(ct).SuppressCancellationThrow().Forget();

            var friendServiceProxy = new ObjectProxy<IFriendsService>();
            var friendOnlineStatusCacheProxy = new ObjectProxy<IFriendsConnectivityStatusTracker>();

            IProfileThumbnailCache profileThumbnailCache = new ProfileThumbnailCache(staticContainer.WebRequestsContainer.WebRequestController);
            IChatLifecycleBusController chatLifecycleBusController = new ChatLifecycleBusController(mvcManager);
            IChatInputBus chatInputBus = new ChatInputBus();

            ISidebarActionsBus sidebarActionsBus = new SidebarActionsBusController();
<<<<<<< HEAD
            MVCManagerMenusAccessFacade menusAccessFacade = new MVCManagerMenusAccessFacade(mvcManager, clipboard, friendServiceProxy, profileCache, chatInputBus, includeUserBlocking);
=======
            IMVCManagerMenusAccessFacade menusAccessFacade = new MVCManagerMenusAccessFacade(mvcManager, profileCache, friendServiceProxy, chatInputBus);
>>>>>>> 34210d8d

            var viewDependencies = new ViewDependencies(dclInput, unityEventSystem, menusAccessFacade, clipboardManager, dclCursor, profileThumbnailCache, profileRepository, remoteMetadata);

            var globalPlugins = new List<IDCLGlobalPlugin>
            {
                new MultiplayerPlugin(
                    assetsProvisioner,
                    archipelagoIslandRoom,
                    gateKeeperSceneRoom,
                    roomHub,
                    roomsStatus,
                    profileRepository,
                    profileBroadcast,
                    debugBuilder,
                    staticContainer.LoadingStatus,
                    entityParticipantTable,
                    messagePipesHub,
                    remoteMetadata,
                    staticContainer.CharacterContainer.CharacterObject,
                    staticContainer.RealmData,
                    remoteEntities,
                    staticContainer.ScenesCache,
                    emotesCache,
                    characterDataPropagationUtility,
                    staticContainer.ComponentsContainer.ComponentPoolsRegistry,
                    islandThroughputBunch,
                    sceneThroughputBunch
                ),
                new WorldInfoPlugin(worldInfoHub, debugBuilder, chatHistory),
                new CharacterMotionPlugin(assetsProvisioner, staticContainer.CharacterContainer.CharacterObject, debugBuilder, staticContainer.ComponentsContainer.ComponentPoolsRegistry, staticContainer.SceneReadinessReportQueue),
                new InputPlugin(dclInput, dclCursor, unityEventSystem, assetsProvisioner, dynamicWorldDependencies.CursorUIDocument, multiplayerEmotesMessageBus, mvcManager, debugBuilder, dynamicWorldDependencies.RootUIDocument, dynamicWorldDependencies.ScenesUIDocument, dynamicWorldDependencies.CursorUIDocument, exposedGlobalDataContainer.ExposedCameraData),
                new GlobalInteractionPlugin(dclInput, dynamicWorldDependencies.RootUIDocument, assetsProvisioner, staticContainer.EntityCollidersGlobalCache, exposedGlobalDataContainer.GlobalInputEvents, dclCursor, unityEventSystem, mvcManager),
                new CharacterCameraPlugin(assetsProvisioner, realmSamplingData, exposedGlobalDataContainer.ExposedCameraData, debugBuilder, dynamicWorldDependencies.CommandLineArgs, dclInput),
                new WearablePlugin(assetsProvisioner, staticContainer.WebRequestsContainer.WebRequestController, staticContainer.RealmData, assetBundlesURL, staticContainer.CacheCleaner, wearableCatalog, builderContentURL.Value, builderWearablesPreview),
                new EmotePlugin(staticContainer.WebRequestsContainer.WebRequestController, emotesCache, staticContainer.RealmData, multiplayerEmotesMessageBus, debugBuilder,
                    assetsProvisioner, selfProfile, mvcManager, dclInput, staticContainer.CacheCleaner, identityCache, entityParticipantTable, assetBundlesURL, mainUIView, dclCursor, staticContainer.InputBlock, globalWorld, playerEntity, builderContentURL.Value),
                new ProfilingPlugin(staticContainer.Profiler, staticContainer.RealmData, staticContainer.SingletonSharedDependencies.MemoryBudget, debugBuilder, staticContainer.ScenesCache, dclVersion),
                new AvatarPlugin(
                    staticContainer.ComponentsContainer.ComponentPoolsRegistry,
                    assetsProvisioner,
                    staticContainer.SingletonSharedDependencies.FrameTimeBudget,
                    staticContainer.SingletonSharedDependencies.MemoryBudget,
                    staticContainer.QualityContainer.RendererFeaturesCache,
                    staticContainer.RealmData,
                    staticContainer.MainPlayerAvatarBaseProxy,
                    debugBuilder,
                    staticContainer.CacheCleaner,
                    new DefaultFaceFeaturesHandler(wearableCatalog),
                    nametagsData,
                    defaultTexturesContainer.TextureArrayContainerFactory,
                    wearableCatalog,
                    remoteEntities,
                    staticContainer.CharacterContainer.Transform,
                    userBlockingCacheProxy),
                new MainUIPlugin(mvcManager, sidebarBus, mainUIView, includeFriends),
                new ProfilePlugin(profileRepository, profileCache, staticContainer.CacheCleaner),
                new MapRendererPlugin(mapRendererContainer.MapRenderer),
                new SidebarPlugin(
                    assetsProvisioner, mvcManager, mainUIView, notificationsBusController,
                    notificationsRequestController, identityCache, profileRepository,
                    staticContainer.WebRequestsContainer.WebRequestController,
                    webBrowser, dynamicWorldDependencies.Web3Authenticator,
                    initializationFlowContainer.InitializationFlow,
                    profileCache, sidebarBus, dclInput, sidebarActionsBus,
                    globalWorld, playerEntity, includeCameraReel, includeFriends,
                    chatHistory, viewDependencies),
                new ErrorPopupPlugin(mvcManager, assetsProvisioner),
                connectionStatusPanelPlugin,
                new MinimapPlugin(mvcManager, minimap),
                new ChatPlugin(
                    mvcManager,
                    chatMessagesBus,
                    chatHistory,
                    entityParticipantTable,
                    nametagsData,
                    mainUIView,
                    staticContainer.InputBlock,
                    chatLifecycleBusController,
                    globalWorld,
                    playerEntity,
                    viewDependencies,
                    chatCommandsBus,
                    roomHub,
                    assetsProvisioner,
                    hyperlinkTextFormatter,
                    profileCache,
                    chatInputBus),
                new ExplorePanelPlugin(
                    assetsProvisioner,
                    mvcManager,
                    mapRendererContainer,
                    placesAPIService,
                    staticContainer.WebRequestsContainer.WebRequestController,
                    identityCache,
                    cameraReelStorageService,
                    cameraReelStorageService,
                    clipboard,
                    bootstrapContainer.DecentralandUrlsSource,
                    wearableCatalog,
                    characterPreviewFactory,
                    profileRepository,
                    dynamicWorldDependencies.Web3Authenticator,
                    initializationFlowContainer.InitializationFlow,
                    selfProfile,
                    equippedWearables,
                    equippedEmotes,
                    webBrowser,
                    emotesCache,
                    forceRender,
                    dclInput,
                    staticContainer.RealmData,
                    profileCache,
                    assetBundlesURL,
                    notificationsBusController,
                    characterPreviewEventBus,
                    mapPathEventBus,
                    backpackEventBus,
                    thirdPartyNftProviderSource,
                    wearablesProvider,
                    dclCursor,
                    staticContainer.InputBlock,
                    emoteProvider,
                    globalWorld,
                    playerEntity,
                    chatMessagesBus,
                    staticContainer.MemoryCap,
                    bootstrapContainer.WorldVolumeMacBus,
                    eventsApiService,
                    userCalendar,
                    clipboard,
                    explorePanelNavmapBus,
                    includeCameraReel,
                    appArgs,
                    viewDependencies
                ),
                new CharacterPreviewPlugin(staticContainer.ComponentsContainer.ComponentPoolsRegistry, assetsProvisioner, staticContainer.CacheCleaner),
                new WebRequestsPlugin(staticContainer.WebRequestsContainer.AnalyticsContainer, debugBuilder),
                new Web3AuthenticationPlugin(assetsProvisioner, dynamicWorldDependencies.Web3Authenticator, debugBuilder, mvcManager, selfProfile, webBrowser, staticContainer.RealmData, identityCache, characterPreviewFactory, dynamicWorldDependencies.SplashScreen, audioMixerVolumesController, staticContainer.FeatureFlagsCache, characterPreviewEventBus, globalWorld),
                new StylizedSkyboxPlugin(assetsProvisioner, dynamicSettings.DirectionalLight, debugBuilder, staticContainer.FeatureFlagsCache),
                new LoadingScreenPlugin(assetsProvisioner, mvcManager, audioMixerVolumesController,
                    staticContainer.InputBlock, debugBuilder, staticContainer.LoadingStatus),
                new ExternalUrlPromptPlugin(assetsProvisioner, webBrowser, mvcManager, dclCursor),
                new TeleportPromptPlugin(
                    assetsProvisioner,
                    mvcManager,
                    staticContainer.WebRequestsContainer.WebRequestController,
                    placesAPIService,
                    dclCursor,
                    chatMessagesBus
                ),
                new ChangeRealmPromptPlugin(
                    assetsProvisioner,
                    mvcManager,
                    dclCursor,
                    realmUrl => chatMessagesBus.Send(ChatChannel.NEARBY_CHANNEL, $"/{ChatCommandsUtils.COMMAND_GOTO} {realmUrl}", "RestrictedActionAPI")),
                new NftPromptPlugin(assetsProvisioner, webBrowser, mvcManager, nftInfoAPIClient, staticContainer.WebRequestsContainer.WebRequestController, dclCursor),
                staticContainer.CharacterContainer.CreateGlobalPlugin(),
                staticContainer.QualityContainer.CreatePlugin(),
                terrainContainer.CreatePlugin(staticContainer, bootstrapContainer, mapRendererContainer, debugBuilder),
                new MultiplayerMovementPlugin(
                    assetsProvisioner,
                    multiplayerMovementMessageBus,
                    debugBuilder,
                    remoteEntities,
                    staticContainer.CharacterContainer.Transform,
                    multiplayerDebugSettings,
                    appArgs,
                    entityParticipantTable,
                    staticContainer.RealmData,
                    remoteMetadata,
                    staticContainer.FeatureFlagsCache),
                lodContainer.LODPlugin,
                lodContainer.RoadPlugin,
                new AudioPlaybackPlugin(terrainContainer.GenesisTerrain, assetsProvisioner, dynamicWorldParams.EnableLandscape),
                new RealmDataDirtyFlagPlugin(staticContainer.RealmData),
                new NotificationPlugin(
                    assetsProvisioner,
                    mvcManager,
                    staticContainer.WebRequestsContainer.WebRequestController,
                    notificationsBusController),
                new RewardPanelPlugin(mvcManager, assetsProvisioner, notificationsBusController, staticContainer.WebRequestsContainer.WebRequestController),
                new PassportPlugin(
                    assetsProvisioner,
                    mvcManager,
                    dclCursor,
                    profileRepository,
                    characterPreviewFactory,
                    staticContainer.RealmData,
                    assetBundlesURL,
                    staticContainer.WebRequestsContainer.WebRequestController,
                    characterPreviewEventBus,
                    selfProfile,
                    webBrowser,
                    bootstrapContainer.DecentralandUrlsSource,
                    badgesAPIClient,
                    notificationsBusController,
                    staticContainer.InputBlock,
                    remoteMetadata,
                    cameraReelStorageService,
                    cameraReelStorageService,
                    globalWorld,
                    playerEntity,
                    includeCameraReel,
                    friendServiceProxy,
                    friendOnlineStatusCacheProxy,
                    clipboard,
                    profileThumbnailCache,
                    onlineUsersProvider,
                    realmNavigator,
                    identityCache,
                    includeFriends,
                    includeUserBlocking
                ),
                new GenericPopupsPlugin(assetsProvisioner, mvcManager, clipboardManager),
                new GenericContextMenuPlugin(assetsProvisioner, mvcManager, viewDependencies),
                realmNavigatorContainer.CreatePlugin(),
                new GPUInstancingPlugin(staticContainer.GPUInstancingService, assetsProvisioner, staticContainer.RealmData, staticContainer.LoadingStatus, exposedGlobalDataContainer.ExposedCameraData),

            };

            globalPlugins.AddRange(staticContainer.SharedPlugins);

            if (includeCameraReel)
                globalPlugins.Add(new InWorldCameraPlugin(
                    dclInput,
                    selfProfile,
                    staticContainer.RealmData,
                    playerEntity,
                    placesAPIService,
                    staticContainer.CharacterContainer.CharacterObject,
                    coroutineRunner,
                    cameraReelStorageService,
                    cameraReelStorageService,
                    mvcManager,
                    clipboard,
                    bootstrapContainer.DecentralandUrlsSource,
                    webBrowser,
                    staticContainer.WebRequestsContainer.WebRequestController,
                    profileRepository,
                    realmNavigator,
                    assetsProvisioner,
                    wearableCatalog,
                    wearablesProvider,
                    assetBundlesURL,
                    dclCursor,
                    mainUIView.SidebarView.EnsureNotNull().InWorldCameraButton,
                    dynamicWorldDependencies.RootUIDocument,
                    globalWorld,
                    debugBuilder,
                    nametagsData,
                    viewDependencies));

            if (includeFriends)
            {
                globalPlugins.Add(new FriendsPlugin(
                    mainUIView,
                    bootstrapContainer.DecentralandUrlsSource,
                    mvcManager,
                    assetsProvisioner,
                    identityCache,
                    profileRepository,
                    staticContainer.WebRequestsContainer.WebRequestController,
                    staticContainer.LoadingStatus,
                    staticContainer.InputBlock,
                    dclInput,
                    selfProfile,
                    new MVCPassportBridge(mvcManager),
                    friendServiceProxy,
                    friendOnlineStatusCacheProxy,
                    userBlockingCacheProxy,
                    profileThumbnailCache,
                    chatLifecycleBusController,
                    notificationsBusController,
                    onlineUsersProvider,
                    realmNavigator,
                    includeUserBlocking,
                    appArgs,
                    staticContainer.FeatureFlagsCache,
                    sidebarActionsBus,
                    dynamicWorldParams.EnableAnalytics,
                    bootstrapContainer.Analytics,
                    viewDependencies));
            }

            if (dynamicWorldParams.EnableAnalytics)
                globalPlugins.Add(new AnalyticsPlugin(
                        bootstrapContainer.Analytics!,
                        staticContainer.Profiler,
                        staticContainer.RealmData,
                        staticContainer.ScenesCache,
                        staticContainer.MainPlayerAvatarBaseProxy,
                        identityCache,
                        debugBuilder,
                        cameraReelStorageService
                    )
                );

            var globalWorldFactory = new GlobalWorldFactory(
                in staticContainer,
                exposedGlobalDataContainer.CameraSamplingData,
                realmSamplingData,
                assetBundlesURL,
                staticContainer.RealmData,
                globalPlugins,
                debugBuilder,
                staticContainer.ScenesCache,
                dynamicWorldParams.HybridSceneParams,
                currentSceneInfo,
                lodContainer.LodCache,
                multiplayerEmotesMessageBus,
                globalWorld,
                staticContainer.SceneReadinessReportQueue,
                localSceneDevelopment,
                profileRepository
            );

            staticContainer.RoomHubProxy.SetObject(roomHub);

            var container = new DynamicWorldContainer(
                localSceneDevelopmentController,
                mvcManager,
                realmContainer.RealmController,
                globalWorldFactory,
                globalPlugins,
                profileRepository,
                initializationFlowContainer.InitializationFlow,
                chatMessagesBus,
                messagePipesHub,
                remoteMetadata,
                profileBroadcast,
                roomHub
            );

            // Init itself
            await dynamicWorldDependencies.SettingsContainer.InitializePluginAsync(container, ct)!.ThrowOnFail();

            return (container, true);
        }

        private static void ParseDebugForcedEmotes(IReadOnlyCollection<string>? debugEmotes, ref List<URN> parsedEmotes)
        {
            if (debugEmotes?.Count > 0)
                parsedEmotes.AddRange(debugEmotes.Select(emote => new URN(emote)));
        }

        private static void ParseParamsForcedEmotes(IAppArgs appParams, ref List<URN> parsedEmotes)
        {
            if (appParams.TryGetValue(AppArgsFlags.FORCED_EMOTES, out string? csv) && !string.IsNullOrEmpty(csv!))
                parsedEmotes.AddRange(csv.Split(',', StringSplitOptions.RemoveEmptyEntries)?.Select(emote => new URN(emote)) ?? ArraySegment<URN>.Empty);
        }
    }
}<|MERGE_RESOLUTION|>--- conflicted
+++ resolved
@@ -557,11 +557,7 @@
             IChatInputBus chatInputBus = new ChatInputBus();
 
             ISidebarActionsBus sidebarActionsBus = new SidebarActionsBusController();
-<<<<<<< HEAD
-            MVCManagerMenusAccessFacade menusAccessFacade = new MVCManagerMenusAccessFacade(mvcManager, clipboard, friendServiceProxy, profileCache, chatInputBus, includeUserBlocking);
-=======
-            IMVCManagerMenusAccessFacade menusAccessFacade = new MVCManagerMenusAccessFacade(mvcManager, profileCache, friendServiceProxy, chatInputBus);
->>>>>>> 34210d8d
+            IMVCManagerMenusAccessFacade menusAccessFacade = new MVCManagerMenusAccessFacade(mvcManager, profileCache, friendServiceProxy, chatInputBus, includeUserBlocking);
 
             var viewDependencies = new ViewDependencies(dclInput, unityEventSystem, menusAccessFacade, clipboardManager, dclCursor, profileThumbnailCache, profileRepository, remoteMetadata);
 
