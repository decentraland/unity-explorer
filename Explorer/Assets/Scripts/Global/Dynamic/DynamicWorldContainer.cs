using Arch.Core;
using CommunicationData.URLHelpers;
using Cysharp.Threading.Tasks;
using DCL.AssetsProvision;
using DCL.Audio;
using DCL.AvatarRendering.Emotes;
using DCL.AvatarRendering.Emotes.Equipped;
using DCL.AvatarRendering.Wearables;
using DCL.AvatarRendering.Wearables.Equipped;
using DCL.AvatarRendering.Wearables.Helpers;
using DCL.AvatarRendering.Wearables.ThirdParty;
using DCL.Backpack.BackpackBus;
using DCL.BadgesAPIService;
using DCL.Browser;
using DCL.CharacterPreview;
using DCL.Chat.Commands;
using DCL.Chat.History;
using DCL.Chat.MessageBus;
using DCL.Clipboard;
using DCL.DebugUtilities;
using DCL.EventsApi;
using DCL.FeatureFlags;
using DCL.Friends;
using DCL.Chat;
using DCL.Chat.ChatLifecycleBus;
using DCL.Chat.InputBus;
using DCL.Friends.Passport;
using DCL.Input;
using DCL.InWorldCamera.CameraReelStorageService;
using DCL.LOD.Systems;
using DCL.MapRenderer;
using DCL.Minimap;
using DCL.Multiplayer.Connections.Archipelago.AdapterAddress.Current;
using DCL.Multiplayer.Connections.Archipelago.Rooms;
using DCL.Multiplayer.Connections.DecentralandUrls;
using DCL.Multiplayer.Connections.GateKeeper.Meta;
using DCL.Multiplayer.Connections.GateKeeper.Rooms;
using DCL.Multiplayer.Connections.GateKeeper.Rooms.Options;
using DCL.Multiplayer.Connections.Messaging.Hubs;
using DCL.Multiplayer.Connections.Pools;
using DCL.Multiplayer.Connections.RoomHubs;
using DCL.Multiplayer.Connections.Rooms.Connective;
using DCL.Multiplayer.Connections.Rooms.Status;
using DCL.Multiplayer.Connections.Systems.Throughput;
using DCL.Multiplayer.Connectivity;
using DCL.Multiplayer.Deduplication;
using DCL.Multiplayer.Emotes;
using DCL.Multiplayer.HealthChecks;
using DCL.Multiplayer.HealthChecks.Struct;
using DCL.Multiplayer.Movement;
using DCL.Multiplayer.Movement.Settings;
using DCL.Multiplayer.Movement.Systems;
using DCL.Multiplayer.Profiles.BroadcastProfiles;
using DCL.Multiplayer.Profiles.Entities;
using DCL.Multiplayer.Profiles.Poses;
using DCL.Multiplayer.Profiles.Tables;
using DCL.Multiplayer.SDK.Systems.GlobalWorld;
using DCL.Nametags;
using DCL.Navmap;
using DCL.NftInfoAPIService;
using DCL.Notifications;
using DCL.NotificationsBusController.NotificationsBus;
using DCL.Optimization.Pools;
using DCL.PerformanceAndDiagnostics.Analytics;
using DCL.PlacesAPIService;
using DCL.PluginSystem;
using DCL.PluginSystem.Global;
using DCL.Profiles;
using DCL.Profiles.Self;
using DCL.RealmNavigation;
using DCL.SceneLoadingScreens.LoadingScreen;
using DCL.SidebarBus;
using DCL.UI.MainUI;
using DCL.StylizedSkybox.Scripts.Plugin;
using DCL.UI.InputFieldFormatting;
using DCL.UI.Profiles.Helpers;
using DCL.UI.Sidebar.SidebarActionsBus;
using DCL.UserInAppInitializationFlow;
using DCL.Utilities;
using DCL.Utilities.Extensions;
using DCL.Web3.Identities;
using DCL.WebRequests.Analytics;
using ECS.Prioritization.Components;
using ECS.SceneLifeCycle;
using ECS.SceneLifeCycle.CurrentScene;
using ECS.SceneLifeCycle.LocalSceneDevelopment;
using ECS.SceneLifeCycle.Realm;
using Global.AppArgs;
using Global.Dynamic.ChatCommands;
using Global.Versioning;
using LiveKit.Internal.FFIClients.Pools;
using LiveKit.Internal.FFIClients.Pools.Memory;
using LiveKit.Proto;
using MVC;
using MVC.PopupsController.PopupCloser;
using SceneRunner.Debugging.Hub;
using System;
using System.Buffers;
using System.Collections.Generic;
using System.Linq;
using System.Threading;
using UnityEngine;
using UnityEngine.Audio;
using UnityEngine.EventSystems;
using UnityEngine.Pool;
using Utility;
using Utility.Ownership;
using Utility.PriorityQueue;
using Object = UnityEngine.Object;

namespace Global.Dynamic
{
    public class DynamicWorldContainer : DCLWorldContainer<DynamicWorldSettings>
    {
        private readonly LocalSceneDevelopmentController? localSceneDevelopmentController;
        private readonly IChatMessagesBus chatMessagesBus;
        private readonly IProfileBroadcast profileBroadcast;

        public IMVCManager MvcManager { get; }

        public IGlobalRealmController RealmController { get; }

        public GlobalWorldFactory GlobalWorldFactory { get; }

        public IReadOnlyList<IDCLGlobalPlugin> GlobalPlugins { get; }

        public IProfileRepository ProfileRepository { get; }

        public IUserInAppInitializationFlow UserInAppInAppInitializationFlow { get; }

        public IMessagePipesHub MessagePipesHub { get; }

        public IRemoteMetadata RemoteMetadata { get; }

        public IRoomHub RoomHub { get; }

        private DynamicWorldContainer(
            LocalSceneDevelopmentController? localSceneDevelopmentController,
            IMVCManager mvcManager,
            IGlobalRealmController realmController,
            GlobalWorldFactory globalWorldFactory,
            IReadOnlyList<IDCLGlobalPlugin> globalPlugins,
            IProfileRepository profileRepository,
            IUserInAppInitializationFlow userInAppInAppInitializationFlow,
            IChatMessagesBus chatMessagesBus,
            IMessagePipesHub messagePipesHub,
            IRemoteMetadata remoteMetadata,
            IProfileBroadcast profileBroadcast,
            IRoomHub roomHub)
        {
            MvcManager = mvcManager;
            RealmController = realmController;
            GlobalWorldFactory = globalWorldFactory;
            GlobalPlugins = globalPlugins;
            ProfileRepository = profileRepository;
            UserInAppInAppInitializationFlow = userInAppInAppInitializationFlow;
            MessagePipesHub = messagePipesHub;
            RemoteMetadata = remoteMetadata;
            RoomHub = roomHub;
            this.localSceneDevelopmentController = localSceneDevelopmentController;
            this.chatMessagesBus = chatMessagesBus;
            this.profileBroadcast = profileBroadcast;
        }

        public override void Dispose()
        {
            chatMessagesBus.Dispose();
            profileBroadcast.Dispose();
            MessagePipesHub.Dispose();
            localSceneDevelopmentController?.Dispose();
        }

        public static async UniTask<(DynamicWorldContainer? container, bool success)> CreateAsync(
            BootstrapContainer bootstrapContainer,
            DynamicWorldDependencies dynamicWorldDependencies,
            DynamicWorldParams dynamicWorldParams,
            AudioClipConfig backgroundMusic,
            World globalWorld,
            Entity playerEntity,
            IAppArgs appArgs,
            ICoroutineRunner coroutineRunner,
            DCLVersion dclVersion,
            CancellationToken ct)
        {
            DynamicSettings dynamicSettings = dynamicWorldDependencies.DynamicSettings;
            StaticContainer staticContainer = dynamicWorldDependencies.StaticContainer;
            IWeb3IdentityCache identityCache = dynamicWorldDependencies.Web3IdentityCache;
            IAssetsProvisioner assetsProvisioner = dynamicWorldDependencies.AssetsProvisioner;
            IDebugContainerBuilder debugBuilder = dynamicWorldDependencies.DebugContainerBuilder;
            ObjectProxy<INavmapBus> explorePanelNavmapBus = new ObjectProxy<INavmapBus>();
            INavmapBus sharedNavmapCommandBus = new SharedNavmapBus(explorePanelNavmapBus);

            // If we have many undesired delays when using the third-party providers, it might be useful to cache it at app's bootstrap
            // So far, the chance of using it is quite low, so it's preferable to do it lazy avoiding extra requests & memory allocations
            IThirdPartyNftProviderSource thirdPartyNftProviderSource = new RealmThirdPartyNftProviderSource(staticContainer.WebRequestsContainer.WebRequestController,
                staticContainer.RealmData);

            var placesAPIService = new PlacesAPIService(new PlacesAPIClient(staticContainer.WebRequestsContainer.WebRequestController, bootstrapContainer.DecentralandUrlsSource));

            IEventsApiService eventsApiService = new HttpEventsApiService(staticContainer.WebRequestsContainer.WebRequestController,
                URLDomain.FromString(bootstrapContainer.DecentralandUrlsSource.Url(DecentralandUrl.ApiEvents)));

            var mapPathEventBus = new MapPathEventBus();
            INotificationsBusController notificationsBusController = new NotificationsBusController();

            DefaultTexturesContainer defaultTexturesContainer = null!;
            LODContainer lodContainer = null!;

            IOnlineUsersProvider onlineUsersProvider = new ArchipelagoHttpOnlineUsersProvider(staticContainer.WebRequestsContainer.WebRequestController,
                URLAddress.FromString(bootstrapContainer.DecentralandUrlsSource.Url(DecentralandUrl.RemotePeers)));

            async UniTask InitializeContainersAsync(IPluginSettingsContainer settingsContainer, CancellationToken ct)
            {
                // Init other containers
                defaultTexturesContainer =
                    await DefaultTexturesContainer
                         .CreateAsync(
                              settingsContainer,
                              assetsProvisioner,
                              appArgs,
                              ct
                          )
                         .ThrowOnFail();

                lodContainer =
                    await LODContainer
                         .CreateAsync(
                              assetsProvisioner,
                              bootstrapContainer.DecentralandUrlsSource,
                              staticContainer,
                              settingsContainer,
                              staticContainer.RealmData,
                              defaultTexturesContainer.TextureArrayContainerFactory,
                              debugBuilder,
                              dynamicWorldParams.EnableLOD,
                              ct
                          )
                         .ThrowOnFail();
            }

            try { await InitializeContainersAsync(dynamicWorldDependencies.SettingsContainer, ct); }
            catch (Exception) { return (null, false); }

            CursorSettings cursorSettings = (await assetsProvisioner.ProvideMainAssetAsync(dynamicSettings.CursorSettings, ct)).Value;
            ProvidedAsset<Texture2D> normalCursorAsset = await assetsProvisioner.ProvideMainAssetAsync(cursorSettings.NormalCursor, ct);
            ProvidedAsset<Texture2D> interactionCursorAsset = await assetsProvisioner.ProvideMainAssetAsync(cursorSettings.InteractionCursor, ct);
            ProvidedAsset<MultiplayerDebugSettings> multiplayerDebugSettings = await assetsProvisioner.ProvideMainAssetAsync(dynamicSettings.MultiplayerDebugSettings, ct);

            var unityEventSystem = new UnityEventSystem(EventSystem.current.EnsureNotNull());
            var dclCursor = new DCLCursor(normalCursorAsset.Value, interactionCursorAsset.Value, cursorSettings.NormalCursorHotspot, cursorSettings.InteractionCursorHotspot);

            staticContainer.QualityContainer.AddDebugViews(debugBuilder);

            var realmSamplingData = new RealmSamplingData();
            var dclInput = new DCLInput();
            staticContainer.InputProxy.SetObject(dclInput);

            ExposedGlobalDataContainer exposedGlobalDataContainer = staticContainer.ExposedGlobalDataContainer;

            PopupCloserView popupCloserView = Object.Instantiate((await assetsProvisioner.ProvideMainAssetAsync(dynamicSettings.PopupCloserView, CancellationToken.None)).Value.GetComponent<PopupCloserView>()).EnsureNotNull();
            MainUIView mainUIView = Object.Instantiate((await assetsProvisioner.ProvideMainAssetAsync(dynamicSettings.MainUIView, CancellationToken.None)).Value.GetComponent<MainUIView>()).EnsureNotNull();

            var coreMvcManager = new MVCManager(new WindowStackManager(), new CancellationTokenSource(), popupCloserView);

            IMVCManager mvcManager = dynamicWorldParams.EnableAnalytics
                ? new MVCManagerAnalyticsDecorator(coreMvcManager, bootstrapContainer.Analytics!)
                : coreMvcManager;

            var loadingScreenTimeout = new LoadingScreenTimeout();
            ILoadingScreen loadingScreen = new LoadingScreen(mvcManager, loadingScreenTimeout);

            var nftInfoAPIClient = new OpenSeaAPIClient(staticContainer.WebRequestsContainer.WebRequestController, bootstrapContainer.DecentralandUrlsSource);
            var wearableCatalog = new WearableStorage();
            var characterPreviewFactory = new CharacterPreviewFactory(staticContainer.ComponentsContainer.ComponentPoolsRegistry);
            IWebBrowser webBrowser = bootstrapContainer.WebBrowser;
            ProfileNameColorHelper.SetNameColors(dynamicSettings.UserNameColors);
            NametagsData nametagsData = (await assetsProvisioner.ProvideMainAssetAsync(dynamicSettings.NametagsData, ct)).Value;

            IProfileCache profileCache = new DefaultProfileCache();

            var profileRepository = new LogProfileRepository(
                new RealmProfileRepository(staticContainer.WebRequestsContainer.WebRequestController, staticContainer.RealmData, profileCache)
            );

            static IMultiPool MultiPoolFactory() =>
                new DCLMultiPool();

            var memoryPool = new ArrayMemoryPool(ArrayPool<byte>.Shared!);

            var assetBundlesURL = URLDomain.FromString(bootstrapContainer.DecentralandUrlsSource.Url(DecentralandUrl.AssetBundlesCDN));
            var builderDTOsURL = URLDomain.FromString(bootstrapContainer.DecentralandUrlsSource.Url(DecentralandUrl.BuilderApiDtos));
            var builderContentURL = URLDomain.FromString(bootstrapContainer.DecentralandUrlsSource.Url(DecentralandUrl.BuilderApiContent));

            var emotesCache = new MemoryEmotesStorage();
            staticContainer.CacheCleaner.Register(emotesCache);
            var equippedWearables = new EquippedWearables();
            var equippedEmotes = new EquippedEmotes();
            var forceRender = new List<string>();

            var selfEmotes = new List<URN>();
            ParseParamsForcedEmotes(bootstrapContainer.ApplicationParametersParser, ref selfEmotes);
            ParseDebugForcedEmotes(bootstrapContainer.DebugSettings.EmotesToAddToUserProfile, ref selfEmotes);

            var selfProfile = new SelfProfile(profileRepository, identityCache, equippedWearables, wearableCatalog,
                emotesCache, equippedEmotes, forceRender, selfEmotes);

            IEmoteProvider emoteProvider = new ApplicationParamsEmoteProvider(appArgs,
                new EcsEmoteProvider(globalWorld, staticContainer.RealmData));

            var wearablesProvider = new ApplicationParametersWearablesProvider(appArgs,
                new ECSWearablesProvider(identityCache, globalWorld), builderDTOsURL.Value);

            //TODO should be unified with LaunchMode
            bool localSceneDevelopment = !string.IsNullOrEmpty(dynamicWorldParams.LocalSceneDevelopmentRealm);
            bool builderWearablesPreview = appArgs.HasFlag(AppArgsFlags.SELF_PREVIEW_BUILDER_COLLECTIONS);

            var realmContainer = RealmContainer.Create(
                staticContainer,
                identityCache,
                dynamicWorldParams.StaticLoadPositions,
                debugBuilder,
                loadingScreenTimeout,
                loadingScreen,
                localSceneDevelopment,
                bootstrapContainer.DecentralandUrlsSource,
                staticContainer.FeatureFlagsCache,
                appArgs);

            var terrainContainer = TerrainContainer.Create(staticContainer, realmContainer, dynamicWorldParams.EnableLandscape, localSceneDevelopment);

            var playSceneMetaDataSource = new SceneRoomMetaDataSource(staticContainer.RealmData, staticContainer.CharacterContainer.Transform, globalWorld, dynamicWorldParams.IsolateScenesCommunication).WithLog();
            var localDevelopmentMetaDataSource = ConstSceneRoomMetaDataSource.FromMachineUUID().WithLog();

            GateKeeperSceneRoomOptions gateKeeperSceneRoomOptions = new GateKeeperSceneRoomOptions(staticContainer.LaunchMode, bootstrapContainer.DecentralandUrlsSource, playSceneMetaDataSource, localDevelopmentMetaDataSource);

            IGateKeeperSceneRoom gateKeeperSceneRoom = new GateKeeperSceneRoom(staticContainer.WebRequestsContainer.WebRequestController, staticContainer.ScenesCache, gateKeeperSceneRoomOptions)
               .AsActivatable();

            var currentAdapterAddress = ICurrentAdapterAddress.NewDefault(staticContainer.RealmData);

            var archipelagoIslandRoom = IArchipelagoIslandRoom.NewDefault(
                identityCache,
                MultiPoolFactory(),
                new ArrayMemoryPool(),
                staticContainer.CharacterContainer.CharacterObject,
                currentAdapterAddress,
                staticContainer.WebRequestsContainer.WebRequestController
            );

            var reloadSceneController = new ECSReloadScene(staticContainer.ScenesCache, globalWorld, playerEntity, localSceneDevelopment);

            LocalSceneDevelopmentController? localSceneDevelopmentController = localSceneDevelopment ? new LocalSceneDevelopmentController(reloadSceneController, dynamicWorldParams.LocalSceneDevelopmentRealm) : null;

            IRoomHub roomHub = new RoomHub(
                localSceneDevelopment ? IConnectiveRoom.Null.INSTANCE : archipelagoIslandRoom,
                gateKeeperSceneRoom
            );

            var islandThroughputBunch = new ThroughputBufferBunch(new ThroughputBuffer(), new ThroughputBuffer());
            var sceneThroughputBunch = new ThroughputBufferBunch(new ThroughputBuffer(), new ThroughputBuffer());

            var messagePipesHub = new MessagePipesHub(roomHub, MultiPoolFactory(), MultiPoolFactory(), memoryPool, islandThroughputBunch, sceneThroughputBunch);

            var roomsStatus = new RoomsStatus(
                roomHub,

                //override allowed only in Editor
                Application.isEditor
                    ? new LinkedBox<(bool use, ConnectionQuality quality)>(
                        () => (bootstrapContainer.DebugSettings.OverrideConnectionQuality, bootstrapContainer.DebugSettings.ConnectionQuality)
                    )
                    : new Box<(bool use, ConnectionQuality quality)>((false, ConnectionQuality.QualityExcellent))
            );

            var entityParticipantTable = new EntityParticipantTable();

            var queuePoolFullMovementMessage = new ObjectPool<SimplePriorityQueue<NetworkMovementMessage>>(
                () => new SimplePriorityQueue<NetworkMovementMessage>(),
                actionOnRelease: queue => queue.Clear()
            );

            var remoteEntities = new RemoteEntities(
                roomHub,
                entityParticipantTable,
                staticContainer.ComponentsContainer.ComponentPoolsRegistry,
                queuePoolFullMovementMessage,
                staticContainer.EntityCollidersGlobalCache
            );

            var realmNavigatorContainer = RealmNavigationContainer.Create
                (staticContainer, bootstrapContainer, lodContainer, realmContainer, remoteEntities, globalWorld, roomHub, terrainContainer.Landscape, exposedGlobalDataContainer, loadingScreen);

            IHealthCheck livekitHealthCheck = bootstrapContainer.DebugSettings.EnableEmulateNoLivekitConnection
                ? new IHealthCheck.AlwaysFails("Livekit connection is in debug, always fail mode")
                : new SequentialHealthCheck(
                    new MultipleURLHealthCheck(staticContainer.WebRequestsContainer.WebRequestController, bootstrapContainer.DecentralandUrlsSource,
                        DecentralandUrl.ArchipelagoStatus,
                        DecentralandUrl.GatekeeperStatus
                    ),
                    new StartLiveKitRooms(roomHub)
                );

            livekitHealthCheck = dynamicWorldParams.EnableAnalytics
                ? livekitHealthCheck.WithFailAnalytics(bootstrapContainer.Analytics!)
                : livekitHealthCheck;

            livekitHealthCheck.WithRetries();

            var chatHistory = new ChatHistory();

            var initializationFlowContainer = InitializationFlowContainer.Create(staticContainer,
                bootstrapContainer,
                realmContainer,
                realmNavigatorContainer,
                terrainContainer,
                loadingScreen,
                livekitHealthCheck,
                mvcManager,
                selfProfile,
                dynamicWorldParams,
                appArgs,
                backgroundMusic,
                roomHub,
                chatHistory);

            IRealmNavigator realmNavigator = realmNavigatorContainer.WithMainScreenFallback(initializationFlowContainer.InitializationFlow, playerEntity, globalWorld);

            MapRendererContainer? mapRendererContainer =
                await MapRendererContainer
                   .CreateAsync(
                        dynamicWorldDependencies.SettingsContainer,
                        staticContainer,
                        bootstrapContainer.DecentralandUrlsSource,
                        assetsProvisioner,
                        placesAPIService,
                        eventsApiService,
                        mapPathEventBus,
                        staticContainer.MapPinsEventBus,
                        notificationsBusController,
                        realmNavigator,
                        staticContainer.RealmData,
                        sharedNavmapCommandBus,
                        onlineUsersProvider,
                        ct
                    );

            var minimap = new MinimapController(
                mainUIView.MinimapView.EnsureNotNull(),
                mapRendererContainer.MapRenderer,
                mvcManager,
                placesAPIService,
                staticContainer.RealmData,
                realmNavigator,
                staticContainer.ScenesCache,
                mapPathEventBus,
                staticContainer.SceneRestrictionBusController,
                dynamicWorldParams.StartParcel
            );

            var worldInfoHub = new LocationBasedWorldInfoHub(
                new WorldInfoHub(staticContainer.SingletonSharedDependencies.SceneMapping),
                staticContainer.CharacterContainer.CharacterObject
            );

            dynamicWorldDependencies.WorldInfoTool.Initialize(worldInfoHub);

            var chatCommandsBus = new ChatCommandsBus();
            var characterDataPropagationUtility = new CharacterDataPropagationUtility(staticContainer.ComponentsContainer.ComponentPoolsRegistry.AddComponentPool<SDKProfile>());

            var currentSceneInfo = new CurrentSceneInfo();

            var connectionStatusPanelPlugin = new ConnectionStatusPanelPlugin(initializationFlowContainer.InitializationFlow, mvcManager, mainUIView, roomsStatus, currentSceneInfo, reloadSceneController, globalWorld, playerEntity, debugBuilder, chatCommandsBus);

            var chatTeleporter = new ChatTeleporter(realmNavigator, new ChatEnvironmentValidator(bootstrapContainer.Environment), bootstrapContainer.DecentralandUrlsSource);

            var chatCommands = new List<IChatCommand>
            {
                new GoToChatCommand(chatTeleporter, staticContainer.WebRequestsContainer.WebRequestController, bootstrapContainer.DecentralandUrlsSource),
                new GoToLocalChatCommand(chatTeleporter),
                new WorldChatCommand(chatTeleporter),
                new DebugPanelChatCommand(debugBuilder, chatCommandsBus),
                new ShowEntityChatCommand(worldInfoHub),
                new ReloadSceneChatCommand(reloadSceneController),
                new LoadPortableExperienceChatCommand(staticContainer.PortableExperiencesController, staticContainer.FeatureFlagsCache),
                new KillPortableExperienceChatCommand(staticContainer.PortableExperiencesController, staticContainer.FeatureFlagsCache),
                new VersionChatCommand(dclVersion),
                new RoomsChatCommand(roomHub),
                new ClearChatCommand(chatCommandsBus)
            };

            chatCommands.Add(new HelpChatCommand(chatCommands, appArgs));

            IChatMessagesBus coreChatMessageBus = new MultiplayerChatMessagesBus(messagePipesHub, profileRepository, selfProfile, new MessageDeduplication<double>())
                                                 .WithSelfResend(identityCache, profileRepository)
                                                 .WithIgnoreSymbols()
                                                 .WithCommands(chatCommands)
                                                 .WithDebugPanel(debugBuilder);

            IChatMessagesBus chatMessagesBus = dynamicWorldParams.EnableAnalytics
                ? new ChatMessagesBusAnalyticsDecorator(coreChatMessageBus, bootstrapContainer.Analytics!, profileCache, selfProfile)
                : coreChatMessageBus;

            var coreBackpackEventBus = new BackpackEventBus();

            IBackpackEventBus backpackEventBus = dynamicWorldParams.EnableAnalytics
                ? new BackpackEventBusAnalyticsDecorator(coreBackpackEventBus, bootstrapContainer.Analytics!)
                : coreBackpackEventBus;

            var profileBroadcast = new DebounceProfileBroadcast(
                new EnsureSelfPublishedProfileBroadcast(
                    new ProfileBroadcast(messagePipesHub, selfProfile),
                    selfProfile,
                    staticContainer.RealmData
                )
            );

            var multiplayerEmotesMessageBus = new MultiplayerEmotesMessageBus(messagePipesHub, multiplayerDebugSettings);

            var remoteMetadata = new DebounceRemoteMetadata(new RemoteMetadata(roomHub, staticContainer.RealmData));

            var characterPreviewEventBus = new CharacterPreviewEventBus();
            var sidebarBus = new SidebarBus();
            AudioMixer generalAudioMixer = (await assetsProvisioner.ProvideMainAssetAsync(dynamicSettings.GeneralAudioMixer, ct)).Value;
            var audioMixerVolumesController = new AudioMixerVolumesController(generalAudioMixer);

            var multiplayerMovementMessageBus = new MultiplayerMovementMessageBus(messagePipesHub, entityParticipantTable, globalWorld);

            var badgesAPIClient = new BadgesAPIClient(staticContainer.WebRequestsContainer.WebRequestController, bootstrapContainer.DecentralandUrlsSource);

            ICameraReelImagesMetadataDatabase cameraReelImagesMetadataDatabase = new CameraReelImagesMetadataRemoteDatabase(staticContainer.WebRequestsContainer.WebRequestController, bootstrapContainer.DecentralandUrlsSource);
            ICameraReelScreenshotsStorage cameraReelScreenshotsStorage = new CameraReelS3BucketScreenshotsStorage(staticContainer.WebRequestsContainer.WebRequestController);

            var cameraReelStorageService = new CameraReelRemoteStorageService(cameraReelImagesMetadataDatabase, cameraReelScreenshotsStorage, identityCache.Identity?.Address);

            IUserCalendar userCalendar = new GoogleUserCalendar(webBrowser);
            ISystemClipboard clipboard = new UnityClipboard();
            IClipboardManager clipboardManager = new ClipboardManager(clipboard);
            ITextFormatter hyperlinkTextFormatter = new HyperlinkTextFormatter(profileCache, selfProfile);

            bool includeCameraReel = staticContainer.FeatureFlagsCache.Configuration.IsEnabled(FeatureFlagsStrings.CAMERA_REEL) || (appArgs.HasDebugFlag() && appArgs.HasFlag(AppArgsFlags.CAMERA_REEL)) || Application.isEditor;
            bool includeFriends = (staticContainer.FeatureFlagsCache.Configuration.IsEnabled(FeatureFlagsStrings.FRIENDS) || (appArgs.HasDebugFlag() && appArgs.HasFlag(AppArgsFlags.FRIENDS)) || Application.isEditor) && !localSceneDevelopment;
            bool includeUserBlocking = staticContainer.FeatureFlagsCache.Configuration.IsEnabled(FeatureFlagsStrings.FRIENDS_USER_BLOCKING) || (appArgs.HasDebugFlag() && appArgs.HasFlag(AppArgsFlags.FRIENDS_USER_BLOCKING));

            var notificationsRequestController = new NotificationsRequestController(staticContainer.WebRequestsContainer.WebRequestController, notificationsBusController, bootstrapContainer.DecentralandUrlsSource, identityCache, includeFriends);
            notificationsRequestController.StartGettingNewNotificationsOverTimeAsync(ct).SuppressCancellationThrow().Forget();

            var friendServiceProxy = new ObjectProxy<IFriendsService>();
            var friendOnlineStatusCacheProxy = new ObjectProxy<IFriendsConnectivityStatusTracker>();
            IProfileThumbnailCache profileThumbnailCache = new ProfileThumbnailCache(staticContainer.WebRequestsContainer.WebRequestController);
            IChatLifecycleBusController chatLifecycleBusController = new ChatLifecycleBusController(mvcManager);
            IChatInputBus chatInputBus = new ChatInputBus();

            ISidebarActionsBus sidebarActionsBus = new SidebarActionsBusController();
<<<<<<< HEAD
            IMVCManagerMenusAccessFacade menusAccessFacade = new MVCManagerMenusAccessFacade(mvcManager, profileCache, friendServiceProxy, chatInputBus);

            var viewDependencies = new ViewDependencies(dclInput, unityEventSystem, menusAccessFacade, clipboardManager, dclCursor, profileThumbnailCache);
=======
            MVCManagerMenusAccessFacade menusAccessFacade = new MVCManagerMenusAccessFacade(mvcManager, clipboard, friendServiceProxy, profileCache, chatInputBus);

            var viewDependencies = new ViewDependencies(dclInput, unityEventSystem, menusAccessFacade, clipboardManager, dclCursor);
>>>>>>> b2f2a06e

            var globalPlugins = new List<IDCLGlobalPlugin>
            {
                new MultiplayerPlugin(
                    assetsProvisioner,
                    archipelagoIslandRoom,
                    gateKeeperSceneRoom,
                    roomHub,
                    roomsStatus,
                    profileRepository,
                    profileBroadcast,
                    debugBuilder,
                    staticContainer.LoadingStatus,
                    entityParticipantTable,
                    messagePipesHub,
                    remoteMetadata,
                    staticContainer.CharacterContainer.CharacterObject,
                    staticContainer.RealmData,
                    remoteEntities,
                    staticContainer.ScenesCache,
                    emotesCache,
                    characterDataPropagationUtility,
                    staticContainer.ComponentsContainer.ComponentPoolsRegistry,
                    islandThroughputBunch,
                    sceneThroughputBunch
                ),
                new WorldInfoPlugin(worldInfoHub, debugBuilder, chatHistory),
                new CharacterMotionPlugin(assetsProvisioner, staticContainer.CharacterContainer.CharacterObject, debugBuilder, staticContainer.ComponentsContainer.ComponentPoolsRegistry, staticContainer.SceneReadinessReportQueue),
                new InputPlugin(dclInput, dclCursor, unityEventSystem, assetsProvisioner, dynamicWorldDependencies.CursorUIDocument, multiplayerEmotesMessageBus, mvcManager, debugBuilder, dynamicWorldDependencies.RootUIDocument, dynamicWorldDependencies.ScenesUIDocument, dynamicWorldDependencies.CursorUIDocument, exposedGlobalDataContainer.ExposedCameraData),
                new GlobalInteractionPlugin(dclInput, dynamicWorldDependencies.RootUIDocument, assetsProvisioner, staticContainer.EntityCollidersGlobalCache, exposedGlobalDataContainer.GlobalInputEvents, dclCursor, unityEventSystem, mvcManager),
                new CharacterCameraPlugin(assetsProvisioner, realmSamplingData, exposedGlobalDataContainer.ExposedCameraData, debugBuilder, dynamicWorldDependencies.CommandLineArgs, dclInput),
                new WearablePlugin(assetsProvisioner, staticContainer.WebRequestsContainer.WebRequestController, staticContainer.RealmData, assetBundlesURL, staticContainer.CacheCleaner, wearableCatalog, builderContentURL.Value, builderWearablesPreview),
                new EmotePlugin(staticContainer.WebRequestsContainer.WebRequestController, emotesCache, staticContainer.RealmData, multiplayerEmotesMessageBus, debugBuilder,
                    assetsProvisioner, selfProfile, mvcManager, dclInput, staticContainer.CacheCleaner, identityCache, entityParticipantTable, assetBundlesURL, mainUIView, dclCursor, staticContainer.InputBlock, globalWorld, playerEntity, builderContentURL.Value),
                new ProfilingPlugin(staticContainer.Profiler, staticContainer.RealmData, staticContainer.SingletonSharedDependencies.MemoryBudget, debugBuilder, staticContainer.ScenesCache, dclVersion),
                new AvatarPlugin(
                    staticContainer.ComponentsContainer.ComponentPoolsRegistry,
                    assetsProvisioner,
                    staticContainer.SingletonSharedDependencies.FrameTimeBudget,
                    staticContainer.SingletonSharedDependencies.MemoryBudget,
                    staticContainer.QualityContainer.RendererFeaturesCache,
                    staticContainer.RealmData,
                    staticContainer.MainPlayerAvatarBaseProxy,
                    debugBuilder,
                    staticContainer.CacheCleaner,
                    new DefaultFaceFeaturesHandler(wearableCatalog),
                    nametagsData,
                    defaultTexturesContainer.TextureArrayContainerFactory,
                    wearableCatalog,
                    remoteEntities,
                    staticContainer.CharacterContainer.Transform),
                new MainUIPlugin(mvcManager, sidebarBus, mainUIView, includeFriends),
                new ProfilePlugin(profileRepository, profileCache, staticContainer.CacheCleaner),
                new MapRendererPlugin(mapRendererContainer.MapRenderer),
                new SidebarPlugin(
                    assetsProvisioner, mvcManager, mainUIView, notificationsBusController,
                    notificationsRequestController, identityCache, profileRepository,
                    staticContainer.WebRequestsContainer.WebRequestController,
                    webBrowser, dynamicWorldDependencies.Web3Authenticator,
                    initializationFlowContainer.InitializationFlow,
                    profileCache, sidebarBus, dclInput, sidebarActionsBus,
                    globalWorld, playerEntity, includeCameraReel, includeFriends,
<<<<<<< HEAD
                    chatHistory, viewDependencies),
=======
                    chatHistory),
>>>>>>> b2f2a06e
                new ErrorPopupPlugin(mvcManager, assetsProvisioner),
                connectionStatusPanelPlugin,
                new MinimapPlugin(mvcManager, minimap),
                new ChatPlugin(
                    mvcManager,
                    chatMessagesBus,
                    chatHistory,
                    entityParticipantTable,
                    nametagsData,
                    mainUIView,
                    staticContainer.InputBlock,
                    chatLifecycleBusController,
                    globalWorld,
                    playerEntity,
                    viewDependencies,
                    chatCommandsBus,
                    roomHub,
                    assetsProvisioner,
                    hyperlinkTextFormatter,
                    profileCache,
                    chatInputBus),
                new ExplorePanelPlugin(
                    assetsProvisioner,
                    mvcManager,
                    mapRendererContainer,
                    placesAPIService,
                    staticContainer.WebRequestsContainer.WebRequestController,
                    identityCache,
                    cameraReelStorageService,
                    cameraReelStorageService,
                    clipboard,
                    bootstrapContainer.DecentralandUrlsSource,
                    wearableCatalog,
                    characterPreviewFactory,
                    profileRepository,
                    dynamicWorldDependencies.Web3Authenticator,
                    initializationFlowContainer.InitializationFlow,
                    selfProfile,
                    equippedWearables,
                    equippedEmotes,
                    webBrowser,
                    emotesCache,
                    forceRender,
                    dclInput,
                    staticContainer.RealmData,
                    profileCache,
                    assetBundlesURL,
                    notificationsBusController,
                    characterPreviewEventBus,
                    mapPathEventBus,
                    backpackEventBus,
                    thirdPartyNftProviderSource,
                    wearablesProvider,
                    dclCursor,
                    staticContainer.InputBlock,
                    emoteProvider,
                    globalWorld,
                    playerEntity,
                    chatMessagesBus,
                    staticContainer.MemoryCap,
                    bootstrapContainer.WorldVolumeMacBus,
                    eventsApiService,
                    userCalendar,
                    clipboard,
                    explorePanelNavmapBus,
                    includeCameraReel,
                    appArgs,
                    viewDependencies
                ),
                new CharacterPreviewPlugin(staticContainer.ComponentsContainer.ComponentPoolsRegistry, assetsProvisioner, staticContainer.CacheCleaner),
                new WebRequestsPlugin(staticContainer.WebRequestsContainer.AnalyticsContainer, debugBuilder),
                new Web3AuthenticationPlugin(assetsProvisioner, dynamicWorldDependencies.Web3Authenticator, debugBuilder, mvcManager, selfProfile, webBrowser, staticContainer.RealmData, identityCache, characterPreviewFactory, dynamicWorldDependencies.SplashScreen, audioMixerVolumesController, staticContainer.FeatureFlagsCache, characterPreviewEventBus, globalWorld),
                new StylizedSkyboxPlugin(assetsProvisioner, dynamicSettings.DirectionalLight, debugBuilder, staticContainer.FeatureFlagsCache),
                new LoadingScreenPlugin(assetsProvisioner, mvcManager, audioMixerVolumesController,
                    staticContainer.InputBlock, debugBuilder, staticContainer.LoadingStatus),
                new ExternalUrlPromptPlugin(assetsProvisioner, webBrowser, mvcManager, dclCursor),
                new TeleportPromptPlugin(
                    assetsProvisioner,
                    mvcManager,
                    staticContainer.WebRequestsContainer.WebRequestController,
                    placesAPIService,
                    dclCursor,
                    chatMessagesBus
                ),
                new ChangeRealmPromptPlugin(
                    assetsProvisioner,
                    mvcManager,
                    dclCursor,
                    realmUrl => chatMessagesBus.Send(ChatChannel.NEARBY_CHANNEL, $"/{ChatCommandsUtils.COMMAND_GOTO} {realmUrl}", "RestrictedActionAPI")),
                new NftPromptPlugin(assetsProvisioner, webBrowser, mvcManager, nftInfoAPIClient, staticContainer.WebRequestsContainer.WebRequestController, dclCursor),
                staticContainer.CharacterContainer.CreateGlobalPlugin(),
                staticContainer.QualityContainer.CreatePlugin(),
                terrainContainer.CreatePlugin(staticContainer, bootstrapContainer, mapRendererContainer, debugBuilder),
                new MultiplayerMovementPlugin(
                    assetsProvisioner,
                    multiplayerMovementMessageBus,
                    debugBuilder,
                    remoteEntities,
                    staticContainer.CharacterContainer.Transform,
                    multiplayerDebugSettings,
                    appArgs,
                    entityParticipantTable,
                    staticContainer.RealmData,
                    remoteMetadata,
                    staticContainer.FeatureFlagsCache),
                lodContainer.LODPlugin,
                lodContainer.RoadPlugin,
                new AudioPlaybackPlugin(terrainContainer.GenesisTerrain, assetsProvisioner, dynamicWorldParams.EnableLandscape),
                new RealmDataDirtyFlagPlugin(staticContainer.RealmData),
                new NotificationPlugin(
                    assetsProvisioner,
                    mvcManager,
                    staticContainer.WebRequestsContainer.WebRequestController,
                    notificationsBusController),
                new RewardPanelPlugin(mvcManager, assetsProvisioner, notificationsBusController, staticContainer.WebRequestsContainer.WebRequestController),
                new PassportPlugin(
                    assetsProvisioner,
                    mvcManager,
                    dclCursor,
                    profileRepository,
                    characterPreviewFactory,
                    staticContainer.RealmData,
                    assetBundlesURL,
                    staticContainer.WebRequestsContainer.WebRequestController,
                    characterPreviewEventBus,
                    selfProfile,
                    webBrowser,
                    bootstrapContainer.DecentralandUrlsSource,
                    badgesAPIClient,
                    notificationsBusController,
                    staticContainer.InputBlock,
                    remoteMetadata,
                    cameraReelStorageService,
                    cameraReelStorageService,
                    globalWorld,
                    playerEntity,
                    includeCameraReel,
                    friendServiceProxy,
                    friendOnlineStatusCacheProxy,
                    clipboard,
                    profileThumbnailCache,
                    onlineUsersProvider,
                    realmNavigator,
                    identityCache,
                    includeFriends,
                    includeUserBlocking
                ),
                new GenericPopupsPlugin(assetsProvisioner, mvcManager, clipboardManager),
<<<<<<< HEAD
                new GenericContextMenuPlugin(assetsProvisioner, mvcManager, viewDependencies),
=======
                new GenericContextMenuPlugin(assetsProvisioner, mvcManager),
>>>>>>> b2f2a06e
                realmNavigatorContainer.CreatePlugin(),
            };

            globalPlugins.AddRange(staticContainer.SharedPlugins);

            if (includeCameraReel)
                globalPlugins.Add(new InWorldCameraPlugin(
                    dclInput,
                    selfProfile,
                    staticContainer.RealmData,
                    playerEntity,
                    placesAPIService,
                    staticContainer.CharacterContainer.CharacterObject,
                    coroutineRunner,
                    cameraReelStorageService,
                    cameraReelStorageService,
                    mvcManager,
                    clipboard,
                    bootstrapContainer.DecentralandUrlsSource,
                    webBrowser,
                    staticContainer.WebRequestsContainer.WebRequestController,
                    profileRepository,
                    realmNavigator,
                    assetsProvisioner,
                    wearableCatalog,
                    wearablesProvider,
                    assetBundlesURL,
                    dclCursor,
                    mainUIView.SidebarView.EnsureNotNull().InWorldCameraButton,
                    dynamicWorldDependencies.RootUIDocument,
                    globalWorld,
                    debugBuilder,
                    nametagsData));

            if (includeFriends)
            {
                globalPlugins.Add(new FriendsPlugin(
                    mainUIView,
                    bootstrapContainer.DecentralandUrlsSource,
                    mvcManager,
                    assetsProvisioner,
                    identityCache,
                    profileRepository,
                    staticContainer.WebRequestsContainer.WebRequestController,
                    staticContainer.LoadingStatus,
                    staticContainer.InputBlock,
                    dclInput,
                    selfProfile,
                    new MVCPassportBridge(mvcManager),
                    friendServiceProxy,
                    friendOnlineStatusCacheProxy,
                    profileThumbnailCache,
                    chatLifecycleBusController,
                    notificationsBusController,
                    onlineUsersProvider,
                    realmNavigator,
                    includeUserBlocking,
                    appArgs,
                    staticContainer.FeatureFlagsCache,
                    sidebarActionsBus,
                    dynamicWorldParams.EnableAnalytics,
                    bootstrapContainer.Analytics));
            }

            if (dynamicWorldParams.EnableAnalytics)
                globalPlugins.Add(new AnalyticsPlugin(
                        bootstrapContainer.Analytics!,
                        staticContainer.Profiler,
                        staticContainer.RealmData,
                        staticContainer.ScenesCache,
                        staticContainer.MainPlayerAvatarBaseProxy,
                        identityCache,
                        debugBuilder,
                        cameraReelStorageService
                    )
                );

            var globalWorldFactory = new GlobalWorldFactory(
                in staticContainer,
                exposedGlobalDataContainer.CameraSamplingData,
                realmSamplingData,
                assetBundlesURL,
                staticContainer.RealmData,
                globalPlugins,
                debugBuilder,
                staticContainer.ScenesCache,
                dynamicWorldParams.HybridSceneParams,
                currentSceneInfo,
                lodContainer.LodCache,
                multiplayerEmotesMessageBus,
                globalWorld,
                staticContainer.SceneReadinessReportQueue,
                localSceneDevelopment,
                profileRepository
            );

            staticContainer.RoomHubProxy.SetObject(roomHub);

            var container = new DynamicWorldContainer(
                localSceneDevelopmentController,
                mvcManager,
                realmContainer.RealmController,
                globalWorldFactory,
                globalPlugins,
                profileRepository,
                initializationFlowContainer.InitializationFlow,
                chatMessagesBus,
                messagePipesHub,
                remoteMetadata,
                profileBroadcast,
                roomHub
            );

            // Init itself
            await dynamicWorldDependencies.SettingsContainer.InitializePluginAsync(container, ct)!.ThrowOnFail();

            return (container, true);
        }

        private static void ParseDebugForcedEmotes(IReadOnlyCollection<string>? debugEmotes, ref List<URN> parsedEmotes)
        {
            if (debugEmotes?.Count > 0)
                parsedEmotes.AddRange(debugEmotes.Select(emote => new URN(emote)));
        }

        private static void ParseParamsForcedEmotes(IAppArgs appParams, ref List<URN> parsedEmotes)
        {
            if (appParams.TryGetValue(AppArgsFlags.FORCED_EMOTES, out string? csv) && !string.IsNullOrEmpty(csv!))
                parsedEmotes.AddRange(csv.Split(',', StringSplitOptions.RemoveEmptyEntries)?.Select(emote => new URN(emote)) ?? ArraySegment<URN>.Empty);
        }
    }
}<|MERGE_RESOLUTION|>--- conflicted
+++ resolved
@@ -551,15 +551,9 @@
             IChatInputBus chatInputBus = new ChatInputBus();
 
             ISidebarActionsBus sidebarActionsBus = new SidebarActionsBusController();
-<<<<<<< HEAD
             IMVCManagerMenusAccessFacade menusAccessFacade = new MVCManagerMenusAccessFacade(mvcManager, profileCache, friendServiceProxy, chatInputBus);
 
             var viewDependencies = new ViewDependencies(dclInput, unityEventSystem, menusAccessFacade, clipboardManager, dclCursor, profileThumbnailCache);
-=======
-            MVCManagerMenusAccessFacade menusAccessFacade = new MVCManagerMenusAccessFacade(mvcManager, clipboard, friendServiceProxy, profileCache, chatInputBus);
-
-            var viewDependencies = new ViewDependencies(dclInput, unityEventSystem, menusAccessFacade, clipboardManager, dclCursor);
->>>>>>> b2f2a06e
 
             var globalPlugins = new List<IDCLGlobalPlugin>
             {
@@ -622,11 +616,7 @@
                     initializationFlowContainer.InitializationFlow,
                     profileCache, sidebarBus, dclInput, sidebarActionsBus,
                     globalWorld, playerEntity, includeCameraReel, includeFriends,
-<<<<<<< HEAD
                     chatHistory, viewDependencies),
-=======
-                    chatHistory),
->>>>>>> b2f2a06e
                 new ErrorPopupPlugin(mvcManager, assetsProvisioner),
                 connectionStatusPanelPlugin,
                 new MinimapPlugin(mvcManager, minimap),
@@ -775,11 +765,7 @@
                     includeUserBlocking
                 ),
                 new GenericPopupsPlugin(assetsProvisioner, mvcManager, clipboardManager),
-<<<<<<< HEAD
                 new GenericContextMenuPlugin(assetsProvisioner, mvcManager, viewDependencies),
-=======
-                new GenericContextMenuPlugin(assetsProvisioner, mvcManager),
->>>>>>> b2f2a06e
                 realmNavigatorContainer.CreatePlugin(),
             };
 
