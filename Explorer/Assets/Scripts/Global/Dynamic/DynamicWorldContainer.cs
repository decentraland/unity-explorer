using Arch.Core;
using CommunicationData.URLHelpers;
using Cysharp.Threading.Tasks;
using DCL.AssetsProvision;
using DCL.Audio;
using DCL.AvatarRendering.Emotes;
using DCL.AvatarRendering.Emotes.Equipped;
using DCL.AvatarRendering.Wearables;
using DCL.AvatarRendering.Wearables.Equipped;
using DCL.AvatarRendering.Wearables.Helpers;
using DCL.AvatarRendering.Wearables.ThirdParty;
using DCL.Backpack.BackpackBus;
using DCL.Browser;
using DCL.CharacterPreview;
using DCL.Chat;
using DCL.Chat.Commands;
using DCL.Chat.History;
using DCL.Chat.MessageBus;
using DCL.DebugUtilities;
using DCL.DebugUtilities.UIBindings;
using DCL.Input;
using DCL.Landscape;
using DCL.LOD.Systems;
using DCL.MapRenderer;
using DCL.Multiplayer.Connections;
using DCL.Multiplayer.Connections.Archipelago.AdapterAddress.Current;
using DCL.Multiplayer.Connections.Archipelago.Rooms;
using DCL.Multiplayer.Connections.DecentralandUrls;
using DCL.Multiplayer.Connections.GateKeeper.Meta;
using DCL.Multiplayer.Connections.GateKeeper.Rooms;
using DCL.Multiplayer.Connections.Messaging.Hubs;
using DCL.Multiplayer.Connections.Pools;
using DCL.Multiplayer.Connections.RoomHubs;
using DCL.Multiplayer.Deduplication;
using DCL.Multiplayer.Emotes;
using DCL.Multiplayer.HealthChecks;
using DCL.Multiplayer.HealthChecks.Struct;
using DCL.Multiplayer.Movement;
using DCL.Multiplayer.Movement.Systems;
using DCL.Multiplayer.Profiles.BroadcastProfiles;
using DCL.Multiplayer.Profiles.Entities;
using DCL.Multiplayer.Profiles.Poses;
using DCL.Multiplayer.Profiles.Tables;
using DCL.Multiplayer.SDK.Systems.GlobalWorld;
using DCL.Nametags;
using DCL.NftInfoAPIService;
using DCL.Notifications;
using DCL.NotificationsBusController.NotificationsBus;
using DCL.Optimization.Pools;
using DCL.ParcelsService;
using DCL.PerformanceAndDiagnostics.Analytics;
using DCL.PlacesAPIService;
using DCL.PluginSystem;
using DCL.PluginSystem.Global;
using DCL.Profiles;
using DCL.Profiles.Self;
using DCL.SceneLoadingScreens.LoadingScreen;
using DCL.SidebarBus;
using DCL.UI.MainUI;
using DCL.StylizedSkybox.Scripts.Plugin;
using DCL.UserInAppInitializationFlow;
using DCL.Utilities.Extensions;
using DCL.Web3.Identities;
using DCL.WebRequests.Analytics;
using ECS.Prioritization.Components;
using ECS.SceneLifeCycle;
using ECS.SceneLifeCycle.LocalSceneDevelopment;
using ECS.SceneLifeCycle.Realm;
using Global.Dynamic.ChatCommands;
using LiveKit.Internal.FFIClients.Pools;
using LiveKit.Internal.FFIClients.Pools.Memory;
using MVC;
using MVC.PopupsController.PopupCloser;
using SceneRunner.Debugging.Hub;
using System;
using System.Buffers;
using System.Collections.Generic;
using System.Text.RegularExpressions;
using System.Threading;
using UnityEngine;
using UnityEngine.Audio;
using UnityEngine.EventSystems;
using UnityEngine.Pool;
using Utility.PriorityQueue;
using Object = UnityEngine.Object;

namespace Global.Dynamic
{
    public class DynamicWorldContainer : DCLWorldContainer<DynamicWorldSettings>
    {
        private ECSReloadScene? reloadSceneController;
        private LocalSceneDevelopmentController? localSceneDevelopmentController;
<<<<<<< HEAD
        private ECSWearablesProvider? wearablesProvider;
=======
>>>>>>> 7c5438ef

        public IMVCManager MvcManager { get; private set; } = null!;

        public DefaultTexturesContainer DefaultTexturesContainer { get; private set; } = null!;

        public LODContainer LODContainer { get; private set; } = null!;

        public MapRendererContainer MapRendererContainer { get; private set; } = null!;

        public IGlobalRealmController RealmController { get; private set; } = null!;

        public GlobalWorldFactory GlobalWorldFactory { get; private set; } = null!;

        public IReadOnlyList<IDCLGlobalPlugin> GlobalPlugins { get; private set; } = null!;

        public IProfileRepository ProfileRepository { get; private set; } = null!;

        public ParcelServiceContainer ParcelServiceContainer { get; private set; } = null!;

        public RealUserInAppInitializationFlow UserInAppInAppInitializationFlow { get; private set; } = null!;

        // TODO move multiplayer related dependencies to a separate container
        public ICharacterDataPropagationUtility CharacterDataPropagationUtility { get; private set; } = null!;

        public IChatMessagesBus ChatMessagesBus { get; private set; } = null!;

        public IMessagePipesHub MessagePipesHub { get; private set; } = null!;

        public IProfileBroadcast ProfileBroadcast { get; private set; } = null!;

        public IRoomHub RoomHub { get; private set; } = null!;

        public RealFlowLoadingStatus RealFlowLoadingStatus { get; private set; } = null!;

        public override void Dispose()
        {
            MvcManager.Dispose();
            ChatMessagesBus.Dispose();
            ProfileBroadcast.Dispose();
            MessagePipesHub.Dispose();
            localSceneDevelopmentController?.Dispose();
        }

        private static void BuildTeleportWidget(IRealmNavigator realmNavigator, IDebugContainerBuilder debugContainerBuilder, List<string> realms)
        {
            debugContainerBuilder.AddWidget("Realm")
                                 .AddControl(new DebugDropdownDef(realms, new ElementBinding<string>(string.Empty,
                                      evt => { realmNavigator.TryChangeRealmAsync(URLDomain.FromString(evt.newValue), CancellationToken.None).Forget(); }), string.Empty), null)
                                 .AddStringFieldWithConfirmation("https://peer.decentraland.org", "Change", realm => { realmNavigator.TryChangeRealmAsync(URLDomain.FromString(realm), CancellationToken.None).Forget(); });
        }

        private static void BuildReloadSceneWidget(IDebugContainerBuilder debugBuilder, IChatMessagesBus chatMessagesBus)
        {
            debugBuilder.AddWidget("Scene Reload")
                        .AddSingleButton("Reload Scene", () => chatMessagesBus.Send("/reload"));
        }

        public static async UniTask<(DynamicWorldContainer? container, bool success)> CreateAsync(
            BootstrapContainer bootstrapContainer,
            DynamicWorldDependencies dynamicWorldDependencies,
            DynamicWorldParams dynamicWorldParams,
            AudioClipConfig backgroundMusic,
            CancellationToken ct)
        {
            var container = new DynamicWorldContainer();
            DynamicSettings dynamicSettings = dynamicWorldDependencies.DynamicSettings;
            StaticContainer staticContainer = dynamicWorldDependencies.StaticContainer;
            IWeb3IdentityCache identityCache = dynamicWorldDependencies.Web3IdentityCache;
            IAssetsProvisioner assetsProvisioner = dynamicWorldDependencies.AssetsProvisioner;

            IDebugContainerBuilder debugBuilder = dynamicWorldDependencies.DebugContainerBuilder;

            // TODO: it might be useful to cache the third-party nft providers info at start so we avoid undesired delays in the UI.
            // However the chance of using this information is quite low, so its preferable to do it lazy avoiding extra http request & memory allocations
            IThirdPartyNftProviderSource thirdPartyNftProviderSource = new DecentralandHttpThirdPartyNftProviderSource(staticContainer.WebRequestsContainer.WebRequestController,
                staticContainer.RealmData);

            var placesAPIService = new PlacesAPIService(new PlacesAPIClient(staticContainer.WebRequestsContainer.WebRequestController, bootstrapContainer.DecentralandUrlsSource));
            var mapPathEventBus = new MapPathEventBus();
            INotificationsBusController notificationsBusController = new NotificationsBusController();

            async UniTask InitializeContainersAsync(IPluginSettingsContainer settingsContainer, CancellationToken ct)
            {
                // Init itself
                await settingsContainer.InitializePluginAsync(container, ct)!.ThrowOnFail();

                // Init other containers
                container.DefaultTexturesContainer = await DefaultTexturesContainer.CreateAsync(settingsContainer, assetsProvisioner, ct).ThrowOnFail();
                container.LODContainer = await LODContainer.CreateAsync(assetsProvisioner, bootstrapContainer.DecentralandUrlsSource, staticContainer, settingsContainer, staticContainer.RealmData, container.DefaultTexturesContainer.TextureArrayContainerFactory, debugBuilder, dynamicWorldParams.EnableLOD, ct).ThrowOnFail();
                container.MapRendererContainer = await MapRendererContainer.CreateAsync(settingsContainer, staticContainer, bootstrapContainer.DecentralandUrlsSource, assetsProvisioner, placesAPIService, mapPathEventBus, notificationsBusController, ct);
            }

            try { await InitializeContainersAsync(dynamicWorldDependencies.SettingsContainer, ct); }
            catch (Exception) { return (null, false); }

            CursorSettings cursorSettings = (await assetsProvisioner.ProvideMainAssetAsync(dynamicSettings.CursorSettings, ct)).Value;
            ProvidedAsset<Texture2D> normalCursorAsset = await assetsProvisioner.ProvideMainAssetAsync(cursorSettings.NormalCursor, ct);
            ProvidedAsset<Texture2D> interactionCursorAsset = await assetsProvisioner.ProvideMainAssetAsync(cursorSettings.InteractionCursor, ct);

            var unityEventSystem = new UnityEventSystem(EventSystem.current.EnsureNotNull());
            var dclCursor = new DCLCursor(normalCursorAsset.Value, interactionCursorAsset.Value);

            staticContainer.QualityContainer.AddDebugViews(debugBuilder);

            var realmSamplingData = new RealmSamplingData();
            var dclInput = new DCLInput();
            staticContainer.InputProxy.SetObject(dclInput);

            ExposedGlobalDataContainer exposedGlobalDataContainer = staticContainer.ExposedGlobalDataContainer;

            PopupCloserView popupCloserView = Object.Instantiate((await assetsProvisioner.ProvideMainAssetAsync(dynamicSettings.PopupCloserView, ct: CancellationToken.None)).Value.GetComponent<PopupCloserView>());
            MainUIView mainUIView = Object.Instantiate((await assetsProvisioner.ProvideMainAssetAsync(dynamicSettings.MainUIView, ct: CancellationToken.None)).Value.GetComponent<MainUIView>());

            var coreMvcManager = new MVCManager(new WindowStackManager(), new CancellationTokenSource(), popupCloserView);

            container.MvcManager = dynamicWorldParams.EnableAnalytics
                ? new MVCManagerAnalyticsDecorator(coreMvcManager, bootstrapContainer.Analytics!)
                : coreMvcManager;

            var parcelServiceContainer = ParcelServiceContainer.Create(staticContainer.RealmData, staticContainer.SceneReadinessReportQueue, debugBuilder, container.MvcManager, staticContainer.SingletonSharedDependencies.SceneAssetLock);
            container.ParcelServiceContainer = parcelServiceContainer;

            var nftInfoAPIClient = new OpenSeaAPIClient(staticContainer.WebRequestsContainer.WebRequestController, bootstrapContainer.DecentralandUrlsSource);
            var wearableCatalog = new WearableCache();
            container.wearablesProvider = new ECSWearablesProvider(identityCache);
            var characterPreviewFactory = new CharacterPreviewFactory(staticContainer.ComponentsContainer.ComponentPoolsRegistry);
            IWebBrowser webBrowser = bootstrapContainer.WebBrowser;
            ChatEntryConfigurationSO chatEntryConfiguration = (await assetsProvisioner.ProvideMainAssetAsync(dynamicSettings.ChatEntryConfiguration, ct)).Value;
            NametagsData nametagsData = (await assetsProvisioner.ProvideMainAssetAsync(dynamicSettings.NametagsData, ct)).Value;

            IProfileCache profileCache = new DefaultProfileCache();

            container.ProfileRepository = new LogProfileRepository(
                new RealmProfileRepository(staticContainer.WebRequestsContainer.WebRequestController, staticContainer.RealmData, profileCache)
            );

            var genesisTerrain = new TerrainGenerator();
            var worldsTerrain = new WorldTerrainGenerator();
            var satelliteView = new SatelliteFloor();
            var landscapePlugin = new LandscapePlugin(satelliteView, genesisTerrain, worldsTerrain, assetsProvisioner, debugBuilder, container.MapRendererContainer.TextureContainer, staticContainer.WebRequestsContainer.WebRequestController, dynamicWorldParams.EnableLandscape);

            var multiPool = new DCLMultiPool();
            var memoryPool = new ArrayMemoryPool(ArrayPool<byte>.Shared!);
            container.RealFlowLoadingStatus = new RealFlowLoadingStatus();

            var assetBundlesURL = URLDomain.FromString(bootstrapContainer.DecentralandUrlsSource.Url(DecentralandUrl.AssetBundlesCDN));

            var emotesCache = new MemoryEmotesCache();
            staticContainer.CacheCleaner.Register(emotesCache);
            var equippedWearables = new EquippedWearables();
            var equippedEmotes = new EquippedEmotes();
            var forceRender = new List<string>();
            var selfProfile = new SelfProfile(container.ProfileRepository, identityCache, equippedWearables, wearableCatalog, emotesCache, equippedEmotes, forceRender);

            var metaDataSource = new LogMetaDataSource(new MetaDataSource(staticContainer.RealmData, staticContainer.CharacterContainer.CharacterObject, placesAPIService));
            var gateKeeperSceneRoom = new GateKeeperSceneRoom(staticContainer.WebRequestsContainer.WebRequestController, metaDataSource, bootstrapContainer.DecentralandUrlsSource);

            var currentAdapterAddress = ICurrentAdapterAddress.NewDefault(staticContainer.RealmData);

            var archipelagoIslandRoom = IArchipelagoIslandRoom.NewDefault(
                identityCache,
                multiPool,
                staticContainer.CharacterContainer.CharacterObject,
                currentAdapterAddress,
                staticContainer.WebRequestsContainer.WebRequestController
            );

            container.RealmController = new RealmController(
                identityCache,
                staticContainer.WebRequestsContainer.WebRequestController,
                parcelServiceContainer.TeleportController,
                parcelServiceContainer.RetrieveSceneFromFixedRealm,
                parcelServiceContainer.RetrieveSceneFromVolatileWorld,
                dynamicWorldParams.StaticLoadPositions,
                staticContainer.RealmData,
                staticContainer.ScenesCache,
                staticContainer.PartitionDataContainer,
                staticContainer.SingletonSharedDependencies.SceneAssetLock);

            container.reloadSceneController = new ECSReloadScene(staticContainer.ScenesCache);
            bool localSceneDevelopment = !string.IsNullOrEmpty(dynamicWorldParams.LocalSceneDevelopmentRealm);
            if (localSceneDevelopment)
                container.localSceneDevelopmentController = new LocalSceneDevelopmentController(container.reloadSceneController, dynamicWorldParams.LocalSceneDevelopmentRealm);

            container.RoomHub = localSceneDevelopment ? NullRoomHub.INSTANCE : new RoomHub(archipelagoIslandRoom, gateKeeperSceneRoom);
            container.MessagePipesHub = new MessagePipesHub(container.RoomHub, multiPool, memoryPool);

            var entityParticipantTable = new EntityParticipantTable();

            var queuePoolFullMovementMessage = new ObjectPool<SimplePriorityQueue<NetworkMovementMessage>>(
                () => new SimplePriorityQueue<NetworkMovementMessage>(),
                actionOnRelease: x => x.Clear()
            );

            var remoteEntities = new RemoteEntities(
                container.RoomHub,
                entityParticipantTable,
                staticContainer.ComponentsContainer.ComponentPoolsRegistry,
                queuePoolFullMovementMessage,
                staticContainer.EntityCollidersGlobalCache
            );

            ILoadingScreen loadingScreen = new LoadingScreen(container.MvcManager);

            IRealmNavigator realmNavigator = new RealmNavigator(
                loadingScreen,
                container.MapRendererContainer.MapRenderer,
                container.RealmController,
                parcelServiceContainer.TeleportController,
                container.RoomHub,
                remoteEntities,
                staticContainer.GlobalWorldProxy,
                container.LODContainer.RoadPlugin,
                genesisTerrain,
                worldsTerrain,
                satelliteView,
                dynamicWorldParams.EnableLandscape,
                staticContainer.ExposedGlobalDataContainer.ExposedCameraData.CameraEntityProxy,
                exposedGlobalDataContainer.CameraSamplingData
            );

            IHealthCheck livekitHealthCheck = bootstrapContainer.DebugSettings.EnableEmulateNoLivekitConnection
                ? new IHealthCheck.AlwaysFails("Livekit connection is in debug, always fail mode")
                : new SequentialHealthCheck(
                    new MultipleURLHealthCheck(staticContainer.WebRequestsContainer.WebRequestController, bootstrapContainer.DecentralandUrlsSource,
                        DecentralandUrl.ArchipelagoStatus,
                        DecentralandUrl.GatekeeperStatus
                    ),
                    new LivekitHealthCheck(container.RoomHub)
                );

            livekitHealthCheck = dynamicWorldParams.EnableAnalytics
                ? livekitHealthCheck.WithFailAnalytics(bootstrapContainer.Analytics!)
                : livekitHealthCheck;

            livekitHealthCheck.WithRetries();

            container.UserInAppInAppInitializationFlow = new RealUserInAppInitializationFlow(
                container.RealFlowLoadingStatus,
                livekitHealthCheck,
                bootstrapContainer.DecentralandUrlsSource,
                container.MvcManager,
                selfProfile,
                dynamicWorldParams.StartParcel,
                staticContainer.MainPlayerAvatarBaseProxy,
                backgroundMusic,
                realmNavigator,
                loadingScreen,
                staticContainer.FeatureFlagsProvider,
                identityCache,
                container.RealmController,
                dynamicWorldParams.AppParameters
            );

            var worldInfoHub = new LocationBasedWorldInfoHub(
                new WorldInfoHub(staticContainer.SingletonSharedDependencies.SceneMapping),
                staticContainer.CharacterContainer.CharacterObject
            );

            dynamicWorldDependencies.WorldInfoTool.Initialize(worldInfoHub);

            container.CharacterDataPropagationUtility = new CharacterDataPropagationUtility(staticContainer.ComponentsContainer.ComponentPoolsRegistry.AddComponentPool<SDKProfile>());

            var chatHistory = new ChatHistory();

            var chatCommandsFactory = new Dictionary<Regex, Func<IChatCommand>>
            {
                { GoToChatCommand.REGEX, () => new GoToChatCommand(realmNavigator) },
                { ChangeRealmChatCommand.REGEX, () => new ChangeRealmChatCommand(realmNavigator) },
                { DebugPanelChatCommand.REGEX, () => new DebugPanelChatCommand(debugBuilder) },
                { ShowEntityInfoChatCommand.REGEX, () => new ShowEntityInfoChatCommand(worldInfoHub) },
                { ClearChatCommand.REGEX, () => new ClearChatCommand(chatHistory) },
                { ReloadSceneChatCommand.REGEX, () => new ReloadSceneChatCommand(container.reloadSceneController) },
            };

            IChatMessagesBus coreChatMessageBus = new MultiplayerChatMessagesBus(container.MessagePipesHub, container.ProfileRepository, new MessageDeduplication<double>())
                                             .WithSelfResend(identityCache, container.ProfileRepository)
                                             .WithIgnoreSymbols()
                                             .WithCommands(chatCommandsFactory)
                                             .WithDebugPanel(debugBuilder);

            container.ChatMessagesBus = dynamicWorldParams.EnableAnalytics
                ? new ChatMessagesBusAnalyticsDecorator(coreChatMessageBus, bootstrapContainer.Analytics!)
                : coreChatMessageBus;

            var coreBackpackEventBus = new BackpackEventBus();
            IBackpackEventBus backpackEventBus = dynamicWorldParams.EnableAnalytics
                ? new BackpackEventBusAnalyticsDecorator(coreBackpackEventBus, bootstrapContainer.Analytics!)
                : coreBackpackEventBus;

            container.ProfileBroadcast = new DebounceProfileBroadcast(
                new EnsureSelfPublishedProfileBroadcast(
                    new ProfileBroadcast(container.MessagePipesHub, selfProfile),
                    selfProfile,
                    staticContainer.RealmData
                )
            );

            var notificationsRequestController = new NotificationsRequestController(staticContainer.WebRequestsContainer.WebRequestController, notificationsBusController, bootstrapContainer.DecentralandUrlsSource, identityCache);
            notificationsRequestController.StartGettingNewNotificationsOverTimeAsync(ct).SuppressCancellationThrow().Forget();

            var multiplayerEmotesMessageBus = new MultiplayerEmotesMessageBus(container.MessagePipesHub);

            var remotePoses = new DebounceRemotePoses(new RemotePoses(container.RoomHub));

            var characterPreviewEventBus = new CharacterPreviewEventBus();
            var sidebarBus = new SidebarBus();
            AudioMixer generalAudioMixer = (await assetsProvisioner.ProvideMainAssetAsync(dynamicSettings.GeneralAudioMixer, ct)).Value;
            var audioMixerVolumesController = new AudioMixerVolumesController(generalAudioMixer);

            var globalPlugins = new List<IDCLGlobalPlugin>
            {
                new MultiplayerPlugin(
                    assetsProvisioner,
                    archipelagoIslandRoom,
                    gateKeeperSceneRoom,
                    container.RoomHub,
                    container.ProfileRepository,
                    container.ProfileBroadcast,
                    debugBuilder,
                    container.RealFlowLoadingStatus,
                    entityParticipantTable,
                    container.MessagePipesHub,
                    remotePoses,
                    staticContainer.CharacterContainer.CharacterObject,
                    staticContainer.RealmData,
                    remoteEntities,
                    staticContainer.ScenesCache,
                    emotesCache,
                    container.CharacterDataPropagationUtility
                ),
                new WorldInfoPlugin(worldInfoHub, debugBuilder, chatHistory),
                new CharacterMotionPlugin(assetsProvisioner, staticContainer.CharacterContainer.CharacterObject, debugBuilder, staticContainer.ComponentsContainer.ComponentPoolsRegistry),
                new InputPlugin(dclInput, dclCursor, unityEventSystem, assetsProvisioner, dynamicWorldDependencies.CursorUIDocument, multiplayerEmotesMessageBus, container.MvcManager, debugBuilder, dynamicWorldDependencies.RootUIDocument, dynamicWorldDependencies.CursorUIDocument),
                new GlobalInteractionPlugin(dclInput, dynamicWorldDependencies.RootUIDocument, assetsProvisioner, staticContainer.EntityCollidersGlobalCache, exposedGlobalDataContainer.GlobalInputEvents, dclCursor, unityEventSystem, container.MvcManager),
                new CharacterCameraPlugin(assetsProvisioner, realmSamplingData, exposedGlobalDataContainer.ExposedCameraData, debugBuilder, dclInput),
                new WearablePlugin(assetsProvisioner, staticContainer.WebRequestsContainer.WebRequestController, staticContainer.RealmData, assetBundlesURL, staticContainer.CacheCleaner, wearableCatalog),
                new EmotePlugin(staticContainer.WebRequestsContainer.WebRequestController, emotesCache, staticContainer.RealmData, multiplayerEmotesMessageBus, debugBuilder, assetsProvisioner, selfProfile, container.MvcManager, dclInput, staticContainer.CacheCleaner, identityCache, entityParticipantTable, assetBundlesURL, mainUIView),
                new ProfilingPlugin(staticContainer.Profiler, staticContainer.RealmData, staticContainer.SingletonSharedDependencies.MemoryBudget, debugBuilder),
                new AvatarPlugin(
                    staticContainer.ComponentsContainer.ComponentPoolsRegistry,
                    assetsProvisioner,
                    staticContainer.SingletonSharedDependencies.FrameTimeBudget,
                    staticContainer.SingletonSharedDependencies.MemoryBudget,
                    staticContainer.RealmData,
                    staticContainer.MainPlayerAvatarBaseProxy,
                    debugBuilder,
                    staticContainer.CacheCleaner,
                    chatEntryConfiguration,
                    new DefaultFaceFeaturesHandler(wearableCatalog),
                    entityParticipantTable,
                    nametagsData,
                    container.DefaultTexturesContainer.TextureArrayContainerFactory,
                    wearableCatalog
                ),
                new MainUIPlugin(container.MvcManager, sidebarBus, mainUIView),
                new ProfilePlugin(container.ProfileRepository, profileCache, staticContainer.CacheCleaner, new ProfileIntentionCache()),
                new MapRendererPlugin(container.MapRendererContainer.MapRenderer),
                new SidebarPlugin(
                    assetsProvisioner,
                    container.MvcManager,
                    mainUIView,
                    notificationsBusController,
                    notificationsRequestController,
                    identityCache,
                    container.ProfileRepository,
                    staticContainer.WebRequestsContainer.WebRequestController,
                    webBrowser,
                    dynamicWorldDependencies.Web3Authenticator,
                    container.UserInAppInAppInitializationFlow,
                    profileCache, sidebarBus, chatEntryConfiguration),
                new MinimapPlugin(container.MvcManager, container.MapRendererContainer, placesAPIService, staticContainer.RealmData, container.ChatMessagesBus, realmNavigator, staticContainer.ScenesCache, mainUIView, mapPathEventBus),
                new ChatPlugin(assetsProvisioner, container.MvcManager, container.ChatMessagesBus, chatHistory, entityParticipantTable, nametagsData, dclInput, unityEventSystem, mainUIView, staticContainer.InputBlock),
                new ExplorePanelPlugin(
                    assetsProvisioner,
                    container.MvcManager,
                    container.MapRendererContainer,
                    placesAPIService,
                    staticContainer.WebRequestsContainer.WebRequestController,
                    identityCache,
                    wearableCatalog,
                    characterPreviewFactory,
                    container.ProfileRepository,
                    dynamicWorldDependencies.Web3Authenticator,
                    container.UserInAppInAppInitializationFlow,
                    selfProfile,
                    equippedWearables,
                    equippedEmotes,
                    webBrowser,
                    emotesCache,
                    realmNavigator,
                    forceRender,
                    dclInput,
                    staticContainer.RealmData,
                    profileCache,
                    assetBundlesURL,
                    notificationsBusController,
                    characterPreviewEventBus,
                    mapPathEventBus,
<<<<<<< HEAD
                    backpackEventBus,
                    thirdPartyNftProviderSource,
                    container.wearablesProvider
=======
                    chatEntryConfiguration,
                    backpackEventBus
>>>>>>> 7c5438ef
                ),
                new CharacterPreviewPlugin(staticContainer.ComponentsContainer.ComponentPoolsRegistry, assetsProvisioner, staticContainer.CacheCleaner),
                new WebRequestsPlugin(staticContainer.WebRequestsContainer.AnalyticsContainer, debugBuilder),
                new Web3AuthenticationPlugin(assetsProvisioner, dynamicWorldDependencies.Web3Authenticator, debugBuilder, container.MvcManager, selfProfile, webBrowser, staticContainer.RealmData, identityCache, characterPreviewFactory, dynamicWorldDependencies.SplashScreen, audioMixerVolumesController, staticContainer.FeatureFlagsCache, characterPreviewEventBus),
                new StylizedSkyboxPlugin(assetsProvisioner, dynamicSettings.DirectionalLight, debugBuilder),
                new LoadingScreenPlugin(assetsProvisioner, container.MvcManager, audioMixerVolumesController),
                new ExternalUrlPromptPlugin(assetsProvisioner, webBrowser, container.MvcManager, dclCursor), new TeleportPromptPlugin(assetsProvisioner, realmNavigator, container.MvcManager, staticContainer.WebRequestsContainer.WebRequestController, placesAPIService, dclCursor),
                new ChangeRealmPromptPlugin(
                    assetsProvisioner,
                    container.MvcManager,
                    dclCursor,
                    realmUrl => container.RealmController.SetRealmAsync(URLDomain.FromString(realmUrl), CancellationToken.None).Forget()),
                new NftPromptPlugin(assetsProvisioner, webBrowser, container.MvcManager, nftInfoAPIClient, staticContainer.WebRequestsContainer.WebRequestController, dclCursor),
                staticContainer.CharacterContainer.CreateGlobalPlugin(),
                staticContainer.QualityContainer.CreatePlugin(),
                landscapePlugin,
                new MultiplayerMovementPlugin(assetsProvisioner, new MultiplayerMovementMessageBus(container.MessagePipesHub, entityParticipantTable)),
                container.LODContainer.LODPlugin,
                container.LODContainer.RoadPlugin,
                new AudioPlaybackPlugin(genesisTerrain, assetsProvisioner, dynamicWorldParams.EnableLandscape),
                new RealmDataDirtyFlagPlugin(staticContainer.RealmData),
                new NotificationPlugin(
                    assetsProvisioner,
                    container.MvcManager,
                    staticContainer.WebRequestsContainer.WebRequestController,
                    notificationsBusController),
                new RewardPanelPlugin(container.MvcManager, assetsProvisioner, notificationsBusController, staticContainer.WebRequestsContainer.WebRequestController),
                new PassportPlugin(
                    assetsProvisioner,
                    container.MvcManager,
                    dclCursor,
                    container.ProfileRepository,
                    characterPreviewFactory,
                    chatEntryConfiguration,
                    staticContainer.RealmData,
                    assetBundlesURL,
                    staticContainer.WebRequestsContainer.WebRequestController,
                    characterPreviewEventBus,
                    selfProfile,
                    dclInput,
                    webBrowser,
                    bootstrapContainer.DecentralandUrlsSource
                ),
            };

            globalPlugins.AddRange(staticContainer.SharedPlugins);

            if (dynamicWorldParams.EnableAnalytics)
                globalPlugins.Add(new AnalyticsPlugin(
                        bootstrapContainer.Analytics!,
                        staticContainer.Profiler,
                        realmNavigator,
                        staticContainer.RealmData,
                        staticContainer.ScenesCache,
                        staticContainer.MainPlayerAvatarBaseProxy
                    )
                );

            container.GlobalWorldFactory = new GlobalWorldFactory(
                in staticContainer,
                exposedGlobalDataContainer.CameraSamplingData,
                realmSamplingData,
                assetBundlesURL,
                staticContainer.RealmData,
                globalPlugins,
                debugBuilder,
                staticContainer.ScenesCache,
                dynamicWorldParams.HybridSceneParams,
                container.CharacterDataPropagationUtility,
                container.LODContainer.LodCache);

            container.GlobalPlugins = globalPlugins;

            staticContainer.RoomHubProxy.SetObject(container.RoomHub);

            BuildTeleportWidget(realmNavigator, debugBuilder, dynamicWorldParams.Realms);
            BuildReloadSceneWidget(debugBuilder, container.ChatMessagesBus);

            return (container, true);
        }

        public void InitializeWorldRelatedModules(World world, Entity playerEntity)
        {
            reloadSceneController!.Initialize(world, playerEntity);
            wearablesProvider!.Initialize(world);
        }
    }
}<|MERGE_RESOLUTION|>--- conflicted
+++ resolved
@@ -90,10 +90,7 @@
     {
         private ECSReloadScene? reloadSceneController;
         private LocalSceneDevelopmentController? localSceneDevelopmentController;
-<<<<<<< HEAD
         private ECSWearablesProvider? wearablesProvider;
-=======
->>>>>>> 7c5438ef
 
         public IMVCManager MvcManager { get; private set; } = null!;
 
@@ -493,14 +490,10 @@
                     notificationsBusController,
                     characterPreviewEventBus,
                     mapPathEventBus,
-<<<<<<< HEAD
+                    chatEntryConfiguration,
                     backpackEventBus,
                     thirdPartyNftProviderSource,
                     container.wearablesProvider
-=======
-                    chatEntryConfiguration,
-                    backpackEventBus
->>>>>>> 7c5438ef
                 ),
                 new CharacterPreviewPlugin(staticContainer.ComponentsContainer.ComponentPoolsRegistry, assetsProvisioner, staticContainer.CacheCleaner),
                 new WebRequestsPlugin(staticContainer.WebRequestsContainer.AnalyticsContainer, debugBuilder),
