using Arch.Core;
using CommunicationData.URLHelpers;
using Cysharp.Threading.Tasks;
using DCL.AssetsProvision;
using DCL.Audio;
using DCL.AvatarRendering.Emotes;
using DCL.AvatarRendering.Emotes.Equipped;
using DCL.AvatarRendering.Wearables;
using DCL.AvatarRendering.Wearables.Equipped;
using DCL.AvatarRendering.Wearables.Helpers;
using DCL.AvatarRendering.Wearables.ThirdParty;
using DCL.Backpack.BackpackBus;
using DCL.Browser;
using DCL.CharacterPreview;
using DCL.Chat;
using DCL.Chat.Commands;
using DCL.Chat.History;
using DCL.Chat.MessageBus;
using DCL.DebugUtilities;
using DCL.DebugUtilities.UIBindings;
using DCL.Input;
using DCL.Landscape;
using DCL.LOD.Systems;
using DCL.MapRenderer;
using DCL.Multiplayer.Connections.Archipelago.AdapterAddress.Current;
using DCL.Multiplayer.Connections.Archipelago.Rooms;
using DCL.Multiplayer.Connections.DecentralandUrls;
using DCL.Multiplayer.Connections.GateKeeper.Meta;
using DCL.Multiplayer.Connections.GateKeeper.Rooms;
using DCL.Multiplayer.Connections.Messaging.Hubs;
using DCL.Multiplayer.Connections.Pools;
using DCL.Multiplayer.Connections.RoomHubs;
using DCL.Multiplayer.Connections.Rooms.Status;
using DCL.Multiplayer.Deduplication;
using DCL.Multiplayer.Emotes;
using DCL.Multiplayer.HealthChecks;
using DCL.Multiplayer.HealthChecks.Struct;
using DCL.Multiplayer.Movement;
using DCL.Multiplayer.Movement.Systems;
using DCL.Multiplayer.Profiles.BroadcastProfiles;
using DCL.Multiplayer.Profiles.Entities;
using DCL.Multiplayer.Profiles.Poses;
using DCL.Multiplayer.Profiles.Tables;
using DCL.Multiplayer.SDK.Systems.GlobalWorld;
using DCL.Nametags;
using DCL.NftInfoAPIService;
using DCL.Notifications;
using DCL.NotificationsBusController.NotificationsBus;
using DCL.Optimization.Pools;
using DCL.ParcelsService;
using DCL.PerformanceAndDiagnostics.Analytics;
using DCL.PlacesAPIService;
using DCL.PluginSystem;
using DCL.PluginSystem.Global;
using DCL.Profiles;
using DCL.Profiles.Self;
using DCL.SceneLoadingScreens.LoadingScreen;
using DCL.SidebarBus;
using DCL.UI.MainUI;
using DCL.StylizedSkybox.Scripts.Plugin;
using DCL.UserInAppInitializationFlow;
using DCL.Utilities.Extensions;
using DCL.Web3.Identities;
using DCL.WebRequests.Analytics;
using ECS.Prioritization.Components;
using ECS.SceneLifeCycle;
using ECS.SceneLifeCycle.CurrentScene;
using ECS.SceneLifeCycle.LocalSceneDevelopment;
using ECS.SceneLifeCycle.Realm;
using Global.Dynamic.ChatCommands;
using LiveKit.Internal.FFIClients.Pools;
using LiveKit.Internal.FFIClients.Pools.Memory;
using LiveKit.Proto;
using MVC;
using MVC.PopupsController.PopupCloser;
using SceneRunner.Debugging.Hub;
using System;
using System.Buffers;
using System.Collections.Generic;
using System.Text.RegularExpressions;
using System.Threading;
using UnityEngine;
using UnityEngine.Audio;
using UnityEngine.EventSystems;
using UnityEngine.Pool;
using Utility.Ownership;
using Utility.PriorityQueue;
using Object = UnityEngine.Object;

namespace Global.Dynamic
{
    public class DynamicWorldContainer : DCLWorldContainer<DynamicWorldSettings>
    {
        private ECSReloadScene? reloadSceneController;
        private LocalSceneDevelopmentController? localSceneDevelopmentController;
        private ECSWearablesProvider? wearablesProvider;

        public IMVCManager MvcManager { get; private set; } = null!;

        public DefaultTexturesContainer DefaultTexturesContainer { get; private set; } = null!;

        public LODContainer LODContainer { get; private set; } = null!;

        public MapRendererContainer MapRendererContainer { get; private set; } = null!;

        public IGlobalRealmController RealmController { get; private set; } = null!;

        public GlobalWorldFactory GlobalWorldFactory { get; private set; } = null!;

        public IReadOnlyList<IDCLGlobalPlugin> GlobalPlugins { get; private set; } = null!;

        public IProfileRepository ProfileRepository { get; private set; } = null!;

        public ParcelServiceContainer ParcelServiceContainer { get; private set; } = null!;

        public RealUserInAppInitializationFlow UserInAppInAppInitializationFlow { get; private set; } = null!;

        // TODO move multiplayer related dependencies to a separate container
        public ICharacterDataPropagationUtility CharacterDataPropagationUtility { get; private set; } = null!;

        public IChatMessagesBus ChatMessagesBus { get; private set; } = null!;

        public IMessagePipesHub MessagePipesHub { get; private set; } = null!;

        public IProfileBroadcast ProfileBroadcast { get; private set; } = null!;

        public IRoomHub RoomHub { get; private set; } = null!;

        public RealFlowLoadingStatus RealFlowLoadingStatus { get; private set; } = null!;

        public override void Dispose()
        {
            MvcManager.Dispose();
            ChatMessagesBus.Dispose();
            ProfileBroadcast.Dispose();
            MessagePipesHub.Dispose();
            localSceneDevelopmentController?.Dispose();
        }

        private static void BuildTeleportWidget(IRealmNavigator realmNavigator, IDebugContainerBuilder debugContainerBuilder, List<string> realms)
        {
            debugContainerBuilder.TryAddWidget("Realm")
                                ?.AddControl(new DebugDropdownDef(realms, new ElementBinding<string>(string.Empty,
                                      evt => { realmNavigator.TryChangeRealmAsync(URLDomain.FromString(evt.newValue), CancellationToken.None).Forget(); }), string.Empty), null)
                                 .AddStringFieldWithConfirmation("https://peer.decentraland.org", "Change", realm => { realmNavigator.TryChangeRealmAsync(URLDomain.FromString(realm), CancellationToken.None).Forget(); });
        }

        private static void BuildReloadSceneWidget(IDebugContainerBuilder debugBuilder, IChatMessagesBus chatMessagesBus)
        {
            debugBuilder.TryAddWidget("Scene Reload")
                       ?.AddSingleButton("Reload Scene", () => chatMessagesBus.Send("/reload"));
        }

        public static async UniTask<(DynamicWorldContainer? container, bool success)> CreateAsync(
            BootstrapContainer bootstrapContainer,
            DynamicWorldDependencies dynamicWorldDependencies,
            DynamicWorldParams dynamicWorldParams,
            AudioClipConfig backgroundMusic,
            CancellationToken ct)
        {
            var container = new DynamicWorldContainer();
            DynamicSettings dynamicSettings = dynamicWorldDependencies.DynamicSettings;
            StaticContainer staticContainer = dynamicWorldDependencies.StaticContainer;
            IWeb3IdentityCache identityCache = dynamicWorldDependencies.Web3IdentityCache;
            IAssetsProvisioner assetsProvisioner = dynamicWorldDependencies.AssetsProvisioner;

            IDebugContainerBuilder debugBuilder = dynamicWorldDependencies.DebugContainerBuilder;

            // If we have many undesired delays when using the third-party providers, it might be useful to cache it at app's bootstrap
            // So far, the chance of using it is quite low, so it's preferable to do it lazy avoiding extra requests & memory allocations
            IThirdPartyNftProviderSource thirdPartyNftProviderSource = new RealmThirdPartyNftProviderSource(staticContainer.WebRequestsContainer.WebRequestController,
                staticContainer.RealmData);

            var placesAPIService = new PlacesAPIService(new PlacesAPIClient(staticContainer.WebRequestsContainer.WebRequestController, bootstrapContainer.DecentralandUrlsSource));
            var mapPathEventBus = new MapPathEventBus();
            INotificationsBusController notificationsBusController = new NotificationsBusController();

            async UniTask InitializeContainersAsync(IPluginSettingsContainer settingsContainer, CancellationToken ct)
            {
                // Init itself
                await settingsContainer.InitializePluginAsync(container, ct)!.ThrowOnFail();

                // Init other containers
                container.DefaultTexturesContainer = await DefaultTexturesContainer.CreateAsync(settingsContainer, assetsProvisioner, ct).ThrowOnFail();
                container.LODContainer = await LODContainer.CreateAsync(assetsProvisioner, bootstrapContainer.DecentralandUrlsSource, staticContainer, settingsContainer, staticContainer.RealmData, container.DefaultTexturesContainer.TextureArrayContainerFactory, debugBuilder, dynamicWorldParams.EnableLOD, ct).ThrowOnFail();
                container.MapRendererContainer = await MapRendererContainer.CreateAsync(settingsContainer, staticContainer, bootstrapContainer.DecentralandUrlsSource, assetsProvisioner, placesAPIService, mapPathEventBus, notificationsBusController, ct);
            }

            try { await InitializeContainersAsync(dynamicWorldDependencies.SettingsContainer, ct); }
            catch (Exception) { return (null, false); }

            CursorSettings cursorSettings = (await assetsProvisioner.ProvideMainAssetAsync(dynamicSettings.CursorSettings, ct)).Value;
            ProvidedAsset<Texture2D> normalCursorAsset = await assetsProvisioner.ProvideMainAssetAsync(cursorSettings.NormalCursor, ct);
            ProvidedAsset<Texture2D> interactionCursorAsset = await assetsProvisioner.ProvideMainAssetAsync(cursorSettings.InteractionCursor, ct);

            var unityEventSystem = new UnityEventSystem(EventSystem.current.EnsureNotNull());
            var dclCursor = new DCLCursor(normalCursorAsset.Value, interactionCursorAsset.Value);

            staticContainer.QualityContainer.AddDebugViews(debugBuilder);

            var realmSamplingData = new RealmSamplingData();
            var dclInput = new DCLInput();
            staticContainer.InputProxy.SetObject(dclInput);

            ExposedGlobalDataContainer exposedGlobalDataContainer = staticContainer.ExposedGlobalDataContainer;

            PopupCloserView popupCloserView = Object.Instantiate((await assetsProvisioner.ProvideMainAssetAsync(dynamicSettings.PopupCloserView, ct: CancellationToken.None)).Value.GetComponent<PopupCloserView>()).EnsureNotNull();
            MainUIView mainUIView = Object.Instantiate((await assetsProvisioner.ProvideMainAssetAsync(dynamicSettings.MainUIView, ct: CancellationToken.None)).Value.GetComponent<MainUIView>()).EnsureNotNull();

            var coreMvcManager = new MVCManager(new WindowStackManager(), new CancellationTokenSource(), popupCloserView);

            container.MvcManager = dynamicWorldParams.EnableAnalytics
                ? new MVCManagerAnalyticsDecorator(coreMvcManager, bootstrapContainer.Analytics!)
                : coreMvcManager;

            var parcelServiceContainer = ParcelServiceContainer.Create(staticContainer.RealmData, staticContainer.SceneReadinessReportQueue, debugBuilder, container.MvcManager, staticContainer.SingletonSharedDependencies.SceneAssetLock);
            container.ParcelServiceContainer = parcelServiceContainer;

            var nftInfoAPIClient = new OpenSeaAPIClient(staticContainer.WebRequestsContainer.WebRequestController, bootstrapContainer.DecentralandUrlsSource);
            var wearableCatalog = new WearableCache();
            container.wearablesProvider = new ECSWearablesProvider(identityCache);
            var characterPreviewFactory = new CharacterPreviewFactory(staticContainer.ComponentsContainer.ComponentPoolsRegistry);
            IWebBrowser webBrowser = bootstrapContainer.WebBrowser;
            ChatEntryConfigurationSO chatEntryConfiguration = (await assetsProvisioner.ProvideMainAssetAsync(dynamicSettings.ChatEntryConfiguration, ct)).Value;
            NametagsData nametagsData = (await assetsProvisioner.ProvideMainAssetAsync(dynamicSettings.NametagsData, ct)).Value;

            IProfileCache profileCache = new DefaultProfileCache();

            container.ProfileRepository = new LogProfileRepository(
                new RealmProfileRepository(staticContainer.WebRequestsContainer.WebRequestController, staticContainer.RealmData, profileCache)
            );

            var genesisTerrain = new TerrainGenerator();
            var worldsTerrain = new WorldTerrainGenerator();
            var satelliteView = new SatelliteFloor();
            var landscapePlugin = new LandscapePlugin(satelliteView, genesisTerrain, worldsTerrain, assetsProvisioner, debugBuilder, container.MapRendererContainer.TextureContainer, staticContainer.WebRequestsContainer.WebRequestController, dynamicWorldParams.EnableLandscape);

            Func<IMultiPool> multiPoolFactory = () => new DCLMultiPool();

            var multiPool = multiPoolFactory();
            var memoryPool = new ArrayMemoryPool(ArrayPool<byte>.Shared!);
            container.RealFlowLoadingStatus = new RealFlowLoadingStatus();

            var assetBundlesURL = URLDomain.FromString(bootstrapContainer.DecentralandUrlsSource.Url(DecentralandUrl.AssetBundlesCDN));

            var emotesCache = new MemoryEmotesCache();
            staticContainer.CacheCleaner.Register(emotesCache);
            var equippedWearables = new EquippedWearables();
            var equippedEmotes = new EquippedEmotes();
            var forceRender = new List<string>();
            var selfProfile = new SelfProfile(container.ProfileRepository, identityCache, equippedWearables, wearableCatalog, emotesCache, equippedEmotes, forceRender);

            var metaDataSource = new LogMetaDataSource(new MetaDataSource(staticContainer.RealmData, staticContainer.CharacterContainer.CharacterObject, placesAPIService));
            var gateKeeperSceneRoom = new GateKeeperSceneRoom(staticContainer.WebRequestsContainer.WebRequestController, metaDataSource, bootstrapContainer.DecentralandUrlsSource);

            var currentAdapterAddress = ICurrentAdapterAddress.NewDefault(staticContainer.RealmData);

            var archipelagoIslandRoom = IArchipelagoIslandRoom.NewDefault(
                identityCache,
                multiPool,
                staticContainer.CharacterContainer.CharacterObject,
                currentAdapterAddress,
                staticContainer.WebRequestsContainer.WebRequestController
            );

            container.RealmController = new RealmController(
                identityCache,
                staticContainer.WebRequestsContainer.WebRequestController,
                parcelServiceContainer.TeleportController,
                parcelServiceContainer.RetrieveSceneFromFixedRealm,
                parcelServiceContainer.RetrieveSceneFromVolatileWorld,
                dynamicWorldParams.StaticLoadPositions,
                staticContainer.RealmData,
                staticContainer.ScenesCache,
                staticContainer.PartitionDataContainer,
                staticContainer.SingletonSharedDependencies.SceneAssetLock);

            container.reloadSceneController = new ECSReloadScene(staticContainer.ScenesCache);
            bool localSceneDevelopment = !string.IsNullOrEmpty(dynamicWorldParams.LocalSceneDevelopmentRealm);

            if (localSceneDevelopment)
                container.localSceneDevelopmentController = new LocalSceneDevelopmentController(container.reloadSceneController, dynamicWorldParams.LocalSceneDevelopmentRealm);

            container.RoomHub = localSceneDevelopment ? NullRoomHub.INSTANCE : new RoomHub(archipelagoIslandRoom, gateKeeperSceneRoom);
            container.MessagePipesHub = new MessagePipesHub(container.RoomHub, multiPoolFactory()!, multiPoolFactory()!, memoryPool);

            RoomsStatus roomsStatus = new RoomsStatus(
                container.RoomHub,

                //override allowed only in Editor
                Application.isEditor
                    ? new LinkedBox<(bool use, ConnectionQuality quality)>(
                        () => (bootstrapContainer.DebugSettings.OverrideConnectionQuality, bootstrapContainer.DebugSettings.ConnectionQuality)
                    )
                    : new Box<(bool use, ConnectionQuality quality)>((false, ConnectionQuality.QualityExcellent))
            );

            var entityParticipantTable = new EntityParticipantTable();

            var queuePoolFullMovementMessage = new ObjectPool<SimplePriorityQueue<NetworkMovementMessage>>(
                () => new SimplePriorityQueue<NetworkMovementMessage>(),
                actionOnRelease: x => x.Clear()
            );

            var remoteEntities = new RemoteEntities(
                container.RoomHub,
                entityParticipantTable,
                staticContainer.ComponentsContainer.ComponentPoolsRegistry,
                queuePoolFullMovementMessage,
                staticContainer.EntityCollidersGlobalCache
            );

            ILoadingScreen loadingScreen = new LoadingScreen(container.MvcManager);

            IRealmNavigator realmNavigator = new RealmNavigator(
                loadingScreen,
                container.MapRendererContainer.MapRenderer,
                container.RealmController,
                parcelServiceContainer.TeleportController,
                container.RoomHub,
                remoteEntities,
                bootstrapContainer.DecentralandUrlsSource,
                staticContainer.GlobalWorldProxy,
                container.LODContainer.RoadPlugin,
                genesisTerrain,
                worldsTerrain,
                satelliteView,
                dynamicWorldParams.EnableLandscape,
                staticContainer.ExposedGlobalDataContainer.ExposedCameraData.CameraEntityProxy,
                exposedGlobalDataContainer.CameraSamplingData
            );

            IHealthCheck livekitHealthCheck = bootstrapContainer.DebugSettings.EnableEmulateNoLivekitConnection
                ? new IHealthCheck.AlwaysFails("Livekit connection is in debug, always fail mode")
                : new SequentialHealthCheck(
                    new MultipleURLHealthCheck(staticContainer.WebRequestsContainer.WebRequestController, bootstrapContainer.DecentralandUrlsSource,
                        DecentralandUrl.ArchipelagoStatus,
                        DecentralandUrl.GatekeeperStatus
                    ),
                    new LivekitHealthCheck(container.RoomHub)
                );

            livekitHealthCheck = dynamicWorldParams.EnableAnalytics
                ? livekitHealthCheck.WithFailAnalytics(bootstrapContainer.Analytics!)
                : livekitHealthCheck;

            livekitHealthCheck.WithRetries();

            container.UserInAppInAppInitializationFlow = new RealUserInAppInitializationFlow(
                container.RealFlowLoadingStatus,
                livekitHealthCheck,
                bootstrapContainer.DecentralandUrlsSource,
                container.MvcManager,
                selfProfile,
                dynamicWorldParams.StartParcel,
                staticContainer.MainPlayerAvatarBaseProxy,
                backgroundMusic,
                realmNavigator,
                loadingScreen,
                staticContainer.FeatureFlagsProvider,
                identityCache,
                container.RealmController,
                dynamicWorldParams.AppParameters
            );

            var worldInfoHub = new LocationBasedWorldInfoHub(
                new WorldInfoHub(staticContainer.SingletonSharedDependencies.SceneMapping),
                staticContainer.CharacterContainer.CharacterObject
            );

            dynamicWorldDependencies.WorldInfoTool.Initialize(worldInfoHub);

            container.CharacterDataPropagationUtility = new CharacterDataPropagationUtility(staticContainer.ComponentsContainer.ComponentPoolsRegistry.AddComponentPool<SDKProfile>());

            var chatHistory = new ChatHistory();

            var chatCommandsFactory = new Dictionary<Regex, Func<IChatCommand>>
            {
                { GoToChatCommand.REGEX, () => new GoToChatCommand(realmNavigator) },
                { ChangeRealmChatCommand.REGEX, () => new ChangeRealmChatCommand(realmNavigator, bootstrapContainer.DecentralandUrlsSource) },
                { DebugPanelChatCommand.REGEX, () => new DebugPanelChatCommand(debugBuilder) },
                { ShowEntityInfoChatCommand.REGEX, () => new ShowEntityInfoChatCommand(worldInfoHub) },
                { ClearChatCommand.REGEX, () => new ClearChatCommand(chatHistory) },
                { ReloadSceneChatCommand.REGEX, () => new ReloadSceneChatCommand(container.reloadSceneController) },
            };

            IChatMessagesBus coreChatMessageBus = new MultiplayerChatMessagesBus(container.MessagePipesHub, container.ProfileRepository, new MessageDeduplication<double>())
                                                 .WithSelfResend(identityCache, container.ProfileRepository)
                                                 .WithIgnoreSymbols()
                                                 .WithCommands(chatCommandsFactory)
                                                 .WithDebugPanel(debugBuilder);

            container.ChatMessagesBus = dynamicWorldParams.EnableAnalytics
                ? new ChatMessagesBusAnalyticsDecorator(coreChatMessageBus, bootstrapContainer.Analytics!)
                : coreChatMessageBus;

            var coreBackpackEventBus = new BackpackEventBus();

            IBackpackEventBus backpackEventBus = dynamicWorldParams.EnableAnalytics
                ? new BackpackEventBusAnalyticsDecorator(coreBackpackEventBus, bootstrapContainer.Analytics!)
                : coreBackpackEventBus;

            container.ProfileBroadcast = new DebounceProfileBroadcast(
                new EnsureSelfPublishedProfileBroadcast(
                    new ProfileBroadcast(container.MessagePipesHub, selfProfile),
                    selfProfile,
                    staticContainer.RealmData
                )
            );

            var notificationsRequestController = new NotificationsRequestController(staticContainer.WebRequestsContainer.WebRequestController, notificationsBusController, bootstrapContainer.DecentralandUrlsSource, identityCache);
            notificationsRequestController.StartGettingNewNotificationsOverTimeAsync(ct).SuppressCancellationThrow().Forget();

            var multiplayerEmotesMessageBus = new MultiplayerEmotesMessageBus(container.MessagePipesHub);

            var remotePoses = new DebounceRemotePoses(new RemotePoses(container.RoomHub));

            var characterPreviewEventBus = new CharacterPreviewEventBus();
            var sidebarBus = new SidebarBus();
            AudioMixer generalAudioMixer = (await assetsProvisioner.ProvideMainAssetAsync(dynamicSettings.GeneralAudioMixer, ct)).Value;
            var audioMixerVolumesController = new AudioMixerVolumesController(generalAudioMixer);

            var currentSceneInfo = new CurrentSceneInfo();

            var globalPlugins = new List<IDCLGlobalPlugin>
            {
                new MultiplayerPlugin(
                    assetsProvisioner,
                    archipelagoIslandRoom,
                    gateKeeperSceneRoom,
                    container.RoomHub,
                    roomsStatus,
                    container.ProfileRepository,
                    container.ProfileBroadcast,
                    debugBuilder,
                    container.RealFlowLoadingStatus,
                    entityParticipantTable,
                    container.MessagePipesHub,
                    remotePoses,
                    staticContainer.CharacterContainer.CharacterObject,
                    staticContainer.RealmData,
                    remoteEntities,
                    staticContainer.ScenesCache,
                    emotesCache,
                    container.CharacterDataPropagationUtility
                ),
                new WorldInfoPlugin(worldInfoHub, debugBuilder, chatHistory),
                new CharacterMotionPlugin(assetsProvisioner, staticContainer.CharacterContainer.CharacterObject, debugBuilder, staticContainer.ComponentsContainer.ComponentPoolsRegistry),
                new InputPlugin(dclInput, dclCursor, unityEventSystem, assetsProvisioner, dynamicWorldDependencies.CursorUIDocument, multiplayerEmotesMessageBus, container.MvcManager, debugBuilder, dynamicWorldDependencies.RootUIDocument, dynamicWorldDependencies.CursorUIDocument),
                new GlobalInteractionPlugin(dclInput, dynamicWorldDependencies.RootUIDocument, assetsProvisioner, staticContainer.EntityCollidersGlobalCache, exposedGlobalDataContainer.GlobalInputEvents, dclCursor, unityEventSystem, container.MvcManager),
                new CharacterCameraPlugin(assetsProvisioner, realmSamplingData, exposedGlobalDataContainer.ExposedCameraData, debugBuilder, dynamicWorldDependencies.CommandLineArgs, dclInput),
                new WearablePlugin(assetsProvisioner, staticContainer.WebRequestsContainer.WebRequestController, staticContainer.RealmData, assetBundlesURL, staticContainer.CacheCleaner, wearableCatalog),
<<<<<<< HEAD
                new EmotePlugin(staticContainer.WebRequestsContainer.WebRequestController, emotesCache, staticContainer.RealmData, multiplayerEmotesMessageBus, debugBuilder, assetsProvisioner, selfProfile, container.MvcManager, dclInput, staticContainer.CacheCleaner, identityCache, entityParticipantTable, assetBundlesURL, mainUIView),
                new ProfilingPlugin(staticContainer.Profiler, staticContainer.RealmData, staticContainer.SingletonSharedDependencies.MemoryBudget, debugBuilder, staticContainer.ScenesCache),
=======
                new EmotePlugin(staticContainer.WebRequestsContainer.WebRequestController, emotesCache, staticContainer.RealmData, multiplayerEmotesMessageBus, debugBuilder, assetsProvisioner, selfProfile, container.MvcManager, dclInput, staticContainer.CacheCleaner, identityCache, entityParticipantTable, assetBundlesURL, mainUIView, dclCursor),
                new ProfilingPlugin(staticContainer.Profiler, staticContainer.RealmData, staticContainer.SingletonSharedDependencies.MemoryBudget, debugBuilder),
>>>>>>> 134528cc
                new AvatarPlugin(
                    staticContainer.ComponentsContainer.ComponentPoolsRegistry,
                    assetsProvisioner,
                    staticContainer.SingletonSharedDependencies.FrameTimeBudget,
                    staticContainer.SingletonSharedDependencies.MemoryBudget,
                    staticContainer.RealmData,
                    staticContainer.MainPlayerAvatarBaseProxy,
                    debugBuilder,
                    staticContainer.CacheCleaner,
                    chatEntryConfiguration,
                    new DefaultFaceFeaturesHandler(wearableCatalog),
                    entityParticipantTable,
                    nametagsData,
                    container.DefaultTexturesContainer.TextureArrayContainerFactory,
                    wearableCatalog
                ),
                new MainUIPlugin(container.MvcManager, sidebarBus, mainUIView),
                new ProfilePlugin(container.ProfileRepository, profileCache, staticContainer.CacheCleaner, new ProfileIntentionCache()),
                new MapRendererPlugin(container.MapRendererContainer.MapRenderer),
                new SidebarPlugin(
                    assetsProvisioner,
                    container.MvcManager,
                    mainUIView,
                    notificationsBusController,
                    notificationsRequestController,
                    identityCache,
                    container.ProfileRepository,
                    staticContainer.WebRequestsContainer.WebRequestController,
                    webBrowser,
                    dynamicWorldDependencies.Web3Authenticator,
                    container.UserInAppInAppInitializationFlow,
                    profileCache, sidebarBus, chatEntryConfiguration),
                new ErrorPopupPlugin(container.MvcManager, assetsProvisioner),
                new ConnectionStatusPanelPlugin(container.UserInAppInAppInitializationFlow, container.MvcManager, mainUIView, roomsStatus, currentSceneInfo, container.reloadSceneController),
                new MinimapPlugin(container.MvcManager, container.MapRendererContainer, placesAPIService, staticContainer.RealmData, container.ChatMessagesBus, realmNavigator, staticContainer.ScenesCache, mainUIView, mapPathEventBus),
                new ChatPlugin(assetsProvisioner, container.MvcManager, container.ChatMessagesBus, chatHistory, entityParticipantTable, nametagsData, dclInput, unityEventSystem, mainUIView, staticContainer.InputBlock),
                new ExplorePanelPlugin(
                    assetsProvisioner,
                    container.MvcManager,
                    container.MapRendererContainer,
                    placesAPIService,
                    staticContainer.WebRequestsContainer.WebRequestController,
                    identityCache,
                    wearableCatalog,
                    characterPreviewFactory,
                    container.ProfileRepository,
                    dynamicWorldDependencies.Web3Authenticator,
                    container.UserInAppInAppInitializationFlow,
                    selfProfile,
                    equippedWearables,
                    equippedEmotes,
                    webBrowser,
                    emotesCache,
                    realmNavigator,
                    forceRender,
                    dclInput,
                    staticContainer.RealmData,
                    profileCache,
                    assetBundlesURL,
                    notificationsBusController,
                    characterPreviewEventBus,
                    mapPathEventBus,
                    chatEntryConfiguration,
                    backpackEventBus,
                    thirdPartyNftProviderSource,
                    container.wearablesProvider,
                    dclCursor
                ),
                new CharacterPreviewPlugin(staticContainer.ComponentsContainer.ComponentPoolsRegistry, assetsProvisioner, staticContainer.CacheCleaner),
                new WebRequestsPlugin(staticContainer.WebRequestsContainer.AnalyticsContainer, debugBuilder),
                new Web3AuthenticationPlugin(assetsProvisioner, dynamicWorldDependencies.Web3Authenticator, debugBuilder, container.MvcManager, selfProfile, webBrowser, staticContainer.RealmData, identityCache, characterPreviewFactory, dynamicWorldDependencies.SplashScreen, audioMixerVolumesController, staticContainer.FeatureFlagsCache, characterPreviewEventBus),
                new StylizedSkyboxPlugin(assetsProvisioner, dynamicSettings.DirectionalLight, debugBuilder),
                new LoadingScreenPlugin(assetsProvisioner, container.MvcManager, audioMixerVolumesController),
                new ExternalUrlPromptPlugin(assetsProvisioner, webBrowser, container.MvcManager, dclCursor), new TeleportPromptPlugin(assetsProvisioner, realmNavigator, container.MvcManager, staticContainer.WebRequestsContainer.WebRequestController, placesAPIService, dclCursor),
                new ChangeRealmPromptPlugin(
                    assetsProvisioner,
                    container.MvcManager,
                    dclCursor,
                    realmUrl => container.RealmController.SetRealmAsync(URLDomain.FromString(realmUrl), CancellationToken.None).Forget()),
                new NftPromptPlugin(assetsProvisioner, webBrowser, container.MvcManager, nftInfoAPIClient, staticContainer.WebRequestsContainer.WebRequestController, dclCursor),
                staticContainer.CharacterContainer.CreateGlobalPlugin(),
                staticContainer.QualityContainer.CreatePlugin(),
                landscapePlugin,
                new MultiplayerMovementPlugin(assetsProvisioner, new MultiplayerMovementMessageBus(container.MessagePipesHub, entityParticipantTable)),
                container.LODContainer.LODPlugin,
                container.LODContainer.RoadPlugin,
                new AudioPlaybackPlugin(genesisTerrain, assetsProvisioner, dynamicWorldParams.EnableLandscape),
                new RealmDataDirtyFlagPlugin(staticContainer.RealmData),
                new NotificationPlugin(
                    assetsProvisioner,
                    container.MvcManager,
                    staticContainer.WebRequestsContainer.WebRequestController,
                    notificationsBusController),
                new RewardPanelPlugin(container.MvcManager, assetsProvisioner, notificationsBusController, staticContainer.WebRequestsContainer.WebRequestController),
                new PassportPlugin(
                    assetsProvisioner,
                    container.MvcManager,
                    dclCursor,
                    container.ProfileRepository,
                    characterPreviewFactory,
                    chatEntryConfiguration,
                    staticContainer.RealmData,
                    assetBundlesURL,
                    staticContainer.WebRequestsContainer.WebRequestController,
                    characterPreviewEventBus,
                    selfProfile,
                    dclInput,
                    webBrowser,
                    bootstrapContainer.DecentralandUrlsSource
                ),
            };

            globalPlugins.AddRange(staticContainer.SharedPlugins);

            if (dynamicWorldParams.EnableAnalytics)
                globalPlugins.Add(new AnalyticsPlugin(
                        bootstrapContainer.Analytics!,
                        staticContainer.Profiler,
                        realmNavigator,
                        staticContainer.RealmData,
                        staticContainer.ScenesCache,
                        staticContainer.MainPlayerAvatarBaseProxy
                    )
                );

            container.GlobalWorldFactory = new GlobalWorldFactory(
                in staticContainer,
                exposedGlobalDataContainer.CameraSamplingData,
                realmSamplingData,
                assetBundlesURL,
                staticContainer.RealmData,
                globalPlugins,
                debugBuilder,
                staticContainer.ScenesCache,
                dynamicWorldParams.HybridSceneParams,
                container.CharacterDataPropagationUtility,
                currentSceneInfo,
                container.LODContainer.LodCache
            );

            container.GlobalPlugins = globalPlugins;

            staticContainer.RoomHubProxy.SetObject(container.RoomHub);

            BuildTeleportWidget(realmNavigator, debugBuilder, dynamicWorldParams.Realms);
            BuildReloadSceneWidget(debugBuilder, container.ChatMessagesBus);

            return (container, true);
        }

        public void InitializeWorldRelatedModules(World world, Entity playerEntity)
        {
            reloadSceneController!.Initialize(world, playerEntity);
            wearablesProvider!.Initialize(world);
        }
    }
}<|MERGE_RESOLUTION|>--- conflicted
+++ resolved
@@ -450,13 +450,8 @@
                 new GlobalInteractionPlugin(dclInput, dynamicWorldDependencies.RootUIDocument, assetsProvisioner, staticContainer.EntityCollidersGlobalCache, exposedGlobalDataContainer.GlobalInputEvents, dclCursor, unityEventSystem, container.MvcManager),
                 new CharacterCameraPlugin(assetsProvisioner, realmSamplingData, exposedGlobalDataContainer.ExposedCameraData, debugBuilder, dynamicWorldDependencies.CommandLineArgs, dclInput),
                 new WearablePlugin(assetsProvisioner, staticContainer.WebRequestsContainer.WebRequestController, staticContainer.RealmData, assetBundlesURL, staticContainer.CacheCleaner, wearableCatalog),
-<<<<<<< HEAD
-                new EmotePlugin(staticContainer.WebRequestsContainer.WebRequestController, emotesCache, staticContainer.RealmData, multiplayerEmotesMessageBus, debugBuilder, assetsProvisioner, selfProfile, container.MvcManager, dclInput, staticContainer.CacheCleaner, identityCache, entityParticipantTable, assetBundlesURL, mainUIView),
+                new EmotePlugin(staticContainer.WebRequestsContainer.WebRequestController, emotesCache, staticContainer.RealmData, multiplayerEmotesMessageBus, debugBuilder, assetsProvisioner, selfProfile, container.MvcManager, dclInput, staticContainer.CacheCleaner, identityCache, entityParticipantTable, assetBundlesURL, mainUIView, dclCursor),
                 new ProfilingPlugin(staticContainer.Profiler, staticContainer.RealmData, staticContainer.SingletonSharedDependencies.MemoryBudget, debugBuilder, staticContainer.ScenesCache),
-=======
-                new EmotePlugin(staticContainer.WebRequestsContainer.WebRequestController, emotesCache, staticContainer.RealmData, multiplayerEmotesMessageBus, debugBuilder, assetsProvisioner, selfProfile, container.MvcManager, dclInput, staticContainer.CacheCleaner, identityCache, entityParticipantTable, assetBundlesURL, mainUIView, dclCursor),
-                new ProfilingPlugin(staticContainer.Profiler, staticContainer.RealmData, staticContainer.SingletonSharedDependencies.MemoryBudget, debugBuilder),
->>>>>>> 134528cc
                 new AvatarPlugin(
                     staticContainer.ComponentsContainer.ComponentPoolsRegistry,
                     assetsProvisioner,
