﻿using Arch.Core;
using Cysharp.Threading.Tasks;
using DCL.Audio;
using DCL.DebugUtilities;
using DCL.Multiplayer.Connections.DecentralandUrls;
using DCL.Optimization.PerformanceBudgeting;
using DCL.PerformanceAndDiagnostics.Analytics;
using DCL.PluginSystem;
using DCL.PluginSystem.Global;
<<<<<<< HEAD
=======
using DCL.SceneLoadingScreens.SplashScreen;
>>>>>>> d6799f3b
using DCL.Web3.Identities;
using Global.AppArgs;
using Plugins.TexturesFuse.TexturesServerWrap.Unzips;
using SceneRunner.Debugging;
using Segment.Serialization;
using System.Threading;
using UnityEngine.UIElements;
using Utility;
using static DCL.PerformanceAndDiagnostics.Analytics.AnalyticsEvents;

namespace Global.Dynamic
{
    public class BootstrapAnalyticsDecorator : IBootstrap
    {
        private const string STAGE_KEY = "state";
        private const string RESULT_KEY = "result";

        private readonly Bootstrap core;
        private readonly IAnalyticsController analytics;

        private int loadingScreenStageId;

        public BootstrapAnalyticsDecorator(Bootstrap core, IAnalyticsController analytics)
        {
            this.core = core;
            this.analytics = analytics;
        }

        public UniTask PreInitializeSetupAsync(UIDocument cursorRoot, UIDocument debugUiRoot, CancellationToken ct)
        {
            analytics.Track(General.INITIAL_LOADING, new JsonObject
            {
                { STAGE_KEY, "0 - started" },
            });

            return core.PreInitializeSetupAsync(cursorRoot, debugUiRoot, ct);
        }

        public async UniTask<(StaticContainer?, bool)> LoadStaticContainerAsync(BootstrapContainer bootstrapContainer, PluginSettingsContainer globalPluginSettingsContainer, DebugViewsCatalog debugViewsCatalog, Entity playerEntity, ITexturesFuse texturesFuse,
            ISystemMemoryCap memoryCap, CancellationToken ct)
        {
            (StaticContainer? container, bool isSuccess) result = await core.LoadStaticContainerAsync(bootstrapContainer, globalPluginSettingsContainer, debugViewsCatalog, playerEntity, texturesFuse, memoryCap, ct);

            analytics.SetCommonParam(result.container!.RealmData, bootstrapContainer.IdentityCache, result.container.CharacterContainer.Transform);

            analytics.Track(General.INITIAL_LOADING, new JsonObject
            {
                { STAGE_KEY, "1 - static container loaded" },
                { RESULT_KEY, result.isSuccess ? "success" : "failure" },
            });

            return result;
        }

        public async UniTask<(DynamicWorldContainer?, bool)> LoadDynamicWorldContainerAsync(BootstrapContainer bootstrapContainer, StaticContainer staticContainer, PluginSettingsContainer scenePluginSettingsContainer, DynamicSceneLoaderSettings settings, DynamicSettings dynamicSettings,
            UIDocument uiToolkitRoot, UIDocument cursorRoot, AudioClipConfig backgroundMusic,
            WorldInfoTool worldInfoTool,
            Entity playerEntity,
            IAppArgs appArgs,
            ICoroutineRunner coroutineRunner,
            CancellationToken ct)
        {
            (DynamicWorldContainer? container, bool) result =
                await core.LoadDynamicWorldContainerAsync(bootstrapContainer, staticContainer, scenePluginSettingsContainer,
<<<<<<< HEAD
                    settings, dynamicSettings, uiToolkitRoot, cursorRoot, backgroundMusic, worldInfoTool, playerEntity, appArgs, ct);
=======
                    settings, dynamicSettings, uiToolkitRoot, cursorRoot, splashScreen, backgroundMusic, worldInfoTool, playerEntity, appArgs, coroutineRunner, ct);
>>>>>>> d6799f3b

            analytics.Track(General.INITIAL_LOADING, new JsonObject
            {
                { STAGE_KEY, "2 - dynamic container loaded" },
                { RESULT_KEY, result.Item2 ? "success" : "failure" },
            });

            return result;
        }

        public UniTask InitializeFeatureFlagsAsync(IWeb3Identity? identity, IDecentralandUrlsSource decentralandUrlsSource, StaticContainer staticContainer, CancellationToken ct)
        {
            UniTask result = core.InitializeFeatureFlagsAsync(identity, decentralandUrlsSource, staticContainer, ct);

            analytics.Track(General.INITIAL_LOADING, new JsonObject
            {
                { STAGE_KEY, "3 - feature flag initialized" },
            });

            return result;
        }

        public void InitializePlayerEntity(StaticContainer staticContainer, Entity playerEntity) =>
            core.InitializePlayerEntity(staticContainer, playerEntity);

        public async UniTask<bool> InitializePluginsAsync(StaticContainer staticContainer, DynamicWorldContainer dynamicWorldContainer, PluginSettingsContainer scenePluginSettingsContainer, PluginSettingsContainer globalPluginSettingsContainer, CancellationToken ct)
        {
            bool anyFailure = await core.InitializePluginsAsync(staticContainer, dynamicWorldContainer, scenePluginSettingsContainer, globalPluginSettingsContainer, ct);

            analytics.Track(General.INITIAL_LOADING, new JsonObject
            {
                { STAGE_KEY, "4 - plugins initialized" },
                { RESULT_KEY, !anyFailure ? "success" : "failure" },
            });

            return anyFailure;
        }

        public GlobalWorld CreateGlobalWorld(BootstrapContainer bootstrapContainer,
            StaticContainer staticContainer,
            DynamicWorldContainer dynamicWorldContainer,
            UIDocument debugUiRoot,
            Entity playerEntity)
        {
            GlobalWorld result = core.CreateGlobalWorld(bootstrapContainer, staticContainer, dynamicWorldContainer, debugUiRoot, playerEntity);

            analytics.Track(General.INITIAL_LOADING, new JsonObject
            {
                { STAGE_KEY, "5 - global world and player created" },
            });

            return result;
        }

        public async UniTask LoadStartingRealmAsync(DynamicWorldContainer dynamicWorldContainer, CancellationToken ct)
        {
            await core.LoadStartingRealmAsync(dynamicWorldContainer, ct);

            analytics.Track(General.INITIAL_LOADING, new JsonObject
            {
                { STAGE_KEY, "6 - realm loaded" },
            });
        }

        public async UniTask UserInitializationAsync(DynamicWorldContainer dynamicWorldContainer, GlobalWorld globalWorld, Entity playerEntity, CancellationToken ct)
        {
            await core.UserInitializationAsync(dynamicWorldContainer, globalWorld, playerEntity, ct);

            analytics.Track(General.INITIAL_LOADING, new JsonObject
            {
                { STAGE_KEY, "8 - end" },
            });
        }
<<<<<<< HEAD
=======


>>>>>>> d6799f3b
    }
}<|MERGE_RESOLUTION|>--- conflicted
+++ resolved
@@ -7,10 +7,7 @@
 using DCL.PerformanceAndDiagnostics.Analytics;
 using DCL.PluginSystem;
 using DCL.PluginSystem.Global;
-<<<<<<< HEAD
-=======
 using DCL.SceneLoadingScreens.SplashScreen;
->>>>>>> d6799f3b
 using DCL.Web3.Identities;
 using Global.AppArgs;
 using Plugins.TexturesFuse.TexturesServerWrap.Unzips;
@@ -75,11 +72,7 @@
         {
             (DynamicWorldContainer? container, bool) result =
                 await core.LoadDynamicWorldContainerAsync(bootstrapContainer, staticContainer, scenePluginSettingsContainer,
-<<<<<<< HEAD
-                    settings, dynamicSettings, uiToolkitRoot, cursorRoot, backgroundMusic, worldInfoTool, playerEntity, appArgs, ct);
-=======
-                    settings, dynamicSettings, uiToolkitRoot, cursorRoot, splashScreen, backgroundMusic, worldInfoTool, playerEntity, appArgs, coroutineRunner, ct);
->>>>>>> d6799f3b
+                    settings, dynamicSettings, uiToolkitRoot, cursorRoot, backgroundMusic, worldInfoTool, playerEntity, appArgs, coroutineRunner, ct);
 
             analytics.Track(General.INITIAL_LOADING, new JsonObject
             {
@@ -153,10 +146,5 @@
                 { STAGE_KEY, "8 - end" },
             });
         }
-<<<<<<< HEAD
-=======
-
-
->>>>>>> d6799f3b
     }
 }