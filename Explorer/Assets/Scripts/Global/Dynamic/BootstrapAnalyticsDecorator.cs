--- conflicted
+++ resolved
@@ -138,17 +138,13 @@
             });
         }
 
-<<<<<<< HEAD
         public void ApplyFeatureFlagConfigs(FeatureFlagsCache featureFlagsCache)
         {
             core.ApplyFeatureFlagConfigs(featureFlagsCache);
             //No analytics to track on this step
         }
 
-        public async UniTask UserInitializationAsync(DynamicWorldContainer dynamicWorldContainer, GlobalWorld globalWorld, Entity playerEntity, ISplashScreen splashScreen, CancellationToken ct)
-=======
         public async UniTask UserInitializationAsync(DynamicWorldContainer dynamicWorldContainer, GlobalWorld globalWorld, Entity playerEntity, CancellationToken ct)
->>>>>>> 9e17866f
         {
             await core.UserInitializationAsync(dynamicWorldContainer, globalWorld, playerEntity, ct);
 
