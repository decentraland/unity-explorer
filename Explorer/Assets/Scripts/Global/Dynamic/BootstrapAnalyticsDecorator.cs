--- conflicted
+++ resolved
@@ -34,22 +34,14 @@
             this.analytics = analytics;
         }
 
-<<<<<<< HEAD
-        public void PreInitializeSetup(UIDocument cursorRoot, UIDocument debugUiRoot, GameObject splashRoot, CancellationToken ct)
-=======
-        public void PreInitializeSetup(RealmLaunchSettings launchSettings, UIDocument cursorRoot, UIDocument debugUiRoot, ISplashScreen splashScreen, CancellationToken ct)
->>>>>>> 7c5438ef
+        public void PreInitializeSetup(UIDocument cursorRoot, UIDocument debugUiRoot, ISplashScreen splashScreen, CancellationToken ct)
         {
             analytics.Track(General.INITIAL_LOADING, new JsonObject
             {
                 { STAGE_KEY, "0 - started" },
             });
 
-<<<<<<< HEAD
-            core.PreInitializeSetup(cursorRoot, debugUiRoot, splashRoot, ct);
-=======
-            core.PreInitializeSetup(launchSettings, cursorRoot, debugUiRoot, splashScreen, ct);
->>>>>>> 7c5438ef
+            core.PreInitializeSetup(cursorRoot, debugUiRoot, splashScreen, ct);
         }
 
         public async UniTask<(StaticContainer?, bool)> LoadStaticContainerAsync(BootstrapContainer bootstrapContainer, PluginSettingsContainer globalPluginSettingsContainer, DebugViewsCatalog debugViewsCatalog, CancellationToken ct)
