﻿using Arch.Core;
using Cysharp.Threading.Tasks;
using DCL.Audio;
using DCL.DebugUtilities;
using DCL.Multiplayer.Connections.DecentralandUrls;
using DCL.Optimization.PerformanceBudgeting;
using DCL.PerformanceAndDiagnostics.Analytics;
using DCL.PluginSystem;
using DCL.PluginSystem.Global;
using DCL.SceneLoadingScreens.SplashScreen;
using DCL.Web3.Identities;
using Global.AppArgs;
using Plugins.TexturesFuse.TexturesServerWrap.Unzips;
using SceneRunner.Debugging;
using Segment.Serialization;
using System.Threading;
using DCL.FeatureFlags;
using UnityEngine.UIElements;
using Utility;
using static DCL.PerformanceAndDiagnostics.Analytics.AnalyticsEvents;

namespace Global.Dynamic
{
    public class BootstrapAnalyticsDecorator : IBootstrap
    {
        private const string STAGE_KEY = "state";
        private const string RESULT_KEY = "result";

        private readonly Bootstrap core;
        private readonly IAnalyticsController analytics;

        private int loadingScreenStageId;

        public BootstrapAnalyticsDecorator(Bootstrap core, IAnalyticsController analytics)
        {
            this.core = core;
            this.analytics = analytics;
        }

        public UniTask PreInitializeSetupAsync(UIDocument cursorRoot, UIDocument debugUiRoot, CancellationToken ct)
        {
            analytics.Track(General.INITIAL_LOADING, new JsonObject
            {
                { STAGE_KEY, "0 - started" },
            });

            return core.PreInitializeSetupAsync(cursorRoot, debugUiRoot, ct);
        }

<<<<<<< HEAD
        public async UniTask<(StaticContainer?, bool)> LoadStaticContainerAsync(BootstrapContainer bootstrapContainer, PluginSettingsContainer globalPluginSettingsContainer, IDebugContainerBuilder debugContainerBuilder, Entity playerEntity, ITexturesFuse texturesFuse,
            ISystemMemoryCap memoryCap, CancellationToken ct)
        {
            (StaticContainer? container, bool isSuccess) result = await core.LoadStaticContainerAsync(bootstrapContainer, globalPluginSettingsContainer, debugContainerBuilder, playerEntity, texturesFuse, memoryCap, ct);
=======
        public async UniTask<(StaticContainer?, bool)> LoadStaticContainerAsync(BootstrapContainer bootstrapContainer, PluginSettingsContainer globalPluginSettingsContainer, DebugViewsCatalog debugViewsCatalog, Entity playerEntity, ITexturesFuse texturesFuse,
            bool isTextureCompressionEnabled,
            ISystemMemoryCap memoryCap, CancellationToken ct)
        {
            (StaticContainer? container, bool isSuccess) result = await core.LoadStaticContainerAsync(bootstrapContainer, globalPluginSettingsContainer, debugViewsCatalog, playerEntity, texturesFuse, isTextureCompressionEnabled, memoryCap, ct);
>>>>>>> 25f3cb9e

            analytics.SetCommonParam(result.container!.RealmData, bootstrapContainer.IdentityCache, result.container.CharacterContainer.Transform);

            analytics.Track(General.INITIAL_LOADING, new JsonObject
            {
                { STAGE_KEY, "1 - static container loaded" },
                { RESULT_KEY, result.isSuccess ? "success" : "failure" },
            });

            return result;
        }

        public async UniTask<(DynamicWorldContainer?, bool)> LoadDynamicWorldContainerAsync(BootstrapContainer bootstrapContainer, StaticContainer staticContainer, PluginSettingsContainer scenePluginSettingsContainer, DynamicSceneLoaderSettings settings, DynamicSettings dynamicSettings,
            UIDocument uiToolkitRoot, UIDocument cursorRoot, AudioClipConfig backgroundMusic,
            WorldInfoTool worldInfoTool,
            Entity playerEntity,
            IAppArgs appArgs,
            ICoroutineRunner coroutineRunner,
            CancellationToken ct)
        {
            (DynamicWorldContainer? container, bool) result =
                await core.LoadDynamicWorldContainerAsync(bootstrapContainer, staticContainer, scenePluginSettingsContainer,
                    settings, dynamicSettings, uiToolkitRoot, cursorRoot, backgroundMusic, worldInfoTool, playerEntity, appArgs, coroutineRunner, ct);

            analytics.Track(General.INITIAL_LOADING, new JsonObject
            {
                { STAGE_KEY, "2 - dynamic container loaded" },
                { RESULT_KEY, result.Item2 ? "success" : "failure" },
            });

            return result;
        }

        public UniTask InitializeFeatureFlagsAsync(IWeb3Identity? identity, IDecentralandUrlsSource decentralandUrlsSource, StaticContainer staticContainer, CancellationToken ct)
        {
            UniTask result = core.InitializeFeatureFlagsAsync(identity, decentralandUrlsSource, staticContainer, ct);

            analytics.Track(General.INITIAL_LOADING, new JsonObject
            {
                { STAGE_KEY, "3 - feature flag initialized" },
            });

            return result;
        }

        public void InitializePlayerEntity(StaticContainer staticContainer, Entity playerEntity) =>
            core.InitializePlayerEntity(staticContainer, playerEntity);

        public async UniTask<bool> InitializePluginsAsync(StaticContainer staticContainer, DynamicWorldContainer dynamicWorldContainer, PluginSettingsContainer scenePluginSettingsContainer, PluginSettingsContainer globalPluginSettingsContainer, CancellationToken ct)
        {
            bool anyFailure = await core.InitializePluginsAsync(staticContainer, dynamicWorldContainer, scenePluginSettingsContainer, globalPluginSettingsContainer, ct);

            analytics.Track(General.INITIAL_LOADING, new JsonObject
            {
                { STAGE_KEY, "4 - plugins initialized" },
                { RESULT_KEY, !anyFailure ? "success" : "failure" },
            });

            return anyFailure;
        }

        public GlobalWorld CreateGlobalWorld(BootstrapContainer bootstrapContainer,
            StaticContainer staticContainer,
            DynamicWorldContainer dynamicWorldContainer,
            UIDocument debugUiRoot,
            Entity playerEntity)
        {
            GlobalWorld result = core.CreateGlobalWorld(bootstrapContainer, staticContainer, dynamicWorldContainer, debugUiRoot, playerEntity);

            analytics.Track(General.INITIAL_LOADING, new JsonObject
            {
                { STAGE_KEY, "5 - global world and player created" },
            });

            return result;
        }

        public async UniTask LoadStartingRealmAsync(DynamicWorldContainer dynamicWorldContainer, CancellationToken ct)
        {
            await core.LoadStartingRealmAsync(dynamicWorldContainer, ct);

            analytics.Track(General.INITIAL_LOADING, new JsonObject
            {
                { STAGE_KEY, "6 - realm loaded" },
            });
        }

        public void ApplyFeatureFlagConfigs(FeatureFlagsCache featureFlagsCache)
        {
            core.ApplyFeatureFlagConfigs(featureFlagsCache);
            //No analytics to track on this step
        }

        public async UniTask UserInitializationAsync(DynamicWorldContainer dynamicWorldContainer, GlobalWorld globalWorld, Entity playerEntity, CancellationToken ct)
        {
            await core.UserInitializationAsync(dynamicWorldContainer, globalWorld, playerEntity, ct);

            analytics.Track(General.INITIAL_LOADING, new JsonObject
            {
                { STAGE_KEY, "8 - end" },
            });
        }
    }
}<|MERGE_RESOLUTION|>--- conflicted
+++ resolved
@@ -47,18 +47,19 @@
             return core.PreInitializeSetupAsync(cursorRoot, debugUiRoot, ct);
         }
 
-<<<<<<< HEAD
-        public async UniTask<(StaticContainer?, bool)> LoadStaticContainerAsync(BootstrapContainer bootstrapContainer, PluginSettingsContainer globalPluginSettingsContainer, IDebugContainerBuilder debugContainerBuilder, Entity playerEntity, ITexturesFuse texturesFuse,
-            ISystemMemoryCap memoryCap, CancellationToken ct)
+        public async UniTask<(StaticContainer?, bool)> LoadStaticContainerAsync(
+            BootstrapContainer bootstrapContainer,
+            PluginSettingsContainer globalPluginSettingsContainer,
+            IDebugContainerBuilder debugContainerBuilder,
+            Entity playerEntity,
+            ITexturesFuse texturesFuse,
+            DebugViewsCatalog debugViewsCatalog,
+            bool isTextureCompressionEnabled,
+            ISystemMemoryCap memoryCap,
+            CancellationToken ct
+        )
         {
-            (StaticContainer? container, bool isSuccess) result = await core.LoadStaticContainerAsync(bootstrapContainer, globalPluginSettingsContainer, debugContainerBuilder, playerEntity, texturesFuse, memoryCap, ct);
-=======
-        public async UniTask<(StaticContainer?, bool)> LoadStaticContainerAsync(BootstrapContainer bootstrapContainer, PluginSettingsContainer globalPluginSettingsContainer, DebugViewsCatalog debugViewsCatalog, Entity playerEntity, ITexturesFuse texturesFuse,
-            bool isTextureCompressionEnabled,
-            ISystemMemoryCap memoryCap, CancellationToken ct)
-        {
-            (StaticContainer? container, bool isSuccess) result = await core.LoadStaticContainerAsync(bootstrapContainer, globalPluginSettingsContainer, debugViewsCatalog, playerEntity, texturesFuse, isTextureCompressionEnabled, memoryCap, ct);
->>>>>>> 25f3cb9e
+            (StaticContainer? container, bool isSuccess) result = await core.LoadStaticContainerAsync(bootstrapContainer, globalPluginSettingsContainer, debugContainerBuilder, debugViewsCatalog, isTextureCompressionEnabled, playerEntity, texturesFuse, memoryCap, ct);
 
             analytics.SetCommonParam(result.container!.RealmData, bootstrapContainer.IdentityCache, result.container.CharacterContainer.Transform);
 
