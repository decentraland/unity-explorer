--- conflicted
+++ resolved
@@ -1,8 +1,5 @@
 ﻿using Cysharp.Threading.Tasks;
-using DCL.Character;
-using DCL.CharacterCamera.Settings;
 using Diagnostics.ReportsHandling;
-using ECS.CharacterMotion.Settings;
 using ECS.Prioritization;
 using System.Collections.Generic;
 using System.Threading;
@@ -62,13 +59,8 @@
             cameraPosition.y += 1f;
             character.transform.position = cameraPosition;
 
-<<<<<<< HEAD
-            globalWorld = dynamicWorldContainer.GlobalWorldFactory.Create(sceneSharedContainer.SceneFactory, dynamicWorldContainer.EmptyScenesWorldFactory, camera);
+            globalWorld = dynamicWorldContainer.GlobalWorldFactory.Create(sceneSharedContainer.SceneFactory, dynamicWorldContainer.EmptyScenesWorldFactory, character);
             await dynamicWorldContainer.RealmController.SetRealm(globalWorld, "https://sdk-team-cdn.decentraland.org/ipfs/streaming-world-main", destroyCancellationToken);
-=======
-            globalWorld = dynamicWorldContainer.GlobalWorldFactory.Create(sceneSharedContainer.SceneFactory, dynamicWorldContainer.EmptyScenesWorldFactory, character);
-            await dynamicWorldContainer.RealmController.SetRealm(globalWorld, "https://sdk-team-cdn.decentraland.org/ipfs/goerli-plaza-main", destroyCancellationToken);
->>>>>>> 4b682805
         }
 
         internal void Install()
