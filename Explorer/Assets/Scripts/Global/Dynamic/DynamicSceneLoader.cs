using CommunicationData.URLHelpers;
using Cysharp.Threading.Tasks;
using DCL.Browser;
using DCL.PluginSystem;
using DCL.PluginSystem.Global;
using DCL.Web3Authentication;
using System;
using System.Threading;
using UnityEngine;
using UnityEngine.UIElements;
using Utility;

namespace Global.Dynamic
{
    /// <summary>
    ///     An entry point to install and resolve all dependencies
    /// </summary>
    public class DynamicSceneLoader : MonoBehaviour
    {
        [Header("Settings")]
        [SerializeField] private PluginSettingsContainer globalPluginSettingsContainer;
        [SerializeField] private PluginSettingsContainer scenePluginSettingsContainer;
        [Space]
        [SerializeField] private UIDocument uiToolkitRoot;
        [SerializeField] private UIDocument debugUiRoot;

        [SerializeField] private RealmLauncher realmLauncher;
        [SerializeField] private DynamicSceneLoaderSettings settings;
        [SerializeField] private DynamicSettings dynamicSettings;

        private StaticContainer staticContainer;
        private DynamicWorldContainer dynamicWorldContainer;
        private GlobalWorld globalWorld;
<<<<<<< HEAD
        private IWeb3VerifiedAuthenticator web3Authenticator;
=======
        private DappWeb3Authenticator web3Authenticator;
>>>>>>> d35220e3

        private void Awake()
        {
            realmLauncher.Initialize(settings.Realms);

            InitializationFlowAsync(destroyCancellationToken).Forget();
        }

        private void OnDestroy()
        {
            async UniTaskVoid DisposeAsync()
            {
                if (dynamicWorldContainer != null)
                {
                    dynamicWorldContainer.Dispose();
                    foreach (IDCLGlobalPlugin plugin in dynamicWorldContainer.GlobalPlugins)
                        plugin.Dispose();
                }

                if (globalWorld != null)
                    await dynamicWorldContainer.RealmController.DisposeGlobalWorldAsync().SuppressCancellationThrow();

                await UniTask.SwitchToMainThread();

                staticContainer?.Dispose();
                web3Authenticator?.Dispose();
            }

            realmLauncher.OnRealmSelected = null;
            DisposeAsync().Forget();
        }

        private async UniTask InitializationFlowAsync(CancellationToken ct)
        {
            try
            {
                web3Authenticator = new DappWeb3Authenticator(new UnityAppWebBrowser(),
                    settings.AuthWebSocketUrl,
                    settings.AuthSignatureUrl);

                // First load the common global plugin
                bool isLoaded;

                (staticContainer, isLoaded) = await StaticContainer.CreateAsync(globalPluginSettingsContainer, web3Authenticator, ct);

                if (!isLoaded)
                {
                    GameReports.PrintIsDead();
                    return;
                }

                var sceneSharedContainer = SceneSharedContainer.Create(in staticContainer);

                (dynamicWorldContainer, isLoaded) = await DynamicWorldContainer.CreateAsync(
                    staticContainer,
                    scenePluginSettingsContainer,
                    ct,
                    uiToolkitRoot,
                    settings.StaticLoadPositions,
                    settings.SceneLoadRadius,
                    dynamicSettings,
                    web3Authenticator);

                if (!isLoaded)
                {
                    GameReports.PrintIsDead();
                    return;
                }

                // Initialize global plugins
                var anyFailure = false;

                void OnPluginInitialized<TPluginInterface>((TPluginInterface plugin, bool success) result) where TPluginInterface: IDCLPlugin
                {
                    if (!result.success)
                        anyFailure = true;
                }

                await UniTask.WhenAll(staticContainer.ECSWorldPlugins.Select(gp => scenePluginSettingsContainer.InitializePluginAsync(gp, ct).ContinueWith(OnPluginInitialized)));
                await UniTask.WhenAll(dynamicWorldContainer.GlobalPlugins.Select(gp => globalPluginSettingsContainer.InitializePluginAsync(gp, ct).ContinueWith(OnPluginInitialized)));

                if (anyFailure)
                {
                    GameReports.PrintIsDead();
                    return;
                }

                globalWorld = dynamicWorldContainer.GlobalWorldFactory.Create(sceneSharedContainer.SceneFactory,
                    dynamicWorldContainer.EmptyScenesWorldFactory, staticContainer.CharacterObject);

                dynamicWorldContainer.DebugContainer.Builder.Build(debugUiRoot);
                dynamicWorldContainer.RealmController.SetupWorld(globalWorld);

                // TODO: required for the authentication ui for fetching the profile.. keep it until we have a real initialization flow
                ChangeRealm("https://peer.decentraland.org");

                realmLauncher.OnRealmSelected += ChangeRealm;
            }
            catch (OperationCanceledException)
            {
                // ignore
            }
            catch (Exception)
            {
                // unhandled exception
                GameReports.PrintIsDead();
                throw;
            }
        }

        private void ChangeRealm(string selectedRealm)
        {
            async UniTask ChangeRealmAsync(StaticContainer globalContainer, string selectedRealm, CancellationToken ct)
            {
                if (globalWorld != null)
                    await dynamicWorldContainer.RealmController.UnloadCurrentRealmAsync();

                await UniTask.SwitchToMainThread();

                Vector3 characterPos = ParcelMathHelper.GetPositionByParcelPosition(settings.StartPosition);
                characterPos.y = 1f;

                globalContainer.CharacterObject.Controller.transform.position = characterPos;

                await dynamicWorldContainer.RealmController.SetRealmAsync(URLDomain.FromString(selectedRealm), ct);
            }

            ChangeRealmAsync(staticContainer, selectedRealm, CancellationToken.None).Forget();
        }
    }
}
<|MERGE_RESOLUTION|>--- conflicted
+++ resolved
@@ -1,169 +1,165 @@
-using CommunicationData.URLHelpers;
-using Cysharp.Threading.Tasks;
-using DCL.Browser;
-using DCL.PluginSystem;
-using DCL.PluginSystem.Global;
-using DCL.Web3Authentication;
-using System;
-using System.Threading;
-using UnityEngine;
-using UnityEngine.UIElements;
-using Utility;
-
-namespace Global.Dynamic
-{
-    /// <summary>
-    ///     An entry point to install and resolve all dependencies
-    /// </summary>
-    public class DynamicSceneLoader : MonoBehaviour
-    {
-        [Header("Settings")]
-        [SerializeField] private PluginSettingsContainer globalPluginSettingsContainer;
-        [SerializeField] private PluginSettingsContainer scenePluginSettingsContainer;
-        [Space]
-        [SerializeField] private UIDocument uiToolkitRoot;
-        [SerializeField] private UIDocument debugUiRoot;
-
-        [SerializeField] private RealmLauncher realmLauncher;
-        [SerializeField] private DynamicSceneLoaderSettings settings;
-        [SerializeField] private DynamicSettings dynamicSettings;
-
-        private StaticContainer staticContainer;
-        private DynamicWorldContainer dynamicWorldContainer;
-        private GlobalWorld globalWorld;
-<<<<<<< HEAD
-        private IWeb3VerifiedAuthenticator web3Authenticator;
-=======
-        private DappWeb3Authenticator web3Authenticator;
->>>>>>> d35220e3
-
-        private void Awake()
-        {
-            realmLauncher.Initialize(settings.Realms);
-
-            InitializationFlowAsync(destroyCancellationToken).Forget();
-        }
-
-        private void OnDestroy()
-        {
-            async UniTaskVoid DisposeAsync()
-            {
-                if (dynamicWorldContainer != null)
-                {
-                    dynamicWorldContainer.Dispose();
-                    foreach (IDCLGlobalPlugin plugin in dynamicWorldContainer.GlobalPlugins)
-                        plugin.Dispose();
-                }
-
-                if (globalWorld != null)
-                    await dynamicWorldContainer.RealmController.DisposeGlobalWorldAsync().SuppressCancellationThrow();
-
-                await UniTask.SwitchToMainThread();
-
-                staticContainer?.Dispose();
-                web3Authenticator?.Dispose();
-            }
-
-            realmLauncher.OnRealmSelected = null;
-            DisposeAsync().Forget();
-        }
-
-        private async UniTask InitializationFlowAsync(CancellationToken ct)
-        {
-            try
-            {
-                web3Authenticator = new DappWeb3Authenticator(new UnityAppWebBrowser(),
-                    settings.AuthWebSocketUrl,
-                    settings.AuthSignatureUrl);
-
-                // First load the common global plugin
-                bool isLoaded;
-
-                (staticContainer, isLoaded) = await StaticContainer.CreateAsync(globalPluginSettingsContainer, web3Authenticator, ct);
-
-                if (!isLoaded)
-                {
-                    GameReports.PrintIsDead();
-                    return;
-                }
-
-                var sceneSharedContainer = SceneSharedContainer.Create(in staticContainer);
-
-                (dynamicWorldContainer, isLoaded) = await DynamicWorldContainer.CreateAsync(
-                    staticContainer,
-                    scenePluginSettingsContainer,
-                    ct,
-                    uiToolkitRoot,
-                    settings.StaticLoadPositions,
-                    settings.SceneLoadRadius,
-                    dynamicSettings,
-                    web3Authenticator);
-
-                if (!isLoaded)
-                {
-                    GameReports.PrintIsDead();
-                    return;
-                }
-
-                // Initialize global plugins
-                var anyFailure = false;
-
-                void OnPluginInitialized<TPluginInterface>((TPluginInterface plugin, bool success) result) where TPluginInterface: IDCLPlugin
-                {
-                    if (!result.success)
-                        anyFailure = true;
-                }
-
-                await UniTask.WhenAll(staticContainer.ECSWorldPlugins.Select(gp => scenePluginSettingsContainer.InitializePluginAsync(gp, ct).ContinueWith(OnPluginInitialized)));
-                await UniTask.WhenAll(dynamicWorldContainer.GlobalPlugins.Select(gp => globalPluginSettingsContainer.InitializePluginAsync(gp, ct).ContinueWith(OnPluginInitialized)));
-
-                if (anyFailure)
-                {
-                    GameReports.PrintIsDead();
-                    return;
-                }
-
-                globalWorld = dynamicWorldContainer.GlobalWorldFactory.Create(sceneSharedContainer.SceneFactory,
-                    dynamicWorldContainer.EmptyScenesWorldFactory, staticContainer.CharacterObject);
-
-                dynamicWorldContainer.DebugContainer.Builder.Build(debugUiRoot);
-                dynamicWorldContainer.RealmController.SetupWorld(globalWorld);
-
-                // TODO: required for the authentication ui for fetching the profile.. keep it until we have a real initialization flow
-                ChangeRealm("https://peer.decentraland.org");
-
-                realmLauncher.OnRealmSelected += ChangeRealm;
-            }
-            catch (OperationCanceledException)
-            {
-                // ignore
-            }
-            catch (Exception)
-            {
-                // unhandled exception
-                GameReports.PrintIsDead();
-                throw;
-            }
-        }
-
-        private void ChangeRealm(string selectedRealm)
-        {
-            async UniTask ChangeRealmAsync(StaticContainer globalContainer, string selectedRealm, CancellationToken ct)
-            {
-                if (globalWorld != null)
-                    await dynamicWorldContainer.RealmController.UnloadCurrentRealmAsync();
-
-                await UniTask.SwitchToMainThread();
-
-                Vector3 characterPos = ParcelMathHelper.GetPositionByParcelPosition(settings.StartPosition);
-                characterPos.y = 1f;
-
-                globalContainer.CharacterObject.Controller.transform.position = characterPos;
-
-                await dynamicWorldContainer.RealmController.SetRealmAsync(URLDomain.FromString(selectedRealm), ct);
-            }
-
-            ChangeRealmAsync(staticContainer, selectedRealm, CancellationToken.None).Forget();
-        }
-    }
-}
+using CommunicationData.URLHelpers;
+using Cysharp.Threading.Tasks;
+using DCL.Browser;
+using DCL.PluginSystem;
+using DCL.PluginSystem.Global;
+using DCL.Web3Authentication;
+using System;
+using System.Threading;
+using UnityEngine;
+using UnityEngine.UIElements;
+using Utility;
+
+namespace Global.Dynamic
+{
+    /// <summary>
+    ///     An entry point to install and resolve all dependencies
+    /// </summary>
+    public class DynamicSceneLoader : MonoBehaviour
+    {
+        [Header("Settings")]
+        [SerializeField] private PluginSettingsContainer globalPluginSettingsContainer;
+        [SerializeField] private PluginSettingsContainer scenePluginSettingsContainer;
+        [Space]
+        [SerializeField] private UIDocument uiToolkitRoot;
+        [SerializeField] private UIDocument debugUiRoot;
+
+        [SerializeField] private RealmLauncher realmLauncher;
+        [SerializeField] private DynamicSceneLoaderSettings settings;
+        [SerializeField] private DynamicSettings dynamicSettings;
+
+        private StaticContainer staticContainer;
+        private DynamicWorldContainer dynamicWorldContainer;
+        private GlobalWorld globalWorld;
+        private DappWeb3Authenticator web3Authenticator;
+
+        private void Awake()
+        {
+            realmLauncher.Initialize(settings.Realms);
+
+            InitializationFlowAsync(destroyCancellationToken).Forget();
+        }
+
+        private void OnDestroy()
+        {
+            async UniTaskVoid DisposeAsync()
+            {
+                if (dynamicWorldContainer != null)
+                {
+                    dynamicWorldContainer.Dispose();
+                    foreach (IDCLGlobalPlugin plugin in dynamicWorldContainer.GlobalPlugins)
+                        plugin.Dispose();
+                }
+
+                if (globalWorld != null)
+                    await dynamicWorldContainer.RealmController.DisposeGlobalWorldAsync().SuppressCancellationThrow();
+
+                await UniTask.SwitchToMainThread();
+
+                staticContainer?.Dispose();
+                web3Authenticator?.Dispose();
+            }
+
+            realmLauncher.OnRealmSelected = null;
+            DisposeAsync().Forget();
+        }
+
+        private async UniTask InitializationFlowAsync(CancellationToken ct)
+        {
+            try
+            {
+                web3Authenticator = new DappWeb3Authenticator(new UnityAppWebBrowser(),
+                    settings.AuthWebSocketUrl,
+                    settings.AuthSignatureUrl);
+
+                // First load the common global plugin
+                bool isLoaded;
+
+                (staticContainer, isLoaded) = await StaticContainer.CreateAsync(globalPluginSettingsContainer, web3Authenticator, ct);
+
+                if (!isLoaded)
+                {
+                    GameReports.PrintIsDead();
+                    return;
+                }
+
+                var sceneSharedContainer = SceneSharedContainer.Create(in staticContainer);
+
+                (dynamicWorldContainer, isLoaded) = await DynamicWorldContainer.CreateAsync(
+                    staticContainer,
+                    scenePluginSettingsContainer,
+                    ct,
+                    uiToolkitRoot,
+                    settings.StaticLoadPositions,
+                    settings.SceneLoadRadius,
+                    dynamicSettings,
+                    web3Authenticator);
+
+                if (!isLoaded)
+                {
+                    GameReports.PrintIsDead();
+                    return;
+                }
+
+                // Initialize global plugins
+                var anyFailure = false;
+
+                void OnPluginInitialized<TPluginInterface>((TPluginInterface plugin, bool success) result) where TPluginInterface: IDCLPlugin
+                {
+                    if (!result.success)
+                        anyFailure = true;
+                }
+
+                await UniTask.WhenAll(staticContainer.ECSWorldPlugins.Select(gp => scenePluginSettingsContainer.InitializePluginAsync(gp, ct).ContinueWith(OnPluginInitialized)));
+                await UniTask.WhenAll(dynamicWorldContainer.GlobalPlugins.Select(gp => globalPluginSettingsContainer.InitializePluginAsync(gp, ct).ContinueWith(OnPluginInitialized)));
+
+                if (anyFailure)
+                {
+                    GameReports.PrintIsDead();
+                    return;
+                }
+
+                globalWorld = dynamicWorldContainer.GlobalWorldFactory.Create(sceneSharedContainer.SceneFactory,
+                    dynamicWorldContainer.EmptyScenesWorldFactory, staticContainer.CharacterObject);
+
+                dynamicWorldContainer.DebugContainer.Builder.Build(debugUiRoot);
+                dynamicWorldContainer.RealmController.SetupWorld(globalWorld);
+
+                // TODO: required for the authentication ui for fetching the profile.. keep it until we have a real initialization flow
+                ChangeRealm("https://peer.decentraland.org");
+
+                realmLauncher.OnRealmSelected += ChangeRealm;
+            }
+            catch (OperationCanceledException)
+            {
+                // ignore
+            }
+            catch (Exception)
+            {
+                // unhandled exception
+                GameReports.PrintIsDead();
+                throw;
+            }
+        }
+
+        private void ChangeRealm(string selectedRealm)
+        {
+            async UniTask ChangeRealmAsync(StaticContainer globalContainer, string selectedRealm, CancellationToken ct)
+            {
+                if (globalWorld != null)
+                    await dynamicWorldContainer.RealmController.UnloadCurrentRealmAsync();
+
+                await UniTask.SwitchToMainThread();
+
+                Vector3 characterPos = ParcelMathHelper.GetPositionByParcelPosition(settings.StartPosition);
+                characterPos.y = 1f;
+
+                globalContainer.CharacterObject.Controller.transform.position = characterPos;
+
+                await dynamicWorldContainer.RealmController.SetRealmAsync(URLDomain.FromString(selectedRealm), ct);
+            }
+
+            ChangeRealmAsync(staticContainer, selectedRealm, CancellationToken.None).Forget();
+        }
+    }
+}