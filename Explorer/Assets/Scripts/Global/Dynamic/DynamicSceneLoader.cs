--- conflicted
+++ resolved
@@ -1,10 +1,12 @@
-<<<<<<< HEAD
 using CommunicationData.URLHelpers;
 using Cysharp.Threading.Tasks;
+using DCL.Browser;
 using DCL.PluginSystem;
 using DCL.PluginSystem.Global;
 using DCL.Web3Authentication;
 using DCL.SkyBox;
+using DCL.Web3Authentication.Authenticators;
+using DCL.Web3Authentication.Identities;
 using System;
 using System.Threading;
 using UnityEngine;
@@ -27,171 +29,6 @@
 
         [Space]
         [SerializeField] private SkyBoxSceneData skyBoxSceneData;
-        [SerializeField] private RealmLauncher realmLauncher;
-        [SerializeField] private DynamicSceneLoaderSettings settings;
-        [SerializeField] private DynamicSettings dynamicSettings;
-
-        private StaticContainer staticContainer;
-        private DynamicWorldContainer dynamicWorldContainer;
-
-        private GlobalWorld globalWorld;
-
-        private void Awake()
-        {
-            realmLauncher.Initialize(settings.Realms);
-
-            InitializationFlowAsync(destroyCancellationToken).Forget();
-        }
-
-        private void OnDestroy()
-        {
-            async UniTaskVoid DisposeAsync()
-            {
-                if (dynamicWorldContainer != null)
-                {
-                    dynamicWorldContainer.Dispose();
-                    foreach (IDCLGlobalPlugin plugin in dynamicWorldContainer.GlobalPlugins)
-                        plugin.Dispose();
-                }
-
-                if (globalWorld != null)
-                    await dynamicWorldContainer.RealmController.DisposeGlobalWorldAsync().SuppressCancellationThrow();
-
-                await UniTask.SwitchToMainThread();
-
-                staticContainer?.Dispose();
-            }
-
-            realmLauncher.OnRealmSelected = null;
-            DisposeAsync().Forget();
-        }
-
-        private async UniTask InitializationFlowAsync(CancellationToken ct)
-        {
-            try
-            {
-                // TODO: create the real web3 authenticator, missing decentralized app
-                var web3Authenticator = new FakeWeb3Authenticator();
-                await web3Authenticator.LoginAsync(ct);
-
-                // First load the common global plugin
-                bool isLoaded;
-
-                (staticContainer, isLoaded) = await StaticContainer.CreateAsync(globalPluginSettingsContainer, web3Authenticator, ct);
-
-                if (!isLoaded)
-                {
-                    GameReports.PrintIsDead();
-                    return;
-                }
-
-                var sceneSharedContainer = SceneSharedContainer.Create(in staticContainer);
-
-                (dynamicWorldContainer, isLoaded) = await DynamicWorldContainer.CreateAsync(
-                    staticContainer,
-                    scenePluginSettingsContainer,
-                    ct,
-                    uiToolkitRoot,
-                    skyBoxSceneData,
-                    settings.StaticLoadPositions,
-                    settings.SceneLoadRadius,
-                    dynamicSettings,
-                    web3Authenticator);
-
-                if (!isLoaded)
-                {
-                    GameReports.PrintIsDead();
-                    return;
-                }
-
-                // Initialize global plugins
-                var anyFailure = false;
-
-                void OnPluginInitialized<TPluginInterface>((TPluginInterface plugin, bool success) result) where TPluginInterface: IDCLPlugin
-                {
-                    if (!result.success)
-                        anyFailure = true;
-                }
-
-                await UniTask.WhenAll(staticContainer.ECSWorldPlugins.Select(gp => scenePluginSettingsContainer.InitializePluginAsync(gp, ct).ContinueWith(OnPluginInitialized)));
-                await UniTask.WhenAll(dynamicWorldContainer.GlobalPlugins.Select(gp => globalPluginSettingsContainer.InitializePluginAsync(gp, ct).ContinueWith(OnPluginInitialized)));
-
-                if (anyFailure)
-                {
-                    GameReports.PrintIsDead();
-                    return;
-                }
-
-                globalWorld = dynamicWorldContainer.GlobalWorldFactory.Create(sceneSharedContainer.SceneFactory, dynamicWorldContainer.EmptyScenesWorldFactory, staticContainer.CharacterObject);
-
-                dynamicWorldContainer.DebugContainer.Builder.Build(debugUiRoot);
-
-                void SetRealm(string selectedRealm)
-                {
-                    ChangeRealmAsync(staticContainer, destroyCancellationToken, selectedRealm).Forget();
-                }
-
-                realmLauncher.OnRealmSelected += SetRealm;
-
-                dynamicWorldContainer.RealmController.SetupWorld(globalWorld);
-            }
-            catch (OperationCanceledException)
-            {
-                // ignore
-            }
-            catch (Exception)
-            {
-                // unhandled exception
-                GameReports.PrintIsDead();
-                throw;
-            }
-        }
-
-        private async UniTask ChangeRealmAsync(StaticContainer globalContainer, CancellationToken ct, string selectedRealm)
-        {
-            if (globalWorld != null)
-                await dynamicWorldContainer.RealmController.UnloadCurrentRealmAsync();
-
-            await UniTask.SwitchToMainThread();
-
-            Vector3 characterPos = ParcelMathHelper.GetPositionByParcelPosition(settings.StartPosition);
-            characterPos.y = 1f;
-
-            globalContainer.CharacterObject.Controller.transform.position = characterPos;
-
-            await dynamicWorldContainer.RealmController.SetRealmAsync(URLDomain.FromString(selectedRealm), ct);
-        }
-    }
-}
-=======
-using CommunicationData.URLHelpers;
-using Cysharp.Threading.Tasks;
-using DCL.Browser;
-using DCL.PluginSystem;
-using DCL.PluginSystem.Global;
-using DCL.Web3Authentication;
-using DCL.Web3Authentication.Authenticators;
-using DCL.Web3Authentication.Identities;
-using System;
-using System.Threading;
-using UnityEngine;
-using UnityEngine.UIElements;
-using Utility;
-
-namespace Global.Dynamic
-{
-    /// <summary>
-    ///     An entry point to install and resolve all dependencies
-    /// </summary>
-    public class DynamicSceneLoader : MonoBehaviour
-    {
-        [Header("Settings")]
-        [SerializeField] private PluginSettingsContainer globalPluginSettingsContainer;
-        [SerializeField] private PluginSettingsContainer scenePluginSettingsContainer;
-        [Space]
-        [SerializeField] private UIDocument uiToolkitRoot;
-        [SerializeField] private UIDocument debugUiRoot;
-
         [SerializeField] private RealmLauncher realmLauncher;
         [SerializeField] private DynamicSceneLoaderSettings settings;
         [SerializeField] private DynamicSettings dynamicSettings;
@@ -265,6 +102,7 @@
                     scenePluginSettingsContainer,
                     ct,
                     uiToolkitRoot,
+                    skyBoxSceneData,
                     settings.StaticLoadPositions,
                     settings.SceneLoadRadius,
                     dynamicSettings,
@@ -337,5 +175,4 @@
             ChangeRealmAsync(selectedRealm, CancellationToken.None).Forget();
         }
     }
-}
->>>>>>> d590f48b
+}