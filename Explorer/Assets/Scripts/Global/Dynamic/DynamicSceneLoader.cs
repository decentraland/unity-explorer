--- conflicted
+++ resolved
@@ -1,164 +1,159 @@
-using CommunicationData.URLHelpers;
-using Cysharp.Threading.Tasks;
-using DCL.PluginSystem;
-using DCL.PluginSystem.Global;
-using DCL.Web3Authentication;
-using System;
-using System.Threading;
-using UnityEngine;
-using UnityEngine.UIElements;
-using Utility;
-
-namespace Global.Dynamic
-{
-    /// <summary>
-    ///     An entry point to install and resolve all dependencies
-    /// </summary>
-    public class DynamicSceneLoader : MonoBehaviour
-    {
-        [Header("Settings")]
-        [SerializeField] private PluginSettingsContainer globalPluginSettingsContainer;
-        [SerializeField] private PluginSettingsContainer scenePluginSettingsContainer;
-        [Space]
-        [SerializeField] private UIDocument uiToolkitRoot;
-        [SerializeField] private UIDocument debugUiRoot;
-<<<<<<< HEAD
-        [SerializeField] private UIDocument scenesUiRoot;
-        [SerializeField] private Vector2Int StartPosition;
-        [SerializeField] [Obsolete] private int SceneLoadRadius = 4;
-=======
->>>>>>> 01700e2c
-
-        [SerializeField] private RealmLauncher realmLauncher;
-        [SerializeField] private DynamicSceneLoaderSettings settings;
-        [SerializeField] private DynamicSettings dynamicSettings;
-
-        private StaticContainer staticContainer;
-        private DynamicWorldContainer dynamicWorldContainer;
-        private GlobalWorld globalWorld;
-
-        private void Awake()
-        {
-            realmLauncher.Initialize(settings.Realms);
-
-            InitializationFlowAsync(destroyCancellationToken).Forget();
-        }
-
-        private void OnDestroy()
-        {
-            async UniTaskVoid DisposeAsync()
-            {
-                if (dynamicWorldContainer != null)
-                {
-                    dynamicWorldContainer.Dispose();
-                    foreach (IDCLGlobalPlugin plugin in dynamicWorldContainer.GlobalPlugins)
-                        plugin.Dispose();
-                }
-
-                if (globalWorld != null)
-                    await dynamicWorldContainer.RealmController.DisposeGlobalWorldAsync().SuppressCancellationThrow();
-
-                await UniTask.SwitchToMainThread();
-
-                staticContainer?.Dispose();
-            }
-
-            realmLauncher.OnRealmSelected = null;
-            DisposeAsync().Forget();
-        }
-
-        private async UniTask InitializationFlowAsync(CancellationToken ct)
-        {
-            try
-            {
-                IWeb3Authenticator web3Authenticator = new RandomGeneratedWeb3Authenticator();
-                IWeb3Identity web3Identity = await web3Authenticator.LoginAsync(ct);
-
-                // First load the common global plugin
-                bool isLoaded;
-
-                (staticContainer, isLoaded) = await StaticContainer.CreateAsync(globalPluginSettingsContainer, scenesUiRoot, web3Authenticator, ct);
-
-                if (!isLoaded)
-                {
-                    GameReports.PrintIsDead();
-                    return;
-                }
-
-                var sceneSharedContainer = SceneSharedContainer.Create(in staticContainer);
-
-                (dynamicWorldContainer, isLoaded) = await DynamicWorldContainer.CreateAsync(
-                    staticContainer,
-                    scenePluginSettingsContainer,
-                    ct,
-                    uiToolkitRoot,
-                    settings.StaticLoadPositions,
-                    settings.SceneLoadRadius,
-                    dynamicSettings,
-                    web3Authenticator);
-
-                if (!isLoaded)
-                {
-                    GameReports.PrintIsDead();
-                    return;
-                }
-
-                // Initialize global plugins
-                var anyFailure = false;
-
-                void OnPluginInitialized<TPluginInterface>((TPluginInterface plugin, bool success) result) where TPluginInterface: IDCLPlugin
-                {
-                    if (!result.success)
-                        anyFailure = true;
-                }
-
-                await UniTask.WhenAll(staticContainer.ECSWorldPlugins.Select(gp => scenePluginSettingsContainer.InitializePluginAsync(gp, ct).ContinueWith(OnPluginInitialized)));
-                await UniTask.WhenAll(dynamicWorldContainer.GlobalPlugins.Select(gp => globalPluginSettingsContainer.InitializePluginAsync(gp, ct).ContinueWith(OnPluginInitialized)));
-
-                if (anyFailure)
-                {
-                    GameReports.PrintIsDead();
-                    return;
-                }
-
-                globalWorld = dynamicWorldContainer.GlobalWorldFactory.Create(sceneSharedContainer.SceneFactory,
-                    dynamicWorldContainer.EmptyScenesWorldFactory, staticContainer.CharacterObject, web3Identity);
-
-                dynamicWorldContainer.DebugContainer.Builder.Build(debugUiRoot);
-                dynamicWorldContainer.RealmController.SetupWorld(globalWorld);
-
-                realmLauncher.OnRealmSelected += ChangeRealm;
-            }
-            catch (OperationCanceledException)
-            {
-                // ignore
-            }
-            catch (Exception)
-            {
-                // unhandled exception
-                GameReports.PrintIsDead();
-                throw;
-            }
-        }
-
-        private void ChangeRealm(string selectedRealm)
-        {
-            async UniTask ChangeRealmAsync(StaticContainer globalContainer, string selectedRealm, CancellationToken ct)
-            {
-                if (globalWorld != null)
-                    await dynamicWorldContainer.RealmController.UnloadCurrentRealmAsync();
-
-                await UniTask.SwitchToMainThread();
-
-                Vector3 characterPos = ParcelMathHelper.GetPositionByParcelPosition(settings.StartPosition);
-                characterPos.y = 1f;
-
-                globalContainer.CharacterObject.Controller.transform.position = characterPos;
-
-                await dynamicWorldContainer.RealmController.SetRealmAsync(URLDomain.FromString(selectedRealm), ct);
-            }
-
-            ChangeRealmAsync(staticContainer, selectedRealm, CancellationToken.None).Forget();
-        }
-    }
-}
+using CommunicationData.URLHelpers;
+using Cysharp.Threading.Tasks;
+using DCL.PluginSystem;
+using DCL.PluginSystem.Global;
+using DCL.Web3Authentication;
+using System;
+using System.Threading;
+using UnityEngine;
+using UnityEngine.UIElements;
+using Utility;
+
+namespace Global.Dynamic
+{
+    /// <summary>
+    ///     An entry point to install and resolve all dependencies
+    /// </summary>
+    public class DynamicSceneLoader : MonoBehaviour
+    {
+        [Header("Settings")]
+        [SerializeField] private PluginSettingsContainer globalPluginSettingsContainer;
+        [SerializeField] private PluginSettingsContainer scenePluginSettingsContainer;
+        [Space]
+        [SerializeField] private UIDocument uiToolkitRoot;
+        [SerializeField] private UIDocument debugUiRoot;
+        [SerializeField] private UIDocument scenesUiRoot;
+
+        [SerializeField] private RealmLauncher realmLauncher;
+        [SerializeField] private DynamicSceneLoaderSettings settings;
+        [SerializeField] private DynamicSettings dynamicSettings;
+
+        private StaticContainer staticContainer;
+        private DynamicWorldContainer dynamicWorldContainer;
+        private GlobalWorld globalWorld;
+
+        private void Awake()
+        {
+            realmLauncher.Initialize(settings.Realms);
+
+            InitializationFlowAsync(destroyCancellationToken).Forget();
+        }
+
+        private void OnDestroy()
+        {
+            async UniTaskVoid DisposeAsync()
+            {
+                if (dynamicWorldContainer != null)
+                {
+                    dynamicWorldContainer.Dispose();
+                    foreach (IDCLGlobalPlugin plugin in dynamicWorldContainer.GlobalPlugins)
+                        plugin.Dispose();
+                }
+
+                if (globalWorld != null)
+                    await dynamicWorldContainer.RealmController.DisposeGlobalWorldAsync().SuppressCancellationThrow();
+
+                await UniTask.SwitchToMainThread();
+
+                staticContainer?.Dispose();
+            }
+
+            realmLauncher.OnRealmSelected = null;
+            DisposeAsync().Forget();
+        }
+
+        private async UniTask InitializationFlowAsync(CancellationToken ct)
+        {
+            try
+            {
+                IWeb3Authenticator web3Authenticator = new RandomGeneratedWeb3Authenticator();
+                IWeb3Identity web3Identity = await web3Authenticator.LoginAsync(ct);
+
+                // First load the common global plugin
+                bool isLoaded;
+
+                (staticContainer, isLoaded) = await StaticContainer.CreateAsync(globalPluginSettingsContainer, scenesUiRoot, web3Authenticator, ct);
+
+                if (!isLoaded)
+                {
+                    GameReports.PrintIsDead();
+                    return;
+                }
+
+                var sceneSharedContainer = SceneSharedContainer.Create(in staticContainer);
+
+                (dynamicWorldContainer, isLoaded) = await DynamicWorldContainer.CreateAsync(
+                    staticContainer,
+                    scenePluginSettingsContainer,
+                    ct,
+                    uiToolkitRoot,
+                    settings.StaticLoadPositions,
+                    settings.SceneLoadRadius,
+                    dynamicSettings,
+                    web3Authenticator);
+
+                if (!isLoaded)
+                {
+                    GameReports.PrintIsDead();
+                    return;
+                }
+
+                // Initialize global plugins
+                var anyFailure = false;
+
+                void OnPluginInitialized<TPluginInterface>((TPluginInterface plugin, bool success) result) where TPluginInterface: IDCLPlugin
+                {
+                    if (!result.success)
+                        anyFailure = true;
+                }
+
+                await UniTask.WhenAll(staticContainer.ECSWorldPlugins.Select(gp => scenePluginSettingsContainer.InitializePluginAsync(gp, ct).ContinueWith(OnPluginInitialized)));
+                await UniTask.WhenAll(dynamicWorldContainer.GlobalPlugins.Select(gp => globalPluginSettingsContainer.InitializePluginAsync(gp, ct).ContinueWith(OnPluginInitialized)));
+
+                if (anyFailure)
+                {
+                    GameReports.PrintIsDead();
+                    return;
+                }
+
+                globalWorld = dynamicWorldContainer.GlobalWorldFactory.Create(sceneSharedContainer.SceneFactory,
+                    dynamicWorldContainer.EmptyScenesWorldFactory, staticContainer.CharacterObject, web3Identity);
+
+                dynamicWorldContainer.DebugContainer.Builder.Build(debugUiRoot);
+                dynamicWorldContainer.RealmController.SetupWorld(globalWorld);
+
+                realmLauncher.OnRealmSelected += ChangeRealm;
+            }
+            catch (OperationCanceledException)
+            {
+                // ignore
+            }
+            catch (Exception)
+            {
+                // unhandled exception
+                GameReports.PrintIsDead();
+                throw;
+            }
+        }
+
+        private void ChangeRealm(string selectedRealm)
+        {
+            async UniTask ChangeRealmAsync(StaticContainer globalContainer, string selectedRealm, CancellationToken ct)
+            {
+                if (globalWorld != null)
+                    await dynamicWorldContainer.RealmController.UnloadCurrentRealmAsync();
+
+                await UniTask.SwitchToMainThread();
+
+                Vector3 characterPos = ParcelMathHelper.GetPositionByParcelPosition(settings.StartPosition);
+                characterPos.y = 1f;
+
+                globalContainer.CharacterObject.Controller.transform.position = characterPos;
+
+                await dynamicWorldContainer.RealmController.SetRealmAsync(URLDomain.FromString(selectedRealm), ct);
+            }
+
+            ChangeRealmAsync(staticContainer, selectedRealm, CancellationToken.None).Forget();
+        }
+    }
+}