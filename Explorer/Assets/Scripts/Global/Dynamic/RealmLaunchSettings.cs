--- conflicted
+++ resolved
@@ -20,22 +20,15 @@
         }
 
         [SerializeField] private InitialRealm initialRealm;
+        [SerializeField] private Vector2Int targetScene;
         [SerializeField] private PredefinedScenes predefinedScenes;
         [SerializeField] private string targetWorld = "MetadyneLabs.dcl.eth";
         [SerializeField] private string customRealm = IRealmNavigator.GOERLI_URL;
-<<<<<<< HEAD
-        [SerializeField] private string remoteSceneID = "bafkreihpuayzjkiiluobvq5lxnvhrjnsl24n4xtrtauhu5cf2bk6sthv5q";
-        [SerializeField] private ContentServer remoteSceneContentServer = ContentServer.World;
-
-        [SerializeField] public Vector2Int targetScene;
-        public string CustomRealm => customRealm;
-=======
         [SerializeField] private string remoteHibridWorld = "MetadyneLabs.dcl.eth";
         [SerializeField] private HibridSceneContentServer remoteHibridSceneContentServer = HibridSceneContentServer.Goerli;
         [SerializeField] private bool useRemoteAssetsBundles = true;
 
         public Vector2Int TargetScene => targetScene;
->>>>>>> 6b715a4a
 
         public IReadOnlyList<int2> GetPredefinedParcels() => predefinedScenes.enabled
             ? predefinedScenes.parcels.Select(p => new int2(p.x, p.y)).ToList()
@@ -54,24 +47,6 @@
             return new HybridSceneParams();
         }
 
-        public void SetCustomStartingRealm(string targetRealm)
-        {
-<<<<<<< HEAD
-            customRealm = targetRealm;
-            initialRealm = InitialRealm.Custom;
-        }
-=======
-            // when started in preview mode (local scene development) a command line argument is used
-            string[] cmdArgs = Environment.GetCommandLineArgs();
-            for (var i = 0; i < cmdArgs.Length; i++)
-            {
-                if (cmdArgs[i].StartsWith("-realm"))
-                {
-                    return cmdArgs[i+1];
-                }
-            }
->>>>>>> 6b715a4a
-
         public string GetStartingRealm()
         {
             return initialRealm switch
@@ -87,5 +62,13 @@
                        _ => IRealmNavigator.GENESIS_URL,
                    };
         }
+
+        public void SetTargetScene(Vector2Int newTargetScene) => targetScene = newTargetScene;
+
+        public void SetCustomStartingRealm(string targetRealm)
+        {
+            customRealm = targetRealm;
+            initialRealm = InitialRealm.Custom;
+        }
     }
 }