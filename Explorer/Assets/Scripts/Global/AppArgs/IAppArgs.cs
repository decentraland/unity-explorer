--- conflicted
+++ resolved
@@ -4,12 +4,6 @@
 {
     public interface IAppArgs
     {
-<<<<<<< HEAD
-        public const string DEBUG_FLAG = "debug";
-        public const string CAMERA_REELS_FLAG = "camerareels";
-
-=======
->>>>>>> 2db184c7
         bool HasFlag(string flagName);
 
         bool TryGetValue(string flagName, out string? value);
@@ -20,13 +14,6 @@
     public static class AppArgsExtensions
     {
         public static bool HasDebugFlag(this IAppArgs args) =>
-<<<<<<< HEAD
-            args.HasFlag(IAppArgs.DEBUG_FLAG);
-
-        public static bool HasCameraReelsFlag(this IAppArgs args) =>
-            args.HasFlag(IAppArgs.CAMERA_REELS_FLAG);
-=======
             args.HasFlag(AppArgsFlags.DEBUG);
->>>>>>> 2db184c7
     }
 }