--- conflicted
+++ resolved
@@ -13,18 +13,6 @@
     [CustomPropertyDrawer(typeof(RealmLaunchSettings))]
     public class RealmLaunchSettingsDrawer : PropertyDrawer
     {
-<<<<<<< HEAD
-        private const string INITIAL_REALM_FIELD_NAME = "initialRealm";
-        private const string TARGET_SCENE_FIELD_NAME = "targetScene";
-        private const string TARGET_WORLD_FIELD_NAME = "targetWorld";
-        private const string CUSTOM_REALM_FIELD_NAME = "customRealm";
-        private const string REMOTE_HIBRID_SCENE_CONTENT_SERVER_FIELD_NAME = "remoteHybridSceneContentServer";
-        private const string REMOTE_HIBRID_SCENE_ENABLED = "useRemoteAssetsBundles";
-        private const string REMOTE_HIBRID_WORLD_FIELD_NAME = "remoteHibridWorld";
-        private const string PREDEFINED_SCENES_FIELD_NAME = "predefinedScenes";
-
-=======
->>>>>>> 3143466c
         private static readonly Dictionary<string, Vector2Int> SCENES = new ()
         {
             { "Cube Spawner", new Vector2Int(0, 0) },
