﻿using DCL.Clipboard;
using DCL.Input;
using DCL.Multiplayer.Connections.RoomHubs;

namespace MVC
{
    /// <summary>
    ///     A set of references to the only systems and managers a view can use directly, without the need of a controller.
    ///     These should not be able to change the state of the game in a meaningful way, but allow for easier access to certain functionalities needed to display data.
    /// </summary>
    public class ViewDependencies
    {
        public readonly DCLInput DclInput;
        public readonly IEventSystem EventSystem;
        public readonly MVCManagerMenusAccessFacade GlobalUIViews;
        public readonly IClipboardManager ClipboardManager;
        public readonly ICursor Cursor;
<<<<<<< HEAD
        public readonly IProfileCache ProfileCache;
        public readonly IProfileNameColorHelper ProfileNameColorHelper;

        public ViewDependencies(DCLInput dclInput, IEventSystem eventSystem, MVCManagerMenusAccessFacade globalUIViews, IClipboardManager clipboardManager, ICursor cursor,
            IProfileCache profileCache, IProfileNameColorHelper profileNameColorHelper)
=======
        public readonly IRoomHub RoomHub;

        public ViewDependencies(DCLInput dclInput, IEventSystem eventSystem, MVCManagerMenusAccessFacade globalUIViews, IClipboardManager clipboardManager, ICursor cursor,
            IRoomHub roomHub)
>>>>>>> 78bff24e
        {
            DclInput = dclInput;
            EventSystem = eventSystem;
            GlobalUIViews = globalUIViews;
            ClipboardManager = clipboardManager;
            Cursor = cursor;
<<<<<<< HEAD
            ProfileCache = profileCache;
            ProfileNameColorHelper = profileNameColorHelper;
=======
            RoomHub = roomHub;
>>>>>>> 78bff24e
        }

    }
}<|MERGE_RESOLUTION|>--- conflicted
+++ resolved
@@ -1,6 +1,5 @@
 ﻿using DCL.Clipboard;
 using DCL.Input;
-using DCL.Multiplayer.Connections.RoomHubs;
 
 namespace MVC
 {
@@ -15,30 +14,14 @@
         public readonly MVCManagerMenusAccessFacade GlobalUIViews;
         public readonly IClipboardManager ClipboardManager;
         public readonly ICursor Cursor;
-<<<<<<< HEAD
-        public readonly IProfileCache ProfileCache;
-        public readonly IProfileNameColorHelper ProfileNameColorHelper;
 
-        public ViewDependencies(DCLInput dclInput, IEventSystem eventSystem, MVCManagerMenusAccessFacade globalUIViews, IClipboardManager clipboardManager, ICursor cursor,
-            IProfileCache profileCache, IProfileNameColorHelper profileNameColorHelper)
-=======
-        public readonly IRoomHub RoomHub;
-
-        public ViewDependencies(DCLInput dclInput, IEventSystem eventSystem, MVCManagerMenusAccessFacade globalUIViews, IClipboardManager clipboardManager, ICursor cursor,
-            IRoomHub roomHub)
->>>>>>> 78bff24e
+        public ViewDependencies(DCLInput dclInput, IEventSystem eventSystem, MVCManagerMenusAccessFacade globalUIViews, IClipboardManager clipboardManager, ICursor cursor)
         {
             DclInput = dclInput;
             EventSystem = eventSystem;
             GlobalUIViews = globalUIViews;
             ClipboardManager = clipboardManager;
             Cursor = cursor;
-<<<<<<< HEAD
-            ProfileCache = profileCache;
-            ProfileNameColorHelper = profileNameColorHelper;
-=======
-            RoomHub = roomHub;
->>>>>>> 78bff24e
         }
 
     }
