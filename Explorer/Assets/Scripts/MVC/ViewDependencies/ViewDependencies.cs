﻿using DCL.Clipboard;
using DCL.Input;
<<<<<<< HEAD
using DCL.Profiles;
=======
using DCL.Multiplayer.Connections.RoomHubs;
using DCL.Profiles;
using DCL.UI.InputFieldFormatting;
using DCL.UI.Profiles.Helpers;
>>>>>>> e4b96ffc

namespace MVC
{
    /// <summary>
    ///     A set of references to the only systems and managers a view can use directly, without the need of a controller.
    /// </summary>
    public class ViewDependencies
    {
        public readonly DCLInput DclInput;
        public readonly IEventSystem EventSystem;
        public readonly MVCManagerMenusAccessFacade GlobalUIViews;
        public readonly IClipboardManager ClipboardManager;
        public readonly ICursor Cursor;
        public readonly IProfileCache ProfileCache;
<<<<<<< HEAD

        public ViewDependencies(DCLInput dclInput, IEventSystem eventSystem, MVCManagerMenusAccessFacade globalUIViews, IClipboardManager clipboardManager, ICursor cursor, IProfileCache profileCache)
=======
        public readonly IProfileNameColorHelper ProfileNameColorHelper;
        public readonly IRoomHub RoomHub;

        public ViewDependencies(DCLInput dclInput, IEventSystem eventSystem, MVCManagerMenusAccessFacade globalUIViews, IClipboardManager clipboardManager, ICursor cursor,
            IProfileCache profileCache, IProfileNameColorHelper profileNameColorHelper, IRoomHub roomHub)
>>>>>>> e4b96ffc
        {
            DclInput = dclInput;
            EventSystem = eventSystem;
            GlobalUIViews = globalUIViews;
            ClipboardManager = clipboardManager;
            Cursor = cursor;
            ProfileCache = profileCache;
<<<<<<< HEAD
=======
            ProfileNameColorHelper = profileNameColorHelper;
            RoomHub = roomHub;
>>>>>>> e4b96ffc
        }

    }
}<|MERGE_RESOLUTION|>--- conflicted
+++ resolved
@@ -1,13 +1,9 @@
 ﻿using DCL.Clipboard;
 using DCL.Input;
-<<<<<<< HEAD
-using DCL.Profiles;
-=======
 using DCL.Multiplayer.Connections.RoomHubs;
 using DCL.Profiles;
 using DCL.UI.InputFieldFormatting;
 using DCL.UI.Profiles.Helpers;
->>>>>>> e4b96ffc
 
 namespace MVC
 {
@@ -22,16 +18,11 @@
         public readonly IClipboardManager ClipboardManager;
         public readonly ICursor Cursor;
         public readonly IProfileCache ProfileCache;
-<<<<<<< HEAD
-
-        public ViewDependencies(DCLInput dclInput, IEventSystem eventSystem, MVCManagerMenusAccessFacade globalUIViews, IClipboardManager clipboardManager, ICursor cursor, IProfileCache profileCache)
-=======
         public readonly IProfileNameColorHelper ProfileNameColorHelper;
         public readonly IRoomHub RoomHub;
 
         public ViewDependencies(DCLInput dclInput, IEventSystem eventSystem, MVCManagerMenusAccessFacade globalUIViews, IClipboardManager clipboardManager, ICursor cursor,
             IProfileCache profileCache, IProfileNameColorHelper profileNameColorHelper, IRoomHub roomHub)
->>>>>>> e4b96ffc
         {
             DclInput = dclInput;
             EventSystem = eventSystem;
@@ -39,11 +30,8 @@
             ClipboardManager = clipboardManager;
             Cursor = cursor;
             ProfileCache = profileCache;
-<<<<<<< HEAD
-=======
             ProfileNameColorHelper = profileNameColorHelper;
             RoomHub = roomHub;
->>>>>>> e4b96ffc
         }
 
     }
