{
<<<<<<< HEAD
    "name": "ECS.Unity.Systems.Tests",
    "rootNamespace": "",
    "references": [
        "UnityEngine.TestRunner",
        "UnityEditor.TestRunner",
        "ECS.Unity",
        "ECS",
        "SDKComponentsRegistry",
        "ComponentsPooling",
        "ECS.Unity.Systems",
        "Containers",
        "SceneRunner",
        "CRDT"
    ],
    "includePlatforms": [
        "Editor"
    ],
    "excludePlatforms": [],
    "allowUnsafeCode": false,
    "overrideReferences": true,
    "precompiledReferences": [
        "nunit.framework.dll",
        "NSubstitute.dll",
        "Arch.dll",
        "Arch.System.dll"
    ],
    "autoReferenced": false,
    "defineConstraints": [
        "UNITY_INCLUDE_TESTS"
    ],
    "versionDefines": [],
    "noEngineReferences": false
=======
  "name": "ECS.Unity.Systems.Tests",
  "rootNamespace": "",
  "references": [
    "UnityEngine.TestRunner",
    "UnityEditor.TestRunner",
    "ECS.Unity",
    "ECS",
    "SDKComponentsRegistry",
    "ComponentsPooling",
    "ECS.Unity.Systems",
    "ECS.TestSuite"
  ],
  "includePlatforms": [
    "Editor"
  ],
  "excludePlatforms": [],
  "allowUnsafeCode": false,
  "overrideReferences": true,
  "precompiledReferences": [
    "nunit.framework.dll",
    "NSubstitute.dll",
    "Arch.dll",
    "Arch.System.dll"
  ],
  "autoReferenced": false,
  "defineConstraints": [
    "UNITY_INCLUDE_TESTS"
  ],
  "versionDefines": [],
  "noEngineReferences": false
>>>>>>> 708a094b
}<|MERGE_RESOLUTION|>--- conflicted
+++ resolved
@@ -1,11 +1,9 @@
 {
-<<<<<<< HEAD
     "name": "ECS.Unity.Systems.Tests",
     "rootNamespace": "",
     "references": [
         "UnityEngine.TestRunner",
         "UnityEditor.TestRunner",
-        "ECS.Unity",
         "ECS",
         "SDKComponentsRegistry",
         "ComponentsPooling",
@@ -32,36 +30,4 @@
     ],
     "versionDefines": [],
     "noEngineReferences": false
-=======
-  "name": "ECS.Unity.Systems.Tests",
-  "rootNamespace": "",
-  "references": [
-    "UnityEngine.TestRunner",
-    "UnityEditor.TestRunner",
-    "ECS.Unity",
-    "ECS",
-    "SDKComponentsRegistry",
-    "ComponentsPooling",
-    "ECS.Unity.Systems",
-    "ECS.TestSuite"
-  ],
-  "includePlatforms": [
-    "Editor"
-  ],
-  "excludePlatforms": [],
-  "allowUnsafeCode": false,
-  "overrideReferences": true,
-  "precompiledReferences": [
-    "nunit.framework.dll",
-    "NSubstitute.dll",
-    "Arch.dll",
-    "Arch.System.dll"
-  ],
-  "autoReferenced": false,
-  "defineConstraints": [
-    "UNITY_INCLUDE_TESTS"
-  ],
-  "versionDefines": [],
-  "noEngineReferences": false
->>>>>>> 708a094b
 }