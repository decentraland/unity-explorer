--- conflicted
+++ resolved
@@ -160,21 +160,15 @@
                 TryCreateGetTexturePromise(entity, in materialComponent.Data.Textures.EmissiveTexture, oldTexturesData?.EmissiveTexture, ref materialComponent.EmissiveTexPromise, partitionComponent);
                 TryCreateGetTexturePromise(entity, in materialComponent.Data.Textures.BumpTexture, oldTexturesData?.BumpTexture, ref materialComponent.BumpTexPromise, partitionComponent);
             }
-            else
-            {
-                TryCreateGetTexturePromise(entity, in materialComponent.Data.Textures.AlphaTexture, oldTexturesData?.AlphaTexture, ref materialComponent.AlphaTexPromise, partitionComponent);
-            }
+            else { TryCreateGetTexturePromise(entity, in materialComponent.Data.Textures.AlphaTexture, oldTexturesData?.AlphaTexture, ref materialComponent.AlphaTexPromise, partitionComponent); }
         }
 
         private static MaterialData CreateBasicMaterialData(in PBMaterial pbMaterial, in TextureComponent? albedoTexture, in TextureComponent? alphaTexture) =>
             MaterialData.CreateBasicMaterial(albedoTexture, alphaTexture, pbMaterial.GetAlphaTest(), pbMaterial.GetDiffuseColor(), pbMaterial.GetCastShadows());
 
-<<<<<<< HEAD
         private bool TryCreateGetTexturePromise(
+            Entity entity,
             in TextureComponent? textureComponent,
-=======
-        private bool TryCreateGetTexturePromise(Entity entity, in TextureComponent? textureComponent,
->>>>>>> 4288efbb
             in TextureComponent? oldTextureComponent,
             ref Promise? promise,
             PartitionComponent partitionComponent
