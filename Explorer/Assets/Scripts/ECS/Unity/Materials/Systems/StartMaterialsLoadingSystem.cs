﻿using Arch.Core;
using Arch.System;
using Arch.SystemGroups;
using Arch.SystemGroups.Throttling;
using CRDT;
using DCL.Diagnostics;
using DCL.ECSComponents;
using DCL.Optimization.PerformanceBudgeting;
using DCL.Optimization.Pools;
using ECS.Abstract;
using ECS.Prioritization.Components;
using ECS.StreamableLoading.Common.Components;
using ECS.StreamableLoading.Textures;
using ECS.Unity.Materials.Components;
using ECS.Unity.Materials.Components.Defaults;
using ECS.Unity.Textures.Components;
using ECS.Unity.Textures.Components.Extensions;
using SceneRunner.Scene;
using System.Collections.Generic;
using UnityEngine;
using Entity = Arch.Core.Entity;
using Promise = ECS.StreamableLoading.Common.AssetPromise<UnityEngine.Texture2D, ECS.StreamableLoading.Textures.GetTextureIntention>;

namespace ECS.Unity.Materials.Systems
{
    /// <summary>
    ///     Places a loading intention that can be consumed by other systems in the pipeline.
    ///     Does not provide support for Video Textures
    /// </summary>
    [UpdateInGroup(typeof(MaterialLoadingGroup))]
    [ThrottlingEnabled]
    public partial class StartMaterialsLoadingSystem : BaseUnityLoopSystem
    {
        private readonly DestroyMaterial destroyMaterial;
        private readonly ISceneData sceneData;
        private readonly int attemptsCount;
        private readonly IPerformanceBudget capFrameTimeBudget;
        private readonly IReadOnlyDictionary<CRDTEntity, Entity> entitiesMap;
        private readonly IExtendedObjectPool<Texture2D> videoTexturesPool;

        public StartMaterialsLoadingSystem(World world, DestroyMaterial destroyMaterial, ISceneData sceneData, int attemptsCount, IPerformanceBudget capFrameTimeBudget,
            IReadOnlyDictionary<CRDTEntity, Entity> entitiesMap, IExtendedObjectPool<Texture2D> videoTexturesPool) : base(world)
        {
            this.destroyMaterial = destroyMaterial;
            this.sceneData = sceneData;
            this.attemptsCount = attemptsCount;
            this.capFrameTimeBudget = capFrameTimeBudget;
            this.entitiesMap = entitiesMap;
            this.videoTexturesPool = videoTexturesPool;
        }

        protected override void Update(float t)
        {
            InvalidateMaterialComponentQuery(World);
            CreateMaterialComponentQuery(World);
        }

        [Query]
        private void InvalidateMaterialComponent(ref PBMaterial material, ref MaterialComponent materialComponent, ref PartitionComponent partitionComponent)
        {
            if (!material.IsDirty)
                return;

            material.IsDirty = false;

            MaterialData materialData = CreateMaterialData(ref material);

            if (MaterialDataEqualityComparer.INSTANCE.Equals(materialComponent.Data, materialData))
                return;

            // If isPbr is the same right the same material is reused
            if (materialComponent.Data.IsPbrMaterial != materialData.IsPbrMaterial)
            {
                ReleaseMaterial.Execute(World, ref materialComponent, destroyMaterial);
                materialComponent.Result = null;
            }

            materialComponent.Data = materialData;
            CreateGetTexturePromises(ref materialComponent, ref partitionComponent);
            materialComponent.Status = StreamableLoading.LifeCycle.LoadingInProgress;
        }

        [Query]
        [All(typeof(PBMaterial))]
        [None(typeof(MaterialComponent))]
        private void CreateMaterialComponent(in Entity entity, ref PBMaterial material, ref PartitionComponent partitionComponent)
        {
            if (!capFrameTimeBudget.TrySpendBudget())
                return;

            var materialComponent = new MaterialComponent(CreateMaterialData(ref material));
            CreateGetTexturePromises(ref materialComponent, ref partitionComponent);
            materialComponent.Status = StreamableLoading.LifeCycle.LoadingInProgress;

            World.Add(entity, materialComponent);
        }

        private MaterialData CreateMaterialData(ref PBMaterial material)
        {
            if (material.Unlit != null)
                return CreateBasicMaterialData(material, albedoTexture: material.Unlit.Texture.CreateTextureComponent(sceneData));

            TextureComponent? albedoTexture = material.Pbr.Texture.CreateTextureComponent(sceneData);
            TextureComponent? alphaTexture = material.Pbr.AlphaTexture.CreateTextureComponent(sceneData);
            TextureComponent? emissiveTexture = material.Pbr.EmissiveTexture.CreateTextureComponent(sceneData);
            TextureComponent? bumpTexture = material.Pbr.BumpTexture.CreateTextureComponent(sceneData);

            return CreatePBRMaterialData(material, albedoTexture, alphaTexture, emissiveTexture, bumpTexture);
        }

        private static MaterialData CreatePBRMaterialData(
            in PBMaterial pbMaterial,
            in TextureComponent? albedoTexture,
            in TextureComponent? alphaTexture,
            in TextureComponent? emissiveTexture,
            in TextureComponent? bumpTexture) =>
            MaterialData.CreatePBRMaterial(
                albedoTexture,
                alphaTexture,
                emissiveTexture,
                bumpTexture,
                pbMaterial.GetAlphaTest(),
                pbMaterial.GetCastShadows(),
                pbMaterial.GetAlbedoColor(),
                pbMaterial.GetEmissiveColor(),
                pbMaterial.GetReflectiveColor(),
                pbMaterial.GetTransparencyMode(),
                pbMaterial.GetMetallic(),
                pbMaterial.GetRoughness(),
                pbMaterial.GetSpecularIntensity(),
                pbMaterial.GetEmissiveIntensity(),
                pbMaterial.GetDirectIntensity());

        private void CreateGetTexturePromises(ref MaterialComponent materialComponent, ref PartitionComponent partitionComponent)
        {
            TryCreateGetTexturePromise(in materialComponent.Data.AlbedoTexture, ref materialComponent.AlbedoTexPromise, ref partitionComponent);

            if (materialComponent.Data.IsPbrMaterial)
            {
                TryCreateGetTexturePromise(in materialComponent.Data.AlphaTexture, ref materialComponent.AlphaTexPromise, ref partitionComponent);
                TryCreateGetTexturePromise(in materialComponent.Data.EmissiveTexture, ref materialComponent.EmissiveTexPromise, ref partitionComponent);
                TryCreateGetTexturePromise(in materialComponent.Data.BumpTexture, ref materialComponent.BumpTexPromise, ref partitionComponent);
            }
        }

        private static MaterialData CreateBasicMaterialData(in PBMaterial pbMaterial, in TextureComponent? albedoTexture) =>
            MaterialData.CreateBasicMaterial(albedoTexture, pbMaterial.GetAlphaTest(), pbMaterial.GetDiffuseColor(), pbMaterial.GetCastShadows());

        private bool TryCreateGetTexturePromise(in TextureComponent? textureComponent, ref Promise? promise, ref PartitionComponent partitionComponent)
        {
            if (textureComponent == null)
            {
                // If component is being reuse forget the previous promise
                ReleaseMaterial.TryAddAbortIntention(World, ref promise);
                return false;
            }

            TextureComponent textureComponentValue = textureComponent.Value;

            // If data inside promise has not changed just reuse the same promise
            // as creating and waiting for a new one can be expensive
            if (Equals(ref textureComponentValue, ref promise))
                return false;

            // If component is being reused forget the previous promise
            ReleaseMaterial.TryAddAbortIntention(World, ref promise);

            if (textureComponent.Value.IsVideoTexture)
<<<<<<< HEAD
                promise = Promise.CreateFinalized(World, new GetTextureIntention
=======
                promise = Promise.CreateFinalized(new GetTextureIntention
>>>>>>> 48542e2a
                {
                    CommonArguments = new CommonLoadingArguments(textureComponentValue.Src, attempts: attemptsCount),
                    WrapMode = textureComponentValue.WrapMode,
                    FilterMode = textureComponentValue.FilterMode,
<<<<<<< HEAD
                    IsVideoTexture = textureComponentValue.IsVideoTexture,
                    VideoPlayerEntity = textureComponentValue.VideoPlayerEntity,
                }, partitionComponent, GetOrAddVideoTextureResult(textureComponentValue));
=======
                }, GetOrAddVideoTextureResult(textureComponentValue));
>>>>>>> 48542e2a
            else
                promise = Promise.Create(World, new GetTextureIntention
                {
                    CommonArguments = new CommonLoadingArguments(textureComponentValue.Src, attempts: attemptsCount),
                    WrapMode = textureComponentValue.WrapMode,
                    FilterMode = textureComponentValue.FilterMode,
<<<<<<< HEAD
                    IsVideoTexture = textureComponentValue.IsVideoTexture,
                    VideoPlayerEntity = textureComponentValue.VideoPlayerEntity,
=======
>>>>>>> 48542e2a
                }, partitionComponent);

            return true;
        }

        private StreamableLoadingResult<Texture2D>? GetOrAddVideoTextureResult(TextureComponent textureComponent)
        {
<<<<<<< HEAD
            Texture2D videoTexture = null;

            if (entitiesMap.TryGetValue(textureComponent.VideoPlayerEntity, out Entity videoPlayerEntity) && World.IsAlive(videoPlayerEntity))
            {
                if (World.Has<VideoTextureComponent>(videoPlayerEntity))
                    videoTexture = World.Get<VideoTextureComponent>(videoPlayerEntity).Texture;
                else
                {
                    var videoTextureComponent = new VideoTextureComponent(videoTexturesPool);
                    World.Add(videoPlayerEntity, videoTextureComponent);

                    videoTexture = videoTextureComponent.Texture;
                }
            }
            else
                ReportHub.LogError(ReportCategory.VIDEO_PLAYER, $"Entity {textureComponent.VideoPlayerEntity} not found!. VideoTexture will not be created.");

            return new StreamableLoadingResult<Texture2D>(videoTexture);
=======
            if (entitiesMap.TryGetValue(textureComponent.VideoPlayerEntity, out Entity videoPlayerEntity) && World.IsAlive(videoPlayerEntity))
            {
                if (World.Has<VideoTextureComponent>(videoPlayerEntity))
                    return new StreamableLoadingResult<Texture2D>(World.Get<VideoTextureComponent>(videoPlayerEntity).Texture);

                var videoTextureComponent = new VideoTextureComponent(videoTexturesPool.Get());
                World.Add(videoPlayerEntity, videoTextureComponent);
                return new StreamableLoadingResult<Texture2D>(videoTextureComponent.Texture);
            }

            var ecsSystemException = CreateException(new EcsEntityNotFoundException(textureComponent.VideoPlayerEntity, $"Entity {textureComponent.VideoPlayerEntity} not found!. VideoTexture will not be created."));
            return new StreamableLoadingResult<Texture2D>(ecsSystemException);
>>>>>>> 48542e2a
        }

        private static bool Equals(ref TextureComponent textureComponent, ref Promise? promise)
        {
            if (promise == null) return false;

            Promise promiseValue = promise.Value;

            GetTextureIntention intention = promiseValue.LoadingIntention;

            return textureComponent.Src == promiseValue.LoadingIntention.CommonArguments.URL &&
                   textureComponent.WrapMode == intention.WrapMode &&
                   textureComponent.FilterMode == intention.FilterMode &&
                   textureComponent.IsVideoTexture == intention.IsVideoTexture &&
                   textureComponent.VideoPlayerEntity == intention.VideoPlayerEntity;
        }
    }
}<|MERGE_RESOLUTION|>--- conflicted
+++ resolved
@@ -166,33 +166,18 @@
             ReleaseMaterial.TryAddAbortIntention(World, ref promise);
 
             if (textureComponent.Value.IsVideoTexture)
-<<<<<<< HEAD
-                promise = Promise.CreateFinalized(World, new GetTextureIntention
-=======
                 promise = Promise.CreateFinalized(new GetTextureIntention
->>>>>>> 48542e2a
                 {
                     CommonArguments = new CommonLoadingArguments(textureComponentValue.Src, attempts: attemptsCount),
                     WrapMode = textureComponentValue.WrapMode,
                     FilterMode = textureComponentValue.FilterMode,
-<<<<<<< HEAD
-                    IsVideoTexture = textureComponentValue.IsVideoTexture,
-                    VideoPlayerEntity = textureComponentValue.VideoPlayerEntity,
-                }, partitionComponent, GetOrAddVideoTextureResult(textureComponentValue));
-=======
                 }, GetOrAddVideoTextureResult(textureComponentValue));
->>>>>>> 48542e2a
             else
                 promise = Promise.Create(World, new GetTextureIntention
                 {
                     CommonArguments = new CommonLoadingArguments(textureComponentValue.Src, attempts: attemptsCount),
                     WrapMode = textureComponentValue.WrapMode,
                     FilterMode = textureComponentValue.FilterMode,
-<<<<<<< HEAD
-                    IsVideoTexture = textureComponentValue.IsVideoTexture,
-                    VideoPlayerEntity = textureComponentValue.VideoPlayerEntity,
-=======
->>>>>>> 48542e2a
                 }, partitionComponent);
 
             return true;
@@ -200,26 +185,6 @@
 
         private StreamableLoadingResult<Texture2D>? GetOrAddVideoTextureResult(TextureComponent textureComponent)
         {
-<<<<<<< HEAD
-            Texture2D videoTexture = null;
-
-            if (entitiesMap.TryGetValue(textureComponent.VideoPlayerEntity, out Entity videoPlayerEntity) && World.IsAlive(videoPlayerEntity))
-            {
-                if (World.Has<VideoTextureComponent>(videoPlayerEntity))
-                    videoTexture = World.Get<VideoTextureComponent>(videoPlayerEntity).Texture;
-                else
-                {
-                    var videoTextureComponent = new VideoTextureComponent(videoTexturesPool);
-                    World.Add(videoPlayerEntity, videoTextureComponent);
-
-                    videoTexture = videoTextureComponent.Texture;
-                }
-            }
-            else
-                ReportHub.LogError(ReportCategory.VIDEO_PLAYER, $"Entity {textureComponent.VideoPlayerEntity} not found!. VideoTexture will not be created.");
-
-            return new StreamableLoadingResult<Texture2D>(videoTexture);
-=======
             if (entitiesMap.TryGetValue(textureComponent.VideoPlayerEntity, out Entity videoPlayerEntity) && World.IsAlive(videoPlayerEntity))
             {
                 if (World.Has<VideoTextureComponent>(videoPlayerEntity))
@@ -232,7 +197,6 @@
 
             var ecsSystemException = CreateException(new EcsEntityNotFoundException(textureComponent.VideoPlayerEntity, $"Entity {textureComponent.VideoPlayerEntity} not found!. VideoTexture will not be created."));
             return new StreamableLoadingResult<Texture2D>(ecsSystemException);
->>>>>>> 48542e2a
         }
 
         private static bool Equals(ref TextureComponent textureComponent, ref Promise? promise)
@@ -245,9 +209,7 @@
 
             return textureComponent.Src == promiseValue.LoadingIntention.CommonArguments.URL &&
                    textureComponent.WrapMode == intention.WrapMode &&
-                   textureComponent.FilterMode == intention.FilterMode &&
-                   textureComponent.IsVideoTexture == intention.IsVideoTexture &&
-                   textureComponent.VideoPlayerEntity == intention.VideoPlayerEntity;
+                   textureComponent.FilterMode == intention.FilterMode;
         }
     }
 }