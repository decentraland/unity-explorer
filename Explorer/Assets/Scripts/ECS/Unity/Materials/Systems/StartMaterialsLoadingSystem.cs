--- conflicted
+++ resolved
@@ -204,11 +204,11 @@
                         : new StreamableLoadingResult<Texture2DData>(GetReportCategory(), CreateException(new EcsEntityNotFoundException(textureComponentValue.VideoPlayerEntity, $"Entity {textureComponentValue.VideoPlayerEntity} not found!. VideoTexture will not be created."))));
             }
             else
-<<<<<<< HEAD
                 promise = Promise.Create(
                     World!,
                     new GetTextureIntention(
                         textureComponentValue.Src,
+                        textureComponentValue.FileHash,
                         textureComponentValue.WrapMode,
                         textureComponentValue.FilterMode,
                         textureComponentValue.TextureType,
@@ -216,9 +216,6 @@
                     ),
                     partitionComponent
                 );
-=======
-                promise = Promise.Create(World!, new GetTextureIntention(textureComponentValue.Src,  textureComponentValue.FileHash, textureComponentValue.WrapMode, textureComponentValue.FilterMode, attemptsCount: attemptsCount), partitionComponent);
->>>>>>> 3657360f
 
             return true;
         }
