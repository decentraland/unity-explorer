﻿using Arch.Core;
using Arch.System;
using Arch.SystemGroups;
using DCL.Optimization.PerformanceBudgeting;
using DCL.Shaders;
using ECS.StreamableLoading.Common.Components;
using ECS.Unity.Materials.Components;
using UnityEngine;
using UnityEngine.Pool;
using UnityEngine.Rendering;

namespace ECS.Unity.Materials.Systems
{
    [UpdateInGroup(typeof(MaterialLoadingGroup))]
    [UpdateAfter(typeof(StartMaterialsLoadingSystem))]
    public partial class CreateBasicMaterialSystem : CreateMaterialSystemBase
    {
<<<<<<< HEAD
        private readonly IConcurrentBudgetProvider frameTimeBudgetProvider;
        private readonly IConcurrentBudgetProvider memoryBudgetProvider;

        internal CreateBasicMaterialSystem(World world, IObjectPool<Material> materialsPool, IConcurrentBudgetProvider frameTimeBudgetProvider, IConcurrentBudgetProvider memoryBudgetProvider) : base(world, materialsPool)
        {
            this.frameTimeBudgetProvider = frameTimeBudgetProvider;
            this.memoryBudgetProvider = memoryBudgetProvider;
=======
        private readonly IPerformanceBudget capFrameBudget;

        internal CreateBasicMaterialSystem(World world, IObjectPool<Material> materialsPool, IPerformanceBudget capFrameBudget) : base(world, materialsPool)
        {
            this.capFrameBudget = capFrameBudget;
>>>>>>> 8a5ff302
        }

        protected override void Update(float t)
        {
            HandleQuery(World);
        }

        [Query]
        private void Handle(ref MaterialComponent materialComponent)
        {
            if (materialComponent.Data.IsPbrMaterial)
                return;

<<<<<<< HEAD
            if (!frameTimeBudgetProvider.TrySpendBudget() || !memoryBudgetProvider.TrySpendBudget())
=======
            if (!capFrameBudget.TrySpendBudget())
>>>>>>> 8a5ff302
                return;

            if (materialComponent.Status == StreamableLoading.LifeCycle.LoadingInProgress)
                ConstructMaterial(ref materialComponent);
        }

        private void ConstructMaterial(ref MaterialComponent materialComponent)
        {
            // Check if all promises are finished
            // Promises are finished if: all of their entities are invalid, no promises at all, or the result component exists

            if (TryGetTextureResult(ref materialComponent.AlbedoTexPromise, out StreamableLoadingResult<Texture2D> albedoResult))
            {
                materialComponent.Status = StreamableLoading.LifeCycle.LoadingFinished;

                materialComponent.Result ??= CreateNewMaterialInstance();

                SetUp(materialComponent.Result, materialComponent.Data.AlphaTest, materialComponent.Data.DiffuseColor);

                TrySetTexture(materialComponent.Result, ref albedoResult, ShaderUtils.BaseMap);

                DestroyEntityReference(ref materialComponent.AlbedoTexPromise);
            }
        }

        public static void SetUp(Material material, float alphaTest, Color diffuseColor)
        {
            material.EnableKeyword("_ALPHATEST_ON");
            material.SetInt(ShaderUtils.ZWrite, 1);
            material.SetFloat(ShaderUtils.AlphaClip, 1);
            material.SetFloat(ShaderUtils.Cutoff, alphaTest);
            material.SetColor(ShaderUtils.BaseColor, diffuseColor);
            material.renderQueue = (int)RenderQueue.AlphaTest;
        }
    }
}<|MERGE_RESOLUTION|>--- conflicted
+++ resolved
@@ -15,21 +15,13 @@
     [UpdateAfter(typeof(StartMaterialsLoadingSystem))]
     public partial class CreateBasicMaterialSystem : CreateMaterialSystemBase
     {
-<<<<<<< HEAD
-        private readonly IConcurrentBudgetProvider frameTimeBudgetProvider;
         private readonly IConcurrentBudgetProvider memoryBudgetProvider;
-
-        internal CreateBasicMaterialSystem(World world, IObjectPool<Material> materialsPool, IConcurrentBudgetProvider frameTimeBudgetProvider, IConcurrentBudgetProvider memoryBudgetProvider) : base(world, materialsPool)
-        {
-            this.frameTimeBudgetProvider = frameTimeBudgetProvider;
-            this.memoryBudgetProvider = memoryBudgetProvider;
-=======
         private readonly IPerformanceBudget capFrameBudget;
 
-        internal CreateBasicMaterialSystem(World world, IObjectPool<Material> materialsPool, IPerformanceBudget capFrameBudget) : base(world, materialsPool)
+        internal CreateBasicMaterialSystem(World world, IObjectPool<Material> materialsPool, IPerformanceBudget capFrameBudget, IConcurrentBudgetProvider memoryBudgetProvider) : base(world, materialsPool)
         {
             this.capFrameBudget = capFrameBudget;
->>>>>>> 8a5ff302
+            this.memoryBudgetProvider = memoryBudgetProvider;
         }
 
         protected override void Update(float t)
@@ -43,11 +35,7 @@
             if (materialComponent.Data.IsPbrMaterial)
                 return;
 
-<<<<<<< HEAD
-            if (!frameTimeBudgetProvider.TrySpendBudget() || !memoryBudgetProvider.TrySpendBudget())
-=======
-            if (!capFrameBudget.TrySpendBudget())
->>>>>>> 8a5ff302
+            if (!capFrameBudget.TrySpendBudget() || !memoryBudgetProvider.TrySpendBudget())
                 return;
 
             if (materialComponent.Status == StreamableLoading.LifeCycle.LoadingInProgress)
