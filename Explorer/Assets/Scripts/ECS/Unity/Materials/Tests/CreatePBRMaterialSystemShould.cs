--- conflicted
+++ resolved
@@ -90,17 +90,10 @@
 
         internal static MaterialComponent CreateMaterialComponent() =>
             new (MaterialData.CreatePBRMaterial(
-<<<<<<< HEAD
-                new TextureComponent("albedo", TextureWrapMode.Mirror, FilterMode.Point),
-                new TextureComponent("alpha", TextureWrapMode.Mirror, FilterMode.Trilinear),
-                new TextureComponent("emissive", TextureWrapMode.Mirror, FilterMode.Bilinear),
-                new TextureComponent("bump", TextureWrapMode.Mirror, FilterMode.Point, TextureType.NormalMap),
-=======
-                new TextureComponent("albedo", string.Empty, TextureWrapMode.Mirror, FilterMode.Point),
-                new TextureComponent("alpha", string.Empty, TextureWrapMode.Mirror, FilterMode.Trilinear),
-                new TextureComponent("emissive", string.Empty, TextureWrapMode.Mirror, FilterMode.Bilinear),
-                new TextureComponent("bump", string.Empty, TextureWrapMode.Mirror, FilterMode.Point),
->>>>>>> 3657360f
+                new TextureComponent("albedo",string.Empty, TextureWrapMode.Mirror, FilterMode.Point),
+                new TextureComponent("alpha",string.Empty, TextureWrapMode.Mirror, FilterMode.Trilinear),
+                new TextureComponent("emissive",string.Empty, TextureWrapMode.Mirror, FilterMode.Bilinear),
+                new TextureComponent("bump",string.Empty, TextureWrapMode.Mirror, FilterMode.Point, TextureType.NormalMap),
                 0.5f,
                 true,
                 Color.red,
