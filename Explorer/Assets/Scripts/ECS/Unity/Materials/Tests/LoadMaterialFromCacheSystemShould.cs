--- conflicted
+++ resolved
@@ -24,12 +24,8 @@
         public void FinishLoadingIfPresentInCache()
         {
             var materialComponent = new MaterialComponent(MaterialData.CreateBasicMaterial(
-<<<<<<< HEAD
-                new TextureComponent("test-texture", TextureWrapMode.Mirror, FilterMode.Bilinear),
+                new TextureComponent("test-texture","file-hash", TextureWrapMode.Mirror, FilterMode.Bilinear),
                 null,
-=======
-                new TextureComponent("test-texture", "file-hash", TextureWrapMode.Mirror, FilterMode.Bilinear),
->>>>>>> 3f1afc9c
                 0.5f,
                 Color.red,
                 true));
@@ -59,12 +55,8 @@
         public void DoNothingIfLoadingStarted([Values(StreamableLoading.LifeCycle.LoadingInProgress, StreamableLoading.LifeCycle.LoadingFinished, StreamableLoading.LifeCycle.Applied)] StreamableLoading.LifeCycle status)
         {
             var materialComponent = new MaterialComponent(MaterialData.CreateBasicMaterial(
-<<<<<<< HEAD
-                new TextureComponent("test-texture", TextureWrapMode.Mirror, FilterMode.Bilinear),
+                new TextureComponent("test-texture","file-hash", TextureWrapMode.Mirror, FilterMode.Bilinear),
                 null,
-=======
-                new TextureComponent("test-texture", "file-hash", TextureWrapMode.Mirror, FilterMode.Bilinear),
->>>>>>> 3f1afc9c
                 0.5f,
                 Color.red,
                 true));
@@ -94,10 +86,10 @@
         public void NotFinishLoadingIfNotPresentInCache()
         {
             var materialComponent = new MaterialComponent(MaterialData.CreatePBRMaterial(
-                new TextureComponent("1", "file-hash", TextureWrapMode.Mirror, FilterMode.Bilinear),
-                new TextureComponent("2", "file-hash", TextureWrapMode.MirrorOnce, FilterMode.Trilinear),
-                new TextureComponent("3", "file-hash", TextureWrapMode.Repeat, FilterMode.Point),
-                new TextureComponent("4", "file-hash", TextureWrapMode.Clamp, FilterMode.Point),
+                new TextureComponent("1","file-hash", TextureWrapMode.Mirror, FilterMode.Bilinear),
+                new TextureComponent("2","file-hash", TextureWrapMode.MirrorOnce, FilterMode.Trilinear),
+                new TextureComponent("3","file-hash", TextureWrapMode.Repeat, FilterMode.Point),
+                new TextureComponent("4","file-hash", TextureWrapMode.Clamp, FilterMode.Point),
                 0.5f,
                 true,
                 Color.red,
