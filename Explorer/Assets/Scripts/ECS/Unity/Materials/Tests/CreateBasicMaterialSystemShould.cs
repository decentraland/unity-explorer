﻿using Arch.Core;
using DCL.Optimization.PerformanceBudgeting;
using ECS.Prioritization.Components;
using ECS.StreamableLoading.Common;
using ECS.StreamableLoading.Common.Components;
using ECS.StreamableLoading.Textures;
using ECS.TestSuite;
using ECS.Unity.Materials.Components;
using ECS.Unity.Materials.Systems;
using ECS.Unity.Textures.Components;
using NSubstitute;
using NUnit.Framework;
using UnityEditor;
using UnityEngine;
using UnityEngine.Pool;

namespace ECS.Unity.Materials.Tests
{
    public class CreateBasicMaterialSystemShould : UnitySystemTestBase<CreateBasicMaterialSystem>
    {
        private Material basicMat;

        [SetUp]
        public void SetUp()
        {
            basicMat = AssetDatabase.LoadAssetAtPath<Material>("Assets/Scripts/ECS/Unity/Materials/MaterialReference/BasicShapeMaterial.mat");

            IObjectPool<Material> pool = Substitute.For<IObjectPool<Material>>();
            pool.Get().Returns(_ => new Material(basicMat));

            IReleasablePerformanceBudget budget = Substitute.For<IReleasablePerformanceBudget>();
            budget.TrySpendBudget().Returns(true);
            system = new CreateBasicMaterialSystem(world, pool, budget, budget);
            system.Initialize();
        }

        [Test]
        public void ConstructMaterial()
        {
            MaterialComponent component = CreateMaterialComponent();

            component.Status = StreamableLoading.LifeCycle.LoadingInProgress;

            CreateAndFinalizeTexturePromise(ref component.AlbedoTexPromise);

            Entity e = world.Create(component);

            system.Update(0);

            MaterialComponent afterUpdate = world.Get<MaterialComponent>(e);
            Assert.That(afterUpdate.Status, Is.EqualTo(StreamableLoading.LifeCycle.LoadingFinished));

            Assert.That(afterUpdate.Result, Is.Not.Null);
            Assert.That(afterUpdate.Result.shader, Is.EqualTo(basicMat.shader));
        }

        [Test]
        public void NotConstructMaterialIfTexturesLoadingNotFinished()
        {
            MaterialComponent component = CreateMaterialComponent();

            component.Status = StreamableLoading.LifeCycle.LoadingInProgress;

            component.AlbedoTexPromise = AssetPromise<Texture2DData, GetTextureIntention>.Create(world, new GetTextureIntention(), PartitionComponent.TOP_PRIORITY);

            Entity e = world.Create(component);

            system.Update(0);

            MaterialComponent afterUpdate = world.Get<MaterialComponent>(e);
            Assert.That(afterUpdate.Status, Is.EqualTo(StreamableLoading.LifeCycle.LoadingInProgress));

            Assert.That(afterUpdate.Result, Is.Null);
        }

        private void CreateAndFinalizeTexturePromise(ref AssetPromise<Texture2DData, GetTextureIntention>? promise)
        {
            promise = AssetPromise<Texture2DData, GetTextureIntention>.Create(world, new GetTextureIntention(), PartitionComponent.TOP_PRIORITY);
            world.Add(promise.Value.Entity, new StreamableLoadingResult<Texture2DData>(new Texture2DData(Texture2D.grayTexture)));
        }

        internal static MaterialComponent CreateMaterialComponent() =>
            new (MaterialData.CreateBasicMaterial(
<<<<<<< HEAD
                new TextureComponent("albedo", TextureWrapMode.Mirror, FilterMode.Point),
                null,
=======
                new TextureComponent("albedo", string.Empty, TextureWrapMode.Mirror, FilterMode.Point),
>>>>>>> 3f1afc9c
                0,
                Color.red,
                false));
    }
}<|MERGE_RESOLUTION|>--- conflicted
+++ resolved
@@ -81,12 +81,8 @@
 
         internal static MaterialComponent CreateMaterialComponent() =>
             new (MaterialData.CreateBasicMaterial(
-<<<<<<< HEAD
-                new TextureComponent("albedo", TextureWrapMode.Mirror, FilterMode.Point),
+                new TextureComponent("albedo",string.Empty, TextureWrapMode.Mirror, FilterMode.Point),
                 null,
-=======
-                new TextureComponent("albedo", string.Empty, TextureWrapMode.Mirror, FilterMode.Point),
->>>>>>> 3f1afc9c
                 0,
                 Color.red,
                 false));
