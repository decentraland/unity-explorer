{
<<<<<<< HEAD
  "name": "ECS.Unity.Tests",
  "rootNamespace": "",
  "references": [
    "GUID:27619889b8ba8c24980f49ee34dbb44a",
    "GUID:0acc523941302664db1f4e527237feb3",
    "GUID:3c7b57a14671040bd8c549056adc04f5",
    "GUID:a3c61f15599a43ae9de508c9c4dd5530",
    "GUID:4794e238ed0f65142a4aea5848b513e5",
    "GUID:1b8e1e1bd01505f478f0369c04a4fb2f",
    "GUID:c2b7e3e0e95f4eb588516c8ae12e919b",
    "GUID:6e2b4bed29ad1c549ab19b744f36f388",
    "GUID:0f4c0f120707fb74497f5d581b9858f8",
    "GUID:d414ef88f3b15f746a4b97636b50dfb4",
    "GUID:286980af24684da6acc1caa413039811",
    "GUID:fa7b3fdbb04d67549916da7bd2af58ab",
    "GUID:f51ebe6a0ceec4240a699833d6309b23",
    "GUID:101b8b6ebaf64668909b49c4b7a1420d",
    "GUID:fa0cb088e184452c8a89ecdeff7c731d",
    "GUID:9e24947de15b9834991c9d8411ea37cf",
    "GUID:84651a3751eca9349aac36a66bba901b",
    "GUID:9e314663ce958b746873cb22d57ede55",
    "GUID:8322ea9340a544c59ddc56d4793eac74",
    "GUID:3640f3c0b42946b0b8794a1ed8e06ca5",
    "GUID:275e22790c04e9b47a5085d7b0c4432a",
    "GUID:78e0b5197588c4841a6544409324031c",
    "GUID:4505fcf99e744d9bba6c6de3568145fd",
    "GUID:166b65e6dfc848bb9fb075f53c293a38",
    "GUID:54660b0fae444b4cbfdafa9d68108f04",
    "GUID:fc4fd35fb877e904d8cedee73b2256f6",
    "GUID:4a12c0b1b77ec6b418a8d7bd5c925be3",
    "GUID:0d87731a01a547bd97421cb01c596850"
  ],
  "includePlatforms": [
    "Editor"
  ],
  "excludePlatforms": [],
  "allowUnsafeCode": false,
  "overrideReferences": true,
  "precompiledReferences": [
    "nunit.framework.dll",
    "Arch.System.dll",
    "Arch.dll",
    "Arch.SystemGroups.dll",
    "NSubstitute.dll",
    "Google.Protobuf.dll"
  ],
  "autoReferenced": false,
  "defineConstraints": [
    "UNITY_INCLUDE_TESTS"
  ],
  "versionDefines": [],
  "noEngineReferences": false
=======
    "name": "ECS.Unity.Tests",
    "rootNamespace": "",
    "references": [
        "GUID:27619889b8ba8c24980f49ee34dbb44a",
        "GUID:0acc523941302664db1f4e527237feb3",
        "GUID:3c7b57a14671040bd8c549056adc04f5",
        "GUID:a3c61f15599a43ae9de508c9c4dd5530",
        "GUID:4794e238ed0f65142a4aea5848b513e5",
        "GUID:1b8e1e1bd01505f478f0369c04a4fb2f",
        "GUID:0f4c0f120707fb74497f5d581b9858f8",
        "GUID:d414ef88f3b15f746a4b97636b50dfb4",
        "GUID:286980af24684da6acc1caa413039811",
        "GUID:fa7b3fdbb04d67549916da7bd2af58ab",
        "GUID:f51ebe6a0ceec4240a699833d6309b23",
        "GUID:9e24947de15b9834991c9d8411ea37cf",
        "GUID:84651a3751eca9349aac36a66bba901b",
        "GUID:9e314663ce958b746873cb22d57ede55",
        "GUID:8322ea9340a544c59ddc56d4793eac74",
        "GUID:3640f3c0b42946b0b8794a1ed8e06ca5",
        "GUID:275e22790c04e9b47a5085d7b0c4432a",
        "GUID:78e0b5197588c4841a6544409324031c",
        "GUID:166b65e6dfc848bb9fb075f53c293a38",
        "GUID:54660b0fae444b4cbfdafa9d68108f04",
        "GUID:fc4fd35fb877e904d8cedee73b2256f6",
        "GUID:4a12c0b1b77ec6b418a8d7bd5c925be3",
        "GUID:c80c82a8f4e04453b85fbab973d6774a"
    ],
    "includePlatforms": [
        "Editor"
    ],
    "excludePlatforms": [],
    "allowUnsafeCode": false,
    "overrideReferences": true,
    "precompiledReferences": [
        "nunit.framework.dll",
        "Arch.System.dll",
        "Arch.dll",
        "Arch.SystemGroups.dll",
        "NSubstitute.dll",
        "Google.Protobuf.dll"
    ],
    "autoReferenced": false,
    "defineConstraints": [
        "UNITY_INCLUDE_TESTS"
    ],
    "versionDefines": [],
    "noEngineReferences": false
>>>>>>> cb4611be
}<|MERGE_RESOLUTION|>--- conflicted
+++ resolved
@@ -1,58 +1,4 @@
 {
-<<<<<<< HEAD
-  "name": "ECS.Unity.Tests",
-  "rootNamespace": "",
-  "references": [
-    "GUID:27619889b8ba8c24980f49ee34dbb44a",
-    "GUID:0acc523941302664db1f4e527237feb3",
-    "GUID:3c7b57a14671040bd8c549056adc04f5",
-    "GUID:a3c61f15599a43ae9de508c9c4dd5530",
-    "GUID:4794e238ed0f65142a4aea5848b513e5",
-    "GUID:1b8e1e1bd01505f478f0369c04a4fb2f",
-    "GUID:c2b7e3e0e95f4eb588516c8ae12e919b",
-    "GUID:6e2b4bed29ad1c549ab19b744f36f388",
-    "GUID:0f4c0f120707fb74497f5d581b9858f8",
-    "GUID:d414ef88f3b15f746a4b97636b50dfb4",
-    "GUID:286980af24684da6acc1caa413039811",
-    "GUID:fa7b3fdbb04d67549916da7bd2af58ab",
-    "GUID:f51ebe6a0ceec4240a699833d6309b23",
-    "GUID:101b8b6ebaf64668909b49c4b7a1420d",
-    "GUID:fa0cb088e184452c8a89ecdeff7c731d",
-    "GUID:9e24947de15b9834991c9d8411ea37cf",
-    "GUID:84651a3751eca9349aac36a66bba901b",
-    "GUID:9e314663ce958b746873cb22d57ede55",
-    "GUID:8322ea9340a544c59ddc56d4793eac74",
-    "GUID:3640f3c0b42946b0b8794a1ed8e06ca5",
-    "GUID:275e22790c04e9b47a5085d7b0c4432a",
-    "GUID:78e0b5197588c4841a6544409324031c",
-    "GUID:4505fcf99e744d9bba6c6de3568145fd",
-    "GUID:166b65e6dfc848bb9fb075f53c293a38",
-    "GUID:54660b0fae444b4cbfdafa9d68108f04",
-    "GUID:fc4fd35fb877e904d8cedee73b2256f6",
-    "GUID:4a12c0b1b77ec6b418a8d7bd5c925be3",
-    "GUID:0d87731a01a547bd97421cb01c596850"
-  ],
-  "includePlatforms": [
-    "Editor"
-  ],
-  "excludePlatforms": [],
-  "allowUnsafeCode": false,
-  "overrideReferences": true,
-  "precompiledReferences": [
-    "nunit.framework.dll",
-    "Arch.System.dll",
-    "Arch.dll",
-    "Arch.SystemGroups.dll",
-    "NSubstitute.dll",
-    "Google.Protobuf.dll"
-  ],
-  "autoReferenced": false,
-  "defineConstraints": [
-    "UNITY_INCLUDE_TESTS"
-  ],
-  "versionDefines": [],
-  "noEngineReferences": false
-=======
     "name": "ECS.Unity.Tests",
     "rootNamespace": "",
     "references": [
@@ -78,7 +24,8 @@
         "GUID:54660b0fae444b4cbfdafa9d68108f04",
         "GUID:fc4fd35fb877e904d8cedee73b2256f6",
         "GUID:4a12c0b1b77ec6b418a8d7bd5c925be3",
-        "GUID:c80c82a8f4e04453b85fbab973d6774a"
+        "GUID:c80c82a8f4e04453b85fbab973d6774a",
+        "GUID:0d87731a01a547bd97421cb01c596850"
     ],
     "includePlatforms": [
         "Editor"
@@ -100,5 +47,4 @@
     ],
     "versionDefines": [],
     "noEngineReferences": false
->>>>>>> cb4611be
 }