﻿using Cysharp.Threading.Tasks;
using DCL.Diagnostics;
using DCL.WebRequests;
using ECS.StreamableLoading.AssetBundles;
using ECS.StreamableLoading.Common.Components;
using System;
using System.Threading;
using UnityEngine;
using UnityEngine.Networking;

namespace ECS.Unity.GLTFContainer.Asset.Tests
{
    public class GltfContainerTestResources
    {
        public const string ANIMATION = "shark";

        // 1 Collider, 196 Mesh Renderers, 0 Animations
        internal const string SCENE_WITH_COLLIDER_HASH = "bafybeigwxyfyyarzmvqz262vet65xa2ovetct6hcnm27uwge7yxpmhfvoe";
<<<<<<< HEAD

        internal const string SCENE_WITH_COLLIDER_NAME = "SCENE_WITH_COLLIDER_NAME";
=======
>>>>>>> 28ba5bc1

        internal const string SCENE_WITH_COLLIDER_NAME = "SCENE_WITH_COLLIDER_NAME";

        // 1 Mesh Renderer // 1 Animation
        public const string RENDERER_WITH_LEGACY_ANIM_HASH = "bafkreif6qazpaiulr6kcqgukopkw6r26lawpnisdjdoddaqeujd5ytaezy";
<<<<<<< HEAD

        public const string RENDERER_WITH_LEGACY_ANIM_NAME = "RENDERER_WITH_LEGACY_NAME";
=======
>>>>>>> 28ba5bc1

        public const string RENDERER_WITH_LEGACY_ANIM_NAME = "RENDERER_WITH_LEGACY_NAME";

        internal const string NO_GAME_OBJECTS = "bafkreid3xecd44iujaz5qekbdrt5orqdqj3wivg5zc5mya3zkorjhyrkda";

        internal static readonly string TEST_FOLDER = $"file://{Application.dataPath + "/../TestResources/AssetBundles/"}";

        internal AssetBundle assetBundle;

        public async UniTask<StreamableLoadingResult<AssetBundleData>> LoadAssetBundle(string hash)
        {
            using UnityWebRequest wr = UnityWebRequestAssetBundle.GetAssetBundle($"{TEST_FOLDER}{hash}");
            await wr.SendWebRequest();
            assetBundle = DownloadHandlerAssetBundle.GetContent(wr);

            try
            {
                return await LoadAssetBundleSystem.CreateAssetBundleDataAsync(assetBundle, null, typeof(GameObject), "", new AssetBundleLoadingMutex(), Array.Empty<AssetBundleData>(),
                    ReportCategory.ASSET_BUNDLES, "", "", CancellationToken.None);
            }
            catch (Exception e) { return new StreamableLoadingResult<AssetBundleData>(ReportCategory.ASSET_BUNDLES, e); }
        }

        public void UnloadBundle()
        {
            assetBundle?.Unload(false);
            assetBundle = null;
        }
    }
}<|MERGE_RESOLUTION|>--- conflicted
+++ resolved
@@ -16,21 +16,11 @@
 
         // 1 Collider, 196 Mesh Renderers, 0 Animations
         internal const string SCENE_WITH_COLLIDER_HASH = "bafybeigwxyfyyarzmvqz262vet65xa2ovetct6hcnm27uwge7yxpmhfvoe";
-<<<<<<< HEAD
-
-        internal const string SCENE_WITH_COLLIDER_NAME = "SCENE_WITH_COLLIDER_NAME";
-=======
->>>>>>> 28ba5bc1
 
         internal const string SCENE_WITH_COLLIDER_NAME = "SCENE_WITH_COLLIDER_NAME";
 
         // 1 Mesh Renderer // 1 Animation
         public const string RENDERER_WITH_LEGACY_ANIM_HASH = "bafkreif6qazpaiulr6kcqgukopkw6r26lawpnisdjdoddaqeujd5ytaezy";
-<<<<<<< HEAD
-
-        public const string RENDERER_WITH_LEGACY_ANIM_NAME = "RENDERER_WITH_LEGACY_NAME";
-=======
->>>>>>> 28ba5bc1
 
         public const string RENDERER_WITH_LEGACY_ANIM_NAME = "RENDERER_WITH_LEGACY_NAME";
 
