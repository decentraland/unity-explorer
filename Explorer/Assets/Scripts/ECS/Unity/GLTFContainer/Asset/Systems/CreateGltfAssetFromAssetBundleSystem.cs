--- conflicted
+++ resolved
@@ -88,24 +88,14 @@
             }
 
             // Collect all Animations as they are used in Animation System (only for legacy support, as all of them will eventually be converted to Animators)
-<<<<<<< HEAD
             using (PoolExtensions.Scope<List<Animation>> animationScope = GltfContainerAsset.ANIMATIONS_POOL.AutoScope())
-=======
-            using PoolExtensions.Scope<List<Animation>> animationScope = GltfContainerAsset.ANIMATIONS_POOL.AutoScope();
-
->>>>>>> 3e426ab5
             {
                 instance.GetComponentsInChildren(true, animationScope.Value);
                 result.Animations.AddRange(animationScope.Value);
             }
 
             // Collect all Animators as they are used in Animation System
-<<<<<<< HEAD
             using (PoolExtensions.Scope<List<Animator>> animatorScope = GltfContainerAsset.ANIMATORS_POOL.AutoScope())
-=======
-            using PoolExtensions.Scope<List<Animator>> animatorScope = GltfContainerAsset.ANIMATORS_POOL.AutoScope();
-
->>>>>>> 3e426ab5
             {
                 instance.GetComponentsInChildren(true, animatorScope.Value);
                 result.Animators.AddRange(animatorScope.Value);
