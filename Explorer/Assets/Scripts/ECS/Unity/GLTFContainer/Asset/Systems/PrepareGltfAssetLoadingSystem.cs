--- conflicted
+++ resolved
@@ -48,15 +48,11 @@
                 return;
             }
 
-<<<<<<< HEAD
             if (localSceneDevelopment)
                 World.Add(entity, GetGLTFIntention.Create(intention.Name, intention.Hash));
             else
-                World.Add(entity, GetAssetBundleIntention.Create(typeof(GameObject), $"{intention.Hash}{PlatformUtils.GetPlatform()}", intention.Name));
-=======
-            // If not in cache, try load from asset bundle
-            World.Add(entity, GetAssetBundleIntention.Create(typeof(GameObject), $"{intention.Hash}{PlatformUtils.GetCurrentPlatform()}", intention.Name));
->>>>>>> b8494648
+                // If not in cache, try load from asset bundle
+                World.Add(entity, GetAssetBundleIntention.Create(typeof(GameObject), $"{intention.Hash}{PlatformUtils.GetCurrentPlatform()}", intention.Name));
         }
     }
 }