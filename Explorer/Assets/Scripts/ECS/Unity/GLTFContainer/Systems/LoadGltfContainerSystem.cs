--- conflicted
+++ resolved
@@ -52,17 +52,11 @@
 
             if (!sceneData.TryGetHash(sdkComponent.Src, out string hash))
             {
-<<<<<<< HEAD
-                var exception = new ArgumentException($"GLTF source {sdkComponent.Src} not found in the content");
-                ReportHub.LogException(exception, GetReportData());
-                component = GltfContainerComponent.CreateFaulty(exception);
-=======
                 component = GltfContainerComponent.CreateFaulty(
-                    GetReportCategory(),
+                    GetReportData(),
                     new ArgumentException($"GLTF source {sdkComponent.Src} not found in the content")
                 );
 
->>>>>>> 3182ba0c
                 World.Add(entity, component);
             }
             else
@@ -89,18 +83,10 @@
                 // The source is changed, should start downloading over again
                 case LoadingState.Unknown:
                     if (!sceneData.TryGetHash(sdkComponent.Src, out string hash))
-<<<<<<< HEAD
-                    {
-                        var exception = new ArgumentException($"GLTF source {sdkComponent.Src} not found in the content");
-                        ReportHub.LogException(exception, GetReportData());
-                        component.SetFaulty(exception);
-                    }
-=======
                         component.SetFaulty(
-                            GetReportCategory(),
+                            GetReportData(),
                             new ArgumentException($"GLTF source {sdkComponent.Src} not found in the content")
                         );
->>>>>>> 3182ba0c
                     else
                     {
                         var promise = Promise.Create(World, new GetGltfContainerAssetIntention(sdkComponent.Src, hash, new CancellationTokenSource()), partitionComponent);
