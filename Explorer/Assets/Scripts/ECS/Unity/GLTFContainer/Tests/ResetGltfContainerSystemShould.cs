--- conflicted
+++ resolved
@@ -37,13 +37,9 @@
             var sdkComponent = new PBGltfContainer { IsDirty = true, Src = "2" };
             var c = new GltfContainerComponent();
             c.Promise = AssetPromise<GltfContainerAsset, GetGltfContainerAssetIntention>.Create(world, new GetGltfContainerAssetIntention("1", new CancellationTokenSource()), PartitionComponent.TOP_PRIORITY);
-<<<<<<< HEAD
-            world.Add(c.Promise.Entity, new StreamableLoadingResult<GltfContainerAsset>(GltfContainerAsset.Create(new GameObject(), null)));
-=======
             var asset = GltfContainerAsset.Create(new GameObject());
             asset.VisibleMeshesColliders = new List<SDKCollider> { new () };
             world.Add(c.Promise.Entity, new StreamableLoadingResult<GltfContainerAsset>(asset));
->>>>>>> a6c61e1b
             c.State.Set(LoadingState.Finished);
 
             Entity entity = world.Create(sdkComponent, c);
@@ -63,15 +59,11 @@
         {
             var c = new GltfContainerComponent();
             c.Promise = AssetPromise<GltfContainerAsset, GetGltfContainerAssetIntention>.Create(world, new GetGltfContainerAssetIntention("1", new CancellationTokenSource()), PartitionComponent.TOP_PRIORITY);
-<<<<<<< HEAD
-            world.Add(c.Promise.Entity, new StreamableLoadingResult<GltfContainerAsset>(GltfContainerAsset.Create(new GameObject(), null)));
-=======
 
             var asset = GltfContainerAsset.Create(new GameObject());
             asset.VisibleMeshesColliders = new List<SDKCollider> { new () };
 
             world.Add(c.Promise.Entity, new StreamableLoadingResult<GltfContainerAsset>(asset));
->>>>>>> a6c61e1b
             c.State.Set(LoadingState.Finished);
 
             Entity entity = world.Create(c);
