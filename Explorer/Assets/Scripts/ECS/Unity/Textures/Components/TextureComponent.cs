using Plugins.TexturesFuse.TexturesServerWrap.Unzips;
using System;
using UnityEngine;

namespace ECS.Unity.Textures.Components
{
    public readonly struct TextureComponent : IEquatable<TextureComponent>
    {
        public readonly string Src;
        public readonly TextureWrapMode WrapMode;
        public readonly FilterMode FilterMode;
        public readonly TextureType TextureType;
        public readonly bool IsVideoTexture;
        public readonly int VideoPlayerEntity;
        public readonly Vector2 TextureOffset;
        public readonly Vector2 TextureTiling;
        public readonly string FileHash;

        private string cacheKey => string.IsNullOrEmpty(FileHash) ? Src : FileHash;

        public TextureComponent(
            string src,
            string fileHash,
            TextureWrapMode wrapMode = TextureWrapMode.Clamp,
            FilterMode filterMode = FilterMode.Bilinear,
<<<<<<< HEAD
            bool isVideoTexture = false,
            int videoPlayerEntity = 0,
            Vector2 textureOffset = default,
            Vector2 textureTiling = default)
=======
            TextureType textureType = TextureType.Albedo,
            bool isVideoTexture = false,
            int videoPlayerEntity = 0
        )
>>>>>>> 4a04f06f
        {
            Src = src;
            FileHash = fileHash;
            WrapMode = wrapMode;
            FilterMode = filterMode;
            TextureType = textureType;
            IsVideoTexture = isVideoTexture;
            VideoPlayerEntity = videoPlayerEntity;
            TextureOffset = textureOffset;
            TextureTiling = textureTiling;
        }

        public bool Equals(TextureComponent other) =>
            cacheKey == other.cacheKey &&
            WrapMode == other.WrapMode &&
            FilterMode == other.FilterMode &&
            IsVideoTexture == other.IsVideoTexture &&
            VideoPlayerEntity == other.VideoPlayerEntity &&
            TextureOffset == other.TextureOffset &&
            TextureTiling == other.TextureTiling;

        public override bool Equals(object obj) =>
            obj is TextureComponent other && Equals(other);

        public override int GetHashCode() =>
<<<<<<< HEAD
            HashCode.Combine(cacheKey, (int)WrapMode, (int)FilterMode, IsVideoTexture, VideoPlayerEntity, TextureOffset, TextureTiling);
=======
            HashCode.Combine(cacheKey, (int)WrapMode, (int)FilterMode, IsVideoTexture, VideoPlayerEntity);

        public TextureComponent WithTextureType(TextureType textureType) =>
            new (Src, FileHash, WrapMode, FilterMode, textureType, IsVideoTexture, VideoPlayerEntity);
>>>>>>> 4a04f06f
    }
}<|MERGE_RESOLUTION|>--- conflicted
+++ resolved
@@ -23,17 +23,11 @@
             string fileHash,
             TextureWrapMode wrapMode = TextureWrapMode.Clamp,
             FilterMode filterMode = FilterMode.Bilinear,
-<<<<<<< HEAD
+            TextureType textureType = TextureType.Albedo,
+            Vector2 textureOffset = default,
+            Vector2 textureTiling = default,
             bool isVideoTexture = false,
-            int videoPlayerEntity = 0,
-            Vector2 textureOffset = default,
-            Vector2 textureTiling = default)
-=======
-            TextureType textureType = TextureType.Albedo,
-            bool isVideoTexture = false,
-            int videoPlayerEntity = 0
-        )
->>>>>>> 4a04f06f
+            int videoPlayerEntity = 0)
         {
             Src = src;
             FileHash = fileHash;
@@ -59,13 +53,9 @@
             obj is TextureComponent other && Equals(other);
 
         public override int GetHashCode() =>
-<<<<<<< HEAD
             HashCode.Combine(cacheKey, (int)WrapMode, (int)FilterMode, IsVideoTexture, VideoPlayerEntity, TextureOffset, TextureTiling);
-=======
-            HashCode.Combine(cacheKey, (int)WrapMode, (int)FilterMode, IsVideoTexture, VideoPlayerEntity);
 
         public TextureComponent WithTextureType(TextureType textureType) =>
-            new (Src, FileHash, WrapMode, FilterMode, textureType, IsVideoTexture, VideoPlayerEntity);
->>>>>>> 4a04f06f
+            new (Src, FileHash, WrapMode, FilterMode, textureType, isVideoTexture: IsVideoTexture, videoPlayerEntity: VideoPlayerEntity);
     }
 }