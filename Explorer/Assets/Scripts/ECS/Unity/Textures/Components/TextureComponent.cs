--- conflicted
+++ resolved
@@ -11,11 +11,7 @@
         public readonly bool IsVideoTexture;
         public readonly int VideoPlayerEntity;
 
-<<<<<<< HEAD
-        public TextureComponent(string src, TextureWrapMode wrapMode, FilterMode filterMode, bool isVideoTexture = false, int videoPlayerEntity = 0)
-=======
-        public TextureComponent(string src, TextureWrapMode wrapMode = TextureWrapMode.Clamp, FilterMode filterMode = FilterMode.Bilinear, bool videoTexture = false)
->>>>>>> e53871b5
+        public TextureComponent(string src, TextureWrapMode wrapMode= TextureWrapMode.Clamp, FilterMode filterMode= FilterMode.Bilinear,  bool isVideoTexture = false, int videoPlayerEntity = 0)
         {
             Src = src;
             WrapMode = wrapMode;
