--- conflicted
+++ resolved
@@ -1,14 +1,11 @@
 using Arch.Core;
-using DCL.Character.Components;
+using CrdtEcsBridge.Components.Special;
+using Cysharp.Threading.Tasks;
 using ECS.CharacterMotion.Components;
 using ECS.CharacterMotion.Settings;
-<<<<<<< HEAD
-using ECS.CharacterMotion.Systems;
-=======
 using ECS.Input.Component;
 using ECS.Input.Component.Physics;
 using ECS.Input.Systems;
->>>>>>> 90faeb5e
 using ECS.Input.Systems.Physics;
 using NSubstitute;
 using NUnit.Framework;
@@ -18,6 +15,7 @@
 [TestFixture]
 public class JumpInputComponentShould : InputTestFixture
 {
+
     private UpdateInputPhysicsTickSystem updatePhysicsTickSystem;
     private UpdateInputJumpSystem updateInputJumpSystem;
 
@@ -27,11 +25,13 @@
     private Entity playerEntity;
     private Entity physicsTickEntity;
 
+
     [SetUp]
     public void SetUp()
     {
         base.Setup();
         world = World.Create();
+
 
         DCLInput dlcInput = new DCLInput();
         dlcInput.Enable();
@@ -42,9 +42,9 @@
 
         playerEntity = world.Create(new PlayerComponent(), controllerSettings,
             new CharacterPhysics()
-            {
-                IsGrounded = true,
-            });
+        {
+            IsGrounded = true
+        });
 
         updatePhysicsTickSystem = new UpdateInputPhysicsTickSystem(world);
         updateInputJumpSystem = new UpdateInputJumpSystem(world, dlcInput.Player.Jump);
@@ -69,8 +69,6 @@
         //Assert
         Assert.IsFalse(world.Get<JumpInputComponent>(playerEntity).IsChargingJump);
     }
-<<<<<<< HEAD
-=======
 
     [Test]
     public async Task JumpReleaseAfterHoldTime()
@@ -113,5 +111,4 @@
     }
 
 
->>>>>>> 90faeb5e
 }