﻿using Arch.Core;
using CrdtEcsBridge.Components.Transform;
using DCL.ECSComponents;
using DCL.SDKComponents.SceneUI.Components;
using ECS.Abstract;
using ECS.Unity.Transforms.Components;
using NUnit.Framework;
using UnityEngine;
using UnityEngine.UIElements;

namespace ECS.TestSuite
{
    public abstract class UnitySystemTestBase<TSystem> where TSystem: BaseUnityLoopSystem
    {
        protected TSystem system;
        private World cachedWorld;

        protected World world => cachedWorld ??= World.Create();

        [TearDown]
        public void DestroyWorld()
        {
            system?.Dispose();
            cachedWorld?.Dispose();
            cachedWorld = null;
        }

<<<<<<< HEAD
        /// <summary>
        ///     Adds SDKTransform and creates a new GO with the entity Id as name
        /// </summary>
        protected TransformComponent AddTransformToEntity(in Entity entity, bool isDirty = false)
        {
            var go = new GameObject($"{entity.Id}");
            Transform t = go.transform;

            t.localPosition = Vector3.zero;
            t.localRotation = Quaternion.identity;
            t.localScale = Vector3.one;

            var transformComponent = new TransformComponent(t);

            world.Add(entity, transformComponent, new SDKTransform { IsDirty = isDirty, Position = Vector3.zero, Rotation = Quaternion.identity, Scale = Vector3.one });
            return transformComponent;
        }

        protected UITransformComponent AddUITransformToEntity(in Entity entity, bool isDirty = false)
        {
            var uiTransformComponent = new UITransformComponent();
            uiTransformComponent.Transform = new VisualElement();
            uiTransformComponent.Transform.name = $"{entity.Id}";

            world.Add(entity, uiTransformComponent, new PBUiTransform { IsDirty = isDirty });
            return uiTransformComponent;
        }
=======
        protected TransformComponent AddTransformToEntity(in Entity entity, bool isDirty = false) =>
            EcsTestsUtils.AddTransformToEntity(world, entity, isDirty);
>>>>>>> f12c9301
    }
}<|MERGE_RESOLUTION|>--- conflicted
+++ resolved
@@ -25,24 +25,8 @@
             cachedWorld = null;
         }
 
-<<<<<<< HEAD
-        /// <summary>
-        ///     Adds SDKTransform and creates a new GO with the entity Id as name
-        /// </summary>
-        protected TransformComponent AddTransformToEntity(in Entity entity, bool isDirty = false)
-        {
-            var go = new GameObject($"{entity.Id}");
-            Transform t = go.transform;
-
-            t.localPosition = Vector3.zero;
-            t.localRotation = Quaternion.identity;
-            t.localScale = Vector3.one;
-
-            var transformComponent = new TransformComponent(t);
-
-            world.Add(entity, transformComponent, new SDKTransform { IsDirty = isDirty, Position = Vector3.zero, Rotation = Quaternion.identity, Scale = Vector3.one });
-            return transformComponent;
-        }
+        protected TransformComponent AddTransformToEntity(in Entity entity, bool isDirty = false) =>
+            EcsTestsUtils.AddTransformToEntity(world, entity, isDirty);
 
         protected UITransformComponent AddUITransformToEntity(in Entity entity, bool isDirty = false)
         {
@@ -53,9 +37,5 @@
             world.Add(entity, uiTransformComponent, new PBUiTransform { IsDirty = isDirty });
             return uiTransformComponent;
         }
-=======
-        protected TransformComponent AddTransformToEntity(in Entity entity, bool isDirty = false) =>
-            EcsTestsUtils.AddTransformToEntity(world, entity, isDirty);
->>>>>>> f12c9301
     }
 }