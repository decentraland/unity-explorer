--- conflicted
+++ resolved
@@ -50,11 +50,7 @@
         protected UITransformComponent AddUITransformToEntity(in Entity entity, bool isDirty = false)
         {
             var uiTransformComponent = new UITransformComponent();
-<<<<<<< HEAD
-            uiTransformComponent.Transform = new VisualElement { name = $"{entity.Id}" };
-=======
-            uiTransformComponent.Transform = new VisualElement { name = $"{entity.Id}", };
->>>>>>> 0b987430
+            uiTransformComponent.Transform = new VisualElement { name = $"{entity.Id}"  };
 
             world.Add(entity, uiTransformComponent, new PBUiTransform { IsDirty = isDirty });
             return uiTransformComponent;
