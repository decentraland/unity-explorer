--- conflicted
+++ resolved
@@ -21,14 +21,10 @@
 
         public CancellationTokenSource CancellationTokenSource => CommonArguments.CancellationTokenSource;
 
-<<<<<<< HEAD
-        public GetTextureIntention(string url, TextureWrapMode wrapMode, FilterMode filterMode, TextureType textureType, int attemptsCount = StreamableLoadingDefaults.ATTEMPTS_COUNT)
-=======
         // Note: Depending on the origin of the texture, it may not have a file hash, so the source URL is used in equality comparisons
         private string cacheKey => string.IsNullOrEmpty(FileHash) ? CommonArguments.URL.Value : FileHash;
 
-        public GetTextureIntention(string url, string fileHash, TextureWrapMode wrapMode, FilterMode filterMode, bool isReadable = false, int attemptsCount = StreamableLoadingDefaults.ATTEMPTS_COUNT)
->>>>>>> 3657360f
+        public GetTextureIntention(string url, string fileHash, TextureWrapMode wrapMode, FilterMode filterMode, TextureType textureType, int attemptsCount = StreamableLoadingDefaults.ATTEMPTS_COUNT)
         {
             CommonArguments = new CommonLoadingArguments(url, attempts: attemptsCount);
             WrapMode = wrapMode;
@@ -51,12 +47,8 @@
         }
 
         public bool Equals(GetTextureIntention other) =>
-<<<<<<< HEAD
             this.AreUrlEquals(other) &&
-=======
             cacheKey == other.cacheKey &&
-            IsReadable == other.IsReadable &&
->>>>>>> 3657360f
             WrapMode == other.WrapMode &&
             FilterMode == other.FilterMode &&
             IsVideoTexture == other.IsVideoTexture &&
@@ -65,13 +57,8 @@
         public override bool Equals(object obj) =>
             obj is GetTextureIntention other && Equals(other);
 
-<<<<<<< HEAD
         public override readonly int GetHashCode() =>
-            HashCode.Combine((int)WrapMode, (int)FilterMode, CommonArguments.URL, IsVideoTexture, VideoPlayerEntity);
-=======
-        public override int GetHashCode() =>
-            HashCode.Combine(IsReadable, (int)WrapMode, (int)FilterMode, cacheKey, IsVideoTexture, VideoPlayerEntity);
->>>>>>> 3657360f
+            HashCode.Combine((int)WrapMode, (int)FilterMode, CommonArguments.URL,cacheKey, IsVideoTexture, VideoPlayerEntity);
 
         public override readonly string ToString() =>
             $"Get Texture: {(IsVideoTexture ? $"Video {VideoPlayerEntity}" : CommonArguments.URL)}";
