﻿using CRDT;
using ECS.StreamableLoading.Cache.Disk.Cacheables;
using ECS.StreamableLoading.Common.Components;
using Plugins.TexturesFuse.TexturesServerWrap.Unzips;
using System;
using System.Threading;
using SceneRunner.Scene;
using UnityEngine;

namespace ECS.StreamableLoading.Textures
{
    public struct GetTextureIntention : ILoadingIntention, IEquatable<GetTextureIntention>
    {
        public CommonLoadingArguments CommonArguments { get; set; }

        public readonly TextureWrapMode WrapMode;
        public readonly FilterMode FilterMode;
        public readonly TextureType TextureType;

        // OR
        public readonly bool IsVideoTexture;
        public readonly CRDTEntity VideoPlayerEntity;
        public readonly string FileHash;
        public readonly string Src => CommonArguments.URL.Value;

        public CancellationTokenSource CancellationTokenSource => CommonArguments.CancellationTokenSource;

        // Note: Depending on the origin of the texture, it may not have a file hash, so the source URL is used in equality comparisons
        private readonly string cacheKey => string.IsNullOrEmpty(FileHash) ? CommonArguments.URL.Value : FileHash;

<<<<<<< HEAD
        public GetTextureIntention(string url, string fileHash, TextureWrapMode wrapMode, FilterMode filterMode, TextureType textureType, int attemptsCount = StreamableLoadingDefaults.ATTEMPTS_COUNT, SceneAssetBundleManifest? manifest = null)
=======
        public GetTextureIntention(string url, string fileHash, TextureWrapMode wrapMode, FilterMode filterMode, TextureType textureType,
            int attemptsCount = StreamableLoadingDefaults.ATTEMPTS_COUNT)
>>>>>>> 7a4368fe
        {
            CommonArguments = new CommonLoadingArguments(url, attempts: attemptsCount);
            WrapMode = wrapMode;
            FilterMode = filterMode;
            TextureType = textureType;
            IsVideoTexture = false;
            VideoPlayerEntity = -1;
            FileHash = fileHash;
        }

        public GetTextureIntention(CRDTEntity videoPlayerEntity)
        {
            CommonArguments = new CommonLoadingArguments(string.Empty);
            FileHash = string.Empty;
            WrapMode = TextureWrapMode.Clamp;
            FilterMode = FilterMode.Bilinear;
            IsVideoTexture = true;
            VideoPlayerEntity = videoPlayerEntity;
            TextureType = TextureType.Albedo; //Ignored
        }

        public bool Equals(GetTextureIntention other) =>
            cacheKey == other.cacheKey &&
            WrapMode == other.WrapMode &&
            FilterMode == other.FilterMode &&
            IsVideoTexture == other.IsVideoTexture &&
            VideoPlayerEntity.Equals(other.VideoPlayerEntity);

        public override bool Equals(object obj) =>
            obj is GetTextureIntention other && Equals(other);

        public readonly override int GetHashCode() =>
            HashCode.Combine((int)WrapMode, (int)FilterMode, cacheKey, IsVideoTexture, VideoPlayerEntity);

        public readonly override string ToString() =>
            $"Get Texture: {(IsVideoTexture ? $"Video {VideoPlayerEntity}" : CommonArguments.URL)}";

        public class DiskHashCompute : AbstractDiskHashCompute<GetTextureIntention>
        {
            public static readonly DiskHashCompute INSTANCE = new ();

            private DiskHashCompute() { }

            protected override void FillPayload(IHashKeyPayload keyPayload, GetTextureIntention asset)
            {
                keyPayload.Put(asset.cacheKey);
                keyPayload.Put((int)asset.WrapMode);
                keyPayload.Put((int)asset.FilterMode);
                keyPayload.Put(asset.IsVideoTexture);
                keyPayload.Put(asset.VideoPlayerEntity.Id);
            }
        }
    }
}<|MERGE_RESOLUTION|>--- conflicted
+++ resolved
@@ -28,12 +28,8 @@
         // Note: Depending on the origin of the texture, it may not have a file hash, so the source URL is used in equality comparisons
         private readonly string cacheKey => string.IsNullOrEmpty(FileHash) ? CommonArguments.URL.Value : FileHash;
 
-<<<<<<< HEAD
-        public GetTextureIntention(string url, string fileHash, TextureWrapMode wrapMode, FilterMode filterMode, TextureType textureType, int attemptsCount = StreamableLoadingDefaults.ATTEMPTS_COUNT, SceneAssetBundleManifest? manifest = null)
-=======
         public GetTextureIntention(string url, string fileHash, TextureWrapMode wrapMode, FilterMode filterMode, TextureType textureType,
             int attemptsCount = StreamableLoadingDefaults.ATTEMPTS_COUNT)
->>>>>>> 7a4368fe
         {
             CommonArguments = new CommonLoadingArguments(url, attempts: attemptsCount);
             WrapMode = wrapMode;
