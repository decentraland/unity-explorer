--- conflicted
+++ resolved
@@ -18,12 +18,8 @@
         public CancellationTokenSource CancellationTokenSource => CommonArguments.CancellationTokenSource;
 
         public bool Equals(GetTextureIntention other) =>
-<<<<<<< HEAD
-            IsReadable == other.IsReadable && WrapMode == other.WrapMode && FilterMode == other.FilterMode && CommonArguments.URL == other.CommonArguments.URL
+            IsReadable == other.IsReadable && WrapMode == other.WrapMode && FilterMode == other.FilterMode && this.AreUrlEquals(other)
             && IsVideoTexture == other.IsVideoTexture && VideoPlayerEntity == other.VideoPlayerEntity;
-=======
-            IsReadable == other.IsReadable && WrapMode == other.WrapMode && FilterMode == other.FilterMode && this.AreUrlEquals(other);
->>>>>>> e53871b5
 
         public override bool Equals(object obj) =>
             obj is GetTextureIntention other && Equals(other);
