--- conflicted
+++ resolved
@@ -24,17 +24,14 @@
     {
         private readonly ITexturesFuse texturesFuse;
 
-<<<<<<< HEAD
         public LoadTextureSystem(
             World world,
             IStreamableCache<Texture2DData, GetTextureIntention> cache,
             IWebRequestController webRequestController,
             ArrayPool<byte> buffersPool,
-            ITexturesFuse texturesFuse
-            ) : base(world, cache, webRequestController, buffersPool)
-=======
-        internal LoadTextureSystem(World world, IStreamableCache<Texture2DData, GetTextureIntention> cache, IWebRequestController webRequestController, IDiskCache<Texture2DData> diskCache) : base(world, cache, diskCache)
->>>>>>> 4e3c0dce
+            ITexturesFuse texturesFuse,
+            IDiskCache<Texture2DData> diskCache
+            ) : base(world, cache, webRequestController, buffersPool, diskCache)
         {
             this.texturesFuse = texturesFuse;
         }
