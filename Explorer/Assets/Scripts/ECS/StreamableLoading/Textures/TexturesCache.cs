﻿using Cysharp.Threading.Tasks;
using DCL.Optimization.PerformanceBudgeting;
using DCL.Profiling;
using ECS.StreamableLoading.Cache;
using ECS.StreamableLoading.Common.Components;
using System.Collections.Generic;
using UnityEngine;
using Utility;
using Utility.Multithreading;
using Utility.PriorityQueue;

namespace ECS.StreamableLoading.Textures
{
    public class TexturesCache : IStreamableCache<Texture2D, GetTextureIntention>
    {
        internal readonly Dictionary<GetTextureIntention, Texture2D> cache;
        private readonly SimplePriorityQueue<GetTextureIntention, long> unloadQueue = new ();

        public IDictionary<string, UniTaskCompletionSource<StreamableLoadingResult<Texture2D>?>> OngoingRequests { get; }
        public IDictionary<string, StreamableLoadingResult<Texture2D>> IrrecoverableFailures { get; }

        public TexturesCache()
        {
            cache = new Dictionary<GetTextureIntention, Texture2D>(this);
            IrrecoverableFailures = new Dictionary<string, StreamableLoadingResult<Texture2D>>();
            OngoingRequests = new Dictionary<string, UniTaskCompletionSource<StreamableLoadingResult<Texture2D>?>>();
        }

        public void Dispose()
        {
            foreach (Texture2D texture in cache.Values)
                UnityObjectUtils.SafeDestroy(texture);

            cache.Clear();
            unloadQueue.Clear();
        }

        public void Add(in GetTextureIntention key, Texture2D asset)
        {
            if (cache.TryAdd(key, asset))
                unloadQueue.Enqueue(key, MultithreadingUtility.FrameCount);

            ProfilingCounters.TexturesInCache.Value = cache.Count;
        }

        public bool TryGet(in GetTextureIntention key, out Texture2D texture)
        {
            if (!cache.TryGetValue(key, out texture)) return false;

            unloadQueue.TryUpdatePriority(key, MultithreadingUtility.FrameCount);
            return true;
        }

<<<<<<< HEAD
        public void Dereference(in GetTextureIntention key, Texture2D asset)
        {
        }

        public void Unload(IConcurrentBudgetProvider frameTimeBudgetProvider, int maxUnloadAmount)
=======
        public void Unload(IPerformanceBudget frameTimeBudget, int maxUnloadAmount)
>>>>>>> 2347679a
        {
            for (var i = 0; frameTimeBudget.TrySpendBudget()
                            && i < maxUnloadAmount && unloadQueue.Count > 0
                            && unloadQueue.TryDequeue(out GetTextureIntention key); i++)
            {
                UnityObjectUtils.SafeDestroy(cache[key]);
                ProfilingCounters.TexturesAmount.Value--;

                cache.Remove(key);
            }

            ProfilingCounters.TexturesInCache.Value = cache.Count;
        }

        public void Dereference(in GetTextureIntention key, Texture2D asset) { }

        public bool Equals(GetTextureIntention x, GetTextureIntention y) =>
            x.Equals(y);

        public int GetHashCode(GetTextureIntention obj) =>
            obj.GetHashCode();
    }
}<|MERGE_RESOLUTION|>--- conflicted
+++ resolved
@@ -51,15 +51,7 @@
             return true;
         }
 
-<<<<<<< HEAD
-        public void Dereference(in GetTextureIntention key, Texture2D asset)
-        {
-        }
-
-        public void Unload(IConcurrentBudgetProvider frameTimeBudgetProvider, int maxUnloadAmount)
-=======
         public void Unload(IPerformanceBudget frameTimeBudget, int maxUnloadAmount)
->>>>>>> 2347679a
         {
             for (var i = 0; frameTimeBudget.TrySpendBudget()
                             && i < maxUnloadAmount && unloadQueue.Count > 0
