--- conflicted
+++ resolved
@@ -44,15 +44,12 @@
             referencesCount--;
 
             if (referencesCount < 0)
-<<<<<<< HEAD
             {
                 Debug.LogError($"AUDIOCLIP NEGATIVE REF!! {AudioClip} {referencesCount}");
             }
 
             //Assert.IsFalse(referencesCount < 0, "Reference count of AudioClip should never be negative!");
-=======
                 ReportHub.LogException(new Exception("Reference count of AudioClip should never be negative!"), ReportCategory.AUDIO);
->>>>>>> 18d32f8c
 
             LastUsedFrame = MultithreadingUtility.FrameCount;
 
