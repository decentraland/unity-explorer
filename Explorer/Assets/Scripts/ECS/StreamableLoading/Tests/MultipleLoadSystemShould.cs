﻿using Arch.Core;
using DCL.WebRequests;
using DCL.WebRequests.ArgsFactory;
using ECS.Prioritization.Components;
using ECS.StreamableLoading.Textures;
using NUnit.Framework;
using Plugins.TexturesFuse.TexturesServerWrap.Unzips;
using System.Collections.Generic;
using UnityEngine;
using Promise = ECS.StreamableLoading.Common.AssetPromise<UnityEngine.Texture2D, ECS.StreamableLoading.Textures.GetTextureIntention>;

namespace ECS.StreamableLoading.Tests
{
    [TestFixture]
    public class MultipleLoadSystemShould
    {
        private string successPath => $"file://{Application.dataPath + "/../TestResources/Images/alphaTexture.png"}";

        private const int REQUESTS_COUNT = 1000;

        [Test]
        public void MultipleLoadsShould()
        {
            // set-up
            var world = World.Create();
            var loadSystem = new LoadTextureSystem(world, new TexturesCache(), IWebRequestController.DEFAULT, new GetTextureArgsFactory(ITexturesUnzip.NewDebug()));
            var promises = new List<Promise>(REQUESTS_COUNT);
            for (var i = 0; i < REQUESTS_COUNT; i++) promises.Add(NewPromise(world));

            // execute
            // forget all promises except the last one
            for (var i = 0; i < promises.Count - 1; i++)
                promises[i].ForgetLoading(world);

            loadSystem.Update(0);

            // compare
            Assert.AreEqual(1, world.CountEntities(QueryDescription.Null));
        }

        private Promise NewPromise(World world)
        {
<<<<<<< HEAD
            var intention = new GetTextureIntention(successPath, TextureWrapMode.Repeat, FilterMode.Bilinear, TextureType.Albedo);
=======
            var intention = new GetTextureIntention(successPath, string.Empty,TextureWrapMode.Repeat, FilterMode.Bilinear, true);
>>>>>>> 3657360f

            var partition = PartitionComponent.TOP_PRIORITY;
            return Promise.Create(world, intention, partition);
        }
    }
}<|MERGE_RESOLUTION|>--- conflicted
+++ resolved
@@ -40,11 +40,7 @@
 
         private Promise NewPromise(World world)
         {
-<<<<<<< HEAD
-            var intention = new GetTextureIntention(successPath, TextureWrapMode.Repeat, FilterMode.Bilinear, TextureType.Albedo);
-=======
-            var intention = new GetTextureIntention(successPath, string.Empty,TextureWrapMode.Repeat, FilterMode.Bilinear, true);
->>>>>>> 3657360f
+            var intention = new GetTextureIntention(successPath, string.Empty, TextureWrapMode.Repeat, FilterMode.Bilinear, TextureType.Albedo);
 
             var partition = PartitionComponent.TOP_PRIORITY;
             return Promise.Create(world, intention, partition);
