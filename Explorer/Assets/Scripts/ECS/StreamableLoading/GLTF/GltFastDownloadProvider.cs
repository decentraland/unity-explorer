--- conflicted
+++ resolved
@@ -1,12 +1,9 @@
 using Arch.Core;
 using CommunicationData.URLHelpers;
 using Cysharp.Threading.Tasks;
-<<<<<<< HEAD
+using DCL.Optimization.PerformanceBudgeting;
 using DCL.Diagnostics;
 using DCL.WebRequests;
-=======
-using DCL.Optimization.PerformanceBudgeting;
->>>>>>> 93a0df38
 using ECS.Prioritization.Components;
 using ECS.StreamableLoading.Common;
 using ECS.StreamableLoading.Common.Components;
@@ -16,8 +13,6 @@
 using System;
 using System.Threading;
 using System.Threading.Tasks;
-using UnityEngine;
-using UnityEngine.Networking;
 using Promise = ECS.StreamableLoading.Common.AssetPromise<ECS.StreamableLoading.Textures.Texture2DData, ECS.StreamableLoading.Textures.GetTextureIntention>;
 
 namespace ECS.StreamableLoading.GLTF
@@ -26,39 +21,23 @@
     {
         private const int ATTEMPTS_COUNT = 6;
 
-<<<<<<< HEAD
-        private string targetGltfOriginalPath;
-        private string targetGltfDirectoryPath;
-        private ISceneData sceneData;
-        private World world;
-        private IPartitionComponent partitionComponent;
-        private readonly IWebRequestController webRequestController;
-        private ReportData reportData;
-
-        public GltFastDownloadProvider(World world, ISceneData sceneData, IPartitionComponent partitionComponent, string targetGltfOriginalPath, ReportData reportData, IWebRequestController webRequestController)
-=======
         private readonly IAcquiredBudget acquiredBudget;
         private readonly string targetGltfOriginalPath;
         private readonly ISceneData sceneData;
         private readonly World world;
         private readonly IPartitionComponent partitionComponent;
+        private readonly IWebRequestController webRequestController;
+        private readonly ReportData reportData;
 
-        public GltFastDownloadProvider(World world, ISceneData sceneData, IPartitionComponent partitionComponent, string targetGltfOriginalPath, IAcquiredBudget acquiredBudget)
->>>>>>> 93a0df38
+        public GltFastDownloadProvider(World world, ISceneData sceneData, IPartitionComponent partitionComponent, string targetGltfOriginalPath, ReportData reportData,
+            IWebRequestController webRequestController, IAcquiredBudget acquiredBudget)
         {
             this.world = world;
             this.sceneData = sceneData;
             this.partitionComponent = partitionComponent;
             this.targetGltfOriginalPath = targetGltfOriginalPath;
-<<<<<<< HEAD
             this.reportData = reportData;
             this.webRequestController = webRequestController;
-            targetGltfDirectoryPath = targetGltfOriginalPath.Remove(targetGltfOriginalPath.LastIndexOf('/') + 1);
-        }
-
-        private static string GetUrl(Uri uri) => (uri.IsAbsoluteUri ? uri.AbsoluteUri : uri.ToString()) ?? string.Empty;
-
-=======
             this.acquiredBudget = acquiredBudget;
         }
 
@@ -67,9 +46,11 @@
             acquiredBudget.Release();
         }
 
+        private static string GetUrl(Uri uri) =>
+            (uri.IsAbsoluteUri ? uri.AbsoluteUri : uri.ToString()) ?? string.Empty;
+
         // RequestAsync is used for fetching the GLTF file itself + some external textures. Whenever this
         // method's request of the base GLTF is finished, the propagated budget for assets loading must be released.
->>>>>>> 93a0df38
         public async Task<IDownload> RequestAsync(Uri uri)
         {
             bool isBaseGltfFetch = uri.OriginalString.Equals(targetGltfOriginalPath);
@@ -89,36 +70,22 @@
             string text = string.Empty;
             bool success = true;
 
-<<<<<<< HEAD
             try
             {
                 var downloadHandler = await webRequestController.GetAsync(commonArguments, new CancellationToken(), reportData).ExposeDownloadHandlerAsync();
                 data = downloadHandler.data;
-                if(!GltfValidator.IsGltfBinaryFormat(downloadHandler.nativeData))
+
+                if (!GltfValidator.IsGltfBinaryFormat(downloadHandler.nativeData))
                     text = downloadHandler.text;
             }
             catch (UnityWebRequestException e)
             {
-                error = e.Error;
+                error = $"Error on GLTF download ({targetGltfOriginalPath} - {uri}): {e.Error} - {e.Message}";;
                 success = false;
-=======
-            // TODO: Replace for WebRequestController (Planned in PR #1670)
-            using (var webRequest = new UnityWebRequest(uri))
+            }
+            finally
             {
-                webRequest.downloadHandler = new DownloadHandlerBuffer();
-
-                try { await webRequest.SendWebRequest().WithCancellation(new CancellationToken()); }
-                catch { throw new Exception($"Error on GLTF download ({targetGltfOriginalPath} - {uri}): {webRequest.downloadHandler.error} - {webRequest.downloadHandler.text}"); }
-                finally { if (isBaseGltfFetch) acquiredBudget.Release(); }
-
-                return new GltfDownloadResult
-                {
-                    Data = webRequest.downloadHandler.data,
-                    Error = webRequest.downloadHandler.error,
-                    Text = webRequest.downloadHandler.text,
-                    Success = webRequest.result == UnityWebRequest.Result.Success,
-                };
->>>>>>> 93a0df38
+                if (isBaseGltfFetch) acquiredBudget.Release();
             }
 
             return new GltfDownloadResult
@@ -160,66 +127,4 @@
             return patchedUri.Replace(sceneData.SceneContent.ContentBaseUrl.Value, string.Empty);
         }
     }
-<<<<<<< HEAD
-=======
-
-    public struct GltfDownloadResult : IDownload
-    {
-        private const uint GLB_SIGNATURE = 0x46546c67;
-
-        public bool Success { get; set; }
-        public string Error { get; set; }
-        public byte[] Data { get; set; }
-        public string Text { get; set; }
-
-        public bool? IsBinary
-        {
-            get
-            {
-                if (Data == null) return false;
-                var gltfBinarySignature = BitConverter.ToUInt32(Data, 0);
-                return gltfBinarySignature == GLB_SIGNATURE;
-            }
-        }
-
-        public void Dispose()
-        {
-            Data = null!;
-        }
-    }
-
-    public struct TextureDownloadResult : ITextureDownload
-    {
-        public bool Success { get; set; }
-        public string? Error { get; set; }
-        public byte[] Data => Array.Empty<byte>();
-        public string Text => string.Empty;
-        public bool? IsBinary => true;
-        public readonly IDisposableTexture Texture;
-
-        public TextureDownloadResult(Texture2D? texture)
-        {
-            Texture = new DisposableTexture { Texture = texture };
-            Error = null!;
-            Success = false;
-        }
-
-        public IDisposableTexture GetTexture(bool forceSampleLinear) => Texture;
-
-        public void Dispose() => Texture.Dispose();
-    }
-
-    public struct DisposableTexture : IDisposableTexture
-    {
-        public Texture2D? Texture { get; set; }
-
-        public void Dispose()
-        {
-            // TODO: if we enable texture destruction on disposal, the external-fetched textures get destroyed before
-            // the GLTF finishes loading... investigate why...
-            // if (Texture != null)
-            //     Object.Destroy(Texture);
-        }
-    }
->>>>>>> 93a0df38
 }