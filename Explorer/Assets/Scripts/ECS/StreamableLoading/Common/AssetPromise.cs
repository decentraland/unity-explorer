--- conflicted
+++ resolved
@@ -2,6 +2,7 @@
 using ECS.Prioritization.Components;
 using ECS.StreamableLoading.Common.Components;
 using System;
+using UnityEngine.Assertions;
 
 namespace ECS.StreamableLoading.Common
 {
@@ -69,11 +70,7 @@
         /// </summary>
         public bool TryConsume(World world, out StreamableLoadingResult<TAsset> result)
         {
-<<<<<<< HEAD
-            // Assert.IsFalse(Result.HasValue, $"Promise {LoadingIntention} has been already consumed");
-=======
             Assert.IsFalse(Result.HasValue);
->>>>>>> 61278878
 
             result = default(StreamableLoadingResult<TAsset>);
 
