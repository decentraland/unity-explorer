--- conflicted
+++ resolved
@@ -157,24 +157,6 @@
                     }
                 }
 
-<<<<<<< HEAD
-                EnumResult<Option<TAsset>, TaskError> cachedContent = await genericCache.ContentAsync(intention, disposalCt);
-
-                if (cachedContent.Success)
-                {
-                    Option<TAsset> option = cachedContent.Value;
-
-                    if (option.Has)
-                    {
-                        result = new StreamableLoadingResult<TAsset>(option.Value);
-                        return;
-                    }
-                }
-
-                // Try load from cache first
-
-=======
->>>>>>> 853ce72b
                 // If the given URL failed irrecoverably just return the failure
                 if (cache.IrrecoverableFailures.TryGetValue(intention.CommonArguments.GetCacheableURL(), out StreamableLoadingResult<TAsset> failure))
                 {
@@ -305,12 +287,8 @@
 
             try
             {
-<<<<<<< HEAD
-                result = await RepeatLoopAsync(intention, state, partition, ct);
-=======
                 // Try load from cache first
                 result = await TryLoadFromCacheAsync(intention, ct) ?? await RepeatLoopAsync(intention, acquiredBudget, partition, ct);
->>>>>>> 853ce72b
 
                 // Ensure that we returned to the main thread
                 await UniTask.SwitchToMainThread(ct);
@@ -367,9 +345,6 @@
             }
         }
 
-<<<<<<< HEAD
-        private async UniTask<StreamableLoadingResult<TAsset>?> RepeatLoopAsync(TIntention intention, StreamableLoadingState state, IPartitionComponent partition, CancellationToken ct)
-=======
         private async UniTask<StreamableLoadingResult<TAsset>?> TryLoadFromCacheAsync(TIntention intention, CancellationToken ct)
         {
             EnumResult<Option<TAsset>, TaskError> cachedContent = await genericCache.ContentAsync(intention, ct);
@@ -385,8 +360,7 @@
             return null;
         }
 
-        private async UniTask<StreamableLoadingResult<TAsset>?> RepeatLoopAsync(TIntention intention, IAcquiredBudget acquiredBudget, IPartitionComponent partition, CancellationToken ct)
->>>>>>> 853ce72b
+        private async UniTask<StreamableLoadingResult<TAsset>?> RepeatLoopAsync(TIntention intention, StreamableLoadingState state, IPartitionComponent partition, CancellationToken ct)
         {
             StreamableLoadingResult<TAsset>? result = await intention.RepeatLoopAsync(state, partition, cachedInternalFlowDelegate, GetReportData(), ct);
             return result is { Succeeded: false, IsInitialized: true } ? SetIrrecoverableFailure(intention, result.Value) : result;
