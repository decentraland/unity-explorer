﻿using AssetManagement;
using Cysharp.Threading.Tasks;
<<<<<<< HEAD
using DCL.WebRequests;
using Diagnostics.ReportsHandling;
=======
using DCL.Diagnostics;
using DCL.PerformanceBudgeting;
>>>>>>> 8900ed71
using ECS.Prioritization.Components;
using ECS.StreamableLoading.Common.Components;
using System;
using System.Threading;

namespace ECS.StreamableLoading.Common.Systems
{
    public static class AssetsLoadingUtility
    {
        public delegate UniTask<StreamableLoadingResult<TAsset>> InternalFlowDelegate<TAsset, in TIntention>(TIntention intention, IAcquiredBudget acquiredBudget, IPartitionComponent partition, CancellationToken ct)
            where TIntention: struct, ILoadingIntention;

        /// <summary>
        ///     Repeat the internal flow until attempts do not exceed or an irrecoverable error occurs
        /// </summary>
        /// <returns>
        ///     <para>Null - if PermittedSources have value</para>
        /// </returns>
        public static async UniTask<StreamableLoadingResult<TAsset>?> RepeatLoopAsync<TIntention, TAsset>(this TIntention intention,
            IAcquiredBudget acquiredBudget,
            IPartitionComponent partition,
            InternalFlowDelegate<TAsset, TIntention> flow, string reportCategory, CancellationToken ct)
            where TIntention: struct, ILoadingIntention
        {
            int attemptCount = intention.CommonArguments.Attempts;

            while (true)
            {
                ReportHub.Log(reportCategory, $"Starting loading {intention}\n{partition}, attempts left: {attemptCount}");

                try { return await flow(intention, acquiredBudget, partition, ct); }

                catch (UnityWebRequestException unityWebRequestException)
                {
                    // we can't access web request here as it is disposed already

                    // no more sources left
                    if (intention.CommonArguments.PermittedSources == AssetSource.NONE)
                    {
                        ReportHub.LogError(reportCategory, $"Exception occured on loading {typeof(TAsset)} from {intention.ToString()} with url {intention.CommonArguments.URL}.\n"
                                                           + "No more sources left.");

                        ReportHub.LogException(unityWebRequestException, reportCategory);
                    }
                    else
                    {
                        ReportHub.Log(reportCategory, $"Exception occured on loading {typeof(TAsset)} from {intention.ToString()}.\n"
                                                      + $"Trying sources: {intention.CommonArguments.PermittedSources} attemptCount {attemptCount} url: {intention.CommonArguments.URL}");
                    }

                    // Decide if we can repeat or not
                    --attemptCount;

                    if (unityWebRequestException.IsIrrecoverableError(attemptCount))
                    {
                        if (intention.CommonArguments.PermittedSources == AssetSource.NONE)

                            // conclude now
                            return new StreamableLoadingResult<TAsset>(unityWebRequestException);

                        // Leave other systems to decide on other sources
                        return null;
                    }
                }
                catch (Exception e) when (e is not OperationCanceledException)
                {
                    // General exception
                    // conclude now, we can't do anything
                    ReportException(reportCategory, e);
                    return new StreamableLoadingResult<TAsset>(e);
                }
            }
        }

        public static void ReportException(string category, Exception exception)
        {
            ReportHub.LogException(exception, new ReportData(category, ReportHint.SessionStatic));
        }

        public static StreamableLoadingResult<TAsset> Denullify<TAsset>(this in StreamableLoadingResult<TAsset>? loadingResult)
        {
            if (loadingResult == null)
                throw new ArgumentNullException(nameof(loadingResult));

            return loadingResult.Value;
        }

        /// <summary>
        ///     Throws and exception if the loading result is an exception or is null
        /// </summary>
        public static TAsset UnwrapAndRethrow<TAsset>(this in StreamableLoadingResult<TAsset>? loadingResult)
        {
            if (loadingResult == null)
                throw new ArgumentNullException(nameof(loadingResult));

            if (!loadingResult.Value.Succeeded)
                throw loadingResult.Value.Exception;

            return loadingResult.Value.Asset;
        }
    }
}<|MERGE_RESOLUTION|>--- conflicted
+++ resolved
@@ -1,111 +1,107 @@
-﻿using AssetManagement;
-using Cysharp.Threading.Tasks;
-<<<<<<< HEAD
-using DCL.WebRequests;
-using Diagnostics.ReportsHandling;
-=======
-using DCL.Diagnostics;
-using DCL.PerformanceBudgeting;
->>>>>>> 8900ed71
-using ECS.Prioritization.Components;
-using ECS.StreamableLoading.Common.Components;
-using System;
-using System.Threading;
-
-namespace ECS.StreamableLoading.Common.Systems
-{
-    public static class AssetsLoadingUtility
-    {
-        public delegate UniTask<StreamableLoadingResult<TAsset>> InternalFlowDelegate<TAsset, in TIntention>(TIntention intention, IAcquiredBudget acquiredBudget, IPartitionComponent partition, CancellationToken ct)
-            where TIntention: struct, ILoadingIntention;
-
-        /// <summary>
-        ///     Repeat the internal flow until attempts do not exceed or an irrecoverable error occurs
-        /// </summary>
-        /// <returns>
-        ///     <para>Null - if PermittedSources have value</para>
-        /// </returns>
-        public static async UniTask<StreamableLoadingResult<TAsset>?> RepeatLoopAsync<TIntention, TAsset>(this TIntention intention,
-            IAcquiredBudget acquiredBudget,
-            IPartitionComponent partition,
-            InternalFlowDelegate<TAsset, TIntention> flow, string reportCategory, CancellationToken ct)
-            where TIntention: struct, ILoadingIntention
-        {
-            int attemptCount = intention.CommonArguments.Attempts;
-
-            while (true)
-            {
-                ReportHub.Log(reportCategory, $"Starting loading {intention}\n{partition}, attempts left: {attemptCount}");
-
-                try { return await flow(intention, acquiredBudget, partition, ct); }
-
-                catch (UnityWebRequestException unityWebRequestException)
-                {
-                    // we can't access web request here as it is disposed already
-
-                    // no more sources left
-                    if (intention.CommonArguments.PermittedSources == AssetSource.NONE)
-                    {
-                        ReportHub.LogError(reportCategory, $"Exception occured on loading {typeof(TAsset)} from {intention.ToString()} with url {intention.CommonArguments.URL}.\n"
-                                                           + "No more sources left.");
-
-                        ReportHub.LogException(unityWebRequestException, reportCategory);
-                    }
-                    else
-                    {
-                        ReportHub.Log(reportCategory, $"Exception occured on loading {typeof(TAsset)} from {intention.ToString()}.\n"
-                                                      + $"Trying sources: {intention.CommonArguments.PermittedSources} attemptCount {attemptCount} url: {intention.CommonArguments.URL}");
-                    }
-
-                    // Decide if we can repeat or not
-                    --attemptCount;
-
-                    if (unityWebRequestException.IsIrrecoverableError(attemptCount))
-                    {
-                        if (intention.CommonArguments.PermittedSources == AssetSource.NONE)
-
-                            // conclude now
-                            return new StreamableLoadingResult<TAsset>(unityWebRequestException);
-
-                        // Leave other systems to decide on other sources
-                        return null;
-                    }
-                }
-                catch (Exception e) when (e is not OperationCanceledException)
-                {
-                    // General exception
-                    // conclude now, we can't do anything
-                    ReportException(reportCategory, e);
-                    return new StreamableLoadingResult<TAsset>(e);
-                }
-            }
-        }
-
-        public static void ReportException(string category, Exception exception)
-        {
-            ReportHub.LogException(exception, new ReportData(category, ReportHint.SessionStatic));
-        }
-
-        public static StreamableLoadingResult<TAsset> Denullify<TAsset>(this in StreamableLoadingResult<TAsset>? loadingResult)
-        {
-            if (loadingResult == null)
-                throw new ArgumentNullException(nameof(loadingResult));
-
-            return loadingResult.Value;
-        }
-
-        /// <summary>
-        ///     Throws and exception if the loading result is an exception or is null
-        /// </summary>
-        public static TAsset UnwrapAndRethrow<TAsset>(this in StreamableLoadingResult<TAsset>? loadingResult)
-        {
-            if (loadingResult == null)
-                throw new ArgumentNullException(nameof(loadingResult));
-
-            if (!loadingResult.Value.Succeeded)
-                throw loadingResult.Value.Exception;
-
-            return loadingResult.Value.Asset;
-        }
-    }
-}+﻿using AssetManagement;
+using Cysharp.Threading.Tasks;
+using DCL.WebRequests;
+using DCL.Diagnostics;
+using DCL.PerformanceBudgeting;
+using ECS.Prioritization.Components;
+using ECS.StreamableLoading.Common.Components;
+using System;
+using System.Threading;
+
+namespace ECS.StreamableLoading.Common.Systems
+{
+    public static class AssetsLoadingUtility
+    {
+        public delegate UniTask<StreamableLoadingResult<TAsset>> InternalFlowDelegate<TAsset, in TIntention>(TIntention intention, IAcquiredBudget acquiredBudget, IPartitionComponent partition, CancellationToken ct)
+            where TIntention: struct, ILoadingIntention;
+
+        /// <summary>
+        ///     Repeat the internal flow until attempts do not exceed or an irrecoverable error occurs
+        /// </summary>
+        /// <returns>
+        ///     <para>Null - if PermittedSources have value</para>
+        /// </returns>
+        public static async UniTask<StreamableLoadingResult<TAsset>?> RepeatLoopAsync<TIntention, TAsset>(this TIntention intention,
+            IAcquiredBudget acquiredBudget,
+            IPartitionComponent partition,
+            InternalFlowDelegate<TAsset, TIntention> flow, string reportCategory, CancellationToken ct)
+            where TIntention: struct, ILoadingIntention
+        {
+            int attemptCount = intention.CommonArguments.Attempts;
+
+            while (true)
+            {
+                ReportHub.Log(reportCategory, $"Starting loading {intention}\n{partition}, attempts left: {attemptCount}");
+
+                try { return await flow(intention, acquiredBudget, partition, ct); }
+
+                catch (UnityWebRequestException unityWebRequestException)
+                {
+                    // we can't access web request here as it is disposed already
+
+                    // no more sources left
+                    if (intention.CommonArguments.PermittedSources == AssetSource.NONE)
+                    {
+                        ReportHub.LogError(reportCategory, $"Exception occured on loading {typeof(TAsset)} from {intention.ToString()} with url {intention.CommonArguments.URL}.\n"
+                                                           + "No more sources left.");
+
+                        ReportHub.LogException(unityWebRequestException, reportCategory);
+                    }
+                    else
+                    {
+                        ReportHub.Log(reportCategory, $"Exception occured on loading {typeof(TAsset)} from {intention.ToString()}.\n"
+                                                      + $"Trying sources: {intention.CommonArguments.PermittedSources} attemptCount {attemptCount} url: {intention.CommonArguments.URL}");
+                    }
+
+                    // Decide if we can repeat or not
+                    --attemptCount;
+
+                    if (unityWebRequestException.IsIrrecoverableError(attemptCount))
+                    {
+                        if (intention.CommonArguments.PermittedSources == AssetSource.NONE)
+
+                            // conclude now
+                            return new StreamableLoadingResult<TAsset>(unityWebRequestException);
+
+                        // Leave other systems to decide on other sources
+                        return null;
+                    }
+                }
+                catch (Exception e) when (e is not OperationCanceledException)
+                {
+                    // General exception
+                    // conclude now, we can't do anything
+                    ReportException(reportCategory, e);
+                    return new StreamableLoadingResult<TAsset>(e);
+                }
+            }
+        }
+
+        public static void ReportException(string category, Exception exception)
+        {
+            ReportHub.LogException(exception, new ReportData(category, ReportHint.SessionStatic));
+        }
+
+        public static StreamableLoadingResult<TAsset> Denullify<TAsset>(this in StreamableLoadingResult<TAsset>? loadingResult)
+        {
+            if (loadingResult == null)
+                throw new ArgumentNullException(nameof(loadingResult));
+
+            return loadingResult.Value;
+        }
+
+        /// <summary>
+        ///     Throws and exception if the loading result is an exception or is null
+        /// </summary>
+        public static TAsset UnwrapAndRethrow<TAsset>(this in StreamableLoadingResult<TAsset>? loadingResult)
+        {
+            if (loadingResult == null)
+                throw new ArgumentNullException(nameof(loadingResult));
+
+            if (!loadingResult.Value.Succeeded)
+                throw loadingResult.Value.Exception;
+
+            return loadingResult.Value.Asset;
+        }
+    }
+}