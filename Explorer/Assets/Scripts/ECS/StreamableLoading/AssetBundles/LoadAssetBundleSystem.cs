--- conflicted
+++ resolved
@@ -90,35 +90,29 @@
 
             try
             {
-                // get metrics
+            // get metrics
 
-                TextAsset metricsFile;
+            TextAsset metricsFile;
 
-                using (AssetBundleLoadingMutex.LoadingRegion _ = await loadingMutex.AcquireAsync(ct))
-                    metricsFile = assetBundle.LoadAsset<TextAsset>(METRICS_FILENAME);
+            using (AssetBundleLoadingMutex.LoadingRegion _ = await loadingMutex.AcquireAsync(ct))
+                metricsFile = assetBundle.LoadAsset<TextAsset>(METRICS_FILENAME);
 
-                // Switch to thread pool to parse JSONs
+            // Switch to thread pool to parse JSONs
 
-                await UniTask.SwitchToThreadPool();
-                ct.ThrowIfCancellationRequested();
+            await UniTask.SwitchToThreadPool();
+            ct.ThrowIfCancellationRequested();
 
-                AssetBundleMetrics? metrics = metricsFile != null ? JsonUtility.FromJson<AssetBundleMetrics>(metricsFile.text) : null;
+            AssetBundleMetrics? metrics = metricsFile != null ? JsonUtility.FromJson<AssetBundleMetrics>(metricsFile.text) : null;
 
-<<<<<<< HEAD
             AssetBundleData[] dependencies = await LoadDependenciesAsync(intention.Manifest, partition, intention.CommonArguments.CustomEmbeddedSubDirectory, assetBundle, ct);
-=======
-                await LoadDependenciesAsync(intention.Manifest, partition, intention.CommonArguments.CustomEmbeddedSubDirectory, assetBundle, ct);
->>>>>>> d8cda250
 
-                await UniTask.SwitchToMainThread();
-                ct.ThrowIfCancellationRequested();
+            await UniTask.SwitchToMainThread();
+            ct.ThrowIfCancellationRequested();
 
-                GameObject gameObjects = await LoadAllAssetsAsync(assetBundle, ct);
+            GameObject gameObjects = await LoadAllAssetsAsync(assetBundle, ct);
 
-<<<<<<< HEAD
             return new StreamableLoadingResult<AssetBundleData>(new AssetBundleData(assetBundle, metrics, gameObjects, dependencies));
-=======
-                return new StreamableLoadingResult<AssetBundleData>(new AssetBundleData(assetBundle, metrics, gameObjects));
+
             }
             catch (Exception)
             {
@@ -129,7 +123,6 @@
 
                 throw;
             }
->>>>>>> d8cda250
         }
 
         protected override void OnAssetSuccessfullyLoaded(AssetBundleData asset) =>
