﻿using DCL.Profiling;
using System;
using UnityEngine;
using UnityEngine.Assertions;
using Utility.Multithreading;
using Object = UnityEngine.Object;

namespace ECS.StreamableLoading.AssetBundles
{
    /// <summary>
    ///     A wrapper over <see cref="AssetBundle" /> to provide additional data
    /// </summary>
    public class AssetBundleData : IDisposable
    {
        public readonly AssetBundle AssetBundle;
        public readonly AssetBundleData[] Dependencies;

        public readonly AssetBundleMetrics? Metrics;

        internal int referencesCount;
        private Object MainAsset { get; }

<<<<<<< HEAD
        private bool gameObjectLoaded;

        /// <summary>
        ///     Root assets - Game Objects
        /// </summary>
        public GameObject GameObject { get; }
        public long LastUsedFrame { get; private set; }

        public AssetBundleData(AssetBundle assetBundle, AssetBundleMetrics? metrics, GameObject gameObject, AssetBundleData[] dependencies)
=======
        public long LastUsedFrame { get; private set; }

        public AssetBundleData(AssetBundle assetBundle, [CanBeNull] AssetBundleMetrics? metrics, Object mainAsset, AssetBundleData[] dependencies)
>>>>>>> 6921545e
        {
            AssetBundle = assetBundle;
            Metrics = metrics;

            MainAsset = mainAsset;
            Dependencies = dependencies;

            ProfilingCounters.ABDataAmount.Value++;
        }

        public void Dispose()
        {
            if (!CanBeDisposed()) return;

            if (AssetBundle != null)
                AssetBundle.UnloadAsync(unloadAllLoadedObjects: true);

            if (referencesCount > 0)
                ProfilingCounters.ABReferencedAmount.Value--;

            ProfilingCounters.ABDataAmount.Value--;
        }
        
        public T? GetMainAsset<T>() where T : Object
        {
            return MainAsset as T;
        }

        public bool CanBeDisposed() =>
            referencesCount == 0;

        public void AddReference()
        {
            referencesCount++;
            LastUsedFrame = MultithreadingUtility.FrameCount;

            if (referencesCount == 1)
                ProfilingCounters.ABReferencedAmount.Value++;
        }

        public void Dereference()
        {
            referencesCount--;
            LastUsedFrame = MultithreadingUtility.FrameCount;

            Assert.IsFalse(referencesCount < 0, "References count of asset bundle cannot be less then zero!");

            if (referencesCount == 0)
                ProfilingCounters.ABReferencedAmount.Value--;
        }
    }
}<|MERGE_RESOLUTION|>--- conflicted
+++ resolved
@@ -20,21 +20,9 @@
         internal int referencesCount;
         private Object MainAsset { get; }
 
-<<<<<<< HEAD
-        private bool gameObjectLoaded;
-
-        /// <summary>
-        ///     Root assets - Game Objects
-        /// </summary>
-        public GameObject GameObject { get; }
-        public long LastUsedFrame { get; private set; }
-
-        public AssetBundleData(AssetBundle assetBundle, AssetBundleMetrics? metrics, GameObject gameObject, AssetBundleData[] dependencies)
-=======
         public long LastUsedFrame { get; private set; }
 
         public AssetBundleData(AssetBundle assetBundle, [CanBeNull] AssetBundleMetrics? metrics, Object mainAsset, AssetBundleData[] dependencies)
->>>>>>> 6921545e
         {
             AssetBundle = assetBundle;
             Metrics = metrics;
@@ -57,7 +45,7 @@
 
             ProfilingCounters.ABDataAmount.Value--;
         }
-        
+
         public T? GetMainAsset<T>() where T : Object
         {
             return MainAsset as T;
