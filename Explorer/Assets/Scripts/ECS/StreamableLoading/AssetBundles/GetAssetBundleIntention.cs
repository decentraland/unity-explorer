﻿using AssetManagement;
using CommunicationData.URLHelpers;
using ECS.StreamableLoading.Common.Components;
using SceneRunner.Scene;
using System;
using System.Threading;
using UnityEngine;

namespace ECS.StreamableLoading.AssetBundles
{
    public struct GetAssetBundleIntention : ILoadingIntention, IEquatable<GetAssetBundleIntention>
    {
        public string? Hash;

<<<<<<< HEAD
        public string? Hash;
=======
        /// <summary>
        ///     Manifest can be null if <see cref="CommonArguments" />.<see cref="CommonLoadingArguments.PermittedSources" /> does not contain <see cref="AssetSource.WEB" />
        /// </summary>
        public SceneAssetBundleManifest? Manifest;
>>>>>>> b1ad508e

        /// <summary>
        ///     If the expected object type is null we don't know which asset will be loaded.
        ///     It's valid for dependencies for which we need to load the asset bundle itself only
        /// </summary>
<<<<<<< HEAD
        public readonly string? Name;
=======
        public readonly Type? ExpectedObjectType;
>>>>>>> b1ad508e

        /// <summary>
        ///     Name not resolved into <see cref="Hash" />
        /// </summary>
<<<<<<< HEAD
        public SceneAssetBundleManifest? Manifest;
=======
        public readonly string? Name;
>>>>>>> b1ad508e

        /// <summary>
        ///     Sanitized hash used by Unity's Caching system,
        /// </summary>
        internal Hash128? cacheHash;

        /// <param name="name">Name is resolved into Hash before loading by the manifest</param>
        /// <param name="hash">Hash of the asset, if it is provided manifest is not checked</param>
        /// <param name="permittedSources">Sources from which systems will try to load</param>
        /// <param name="assetBundleManifest"></param>
        /// <param name="customEmbeddedSubDirectory"></param>
        /// <param name="cancellationTokenSource"></param>
<<<<<<< HEAD
        private GetAssetBundleIntention(string? name = null, string? hash = null,
            AssetSource permittedSources = AssetSource.ALL,
=======
        private GetAssetBundleIntention(Type? expectedObjectType, string? name = null,
            string? hash = null, AssetSource permittedSources = AssetSource.ALL,
>>>>>>> b1ad508e
            SceneAssetBundleManifest? assetBundleManifest = null,
            URLSubdirectory customEmbeddedSubDirectory = default,
            CancellationTokenSource? cancellationTokenSource = null)
        {
            Name = name;
            Hash = hash;
            ExpectedObjectType = expectedObjectType;

            // Don't resolve URL here

            CommonArguments = new CommonLoadingArguments(URLAddress.EMPTY, customEmbeddedSubDirectory, permittedSources: permittedSources, cancellationTokenSource: cancellationTokenSource);
            cacheHash = null;
            Manifest = assetBundleManifest;
        }

        internal GetAssetBundleIntention(CommonLoadingArguments commonArguments) : this()
        {
            CommonArguments = commonArguments;
        }

        public bool Equals(GetAssetBundleIntention other) =>
            StringComparer.OrdinalIgnoreCase.Equals(Hash, other.Hash) || Name == other.Name;

        public CommonLoadingArguments CommonArguments { get; set; }

        public CancellationTokenSource CancellationTokenSource => CommonArguments.CancellationTokenSource;

        public static GetAssetBundleIntention FromName(string name, AssetSource permittedSources = AssetSource.ALL, URLSubdirectory customEmbeddedSubDirectory = default) =>
            new (typeof(GameObject), name: name, permittedSources: permittedSources, customEmbeddedSubDirectory: customEmbeddedSubDirectory);

<<<<<<< HEAD
        public static GetAssetBundleIntention FromHash(string hash, AssetSource permittedSources = AssetSource.ALL, SceneAssetBundleManifest? manifest = null, URLSubdirectory customEmbeddedSubDirectory = default) =>
            new (hash: hash, permittedSources: permittedSources, assetBundleManifest: manifest, customEmbeddedSubDirectory: customEmbeddedSubDirectory);

        public static GetAssetBundleIntention FromHash(string hash, CancellationTokenSource cancellationTokenSource, AssetSource permittedSources = AssetSource.ALL,
            SceneAssetBundleManifest? manifest = null, URLSubdirectory customEmbeddedSubDirectory = default) =>
            new (hash: hash, permittedSources: permittedSources, assetBundleManifest: manifest, customEmbeddedSubDirectory: customEmbeddedSubDirectory, cancellationTokenSource: cancellationTokenSource);

        public bool Equals(GetAssetBundleIntention other) =>
            StringComparer.OrdinalIgnoreCase.Equals(Hash, other.Hash) || Name == other.Name;
=======
        public static GetAssetBundleIntention FromHash(Type? expectedAssetType, string hash, AssetSource permittedSources = AssetSource.ALL, SceneAssetBundleManifest? manifest = null, URLSubdirectory customEmbeddedSubDirectory = default) =>
            new (expectedAssetType, hash: hash, permittedSources: permittedSources, assetBundleManifest: manifest, customEmbeddedSubDirectory: customEmbeddedSubDirectory);

        public static GetAssetBundleIntention FromHash(Type expectedAssetType, string hash, CancellationTokenSource cancellationTokenSource, AssetSource permittedSources = AssetSource.ALL,
            SceneAssetBundleManifest manifest = null, URLSubdirectory customEmbeddedSubDirectory = default) =>
            new (expectedAssetType, hash: hash, permittedSources: permittedSources, assetBundleManifest: manifest, customEmbeddedSubDirectory: customEmbeddedSubDirectory, cancellationTokenSource: cancellationTokenSource);
>>>>>>> b1ad508e

        public override bool Equals(object obj) =>
            obj is GetAssetBundleIntention other && Equals(other);

        public override int GetHashCode() =>
            HashCode.Combine(StringComparer.OrdinalIgnoreCase.GetHashCode(Hash ?? ""), Name);

        public override string ToString() =>
            $"Get Asset Bundle: {Name} ({Hash})";
    }
}<|MERGE_RESOLUTION|>--- conflicted
+++ resolved
@@ -12,33 +12,21 @@
     {
         public string? Hash;
 
-<<<<<<< HEAD
-        public string? Hash;
-=======
         /// <summary>
         ///     Manifest can be null if <see cref="CommonArguments" />.<see cref="CommonLoadingArguments.PermittedSources" /> does not contain <see cref="AssetSource.WEB" />
         /// </summary>
         public SceneAssetBundleManifest? Manifest;
->>>>>>> b1ad508e
 
         /// <summary>
         ///     If the expected object type is null we don't know which asset will be loaded.
         ///     It's valid for dependencies for which we need to load the asset bundle itself only
         /// </summary>
-<<<<<<< HEAD
-        public readonly string? Name;
-=======
         public readonly Type? ExpectedObjectType;
->>>>>>> b1ad508e
 
         /// <summary>
         ///     Name not resolved into <see cref="Hash" />
         /// </summary>
-<<<<<<< HEAD
-        public SceneAssetBundleManifest? Manifest;
-=======
         public readonly string? Name;
->>>>>>> b1ad508e
 
         /// <summary>
         ///     Sanitized hash used by Unity's Caching system,
@@ -51,16 +39,11 @@
         /// <param name="assetBundleManifest"></param>
         /// <param name="customEmbeddedSubDirectory"></param>
         /// <param name="cancellationTokenSource"></param>
-<<<<<<< HEAD
-        private GetAssetBundleIntention(string? name = null, string? hash = null,
-            AssetSource permittedSources = AssetSource.ALL,
-=======
         private GetAssetBundleIntention(Type? expectedObjectType, string? name = null,
             string? hash = null, AssetSource permittedSources = AssetSource.ALL,
->>>>>>> b1ad508e
             SceneAssetBundleManifest? assetBundleManifest = null,
             URLSubdirectory customEmbeddedSubDirectory = default,
-            CancellationTokenSource? cancellationTokenSource = null)
+            CancellationTokenSource cancellationTokenSource = null)
         {
             Name = name;
             Hash = hash;
@@ -88,24 +71,12 @@
         public static GetAssetBundleIntention FromName(string name, AssetSource permittedSources = AssetSource.ALL, URLSubdirectory customEmbeddedSubDirectory = default) =>
             new (typeof(GameObject), name: name, permittedSources: permittedSources, customEmbeddedSubDirectory: customEmbeddedSubDirectory);
 
-<<<<<<< HEAD
-        public static GetAssetBundleIntention FromHash(string hash, AssetSource permittedSources = AssetSource.ALL, SceneAssetBundleManifest? manifest = null, URLSubdirectory customEmbeddedSubDirectory = default) =>
-            new (hash: hash, permittedSources: permittedSources, assetBundleManifest: manifest, customEmbeddedSubDirectory: customEmbeddedSubDirectory);
-
-        public static GetAssetBundleIntention FromHash(string hash, CancellationTokenSource cancellationTokenSource, AssetSource permittedSources = AssetSource.ALL,
-            SceneAssetBundleManifest? manifest = null, URLSubdirectory customEmbeddedSubDirectory = default) =>
-            new (hash: hash, permittedSources: permittedSources, assetBundleManifest: manifest, customEmbeddedSubDirectory: customEmbeddedSubDirectory, cancellationTokenSource: cancellationTokenSource);
-
-        public bool Equals(GetAssetBundleIntention other) =>
-            StringComparer.OrdinalIgnoreCase.Equals(Hash, other.Hash) || Name == other.Name;
-=======
         public static GetAssetBundleIntention FromHash(Type? expectedAssetType, string hash, AssetSource permittedSources = AssetSource.ALL, SceneAssetBundleManifest? manifest = null, URLSubdirectory customEmbeddedSubDirectory = default) =>
             new (expectedAssetType, hash: hash, permittedSources: permittedSources, assetBundleManifest: manifest, customEmbeddedSubDirectory: customEmbeddedSubDirectory);
 
         public static GetAssetBundleIntention FromHash(Type expectedAssetType, string hash, CancellationTokenSource cancellationTokenSource, AssetSource permittedSources = AssetSource.ALL,
             SceneAssetBundleManifest manifest = null, URLSubdirectory customEmbeddedSubDirectory = default) =>
             new (expectedAssetType, hash: hash, permittedSources: permittedSources, assetBundleManifest: manifest, customEmbeddedSubDirectory: customEmbeddedSubDirectory, cancellationTokenSource: cancellationTokenSource);
->>>>>>> b1ad508e
 
         public override bool Equals(object obj) =>
             obj is GetAssetBundleIntention other && Equals(other);
