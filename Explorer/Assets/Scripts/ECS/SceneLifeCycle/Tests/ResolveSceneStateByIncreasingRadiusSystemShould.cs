﻿using Arch.Core;
using Arch.Core.Extensions;
using DCL.Ipfs;
using ECS.LifeCycle.Components;
using ECS.Prioritization;
using ECS.Prioritization.Components;
using ECS.SceneLifeCycle.Components;
using ECS.SceneLifeCycle.IncreasingRadius;
using ECS.SceneLifeCycle.SceneDefinition;
using ECS.TestSuite;
using NSubstitute;
using NUnit.Framework;
using System.Collections.Generic;
using System.Linq;
using System.Threading.Tasks;
using SceneRunner.Scene;
using UnityEngine;
using Utility;

namespace ECS.SceneLifeCycle.Tests
{
    public class ResolveSceneStateByIncreasingRadiusSystemShould : UnitySystemTestBase<ResolveSceneStateByIncreasingRadiusSystem>
    {
        private IRealmPartitionSettings realmPartitionSettings;
        private RealmComponent realmComponent;

        [SetUp]
        public void SetUp()
        {
            realmPartitionSettings = Substitute.For<IRealmPartitionSettings>();
            system = new ResolveSceneStateByIncreasingRadiusSystem(world, realmPartitionSettings);

            realmComponent = new RealmComponent(new RealmData(new TestIpfsRealm()));
        }

        [Test]
        public async Task LimitScenesLoading()
        {
            realmPartitionSettings.ScenesRequestBatchSize.Returns(2);
            realmPartitionSettings.MaxLoadingDistanceInParcels.Returns(3000);

            world.Create(realmComponent, new VolatileScenePointers());

            // Create 4
            for (var i = 0; i < 4; i++)
            {
                world.Create(new SceneDefinitionComponent(
                    new SceneEntityDefinition
                    {
                        metadata = new SceneMetadata
                        {
                            scene = new SceneMetadataScene
                                { DecodedParcels = new Vector2Int[] { new (0, 0), new (0, 1), new (1, 0), new (2, 0), new (2, 1), new (3, 0), new (3, 1) } },
                        },
                    },
<<<<<<< HEAD
                    new IpfsPath()), new PartitionComponent { Bucket = (byte)i, RawSqrDistance = ParcelMathHelper.SQR_PARCEL_SIZE * i });
=======
                    new IpfsTypes.IpfsPath()), new PartitionComponent
                {
                    Bucket = (byte)i, RawSqrDistance = ParcelMathHelper.SQR_PARCEL_SIZE * i
                }, new VisualSceneState());
>>>>>>> 331a8ed6
            }

            system.Update(0f);

            // Wait for job to complete
            while (!system.sortingJobHandle.Value.IsCompleted)
            {
                await Task.Yield();
                system.Update(0f);
            }

            system.Update(0f);

            // Serve 2
            var entities = new List<Entity>();
            world.GetEntities(new QueryDescription().WithAll<GetSceneFacadeIntention>(), entities);

            Assert.That(entities.Count, Is.EqualTo(2));
            Assert.That(entities.Any(e => world.Get<IPartitionComponent>(e).Bucket == 0), Is.True);
            Assert.That(entities.Any(e => world.Get<IPartitionComponent>(e).Bucket == 1), Is.True);
        }

        [Test]
        public void StartUnloading()
        {
            realmPartitionSettings.UnloadingDistanceToleranceInParcels.Returns(1);
            realmPartitionSettings.MaxLoadingDistanceInParcels.Returns(1);

            for (byte i = 2; i <= 4; i++)
            {
                world.Create(new SceneDefinitionComponent(
                    new SceneEntityDefinition
                    {
                        metadata = new SceneMetadata
                        {
                            scene = new SceneMetadataScene
                            {
                                DecodedParcels = new Vector2Int[] { new (0, 0), new (0, 1), new (1, 0), new (2, 0), new (2, 1), new (3, 0), new (3, 1) },
                            },
                        },
                    },
<<<<<<< HEAD
                    new IpfsPath()), new PartitionComponent { Bucket = i, RawSqrDistance = (ParcelMathHelper.PARCEL_SIZE * i * ParcelMathHelper.PARCEL_SIZE * i) - 1f });
=======
                    new IpfsTypes.IpfsPath()), new PartitionComponent
                {
                    Bucket = i, RawSqrDistance = ParcelMathHelper.PARCEL_SIZE * i * ParcelMathHelper.PARCEL_SIZE * i - 1f
                }, Substitute.For<ISceneFacade>());
>>>>>>> 331a8ed6
            }

            system.Update(0f);

            Assert.That(world.CountEntities(new QueryDescription().WithAll<DeleteEntityIntention>()), Is.EqualTo(2));
        }
    }
}<|MERGE_RESOLUTION|>--- conflicted
+++ resolved
@@ -53,14 +53,10 @@
                                 { DecodedParcels = new Vector2Int[] { new (0, 0), new (0, 1), new (1, 0), new (2, 0), new (2, 1), new (3, 0), new (3, 1) } },
                         },
                     },
-<<<<<<< HEAD
-                    new IpfsPath()), new PartitionComponent { Bucket = (byte)i, RawSqrDistance = ParcelMathHelper.SQR_PARCEL_SIZE * i });
-=======
-                    new IpfsTypes.IpfsPath()), new PartitionComponent
+                    new IpfsPath()), new PartitionComponent
                 {
                     Bucket = (byte)i, RawSqrDistance = ParcelMathHelper.SQR_PARCEL_SIZE * i
                 }, new VisualSceneState());
->>>>>>> 331a8ed6
             }
 
             system.Update(0f);
@@ -102,14 +98,10 @@
                             },
                         },
                     },
-<<<<<<< HEAD
-                    new IpfsPath()), new PartitionComponent { Bucket = i, RawSqrDistance = (ParcelMathHelper.PARCEL_SIZE * i * ParcelMathHelper.PARCEL_SIZE * i) - 1f });
-=======
-                    new IpfsTypes.IpfsPath()), new PartitionComponent
+                    new IpfsPath()), new PartitionComponent
                 {
                     Bucket = i, RawSqrDistance = ParcelMathHelper.PARCEL_SIZE * i * ParcelMathHelper.PARCEL_SIZE * i - 1f
                 }, Substitute.For<ISceneFacade>());
->>>>>>> 331a8ed6
             }
 
             system.Update(0f);
