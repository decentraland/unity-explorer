{
    "name": "Realm",
    "rootNamespace": "",
    "references": [
        "GUID:8322ea9340a544c59ddc56d4793eac74",
        "GUID:101b8b6ebaf64668909b49c4b7a1420d",
        "GUID:e25ef972de004615a22937e739de2def",
        "GUID:f51ebe6a0ceec4240a699833d6309b23",
<<<<<<< HEAD
        "GUID:04c3e7e2f3374472f84666dc489d6cd2"
=======
        "GUID:1b8e1e1bd01505f478f0369c04a4fb2f"
>>>>>>> 6f000534
    ],
    "includePlatforms": [],
    "excludePlatforms": [],
    "allowUnsafeCode": false,
    "overrideReferences": false,
    "precompiledReferences": [],
    "autoReferenced": true,
    "defineConstraints": [],
    "versionDefines": [],
    "noEngineReferences": false
}<|MERGE_RESOLUTION|>--- conflicted
+++ resolved
@@ -6,11 +6,8 @@
         "GUID:101b8b6ebaf64668909b49c4b7a1420d",
         "GUID:e25ef972de004615a22937e739de2def",
         "GUID:f51ebe6a0ceec4240a699833d6309b23",
-<<<<<<< HEAD
-        "GUID:04c3e7e2f3374472f84666dc489d6cd2"
-=======
+        "GUID:04c3e7e2f3374472f84666dc489d6cd2",
         "GUID:1b8e1e1bd01505f478f0369c04a4fb2f"
->>>>>>> 6f000534
     ],
     "includePlatforms": [],
     "excludePlatforms": [],
