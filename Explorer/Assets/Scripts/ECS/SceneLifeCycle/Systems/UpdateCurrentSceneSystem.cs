--- conflicted
+++ resolved
@@ -19,7 +19,6 @@
         private readonly IScenesCache scenesCache;
 
         private Vector2Int lastParcelProcessed;
-        private Vector2Int? pendingParcel;
 
         internal UpdateCurrentSceneSystem(World world, IRealmData realmData, IScenesCache scenesCache, Entity playerEntity) : base(world)
         {
@@ -45,36 +44,13 @@
             Vector3 playerPos = World.Get<CharacterTransform>(playerEntity).Transform.position;
             Vector2Int parcel = ParcelMathHelper.FloorToParcel(playerPos);
 
-            // If the scene was not cached but it's pending
-            if (parcel == pendingParcel && scenesCache.TryGetByParcel(parcel, out ISceneFacade sceneFacade))
-            {
-                sceneFacade.SetIsCurrent(true);
-                pendingParcel = null;
-            }
-
             if (lastParcelProcessed == parcel) return;
 
-<<<<<<< HEAD
-            // Reset the previous current scene, it's ok if it's not cached (already)
-            if (scenesCache.TryGetByParcel(lastParcelProcessed, out sceneFacade))
-                sceneFacade.SetIsCurrent(false);
-=======
             scenesCache.TryGetByArea(lastParcelProcessed, out ISceneFacade? lastProcessedScene);
             scenesCache.TryGetByArea(parcel, out ISceneFacade? currentScene);
->>>>>>> ba8fa4c0
 
             if (lastProcessedScene != currentScene)
             {
-<<<<<<< HEAD
-                sceneFacade.SetIsCurrent(true);
-                pendingParcel = null;
-            }
-            else
-                pendingParcel = parcel;
-
-            lastParcelProcessed = parcel;
-
-=======
                 lastProcessedScene?.SetIsCurrent(false);
                 currentScene?.SetIsCurrent(true);
             }
@@ -82,7 +58,6 @@
                 currentScene?.SetIsCurrent(true);
 
             lastParcelProcessed = parcel;
->>>>>>> ba8fa4c0
         }
     }
 }