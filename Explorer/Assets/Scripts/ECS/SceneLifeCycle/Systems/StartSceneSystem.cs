--- conflicted
+++ resolved
@@ -38,11 +38,8 @@
         private async UniTask InitializeSceneAndStart(SceneLoadingComponent sceneLoadingComponent, CancellationToken ct)
         {
             // main thread
-<<<<<<< HEAD
+            ISceneFacade sceneFacade = await sceneFactory.CreateSceneFromSceneDefinition(ipfsRealm, sceneLoadingComponent.Definition, sceneLoadingComponent.AssetBundleManifest, ct);
             ISceneFacade sceneFacade = await sceneFactory.CreateSceneFromSceneDefinition(state.IpfsRealm, sceneDefinition, ct);
-=======
-            ISceneFacade sceneFacade = await sceneFactory.CreateSceneFromSceneDefinition(ipfsRealm, sceneLoadingComponent.Definition, sceneLoadingComponent.AssetBundleManifest, ct);
->>>>>>> 324b7a7b
 
             ct.RegisterWithoutCaptureExecutionContext(() => sceneFacade?.DisposeAsync().Forget());
 
