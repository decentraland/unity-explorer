﻿using Arch.Core;
using Arch.System;
using Arch.SystemGroups;
using DCL.Optimization.Pools;
using ECS.Abstract;
using ECS.Prioritization;
using ECS.Prioritization.Components;
using ECS.SceneLifeCycle.SceneDefinition;
using Realm;
using Unity.Collections;
using Unity.Collections.LowLevel.Unsafe;
using Unity.Jobs;
using static ECS.Prioritization.ScenesPartitioningUtils;
using static Utility.ParcelMathHelper;

namespace ECS.SceneLifeCycle.Systems
{
    /// <summary>
    ///     Partitions scene entities right after their definitions are resolved so their loading is properly deferred
    ///     according to the assigned partition. Partitioning performed for non-empty scenes only
    ///     <para>
    ///         Partitioning is performed according to the closest scene parcel to the camera.
    ///         It is guaranteed that parcels array is set in a scene definition, otherwise it won't work
    ///     </para>
    /// </summary>
    [UpdateInGroup(typeof(RealmGroup))]
    [UpdateAfter(typeof(LoadFixedPointersSystem))]
    [UpdateAfter(typeof(LoadPointersByRadiusSystem))]
    [UpdateBefore(typeof(ResolveSceneStateByRadiusSystem))]
    [UpdateBefore(typeof(ResolveStaticPointersSystem))]
    public partial class PartitionSceneEntitiesSystem : BaseUnityLoopSystem
    {
        private readonly IComponentPool<PartitionComponent> partitionComponentPool;
        private readonly IReadOnlyCameraSamplingData readOnlyCameraSamplingData;
        private readonly JobScheduler.JobScheduler jobScheduler;

        // These lists are static because of a compile issue when passing the references to the Query as [Data], code-gen wont find Unity.Collections
        private static NativeArray<PartitionData> partitions;
        private static UnsafeList<ParcelCornersData> parcelCorners;

        private ScenePartitionParallelJob partitionJob;
        private JobHandle partitionJobHandle;
        private bool isRunningJob;
        private bool forceJobRun;
        private int currentPartitionIndex;
        private readonly NativeArray<int> SqrDistanceBuckets;

        internal PartitionSceneEntitiesSystem(World world,
            IComponentPool<PartitionComponent> partitionComponentPool,
            IPartitionSettings partitionSettings,
            IReadOnlyCameraSamplingData readOnlyCameraSamplingData) : base(world)
        {
            this.partitionComponentPool = partitionComponentPool;
            this.readOnlyCameraSamplingData = readOnlyCameraSamplingData;

            // Genesis city goes from -150 to 150 so the max amount of partitions is always going to be 90000
            partitions = new NativeArray<PartitionData>(90000, Allocator.Persistent);
            parcelCorners = new UnsafeList<ParcelCornersData>(90000, Allocator.Persistent);

            // TODO: This might change with quality settings, consider updating them
            SqrDistanceBuckets = new NativeArray<int>(partitionSettings.SqrDistanceBuckets.Count, Allocator.Persistent);

            for (var i = 0; i < partitionSettings.SqrDistanceBuckets.Count; i++)
                SqrDistanceBuckets[i] = partitionSettings.SqrDistanceBuckets[i];

            partitionJob = new ScenePartitionParallelJob(ref partitions)
            {
                SqrDistanceBuckets = SqrDistanceBuckets,
            };
        }

        public override void Dispose()
        {
<<<<<<< HEAD
            partitions.Dispose();

=======
            // We can't dispose collections used in jobs, first ensure job is finished
            partitionJobHandle.Complete();

            partitions.Dispose();

>>>>>>> a436d168
            // not sure if the parcelCorners.Dispose() will dispose its children as well so we explicitly do so here
            foreach (ParcelCornersData cornersData in parcelCorners)
                cornersData.Dispose();

            parcelCorners.Dispose();
        }

        protected override void Update(float t)
        {
            // once the job is completed, we query and update all partitions
            if (isRunningJob && partitionJobHandle.IsCompleted)
            {
                partitionJobHandle.Complete();
                isRunningJob = false;
                PartitionExistingEntityQuery(World);
            }

            if (!isRunningJob)
            {
                PartitionNewEntityQuery(World);

                if (currentPartitionIndex > 0)
                    forceJobRun = true;
            }

            // Repartition if camera transform is qualified and the last job has already been completed
            if ((forceJobRun || readOnlyCameraSamplingData.IsDirty) && !isRunningJob && currentPartitionIndex > 0)
            {
                partitionJob.CameraForward = readOnlyCameraSamplingData.Forward;
                partitionJob.CameraPosition = readOnlyCameraSamplingData.Position;
                partitionJob.ParcelCorners = parcelCorners;
                partitionJobHandle = partitionJob.Schedule(currentPartitionIndex, 8);
                isRunningJob = true;
                forceJobRun = false;
            }
        }

        [Query]
        [None(typeof(PartitionComponent))]
        private void PartitionNewEntity(in Entity entity, ref SceneDefinitionComponent definition)
        {
            if (definition.InternalJobIndex < 0)
            {
                var corners = new NativeArray<ParcelCorners>(definition.ParcelsCorners.Count, Allocator.Persistent);

                for (var i = 0; i < definition.ParcelsCorners.Count; i++)
                    corners[i] = definition.ParcelsCorners[i];

                parcelCorners.Add(new ParcelCornersData(in corners));

                definition.InternalJobIndex = currentPartitionIndex;

                partitions[currentPartitionIndex] = new PartitionData
                {
                    IsDirty = true,
                    RawSqrDistance = -1,
                };

                currentPartitionIndex++;
            }
            else
            {
                PartitionData partition = partitions[definition.InternalJobIndex];
                PartitionComponent partitionComponent = partitionComponentPool.Get();
                partitionComponent.IsDirty = partition.IsDirty;
                partitionComponent.IsBehind = partition.IsBehind;
                partitionComponent.Bucket = partition.Bucket;
                partitionComponent.RawSqrDistance = partition.RawSqrDistance;
                World.Add(entity, partitionComponent);
            }
        }

        [Query]
        private void PartitionExistingEntity(in Entity entity, ref SceneDefinitionComponent definition, ref PartitionComponent partitionComponent)
        {
            if (definition.InternalJobIndex < 0) return;
            PartitionData partition = partitions[definition.InternalJobIndex];
            partitionComponent.IsDirty = partition.IsDirty;
            partitionComponent.IsBehind = partition.IsBehind;
            partitionComponent.Bucket = partition.Bucket;
            partitionComponent.RawSqrDistance = partition.RawSqrDistance;
        }
    }
}<|MERGE_RESOLUTION|>--- conflicted
+++ resolved
@@ -71,16 +71,11 @@
 
         public override void Dispose()
         {
-<<<<<<< HEAD
-            partitions.Dispose();
-
-=======
             // We can't dispose collections used in jobs, first ensure job is finished
             partitionJobHandle.Complete();
 
             partitions.Dispose();
 
->>>>>>> a436d168
             // not sure if the parcelCorners.Dispose() will dispose its children as well so we explicitly do so here
             foreach (ParcelCornersData cornersData in parcelCorners)
                 cornersData.Dispose();
