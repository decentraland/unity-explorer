--- conflicted
+++ resolved
@@ -52,19 +52,7 @@
             if (cameraSamplingData.IsDirty)
                 return;
 
-<<<<<<< HEAD
-            ScenesPartitioningUtils.CheckCameraTransformChanged(cameraSamplingData, in cameraComponent, partitionSettings.PositionSqrTolerance, partitionSettings.AngleTolerance);
-=======
             ScenesPartitioningUtils.TryUpdateCameraTransformOnChanged(cameraSamplingData, in cameraComponent, partitionSettings.PositionSqrTolerance, partitionSettings.AngleTolerance);
-        }
-
-        [Query]
-        private void ModifyCameraSamplingBasedOnTeleportIntent(in PlayerTeleportIntent teleportIntent)
-        {
-            cameraSamplingData.Position = teleportIntent.Position;
-            cameraSamplingData.Parcel = teleportIntent.Parcel;
-            cameraSamplingData.IsDirty = true;
->>>>>>> 2ce7a990
         }
 
         [Query]
