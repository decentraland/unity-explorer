{
<<<<<<< HEAD
  "name": "SceneLifeCycle",
  "rootNamespace": "",
  "references": [
    "GUID:4794e238ed0f65142a4aea5848b513e5",
    "GUID:8322ea9340a544c59ddc56d4793eac74",
    "GUID:d8b63aba1907145bea998dd612889d6b",
    "GUID:e0cd26848372d4e5c891c569017e11f1",
    "GUID:fa7b3fdbb04d67549916da7bd2af58ab",
    "GUID:9e314663ce958b746873cb22d57ede55",
    "GUID:101b8b6ebaf64668909b49c4b7a1420d",
    "GUID:275e22790c04e9b47a5085d7b0c4432a",
    "GUID:3640f3c0b42946b0b8794a1ed8e06ca5",
    "GUID:286980af24684da6acc1caa413039811"
  ],
  "includePlatforms": [],
  "excludePlatforms": [],
  "allowUnsafeCode": false,
  "overrideReferences": false,
  "precompiledReferences": [],
  "autoReferenced": true,
  "defineConstraints": [],
  "versionDefines": [],
  "noEngineReferences": false
=======
    "name": "SceneLifeCycle",
    "rootNamespace": "",
    "references": [
        "GUID:4794e238ed0f65142a4aea5848b513e5",
        "GUID:8322ea9340a544c59ddc56d4793eac74",
        "GUID:d8b63aba1907145bea998dd612889d6b",
        "GUID:e0cd26848372d4e5c891c569017e11f1",
        "GUID:fa7b3fdbb04d67549916da7bd2af58ab",
        "GUID:9e314663ce958b746873cb22d57ede55",
        "GUID:101b8b6ebaf64668909b49c4b7a1420d",
      "GUID:275e22790c04e9b47a5085d7b0c4432a",
      "GUID:3640f3c0b42946b0b8794a1ed8e06ca5",
      "GUID:286980af24684da6acc1caa413039811"
    ],
    "includePlatforms": [],
    "excludePlatforms": [],
    "allowUnsafeCode": false,
    "overrideReferences": false,
    "precompiledReferences": [],
    "autoReferenced": true,
    "defineConstraints": [],
    "versionDefines": [],
    "noEngineReferences": false
>>>>>>> 9636458f
}<|MERGE_RESOLUTION|>--- conflicted
+++ resolved
@@ -1,29 +1,4 @@
 {
-<<<<<<< HEAD
-  "name": "SceneLifeCycle",
-  "rootNamespace": "",
-  "references": [
-    "GUID:4794e238ed0f65142a4aea5848b513e5",
-    "GUID:8322ea9340a544c59ddc56d4793eac74",
-    "GUID:d8b63aba1907145bea998dd612889d6b",
-    "GUID:e0cd26848372d4e5c891c569017e11f1",
-    "GUID:fa7b3fdbb04d67549916da7bd2af58ab",
-    "GUID:9e314663ce958b746873cb22d57ede55",
-    "GUID:101b8b6ebaf64668909b49c4b7a1420d",
-    "GUID:275e22790c04e9b47a5085d7b0c4432a",
-    "GUID:3640f3c0b42946b0b8794a1ed8e06ca5",
-    "GUID:286980af24684da6acc1caa413039811"
-  ],
-  "includePlatforms": [],
-  "excludePlatforms": [],
-  "allowUnsafeCode": false,
-  "overrideReferences": false,
-  "precompiledReferences": [],
-  "autoReferenced": true,
-  "defineConstraints": [],
-  "versionDefines": [],
-  "noEngineReferences": false
-=======
     "name": "SceneLifeCycle",
     "rootNamespace": "",
     "references": [
@@ -47,5 +22,4 @@
     "defineConstraints": [],
     "versionDefines": [],
     "noEngineReferences": false
->>>>>>> 9636458f
 }