--- conflicted
+++ resolved
@@ -11,12 +11,8 @@
         "GUID:101b8b6ebaf64668909b49c4b7a1420d",
       "GUID:275e22790c04e9b47a5085d7b0c4432a",
       "GUID:3640f3c0b42946b0b8794a1ed8e06ca5",
-<<<<<<< HEAD
       "GUID:286980af24684da6acc1caa413039811",
-      "GUID:1b8e1e1bd01505f478f0369c04a4fb2f"
-=======
-      "GUID:286980af24684da6acc1caa413039811"
->>>>>>> 2347679a
+       "GUID:1b8e1e1bd01505f478f0369c04a4fb2f"
     ],
     "includePlatforms": [],
     "excludePlatforms": [],
