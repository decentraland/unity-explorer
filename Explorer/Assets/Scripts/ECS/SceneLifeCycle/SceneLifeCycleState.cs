--- conflicted
+++ resolved
@@ -7,18 +7,14 @@
 {
     public class SceneLifeCycleState
     {
-<<<<<<< HEAD
         public readonly Dictionary<string, Entity> LiveScenes = new ();
 
-        public readonly Dictionary<Vector2Int, IpfsTypes.SceneEntityDefinition> ScenePointers = new ();
-=======
         /// <summary>
         ///     Scene pointers are cached and never removed
         /// </summary>
-        public readonly Dictionary<Vector2Int, ScenePointer> ScenePointers = new ();
+        public readonly Dictionary<Vector2Int, IpfsTypes.SceneEntityDefinition> ScenePointers = new ();
 
         public readonly Dictionary<string, Entity> LiveScenes = new ();
->>>>>>> 324b7a7b
 
         public readonly HashSet<IpfsTypes.SceneEntityDefinition> FixedScenes = new ();
 
