﻿using ECS.SceneLifeCycle.SceneDefinition;
using ECS.StreamableLoading.Common.Components;
using Ipfs;
using System;
using System.Threading;

namespace ECS.SceneLifeCycle.Components
{
    /// <summary>
    ///     An abstracted way of creating a scene facade
    /// </summary>
    public struct GetSceneFacadeIntention : ILoadingIntention, IEquatable<GetSceneFacadeIntention>
    {
        public CancellationTokenSource CancellationTokenSource => CommonArguments.CancellationTokenSource;

        public CommonLoadingArguments CommonArguments { get; set; }

        public readonly IIpfsRealm IpfsRealm;
        public readonly SceneDefinitionComponent DefinitionComponent;

<<<<<<< HEAD
        public GetSceneFacadeIntention(IIpfsRealm ipfsRealm, IpfsTypes.IpfsPath ipfsPath, IpfsTypes.SceneEntityDefinition definition, IReadOnlyList<Vector2Int> parcels, bool isEmpty)
=======
        internal GetSceneFacadeIntention(IIpfsRealm ipfsRealm, SceneDefinitionComponent definitionComponent)
>>>>>>> 2d012e24
        {
            IpfsRealm = ipfsRealm;
            DefinitionComponent = definitionComponent;

            // URL = EntityId just for identification, it is used by LoadSystemBase, it won't be used as a URL
            CommonArguments = new CommonLoadingArguments(definitionComponent.IpfsPath.EntityId);
        }

        public bool Equals(GetSceneFacadeIntention other) =>
            Equals(IpfsRealm, other.IpfsRealm) && Equals(DefinitionComponent.Definition, other.DefinitionComponent.Definition);

        public override bool Equals(object obj) =>
            obj is GetSceneFacadeIntention other && Equals(other);

        public override int GetHashCode() =>
            HashCode.Combine(IpfsRealm, DefinitionComponent.Definition);

        public override string ToString() =>
            $"Get Scene Facade: {DefinitionComponent.Definition?.id}";
    }
}<|MERGE_RESOLUTION|>--- conflicted
+++ resolved
@@ -18,11 +18,7 @@
         public readonly IIpfsRealm IpfsRealm;
         public readonly SceneDefinitionComponent DefinitionComponent;
 
-<<<<<<< HEAD
-        public GetSceneFacadeIntention(IIpfsRealm ipfsRealm, IpfsTypes.IpfsPath ipfsPath, IpfsTypes.SceneEntityDefinition definition, IReadOnlyList<Vector2Int> parcels, bool isEmpty)
-=======
         internal GetSceneFacadeIntention(IIpfsRealm ipfsRealm, SceneDefinitionComponent definitionComponent)
->>>>>>> 2d012e24
         {
             IpfsRealm = ipfsRealm;
             DefinitionComponent = definitionComponent;
