<<<<<<< HEAD
﻿using CommunicationData.URLHelpers;
using Cysharp.Threading.Tasks;
using DCL.Diagnostics;
using DCL.WebRequests;
using ECS.Prioritization.Components;
using ECS.SceneLifeCycle.Components;
using Ipfs;
using SceneRunner;
using SceneRunner.Scene;
using System;
using System.Threading;
using Utility;

namespace ECS.SceneLifeCycle.Systems
{
    public class LoadSceneSystemLogic
    {
        private readonly URLDomain assetBundleURL;
        private readonly IWebRequestController webRequestController;

        public LoadSceneSystemLogic(IWebRequestController webRequestController, URLDomain assetBundleURL)
        {
            this.assetBundleURL = assetBundleURL;
            this.webRequestController = webRequestController;
        }

        public async UniTask<ISceneFacade> FlowAsync(ISceneFactory sceneFactory, GetSceneFacadeIntention intention, string reportCategory, IPartitionComponent partition, CancellationToken ct)
        {
            // Warning! Obscure Logic!
            // Each scene can override the content base url, so we need to check if the scene definition has a base url
            // and if it does, we use it, otherwise we use the realm's base url
            URLDomain contentBaseUrl = intention.IpfsPath.BaseUrl.IsEmpty
                ? intention.IpfsRealm.ContentBaseUrl
                : intention.IpfsPath.BaseUrl;

            var hashedContent = new SceneHashedContent(intention.Definition.content, contentBaseUrl);

            // Before a scene can be ever loaded the asset bundle manifest should be retrieved
            UniTask<SceneAssetBundleManifest> loadAssetBundleManifest = LoadAssetBundleManifestAsync(intention.IpfsPath.EntityId, reportCategory, ct);
            UniTask<UniTaskVoid> loadSceneMetadata = OverrideSceneMetadataAsync(hashedContent, intention, reportCategory, ct);
            UniTask<ReadOnlyMemory<byte>> loadMainCrdt = LoadMainCrdtAsync(hashedContent, reportCategory, ct);

            (SceneAssetBundleManifest manifest, _, ReadOnlyMemory<byte> mainCrdt) = await UniTask.WhenAll(loadAssetBundleManifest, loadSceneMetadata, loadMainCrdt);

            // Create scene data
            var sceneData = new SceneData(hashedContent, intention.Definition, manifest, intention.Definition.metadata.scene.DecodedBase, new StaticSceneMessages(mainCrdt));

            // Calculate partition immediately

            await UniTask.SwitchToMainThread();

            return await sceneFactory.CreateSceneFromSceneDefinition(sceneData, partition, ct);
        }

        private async UniTask<ReadOnlyMemory<byte>> LoadMainCrdtAsync(ISceneContent sceneContent, string reportCategory, CancellationToken ct)
        {
            const string NAME = "main.crdt";

            // if scene does not contain main.crdt, do nothing
            if (!sceneContent.TryGetContentUrl(NAME, out URLAddress url))
                return ReadOnlyMemory<byte>.Empty;

            return (await webRequestController.GetAsync(new CommonArguments(url), ct, reportCategory)).GetDataCopy();
        }

        private async UniTask<SceneAssetBundleManifest> LoadAssetBundleManifestAsync(string sceneId, string reportCategory, CancellationToken ct)
        {
            URLAddress url = assetBundleURL.Append(URLPath.FromString($"manifest/{sceneId}{PlatformUtils.GetPlatform()}.json"));

            try
            {
                SceneAbDto sceneAbDto = await (await webRequestController.GetAsync(new CommonArguments(url), ct, reportCategory))
                   .CreateFromJson<SceneAbDto>(WRJsonParser.Unity, WRThreadFlags.SwitchToThreadPool);

                return new SceneAssetBundleManifest(assetBundleURL, sceneAbDto);
            }
            catch
            {
                // Don't block the scene if the loading manifest failed, just use NULL
                ReportHub.LogError(new ReportData(reportCategory, ReportHint.SessionStatic), $"Asset Bundles Manifest is not loaded for scene {sceneId}");
                return SceneAssetBundleManifest.NULL;
            }
        }

        /// <summary>
        ///     Loads scene metadata from a separate endpoint to ensure it contains "baseUrl" and overrides the existing metadata
        ///     with new one
        /// </summary>
        private async UniTask<UniTaskVoid> OverrideSceneMetadataAsync(ISceneContent sceneContent, GetSceneFacadeIntention intention, string reportCategory, CancellationToken ct)
        {
            const string NAME = "scene.json";

            if (!sceneContent.TryGetContentUrl(NAME, out URLAddress sceneJsonUrl))
                throw new ArgumentException("scene.json does not exist in the content");

            IpfsTypes.SceneMetadata target = intention.Definition.metadata;

            await (await webRequestController.GetAsync(new CommonArguments(sceneJsonUrl), ct, reportCategory))
               .OverwriteFromJsonAsync(target, WRJsonParser.Unity, WRThreadFlags.SwitchToThreadPool);

            intention.Definition.id = intention.IpfsPath.EntityId;

            return default(UniTaskVoid);
        }
    }
}
=======
﻿using CommunicationData.URLHelpers;
using Cysharp.Threading.Tasks;
using DCL.Diagnostics;
using DCL.PerformanceBudgeting;
using ECS.Prioritization.Components;
using ECS.SceneLifeCycle.Components;
using ECS.SceneLifeCycle.SceneDefinition;
using ECS.StreamableLoading.Common.Components;
using ECS.StreamableLoading.Common.Systems;
using Ipfs;
using SceneRunner;
using SceneRunner.Scene;
using System;
using System.Threading;
using UnityEngine;
using UnityEngine.Networking;
using Utility;

namespace ECS.SceneLifeCycle.Systems
{
    public class LoadSceneSystemLogic
    {
        private readonly URLDomain assetBundleURL;

        public LoadSceneSystemLogic(URLDomain assetBundleURL)
        {
            this.assetBundleURL = assetBundleURL;
        }

        public async UniTask<ISceneFacade> FlowAsync(ISceneFactory sceneFactory, GetSceneFacadeIntention intention, string reportCategory, IPartitionComponent partition, CancellationToken ct)
        {
            SceneDefinitionComponent definitionComponent = intention.DefinitionComponent;
            IpfsTypes.IpfsPath ipfsPath = definitionComponent.IpfsPath;
            IpfsTypes.SceneEntityDefinition definition = definitionComponent.Definition;

            // Warning! Obscure Logic!
            // Each scene can override the content base url, so we need to check if the scene definition has a base url
            // and if it does, we use it, otherwise we use the realm's base url
            URLDomain contentBaseUrl = ipfsPath.BaseUrl.IsEmpty
                ? intention.IpfsRealm.ContentBaseUrl
                : ipfsPath.BaseUrl;

            var hashedContent = new SceneHashedContent(definition.content, contentBaseUrl);

            // Before a scene can be ever loaded the asset bundle manifest should be retrieved
            UniTask<SceneAssetBundleManifest> loadAssetBundleManifest = LoadAssetBundleManifestAsync(ipfsPath.EntityId, reportCategory, ct);
            UniTask<UniTaskVoid> loadSceneMetadata = OverrideSceneMetadataAsync(hashedContent, intention, reportCategory, ct);
            UniTask<ReadOnlyMemory<byte>> loadMainCrdt = LoadMainCrdtAsync(hashedContent, reportCategory, ct);

            (SceneAssetBundleManifest manifest, _, ReadOnlyMemory<byte> mainCrdt) = await UniTask.WhenAll(loadAssetBundleManifest, loadSceneMetadata, loadMainCrdt);

            // Create scene data
            Vector2Int baseParcel = IpfsHelper.DecodePointer(definition.metadata.scene.baseParcel);
            ParcelMathHelper.SceneGeometry sceneGeometry = ParcelMathHelper.CreateSceneGeometry(intention.DefinitionComponent.ParcelsCorners, baseParcel);
            var sceneData = new SceneData(hashedContent, definitionComponent.Definition, manifest, baseParcel, sceneGeometry, new StaticSceneMessages(mainCrdt));

            // Calculate partition immediately

            await UniTask.SwitchToMainThread();

            return await sceneFactory.CreateSceneFromSceneDefinition(sceneData, partition, ct);
        }

        private async UniTask<ReadOnlyMemory<byte>> LoadMainCrdtAsync(ISceneContent sceneContent, string reportCategory, CancellationToken ct)
        {
            const string NAME = "main.crdt";

            // if scene does not contain main.crdt, do nothing
            if (!sceneContent.TryGetContentUrl(NAME, out URLAddress url))
                return ReadOnlyMemory<byte>.Empty;

            var subIntent = new SubIntention(new CommonLoadingArguments(url));

            return (await subIntent.RepeatLoopAsync(NoAcquiredBudget.INSTANCE, PartitionComponent.TOP_PRIORITY, InnerFlowAsync, reportCategory, ct)).UnwrapAndRethrow();

            static async UniTask<StreamableLoadingResult<ReadOnlyMemory<byte>>> InnerFlowAsync(SubIntention intention, IAcquiredBudget acquiredBudget, IPartitionComponent partition, CancellationToken ct)
            {
                using UnityWebRequest wr = await UnityWebRequest.Get(intention.CommonArguments.URL).SendWebRequest().WithCancellation(ct);
                return new StreamableLoadingResult<ReadOnlyMemory<byte>>(wr.downloadHandler.data);
            }
        }

        private async UniTask<SceneAssetBundleManifest> LoadAssetBundleManifestAsync(string sceneId, string reportCategory, CancellationToken ct)
        {
            var subIntent = new SubIntention(new CommonLoadingArguments(assetBundleURL.Append(URLPath.FromString($"manifest/{sceneId}{PlatformUtils.GetPlatform()}.json"))));

            // Repeat loop for this request only
            async UniTask<StreamableLoadingResult<string>> InnerFlowAsync(SubIntention subIntention, IAcquiredBudget acquiredBudget, IPartitionComponent partition, CancellationToken ct)
            {
                using UnityWebRequest wr = await UnityWebRequest.Get(subIntention.CommonArguments.URL).SendWebRequest().WithCancellation(ct);
                return new StreamableLoadingResult<string>(wr.downloadHandler.text);
            }

            StreamableLoadingResult<string> result = (await subIntent.RepeatLoopAsync(NoAcquiredBudget.INSTANCE, PartitionComponent.TOP_PRIORITY, InnerFlowAsync, reportCategory, ct)).Denullify();

            if (result.Succeeded)
            {
                // Parse off the main thread
                await UniTask.SwitchToThreadPool();
                SceneAbDto sceneAbDto = JsonUtility.FromJson<SceneAbDto>(result.Asset);

                if (sceneAbDto.ValidateVersion())
                    return new SceneAssetBundleManifest(assetBundleURL, sceneAbDto);
            }

            // Don't block the scene if the loading manifest failed, just use NULL
            ReportHub.LogError(new ReportData(reportCategory, ReportHint.SessionStatic), $"Asset Bundles Manifest is not loaded for scene {sceneId}");
            return SceneAssetBundleManifest.NULL;
        }

        /// <summary>
        ///     Loads scene metadata from a separate endpoint to ensure it contains "baseUrl" and overrides the existing metadata
        ///     with new one
        /// </summary>
        private async UniTask<UniTaskVoid> OverrideSceneMetadataAsync(ISceneContent sceneContent, GetSceneFacadeIntention intention, string reportCategory, CancellationToken ct)
        {
            const string NAME = "scene.json";

            if (!sceneContent.TryGetContentUrl(NAME, out URLAddress sceneJsonUrl))
                throw new ArgumentException("scene.json does not exist in the content");

            var subIntent = new SubIntention(new CommonLoadingArguments(sceneJsonUrl));

            string result = (await subIntent.RepeatLoopAsync(NoAcquiredBudget.INSTANCE, PartitionComponent.TOP_PRIORITY, InnerFlowAsync, reportCategory, ct)).UnwrapAndRethrow();

            await UniTask.SwitchToThreadPool();

            // Parse the JSON
            JsonUtility.FromJsonOverwrite(result, intention.DefinitionComponent.Definition.metadata);
            intention.DefinitionComponent.Definition.id = intention.DefinitionComponent.IpfsPath.EntityId;
            return default(UniTaskVoid);

            // Repeat loop for this request only
            async UniTask<StreamableLoadingResult<string>> InnerFlowAsync(SubIntention subIntention, IAcquiredBudget acquiredBudget, IPartitionComponent partition, CancellationToken ct)
            {
                using UnityWebRequest wr = await UnityWebRequest.Get(subIntention.CommonArguments.URL).SendWebRequest().WithCancellation(ct);
                return new StreamableLoadingResult<string>(wr.downloadHandler.text);
            }
        }
    }
}
>>>>>>> 2d012e24
<|MERGE_RESOLUTION|>--- conflicted
+++ resolved
@@ -1,10 +1,12 @@
-<<<<<<< HEAD
-﻿using CommunicationData.URLHelpers;
+using CommunicationData.URLHelpers;
 using Cysharp.Threading.Tasks;
 using DCL.Diagnostics;
 using DCL.WebRequests;
 using ECS.Prioritization.Components;
 using ECS.SceneLifeCycle.Components;
+using ECS.SceneLifeCycle.SceneDefinition;
+using ECS.StreamableLoading.Common.Components;
+using ECS.StreamableLoading.Common.Systems;
 using Ipfs;
 using SceneRunner;
 using SceneRunner.Scene;
@@ -27,24 +29,30 @@
 
         public async UniTask<ISceneFacade> FlowAsync(ISceneFactory sceneFactory, GetSceneFacadeIntention intention, string reportCategory, IPartitionComponent partition, CancellationToken ct)
         {
+            SceneDefinitionComponent definitionComponent = intention.DefinitionComponent;
+            IpfsTypes.IpfsPath ipfsPath = definitionComponent.IpfsPath;
+            IpfsTypes.SceneEntityDefinition definition = definitionComponent.Definition;
+
             // Warning! Obscure Logic!
             // Each scene can override the content base url, so we need to check if the scene definition has a base url
             // and if it does, we use it, otherwise we use the realm's base url
-            URLDomain contentBaseUrl = intention.IpfsPath.BaseUrl.IsEmpty
+            URLDomain contentBaseUrl = ipfsPath.BaseUrl.IsEmpty
                 ? intention.IpfsRealm.ContentBaseUrl
-                : intention.IpfsPath.BaseUrl;
+                : ipfsPath.BaseUrl;
 
-            var hashedContent = new SceneHashedContent(intention.Definition.content, contentBaseUrl);
+            var hashedContent = new SceneHashedContent(definition.content, contentBaseUrl);
 
             // Before a scene can be ever loaded the asset bundle manifest should be retrieved
-            UniTask<SceneAssetBundleManifest> loadAssetBundleManifest = LoadAssetBundleManifestAsync(intention.IpfsPath.EntityId, reportCategory, ct);
+            UniTask<SceneAssetBundleManifest> loadAssetBundleManifest = LoadAssetBundleManifestAsync(ipfsPath.EntityId, reportCategory, ct);
             UniTask<UniTaskVoid> loadSceneMetadata = OverrideSceneMetadataAsync(hashedContent, intention, reportCategory, ct);
             UniTask<ReadOnlyMemory<byte>> loadMainCrdt = LoadMainCrdtAsync(hashedContent, reportCategory, ct);
 
             (SceneAssetBundleManifest manifest, _, ReadOnlyMemory<byte> mainCrdt) = await UniTask.WhenAll(loadAssetBundleManifest, loadSceneMetadata, loadMainCrdt);
 
             // Create scene data
-            var sceneData = new SceneData(hashedContent, intention.Definition, manifest, intention.Definition.metadata.scene.DecodedBase, new StaticSceneMessages(mainCrdt));
+            var baseParcel = intention.Definition.metadata.scene.DecodedBase;
+            ParcelMathHelper.SceneGeometry sceneGeometry = ParcelMathHelper.CreateSceneGeometry(intention.DefinitionComponent.ParcelsCorners, baseParcel);
+            var sceneData = new SceneData(hashedContent, definitionComponent.Definition, manifest, baseParcel, sceneGeometry, new StaticSceneMessages(mainCrdt));
 
             // Calculate partition immediately
 
@@ -73,7 +81,11 @@
                 SceneAbDto sceneAbDto = await (await webRequestController.GetAsync(new CommonArguments(url), ct, reportCategory))
                    .CreateFromJson<SceneAbDto>(WRJsonParser.Unity, WRThreadFlags.SwitchToThreadPool);
 
-                return new SceneAssetBundleManifest(assetBundleURL, sceneAbDto);
+                if (sceneAbDto.ValidateVersion())
+                    return new SceneAssetBundleManifest(assetBundleURL, sceneAbDto);
+
+                ReportHub.LogError(new ReportData(reportCategory, ReportHint.SessionStatic), $"Asset Bundle Version Mismatch for {sceneId}");
+                return SceneAssetBundleManifest.NULL;
             }
             catch
             {
@@ -99,152 +111,9 @@
             await (await webRequestController.GetAsync(new CommonArguments(sceneJsonUrl), ct, reportCategory))
                .OverwriteFromJsonAsync(target, WRJsonParser.Unity, WRThreadFlags.SwitchToThreadPool);
 
-            intention.Definition.id = intention.IpfsPath.EntityId;
+            intention.DefinitionComponent.Definition.id = intention.DefinitionComponent.IpfsPath.EntityId;
 
             return default(UniTaskVoid);
         }
     }
-}
-=======
-﻿using CommunicationData.URLHelpers;
-using Cysharp.Threading.Tasks;
-using DCL.Diagnostics;
-using DCL.PerformanceBudgeting;
-using ECS.Prioritization.Components;
-using ECS.SceneLifeCycle.Components;
-using ECS.SceneLifeCycle.SceneDefinition;
-using ECS.StreamableLoading.Common.Components;
-using ECS.StreamableLoading.Common.Systems;
-using Ipfs;
-using SceneRunner;
-using SceneRunner.Scene;
-using System;
-using System.Threading;
-using UnityEngine;
-using UnityEngine.Networking;
-using Utility;
-
-namespace ECS.SceneLifeCycle.Systems
-{
-    public class LoadSceneSystemLogic
-    {
-        private readonly URLDomain assetBundleURL;
-
-        public LoadSceneSystemLogic(URLDomain assetBundleURL)
-        {
-            this.assetBundleURL = assetBundleURL;
-        }
-
-        public async UniTask<ISceneFacade> FlowAsync(ISceneFactory sceneFactory, GetSceneFacadeIntention intention, string reportCategory, IPartitionComponent partition, CancellationToken ct)
-        {
-            SceneDefinitionComponent definitionComponent = intention.DefinitionComponent;
-            IpfsTypes.IpfsPath ipfsPath = definitionComponent.IpfsPath;
-            IpfsTypes.SceneEntityDefinition definition = definitionComponent.Definition;
-
-            // Warning! Obscure Logic!
-            // Each scene can override the content base url, so we need to check if the scene definition has a base url
-            // and if it does, we use it, otherwise we use the realm's base url
-            URLDomain contentBaseUrl = ipfsPath.BaseUrl.IsEmpty
-                ? intention.IpfsRealm.ContentBaseUrl
-                : ipfsPath.BaseUrl;
-
-            var hashedContent = new SceneHashedContent(definition.content, contentBaseUrl);
-
-            // Before a scene can be ever loaded the asset bundle manifest should be retrieved
-            UniTask<SceneAssetBundleManifest> loadAssetBundleManifest = LoadAssetBundleManifestAsync(ipfsPath.EntityId, reportCategory, ct);
-            UniTask<UniTaskVoid> loadSceneMetadata = OverrideSceneMetadataAsync(hashedContent, intention, reportCategory, ct);
-            UniTask<ReadOnlyMemory<byte>> loadMainCrdt = LoadMainCrdtAsync(hashedContent, reportCategory, ct);
-
-            (SceneAssetBundleManifest manifest, _, ReadOnlyMemory<byte> mainCrdt) = await UniTask.WhenAll(loadAssetBundleManifest, loadSceneMetadata, loadMainCrdt);
-
-            // Create scene data
-            Vector2Int baseParcel = IpfsHelper.DecodePointer(definition.metadata.scene.baseParcel);
-            ParcelMathHelper.SceneGeometry sceneGeometry = ParcelMathHelper.CreateSceneGeometry(intention.DefinitionComponent.ParcelsCorners, baseParcel);
-            var sceneData = new SceneData(hashedContent, definitionComponent.Definition, manifest, baseParcel, sceneGeometry, new StaticSceneMessages(mainCrdt));
-
-            // Calculate partition immediately
-
-            await UniTask.SwitchToMainThread();
-
-            return await sceneFactory.CreateSceneFromSceneDefinition(sceneData, partition, ct);
-        }
-
-        private async UniTask<ReadOnlyMemory<byte>> LoadMainCrdtAsync(ISceneContent sceneContent, string reportCategory, CancellationToken ct)
-        {
-            const string NAME = "main.crdt";
-
-            // if scene does not contain main.crdt, do nothing
-            if (!sceneContent.TryGetContentUrl(NAME, out URLAddress url))
-                return ReadOnlyMemory<byte>.Empty;
-
-            var subIntent = new SubIntention(new CommonLoadingArguments(url));
-
-            return (await subIntent.RepeatLoopAsync(NoAcquiredBudget.INSTANCE, PartitionComponent.TOP_PRIORITY, InnerFlowAsync, reportCategory, ct)).UnwrapAndRethrow();
-
-            static async UniTask<StreamableLoadingResult<ReadOnlyMemory<byte>>> InnerFlowAsync(SubIntention intention, IAcquiredBudget acquiredBudget, IPartitionComponent partition, CancellationToken ct)
-            {
-                using UnityWebRequest wr = await UnityWebRequest.Get(intention.CommonArguments.URL).SendWebRequest().WithCancellation(ct);
-                return new StreamableLoadingResult<ReadOnlyMemory<byte>>(wr.downloadHandler.data);
-            }
-        }
-
-        private async UniTask<SceneAssetBundleManifest> LoadAssetBundleManifestAsync(string sceneId, string reportCategory, CancellationToken ct)
-        {
-            var subIntent = new SubIntention(new CommonLoadingArguments(assetBundleURL.Append(URLPath.FromString($"manifest/{sceneId}{PlatformUtils.GetPlatform()}.json"))));
-
-            // Repeat loop for this request only
-            async UniTask<StreamableLoadingResult<string>> InnerFlowAsync(SubIntention subIntention, IAcquiredBudget acquiredBudget, IPartitionComponent partition, CancellationToken ct)
-            {
-                using UnityWebRequest wr = await UnityWebRequest.Get(subIntention.CommonArguments.URL).SendWebRequest().WithCancellation(ct);
-                return new StreamableLoadingResult<string>(wr.downloadHandler.text);
-            }
-
-            StreamableLoadingResult<string> result = (await subIntent.RepeatLoopAsync(NoAcquiredBudget.INSTANCE, PartitionComponent.TOP_PRIORITY, InnerFlowAsync, reportCategory, ct)).Denullify();
-
-            if (result.Succeeded)
-            {
-                // Parse off the main thread
-                await UniTask.SwitchToThreadPool();
-                SceneAbDto sceneAbDto = JsonUtility.FromJson<SceneAbDto>(result.Asset);
-
-                if (sceneAbDto.ValidateVersion())
-                    return new SceneAssetBundleManifest(assetBundleURL, sceneAbDto);
-            }
-
-            // Don't block the scene if the loading manifest failed, just use NULL
-            ReportHub.LogError(new ReportData(reportCategory, ReportHint.SessionStatic), $"Asset Bundles Manifest is not loaded for scene {sceneId}");
-            return SceneAssetBundleManifest.NULL;
-        }
-
-        /// <summary>
-        ///     Loads scene metadata from a separate endpoint to ensure it contains "baseUrl" and overrides the existing metadata
-        ///     with new one
-        /// </summary>
-        private async UniTask<UniTaskVoid> OverrideSceneMetadataAsync(ISceneContent sceneContent, GetSceneFacadeIntention intention, string reportCategory, CancellationToken ct)
-        {
-            const string NAME = "scene.json";
-
-            if (!sceneContent.TryGetContentUrl(NAME, out URLAddress sceneJsonUrl))
-                throw new ArgumentException("scene.json does not exist in the content");
-
-            var subIntent = new SubIntention(new CommonLoadingArguments(sceneJsonUrl));
-
-            string result = (await subIntent.RepeatLoopAsync(NoAcquiredBudget.INSTANCE, PartitionComponent.TOP_PRIORITY, InnerFlowAsync, reportCategory, ct)).UnwrapAndRethrow();
-
-            await UniTask.SwitchToThreadPool();
-
-            // Parse the JSON
-            JsonUtility.FromJsonOverwrite(result, intention.DefinitionComponent.Definition.metadata);
-            intention.DefinitionComponent.Definition.id = intention.DefinitionComponent.IpfsPath.EntityId;
-            return default(UniTaskVoid);
-
-            // Repeat loop for this request only
-            async UniTask<StreamableLoadingResult<string>> InnerFlowAsync(SubIntention subIntention, IAcquiredBudget acquiredBudget, IPartitionComponent partition, CancellationToken ct)
-            {
-                using UnityWebRequest wr = await UnityWebRequest.Get(subIntention.CommonArguments.URL).SendWebRequest().WithCancellation(ct);
-                return new StreamableLoadingResult<string>(wr.downloadHandler.text);
-            }
-        }
-    }
-}
->>>>>>> 2d012e24
+}