--- conflicted
+++ resolved
@@ -43,15 +43,9 @@
             var hashedContent = new SceneHashedContent(definition.content, contentBaseUrl);
 
             // Before a scene can be ever loaded the asset bundle manifest should be retrieved
-<<<<<<< HEAD
-            UniTask<SceneAssetBundleManifest> loadAssetBundleManifest = LoadAssetBundleManifest(ipfsPath.EntityId, reportCategory, ct);
-            UniTask<UniTaskVoid> loadSceneMetadata = OverrideSceneMetadata(hashedContent, intention, reportCategory, ct);
-            UniTask<ReadOnlyMemory<byte>> loadMainCrdt = LoadMainCrdt(hashedContent, reportCategory, ct);
-=======
-            UniTask<SceneAssetBundleManifest> loadAssetBundleManifest = LoadAssetBundleManifestAsync(intention.IpfsPath.EntityId, reportCategory, ct);
+            UniTask<SceneAssetBundleManifest> loadAssetBundleManifest = LoadAssetBundleManifestAsync(ipfsPath.EntityId, reportCategory, ct);
             UniTask<UniTaskVoid> loadSceneMetadata = OverrideSceneMetadataAsync(hashedContent, intention, reportCategory, ct);
             UniTask<ReadOnlyMemory<byte>> loadMainCrdt = LoadMainCrdtAsync(hashedContent, reportCategory, ct);
->>>>>>> 00ce5809
 
             (SceneAssetBundleManifest manifest, _, ReadOnlyMemory<byte> mainCrdt) = await UniTask.WhenAll(loadAssetBundleManifest, loadSceneMetadata, loadMainCrdt);
 
