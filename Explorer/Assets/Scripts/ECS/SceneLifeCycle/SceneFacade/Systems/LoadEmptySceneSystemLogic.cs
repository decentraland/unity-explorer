<<<<<<< HEAD
﻿using CommunicationData.URLHelpers;
using Cysharp.Threading.Tasks;
using DCL.Diagnostics;
using DCL.WebRequests;
using ECS.ComponentsPooling;
using ECS.Prioritization.Components;
using ECS.SceneLifeCycle.Components;
using SceneRunner.EmptyScene;
using SceneRunner.Scene;
using System;
using System.Threading;
using UnityEngine;
using Utility;

namespace ECS.SceneLifeCycle.Systems
{
    /// <summary>
    ///     The logic of loading an empty scene, it requires fewer steps and some data is mocked
    /// </summary>
    public class LoadEmptySceneSystemLogic : IDisposable
    {
        private readonly IComponentPoolsRegistry componentPoolsRegistry;
        private readonly IWebRequestController webRequestController;
        private readonly IEmptyScenesWorldFactory emptyScenesWorldFactory;
        private readonly URLAddress mappingURL;

        private EmptyScenesWorld sharedWorld;

        /// <summary>
        ///     Indicates that mapping could not be loaded and the whole logic will be skipped
        /// </summary>
        public bool Inactive { get; private set; }

        internal EmptySceneData emptySceneData { get; private set; }

        public LoadEmptySceneSystemLogic(
            IWebRequestController webRequestController,
            IEmptyScenesWorldFactory emptyScenesWorldFactory,
            IComponentPoolsRegistry componentPoolsRegistry,
            URLAddress mappingURL)
        {
            this.webRequestController = webRequestController;
            this.emptyScenesWorldFactory = emptyScenesWorldFactory;
            this.componentPoolsRegistry = componentPoolsRegistry;
            this.mappingURL = mappingURL;
        }

        public void Dispose()
        {
            sharedWorld?.Dispose();
        }

        internal async UniTask LoadMappingAsync(CancellationToken ct)
        {
            EmptySceneMappings mappings = await (await webRequestController.GetAsync(new CommonArguments(mappingURL), ct, ReportCategory.SCENE_LOADING))
               .CreateFromJson<EmptySceneMappings>(WRJsonParser.Unity, WRThreadFlags.SwitchToThreadPool);

            emptySceneData = new EmptySceneData(mappings.mappings);
        }

        public async UniTask<ISceneFacade> FlowAsync(GetSceneFacadeIntention intent, IPartitionComponent partition, CancellationToken ct)
        {
            if (emptySceneData == null)
            {
                try
                {
                    await LoadMappingAsync(ct);
                    await UniTask.SwitchToMainThread();

                    if (sharedWorld == null)
                    {
                        sharedWorld = emptyScenesWorldFactory.Create(emptySceneData);
                        sharedWorld.SystemGroupWorld.Initialize();
                    }
                }
                catch
                {
                    Inactive = true;
                    throw;
                }
            }

            // pick one of available scenes randomly based on coordinates
            Vector2Int parcel = intent.Parcels[0];
            EmptySceneMapping choice = emptySceneData.Mappings[Mathf.Abs(parcel.GetHashCode()) % emptySceneData.Mappings.Count];

            var emptyScene = EmptySceneFacade.Create(
                new EmptySceneFacade.Args(sharedWorld.FakeEntitiesMap, sharedWorld.EcsWorld, choice, componentPoolsRegistry,
                    ParcelMathHelper.GetPositionByParcelPosition(parcel), partition, sharedWorld.MutexSync));

            return emptyScene;
        }
    }
}
=======
﻿using Cysharp.Threading.Tasks;
using ECS.ComponentsPooling;
using ECS.Prioritization.Components;
using ECS.SceneLifeCycle.Components;
using SceneRunner.EmptyScene;
using SceneRunner.Scene;
using System;
using System.Threading;
using UnityEngine;
using UnityEngine.Networking;
using Utility;

namespace ECS.SceneLifeCycle.Systems
{
    /// <summary>
    ///     The logic of loading an empty scene, it requires fewer steps and some data is mocked
    /// </summary>
    public class LoadEmptySceneSystemLogic : IDisposable
    {
        private readonly IComponentPoolsRegistry componentPoolsRegistry;
        private readonly IEmptyScenesWorldFactory emptyScenesWorldFactory;
        private readonly string mappingURL;

        private EmptyScenesWorld sharedWorld;

        /// <summary>
        ///     Indicates that mapping could not be loaded and the whole logic will be skipped
        /// </summary>
        public bool Inactive { get; private set; }

        internal EmptySceneData emptySceneData { get; private set; }

        public LoadEmptySceneSystemLogic(
            IEmptyScenesWorldFactory emptyScenesWorldFactory,
            IComponentPoolsRegistry componentPoolsRegistry,
            string mappingURL)
        {
            this.emptyScenesWorldFactory = emptyScenesWorldFactory;
            this.componentPoolsRegistry = componentPoolsRegistry;
            this.mappingURL = mappingURL;
        }

        public void Dispose()
        {
            sharedWorld?.Dispose();
        }

        internal async UniTask LoadMappingAsync(CancellationToken ct)
        {
            string text;

            using (var webRequest = UnityWebRequest.Get(mappingURL))
            {
                await webRequest.SendWebRequest().WithCancellation(ct);
                text = webRequest.downloadHandler.text;
            }

            await UniTask.SwitchToThreadPool();

            EmptySceneMappings mappings = JsonUtility.FromJson<EmptySceneMappings>(text);
            emptySceneData = new EmptySceneData(mappings.mappings);
        }

        public async UniTask<ISceneFacade> FlowAsync(GetSceneFacadeIntention intent, IPartitionComponent partition, CancellationToken ct)
        {
            if (emptySceneData == null)
            {
                try
                {
                    await LoadMappingAsync(ct);
                    await UniTask.SwitchToMainThread();

                    if (sharedWorld == null)
                    {
                        sharedWorld = emptyScenesWorldFactory.Create(emptySceneData);
                        sharedWorld.SystemGroupWorld.Initialize();
                    }
                }
                catch
                {
                    Inactive = true;
                    throw;
                }
            }

            // pick one of available scenes randomly based on coordinates
            Vector2Int parcel = intent.DefinitionComponent.Parcels[0];
            EmptySceneMapping choice = emptySceneData.Mappings[Mathf.Abs(parcel.GetHashCode()) % emptySceneData.Mappings.Count];

            var emptyScene = EmptySceneFacade.Create(
                new EmptySceneFacade.Args(sharedWorld.FakeEntitiesMap, sharedWorld.EcsWorld, choice, componentPoolsRegistry,
                    ParcelMathHelper.GetPositionByParcelPosition(parcel), partition, sharedWorld.MutexSync));

            return emptyScene;
        }
    }
}
>>>>>>> 2d012e24
<|MERGE_RESOLUTION|>--- conflicted
+++ resolved
@@ -1,5 +1,4 @@
-<<<<<<< HEAD
-﻿using CommunicationData.URLHelpers;
+using CommunicationData.URLHelpers;
 using Cysharp.Threading.Tasks;
 using DCL.Diagnostics;
 using DCL.WebRequests;
@@ -82,104 +81,6 @@
             }
 
             // pick one of available scenes randomly based on coordinates
-            Vector2Int parcel = intent.Parcels[0];
-            EmptySceneMapping choice = emptySceneData.Mappings[Mathf.Abs(parcel.GetHashCode()) % emptySceneData.Mappings.Count];
-
-            var emptyScene = EmptySceneFacade.Create(
-                new EmptySceneFacade.Args(sharedWorld.FakeEntitiesMap, sharedWorld.EcsWorld, choice, componentPoolsRegistry,
-                    ParcelMathHelper.GetPositionByParcelPosition(parcel), partition, sharedWorld.MutexSync));
-
-            return emptyScene;
-        }
-    }
-}
-=======
-﻿using Cysharp.Threading.Tasks;
-using ECS.ComponentsPooling;
-using ECS.Prioritization.Components;
-using ECS.SceneLifeCycle.Components;
-using SceneRunner.EmptyScene;
-using SceneRunner.Scene;
-using System;
-using System.Threading;
-using UnityEngine;
-using UnityEngine.Networking;
-using Utility;
-
-namespace ECS.SceneLifeCycle.Systems
-{
-    /// <summary>
-    ///     The logic of loading an empty scene, it requires fewer steps and some data is mocked
-    /// </summary>
-    public class LoadEmptySceneSystemLogic : IDisposable
-    {
-        private readonly IComponentPoolsRegistry componentPoolsRegistry;
-        private readonly IEmptyScenesWorldFactory emptyScenesWorldFactory;
-        private readonly string mappingURL;
-
-        private EmptyScenesWorld sharedWorld;
-
-        /// <summary>
-        ///     Indicates that mapping could not be loaded and the whole logic will be skipped
-        /// </summary>
-        public bool Inactive { get; private set; }
-
-        internal EmptySceneData emptySceneData { get; private set; }
-
-        public LoadEmptySceneSystemLogic(
-            IEmptyScenesWorldFactory emptyScenesWorldFactory,
-            IComponentPoolsRegistry componentPoolsRegistry,
-            string mappingURL)
-        {
-            this.emptyScenesWorldFactory = emptyScenesWorldFactory;
-            this.componentPoolsRegistry = componentPoolsRegistry;
-            this.mappingURL = mappingURL;
-        }
-
-        public void Dispose()
-        {
-            sharedWorld?.Dispose();
-        }
-
-        internal async UniTask LoadMappingAsync(CancellationToken ct)
-        {
-            string text;
-
-            using (var webRequest = UnityWebRequest.Get(mappingURL))
-            {
-                await webRequest.SendWebRequest().WithCancellation(ct);
-                text = webRequest.downloadHandler.text;
-            }
-
-            await UniTask.SwitchToThreadPool();
-
-            EmptySceneMappings mappings = JsonUtility.FromJson<EmptySceneMappings>(text);
-            emptySceneData = new EmptySceneData(mappings.mappings);
-        }
-
-        public async UniTask<ISceneFacade> FlowAsync(GetSceneFacadeIntention intent, IPartitionComponent partition, CancellationToken ct)
-        {
-            if (emptySceneData == null)
-            {
-                try
-                {
-                    await LoadMappingAsync(ct);
-                    await UniTask.SwitchToMainThread();
-
-                    if (sharedWorld == null)
-                    {
-                        sharedWorld = emptyScenesWorldFactory.Create(emptySceneData);
-                        sharedWorld.SystemGroupWorld.Initialize();
-                    }
-                }
-                catch
-                {
-                    Inactive = true;
-                    throw;
-                }
-            }
-
-            // pick one of available scenes randomly based on coordinates
             Vector2Int parcel = intent.DefinitionComponent.Parcels[0];
             EmptySceneMapping choice = emptySceneData.Mappings[Mathf.Abs(parcel.GetHashCode()) % emptySceneData.Mappings.Count];
 
@@ -190,5 +91,4 @@
             return emptyScene;
         }
     }
-}
->>>>>>> 2d012e24
+}