--- conflicted
+++ resolved
@@ -1,11 +1,7 @@
 ﻿using CommunicationData.URLHelpers;
-using Cysharp.Threading.Tasks;
 using DCL.Ipfs;
-<<<<<<< HEAD
 using System.Collections.Generic;
 using System.Linq;
-=======
->>>>>>> 00a8d6a6
 using UnityEngine;
 using Utility;
 
@@ -27,53 +23,20 @@
 
         public int InternalJobIndex { get; set; }
 
-<<<<<<< HEAD
         public SceneDefinitionComponent(
             SceneEntityDefinition definition,
             IReadOnlyList<Vector2Int> parcels,
             IReadOnlyList<ParcelMathHelper.ParcelCorners> parcelsCorners,
             ParcelMathHelper.SceneGeometry sceneGeometry,
             IpfsPath ipfsPath, bool isEmpty, bool isSDK7, bool isPortableExperience)
-=======
-        public readonly Vector2Int [] Parcels;
-        public readonly ParcelMathHelper.ParcelCorners [] ParcelsCorners;
-        public readonly IpfsPath IpfsPath;
-        public readonly bool IsEmpty;
-        public readonly bool IsSDK7;
-        public readonly ParcelMathHelper.SceneGeometry SceneGeometry;
-        public int InternalJobIndex;
-
-        public SceneDefinitionComponent(SceneEntityDefinition definition, IpfsPath ipfsPath)
->>>>>>> 00a8d6a6
         {
-            var decodedParcels = definition.metadata.scene.DecodedParcels;
             Definition = definition;
-<<<<<<< HEAD
             Parcels = parcels;
             ParcelsCorners = parcelsCorners;
             IpfsPath = ipfsPath;
             IsEmpty = isEmpty;
             IsSDK7 = isSDK7;
             SceneGeometry = sceneGeometry;
-=======
-            Parcels = new Vector2Int[decodedParcels.Count];
-            ParcelsCorners = new ParcelMathHelper.ParcelCorners[decodedParcels.Count];
-
-            for (int i = 0; i < decodedParcels.Count; i++)
-            {
-                Parcels[i] = decodedParcels[i];
-            }
-
-            for (int i = 0; i < Parcels.Length; i++)
-            {
-                ParcelsCorners[i] = ParcelMathHelper.CalculateCorners(Parcels[i]);
-            }
-
-            IpfsPath = ipfsPath;
-            IsEmpty = false;
-            IsSDK7 = definition.metadata?.runtimeVersion == "7";
-            SceneGeometry = ParcelMathHelper.CreateSceneGeometry(ParcelsCorners, Definition.metadata.scene.DecodedBase);
->>>>>>> 00a8d6a6
             InternalJobIndex = -1;
             IsPortableExperience = isPortableExperience;
         }
@@ -84,12 +47,15 @@
         private static readonly SceneMetadataScene EMPTY_METADATA = new ();
         //This is considering a size of -150 to 150 parcels
         private const float PORTABLE_EXPERIENCE_MAX_VALUES = 2400f;
+        private const float PORTABLE_EXPERIENCE_MAX_HEIGHT = 300f;
+
         private static readonly ParcelMathHelper.SceneGeometry PORTABLE_EXPERIENCES_SCENE_GEOMETRY = new ParcelMathHelper.SceneGeometry(Vector3.zero,
             new ParcelMathHelper.SceneCircumscribedPlanes(
                 minX: -PORTABLE_EXPERIENCE_MAX_VALUES,
                 maxX: PORTABLE_EXPERIENCE_MAX_VALUES,
                 minZ: -PORTABLE_EXPERIENCE_MAX_VALUES,
-                maxZ: PORTABLE_EXPERIENCE_MAX_VALUES));
+                maxZ: PORTABLE_EXPERIENCE_MAX_VALUES),
+            PORTABLE_EXPERIENCE_MAX_HEIGHT);
         //PX don't care about parcel corners as they work on all the map.
         private static readonly IReadOnlyList<ParcelMathHelper.ParcelCorners> PORTABLE_EXPERIENCES_PARCEL_CORNERS = new List<ParcelMathHelper.ParcelCorners>();
 
