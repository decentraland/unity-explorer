﻿using Arch.Core;
using Arch.SystemGroups;
using Arch.SystemGroups.DefaultSystemGroups;
using Cysharp.Threading.Tasks;
<<<<<<< HEAD
using DCL.WebRequests;
using Diagnostics.ReportsHandling;
=======
using DCL.Diagnostics;
using DCL.PerformanceBudgeting;
>>>>>>> 8900ed71
using ECS.Prioritization.Components;
using ECS.StreamableLoading.Cache;
using ECS.StreamableLoading.Common.Components;
using ECS.StreamableLoading.Common.Systems;
using Ipfs;
using System.Collections.Generic;
using System.Text;
using System.Threading;
using Unity.Mathematics;
using Utility.Multithreading;

namespace ECS.SceneLifeCycle.SceneDefinition
{
    /// <summary>
    ///     Loads a scene list originated from pointers
    /// </summary>
    [UpdateInGroup(typeof(PresentationSystemGroup))]
    [LogCategory(ReportCategory.SCENE_LOADING)]
    public partial class LoadSceneDefinitionListSystem : LoadSystemBase<SceneDefinitions, GetSceneDefinitionList>
    {
        private readonly IWebRequestController webRequestController;

        // cache
        private readonly StringBuilder bodyBuilder = new ();

        // There is no cache for the list but a cache per entity that is stored in ECS itself
        internal LoadSceneDefinitionListSystem(World world, IWebRequestController webRequestController,
            IStreamableCache<SceneDefinitions, GetSceneDefinitionList> cache, MutexSync mutexSync)
            : base(world, cache, mutexSync)
        {
            this.webRequestController = webRequestController;
        }

        protected override async UniTask<StreamableLoadingResult<SceneDefinitions>> FlowInternalAsync(GetSceneDefinitionList intention, IAcquiredBudget acquiredBudget, IPartitionComponent partition, CancellationToken ct)
        {
            bodyBuilder.Clear();
            bodyBuilder.Append("{\"pointers\":[");

            for (var i = 0; i < intention.Pointers.Count; ++i)
            {
                int2 pointer = intention.Pointers[i];

                // String Builder has overloads for int to prevent allocations
                bodyBuilder.Append('\"');
                bodyBuilder.Append(pointer.x);
                bodyBuilder.Append(',');
                bodyBuilder.Append(pointer.y);
                bodyBuilder.Append('\"');

                if (i != intention.Pointers.Count - 1)
                    bodyBuilder.Append(",");
            }

            bodyBuilder.Append("]}");

            List<IpfsTypes.SceneEntityDefinition> targetList = await
                (await webRequestController.PostAsync(intention.CommonArguments, GenericPostArguments.CreateJson(bodyBuilder.ToString()), ct))
               .OverwriteFromJson(intention.TargetCollection, WRJsonParser.Newtonsoft, WRThreadFlags.SwitchToThreadPool);

            return new StreamableLoadingResult<SceneDefinitions>(new SceneDefinitions(targetList));
        }
    }
}<|MERGE_RESOLUTION|>--- conflicted
+++ resolved
@@ -1,74 +1,70 @@
-﻿using Arch.Core;
-using Arch.SystemGroups;
-using Arch.SystemGroups.DefaultSystemGroups;
-using Cysharp.Threading.Tasks;
-<<<<<<< HEAD
-using DCL.WebRequests;
-using Diagnostics.ReportsHandling;
-=======
-using DCL.Diagnostics;
-using DCL.PerformanceBudgeting;
->>>>>>> 8900ed71
-using ECS.Prioritization.Components;
-using ECS.StreamableLoading.Cache;
-using ECS.StreamableLoading.Common.Components;
-using ECS.StreamableLoading.Common.Systems;
-using Ipfs;
-using System.Collections.Generic;
-using System.Text;
-using System.Threading;
-using Unity.Mathematics;
-using Utility.Multithreading;
-
-namespace ECS.SceneLifeCycle.SceneDefinition
-{
-    /// <summary>
-    ///     Loads a scene list originated from pointers
-    /// </summary>
-    [UpdateInGroup(typeof(PresentationSystemGroup))]
-    [LogCategory(ReportCategory.SCENE_LOADING)]
-    public partial class LoadSceneDefinitionListSystem : LoadSystemBase<SceneDefinitions, GetSceneDefinitionList>
-    {
-        private readonly IWebRequestController webRequestController;
-
-        // cache
-        private readonly StringBuilder bodyBuilder = new ();
-
-        // There is no cache for the list but a cache per entity that is stored in ECS itself
-        internal LoadSceneDefinitionListSystem(World world, IWebRequestController webRequestController,
-            IStreamableCache<SceneDefinitions, GetSceneDefinitionList> cache, MutexSync mutexSync)
-            : base(world, cache, mutexSync)
-        {
-            this.webRequestController = webRequestController;
-        }
-
-        protected override async UniTask<StreamableLoadingResult<SceneDefinitions>> FlowInternalAsync(GetSceneDefinitionList intention, IAcquiredBudget acquiredBudget, IPartitionComponent partition, CancellationToken ct)
-        {
-            bodyBuilder.Clear();
-            bodyBuilder.Append("{\"pointers\":[");
-
-            for (var i = 0; i < intention.Pointers.Count; ++i)
-            {
-                int2 pointer = intention.Pointers[i];
-
-                // String Builder has overloads for int to prevent allocations
-                bodyBuilder.Append('\"');
-                bodyBuilder.Append(pointer.x);
-                bodyBuilder.Append(',');
-                bodyBuilder.Append(pointer.y);
-                bodyBuilder.Append('\"');
-
-                if (i != intention.Pointers.Count - 1)
-                    bodyBuilder.Append(",");
-            }
-
-            bodyBuilder.Append("]}");
-
-            List<IpfsTypes.SceneEntityDefinition> targetList = await
-                (await webRequestController.PostAsync(intention.CommonArguments, GenericPostArguments.CreateJson(bodyBuilder.ToString()), ct))
-               .OverwriteFromJson(intention.TargetCollection, WRJsonParser.Newtonsoft, WRThreadFlags.SwitchToThreadPool);
-
-            return new StreamableLoadingResult<SceneDefinitions>(new SceneDefinitions(targetList));
-        }
-    }
-}+﻿using Arch.Core;
+using Arch.SystemGroups;
+using Arch.SystemGroups.DefaultSystemGroups;
+using Cysharp.Threading.Tasks;
+using DCL.WebRequests;
+using DCL.Diagnostics;
+using DCL.PerformanceBudgeting;
+using ECS.Prioritization.Components;
+using ECS.StreamableLoading.Cache;
+using ECS.StreamableLoading.Common.Components;
+using ECS.StreamableLoading.Common.Systems;
+using Ipfs;
+using System.Collections.Generic;
+using System.Text;
+using System.Threading;
+using Unity.Mathematics;
+using Utility.Multithreading;
+
+namespace ECS.SceneLifeCycle.SceneDefinition
+{
+    /// <summary>
+    ///     Loads a scene list originated from pointers
+    /// </summary>
+    [UpdateInGroup(typeof(PresentationSystemGroup))]
+    [LogCategory(ReportCategory.SCENE_LOADING)]
+    public partial class LoadSceneDefinitionListSystem : LoadSystemBase<SceneDefinitions, GetSceneDefinitionList>
+    {
+        private readonly IWebRequestController webRequestController;
+
+        // cache
+        private readonly StringBuilder bodyBuilder = new ();
+
+        // There is no cache for the list but a cache per entity that is stored in ECS itself
+        internal LoadSceneDefinitionListSystem(World world, IWebRequestController webRequestController,
+            IStreamableCache<SceneDefinitions, GetSceneDefinitionList> cache, MutexSync mutexSync)
+            : base(world, cache, mutexSync)
+        {
+            this.webRequestController = webRequestController;
+        }
+
+        protected override async UniTask<StreamableLoadingResult<SceneDefinitions>> FlowInternalAsync(GetSceneDefinitionList intention, IAcquiredBudget acquiredBudget, IPartitionComponent partition, CancellationToken ct)
+        {
+            bodyBuilder.Clear();
+            bodyBuilder.Append("{\"pointers\":[");
+
+            for (var i = 0; i < intention.Pointers.Count; ++i)
+            {
+                int2 pointer = intention.Pointers[i];
+
+                // String Builder has overloads for int to prevent allocations
+                bodyBuilder.Append('\"');
+                bodyBuilder.Append(pointer.x);
+                bodyBuilder.Append(',');
+                bodyBuilder.Append(pointer.y);
+                bodyBuilder.Append('\"');
+
+                if (i != intention.Pointers.Count - 1)
+                    bodyBuilder.Append(",");
+            }
+
+            bodyBuilder.Append("]}");
+
+            List<IpfsTypes.SceneEntityDefinition> targetList = await
+                (await webRequestController.PostAsync(intention.CommonArguments, GenericPostArguments.CreateJson(bodyBuilder.ToString()), ct))
+               .OverwriteFromJson(intention.TargetCollection, WRJsonParser.Newtonsoft, WRThreadFlags.SwitchToThreadPool);
+
+            return new StreamableLoadingResult<SceneDefinitions>(new SceneDefinitions(targetList));
+        }
+    }
+}