--- conflicted
+++ resolved
@@ -2,19 +2,11 @@
 {
     public interface IProfilingProvider
     {
-        long CurrentFrameTimeValueInNS { get; }
+        long GetCurrentFrameTimeValueInNS();
 
-        double AverageFrameTimeValueInNS { get; }
+        double GetAverageFrameTimeValueInNS();
 
-<<<<<<< HEAD
-        int HiccupCountInBuffer { get; }
-
-        long TotalUsedMemoryInBytes { get; }
-
-        float TotalUsedMemoryInMB { get; }
-=======
         ulong GetHiccupCountInBuffer();
->>>>>>> c42bbef1
 
         void CheckHiccup();
     }
