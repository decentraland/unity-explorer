--- conflicted
+++ resolved
@@ -426,27 +426,17 @@
       m_SubObjectName: 
       m_SubObjectType: 
       m_EditorAssetChanged: 0
-<<<<<<< HEAD
     <EmbeddedEmotes>k__BackingField:
       m_AssetGUID: 2a58c49334237a24781cae8b1e3fa351
       m_SubObjectName: 
       m_SubObjectType: 
       m_EditorAssetChanged: 0
-  realmUrl: https://peer.decentraland.org
   splashRoot: {fileID: 7722564697705550552}
   splashAnimation: {fileID: 4327321310632415857}
   showSplash: 0
   showAuthentication: 0
   showLoading: 0
-  enableLandscape: 0
-=======
-  splashRoot: {fileID: 7722564697705550552}
-  splashAnimation: {fileID: 4327321310632415857}
-  showSplash: 1
-  showAuthentication: 1
-  showLoading: 1
   enableLandscape: 1
->>>>>>> 5c105a93
 --- !u!1 &704497306
 GameObject:
   m_ObjectHideFlags: 0
@@ -545,7 +535,6 @@
   m_Father: {fileID: 0}
   m_RootOrder: 7
   m_LocalEulerAnglesHint: {x: 0, y: 0, z: 0}
-<<<<<<< HEAD
 --- !u!1 &1142630236
 GameObject:
   m_ObjectHideFlags: 0
@@ -577,8 +566,6 @@
   m_Father: {fileID: 0}
   m_RootOrder: 12
   m_LocalEulerAnglesHint: {x: 0, y: 0, z: 0}
-=======
->>>>>>> 5c105a93
 --- !u!1 &1281082859
 GameObject:
   m_ObjectHideFlags: 0
