--- conflicted
+++ resolved
@@ -351,11 +351,7 @@
   targetScene: {x: 0, y: 0}
   targetWorld: MetadyneLabs.dcl.eth
   showSplash: 1
-<<<<<<< HEAD
-  showAuthentication: 0
-=======
   showAuthentication: 1
->>>>>>> b6d81345
   showLoading: 1
   enableLandscape: 1
   globalPluginSettingsContainer: {fileID: 11400000, guid: 7575a56449e4af444b9c13267319c95d, type: 2}
@@ -439,10 +435,6 @@
       m_EditorAssetChanged: 0
   splashRoot: {fileID: 7722564697705550552}
   splashAnimation: {fileID: 4327321310632415857}
-<<<<<<< HEAD
-  backgroundMusic: {fileID: 11400000, guid: 26e7ebc818785ad428e1de2791a42768, type: 2}
-=======
->>>>>>> b6d81345
 --- !u!1 &704497306
 GameObject:
   m_ObjectHideFlags: 0
