%YAML 1.1
%TAG !u! tag:unity3d.com,2011:
--- !u!29 &1
OcclusionCullingSettings:
  m_ObjectHideFlags: 0
  serializedVersion: 2
  m_OcclusionBakeSettings:
    smallestOccluder: 5
    smallestHole: 0.25
    backfaceThreshold: 100
  m_SceneGUID: 00000000000000000000000000000000
  m_OcclusionCullingData: {fileID: 0}
--- !u!104 &2
RenderSettings:
  m_ObjectHideFlags: 0
  serializedVersion: 9
<<<<<<< HEAD
  m_Fog: 1
  m_FogColor: {r: 0.8352941, g: 0.29178533, b: 0.48649436, a: 0.16862746}
  m_FogMode: 2
  m_FogDensity: 0.0005
=======
  m_Fog: 0
  m_FogColor: {r: 0.8773585, g: 0.47592562, b: 0.47592562, a: 0.31764707}
  m_FogMode: 2
  m_FogDensity: 0.4
>>>>>>> 230699b5
  m_LinearFogStart: 0
  m_LinearFogEnd: 0.01
  m_AmbientSkyColor: {r: 0.4125427, g: 0.49693304, b: 0.65837497, a: 1}
  m_AmbientEquatorColor: {r: 0.4910209, g: 0.7379107, b: 0.637597, a: 1}
  m_AmbientGroundColor: {r: 0.41788515, g: 0.7454045, b: 0.35640025, a: 1}
  m_AmbientIntensity: 1
  m_AmbientMode: 1
  m_SubtractiveShadowColor: {r: 0.41960788, g: 0.4784314, b: 0.627451, a: 1}
  m_SkyboxMaterial: {fileID: 10304, guid: 0000000000000000f000000000000000, type: 0}
  m_HaloStrength: 0.5
  m_FlareStrength: 1
  m_FlareFadeSpeed: 3
  m_HaloTexture: {fileID: 0}
  m_SpotCookie: {fileID: 10001, guid: 0000000000000000e000000000000000, type: 0}
  m_DefaultReflectionMode: 0
  m_DefaultReflectionResolution: 128
  m_ReflectionBounces: 1
  m_ReflectionIntensity: 1
  m_CustomReflection: {fileID: 0}
  m_Sun: {fileID: 0}
  m_IndirectSpecularColor: {r: 0.16788375, g: 0.21073635, b: 0.28994125, a: 1}
  m_UseRadianceAmbientProbe: 0
--- !u!157 &3
LightmapSettings:
  m_ObjectHideFlags: 0
  serializedVersion: 12
  m_GIWorkflowMode: 1
  m_GISettings:
    serializedVersion: 2
    m_BounceScale: 1
    m_IndirectOutputScale: 1
    m_AlbedoBoost: 1
    m_EnvironmentLightingMode: 0
    m_EnableBakedLightmaps: 1
    m_EnableRealtimeLightmaps: 0
  m_LightmapEditorSettings:
    serializedVersion: 12
    m_Resolution: 2
    m_BakeResolution: 40
    m_AtlasSize: 1024
    m_AO: 0
    m_AOMaxDistance: 1
    m_CompAOExponent: 1
    m_CompAOExponentDirect: 0
    m_ExtractAmbientOcclusion: 0
    m_Padding: 2
    m_LightmapParameters: {fileID: 0}
    m_LightmapsBakeMode: 1
    m_TextureCompression: 1
    m_FinalGather: 0
    m_FinalGatherFiltering: 1
    m_FinalGatherRayCount: 256
    m_ReflectionCompression: 2
    m_MixedBakeMode: 2
    m_BakeBackend: 1
    m_PVRSampling: 1
    m_PVRDirectSampleCount: 32
    m_PVRSampleCount: 500
    m_PVRBounces: 2
    m_PVREnvironmentSampleCount: 500
    m_PVREnvironmentReferencePointCount: 2048
    m_PVRFilteringMode: 2
    m_PVRDenoiserTypeDirect: 0
    m_PVRDenoiserTypeIndirect: 0
    m_PVRDenoiserTypeAO: 0
    m_PVRFilterTypeDirect: 0
    m_PVRFilterTypeIndirect: 0
    m_PVRFilterTypeAO: 0
    m_PVREnvironmentMIS: 0
    m_PVRCulling: 1
    m_PVRFilteringGaussRadiusDirect: 1
    m_PVRFilteringGaussRadiusIndirect: 5
    m_PVRFilteringGaussRadiusAO: 2
    m_PVRFilteringAtrousPositionSigmaDirect: 0.5
    m_PVRFilteringAtrousPositionSigmaIndirect: 2
    m_PVRFilteringAtrousPositionSigmaAO: 1
    m_ExportTrainingData: 0
    m_TrainingDataDestination: TrainingData
    m_LightProbeSampleCountMultiplier: 4
  m_LightingDataAsset: {fileID: 112000000, guid: ae63551eafe11944f8527ceb84841c83, type: 2}
  m_LightingSettings: {fileID: 0}
--- !u!196 &4
NavMeshSettings:
  serializedVersion: 2
  m_ObjectHideFlags: 0
  m_BuildSettings:
    serializedVersion: 3
    agentTypeID: 0
    agentRadius: 0.5
    agentHeight: 2
    agentSlope: 45
    agentClimb: 0.4
    ledgeDropHeight: 0
    maxJumpAcrossDistance: 0
    minRegionArea: 2
    manualCellSize: 0
    cellSize: 0.16666667
    manualTileSize: 0
    tileSize: 256
    buildHeightMesh: 0
    maxJobWorkers: 0
    preserveTilesOutsideBounds: 0
    debug:
      m_Flags: 0
  m_NavMeshData: {fileID: 0}
--- !u!1 &46733613
GameObject:
  m_ObjectHideFlags: 0
  m_CorrespondingSourceObject: {fileID: 0}
  m_PrefabInstance: {fileID: 0}
  m_PrefabAsset: {fileID: 0}
  serializedVersion: 6
  m_Component:
  - component: {fileID: 46733615}
  - component: {fileID: 46733614}
  m_Layer: 5
  m_Name: CursorRootCanvas
  m_TagString: Untagged
  m_Icon: {fileID: 0}
  m_NavMeshLayer: 0
  m_StaticEditorFlags: 0
  m_IsActive: 1
--- !u!114 &46733614
MonoBehaviour:
  m_ObjectHideFlags: 0
  m_CorrespondingSourceObject: {fileID: 0}
  m_PrefabInstance: {fileID: 0}
  m_PrefabAsset: {fileID: 0}
  m_GameObject: {fileID: 46733613}
  m_Enabled: 1
  m_EditorHideFlags: 0
  m_Script: {fileID: 19102, guid: 0000000000000000e000000000000000, type: 0}
  m_Name: 
  m_EditorClassIdentifier: 
  m_PanelSettings: {fileID: 11400000, guid: ae435ee6f79e27540b009f2a921abe7d, type: 2}
  m_ParentUI: {fileID: 0}
  sourceAsset: {fileID: 0}
  m_SortingOrder: 0
--- !u!4 &46733615
Transform:
  m_ObjectHideFlags: 0
  m_CorrespondingSourceObject: {fileID: 0}
  m_PrefabInstance: {fileID: 0}
  m_PrefabAsset: {fileID: 0}
  m_GameObject: {fileID: 46733613}
  serializedVersion: 2
  m_LocalRotation: {x: 0, y: 0, z: 0, w: 1}
  m_LocalPosition: {x: 0, y: 0, z: 0}
  m_LocalScale: {x: 1, y: 1, z: 1}
  m_ConstrainProportionsScale: 0
  m_Children: []
  m_Father: {fileID: 0}
  m_LocalEulerAnglesHint: {x: 0, y: 0, z: 0}
--- !u!1 &158563621
GameObject:
  m_ObjectHideFlags: 0
  m_CorrespondingSourceObject: {fileID: 0}
  m_PrefabInstance: {fileID: 0}
  m_PrefabAsset: {fileID: 0}
  serializedVersion: 6
  m_Component:
  - component: {fileID: 158563622}
  m_Layer: 0
  m_Name: ---------------- Base Environment ---------------
  m_TagString: Untagged
  m_Icon: {fileID: 0}
  m_NavMeshLayer: 0
  m_StaticEditorFlags: 0
  m_IsActive: 1
--- !u!4 &158563622
Transform:
  m_ObjectHideFlags: 0
  m_CorrespondingSourceObject: {fileID: 0}
  m_PrefabInstance: {fileID: 0}
  m_PrefabAsset: {fileID: 0}
  m_GameObject: {fileID: 158563621}
  serializedVersion: 2
  m_LocalRotation: {x: 0, y: 0, z: 0, w: 1}
  m_LocalPosition: {x: 0, y: 0, z: 0}
  m_LocalScale: {x: 1, y: 1, z: 1}
  m_ConstrainProportionsScale: 0
  m_Children: []
  m_Father: {fileID: 0}
  m_LocalEulerAnglesHint: {x: 0, y: 0, z: 0}
--- !u!1 &233166825
GameObject:
  m_ObjectHideFlags: 0
  m_CorrespondingSourceObject: {fileID: 0}
  m_PrefabInstance: {fileID: 0}
  m_PrefabAsset: {fileID: 0}
  serializedVersion: 6
  m_Component:
  - component: {fileID: 233166828}
  - component: {fileID: 233166827}
  - component: {fileID: 233166826}
  m_Layer: 0
  m_Name: Directional Light
  m_TagString: Untagged
  m_Icon: {fileID: 0}
  m_NavMeshLayer: 0
  m_StaticEditorFlags: 0
  m_IsActive: 1
--- !u!114 &233166826
MonoBehaviour:
  m_ObjectHideFlags: 0
  m_CorrespondingSourceObject: {fileID: 0}
  m_PrefabInstance: {fileID: 0}
  m_PrefabAsset: {fileID: 0}
  m_GameObject: {fileID: 233166825}
  m_Enabled: 1
  m_EditorHideFlags: 0
  m_Script: {fileID: 11500000, guid: 474bcb49853aa07438625e644c072ee6, type: 3}
  m_Name: 
  m_EditorClassIdentifier: 
  m_Version: 3
  m_UsePipelineSettings: 1
  m_AdditionalLightsShadowResolutionTier: 2
  m_LightLayerMask: 1
  m_RenderingLayers: 1
  m_CustomShadowLayers: 0
  m_ShadowLayerMask: 1
  m_ShadowRenderingLayers: 1
  m_LightCookieSize: {x: 1, y: 1}
  m_LightCookieOffset: {x: 0, y: 0}
  m_SoftShadowQuality: 0
--- !u!108 &233166827
Light:
  m_ObjectHideFlags: 0
  m_CorrespondingSourceObject: {fileID: 0}
  m_PrefabInstance: {fileID: 0}
  m_PrefabAsset: {fileID: 0}
  m_GameObject: {fileID: 233166825}
  m_Enabled: 1
  serializedVersion: 10
  m_Type: 1
  m_Shape: 0
  m_Color: {r: 1, g: 1, b: 1, a: 1}
  m_Intensity: 1
  m_Range: 10
  m_SpotAngle: 30
  m_InnerSpotAngle: 21.80208
  m_CookieSize: 10
  m_Shadows:
    m_Type: 2
    m_Resolution: -1
    m_CustomResolution: -1
    m_Strength: 1
    m_Bias: 0.05
    m_NormalBias: 0.4
    m_NearPlane: 0.2
    m_CullingMatrixOverride:
      e00: 1
      e01: 0
      e02: 0
      e03: 0
      e10: 0
      e11: 1
      e12: 0
      e13: 0
      e20: 0
      e21: 0
      e22: 1
      e23: 0
      e30: 0
      e31: 0
      e32: 0
      e33: 1
    m_UseCullingMatrixOverride: 0
  m_Cookie: {fileID: 0}
  m_DrawHalo: 0
  m_Flare: {fileID: 0}
  m_RenderMode: 0
  m_CullingMask:
    serializedVersion: 2
    m_Bits: 201523831
  m_RenderingLayerMask: 1
  m_Lightmapping: 4
  m_LightShadowCasterMode: 0
  m_AreaSize: {x: 1, y: 1}
  m_BounceIntensity: 1
  m_ColorTemperature: 6570
  m_UseColorTemperature: 0
  m_BoundingSphereOverride: {x: 0, y: 0, z: 0, w: 0}
  m_UseBoundingSphereOverride: 0
  m_UseViewFrustumForShadowCasterCull: 1
  m_ShadowRadius: 0
  m_ShadowAngle: 0
--- !u!4 &233166828
Transform:
  m_ObjectHideFlags: 0
  m_CorrespondingSourceObject: {fileID: 0}
  m_PrefabInstance: {fileID: 0}
  m_PrefabAsset: {fileID: 0}
  m_GameObject: {fileID: 233166825}
  serializedVersion: 2
  m_LocalRotation: {x: 0.40821788, y: -0.23456968, z: 0.10938163, w: 0.8754261}
  m_LocalPosition: {x: 325.55225, y: 144.71921, z: 337.9424}
  m_LocalScale: {x: 1, y: 1, z: 1}
  m_ConstrainProportionsScale: 0
  m_Children: []
  m_Father: {fileID: 0}
  m_LocalEulerAnglesHint: {x: 50, y: -30, z: 0}
--- !u!1 &234607240
GameObject:
  m_ObjectHideFlags: 0
  m_CorrespondingSourceObject: {fileID: 0}
  m_PrefabInstance: {fileID: 0}
  m_PrefabAsset: {fileID: 0}
  serializedVersion: 6
  m_Component:
  - component: {fileID: 234607242}
  - component: {fileID: 234607245}
  m_Layer: 0
  m_Name: EntryPoint
  m_TagString: Untagged
  m_Icon: {fileID: 0}
  m_NavMeshLayer: 0
  m_StaticEditorFlags: 0
  m_IsActive: 1
--- !u!4 &234607242
Transform:
  m_ObjectHideFlags: 0
  m_CorrespondingSourceObject: {fileID: 0}
  m_PrefabInstance: {fileID: 0}
  m_PrefabAsset: {fileID: 0}
  m_GameObject: {fileID: 234607240}
  serializedVersion: 2
  m_LocalRotation: {x: 0, y: 0, z: 0, w: 1}
  m_LocalPosition: {x: 0, y: 0, z: 0}
  m_LocalScale: {x: 1, y: 1, z: 1}
  m_ConstrainProportionsScale: 0
  m_Children: []
  m_Father: {fileID: 0}
  m_LocalEulerAnglesHint: {x: 0, y: 0, z: 0}
--- !u!114 &234607245
MonoBehaviour:
  m_ObjectHideFlags: 0
  m_CorrespondingSourceObject: {fileID: 0}
  m_PrefabInstance: {fileID: 0}
  m_PrefabAsset: {fileID: 0}
  m_GameObject: {fileID: 234607240}
  m_Enabled: 1
  m_EditorHideFlags: 0
  m_Script: {fileID: 11500000, guid: d3d1aa6130624aef8f718d1dc5f139a9, type: 3}
  m_Name: 
  m_EditorClassIdentifier: 
  initialRealm: 0
  targetScene: {x: 0, y: 0}
  targetWorld: MetadyneLabs.dcl.eth
  customRealm: https://peer.decentraland.org
  showSplash: 1
  showAuthentication: 1
  showLoading: 1
  enableLandscape: 1
  enableLOD: 1
  globalPluginSettingsContainer: {fileID: 11400000, guid: 7575a56449e4af444b9c13267319c95d, type: 2}
  scenePluginSettingsContainer: {fileID: 11400000, guid: 52a2a6abe420a8b4db9dc55df4b42e92, type: 2}
  uiToolkitRoot: {fileID: 1901323878}
  cursorRoot: {fileID: 46733614}
  debugUiRoot: {fileID: 946305963}
  settings: {fileID: 11400000, guid: 2e1d2c350e04ac3428300d032c5ee567, type: 2}
  dynamicSettings:
    <PopupCloserView>k__BackingField:
      m_AssetGUID: dbfb7e67a438449f9a887f820f733868
      m_SubObjectName: 
      m_SubObjectType: 
      m_EditorAssetChanged: 0
    <DirectionalLight>k__BackingField: {fileID: 233166827}
    <MapRendererSettings>k__BackingField:
      <MapRendererConfiguration>k__BackingField:
        m_AssetGUID: b54d9d4189903c2438fa811308f14ceb
        m_SubObjectName: 
        m_SubObjectType: 
        m_EditorAssetChanged: 0
      <MapCameraObject>k__BackingField:
        m_AssetGUID: 3efe8a48fc3905f47a0648abd6859394
        m_SubObjectName: 
        m_SubObjectType: 
        m_EditorAssetChanged: 0
      <AtlasChunk>k__BackingField:
        m_AssetGUID: f80a8f4fcad2b4246b66c94221314244
        m_SubObjectName: 
        m_SubObjectType: 
        m_EditorAssetChanged: 0
      <ParcelHighlight>k__BackingField:
        m_AssetGUID: 7e150ada146ad0749b39e65968780157
        m_SubObjectName: 
        m_SubObjectType: 
        m_EditorAssetChanged: 0
      <PlayerMarker>k__BackingField:
        m_AssetGUID: 0ae66608be2735a4f96e0f1aa9b3a75b
        m_SubObjectName: 
        m_SubObjectType: 
        m_EditorAssetChanged: 0
      <SceneOfInterestMarker>k__BackingField:
        m_AssetGUID: 1f557ed079be146f9aeb090104c115c9
        m_SubObjectName: 
        m_SubObjectType: 
        m_EditorAssetChanged: 0
      <FavoriteMarker>k__BackingField:
        m_AssetGUID: 5f2c1af519efc4b82b87b887f93077fc
        m_SubObjectName: 
        m_SubObjectType: 
        m_EditorAssetChanged: 0
      <UserMarker>k__BackingField:
        m_AssetGUID: 53b70d09c4a814878a30c68582ad4523
        m_SubObjectName: 
        m_SubObjectType: 
        m_EditorAssetChanged: 0
    <BackpackSettings>k__BackingField:
      <CategoryIconsMapping>k__BackingField:
        m_AssetGUID: 4a2a7b610414b45c1b576946ce094877
        m_SubObjectName: 
        m_SubObjectType: 
        m_EditorAssetChanged: 0
      <RarityBackgroundsMapping>k__BackingField:
        m_AssetGUID: 04a7ffcd277754f7c91237894604f522
        m_SubObjectName: 
        m_SubObjectType: 
        m_EditorAssetChanged: 0
      <RarityInfoPanelBackgroundsMapping>k__BackingField:
        m_AssetGUID: 66f8f8427a5c4443e95b0d298addd639
        m_SubObjectName: 
        m_SubObjectType: 
        m_EditorAssetChanged: 0
      <RarityColorMappings>k__BackingField:
        m_AssetGUID: 7491e2fb7fd484d2b8aed984dfc7c6ab
        m_SubObjectName: 
        m_SubObjectType: 
        m_EditorAssetChanged: 0
      <PageButtonView>k__BackingField:
        m_AssetGUID: 37fc70977aa8e4023aadf578a73db58b
        m_SubObjectName: 
        m_SubObjectType: 
        m_EditorAssetChanged: 0
    <ChatEntryConfiguration>k__BackingField:
      m_AssetGUID: 6afb31861b85441b6ab2b988819bb96a
      m_SubObjectName: 
      m_SubObjectType: 
      m_EditorAssetChanged: 0
    <NametagsData>k__BackingField:
      m_AssetGUID: d65049d6f7a244863b39c4dda5ba538e
      m_SubObjectName: 
      m_SubObjectType: 
      m_EditorAssetChanged: 0
    <CursorSettings>k__BackingField:
      m_AssetGUID: 7382805fd18299d41925547efbad99f0
      m_SubObjectName: 
      m_SubObjectType: 
      m_EditorAssetChanged: 0
  splashRoot: {fileID: 7722564697705550552}
  splashScreenAnimation: {fileID: 7722564697705550553}
  splashAnimation: {fileID: 4327321310632415857}
  backgroundMusic: {fileID: 11400000, guid: 26e7ebc818785ad428e1de2791a42768, type: 2}
--- !u!1 &704497306
GameObject:
  m_ObjectHideFlags: 0
  m_CorrespondingSourceObject: {fileID: 0}
  m_PrefabInstance: {fileID: 0}
  m_PrefabAsset: {fileID: 0}
  serializedVersion: 6
  m_Component:
  - component: {fileID: 704497308}
  - component: {fileID: 704497307}
  m_Layer: 0
  m_Name: Post Processing
  m_TagString: Untagged
  m_Icon: {fileID: 0}
  m_NavMeshLayer: 0
  m_StaticEditorFlags: 0
  m_IsActive: 1
--- !u!114 &704497307
MonoBehaviour:
  m_ObjectHideFlags: 0
  m_CorrespondingSourceObject: {fileID: 0}
  m_PrefabInstance: {fileID: 0}
  m_PrefabAsset: {fileID: 0}
  m_GameObject: {fileID: 704497306}
  m_Enabled: 1
  m_EditorHideFlags: 0
  m_Script: {fileID: 11500000, guid: 172515602e62fb746b5d573b38a5fe58, type: 3}
  m_Name: 
  m_EditorClassIdentifier: 
  m_IsGlobal: 1
  priority: 0
  blendDistance: 0
  weight: 1
  sharedProfile: {fileID: 11400000, guid: 86da5a888b70d304bb9675597557553e, type: 2}
--- !u!4 &704497308
Transform:
  m_ObjectHideFlags: 0
  m_CorrespondingSourceObject: {fileID: 0}
  m_PrefabInstance: {fileID: 0}
  m_PrefabAsset: {fileID: 0}
  m_GameObject: {fileID: 704497306}
  serializedVersion: 2
  m_LocalRotation: {x: 0, y: 0, z: 0, w: 1}
  m_LocalPosition: {x: 0, y: 0, z: 0}
  m_LocalScale: {x: 1, y: 1, z: 1}
  m_ConstrainProportionsScale: 0
  m_Children: []
  m_Father: {fileID: 0}
  m_LocalEulerAnglesHint: {x: 0, y: 0, z: 0}
--- !u!1 &946305962
GameObject:
  m_ObjectHideFlags: 0
  m_CorrespondingSourceObject: {fileID: 0}
  m_PrefabInstance: {fileID: 0}
  m_PrefabAsset: {fileID: 0}
  serializedVersion: 6
  m_Component:
  - component: {fileID: 946305964}
  - component: {fileID: 946305963}
  m_Layer: 5
  m_Name: DebugRootCanvas
  m_TagString: Untagged
  m_Icon: {fileID: 0}
  m_NavMeshLayer: 0
  m_StaticEditorFlags: 0
  m_IsActive: 1
--- !u!114 &946305963
MonoBehaviour:
  m_ObjectHideFlags: 0
  m_CorrespondingSourceObject: {fileID: 0}
  m_PrefabInstance: {fileID: 0}
  m_PrefabAsset: {fileID: 0}
  m_GameObject: {fileID: 946305962}
  m_Enabled: 1
  m_EditorHideFlags: 0
  m_Script: {fileID: 19102, guid: 0000000000000000e000000000000000, type: 0}
  m_Name: 
  m_EditorClassIdentifier: 
  m_PanelSettings: {fileID: 11400000, guid: 45c1f1517231a0d4aaa851c5466f3bbf, type: 2}
  m_ParentUI: {fileID: 0}
  sourceAsset: {fileID: 9197481963319205126, guid: 2a0aec8d6f95bf34ba66a7d0b5f1f158, type: 3}
  m_SortingOrder: 0
--- !u!4 &946305964
Transform:
  m_ObjectHideFlags: 0
  m_CorrespondingSourceObject: {fileID: 0}
  m_PrefabInstance: {fileID: 0}
  m_PrefabAsset: {fileID: 0}
  m_GameObject: {fileID: 946305962}
  serializedVersion: 2
  m_LocalRotation: {x: 0, y: 0, z: 0, w: 1}
  m_LocalPosition: {x: 0, y: 0, z: 0}
  m_LocalScale: {x: 1, y: 1, z: 1}
  m_ConstrainProportionsScale: 0
  m_Children: []
  m_Father: {fileID: 0}
  m_LocalEulerAnglesHint: {x: 0, y: 0, z: 0}
--- !u!1 &1281082859
GameObject:
  m_ObjectHideFlags: 0
  m_CorrespondingSourceObject: {fileID: 0}
  m_PrefabInstance: {fileID: 0}
  m_PrefabAsset: {fileID: 0}
  serializedVersion: 6
  m_Component:
  - component: {fileID: 1281082862}
  - component: {fileID: 1281082861}
  - component: {fileID: 1281082863}
  m_Layer: 0
  m_Name: EventSystem
  m_TagString: Untagged
  m_Icon: {fileID: 0}
  m_NavMeshLayer: 0
  m_StaticEditorFlags: 0
  m_IsActive: 1
--- !u!114 &1281082861
MonoBehaviour:
  m_ObjectHideFlags: 0
  m_CorrespondingSourceObject: {fileID: 0}
  m_PrefabInstance: {fileID: 0}
  m_PrefabAsset: {fileID: 0}
  m_GameObject: {fileID: 1281082859}
  m_Enabled: 1
  m_EditorHideFlags: 0
  m_Script: {fileID: 11500000, guid: 76c392e42b5098c458856cdf6ecaaaa1, type: 3}
  m_Name: 
  m_EditorClassIdentifier: 
  m_FirstSelected: {fileID: 0}
  m_sendNavigationEvents: 1
  m_DragThreshold: 10
--- !u!4 &1281082862
Transform:
  m_ObjectHideFlags: 0
  m_CorrespondingSourceObject: {fileID: 0}
  m_PrefabInstance: {fileID: 0}
  m_PrefabAsset: {fileID: 0}
  m_GameObject: {fileID: 1281082859}
  serializedVersion: 2
  m_LocalRotation: {x: 0, y: 0, z: 0, w: 1}
  m_LocalPosition: {x: 0, y: 0, z: 0}
  m_LocalScale: {x: 1, y: 1, z: 1}
  m_ConstrainProportionsScale: 0
  m_Children: []
  m_Father: {fileID: 0}
  m_LocalEulerAnglesHint: {x: 0, y: 0, z: 0}
--- !u!114 &1281082863
MonoBehaviour:
  m_ObjectHideFlags: 0
  m_CorrespondingSourceObject: {fileID: 0}
  m_PrefabInstance: {fileID: 0}
  m_PrefabAsset: {fileID: 0}
  m_GameObject: {fileID: 1281082859}
  m_Enabled: 1
  m_EditorHideFlags: 0
  m_Script: {fileID: 11500000, guid: 01614664b831546d2ae94a42149d80ac, type: 3}
  m_Name: 
  m_EditorClassIdentifier: 
  m_SendPointerHoverToParent: 1
  m_MoveRepeatDelay: 0.5
  m_MoveRepeatRate: 0.1
  m_XRTrackingOrigin: {fileID: 0}
  m_ActionsAsset: {fileID: -944628639613478452, guid: 6cec26357c7fb8f44b03ce452209387d, type: 3}
  m_PointAction: {fileID: 8247508314672399740, guid: 6cec26357c7fb8f44b03ce452209387d, type: 3}
  m_MoveAction: {fileID: 0}
  m_SubmitAction: {fileID: 0}
  m_CancelAction: {fileID: 0}
  m_LeftClickAction: {fileID: -872110275332013132, guid: 6cec26357c7fb8f44b03ce452209387d, type: 3}
  m_MiddleClickAction: {fileID: 7660870786041202592, guid: 6cec26357c7fb8f44b03ce452209387d, type: 3}
  m_RightClickAction: {fileID: -5657700683146742393, guid: 6cec26357c7fb8f44b03ce452209387d, type: 3}
  m_ScrollWheelAction: {fileID: 743484021006385890, guid: 6cec26357c7fb8f44b03ce452209387d, type: 3}
  m_TrackedDevicePositionAction: {fileID: 1315051935247086908, guid: 6cec26357c7fb8f44b03ce452209387d, type: 3}
  m_TrackedDeviceOrientationAction: {fileID: -2150570120027286643, guid: 6cec26357c7fb8f44b03ce452209387d, type: 3}
  m_DeselectOnBackgroundClick: 1
  m_PointerBehavior: 0
  m_CursorLockBehavior: 0
--- !u!1 &1800558272
GameObject:
  m_ObjectHideFlags: 0
  m_CorrespondingSourceObject: {fileID: 0}
  m_PrefabInstance: {fileID: 0}
  m_PrefabAsset: {fileID: 0}
  serializedVersion: 6
  m_Component:
  - component: {fileID: 1800558273}
  m_Layer: 0
  m_Name: ---------------------- UI -----------------------
  m_TagString: Untagged
  m_Icon: {fileID: 0}
  m_NavMeshLayer: 0
  m_StaticEditorFlags: 0
  m_IsActive: 1
--- !u!4 &1800558273
Transform:
  m_ObjectHideFlags: 0
  m_CorrespondingSourceObject: {fileID: 0}
  m_PrefabInstance: {fileID: 0}
  m_PrefabAsset: {fileID: 0}
  m_GameObject: {fileID: 1800558272}
  serializedVersion: 2
  m_LocalRotation: {x: 0, y: 0, z: 0, w: 1}
  m_LocalPosition: {x: 0, y: 0, z: 0}
  m_LocalScale: {x: 1, y: 1, z: 1}
  m_ConstrainProportionsScale: 0
  m_Children: []
  m_Father: {fileID: 0}
  m_LocalEulerAnglesHint: {x: 0, y: 0, z: 0}
--- !u!1 &1901323877
GameObject:
  m_ObjectHideFlags: 0
  m_CorrespondingSourceObject: {fileID: 0}
  m_PrefabInstance: {fileID: 0}
  m_PrefabAsset: {fileID: 0}
  serializedVersion: 6
  m_Component:
  - component: {fileID: 1901323879}
  - component: {fileID: 1901323878}
  m_Layer: 5
  m_Name: UIToolkitRootCanvas
  m_TagString: Untagged
  m_Icon: {fileID: 0}
  m_NavMeshLayer: 0
  m_StaticEditorFlags: 0
  m_IsActive: 1
--- !u!114 &1901323878
MonoBehaviour:
  m_ObjectHideFlags: 0
  m_CorrespondingSourceObject: {fileID: 0}
  m_PrefabInstance: {fileID: 0}
  m_PrefabAsset: {fileID: 0}
  m_GameObject: {fileID: 1901323877}
  m_Enabled: 1
  m_EditorHideFlags: 0
  m_Script: {fileID: 19102, guid: 0000000000000000e000000000000000, type: 0}
  m_Name: 
  m_EditorClassIdentifier: 
  m_PanelSettings: {fileID: 11400000, guid: 9be11967a62ac1e43a24aecf7ff62934, type: 2}
  m_ParentUI: {fileID: 0}
  sourceAsset: {fileID: 0}
  m_SortingOrder: 0
--- !u!4 &1901323879
Transform:
  m_ObjectHideFlags: 0
  m_CorrespondingSourceObject: {fileID: 0}
  m_PrefabInstance: {fileID: 0}
  m_PrefabAsset: {fileID: 0}
  m_GameObject: {fileID: 1901323877}
  serializedVersion: 2
  m_LocalRotation: {x: 0, y: 0, z: 0, w: 1}
  m_LocalPosition: {x: 0, y: 0, z: 0}
  m_LocalScale: {x: 1, y: 1, z: 1}
  m_ConstrainProportionsScale: 0
  m_Children: []
  m_Father: {fileID: 0}
  m_LocalEulerAnglesHint: {x: 0, y: 0, z: 0}
--- !u!1 &2104274356
GameObject:
  m_ObjectHideFlags: 0
  m_CorrespondingSourceObject: {fileID: 0}
  m_PrefabInstance: {fileID: 0}
  m_PrefabAsset: {fileID: 0}
  serializedVersion: 6
  m_Component:
  - component: {fileID: 2104274357}
  m_Layer: 0
  m_Name: ---------------- Runtime Objects ----------------
  m_TagString: Untagged
  m_Icon: {fileID: 0}
  m_NavMeshLayer: 0
  m_StaticEditorFlags: 0
  m_IsActive: 1
--- !u!4 &2104274357
Transform:
  m_ObjectHideFlags: 0
  m_CorrespondingSourceObject: {fileID: 0}
  m_PrefabInstance: {fileID: 0}
  m_PrefabAsset: {fileID: 0}
  m_GameObject: {fileID: 2104274356}
  serializedVersion: 2
  m_LocalRotation: {x: 0, y: 0, z: 0, w: 1}
  m_LocalPosition: {x: 0, y: 0, z: 0}
  m_LocalScale: {x: 1, y: 1, z: 1}
  m_ConstrainProportionsScale: 0
  m_Children: []
  m_Father: {fileID: 0}
  m_LocalEulerAnglesHint: {x: 0, y: 0, z: 0}
--- !u!1 &185387468352846968
GameObject:
  m_ObjectHideFlags: 0
  m_CorrespondingSourceObject: {fileID: 0}
  m_PrefabInstance: {fileID: 0}
  m_PrefabAsset: {fileID: 0}
  serializedVersion: 6
  m_Component:
  - component: {fileID: 5622542374260514959}
  - component: {fileID: 6583871705109680749}
  - component: {fileID: 1532335364287344054}
  - component: {fileID: 6583871705109680750}
  m_Layer: 0
  m_Name: VideoTexture
  m_TagString: Untagged
  m_Icon: {fileID: 0}
  m_NavMeshLayer: 0
  m_StaticEditorFlags: 0
  m_IsActive: 1
--- !u!223 &461083453953300887
Canvas:
  m_ObjectHideFlags: 0
  m_CorrespondingSourceObject: {fileID: 0}
  m_PrefabInstance: {fileID: 0}
  m_PrefabAsset: {fileID: 0}
  m_GameObject: {fileID: 7722564697705550552}
  m_Enabled: 1
  serializedVersion: 3
  m_RenderMode: 0
  m_Camera: {fileID: 0}
  m_PlaneDistance: 100
  m_PixelPerfect: 0
  m_ReceivesEvents: 1
  m_OverrideSorting: 0
  m_OverridePixelPerfect: 0
  m_SortingBucketNormalizedSize: 0
  m_VertexColorAlwaysGammaSpace: 0
  m_AdditionalShaderChannelsFlag: 25
  m_UpdateRectTransformForStandalone: 0
  m_SortingLayerID: 0
  m_SortingOrder: 0
  m_TargetDisplay: 0
--- !u!114 &1532335364287344054
MonoBehaviour:
  m_ObjectHideFlags: 0
  m_CorrespondingSourceObject: {fileID: 0}
  m_PrefabInstance: {fileID: 0}
  m_PrefabAsset: {fileID: 0}
  m_GameObject: {fileID: 185387468352846968}
  m_Enabled: 1
  m_EditorHideFlags: 0
  m_Script: {fileID: 11500000, guid: 1344c3c82d62a2a41a3576d8abb8e3ea, type: 3}
  m_Name: 
  m_EditorClassIdentifier: 
  m_Material: {fileID: 0}
  m_Color: {r: 1, g: 1, b: 1, a: 1}
  m_RaycastTarget: 1
  m_RaycastPadding: {x: 0, y: 0, z: 0, w: 0}
  m_Maskable: 1
  m_OnCullStateChanged:
    m_PersistentCalls:
      m_Calls: []
  m_Texture: {fileID: 8400000, guid: 2bf42051c2ecb441eb2a6a24fb0dbc59, type: 2}
  m_UVRect:
    serializedVersion: 2
    x: 0
    y: 0
    width: 1
    height: 1
--- !u!224 &2304836991248520654
RectTransform:
  m_ObjectHideFlags: 0
  m_CorrespondingSourceObject: {fileID: 0}
  m_PrefabInstance: {fileID: 0}
  m_PrefabAsset: {fileID: 0}
  m_GameObject: {fileID: 3432334028584179682}
  m_LocalRotation: {x: 0, y: 0, z: 0, w: 1}
  m_LocalPosition: {x: 0, y: 0, z: 0}
  m_LocalScale: {x: 1, y: 1, z: 1}
  m_ConstrainProportionsScale: 0
  m_Children:
  - {fileID: 5622542374260514959}
  - {fileID: 5385049054729086175}
  m_Father: {fileID: 5635599234481492570}
  m_LocalEulerAnglesHint: {x: 0, y: 0, z: 0}
  m_AnchorMin: {x: 0.5, y: 0.5}
  m_AnchorMax: {x: 0.5, y: 0.5}
  m_AnchoredPosition: {x: 0, y: 0}
  m_SizeDelta: {x: 116, y: 116}
  m_Pivot: {x: 0.5, y: 0.5}
--- !u!1 &3432334028584179682
GameObject:
  m_ObjectHideFlags: 0
  m_CorrespondingSourceObject: {fileID: 0}
  m_PrefabInstance: {fileID: 0}
  m_PrefabAsset: {fileID: 0}
  serializedVersion: 6
  m_Component:
  - component: {fileID: 2304836991248520654}
  - component: {fileID: 3802847475654272365}
  - component: {fileID: 3802847475654272366}
  m_Layer: 0
  m_Name: Mask
  m_TagString: Untagged
  m_Icon: {fileID: 0}
  m_NavMeshLayer: 0
  m_StaticEditorFlags: 0
  m_IsActive: 1
--- !u!222 &3802847475654272365
CanvasRenderer:
  m_ObjectHideFlags: 0
  m_CorrespondingSourceObject: {fileID: 0}
  m_PrefabInstance: {fileID: 0}
  m_PrefabAsset: {fileID: 0}
  m_GameObject: {fileID: 3432334028584179682}
  m_CullTransparentMesh: 1
--- !u!114 &3802847475654272366
MonoBehaviour:
  m_ObjectHideFlags: 0
  m_CorrespondingSourceObject: {fileID: 0}
  m_PrefabInstance: {fileID: 0}
  m_PrefabAsset: {fileID: 0}
  m_GameObject: {fileID: 3432334028584179682}
  m_Enabled: 1
  m_EditorHideFlags: 0
  m_Script: {fileID: 11500000, guid: 0bac33ade27cf4542bd53b1b13d90941, type: 3}
  m_Name: 
  m_EditorClassIdentifier: 
  _source: 1
  _separateMask: {fileID: 0}
  _sprite: {fileID: 21300000, guid: 0f85301a9211845c8b8d39b4a4b05762, type: 3}
  _spriteBorderMode: 0
  _spritePixelsPerUnitMultiplier: 1
  _texture: {fileID: 0}
  _textureUVRect:
    serializedVersion: 2
    x: 0
    y: 0
    width: 1
    height: 1
  _channelWeights: {r: 0, g: 0, b: 0, a: 1}
  _raycastThreshold: 0
  _invertMask: 0
  _invertOutsides: 0
--- !u!328 &4327321310632415857
VideoPlayer:
  m_ObjectHideFlags: 0
  m_CorrespondingSourceObject: {fileID: 0}
  m_PrefabInstance: {fileID: 0}
  m_PrefabAsset: {fileID: 0}
  m_GameObject: {fileID: 4718128884335102311}
  m_Enabled: 1
  m_VideoClip: {fileID: 32900000, guid: f888bf6639b864f109a5a2512f8d2d04, type: 3}
  m_TargetCameraAlpha: 1
  m_TargetCamera3DLayout: 0
  m_TargetCamera: {fileID: 0}
  m_TargetTexture: {fileID: 8400000, guid: 2bf42051c2ecb441eb2a6a24fb0dbc59, type: 2}
  m_TimeReference: 0
  m_TargetMaterialRenderer: {fileID: 0}
  m_TargetMaterialProperty: <noninit>
  m_RenderMode: 2
  m_AspectRatio: 2
  m_DataSource: 0
  m_TimeUpdateMode: 2
  m_PlaybackSpeed: 1
  m_AudioOutputMode: 2
  m_TargetAudioSources: []
  m_DirectAudioVolumes: []
  m_Url: 
  m_EnabledAudioTracks: 
  m_DirectAudioMutes: 
  m_ControlledAudioTrackCount: 0
  m_PlayOnAwake: 1
  m_SkipOnDrop: 0
  m_Looping: 1
  m_WaitForFirstFrame: 0
  m_FrameReadyEventEnabled: 0
  m_VideoShaders: []
--- !u!1001 &4363253906714060728
PrefabInstance:
  m_ObjectHideFlags: 0
  serializedVersion: 2
  m_Modification:
    serializedVersion: 3
    m_TransformParent: {fileID: 0}
    m_Modifications:
    - target: {fileID: 6261767294566073009, guid: 402338b75b99c91409764700d1f00a6d, type: 3}
      propertyPath: m_LocalScale.x
      value: 500
      objectReference: {fileID: 0}
    - target: {fileID: 6261767294566073009, guid: 402338b75b99c91409764700d1f00a6d, type: 3}
      propertyPath: m_LocalScale.z
      value: 500
      objectReference: {fileID: 0}
    - target: {fileID: 6367988842618399763, guid: 402338b75b99c91409764700d1f00a6d, type: 3}
      propertyPath: m_IsActive
      value: 1
      objectReference: {fileID: 0}
    - target: {fileID: 8849659727847101794, guid: 402338b75b99c91409764700d1f00a6d, type: 3}
      propertyPath: m_Name
      value: Floor
      objectReference: {fileID: 0}
    - target: {fileID: 8849659727847101794, guid: 402338b75b99c91409764700d1f00a6d, type: 3}
      propertyPath: m_IsActive
      value: 1
      objectReference: {fileID: 0}
    - target: {fileID: 8887605237264433693, guid: 402338b75b99c91409764700d1f00a6d, type: 3}
      propertyPath: m_LocalScale.x
      value: 500
      objectReference: {fileID: 0}
    - target: {fileID: 8887605237264433693, guid: 402338b75b99c91409764700d1f00a6d, type: 3}
      propertyPath: m_LocalScale.z
      value: 500
      objectReference: {fileID: 0}
    - target: {fileID: 8887605237264433693, guid: 402338b75b99c91409764700d1f00a6d, type: 3}
      propertyPath: m_LocalPosition.y
      value: 0
      objectReference: {fileID: 0}
    - target: {fileID: 8982288525742465179, guid: 402338b75b99c91409764700d1f00a6d, type: 3}
      propertyPath: m_RootOrder
      value: 4
      objectReference: {fileID: 0}
    - target: {fileID: 8982288525742465179, guid: 402338b75b99c91409764700d1f00a6d, type: 3}
      propertyPath: m_LocalPosition.x
      value: 0
      objectReference: {fileID: 0}
    - target: {fileID: 8982288525742465179, guid: 402338b75b99c91409764700d1f00a6d, type: 3}
      propertyPath: m_LocalPosition.y
      value: 0
      objectReference: {fileID: 0}
    - target: {fileID: 8982288525742465179, guid: 402338b75b99c91409764700d1f00a6d, type: 3}
      propertyPath: m_LocalPosition.z
      value: 0
      objectReference: {fileID: 0}
    - target: {fileID: 8982288525742465179, guid: 402338b75b99c91409764700d1f00a6d, type: 3}
      propertyPath: m_LocalRotation.w
      value: 1
      objectReference: {fileID: 0}
    - target: {fileID: 8982288525742465179, guid: 402338b75b99c91409764700d1f00a6d, type: 3}
      propertyPath: m_LocalRotation.x
      value: 0
      objectReference: {fileID: 0}
    - target: {fileID: 8982288525742465179, guid: 402338b75b99c91409764700d1f00a6d, type: 3}
      propertyPath: m_LocalRotation.y
      value: 0
      objectReference: {fileID: 0}
    - target: {fileID: 8982288525742465179, guid: 402338b75b99c91409764700d1f00a6d, type: 3}
      propertyPath: m_LocalRotation.z
      value: 0
      objectReference: {fileID: 0}
    - target: {fileID: 8982288525742465179, guid: 402338b75b99c91409764700d1f00a6d, type: 3}
      propertyPath: m_LocalEulerAnglesHint.x
      value: 0
      objectReference: {fileID: 0}
    - target: {fileID: 8982288525742465179, guid: 402338b75b99c91409764700d1f00a6d, type: 3}
      propertyPath: m_LocalEulerAnglesHint.y
      value: 0
      objectReference: {fileID: 0}
    - target: {fileID: 8982288525742465179, guid: 402338b75b99c91409764700d1f00a6d, type: 3}
      propertyPath: m_LocalEulerAnglesHint.z
      value: 0
      objectReference: {fileID: 0}
    m_RemovedComponents: []
    m_RemovedGameObjects: []
    m_AddedGameObjects: []
    m_AddedComponents: []
  m_SourcePrefab: {fileID: 100100000, guid: 402338b75b99c91409764700d1f00a6d, type: 3}
--- !u!1 &4718128884335102311
GameObject:
  m_ObjectHideFlags: 0
  m_CorrespondingSourceObject: {fileID: 0}
  m_PrefabInstance: {fileID: 0}
  m_PrefabAsset: {fileID: 0}
  serializedVersion: 6
  m_Component:
  - component: {fileID: 5385049054729086175}
  - component: {fileID: 4327321310632415857}
  - component: {fileID: 5385049054729086176}
  m_Layer: 0
  m_Name: VideoPlayer
  m_TagString: Untagged
  m_Icon: {fileID: 0}
  m_NavMeshLayer: 0
  m_StaticEditorFlags: 0
  m_IsActive: 1
--- !u!1 &5004780420321179409
GameObject:
  m_ObjectHideFlags: 0
  m_CorrespondingSourceObject: {fileID: 0}
  m_PrefabInstance: {fileID: 0}
  m_PrefabAsset: {fileID: 0}
  serializedVersion: 6
  m_Component:
  - component: {fileID: 5635599234481492570}
  - component: {fileID: 8546359234551999556}
  - component: {fileID: 6075134925147427691}
  m_Layer: 0
  m_Name: Container
  m_TagString: Untagged
  m_Icon: {fileID: 0}
  m_NavMeshLayer: 0
  m_StaticEditorFlags: 0
  m_IsActive: 1
--- !u!224 &5385049054729086175
RectTransform:
  m_ObjectHideFlags: 0
  m_CorrespondingSourceObject: {fileID: 0}
  m_PrefabInstance: {fileID: 0}
  m_PrefabAsset: {fileID: 0}
  m_GameObject: {fileID: 4718128884335102311}
  m_LocalRotation: {x: -0, y: -0, z: -0, w: 1}
  m_LocalPosition: {x: 0, y: 0, z: 0}
  m_LocalScale: {x: 1, y: 1, z: 1}
  m_ConstrainProportionsScale: 0
  m_Children: []
  m_Father: {fileID: 2304836991248520654}
  m_LocalEulerAnglesHint: {x: 0, y: 0, z: 0}
  m_AnchorMin: {x: 0.5, y: 0.5}
  m_AnchorMax: {x: 0.5, y: 0.5}
  m_AnchoredPosition: {x: -0.80001235, y: 0}
  m_SizeDelta: {x: 154, y: 154}
  m_Pivot: {x: 0.5, y: 0.5}
--- !u!114 &5385049054729086176
MonoBehaviour:
  m_ObjectHideFlags: 2
  m_CorrespondingSourceObject: {fileID: 0}
  m_PrefabInstance: {fileID: 0}
  m_PrefabAsset: {fileID: 0}
  m_GameObject: {fileID: 4718128884335102311}
  m_Enabled: 1
  m_EditorHideFlags: 0
  m_Script: {fileID: 11500000, guid: eddc1fbd4bd796345832996a9560b9bd, type: 3}
  m_Name: 
  m_EditorClassIdentifier: 
--- !u!224 &5622542374260514959
RectTransform:
  m_ObjectHideFlags: 0
  m_CorrespondingSourceObject: {fileID: 0}
  m_PrefabInstance: {fileID: 0}
  m_PrefabAsset: {fileID: 0}
  m_GameObject: {fileID: 185387468352846968}
  m_LocalRotation: {x: -0, y: -0, z: -0, w: 1}
  m_LocalPosition: {x: 0, y: 0, z: 0}
  m_LocalScale: {x: 1, y: 1, z: 1}
  m_ConstrainProportionsScale: 0
  m_Children: []
  m_Father: {fileID: 2304836991248520654}
  m_LocalEulerAnglesHint: {x: 0, y: 0, z: 0}
  m_AnchorMin: {x: 0.5, y: 0.5}
  m_AnchorMax: {x: 0.5, y: 0.5}
  m_AnchoredPosition: {x: -0.8, y: 1}
  m_SizeDelta: {x: 154, y: 154}
  m_Pivot: {x: 0.5, y: 0.5}
--- !u!224 &5635599234481492570
RectTransform:
  m_ObjectHideFlags: 0
  m_CorrespondingSourceObject: {fileID: 0}
  m_PrefabInstance: {fileID: 0}
  m_PrefabAsset: {fileID: 0}
  m_GameObject: {fileID: 5004780420321179409}
  m_LocalRotation: {x: -0, y: -0, z: -0, w: 1}
  m_LocalPosition: {x: 0, y: 0, z: 0}
  m_LocalScale: {x: 1, y: 1, z: 1}
  m_ConstrainProportionsScale: 0
  m_Children:
  - {fileID: 2304836991248520654}
  m_Father: {fileID: 6834788295734673943}
  m_LocalEulerAnglesHint: {x: 0, y: 0, z: 0}
  m_AnchorMin: {x: 0, y: 0}
  m_AnchorMax: {x: 1, y: 1}
  m_AnchoredPosition: {x: 0, y: 0}
  m_SizeDelta: {x: 0, y: 0}
  m_Pivot: {x: 0.5, y: 0.5}
--- !u!114 &5776215482542905213
MonoBehaviour:
  m_ObjectHideFlags: 0
  m_CorrespondingSourceObject: {fileID: 0}
  m_PrefabInstance: {fileID: 0}
  m_PrefabAsset: {fileID: 0}
  m_GameObject: {fileID: 7722564697705550552}
  m_Enabled: 1
  m_EditorHideFlags: 0
  m_Script: {fileID: 11500000, guid: 0cd44c1031e13a943bb63640046fad76, type: 3}
  m_Name: 
  m_EditorClassIdentifier: 
  m_UiScaleMode: 1
  m_ReferencePixelsPerUnit: 100
  m_ScaleFactor: 1
  m_ReferenceResolution: {x: 1920, y: 1080}
  m_ScreenMatchMode: 0
  m_MatchWidthOrHeight: 0
  m_PhysicalUnit: 3
  m_FallbackScreenDPI: 96
  m_DefaultSpriteDPI: 96
  m_DynamicPixelsPerUnit: 1
  m_PresetInfoIsWorld: 0
--- !u!114 &6063382712672796138
MonoBehaviour:
  m_ObjectHideFlags: 0
  m_CorrespondingSourceObject: {fileID: 0}
  m_PrefabInstance: {fileID: 0}
  m_PrefabAsset: {fileID: 0}
  m_GameObject: {fileID: 7722564697705550552}
  m_Enabled: 1
  m_EditorHideFlags: 0
  m_Script: {fileID: 11500000, guid: dc42784cf147c0c48a680349fa168899, type: 3}
  m_Name: 
  m_EditorClassIdentifier: 
  m_IgnoreReversedGraphics: 1
  m_BlockingObjects: 0
  m_BlockingMask:
    serializedVersion: 2
    m_Bits: 4294967295
--- !u!114 &6075134925147427691
MonoBehaviour:
  m_ObjectHideFlags: 0
  m_CorrespondingSourceObject: {fileID: 0}
  m_PrefabInstance: {fileID: 0}
  m_PrefabAsset: {fileID: 0}
  m_GameObject: {fileID: 5004780420321179409}
  m_Enabled: 1
  m_EditorHideFlags: 0
  m_Script: {fileID: 11500000, guid: fe87c0e1cc204ed48ad3b37840f39efc, type: 3}
  m_Name: 
  m_EditorClassIdentifier: 
  m_Material: {fileID: 2100000, guid: 3a4f791518f690440a8b421c5dbb12ae, type: 2}
  m_Color: {r: 1, g: 1, b: 1, a: 1}
  m_RaycastTarget: 1
  m_RaycastPadding: {x: 0, y: 0, z: 0, w: 0}
  m_Maskable: 1
  m_OnCullStateChanged:
    m_PersistentCalls:
      m_Calls: []
  m_Sprite: {fileID: 21300000, guid: 0f85301a9211845c8b8d39b4a4b05762, type: 3}
  m_Type: 0
  m_PreserveAspect: 0
  m_FillCenter: 1
  m_FillMethod: 4
  m_FillAmount: 1
  m_FillClockwise: 1
  m_FillOrigin: 0
  m_UseSpriteMesh: 0
  m_PixelsPerUnitMultiplier: 1
--- !u!222 &6583871705109680749
CanvasRenderer:
  m_ObjectHideFlags: 0
  m_CorrespondingSourceObject: {fileID: 0}
  m_PrefabInstance: {fileID: 0}
  m_PrefabAsset: {fileID: 0}
  m_GameObject: {fileID: 185387468352846968}
  m_CullTransparentMesh: 1
--- !u!114 &6583871705109680750
MonoBehaviour:
  m_ObjectHideFlags: 2
  m_CorrespondingSourceObject: {fileID: 0}
  m_PrefabInstance: {fileID: 0}
  m_PrefabAsset: {fileID: 0}
  m_GameObject: {fileID: 185387468352846968}
  m_Enabled: 1
  m_EditorHideFlags: 0
  m_Script: {fileID: 11500000, guid: eddc1fbd4bd796345832996a9560b9bd, type: 3}
  m_Name: 
  m_EditorClassIdentifier: 
--- !u!224 &6834788295734673943
RectTransform:
  m_ObjectHideFlags: 0
  m_CorrespondingSourceObject: {fileID: 0}
  m_PrefabInstance: {fileID: 0}
  m_PrefabAsset: {fileID: 0}
  m_GameObject: {fileID: 7722564697705550552}
  m_LocalRotation: {x: 0, y: 0, z: 0, w: 1}
  m_LocalPosition: {x: 0, y: 0, z: 0}
  m_LocalScale: {x: 0, y: 0, z: 0}
  m_ConstrainProportionsScale: 0
  m_Children:
  - {fileID: 5635599234481492570}
  m_Father: {fileID: 0}
  m_LocalEulerAnglesHint: {x: 0, y: 0, z: 0}
  m_AnchorMin: {x: 0, y: 0}
  m_AnchorMax: {x: 0, y: 0}
  m_AnchoredPosition: {x: 0, y: 0}
  m_SizeDelta: {x: 0, y: 0}
  m_Pivot: {x: 0, y: 0}
--- !u!1 &7722564697705550552
GameObject:
  m_ObjectHideFlags: 0
  m_CorrespondingSourceObject: {fileID: 0}
  m_PrefabInstance: {fileID: 0}
  m_PrefabAsset: {fileID: 0}
  serializedVersion: 6
  m_Component:
  - component: {fileID: 6834788295734673943}
  - component: {fileID: 461083453953300887}
  - component: {fileID: 5776215482542905213}
  - component: {fileID: 6063382712672796138}
  - component: {fileID: 7722564697705550553}
  m_Layer: 0
  m_Name: Splash
  m_TagString: Untagged
  m_Icon: {fileID: 0}
  m_NavMeshLayer: 0
  m_StaticEditorFlags: 0
  m_IsActive: 1
--- !u!95 &7722564697705550553
Animator:
  serializedVersion: 5
  m_ObjectHideFlags: 0
  m_CorrespondingSourceObject: {fileID: 0}
  m_PrefabInstance: {fileID: 0}
  m_PrefabAsset: {fileID: 0}
  m_GameObject: {fileID: 7722564697705550552}
  m_Enabled: 1
  m_Avatar: {fileID: 0}
  m_Controller: {fileID: 9100000, guid: 92598d29dba78034dbf00d70df4a366f, type: 2}
  m_CullingMode: 0
  m_UpdateMode: 0
  m_ApplyRootMotion: 0
  m_LinearVelocityBlending: 0
  m_StabilizeFeet: 0
  m_WarningMessage: 
  m_HasTransformHierarchy: 1
  m_AllowConstantClipSamplingOptimization: 1
  m_KeepAnimatorStateOnDisable: 0
  m_WriteDefaultValuesOnDisable: 0
--- !u!222 &8546359234551999556
CanvasRenderer:
  m_ObjectHideFlags: 0
  m_CorrespondingSourceObject: {fileID: 0}
  m_PrefabInstance: {fileID: 0}
  m_PrefabAsset: {fileID: 0}
  m_GameObject: {fileID: 5004780420321179409}
  m_CullTransparentMesh: 1
--- !u!1660057539 &9223372036854775807
SceneRoots:
  m_ObjectHideFlags: 0
  m_Roots:
  - {fileID: 234607242}
  - {fileID: 158563622}
  - {fileID: 704497308}
  - {fileID: 233166828}
  - {fileID: 4363253906714060728}
  - {fileID: 1800558273}
  - {fileID: 1281082862}
  - {fileID: 946305964}
  - {fileID: 46733615}
  - {fileID: 1901323879}
  - {fileID: 6834788295734673943}
  - {fileID: 2104274357}<|MERGE_RESOLUTION|>--- conflicted
+++ resolved
@@ -14,17 +14,10 @@
 RenderSettings:
   m_ObjectHideFlags: 0
   serializedVersion: 9
-<<<<<<< HEAD
   m_Fog: 1
   m_FogColor: {r: 0.8352941, g: 0.29178533, b: 0.48649436, a: 0.16862746}
   m_FogMode: 2
   m_FogDensity: 0.0005
-=======
-  m_Fog: 0
-  m_FogColor: {r: 0.8773585, g: 0.47592562, b: 0.47592562, a: 0.31764707}
-  m_FogMode: 2
-  m_FogDensity: 0.4
->>>>>>> 230699b5
   m_LinearFogStart: 0
   m_LinearFogEnd: 0.01
   m_AmbientSkyColor: {r: 0.4125427, g: 0.49693304, b: 0.65837497, a: 1}
