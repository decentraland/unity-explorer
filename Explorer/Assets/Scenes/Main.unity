%YAML 1.1
%TAG !u! tag:unity3d.com,2011:
--- !u!29 &1
OcclusionCullingSettings:
  m_ObjectHideFlags: 0
  serializedVersion: 2
  m_OcclusionBakeSettings:
    smallestOccluder: 5
    smallestHole: 0.25
    backfaceThreshold: 100
  m_SceneGUID: 00000000000000000000000000000000
  m_OcclusionCullingData: {fileID: 0}
--- !u!104 &2
RenderSettings:
  m_ObjectHideFlags: 0
  serializedVersion: 9
  m_Fog: 0
  m_FogColor: {r: 0.8352941, g: 0.29178533, b: 0.48649436, a: 0.16862746}
  m_FogMode: 1
  m_FogDensity: 0.5
  m_LinearFogStart: 0
  m_LinearFogEnd: 0.01
  m_AmbientSkyColor: {r: 0.4125427, g: 0.49693304, b: 0.65837497, a: 1}
  m_AmbientEquatorColor: {r: 0.4910209, g: 0.7379107, b: 0.637597, a: 1}
  m_AmbientGroundColor: {r: 0.41788515, g: 0.7454045, b: 0.35640025, a: 1}
  m_AmbientIntensity: 1
  m_AmbientMode: 1
  m_SubtractiveShadowColor: {r: 0.41960788, g: 0.4784314, b: 0.627451, a: 1}
  m_SkyboxMaterial: {fileID: 10304, guid: 0000000000000000f000000000000000, type: 0}
  m_HaloStrength: 0.5
  m_FlareStrength: 1
  m_FlareFadeSpeed: 3
  m_HaloTexture: {fileID: 0}
  m_SpotCookie: {fileID: 10001, guid: 0000000000000000e000000000000000, type: 0}
  m_DefaultReflectionMode: 1
  m_DefaultReflectionResolution: 128
  m_ReflectionBounces: 1
  m_ReflectionIntensity: 1
  m_CustomReflection: {fileID: 0}
  m_Sun: {fileID: 0}
  m_IndirectSpecularColor: {r: 0.16788375, g: 0.21073635, b: 0.28994125, a: 1}
  m_UseRadianceAmbientProbe: 0
--- !u!157 &3
LightmapSettings:
  m_ObjectHideFlags: 0
  serializedVersion: 12
  m_GIWorkflowMode: 1
  m_GISettings:
    serializedVersion: 2
    m_BounceScale: 1
    m_IndirectOutputScale: 1
    m_AlbedoBoost: 1
    m_EnvironmentLightingMode: 0
    m_EnableBakedLightmaps: 1
    m_EnableRealtimeLightmaps: 0
  m_LightmapEditorSettings:
    serializedVersion: 12
    m_Resolution: 2
    m_BakeResolution: 40
    m_AtlasSize: 1024
    m_AO: 0
    m_AOMaxDistance: 1
    m_CompAOExponent: 1
    m_CompAOExponentDirect: 0
    m_ExtractAmbientOcclusion: 0
    m_Padding: 2
    m_LightmapParameters: {fileID: 0}
    m_LightmapsBakeMode: 1
    m_TextureCompression: 1
    m_FinalGather: 0
    m_FinalGatherFiltering: 1
    m_FinalGatherRayCount: 256
    m_ReflectionCompression: 2
    m_MixedBakeMode: 2
    m_BakeBackend: 1
    m_PVRSampling: 1
    m_PVRDirectSampleCount: 32
    m_PVRSampleCount: 500
    m_PVRBounces: 2
    m_PVREnvironmentSampleCount: 500
    m_PVREnvironmentReferencePointCount: 2048
    m_PVRFilteringMode: 2
    m_PVRDenoiserTypeDirect: 0
    m_PVRDenoiserTypeIndirect: 0
    m_PVRDenoiserTypeAO: 0
    m_PVRFilterTypeDirect: 0
    m_PVRFilterTypeIndirect: 0
    m_PVRFilterTypeAO: 0
    m_PVREnvironmentMIS: 0
    m_PVRCulling: 1
    m_PVRFilteringGaussRadiusDirect: 1
    m_PVRFilteringGaussRadiusIndirect: 5
    m_PVRFilteringGaussRadiusAO: 2
    m_PVRFilteringAtrousPositionSigmaDirect: 0.5
    m_PVRFilteringAtrousPositionSigmaIndirect: 2
    m_PVRFilteringAtrousPositionSigmaAO: 1
    m_ExportTrainingData: 0
    m_TrainingDataDestination: TrainingData
    m_LightProbeSampleCountMultiplier: 4
  m_LightingDataAsset: {fileID: 112000000, guid: ae63551eafe11944f8527ceb84841c83,
    type: 2}
  m_LightingSettings: {fileID: 0}
--- !u!196 &4
NavMeshSettings:
  serializedVersion: 2
  m_ObjectHideFlags: 0
  m_BuildSettings:
    serializedVersion: 3
    agentTypeID: 0
    agentRadius: 0.5
    agentHeight: 2
    agentSlope: 45
    agentClimb: 0.4
    ledgeDropHeight: 0
    maxJumpAcrossDistance: 0
    minRegionArea: 2
    manualCellSize: 0
    cellSize: 0.16666667
    manualTileSize: 0
    tileSize: 256
    buildHeightMesh: 0
    maxJobWorkers: 0
    preserveTilesOutsideBounds: 0
    debug:
      m_Flags: 0
  m_NavMeshData: {fileID: 0}
--- !u!1 &158563621
GameObject:
  m_ObjectHideFlags: 0
  m_CorrespondingSourceObject: {fileID: 0}
  m_PrefabInstance: {fileID: 0}
  m_PrefabAsset: {fileID: 0}
  serializedVersion: 6
  m_Component:
  - component: {fileID: 158563622}
  m_Layer: 0
  m_Name: '---------------- Base Environment ---------------'
  m_TagString: Untagged
  m_Icon: {fileID: 0}
  m_NavMeshLayer: 0
  m_StaticEditorFlags: 0
  m_IsActive: 1
--- !u!4 &158563622
Transform:
  m_ObjectHideFlags: 0
  m_CorrespondingSourceObject: {fileID: 0}
  m_PrefabInstance: {fileID: 0}
  m_PrefabAsset: {fileID: 0}
  m_GameObject: {fileID: 158563621}
  m_LocalRotation: {x: 0, y: 0, z: 0, w: 1}
  m_LocalPosition: {x: 0, y: 0, z: 0}
  m_LocalScale: {x: 1, y: 1, z: 1}
  m_ConstrainProportionsScale: 0
  m_Children: []
  m_Father: {fileID: 0}
  m_RootOrder: 1
  m_LocalEulerAnglesHint: {x: 0, y: 0, z: 0}
--- !u!1 &233166825
GameObject:
  m_ObjectHideFlags: 0
  m_CorrespondingSourceObject: {fileID: 0}
  m_PrefabInstance: {fileID: 0}
  m_PrefabAsset: {fileID: 0}
  serializedVersion: 6
  m_Component:
  - component: {fileID: 233166828}
  - component: {fileID: 233166827}
  - component: {fileID: 233166826}
  m_Layer: 0
  m_Name: Directional Light
  m_TagString: Untagged
  m_Icon: {fileID: 0}
  m_NavMeshLayer: 0
  m_StaticEditorFlags: 0
  m_IsActive: 1
--- !u!114 &233166826
MonoBehaviour:
  m_ObjectHideFlags: 0
  m_CorrespondingSourceObject: {fileID: 0}
  m_PrefabInstance: {fileID: 0}
  m_PrefabAsset: {fileID: 0}
  m_GameObject: {fileID: 233166825}
  m_Enabled: 1
  m_EditorHideFlags: 0
  m_Script: {fileID: 11500000, guid: 474bcb49853aa07438625e644c072ee6, type: 3}
  m_Name: 
  m_EditorClassIdentifier: 
  m_Version: 3
  m_UsePipelineSettings: 1
  m_AdditionalLightsShadowResolutionTier: 2
  m_LightLayerMask: 1
  m_RenderingLayers: 1
  m_CustomShadowLayers: 0
  m_ShadowLayerMask: 1
  m_ShadowRenderingLayers: 1
  m_LightCookieSize: {x: 1, y: 1}
  m_LightCookieOffset: {x: 0, y: 0}
  m_SoftShadowQuality: 0
--- !u!108 &233166827
Light:
  m_ObjectHideFlags: 0
  m_CorrespondingSourceObject: {fileID: 0}
  m_PrefabInstance: {fileID: 0}
  m_PrefabAsset: {fileID: 0}
  m_GameObject: {fileID: 233166825}
  m_Enabled: 1
  serializedVersion: 10
  m_Type: 1
  m_Shape: 0
  m_Color: {r: 1, g: 1, b: 1, a: 1}
  m_Intensity: 1
  m_Range: 10
  m_SpotAngle: 30
  m_InnerSpotAngle: 21.80208
  m_CookieSize: 10
  m_Shadows:
    m_Type: 2
    m_Resolution: -1
    m_CustomResolution: -1
    m_Strength: 1
    m_Bias: 0.05
    m_NormalBias: 0.4
    m_NearPlane: 0.2
    m_CullingMatrixOverride:
      e00: 1
      e01: 0
      e02: 0
      e03: 0
      e10: 0
      e11: 1
      e12: 0
      e13: 0
      e20: 0
      e21: 0
      e22: 1
      e23: 0
      e30: 0
      e31: 0
      e32: 0
      e33: 1
    m_UseCullingMatrixOverride: 0
  m_Cookie: {fileID: 0}
  m_DrawHalo: 0
  m_Flare: {fileID: 0}
  m_RenderMode: 0
  m_CullingMask:
    serializedVersion: 2
    m_Bits: 4294967295
  m_RenderingLayerMask: 1
  m_Lightmapping: 4
  m_LightShadowCasterMode: 0
  m_AreaSize: {x: 1, y: 1}
  m_BounceIntensity: 1
  m_ColorTemperature: 6570
  m_UseColorTemperature: 0
  m_BoundingSphereOverride: {x: 0, y: 0, z: 0, w: 0}
  m_UseBoundingSphereOverride: 0
  m_UseViewFrustumForShadowCasterCull: 1
  m_ShadowRadius: 0
  m_ShadowAngle: 0
--- !u!4 &233166828
Transform:
  m_ObjectHideFlags: 0
  m_CorrespondingSourceObject: {fileID: 0}
  m_PrefabInstance: {fileID: 0}
  m_PrefabAsset: {fileID: 0}
  m_GameObject: {fileID: 233166825}
  m_LocalRotation: {x: 0.40821788, y: -0.23456968, z: 0.10938163, w: 0.8754261}
  m_LocalPosition: {x: 325.55225, y: 144.71921, z: 337.9424}
  m_LocalScale: {x: 1, y: 1, z: 1}
  m_ConstrainProportionsScale: 0
  m_Children: []
  m_Father: {fileID: 0}
  m_RootOrder: 3
  m_LocalEulerAnglesHint: {x: 50, y: -30, z: 0}
--- !u!1 &234607240
GameObject:
  m_ObjectHideFlags: 0
  m_CorrespondingSourceObject: {fileID: 0}
  m_PrefabInstance: {fileID: 0}
  m_PrefabAsset: {fileID: 0}
  serializedVersion: 6
  m_Component:
  - component: {fileID: 234607242}
  - component: {fileID: 234607245}
  m_Layer: 0
  m_Name: EntryPoint
  m_TagString: Untagged
  m_Icon: {fileID: 0}
  m_NavMeshLayer: 0
  m_StaticEditorFlags: 0
  m_IsActive: 1
--- !u!4 &234607242
Transform:
  m_ObjectHideFlags: 0
  m_CorrespondingSourceObject: {fileID: 0}
  m_PrefabInstance: {fileID: 0}
  m_PrefabAsset: {fileID: 0}
  m_GameObject: {fileID: 234607240}
  m_LocalRotation: {x: 0, y: 0, z: 0, w: 1}
  m_LocalPosition: {x: 0, y: 0, z: 0}
  m_LocalScale: {x: 1, y: 1, z: 1}
  m_ConstrainProportionsScale: 0
  m_Children: []
  m_Father: {fileID: 0}
  m_RootOrder: 0
  m_LocalEulerAnglesHint: {x: 0, y: 0, z: 0}
--- !u!114 &234607245
MonoBehaviour:
  m_ObjectHideFlags: 0
  m_CorrespondingSourceObject: {fileID: 0}
  m_PrefabInstance: {fileID: 0}
  m_PrefabAsset: {fileID: 0}
  m_GameObject: {fileID: 234607240}
  m_Enabled: 1
  m_EditorHideFlags: 0
  m_Script: {fileID: 11500000, guid: d3d1aa6130624aef8f718d1dc5f139a9, type: 3}
  m_Name: 
  m_EditorClassIdentifier: 
  initialRealm: 0
  targetScene: {x: 0, y: 0}
  globalPluginSettingsContainer: {fileID: 11400000, guid: 7575a56449e4af444b9c13267319c95d,
    type: 2}
  scenePluginSettingsContainer: {fileID: 11400000, guid: 52a2a6abe420a8b4db9dc55df4b42e92,
    type: 2}
  uiToolkitRoot: {fileID: 1901323878}
  debugUiRoot: {fileID: 946305963}
  settings: {fileID: 11400000, guid: 2e1d2c350e04ac3428300d032c5ee567, type: 2}
  dynamicSettings:
    <PopupCloserView>k__BackingField:
      m_AssetGUID: dbfb7e67a438449f9a887f820f733868
      m_SubObjectName: 
      m_SubObjectType: 
      m_EditorAssetChanged: 0
    <DirectionalLight>k__BackingField: {fileID: 233166827}
    <MapRendererSettings>k__BackingField:
      <MapRendererConfiguration>k__BackingField:
        m_AssetGUID: b54d9d4189903c2438fa811308f14ceb
        m_SubObjectName: 
        m_SubObjectType: 
        m_EditorAssetChanged: 0
      <MapCameraObject>k__BackingField:
        m_AssetGUID: 3efe8a48fc3905f47a0648abd6859394
        m_SubObjectName: 
        m_SubObjectType: 
        m_EditorAssetChanged: 0
      <AtlasChunk>k__BackingField:
        m_AssetGUID: f80a8f4fcad2b4246b66c94221314244
        m_SubObjectName: 
        m_SubObjectType: 
        m_EditorAssetChanged: 0
      <ParcelHighlight>k__BackingField:
        m_AssetGUID: 7e150ada146ad0749b39e65968780157
        m_SubObjectName: 
        m_SubObjectType: 
        m_EditorAssetChanged: 0
      <PlayerMarker>k__BackingField:
        m_AssetGUID: 0ae66608be2735a4f96e0f1aa9b3a75b
        m_SubObjectName: 
        m_SubObjectType: 
        m_EditorAssetChanged: 0
      <SceneOfInterestMarker>k__BackingField:
        m_AssetGUID: 1f557ed079be146f9aeb090104c115c9
        m_SubObjectName: 
        m_SubObjectType: 
        m_EditorAssetChanged: 0
      <FavoriteMarker>k__BackingField:
        m_AssetGUID: 5f2c1af519efc4b82b87b887f93077fc
        m_SubObjectName: 
        m_SubObjectType: 
        m_EditorAssetChanged: 0
    <BackpackSettings>k__BackingField:
      <CategoryIconsMapping>k__BackingField:
        m_AssetGUID: 4a2a7b610414b45c1b576946ce094877
        m_SubObjectName: 
        m_SubObjectType: 
        m_EditorAssetChanged: 0
      <RarityBackgroundsMapping>k__BackingField:
        m_AssetGUID: 04a7ffcd277754f7c91237894604f522
        m_SubObjectName: 
        m_SubObjectType: 
        m_EditorAssetChanged: 0
      <RarityInfoPanelBackgroundsMapping>k__BackingField:
        m_AssetGUID: 66f8f8427a5c4443e95b0d298addd639
        m_SubObjectName: 
        m_SubObjectType: 
        m_EditorAssetChanged: 0
      <RarityColorMappings>k__BackingField:
        m_AssetGUID: 7491e2fb7fd484d2b8aed984dfc7c6ab
        m_SubObjectName: 
        m_SubObjectType: 
        m_EditorAssetChanged: 0
      <PageButtonView>k__BackingField:
        m_AssetGUID: 37fc70977aa8e4023aadf578a73db58b
        m_SubObjectName: 
        m_SubObjectType: 
        m_EditorAssetChanged: 0
    <ChatEntryConfiguration>k__BackingField:
      m_AssetGUID: 6afb31861b85441b6ab2b988819bb96a
      m_SubObjectName: 
      m_SubObjectType: 
      m_EditorAssetChanged: 0
    <NametagsData>k__BackingField:
      m_AssetGUID: d65049d6f7a244863b39c4dda5ba538e
      m_SubObjectName: 
      m_SubObjectType: 
      m_EditorAssetChanged: 0
  splashRoot: {fileID: 7722564697705550552}
  splashAnimation: {fileID: 4327321310632415857}
  showSplash: 1
  showAuthentication: 1
  showLoading: 1
  enableLandscape: 1
--- !u!1 &704497306
GameObject:
  m_ObjectHideFlags: 0
  m_CorrespondingSourceObject: {fileID: 0}
  m_PrefabInstance: {fileID: 0}
  m_PrefabAsset: {fileID: 0}
  serializedVersion: 6
  m_Component:
  - component: {fileID: 704497308}
  - component: {fileID: 704497307}
  m_Layer: 0
  m_Name: Post Processing
  m_TagString: Untagged
  m_Icon: {fileID: 0}
  m_NavMeshLayer: 0
  m_StaticEditorFlags: 0
  m_IsActive: 1
--- !u!114 &704497307
MonoBehaviour:
  m_ObjectHideFlags: 0
  m_CorrespondingSourceObject: {fileID: 0}
  m_PrefabInstance: {fileID: 0}
  m_PrefabAsset: {fileID: 0}
  m_GameObject: {fileID: 704497306}
  m_Enabled: 1
  m_EditorHideFlags: 0
  m_Script: {fileID: 11500000, guid: 172515602e62fb746b5d573b38a5fe58, type: 3}
  m_Name: 
  m_EditorClassIdentifier: 
  m_IsGlobal: 1
  priority: 0
  blendDistance: 0
  weight: 1
  sharedProfile: {fileID: 11400000, guid: 86da5a888b70d304bb9675597557553e, type: 2}
--- !u!4 &704497308
Transform:
  m_ObjectHideFlags: 0
  m_CorrespondingSourceObject: {fileID: 0}
  m_PrefabInstance: {fileID: 0}
  m_PrefabAsset: {fileID: 0}
  m_GameObject: {fileID: 704497306}
  m_LocalRotation: {x: 0, y: 0, z: 0, w: 1}
  m_LocalPosition: {x: 0, y: 0, z: 0}
  m_LocalScale: {x: 1, y: 1, z: 1}
  m_ConstrainProportionsScale: 0
  m_Children: []
  m_Father: {fileID: 0}
  m_RootOrder: 2
  m_LocalEulerAnglesHint: {x: 0, y: 0, z: 0}
--- !u!1 &946305962
GameObject:
  m_ObjectHideFlags: 0
  m_CorrespondingSourceObject: {fileID: 0}
  m_PrefabInstance: {fileID: 0}
  m_PrefabAsset: {fileID: 0}
  serializedVersion: 6
  m_Component:
  - component: {fileID: 946305964}
  - component: {fileID: 946305963}
  m_Layer: 5
  m_Name: DebugRootCanvas
  m_TagString: Untagged
  m_Icon: {fileID: 0}
  m_NavMeshLayer: 0
  m_StaticEditorFlags: 0
  m_IsActive: 1
--- !u!114 &946305963
MonoBehaviour:
  m_ObjectHideFlags: 0
  m_CorrespondingSourceObject: {fileID: 0}
  m_PrefabInstance: {fileID: 0}
  m_PrefabAsset: {fileID: 0}
  m_GameObject: {fileID: 946305962}
  m_Enabled: 1
  m_EditorHideFlags: 0
  m_Script: {fileID: 19102, guid: 0000000000000000e000000000000000, type: 0}
  m_Name: 
  m_EditorClassIdentifier: 
  m_PanelSettings: {fileID: 11400000, guid: 45c1f1517231a0d4aaa851c5466f3bbf, type: 2}
  m_ParentUI: {fileID: 0}
  sourceAsset: {fileID: 9197481963319205126, guid: 2a0aec8d6f95bf34ba66a7d0b5f1f158,
    type: 3}
  m_SortingOrder: 0
--- !u!4 &946305964
Transform:
  m_ObjectHideFlags: 0
  m_CorrespondingSourceObject: {fileID: 0}
  m_PrefabInstance: {fileID: 0}
  m_PrefabAsset: {fileID: 0}
  m_GameObject: {fileID: 946305962}
  m_LocalRotation: {x: 0, y: 0, z: 0, w: 1}
  m_LocalPosition: {x: 0, y: 0, z: 0}
  m_LocalScale: {x: 1, y: 1, z: 1}
  m_ConstrainProportionsScale: 0
  m_Children: []
  m_Father: {fileID: 0}
  m_RootOrder: 7
  m_LocalEulerAnglesHint: {x: 0, y: 0, z: 0}
<<<<<<< HEAD
--- !u!1 &966993351
GameObject:
  m_ObjectHideFlags: 0
  m_CorrespondingSourceObject: {fileID: 0}
  m_PrefabInstance: {fileID: 0}
  m_PrefabAsset: {fileID: 0}
  serializedVersion: 6
  m_Component:
  - component: {fileID: 966993352}
  m_Layer: 0
  m_Name: Lens Flare (AutoGen)
  m_TagString: Untagged
  m_Icon: {fileID: 0}
  m_NavMeshLayer: 0
  m_StaticEditorFlags: 0
  m_IsActive: 1
--- !u!4 &966993352
Transform:
  m_ObjectHideFlags: 0
  m_CorrespondingSourceObject: {fileID: 0}
  m_PrefabInstance: {fileID: 0}
  m_PrefabAsset: {fileID: 0}
  m_GameObject: {fileID: 966993351}
  m_LocalRotation: {x: 0, y: 0, z: 0, w: 1}
  m_LocalPosition: {x: 0, y: 0, z: 0}
  m_LocalScale: {x: 1, y: 1, z: 1}
  m_ConstrainProportionsScale: 0
  m_Children: []
  m_Father: {fileID: 0}
  m_RootOrder: 12
  m_LocalEulerAnglesHint: {x: 0, y: 0, z: 0}
=======
>>>>>>> d50a48da
--- !u!1 &1281082859
GameObject:
  m_ObjectHideFlags: 0
  m_CorrespondingSourceObject: {fileID: 0}
  m_PrefabInstance: {fileID: 0}
  m_PrefabAsset: {fileID: 0}
  serializedVersion: 6
  m_Component:
  - component: {fileID: 1281082862}
  - component: {fileID: 1281082861}
  - component: {fileID: 1281082863}
  m_Layer: 0
  m_Name: EventSystem
  m_TagString: Untagged
  m_Icon: {fileID: 0}
  m_NavMeshLayer: 0
  m_StaticEditorFlags: 0
  m_IsActive: 1
--- !u!114 &1281082861
MonoBehaviour:
  m_ObjectHideFlags: 0
  m_CorrespondingSourceObject: {fileID: 0}
  m_PrefabInstance: {fileID: 0}
  m_PrefabAsset: {fileID: 0}
  m_GameObject: {fileID: 1281082859}
  m_Enabled: 1
  m_EditorHideFlags: 0
  m_Script: {fileID: 11500000, guid: 76c392e42b5098c458856cdf6ecaaaa1, type: 3}
  m_Name: 
  m_EditorClassIdentifier: 
  m_FirstSelected: {fileID: 0}
  m_sendNavigationEvents: 1
  m_DragThreshold: 10
--- !u!4 &1281082862
Transform:
  m_ObjectHideFlags: 0
  m_CorrespondingSourceObject: {fileID: 0}
  m_PrefabInstance: {fileID: 0}
  m_PrefabAsset: {fileID: 0}
  m_GameObject: {fileID: 1281082859}
  m_LocalRotation: {x: 0, y: 0, z: 0, w: 1}
  m_LocalPosition: {x: 0, y: 0, z: 0}
  m_LocalScale: {x: 1, y: 1, z: 1}
  m_ConstrainProportionsScale: 0
  m_Children: []
  m_Father: {fileID: 0}
  m_RootOrder: 6
  m_LocalEulerAnglesHint: {x: 0, y: 0, z: 0}
--- !u!114 &1281082863
MonoBehaviour:
  m_ObjectHideFlags: 0
  m_CorrespondingSourceObject: {fileID: 0}
  m_PrefabInstance: {fileID: 0}
  m_PrefabAsset: {fileID: 0}
  m_GameObject: {fileID: 1281082859}
  m_Enabled: 1
  m_EditorHideFlags: 0
  m_Script: {fileID: 11500000, guid: 01614664b831546d2ae94a42149d80ac, type: 3}
  m_Name: 
  m_EditorClassIdentifier: 
  m_SendPointerHoverToParent: 1
  m_MoveRepeatDelay: 0.5
  m_MoveRepeatRate: 0.1
  m_XRTrackingOrigin: {fileID: 0}
  m_ActionsAsset: {fileID: -944628639613478452, guid: 6cec26357c7fb8f44b03ce452209387d,
    type: 3}
  m_PointAction: {fileID: 8247508314672399740, guid: 6cec26357c7fb8f44b03ce452209387d,
    type: 3}
  m_MoveAction: {fileID: 0}
  m_SubmitAction: {fileID: 0}
  m_CancelAction: {fileID: 0}
  m_LeftClickAction: {fileID: -872110275332013132, guid: 6cec26357c7fb8f44b03ce452209387d,
    type: 3}
  m_MiddleClickAction: {fileID: 7660870786041202592, guid: 6cec26357c7fb8f44b03ce452209387d,
    type: 3}
  m_RightClickAction: {fileID: -5657700683146742393, guid: 6cec26357c7fb8f44b03ce452209387d,
    type: 3}
  m_ScrollWheelAction: {fileID: 743484021006385890, guid: 6cec26357c7fb8f44b03ce452209387d,
    type: 3}
  m_TrackedDevicePositionAction: {fileID: 1315051935247086908, guid: 6cec26357c7fb8f44b03ce452209387d,
    type: 3}
  m_TrackedDeviceOrientationAction: {fileID: -2150570120027286643, guid: 6cec26357c7fb8f44b03ce452209387d,
    type: 3}
  m_DeselectOnBackgroundClick: 1
  m_PointerBehavior: 0
  m_CursorLockBehavior: 0
--- !u!1 &1800558272
GameObject:
  m_ObjectHideFlags: 0
  m_CorrespondingSourceObject: {fileID: 0}
  m_PrefabInstance: {fileID: 0}
  m_PrefabAsset: {fileID: 0}
  serializedVersion: 6
  m_Component:
  - component: {fileID: 1800558273}
  m_Layer: 0
  m_Name: '---------------------- UI -----------------------'
  m_TagString: Untagged
  m_Icon: {fileID: 0}
  m_NavMeshLayer: 0
  m_StaticEditorFlags: 0
  m_IsActive: 1
--- !u!4 &1800558273
Transform:
  m_ObjectHideFlags: 0
  m_CorrespondingSourceObject: {fileID: 0}
  m_PrefabInstance: {fileID: 0}
  m_PrefabAsset: {fileID: 0}
  m_GameObject: {fileID: 1800558272}
  m_LocalRotation: {x: 0, y: 0, z: 0, w: 1}
  m_LocalPosition: {x: 0, y: 0, z: 0}
  m_LocalScale: {x: 1, y: 1, z: 1}
  m_ConstrainProportionsScale: 0
  m_Children: []
  m_Father: {fileID: 0}
  m_RootOrder: 5
  m_LocalEulerAnglesHint: {x: 0, y: 0, z: 0}
--- !u!1 &1901323877
GameObject:
  m_ObjectHideFlags: 0
  m_CorrespondingSourceObject: {fileID: 0}
  m_PrefabInstance: {fileID: 0}
  m_PrefabAsset: {fileID: 0}
  serializedVersion: 6
  m_Component:
  - component: {fileID: 1901323879}
  - component: {fileID: 1901323878}
  m_Layer: 5
  m_Name: UIToolkitRootCanvas
  m_TagString: Untagged
  m_Icon: {fileID: 0}
  m_NavMeshLayer: 0
  m_StaticEditorFlags: 0
  m_IsActive: 1
--- !u!114 &1901323878
MonoBehaviour:
  m_ObjectHideFlags: 0
  m_CorrespondingSourceObject: {fileID: 0}
  m_PrefabInstance: {fileID: 0}
  m_PrefabAsset: {fileID: 0}
  m_GameObject: {fileID: 1901323877}
  m_Enabled: 1
  m_EditorHideFlags: 0
  m_Script: {fileID: 19102, guid: 0000000000000000e000000000000000, type: 0}
  m_Name: 
  m_EditorClassIdentifier: 
  m_PanelSettings: {fileID: 11400000, guid: 9be11967a62ac1e43a24aecf7ff62934, type: 2}
  m_ParentUI: {fileID: 0}
  sourceAsset: {fileID: 0}
  m_SortingOrder: 0
--- !u!4 &1901323879
Transform:
  m_ObjectHideFlags: 0
  m_CorrespondingSourceObject: {fileID: 0}
  m_PrefabInstance: {fileID: 0}
  m_PrefabAsset: {fileID: 0}
  m_GameObject: {fileID: 1901323877}
  m_LocalRotation: {x: 0, y: 0, z: 0, w: 1}
  m_LocalPosition: {x: 0, y: 0, z: 0}
  m_LocalScale: {x: 1, y: 1, z: 1}
  m_ConstrainProportionsScale: 0
  m_Children: []
  m_Father: {fileID: 0}
  m_RootOrder: 8
  m_LocalEulerAnglesHint: {x: 0, y: 0, z: 0}
--- !u!1 &2104274356
GameObject:
  m_ObjectHideFlags: 0
  m_CorrespondingSourceObject: {fileID: 0}
  m_PrefabInstance: {fileID: 0}
  m_PrefabAsset: {fileID: 0}
  serializedVersion: 6
  m_Component:
  - component: {fileID: 2104274357}
  m_Layer: 0
  m_Name: '---------------- Runtime Objects ----------------'
  m_TagString: Untagged
  m_Icon: {fileID: 0}
  m_NavMeshLayer: 0
  m_StaticEditorFlags: 0
  m_IsActive: 1
--- !u!4 &2104274357
Transform:
  m_ObjectHideFlags: 0
  m_CorrespondingSourceObject: {fileID: 0}
  m_PrefabInstance: {fileID: 0}
  m_PrefabAsset: {fileID: 0}
  m_GameObject: {fileID: 2104274356}
  m_LocalRotation: {x: 0, y: 0, z: 0, w: 1}
  m_LocalPosition: {x: 0, y: 0, z: 0}
  m_LocalScale: {x: 1, y: 1, z: 1}
  m_ConstrainProportionsScale: 0
  m_Children: []
  m_Father: {fileID: 0}
  m_RootOrder: 10
  m_LocalEulerAnglesHint: {x: 0, y: 0, z: 0}
--- !u!1 &185387468352846968
GameObject:
  m_ObjectHideFlags: 0
  m_CorrespondingSourceObject: {fileID: 0}
  m_PrefabInstance: {fileID: 0}
  m_PrefabAsset: {fileID: 0}
  serializedVersion: 6
  m_Component:
  - component: {fileID: 5622542374260514959}
  - component: {fileID: 6583871705109680749}
  - component: {fileID: 1532335364287344054}
  m_Layer: 0
  m_Name: VideoTexture
  m_TagString: Untagged
  m_Icon: {fileID: 0}
  m_NavMeshLayer: 0
  m_StaticEditorFlags: 0
  m_IsActive: 1
--- !u!114 &188258256860769766
MonoBehaviour:
  m_ObjectHideFlags: 0
  m_CorrespondingSourceObject: {fileID: 0}
  m_PrefabInstance: {fileID: 0}
  m_PrefabAsset: {fileID: 0}
  m_GameObject: {fileID: 3432334028584179682}
  m_Enabled: 1
  m_EditorHideFlags: 0
  m_Script: {fileID: 11500000, guid: 31a19414c41e5ae4aae2af33fee712f6, type: 3}
  m_Name: 
  m_EditorClassIdentifier: 
  m_ShowMaskGraphic: 1
--- !u!223 &461083453953300887
Canvas:
  m_ObjectHideFlags: 0
  m_CorrespondingSourceObject: {fileID: 0}
  m_PrefabInstance: {fileID: 0}
  m_PrefabAsset: {fileID: 0}
  m_GameObject: {fileID: 7722564697705550552}
  m_Enabled: 1
  serializedVersion: 3
  m_RenderMode: 0
  m_Camera: {fileID: 0}
  m_PlaneDistance: 100
  m_PixelPerfect: 0
  m_ReceivesEvents: 1
  m_OverrideSorting: 0
  m_OverridePixelPerfect: 0
  m_SortingBucketNormalizedSize: 0
  m_VertexColorAlwaysGammaSpace: 0
  m_AdditionalShaderChannelsFlag: 25
  m_UpdateRectTransformForStandalone: 0
  m_SortingLayerID: 0
  m_SortingOrder: 0
  m_TargetDisplay: 0
--- !u!1 &1207495283165052380
GameObject:
  m_ObjectHideFlags: 0
  m_CorrespondingSourceObject: {fileID: 0}
  m_PrefabInstance: {fileID: 0}
  m_PrefabAsset: {fileID: 0}
  serializedVersion: 6
  m_Component:
  - component: {fileID: 1232764627191284845}
  - component: {fileID: 3751734240854900933}
  - component: {fileID: 7349472050585900342}
  m_Layer: 0
  m_Name: Frame
  m_TagString: Untagged
  m_Icon: {fileID: 0}
  m_NavMeshLayer: 0
  m_StaticEditorFlags: 0
  m_IsActive: 1
--- !u!224 &1232764627191284845
RectTransform:
  m_ObjectHideFlags: 0
  m_CorrespondingSourceObject: {fileID: 0}
  m_PrefabInstance: {fileID: 0}
  m_PrefabAsset: {fileID: 0}
  m_GameObject: {fileID: 1207495283165052380}
  m_LocalRotation: {x: -0, y: -0, z: -0, w: 1}
  m_LocalPosition: {x: 0, y: 0, z: 0}
  m_LocalScale: {x: 1, y: 1, z: 1}
  m_ConstrainProportionsScale: 0
  m_Children: []
  m_Father: {fileID: 5635599234481492570}
  m_RootOrder: -1
  m_LocalEulerAnglesHint: {x: 0, y: 0, z: 0}
  m_AnchorMin: {x: 0.5, y: 0.5}
  m_AnchorMax: {x: 0.5, y: 0.5}
  m_AnchoredPosition: {x: 0, y: 0}
  m_SizeDelta: {x: 166.4365, y: 166.44}
  m_Pivot: {x: 0.5, y: 0.5}
--- !u!114 &1532335364287344054
MonoBehaviour:
  m_ObjectHideFlags: 0
  m_CorrespondingSourceObject: {fileID: 0}
  m_PrefabInstance: {fileID: 0}
  m_PrefabAsset: {fileID: 0}
  m_GameObject: {fileID: 185387468352846968}
  m_Enabled: 1
  m_EditorHideFlags: 0
  m_Script: {fileID: 11500000, guid: 1344c3c82d62a2a41a3576d8abb8e3ea, type: 3}
  m_Name: 
  m_EditorClassIdentifier: 
  m_Material: {fileID: 0}
  m_Color: {r: 1, g: 1, b: 1, a: 1}
  m_RaycastTarget: 1
  m_RaycastPadding: {x: 0, y: 0, z: 0, w: 0}
  m_Maskable: 1
  m_OnCullStateChanged:
    m_PersistentCalls:
      m_Calls: []
  m_Texture: {fileID: 8400000, guid: 2bf42051c2ecb441eb2a6a24fb0dbc59, type: 2}
  m_UVRect:
    serializedVersion: 2
    x: 0
    y: 0
    width: 1
    height: 1
--- !u!224 &2304836991248520654
RectTransform:
  m_ObjectHideFlags: 0
  m_CorrespondingSourceObject: {fileID: 0}
  m_PrefabInstance: {fileID: 0}
  m_PrefabAsset: {fileID: 0}
  m_GameObject: {fileID: 3432334028584179682}
  m_LocalRotation: {x: 0, y: 0, z: 0, w: 1}
  m_LocalPosition: {x: 0, y: 0, z: 0}
  m_LocalScale: {x: 1, y: 1, z: 1}
  m_ConstrainProportionsScale: 0
  m_Children:
  - {fileID: 5622542374260514959}
  - {fileID: 5385049054729086175}
  m_Father: {fileID: 5635599234481492570}
  m_RootOrder: -1
  m_LocalEulerAnglesHint: {x: 0, y: 0, z: 0}
  m_AnchorMin: {x: 0.5, y: 0.5}
  m_AnchorMax: {x: 0.5, y: 0.5}
  m_AnchoredPosition: {x: 0, y: 0}
  m_SizeDelta: {x: 150, y: 150}
  m_Pivot: {x: 0.5, y: 0.5}
--- !u!1 &3432334028584179682
GameObject:
  m_ObjectHideFlags: 0
  m_CorrespondingSourceObject: {fileID: 0}
  m_PrefabInstance: {fileID: 0}
  m_PrefabAsset: {fileID: 0}
  serializedVersion: 6
  m_Component:
  - component: {fileID: 2304836991248520654}
  - component: {fileID: 3802847475654272365}
  - component: {fileID: 4586376021866623536}
  - component: {fileID: 188258256860769766}
  m_Layer: 0
  m_Name: Mask
  m_TagString: Untagged
  m_Icon: {fileID: 0}
  m_NavMeshLayer: 0
  m_StaticEditorFlags: 0
  m_IsActive: 1
--- !u!222 &3751734240854900933
CanvasRenderer:
  m_ObjectHideFlags: 0
  m_CorrespondingSourceObject: {fileID: 0}
  m_PrefabInstance: {fileID: 0}
  m_PrefabAsset: {fileID: 0}
  m_GameObject: {fileID: 1207495283165052380}
  m_CullTransparentMesh: 1
--- !u!222 &3802847475654272365
CanvasRenderer:
  m_ObjectHideFlags: 0
  m_CorrespondingSourceObject: {fileID: 0}
  m_PrefabInstance: {fileID: 0}
  m_PrefabAsset: {fileID: 0}
  m_GameObject: {fileID: 3432334028584179682}
  m_CullTransparentMesh: 1
--- !u!328 &4327321310632415857
VideoPlayer:
  m_ObjectHideFlags: 0
  m_CorrespondingSourceObject: {fileID: 0}
  m_PrefabInstance: {fileID: 0}
  m_PrefabAsset: {fileID: 0}
  m_GameObject: {fileID: 4718128884335102311}
  m_Enabled: 1
  m_VideoClip: {fileID: 32900000, guid: f888bf6639b864f109a5a2512f8d2d04, type: 3}
  m_TargetCameraAlpha: 1
  m_TargetCamera3DLayout: 0
  m_TargetCamera: {fileID: 0}
  m_TargetTexture: {fileID: 8400000, guid: 2bf42051c2ecb441eb2a6a24fb0dbc59, type: 2}
  m_TimeReference: 0
  m_TargetMaterialRenderer: {fileID: 0}
  m_TargetMaterialProperty: <noninit>
  m_RenderMode: 2
  m_AspectRatio: 2
  m_DataSource: 0
  m_TimeUpdateMode: 2
  m_PlaybackSpeed: 1
  m_AudioOutputMode: 2
  m_TargetAudioSources: []
  m_DirectAudioVolumes: []
  m_Url: 
  m_EnabledAudioTracks: 
  m_DirectAudioMutes: 
  m_ControlledAudioTrackCount: 0
  m_PlayOnAwake: 1
  m_SkipOnDrop: 0
  m_Looping: 1
  m_WaitForFirstFrame: 0
  m_FrameReadyEventEnabled: 0
  m_VideoShaders: []
--- !u!1001 &4363253906714060728
PrefabInstance:
  m_ObjectHideFlags: 0
  serializedVersion: 2
  m_Modification:
    serializedVersion: 3
    m_TransformParent: {fileID: 0}
    m_Modifications:
    - target: {fileID: 6261767294566073009, guid: 402338b75b99c91409764700d1f00a6d,
        type: 3}
      propertyPath: m_LocalScale.x
      value: 500
      objectReference: {fileID: 0}
    - target: {fileID: 6261767294566073009, guid: 402338b75b99c91409764700d1f00a6d,
        type: 3}
      propertyPath: m_LocalScale.z
      value: 500
      objectReference: {fileID: 0}
    - target: {fileID: 6367988842618399763, guid: 402338b75b99c91409764700d1f00a6d,
        type: 3}
      propertyPath: m_IsActive
      value: 1
      objectReference: {fileID: 0}
    - target: {fileID: 8849659727847101794, guid: 402338b75b99c91409764700d1f00a6d,
        type: 3}
      propertyPath: m_Name
      value: Floor
      objectReference: {fileID: 0}
    - target: {fileID: 8849659727847101794, guid: 402338b75b99c91409764700d1f00a6d,
        type: 3}
      propertyPath: m_IsActive
      value: 1
      objectReference: {fileID: 0}
    - target: {fileID: 8887605237264433693, guid: 402338b75b99c91409764700d1f00a6d,
        type: 3}
      propertyPath: m_LocalScale.x
      value: 500
      objectReference: {fileID: 0}
    - target: {fileID: 8887605237264433693, guid: 402338b75b99c91409764700d1f00a6d,
        type: 3}
      propertyPath: m_LocalScale.z
      value: 500
      objectReference: {fileID: 0}
    - target: {fileID: 8887605237264433693, guid: 402338b75b99c91409764700d1f00a6d,
        type: 3}
      propertyPath: m_LocalPosition.y
      value: 0
      objectReference: {fileID: 0}
    - target: {fileID: 8982288525742465179, guid: 402338b75b99c91409764700d1f00a6d,
        type: 3}
      propertyPath: m_RootOrder
      value: 4
      objectReference: {fileID: 0}
    - target: {fileID: 8982288525742465179, guid: 402338b75b99c91409764700d1f00a6d,
        type: 3}
      propertyPath: m_LocalPosition.x
      value: 0
      objectReference: {fileID: 0}
    - target: {fileID: 8982288525742465179, guid: 402338b75b99c91409764700d1f00a6d,
        type: 3}
      propertyPath: m_LocalPosition.y
      value: 0
      objectReference: {fileID: 0}
    - target: {fileID: 8982288525742465179, guid: 402338b75b99c91409764700d1f00a6d,
        type: 3}
      propertyPath: m_LocalPosition.z
      value: 0
      objectReference: {fileID: 0}
    - target: {fileID: 8982288525742465179, guid: 402338b75b99c91409764700d1f00a6d,
        type: 3}
      propertyPath: m_LocalRotation.w
      value: 1
      objectReference: {fileID: 0}
    - target: {fileID: 8982288525742465179, guid: 402338b75b99c91409764700d1f00a6d,
        type: 3}
      propertyPath: m_LocalRotation.x
      value: 0
      objectReference: {fileID: 0}
    - target: {fileID: 8982288525742465179, guid: 402338b75b99c91409764700d1f00a6d,
        type: 3}
      propertyPath: m_LocalRotation.y
      value: 0
      objectReference: {fileID: 0}
    - target: {fileID: 8982288525742465179, guid: 402338b75b99c91409764700d1f00a6d,
        type: 3}
      propertyPath: m_LocalRotation.z
      value: 0
      objectReference: {fileID: 0}
    - target: {fileID: 8982288525742465179, guid: 402338b75b99c91409764700d1f00a6d,
        type: 3}
      propertyPath: m_LocalEulerAnglesHint.x
      value: 0
      objectReference: {fileID: 0}
    - target: {fileID: 8982288525742465179, guid: 402338b75b99c91409764700d1f00a6d,
        type: 3}
      propertyPath: m_LocalEulerAnglesHint.y
      value: 0
      objectReference: {fileID: 0}
    - target: {fileID: 8982288525742465179, guid: 402338b75b99c91409764700d1f00a6d,
        type: 3}
      propertyPath: m_LocalEulerAnglesHint.z
      value: 0
      objectReference: {fileID: 0}
    m_RemovedComponents: []
    m_RemovedGameObjects: []
    m_AddedGameObjects: []
    m_AddedComponents: []
  m_SourcePrefab: {fileID: 100100000, guid: 402338b75b99c91409764700d1f00a6d, type: 3}
--- !u!114 &4586376021866623536
MonoBehaviour:
  m_ObjectHideFlags: 0
  m_CorrespondingSourceObject: {fileID: 0}
  m_PrefabInstance: {fileID: 0}
  m_PrefabAsset: {fileID: 0}
  m_GameObject: {fileID: 3432334028584179682}
  m_Enabled: 1
  m_EditorHideFlags: 0
  m_Script: {fileID: 11500000, guid: fe87c0e1cc204ed48ad3b37840f39efc, type: 3}
  m_Name: 
  m_EditorClassIdentifier: 
  m_Material: {fileID: 0}
  m_Color: {r: 1, g: 1, b: 1, a: 1}
  m_RaycastTarget: 1
  m_RaycastPadding: {x: 0, y: 0, z: 0, w: 0}
  m_Maskable: 1
  m_OnCullStateChanged:
    m_PersistentCalls:
      m_Calls: []
  m_Sprite: {fileID: 21300000, guid: 0f85301a9211845c8b8d39b4a4b05762, type: 3}
  m_Type: 0
  m_PreserveAspect: 0
  m_FillCenter: 1
  m_FillMethod: 4
  m_FillAmount: 1
  m_FillClockwise: 1
  m_FillOrigin: 0
  m_UseSpriteMesh: 0
  m_PixelsPerUnitMultiplier: 1
--- !u!1 &4718128884335102311
GameObject:
  m_ObjectHideFlags: 0
  m_CorrespondingSourceObject: {fileID: 0}
  m_PrefabInstance: {fileID: 0}
  m_PrefabAsset: {fileID: 0}
  serializedVersion: 6
  m_Component:
  - component: {fileID: 5385049054729086175}
  - component: {fileID: 4327321310632415857}
  m_Layer: 0
  m_Name: VideoPlayer
  m_TagString: Untagged
  m_Icon: {fileID: 0}
  m_NavMeshLayer: 0
  m_StaticEditorFlags: 0
  m_IsActive: 1
--- !u!1 &5004780420321179409
GameObject:
  m_ObjectHideFlags: 0
  m_CorrespondingSourceObject: {fileID: 0}
  m_PrefabInstance: {fileID: 0}
  m_PrefabAsset: {fileID: 0}
  serializedVersion: 6
  m_Component:
  - component: {fileID: 5635599234481492570}
  - component: {fileID: 8546359234551999556}
  - component: {fileID: 6075134925147427691}
  m_Layer: 0
  m_Name: Container
  m_TagString: Untagged
  m_Icon: {fileID: 0}
  m_NavMeshLayer: 0
  m_StaticEditorFlags: 0
  m_IsActive: 1
--- !u!224 &5385049054729086175
RectTransform:
  m_ObjectHideFlags: 0
  m_CorrespondingSourceObject: {fileID: 0}
  m_PrefabInstance: {fileID: 0}
  m_PrefabAsset: {fileID: 0}
  m_GameObject: {fileID: 4718128884335102311}
  m_LocalRotation: {x: -0, y: -0, z: -0, w: 1}
  m_LocalPosition: {x: 0, y: 0, z: 0}
  m_LocalScale: {x: 1, y: 1, z: 1}
  m_ConstrainProportionsScale: 0
  m_Children: []
  m_Father: {fileID: 2304836991248520654}
  m_RootOrder: -1
  m_LocalEulerAnglesHint: {x: 0, y: 0, z: 0}
  m_AnchorMin: {x: 0.5, y: 0.5}
  m_AnchorMax: {x: 0.5, y: 0.5}
  m_AnchoredPosition: {x: 0, y: 0}
  m_SizeDelta: {x: 154, y: 154}
  m_Pivot: {x: 0.5, y: 0.5}
--- !u!224 &5622542374260514959
RectTransform:
  m_ObjectHideFlags: 0
  m_CorrespondingSourceObject: {fileID: 0}
  m_PrefabInstance: {fileID: 0}
  m_PrefabAsset: {fileID: 0}
  m_GameObject: {fileID: 185387468352846968}
  m_LocalRotation: {x: -0, y: -0, z: -0, w: 1}
  m_LocalPosition: {x: 0, y: 0, z: 0}
  m_LocalScale: {x: 1, y: 1, z: 1}
  m_ConstrainProportionsScale: 0
  m_Children: []
  m_Father: {fileID: 2304836991248520654}
  m_RootOrder: -1
  m_LocalEulerAnglesHint: {x: 0, y: 0, z: 0}
  m_AnchorMin: {x: 0.5, y: 0.5}
  m_AnchorMax: {x: 0.5, y: 0.5}
  m_AnchoredPosition: {x: 0, y: 1}
  m_SizeDelta: {x: 154, y: 154}
  m_Pivot: {x: 0.5, y: 0.5}
--- !u!224 &5635599234481492570
RectTransform:
  m_ObjectHideFlags: 0
  m_CorrespondingSourceObject: {fileID: 0}
  m_PrefabInstance: {fileID: 0}
  m_PrefabAsset: {fileID: 0}
  m_GameObject: {fileID: 5004780420321179409}
  m_LocalRotation: {x: -0, y: -0, z: -0, w: 1}
  m_LocalPosition: {x: 0, y: 0, z: 0}
  m_LocalScale: {x: 1, y: 1, z: 1}
  m_ConstrainProportionsScale: 0
  m_Children:
  - {fileID: 2304836991248520654}
  - {fileID: 1232764627191284845}
  m_Father: {fileID: 6834788295734673943}
  m_RootOrder: -1
  m_LocalEulerAnglesHint: {x: 0, y: 0, z: 0}
  m_AnchorMin: {x: 0, y: 0}
  m_AnchorMax: {x: 1, y: 1}
  m_AnchoredPosition: {x: 0, y: 0}
  m_SizeDelta: {x: 0, y: 0}
  m_Pivot: {x: 0.5, y: 0.5}
--- !u!114 &5776215482542905213
MonoBehaviour:
  m_ObjectHideFlags: 0
  m_CorrespondingSourceObject: {fileID: 0}
  m_PrefabInstance: {fileID: 0}
  m_PrefabAsset: {fileID: 0}
  m_GameObject: {fileID: 7722564697705550552}
  m_Enabled: 1
  m_EditorHideFlags: 0
  m_Script: {fileID: 11500000, guid: 0cd44c1031e13a943bb63640046fad76, type: 3}
  m_Name: 
  m_EditorClassIdentifier: 
  m_UiScaleMode: 1
  m_ReferencePixelsPerUnit: 100
  m_ScaleFactor: 1
  m_ReferenceResolution: {x: 1920, y: 1080}
  m_ScreenMatchMode: 0
  m_MatchWidthOrHeight: 0
  m_PhysicalUnit: 3
  m_FallbackScreenDPI: 96
  m_DefaultSpriteDPI: 96
  m_DynamicPixelsPerUnit: 1
  m_PresetInfoIsWorld: 0
--- !u!114 &6063382712672796138
MonoBehaviour:
  m_ObjectHideFlags: 0
  m_CorrespondingSourceObject: {fileID: 0}
  m_PrefabInstance: {fileID: 0}
  m_PrefabAsset: {fileID: 0}
  m_GameObject: {fileID: 7722564697705550552}
  m_Enabled: 1
  m_EditorHideFlags: 0
  m_Script: {fileID: 11500000, guid: dc42784cf147c0c48a680349fa168899, type: 3}
  m_Name: 
  m_EditorClassIdentifier: 
  m_IgnoreReversedGraphics: 1
  m_BlockingObjects: 0
  m_BlockingMask:
    serializedVersion: 2
    m_Bits: 4294967295
--- !u!114 &6075134925147427691
MonoBehaviour:
  m_ObjectHideFlags: 0
  m_CorrespondingSourceObject: {fileID: 0}
  m_PrefabInstance: {fileID: 0}
  m_PrefabAsset: {fileID: 0}
  m_GameObject: {fileID: 5004780420321179409}
  m_Enabled: 1
  m_EditorHideFlags: 0
  m_Script: {fileID: 11500000, guid: fe87c0e1cc204ed48ad3b37840f39efc, type: 3}
  m_Name: 
  m_EditorClassIdentifier: 
  m_Material: {fileID: 0}
  m_Color: {r: 1, g: 1, b: 1, a: 1}
  m_RaycastTarget: 1
  m_RaycastPadding: {x: 0, y: 0, z: 0, w: 0}
  m_Maskable: 1
  m_OnCullStateChanged:
    m_PersistentCalls:
      m_Calls: []
  m_Sprite: {fileID: 21300000, guid: 90ef2b6beb57a4ed8897038afddeb21c, type: 3}
  m_Type: 0
  m_PreserveAspect: 0
  m_FillCenter: 1
  m_FillMethod: 4
  m_FillAmount: 1
  m_FillClockwise: 1
  m_FillOrigin: 0
  m_UseSpriteMesh: 0
  m_PixelsPerUnitMultiplier: 1
--- !u!222 &6583871705109680749
CanvasRenderer:
  m_ObjectHideFlags: 0
  m_CorrespondingSourceObject: {fileID: 0}
  m_PrefabInstance: {fileID: 0}
  m_PrefabAsset: {fileID: 0}
  m_GameObject: {fileID: 185387468352846968}
  m_CullTransparentMesh: 1
--- !u!224 &6834788295734673943
RectTransform:
  m_ObjectHideFlags: 0
  m_CorrespondingSourceObject: {fileID: 0}
  m_PrefabInstance: {fileID: 0}
  m_PrefabAsset: {fileID: 0}
  m_GameObject: {fileID: 7722564697705550552}
  m_LocalRotation: {x: 0, y: 0, z: 0, w: 1}
  m_LocalPosition: {x: 0, y: 0, z: 0}
  m_LocalScale: {x: 0, y: 0, z: 0}
  m_ConstrainProportionsScale: 0
  m_Children:
  - {fileID: 5635599234481492570}
  m_Father: {fileID: 0}
  m_RootOrder: 9
  m_LocalEulerAnglesHint: {x: 0, y: 0, z: 0}
  m_AnchorMin: {x: 0, y: 0}
  m_AnchorMax: {x: 0, y: 0}
  m_AnchoredPosition: {x: 0, y: 0}
  m_SizeDelta: {x: 0, y: 0}
  m_Pivot: {x: 0, y: 0}
--- !u!114 &7349472050585900342
MonoBehaviour:
  m_ObjectHideFlags: 0
  m_CorrespondingSourceObject: {fileID: 0}
  m_PrefabInstance: {fileID: 0}
  m_PrefabAsset: {fileID: 0}
  m_GameObject: {fileID: 1207495283165052380}
  m_Enabled: 1
  m_EditorHideFlags: 0
  m_Script: {fileID: 11500000, guid: fe87c0e1cc204ed48ad3b37840f39efc, type: 3}
  m_Name: 
  m_EditorClassIdentifier: 
  m_Material: {fileID: 0}
  m_Color: {r: 0.81568635, g: 0.16470589, b: 0.7960785, a: 1}
  m_RaycastTarget: 1
  m_RaycastPadding: {x: 0, y: 0, z: 0, w: 0}
  m_Maskable: 1
  m_OnCullStateChanged:
    m_PersistentCalls:
      m_Calls: []
  m_Sprite: {fileID: 21300000, guid: ac6ac6c06a20c4eeaa5a43ef13336247, type: 3}
  m_Type: 0
  m_PreserveAspect: 0
  m_FillCenter: 1
  m_FillMethod: 4
  m_FillAmount: 1
  m_FillClockwise: 1
  m_FillOrigin: 0
  m_UseSpriteMesh: 0
  m_PixelsPerUnitMultiplier: 1
--- !u!1 &7722564697705550552
GameObject:
  m_ObjectHideFlags: 0
  m_CorrespondingSourceObject: {fileID: 0}
  m_PrefabInstance: {fileID: 0}
  m_PrefabAsset: {fileID: 0}
  serializedVersion: 6
  m_Component:
  - component: {fileID: 6834788295734673943}
  - component: {fileID: 461083453953300887}
  - component: {fileID: 5776215482542905213}
  - component: {fileID: 6063382712672796138}
  m_Layer: 0
  m_Name: Splash
  m_TagString: Untagged
  m_Icon: {fileID: 0}
  m_NavMeshLayer: 0
  m_StaticEditorFlags: 0
  m_IsActive: 1
--- !u!222 &8546359234551999556
CanvasRenderer:
  m_ObjectHideFlags: 0
  m_CorrespondingSourceObject: {fileID: 0}
  m_PrefabInstance: {fileID: 0}
  m_PrefabAsset: {fileID: 0}
  m_GameObject: {fileID: 5004780420321179409}
  m_CullTransparentMesh: 1<|MERGE_RESOLUTION|>--- conflicted
+++ resolved
@@ -509,7 +509,6 @@
   m_Father: {fileID: 0}
   m_RootOrder: 7
   m_LocalEulerAnglesHint: {x: 0, y: 0, z: 0}
-<<<<<<< HEAD
 --- !u!1 &966993351
 GameObject:
   m_ObjectHideFlags: 0
@@ -541,8 +540,6 @@
   m_Father: {fileID: 0}
   m_RootOrder: 12
   m_LocalEulerAnglesHint: {x: 0, y: 0, z: 0}
-=======
->>>>>>> d50a48da
 --- !u!1 &1281082859
 GameObject:
   m_ObjectHideFlags: 0
