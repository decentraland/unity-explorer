--- conflicted
+++ resolved
@@ -317,17 +317,16 @@
   m_Name: 
   m_EditorClassIdentifier: 
   initialRealm: 0
-  targetScene: {x: 52, y: -52}
+  targetScene: {x: 0, y: 0}
   targetWorld: MetadyneLabs.dcl.eth
   customRealm: https://peer.decentraland.org
   showSplash: 1
   showAuthentication: 1
   showLoading: 1
-  enableLandscape: 0
+  enableLandscape: 1
   globalPluginSettingsContainer: {fileID: 11400000, guid: 7575a56449e4af444b9c13267319c95d, type: 2}
   scenePluginSettingsContainer: {fileID: 11400000, guid: 52a2a6abe420a8b4db9dc55df4b42e92, type: 2}
   uiToolkitRoot: {fileID: 1901323878}
-  cursorRoot: {fileID: 271859982}
   debugUiRoot: {fileID: 946305963}
   settings: {fileID: 11400000, guid: 2e1d2c350e04ac3428300d032c5ee567, type: 2}
   dynamicSettings:
@@ -414,72 +413,9 @@
       m_SubObjectName: 
       m_SubObjectType: 
       m_EditorAssetChanged: 0
-<<<<<<< HEAD
-    <NormalCursor>k__BackingField:
-      m_AssetGUID: bf22911f490866b45b81ddea869255f2
-      m_SubObjectName: 
-      m_SubObjectType: 
-      m_EditorAssetChanged: 0
-    <InteractionCursor>k__BackingField:
-      m_AssetGUID: 23dcf75316411d344be316dc2cb0e41f
-      m_SubObjectName: 
-      m_SubObjectType: 
-      m_EditorAssetChanged: 0
-  splashRoot: {fileID: 7722564697705550552}
-  splashAnimation: {fileID: 4327321310632415857}
---- !u!1 &271859981
-GameObject:
-  m_ObjectHideFlags: 0
-  m_CorrespondingSourceObject: {fileID: 0}
-  m_PrefabInstance: {fileID: 0}
-  m_PrefabAsset: {fileID: 0}
-  serializedVersion: 6
-  m_Component:
-  - component: {fileID: 271859983}
-  - component: {fileID: 271859982}
-  m_Layer: 5
-  m_Name: CursorRootCanvas
-  m_TagString: Untagged
-  m_Icon: {fileID: 0}
-  m_NavMeshLayer: 0
-  m_StaticEditorFlags: 0
-  m_IsActive: 1
---- !u!114 &271859982
-MonoBehaviour:
-  m_ObjectHideFlags: 0
-  m_CorrespondingSourceObject: {fileID: 0}
-  m_PrefabInstance: {fileID: 0}
-  m_PrefabAsset: {fileID: 0}
-  m_GameObject: {fileID: 271859981}
-  m_Enabled: 1
-  m_EditorHideFlags: 0
-  m_Script: {fileID: 19102, guid: 0000000000000000e000000000000000, type: 0}
-  m_Name: 
-  m_EditorClassIdentifier: 
-  m_PanelSettings: {fileID: 11400000, guid: ae435ee6f79e27540b009f2a921abe7d, type: 2}
-  m_ParentUI: {fileID: 0}
-  sourceAsset: {fileID: 0}
-  m_SortingOrder: 0
---- !u!4 &271859983
-Transform:
-  m_ObjectHideFlags: 0
-  m_CorrespondingSourceObject: {fileID: 0}
-  m_PrefabInstance: {fileID: 0}
-  m_PrefabAsset: {fileID: 0}
-  m_GameObject: {fileID: 271859981}
-  serializedVersion: 2
-  m_LocalRotation: {x: 0, y: 0, z: 0, w: 1}
-  m_LocalPosition: {x: 0, y: 0, z: 0}
-  m_LocalScale: {x: 1, y: 1, z: 1}
-  m_ConstrainProportionsScale: 0
-  m_Children: []
-  m_Father: {fileID: 0}
-  m_LocalEulerAnglesHint: {x: 0, y: 0, z: 0}
-=======
   splashRoot: {fileID: 7722564697705550552}
   splashAnimation: {fileID: 4327321310632415857}
   backgroundMusic: {fileID: 11400000, guid: 26e7ebc818785ad428e1de2791a42768, type: 2}
->>>>>>> 2f19d069
 --- !u!1 &704497306
 GameObject:
   m_ObjectHideFlags: 0
@@ -1287,7 +1223,6 @@
   - {fileID: 1800558273}
   - {fileID: 1281082862}
   - {fileID: 946305964}
-  - {fileID: 271859983}
   - {fileID: 1901323879}
   - {fileID: 6834788295734673943}
   - {fileID: 2104274357}