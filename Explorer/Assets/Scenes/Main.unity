%YAML 1.1
%TAG !u! tag:unity3d.com,2011:
--- !u!29 &1
OcclusionCullingSettings:
  m_ObjectHideFlags: 0
  serializedVersion: 2
  m_OcclusionBakeSettings:
    smallestOccluder: 5
    smallestHole: 0.25
    backfaceThreshold: 100
  m_SceneGUID: 00000000000000000000000000000000
  m_OcclusionCullingData: {fileID: 0}
--- !u!104 &2
RenderSettings:
  m_ObjectHideFlags: 0
  serializedVersion: 9
  m_Fog: 0
  m_FogColor: {r: 0.8352941, g: 0.29178533, b: 0.48649436, a: 0.16862746}
  m_FogMode: 1
  m_FogDensity: 0.5
  m_LinearFogStart: 0
  m_LinearFogEnd: 0
  m_AmbientSkyColor: {r: 0.4125427, g: 0.49693304, b: 0.65837497, a: 1}
  m_AmbientEquatorColor: {r: 0.4910209, g: 0.7379107, b: 0.637597, a: 1}
  m_AmbientGroundColor: {r: 0.41788515, g: 0.7454045, b: 0.35640025, a: 1}
  m_AmbientIntensity: 1
  m_AmbientMode: 1
  m_SubtractiveShadowColor: {r: 0.41960788, g: 0.4784314, b: 0.627451, a: 1}
  m_SkyboxMaterial: {fileID: 10304, guid: 0000000000000000f000000000000000, type: 0}
  m_HaloStrength: 0.5
  m_FlareStrength: 1
  m_FlareFadeSpeed: 3
  m_HaloTexture: {fileID: 0}
  m_SpotCookie: {fileID: 10001, guid: 0000000000000000e000000000000000, type: 0}
  m_DefaultReflectionMode: 1
  m_DefaultReflectionResolution: 128
  m_ReflectionBounces: 1
  m_ReflectionIntensity: 1
  m_CustomReflection: {fileID: 0}
  m_Sun: {fileID: 0}
  m_IndirectSpecularColor: {r: 0.16788375, g: 0.21073635, b: 0.28994125, a: 1}
  m_UseRadianceAmbientProbe: 0
--- !u!157 &3
LightmapSettings:
  m_ObjectHideFlags: 0
  serializedVersion: 12
  m_GIWorkflowMode: 1
  m_GISettings:
    serializedVersion: 2
    m_BounceScale: 1
    m_IndirectOutputScale: 1
    m_AlbedoBoost: 1
    m_EnvironmentLightingMode: 0
    m_EnableBakedLightmaps: 1
    m_EnableRealtimeLightmaps: 0
  m_LightmapEditorSettings:
    serializedVersion: 12
    m_Resolution: 2
    m_BakeResolution: 40
    m_AtlasSize: 1024
    m_AO: 0
    m_AOMaxDistance: 1
    m_CompAOExponent: 1
    m_CompAOExponentDirect: 0
    m_ExtractAmbientOcclusion: 0
    m_Padding: 2
    m_LightmapParameters: {fileID: 0}
    m_LightmapsBakeMode: 1
    m_TextureCompression: 1
    m_FinalGather: 0
    m_FinalGatherFiltering: 1
    m_FinalGatherRayCount: 256
    m_ReflectionCompression: 2
    m_MixedBakeMode: 2
    m_BakeBackend: 1
    m_PVRSampling: 1
    m_PVRDirectSampleCount: 32
    m_PVRSampleCount: 500
    m_PVRBounces: 2
    m_PVREnvironmentSampleCount: 500
    m_PVREnvironmentReferencePointCount: 2048
    m_PVRFilteringMode: 2
    m_PVRDenoiserTypeDirect: 0
    m_PVRDenoiserTypeIndirect: 0
    m_PVRDenoiserTypeAO: 0
    m_PVRFilterTypeDirect: 0
    m_PVRFilterTypeIndirect: 0
    m_PVRFilterTypeAO: 0
    m_PVREnvironmentMIS: 0
    m_PVRCulling: 1
    m_PVRFilteringGaussRadiusDirect: 1
    m_PVRFilteringGaussRadiusIndirect: 5
    m_PVRFilteringGaussRadiusAO: 2
    m_PVRFilteringAtrousPositionSigmaDirect: 0.5
    m_PVRFilteringAtrousPositionSigmaIndirect: 2
    m_PVRFilteringAtrousPositionSigmaAO: 1
    m_ExportTrainingData: 0
    m_TrainingDataDestination: TrainingData
    m_LightProbeSampleCountMultiplier: 4
  m_LightingDataAsset: {fileID: 112000000, guid: ae63551eafe11944f8527ceb84841c83, type: 2}
  m_LightingSettings: {fileID: 0}
--- !u!196 &4
NavMeshSettings:
  serializedVersion: 2
  m_ObjectHideFlags: 0
  m_BuildSettings:
    serializedVersion: 3
    agentTypeID: 0
    agentRadius: 0.5
    agentHeight: 2
    agentSlope: 45
    agentClimb: 0.4
    ledgeDropHeight: 0
    maxJumpAcrossDistance: 0
    minRegionArea: 2
    manualCellSize: 0
    cellSize: 0.16666667
    manualTileSize: 0
    tileSize: 256
    buildHeightMesh: 0
    maxJobWorkers: 0
    preserveTilesOutsideBounds: 0
    debug:
      m_Flags: 0
  m_NavMeshData: {fileID: 0}
--- !u!1 &46733613
GameObject:
  m_ObjectHideFlags: 0
  m_CorrespondingSourceObject: {fileID: 0}
  m_PrefabInstance: {fileID: 0}
  m_PrefabAsset: {fileID: 0}
  serializedVersion: 6
  m_Component:
  - component: {fileID: 46733615}
  - component: {fileID: 46733614}
  m_Layer: 5
  m_Name: CursorRootCanvas
  m_TagString: Untagged
  m_Icon: {fileID: 0}
  m_NavMeshLayer: 0
  m_StaticEditorFlags: 0
  m_IsActive: 1
--- !u!114 &46733614
MonoBehaviour:
  m_ObjectHideFlags: 0
  m_CorrespondingSourceObject: {fileID: 0}
  m_PrefabInstance: {fileID: 0}
  m_PrefabAsset: {fileID: 0}
  m_GameObject: {fileID: 46733613}
  m_Enabled: 1
  m_EditorHideFlags: 0
  m_Script: {fileID: 19102, guid: 0000000000000000e000000000000000, type: 0}
  m_Name: 
  m_EditorClassIdentifier: 
  m_PanelSettings: {fileID: 11400000, guid: ae435ee6f79e27540b009f2a921abe7d, type: 2}
  m_ParentUI: {fileID: 0}
  sourceAsset: {fileID: 0}
  m_SortingOrder: 0
--- !u!4 &46733615
Transform:
  m_ObjectHideFlags: 0
  m_CorrespondingSourceObject: {fileID: 0}
  m_PrefabInstance: {fileID: 0}
  m_PrefabAsset: {fileID: 0}
  m_GameObject: {fileID: 46733613}
  serializedVersion: 2
  m_LocalRotation: {x: 0, y: 0, z: 0, w: 1}
  m_LocalPosition: {x: 0, y: 0, z: 0}
  m_LocalScale: {x: 1, y: 1, z: 1}
  m_ConstrainProportionsScale: 0
  m_Children: []
  m_Father: {fileID: 0}
  m_LocalEulerAnglesHint: {x: 0, y: 0, z: 0}
--- !u!1 &158563621
GameObject:
  m_ObjectHideFlags: 0
  m_CorrespondingSourceObject: {fileID: 0}
  m_PrefabInstance: {fileID: 0}
  m_PrefabAsset: {fileID: 0}
  serializedVersion: 6
  m_Component:
  - component: {fileID: 158563622}
  m_Layer: 0
  m_Name: ---------------- Base Environment ---------------
  m_TagString: Untagged
  m_Icon: {fileID: 0}
  m_NavMeshLayer: 0
  m_StaticEditorFlags: 0
  m_IsActive: 1
--- !u!4 &158563622
Transform:
  m_ObjectHideFlags: 0
  m_CorrespondingSourceObject: {fileID: 0}
  m_PrefabInstance: {fileID: 0}
  m_PrefabAsset: {fileID: 0}
  m_GameObject: {fileID: 158563621}
  serializedVersion: 2
  m_LocalRotation: {x: 0, y: 0, z: 0, w: 1}
  m_LocalPosition: {x: 0, y: 0, z: 0}
  m_LocalScale: {x: 1, y: 1, z: 1}
  m_ConstrainProportionsScale: 0
  m_Children: []
  m_Father: {fileID: 0}
  m_LocalEulerAnglesHint: {x: 0, y: 0, z: 0}
--- !u!1 &233166825
GameObject:
  m_ObjectHideFlags: 0
  m_CorrespondingSourceObject: {fileID: 0}
  m_PrefabInstance: {fileID: 0}
  m_PrefabAsset: {fileID: 0}
  serializedVersion: 6
  m_Component:
  - component: {fileID: 233166828}
  - component: {fileID: 233166827}
  - component: {fileID: 233166826}
  m_Layer: 0
  m_Name: Directional Light
  m_TagString: Untagged
  m_Icon: {fileID: 0}
  m_NavMeshLayer: 0
  m_StaticEditorFlags: 0
  m_IsActive: 1
--- !u!114 &233166826
MonoBehaviour:
  m_ObjectHideFlags: 0
  m_CorrespondingSourceObject: {fileID: 0}
  m_PrefabInstance: {fileID: 0}
  m_PrefabAsset: {fileID: 0}
  m_GameObject: {fileID: 233166825}
  m_Enabled: 1
  m_EditorHideFlags: 0
  m_Script: {fileID: 11500000, guid: 474bcb49853aa07438625e644c072ee6, type: 3}
  m_Name: 
  m_EditorClassIdentifier: 
  m_Version: 3
  m_UsePipelineSettings: 1
  m_AdditionalLightsShadowResolutionTier: 2
  m_LightLayerMask: 1
  m_RenderingLayers: 1
  m_CustomShadowLayers: 0
  m_ShadowLayerMask: 1
  m_ShadowRenderingLayers: 1
  m_LightCookieSize: {x: 1, y: 1}
  m_LightCookieOffset: {x: 0, y: 0}
  m_SoftShadowQuality: 0
--- !u!108 &233166827
Light:
  m_ObjectHideFlags: 0
  m_CorrespondingSourceObject: {fileID: 0}
  m_PrefabInstance: {fileID: 0}
  m_PrefabAsset: {fileID: 0}
  m_GameObject: {fileID: 233166825}
  m_Enabled: 1
  serializedVersion: 10
  m_Type: 1
  m_Shape: 0
  m_Color: {r: 1, g: 1, b: 1, a: 1}
  m_Intensity: 1
  m_Range: 10
  m_SpotAngle: 30
  m_InnerSpotAngle: 21.80208
  m_CookieSize: 10
  m_Shadows:
    m_Type: 2
    m_Resolution: -1
    m_CustomResolution: -1
    m_Strength: 1
    m_Bias: 0.05
    m_NormalBias: 0.4
    m_NearPlane: 0.2
    m_CullingMatrixOverride:
      e00: 1
      e01: 0
      e02: 0
      e03: 0
      e10: 0
      e11: 1
      e12: 0
      e13: 0
      e20: 0
      e21: 0
      e22: 1
      e23: 0
      e30: 0
      e31: 0
      e32: 0
      e33: 1
    m_UseCullingMatrixOverride: 0
  m_Cookie: {fileID: 0}
  m_DrawHalo: 0
  m_Flare: {fileID: 0}
  m_RenderMode: 0
  m_CullingMask:
    serializedVersion: 2
    m_Bits: 4294967295
  m_RenderingLayerMask: 1
  m_Lightmapping: 4
  m_LightShadowCasterMode: 0
  m_AreaSize: {x: 1, y: 1}
  m_BounceIntensity: 1
  m_ColorTemperature: 6570
  m_UseColorTemperature: 0
  m_BoundingSphereOverride: {x: 0, y: 0, z: 0, w: 0}
  m_UseBoundingSphereOverride: 0
  m_UseViewFrustumForShadowCasterCull: 1
  m_ShadowRadius: 0
  m_ShadowAngle: 0
--- !u!4 &233166828
Transform:
  m_ObjectHideFlags: 0
  m_CorrespondingSourceObject: {fileID: 0}
  m_PrefabInstance: {fileID: 0}
  m_PrefabAsset: {fileID: 0}
  m_GameObject: {fileID: 233166825}
  serializedVersion: 2
  m_LocalRotation: {x: 0.40821788, y: -0.23456968, z: 0.10938163, w: 0.8754261}
  m_LocalPosition: {x: 325.55225, y: 144.71921, z: 337.9424}
  m_LocalScale: {x: 1, y: 1, z: 1}
  m_ConstrainProportionsScale: 0
  m_Children: []
  m_Father: {fileID: 0}
  m_LocalEulerAnglesHint: {x: 50, y: -30, z: 0}
--- !u!1 &234607240
GameObject:
  m_ObjectHideFlags: 0
  m_CorrespondingSourceObject: {fileID: 0}
  m_PrefabInstance: {fileID: 0}
  m_PrefabAsset: {fileID: 0}
  serializedVersion: 6
  m_Component:
  - component: {fileID: 234607242}
  - component: {fileID: 234607245}
  m_Layer: 0
  m_Name: EntryPoint
  m_TagString: Untagged
  m_Icon: {fileID: 0}
  m_NavMeshLayer: 0
  m_StaticEditorFlags: 0
  m_IsActive: 1
--- !u!4 &234607242
Transform:
  m_ObjectHideFlags: 0
  m_CorrespondingSourceObject: {fileID: 0}
  m_PrefabInstance: {fileID: 0}
  m_PrefabAsset: {fileID: 0}
  m_GameObject: {fileID: 234607240}
  serializedVersion: 2
  m_LocalRotation: {x: 0, y: 0, z: 0, w: 1}
  m_LocalPosition: {x: 0, y: 0, z: 0}
  m_LocalScale: {x: 1, y: 1, z: 1}
  m_ConstrainProportionsScale: 0
  m_Children: []
  m_Father: {fileID: 0}
  m_LocalEulerAnglesHint: {x: 0, y: 0, z: 0}
--- !u!114 &234607245
MonoBehaviour:
  m_ObjectHideFlags: 0
  m_CorrespondingSourceObject: {fileID: 0}
  m_PrefabInstance: {fileID: 0}
  m_PrefabAsset: {fileID: 0}
  m_GameObject: {fileID: 234607240}
  m_Enabled: 1
  m_EditorHideFlags: 0
  m_Script: {fileID: 11500000, guid: d3d1aa6130624aef8f718d1dc5f139a9, type: 3}
  m_Name: 
  m_EditorClassIdentifier: 
  initialRealm: 0
  targetScene: {x: 0, y: 0}
  targetWorld: MetadyneLabs.dcl.eth
<<<<<<< HEAD
  showSplash: 0
  showAuthentication: 0
  showLoading: 0
  enableLandscape: 0
=======
  customRealm: https://peer.decentraland.org
  showSplash: 1
  showAuthentication: 1
  showLoading: 1
  enableLandscape: 1
>>>>>>> ec5ece41
  globalPluginSettingsContainer: {fileID: 11400000, guid: 7575a56449e4af444b9c13267319c95d, type: 2}
  scenePluginSettingsContainer: {fileID: 11400000, guid: 52a2a6abe420a8b4db9dc55df4b42e92, type: 2}
  uiToolkitRoot: {fileID: 1901323878}
  cursorRoot: {fileID: 46733614}
  debugUiRoot: {fileID: 946305963}
  settings: {fileID: 11400000, guid: 2e1d2c350e04ac3428300d032c5ee567, type: 2}
  dynamicSettings:
    <PopupCloserView>k__BackingField:
      m_AssetGUID: dbfb7e67a438449f9a887f820f733868
      m_SubObjectName: 
      m_SubObjectType: 
      m_EditorAssetChanged: 0
    <DirectionalLight>k__BackingField: {fileID: 233166827}
    <MapRendererSettings>k__BackingField:
      <MapRendererConfiguration>k__BackingField:
        m_AssetGUID: b54d9d4189903c2438fa811308f14ceb
        m_SubObjectName: 
        m_SubObjectType: 
        m_EditorAssetChanged: 0
      <MapCameraObject>k__BackingField:
        m_AssetGUID: 3efe8a48fc3905f47a0648abd6859394
        m_SubObjectName: 
        m_SubObjectType: 
        m_EditorAssetChanged: 0
      <AtlasChunk>k__BackingField:
        m_AssetGUID: f80a8f4fcad2b4246b66c94221314244
        m_SubObjectName: 
        m_SubObjectType: 
        m_EditorAssetChanged: 0
      <ParcelHighlight>k__BackingField:
        m_AssetGUID: 7e150ada146ad0749b39e65968780157
        m_SubObjectName: 
        m_SubObjectType: 
        m_EditorAssetChanged: 0
      <PlayerMarker>k__BackingField:
        m_AssetGUID: 0ae66608be2735a4f96e0f1aa9b3a75b
        m_SubObjectName: 
        m_SubObjectType: 
        m_EditorAssetChanged: 0
      <SceneOfInterestMarker>k__BackingField:
        m_AssetGUID: 1f557ed079be146f9aeb090104c115c9
        m_SubObjectName: 
        m_SubObjectType: 
        m_EditorAssetChanged: 0
      <FavoriteMarker>k__BackingField:
        m_AssetGUID: 5f2c1af519efc4b82b87b887f93077fc
        m_SubObjectName: 
        m_SubObjectType: 
        m_EditorAssetChanged: 0
      <UserMarker>k__BackingField:
        m_AssetGUID: 53b70d09c4a814878a30c68582ad4523
        m_SubObjectName: 
        m_SubObjectType: 
        m_EditorAssetChanged: 0
    <BackpackSettings>k__BackingField:
      <CategoryIconsMapping>k__BackingField:
        m_AssetGUID: 4a2a7b610414b45c1b576946ce094877
        m_SubObjectName: 
        m_SubObjectType: 
        m_EditorAssetChanged: 0
      <RarityBackgroundsMapping>k__BackingField:
        m_AssetGUID: 04a7ffcd277754f7c91237894604f522
        m_SubObjectName: 
        m_SubObjectType: 
        m_EditorAssetChanged: 0
      <RarityInfoPanelBackgroundsMapping>k__BackingField:
        m_AssetGUID: 66f8f8427a5c4443e95b0d298addd639
        m_SubObjectName: 
        m_SubObjectType: 
        m_EditorAssetChanged: 0
      <RarityColorMappings>k__BackingField:
        m_AssetGUID: 7491e2fb7fd484d2b8aed984dfc7c6ab
        m_SubObjectName: 
        m_SubObjectType: 
        m_EditorAssetChanged: 0
      <PageButtonView>k__BackingField:
        m_AssetGUID: 37fc70977aa8e4023aadf578a73db58b
        m_SubObjectName: 
        m_SubObjectType: 
        m_EditorAssetChanged: 0
    <ChatEntryConfiguration>k__BackingField:
      m_AssetGUID: 6afb31861b85441b6ab2b988819bb96a
      m_SubObjectName: 
      m_SubObjectType: 
      m_EditorAssetChanged: 0
    <NametagsData>k__BackingField:
      m_AssetGUID: d65049d6f7a244863b39c4dda5ba538e
      m_SubObjectName: 
      m_SubObjectType: 
      m_EditorAssetChanged: 0
<<<<<<< HEAD
=======
    <CursorSettings>k__BackingField:
      m_AssetGUID: 7382805fd18299d41925547efbad99f0
      m_SubObjectName: 
      m_SubObjectType: 
      m_EditorAssetChanged: 0
>>>>>>> ec5ece41
  splashRoot: {fileID: 7722564697705550552}
  splashAnimation: {fileID: 4327321310632415857}
  backgroundMusic: {fileID: 11400000, guid: 26e7ebc818785ad428e1de2791a42768, type: 2}
--- !u!1 &704497306
GameObject:
  m_ObjectHideFlags: 0
  m_CorrespondingSourceObject: {fileID: 0}
  m_PrefabInstance: {fileID: 0}
  m_PrefabAsset: {fileID: 0}
  serializedVersion: 6
  m_Component:
  - component: {fileID: 704497308}
  - component: {fileID: 704497307}
  m_Layer: 0
  m_Name: Post Processing
  m_TagString: Untagged
  m_Icon: {fileID: 0}
  m_NavMeshLayer: 0
  m_StaticEditorFlags: 0
  m_IsActive: 1
--- !u!114 &704497307
MonoBehaviour:
  m_ObjectHideFlags: 0
  m_CorrespondingSourceObject: {fileID: 0}
  m_PrefabInstance: {fileID: 0}
  m_PrefabAsset: {fileID: 0}
  m_GameObject: {fileID: 704497306}
  m_Enabled: 1
  m_EditorHideFlags: 0
  m_Script: {fileID: 11500000, guid: 172515602e62fb746b5d573b38a5fe58, type: 3}
  m_Name: 
  m_EditorClassIdentifier: 
  m_IsGlobal: 1
  priority: 0
  blendDistance: 0
  weight: 1
  sharedProfile: {fileID: 11400000, guid: 86da5a888b70d304bb9675597557553e, type: 2}
--- !u!4 &704497308
Transform:
  m_ObjectHideFlags: 0
  m_CorrespondingSourceObject: {fileID: 0}
  m_PrefabInstance: {fileID: 0}
  m_PrefabAsset: {fileID: 0}
  m_GameObject: {fileID: 704497306}
  serializedVersion: 2
  m_LocalRotation: {x: 0, y: 0, z: 0, w: 1}
  m_LocalPosition: {x: 0, y: 0, z: 0}
  m_LocalScale: {x: 1, y: 1, z: 1}
  m_ConstrainProportionsScale: 0
  m_Children: []
  m_Father: {fileID: 0}
  m_LocalEulerAnglesHint: {x: 0, y: 0, z: 0}
--- !u!1 &946305962
GameObject:
  m_ObjectHideFlags: 0
  m_CorrespondingSourceObject: {fileID: 0}
  m_PrefabInstance: {fileID: 0}
  m_PrefabAsset: {fileID: 0}
  serializedVersion: 6
  m_Component:
  - component: {fileID: 946305964}
  - component: {fileID: 946305963}
  m_Layer: 5
  m_Name: DebugRootCanvas
  m_TagString: Untagged
  m_Icon: {fileID: 0}
  m_NavMeshLayer: 0
  m_StaticEditorFlags: 0
  m_IsActive: 1
--- !u!114 &946305963
MonoBehaviour:
  m_ObjectHideFlags: 0
  m_CorrespondingSourceObject: {fileID: 0}
  m_PrefabInstance: {fileID: 0}
  m_PrefabAsset: {fileID: 0}
  m_GameObject: {fileID: 946305962}
  m_Enabled: 1
  m_EditorHideFlags: 0
  m_Script: {fileID: 19102, guid: 0000000000000000e000000000000000, type: 0}
  m_Name: 
  m_EditorClassIdentifier: 
  m_PanelSettings: {fileID: 11400000, guid: 45c1f1517231a0d4aaa851c5466f3bbf, type: 2}
  m_ParentUI: {fileID: 0}
  sourceAsset: {fileID: 9197481963319205126, guid: 2a0aec8d6f95bf34ba66a7d0b5f1f158, type: 3}
  m_SortingOrder: 0
--- !u!4 &946305964
Transform:
  m_ObjectHideFlags: 0
  m_CorrespondingSourceObject: {fileID: 0}
  m_PrefabInstance: {fileID: 0}
  m_PrefabAsset: {fileID: 0}
  m_GameObject: {fileID: 946305962}
  serializedVersion: 2
  m_LocalRotation: {x: 0, y: 0, z: 0, w: 1}
  m_LocalPosition: {x: 0, y: 0, z: 0}
  m_LocalScale: {x: 1, y: 1, z: 1}
  m_ConstrainProportionsScale: 0
  m_Children: []
  m_Father: {fileID: 0}
  m_LocalEulerAnglesHint: {x: 0, y: 0, z: 0}
--- !u!1 &1281082859
GameObject:
  m_ObjectHideFlags: 0
  m_CorrespondingSourceObject: {fileID: 0}
  m_PrefabInstance: {fileID: 0}
  m_PrefabAsset: {fileID: 0}
  serializedVersion: 6
  m_Component:
  - component: {fileID: 1281082862}
  - component: {fileID: 1281082861}
  - component: {fileID: 1281082863}
  m_Layer: 0
  m_Name: EventSystem
  m_TagString: Untagged
  m_Icon: {fileID: 0}
  m_NavMeshLayer: 0
  m_StaticEditorFlags: 0
  m_IsActive: 1
--- !u!114 &1281082861
MonoBehaviour:
  m_ObjectHideFlags: 0
  m_CorrespondingSourceObject: {fileID: 0}
  m_PrefabInstance: {fileID: 0}
  m_PrefabAsset: {fileID: 0}
  m_GameObject: {fileID: 1281082859}
  m_Enabled: 1
  m_EditorHideFlags: 0
  m_Script: {fileID: 11500000, guid: 76c392e42b5098c458856cdf6ecaaaa1, type: 3}
  m_Name: 
  m_EditorClassIdentifier: 
  m_FirstSelected: {fileID: 0}
  m_sendNavigationEvents: 1
  m_DragThreshold: 10
--- !u!4 &1281082862
Transform:
  m_ObjectHideFlags: 0
  m_CorrespondingSourceObject: {fileID: 0}
  m_PrefabInstance: {fileID: 0}
  m_PrefabAsset: {fileID: 0}
  m_GameObject: {fileID: 1281082859}
  serializedVersion: 2
  m_LocalRotation: {x: 0, y: 0, z: 0, w: 1}
  m_LocalPosition: {x: 0, y: 0, z: 0}
  m_LocalScale: {x: 1, y: 1, z: 1}
  m_ConstrainProportionsScale: 0
  m_Children: []
  m_Father: {fileID: 0}
  m_LocalEulerAnglesHint: {x: 0, y: 0, z: 0}
--- !u!114 &1281082863
MonoBehaviour:
  m_ObjectHideFlags: 0
  m_CorrespondingSourceObject: {fileID: 0}
  m_PrefabInstance: {fileID: 0}
  m_PrefabAsset: {fileID: 0}
  m_GameObject: {fileID: 1281082859}
  m_Enabled: 1
  m_EditorHideFlags: 0
  m_Script: {fileID: 11500000, guid: 01614664b831546d2ae94a42149d80ac, type: 3}
  m_Name: 
  m_EditorClassIdentifier: 
  m_SendPointerHoverToParent: 1
  m_MoveRepeatDelay: 0.5
  m_MoveRepeatRate: 0.1
  m_XRTrackingOrigin: {fileID: 0}
  m_ActionsAsset: {fileID: -944628639613478452, guid: 6cec26357c7fb8f44b03ce452209387d, type: 3}
  m_PointAction: {fileID: 8247508314672399740, guid: 6cec26357c7fb8f44b03ce452209387d, type: 3}
  m_MoveAction: {fileID: 0}
  m_SubmitAction: {fileID: 0}
  m_CancelAction: {fileID: 0}
  m_LeftClickAction: {fileID: -872110275332013132, guid: 6cec26357c7fb8f44b03ce452209387d, type: 3}
  m_MiddleClickAction: {fileID: 7660870786041202592, guid: 6cec26357c7fb8f44b03ce452209387d, type: 3}
  m_RightClickAction: {fileID: -5657700683146742393, guid: 6cec26357c7fb8f44b03ce452209387d, type: 3}
  m_ScrollWheelAction: {fileID: 743484021006385890, guid: 6cec26357c7fb8f44b03ce452209387d, type: 3}
  m_TrackedDevicePositionAction: {fileID: 1315051935247086908, guid: 6cec26357c7fb8f44b03ce452209387d, type: 3}
  m_TrackedDeviceOrientationAction: {fileID: -2150570120027286643, guid: 6cec26357c7fb8f44b03ce452209387d, type: 3}
  m_DeselectOnBackgroundClick: 1
  m_PointerBehavior: 0
  m_CursorLockBehavior: 0
--- !u!1 &1800558272
GameObject:
  m_ObjectHideFlags: 0
  m_CorrespondingSourceObject: {fileID: 0}
  m_PrefabInstance: {fileID: 0}
  m_PrefabAsset: {fileID: 0}
  serializedVersion: 6
  m_Component:
  - component: {fileID: 1800558273}
  m_Layer: 0
  m_Name: ---------------------- UI -----------------------
  m_TagString: Untagged
  m_Icon: {fileID: 0}
  m_NavMeshLayer: 0
  m_StaticEditorFlags: 0
  m_IsActive: 1
--- !u!4 &1800558273
Transform:
  m_ObjectHideFlags: 0
  m_CorrespondingSourceObject: {fileID: 0}
  m_PrefabInstance: {fileID: 0}
  m_PrefabAsset: {fileID: 0}
  m_GameObject: {fileID: 1800558272}
  serializedVersion: 2
  m_LocalRotation: {x: 0, y: 0, z: 0, w: 1}
  m_LocalPosition: {x: 0, y: 0, z: 0}
  m_LocalScale: {x: 1, y: 1, z: 1}
  m_ConstrainProportionsScale: 0
  m_Children: []
  m_Father: {fileID: 0}
  m_LocalEulerAnglesHint: {x: 0, y: 0, z: 0}
--- !u!1 &1901323877
GameObject:
  m_ObjectHideFlags: 0
  m_CorrespondingSourceObject: {fileID: 0}
  m_PrefabInstance: {fileID: 0}
  m_PrefabAsset: {fileID: 0}
  serializedVersion: 6
  m_Component:
  - component: {fileID: 1901323879}
  - component: {fileID: 1901323878}
  m_Layer: 5
  m_Name: UIToolkitRootCanvas
  m_TagString: Untagged
  m_Icon: {fileID: 0}
  m_NavMeshLayer: 0
  m_StaticEditorFlags: 0
  m_IsActive: 1
--- !u!114 &1901323878
MonoBehaviour:
  m_ObjectHideFlags: 0
  m_CorrespondingSourceObject: {fileID: 0}
  m_PrefabInstance: {fileID: 0}
  m_PrefabAsset: {fileID: 0}
  m_GameObject: {fileID: 1901323877}
  m_Enabled: 1
  m_EditorHideFlags: 0
  m_Script: {fileID: 19102, guid: 0000000000000000e000000000000000, type: 0}
  m_Name: 
  m_EditorClassIdentifier: 
  m_PanelSettings: {fileID: 11400000, guid: 9be11967a62ac1e43a24aecf7ff62934, type: 2}
  m_ParentUI: {fileID: 0}
  sourceAsset: {fileID: 0}
  m_SortingOrder: 0
--- !u!4 &1901323879
Transform:
  m_ObjectHideFlags: 0
  m_CorrespondingSourceObject: {fileID: 0}
  m_PrefabInstance: {fileID: 0}
  m_PrefabAsset: {fileID: 0}
  m_GameObject: {fileID: 1901323877}
  serializedVersion: 2
  m_LocalRotation: {x: 0, y: 0, z: 0, w: 1}
  m_LocalPosition: {x: 0, y: 0, z: 0}
  m_LocalScale: {x: 1, y: 1, z: 1}
  m_ConstrainProportionsScale: 0
  m_Children: []
  m_Father: {fileID: 0}
  m_LocalEulerAnglesHint: {x: 0, y: 0, z: 0}
--- !u!1 &2104274356
GameObject:
  m_ObjectHideFlags: 0
  m_CorrespondingSourceObject: {fileID: 0}
  m_PrefabInstance: {fileID: 0}
  m_PrefabAsset: {fileID: 0}
  serializedVersion: 6
  m_Component:
  - component: {fileID: 2104274357}
  m_Layer: 0
  m_Name: ---------------- Runtime Objects ----------------
  m_TagString: Untagged
  m_Icon: {fileID: 0}
  m_NavMeshLayer: 0
  m_StaticEditorFlags: 0
  m_IsActive: 1
--- !u!4 &2104274357
Transform:
  m_ObjectHideFlags: 0
  m_CorrespondingSourceObject: {fileID: 0}
  m_PrefabInstance: {fileID: 0}
  m_PrefabAsset: {fileID: 0}
  m_GameObject: {fileID: 2104274356}
  serializedVersion: 2
  m_LocalRotation: {x: 0, y: 0, z: 0, w: 1}
  m_LocalPosition: {x: 0, y: 0, z: 0}
  m_LocalScale: {x: 1, y: 1, z: 1}
  m_ConstrainProportionsScale: 0
  m_Children: []
  m_Father: {fileID: 0}
  m_LocalEulerAnglesHint: {x: 0, y: 0, z: 0}
--- !u!1 &185387468352846968
GameObject:
  m_ObjectHideFlags: 0
  m_CorrespondingSourceObject: {fileID: 0}
  m_PrefabInstance: {fileID: 0}
  m_PrefabAsset: {fileID: 0}
  serializedVersion: 6
  m_Component:
  - component: {fileID: 5622542374260514959}
  - component: {fileID: 6583871705109680749}
  - component: {fileID: 1532335364287344054}
  - component: {fileID: 6583871705109680750}
  m_Layer: 0
  m_Name: VideoTexture
  m_TagString: Untagged
  m_Icon: {fileID: 0}
  m_NavMeshLayer: 0
  m_StaticEditorFlags: 0
  m_IsActive: 1
--- !u!223 &461083453953300887
Canvas:
  m_ObjectHideFlags: 0
  m_CorrespondingSourceObject: {fileID: 0}
  m_PrefabInstance: {fileID: 0}
  m_PrefabAsset: {fileID: 0}
  m_GameObject: {fileID: 7722564697705550552}
  m_Enabled: 1
  serializedVersion: 3
  m_RenderMode: 0
  m_Camera: {fileID: 0}
  m_PlaneDistance: 100
  m_PixelPerfect: 0
  m_ReceivesEvents: 1
  m_OverrideSorting: 0
  m_OverridePixelPerfect: 0
  m_SortingBucketNormalizedSize: 0
  m_VertexColorAlwaysGammaSpace: 0
  m_AdditionalShaderChannelsFlag: 25
  m_UpdateRectTransformForStandalone: 0
  m_SortingLayerID: 0
  m_SortingOrder: 0
  m_TargetDisplay: 0
--- !u!114 &1532335364287344054
MonoBehaviour:
  m_ObjectHideFlags: 0
  m_CorrespondingSourceObject: {fileID: 0}
  m_PrefabInstance: {fileID: 0}
  m_PrefabAsset: {fileID: 0}
  m_GameObject: {fileID: 185387468352846968}
  m_Enabled: 1
  m_EditorHideFlags: 0
  m_Script: {fileID: 11500000, guid: 1344c3c82d62a2a41a3576d8abb8e3ea, type: 3}
  m_Name: 
  m_EditorClassIdentifier: 
  m_Material: {fileID: 0}
  m_Color: {r: 1, g: 1, b: 1, a: 1}
  m_RaycastTarget: 1
  m_RaycastPadding: {x: 0, y: 0, z: 0, w: 0}
  m_Maskable: 1
  m_OnCullStateChanged:
    m_PersistentCalls:
      m_Calls: []
  m_Texture: {fileID: 8400000, guid: 2bf42051c2ecb441eb2a6a24fb0dbc59, type: 2}
  m_UVRect:
    serializedVersion: 2
    x: 0
    y: 0
    width: 1
    height: 1
--- !u!224 &2304836991248520654
RectTransform:
  m_ObjectHideFlags: 0
  m_CorrespondingSourceObject: {fileID: 0}
  m_PrefabInstance: {fileID: 0}
  m_PrefabAsset: {fileID: 0}
  m_GameObject: {fileID: 3432334028584179682}
  m_LocalRotation: {x: 0, y: 0, z: 0, w: 1}
  m_LocalPosition: {x: 0, y: 0, z: 0}
  m_LocalScale: {x: 1, y: 1, z: 1}
  m_ConstrainProportionsScale: 0
  m_Children:
  - {fileID: 5622542374260514959}
  - {fileID: 5385049054729086175}
  m_Father: {fileID: 5635599234481492570}
  m_LocalEulerAnglesHint: {x: 0, y: 0, z: 0}
  m_AnchorMin: {x: 0.5, y: 0.5}
  m_AnchorMax: {x: 0.5, y: 0.5}
  m_AnchoredPosition: {x: 0, y: 0}
  m_SizeDelta: {x: 116, y: 116}
  m_Pivot: {x: 0.5, y: 0.5}
--- !u!1 &3432334028584179682
GameObject:
  m_ObjectHideFlags: 0
  m_CorrespondingSourceObject: {fileID: 0}
  m_PrefabInstance: {fileID: 0}
  m_PrefabAsset: {fileID: 0}
  serializedVersion: 6
  m_Component:
  - component: {fileID: 2304836991248520654}
  - component: {fileID: 3802847475654272365}
  - component: {fileID: 3802847475654272366}
  m_Layer: 0
  m_Name: Mask
  m_TagString: Untagged
  m_Icon: {fileID: 0}
  m_NavMeshLayer: 0
  m_StaticEditorFlags: 0
  m_IsActive: 1
--- !u!222 &3802847475654272365
CanvasRenderer:
  m_ObjectHideFlags: 0
  m_CorrespondingSourceObject: {fileID: 0}
  m_PrefabInstance: {fileID: 0}
  m_PrefabAsset: {fileID: 0}
  m_GameObject: {fileID: 3432334028584179682}
  m_CullTransparentMesh: 1
--- !u!114 &3802847475654272366
MonoBehaviour:
  m_ObjectHideFlags: 0
  m_CorrespondingSourceObject: {fileID: 0}
  m_PrefabInstance: {fileID: 0}
  m_PrefabAsset: {fileID: 0}
  m_GameObject: {fileID: 3432334028584179682}
  m_Enabled: 1
  m_EditorHideFlags: 0
  m_Script: {fileID: 11500000, guid: 0bac33ade27cf4542bd53b1b13d90941, type: 3}
  m_Name: 
  m_EditorClassIdentifier: 
  _source: 1
  _separateMask: {fileID: 0}
  _sprite: {fileID: 21300000, guid: 0f85301a9211845c8b8d39b4a4b05762, type: 3}
  _spriteBorderMode: 0
  _spritePixelsPerUnitMultiplier: 1
  _texture: {fileID: 0}
  _textureUVRect:
    serializedVersion: 2
    x: 0
    y: 0
    width: 1
    height: 1
  _channelWeights: {r: 0, g: 0, b: 0, a: 1}
  _raycastThreshold: 0
  _invertMask: 0
  _invertOutsides: 0
--- !u!328 &4327321310632415857
VideoPlayer:
  m_ObjectHideFlags: 0
  m_CorrespondingSourceObject: {fileID: 0}
  m_PrefabInstance: {fileID: 0}
  m_PrefabAsset: {fileID: 0}
  m_GameObject: {fileID: 4718128884335102311}
  m_Enabled: 1
  m_VideoClip: {fileID: 32900000, guid: f888bf6639b864f109a5a2512f8d2d04, type: 3}
  m_TargetCameraAlpha: 1
  m_TargetCamera3DLayout: 0
  m_TargetCamera: {fileID: 0}
  m_TargetTexture: {fileID: 8400000, guid: 2bf42051c2ecb441eb2a6a24fb0dbc59, type: 2}
  m_TimeReference: 0
  m_TargetMaterialRenderer: {fileID: 0}
  m_TargetMaterialProperty: <noninit>
  m_RenderMode: 2
  m_AspectRatio: 2
  m_DataSource: 0
  m_TimeUpdateMode: 2
  m_PlaybackSpeed: 1
  m_AudioOutputMode: 2
  m_TargetAudioSources: []
  m_DirectAudioVolumes: []
  m_Url: 
  m_EnabledAudioTracks: 
  m_DirectAudioMutes: 
  m_ControlledAudioTrackCount: 0
  m_PlayOnAwake: 1
  m_SkipOnDrop: 0
  m_Looping: 1
  m_WaitForFirstFrame: 0
  m_FrameReadyEventEnabled: 0
  m_VideoShaders: []
--- !u!1001 &4363253906714060728
PrefabInstance:
  m_ObjectHideFlags: 0
  serializedVersion: 2
  m_Modification:
    serializedVersion: 3
    m_TransformParent: {fileID: 0}
    m_Modifications:
    - target: {fileID: 6261767294566073009, guid: 402338b75b99c91409764700d1f00a6d, type: 3}
      propertyPath: m_LocalScale.x
      value: 500
      objectReference: {fileID: 0}
    - target: {fileID: 6261767294566073009, guid: 402338b75b99c91409764700d1f00a6d, type: 3}
      propertyPath: m_LocalScale.z
      value: 500
      objectReference: {fileID: 0}
    - target: {fileID: 6367988842618399763, guid: 402338b75b99c91409764700d1f00a6d, type: 3}
      propertyPath: m_IsActive
      value: 1
      objectReference: {fileID: 0}
    - target: {fileID: 8849659727847101794, guid: 402338b75b99c91409764700d1f00a6d, type: 3}
      propertyPath: m_Name
      value: Floor
      objectReference: {fileID: 0}
    - target: {fileID: 8849659727847101794, guid: 402338b75b99c91409764700d1f00a6d, type: 3}
      propertyPath: m_IsActive
      value: 1
      objectReference: {fileID: 0}
    - target: {fileID: 8887605237264433693, guid: 402338b75b99c91409764700d1f00a6d, type: 3}
      propertyPath: m_LocalScale.x
      value: 500
      objectReference: {fileID: 0}
    - target: {fileID: 8887605237264433693, guid: 402338b75b99c91409764700d1f00a6d, type: 3}
      propertyPath: m_LocalScale.z
      value: 500
      objectReference: {fileID: 0}
    - target: {fileID: 8887605237264433693, guid: 402338b75b99c91409764700d1f00a6d, type: 3}
      propertyPath: m_LocalPosition.y
      value: 0
      objectReference: {fileID: 0}
    - target: {fileID: 8982288525742465179, guid: 402338b75b99c91409764700d1f00a6d, type: 3}
      propertyPath: m_RootOrder
      value: 4
      objectReference: {fileID: 0}
    - target: {fileID: 8982288525742465179, guid: 402338b75b99c91409764700d1f00a6d, type: 3}
      propertyPath: m_LocalPosition.x
      value: 0
      objectReference: {fileID: 0}
    - target: {fileID: 8982288525742465179, guid: 402338b75b99c91409764700d1f00a6d, type: 3}
      propertyPath: m_LocalPosition.y
      value: 0
      objectReference: {fileID: 0}
    - target: {fileID: 8982288525742465179, guid: 402338b75b99c91409764700d1f00a6d, type: 3}
      propertyPath: m_LocalPosition.z
      value: 0
      objectReference: {fileID: 0}
    - target: {fileID: 8982288525742465179, guid: 402338b75b99c91409764700d1f00a6d, type: 3}
      propertyPath: m_LocalRotation.w
      value: 1
      objectReference: {fileID: 0}
    - target: {fileID: 8982288525742465179, guid: 402338b75b99c91409764700d1f00a6d, type: 3}
      propertyPath: m_LocalRotation.x
      value: 0
      objectReference: {fileID: 0}
    - target: {fileID: 8982288525742465179, guid: 402338b75b99c91409764700d1f00a6d, type: 3}
      propertyPath: m_LocalRotation.y
      value: 0
      objectReference: {fileID: 0}
    - target: {fileID: 8982288525742465179, guid: 402338b75b99c91409764700d1f00a6d, type: 3}
      propertyPath: m_LocalRotation.z
      value: 0
      objectReference: {fileID: 0}
    - target: {fileID: 8982288525742465179, guid: 402338b75b99c91409764700d1f00a6d, type: 3}
      propertyPath: m_LocalEulerAnglesHint.x
      value: 0
      objectReference: {fileID: 0}
    - target: {fileID: 8982288525742465179, guid: 402338b75b99c91409764700d1f00a6d, type: 3}
      propertyPath: m_LocalEulerAnglesHint.y
      value: 0
      objectReference: {fileID: 0}
    - target: {fileID: 8982288525742465179, guid: 402338b75b99c91409764700d1f00a6d, type: 3}
      propertyPath: m_LocalEulerAnglesHint.z
      value: 0
      objectReference: {fileID: 0}
    m_RemovedComponents: []
    m_RemovedGameObjects: []
    m_AddedGameObjects: []
    m_AddedComponents: []
  m_SourcePrefab: {fileID: 100100000, guid: 402338b75b99c91409764700d1f00a6d, type: 3}
--- !u!1 &4718128884335102311
GameObject:
  m_ObjectHideFlags: 0
  m_CorrespondingSourceObject: {fileID: 0}
  m_PrefabInstance: {fileID: 0}
  m_PrefabAsset: {fileID: 0}
  serializedVersion: 6
  m_Component:
  - component: {fileID: 5385049054729086175}
  - component: {fileID: 4327321310632415857}
  - component: {fileID: 5385049054729086176}
  m_Layer: 0
  m_Name: VideoPlayer
  m_TagString: Untagged
  m_Icon: {fileID: 0}
  m_NavMeshLayer: 0
  m_StaticEditorFlags: 0
  m_IsActive: 1
--- !u!1 &5004780420321179409
GameObject:
  m_ObjectHideFlags: 0
  m_CorrespondingSourceObject: {fileID: 0}
  m_PrefabInstance: {fileID: 0}
  m_PrefabAsset: {fileID: 0}
  serializedVersion: 6
  m_Component:
  - component: {fileID: 5635599234481492570}
  - component: {fileID: 8546359234551999556}
  - component: {fileID: 6075134925147427691}
  m_Layer: 0
  m_Name: Container
  m_TagString: Untagged
  m_Icon: {fileID: 0}
  m_NavMeshLayer: 0
  m_StaticEditorFlags: 0
  m_IsActive: 1
--- !u!224 &5385049054729086175
RectTransform:
  m_ObjectHideFlags: 0
  m_CorrespondingSourceObject: {fileID: 0}
  m_PrefabInstance: {fileID: 0}
  m_PrefabAsset: {fileID: 0}
  m_GameObject: {fileID: 4718128884335102311}
  m_LocalRotation: {x: -0, y: -0, z: -0, w: 1}
  m_LocalPosition: {x: 0, y: 0, z: 0}
  m_LocalScale: {x: 1, y: 1, z: 1}
  m_ConstrainProportionsScale: 0
  m_Children: []
  m_Father: {fileID: 2304836991248520654}
  m_LocalEulerAnglesHint: {x: 0, y: 0, z: 0}
  m_AnchorMin: {x: 0.5, y: 0.5}
  m_AnchorMax: {x: 0.5, y: 0.5}
  m_AnchoredPosition: {x: -0.80001235, y: 0}
  m_SizeDelta: {x: 154, y: 154}
  m_Pivot: {x: 0.5, y: 0.5}
--- !u!114 &5385049054729086176
MonoBehaviour:
  m_ObjectHideFlags: 2
  m_CorrespondingSourceObject: {fileID: 0}
  m_PrefabInstance: {fileID: 0}
  m_PrefabAsset: {fileID: 0}
  m_GameObject: {fileID: 4718128884335102311}
  m_Enabled: 1
  m_EditorHideFlags: 0
  m_Script: {fileID: 11500000, guid: eddc1fbd4bd796345832996a9560b9bd, type: 3}
  m_Name: 
  m_EditorClassIdentifier: 
--- !u!224 &5622542374260514959
RectTransform:
  m_ObjectHideFlags: 0
  m_CorrespondingSourceObject: {fileID: 0}
  m_PrefabInstance: {fileID: 0}
  m_PrefabAsset: {fileID: 0}
  m_GameObject: {fileID: 185387468352846968}
  m_LocalRotation: {x: -0, y: -0, z: -0, w: 1}
  m_LocalPosition: {x: 0, y: 0, z: 0}
  m_LocalScale: {x: 1, y: 1, z: 1}
  m_ConstrainProportionsScale: 0
  m_Children: []
  m_Father: {fileID: 2304836991248520654}
  m_LocalEulerAnglesHint: {x: 0, y: 0, z: 0}
  m_AnchorMin: {x: 0.5, y: 0.5}
  m_AnchorMax: {x: 0.5, y: 0.5}
  m_AnchoredPosition: {x: -0.8, y: 1}
  m_SizeDelta: {x: 154, y: 154}
  m_Pivot: {x: 0.5, y: 0.5}
--- !u!224 &5635599234481492570
RectTransform:
  m_ObjectHideFlags: 0
  m_CorrespondingSourceObject: {fileID: 0}
  m_PrefabInstance: {fileID: 0}
  m_PrefabAsset: {fileID: 0}
  m_GameObject: {fileID: 5004780420321179409}
  m_LocalRotation: {x: -0, y: -0, z: -0, w: 1}
  m_LocalPosition: {x: 0, y: 0, z: 0}
  m_LocalScale: {x: 1, y: 1, z: 1}
  m_ConstrainProportionsScale: 0
  m_Children:
  - {fileID: 2304836991248520654}
  m_Father: {fileID: 6834788295734673943}
  m_LocalEulerAnglesHint: {x: 0, y: 0, z: 0}
  m_AnchorMin: {x: 0, y: 0}
  m_AnchorMax: {x: 1, y: 1}
  m_AnchoredPosition: {x: 0, y: 0}
  m_SizeDelta: {x: 0, y: 0}
  m_Pivot: {x: 0.5, y: 0.5}
--- !u!114 &5776215482542905213
MonoBehaviour:
  m_ObjectHideFlags: 0
  m_CorrespondingSourceObject: {fileID: 0}
  m_PrefabInstance: {fileID: 0}
  m_PrefabAsset: {fileID: 0}
  m_GameObject: {fileID: 7722564697705550552}
  m_Enabled: 1
  m_EditorHideFlags: 0
  m_Script: {fileID: 11500000, guid: 0cd44c1031e13a943bb63640046fad76, type: 3}
  m_Name: 
  m_EditorClassIdentifier: 
  m_UiScaleMode: 1
  m_ReferencePixelsPerUnit: 100
  m_ScaleFactor: 1
  m_ReferenceResolution: {x: 1920, y: 1080}
  m_ScreenMatchMode: 0
  m_MatchWidthOrHeight: 0
  m_PhysicalUnit: 3
  m_FallbackScreenDPI: 96
  m_DefaultSpriteDPI: 96
  m_DynamicPixelsPerUnit: 1
  m_PresetInfoIsWorld: 0
--- !u!114 &6063382712672796138
MonoBehaviour:
  m_ObjectHideFlags: 0
  m_CorrespondingSourceObject: {fileID: 0}
  m_PrefabInstance: {fileID: 0}
  m_PrefabAsset: {fileID: 0}
  m_GameObject: {fileID: 7722564697705550552}
  m_Enabled: 1
  m_EditorHideFlags: 0
  m_Script: {fileID: 11500000, guid: dc42784cf147c0c48a680349fa168899, type: 3}
  m_Name: 
  m_EditorClassIdentifier: 
  m_IgnoreReversedGraphics: 1
  m_BlockingObjects: 0
  m_BlockingMask:
    serializedVersion: 2
    m_Bits: 4294967295
--- !u!114 &6075134925147427691
MonoBehaviour:
  m_ObjectHideFlags: 0
  m_CorrespondingSourceObject: {fileID: 0}
  m_PrefabInstance: {fileID: 0}
  m_PrefabAsset: {fileID: 0}
  m_GameObject: {fileID: 5004780420321179409}
  m_Enabled: 1
  m_EditorHideFlags: 0
  m_Script: {fileID: 11500000, guid: fe87c0e1cc204ed48ad3b37840f39efc, type: 3}
  m_Name: 
  m_EditorClassIdentifier: 
  m_Material: {fileID: 2100000, guid: 3a4f791518f690440a8b421c5dbb12ae, type: 2}
  m_Color: {r: 1, g: 1, b: 1, a: 1}
  m_RaycastTarget: 1
  m_RaycastPadding: {x: 0, y: 0, z: 0, w: 0}
  m_Maskable: 1
  m_OnCullStateChanged:
    m_PersistentCalls:
      m_Calls: []
  m_Sprite: {fileID: 21300000, guid: 0f85301a9211845c8b8d39b4a4b05762, type: 3}
  m_Type: 0
  m_PreserveAspect: 0
  m_FillCenter: 1
  m_FillMethod: 4
  m_FillAmount: 1
  m_FillClockwise: 1
  m_FillOrigin: 0
  m_UseSpriteMesh: 0
  m_PixelsPerUnitMultiplier: 1
--- !u!222 &6583871705109680749
CanvasRenderer:
  m_ObjectHideFlags: 0
  m_CorrespondingSourceObject: {fileID: 0}
  m_PrefabInstance: {fileID: 0}
  m_PrefabAsset: {fileID: 0}
  m_GameObject: {fileID: 185387468352846968}
  m_CullTransparentMesh: 1
--- !u!114 &6583871705109680750
MonoBehaviour:
  m_ObjectHideFlags: 2
  m_CorrespondingSourceObject: {fileID: 0}
  m_PrefabInstance: {fileID: 0}
  m_PrefabAsset: {fileID: 0}
  m_GameObject: {fileID: 185387468352846968}
  m_Enabled: 1
  m_EditorHideFlags: 0
  m_Script: {fileID: 11500000, guid: eddc1fbd4bd796345832996a9560b9bd, type: 3}
  m_Name: 
  m_EditorClassIdentifier: 
--- !u!224 &6834788295734673943
RectTransform:
  m_ObjectHideFlags: 0
  m_CorrespondingSourceObject: {fileID: 0}
  m_PrefabInstance: {fileID: 0}
  m_PrefabAsset: {fileID: 0}
  m_GameObject: {fileID: 7722564697705550552}
  m_LocalRotation: {x: 0, y: 0, z: 0, w: 1}
  m_LocalPosition: {x: 0, y: 0, z: 0}
  m_LocalScale: {x: 0, y: 0, z: 0}
  m_ConstrainProportionsScale: 0
  m_Children:
  - {fileID: 5635599234481492570}
  m_Father: {fileID: 0}
  m_LocalEulerAnglesHint: {x: 0, y: 0, z: 0}
  m_AnchorMin: {x: 0, y: 0}
  m_AnchorMax: {x: 0, y: 0}
  m_AnchoredPosition: {x: 0, y: 0}
  m_SizeDelta: {x: 0, y: 0}
  m_Pivot: {x: 0, y: 0}
--- !u!1 &7722564697705550552
GameObject:
  m_ObjectHideFlags: 0
  m_CorrespondingSourceObject: {fileID: 0}
  m_PrefabInstance: {fileID: 0}
  m_PrefabAsset: {fileID: 0}
  serializedVersion: 6
  m_Component:
  - component: {fileID: 6834788295734673943}
  - component: {fileID: 461083453953300887}
  - component: {fileID: 5776215482542905213}
  - component: {fileID: 6063382712672796138}
  m_Layer: 0
  m_Name: Splash
  m_TagString: Untagged
  m_Icon: {fileID: 0}
  m_NavMeshLayer: 0
  m_StaticEditorFlags: 0
  m_IsActive: 1
--- !u!222 &8546359234551999556
CanvasRenderer:
  m_ObjectHideFlags: 0
  m_CorrespondingSourceObject: {fileID: 0}
  m_PrefabInstance: {fileID: 0}
  m_PrefabAsset: {fileID: 0}
  m_GameObject: {fileID: 5004780420321179409}
  m_CullTransparentMesh: 1
--- !u!1660057539 &9223372036854775807
SceneRoots:
  m_ObjectHideFlags: 0
  m_Roots:
  - {fileID: 234607242}
  - {fileID: 158563622}
  - {fileID: 704497308}
  - {fileID: 233166828}
  - {fileID: 4363253906714060728}
  - {fileID: 1800558273}
  - {fileID: 1281082862}
  - {fileID: 946305964}
  - {fileID: 46733615}
  - {fileID: 1901323879}
  - {fileID: 6834788295734673943}
  - {fileID: 2104274357}<|MERGE_RESOLUTION|>--- conflicted
+++ resolved
@@ -367,18 +367,11 @@
   initialRealm: 0
   targetScene: {x: 0, y: 0}
   targetWorld: MetadyneLabs.dcl.eth
-<<<<<<< HEAD
-  showSplash: 0
-  showAuthentication: 0
-  showLoading: 0
-  enableLandscape: 0
-=======
   customRealm: https://peer.decentraland.org
   showSplash: 1
   showAuthentication: 1
   showLoading: 1
   enableLandscape: 1
->>>>>>> ec5ece41
   globalPluginSettingsContainer: {fileID: 11400000, guid: 7575a56449e4af444b9c13267319c95d, type: 2}
   scenePluginSettingsContainer: {fileID: 11400000, guid: 52a2a6abe420a8b4db9dc55df4b42e92, type: 2}
   uiToolkitRoot: {fileID: 1901323878}
@@ -469,14 +462,11 @@
       m_SubObjectName: 
       m_SubObjectType: 
       m_EditorAssetChanged: 0
-<<<<<<< HEAD
-=======
     <CursorSettings>k__BackingField:
       m_AssetGUID: 7382805fd18299d41925547efbad99f0
       m_SubObjectName: 
       m_SubObjectType: 
       m_EditorAssetChanged: 0
->>>>>>> ec5ece41
   splashRoot: {fileID: 7722564697705550552}
   splashAnimation: {fileID: 4327321310632415857}
   backgroundMusic: {fileID: 11400000, guid: 26e7ebc818785ad428e1de2791a42768, type: 2}
