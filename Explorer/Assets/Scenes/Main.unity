--- conflicted
+++ resolved
@@ -568,120 +568,6 @@
   splashRoot: {fileID: 7722564697705550552}
   splashScreenAnimation: {fileID: 7722564697705550553}
   backgroundMusic: {fileID: 11400000, guid: 26e7ebc818785ad428e1de2791a42768, type: 2}
-<<<<<<< HEAD
---- !u!1 &612428108
-GameObject:
-  m_ObjectHideFlags: 0
-  m_CorrespondingSourceObject: {fileID: 0}
-  m_PrefabInstance: {fileID: 0}
-  m_PrefabAsset: {fileID: 0}
-  serializedVersion: 6
-  m_Component:
-  - component: {fileID: 612428109}
-  m_Layer: 0
-  m_Name: Lens Flare (AutoGen)
-  m_TagString: Untagged
-  m_Icon: {fileID: 0}
-  m_NavMeshLayer: 0
-  m_StaticEditorFlags: 0
-  m_IsActive: 1
---- !u!4 &612428109
-Transform:
-  m_ObjectHideFlags: 0
-  m_CorrespondingSourceObject: {fileID: 0}
-  m_PrefabInstance: {fileID: 0}
-  m_PrefabAsset: {fileID: 0}
-  m_GameObject: {fileID: 612428108}
-  serializedVersion: 2
-  m_LocalRotation: {x: 0, y: 0, z: 0, w: 1}
-  m_LocalPosition: {x: 0, y: 0, z: 0}
-  m_LocalScale: {x: 1, y: 1, z: 1}
-  m_ConstrainProportionsScale: 0
-  m_Children: []
-  m_Father: {fileID: 0}
-  m_LocalEulerAnglesHint: {x: 0, y: 0, z: 0}
---- !u!1 &704497306
-GameObject:
-  m_ObjectHideFlags: 0
-  m_CorrespondingSourceObject: {fileID: 0}
-  m_PrefabInstance: {fileID: 0}
-  m_PrefabAsset: {fileID: 0}
-  serializedVersion: 6
-  m_Component:
-  - component: {fileID: 704497308}
-  - component: {fileID: 704497307}
-  m_Layer: 0
-  m_Name: Post Processing
-  m_TagString: Untagged
-  m_Icon: {fileID: 0}
-  m_NavMeshLayer: 0
-  m_StaticEditorFlags: 0
-  m_IsActive: 1
---- !u!114 &704497307
-MonoBehaviour:
-  m_ObjectHideFlags: 0
-  m_CorrespondingSourceObject: {fileID: 0}
-  m_PrefabInstance: {fileID: 0}
-  m_PrefabAsset: {fileID: 0}
-  m_GameObject: {fileID: 704497306}
-  m_Enabled: 1
-  m_EditorHideFlags: 0
-  m_Script: {fileID: 11500000, guid: 172515602e62fb746b5d573b38a5fe58, type: 3}
-  m_Name: 
-  m_EditorClassIdentifier: 
-  m_IsGlobal: 1
-  priority: 0
-  blendDistance: 0
-  weight: 1
-  sharedProfile: {fileID: 11400000, guid: 86da5a888b70d304bb9675597557553e, type: 2}
---- !u!4 &704497308
-Transform:
-  m_ObjectHideFlags: 0
-  m_CorrespondingSourceObject: {fileID: 0}
-  m_PrefabInstance: {fileID: 0}
-  m_PrefabAsset: {fileID: 0}
-  m_GameObject: {fileID: 704497306}
-  serializedVersion: 2
-  m_LocalRotation: {x: 0, y: 0, z: 0, w: 1}
-  m_LocalPosition: {x: 0, y: 0, z: 0}
-  m_LocalScale: {x: 1, y: 1, z: 1}
-  m_ConstrainProportionsScale: 0
-  m_Children: []
-  m_Father: {fileID: 0}
-  m_LocalEulerAnglesHint: {x: 0, y: 0, z: 0}
---- !u!1 &862124914
-GameObject:
-  m_ObjectHideFlags: 0
-  m_CorrespondingSourceObject: {fileID: 0}
-  m_PrefabInstance: {fileID: 0}
-  m_PrefabAsset: {fileID: 0}
-  serializedVersion: 6
-  m_Component:
-  - component: {fileID: 862124915}
-  m_Layer: 0
-  m_Name: Lens Flare (AutoGen)
-  m_TagString: Untagged
-  m_Icon: {fileID: 0}
-  m_NavMeshLayer: 0
-  m_StaticEditorFlags: 0
-  m_IsActive: 1
---- !u!4 &862124915
-Transform:
-  m_ObjectHideFlags: 0
-  m_CorrespondingSourceObject: {fileID: 0}
-  m_PrefabInstance: {fileID: 0}
-  m_PrefabAsset: {fileID: 0}
-  m_GameObject: {fileID: 862124914}
-  serializedVersion: 2
-  m_LocalRotation: {x: 0, y: 0, z: 0, w: 1}
-  m_LocalPosition: {x: 0, y: 0, z: 0}
-  m_LocalScale: {x: 1, y: 1, z: 1}
-  m_ConstrainProportionsScale: 0
-  m_Children: []
-  m_Father: {fileID: 0}
-  m_LocalEulerAnglesHint: {x: 0, y: 0, z: 0}
-=======
->>>>>>> 36756cd8
 --- !u!1 &946305962
 GameObject:
   m_ObjectHideFlags: 0
@@ -722,37 +608,6 @@
   m_PrefabInstance: {fileID: 0}
   m_PrefabAsset: {fileID: 0}
   m_GameObject: {fileID: 946305962}
-  serializedVersion: 2
-  m_LocalRotation: {x: 0, y: 0, z: 0, w: 1}
-  m_LocalPosition: {x: 0, y: 0, z: 0}
-  m_LocalScale: {x: 1, y: 1, z: 1}
-  m_ConstrainProportionsScale: 0
-  m_Children: []
-  m_Father: {fileID: 0}
-  m_LocalEulerAnglesHint: {x: 0, y: 0, z: 0}
---- !u!1 &1267516581
-GameObject:
-  m_ObjectHideFlags: 0
-  m_CorrespondingSourceObject: {fileID: 0}
-  m_PrefabInstance: {fileID: 0}
-  m_PrefabAsset: {fileID: 0}
-  serializedVersion: 6
-  m_Component:
-  - component: {fileID: 1267516582}
-  m_Layer: 0
-  m_Name: Lens Flare (AutoGen)
-  m_TagString: Untagged
-  m_Icon: {fileID: 0}
-  m_NavMeshLayer: 0
-  m_StaticEditorFlags: 0
-  m_IsActive: 1
---- !u!4 &1267516582
-Transform:
-  m_ObjectHideFlags: 0
-  m_CorrespondingSourceObject: {fileID: 0}
-  m_PrefabInstance: {fileID: 0}
-  m_PrefabAsset: {fileID: 0}
-  m_GameObject: {fileID: 1267516581}
   serializedVersion: 2
   m_LocalRotation: {x: 0, y: 0, z: 0, w: 1}
   m_LocalPosition: {x: 0, y: 0, z: 0}
@@ -839,37 +694,6 @@
   m_DeselectOnBackgroundClick: 1
   m_PointerBehavior: 0
   m_CursorLockBehavior: 0
---- !u!1 &1548644719
-GameObject:
-  m_ObjectHideFlags: 0
-  m_CorrespondingSourceObject: {fileID: 0}
-  m_PrefabInstance: {fileID: 0}
-  m_PrefabAsset: {fileID: 0}
-  serializedVersion: 6
-  m_Component:
-  - component: {fileID: 1548644720}
-  m_Layer: 0
-  m_Name: Lens Flare (AutoGen)
-  m_TagString: Untagged
-  m_Icon: {fileID: 0}
-  m_NavMeshLayer: 0
-  m_StaticEditorFlags: 0
-  m_IsActive: 1
---- !u!4 &1548644720
-Transform:
-  m_ObjectHideFlags: 0
-  m_CorrespondingSourceObject: {fileID: 0}
-  m_PrefabInstance: {fileID: 0}
-  m_PrefabAsset: {fileID: 0}
-  m_GameObject: {fileID: 1548644719}
-  serializedVersion: 2
-  m_LocalRotation: {x: 0, y: 0, z: 0, w: 1}
-  m_LocalPosition: {x: 0, y: 0, z: 0}
-  m_LocalScale: {x: 1, y: 1, z: 1}
-  m_ConstrainProportionsScale: 0
-  m_Children: []
-  m_Father: {fileID: 0}
-  m_LocalEulerAnglesHint: {x: 0, y: 0, z: 0}
 --- !u!1 &1800558272
 GameObject:
   m_ObjectHideFlags: 0
@@ -941,6 +765,37 @@
   m_PrefabInstance: {fileID: 0}
   m_PrefabAsset: {fileID: 0}
   m_GameObject: {fileID: 1901323877}
+  serializedVersion: 2
+  m_LocalRotation: {x: 0, y: 0, z: 0, w: 1}
+  m_LocalPosition: {x: 0, y: 0, z: 0}
+  m_LocalScale: {x: 1, y: 1, z: 1}
+  m_ConstrainProportionsScale: 0
+  m_Children: []
+  m_Father: {fileID: 0}
+  m_LocalEulerAnglesHint: {x: 0, y: 0, z: 0}
+--- !u!1 &1926525054
+GameObject:
+  m_ObjectHideFlags: 0
+  m_CorrespondingSourceObject: {fileID: 0}
+  m_PrefabInstance: {fileID: 0}
+  m_PrefabAsset: {fileID: 0}
+  serializedVersion: 6
+  m_Component:
+  - component: {fileID: 1926525055}
+  m_Layer: 0
+  m_Name: Lens Flare (AutoGen)
+  m_TagString: Untagged
+  m_Icon: {fileID: 0}
+  m_NavMeshLayer: 0
+  m_StaticEditorFlags: 0
+  m_IsActive: 1
+--- !u!4 &1926525055
+Transform:
+  m_ObjectHideFlags: 0
+  m_CorrespondingSourceObject: {fileID: 0}
+  m_PrefabInstance: {fileID: 0}
+  m_PrefabAsset: {fileID: 0}
+  m_GameObject: {fileID: 1926525054}
   serializedVersion: 2
   m_LocalRotation: {x: 0, y: 0, z: 0, w: 1}
   m_LocalPosition: {x: 0, y: 0, z: 0}
@@ -1296,12 +1151,5 @@
   - {fileID: 46733615}
   - {fileID: 1901323879}
   - {fileID: 6834788295734673943}
-<<<<<<< HEAD
   - {fileID: 2104274357}
-  - {fileID: 862124915}
-  - {fileID: 612428109}
-  - {fileID: 1548644720}
-  - {fileID: 1267516582}
-=======
-  - {fileID: 2104274357}
->>>>>>> 36756cd8
+  - {fileID: 1926525055}