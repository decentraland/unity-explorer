--- conflicted
+++ resolved
@@ -167,19 +167,18 @@
   m_Script: {fileID: 11500000, guid: aa1edce87d5d4c41bbc1550b42e82900, type: 3}
   m_Name: 
   m_EditorClassIdentifier: 
-<<<<<<< HEAD
-  camera: {fileID: 963194227}
-  StartPosition: {x: -13, y: -7}
-=======
   character: {fileID: 1366421110}
   camera: {fileID: 8790867836433778296}
-  StartPosition: {x: 78, y: -9}
->>>>>>> 4b682805
+  StartPosition: {x: -13, y: -7}
   SceneLoadRadius: 4
-  reportsHandlingSettings: {fileID: 11400000, guid: 6c1c35a66af59874a8373ebcd51572a4, type: 2}
-  realmPartitionSettingsAsset: {fileID: 11400000, guid: 7899019423f09d049a8463a0751037a5, type: 2}
-  partitionSettingsAsset: {fileID: 11400000, guid: 8d266ff458e71f2439f9c30bd7e68d4a, type: 2}
-  characterControllerSettings: {fileID: 11400000, guid: df2e68b45160aee4eaaf2475e21525e4, type: 2}
+  reportsHandlingSettings: {fileID: 11400000, guid: 6c1c35a66af59874a8373ebcd51572a4,
+    type: 2}
+  realmPartitionSettingsAsset: {fileID: 11400000, guid: 7899019423f09d049a8463a0751037a5,
+    type: 2}
+  partitionSettingsAsset: {fileID: 11400000, guid: 8d266ff458e71f2439f9c30bd7e68d4a,
+    type: 2}
+  characterControllerSettings: {fileID: 11400000, guid: df2e68b45160aee4eaaf2475e21525e4,
+    type: 2}
   StaticLoadPositions: []
 --- !u!1 &705507993
 GameObject:
@@ -363,23 +362,35 @@
   m_MoveRepeatDelay: 0.5
   m_MoveRepeatRate: 0.1
   m_XRTrackingOrigin: {fileID: 0}
-  m_ActionsAsset: {fileID: -944628639613478452, guid: ca9f5fa95ffab41fb9a615ab714db018, type: 3}
-  m_PointAction: {fileID: -1654692200621890270, guid: ca9f5fa95ffab41fb9a615ab714db018, type: 3}
-  m_MoveAction: {fileID: -8784545083839296357, guid: ca9f5fa95ffab41fb9a615ab714db018, type: 3}
-  m_SubmitAction: {fileID: 392368643174621059, guid: ca9f5fa95ffab41fb9a615ab714db018, type: 3}
-  m_CancelAction: {fileID: -1967631576421560919, guid: ca9f5fa95ffab41fb9a615ab714db018, type: 3}
-  m_LeftClickAction: {fileID: 3001919216989983466, guid: ca9f5fa95ffab41fb9a615ab714db018, type: 3}
-  m_MiddleClickAction: {fileID: -2185481485913320682, guid: ca9f5fa95ffab41fb9a615ab714db018, type: 3}
-  m_RightClickAction: {fileID: -4090225696740746782, guid: ca9f5fa95ffab41fb9a615ab714db018, type: 3}
-  m_ScrollWheelAction: {fileID: 4502412055082496612, guid: ca9f5fa95ffab41fb9a615ab714db018, type: 3}
-  m_TrackedDevicePositionAction: {fileID: 4754684134866288074, guid: ca9f5fa95ffab41fb9a615ab714db018, type: 3}
-  m_TrackedDeviceOrientationAction: {fileID: 1025543830046995696, guid: ca9f5fa95ffab41fb9a615ab714db018, type: 3}
+  m_ActionsAsset: {fileID: -944628639613478452, guid: ca9f5fa95ffab41fb9a615ab714db018,
+    type: 3}
+  m_PointAction: {fileID: -1654692200621890270, guid: ca9f5fa95ffab41fb9a615ab714db018,
+    type: 3}
+  m_MoveAction: {fileID: -8784545083839296357, guid: ca9f5fa95ffab41fb9a615ab714db018,
+    type: 3}
+  m_SubmitAction: {fileID: 392368643174621059, guid: ca9f5fa95ffab41fb9a615ab714db018,
+    type: 3}
+  m_CancelAction: {fileID: -1967631576421560919, guid: ca9f5fa95ffab41fb9a615ab714db018,
+    type: 3}
+  m_LeftClickAction: {fileID: 3001919216989983466, guid: ca9f5fa95ffab41fb9a615ab714db018,
+    type: 3}
+  m_MiddleClickAction: {fileID: -2185481485913320682, guid: ca9f5fa95ffab41fb9a615ab714db018,
+    type: 3}
+  m_RightClickAction: {fileID: -4090225696740746782, guid: ca9f5fa95ffab41fb9a615ab714db018,
+    type: 3}
+  m_ScrollWheelAction: {fileID: 4502412055082496612, guid: ca9f5fa95ffab41fb9a615ab714db018,
+    type: 3}
+  m_TrackedDevicePositionAction: {fileID: 4754684134866288074, guid: ca9f5fa95ffab41fb9a615ab714db018,
+    type: 3}
+  m_TrackedDeviceOrientationAction: {fileID: 1025543830046995696, guid: ca9f5fa95ffab41fb9a615ab714db018,
+    type: 3}
   m_DeselectOnBackgroundClick: 1
   m_PointerBehavior: 0
   m_CursorLockBehavior: 0
 --- !u!114 &1366421110 stripped
 MonoBehaviour:
-  m_CorrespondingSourceObject: {fileID: 4218185613420667989, guid: 0eecf14978c1aa74381023946dde5c78, type: 3}
+  m_CorrespondingSourceObject: {fileID: 4218185613420667989, guid: 0eecf14978c1aa74381023946dde5c78,
+    type: 3}
   m_PrefabInstance: {fileID: 1375472360645234642}
   m_PrefabAsset: {fileID: 0}
   m_GameObject: {fileID: 0}
@@ -396,51 +407,63 @@
     serializedVersion: 3
     m_TransformParent: {fileID: 0}
     m_Modifications:
-    - target: {fileID: 5855055849125013327, guid: 0eecf14978c1aa74381023946dde5c78, type: 3}
+    - target: {fileID: 5855055849125013327, guid: 0eecf14978c1aa74381023946dde5c78,
+        type: 3}
       propertyPath: m_Name
       value: CharacterObject
       objectReference: {fileID: 0}
-    - target: {fileID: 6301405780681657970, guid: 0eecf14978c1aa74381023946dde5c78, type: 3}
+    - target: {fileID: 6301405780681657970, guid: 0eecf14978c1aa74381023946dde5c78,
+        type: 3}
       propertyPath: m_RootOrder
       value: 1
       objectReference: {fileID: 0}
-    - target: {fileID: 6301405780681657970, guid: 0eecf14978c1aa74381023946dde5c78, type: 3}
+    - target: {fileID: 6301405780681657970, guid: 0eecf14978c1aa74381023946dde5c78,
+        type: 3}
       propertyPath: m_LocalPosition.x
       value: 0
       objectReference: {fileID: 0}
-    - target: {fileID: 6301405780681657970, guid: 0eecf14978c1aa74381023946dde5c78, type: 3}
+    - target: {fileID: 6301405780681657970, guid: 0eecf14978c1aa74381023946dde5c78,
+        type: 3}
       propertyPath: m_LocalPosition.y
       value: 35.9
       objectReference: {fileID: 0}
-    - target: {fileID: 6301405780681657970, guid: 0eecf14978c1aa74381023946dde5c78, type: 3}
+    - target: {fileID: 6301405780681657970, guid: 0eecf14978c1aa74381023946dde5c78,
+        type: 3}
       propertyPath: m_LocalPosition.z
       value: 0
       objectReference: {fileID: 0}
-    - target: {fileID: 6301405780681657970, guid: 0eecf14978c1aa74381023946dde5c78, type: 3}
+    - target: {fileID: 6301405780681657970, guid: 0eecf14978c1aa74381023946dde5c78,
+        type: 3}
       propertyPath: m_LocalRotation.w
       value: 1
       objectReference: {fileID: 0}
-    - target: {fileID: 6301405780681657970, guid: 0eecf14978c1aa74381023946dde5c78, type: 3}
+    - target: {fileID: 6301405780681657970, guid: 0eecf14978c1aa74381023946dde5c78,
+        type: 3}
       propertyPath: m_LocalRotation.x
       value: 0
       objectReference: {fileID: 0}
-    - target: {fileID: 6301405780681657970, guid: 0eecf14978c1aa74381023946dde5c78, type: 3}
+    - target: {fileID: 6301405780681657970, guid: 0eecf14978c1aa74381023946dde5c78,
+        type: 3}
       propertyPath: m_LocalRotation.y
       value: 0
       objectReference: {fileID: 0}
-    - target: {fileID: 6301405780681657970, guid: 0eecf14978c1aa74381023946dde5c78, type: 3}
+    - target: {fileID: 6301405780681657970, guid: 0eecf14978c1aa74381023946dde5c78,
+        type: 3}
       propertyPath: m_LocalRotation.z
       value: 0
       objectReference: {fileID: 0}
-    - target: {fileID: 6301405780681657970, guid: 0eecf14978c1aa74381023946dde5c78, type: 3}
+    - target: {fileID: 6301405780681657970, guid: 0eecf14978c1aa74381023946dde5c78,
+        type: 3}
       propertyPath: m_LocalEulerAnglesHint.x
       value: 0
       objectReference: {fileID: 0}
-    - target: {fileID: 6301405780681657970, guid: 0eecf14978c1aa74381023946dde5c78, type: 3}
+    - target: {fileID: 6301405780681657970, guid: 0eecf14978c1aa74381023946dde5c78,
+        type: 3}
       propertyPath: m_LocalEulerAnglesHint.y
       value: 0
       objectReference: {fileID: 0}
-    - target: {fileID: 6301405780681657970, guid: 0eecf14978c1aa74381023946dde5c78, type: 3}
+    - target: {fileID: 6301405780681657970, guid: 0eecf14978c1aa74381023946dde5c78,
+        type: 3}
       propertyPath: m_LocalEulerAnglesHint.z
       value: 0
       objectReference: {fileID: 0}
@@ -451,7 +474,8 @@
   m_SourcePrefab: {fileID: 100100000, guid: 0eecf14978c1aa74381023946dde5c78, type: 3}
 --- !u!4 &1375472360645234643 stripped
 Transform:
-  m_CorrespondingSourceObject: {fileID: 1374657620861807003, guid: 0eecf14978c1aa74381023946dde5c78, type: 3}
+  m_CorrespondingSourceObject: {fileID: 1374657620861807003, guid: 0eecf14978c1aa74381023946dde5c78,
+    type: 3}
   m_PrefabInstance: {fileID: 1375472360645234642}
   m_PrefabAsset: {fileID: 0}
 --- !u!1001 &4363253906714060728
@@ -462,51 +486,63 @@
     serializedVersion: 3
     m_TransformParent: {fileID: 0}
     m_Modifications:
-    - target: {fileID: 8849659727847101794, guid: 402338b75b99c91409764700d1f00a6d, type: 3}
+    - target: {fileID: 8849659727847101794, guid: 402338b75b99c91409764700d1f00a6d,
+        type: 3}
       propertyPath: m_Name
       value: Floor
       objectReference: {fileID: 0}
-    - target: {fileID: 8982288525742465179, guid: 402338b75b99c91409764700d1f00a6d, type: 3}
+    - target: {fileID: 8982288525742465179, guid: 402338b75b99c91409764700d1f00a6d,
+        type: 3}
       propertyPath: m_RootOrder
       value: 5
       objectReference: {fileID: 0}
-    - target: {fileID: 8982288525742465179, guid: 402338b75b99c91409764700d1f00a6d, type: 3}
+    - target: {fileID: 8982288525742465179, guid: 402338b75b99c91409764700d1f00a6d,
+        type: 3}
       propertyPath: m_LocalPosition.x
       value: 0
       objectReference: {fileID: 0}
-    - target: {fileID: 8982288525742465179, guid: 402338b75b99c91409764700d1f00a6d, type: 3}
+    - target: {fileID: 8982288525742465179, guid: 402338b75b99c91409764700d1f00a6d,
+        type: 3}
       propertyPath: m_LocalPosition.y
       value: 0
       objectReference: {fileID: 0}
-    - target: {fileID: 8982288525742465179, guid: 402338b75b99c91409764700d1f00a6d, type: 3}
+    - target: {fileID: 8982288525742465179, guid: 402338b75b99c91409764700d1f00a6d,
+        type: 3}
       propertyPath: m_LocalPosition.z
       value: 0
       objectReference: {fileID: 0}
-    - target: {fileID: 8982288525742465179, guid: 402338b75b99c91409764700d1f00a6d, type: 3}
+    - target: {fileID: 8982288525742465179, guid: 402338b75b99c91409764700d1f00a6d,
+        type: 3}
       propertyPath: m_LocalRotation.w
       value: 1
       objectReference: {fileID: 0}
-    - target: {fileID: 8982288525742465179, guid: 402338b75b99c91409764700d1f00a6d, type: 3}
+    - target: {fileID: 8982288525742465179, guid: 402338b75b99c91409764700d1f00a6d,
+        type: 3}
       propertyPath: m_LocalRotation.x
       value: 0
       objectReference: {fileID: 0}
-    - target: {fileID: 8982288525742465179, guid: 402338b75b99c91409764700d1f00a6d, type: 3}
+    - target: {fileID: 8982288525742465179, guid: 402338b75b99c91409764700d1f00a6d,
+        type: 3}
       propertyPath: m_LocalRotation.y
       value: 0
       objectReference: {fileID: 0}
-    - target: {fileID: 8982288525742465179, guid: 402338b75b99c91409764700d1f00a6d, type: 3}
+    - target: {fileID: 8982288525742465179, guid: 402338b75b99c91409764700d1f00a6d,
+        type: 3}
       propertyPath: m_LocalRotation.z
       value: 0
       objectReference: {fileID: 0}
-    - target: {fileID: 8982288525742465179, guid: 402338b75b99c91409764700d1f00a6d, type: 3}
+    - target: {fileID: 8982288525742465179, guid: 402338b75b99c91409764700d1f00a6d,
+        type: 3}
       propertyPath: m_LocalEulerAnglesHint.x
       value: 0
       objectReference: {fileID: 0}
-    - target: {fileID: 8982288525742465179, guid: 402338b75b99c91409764700d1f00a6d, type: 3}
+    - target: {fileID: 8982288525742465179, guid: 402338b75b99c91409764700d1f00a6d,
+        type: 3}
       propertyPath: m_LocalEulerAnglesHint.y
       value: 0
       objectReference: {fileID: 0}
-    - target: {fileID: 8982288525742465179, guid: 402338b75b99c91409764700d1f00a6d, type: 3}
+    - target: {fileID: 8982288525742465179, guid: 402338b75b99c91409764700d1f00a6d,
+        type: 3}
       propertyPath: m_LocalEulerAnglesHint.z
       value: 0
       objectReference: {fileID: 0}
@@ -523,187 +559,233 @@
     serializedVersion: 3
     m_TransformParent: {fileID: 0}
     m_Modifications:
-    - target: {fileID: 510392172125064392, guid: 654e496ed12f12e4f80243ab9f1d97c7, type: 3}
+    - target: {fileID: 510392172125064392, guid: 654e496ed12f12e4f80243ab9f1d97c7,
+        type: 3}
       propertyPath: m_IsActive
       value: 1
       objectReference: {fileID: 0}
-    - target: {fileID: 714769523706360879, guid: 654e496ed12f12e4f80243ab9f1d97c7, type: 3}
+    - target: {fileID: 714769523706360879, guid: 654e496ed12f12e4f80243ab9f1d97c7,
+        type: 3}
       propertyPath: m_LocalPosition.y
       value: -1.25
       objectReference: {fileID: 0}
-    - target: {fileID: 714769523706360879, guid: 654e496ed12f12e4f80243ab9f1d97c7, type: 3}
+    - target: {fileID: 714769523706360879, guid: 654e496ed12f12e4f80243ab9f1d97c7,
+        type: 3}
       propertyPath: m_LocalPosition.z
       value: 2
       objectReference: {fileID: 0}
-    - target: {fileID: 714769523706360879, guid: 654e496ed12f12e4f80243ab9f1d97c7, type: 3}
+    - target: {fileID: 714769523706360879, guid: 654e496ed12f12e4f80243ab9f1d97c7,
+        type: 3}
       propertyPath: m_LocalRotation.w
       value: 0.9691118
       objectReference: {fileID: 0}
-    - target: {fileID: 714769523706360879, guid: 654e496ed12f12e4f80243ab9f1d97c7, type: 3}
+    - target: {fileID: 714769523706360879, guid: 654e496ed12f12e4f80243ab9f1d97c7,
+        type: 3}
       propertyPath: m_LocalRotation.x
       value: -0.23610303
       objectReference: {fileID: 0}
-    - target: {fileID: 714769523706360879, guid: 654e496ed12f12e4f80243ab9f1d97c7, type: 3}
+    - target: {fileID: 714769523706360879, guid: 654e496ed12f12e4f80243ab9f1d97c7,
+        type: 3}
       propertyPath: m_LocalRotation.y
       value: 0.06923336
       objectReference: {fileID: 0}
-    - target: {fileID: 714769523706360879, guid: 654e496ed12f12e4f80243ab9f1d97c7, type: 3}
+    - target: {fileID: 714769523706360879, guid: 654e496ed12f12e4f80243ab9f1d97c7,
+        type: 3}
       propertyPath: m_LocalRotation.z
       value: 0.016867204
       objectReference: {fileID: 0}
-    - target: {fileID: 766485968713730526, guid: 654e496ed12f12e4f80243ab9f1d97c7, type: 3}
+    - target: {fileID: 766485968713730526, guid: 654e496ed12f12e4f80243ab9f1d97c7,
+        type: 3}
       propertyPath: m_RootOrder
       value: 0
       objectReference: {fileID: 0}
-    - target: {fileID: 766485968713730526, guid: 654e496ed12f12e4f80243ab9f1d97c7, type: 3}
+    - target: {fileID: 766485968713730526, guid: 654e496ed12f12e4f80243ab9f1d97c7,
+        type: 3}
       propertyPath: m_LocalPosition.x
       value: 0
       objectReference: {fileID: 0}
-    - target: {fileID: 766485968713730526, guid: 654e496ed12f12e4f80243ab9f1d97c7, type: 3}
+    - target: {fileID: 766485968713730526, guid: 654e496ed12f12e4f80243ab9f1d97c7,
+        type: 3}
       propertyPath: m_LocalPosition.y
       value: 0
       objectReference: {fileID: 0}
-    - target: {fileID: 766485968713730526, guid: 654e496ed12f12e4f80243ab9f1d97c7, type: 3}
+    - target: {fileID: 766485968713730526, guid: 654e496ed12f12e4f80243ab9f1d97c7,
+        type: 3}
       propertyPath: m_LocalPosition.z
       value: 0
       objectReference: {fileID: 0}
-    - target: {fileID: 766485968713730526, guid: 654e496ed12f12e4f80243ab9f1d97c7, type: 3}
+    - target: {fileID: 766485968713730526, guid: 654e496ed12f12e4f80243ab9f1d97c7,
+        type: 3}
       propertyPath: m_LocalRotation.w
       value: 1
       objectReference: {fileID: 0}
-    - target: {fileID: 766485968713730526, guid: 654e496ed12f12e4f80243ab9f1d97c7, type: 3}
+    - target: {fileID: 766485968713730526, guid: 654e496ed12f12e4f80243ab9f1d97c7,
+        type: 3}
       propertyPath: m_LocalRotation.x
       value: 0
       objectReference: {fileID: 0}
-    - target: {fileID: 766485968713730526, guid: 654e496ed12f12e4f80243ab9f1d97c7, type: 3}
+    - target: {fileID: 766485968713730526, guid: 654e496ed12f12e4f80243ab9f1d97c7,
+        type: 3}
       propertyPath: m_LocalRotation.y
       value: 0
       objectReference: {fileID: 0}
-    - target: {fileID: 766485968713730526, guid: 654e496ed12f12e4f80243ab9f1d97c7, type: 3}
+    - target: {fileID: 766485968713730526, guid: 654e496ed12f12e4f80243ab9f1d97c7,
+        type: 3}
       propertyPath: m_LocalRotation.z
       value: 0
       objectReference: {fileID: 0}
-    - target: {fileID: 766485968713730526, guid: 654e496ed12f12e4f80243ab9f1d97c7, type: 3}
+    - target: {fileID: 766485968713730526, guid: 654e496ed12f12e4f80243ab9f1d97c7,
+        type: 3}
       propertyPath: m_LocalEulerAnglesHint.x
       value: 0
       objectReference: {fileID: 0}
-    - target: {fileID: 766485968713730526, guid: 654e496ed12f12e4f80243ab9f1d97c7, type: 3}
+    - target: {fileID: 766485968713730526, guid: 654e496ed12f12e4f80243ab9f1d97c7,
+        type: 3}
       propertyPath: m_LocalEulerAnglesHint.y
       value: 0
       objectReference: {fileID: 0}
-    - target: {fileID: 766485968713730526, guid: 654e496ed12f12e4f80243ab9f1d97c7, type: 3}
+    - target: {fileID: 766485968713730526, guid: 654e496ed12f12e4f80243ab9f1d97c7,
+        type: 3}
       propertyPath: m_LocalEulerAnglesHint.z
       value: 0
       objectReference: {fileID: 0}
-    - target: {fileID: 1725871008748331031, guid: 654e496ed12f12e4f80243ab9f1d97c7, type: 3}
+    - target: {fileID: 1725871008748331031, guid: 654e496ed12f12e4f80243ab9f1d97c7,
+        type: 3}
       propertyPath: m_LocalPosition.y
       value: 36.9
       objectReference: {fileID: 0}
-    - target: {fileID: 1725871008748331031, guid: 654e496ed12f12e4f80243ab9f1d97c7, type: 3}
+    - target: {fileID: 1725871008748331031, guid: 654e496ed12f12e4f80243ab9f1d97c7,
+        type: 3}
       propertyPath: m_LocalPosition.z
       value: -3.2
       objectReference: {fileID: 0}
-    - target: {fileID: 1801020714794603111, guid: 654e496ed12f12e4f80243ab9f1d97c7, type: 3}
+    - target: {fileID: 1801020714794603111, guid: 654e496ed12f12e4f80243ab9f1d97c7,
+        type: 3}
       propertyPath: m_LocalPosition.y
       value: 36.9
       objectReference: {fileID: 0}
-    - target: {fileID: 1801020714794603111, guid: 654e496ed12f12e4f80243ab9f1d97c7, type: 3}
+    - target: {fileID: 1801020714794603111, guid: 654e496ed12f12e4f80243ab9f1d97c7,
+        type: 3}
       propertyPath: m_LocalPosition.z
       value: -3.2
       objectReference: {fileID: 0}
-    - target: {fileID: 1801020714794603111, guid: 654e496ed12f12e4f80243ab9f1d97c7, type: 3}
+    - target: {fileID: 1801020714794603111, guid: 654e496ed12f12e4f80243ab9f1d97c7,
+        type: 3}
       propertyPath: m_LocalRotation.w
       value: 0.99054044
       objectReference: {fileID: 0}
-    - target: {fileID: 1801020714794603111, guid: 654e496ed12f12e4f80243ab9f1d97c7, type: 3}
+    - target: {fileID: 1801020714794603111, guid: 654e496ed12f12e4f80243ab9f1d97c7,
+        type: 3}
       propertyPath: m_LocalRotation.x
       value: 0.11725375
       objectReference: {fileID: 0}
-    - target: {fileID: 1801020714794603111, guid: 654e496ed12f12e4f80243ab9f1d97c7, type: 3}
+    - target: {fileID: 1801020714794603111, guid: 654e496ed12f12e4f80243ab9f1d97c7,
+        type: 3}
       propertyPath: m_LocalRotation.y
       value: 0.07078876
       objectReference: {fileID: 0}
-    - target: {fileID: 1801020714794603111, guid: 654e496ed12f12e4f80243ab9f1d97c7, type: 3}
+    - target: {fileID: 1801020714794603111, guid: 654e496ed12f12e4f80243ab9f1d97c7,
+        type: 3}
       propertyPath: m_LocalRotation.z
       value: -0.008379514
       objectReference: {fileID: 0}
-    - target: {fileID: 1829658356799049534, guid: 654e496ed12f12e4f80243ab9f1d97c7, type: 3}
+    - target: {fileID: 1829658356799049534, guid: 654e496ed12f12e4f80243ab9f1d97c7,
+        type: 3}
       propertyPath: m_Follow
       value: 
       objectReference: {fileID: 1375472360645234643}
-    - target: {fileID: 1829658356799049534, guid: 654e496ed12f12e4f80243ab9f1d97c7, type: 3}
+    - target: {fileID: 1829658356799049534, guid: 654e496ed12f12e4f80243ab9f1d97c7,
+        type: 3}
       propertyPath: m_LookAt
       value: 
       objectReference: {fileID: 1375472360645234643}
-    - target: {fileID: 1829658356799049534, guid: 654e496ed12f12e4f80243ab9f1d97c7, type: 3}
+    - target: {fileID: 1829658356799049534, guid: 654e496ed12f12e4f80243ab9f1d97c7,
+        type: 3}
       propertyPath: m_Enabled
       value: 1
       objectReference: {fileID: 0}
-    - target: {fileID: 1829658356799049534, guid: 654e496ed12f12e4f80243ab9f1d97c7, type: 3}
+    - target: {fileID: 1829658356799049534, guid: 654e496ed12f12e4f80243ab9f1d97c7,
+        type: 3}
       propertyPath: m_YAxis.Value
       value: 0.5
       objectReference: {fileID: 0}
-    - target: {fileID: 1924827267997815873, guid: 654e496ed12f12e4f80243ab9f1d97c7, type: 3}
+    - target: {fileID: 1924827267997815873, guid: 654e496ed12f12e4f80243ab9f1d97c7,
+        type: 3}
       propertyPath: m_UpdateMethod
       value: 3
       objectReference: {fileID: 0}
-    - target: {fileID: 2049124817664271724, guid: 654e496ed12f12e4f80243ab9f1d97c7, type: 3}
+    - target: {fileID: 2049124817664271724, guid: 654e496ed12f12e4f80243ab9f1d97c7,
+        type: 3}
       propertyPath: m_Name
       value: Character Camera
       objectReference: {fileID: 0}
-    - target: {fileID: 2941871934698390008, guid: 654e496ed12f12e4f80243ab9f1d97c7, type: 3}
+    - target: {fileID: 2941871934698390008, guid: 654e496ed12f12e4f80243ab9f1d97c7,
+        type: 3}
       propertyPath: m_LocalPosition.y
       value: -1.25
       objectReference: {fileID: 0}
-    - target: {fileID: 2941871934698390008, guid: 654e496ed12f12e4f80243ab9f1d97c7, type: 3}
+    - target: {fileID: 2941871934698390008, guid: 654e496ed12f12e4f80243ab9f1d97c7,
+        type: 3}
       propertyPath: m_LocalPosition.z
       value: 2
       objectReference: {fileID: 0}
-    - target: {fileID: 2941871934698390008, guid: 654e496ed12f12e4f80243ab9f1d97c7, type: 3}
+    - target: {fileID: 2941871934698390008, guid: 654e496ed12f12e4f80243ab9f1d97c7,
+        type: 3}
       propertyPath: m_LocalRotation.w
       value: 0.91839015
       objectReference: {fileID: 0}
-    - target: {fileID: 2941871934698390008, guid: 654e496ed12f12e4f80243ab9f1d97c7, type: 3}
+    - target: {fileID: 2941871934698390008, guid: 654e496ed12f12e4f80243ab9f1d97c7,
+        type: 3}
       propertyPath: m_LocalRotation.x
       value: -0.36279416
       objectReference: {fileID: 0}
-    - target: {fileID: 2941871934698390008, guid: 654e496ed12f12e4f80243ab9f1d97c7, type: 3}
+    - target: {fileID: 2941871934698390008, guid: 654e496ed12f12e4f80243ab9f1d97c7,
+        type: 3}
       propertyPath: m_LocalRotation.y
       value: 0.14687914
       objectReference: {fileID: 0}
-    - target: {fileID: 2941871934698390008, guid: 654e496ed12f12e4f80243ab9f1d97c7, type: 3}
+    - target: {fileID: 2941871934698390008, guid: 654e496ed12f12e4f80243ab9f1d97c7,
+        type: 3}
       propertyPath: m_LocalRotation.z
       value: 0.058022056
       objectReference: {fileID: 0}
-    - target: {fileID: 3879923591789973987, guid: 654e496ed12f12e4f80243ab9f1d97c7, type: 3}
+    - target: {fileID: 3879923591789973987, guid: 654e496ed12f12e4f80243ab9f1d97c7,
+        type: 3}
       propertyPath: m_IsActive
       value: 1
       objectReference: {fileID: 0}
-    - target: {fileID: 4115714836209283951, guid: 654e496ed12f12e4f80243ab9f1d97c7, type: 3}
+    - target: {fileID: 4115714836209283951, guid: 654e496ed12f12e4f80243ab9f1d97c7,
+        type: 3}
       propertyPath: m_Follow
       value: 
       objectReference: {fileID: 1375472360645234643}
-    - target: {fileID: 4750751710181290529, guid: 654e496ed12f12e4f80243ab9f1d97c7, type: 3}
+    - target: {fileID: 4750751710181290529, guid: 654e496ed12f12e4f80243ab9f1d97c7,
+        type: 3}
       propertyPath: m_LocalPosition.y
       value: 0
       objectReference: {fileID: 0}
-    - target: {fileID: 4750751710181290529, guid: 654e496ed12f12e4f80243ab9f1d97c7, type: 3}
+    - target: {fileID: 4750751710181290529, guid: 654e496ed12f12e4f80243ab9f1d97c7,
+        type: 3}
       propertyPath: m_LocalPosition.z
       value: 0
       objectReference: {fileID: 0}
-    - target: {fileID: 4750751710181290529, guid: 654e496ed12f12e4f80243ab9f1d97c7, type: 3}
+    - target: {fileID: 4750751710181290529, guid: 654e496ed12f12e4f80243ab9f1d97c7,
+        type: 3}
       propertyPath: m_LocalRotation.w
       value: 0.97303843
       objectReference: {fileID: 0}
-    - target: {fileID: 4750751710181290529, guid: 654e496ed12f12e4f80243ab9f1d97c7, type: 3}
+    - target: {fileID: 4750751710181290529, guid: 654e496ed12f12e4f80243ab9f1d97c7,
+        type: 3}
       propertyPath: m_LocalRotation.x
       value: 0.14904897
       objectReference: {fileID: 0}
-    - target: {fileID: 4750751710181290529, guid: 654e496ed12f12e4f80243ab9f1d97c7, type: 3}
+    - target: {fileID: 4750751710181290529, guid: 654e496ed12f12e4f80243ab9f1d97c7,
+        type: 3}
       propertyPath: m_LocalRotation.y
       value: 0.17398375
       objectReference: {fileID: 0}
-    - target: {fileID: 4750751710181290529, guid: 654e496ed12f12e4f80243ab9f1d97c7, type: 3}
+    - target: {fileID: 4750751710181290529, guid: 654e496ed12f12e4f80243ab9f1d97c7,
+        type: 3}
       propertyPath: m_LocalRotation.z
       value: -0.026650645
       objectReference: {fileID: 0}
@@ -714,7 +796,8 @@
   m_SourcePrefab: {fileID: 100100000, guid: 654e496ed12f12e4f80243ab9f1d97c7, type: 3}
 --- !u!114 &8790867836433778296 stripped
 MonoBehaviour:
-  m_CorrespondingSourceObject: {fileID: 530705010889633511, guid: 654e496ed12f12e4f80243ab9f1d97c7, type: 3}
+  m_CorrespondingSourceObject: {fileID: 530705010889633511, guid: 654e496ed12f12e4f80243ab9f1d97c7,
+    type: 3}
   m_PrefabInstance: {fileID: 8790867836433778295}
   m_PrefabAsset: {fileID: 0}
   m_GameObject: {fileID: 0}
