--- conflicted
+++ resolved
@@ -38,11 +38,7 @@
   m_ReflectionIntensity: 1
   m_CustomReflection: {fileID: 0}
   m_Sun: {fileID: 705507994}
-<<<<<<< HEAD
-  m_IndirectSpecularColor: {r: 0.4497108, g: 0.49978012, b: 0.57563525, a: 1}
-=======
   m_IndirectSpecularColor: {r: 0.44657898, g: 0.4964133, b: 0.5748178, a: 1}
->>>>>>> 85e99779
   m_UseRadianceAmbientProbe: 0
 --- !u!157 &3
 LightmapSettings:
@@ -586,10 +582,10 @@
   m_InnerSpotAngle: 21.80208
   m_CookieSize: 10
   m_Shadows:
-    m_Type: 2
+    m_Type: 0
     m_Resolution: -1
     m_CustomResolution: -1
-    m_Strength: 0.5
+    m_Strength: 1
     m_Bias: 0.05
     m_NormalBias: 0.4
     m_NearPlane: 0.2
@@ -637,19 +633,14 @@
   m_PrefabInstance: {fileID: 0}
   m_PrefabAsset: {fileID: 0}
   m_GameObject: {fileID: 705507993}
-  m_LocalRotation: {x: -0.1495263, y: -0.8504357, z: 0.35226196, w: -0.36098844}
-  m_LocalPosition: {x: 0, y: 0, z: 0}
+  m_LocalRotation: {x: 0.40821788, y: -0.23456968, z: 0.10938163, w: 0.8754261}
+  m_LocalPosition: {x: 0, y: 3, z: 0}
   m_LocalScale: {x: 1, y: 1, z: 1}
   m_ConstrainProportionsScale: 0
   m_Children: []
   m_Father: {fileID: 0}
-<<<<<<< HEAD
-  m_RootOrder: 2
-  m_LocalEulerAnglesHint: {x: 45, y: -226, z: 0}
-=======
   m_RootOrder: 0
   m_LocalEulerAnglesHint: {x: 50, y: -30, z: 0}
->>>>>>> 85e99779
 --- !u!114 &705507996
 MonoBehaviour:
   m_ObjectHideFlags: 0
@@ -1859,304 +1850,10 @@
       propertyPath: m_LocalScale.z
       value: 250
       objectReference: {fileID: 0}
-<<<<<<< HEAD
-    - target: {fileID: 8982288525742465179, guid: 402338b75b99c91409764700d1f00a6d,
-        type: 3}
-      propertyPath: m_RootOrder
-      value: 5
-      objectReference: {fileID: 0}
-    - target: {fileID: 8982288525742465179, guid: 402338b75b99c91409764700d1f00a6d,
-        type: 3}
-      propertyPath: m_LocalPosition.x
-      value: 0
-      objectReference: {fileID: 0}
-    - target: {fileID: 8982288525742465179, guid: 402338b75b99c91409764700d1f00a6d,
-        type: 3}
-      propertyPath: m_LocalPosition.y
-      value: 0
-      objectReference: {fileID: 0}
-    - target: {fileID: 8982288525742465179, guid: 402338b75b99c91409764700d1f00a6d,
-        type: 3}
-      propertyPath: m_LocalPosition.z
-      value: 0
-      objectReference: {fileID: 0}
-    - target: {fileID: 8982288525742465179, guid: 402338b75b99c91409764700d1f00a6d,
-        type: 3}
-      propertyPath: m_LocalRotation.w
-      value: 1
-      objectReference: {fileID: 0}
-    - target: {fileID: 8982288525742465179, guid: 402338b75b99c91409764700d1f00a6d,
-        type: 3}
-      propertyPath: m_LocalRotation.x
-      value: 0
-      objectReference: {fileID: 0}
-    - target: {fileID: 8982288525742465179, guid: 402338b75b99c91409764700d1f00a6d,
-        type: 3}
-      propertyPath: m_LocalRotation.y
-      value: 0
-      objectReference: {fileID: 0}
-    - target: {fileID: 8982288525742465179, guid: 402338b75b99c91409764700d1f00a6d,
-        type: 3}
-      propertyPath: m_LocalRotation.z
-      value: 0
-      objectReference: {fileID: 0}
-    - target: {fileID: 8982288525742465179, guid: 402338b75b99c91409764700d1f00a6d,
-        type: 3}
-      propertyPath: m_LocalEulerAnglesHint.x
-      value: 0
-      objectReference: {fileID: 0}
-    - target: {fileID: 8982288525742465179, guid: 402338b75b99c91409764700d1f00a6d,
-        type: 3}
-      propertyPath: m_LocalEulerAnglesHint.y
-      value: 0
-      objectReference: {fileID: 0}
-    - target: {fileID: 8982288525742465179, guid: 402338b75b99c91409764700d1f00a6d,
-        type: 3}
-      propertyPath: m_LocalEulerAnglesHint.z
-      value: 0
-      objectReference: {fileID: 0}
-    m_RemovedComponents: []
-    m_RemovedGameObjects: []
-    m_AddedGameObjects: []
-    m_AddedComponents: []
-  m_SourcePrefab: {fileID: 100100000, guid: 402338b75b99c91409764700d1f00a6d, type: 3}
---- !u!1001 &8790867836433778295
-PrefabInstance:
-  m_ObjectHideFlags: 0
-  serializedVersion: 2
-  m_Modification:
-    serializedVersion: 3
-    m_TransformParent: {fileID: 0}
-    m_Modifications:
-    - target: {fileID: 510392172125064392, guid: 654e496ed12f12e4f80243ab9f1d97c7, type: 3}
-      propertyPath: m_IsActive
-      value: 1
-      objectReference: {fileID: 0}
-    - target: {fileID: 530705010889633511, guid: 654e496ed12f12e4f80243ab9f1d97c7, type: 3}
-      propertyPath: freeCameraData.<Speed>k__BackingField
-      value: 50
-      objectReference: {fileID: 0}
-    - target: {fileID: 530705010889633511, guid: 654e496ed12f12e4f80243ab9f1d97c7, type: 3}
-      propertyPath: thirdPersonCameraData.zoomInOrbitThreshold.Array.data[0].m_Height
-      value: 12
-      objectReference: {fileID: 0}
-    - target: {fileID: 530705010889633511, guid: 654e496ed12f12e4f80243ab9f1d97c7, type: 3}
-      propertyPath: thirdPersonCameraData.zoomInOrbitThreshold.Array.data[1].m_Height
-      value: 1.5
-      objectReference: {fileID: 0}
-    - target: {fileID: 530705010889633511, guid: 654e496ed12f12e4f80243ab9f1d97c7, type: 3}
-      propertyPath: thirdPersonCameraData.zoomInOrbitThreshold.Array.data[2].m_Radius
-      value: 3.5
-      objectReference: {fileID: 0}
-    - target: {fileID: 714769523706360879, guid: 654e496ed12f12e4f80243ab9f1d97c7, type: 3}
-      propertyPath: m_LocalPosition.y
-      value: 0
-      objectReference: {fileID: 0}
-    - target: {fileID: 714769523706360879, guid: 654e496ed12f12e4f80243ab9f1d97c7, type: 3}
-      propertyPath: m_LocalPosition.z
-      value: 0
-      objectReference: {fileID: 0}
-    - target: {fileID: 714769523706360879, guid: 654e496ed12f12e4f80243ab9f1d97c7, type: 3}
-      propertyPath: m_LocalRotation.w
-      value: 0.9699109
-      objectReference: {fileID: 0}
-    - target: {fileID: 714769523706360879, guid: 654e496ed12f12e4f80243ab9f1d97c7, type: 3}
-      propertyPath: m_LocalRotation.x
-      value: -0.23629773
-      objectReference: {fileID: 0}
-    - target: {fileID: 714769523706360879, guid: 654e496ed12f12e4f80243ab9f1d97c7, type: 3}
-      propertyPath: m_LocalRotation.y
-      value: 0.056953195
-      objectReference: {fileID: 0}
-    - target: {fileID: 714769523706360879, guid: 654e496ed12f12e4f80243ab9f1d97c7, type: 3}
-      propertyPath: m_LocalRotation.z
-      value: 0.013875407
-      objectReference: {fileID: 0}
-    - target: {fileID: 766485968713730526, guid: 654e496ed12f12e4f80243ab9f1d97c7, type: 3}
-=======
     - target: {fileID: 8982288525742465179, guid: 402338b75b99c91409764700d1f00a6d, type: 3}
->>>>>>> 85e99779
       propertyPath: m_RootOrder
       value: 3
       objectReference: {fileID: 0}
-<<<<<<< HEAD
-    - target: {fileID: 766485968713730526, guid: 654e496ed12f12e4f80243ab9f1d97c7, type: 3}
-      propertyPath: m_LocalPosition.x
-      value: 0
-      objectReference: {fileID: 0}
-    - target: {fileID: 766485968713730526, guid: 654e496ed12f12e4f80243ab9f1d97c7, type: 3}
-      propertyPath: m_LocalPosition.y
-      value: 0
-      objectReference: {fileID: 0}
-    - target: {fileID: 766485968713730526, guid: 654e496ed12f12e4f80243ab9f1d97c7, type: 3}
-      propertyPath: m_LocalPosition.z
-      value: 0
-      objectReference: {fileID: 0}
-    - target: {fileID: 766485968713730526, guid: 654e496ed12f12e4f80243ab9f1d97c7, type: 3}
-      propertyPath: m_LocalRotation.w
-      value: 1
-      objectReference: {fileID: 0}
-    - target: {fileID: 766485968713730526, guid: 654e496ed12f12e4f80243ab9f1d97c7, type: 3}
-      propertyPath: m_LocalRotation.x
-      value: 0
-      objectReference: {fileID: 0}
-    - target: {fileID: 766485968713730526, guid: 654e496ed12f12e4f80243ab9f1d97c7, type: 3}
-      propertyPath: m_LocalRotation.y
-      value: 0
-      objectReference: {fileID: 0}
-    - target: {fileID: 766485968713730526, guid: 654e496ed12f12e4f80243ab9f1d97c7, type: 3}
-      propertyPath: m_LocalRotation.z
-      value: 0
-      objectReference: {fileID: 0}
-    - target: {fileID: 766485968713730526, guid: 654e496ed12f12e4f80243ab9f1d97c7, type: 3}
-      propertyPath: m_LocalEulerAnglesHint.x
-      value: 0
-      objectReference: {fileID: 0}
-    - target: {fileID: 766485968713730526, guid: 654e496ed12f12e4f80243ab9f1d97c7, type: 3}
-      propertyPath: m_LocalEulerAnglesHint.y
-      value: 0
-      objectReference: {fileID: 0}
-    - target: {fileID: 766485968713730526, guid: 654e496ed12f12e4f80243ab9f1d97c7, type: 3}
-      propertyPath: m_LocalEulerAnglesHint.z
-      value: 0
-      objectReference: {fileID: 0}
-    - target: {fileID: 1725871008748331031, guid: 654e496ed12f12e4f80243ab9f1d97c7, type: 3}
-      propertyPath: m_LocalPosition.y
-      value: 35.65
-      objectReference: {fileID: 0}
-    - target: {fileID: 1725871008748331031, guid: 654e496ed12f12e4f80243ab9f1d97c7, type: 3}
-      propertyPath: m_LocalPosition.z
-      value: -1.2
-      objectReference: {fileID: 0}
-    - target: {fileID: 1801020714794603111, guid: 654e496ed12f12e4f80243ab9f1d97c7, type: 3}
-      propertyPath: m_LocalPosition.y
-      value: 8.1
-      objectReference: {fileID: 0}
-    - target: {fileID: 1801020714794603111, guid: 654e496ed12f12e4f80243ab9f1d97c7, type: 3}
-      propertyPath: m_LocalPosition.z
-      value: 0
-      objectReference: {fileID: 0}
-    - target: {fileID: 1801020714794603111, guid: 654e496ed12f12e4f80243ab9f1d97c7, type: 3}
-      propertyPath: m_LocalRotation.w
-      value: 0.94766027
-      objectReference: {fileID: 0}
-    - target: {fileID: 1801020714794603111, guid: 654e496ed12f12e4f80243ab9f1d97c7, type: 3}
-      propertyPath: m_LocalRotation.x
-      value: -0.14086795
-      objectReference: {fileID: 0}
-    - target: {fileID: 1801020714794603111, guid: 654e496ed12f12e4f80243ab9f1d97c7, type: 3}
-      propertyPath: m_LocalRotation.y
-      value: -0.28341043
-      objectReference: {fileID: 0}
-    - target: {fileID: 1801020714794603111, guid: 654e496ed12f12e4f80243ab9f1d97c7, type: 3}
-      propertyPath: m_LocalRotation.z
-      value: -0.042128433
-      objectReference: {fileID: 0}
-    - target: {fileID: 1801020714794603111, guid: 654e496ed12f12e4f80243ab9f1d97c7, type: 3}
-      propertyPath: m_LocalEulerAnglesHint.x
-      value: -16.91
-      objectReference: {fileID: 0}
-    - target: {fileID: 1801020714794603111, guid: 654e496ed12f12e4f80243ab9f1d97c7, type: 3}
-      propertyPath: m_LocalEulerAnglesHint.y
-      value: -753.3
-      objectReference: {fileID: 0}
-    - target: {fileID: 1829658356799049534, guid: 654e496ed12f12e4f80243ab9f1d97c7, type: 3}
-      propertyPath: m_Follow
-      value: 
-      objectReference: {fileID: 1375472360645234643}
-    - target: {fileID: 1829658356799049534, guid: 654e496ed12f12e4f80243ab9f1d97c7, type: 3}
-      propertyPath: m_LookAt
-      value: 
-      objectReference: {fileID: 1375472360645234643}
-    - target: {fileID: 1829658356799049534, guid: 654e496ed12f12e4f80243ab9f1d97c7, type: 3}
-      propertyPath: m_Enabled
-      value: 1
-      objectReference: {fileID: 0}
-    - target: {fileID: 1829658356799049534, guid: 654e496ed12f12e4f80243ab9f1d97c7, type: 3}
-      propertyPath: m_YAxis.Value
-      value: 0.5
-      objectReference: {fileID: 0}
-    - target: {fileID: 1829658356799049534, guid: 654e496ed12f12e4f80243ab9f1d97c7, type: 3}
-      propertyPath: m_Orbits.Array.data[0].m_Height
-      value: 12
-      objectReference: {fileID: 0}
-    - target: {fileID: 1829658356799049534, guid: 654e496ed12f12e4f80243ab9f1d97c7, type: 3}
-      propertyPath: m_Orbits.Array.data[1].m_Height
-      value: 1.5
-      objectReference: {fileID: 0}
-    - target: {fileID: 1829658356799049534, guid: 654e496ed12f12e4f80243ab9f1d97c7, type: 3}
-      propertyPath: m_Orbits.Array.data[2].m_Radius
-      value: 3.5
-      objectReference: {fileID: 0}
-    - target: {fileID: 1924827267997815873, guid: 654e496ed12f12e4f80243ab9f1d97c7, type: 3}
-      propertyPath: m_UpdateMethod
-      value: 3
-      objectReference: {fileID: 0}
-    - target: {fileID: 2049124817664271724, guid: 654e496ed12f12e4f80243ab9f1d97c7, type: 3}
-      propertyPath: m_Name
-      value: Character Camera
-      objectReference: {fileID: 0}
-    - target: {fileID: 2941871934698390008, guid: 654e496ed12f12e4f80243ab9f1d97c7, type: 3}
-      propertyPath: m_LocalPosition.y
-      value: -34.9
-      objectReference: {fileID: 0}
-    - target: {fileID: 2941871934698390008, guid: 654e496ed12f12e4f80243ab9f1d97c7, type: 3}
-      propertyPath: m_LocalPosition.z
-      value: 0
-      objectReference: {fileID: 0}
-    - target: {fileID: 2941871934698390008, guid: 654e496ed12f12e4f80243ab9f1d97c7, type: 3}
-      propertyPath: m_LocalRotation.w
-      value: 0.9143827
-      objectReference: {fileID: 0}
-    - target: {fileID: 2941871934698390008, guid: 654e496ed12f12e4f80243ab9f1d97c7, type: 3}
-      propertyPath: m_LocalRotation.x
-      value: -0.36121106
-      objectReference: {fileID: 0}
-    - target: {fileID: 2941871934698390008, guid: 654e496ed12f12e4f80243ab9f1d97c7, type: 3}
-      propertyPath: m_LocalRotation.y
-      value: 0.17005351
-      objectReference: {fileID: 0}
-    - target: {fileID: 2941871934698390008, guid: 654e496ed12f12e4f80243ab9f1d97c7, type: 3}
-      propertyPath: m_LocalRotation.z
-      value: 0.06717669
-      objectReference: {fileID: 0}
-    - target: {fileID: 3879923591789973987, guid: 654e496ed12f12e4f80243ab9f1d97c7, type: 3}
-      propertyPath: m_IsActive
-      value: 1
-      objectReference: {fileID: 0}
-    - target: {fileID: 4115714836209283951, guid: 654e496ed12f12e4f80243ab9f1d97c7, type: 3}
-      propertyPath: m_Follow
-      value: 
-      objectReference: {fileID: 1375472360645234643}
-    - target: {fileID: 4750751710181290529, guid: 654e496ed12f12e4f80243ab9f1d97c7, type: 3}
-      propertyPath: m_LocalPosition.y
-      value: 0
-      objectReference: {fileID: 0}
-    - target: {fileID: 4750751710181290529, guid: 654e496ed12f12e4f80243ab9f1d97c7, type: 3}
-      propertyPath: m_LocalPosition.z
-      value: 0
-      objectReference: {fileID: 0}
-    - target: {fileID: 4750751710181290529, guid: 654e496ed12f12e4f80243ab9f1d97c7, type: 3}
-      propertyPath: m_LocalRotation.w
-      value: 0.9685249
-      objectReference: {fileID: 0}
-    - target: {fileID: 4750751710181290529, guid: 654e496ed12f12e4f80243ab9f1d97c7, type: 3}
-      propertyPath: m_LocalRotation.x
-      value: -0.20117496
-      objectReference: {fileID: 0}
-    - target: {fileID: 4750751710181290529, guid: 654e496ed12f12e4f80243ab9f1d97c7, type: 3}
-      propertyPath: m_LocalRotation.y
-      value: 0.1435252
-      objectReference: {fileID: 0}
-    - target: {fileID: 4750751710181290529, guid: 654e496ed12f12e4f80243ab9f1d97c7, type: 3}
-      propertyPath: m_LocalRotation.z
-      value: 0.029812012
-      objectReference: {fileID: 0}
-    - target: {fileID: 8592660733499221554, guid: 654e496ed12f12e4f80243ab9f1d97c7, type: 3}
-      propertyPath: m_ClearFlags
-      value: 2
-      objectReference: {fileID: 0}
-=======
     - target: {fileID: 8982288525742465179, guid: 402338b75b99c91409764700d1f00a6d, type: 3}
       propertyPath: m_LocalPosition.x
       value: 0
@@ -2197,7 +1894,6 @@
       propertyPath: m_LocalEulerAnglesHint.z
       value: 0
       objectReference: {fileID: 0}
->>>>>>> 85e99779
     m_RemovedComponents: []
     m_RemovedGameObjects: []
     m_AddedGameObjects: []
