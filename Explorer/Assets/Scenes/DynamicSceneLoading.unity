%YAML 1.1
%TAG !u! tag:unity3d.com,2011:
--- !u!29 &1
OcclusionCullingSettings:
  m_ObjectHideFlags: 0
  serializedVersion: 2
  m_OcclusionBakeSettings:
    smallestOccluder: 5
    smallestHole: 0.25
    backfaceThreshold: 100
  m_SceneGUID: 00000000000000000000000000000000
  m_OcclusionCullingData: {fileID: 0}
--- !u!104 &2
RenderSettings:
  m_ObjectHideFlags: 0
  serializedVersion: 9
  m_Fog: 0
  m_FogColor: {r: 0.5, g: 0.5, b: 0.5, a: 1}
  m_FogMode: 3
  m_FogDensity: 0.01
  m_LinearFogStart: 0
  m_LinearFogEnd: 300
  m_AmbientSkyColor: {r: 0.212, g: 0.227, b: 0.259, a: 1}
  m_AmbientEquatorColor: {r: 0.114, g: 0.125, b: 0.133, a: 1}
  m_AmbientGroundColor: {r: 0.047, g: 0.043, b: 0.035, a: 1}
  m_AmbientIntensity: 1
  m_AmbientMode: 3
  m_SubtractiveShadowColor: {r: 0.42, g: 0.478, b: 0.627, a: 1}
  m_SkyboxMaterial: {fileID: 0}
  m_HaloStrength: 0.5
  m_FlareStrength: 1
  m_FlareFadeSpeed: 3
  m_HaloTexture: {fileID: 0}
  m_SpotCookie: {fileID: 10001, guid: 0000000000000000e000000000000000, type: 0}
  m_DefaultReflectionMode: 1
  m_DefaultReflectionResolution: 128
  m_ReflectionBounces: 1
  m_ReflectionIntensity: 1
  m_CustomReflection: {fileID: 0}
  m_Sun: {fileID: 705507994}
<<<<<<< HEAD
  m_IndirectSpecularColor: {r: 0, g: 0, b: 0, a: 1}
=======
  m_IndirectSpecularColor: {r: 0.16788375, g: 0.21073635, b: 0.28994125, a: 1}
>>>>>>> c46b8e77
  m_UseRadianceAmbientProbe: 0
--- !u!157 &3
LightmapSettings:
  m_ObjectHideFlags: 0
  serializedVersion: 12
  m_GIWorkflowMode: 1
  m_GISettings:
    serializedVersion: 2
    m_BounceScale: 1
    m_IndirectOutputScale: 1
    m_AlbedoBoost: 1
    m_EnvironmentLightingMode: 0
    m_EnableBakedLightmaps: 1
    m_EnableRealtimeLightmaps: 0
  m_LightmapEditorSettings:
    serializedVersion: 12
    m_Resolution: 2
    m_BakeResolution: 40
    m_AtlasSize: 1024
    m_AO: 0
    m_AOMaxDistance: 1
    m_CompAOExponent: 1
    m_CompAOExponentDirect: 0
    m_ExtractAmbientOcclusion: 0
    m_Padding: 2
    m_LightmapParameters: {fileID: 0}
    m_LightmapsBakeMode: 1
    m_TextureCompression: 1
    m_FinalGather: 0
    m_FinalGatherFiltering: 1
    m_FinalGatherRayCount: 256
    m_ReflectionCompression: 2
    m_MixedBakeMode: 2
    m_BakeBackend: 1
    m_PVRSampling: 1
    m_PVRDirectSampleCount: 32
    m_PVRSampleCount: 500
    m_PVRBounces: 2
    m_PVREnvironmentSampleCount: 500
    m_PVREnvironmentReferencePointCount: 2048
    m_PVRFilteringMode: 2
    m_PVRDenoiserTypeDirect: 0
    m_PVRDenoiserTypeIndirect: 0
    m_PVRDenoiserTypeAO: 0
    m_PVRFilterTypeDirect: 0
    m_PVRFilterTypeIndirect: 0
    m_PVRFilterTypeAO: 0
    m_PVREnvironmentMIS: 0
    m_PVRCulling: 1
    m_PVRFilteringGaussRadiusDirect: 1
    m_PVRFilteringGaussRadiusIndirect: 5
    m_PVRFilteringGaussRadiusAO: 2
    m_PVRFilteringAtrousPositionSigmaDirect: 0.5
    m_PVRFilteringAtrousPositionSigmaIndirect: 2
    m_PVRFilteringAtrousPositionSigmaAO: 1
    m_ExportTrainingData: 0
    m_TrainingDataDestination: TrainingData
    m_LightProbeSampleCountMultiplier: 4
  m_LightingDataAsset: {fileID: 112000000, guid: ae63551eafe11944f8527ceb84841c83, type: 2}
  m_LightingSettings: {fileID: 0}
--- !u!196 &4
NavMeshSettings:
  serializedVersion: 2
  m_ObjectHideFlags: 0
  m_BuildSettings:
    serializedVersion: 3
    agentTypeID: 0
    agentRadius: 0.5
    agentHeight: 2
    agentSlope: 45
    agentClimb: 0.4
    ledgeDropHeight: 0
    maxJumpAcrossDistance: 0
    minRegionArea: 2
    manualCellSize: 0
    cellSize: 0.16666667
    manualTileSize: 0
    tileSize: 256
    buildHeightMesh: 0
    maxJobWorkers: 0
    preserveTilesOutsideBounds: 0
    debug:
      m_Flags: 0
  m_NavMeshData: {fileID: 0}
--- !u!1 &158563621
GameObject:
  m_ObjectHideFlags: 0
  m_CorrespondingSourceObject: {fileID: 0}
  m_PrefabInstance: {fileID: 0}
  m_PrefabAsset: {fileID: 0}
  serializedVersion: 6
  m_Component:
  - component: {fileID: 158563622}
  m_Layer: 0
  m_Name: ---------------- Base Environment ---------------
  m_TagString: Untagged
  m_Icon: {fileID: 0}
  m_NavMeshLayer: 0
  m_StaticEditorFlags: 0
  m_IsActive: 1
--- !u!4 &158563622
Transform:
  m_ObjectHideFlags: 0
  m_CorrespondingSourceObject: {fileID: 0}
  m_PrefabInstance: {fileID: 0}
  m_PrefabAsset: {fileID: 0}
  m_GameObject: {fileID: 158563621}
  m_LocalRotation: {x: 0, y: 0, z: 0, w: 1}
  m_LocalPosition: {x: 0, y: 0, z: 0}
  m_LocalScale: {x: 1, y: 1, z: 1}
  m_ConstrainProportionsScale: 0
  m_Children: []
  m_Father: {fileID: 0}
  m_RootOrder: 1
  m_LocalEulerAnglesHint: {x: 0, y: 0, z: 0}
--- !u!1 &170878723
GameObject:
  m_ObjectHideFlags: 0
  m_CorrespondingSourceObject: {fileID: 0}
  m_PrefabInstance: {fileID: 0}
  m_PrefabAsset: {fileID: 0}
  serializedVersion: 6
  m_Component:
  - component: {fileID: 170878724}
  - component: {fileID: 170878726}
  - component: {fileID: 170878725}
  m_Layer: 5
  m_Name: Item Background
  m_TagString: Untagged
  m_Icon: {fileID: 0}
  m_NavMeshLayer: 0
  m_StaticEditorFlags: 0
  m_IsActive: 1
--- !u!224 &170878724
RectTransform:
  m_ObjectHideFlags: 0
  m_CorrespondingSourceObject: {fileID: 0}
  m_PrefabInstance: {fileID: 0}
  m_PrefabAsset: {fileID: 0}
  m_GameObject: {fileID: 170878723}
  m_LocalRotation: {x: 0, y: 0, z: 0, w: 1}
  m_LocalPosition: {x: 0, y: 0, z: 0}
  m_LocalScale: {x: 1, y: 1, z: 1}
  m_ConstrainProportionsScale: 0
  m_Children: []
  m_Father: {fileID: 1648087549}
  m_RootOrder: -1
  m_LocalEulerAnglesHint: {x: 0, y: 0, z: 0}
  m_AnchorMin: {x: 0, y: 0}
  m_AnchorMax: {x: 1, y: 1}
  m_AnchoredPosition: {x: 0, y: 0}
  m_SizeDelta: {x: 0, y: 0}
  m_Pivot: {x: 0.5, y: 0.5}
--- !u!114 &170878725
MonoBehaviour:
  m_ObjectHideFlags: 0
  m_CorrespondingSourceObject: {fileID: 0}
  m_PrefabInstance: {fileID: 0}
  m_PrefabAsset: {fileID: 0}
  m_GameObject: {fileID: 170878723}
  m_Enabled: 1
  m_EditorHideFlags: 0
  m_Script: {fileID: 11500000, guid: fe87c0e1cc204ed48ad3b37840f39efc, type: 3}
  m_Name: 
  m_EditorClassIdentifier: 
  m_Material: {fileID: 0}
  m_Color: {r: 0.9607843, g: 0.9607843, b: 0.9607843, a: 1}
  m_RaycastTarget: 1
  m_RaycastPadding: {x: 0, y: 0, z: 0, w: 0}
  m_Maskable: 1
  m_OnCullStateChanged:
    m_PersistentCalls:
      m_Calls: []
  m_Sprite: {fileID: 0}
  m_Type: 0
  m_PreserveAspect: 0
  m_FillCenter: 1
  m_FillMethod: 4
  m_FillAmount: 1
  m_FillClockwise: 1
  m_FillOrigin: 0
  m_UseSpriteMesh: 0
  m_PixelsPerUnitMultiplier: 1
--- !u!222 &170878726
CanvasRenderer:
  m_ObjectHideFlags: 0
  m_CorrespondingSourceObject: {fileID: 0}
  m_PrefabInstance: {fileID: 0}
  m_PrefabAsset: {fileID: 0}
  m_GameObject: {fileID: 170878723}
  m_CullTransparentMesh: 1
--- !u!1 &234607240
GameObject:
  m_ObjectHideFlags: 0
  m_CorrespondingSourceObject: {fileID: 0}
  m_PrefabInstance: {fileID: 0}
  m_PrefabAsset: {fileID: 0}
  serializedVersion: 6
  m_Component:
  - component: {fileID: 234607242}
  - component: {fileID: 234607243}
  - component: {fileID: 234607244}
  m_Layer: 0
  m_Name: EntryPoint
  m_TagString: Untagged
  m_Icon: {fileID: 0}
  m_NavMeshLayer: 0
  m_StaticEditorFlags: 0
  m_IsActive: 1
--- !u!4 &234607242
Transform:
  m_ObjectHideFlags: 0
  m_CorrespondingSourceObject: {fileID: 0}
  m_PrefabInstance: {fileID: 0}
  m_PrefabAsset: {fileID: 0}
  m_GameObject: {fileID: 234607240}
  m_LocalRotation: {x: 0, y: 0, z: 0, w: 1}
  m_LocalPosition: {x: 0, y: 0, z: 0}
  m_LocalScale: {x: 1, y: 1, z: 1}
  m_ConstrainProportionsScale: 0
  m_Children: []
  m_Father: {fileID: 0}
  m_RootOrder: 0
  m_LocalEulerAnglesHint: {x: 0, y: 0, z: 0}
--- !u!114 &234607243
MonoBehaviour:
  m_ObjectHideFlags: 0
  m_CorrespondingSourceObject: {fileID: 0}
  m_PrefabInstance: {fileID: 0}
  m_PrefabAsset: {fileID: 0}
  m_GameObject: {fileID: 234607240}
  m_Enabled: 1
  m_EditorHideFlags: 0
  m_Script: {fileID: 11500000, guid: aa1edce87d5d4c41bbc1550b42e82900, type: 3}
  m_Name: 
  m_EditorClassIdentifier: 
  globalPluginSettingsContainer: {fileID: 11400000, guid: 7575a56449e4af444b9c13267319c95d, type: 2}
  scenePluginSettingsContainer: {fileID: 11400000, guid: 52a2a6abe420a8b4db9dc55df4b42e92, type: 2}
  uiToolkitRoot: {fileID: 1901323878}
  debugUiRoot: {fileID: 946305963}
  StartPosition: {x: 0, y: 0}
  SceneLoadRadius: 4
  StaticLoadPositions: []
  skyBoxSceneData: {fileID: 705507997}
  realmLauncher: {fileID: 234607244}
  realms:
  - https://sdk-team-cdn.decentraland.org/ipfs/goerli-plaza-main
  - https://sdk-team-cdn.decentraland.org/ipfs/streaming-world-main
  - https://sdk-test-scenes.decentraland.zone
  - https://peer.decentraland.org
  - https://worlds-content-server.decentraland.org/world/olavra.dcl.eth
  dynamicSettings:
    <PopupCloserView>k__BackingField:
      m_AssetGUID: dbfb7e67a438449f9a887f820f733868
      m_SubObjectName: 
      m_SubObjectType: 
      m_EditorAssetChanged: 0
    <MapRendererSettings>k__BackingField:
      <MapRendererConfiguration>k__BackingField:
        m_AssetGUID: b54d9d4189903c2438fa811308f14ceb
        m_SubObjectName: 
        m_SubObjectType: 
        m_EditorAssetChanged: 0
      <MapCameraObject>k__BackingField:
        m_AssetGUID: 3efe8a48fc3905f47a0648abd6859394
        m_SubObjectName: 
        m_SubObjectType: 
        m_EditorAssetChanged: 0
      <AtlasChunk>k__BackingField:
        m_AssetGUID: f80a8f4fcad2b4246b66c94221314244
        m_SubObjectName: 
        m_SubObjectType: 
        m_EditorAssetChanged: 0
      <ParcelHighlight>k__BackingField:
        m_AssetGUID: 7e150ada146ad0749b39e65968780157
        m_SubObjectName: 
        m_SubObjectType: 
        m_EditorAssetChanged: 0
      <PlayerMarker>k__BackingField:
        m_AssetGUID: 0ae66608be2735a4f96e0f1aa9b3a75b
        m_SubObjectName: 
        m_SubObjectType: 
        m_EditorAssetChanged: 0
--- !u!114 &234607244
MonoBehaviour:
  m_ObjectHideFlags: 0
  m_CorrespondingSourceObject: {fileID: 0}
  m_PrefabInstance: {fileID: 0}
  m_PrefabAsset: {fileID: 0}
  m_GameObject: {fileID: 234607240}
  m_Enabled: 1
  m_EditorHideFlags: 0
  m_Script: {fileID: 11500000, guid: eea8aeddd924a4242af854d7b4ed600f, type: 3}
  m_Name: 
  m_EditorClassIdentifier: 
  realmPicker: {fileID: 2095941041}
--- !u!1 &294575329
GameObject:
  m_ObjectHideFlags: 0
  m_CorrespondingSourceObject: {fileID: 0}
  m_PrefabInstance: {fileID: 0}
  m_PrefabAsset: {fileID: 0}
  serializedVersion: 6
  m_Component:
  - component: {fileID: 294575331}
  - component: {fileID: 294575330}
  m_Layer: 0
  m_Name: Reflection Probe
  m_TagString: Untagged
  m_Icon: {fileID: 0}
  m_NavMeshLayer: 0
  m_StaticEditorFlags: 0
  m_IsActive: 1
--- !u!215 &294575330
ReflectionProbe:
  m_ObjectHideFlags: 0
  m_CorrespondingSourceObject: {fileID: 0}
  m_PrefabInstance: {fileID: 0}
  m_PrefabAsset: {fileID: 0}
  m_GameObject: {fileID: 294575329}
  m_Enabled: 1
  serializedVersion: 2
  m_Type: 0
  m_Mode: 1
  m_RefreshMode: 1
  m_TimeSlicingMode: 0
  m_Resolution: 16
  m_UpdateFrequency: 0
  m_BoxSize: {x: 10, y: 10, z: 10}
  m_BoxOffset: {x: 0, y: 0, z: 0}
  m_NearClip: 0.3
  m_FarClip: 1000
  m_ShadowDistance: 100
  m_ClearFlags: 2
  m_BackGroundColor: {r: 0.19215687, g: 0.3019608, b: 0.4745098, a: 0}
  m_CullingMask:
    serializedVersion: 2
    m_Bits: 0
  m_IntensityMultiplier: 1
  m_BlendDistance: 1
  m_HDR: 0
  m_BoxProjection: 0
  m_RenderDynamicObjects: 0
  m_UseOcclusionCulling: 1
  m_Importance: 1
  m_CustomBakedTexture: {fileID: 0}
--- !u!4 &294575331
Transform:
  m_ObjectHideFlags: 0
  m_CorrespondingSourceObject: {fileID: 0}
  m_PrefabInstance: {fileID: 0}
  m_PrefabAsset: {fileID: 0}
  m_GameObject: {fileID: 294575329}
  m_LocalRotation: {x: 0, y: 0, z: 0, w: 1}
  m_LocalPosition: {x: 0, y: 3.935, z: 0}
  m_LocalScale: {x: 1, y: 1, z: 1}
  m_ConstrainProportionsScale: 0
  m_Children: []
  m_Father: {fileID: 0}
  m_RootOrder: 7
  m_LocalEulerAnglesHint: {x: 0, y: 0, z: 0}
--- !u!1 &446244952
GameObject:
  m_ObjectHideFlags: 0
  m_CorrespondingSourceObject: {fileID: 0}
  m_PrefabInstance: {fileID: 0}
  m_PrefabAsset: {fileID: 0}
  serializedVersion: 6
  m_Component:
  - component: {fileID: 446244953}
  - component: {fileID: 446244955}
  - component: {fileID: 446244954}
  m_Layer: 5
  m_Name: Item Checkmark
  m_TagString: Untagged
  m_Icon: {fileID: 0}
  m_NavMeshLayer: 0
  m_StaticEditorFlags: 0
  m_IsActive: 1
--- !u!224 &446244953
RectTransform:
  m_ObjectHideFlags: 0
  m_CorrespondingSourceObject: {fileID: 0}
  m_PrefabInstance: {fileID: 0}
  m_PrefabAsset: {fileID: 0}
  m_GameObject: {fileID: 446244952}
  m_LocalRotation: {x: 0, y: 0, z: 0, w: 1}
  m_LocalPosition: {x: 0, y: 0, z: 0}
  m_LocalScale: {x: 1, y: 1, z: 1}
  m_ConstrainProportionsScale: 0
  m_Children: []
  m_Father: {fileID: 1648087549}
  m_RootOrder: -1
  m_LocalEulerAnglesHint: {x: 0, y: 0, z: 0}
  m_AnchorMin: {x: 0, y: 0.5}
  m_AnchorMax: {x: 0, y: 0.5}
  m_AnchoredPosition: {x: 10, y: 0}
  m_SizeDelta: {x: 20, y: 20}
  m_Pivot: {x: 0.5, y: 0.5}
--- !u!114 &446244954
MonoBehaviour:
  m_ObjectHideFlags: 0
  m_CorrespondingSourceObject: {fileID: 0}
  m_PrefabInstance: {fileID: 0}
  m_PrefabAsset: {fileID: 0}
  m_GameObject: {fileID: 446244952}
  m_Enabled: 1
  m_EditorHideFlags: 0
  m_Script: {fileID: 11500000, guid: fe87c0e1cc204ed48ad3b37840f39efc, type: 3}
  m_Name: 
  m_EditorClassIdentifier: 
  m_Material: {fileID: 0}
  m_Color: {r: 1, g: 1, b: 1, a: 1}
  m_RaycastTarget: 1
  m_RaycastPadding: {x: 0, y: 0, z: 0, w: 0}
  m_Maskable: 1
  m_OnCullStateChanged:
    m_PersistentCalls:
      m_Calls: []
  m_Sprite: {fileID: 10901, guid: 0000000000000000f000000000000000, type: 0}
  m_Type: 0
  m_PreserveAspect: 0
  m_FillCenter: 1
  m_FillMethod: 4
  m_FillAmount: 1
  m_FillClockwise: 1
  m_FillOrigin: 0
  m_UseSpriteMesh: 0
  m_PixelsPerUnitMultiplier: 1
--- !u!222 &446244955
CanvasRenderer:
  m_ObjectHideFlags: 0
  m_CorrespondingSourceObject: {fileID: 0}
  m_PrefabInstance: {fileID: 0}
  m_PrefabAsset: {fileID: 0}
  m_GameObject: {fileID: 446244952}
  m_CullTransparentMesh: 1
--- !u!1 &527563490
GameObject:
  m_ObjectHideFlags: 0
  m_CorrespondingSourceObject: {fileID: 0}
  m_PrefabInstance: {fileID: 0}
  m_PrefabAsset: {fileID: 0}
  serializedVersion: 6
  m_Component:
  - component: {fileID: 527563491}
  m_Layer: 5
  m_Name: Sliding Area
  m_TagString: Untagged
  m_Icon: {fileID: 0}
  m_NavMeshLayer: 0
  m_StaticEditorFlags: 0
  m_IsActive: 1
--- !u!224 &527563491
RectTransform:
  m_ObjectHideFlags: 0
  m_CorrespondingSourceObject: {fileID: 0}
  m_PrefabInstance: {fileID: 0}
  m_PrefabAsset: {fileID: 0}
  m_GameObject: {fileID: 527563490}
  m_LocalRotation: {x: 0, y: 0, z: 0, w: 1}
  m_LocalPosition: {x: 0, y: 0, z: 0}
  m_LocalScale: {x: 1, y: 1, z: 1}
  m_ConstrainProportionsScale: 0
  m_Children:
  - {fileID: 619587374}
  m_Father: {fileID: 1382499186}
  m_RootOrder: -1
  m_LocalEulerAnglesHint: {x: 0, y: 0, z: 0}
  m_AnchorMin: {x: 0, y: 0}
  m_AnchorMax: {x: 1, y: 1}
  m_AnchoredPosition: {x: 0, y: 0}
  m_SizeDelta: {x: -20, y: -20}
  m_Pivot: {x: 0.5, y: 0.5}
--- !u!1 &603247676
GameObject:
  m_ObjectHideFlags: 0
  m_CorrespondingSourceObject: {fileID: 0}
  m_PrefabInstance: {fileID: 0}
  m_PrefabAsset: {fileID: 0}
  serializedVersion: 6
  m_Component:
  - component: {fileID: 603247677}
  - component: {fileID: 603247680}
  - component: {fileID: 603247679}
  - component: {fileID: 603247678}
  m_Layer: 5
  m_Name: Viewport
  m_TagString: Untagged
  m_Icon: {fileID: 0}
  m_NavMeshLayer: 0
  m_StaticEditorFlags: 0
  m_IsActive: 1
--- !u!224 &603247677
RectTransform:
  m_ObjectHideFlags: 0
  m_CorrespondingSourceObject: {fileID: 0}
  m_PrefabInstance: {fileID: 0}
  m_PrefabAsset: {fileID: 0}
  m_GameObject: {fileID: 603247676}
  m_LocalRotation: {x: 0, y: 0, z: 0, w: 1}
  m_LocalPosition: {x: 0, y: 0, z: 0}
  m_LocalScale: {x: 1, y: 1, z: 1}
  m_ConstrainProportionsScale: 0
  m_Children:
  - {fileID: 1895623060}
  m_Father: {fileID: 1385343039}
  m_RootOrder: -1
  m_LocalEulerAnglesHint: {x: 0, y: 0, z: 0}
  m_AnchorMin: {x: 0, y: 0}
  m_AnchorMax: {x: 1, y: 1}
  m_AnchoredPosition: {x: 0, y: 0}
  m_SizeDelta: {x: -18, y: 0}
  m_Pivot: {x: 0, y: 1}
--- !u!114 &603247678
MonoBehaviour:
  m_ObjectHideFlags: 0
  m_CorrespondingSourceObject: {fileID: 0}
  m_PrefabInstance: {fileID: 0}
  m_PrefabAsset: {fileID: 0}
  m_GameObject: {fileID: 603247676}
  m_Enabled: 1
  m_EditorHideFlags: 0
  m_Script: {fileID: 11500000, guid: fe87c0e1cc204ed48ad3b37840f39efc, type: 3}
  m_Name: 
  m_EditorClassIdentifier: 
  m_Material: {fileID: 0}
  m_Color: {r: 1, g: 1, b: 1, a: 1}
  m_RaycastTarget: 1
  m_RaycastPadding: {x: 0, y: 0, z: 0, w: 0}
  m_Maskable: 1
  m_OnCullStateChanged:
    m_PersistentCalls:
      m_Calls: []
  m_Sprite: {fileID: 10917, guid: 0000000000000000f000000000000000, type: 0}
  m_Type: 1
  m_PreserveAspect: 0
  m_FillCenter: 1
  m_FillMethod: 4
  m_FillAmount: 1
  m_FillClockwise: 1
  m_FillOrigin: 0
  m_UseSpriteMesh: 0
  m_PixelsPerUnitMultiplier: 1
--- !u!222 &603247679
CanvasRenderer:
  m_ObjectHideFlags: 0
  m_CorrespondingSourceObject: {fileID: 0}
  m_PrefabInstance: {fileID: 0}
  m_PrefabAsset: {fileID: 0}
  m_GameObject: {fileID: 603247676}
  m_CullTransparentMesh: 1
--- !u!114 &603247680
MonoBehaviour:
  m_ObjectHideFlags: 0
  m_CorrespondingSourceObject: {fileID: 0}
  m_PrefabInstance: {fileID: 0}
  m_PrefabAsset: {fileID: 0}
  m_GameObject: {fileID: 603247676}
  m_Enabled: 1
  m_EditorHideFlags: 0
  m_Script: {fileID: 11500000, guid: 31a19414c41e5ae4aae2af33fee712f6, type: 3}
  m_Name: 
  m_EditorClassIdentifier: 
  m_ShowMaskGraphic: 0
--- !u!1 &619587373
GameObject:
  m_ObjectHideFlags: 0
  m_CorrespondingSourceObject: {fileID: 0}
  m_PrefabInstance: {fileID: 0}
  m_PrefabAsset: {fileID: 0}
  serializedVersion: 6
  m_Component:
  - component: {fileID: 619587374}
  - component: {fileID: 619587376}
  - component: {fileID: 619587375}
  m_Layer: 5
  m_Name: Handle
  m_TagString: Untagged
  m_Icon: {fileID: 0}
  m_NavMeshLayer: 0
  m_StaticEditorFlags: 0
  m_IsActive: 1
--- !u!224 &619587374
RectTransform:
  m_ObjectHideFlags: 0
  m_CorrespondingSourceObject: {fileID: 0}
  m_PrefabInstance: {fileID: 0}
  m_PrefabAsset: {fileID: 0}
  m_GameObject: {fileID: 619587373}
  m_LocalRotation: {x: 0, y: 0, z: 0, w: 1}
  m_LocalPosition: {x: 0, y: 0, z: 0}
  m_LocalScale: {x: 1, y: 1, z: 1}
  m_ConstrainProportionsScale: 0
  m_Children: []
  m_Father: {fileID: 527563491}
  m_RootOrder: -1
  m_LocalEulerAnglesHint: {x: 0, y: 0, z: 0}
  m_AnchorMin: {x: 0, y: 0}
  m_AnchorMax: {x: 1, y: 0.2}
  m_AnchoredPosition: {x: 0, y: 0}
  m_SizeDelta: {x: 20, y: 20}
  m_Pivot: {x: 0.5, y: 0.5}
--- !u!114 &619587375
MonoBehaviour:
  m_ObjectHideFlags: 0
  m_CorrespondingSourceObject: {fileID: 0}
  m_PrefabInstance: {fileID: 0}
  m_PrefabAsset: {fileID: 0}
  m_GameObject: {fileID: 619587373}
  m_Enabled: 1
  m_EditorHideFlags: 0
  m_Script: {fileID: 11500000, guid: fe87c0e1cc204ed48ad3b37840f39efc, type: 3}
  m_Name: 
  m_EditorClassIdentifier: 
  m_Material: {fileID: 0}
  m_Color: {r: 1, g: 1, b: 1, a: 1}
  m_RaycastTarget: 1
  m_RaycastPadding: {x: 0, y: 0, z: 0, w: 0}
  m_Maskable: 1
  m_OnCullStateChanged:
    m_PersistentCalls:
      m_Calls: []
  m_Sprite: {fileID: 10905, guid: 0000000000000000f000000000000000, type: 0}
  m_Type: 1
  m_PreserveAspect: 0
  m_FillCenter: 1
  m_FillMethod: 4
  m_FillAmount: 1
  m_FillClockwise: 1
  m_FillOrigin: 0
  m_UseSpriteMesh: 0
  m_PixelsPerUnitMultiplier: 1
--- !u!222 &619587376
CanvasRenderer:
  m_ObjectHideFlags: 0
  m_CorrespondingSourceObject: {fileID: 0}
  m_PrefabInstance: {fileID: 0}
  m_PrefabAsset: {fileID: 0}
  m_GameObject: {fileID: 619587373}
  m_CullTransparentMesh: 1
--- !u!108 &705507994 stripped
Light:
  m_CorrespondingSourceObject: {fileID: 7432390511473013031, guid: ff887d043bcc0b94a8782b218200d650, type: 3}
  m_PrefabInstance: {fileID: 2120228937440095928}
  m_PrefabAsset: {fileID: 0}
<<<<<<< HEAD
--- !u!114 &705507997 stripped
=======
  m_GameObject: {fileID: 705507993}
  m_LocalRotation: {x: 0.40821788, y: -0.23456968, z: 0.10938163, w: 0.8754261}
  m_LocalPosition: {x: 0, y: 3, z: 0}
  m_LocalScale: {x: 1, y: 1, z: 1}
  m_ConstrainProportionsScale: 0
  m_Children: []
  m_Father: {fileID: 0}
  m_RootOrder: 2
  m_LocalEulerAnglesHint: {x: 50, y: -30, z: 0}
--- !u!114 &705507996
>>>>>>> c46b8e77
MonoBehaviour:
  m_CorrespondingSourceObject: {fileID: 3815596445066857224, guid: ff887d043bcc0b94a8782b218200d650, type: 3}
  m_PrefabInstance: {fileID: 2120228937440095928}
  m_PrefabAsset: {fileID: 0}
  m_GameObject: {fileID: 0}
  m_Enabled: 1
  m_EditorHideFlags: 0
  m_Script: {fileID: 11500000, guid: 8cbef0c084bd4695bc3c426c11fc0804, type: 3}
  m_Name: 
  m_EditorClassIdentifier: 
--- !u!1 &946305962
GameObject:
  m_ObjectHideFlags: 0
  m_CorrespondingSourceObject: {fileID: 0}
  m_PrefabInstance: {fileID: 0}
  m_PrefabAsset: {fileID: 0}
  serializedVersion: 6
  m_Component:
  - component: {fileID: 946305964}
  - component: {fileID: 946305963}
  m_Layer: 5
  m_Name: DebugRootCanvas
  m_TagString: Untagged
  m_Icon: {fileID: 0}
  m_NavMeshLayer: 0
  m_StaticEditorFlags: 0
  m_IsActive: 1
--- !u!114 &946305963
MonoBehaviour:
  m_ObjectHideFlags: 0
  m_CorrespondingSourceObject: {fileID: 0}
  m_PrefabInstance: {fileID: 0}
  m_PrefabAsset: {fileID: 0}
  m_GameObject: {fileID: 946305962}
  m_Enabled: 1
  m_EditorHideFlags: 0
  m_Script: {fileID: 19102, guid: 0000000000000000e000000000000000, type: 0}
  m_Name: 
  m_EditorClassIdentifier: 
  m_PanelSettings: {fileID: 11400000, guid: 45c1f1517231a0d4aaa851c5466f3bbf, type: 2}
  m_ParentUI: {fileID: 0}
  sourceAsset: {fileID: 9197481963319205126, guid: 2a0aec8d6f95bf34ba66a7d0b5f1f158, type: 3}
  m_SortingOrder: 0
--- !u!4 &946305964
Transform:
  m_ObjectHideFlags: 0
  m_CorrespondingSourceObject: {fileID: 0}
  m_PrefabInstance: {fileID: 0}
  m_PrefabAsset: {fileID: 0}
  m_GameObject: {fileID: 946305962}
  m_LocalRotation: {x: 0, y: 0, z: 0, w: 1}
  m_LocalPosition: {x: 0, y: 0, z: 0}
  m_LocalScale: {x: 1, y: 1, z: 1}
  m_ConstrainProportionsScale: 0
  m_Children: []
  m_Father: {fileID: 0}
  m_RootOrder: 7
  m_LocalEulerAnglesHint: {x: 0, y: 0, z: 0}
--- !u!1 &1277831541
GameObject:
  m_ObjectHideFlags: 0
  m_CorrespondingSourceObject: {fileID: 0}
  m_PrefabInstance: {fileID: 0}
  m_PrefabAsset: {fileID: 0}
  serializedVersion: 6
  m_Component:
  - component: {fileID: 1277831542}
  - component: {fileID: 1277831544}
  - component: {fileID: 1277831543}
  m_Layer: 5
  m_Name: Realm
  m_TagString: Untagged
  m_Icon: {fileID: 0}
  m_NavMeshLayer: 0
  m_StaticEditorFlags: 0
  m_IsActive: 1
--- !u!224 &1277831542
RectTransform:
  m_ObjectHideFlags: 0
  m_CorrespondingSourceObject: {fileID: 0}
  m_PrefabInstance: {fileID: 0}
  m_PrefabAsset: {fileID: 0}
  m_GameObject: {fileID: 1277831541}
  m_LocalRotation: {x: 0, y: 0, z: 0, w: 1}
  m_LocalPosition: {x: 0, y: 0, z: 0}
  m_LocalScale: {x: 1, y: 1, z: 1}
  m_ConstrainProportionsScale: 0
  m_Children: []
  m_Father: {fileID: 1431507216}
  m_RootOrder: -1
  m_LocalEulerAnglesHint: {x: 0, y: 0, z: 0}
  m_AnchorMin: {x: 1, y: 1}
  m_AnchorMax: {x: 1, y: 1}
  m_AnchoredPosition: {x: -1167.5, y: -27}
  m_SizeDelta: {x: 78.999, y: 30}
  m_Pivot: {x: 1, y: 1}
--- !u!114 &1277831543
MonoBehaviour:
  m_ObjectHideFlags: 0
  m_CorrespondingSourceObject: {fileID: 0}
  m_PrefabInstance: {fileID: 0}
  m_PrefabAsset: {fileID: 0}
  m_GameObject: {fileID: 1277831541}
  m_Enabled: 1
  m_EditorHideFlags: 0
  m_Script: {fileID: 11500000, guid: f4688fdb7df04437aeb418b961361dc5, type: 3}
  m_Name: 
  m_EditorClassIdentifier: 
  m_Material: {fileID: 0}
  m_Color: {r: 1, g: 1, b: 1, a: 1}
  m_RaycastTarget: 1
  m_RaycastPadding: {x: 0, y: 0, z: 0, w: 0}
  m_Maskable: 1
  m_OnCullStateChanged:
    m_PersistentCalls:
      m_Calls: []
  m_text: Realm
  m_isRightToLeft: 0
  m_fontAsset: {fileID: 11400000, guid: 96ae0a2159a39234f858ea23bdcc74ad, type: 2}
  m_sharedMaterial: {fileID: 735423033564544980, guid: 96ae0a2159a39234f858ea23bdcc74ad, type: 2}
  m_fontSharedMaterials: []
  m_fontMaterial: {fileID: 0}
  m_fontMaterials: []
  m_fontColor32:
    serializedVersion: 2
    rgba: 4278190080
  m_fontColor: {r: 0, g: 0, b: 0, a: 1}
  m_enableVertexGradient: 0
  m_colorMode: 3
  m_fontColorGradient:
    topLeft: {r: 1, g: 1, b: 1, a: 1}
    topRight: {r: 1, g: 1, b: 1, a: 1}
    bottomLeft: {r: 1, g: 1, b: 1, a: 1}
    bottomRight: {r: 1, g: 1, b: 1, a: 1}
  m_fontColorGradientPreset: {fileID: 0}
  m_spriteAsset: {fileID: 0}
  m_tintAllSprites: 0
  m_StyleSheet: {fileID: 0}
  m_TextStyleHashCode: -1183493901
  m_overrideHtmlColors: 0
  m_faceColor:
    serializedVersion: 2
    rgba: 4294967295
  m_fontSize: 24.75
  m_fontSizeBase: 36
  m_fontWeight: 400
  m_enableAutoSizing: 1
  m_fontSizeMin: 18
  m_fontSizeMax: 25
  m_fontStyle: 0
  m_HorizontalAlignment: 1
  m_VerticalAlignment: 256
  m_textAlignment: 65535
  m_characterSpacing: 0
  m_wordSpacing: 0
  m_lineSpacing: 0
  m_lineSpacingMax: 0
  m_paragraphSpacing: 0
  m_charWidthMaxAdj: 0
  m_enableWordWrapping: 1
  m_wordWrappingRatios: 0.4
  m_overflowMode: 0
  m_linkedTextComponent: {fileID: 0}
  parentLinkedComponent: {fileID: 0}
  m_enableKerning: 1
  m_enableExtraPadding: 0
  checkPaddingRequired: 0
  m_isRichText: 1
  m_parseCtrlCharacters: 1
  m_isOrthographic: 1
  m_isCullingEnabled: 0
  m_horizontalMapping: 0
  m_verticalMapping: 0
  m_uvLineOffset: 0
  m_geometrySortingOrder: 0
  m_IsTextObjectScaleStatic: 0
  m_VertexBufferAutoSizeReduction: 0
  m_useMaxVisibleDescender: 1
  m_pageToDisplay: 1
  m_margin: {x: 0, y: 0, z: 0, w: 0}
  m_isUsingLegacyAnimationComponent: 0
  m_isVolumetricText: 0
  m_hasFontAssetChanged: 0
  m_baseMaterial: {fileID: 0}
  m_maskOffset: {x: 0, y: 0, z: 0, w: 0}
--- !u!222 &1277831544
CanvasRenderer:
  m_ObjectHideFlags: 0
  m_CorrespondingSourceObject: {fileID: 0}
  m_PrefabInstance: {fileID: 0}
  m_PrefabAsset: {fileID: 0}
  m_GameObject: {fileID: 1277831541}
  m_CullTransparentMesh: 1
--- !u!1 &1281082859
GameObject:
  m_ObjectHideFlags: 0
  m_CorrespondingSourceObject: {fileID: 0}
  m_PrefabInstance: {fileID: 0}
  m_PrefabAsset: {fileID: 0}
  serializedVersion: 6
  m_Component:
  - component: {fileID: 1281082862}
  - component: {fileID: 1281082861}
  - component: {fileID: 1281082863}
  m_Layer: 0
  m_Name: EventSystem
  m_TagString: Untagged
  m_Icon: {fileID: 0}
  m_NavMeshLayer: 0
  m_StaticEditorFlags: 0
  m_IsActive: 1
--- !u!114 &1281082861
MonoBehaviour:
  m_ObjectHideFlags: 0
  m_CorrespondingSourceObject: {fileID: 0}
  m_PrefabInstance: {fileID: 0}
  m_PrefabAsset: {fileID: 0}
  m_GameObject: {fileID: 1281082859}
  m_Enabled: 1
  m_EditorHideFlags: 0
  m_Script: {fileID: 11500000, guid: 76c392e42b5098c458856cdf6ecaaaa1, type: 3}
  m_Name: 
  m_EditorClassIdentifier: 
  m_FirstSelected: {fileID: 0}
  m_sendNavigationEvents: 1
  m_DragThreshold: 10
--- !u!4 &1281082862
Transform:
  m_ObjectHideFlags: 0
  m_CorrespondingSourceObject: {fileID: 0}
  m_PrefabInstance: {fileID: 0}
  m_PrefabAsset: {fileID: 0}
  m_GameObject: {fileID: 1281082859}
  m_LocalRotation: {x: 0, y: 0, z: 0, w: 1}
  m_LocalPosition: {x: 0, y: 0, z: 0}
  m_LocalScale: {x: 1, y: 1, z: 1}
  m_ConstrainProportionsScale: 0
  m_Children: []
  m_Father: {fileID: 0}
  m_RootOrder: 5
  m_LocalEulerAnglesHint: {x: 0, y: 0, z: 0}
--- !u!114 &1281082863
MonoBehaviour:
  m_ObjectHideFlags: 0
  m_CorrespondingSourceObject: {fileID: 0}
  m_PrefabInstance: {fileID: 0}
  m_PrefabAsset: {fileID: 0}
  m_GameObject: {fileID: 1281082859}
  m_Enabled: 1
  m_EditorHideFlags: 0
  m_Script: {fileID: 11500000, guid: 01614664b831546d2ae94a42149d80ac, type: 3}
  m_Name: 
  m_EditorClassIdentifier: 
  m_SendPointerHoverToParent: 1
  m_MoveRepeatDelay: 0.5
  m_MoveRepeatRate: 0.1
  m_XRTrackingOrigin: {fileID: 0}
  m_ActionsAsset: {fileID: -944628639613478452, guid: 6cec26357c7fb8f44b03ce452209387d, type: 3}
  m_PointAction: {fileID: 8247508314672399740, guid: 6cec26357c7fb8f44b03ce452209387d, type: 3}
  m_MoveAction: {fileID: 0}
  m_SubmitAction: {fileID: 0}
  m_CancelAction: {fileID: 0}
  m_LeftClickAction: {fileID: -872110275332013132, guid: 6cec26357c7fb8f44b03ce452209387d, type: 3}
  m_MiddleClickAction: {fileID: 7660870786041202592, guid: 6cec26357c7fb8f44b03ce452209387d, type: 3}
  m_RightClickAction: {fileID: -5657700683146742393, guid: 6cec26357c7fb8f44b03ce452209387d, type: 3}
  m_ScrollWheelAction: {fileID: 743484021006385890, guid: 6cec26357c7fb8f44b03ce452209387d, type: 3}
  m_TrackedDevicePositionAction: {fileID: 1315051935247086908, guid: 6cec26357c7fb8f44b03ce452209387d, type: 3}
  m_TrackedDeviceOrientationAction: {fileID: -2150570120027286643, guid: 6cec26357c7fb8f44b03ce452209387d, type: 3}
  m_DeselectOnBackgroundClick: 1
  m_PointerBehavior: 0
  m_CursorLockBehavior: 0
--- !u!1 &1335601609
GameObject:
  m_ObjectHideFlags: 0
  m_CorrespondingSourceObject: {fileID: 0}
  m_PrefabInstance: {fileID: 0}
  m_PrefabAsset: {fileID: 0}
  serializedVersion: 6
  m_Component:
  - component: {fileID: 1335601610}
  - component: {fileID: 1335601612}
  - component: {fileID: 1335601611}
  m_Layer: 5
  m_Name: Item Label
  m_TagString: Untagged
  m_Icon: {fileID: 0}
  m_NavMeshLayer: 0
  m_StaticEditorFlags: 0
  m_IsActive: 1
--- !u!224 &1335601610
RectTransform:
  m_ObjectHideFlags: 0
  m_CorrespondingSourceObject: {fileID: 0}
  m_PrefabInstance: {fileID: 0}
  m_PrefabAsset: {fileID: 0}
  m_GameObject: {fileID: 1335601609}
  m_LocalRotation: {x: 0, y: 0, z: 0, w: 1}
  m_LocalPosition: {x: 0, y: 0, z: 0}
  m_LocalScale: {x: 1, y: 1, z: 1}
  m_ConstrainProportionsScale: 0
  m_Children: []
  m_Father: {fileID: 1648087549}
  m_RootOrder: -1
  m_LocalEulerAnglesHint: {x: 0, y: 0, z: 0}
  m_AnchorMin: {x: 0, y: 0}
  m_AnchorMax: {x: 1, y: 1}
  m_AnchoredPosition: {x: 5, y: -0.5}
  m_SizeDelta: {x: -30, y: -3}
  m_Pivot: {x: 0.5, y: 0.5}
--- !u!114 &1335601611
MonoBehaviour:
  m_ObjectHideFlags: 0
  m_CorrespondingSourceObject: {fileID: 0}
  m_PrefabInstance: {fileID: 0}
  m_PrefabAsset: {fileID: 0}
  m_GameObject: {fileID: 1335601609}
  m_Enabled: 1
  m_EditorHideFlags: 0
  m_Script: {fileID: 11500000, guid: f4688fdb7df04437aeb418b961361dc5, type: 3}
  m_Name: 
  m_EditorClassIdentifier: 
  m_Material: {fileID: 0}
  m_Color: {r: 1, g: 1, b: 1, a: 1}
  m_RaycastTarget: 1
  m_RaycastPadding: {x: 0, y: 0, z: 0, w: 0}
  m_Maskable: 1
  m_OnCullStateChanged:
    m_PersistentCalls:
      m_Calls: []
  m_text: Option A
  m_isRightToLeft: 0
  m_fontAsset: {fileID: 11400000, guid: 8f586378b4e144a9851e7b34d9b748ee, type: 2}
  m_sharedMaterial: {fileID: 2180264, guid: 8f586378b4e144a9851e7b34d9b748ee, type: 2}
  m_fontSharedMaterials: []
  m_fontMaterial: {fileID: 0}
  m_fontMaterials: []
  m_fontColor32:
    serializedVersion: 2
    rgba: 4294967295
  m_fontColor: {r: 0.19607843, g: 0.19607843, b: 0.19607843, a: 1}
  m_enableVertexGradient: 0
  m_colorMode: 3
  m_fontColorGradient:
    topLeft: {r: 1, g: 1, b: 1, a: 1}
    topRight: {r: 1, g: 1, b: 1, a: 1}
    bottomLeft: {r: 1, g: 1, b: 1, a: 1}
    bottomRight: {r: 1, g: 1, b: 1, a: 1}
  m_fontColorGradientPreset: {fileID: 0}
  m_spriteAsset: {fileID: 0}
  m_tintAllSprites: 0
  m_StyleSheet: {fileID: 0}
  m_TextStyleHashCode: 0
  m_overrideHtmlColors: 0
  m_faceColor:
    serializedVersion: 2
    rgba: 4294967295
  m_fontSize: 14
  m_fontSizeBase: 14
  m_fontWeight: 400
  m_enableAutoSizing: 0
  m_fontSizeMin: 18
  m_fontSizeMax: 72
  m_fontStyle: 0
  m_HorizontalAlignment: 1
  m_VerticalAlignment: 512
  m_textAlignment: 65535
  m_characterSpacing: 0
  m_wordSpacing: 0
  m_lineSpacing: 0
  m_lineSpacingMax: 0
  m_paragraphSpacing: 0
  m_charWidthMaxAdj: 0
  m_enableWordWrapping: 1
  m_wordWrappingRatios: 0.4
  m_overflowMode: 0
  m_linkedTextComponent: {fileID: 0}
  parentLinkedComponent: {fileID: 0}
  m_enableKerning: 1
  m_enableExtraPadding: 0
  checkPaddingRequired: 0
  m_isRichText: 1
  m_parseCtrlCharacters: 1
  m_isOrthographic: 1
  m_isCullingEnabled: 0
  m_horizontalMapping: 0
  m_verticalMapping: 0
  m_uvLineOffset: 0
  m_geometrySortingOrder: 0
  m_IsTextObjectScaleStatic: 0
  m_VertexBufferAutoSizeReduction: 0
  m_useMaxVisibleDescender: 1
  m_pageToDisplay: 1
  m_margin: {x: 0, y: 0, z: 0, w: 0}
  m_isUsingLegacyAnimationComponent: 0
  m_isVolumetricText: 0
  m_hasFontAssetChanged: 0
  m_baseMaterial: {fileID: 0}
  m_maskOffset: {x: 0, y: 0, z: 0, w: 0}
--- !u!222 &1335601612
CanvasRenderer:
  m_ObjectHideFlags: 0
  m_CorrespondingSourceObject: {fileID: 0}
  m_PrefabInstance: {fileID: 0}
  m_PrefabAsset: {fileID: 0}
  m_GameObject: {fileID: 1335601609}
  m_CullTransparentMesh: 1
--- !u!1 &1382499185
GameObject:
  m_ObjectHideFlags: 0
  m_CorrespondingSourceObject: {fileID: 0}
  m_PrefabInstance: {fileID: 0}
  m_PrefabAsset: {fileID: 0}
  serializedVersion: 6
  m_Component:
  - component: {fileID: 1382499186}
  - component: {fileID: 1382499189}
  - component: {fileID: 1382499188}
  - component: {fileID: 1382499187}
  m_Layer: 5
  m_Name: Scrollbar
  m_TagString: Untagged
  m_Icon: {fileID: 0}
  m_NavMeshLayer: 0
  m_StaticEditorFlags: 0
  m_IsActive: 1
--- !u!224 &1382499186
RectTransform:
  m_ObjectHideFlags: 0
  m_CorrespondingSourceObject: {fileID: 0}
  m_PrefabInstance: {fileID: 0}
  m_PrefabAsset: {fileID: 0}
  m_GameObject: {fileID: 1382499185}
  m_LocalRotation: {x: 0, y: 0, z: 0, w: 1}
  m_LocalPosition: {x: 0, y: 0, z: 0}
  m_LocalScale: {x: 1, y: 1, z: 1}
  m_ConstrainProportionsScale: 0
  m_Children:
  - {fileID: 527563491}
  m_Father: {fileID: 1385343039}
  m_RootOrder: -1
  m_LocalEulerAnglesHint: {x: 0, y: 0, z: 0}
  m_AnchorMin: {x: 1, y: 0}
  m_AnchorMax: {x: 1, y: 1}
  m_AnchoredPosition: {x: 0, y: 0}
  m_SizeDelta: {x: 20, y: 0}
  m_Pivot: {x: 1, y: 1}
--- !u!114 &1382499187
MonoBehaviour:
  m_ObjectHideFlags: 0
  m_CorrespondingSourceObject: {fileID: 0}
  m_PrefabInstance: {fileID: 0}
  m_PrefabAsset: {fileID: 0}
  m_GameObject: {fileID: 1382499185}
  m_Enabled: 1
  m_EditorHideFlags: 0
  m_Script: {fileID: 11500000, guid: 2a4db7a114972834c8e4117be1d82ba3, type: 3}
  m_Name: 
  m_EditorClassIdentifier: 
  m_Navigation:
    m_Mode: 3
    m_WrapAround: 0
    m_SelectOnUp: {fileID: 0}
    m_SelectOnDown: {fileID: 0}
    m_SelectOnLeft: {fileID: 0}
    m_SelectOnRight: {fileID: 0}
  m_Transition: 1
  m_Colors:
    m_NormalColor: {r: 1, g: 1, b: 1, a: 1}
    m_HighlightedColor: {r: 0.9607843, g: 0.9607843, b: 0.9607843, a: 1}
    m_PressedColor: {r: 0.78431374, g: 0.78431374, b: 0.78431374, a: 1}
    m_SelectedColor: {r: 0.9607843, g: 0.9607843, b: 0.9607843, a: 1}
    m_DisabledColor: {r: 0.78431374, g: 0.78431374, b: 0.78431374, a: 0.5019608}
    m_ColorMultiplier: 1
    m_FadeDuration: 0.1
  m_SpriteState:
    m_HighlightedSprite: {fileID: 0}
    m_PressedSprite: {fileID: 0}
    m_SelectedSprite: {fileID: 0}
    m_DisabledSprite: {fileID: 0}
  m_AnimationTriggers:
    m_NormalTrigger: Normal
    m_HighlightedTrigger: Highlighted
    m_PressedTrigger: Pressed
    m_SelectedTrigger: Selected
    m_DisabledTrigger: Disabled
  m_Interactable: 1
  m_TargetGraphic: {fileID: 619587375}
  m_HandleRect: {fileID: 619587374}
  m_Direction: 2
  m_Value: 0
  m_Size: 0.2
  m_NumberOfSteps: 0
  m_OnValueChanged:
    m_PersistentCalls:
      m_Calls: []
--- !u!114 &1382499188
MonoBehaviour:
  m_ObjectHideFlags: 0
  m_CorrespondingSourceObject: {fileID: 0}
  m_PrefabInstance: {fileID: 0}
  m_PrefabAsset: {fileID: 0}
  m_GameObject: {fileID: 1382499185}
  m_Enabled: 1
  m_EditorHideFlags: 0
  m_Script: {fileID: 11500000, guid: fe87c0e1cc204ed48ad3b37840f39efc, type: 3}
  m_Name: 
  m_EditorClassIdentifier: 
  m_Material: {fileID: 0}
  m_Color: {r: 1, g: 1, b: 1, a: 1}
  m_RaycastTarget: 1
  m_RaycastPadding: {x: 0, y: 0, z: 0, w: 0}
  m_Maskable: 1
  m_OnCullStateChanged:
    m_PersistentCalls:
      m_Calls: []
  m_Sprite: {fileID: 10907, guid: 0000000000000000f000000000000000, type: 0}
  m_Type: 1
  m_PreserveAspect: 0
  m_FillCenter: 1
  m_FillMethod: 4
  m_FillAmount: 1
  m_FillClockwise: 1
  m_FillOrigin: 0
  m_UseSpriteMesh: 0
  m_PixelsPerUnitMultiplier: 1
--- !u!222 &1382499189
CanvasRenderer:
  m_ObjectHideFlags: 0
  m_CorrespondingSourceObject: {fileID: 0}
  m_PrefabInstance: {fileID: 0}
  m_PrefabAsset: {fileID: 0}
  m_GameObject: {fileID: 1382499185}
  m_CullTransparentMesh: 1
--- !u!1 &1385343038
GameObject:
  m_ObjectHideFlags: 0
  m_CorrespondingSourceObject: {fileID: 0}
  m_PrefabInstance: {fileID: 0}
  m_PrefabAsset: {fileID: 0}
  serializedVersion: 6
  m_Component:
  - component: {fileID: 1385343039}
  - component: {fileID: 1385343042}
  - component: {fileID: 1385343041}
  - component: {fileID: 1385343040}
  m_Layer: 5
  m_Name: Template
  m_TagString: Untagged
  m_Icon: {fileID: 0}
  m_NavMeshLayer: 0
  m_StaticEditorFlags: 0
  m_IsActive: 0
--- !u!224 &1385343039
RectTransform:
  m_ObjectHideFlags: 0
  m_CorrespondingSourceObject: {fileID: 0}
  m_PrefabInstance: {fileID: 0}
  m_PrefabAsset: {fileID: 0}
  m_GameObject: {fileID: 1385343038}
  m_LocalRotation: {x: 0, y: 0, z: 0, w: 1}
  m_LocalPosition: {x: 0, y: 0, z: 0}
  m_LocalScale: {x: 1, y: 1, z: 1}
  m_ConstrainProportionsScale: 0
  m_Children:
  - {fileID: 603247677}
  - {fileID: 1382499186}
  m_Father: {fileID: 2095941040}
  m_RootOrder: -1
  m_LocalEulerAnglesHint: {x: 0, y: 0, z: 0}
  m_AnchorMin: {x: 0, y: 0}
  m_AnchorMax: {x: 1, y: 0}
  m_AnchoredPosition: {x: 0, y: 2}
  m_SizeDelta: {x: 0, y: 150}
  m_Pivot: {x: 0.5, y: 1}
--- !u!114 &1385343040
MonoBehaviour:
  m_ObjectHideFlags: 0
  m_CorrespondingSourceObject: {fileID: 0}
  m_PrefabInstance: {fileID: 0}
  m_PrefabAsset: {fileID: 0}
  m_GameObject: {fileID: 1385343038}
  m_Enabled: 1
  m_EditorHideFlags: 0
  m_Script: {fileID: 11500000, guid: 1aa08ab6e0800fa44ae55d278d1423e3, type: 3}
  m_Name: 
  m_EditorClassIdentifier: 
  m_Content: {fileID: 1895623060}
  m_Horizontal: 0
  m_Vertical: 1
  m_MovementType: 2
  m_Elasticity: 0.1
  m_Inertia: 1
  m_DecelerationRate: 0.135
  m_ScrollSensitivity: 1
  m_Viewport: {fileID: 603247677}
  m_HorizontalScrollbar: {fileID: 0}
  m_VerticalScrollbar: {fileID: 1382499187}
  m_HorizontalScrollbarVisibility: 0
  m_VerticalScrollbarVisibility: 2
  m_HorizontalScrollbarSpacing: 0
  m_VerticalScrollbarSpacing: -3
  m_OnValueChanged:
    m_PersistentCalls:
      m_Calls: []
--- !u!114 &1385343041
MonoBehaviour:
  m_ObjectHideFlags: 0
  m_CorrespondingSourceObject: {fileID: 0}
  m_PrefabInstance: {fileID: 0}
  m_PrefabAsset: {fileID: 0}
  m_GameObject: {fileID: 1385343038}
  m_Enabled: 1
  m_EditorHideFlags: 0
  m_Script: {fileID: 11500000, guid: fe87c0e1cc204ed48ad3b37840f39efc, type: 3}
  m_Name: 
  m_EditorClassIdentifier: 
  m_Material: {fileID: 0}
  m_Color: {r: 1, g: 1, b: 1, a: 1}
  m_RaycastTarget: 1
  m_RaycastPadding: {x: 0, y: 0, z: 0, w: 0}
  m_Maskable: 1
  m_OnCullStateChanged:
    m_PersistentCalls:
      m_Calls: []
  m_Sprite: {fileID: 10905, guid: 0000000000000000f000000000000000, type: 0}
  m_Type: 1
  m_PreserveAspect: 0
  m_FillCenter: 1
  m_FillMethod: 4
  m_FillAmount: 1
  m_FillClockwise: 1
  m_FillOrigin: 0
  m_UseSpriteMesh: 0
  m_PixelsPerUnitMultiplier: 1
--- !u!222 &1385343042
CanvasRenderer:
  m_ObjectHideFlags: 0
  m_CorrespondingSourceObject: {fileID: 0}
  m_PrefabInstance: {fileID: 0}
  m_PrefabAsset: {fileID: 0}
  m_GameObject: {fileID: 1385343038}
  m_CullTransparentMesh: 1
--- !u!1 &1431507212
GameObject:
  m_ObjectHideFlags: 0
  m_CorrespondingSourceObject: {fileID: 0}
  m_PrefabInstance: {fileID: 0}
  m_PrefabAsset: {fileID: 0}
  serializedVersion: 6
  m_Component:
  - component: {fileID: 1431507216}
  - component: {fileID: 1431507215}
  - component: {fileID: 1431507214}
  - component: {fileID: 1431507213}
  m_Layer: 5
  m_Name: StartMenu
  m_TagString: Untagged
  m_Icon: {fileID: 0}
  m_NavMeshLayer: 0
  m_StaticEditorFlags: 0
  m_IsActive: 1
--- !u!114 &1431507213
MonoBehaviour:
  m_ObjectHideFlags: 0
  m_CorrespondingSourceObject: {fileID: 0}
  m_PrefabInstance: {fileID: 0}
  m_PrefabAsset: {fileID: 0}
  m_GameObject: {fileID: 1431507212}
  m_Enabled: 1
  m_EditorHideFlags: 0
  m_Script: {fileID: 11500000, guid: dc42784cf147c0c48a680349fa168899, type: 3}
  m_Name: 
  m_EditorClassIdentifier: 
  m_IgnoreReversedGraphics: 1
  m_BlockingObjects: 0
  m_BlockingMask:
    serializedVersion: 2
    m_Bits: 4294967295
--- !u!114 &1431507214
MonoBehaviour:
  m_ObjectHideFlags: 0
  m_CorrespondingSourceObject: {fileID: 0}
  m_PrefabInstance: {fileID: 0}
  m_PrefabAsset: {fileID: 0}
  m_GameObject: {fileID: 1431507212}
  m_Enabled: 1
  m_EditorHideFlags: 0
  m_Script: {fileID: 11500000, guid: 0cd44c1031e13a943bb63640046fad76, type: 3}
  m_Name: 
  m_EditorClassIdentifier: 
  m_UiScaleMode: 1
  m_ReferencePixelsPerUnit: 100
  m_ScaleFactor: 1
  m_ReferenceResolution: {x: 1920, y: 1080}
  m_ScreenMatchMode: 0
  m_MatchWidthOrHeight: 0
  m_PhysicalUnit: 3
  m_FallbackScreenDPI: 96
  m_DefaultSpriteDPI: 96
  m_DynamicPixelsPerUnit: 1
  m_PresetInfoIsWorld: 0
--- !u!223 &1431507215
Canvas:
  m_ObjectHideFlags: 0
  m_CorrespondingSourceObject: {fileID: 0}
  m_PrefabInstance: {fileID: 0}
  m_PrefabAsset: {fileID: 0}
  m_GameObject: {fileID: 1431507212}
  m_Enabled: 1
  serializedVersion: 3
  m_RenderMode: 0
  m_Camera: {fileID: 0}
  m_PlaneDistance: 100
  m_PixelPerfect: 0
  m_ReceivesEvents: 1
  m_OverrideSorting: 0
  m_OverridePixelPerfect: 0
  m_SortingBucketNormalizedSize: 0
  m_VertexColorAlwaysGammaSpace: 0
  m_AdditionalShaderChannelsFlag: 25
  m_UpdateRectTransformForStandalone: 0
  m_SortingLayerID: 0
  m_SortingOrder: 0
  m_TargetDisplay: 0
--- !u!224 &1431507216
RectTransform:
  m_ObjectHideFlags: 0
  m_CorrespondingSourceObject: {fileID: 0}
  m_PrefabInstance: {fileID: 0}
  m_PrefabAsset: {fileID: 0}
  m_GameObject: {fileID: 1431507212}
  m_LocalRotation: {x: 0, y: 0, z: 0, w: 1}
  m_LocalPosition: {x: 0, y: 0, z: 0}
  m_LocalScale: {x: 0, y: 0, z: 0}
  m_ConstrainProportionsScale: 0
  m_Children:
  - {fileID: 2095941040}
  - {fileID: 1277831542}
  m_Father: {fileID: 0}
  m_RootOrder: 8
  m_LocalEulerAnglesHint: {x: 0, y: 0, z: 0}
  m_AnchorMin: {x: 0, y: 0}
  m_AnchorMax: {x: 0, y: 0}
  m_AnchoredPosition: {x: 0, y: 0}
  m_SizeDelta: {x: 0, y: 0}
  m_Pivot: {x: 0, y: 0}
--- !u!1 &1648087548
GameObject:
  m_ObjectHideFlags: 0
  m_CorrespondingSourceObject: {fileID: 0}
  m_PrefabInstance: {fileID: 0}
  m_PrefabAsset: {fileID: 0}
  serializedVersion: 6
  m_Component:
  - component: {fileID: 1648087549}
  - component: {fileID: 1648087550}
  m_Layer: 5
  m_Name: Item
  m_TagString: Untagged
  m_Icon: {fileID: 0}
  m_NavMeshLayer: 0
  m_StaticEditorFlags: 0
  m_IsActive: 1
--- !u!224 &1648087549
RectTransform:
  m_ObjectHideFlags: 0
  m_CorrespondingSourceObject: {fileID: 0}
  m_PrefabInstance: {fileID: 0}
  m_PrefabAsset: {fileID: 0}
  m_GameObject: {fileID: 1648087548}
  m_LocalRotation: {x: 0, y: 0, z: 0, w: 1}
  m_LocalPosition: {x: 0, y: 0, z: 0}
  m_LocalScale: {x: 1, y: 1, z: 1}
  m_ConstrainProportionsScale: 0
  m_Children:
  - {fileID: 170878724}
  - {fileID: 446244953}
  - {fileID: 1335601610}
  m_Father: {fileID: 1895623060}
  m_RootOrder: -1
  m_LocalEulerAnglesHint: {x: 0, y: 0, z: 0}
  m_AnchorMin: {x: 0, y: 0.5}
  m_AnchorMax: {x: 1, y: 0.5}
  m_AnchoredPosition: {x: 0, y: 0}
  m_SizeDelta: {x: 0, y: 20}
  m_Pivot: {x: 0.5, y: 0.5}
--- !u!114 &1648087550
MonoBehaviour:
  m_ObjectHideFlags: 0
  m_CorrespondingSourceObject: {fileID: 0}
  m_PrefabInstance: {fileID: 0}
  m_PrefabAsset: {fileID: 0}
  m_GameObject: {fileID: 1648087548}
  m_Enabled: 1
  m_EditorHideFlags: 0
  m_Script: {fileID: 11500000, guid: 9085046f02f69544eb97fd06b6048fe2, type: 3}
  m_Name: 
  m_EditorClassIdentifier: 
  m_Navigation:
    m_Mode: 3
    m_WrapAround: 0
    m_SelectOnUp: {fileID: 0}
    m_SelectOnDown: {fileID: 0}
    m_SelectOnLeft: {fileID: 0}
    m_SelectOnRight: {fileID: 0}
  m_Transition: 1
  m_Colors:
    m_NormalColor: {r: 1, g: 1, b: 1, a: 1}
    m_HighlightedColor: {r: 0.9607843, g: 0.9607843, b: 0.9607843, a: 1}
    m_PressedColor: {r: 0.78431374, g: 0.78431374, b: 0.78431374, a: 1}
    m_SelectedColor: {r: 0.9607843, g: 0.9607843, b: 0.9607843, a: 1}
    m_DisabledColor: {r: 0.78431374, g: 0.78431374, b: 0.78431374, a: 0.5019608}
    m_ColorMultiplier: 1
    m_FadeDuration: 0.1
  m_SpriteState:
    m_HighlightedSprite: {fileID: 0}
    m_PressedSprite: {fileID: 0}
    m_SelectedSprite: {fileID: 0}
    m_DisabledSprite: {fileID: 0}
  m_AnimationTriggers:
    m_NormalTrigger: Normal
    m_HighlightedTrigger: Highlighted
    m_PressedTrigger: Pressed
    m_SelectedTrigger: Selected
    m_DisabledTrigger: Disabled
  m_Interactable: 1
  m_TargetGraphic: {fileID: 170878725}
  toggleTransition: 1
  graphic: {fileID: 446244954}
  m_Group: {fileID: 0}
  onValueChanged:
    m_PersistentCalls:
      m_Calls: []
  m_IsOn: 1
--- !u!1 &1800558272
GameObject:
  m_ObjectHideFlags: 0
  m_CorrespondingSourceObject: {fileID: 0}
  m_PrefabInstance: {fileID: 0}
  m_PrefabAsset: {fileID: 0}
  serializedVersion: 6
  m_Component:
  - component: {fileID: 1800558273}
  m_Layer: 0
  m_Name: ---------------------- UI -----------------------
  m_TagString: Untagged
  m_Icon: {fileID: 0}
  m_NavMeshLayer: 0
  m_StaticEditorFlags: 0
  m_IsActive: 1
--- !u!4 &1800558273
Transform:
  m_ObjectHideFlags: 0
  m_CorrespondingSourceObject: {fileID: 0}
  m_PrefabInstance: {fileID: 0}
  m_PrefabAsset: {fileID: 0}
  m_GameObject: {fileID: 1800558272}
  m_LocalRotation: {x: 0, y: 0, z: 0, w: 1}
  m_LocalPosition: {x: 0, y: 0, z: 0}
  m_LocalScale: {x: 1, y: 1, z: 1}
  m_ConstrainProportionsScale: 0
  m_Children: []
  m_Father: {fileID: 0}
  m_RootOrder: 4
  m_LocalEulerAnglesHint: {x: 0, y: 0, z: 0}
--- !u!1 &1855600545
GameObject:
  m_ObjectHideFlags: 0
  m_CorrespondingSourceObject: {fileID: 0}
  m_PrefabInstance: {fileID: 0}
  m_PrefabAsset: {fileID: 0}
  serializedVersion: 6
  m_Component:
  - component: {fileID: 1855600546}
  - component: {fileID: 1855600548}
  - component: {fileID: 1855600547}
  m_Layer: 5
  m_Name: Arrow
  m_TagString: Untagged
  m_Icon: {fileID: 0}
  m_NavMeshLayer: 0
  m_StaticEditorFlags: 0
  m_IsActive: 1
--- !u!224 &1855600546
RectTransform:
  m_ObjectHideFlags: 0
  m_CorrespondingSourceObject: {fileID: 0}
  m_PrefabInstance: {fileID: 0}
  m_PrefabAsset: {fileID: 0}
  m_GameObject: {fileID: 1855600545}
  m_LocalRotation: {x: 0, y: 0, z: 0, w: 1}
  m_LocalPosition: {x: 0, y: 0, z: 0}
  m_LocalScale: {x: 1, y: 1, z: 1}
  m_ConstrainProportionsScale: 0
  m_Children: []
  m_Father: {fileID: 2095941040}
  m_RootOrder: -1
  m_LocalEulerAnglesHint: {x: 0, y: 0, z: 0}
  m_AnchorMin: {x: 1, y: 0.5}
  m_AnchorMax: {x: 1, y: 0.5}
  m_AnchoredPosition: {x: -15, y: 0}
  m_SizeDelta: {x: 20, y: 20}
  m_Pivot: {x: 0.5, y: 0.5}
--- !u!114 &1855600547
MonoBehaviour:
  m_ObjectHideFlags: 0
  m_CorrespondingSourceObject: {fileID: 0}
  m_PrefabInstance: {fileID: 0}
  m_PrefabAsset: {fileID: 0}
  m_GameObject: {fileID: 1855600545}
  m_Enabled: 1
  m_EditorHideFlags: 0
  m_Script: {fileID: 11500000, guid: fe87c0e1cc204ed48ad3b37840f39efc, type: 3}
  m_Name: 
  m_EditorClassIdentifier: 
  m_Material: {fileID: 0}
  m_Color: {r: 1, g: 1, b: 1, a: 1}
  m_RaycastTarget: 1
  m_RaycastPadding: {x: 0, y: 0, z: 0, w: 0}
  m_Maskable: 1
  m_OnCullStateChanged:
    m_PersistentCalls:
      m_Calls: []
  m_Sprite: {fileID: 10915, guid: 0000000000000000f000000000000000, type: 0}
  m_Type: 0
  m_PreserveAspect: 0
  m_FillCenter: 1
  m_FillMethod: 4
  m_FillAmount: 1
  m_FillClockwise: 1
  m_FillOrigin: 0
  m_UseSpriteMesh: 0
  m_PixelsPerUnitMultiplier: 1
--- !u!222 &1855600548
CanvasRenderer:
  m_ObjectHideFlags: 0
  m_CorrespondingSourceObject: {fileID: 0}
  m_PrefabInstance: {fileID: 0}
  m_PrefabAsset: {fileID: 0}
  m_GameObject: {fileID: 1855600545}
  m_CullTransparentMesh: 1
--- !u!1 &1895623059
GameObject:
  m_ObjectHideFlags: 0
  m_CorrespondingSourceObject: {fileID: 0}
  m_PrefabInstance: {fileID: 0}
  m_PrefabAsset: {fileID: 0}
  serializedVersion: 6
  m_Component:
  - component: {fileID: 1895623060}
  m_Layer: 5
  m_Name: Content
  m_TagString: Untagged
  m_Icon: {fileID: 0}
  m_NavMeshLayer: 0
  m_StaticEditorFlags: 0
  m_IsActive: 1
--- !u!224 &1895623060
RectTransform:
  m_ObjectHideFlags: 0
  m_CorrespondingSourceObject: {fileID: 0}
  m_PrefabInstance: {fileID: 0}
  m_PrefabAsset: {fileID: 0}
  m_GameObject: {fileID: 1895623059}
  m_LocalRotation: {x: 0, y: 0, z: 0, w: 1}
  m_LocalPosition: {x: 0, y: 0, z: 0}
  m_LocalScale: {x: 1, y: 1, z: 1}
  m_ConstrainProportionsScale: 0
  m_Children:
  - {fileID: 1648087549}
  m_Father: {fileID: 603247677}
  m_RootOrder: -1
  m_LocalEulerAnglesHint: {x: 0, y: 0, z: 0}
  m_AnchorMin: {x: 0, y: 1}
  m_AnchorMax: {x: 1, y: 1}
  m_AnchoredPosition: {x: 0, y: 0}
  m_SizeDelta: {x: 0, y: 28}
  m_Pivot: {x: 0.5, y: 1}
--- !u!1 &1901323877
GameObject:
  m_ObjectHideFlags: 0
  m_CorrespondingSourceObject: {fileID: 0}
  m_PrefabInstance: {fileID: 0}
  m_PrefabAsset: {fileID: 0}
  serializedVersion: 6
  m_Component:
  - component: {fileID: 1901323879}
  - component: {fileID: 1901323878}
  m_Layer: 5
  m_Name: UIToolkitRootCanvas
  m_TagString: Untagged
  m_Icon: {fileID: 0}
  m_NavMeshLayer: 0
  m_StaticEditorFlags: 0
  m_IsActive: 1
--- !u!114 &1901323878
MonoBehaviour:
  m_ObjectHideFlags: 0
  m_CorrespondingSourceObject: {fileID: 0}
  m_PrefabInstance: {fileID: 0}
  m_PrefabAsset: {fileID: 0}
  m_GameObject: {fileID: 1901323877}
  m_Enabled: 1
  m_EditorHideFlags: 0
  m_Script: {fileID: 19102, guid: 0000000000000000e000000000000000, type: 0}
  m_Name: 
  m_EditorClassIdentifier: 
  m_PanelSettings: {fileID: 11400000, guid: 9be11967a62ac1e43a24aecf7ff62934, type: 2}
  m_ParentUI: {fileID: 0}
  sourceAsset: {fileID: 0}
  m_SortingOrder: 0
--- !u!4 &1901323879
Transform:
  m_ObjectHideFlags: 0
  m_CorrespondingSourceObject: {fileID: 0}
  m_PrefabInstance: {fileID: 0}
  m_PrefabAsset: {fileID: 0}
  m_GameObject: {fileID: 1901323877}
  m_LocalRotation: {x: 0, y: 0, z: 0, w: 1}
  m_LocalPosition: {x: 0, y: 0, z: 0}
  m_LocalScale: {x: 1, y: 1, z: 1}
  m_ConstrainProportionsScale: 0
  m_Children: []
  m_Father: {fileID: 0}
  m_RootOrder: 6
  m_LocalEulerAnglesHint: {x: 0, y: 0, z: 0}
--- !u!1 &2042493840
GameObject:
  m_ObjectHideFlags: 0
  m_CorrespondingSourceObject: {fileID: 0}
  m_PrefabInstance: {fileID: 0}
  m_PrefabAsset: {fileID: 0}
  serializedVersion: 6
  m_Component:
  - component: {fileID: 2042493841}
  - component: {fileID: 2042493843}
  - component: {fileID: 2042493842}
  m_Layer: 5
  m_Name: Label
  m_TagString: Untagged
  m_Icon: {fileID: 0}
  m_NavMeshLayer: 0
  m_StaticEditorFlags: 0
  m_IsActive: 1
--- !u!224 &2042493841
RectTransform:
  m_ObjectHideFlags: 0
  m_CorrespondingSourceObject: {fileID: 0}
  m_PrefabInstance: {fileID: 0}
  m_PrefabAsset: {fileID: 0}
  m_GameObject: {fileID: 2042493840}
  m_LocalRotation: {x: 0, y: 0, z: 0, w: 1}
  m_LocalPosition: {x: 0, y: 0, z: 0}
  m_LocalScale: {x: 1, y: 1, z: 1}
  m_ConstrainProportionsScale: 0
  m_Children: []
  m_Father: {fileID: 2095941040}
  m_RootOrder: -1
  m_LocalEulerAnglesHint: {x: 0, y: 0, z: 0}
  m_AnchorMin: {x: 0, y: 0}
  m_AnchorMax: {x: 1, y: 1}
  m_AnchoredPosition: {x: -7.5000305, y: -0.5}
  m_SizeDelta: {x: -35, y: -13}
  m_Pivot: {x: 0.5, y: 0.5}
--- !u!114 &2042493842
MonoBehaviour:
  m_ObjectHideFlags: 0
  m_CorrespondingSourceObject: {fileID: 0}
  m_PrefabInstance: {fileID: 0}
  m_PrefabAsset: {fileID: 0}
  m_GameObject: {fileID: 2042493840}
  m_Enabled: 1
  m_EditorHideFlags: 0
  m_Script: {fileID: 11500000, guid: f4688fdb7df04437aeb418b961361dc5, type: 3}
  m_Name: 
  m_EditorClassIdentifier: 
  m_Material: {fileID: 0}
  m_Color: {r: 1, g: 1, b: 1, a: 1}
  m_RaycastTarget: 1
  m_RaycastPadding: {x: 0, y: 0, z: 0, w: 0}
  m_Maskable: 1
  m_OnCullStateChanged:
    m_PersistentCalls:
      m_Calls: []
  m_text: 
  m_isRightToLeft: 0
  m_fontAsset: {fileID: 11400000, guid: 35aa85d68d15435418848a03a2db81ec, type: 2}
  m_sharedMaterial: {fileID: 1701868249614554837, guid: 35aa85d68d15435418848a03a2db81ec, type: 2}
  m_fontSharedMaterials: []
  m_fontMaterial: {fileID: 0}
  m_fontMaterials: []
  m_fontColor32:
    serializedVersion: 2
    rgba: 4281479730
  m_fontColor: {r: 0.19607843, g: 0.19607843, b: 0.19607843, a: 1}
  m_enableVertexGradient: 0
  m_colorMode: 3
  m_fontColorGradient:
    topLeft: {r: 1, g: 1, b: 1, a: 1}
    topRight: {r: 1, g: 1, b: 1, a: 1}
    bottomLeft: {r: 1, g: 1, b: 1, a: 1}
    bottomRight: {r: 1, g: 1, b: 1, a: 1}
  m_fontColorGradientPreset: {fileID: 0}
  m_spriteAsset: {fileID: 0}
  m_tintAllSprites: 0
  m_StyleSheet: {fileID: 0}
  m_TextStyleHashCode: -1183493901
  m_overrideHtmlColors: 0
  m_faceColor:
    serializedVersion: 2
    rgba: 4294967295
  m_fontSize: 14
  m_fontSizeBase: 14
  m_fontWeight: 400
  m_enableAutoSizing: 1
  m_fontSizeMin: 0
  m_fontSizeMax: 25
  m_fontStyle: 0
  m_HorizontalAlignment: 1
  m_VerticalAlignment: 512
  m_textAlignment: 65535
  m_characterSpacing: 0
  m_wordSpacing: 0
  m_lineSpacing: 0
  m_lineSpacingMax: 0
  m_paragraphSpacing: 0
  m_charWidthMaxAdj: 0
  m_enableWordWrapping: 1
  m_wordWrappingRatios: 0.4
  m_overflowMode: 0
  m_linkedTextComponent: {fileID: 0}
  parentLinkedComponent: {fileID: 0}
  m_enableKerning: 1
  m_enableExtraPadding: 0
  checkPaddingRequired: 0
  m_isRichText: 1
  m_parseCtrlCharacters: 1
  m_isOrthographic: 1
  m_isCullingEnabled: 0
  m_horizontalMapping: 0
  m_verticalMapping: 0
  m_uvLineOffset: 0
  m_geometrySortingOrder: 0
  m_IsTextObjectScaleStatic: 0
  m_VertexBufferAutoSizeReduction: 0
  m_useMaxVisibleDescender: 1
  m_pageToDisplay: 1
  m_margin: {x: 0, y: 0, z: 0, w: 0}
  m_isUsingLegacyAnimationComponent: 0
  m_isVolumetricText: 0
  m_hasFontAssetChanged: 0
  m_baseMaterial: {fileID: 0}
  m_maskOffset: {x: 0, y: 0, z: 0, w: 0}
--- !u!222 &2042493843
CanvasRenderer:
  m_ObjectHideFlags: 0
  m_CorrespondingSourceObject: {fileID: 0}
  m_PrefabInstance: {fileID: 0}
  m_PrefabAsset: {fileID: 0}
  m_GameObject: {fileID: 2042493840}
  m_CullTransparentMesh: 1
--- !u!1 &2095941039
GameObject:
  m_ObjectHideFlags: 0
  m_CorrespondingSourceObject: {fileID: 0}
  m_PrefabInstance: {fileID: 0}
  m_PrefabAsset: {fileID: 0}
  serializedVersion: 6
  m_Component:
  - component: {fileID: 2095941040}
  - component: {fileID: 2095941043}
  - component: {fileID: 2095941042}
  - component: {fileID: 2095941041}
  m_Layer: 5
  m_Name: Dropdown
  m_TagString: Untagged
  m_Icon: {fileID: 0}
  m_NavMeshLayer: 0
  m_StaticEditorFlags: 0
  m_IsActive: 1
--- !u!224 &2095941040
RectTransform:
  m_ObjectHideFlags: 0
  m_CorrespondingSourceObject: {fileID: 0}
  m_PrefabInstance: {fileID: 0}
  m_PrefabAsset: {fileID: 0}
  m_GameObject: {fileID: 2095941039}
  m_LocalRotation: {x: 0, y: 0, z: 0, w: 1}
  m_LocalPosition: {x: 0, y: 0, z: 0}
  m_LocalScale: {x: 1, y: 1, z: 1}
  m_ConstrainProportionsScale: 0
  m_Children:
  - {fileID: 2042493841}
  - {fileID: 1855600546}
  - {fileID: 1385343039}
  m_Father: {fileID: 1431507216}
  m_RootOrder: -1
  m_LocalEulerAnglesHint: {x: 0, y: 0, z: 0}
  m_AnchorMin: {x: 1, y: 1}
  m_AnchorMax: {x: 1, y: 1}
  m_AnchoredPosition: {x: -695, y: -27}
  m_SizeDelta: {x: 472.5011, y: 30}
  m_Pivot: {x: 1, y: 1}
--- !u!114 &2095941041
MonoBehaviour:
  m_ObjectHideFlags: 0
  m_CorrespondingSourceObject: {fileID: 0}
  m_PrefabInstance: {fileID: 0}
  m_PrefabAsset: {fileID: 0}
  m_GameObject: {fileID: 2095941039}
  m_Enabled: 1
  m_EditorHideFlags: 0
  m_Script: {fileID: 11500000, guid: 7b743370ac3e4ec2a1668f5455a8ef8a, type: 3}
  m_Name: 
  m_EditorClassIdentifier: 
  m_Navigation:
    m_Mode: 3
    m_WrapAround: 0
    m_SelectOnUp: {fileID: 0}
    m_SelectOnDown: {fileID: 0}
    m_SelectOnLeft: {fileID: 0}
    m_SelectOnRight: {fileID: 0}
  m_Transition: 1
  m_Colors:
    m_NormalColor: {r: 1, g: 1, b: 1, a: 1}
    m_HighlightedColor: {r: 0.9607843, g: 0.9607843, b: 0.9607843, a: 1}
    m_PressedColor: {r: 0.78431374, g: 0.78431374, b: 0.78431374, a: 1}
    m_SelectedColor: {r: 0.9607843, g: 0.9607843, b: 0.9607843, a: 1}
    m_DisabledColor: {r: 0.78431374, g: 0.78431374, b: 0.78431374, a: 0.5019608}
    m_ColorMultiplier: 1
    m_FadeDuration: 0.1
  m_SpriteState:
    m_HighlightedSprite: {fileID: 0}
    m_PressedSprite: {fileID: 0}
    m_SelectedSprite: {fileID: 0}
    m_DisabledSprite: {fileID: 0}
  m_AnimationTriggers:
    m_NormalTrigger: Normal
    m_HighlightedTrigger: Highlighted
    m_PressedTrigger: Pressed
    m_SelectedTrigger: Selected
    m_DisabledTrigger: Disabled
  m_Interactable: 1
  m_TargetGraphic: {fileID: 2095941042}
  m_Template: {fileID: 1385343039}
  m_CaptionText: {fileID: 2042493842}
  m_CaptionImage: {fileID: 0}
  m_Placeholder: {fileID: 0}
  m_ItemText: {fileID: 1335601611}
  m_ItemImage: {fileID: 0}
  m_Value: -1
  m_Options:
    m_Options: []
  m_OnValueChanged:
    m_PersistentCalls:
      m_Calls: []
  m_AlphaFadeSpeed: 0.15
--- !u!114 &2095941042
MonoBehaviour:
  m_ObjectHideFlags: 0
  m_CorrespondingSourceObject: {fileID: 0}
  m_PrefabInstance: {fileID: 0}
  m_PrefabAsset: {fileID: 0}
  m_GameObject: {fileID: 2095941039}
  m_Enabled: 1
  m_EditorHideFlags: 0
  m_Script: {fileID: 11500000, guid: fe87c0e1cc204ed48ad3b37840f39efc, type: 3}
  m_Name: 
  m_EditorClassIdentifier: 
  m_Material: {fileID: 0}
  m_Color: {r: 1, g: 1, b: 1, a: 1}
  m_RaycastTarget: 1
  m_RaycastPadding: {x: 0, y: 0, z: 0, w: 0}
  m_Maskable: 1
  m_OnCullStateChanged:
    m_PersistentCalls:
      m_Calls: []
  m_Sprite: {fileID: 10905, guid: 0000000000000000f000000000000000, type: 0}
  m_Type: 1
  m_PreserveAspect: 0
  m_FillCenter: 1
  m_FillMethod: 4
  m_FillAmount: 1
  m_FillClockwise: 1
  m_FillOrigin: 0
  m_UseSpriteMesh: 0
  m_PixelsPerUnitMultiplier: 1
--- !u!222 &2095941043
CanvasRenderer:
  m_ObjectHideFlags: 0
  m_CorrespondingSourceObject: {fileID: 0}
  m_PrefabInstance: {fileID: 0}
  m_PrefabAsset: {fileID: 0}
  m_GameObject: {fileID: 2095941039}
  m_CullTransparentMesh: 1
<<<<<<< HEAD
--- !u!1001 &2120228937440095928
PrefabInstance:
  m_ObjectHideFlags: 0
  serializedVersion: 2
  m_Modification:
    serializedVersion: 3
    m_TransformParent: {fileID: 0}
    m_Modifications:
    - target: {fileID: 5319140435606112328, guid: ff887d043bcc0b94a8782b218200d650, type: 3}
      propertyPath: m_Name
      value: Directional Light
      objectReference: {fileID: 0}
    - target: {fileID: 8165004788851571507, guid: ff887d043bcc0b94a8782b218200d650, type: 3}
      propertyPath: m_RootOrder
      value: 0
      objectReference: {fileID: 0}
    - target: {fileID: 8165004788851571507, guid: ff887d043bcc0b94a8782b218200d650, type: 3}
      propertyPath: m_LocalPosition.x
      value: 0
      objectReference: {fileID: 0}
    - target: {fileID: 8165004788851571507, guid: ff887d043bcc0b94a8782b218200d650, type: 3}
      propertyPath: m_LocalPosition.y
      value: 0
      objectReference: {fileID: 0}
    - target: {fileID: 8165004788851571507, guid: ff887d043bcc0b94a8782b218200d650, type: 3}
      propertyPath: m_LocalPosition.z
      value: 0
      objectReference: {fileID: 0}
    - target: {fileID: 8165004788851571507, guid: ff887d043bcc0b94a8782b218200d650, type: 3}
      propertyPath: m_LocalRotation.w
      value: 0.92387956
      objectReference: {fileID: 0}
    - target: {fileID: 8165004788851571507, guid: ff887d043bcc0b94a8782b218200d650, type: 3}
      propertyPath: m_LocalRotation.x
      value: 0.38268343
      objectReference: {fileID: 0}
    - target: {fileID: 8165004788851571507, guid: ff887d043bcc0b94a8782b218200d650, type: 3}
      propertyPath: m_LocalRotation.y
      value: 0
      objectReference: {fileID: 0}
    - target: {fileID: 8165004788851571507, guid: ff887d043bcc0b94a8782b218200d650, type: 3}
      propertyPath: m_LocalRotation.z
      value: 0
      objectReference: {fileID: 0}
    - target: {fileID: 8165004788851571507, guid: ff887d043bcc0b94a8782b218200d650, type: 3}
      propertyPath: m_LocalEulerAnglesHint.x
      value: 45
      objectReference: {fileID: 0}
    - target: {fileID: 8165004788851571507, guid: ff887d043bcc0b94a8782b218200d650, type: 3}
      propertyPath: m_LocalEulerAnglesHint.y
      value: 0
      objectReference: {fileID: 0}
    - target: {fileID: 8165004788851571507, guid: ff887d043bcc0b94a8782b218200d650, type: 3}
      propertyPath: m_LocalEulerAnglesHint.z
      value: 0
      objectReference: {fileID: 0}
    m_RemovedComponents: []
    m_RemovedGameObjects: []
    m_AddedGameObjects: []
    m_AddedComponents: []
  m_SourcePrefab: {fileID: 100100000, guid: ff887d043bcc0b94a8782b218200d650, type: 3}
=======
--- !u!1 &2104274356
GameObject:
  m_ObjectHideFlags: 0
  m_CorrespondingSourceObject: {fileID: 0}
  m_PrefabInstance: {fileID: 0}
  m_PrefabAsset: {fileID: 0}
  serializedVersion: 6
  m_Component:
  - component: {fileID: 2104274357}
  m_Layer: 0
  m_Name: ---------------- Runtime Objects ----------------
  m_TagString: Untagged
  m_Icon: {fileID: 0}
  m_NavMeshLayer: 0
  m_StaticEditorFlags: 0
  m_IsActive: 1
--- !u!4 &2104274357
Transform:
  m_ObjectHideFlags: 0
  m_CorrespondingSourceObject: {fileID: 0}
  m_PrefabInstance: {fileID: 0}
  m_PrefabAsset: {fileID: 0}
  m_GameObject: {fileID: 2104274356}
  m_LocalRotation: {x: 0, y: 0, z: 0, w: 1}
  m_LocalPosition: {x: 0, y: 0, z: 0}
  m_LocalScale: {x: 1, y: 1, z: 1}
  m_ConstrainProportionsScale: 0
  m_Children: []
  m_Father: {fileID: 0}
  m_RootOrder: 9
  m_LocalEulerAnglesHint: {x: 0, y: 0, z: 0}
>>>>>>> c46b8e77
--- !u!1001 &4363253906714060728
PrefabInstance:
  m_ObjectHideFlags: 0
  serializedVersion: 2
  m_Modification:
    serializedVersion: 3
    m_TransformParent: {fileID: 0}
    m_Modifications:
    - target: {fileID: 6261767294566073009, guid: 402338b75b99c91409764700d1f00a6d, type: 3}
      propertyPath: m_LocalScale.x
      value: 500
      objectReference: {fileID: 0}
    - target: {fileID: 6261767294566073009, guid: 402338b75b99c91409764700d1f00a6d, type: 3}
      propertyPath: m_LocalScale.z
      value: 500
      objectReference: {fileID: 0}
    - target: {fileID: 6367988842618399763, guid: 402338b75b99c91409764700d1f00a6d, type: 3}
      propertyPath: m_IsActive
      value: 1
      objectReference: {fileID: 0}
    - target: {fileID: 8849659727847101794, guid: 402338b75b99c91409764700d1f00a6d, type: 3}
      propertyPath: m_Name
      value: Floor
      objectReference: {fileID: 0}
    - target: {fileID: 8849659727847101794, guid: 402338b75b99c91409764700d1f00a6d, type: 3}
      propertyPath: m_IsActive
      value: 1
      objectReference: {fileID: 0}
    - target: {fileID: 8887605237264433693, guid: 402338b75b99c91409764700d1f00a6d, type: 3}
      propertyPath: m_LocalScale.x
      value: 500
      objectReference: {fileID: 0}
    - target: {fileID: 8887605237264433693, guid: 402338b75b99c91409764700d1f00a6d, type: 3}
      propertyPath: m_LocalScale.z
      value: 500
      objectReference: {fileID: 0}
    - target: {fileID: 8887605237264433693, guid: 402338b75b99c91409764700d1f00a6d, type: 3}
      propertyPath: m_LocalPosition.y
      value: 0
      objectReference: {fileID: 0}
    - target: {fileID: 8982288525742465179, guid: 402338b75b99c91409764700d1f00a6d, type: 3}
      propertyPath: m_RootOrder
      value: 3
      objectReference: {fileID: 0}
    - target: {fileID: 8982288525742465179, guid: 402338b75b99c91409764700d1f00a6d, type: 3}
      propertyPath: m_LocalPosition.x
      value: 0
      objectReference: {fileID: 0}
    - target: {fileID: 8982288525742465179, guid: 402338b75b99c91409764700d1f00a6d, type: 3}
      propertyPath: m_LocalPosition.y
      value: 0
      objectReference: {fileID: 0}
    - target: {fileID: 8982288525742465179, guid: 402338b75b99c91409764700d1f00a6d, type: 3}
      propertyPath: m_LocalPosition.z
      value: 0
      objectReference: {fileID: 0}
    - target: {fileID: 8982288525742465179, guid: 402338b75b99c91409764700d1f00a6d, type: 3}
      propertyPath: m_LocalRotation.w
      value: 1
      objectReference: {fileID: 0}
    - target: {fileID: 8982288525742465179, guid: 402338b75b99c91409764700d1f00a6d, type: 3}
      propertyPath: m_LocalRotation.x
      value: 0
      objectReference: {fileID: 0}
    - target: {fileID: 8982288525742465179, guid: 402338b75b99c91409764700d1f00a6d, type: 3}
      propertyPath: m_LocalRotation.y
      value: 0
      objectReference: {fileID: 0}
    - target: {fileID: 8982288525742465179, guid: 402338b75b99c91409764700d1f00a6d, type: 3}
      propertyPath: m_LocalRotation.z
      value: 0
      objectReference: {fileID: 0}
    - target: {fileID: 8982288525742465179, guid: 402338b75b99c91409764700d1f00a6d, type: 3}
      propertyPath: m_LocalEulerAnglesHint.x
      value: 0
      objectReference: {fileID: 0}
    - target: {fileID: 8982288525742465179, guid: 402338b75b99c91409764700d1f00a6d, type: 3}
      propertyPath: m_LocalEulerAnglesHint.y
      value: 0
      objectReference: {fileID: 0}
    - target: {fileID: 8982288525742465179, guid: 402338b75b99c91409764700d1f00a6d, type: 3}
      propertyPath: m_LocalEulerAnglesHint.z
      value: 0
      objectReference: {fileID: 0}
    m_RemovedComponents: []
    m_RemovedGameObjects: []
    m_AddedGameObjects: []
    m_AddedComponents: []
  m_SourcePrefab: {fileID: 100100000, guid: 402338b75b99c91409764700d1f00a6d, type: 3}<|MERGE_RESOLUTION|>--- conflicted
+++ resolved
@@ -38,11 +38,7 @@
   m_ReflectionIntensity: 1
   m_CustomReflection: {fileID: 0}
   m_Sun: {fileID: 705507994}
-<<<<<<< HEAD
   m_IndirectSpecularColor: {r: 0, g: 0, b: 0, a: 1}
-=======
-  m_IndirectSpecularColor: {r: 0.16788375, g: 0.21073635, b: 0.28994125, a: 1}
->>>>>>> c46b8e77
   m_UseRadianceAmbientProbe: 0
 --- !u!157 &3
 LightmapSettings:
@@ -101,7 +97,8 @@
     m_ExportTrainingData: 0
     m_TrainingDataDestination: TrainingData
     m_LightProbeSampleCountMultiplier: 4
-  m_LightingDataAsset: {fileID: 112000000, guid: ae63551eafe11944f8527ceb84841c83, type: 2}
+  m_LightingDataAsset: {fileID: 112000000, guid: ae63551eafe11944f8527ceb84841c83,
+    type: 2}
   m_LightingSettings: {fileID: 0}
 --- !u!196 &4
 NavMeshSettings:
@@ -137,7 +134,7 @@
   m_Component:
   - component: {fileID: 158563622}
   m_Layer: 0
-  m_Name: ---------------- Base Environment ---------------
+  m_Name: '---------------- Base Environment ---------------'
   m_TagString: Untagged
   m_Icon: {fileID: 0}
   m_NavMeshLayer: 0
@@ -279,8 +276,10 @@
   m_Script: {fileID: 11500000, guid: aa1edce87d5d4c41bbc1550b42e82900, type: 3}
   m_Name: 
   m_EditorClassIdentifier: 
-  globalPluginSettingsContainer: {fileID: 11400000, guid: 7575a56449e4af444b9c13267319c95d, type: 2}
-  scenePluginSettingsContainer: {fileID: 11400000, guid: 52a2a6abe420a8b4db9dc55df4b42e92, type: 2}
+  globalPluginSettingsContainer: {fileID: 11400000, guid: 7575a56449e4af444b9c13267319c95d,
+    type: 2}
+  scenePluginSettingsContainer: {fileID: 11400000, guid: 52a2a6abe420a8b4db9dc55df4b42e92,
+    type: 2}
   uiToolkitRoot: {fileID: 1901323878}
   debugUiRoot: {fileID: 946305963}
   StartPosition: {x: 0, y: 0}
@@ -686,25 +685,14 @@
   m_CullTransparentMesh: 1
 --- !u!108 &705507994 stripped
 Light:
-  m_CorrespondingSourceObject: {fileID: 7432390511473013031, guid: ff887d043bcc0b94a8782b218200d650, type: 3}
+  m_CorrespondingSourceObject: {fileID: 7432390511473013031, guid: ff887d043bcc0b94a8782b218200d650,
+    type: 3}
   m_PrefabInstance: {fileID: 2120228937440095928}
   m_PrefabAsset: {fileID: 0}
-<<<<<<< HEAD
 --- !u!114 &705507997 stripped
-=======
-  m_GameObject: {fileID: 705507993}
-  m_LocalRotation: {x: 0.40821788, y: -0.23456968, z: 0.10938163, w: 0.8754261}
-  m_LocalPosition: {x: 0, y: 3, z: 0}
-  m_LocalScale: {x: 1, y: 1, z: 1}
-  m_ConstrainProportionsScale: 0
-  m_Children: []
-  m_Father: {fileID: 0}
-  m_RootOrder: 2
-  m_LocalEulerAnglesHint: {x: 50, y: -30, z: 0}
---- !u!114 &705507996
->>>>>>> c46b8e77
-MonoBehaviour:
-  m_CorrespondingSourceObject: {fileID: 3815596445066857224, guid: ff887d043bcc0b94a8782b218200d650, type: 3}
+MonoBehaviour:
+  m_CorrespondingSourceObject: {fileID: 3815596445066857224, guid: ff887d043bcc0b94a8782b218200d650,
+    type: 3}
   m_PrefabInstance: {fileID: 2120228937440095928}
   m_PrefabAsset: {fileID: 0}
   m_GameObject: {fileID: 0}
@@ -744,7 +732,8 @@
   m_EditorClassIdentifier: 
   m_PanelSettings: {fileID: 11400000, guid: 45c1f1517231a0d4aaa851c5466f3bbf, type: 2}
   m_ParentUI: {fileID: 0}
-  sourceAsset: {fileID: 9197481963319205126, guid: 2a0aec8d6f95bf34ba66a7d0b5f1f158, type: 3}
+  sourceAsset: {fileID: 9197481963319205126, guid: 2a0aec8d6f95bf34ba66a7d0b5f1f158,
+    type: 3}
   m_SortingOrder: 0
 --- !u!4 &946305964
 Transform:
@@ -822,7 +811,8 @@
   m_text: Realm
   m_isRightToLeft: 0
   m_fontAsset: {fileID: 11400000, guid: 96ae0a2159a39234f858ea23bdcc74ad, type: 2}
-  m_sharedMaterial: {fileID: 735423033564544980, guid: 96ae0a2159a39234f858ea23bdcc74ad, type: 2}
+  m_sharedMaterial: {fileID: 735423033564544980, guid: 96ae0a2159a39234f858ea23bdcc74ad,
+    type: 2}
   m_fontSharedMaterials: []
   m_fontMaterial: {fileID: 0}
   m_fontMaterials: []
@@ -960,17 +950,25 @@
   m_MoveRepeatDelay: 0.5
   m_MoveRepeatRate: 0.1
   m_XRTrackingOrigin: {fileID: 0}
-  m_ActionsAsset: {fileID: -944628639613478452, guid: 6cec26357c7fb8f44b03ce452209387d, type: 3}
-  m_PointAction: {fileID: 8247508314672399740, guid: 6cec26357c7fb8f44b03ce452209387d, type: 3}
+  m_ActionsAsset: {fileID: -944628639613478452, guid: 6cec26357c7fb8f44b03ce452209387d,
+    type: 3}
+  m_PointAction: {fileID: 8247508314672399740, guid: 6cec26357c7fb8f44b03ce452209387d,
+    type: 3}
   m_MoveAction: {fileID: 0}
   m_SubmitAction: {fileID: 0}
   m_CancelAction: {fileID: 0}
-  m_LeftClickAction: {fileID: -872110275332013132, guid: 6cec26357c7fb8f44b03ce452209387d, type: 3}
-  m_MiddleClickAction: {fileID: 7660870786041202592, guid: 6cec26357c7fb8f44b03ce452209387d, type: 3}
-  m_RightClickAction: {fileID: -5657700683146742393, guid: 6cec26357c7fb8f44b03ce452209387d, type: 3}
-  m_ScrollWheelAction: {fileID: 743484021006385890, guid: 6cec26357c7fb8f44b03ce452209387d, type: 3}
-  m_TrackedDevicePositionAction: {fileID: 1315051935247086908, guid: 6cec26357c7fb8f44b03ce452209387d, type: 3}
-  m_TrackedDeviceOrientationAction: {fileID: -2150570120027286643, guid: 6cec26357c7fb8f44b03ce452209387d, type: 3}
+  m_LeftClickAction: {fileID: -872110275332013132, guid: 6cec26357c7fb8f44b03ce452209387d,
+    type: 3}
+  m_MiddleClickAction: {fileID: 7660870786041202592, guid: 6cec26357c7fb8f44b03ce452209387d,
+    type: 3}
+  m_RightClickAction: {fileID: -5657700683146742393, guid: 6cec26357c7fb8f44b03ce452209387d,
+    type: 3}
+  m_ScrollWheelAction: {fileID: 743484021006385890, guid: 6cec26357c7fb8f44b03ce452209387d,
+    type: 3}
+  m_TrackedDevicePositionAction: {fileID: 1315051935247086908, guid: 6cec26357c7fb8f44b03ce452209387d,
+    type: 3}
+  m_TrackedDeviceOrientationAction: {fileID: -2150570120027286643, guid: 6cec26357c7fb8f44b03ce452209387d,
+    type: 3}
   m_DeselectOnBackgroundClick: 1
   m_PointerBehavior: 0
   m_CursorLockBehavior: 0
@@ -1547,7 +1545,7 @@
   m_Component:
   - component: {fileID: 1800558273}
   m_Layer: 0
-  m_Name: ---------------------- UI -----------------------
+  m_Name: '---------------------- UI -----------------------'
   m_TagString: Untagged
   m_Icon: {fileID: 0}
   m_NavMeshLayer: 0
@@ -1790,7 +1788,8 @@
   m_text: 
   m_isRightToLeft: 0
   m_fontAsset: {fileID: 11400000, guid: 35aa85d68d15435418848a03a2db81ec, type: 2}
-  m_sharedMaterial: {fileID: 1701868249614554837, guid: 35aa85d68d15435418848a03a2db81ec, type: 2}
+  m_sharedMaterial: {fileID: 1701868249614554837, guid: 35aa85d68d15435418848a03a2db81ec,
+    type: 2}
   m_fontSharedMaterials: []
   m_fontMaterial: {fileID: 0}
   m_fontMaterials: []
@@ -1998,69 +1997,6 @@
   m_PrefabAsset: {fileID: 0}
   m_GameObject: {fileID: 2095941039}
   m_CullTransparentMesh: 1
-<<<<<<< HEAD
---- !u!1001 &2120228937440095928
-PrefabInstance:
-  m_ObjectHideFlags: 0
-  serializedVersion: 2
-  m_Modification:
-    serializedVersion: 3
-    m_TransformParent: {fileID: 0}
-    m_Modifications:
-    - target: {fileID: 5319140435606112328, guid: ff887d043bcc0b94a8782b218200d650, type: 3}
-      propertyPath: m_Name
-      value: Directional Light
-      objectReference: {fileID: 0}
-    - target: {fileID: 8165004788851571507, guid: ff887d043bcc0b94a8782b218200d650, type: 3}
-      propertyPath: m_RootOrder
-      value: 0
-      objectReference: {fileID: 0}
-    - target: {fileID: 8165004788851571507, guid: ff887d043bcc0b94a8782b218200d650, type: 3}
-      propertyPath: m_LocalPosition.x
-      value: 0
-      objectReference: {fileID: 0}
-    - target: {fileID: 8165004788851571507, guid: ff887d043bcc0b94a8782b218200d650, type: 3}
-      propertyPath: m_LocalPosition.y
-      value: 0
-      objectReference: {fileID: 0}
-    - target: {fileID: 8165004788851571507, guid: ff887d043bcc0b94a8782b218200d650, type: 3}
-      propertyPath: m_LocalPosition.z
-      value: 0
-      objectReference: {fileID: 0}
-    - target: {fileID: 8165004788851571507, guid: ff887d043bcc0b94a8782b218200d650, type: 3}
-      propertyPath: m_LocalRotation.w
-      value: 0.92387956
-      objectReference: {fileID: 0}
-    - target: {fileID: 8165004788851571507, guid: ff887d043bcc0b94a8782b218200d650, type: 3}
-      propertyPath: m_LocalRotation.x
-      value: 0.38268343
-      objectReference: {fileID: 0}
-    - target: {fileID: 8165004788851571507, guid: ff887d043bcc0b94a8782b218200d650, type: 3}
-      propertyPath: m_LocalRotation.y
-      value: 0
-      objectReference: {fileID: 0}
-    - target: {fileID: 8165004788851571507, guid: ff887d043bcc0b94a8782b218200d650, type: 3}
-      propertyPath: m_LocalRotation.z
-      value: 0
-      objectReference: {fileID: 0}
-    - target: {fileID: 8165004788851571507, guid: ff887d043bcc0b94a8782b218200d650, type: 3}
-      propertyPath: m_LocalEulerAnglesHint.x
-      value: 45
-      objectReference: {fileID: 0}
-    - target: {fileID: 8165004788851571507, guid: ff887d043bcc0b94a8782b218200d650, type: 3}
-      propertyPath: m_LocalEulerAnglesHint.y
-      value: 0
-      objectReference: {fileID: 0}
-    - target: {fileID: 8165004788851571507, guid: ff887d043bcc0b94a8782b218200d650, type: 3}
-      propertyPath: m_LocalEulerAnglesHint.z
-      value: 0
-      objectReference: {fileID: 0}
-    m_RemovedComponents: []
-    m_RemovedGameObjects: []
-    m_AddedGameObjects: []
-    m_AddedComponents: []
-  m_SourcePrefab: {fileID: 100100000, guid: ff887d043bcc0b94a8782b218200d650, type: 3}
-=======
 --- !u!1 &2104274356
 GameObject:
   m_ObjectHideFlags: 0
@@ -2071,7 +2007,7 @@
   m_Component:
   - component: {fileID: 2104274357}
   m_Layer: 0
-  m_Name: ---------------- Runtime Objects ----------------
+  m_Name: '---------------- Runtime Objects ----------------'
   m_TagString: Untagged
   m_Icon: {fileID: 0}
   m_NavMeshLayer: 0
@@ -2092,8 +2028,7 @@
   m_Father: {fileID: 0}
   m_RootOrder: 9
   m_LocalEulerAnglesHint: {x: 0, y: 0, z: 0}
->>>>>>> c46b8e77
---- !u!1001 &4363253906714060728
+--- !u!1001 &2120228937440095928
 PrefabInstance:
   m_ObjectHideFlags: 0
   serializedVersion: 2
@@ -2101,79 +2036,171 @@
     serializedVersion: 3
     m_TransformParent: {fileID: 0}
     m_Modifications:
-    - target: {fileID: 6261767294566073009, guid: 402338b75b99c91409764700d1f00a6d, type: 3}
+    - target: {fileID: 5319140435606112328, guid: ff887d043bcc0b94a8782b218200d650,
+        type: 3}
+      propertyPath: m_Name
+      value: Directional Light
+      objectReference: {fileID: 0}
+    - target: {fileID: 8165004788851571507, guid: ff887d043bcc0b94a8782b218200d650,
+        type: 3}
+      propertyPath: m_RootOrder
+      value: 0
+      objectReference: {fileID: 0}
+    - target: {fileID: 8165004788851571507, guid: ff887d043bcc0b94a8782b218200d650,
+        type: 3}
+      propertyPath: m_LocalPosition.x
+      value: 0
+      objectReference: {fileID: 0}
+    - target: {fileID: 8165004788851571507, guid: ff887d043bcc0b94a8782b218200d650,
+        type: 3}
+      propertyPath: m_LocalPosition.y
+      value: 0
+      objectReference: {fileID: 0}
+    - target: {fileID: 8165004788851571507, guid: ff887d043bcc0b94a8782b218200d650,
+        type: 3}
+      propertyPath: m_LocalPosition.z
+      value: 0
+      objectReference: {fileID: 0}
+    - target: {fileID: 8165004788851571507, guid: ff887d043bcc0b94a8782b218200d650,
+        type: 3}
+      propertyPath: m_LocalRotation.w
+      value: 0.92387956
+      objectReference: {fileID: 0}
+    - target: {fileID: 8165004788851571507, guid: ff887d043bcc0b94a8782b218200d650,
+        type: 3}
+      propertyPath: m_LocalRotation.x
+      value: 0.38268343
+      objectReference: {fileID: 0}
+    - target: {fileID: 8165004788851571507, guid: ff887d043bcc0b94a8782b218200d650,
+        type: 3}
+      propertyPath: m_LocalRotation.y
+      value: 0
+      objectReference: {fileID: 0}
+    - target: {fileID: 8165004788851571507, guid: ff887d043bcc0b94a8782b218200d650,
+        type: 3}
+      propertyPath: m_LocalRotation.z
+      value: 0
+      objectReference: {fileID: 0}
+    - target: {fileID: 8165004788851571507, guid: ff887d043bcc0b94a8782b218200d650,
+        type: 3}
+      propertyPath: m_LocalEulerAnglesHint.x
+      value: 45
+      objectReference: {fileID: 0}
+    - target: {fileID: 8165004788851571507, guid: ff887d043bcc0b94a8782b218200d650,
+        type: 3}
+      propertyPath: m_LocalEulerAnglesHint.y
+      value: 0
+      objectReference: {fileID: 0}
+    - target: {fileID: 8165004788851571507, guid: ff887d043bcc0b94a8782b218200d650,
+        type: 3}
+      propertyPath: m_LocalEulerAnglesHint.z
+      value: 0
+      objectReference: {fileID: 0}
+    m_RemovedComponents: []
+    m_RemovedGameObjects: []
+    m_AddedGameObjects: []
+    m_AddedComponents: []
+  m_SourcePrefab: {fileID: 100100000, guid: ff887d043bcc0b94a8782b218200d650, type: 3}
+--- !u!1001 &4363253906714060728
+PrefabInstance:
+  m_ObjectHideFlags: 0
+  serializedVersion: 2
+  m_Modification:
+    serializedVersion: 3
+    m_TransformParent: {fileID: 0}
+    m_Modifications:
+    - target: {fileID: 6261767294566073009, guid: 402338b75b99c91409764700d1f00a6d,
+        type: 3}
       propertyPath: m_LocalScale.x
       value: 500
       objectReference: {fileID: 0}
-    - target: {fileID: 6261767294566073009, guid: 402338b75b99c91409764700d1f00a6d, type: 3}
+    - target: {fileID: 6261767294566073009, guid: 402338b75b99c91409764700d1f00a6d,
+        type: 3}
       propertyPath: m_LocalScale.z
       value: 500
       objectReference: {fileID: 0}
-    - target: {fileID: 6367988842618399763, guid: 402338b75b99c91409764700d1f00a6d, type: 3}
+    - target: {fileID: 6367988842618399763, guid: 402338b75b99c91409764700d1f00a6d,
+        type: 3}
       propertyPath: m_IsActive
       value: 1
       objectReference: {fileID: 0}
-    - target: {fileID: 8849659727847101794, guid: 402338b75b99c91409764700d1f00a6d, type: 3}
+    - target: {fileID: 8849659727847101794, guid: 402338b75b99c91409764700d1f00a6d,
+        type: 3}
       propertyPath: m_Name
       value: Floor
       objectReference: {fileID: 0}
-    - target: {fileID: 8849659727847101794, guid: 402338b75b99c91409764700d1f00a6d, type: 3}
+    - target: {fileID: 8849659727847101794, guid: 402338b75b99c91409764700d1f00a6d,
+        type: 3}
       propertyPath: m_IsActive
       value: 1
       objectReference: {fileID: 0}
-    - target: {fileID: 8887605237264433693, guid: 402338b75b99c91409764700d1f00a6d, type: 3}
+    - target: {fileID: 8887605237264433693, guid: 402338b75b99c91409764700d1f00a6d,
+        type: 3}
       propertyPath: m_LocalScale.x
       value: 500
       objectReference: {fileID: 0}
-    - target: {fileID: 8887605237264433693, guid: 402338b75b99c91409764700d1f00a6d, type: 3}
+    - target: {fileID: 8887605237264433693, guid: 402338b75b99c91409764700d1f00a6d,
+        type: 3}
       propertyPath: m_LocalScale.z
       value: 500
       objectReference: {fileID: 0}
-    - target: {fileID: 8887605237264433693, guid: 402338b75b99c91409764700d1f00a6d, type: 3}
+    - target: {fileID: 8887605237264433693, guid: 402338b75b99c91409764700d1f00a6d,
+        type: 3}
       propertyPath: m_LocalPosition.y
       value: 0
       objectReference: {fileID: 0}
-    - target: {fileID: 8982288525742465179, guid: 402338b75b99c91409764700d1f00a6d, type: 3}
+    - target: {fileID: 8982288525742465179, guid: 402338b75b99c91409764700d1f00a6d,
+        type: 3}
       propertyPath: m_RootOrder
       value: 3
       objectReference: {fileID: 0}
-    - target: {fileID: 8982288525742465179, guid: 402338b75b99c91409764700d1f00a6d, type: 3}
+    - target: {fileID: 8982288525742465179, guid: 402338b75b99c91409764700d1f00a6d,
+        type: 3}
       propertyPath: m_LocalPosition.x
       value: 0
       objectReference: {fileID: 0}
-    - target: {fileID: 8982288525742465179, guid: 402338b75b99c91409764700d1f00a6d, type: 3}
+    - target: {fileID: 8982288525742465179, guid: 402338b75b99c91409764700d1f00a6d,
+        type: 3}
       propertyPath: m_LocalPosition.y
       value: 0
       objectReference: {fileID: 0}
-    - target: {fileID: 8982288525742465179, guid: 402338b75b99c91409764700d1f00a6d, type: 3}
+    - target: {fileID: 8982288525742465179, guid: 402338b75b99c91409764700d1f00a6d,
+        type: 3}
       propertyPath: m_LocalPosition.z
       value: 0
       objectReference: {fileID: 0}
-    - target: {fileID: 8982288525742465179, guid: 402338b75b99c91409764700d1f00a6d, type: 3}
+    - target: {fileID: 8982288525742465179, guid: 402338b75b99c91409764700d1f00a6d,
+        type: 3}
       propertyPath: m_LocalRotation.w
       value: 1
       objectReference: {fileID: 0}
-    - target: {fileID: 8982288525742465179, guid: 402338b75b99c91409764700d1f00a6d, type: 3}
+    - target: {fileID: 8982288525742465179, guid: 402338b75b99c91409764700d1f00a6d,
+        type: 3}
       propertyPath: m_LocalRotation.x
       value: 0
       objectReference: {fileID: 0}
-    - target: {fileID: 8982288525742465179, guid: 402338b75b99c91409764700d1f00a6d, type: 3}
+    - target: {fileID: 8982288525742465179, guid: 402338b75b99c91409764700d1f00a6d,
+        type: 3}
       propertyPath: m_LocalRotation.y
       value: 0
       objectReference: {fileID: 0}
-    - target: {fileID: 8982288525742465179, guid: 402338b75b99c91409764700d1f00a6d, type: 3}
+    - target: {fileID: 8982288525742465179, guid: 402338b75b99c91409764700d1f00a6d,
+        type: 3}
       propertyPath: m_LocalRotation.z
       value: 0
       objectReference: {fileID: 0}
-    - target: {fileID: 8982288525742465179, guid: 402338b75b99c91409764700d1f00a6d, type: 3}
+    - target: {fileID: 8982288525742465179, guid: 402338b75b99c91409764700d1f00a6d,
+        type: 3}
       propertyPath: m_LocalEulerAnglesHint.x
       value: 0
       objectReference: {fileID: 0}
-    - target: {fileID: 8982288525742465179, guid: 402338b75b99c91409764700d1f00a6d, type: 3}
+    - target: {fileID: 8982288525742465179, guid: 402338b75b99c91409764700d1f00a6d,
+        type: 3}
       propertyPath: m_LocalEulerAnglesHint.y
       value: 0
       objectReference: {fileID: 0}
-    - target: {fileID: 8982288525742465179, guid: 402338b75b99c91409764700d1f00a6d, type: 3}
+    - target: {fileID: 8982288525742465179, guid: 402338b75b99c91409764700d1f00a6d,
+        type: 3}
       propertyPath: m_LocalEulerAnglesHint.z
       value: 0
       objectReference: {fileID: 0}
