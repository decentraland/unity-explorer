%YAML 1.1
%TAG !u! tag:unity3d.com,2011:
--- !u!29 &1
OcclusionCullingSettings:
  m_ObjectHideFlags: 0
  serializedVersion: 2
  m_OcclusionBakeSettings:
    smallestOccluder: 5
    smallestHole: 0.25
    backfaceThreshold: 100
  m_SceneGUID: 00000000000000000000000000000000
  m_OcclusionCullingData: {fileID: 0}
--- !u!104 &2
RenderSettings:
  m_ObjectHideFlags: 0
  serializedVersion: 9
  m_Fog: 0
  m_FogColor: {r: 0.5, g: 0.5, b: 0.5, a: 1}
  m_FogMode: 3
  m_FogDensity: 0.01
  m_LinearFogStart: 0
  m_LinearFogEnd: 300
  m_AmbientSkyColor: {r: 0.212, g: 0.227, b: 0.259, a: 1}
  m_AmbientEquatorColor: {r: 0.114, g: 0.125, b: 0.133, a: 1}
  m_AmbientGroundColor: {r: 0.047, g: 0.043, b: 0.035, a: 1}
  m_AmbientIntensity: 1
  m_AmbientMode: 0
  m_SubtractiveShadowColor: {r: 0.42, g: 0.478, b: 0.627, a: 1}
  m_SkyboxMaterial: {fileID: 10304, guid: 0000000000000000f000000000000000, type: 0}
  m_HaloStrength: 0.5
  m_FlareStrength: 1
  m_FlareFadeSpeed: 3
  m_HaloTexture: {fileID: 0}
  m_SpotCookie: {fileID: 10001, guid: 0000000000000000e000000000000000, type: 0}
  m_DefaultReflectionMode: 0
  m_DefaultReflectionResolution: 128
  m_ReflectionBounces: 1
  m_ReflectionIntensity: 1
  m_CustomReflection: {fileID: 0}
  m_Sun: {fileID: 705507994}
  m_IndirectSpecularColor: {r: 0.16788375, g: 0.21073635, b: 0.28994125, a: 1}
  m_UseRadianceAmbientProbe: 0
--- !u!157 &3
LightmapSettings:
  m_ObjectHideFlags: 0
  serializedVersion: 12
  m_GIWorkflowMode: 1
  m_GISettings:
    serializedVersion: 2
    m_BounceScale: 1
    m_IndirectOutputScale: 1
    m_AlbedoBoost: 1
    m_EnvironmentLightingMode: 0
    m_EnableBakedLightmaps: 1
    m_EnableRealtimeLightmaps: 0
  m_LightmapEditorSettings:
    serializedVersion: 12
    m_Resolution: 2
    m_BakeResolution: 40
    m_AtlasSize: 1024
    m_AO: 0
    m_AOMaxDistance: 1
    m_CompAOExponent: 1
    m_CompAOExponentDirect: 0
    m_ExtractAmbientOcclusion: 0
    m_Padding: 2
    m_LightmapParameters: {fileID: 0}
    m_LightmapsBakeMode: 1
    m_TextureCompression: 1
    m_FinalGather: 0
    m_FinalGatherFiltering: 1
    m_FinalGatherRayCount: 256
    m_ReflectionCompression: 2
    m_MixedBakeMode: 2
    m_BakeBackend: 1
    m_PVRSampling: 1
    m_PVRDirectSampleCount: 32
    m_PVRSampleCount: 500
    m_PVRBounces: 2
    m_PVREnvironmentSampleCount: 500
    m_PVREnvironmentReferencePointCount: 2048
    m_PVRFilteringMode: 2
    m_PVRDenoiserTypeDirect: 0
    m_PVRDenoiserTypeIndirect: 0
    m_PVRDenoiserTypeAO: 0
    m_PVRFilterTypeDirect: 0
    m_PVRFilterTypeIndirect: 0
    m_PVRFilterTypeAO: 0
    m_PVREnvironmentMIS: 0
    m_PVRCulling: 1
    m_PVRFilteringGaussRadiusDirect: 1
    m_PVRFilteringGaussRadiusIndirect: 5
    m_PVRFilteringGaussRadiusAO: 2
    m_PVRFilteringAtrousPositionSigmaDirect: 0.5
    m_PVRFilteringAtrousPositionSigmaIndirect: 2
    m_PVRFilteringAtrousPositionSigmaAO: 1
    m_ExportTrainingData: 0
    m_TrainingDataDestination: TrainingData
    m_LightProbeSampleCountMultiplier: 4
  m_LightingDataAsset: {fileID: 112000000, guid: ae63551eafe11944f8527ceb84841c83, type: 2}
  m_LightingSettings: {fileID: 0}
--- !u!196 &4
NavMeshSettings:
  serializedVersion: 2
  m_ObjectHideFlags: 0
  m_BuildSettings:
    serializedVersion: 3
    agentTypeID: 0
    agentRadius: 0.5
    agentHeight: 2
    agentSlope: 45
    agentClimb: 0.4
    ledgeDropHeight: 0
    maxJumpAcrossDistance: 0
    minRegionArea: 2
    manualCellSize: 0
    cellSize: 0.16666667
    manualTileSize: 0
    tileSize: 256
    buildHeightMesh: 0
    maxJobWorkers: 0
    preserveTilesOutsideBounds: 0
    debug:
      m_Flags: 0
  m_NavMeshData: {fileID: 0}
--- !u!114 &78723076 stripped
MonoBehaviour:
  m_CorrespondingSourceObject: {fileID: 3889322179606995116, guid: 2734962b32be95543bbfc82000f04fb4, type: 3}
  m_PrefabInstance: {fileID: 3158676383174102666}
  m_PrefabAsset: {fileID: 0}
  m_GameObject: {fileID: 0}
  m_Enabled: 1
  m_EditorHideFlags: 0
  m_Script: {fileID: 19102, guid: 0000000000000000e000000000000000, type: 0}
  m_Name: 
  m_EditorClassIdentifier: 
--- !u!1 &158563621
GameObject:
  m_ObjectHideFlags: 0
  m_CorrespondingSourceObject: {fileID: 0}
  m_PrefabInstance: {fileID: 0}
  m_PrefabAsset: {fileID: 0}
  serializedVersion: 6
  m_Component:
  - component: {fileID: 158563622}
  m_Layer: 0
  m_Name: ---------------- Base Environment ---------------
  m_TagString: Untagged
  m_Icon: {fileID: 0}
  m_NavMeshLayer: 0
  m_StaticEditorFlags: 0
  m_IsActive: 1
--- !u!4 &158563622
Transform:
  m_ObjectHideFlags: 0
  m_CorrespondingSourceObject: {fileID: 0}
  m_PrefabInstance: {fileID: 0}
  m_PrefabAsset: {fileID: 0}
  m_GameObject: {fileID: 158563621}
  serializedVersion: 2
  m_LocalRotation: {x: 0, y: 0, z: 0, w: 1}
  m_LocalPosition: {x: 0, y: 0, z: 0}
  m_LocalScale: {x: 1, y: 1, z: 1}
  m_ConstrainProportionsScale: 0
  m_Children: []
  m_Father: {fileID: 0}
  m_LocalEulerAnglesHint: {x: 0, y: 0, z: 0}
--- !u!1 &170878723
GameObject:
  m_ObjectHideFlags: 0
  m_CorrespondingSourceObject: {fileID: 0}
  m_PrefabInstance: {fileID: 0}
  m_PrefabAsset: {fileID: 0}
  serializedVersion: 6
  m_Component:
  - component: {fileID: 170878724}
  - component: {fileID: 170878726}
  - component: {fileID: 170878725}
  m_Layer: 5
  m_Name: Item Background
  m_TagString: Untagged
  m_Icon: {fileID: 0}
  m_NavMeshLayer: 0
  m_StaticEditorFlags: 0
  m_IsActive: 1
--- !u!224 &170878724
RectTransform:
  m_ObjectHideFlags: 0
  m_CorrespondingSourceObject: {fileID: 0}
  m_PrefabInstance: {fileID: 0}
  m_PrefabAsset: {fileID: 0}
  m_GameObject: {fileID: 170878723}
  m_LocalRotation: {x: 0, y: 0, z: 0, w: 1}
  m_LocalPosition: {x: 0, y: 0, z: 0}
  m_LocalScale: {x: 1, y: 1, z: 1}
  m_ConstrainProportionsScale: 0
  m_Children: []
  m_Father: {fileID: 1648087549}
  m_LocalEulerAnglesHint: {x: 0, y: 0, z: 0}
  m_AnchorMin: {x: 0, y: 0}
  m_AnchorMax: {x: 1, y: 1}
  m_AnchoredPosition: {x: 0, y: 0}
  m_SizeDelta: {x: 0, y: 0}
  m_Pivot: {x: 0.5, y: 0.5}
--- !u!114 &170878725
MonoBehaviour:
  m_ObjectHideFlags: 0
  m_CorrespondingSourceObject: {fileID: 0}
  m_PrefabInstance: {fileID: 0}
  m_PrefabAsset: {fileID: 0}
  m_GameObject: {fileID: 170878723}
  m_Enabled: 1
  m_EditorHideFlags: 0
  m_Script: {fileID: 11500000, guid: fe87c0e1cc204ed48ad3b37840f39efc, type: 3}
  m_Name: 
  m_EditorClassIdentifier: 
  m_Material: {fileID: 0}
  m_Color: {r: 0.9607843, g: 0.9607843, b: 0.9607843, a: 1}
  m_RaycastTarget: 1
  m_RaycastPadding: {x: 0, y: 0, z: 0, w: 0}
  m_Maskable: 1
  m_OnCullStateChanged:
    m_PersistentCalls:
      m_Calls: []
  m_Sprite: {fileID: 0}
  m_Type: 0
  m_PreserveAspect: 0
  m_FillCenter: 1
  m_FillMethod: 4
  m_FillAmount: 1
  m_FillClockwise: 1
  m_FillOrigin: 0
  m_UseSpriteMesh: 0
  m_PixelsPerUnitMultiplier: 1
--- !u!222 &170878726
CanvasRenderer:
  m_ObjectHideFlags: 0
  m_CorrespondingSourceObject: {fileID: 0}
  m_PrefabInstance: {fileID: 0}
  m_PrefabAsset: {fileID: 0}
  m_GameObject: {fileID: 170878723}
  m_CullTransparentMesh: 1
--- !u!1 &234607240
GameObject:
  m_ObjectHideFlags: 0
  m_CorrespondingSourceObject: {fileID: 0}
  m_PrefabInstance: {fileID: 0}
  m_PrefabAsset: {fileID: 0}
  serializedVersion: 6
  m_Component:
  - component: {fileID: 234607242}
  - component: {fileID: 234607243}
  - component: {fileID: 234607244}
  m_Layer: 0
  m_Name: EntryPoint
  m_TagString: Untagged
  m_Icon: {fileID: 0}
  m_NavMeshLayer: 0
  m_StaticEditorFlags: 0
  m_IsActive: 1
--- !u!4 &234607242
Transform:
  m_ObjectHideFlags: 0
  m_CorrespondingSourceObject: {fileID: 0}
  m_PrefabInstance: {fileID: 0}
  m_PrefabAsset: {fileID: 0}
  m_GameObject: {fileID: 234607240}
  serializedVersion: 2
  m_LocalRotation: {x: 0, y: 0, z: 0, w: 1}
  m_LocalPosition: {x: 0, y: 0, z: 0}
  m_LocalScale: {x: 1, y: 1, z: 1}
  m_ConstrainProportionsScale: 0
  m_Children: []
  m_Father: {fileID: 0}
  m_LocalEulerAnglesHint: {x: 0, y: 0, z: 0}
--- !u!114 &234607243
MonoBehaviour:
  m_ObjectHideFlags: 0
  m_CorrespondingSourceObject: {fileID: 0}
  m_PrefabInstance: {fileID: 0}
  m_PrefabAsset: {fileID: 0}
  m_GameObject: {fileID: 234607240}
  m_Enabled: 1
  m_EditorHideFlags: 0
  m_Script: {fileID: 11500000, guid: aa1edce87d5d4c41bbc1550b42e82900, type: 3}
  m_Name: 
  m_EditorClassIdentifier: 
  globalPluginSettingsContainer: {fileID: 11400000, guid: 7575a56449e4af444b9c13267319c95d, type: 2}
  scenePluginSettingsContainer: {fileID: 11400000, guid: 52a2a6abe420a8b4db9dc55df4b42e92, type: 2}
  uiToolkitRoot: {fileID: 1901323878}
  debugUiRoot: {fileID: 946305963}
<<<<<<< HEAD
  scenesUiRoot: {fileID: 78723076}
  StartPosition: {x: 0, y: 0}
  SceneLoadRadius: 1
  StaticLoadPositions: []
  realmLauncher: {fileID: 234607244}
  realms:
  - https://sdk-team-cdn.decentraland.org/ipfs/goerli-plaza-main
  - https://sdk-team-cdn.decentraland.org/ipfs/streaming-world-main
  - https://sdk-test-scenes.decentraland.zone
  - https://peer.decentraland.org
  - https://worlds-content-server.decentraland.org/world/olavra.dcl.eth
  - http://127.0.0.1:8000
=======
  realmLauncher: {fileID: 234607244}
  settings: {fileID: 11400000, guid: 2e1d2c350e04ac3428300d032c5ee567, type: 2}
>>>>>>> 01700e2c
  dynamicSettings:
    <PopupCloserView>k__BackingField:
      m_AssetGUID: dbfb7e67a438449f9a887f820f733868
      m_SubObjectName: 
      m_SubObjectType: 
      m_EditorAssetChanged: 0
    <MapRendererSettings>k__BackingField:
      <MapRendererConfiguration>k__BackingField:
        m_AssetGUID: b54d9d4189903c2438fa811308f14ceb
        m_SubObjectName: 
        m_SubObjectType: 
        m_EditorAssetChanged: 0
      <MapCameraObject>k__BackingField:
        m_AssetGUID: 3efe8a48fc3905f47a0648abd6859394
        m_SubObjectName: 
        m_SubObjectType: 
        m_EditorAssetChanged: 0
      <AtlasChunk>k__BackingField:
        m_AssetGUID: f80a8f4fcad2b4246b66c94221314244
        m_SubObjectName: 
        m_SubObjectType: 
        m_EditorAssetChanged: 0
      <ParcelHighlight>k__BackingField:
        m_AssetGUID: 7e150ada146ad0749b39e65968780157
        m_SubObjectName: 
        m_SubObjectType: 
        m_EditorAssetChanged: 0
      <PlayerMarker>k__BackingField:
        m_AssetGUID: 0ae66608be2735a4f96e0f1aa9b3a75b
        m_SubObjectName: 
        m_SubObjectType: 
        m_EditorAssetChanged: 0
    <BackpackSettings>k__BackingField:
      <CategoryIconsMapping>k__BackingField:
        m_AssetGUID: 4a2a7b610414b45c1b576946ce094877
        m_SubObjectName: 
        m_SubObjectType: 
        m_EditorAssetChanged: 0
      <RarityBackgroundsMapping>k__BackingField:
        m_AssetGUID: 04a7ffcd277754f7c91237894604f522
        m_SubObjectName: 
        m_SubObjectType: 
        m_EditorAssetChanged: 0
      <RarityColorMappings>k__BackingField:
        m_AssetGUID: 7491e2fb7fd484d2b8aed984dfc7c6ab
        m_SubObjectName: 
        m_SubObjectType: 
        m_EditorAssetChanged: 0
--- !u!114 &234607244
MonoBehaviour:
  m_ObjectHideFlags: 0
  m_CorrespondingSourceObject: {fileID: 0}
  m_PrefabInstance: {fileID: 0}
  m_PrefabAsset: {fileID: 0}
  m_GameObject: {fileID: 234607240}
  m_Enabled: 1
  m_EditorHideFlags: 0
  m_Script: {fileID: 11500000, guid: eea8aeddd924a4242af854d7b4ed600f, type: 3}
  m_Name: 
  m_EditorClassIdentifier: 
  realmPicker: {fileID: 2095941041}
--- !u!1 &446244952
GameObject:
  m_ObjectHideFlags: 0
  m_CorrespondingSourceObject: {fileID: 0}
  m_PrefabInstance: {fileID: 0}
  m_PrefabAsset: {fileID: 0}
  serializedVersion: 6
  m_Component:
  - component: {fileID: 446244953}
  - component: {fileID: 446244955}
  - component: {fileID: 446244954}
  m_Layer: 5
  m_Name: Item Checkmark
  m_TagString: Untagged
  m_Icon: {fileID: 0}
  m_NavMeshLayer: 0
  m_StaticEditorFlags: 0
  m_IsActive: 1
--- !u!224 &446244953
RectTransform:
  m_ObjectHideFlags: 0
  m_CorrespondingSourceObject: {fileID: 0}
  m_PrefabInstance: {fileID: 0}
  m_PrefabAsset: {fileID: 0}
  m_GameObject: {fileID: 446244952}
  m_LocalRotation: {x: 0, y: 0, z: 0, w: 1}
  m_LocalPosition: {x: 0, y: 0, z: 0}
  m_LocalScale: {x: 1, y: 1, z: 1}
  m_ConstrainProportionsScale: 0
  m_Children: []
  m_Father: {fileID: 1648087549}
  m_LocalEulerAnglesHint: {x: 0, y: 0, z: 0}
  m_AnchorMin: {x: 0, y: 0.5}
  m_AnchorMax: {x: 0, y: 0.5}
  m_AnchoredPosition: {x: 10, y: 0}
  m_SizeDelta: {x: 20, y: 20}
  m_Pivot: {x: 0.5, y: 0.5}
--- !u!114 &446244954
MonoBehaviour:
  m_ObjectHideFlags: 0
  m_CorrespondingSourceObject: {fileID: 0}
  m_PrefabInstance: {fileID: 0}
  m_PrefabAsset: {fileID: 0}
  m_GameObject: {fileID: 446244952}
  m_Enabled: 1
  m_EditorHideFlags: 0
  m_Script: {fileID: 11500000, guid: fe87c0e1cc204ed48ad3b37840f39efc, type: 3}
  m_Name: 
  m_EditorClassIdentifier: 
  m_Material: {fileID: 0}
  m_Color: {r: 1, g: 1, b: 1, a: 1}
  m_RaycastTarget: 1
  m_RaycastPadding: {x: 0, y: 0, z: 0, w: 0}
  m_Maskable: 1
  m_OnCullStateChanged:
    m_PersistentCalls:
      m_Calls: []
  m_Sprite: {fileID: 10901, guid: 0000000000000000f000000000000000, type: 0}
  m_Type: 0
  m_PreserveAspect: 0
  m_FillCenter: 1
  m_FillMethod: 4
  m_FillAmount: 1
  m_FillClockwise: 1
  m_FillOrigin: 0
  m_UseSpriteMesh: 0
  m_PixelsPerUnitMultiplier: 1
--- !u!222 &446244955
CanvasRenderer:
  m_ObjectHideFlags: 0
  m_CorrespondingSourceObject: {fileID: 0}
  m_PrefabInstance: {fileID: 0}
  m_PrefabAsset: {fileID: 0}
  m_GameObject: {fileID: 446244952}
  m_CullTransparentMesh: 1
--- !u!1 &527563490
GameObject:
  m_ObjectHideFlags: 0
  m_CorrespondingSourceObject: {fileID: 0}
  m_PrefabInstance: {fileID: 0}
  m_PrefabAsset: {fileID: 0}
  serializedVersion: 6
  m_Component:
  - component: {fileID: 527563491}
  m_Layer: 5
  m_Name: Sliding Area
  m_TagString: Untagged
  m_Icon: {fileID: 0}
  m_NavMeshLayer: 0
  m_StaticEditorFlags: 0
  m_IsActive: 1
--- !u!224 &527563491
RectTransform:
  m_ObjectHideFlags: 0
  m_CorrespondingSourceObject: {fileID: 0}
  m_PrefabInstance: {fileID: 0}
  m_PrefabAsset: {fileID: 0}
  m_GameObject: {fileID: 527563490}
  m_LocalRotation: {x: 0, y: 0, z: 0, w: 1}
  m_LocalPosition: {x: 0, y: 0, z: 0}
  m_LocalScale: {x: 1, y: 1, z: 1}
  m_ConstrainProportionsScale: 0
  m_Children:
  - {fileID: 619587374}
  m_Father: {fileID: 1382499186}
  m_LocalEulerAnglesHint: {x: 0, y: 0, z: 0}
  m_AnchorMin: {x: 0, y: 0}
  m_AnchorMax: {x: 1, y: 1}
  m_AnchoredPosition: {x: 0, y: 0}
  m_SizeDelta: {x: -20, y: -20}
  m_Pivot: {x: 0.5, y: 0.5}
--- !u!1 &603247676
GameObject:
  m_ObjectHideFlags: 0
  m_CorrespondingSourceObject: {fileID: 0}
  m_PrefabInstance: {fileID: 0}
  m_PrefabAsset: {fileID: 0}
  serializedVersion: 6
  m_Component:
  - component: {fileID: 603247677}
  - component: {fileID: 603247680}
  - component: {fileID: 603247679}
  - component: {fileID: 603247678}
  m_Layer: 5
  m_Name: Viewport
  m_TagString: Untagged
  m_Icon: {fileID: 0}
  m_NavMeshLayer: 0
  m_StaticEditorFlags: 0
  m_IsActive: 1
--- !u!224 &603247677
RectTransform:
  m_ObjectHideFlags: 0
  m_CorrespondingSourceObject: {fileID: 0}
  m_PrefabInstance: {fileID: 0}
  m_PrefabAsset: {fileID: 0}
  m_GameObject: {fileID: 603247676}
  m_LocalRotation: {x: 0, y: 0, z: 0, w: 1}
  m_LocalPosition: {x: 0, y: 0, z: 0}
  m_LocalScale: {x: 1, y: 1, z: 1}
  m_ConstrainProportionsScale: 0
  m_Children:
  - {fileID: 1895623060}
  m_Father: {fileID: 1385343039}
  m_LocalEulerAnglesHint: {x: 0, y: 0, z: 0}
  m_AnchorMin: {x: 0, y: 0}
  m_AnchorMax: {x: 1, y: 1}
  m_AnchoredPosition: {x: 0, y: 0}
  m_SizeDelta: {x: -18, y: 0}
  m_Pivot: {x: 0, y: 1}
--- !u!114 &603247678
MonoBehaviour:
  m_ObjectHideFlags: 0
  m_CorrespondingSourceObject: {fileID: 0}
  m_PrefabInstance: {fileID: 0}
  m_PrefabAsset: {fileID: 0}
  m_GameObject: {fileID: 603247676}
  m_Enabled: 1
  m_EditorHideFlags: 0
  m_Script: {fileID: 11500000, guid: fe87c0e1cc204ed48ad3b37840f39efc, type: 3}
  m_Name: 
  m_EditorClassIdentifier: 
  m_Material: {fileID: 0}
  m_Color: {r: 1, g: 1, b: 1, a: 1}
  m_RaycastTarget: 1
  m_RaycastPadding: {x: 0, y: 0, z: 0, w: 0}
  m_Maskable: 1
  m_OnCullStateChanged:
    m_PersistentCalls:
      m_Calls: []
  m_Sprite: {fileID: 10917, guid: 0000000000000000f000000000000000, type: 0}
  m_Type: 1
  m_PreserveAspect: 0
  m_FillCenter: 1
  m_FillMethod: 4
  m_FillAmount: 1
  m_FillClockwise: 1
  m_FillOrigin: 0
  m_UseSpriteMesh: 0
  m_PixelsPerUnitMultiplier: 1
--- !u!222 &603247679
CanvasRenderer:
  m_ObjectHideFlags: 0
  m_CorrespondingSourceObject: {fileID: 0}
  m_PrefabInstance: {fileID: 0}
  m_PrefabAsset: {fileID: 0}
  m_GameObject: {fileID: 603247676}
  m_CullTransparentMesh: 1
--- !u!114 &603247680
MonoBehaviour:
  m_ObjectHideFlags: 0
  m_CorrespondingSourceObject: {fileID: 0}
  m_PrefabInstance: {fileID: 0}
  m_PrefabAsset: {fileID: 0}
  m_GameObject: {fileID: 603247676}
  m_Enabled: 1
  m_EditorHideFlags: 0
  m_Script: {fileID: 11500000, guid: 31a19414c41e5ae4aae2af33fee712f6, type: 3}
  m_Name: 
  m_EditorClassIdentifier: 
  m_ShowMaskGraphic: 0
--- !u!1 &619587373
GameObject:
  m_ObjectHideFlags: 0
  m_CorrespondingSourceObject: {fileID: 0}
  m_PrefabInstance: {fileID: 0}
  m_PrefabAsset: {fileID: 0}
  serializedVersion: 6
  m_Component:
  - component: {fileID: 619587374}
  - component: {fileID: 619587376}
  - component: {fileID: 619587375}
  m_Layer: 5
  m_Name: Handle
  m_TagString: Untagged
  m_Icon: {fileID: 0}
  m_NavMeshLayer: 0
  m_StaticEditorFlags: 0
  m_IsActive: 1
--- !u!224 &619587374
RectTransform:
  m_ObjectHideFlags: 0
  m_CorrespondingSourceObject: {fileID: 0}
  m_PrefabInstance: {fileID: 0}
  m_PrefabAsset: {fileID: 0}
  m_GameObject: {fileID: 619587373}
  m_LocalRotation: {x: 0, y: 0, z: 0, w: 1}
  m_LocalPosition: {x: 0, y: 0, z: 0}
  m_LocalScale: {x: 1, y: 1, z: 1}
  m_ConstrainProportionsScale: 0
  m_Children: []
  m_Father: {fileID: 527563491}
  m_LocalEulerAnglesHint: {x: 0, y: 0, z: 0}
  m_AnchorMin: {x: 0, y: 0}
  m_AnchorMax: {x: 1, y: 0.2}
  m_AnchoredPosition: {x: 0, y: 0}
  m_SizeDelta: {x: 20, y: 20}
  m_Pivot: {x: 0.5, y: 0.5}
--- !u!114 &619587375
MonoBehaviour:
  m_ObjectHideFlags: 0
  m_CorrespondingSourceObject: {fileID: 0}
  m_PrefabInstance: {fileID: 0}
  m_PrefabAsset: {fileID: 0}
  m_GameObject: {fileID: 619587373}
  m_Enabled: 1
  m_EditorHideFlags: 0
  m_Script: {fileID: 11500000, guid: fe87c0e1cc204ed48ad3b37840f39efc, type: 3}
  m_Name: 
  m_EditorClassIdentifier: 
  m_Material: {fileID: 0}
  m_Color: {r: 1, g: 1, b: 1, a: 1}
  m_RaycastTarget: 1
  m_RaycastPadding: {x: 0, y: 0, z: 0, w: 0}
  m_Maskable: 1
  m_OnCullStateChanged:
    m_PersistentCalls:
      m_Calls: []
  m_Sprite: {fileID: 10905, guid: 0000000000000000f000000000000000, type: 0}
  m_Type: 1
  m_PreserveAspect: 0
  m_FillCenter: 1
  m_FillMethod: 4
  m_FillAmount: 1
  m_FillClockwise: 1
  m_FillOrigin: 0
  m_UseSpriteMesh: 0
  m_PixelsPerUnitMultiplier: 1
--- !u!222 &619587376
CanvasRenderer:
  m_ObjectHideFlags: 0
  m_CorrespondingSourceObject: {fileID: 0}
  m_PrefabInstance: {fileID: 0}
  m_PrefabAsset: {fileID: 0}
  m_GameObject: {fileID: 619587373}
  m_CullTransparentMesh: 1
--- !u!1 &705507993
GameObject:
  m_ObjectHideFlags: 0
  m_CorrespondingSourceObject: {fileID: 0}
  m_PrefabInstance: {fileID: 0}
  m_PrefabAsset: {fileID: 0}
  serializedVersion: 6
  m_Component:
  - component: {fileID: 705507995}
  - component: {fileID: 705507994}
  - component: {fileID: 705507996}
  m_Layer: 0
  m_Name: Directional Light
  m_TagString: Untagged
  m_Icon: {fileID: 0}
  m_NavMeshLayer: 0
  m_StaticEditorFlags: 0
  m_IsActive: 1
--- !u!108 &705507994
Light:
  m_ObjectHideFlags: 0
  m_CorrespondingSourceObject: {fileID: 0}
  m_PrefabInstance: {fileID: 0}
  m_PrefabAsset: {fileID: 0}
  m_GameObject: {fileID: 705507993}
  m_Enabled: 1
  serializedVersion: 10
  m_Type: 1
  m_Shape: 0
  m_Color: {r: 1, g: 0.95686275, b: 0.8392157, a: 1}
  m_Intensity: 1
  m_Range: 10
  m_SpotAngle: 30
  m_InnerSpotAngle: 21.80208
  m_CookieSize: 10
  m_Shadows:
    m_Type: 2
    m_Resolution: -1
    m_CustomResolution: -1
    m_Strength: 1
    m_Bias: 0.05
    m_NormalBias: 0.4
    m_NearPlane: 0.2
    m_CullingMatrixOverride:
      e00: 1
      e01: 0
      e02: 0
      e03: 0
      e10: 0
      e11: 1
      e12: 0
      e13: 0
      e20: 0
      e21: 0
      e22: 1
      e23: 0
      e30: 0
      e31: 0
      e32: 0
      e33: 1
    m_UseCullingMatrixOverride: 0
  m_Cookie: {fileID: 0}
  m_DrawHalo: 0
  m_Flare: {fileID: 0}
  m_RenderMode: 0
  m_CullingMask:
    serializedVersion: 2
    m_Bits: 4294967295
  m_RenderingLayerMask: 1
  m_Lightmapping: 1
  m_LightShadowCasterMode: 0
  m_AreaSize: {x: 1, y: 1}
  m_BounceIntensity: 1
  m_ColorTemperature: 6570
  m_UseColorTemperature: 0
  m_BoundingSphereOverride: {x: 0, y: 0, z: 0, w: 0}
  m_UseBoundingSphereOverride: 0
  m_UseViewFrustumForShadowCasterCull: 1
  m_ShadowRadius: 0
  m_ShadowAngle: 0
--- !u!4 &705507995
Transform:
  m_ObjectHideFlags: 0
  m_CorrespondingSourceObject: {fileID: 0}
  m_PrefabInstance: {fileID: 0}
  m_PrefabAsset: {fileID: 0}
  m_GameObject: {fileID: 705507993}
  serializedVersion: 2
  m_LocalRotation: {x: 0.40821788, y: -0.23456968, z: 0.10938163, w: 0.8754261}
  m_LocalPosition: {x: 0, y: 3, z: 0}
  m_LocalScale: {x: 1, y: 1, z: 1}
  m_ConstrainProportionsScale: 0
  m_Children: []
  m_Father: {fileID: 0}
  m_LocalEulerAnglesHint: {x: 50, y: -30, z: 0}
--- !u!114 &705507996
MonoBehaviour:
  m_ObjectHideFlags: 0
  m_CorrespondingSourceObject: {fileID: 0}
  m_PrefabInstance: {fileID: 0}
  m_PrefabAsset: {fileID: 0}
  m_GameObject: {fileID: 705507993}
  m_Enabled: 1
  m_EditorHideFlags: 0
  m_Script: {fileID: 11500000, guid: 474bcb49853aa07438625e644c072ee6, type: 3}
  m_Name: 
  m_EditorClassIdentifier: 
  m_Version: 3
  m_UsePipelineSettings: 1
  m_AdditionalLightsShadowResolutionTier: 2
  m_LightLayerMask: 1
  m_RenderingLayers: 1
  m_CustomShadowLayers: 0
  m_ShadowLayerMask: 1
  m_ShadowRenderingLayers: 1
  m_LightCookieSize: {x: 1, y: 1}
  m_LightCookieOffset: {x: 0, y: 0}
  m_SoftShadowQuality: 0
--- !u!1 &946305962
GameObject:
  m_ObjectHideFlags: 0
  m_CorrespondingSourceObject: {fileID: 0}
  m_PrefabInstance: {fileID: 0}
  m_PrefabAsset: {fileID: 0}
  serializedVersion: 6
  m_Component:
  - component: {fileID: 946305964}
  - component: {fileID: 946305963}
  m_Layer: 5
  m_Name: DebugRootCanvas
  m_TagString: Untagged
  m_Icon: {fileID: 0}
  m_NavMeshLayer: 0
  m_StaticEditorFlags: 0
  m_IsActive: 1
--- !u!114 &946305963
MonoBehaviour:
  m_ObjectHideFlags: 0
  m_CorrespondingSourceObject: {fileID: 0}
  m_PrefabInstance: {fileID: 0}
  m_PrefabAsset: {fileID: 0}
  m_GameObject: {fileID: 946305962}
  m_Enabled: 1
  m_EditorHideFlags: 0
  m_Script: {fileID: 19102, guid: 0000000000000000e000000000000000, type: 0}
  m_Name: 
  m_EditorClassIdentifier: 
  m_PanelSettings: {fileID: 11400000, guid: 45c1f1517231a0d4aaa851c5466f3bbf, type: 2}
  m_ParentUI: {fileID: 0}
  sourceAsset: {fileID: 9197481963319205126, guid: 2a0aec8d6f95bf34ba66a7d0b5f1f158, type: 3}
  m_SortingOrder: 0
--- !u!4 &946305964
Transform:
  m_ObjectHideFlags: 0
  m_CorrespondingSourceObject: {fileID: 0}
  m_PrefabInstance: {fileID: 0}
  m_PrefabAsset: {fileID: 0}
  m_GameObject: {fileID: 946305962}
  serializedVersion: 2
  m_LocalRotation: {x: 0, y: 0, z: 0, w: 1}
  m_LocalPosition: {x: 0, y: 0, z: 0}
  m_LocalScale: {x: 1, y: 1, z: 1}
  m_ConstrainProportionsScale: 0
  m_Children: []
  m_Father: {fileID: 0}
  m_LocalEulerAnglesHint: {x: 0, y: 0, z: 0}
--- !u!1 &1277831541
GameObject:
  m_ObjectHideFlags: 0
  m_CorrespondingSourceObject: {fileID: 0}
  m_PrefabInstance: {fileID: 0}
  m_PrefabAsset: {fileID: 0}
  serializedVersion: 6
  m_Component:
  - component: {fileID: 1277831542}
  - component: {fileID: 1277831544}
  - component: {fileID: 1277831543}
  m_Layer: 5
  m_Name: Realm
  m_TagString: Untagged
  m_Icon: {fileID: 0}
  m_NavMeshLayer: 0
  m_StaticEditorFlags: 0
  m_IsActive: 1
--- !u!224 &1277831542
RectTransform:
  m_ObjectHideFlags: 0
  m_CorrespondingSourceObject: {fileID: 0}
  m_PrefabInstance: {fileID: 0}
  m_PrefabAsset: {fileID: 0}
  m_GameObject: {fileID: 1277831541}
  m_LocalRotation: {x: 0, y: 0, z: 0, w: 1}
  m_LocalPosition: {x: 0, y: 0, z: 0}
  m_LocalScale: {x: 1, y: 1, z: 1}
  m_ConstrainProportionsScale: 0
  m_Children: []
  m_Father: {fileID: 1431507216}
  m_LocalEulerAnglesHint: {x: 0, y: 0, z: 0}
  m_AnchorMin: {x: 1, y: 1}
  m_AnchorMax: {x: 1, y: 1}
  m_AnchoredPosition: {x: -1167.5, y: -27}
  m_SizeDelta: {x: 78.999, y: 30}
  m_Pivot: {x: 1, y: 1}
--- !u!114 &1277831543
MonoBehaviour:
  m_ObjectHideFlags: 0
  m_CorrespondingSourceObject: {fileID: 0}
  m_PrefabInstance: {fileID: 0}
  m_PrefabAsset: {fileID: 0}
  m_GameObject: {fileID: 1277831541}
  m_Enabled: 1
  m_EditorHideFlags: 0
  m_Script: {fileID: 11500000, guid: f4688fdb7df04437aeb418b961361dc5, type: 3}
  m_Name: 
  m_EditorClassIdentifier: 
  m_Material: {fileID: 0}
  m_Color: {r: 1, g: 1, b: 1, a: 1}
  m_RaycastTarget: 1
  m_RaycastPadding: {x: 0, y: 0, z: 0, w: 0}
  m_Maskable: 1
  m_OnCullStateChanged:
    m_PersistentCalls:
      m_Calls: []
  m_text: Realm
  m_isRightToLeft: 0
  m_fontAsset: {fileID: 11400000, guid: 96ae0a2159a39234f858ea23bdcc74ad, type: 2}
  m_sharedMaterial: {fileID: 735423033564544980, guid: 96ae0a2159a39234f858ea23bdcc74ad, type: 2}
  m_fontSharedMaterials: []
  m_fontMaterial: {fileID: 0}
  m_fontMaterials: []
  m_fontColor32:
    serializedVersion: 2
    rgba: 4278190080
  m_fontColor: {r: 0, g: 0, b: 0, a: 1}
  m_enableVertexGradient: 0
  m_colorMode: 3
  m_fontColorGradient:
    topLeft: {r: 1, g: 1, b: 1, a: 1}
    topRight: {r: 1, g: 1, b: 1, a: 1}
    bottomLeft: {r: 1, g: 1, b: 1, a: 1}
    bottomRight: {r: 1, g: 1, b: 1, a: 1}
  m_fontColorGradientPreset: {fileID: 0}
  m_spriteAsset: {fileID: 0}
  m_tintAllSprites: 0
  m_StyleSheet: {fileID: 0}
  m_TextStyleHashCode: -1183493901
  m_overrideHtmlColors: 0
  m_faceColor:
    serializedVersion: 2
    rgba: 4294967295
  m_fontSize: 24.75
  m_fontSizeBase: 36
  m_fontWeight: 400
  m_enableAutoSizing: 1
  m_fontSizeMin: 18
  m_fontSizeMax: 25
  m_fontStyle: 0
  m_HorizontalAlignment: 1
  m_VerticalAlignment: 256
  m_textAlignment: 65535
  m_characterSpacing: 0
  m_wordSpacing: 0
  m_lineSpacing: 0
  m_lineSpacingMax: 0
  m_paragraphSpacing: 0
  m_charWidthMaxAdj: 0
  m_enableWordWrapping: 1
  m_wordWrappingRatios: 0.4
  m_overflowMode: 0
  m_linkedTextComponent: {fileID: 0}
  parentLinkedComponent: {fileID: 0}
  m_enableKerning: 1
  m_enableExtraPadding: 0
  checkPaddingRequired: 0
  m_isRichText: 1
  m_parseCtrlCharacters: 1
  m_isOrthographic: 1
  m_isCullingEnabled: 0
  m_horizontalMapping: 0
  m_verticalMapping: 0
  m_uvLineOffset: 0
  m_geometrySortingOrder: 0
  m_IsTextObjectScaleStatic: 0
  m_VertexBufferAutoSizeReduction: 0
  m_useMaxVisibleDescender: 1
  m_pageToDisplay: 1
  m_margin: {x: 0, y: 0, z: 0, w: 0}
  m_isUsingLegacyAnimationComponent: 0
  m_isVolumetricText: 0
  m_hasFontAssetChanged: 0
  m_baseMaterial: {fileID: 0}
  m_maskOffset: {x: 0, y: 0, z: 0, w: 0}
--- !u!222 &1277831544
CanvasRenderer:
  m_ObjectHideFlags: 0
  m_CorrespondingSourceObject: {fileID: 0}
  m_PrefabInstance: {fileID: 0}
  m_PrefabAsset: {fileID: 0}
  m_GameObject: {fileID: 1277831541}
  m_CullTransparentMesh: 1
--- !u!1 &1281082859
GameObject:
  m_ObjectHideFlags: 0
  m_CorrespondingSourceObject: {fileID: 0}
  m_PrefabInstance: {fileID: 0}
  m_PrefabAsset: {fileID: 0}
  serializedVersion: 6
  m_Component:
  - component: {fileID: 1281082862}
  - component: {fileID: 1281082861}
  - component: {fileID: 1281082863}
  m_Layer: 0
  m_Name: EventSystem
  m_TagString: Untagged
  m_Icon: {fileID: 0}
  m_NavMeshLayer: 0
  m_StaticEditorFlags: 0
  m_IsActive: 1
--- !u!114 &1281082861
MonoBehaviour:
  m_ObjectHideFlags: 0
  m_CorrespondingSourceObject: {fileID: 0}
  m_PrefabInstance: {fileID: 0}
  m_PrefabAsset: {fileID: 0}
  m_GameObject: {fileID: 1281082859}
  m_Enabled: 1
  m_EditorHideFlags: 0
  m_Script: {fileID: 11500000, guid: 76c392e42b5098c458856cdf6ecaaaa1, type: 3}
  m_Name: 
  m_EditorClassIdentifier: 
  m_FirstSelected: {fileID: 0}
  m_sendNavigationEvents: 1
  m_DragThreshold: 10
--- !u!4 &1281082862
Transform:
  m_ObjectHideFlags: 0
  m_CorrespondingSourceObject: {fileID: 0}
  m_PrefabInstance: {fileID: 0}
  m_PrefabAsset: {fileID: 0}
  m_GameObject: {fileID: 1281082859}
  serializedVersion: 2
  m_LocalRotation: {x: 0, y: 0, z: 0, w: 1}
  m_LocalPosition: {x: 0, y: 0, z: 0}
  m_LocalScale: {x: 1, y: 1, z: 1}
  m_ConstrainProportionsScale: 0
  m_Children: []
  m_Father: {fileID: 0}
  m_LocalEulerAnglesHint: {x: 0, y: 0, z: 0}
--- !u!114 &1281082863
MonoBehaviour:
  m_ObjectHideFlags: 0
  m_CorrespondingSourceObject: {fileID: 0}
  m_PrefabInstance: {fileID: 0}
  m_PrefabAsset: {fileID: 0}
  m_GameObject: {fileID: 1281082859}
  m_Enabled: 1
  m_EditorHideFlags: 0
  m_Script: {fileID: 11500000, guid: 01614664b831546d2ae94a42149d80ac, type: 3}
  m_Name: 
  m_EditorClassIdentifier: 
  m_SendPointerHoverToParent: 1
  m_MoveRepeatDelay: 0.5
  m_MoveRepeatRate: 0.1
  m_XRTrackingOrigin: {fileID: 0}
  m_ActionsAsset: {fileID: -944628639613478452, guid: 6cec26357c7fb8f44b03ce452209387d, type: 3}
  m_PointAction: {fileID: 8247508314672399740, guid: 6cec26357c7fb8f44b03ce452209387d, type: 3}
  m_MoveAction: {fileID: 0}
  m_SubmitAction: {fileID: 0}
  m_CancelAction: {fileID: 0}
  m_LeftClickAction: {fileID: -872110275332013132, guid: 6cec26357c7fb8f44b03ce452209387d, type: 3}
  m_MiddleClickAction: {fileID: 7660870786041202592, guid: 6cec26357c7fb8f44b03ce452209387d, type: 3}
  m_RightClickAction: {fileID: -5657700683146742393, guid: 6cec26357c7fb8f44b03ce452209387d, type: 3}
  m_ScrollWheelAction: {fileID: 743484021006385890, guid: 6cec26357c7fb8f44b03ce452209387d, type: 3}
  m_TrackedDevicePositionAction: {fileID: 1315051935247086908, guid: 6cec26357c7fb8f44b03ce452209387d, type: 3}
  m_TrackedDeviceOrientationAction: {fileID: -2150570120027286643, guid: 6cec26357c7fb8f44b03ce452209387d, type: 3}
  m_DeselectOnBackgroundClick: 1
  m_PointerBehavior: 0
  m_CursorLockBehavior: 0
--- !u!1 &1335601609
GameObject:
  m_ObjectHideFlags: 0
  m_CorrespondingSourceObject: {fileID: 0}
  m_PrefabInstance: {fileID: 0}
  m_PrefabAsset: {fileID: 0}
  serializedVersion: 6
  m_Component:
  - component: {fileID: 1335601610}
  - component: {fileID: 1335601612}
  - component: {fileID: 1335601611}
  m_Layer: 5
  m_Name: Item Label
  m_TagString: Untagged
  m_Icon: {fileID: 0}
  m_NavMeshLayer: 0
  m_StaticEditorFlags: 0
  m_IsActive: 1
--- !u!224 &1335601610
RectTransform:
  m_ObjectHideFlags: 0
  m_CorrespondingSourceObject: {fileID: 0}
  m_PrefabInstance: {fileID: 0}
  m_PrefabAsset: {fileID: 0}
  m_GameObject: {fileID: 1335601609}
  m_LocalRotation: {x: 0, y: 0, z: 0, w: 1}
  m_LocalPosition: {x: 0, y: 0, z: 0}
  m_LocalScale: {x: 1, y: 1, z: 1}
  m_ConstrainProportionsScale: 0
  m_Children: []
  m_Father: {fileID: 1648087549}
  m_LocalEulerAnglesHint: {x: 0, y: 0, z: 0}
  m_AnchorMin: {x: 0, y: 0}
  m_AnchorMax: {x: 1, y: 1}
  m_AnchoredPosition: {x: 5, y: -0.5}
  m_SizeDelta: {x: -30, y: -3}
  m_Pivot: {x: 0.5, y: 0.5}
--- !u!114 &1335601611
MonoBehaviour:
  m_ObjectHideFlags: 0
  m_CorrespondingSourceObject: {fileID: 0}
  m_PrefabInstance: {fileID: 0}
  m_PrefabAsset: {fileID: 0}
  m_GameObject: {fileID: 1335601609}
  m_Enabled: 1
  m_EditorHideFlags: 0
  m_Script: {fileID: 11500000, guid: f4688fdb7df04437aeb418b961361dc5, type: 3}
  m_Name: 
  m_EditorClassIdentifier: 
  m_Material: {fileID: 0}
  m_Color: {r: 1, g: 1, b: 1, a: 1}
  m_RaycastTarget: 1
  m_RaycastPadding: {x: 0, y: 0, z: 0, w: 0}
  m_Maskable: 1
  m_OnCullStateChanged:
    m_PersistentCalls:
      m_Calls: []
  m_text: Option A
  m_isRightToLeft: 0
  m_fontAsset: {fileID: 11400000, guid: 8f586378b4e144a9851e7b34d9b748ee, type: 2}
  m_sharedMaterial: {fileID: 2180264, guid: 8f586378b4e144a9851e7b34d9b748ee, type: 2}
  m_fontSharedMaterials: []
  m_fontMaterial: {fileID: 0}
  m_fontMaterials: []
  m_fontColor32:
    serializedVersion: 2
    rgba: 4294967295
  m_fontColor: {r: 0.19607843, g: 0.19607843, b: 0.19607843, a: 1}
  m_enableVertexGradient: 0
  m_colorMode: 3
  m_fontColorGradient:
    topLeft: {r: 1, g: 1, b: 1, a: 1}
    topRight: {r: 1, g: 1, b: 1, a: 1}
    bottomLeft: {r: 1, g: 1, b: 1, a: 1}
    bottomRight: {r: 1, g: 1, b: 1, a: 1}
  m_fontColorGradientPreset: {fileID: 0}
  m_spriteAsset: {fileID: 0}
  m_tintAllSprites: 0
  m_StyleSheet: {fileID: 0}
  m_TextStyleHashCode: 0
  m_overrideHtmlColors: 0
  m_faceColor:
    serializedVersion: 2
    rgba: 4294967295
  m_fontSize: 14
  m_fontSizeBase: 14
  m_fontWeight: 400
  m_enableAutoSizing: 0
  m_fontSizeMin: 18
  m_fontSizeMax: 72
  m_fontStyle: 0
  m_HorizontalAlignment: 1
  m_VerticalAlignment: 512
  m_textAlignment: 65535
  m_characterSpacing: 0
  m_wordSpacing: 0
  m_lineSpacing: 0
  m_lineSpacingMax: 0
  m_paragraphSpacing: 0
  m_charWidthMaxAdj: 0
  m_enableWordWrapping: 1
  m_wordWrappingRatios: 0.4
  m_overflowMode: 0
  m_linkedTextComponent: {fileID: 0}
  parentLinkedComponent: {fileID: 0}
  m_enableKerning: 1
  m_enableExtraPadding: 0
  checkPaddingRequired: 0
  m_isRichText: 1
  m_parseCtrlCharacters: 1
  m_isOrthographic: 1
  m_isCullingEnabled: 0
  m_horizontalMapping: 0
  m_verticalMapping: 0
  m_uvLineOffset: 0
  m_geometrySortingOrder: 0
  m_IsTextObjectScaleStatic: 0
  m_VertexBufferAutoSizeReduction: 0
  m_useMaxVisibleDescender: 1
  m_pageToDisplay: 1
  m_margin: {x: 0, y: 0, z: 0, w: 0}
  m_isUsingLegacyAnimationComponent: 0
  m_isVolumetricText: 0
  m_hasFontAssetChanged: 0
  m_baseMaterial: {fileID: 0}
  m_maskOffset: {x: 0, y: 0, z: 0, w: 0}
--- !u!222 &1335601612
CanvasRenderer:
  m_ObjectHideFlags: 0
  m_CorrespondingSourceObject: {fileID: 0}
  m_PrefabInstance: {fileID: 0}
  m_PrefabAsset: {fileID: 0}
  m_GameObject: {fileID: 1335601609}
  m_CullTransparentMesh: 1
--- !u!1 &1382499185
GameObject:
  m_ObjectHideFlags: 0
  m_CorrespondingSourceObject: {fileID: 0}
  m_PrefabInstance: {fileID: 0}
  m_PrefabAsset: {fileID: 0}
  serializedVersion: 6
  m_Component:
  - component: {fileID: 1382499186}
  - component: {fileID: 1382499189}
  - component: {fileID: 1382499188}
  - component: {fileID: 1382499187}
  m_Layer: 5
  m_Name: Scrollbar
  m_TagString: Untagged
  m_Icon: {fileID: 0}
  m_NavMeshLayer: 0
  m_StaticEditorFlags: 0
  m_IsActive: 1
--- !u!224 &1382499186
RectTransform:
  m_ObjectHideFlags: 0
  m_CorrespondingSourceObject: {fileID: 0}
  m_PrefabInstance: {fileID: 0}
  m_PrefabAsset: {fileID: 0}
  m_GameObject: {fileID: 1382499185}
  m_LocalRotation: {x: 0, y: 0, z: 0, w: 1}
  m_LocalPosition: {x: 0, y: 0, z: 0}
  m_LocalScale: {x: 1, y: 1, z: 1}
  m_ConstrainProportionsScale: 0
  m_Children:
  - {fileID: 527563491}
  m_Father: {fileID: 1385343039}
  m_LocalEulerAnglesHint: {x: 0, y: 0, z: 0}
  m_AnchorMin: {x: 1, y: 0}
  m_AnchorMax: {x: 1, y: 1}
  m_AnchoredPosition: {x: 0, y: 0}
  m_SizeDelta: {x: 20, y: 0}
  m_Pivot: {x: 1, y: 1}
--- !u!114 &1382499187
MonoBehaviour:
  m_ObjectHideFlags: 0
  m_CorrespondingSourceObject: {fileID: 0}
  m_PrefabInstance: {fileID: 0}
  m_PrefabAsset: {fileID: 0}
  m_GameObject: {fileID: 1382499185}
  m_Enabled: 1
  m_EditorHideFlags: 0
  m_Script: {fileID: 11500000, guid: 2a4db7a114972834c8e4117be1d82ba3, type: 3}
  m_Name: 
  m_EditorClassIdentifier: 
  m_Navigation:
    m_Mode: 3
    m_WrapAround: 0
    m_SelectOnUp: {fileID: 0}
    m_SelectOnDown: {fileID: 0}
    m_SelectOnLeft: {fileID: 0}
    m_SelectOnRight: {fileID: 0}
  m_Transition: 1
  m_Colors:
    m_NormalColor: {r: 1, g: 1, b: 1, a: 1}
    m_HighlightedColor: {r: 0.9607843, g: 0.9607843, b: 0.9607843, a: 1}
    m_PressedColor: {r: 0.78431374, g: 0.78431374, b: 0.78431374, a: 1}
    m_SelectedColor: {r: 0.9607843, g: 0.9607843, b: 0.9607843, a: 1}
    m_DisabledColor: {r: 0.78431374, g: 0.78431374, b: 0.78431374, a: 0.5019608}
    m_ColorMultiplier: 1
    m_FadeDuration: 0.1
  m_SpriteState:
    m_HighlightedSprite: {fileID: 0}
    m_PressedSprite: {fileID: 0}
    m_SelectedSprite: {fileID: 0}
    m_DisabledSprite: {fileID: 0}
  m_AnimationTriggers:
    m_NormalTrigger: Normal
    m_HighlightedTrigger: Highlighted
    m_PressedTrigger: Pressed
    m_SelectedTrigger: Selected
    m_DisabledTrigger: Disabled
  m_Interactable: 1
  m_TargetGraphic: {fileID: 619587375}
  m_HandleRect: {fileID: 619587374}
  m_Direction: 2
  m_Value: 0
  m_Size: 0.2
  m_NumberOfSteps: 0
  m_OnValueChanged:
    m_PersistentCalls:
      m_Calls: []
--- !u!114 &1382499188
MonoBehaviour:
  m_ObjectHideFlags: 0
  m_CorrespondingSourceObject: {fileID: 0}
  m_PrefabInstance: {fileID: 0}
  m_PrefabAsset: {fileID: 0}
  m_GameObject: {fileID: 1382499185}
  m_Enabled: 1
  m_EditorHideFlags: 0
  m_Script: {fileID: 11500000, guid: fe87c0e1cc204ed48ad3b37840f39efc, type: 3}
  m_Name: 
  m_EditorClassIdentifier: 
  m_Material: {fileID: 0}
  m_Color: {r: 1, g: 1, b: 1, a: 1}
  m_RaycastTarget: 1
  m_RaycastPadding: {x: 0, y: 0, z: 0, w: 0}
  m_Maskable: 1
  m_OnCullStateChanged:
    m_PersistentCalls:
      m_Calls: []
  m_Sprite: {fileID: 10907, guid: 0000000000000000f000000000000000, type: 0}
  m_Type: 1
  m_PreserveAspect: 0
  m_FillCenter: 1
  m_FillMethod: 4
  m_FillAmount: 1
  m_FillClockwise: 1
  m_FillOrigin: 0
  m_UseSpriteMesh: 0
  m_PixelsPerUnitMultiplier: 1
--- !u!222 &1382499189
CanvasRenderer:
  m_ObjectHideFlags: 0
  m_CorrespondingSourceObject: {fileID: 0}
  m_PrefabInstance: {fileID: 0}
  m_PrefabAsset: {fileID: 0}
  m_GameObject: {fileID: 1382499185}
  m_CullTransparentMesh: 1
--- !u!1 &1385343038
GameObject:
  m_ObjectHideFlags: 0
  m_CorrespondingSourceObject: {fileID: 0}
  m_PrefabInstance: {fileID: 0}
  m_PrefabAsset: {fileID: 0}
  serializedVersion: 6
  m_Component:
  - component: {fileID: 1385343039}
  - component: {fileID: 1385343042}
  - component: {fileID: 1385343041}
  - component: {fileID: 1385343040}
  m_Layer: 5
  m_Name: Template
  m_TagString: Untagged
  m_Icon: {fileID: 0}
  m_NavMeshLayer: 0
  m_StaticEditorFlags: 0
  m_IsActive: 0
--- !u!224 &1385343039
RectTransform:
  m_ObjectHideFlags: 0
  m_CorrespondingSourceObject: {fileID: 0}
  m_PrefabInstance: {fileID: 0}
  m_PrefabAsset: {fileID: 0}
  m_GameObject: {fileID: 1385343038}
  m_LocalRotation: {x: 0, y: 0, z: 0, w: 1}
  m_LocalPosition: {x: 0, y: 0, z: 0}
  m_LocalScale: {x: 1, y: 1, z: 1}
  m_ConstrainProportionsScale: 0
  m_Children:
  - {fileID: 603247677}
  - {fileID: 1382499186}
  m_Father: {fileID: 2095941040}
  m_LocalEulerAnglesHint: {x: 0, y: 0, z: 0}
  m_AnchorMin: {x: 0, y: 0}
  m_AnchorMax: {x: 1, y: 0}
  m_AnchoredPosition: {x: 0, y: 2}
  m_SizeDelta: {x: 0, y: 150}
  m_Pivot: {x: 0.5, y: 1}
--- !u!114 &1385343040
MonoBehaviour:
  m_ObjectHideFlags: 0
  m_CorrespondingSourceObject: {fileID: 0}
  m_PrefabInstance: {fileID: 0}
  m_PrefabAsset: {fileID: 0}
  m_GameObject: {fileID: 1385343038}
  m_Enabled: 1
  m_EditorHideFlags: 0
  m_Script: {fileID: 11500000, guid: 1aa08ab6e0800fa44ae55d278d1423e3, type: 3}
  m_Name: 
  m_EditorClassIdentifier: 
  m_Content: {fileID: 1895623060}
  m_Horizontal: 0
  m_Vertical: 1
  m_MovementType: 2
  m_Elasticity: 0.1
  m_Inertia: 1
  m_DecelerationRate: 0.135
  m_ScrollSensitivity: 1
  m_Viewport: {fileID: 603247677}
  m_HorizontalScrollbar: {fileID: 0}
  m_VerticalScrollbar: {fileID: 1382499187}
  m_HorizontalScrollbarVisibility: 0
  m_VerticalScrollbarVisibility: 2
  m_HorizontalScrollbarSpacing: 0
  m_VerticalScrollbarSpacing: -3
  m_OnValueChanged:
    m_PersistentCalls:
      m_Calls: []
--- !u!114 &1385343041
MonoBehaviour:
  m_ObjectHideFlags: 0
  m_CorrespondingSourceObject: {fileID: 0}
  m_PrefabInstance: {fileID: 0}
  m_PrefabAsset: {fileID: 0}
  m_GameObject: {fileID: 1385343038}
  m_Enabled: 1
  m_EditorHideFlags: 0
  m_Script: {fileID: 11500000, guid: fe87c0e1cc204ed48ad3b37840f39efc, type: 3}
  m_Name: 
  m_EditorClassIdentifier: 
  m_Material: {fileID: 0}
  m_Color: {r: 1, g: 1, b: 1, a: 1}
  m_RaycastTarget: 1
  m_RaycastPadding: {x: 0, y: 0, z: 0, w: 0}
  m_Maskable: 1
  m_OnCullStateChanged:
    m_PersistentCalls:
      m_Calls: []
  m_Sprite: {fileID: 10905, guid: 0000000000000000f000000000000000, type: 0}
  m_Type: 1
  m_PreserveAspect: 0
  m_FillCenter: 1
  m_FillMethod: 4
  m_FillAmount: 1
  m_FillClockwise: 1
  m_FillOrigin: 0
  m_UseSpriteMesh: 0
  m_PixelsPerUnitMultiplier: 1
--- !u!222 &1385343042
CanvasRenderer:
  m_ObjectHideFlags: 0
  m_CorrespondingSourceObject: {fileID: 0}
  m_PrefabInstance: {fileID: 0}
  m_PrefabAsset: {fileID: 0}
  m_GameObject: {fileID: 1385343038}
  m_CullTransparentMesh: 1
--- !u!1 &1431507212
GameObject:
  m_ObjectHideFlags: 0
  m_CorrespondingSourceObject: {fileID: 0}
  m_PrefabInstance: {fileID: 0}
  m_PrefabAsset: {fileID: 0}
  serializedVersion: 6
  m_Component:
  - component: {fileID: 1431507216}
  - component: {fileID: 1431507215}
  - component: {fileID: 1431507214}
  - component: {fileID: 1431507213}
  m_Layer: 5
  m_Name: StartMenu
  m_TagString: Untagged
  m_Icon: {fileID: 0}
  m_NavMeshLayer: 0
  m_StaticEditorFlags: 0
  m_IsActive: 1
--- !u!114 &1431507213
MonoBehaviour:
  m_ObjectHideFlags: 0
  m_CorrespondingSourceObject: {fileID: 0}
  m_PrefabInstance: {fileID: 0}
  m_PrefabAsset: {fileID: 0}
  m_GameObject: {fileID: 1431507212}
  m_Enabled: 1
  m_EditorHideFlags: 0
  m_Script: {fileID: 11500000, guid: dc42784cf147c0c48a680349fa168899, type: 3}
  m_Name: 
  m_EditorClassIdentifier: 
  m_IgnoreReversedGraphics: 1
  m_BlockingObjects: 0
  m_BlockingMask:
    serializedVersion: 2
    m_Bits: 4294967295
--- !u!114 &1431507214
MonoBehaviour:
  m_ObjectHideFlags: 0
  m_CorrespondingSourceObject: {fileID: 0}
  m_PrefabInstance: {fileID: 0}
  m_PrefabAsset: {fileID: 0}
  m_GameObject: {fileID: 1431507212}
  m_Enabled: 1
  m_EditorHideFlags: 0
  m_Script: {fileID: 11500000, guid: 0cd44c1031e13a943bb63640046fad76, type: 3}
  m_Name: 
  m_EditorClassIdentifier: 
  m_UiScaleMode: 1
  m_ReferencePixelsPerUnit: 100
  m_ScaleFactor: 1
  m_ReferenceResolution: {x: 1920, y: 1080}
  m_ScreenMatchMode: 0
  m_MatchWidthOrHeight: 0
  m_PhysicalUnit: 3
  m_FallbackScreenDPI: 96
  m_DefaultSpriteDPI: 96
  m_DynamicPixelsPerUnit: 1
  m_PresetInfoIsWorld: 0
--- !u!223 &1431507215
Canvas:
  m_ObjectHideFlags: 0
  m_CorrespondingSourceObject: {fileID: 0}
  m_PrefabInstance: {fileID: 0}
  m_PrefabAsset: {fileID: 0}
  m_GameObject: {fileID: 1431507212}
  m_Enabled: 1
  serializedVersion: 3
  m_RenderMode: 0
  m_Camera: {fileID: 0}
  m_PlaneDistance: 100
  m_PixelPerfect: 0
  m_ReceivesEvents: 1
  m_OverrideSorting: 0
  m_OverridePixelPerfect: 0
  m_SortingBucketNormalizedSize: 0
  m_VertexColorAlwaysGammaSpace: 0
  m_AdditionalShaderChannelsFlag: 25
  m_UpdateRectTransformForStandalone: 0
  m_SortingLayerID: 0
  m_SortingOrder: 0
  m_TargetDisplay: 0
--- !u!224 &1431507216
RectTransform:
  m_ObjectHideFlags: 0
  m_CorrespondingSourceObject: {fileID: 0}
  m_PrefabInstance: {fileID: 0}
  m_PrefabAsset: {fileID: 0}
  m_GameObject: {fileID: 1431507212}
  m_LocalRotation: {x: 0, y: 0, z: 0, w: 1}
  m_LocalPosition: {x: 0, y: 0, z: 0}
  m_LocalScale: {x: 0, y: 0, z: 0}
  m_ConstrainProportionsScale: 0
  m_Children:
  - {fileID: 2095941040}
  - {fileID: 1277831542}
  m_Father: {fileID: 0}
<<<<<<< HEAD
  m_RootOrder: 9
=======
>>>>>>> 01700e2c
  m_LocalEulerAnglesHint: {x: 0, y: 0, z: 0}
  m_AnchorMin: {x: 0, y: 0}
  m_AnchorMax: {x: 0, y: 0}
  m_AnchoredPosition: {x: 0, y: 0}
  m_SizeDelta: {x: 0, y: 0}
  m_Pivot: {x: 0, y: 0}
--- !u!1 &1648087548
GameObject:
  m_ObjectHideFlags: 0
  m_CorrespondingSourceObject: {fileID: 0}
  m_PrefabInstance: {fileID: 0}
  m_PrefabAsset: {fileID: 0}
  serializedVersion: 6
  m_Component:
  - component: {fileID: 1648087549}
  - component: {fileID: 1648087550}
  m_Layer: 5
  m_Name: Item
  m_TagString: Untagged
  m_Icon: {fileID: 0}
  m_NavMeshLayer: 0
  m_StaticEditorFlags: 0
  m_IsActive: 1
--- !u!224 &1648087549
RectTransform:
  m_ObjectHideFlags: 0
  m_CorrespondingSourceObject: {fileID: 0}
  m_PrefabInstance: {fileID: 0}
  m_PrefabAsset: {fileID: 0}
  m_GameObject: {fileID: 1648087548}
  m_LocalRotation: {x: 0, y: 0, z: 0, w: 1}
  m_LocalPosition: {x: 0, y: 0, z: 0}
  m_LocalScale: {x: 1, y: 1, z: 1}
  m_ConstrainProportionsScale: 0
  m_Children:
  - {fileID: 170878724}
  - {fileID: 446244953}
  - {fileID: 1335601610}
  m_Father: {fileID: 1895623060}
  m_LocalEulerAnglesHint: {x: 0, y: 0, z: 0}
  m_AnchorMin: {x: 0, y: 0.5}
  m_AnchorMax: {x: 1, y: 0.5}
  m_AnchoredPosition: {x: 0, y: 0}
  m_SizeDelta: {x: 0, y: 20}
  m_Pivot: {x: 0.5, y: 0.5}
--- !u!114 &1648087550
MonoBehaviour:
  m_ObjectHideFlags: 0
  m_CorrespondingSourceObject: {fileID: 0}
  m_PrefabInstance: {fileID: 0}
  m_PrefabAsset: {fileID: 0}
  m_GameObject: {fileID: 1648087548}
  m_Enabled: 1
  m_EditorHideFlags: 0
  m_Script: {fileID: 11500000, guid: 9085046f02f69544eb97fd06b6048fe2, type: 3}
  m_Name: 
  m_EditorClassIdentifier: 
  m_Navigation:
    m_Mode: 3
    m_WrapAround: 0
    m_SelectOnUp: {fileID: 0}
    m_SelectOnDown: {fileID: 0}
    m_SelectOnLeft: {fileID: 0}
    m_SelectOnRight: {fileID: 0}
  m_Transition: 1
  m_Colors:
    m_NormalColor: {r: 1, g: 1, b: 1, a: 1}
    m_HighlightedColor: {r: 0.9607843, g: 0.9607843, b: 0.9607843, a: 1}
    m_PressedColor: {r: 0.78431374, g: 0.78431374, b: 0.78431374, a: 1}
    m_SelectedColor: {r: 0.9607843, g: 0.9607843, b: 0.9607843, a: 1}
    m_DisabledColor: {r: 0.78431374, g: 0.78431374, b: 0.78431374, a: 0.5019608}
    m_ColorMultiplier: 1
    m_FadeDuration: 0.1
  m_SpriteState:
    m_HighlightedSprite: {fileID: 0}
    m_PressedSprite: {fileID: 0}
    m_SelectedSprite: {fileID: 0}
    m_DisabledSprite: {fileID: 0}
  m_AnimationTriggers:
    m_NormalTrigger: Normal
    m_HighlightedTrigger: Highlighted
    m_PressedTrigger: Pressed
    m_SelectedTrigger: Selected
    m_DisabledTrigger: Disabled
  m_Interactable: 1
  m_TargetGraphic: {fileID: 170878725}
  toggleTransition: 1
  graphic: {fileID: 446244954}
  m_Group: {fileID: 0}
  onValueChanged:
    m_PersistentCalls:
      m_Calls: []
  m_IsOn: 1
--- !u!1 &1800558272
GameObject:
  m_ObjectHideFlags: 0
  m_CorrespondingSourceObject: {fileID: 0}
  m_PrefabInstance: {fileID: 0}
  m_PrefabAsset: {fileID: 0}
  serializedVersion: 6
  m_Component:
  - component: {fileID: 1800558273}
  m_Layer: 0
  m_Name: ---------------------- UI -----------------------
  m_TagString: Untagged
  m_Icon: {fileID: 0}
  m_NavMeshLayer: 0
  m_StaticEditorFlags: 0
  m_IsActive: 1
--- !u!4 &1800558273
Transform:
  m_ObjectHideFlags: 0
  m_CorrespondingSourceObject: {fileID: 0}
  m_PrefabInstance: {fileID: 0}
  m_PrefabAsset: {fileID: 0}
  m_GameObject: {fileID: 1800558272}
  serializedVersion: 2
  m_LocalRotation: {x: 0, y: 0, z: 0, w: 1}
  m_LocalPosition: {x: 0, y: 0, z: 0}
  m_LocalScale: {x: 1, y: 1, z: 1}
  m_ConstrainProportionsScale: 0
  m_Children: []
  m_Father: {fileID: 0}
  m_LocalEulerAnglesHint: {x: 0, y: 0, z: 0}
--- !u!1 &1855600545
GameObject:
  m_ObjectHideFlags: 0
  m_CorrespondingSourceObject: {fileID: 0}
  m_PrefabInstance: {fileID: 0}
  m_PrefabAsset: {fileID: 0}
  serializedVersion: 6
  m_Component:
  - component: {fileID: 1855600546}
  - component: {fileID: 1855600548}
  - component: {fileID: 1855600547}
  m_Layer: 5
  m_Name: Arrow
  m_TagString: Untagged
  m_Icon: {fileID: 0}
  m_NavMeshLayer: 0
  m_StaticEditorFlags: 0
  m_IsActive: 1
--- !u!224 &1855600546
RectTransform:
  m_ObjectHideFlags: 0
  m_CorrespondingSourceObject: {fileID: 0}
  m_PrefabInstance: {fileID: 0}
  m_PrefabAsset: {fileID: 0}
  m_GameObject: {fileID: 1855600545}
  m_LocalRotation: {x: 0, y: 0, z: 0, w: 1}
  m_LocalPosition: {x: 0, y: 0, z: 0}
  m_LocalScale: {x: 1, y: 1, z: 1}
  m_ConstrainProportionsScale: 0
  m_Children: []
  m_Father: {fileID: 2095941040}
  m_LocalEulerAnglesHint: {x: 0, y: 0, z: 0}
  m_AnchorMin: {x: 1, y: 0.5}
  m_AnchorMax: {x: 1, y: 0.5}
  m_AnchoredPosition: {x: -15, y: 0}
  m_SizeDelta: {x: 20, y: 20}
  m_Pivot: {x: 0.5, y: 0.5}
--- !u!114 &1855600547
MonoBehaviour:
  m_ObjectHideFlags: 0
  m_CorrespondingSourceObject: {fileID: 0}
  m_PrefabInstance: {fileID: 0}
  m_PrefabAsset: {fileID: 0}
  m_GameObject: {fileID: 1855600545}
  m_Enabled: 1
  m_EditorHideFlags: 0
  m_Script: {fileID: 11500000, guid: fe87c0e1cc204ed48ad3b37840f39efc, type: 3}
  m_Name: 
  m_EditorClassIdentifier: 
  m_Material: {fileID: 0}
  m_Color: {r: 1, g: 1, b: 1, a: 1}
  m_RaycastTarget: 1
  m_RaycastPadding: {x: 0, y: 0, z: 0, w: 0}
  m_Maskable: 1
  m_OnCullStateChanged:
    m_PersistentCalls:
      m_Calls: []
  m_Sprite: {fileID: 10915, guid: 0000000000000000f000000000000000, type: 0}
  m_Type: 0
  m_PreserveAspect: 0
  m_FillCenter: 1
  m_FillMethod: 4
  m_FillAmount: 1
  m_FillClockwise: 1
  m_FillOrigin: 0
  m_UseSpriteMesh: 0
  m_PixelsPerUnitMultiplier: 1
--- !u!222 &1855600548
CanvasRenderer:
  m_ObjectHideFlags: 0
  m_CorrespondingSourceObject: {fileID: 0}
  m_PrefabInstance: {fileID: 0}
  m_PrefabAsset: {fileID: 0}
  m_GameObject: {fileID: 1855600545}
  m_CullTransparentMesh: 1
--- !u!1 &1895623059
GameObject:
  m_ObjectHideFlags: 0
  m_CorrespondingSourceObject: {fileID: 0}
  m_PrefabInstance: {fileID: 0}
  m_PrefabAsset: {fileID: 0}
  serializedVersion: 6
  m_Component:
  - component: {fileID: 1895623060}
  m_Layer: 5
  m_Name: Content
  m_TagString: Untagged
  m_Icon: {fileID: 0}
  m_NavMeshLayer: 0
  m_StaticEditorFlags: 0
  m_IsActive: 1
--- !u!224 &1895623060
RectTransform:
  m_ObjectHideFlags: 0
  m_CorrespondingSourceObject: {fileID: 0}
  m_PrefabInstance: {fileID: 0}
  m_PrefabAsset: {fileID: 0}
  m_GameObject: {fileID: 1895623059}
  m_LocalRotation: {x: 0, y: 0, z: 0, w: 1}
  m_LocalPosition: {x: 0, y: 0, z: 0}
  m_LocalScale: {x: 1, y: 1, z: 1}
  m_ConstrainProportionsScale: 0
  m_Children:
  - {fileID: 1648087549}
  m_Father: {fileID: 603247677}
  m_LocalEulerAnglesHint: {x: 0, y: 0, z: 0}
  m_AnchorMin: {x: 0, y: 1}
  m_AnchorMax: {x: 1, y: 1}
  m_AnchoredPosition: {x: 0, y: 0}
  m_SizeDelta: {x: 0, y: 28}
  m_Pivot: {x: 0.5, y: 1}
--- !u!1 &1901323877
GameObject:
  m_ObjectHideFlags: 0
  m_CorrespondingSourceObject: {fileID: 0}
  m_PrefabInstance: {fileID: 0}
  m_PrefabAsset: {fileID: 0}
  serializedVersion: 6
  m_Component:
  - component: {fileID: 1901323879}
  - component: {fileID: 1901323878}
  m_Layer: 5
  m_Name: UIToolkitRootCanvas
  m_TagString: Untagged
  m_Icon: {fileID: 0}
  m_NavMeshLayer: 0
  m_StaticEditorFlags: 0
  m_IsActive: 1
--- !u!114 &1901323878
MonoBehaviour:
  m_ObjectHideFlags: 0
  m_CorrespondingSourceObject: {fileID: 0}
  m_PrefabInstance: {fileID: 0}
  m_PrefabAsset: {fileID: 0}
  m_GameObject: {fileID: 1901323877}
  m_Enabled: 1
  m_EditorHideFlags: 0
  m_Script: {fileID: 19102, guid: 0000000000000000e000000000000000, type: 0}
  m_Name: 
  m_EditorClassIdentifier: 
  m_PanelSettings: {fileID: 11400000, guid: 9be11967a62ac1e43a24aecf7ff62934, type: 2}
  m_ParentUI: {fileID: 0}
  sourceAsset: {fileID: 0}
  m_SortingOrder: 0
--- !u!4 &1901323879
Transform:
  m_ObjectHideFlags: 0
  m_CorrespondingSourceObject: {fileID: 0}
  m_PrefabInstance: {fileID: 0}
  m_PrefabAsset: {fileID: 0}
  m_GameObject: {fileID: 1901323877}
  serializedVersion: 2
  m_LocalRotation: {x: 0, y: 0, z: 0, w: 1}
  m_LocalPosition: {x: 0, y: 0, z: 0}
  m_LocalScale: {x: 1, y: 1, z: 1}
  m_ConstrainProportionsScale: 0
  m_Children: []
  m_Father: {fileID: 0}
  m_LocalEulerAnglesHint: {x: 0, y: 0, z: 0}
--- !u!1 &2042493840
GameObject:
  m_ObjectHideFlags: 0
  m_CorrespondingSourceObject: {fileID: 0}
  m_PrefabInstance: {fileID: 0}
  m_PrefabAsset: {fileID: 0}
  serializedVersion: 6
  m_Component:
  - component: {fileID: 2042493841}
  - component: {fileID: 2042493843}
  - component: {fileID: 2042493842}
  m_Layer: 5
  m_Name: Label
  m_TagString: Untagged
  m_Icon: {fileID: 0}
  m_NavMeshLayer: 0
  m_StaticEditorFlags: 0
  m_IsActive: 1
--- !u!224 &2042493841
RectTransform:
  m_ObjectHideFlags: 0
  m_CorrespondingSourceObject: {fileID: 0}
  m_PrefabInstance: {fileID: 0}
  m_PrefabAsset: {fileID: 0}
  m_GameObject: {fileID: 2042493840}
  m_LocalRotation: {x: 0, y: 0, z: 0, w: 1}
  m_LocalPosition: {x: 0, y: 0, z: 0}
  m_LocalScale: {x: 1, y: 1, z: 1}
  m_ConstrainProportionsScale: 0
  m_Children: []
  m_Father: {fileID: 2095941040}
  m_LocalEulerAnglesHint: {x: 0, y: 0, z: 0}
  m_AnchorMin: {x: 0, y: 0}
  m_AnchorMax: {x: 1, y: 1}
  m_AnchoredPosition: {x: -7.5000305, y: -0.5}
  m_SizeDelta: {x: -35, y: -13}
  m_Pivot: {x: 0.5, y: 0.5}
--- !u!114 &2042493842
MonoBehaviour:
  m_ObjectHideFlags: 0
  m_CorrespondingSourceObject: {fileID: 0}
  m_PrefabInstance: {fileID: 0}
  m_PrefabAsset: {fileID: 0}
  m_GameObject: {fileID: 2042493840}
  m_Enabled: 1
  m_EditorHideFlags: 0
  m_Script: {fileID: 11500000, guid: f4688fdb7df04437aeb418b961361dc5, type: 3}
  m_Name: 
  m_EditorClassIdentifier: 
  m_Material: {fileID: 0}
  m_Color: {r: 1, g: 1, b: 1, a: 1}
  m_RaycastTarget: 1
  m_RaycastPadding: {x: 0, y: 0, z: 0, w: 0}
  m_Maskable: 1
  m_OnCullStateChanged:
    m_PersistentCalls:
      m_Calls: []
  m_text: 
  m_isRightToLeft: 0
  m_fontAsset: {fileID: 11400000, guid: 35aa85d68d15435418848a03a2db81ec, type: 2}
  m_sharedMaterial: {fileID: 1701868249614554837, guid: 35aa85d68d15435418848a03a2db81ec, type: 2}
  m_fontSharedMaterials: []
  m_fontMaterial: {fileID: 0}
  m_fontMaterials: []
  m_fontColor32:
    serializedVersion: 2
    rgba: 4281479730
  m_fontColor: {r: 0.19607843, g: 0.19607843, b: 0.19607843, a: 1}
  m_enableVertexGradient: 0
  m_colorMode: 3
  m_fontColorGradient:
    topLeft: {r: 1, g: 1, b: 1, a: 1}
    topRight: {r: 1, g: 1, b: 1, a: 1}
    bottomLeft: {r: 1, g: 1, b: 1, a: 1}
    bottomRight: {r: 1, g: 1, b: 1, a: 1}
  m_fontColorGradientPreset: {fileID: 0}
  m_spriteAsset: {fileID: 0}
  m_tintAllSprites: 0
  m_StyleSheet: {fileID: 0}
  m_TextStyleHashCode: -1183493901
  m_overrideHtmlColors: 0
  m_faceColor:
    serializedVersion: 2
    rgba: 4294967295
  m_fontSize: 14
  m_fontSizeBase: 14
  m_fontWeight: 400
  m_enableAutoSizing: 1
  m_fontSizeMin: 0
  m_fontSizeMax: 25
  m_fontStyle: 0
  m_HorizontalAlignment: 1
  m_VerticalAlignment: 512
  m_textAlignment: 65535
  m_characterSpacing: 0
  m_wordSpacing: 0
  m_lineSpacing: 0
  m_lineSpacingMax: 0
  m_paragraphSpacing: 0
  m_charWidthMaxAdj: 0
  m_enableWordWrapping: 1
  m_wordWrappingRatios: 0.4
  m_overflowMode: 0
  m_linkedTextComponent: {fileID: 0}
  parentLinkedComponent: {fileID: 0}
  m_enableKerning: 1
  m_enableExtraPadding: 0
  checkPaddingRequired: 0
  m_isRichText: 1
  m_parseCtrlCharacters: 1
  m_isOrthographic: 1
  m_isCullingEnabled: 0
  m_horizontalMapping: 0
  m_verticalMapping: 0
  m_uvLineOffset: 0
  m_geometrySortingOrder: 0
  m_IsTextObjectScaleStatic: 0
  m_VertexBufferAutoSizeReduction: 0
  m_useMaxVisibleDescender: 1
  m_pageToDisplay: 1
  m_margin: {x: 0, y: 0, z: 0, w: 0}
  m_isUsingLegacyAnimationComponent: 0
  m_isVolumetricText: 0
  m_hasFontAssetChanged: 0
  m_baseMaterial: {fileID: 0}
  m_maskOffset: {x: 0, y: 0, z: 0, w: 0}
--- !u!222 &2042493843
CanvasRenderer:
  m_ObjectHideFlags: 0
  m_CorrespondingSourceObject: {fileID: 0}
  m_PrefabInstance: {fileID: 0}
  m_PrefabAsset: {fileID: 0}
  m_GameObject: {fileID: 2042493840}
  m_CullTransparentMesh: 1
--- !u!1 &2095941039
GameObject:
  m_ObjectHideFlags: 0
  m_CorrespondingSourceObject: {fileID: 0}
  m_PrefabInstance: {fileID: 0}
  m_PrefabAsset: {fileID: 0}
  serializedVersion: 6
  m_Component:
  - component: {fileID: 2095941040}
  - component: {fileID: 2095941043}
  - component: {fileID: 2095941042}
  - component: {fileID: 2095941041}
  m_Layer: 5
  m_Name: Dropdown
  m_TagString: Untagged
  m_Icon: {fileID: 0}
  m_NavMeshLayer: 0
  m_StaticEditorFlags: 0
  m_IsActive: 1
--- !u!224 &2095941040
RectTransform:
  m_ObjectHideFlags: 0
  m_CorrespondingSourceObject: {fileID: 0}
  m_PrefabInstance: {fileID: 0}
  m_PrefabAsset: {fileID: 0}
  m_GameObject: {fileID: 2095941039}
  m_LocalRotation: {x: 0, y: 0, z: 0, w: 1}
  m_LocalPosition: {x: 0, y: 0, z: 0}
  m_LocalScale: {x: 1, y: 1, z: 1}
  m_ConstrainProportionsScale: 0
  m_Children:
  - {fileID: 2042493841}
  - {fileID: 1855600546}
  - {fileID: 1385343039}
  m_Father: {fileID: 1431507216}
  m_LocalEulerAnglesHint: {x: 0, y: 0, z: 0}
  m_AnchorMin: {x: 1, y: 1}
  m_AnchorMax: {x: 1, y: 1}
  m_AnchoredPosition: {x: -695, y: -27}
  m_SizeDelta: {x: 472.5011, y: 30}
  m_Pivot: {x: 1, y: 1}
--- !u!114 &2095941041
MonoBehaviour:
  m_ObjectHideFlags: 0
  m_CorrespondingSourceObject: {fileID: 0}
  m_PrefabInstance: {fileID: 0}
  m_PrefabAsset: {fileID: 0}
  m_GameObject: {fileID: 2095941039}
  m_Enabled: 1
  m_EditorHideFlags: 0
  m_Script: {fileID: 11500000, guid: 7b743370ac3e4ec2a1668f5455a8ef8a, type: 3}
  m_Name: 
  m_EditorClassIdentifier: 
  m_Navigation:
    m_Mode: 3
    m_WrapAround: 0
    m_SelectOnUp: {fileID: 0}
    m_SelectOnDown: {fileID: 0}
    m_SelectOnLeft: {fileID: 0}
    m_SelectOnRight: {fileID: 0}
  m_Transition: 1
  m_Colors:
    m_NormalColor: {r: 1, g: 1, b: 1, a: 1}
    m_HighlightedColor: {r: 0.9607843, g: 0.9607843, b: 0.9607843, a: 1}
    m_PressedColor: {r: 0.78431374, g: 0.78431374, b: 0.78431374, a: 1}
    m_SelectedColor: {r: 0.9607843, g: 0.9607843, b: 0.9607843, a: 1}
    m_DisabledColor: {r: 0.78431374, g: 0.78431374, b: 0.78431374, a: 0.5019608}
    m_ColorMultiplier: 1
    m_FadeDuration: 0.1
  m_SpriteState:
    m_HighlightedSprite: {fileID: 0}
    m_PressedSprite: {fileID: 0}
    m_SelectedSprite: {fileID: 0}
    m_DisabledSprite: {fileID: 0}
  m_AnimationTriggers:
    m_NormalTrigger: Normal
    m_HighlightedTrigger: Highlighted
    m_PressedTrigger: Pressed
    m_SelectedTrigger: Selected
    m_DisabledTrigger: Disabled
  m_Interactable: 1
  m_TargetGraphic: {fileID: 2095941042}
  m_Template: {fileID: 1385343039}
  m_CaptionText: {fileID: 2042493842}
  m_CaptionImage: {fileID: 0}
  m_Placeholder: {fileID: 0}
  m_ItemText: {fileID: 1335601611}
  m_ItemImage: {fileID: 0}
  m_Value: -1
  m_Options:
    m_Options: []
  m_OnValueChanged:
    m_PersistentCalls:
      m_Calls: []
  m_AlphaFadeSpeed: 0.15
--- !u!114 &2095941042
MonoBehaviour:
  m_ObjectHideFlags: 0
  m_CorrespondingSourceObject: {fileID: 0}
  m_PrefabInstance: {fileID: 0}
  m_PrefabAsset: {fileID: 0}
  m_GameObject: {fileID: 2095941039}
  m_Enabled: 1
  m_EditorHideFlags: 0
  m_Script: {fileID: 11500000, guid: fe87c0e1cc204ed48ad3b37840f39efc, type: 3}
  m_Name: 
  m_EditorClassIdentifier: 
  m_Material: {fileID: 0}
  m_Color: {r: 1, g: 1, b: 1, a: 1}
  m_RaycastTarget: 1
  m_RaycastPadding: {x: 0, y: 0, z: 0, w: 0}
  m_Maskable: 1
  m_OnCullStateChanged:
    m_PersistentCalls:
      m_Calls: []
  m_Sprite: {fileID: 10905, guid: 0000000000000000f000000000000000, type: 0}
  m_Type: 1
  m_PreserveAspect: 0
  m_FillCenter: 1
  m_FillMethod: 4
  m_FillAmount: 1
  m_FillClockwise: 1
  m_FillOrigin: 0
  m_UseSpriteMesh: 0
  m_PixelsPerUnitMultiplier: 1
--- !u!222 &2095941043
CanvasRenderer:
  m_ObjectHideFlags: 0
  m_CorrespondingSourceObject: {fileID: 0}
  m_PrefabInstance: {fileID: 0}
  m_PrefabAsset: {fileID: 0}
  m_GameObject: {fileID: 2095941039}
  m_CullTransparentMesh: 1
--- !u!1 &2104274356
GameObject:
  m_ObjectHideFlags: 0
  m_CorrespondingSourceObject: {fileID: 0}
  m_PrefabInstance: {fileID: 0}
  m_PrefabAsset: {fileID: 0}
  serializedVersion: 6
  m_Component:
  - component: {fileID: 2104274357}
  m_Layer: 0
  m_Name: ---------------- Runtime Objects ----------------
  m_TagString: Untagged
  m_Icon: {fileID: 0}
  m_NavMeshLayer: 0
  m_StaticEditorFlags: 0
  m_IsActive: 1
--- !u!4 &2104274357
Transform:
  m_ObjectHideFlags: 0
  m_CorrespondingSourceObject: {fileID: 0}
  m_PrefabInstance: {fileID: 0}
  m_PrefabAsset: {fileID: 0}
  m_GameObject: {fileID: 2104274356}
  serializedVersion: 2
  m_LocalRotation: {x: 0, y: 0, z: 0, w: 1}
  m_LocalPosition: {x: 0, y: 0, z: 0}
  m_LocalScale: {x: 1, y: 1, z: 1}
  m_ConstrainProportionsScale: 0
  m_Children: []
  m_Father: {fileID: 0}
<<<<<<< HEAD
  m_RootOrder: 10
=======
>>>>>>> 01700e2c
  m_LocalEulerAnglesHint: {x: 0, y: 0, z: 0}
--- !u!1001 &3158676383174102666
PrefabInstance:
  m_ObjectHideFlags: 0
  serializedVersion: 2
  m_Modification:
    serializedVersion: 3
    m_TransformParent: {fileID: 0}
    m_Modifications:
    - target: {fileID: 4780495006830554941, guid: 2734962b32be95543bbfc82000f04fb4, type: 3}
      propertyPath: m_RootOrder
      value: 8
      objectReference: {fileID: 0}
    - target: {fileID: 4780495006830554941, guid: 2734962b32be95543bbfc82000f04fb4, type: 3}
      propertyPath: m_LocalPosition.x
      value: 0
      objectReference: {fileID: 0}
    - target: {fileID: 4780495006830554941, guid: 2734962b32be95543bbfc82000f04fb4, type: 3}
      propertyPath: m_LocalPosition.y
      value: 0
      objectReference: {fileID: 0}
    - target: {fileID: 4780495006830554941, guid: 2734962b32be95543bbfc82000f04fb4, type: 3}
      propertyPath: m_LocalPosition.z
      value: 0
      objectReference: {fileID: 0}
    - target: {fileID: 4780495006830554941, guid: 2734962b32be95543bbfc82000f04fb4, type: 3}
      propertyPath: m_LocalRotation.w
      value: 1
      objectReference: {fileID: 0}
    - target: {fileID: 4780495006830554941, guid: 2734962b32be95543bbfc82000f04fb4, type: 3}
      propertyPath: m_LocalRotation.x
      value: 0
      objectReference: {fileID: 0}
    - target: {fileID: 4780495006830554941, guid: 2734962b32be95543bbfc82000f04fb4, type: 3}
      propertyPath: m_LocalRotation.y
      value: 0
      objectReference: {fileID: 0}
    - target: {fileID: 4780495006830554941, guid: 2734962b32be95543bbfc82000f04fb4, type: 3}
      propertyPath: m_LocalRotation.z
      value: 0
      objectReference: {fileID: 0}
    - target: {fileID: 4780495006830554941, guid: 2734962b32be95543bbfc82000f04fb4, type: 3}
      propertyPath: m_LocalEulerAnglesHint.x
      value: 0
      objectReference: {fileID: 0}
    - target: {fileID: 4780495006830554941, guid: 2734962b32be95543bbfc82000f04fb4, type: 3}
      propertyPath: m_LocalEulerAnglesHint.y
      value: 0
      objectReference: {fileID: 0}
    - target: {fileID: 4780495006830554941, guid: 2734962b32be95543bbfc82000f04fb4, type: 3}
      propertyPath: m_LocalEulerAnglesHint.z
      value: 0
      objectReference: {fileID: 0}
    - target: {fileID: 8765448689815683113, guid: 2734962b32be95543bbfc82000f04fb4, type: 3}
      propertyPath: m_Name
      value: ScenesUIRootCanvas
      objectReference: {fileID: 0}
    m_RemovedComponents: []
    m_RemovedGameObjects: []
    m_AddedGameObjects: []
    m_AddedComponents: []
  m_SourcePrefab: {fileID: 100100000, guid: 2734962b32be95543bbfc82000f04fb4, type: 3}
--- !u!1001 &4363253906714060728
PrefabInstance:
  m_ObjectHideFlags: 0
  serializedVersion: 2
  m_Modification:
    serializedVersion: 3
    m_TransformParent: {fileID: 0}
    m_Modifications:
    - target: {fileID: 6261767294566073009, guid: 402338b75b99c91409764700d1f00a6d, type: 3}
      propertyPath: m_LocalScale.x
      value: 500
      objectReference: {fileID: 0}
    - target: {fileID: 6261767294566073009, guid: 402338b75b99c91409764700d1f00a6d, type: 3}
      propertyPath: m_LocalScale.z
      value: 500
      objectReference: {fileID: 0}
    - target: {fileID: 8849659727847101794, guid: 402338b75b99c91409764700d1f00a6d, type: 3}
      propertyPath: m_Name
      value: Floor
      objectReference: {fileID: 0}
    - target: {fileID: 8887605237264433693, guid: 402338b75b99c91409764700d1f00a6d, type: 3}
      propertyPath: m_LocalScale.x
      value: 500
      objectReference: {fileID: 0}
    - target: {fileID: 8887605237264433693, guid: 402338b75b99c91409764700d1f00a6d, type: 3}
      propertyPath: m_LocalScale.z
      value: 500
      objectReference: {fileID: 0}
    - target: {fileID: 8982288525742465179, guid: 402338b75b99c91409764700d1f00a6d, type: 3}
      propertyPath: m_RootOrder
      value: 3
      objectReference: {fileID: 0}
    - target: {fileID: 8982288525742465179, guid: 402338b75b99c91409764700d1f00a6d, type: 3}
      propertyPath: m_LocalPosition.x
      value: 0
      objectReference: {fileID: 0}
    - target: {fileID: 8982288525742465179, guid: 402338b75b99c91409764700d1f00a6d, type: 3}
      propertyPath: m_LocalPosition.y
      value: 0
      objectReference: {fileID: 0}
    - target: {fileID: 8982288525742465179, guid: 402338b75b99c91409764700d1f00a6d, type: 3}
      propertyPath: m_LocalPosition.z
      value: 0
      objectReference: {fileID: 0}
    - target: {fileID: 8982288525742465179, guid: 402338b75b99c91409764700d1f00a6d, type: 3}
      propertyPath: m_LocalRotation.w
      value: 1
      objectReference: {fileID: 0}
    - target: {fileID: 8982288525742465179, guid: 402338b75b99c91409764700d1f00a6d, type: 3}
      propertyPath: m_LocalRotation.x
      value: 0
      objectReference: {fileID: 0}
    - target: {fileID: 8982288525742465179, guid: 402338b75b99c91409764700d1f00a6d, type: 3}
      propertyPath: m_LocalRotation.y
      value: 0
      objectReference: {fileID: 0}
    - target: {fileID: 8982288525742465179, guid: 402338b75b99c91409764700d1f00a6d, type: 3}
      propertyPath: m_LocalRotation.z
      value: 0
      objectReference: {fileID: 0}
    - target: {fileID: 8982288525742465179, guid: 402338b75b99c91409764700d1f00a6d, type: 3}
      propertyPath: m_LocalEulerAnglesHint.x
      value: 0
      objectReference: {fileID: 0}
    - target: {fileID: 8982288525742465179, guid: 402338b75b99c91409764700d1f00a6d, type: 3}
      propertyPath: m_LocalEulerAnglesHint.y
      value: 0
      objectReference: {fileID: 0}
    - target: {fileID: 8982288525742465179, guid: 402338b75b99c91409764700d1f00a6d, type: 3}
      propertyPath: m_LocalEulerAnglesHint.z
      value: 0
      objectReference: {fileID: 0}
    m_RemovedComponents: []
    m_RemovedGameObjects: []
    m_AddedGameObjects: []
    m_AddedComponents: []
  m_SourcePrefab: {fileID: 100100000, guid: 402338b75b99c91409764700d1f00a6d, type: 3}
--- !u!1660057539 &9223372036854775807
SceneRoots:
  m_ObjectHideFlags: 0
  m_Roots:
  - {fileID: 234607242}
  - {fileID: 158563622}
  - {fileID: 705507995}
  - {fileID: 4363253906714060728}
  - {fileID: 1800558273}
  - {fileID: 1281082862}
  - {fileID: 1901323879}
  - {fileID: 946305964}
  - {fileID: 1431507216}
  - {fileID: 2104274357}<|MERGE_RESOLUTION|>--- conflicted
+++ resolved
@@ -123,17 +123,6 @@
     debug:
       m_Flags: 0
   m_NavMeshData: {fileID: 0}
---- !u!114 &78723076 stripped
-MonoBehaviour:
-  m_CorrespondingSourceObject: {fileID: 3889322179606995116, guid: 2734962b32be95543bbfc82000f04fb4, type: 3}
-  m_PrefabInstance: {fileID: 3158676383174102666}
-  m_PrefabAsset: {fileID: 0}
-  m_GameObject: {fileID: 0}
-  m_Enabled: 1
-  m_EditorHideFlags: 0
-  m_Script: {fileID: 19102, guid: 0000000000000000e000000000000000, type: 0}
-  m_Name: 
-  m_EditorClassIdentifier: 
 --- !u!1 &158563621
 GameObject:
   m_ObjectHideFlags: 0
@@ -289,23 +278,8 @@
   scenePluginSettingsContainer: {fileID: 11400000, guid: 52a2a6abe420a8b4db9dc55df4b42e92, type: 2}
   uiToolkitRoot: {fileID: 1901323878}
   debugUiRoot: {fileID: 946305963}
-<<<<<<< HEAD
-  scenesUiRoot: {fileID: 78723076}
-  StartPosition: {x: 0, y: 0}
-  SceneLoadRadius: 1
-  StaticLoadPositions: []
-  realmLauncher: {fileID: 234607244}
-  realms:
-  - https://sdk-team-cdn.decentraland.org/ipfs/goerli-plaza-main
-  - https://sdk-team-cdn.decentraland.org/ipfs/streaming-world-main
-  - https://sdk-test-scenes.decentraland.zone
-  - https://peer.decentraland.org
-  - https://worlds-content-server.decentraland.org/world/olavra.dcl.eth
-  - http://127.0.0.1:8000
-=======
   realmLauncher: {fileID: 234607244}
   settings: {fileID: 11400000, guid: 2e1d2c350e04ac3428300d032c5ee567, type: 2}
->>>>>>> 01700e2c
   dynamicSettings:
     <PopupCloserView>k__BackingField:
       m_AssetGUID: dbfb7e67a438449f9a887f820f733868
@@ -1486,10 +1460,6 @@
   - {fileID: 2095941040}
   - {fileID: 1277831542}
   m_Father: {fileID: 0}
-<<<<<<< HEAD
-  m_RootOrder: 9
-=======
->>>>>>> 01700e2c
   m_LocalEulerAnglesHint: {x: 0, y: 0, z: 0}
   m_AnchorMin: {x: 0, y: 0}
   m_AnchorMax: {x: 0, y: 0}
@@ -2070,72 +2040,7 @@
   m_ConstrainProportionsScale: 0
   m_Children: []
   m_Father: {fileID: 0}
-<<<<<<< HEAD
-  m_RootOrder: 10
-=======
->>>>>>> 01700e2c
   m_LocalEulerAnglesHint: {x: 0, y: 0, z: 0}
---- !u!1001 &3158676383174102666
-PrefabInstance:
-  m_ObjectHideFlags: 0
-  serializedVersion: 2
-  m_Modification:
-    serializedVersion: 3
-    m_TransformParent: {fileID: 0}
-    m_Modifications:
-    - target: {fileID: 4780495006830554941, guid: 2734962b32be95543bbfc82000f04fb4, type: 3}
-      propertyPath: m_RootOrder
-      value: 8
-      objectReference: {fileID: 0}
-    - target: {fileID: 4780495006830554941, guid: 2734962b32be95543bbfc82000f04fb4, type: 3}
-      propertyPath: m_LocalPosition.x
-      value: 0
-      objectReference: {fileID: 0}
-    - target: {fileID: 4780495006830554941, guid: 2734962b32be95543bbfc82000f04fb4, type: 3}
-      propertyPath: m_LocalPosition.y
-      value: 0
-      objectReference: {fileID: 0}
-    - target: {fileID: 4780495006830554941, guid: 2734962b32be95543bbfc82000f04fb4, type: 3}
-      propertyPath: m_LocalPosition.z
-      value: 0
-      objectReference: {fileID: 0}
-    - target: {fileID: 4780495006830554941, guid: 2734962b32be95543bbfc82000f04fb4, type: 3}
-      propertyPath: m_LocalRotation.w
-      value: 1
-      objectReference: {fileID: 0}
-    - target: {fileID: 4780495006830554941, guid: 2734962b32be95543bbfc82000f04fb4, type: 3}
-      propertyPath: m_LocalRotation.x
-      value: 0
-      objectReference: {fileID: 0}
-    - target: {fileID: 4780495006830554941, guid: 2734962b32be95543bbfc82000f04fb4, type: 3}
-      propertyPath: m_LocalRotation.y
-      value: 0
-      objectReference: {fileID: 0}
-    - target: {fileID: 4780495006830554941, guid: 2734962b32be95543bbfc82000f04fb4, type: 3}
-      propertyPath: m_LocalRotation.z
-      value: 0
-      objectReference: {fileID: 0}
-    - target: {fileID: 4780495006830554941, guid: 2734962b32be95543bbfc82000f04fb4, type: 3}
-      propertyPath: m_LocalEulerAnglesHint.x
-      value: 0
-      objectReference: {fileID: 0}
-    - target: {fileID: 4780495006830554941, guid: 2734962b32be95543bbfc82000f04fb4, type: 3}
-      propertyPath: m_LocalEulerAnglesHint.y
-      value: 0
-      objectReference: {fileID: 0}
-    - target: {fileID: 4780495006830554941, guid: 2734962b32be95543bbfc82000f04fb4, type: 3}
-      propertyPath: m_LocalEulerAnglesHint.z
-      value: 0
-      objectReference: {fileID: 0}
-    - target: {fileID: 8765448689815683113, guid: 2734962b32be95543bbfc82000f04fb4, type: 3}
-      propertyPath: m_Name
-      value: ScenesUIRootCanvas
-      objectReference: {fileID: 0}
-    m_RemovedComponents: []
-    m_RemovedGameObjects: []
-    m_AddedGameObjects: []
-    m_AddedComponents: []
-  m_SourcePrefab: {fileID: 100100000, guid: 2734962b32be95543bbfc82000f04fb4, type: 3}
 --- !u!1001 &4363253906714060728
 PrefabInstance:
   m_ObjectHideFlags: 0
