--- conflicted
+++ resolved
@@ -38,11 +38,7 @@
   m_ReflectionIntensity: 1
   m_CustomReflection: {fileID: 0}
   m_Sun: {fileID: 705507994}
-<<<<<<< HEAD
-  m_IndirectSpecularColor: {r: 0.37312186, g: 0.38074276, b: 0.35872617, a: 1}
-=======
   m_IndirectSpecularColor: {r: 0.44657874, g: 0.49641275, b: 0.5748172, a: 1}
->>>>>>> b317e76b
   m_UseRadianceAmbientProbe: 0
 --- !u!157 &3
 LightmapSettings:
@@ -651,13 +647,8 @@
   m_ConstrainProportionsScale: 0
   m_Children: []
   m_Father: {fileID: 0}
-<<<<<<< HEAD
   m_RootOrder: 1
   m_LocalEulerAnglesHint: {x: 0, y: -100, z: 0}
-=======
-  m_RootOrder: 2
-  m_LocalEulerAnglesHint: {x: 50, y: -30, z: 0}
->>>>>>> b317e76b
 --- !u!114 &705507996
 MonoBehaviour:
   m_ObjectHideFlags: 0
@@ -727,26 +718,7 @@
   m_PrefabAsset: {fileID: 0}
   m_GameObject: {fileID: 1277831541}
   m_Enabled: 1
-<<<<<<< HEAD
-  serializedVersion: 2
   m_ClearFlags: 2
-  m_BackGroundColor: {r: 0.19215687, g: 0.3019608, b: 0.4745098, a: 0}
-  m_projectionMatrixMode: 1
-  m_GateFitMode: 2
-  m_FOVAxisMode: 0
-  m_Iso: 200
-  m_ShutterSpeed: 0.005
-  m_Aperture: 16
-  m_FocusDistance: 10
-  m_FocalLength: 50
-  m_BladeCount: 5
-  m_Curvature: {x: 2, y: 11}
-  m_BarrelClipping: 0.25
-  m_Anamorphism: 0
-  m_SensorSize: {x: 36, y: 24}
-  m_LensShift: {x: 0, y: 0}
-  m_NormalizedViewPortRect:
-=======
   m_EditorHideFlags: 0
   m_Script: {fileID: 11500000, guid: f4688fdb7df04437aeb418b961361dc5, type: 3}
   m_Name: 
@@ -768,7 +740,6 @@
   m_fontMaterial: {fileID: 0}
   m_fontMaterials: []
   m_fontColor32:
->>>>>>> b317e76b
     serializedVersion: 2
     rgba: 4278190080
   m_fontColor: {r: 0, g: 0, b: 0, a: 1}
