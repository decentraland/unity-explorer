%YAML 1.1
%TAG !u! tag:unity3d.com,2011:
--- !u!29 &1
OcclusionCullingSettings:
  m_ObjectHideFlags: 0
  serializedVersion: 2
  m_OcclusionBakeSettings:
    smallestOccluder: 5
    smallestHole: 0.25
    backfaceThreshold: 100
  m_SceneGUID: 00000000000000000000000000000000
  m_OcclusionCullingData: {fileID: 0}
--- !u!104 &2
RenderSettings:
  m_ObjectHideFlags: 0
  serializedVersion: 9
  m_Fog: 0
  m_FogColor: {r: 0.5, g: 0.5, b: 0.5, a: 1}
  m_FogMode: 3
  m_FogDensity: 0.01
  m_LinearFogStart: 0
  m_LinearFogEnd: 300
  m_AmbientSkyColor: {r: 0.212, g: 0.227, b: 0.259, a: 1}
  m_AmbientEquatorColor: {r: 0.114, g: 0.125, b: 0.133, a: 1}
  m_AmbientGroundColor: {r: 0.047, g: 0.043, b: 0.035, a: 1}
  m_AmbientIntensity: 1
  m_AmbientMode: 0
  m_SubtractiveShadowColor: {r: 0.42, g: 0.478, b: 0.627, a: 1}
  m_SkyboxMaterial: {fileID: 10304, guid: 0000000000000000f000000000000000, type: 0}
  m_HaloStrength: 0.5
  m_FlareStrength: 1
  m_FlareFadeSpeed: 3
  m_HaloTexture: {fileID: 0}
  m_SpotCookie: {fileID: 10001, guid: 0000000000000000e000000000000000, type: 0}
  m_DefaultReflectionMode: 0
  m_DefaultReflectionResolution: 128
  m_ReflectionBounces: 1
  m_ReflectionIntensity: 1
  m_CustomReflection: {fileID: 0}
  m_Sun: {fileID: 705507994}
<<<<<<< HEAD
  m_IndirectSpecularColor: {r: 0.12731838, g: 0.13414699, b: 0.12107833, a: 1}
=======
  m_IndirectSpecularColor: {r: 0.12731868, g: 0.13414744, b: 0.12107858, a: 1}
>>>>>>> f517c6b2
  m_UseRadianceAmbientProbe: 0
--- !u!157 &3
LightmapSettings:
  m_ObjectHideFlags: 0
  serializedVersion: 12
  m_GIWorkflowMode: 1
  m_GISettings:
    serializedVersion: 2
    m_BounceScale: 1
    m_IndirectOutputScale: 1
    m_AlbedoBoost: 1
    m_EnvironmentLightingMode: 0
    m_EnableBakedLightmaps: 1
    m_EnableRealtimeLightmaps: 0
  m_LightmapEditorSettings:
    serializedVersion: 12
    m_Resolution: 2
    m_BakeResolution: 40
    m_AtlasSize: 1024
    m_AO: 0
    m_AOMaxDistance: 1
    m_CompAOExponent: 1
    m_CompAOExponentDirect: 0
    m_ExtractAmbientOcclusion: 0
    m_Padding: 2
    m_LightmapParameters: {fileID: 0}
    m_LightmapsBakeMode: 1
    m_TextureCompression: 1
    m_FinalGather: 0
    m_FinalGatherFiltering: 1
    m_FinalGatherRayCount: 256
    m_ReflectionCompression: 2
    m_MixedBakeMode: 2
    m_BakeBackend: 1
    m_PVRSampling: 1
    m_PVRDirectSampleCount: 32
    m_PVRSampleCount: 500
    m_PVRBounces: 2
    m_PVREnvironmentSampleCount: 500
    m_PVREnvironmentReferencePointCount: 2048
    m_PVRFilteringMode: 2
    m_PVRDenoiserTypeDirect: 0
    m_PVRDenoiserTypeIndirect: 0
    m_PVRDenoiserTypeAO: 0
    m_PVRFilterTypeDirect: 0
    m_PVRFilterTypeIndirect: 0
    m_PVRFilterTypeAO: 0
    m_PVREnvironmentMIS: 0
    m_PVRCulling: 1
    m_PVRFilteringGaussRadiusDirect: 1
    m_PVRFilteringGaussRadiusIndirect: 5
    m_PVRFilteringGaussRadiusAO: 2
    m_PVRFilteringAtrousPositionSigmaDirect: 0.5
    m_PVRFilteringAtrousPositionSigmaIndirect: 2
    m_PVRFilteringAtrousPositionSigmaAO: 1
    m_ExportTrainingData: 0
    m_TrainingDataDestination: TrainingData
    m_LightProbeSampleCountMultiplier: 4
  m_LightingDataAsset: {fileID: 0}
  m_LightingSettings: {fileID: 0}
--- !u!196 &4
NavMeshSettings:
  serializedVersion: 2
  m_ObjectHideFlags: 0
  m_BuildSettings:
    serializedVersion: 3
    agentTypeID: 0
    agentRadius: 0.5
    agentHeight: 2
    agentSlope: 45
    agentClimb: 0.4
    ledgeDropHeight: 0
    maxJumpAcrossDistance: 0
    minRegionArea: 2
    manualCellSize: 0
    cellSize: 0.16666667
    manualTileSize: 0
    tileSize: 256
    buildHeightMesh: 0
    maxJobWorkers: 0
    preserveTilesOutsideBounds: 0
    debug:
      m_Flags: 0
  m_NavMeshData: {fileID: 0}
--- !u!1 &234607240
GameObject:
  m_ObjectHideFlags: 0
  m_CorrespondingSourceObject: {fileID: 0}
  m_PrefabInstance: {fileID: 0}
  m_PrefabAsset: {fileID: 0}
  serializedVersion: 6
  m_Component:
  - component: {fileID: 234607242}
  - component: {fileID: 234607243}
  m_Layer: 0
  m_Name: EntryPoint
  m_TagString: Untagged
  m_Icon: {fileID: 0}
  m_NavMeshLayer: 0
  m_StaticEditorFlags: 0
  m_IsActive: 1
--- !u!4 &234607242
Transform:
  m_ObjectHideFlags: 0
  m_CorrespondingSourceObject: {fileID: 0}
  m_PrefabInstance: {fileID: 0}
  m_PrefabAsset: {fileID: 0}
  m_GameObject: {fileID: 234607240}
  m_LocalRotation: {x: 0, y: 0, z: 0, w: 1}
  m_LocalPosition: {x: 0, y: 0, z: 0}
  m_LocalScale: {x: 1, y: 1, z: 1}
  m_ConstrainProportionsScale: 0
  m_Children: []
  m_Father: {fileID: 0}
  m_RootOrder: 0
  m_LocalEulerAnglesHint: {x: 0, y: 0, z: 0}
--- !u!114 &234607243
MonoBehaviour:
  m_ObjectHideFlags: 0
  m_CorrespondingSourceObject: {fileID: 0}
  m_PrefabInstance: {fileID: 0}
  m_PrefabAsset: {fileID: 0}
  m_GameObject: {fileID: 234607240}
  m_Enabled: 1
  m_EditorHideFlags: 0
  m_Script: {fileID: 11500000, guid: 4fd2a0ae65114ab98c8339da020cee8a, type: 3}
  m_Name: 
  m_EditorClassIdentifier: 
  sceneLauncher:
    ui: {fileID: 2137356831}
    scenes:
    - cube-wave-16x16
    - cube-wave-v2
    - Smoke
    - primitives-wave
    - cube-wave-32x32-colored
    - cube-wave-16x16-visibility
    - sdk6-basic-scene
<<<<<<< HEAD
    - ethereum-provider
=======
    - Dance-floor
    - AudioStream
>>>>>>> f517c6b2
  globalPluginSettingsContainer: {fileID: 11400000, guid: 7575a56449e4af444b9c13267319c95d, type: 2}
  scenePluginSettingsContainer: {fileID: 11400000, guid: 52a2a6abe420a8b4db9dc55df4b42e92, type: 2}
  useRealAuthentication: 0
  useStoredCredentials: 0
  authenticationServerUrl: https://auth-api.decentraland.zone
  authenticationSignatureUrl: https://decentraland.zone/auth/requests
  ethWhitelistMethods:
  - eth_getBalance
  - eth_call
  - eth_blockNumber
  - eth_signTypedData_v4
--- !u!1 &705507993
GameObject:
  m_ObjectHideFlags: 0
  m_CorrespondingSourceObject: {fileID: 0}
  m_PrefabInstance: {fileID: 0}
  m_PrefabAsset: {fileID: 0}
  serializedVersion: 6
  m_Component:
  - component: {fileID: 705507995}
  - component: {fileID: 705507994}
  - component: {fileID: 705507996}
  m_Layer: 0
  m_Name: Directional Light
  m_TagString: Untagged
  m_Icon: {fileID: 0}
  m_NavMeshLayer: 0
  m_StaticEditorFlags: 0
  m_IsActive: 1
--- !u!108 &705507994
Light:
  m_ObjectHideFlags: 0
  m_CorrespondingSourceObject: {fileID: 0}
  m_PrefabInstance: {fileID: 0}
  m_PrefabAsset: {fileID: 0}
  m_GameObject: {fileID: 705507993}
  m_Enabled: 1
  serializedVersion: 10
  m_Type: 1
  m_Shape: 0
  m_Color: {r: 1, g: 0.95686275, b: 0.8392157, a: 1}
  m_Intensity: 1
  m_Range: 10
  m_SpotAngle: 30
  m_InnerSpotAngle: 21.80208
  m_CookieSize: 10
  m_Shadows:
    m_Type: 2
    m_Resolution: -1
    m_CustomResolution: -1
    m_Strength: 1
    m_Bias: 0.05
    m_NormalBias: 0.4
    m_NearPlane: 0.2
    m_CullingMatrixOverride:
      e00: 1
      e01: 0
      e02: 0
      e03: 0
      e10: 0
      e11: 1
      e12: 0
      e13: 0
      e20: 0
      e21: 0
      e22: 1
      e23: 0
      e30: 0
      e31: 0
      e32: 0
      e33: 1
    m_UseCullingMatrixOverride: 0
  m_Cookie: {fileID: 0}
  m_DrawHalo: 0
  m_Flare: {fileID: 0}
  m_RenderMode: 0
  m_CullingMask:
    serializedVersion: 2
    m_Bits: 4294967295
  m_RenderingLayerMask: 1
  m_Lightmapping: 1
  m_LightShadowCasterMode: 0
  m_AreaSize: {x: 1, y: 1}
  m_BounceIntensity: 1
  m_ColorTemperature: 6570
  m_UseColorTemperature: 0
  m_BoundingSphereOverride: {x: 0, y: 0, z: 0, w: 0}
  m_UseBoundingSphereOverride: 0
  m_UseViewFrustumForShadowCasterCull: 1
  m_ShadowRadius: 0
  m_ShadowAngle: 0
--- !u!4 &705507995
Transform:
  m_ObjectHideFlags: 0
  m_CorrespondingSourceObject: {fileID: 0}
  m_PrefabInstance: {fileID: 0}
  m_PrefabAsset: {fileID: 0}
  m_GameObject: {fileID: 705507993}
  m_LocalRotation: {x: 0, y: -0.7660445, z: 0, w: 0.64278764}
  m_LocalPosition: {x: 0, y: 0, z: 0}
  m_LocalScale: {x: 1, y: 1, z: 1}
  m_ConstrainProportionsScale: 0
  m_Children: []
  m_Father: {fileID: 0}
  m_RootOrder: 2
  m_LocalEulerAnglesHint: {x: 0, y: -100, z: 0}
--- !u!114 &705507996
MonoBehaviour:
  m_ObjectHideFlags: 0
  m_CorrespondingSourceObject: {fileID: 0}
  m_PrefabInstance: {fileID: 0}
  m_PrefabAsset: {fileID: 0}
  m_GameObject: {fileID: 705507993}
  m_Enabled: 1
  m_EditorHideFlags: 0
  m_Script: {fileID: 11500000, guid: 474bcb49853aa07438625e644c072ee6, type: 3}
  m_Name: 
  m_EditorClassIdentifier: 
  m_Version: 3
  m_UsePipelineSettings: 1
  m_AdditionalLightsShadowResolutionTier: 2
  m_LightLayerMask: 1
  m_RenderingLayers: 1
  m_CustomShadowLayers: 0
  m_ShadowLayerMask: 1
  m_ShadowRenderingLayers: 1
  m_LightCookieSize: {x: 1, y: 1}
  m_LightCookieOffset: {x: 0, y: 0}
  m_SoftShadowQuality: 0
--- !u!1 &963194225
GameObject:
  m_ObjectHideFlags: 0
  m_CorrespondingSourceObject: {fileID: 0}
  m_PrefabInstance: {fileID: 0}
  m_PrefabAsset: {fileID: 0}
  serializedVersion: 6
  m_Component:
  - component: {fileID: 963194228}
  - component: {fileID: 963194227}
  - component: {fileID: 963194226}
  - component: {fileID: 963194229}
  m_Layer: 0
  m_Name: Main Camera
  m_TagString: MainCamera
  m_Icon: {fileID: 0}
  m_NavMeshLayer: 0
  m_StaticEditorFlags: 0
  m_IsActive: 1
--- !u!81 &963194226
AudioListener:
  m_ObjectHideFlags: 0
  m_CorrespondingSourceObject: {fileID: 0}
  m_PrefabInstance: {fileID: 0}
  m_PrefabAsset: {fileID: 0}
  m_GameObject: {fileID: 963194225}
  m_Enabled: 1
--- !u!20 &963194227
Camera:
  m_ObjectHideFlags: 0
  m_CorrespondingSourceObject: {fileID: 0}
  m_PrefabInstance: {fileID: 0}
  m_PrefabAsset: {fileID: 0}
  m_GameObject: {fileID: 963194225}
  m_Enabled: 1
  serializedVersion: 2
  m_ClearFlags: 2
  m_BackGroundColor: {r: 0.19215687, g: 0.3019608, b: 0.4745098, a: 0}
  m_projectionMatrixMode: 1
  m_GateFitMode: 2
  m_FOVAxisMode: 0
  m_Iso: 200
  m_ShutterSpeed: 0.005
  m_Aperture: 16
  m_FocusDistance: 10
  m_FocalLength: 50
  m_BladeCount: 5
  m_Curvature: {x: 2, y: 11}
  m_BarrelClipping: 0.25
  m_Anamorphism: 0
  m_SensorSize: {x: 36, y: 24}
  m_LensShift: {x: 0, y: 0}
  m_NormalizedViewPortRect:
    serializedVersion: 2
    x: 0
    y: 0
    width: 1
    height: 1
  near clip plane: 0.3
  far clip plane: 1000
  field of view: 90
  orthographic: 0
  orthographic size: 5
  m_Depth: -1
  m_CullingMask:
    serializedVersion: 2
    m_Bits: 4294967295
  m_RenderingPath: -1
  m_TargetTexture: {fileID: 0}
  m_TargetDisplay: 0
  m_TargetEye: 3
  m_HDR: 1
  m_AllowMSAA: 1
  m_AllowDynamicResolution: 0
  m_ForceIntoRT: 0
  m_OcclusionCulling: 1
  m_StereoConvergence: 10
  m_StereoSeparation: 0.022
--- !u!4 &963194228
Transform:
  m_ObjectHideFlags: 0
  m_CorrespondingSourceObject: {fileID: 0}
  m_PrefabInstance: {fileID: 0}
  m_PrefabAsset: {fileID: 0}
  m_GameObject: {fileID: 963194225}
  m_LocalRotation: {x: 0, y: 0, z: 0, w: 1}
  m_LocalPosition: {x: 0, y: 1, z: -10}
  m_LocalScale: {x: 1, y: 1, z: 1}
  m_ConstrainProportionsScale: 0
  m_Children: []
  m_Father: {fileID: 0}
  m_RootOrder: 1
  m_LocalEulerAnglesHint: {x: 0, y: 0, z: 0}
--- !u!114 &963194229
MonoBehaviour:
  m_ObjectHideFlags: 0
  m_CorrespondingSourceObject: {fileID: 0}
  m_PrefabInstance: {fileID: 0}
  m_PrefabAsset: {fileID: 0}
  m_GameObject: {fileID: 963194225}
  m_Enabled: 1
  m_EditorHideFlags: 0
  m_Script: {fileID: 11500000, guid: a79441f348de89743a2939f4d699eac1, type: 3}
  m_Name: 
  m_EditorClassIdentifier: 
  m_RenderShadows: 1
  m_RequiresDepthTextureOption: 2
  m_RequiresOpaqueTextureOption: 2
  m_CameraType: 0
  m_Cameras: []
  m_RendererIndex: -1
  m_VolumeLayerMask:
    serializedVersion: 2
    m_Bits: 1
  m_VolumeTrigger: {fileID: 0}
  m_VolumeFrameworkUpdateModeOption: 2
  m_RenderPostProcessing: 0
  m_Antialiasing: 0
  m_AntialiasingQuality: 2
  m_StopNaN: 0
  m_Dithering: 0
  m_ClearDepth: 1
  m_AllowXRRendering: 1
  m_AllowHDROutput: 1
  m_UseScreenCoordOverride: 0
  m_ScreenSizeOverride: {x: 0, y: 0, z: 0, w: 0}
  m_ScreenCoordScaleBias: {x: 0, y: 0, z: 0, w: 0}
  m_RequiresDepthTexture: 0
  m_RequiresColorTexture: 0
  m_Version: 2
  m_TaaSettings:
    quality: 3
    frameInfluence: 0.1
    jitterScale: 1
    mipBias: 0
    varianceClampScale: 0.9
    contrastAdaptiveSharpening: 0
--- !u!1 &2137356830
GameObject:
  m_ObjectHideFlags: 0
  m_CorrespondingSourceObject: {fileID: 0}
  m_PrefabInstance: {fileID: 0}
  m_PrefabAsset: {fileID: 0}
  serializedVersion: 6
  m_Component:
  - component: {fileID: 2137356832}
  - component: {fileID: 2137356831}
  - component: {fileID: 2137356834}
  - component: {fileID: 2137356833}
  m_Layer: 5
  m_Name: LauncherUI
  m_TagString: Untagged
  m_Icon: {fileID: 0}
  m_NavMeshLayer: 0
  m_StaticEditorFlags: 2147483647
  m_IsActive: 1
--- !u!114 &2137356831
MonoBehaviour:
  m_ObjectHideFlags: 0
  m_CorrespondingSourceObject: {fileID: 0}
  m_PrefabInstance: {fileID: 0}
  m_PrefabAsset: {fileID: 0}
  m_GameObject: {fileID: 2137356830}
  m_Enabled: 1
  m_EditorHideFlags: 0
  m_Script: {fileID: 19102, guid: 0000000000000000e000000000000000, type: 0}
  m_Name: 
  m_EditorClassIdentifier: 
  m_PanelSettings: {fileID: 11400000, guid: f3ea0c73e451c2242893bb09c040fcc4, type: 2}
  m_ParentUI: {fileID: 0}
  sourceAsset: {fileID: 9197481963319205126, guid: 571ad9ad0d239da4fa723f05d421bf25, type: 3}
  m_SortingOrder: 0
--- !u!4 &2137356832
Transform:
  m_ObjectHideFlags: 0
  m_CorrespondingSourceObject: {fileID: 0}
  m_PrefabInstance: {fileID: 0}
  m_PrefabAsset: {fileID: 0}
  m_GameObject: {fileID: 2137356830}
  m_LocalRotation: {x: 0, y: 0, z: 0, w: 1}
  m_LocalPosition: {x: 0, y: 0, z: 0}
  m_LocalScale: {x: 1, y: 1, z: 1}
  m_ConstrainProportionsScale: 0
  m_Children: []
  m_Father: {fileID: 0}
  m_RootOrder: 3
  m_LocalEulerAnglesHint: {x: 0, y: 0, z: 0}
--- !u!114 &2137356833
MonoBehaviour:
  m_ObjectHideFlags: 0
  m_CorrespondingSourceObject: {fileID: 0}
  m_PrefabInstance: {fileID: 0}
  m_PrefabAsset: {fileID: 0}
  m_GameObject: {fileID: 2137356830}
  m_Enabled: 1
  m_EditorHideFlags: 0
  m_Script: {fileID: 11500000, guid: 01614664b831546d2ae94a42149d80ac, type: 3}
  m_Name: 
  m_EditorClassIdentifier: 
  m_SendPointerHoverToParent: 1
  m_MoveRepeatDelay: 0.5
  m_MoveRepeatRate: 0.1
  m_XRTrackingOrigin: {fileID: 0}
  m_ActionsAsset: {fileID: -944628639613478452, guid: ca9f5fa95ffab41fb9a615ab714db018, type: 3}
  m_PointAction: {fileID: -1654692200621890270, guid: ca9f5fa95ffab41fb9a615ab714db018, type: 3}
  m_MoveAction: {fileID: -8784545083839296357, guid: ca9f5fa95ffab41fb9a615ab714db018, type: 3}
  m_SubmitAction: {fileID: 392368643174621059, guid: ca9f5fa95ffab41fb9a615ab714db018, type: 3}
  m_CancelAction: {fileID: 7727032971491509709, guid: ca9f5fa95ffab41fb9a615ab714db018, type: 3}
  m_LeftClickAction: {fileID: 3001919216989983466, guid: ca9f5fa95ffab41fb9a615ab714db018, type: 3}
  m_MiddleClickAction: {fileID: -2185481485913320682, guid: ca9f5fa95ffab41fb9a615ab714db018, type: 3}
  m_RightClickAction: {fileID: -4090225696740746782, guid: ca9f5fa95ffab41fb9a615ab714db018, type: 3}
  m_ScrollWheelAction: {fileID: 6240969308177333660, guid: ca9f5fa95ffab41fb9a615ab714db018, type: 3}
  m_TrackedDevicePositionAction: {fileID: 6564999863303420839, guid: ca9f5fa95ffab41fb9a615ab714db018, type: 3}
  m_TrackedDeviceOrientationAction: {fileID: 7970375526676320489, guid: ca9f5fa95ffab41fb9a615ab714db018, type: 3}
  m_DeselectOnBackgroundClick: 1
  m_PointerBehavior: 0
  m_CursorLockBehavior: 0
--- !u!114 &2137356834
MonoBehaviour:
  m_ObjectHideFlags: 0
  m_CorrespondingSourceObject: {fileID: 0}
  m_PrefabInstance: {fileID: 0}
  m_PrefabAsset: {fileID: 0}
  m_GameObject: {fileID: 2137356830}
  m_Enabled: 1
  m_EditorHideFlags: 0
  m_Script: {fileID: 11500000, guid: 76c392e42b5098c458856cdf6ecaaaa1, type: 3}
  m_Name: 
  m_EditorClassIdentifier: 
  m_FirstSelected: {fileID: 0}
  m_sendNavigationEvents: 1
  m_DragThreshold: 10<|MERGE_RESOLUTION|>--- conflicted
+++ resolved
@@ -38,11 +38,7 @@
   m_ReflectionIntensity: 1
   m_CustomReflection: {fileID: 0}
   m_Sun: {fileID: 705507994}
-<<<<<<< HEAD
-  m_IndirectSpecularColor: {r: 0.12731838, g: 0.13414699, b: 0.12107833, a: 1}
-=======
   m_IndirectSpecularColor: {r: 0.12731868, g: 0.13414744, b: 0.12107858, a: 1}
->>>>>>> f517c6b2
   m_UseRadianceAmbientProbe: 0
 --- !u!157 &3
 LightmapSettings:
@@ -181,12 +177,8 @@
     - cube-wave-32x32-colored
     - cube-wave-16x16-visibility
     - sdk6-basic-scene
-<<<<<<< HEAD
-    - ethereum-provider
-=======
     - Dance-floor
     - AudioStream
->>>>>>> f517c6b2
   globalPluginSettingsContainer: {fileID: 11400000, guid: 7575a56449e4af444b9c13267319c95d, type: 2}
   scenePluginSettingsContainer: {fileID: 11400000, guid: 52a2a6abe420a8b4db9dc55df4b42e92, type: 2}
   useRealAuthentication: 0
