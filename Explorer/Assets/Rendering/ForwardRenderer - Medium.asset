--- conflicted
+++ resolved
@@ -20,25 +20,6 @@
     enable: 0
     range: 250
     cellSize: 0.25
---- !u!114 &-1590781234774046751
-MonoBehaviour:
-  m_ObjectHideFlags: 0
-  m_CorrespondingSourceObject: {fileID: 0}
-  m_PrefabInstance: {fileID: 0}
-  m_PrefabAsset: {fileID: 0}
-  m_GameObject: {fileID: 0}
-  m_Enabled: 1
-  m_EditorHideFlags: 0
-  m_Script: {fileID: 11500000, guid: 32ece3c6636d58f4e9f925c9eb9b72c2, type: 3}
-  m_Name: HighlightRendererFeature
-  m_EditorClassIdentifier: 
-  m_Active: 1
-  m_Settings:
-    OutlineThickness: 1
-    DepthSensitivity: 0.05
-    NormalsSensitivity: 1
-    ColorSensitivity: 0.5
-    OutlineColor: {r: 1, g: 1, b: 1, a: 0.5}
 --- !u!114 &11400000
 MonoBehaviour:
   m_ObjectHideFlags: 0
@@ -56,13 +37,8 @@
     hdrDebugViewPS: {fileID: 4800000, guid: 573620ae32aec764abd4d728906d2587, type: 3}
   m_RendererFeatures:
   - {fileID: -7778234019364369118}
-<<<<<<< HEAD
-  - {fileID: -1590781234774046751}
-  m_RendererFeatureMap: 228dedc75e290e94e187ef31e568ece9
-=======
   - {fileID: 2784079933934147183}
   m_RendererFeatureMap: 228dedc75e290e946f167000f309a326
->>>>>>> 5fb1a482
   m_UseNativeRenderPass: 0
   postProcessData: {fileID: 11400000, guid: 3235692a041298c4f94f71909ca0b8a2, type: 2}
   xrSystemData: {fileID: 11400000, guid: 60e1133243b97e347b653163a8c01b64, type: 2}
