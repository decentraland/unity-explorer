--- conflicted
+++ resolved
@@ -19,8 +19,7 @@
         moduleName.substring(1),    // __filename
         moduleName.substring(0, 1)   // __dirname
     );
-<<<<<<< HEAD
-
+	
     const logger = {
         error: (m) => console.error(m),
         warning: (m) => console.warning(m),
@@ -29,10 +28,6 @@
     Validates.registerBundle(module.exports, logger)
     //TODO implement later
     // Validates.registerIntegrationTests(module.exports, logger)
-=======
-	
-	Validates.registerBundle(module.exports, console.warning, console.error)
->>>>>>> 4eb5177d
     
     return module.exports;
 }
