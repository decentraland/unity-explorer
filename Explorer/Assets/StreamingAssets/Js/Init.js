﻿// load a cjs/node-style module
// this is a very simplified version of the deno_std/node `createRequire` implementation.
function require(moduleName) {
    const wrapped = UnityOpsApi.LoadAndEvaluateCode(moduleName);

    // create minimal context for the execution
    var module = {
        exports: {}
    };
    // call the script
    // note: `require` function base path would need to be updated for proper support
    wrapped.call(
        module.exports,             // this
        module.exports,             // exports
        require,                    // require
        module,                     // module
        moduleName.substring(1),    // __filename
        moduleName.substring(0, 1)   // __dirname
    );

    Validates.registerBundle(module.exports, console.warning, console.error)
    
    return module.exports;
}

const console = {
    log: function (...args) { UnityOpsApi.Log("SceneLog: " + args.join(' ')) },
    info: function (...args) { UnityOpsApi.Log("SceneInfo: " + args.join(' ')) },
    debug: function (...args) { UnityOpsApi.Log("SceneDebug: " + args.join(' ')) },
    trace: function (...args) { UnityOpsApi.Log("SceneTrace: " + args.join(' ')) },
    warning: function (...args) { UnityOpsApi.Warning("SceneWarning: " + args.join(' ')) },
    error: function (...args) { UnityOpsApi.Error("SceneError: " + args.join(' ')) },
}

// NOTE: MetadyneLabs.dcl.eth introduced a dependency on Cannon.js, this library
// Attempts to define the "performance" object and fails. This is due to "use strict" being enabled. [https://www.w3schools.com/js/js_strict.asp]
// Note that in theory, this is invalid code - 
// strict mode is enabled by default in modules (see code exported from module: https://github.com/schteppe/cannon.js/blob/569730f94a1d9da47967a24fad0323ef7d5b4119/src/world/World.js#L491C22-L491C22)
// We are unsure if this is part of a broader problem, if for some reason errors are thrown that appear
// To be related to the usage of "use strict", such as variable is not defined, we should investigate further. 
// This does not occur on unity-renderer.
const performance = {
	now: function() { return Date.now(); }
}

// timeout handler
globalThis.setImmediate = (fn) => Promise.resolve().then(fn)

globalThis.require = require;
globalThis.console = console;
globalThis.WebSocket = require('~system/WebSocketApi').WebSocket;
<<<<<<< HEAD
globalThis.fetch = require('~system/FetchApi').fetch;
=======

globalThis.fetch = () => { //TODO
    throw new Error('fetch is not implemented yet, please add it to init.js')
}
>>>>>>> 8d38cb5f

// disable WebAssembly
globalThis.WebAssembly.Instance = function () {
    throw new Error('Wasm is not allowed in scene runtimes')
}
globalThis.WebAssembly.Module = function () {
    throw new Error('Wasm is not allowed in scene runtimes')
}

console.log("UnityOpsApi initialized")<|MERGE_RESOLUTION|>--- conflicted
+++ resolved
@@ -49,14 +49,8 @@
 globalThis.require = require;
 globalThis.console = console;
 globalThis.WebSocket = require('~system/WebSocketApi').WebSocket;
-<<<<<<< HEAD
 globalThis.fetch = require('~system/FetchApi').fetch;
-=======
 
-globalThis.fetch = () => { //TODO
-    throw new Error('fetch is not implemented yet, please add it to init.js')
-}
->>>>>>> 8d38cb5f
 
 // disable WebAssembly
 globalThis.WebAssembly.Instance = function () {
