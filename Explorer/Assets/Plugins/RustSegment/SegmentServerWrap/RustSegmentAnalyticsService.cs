using AOT;
using DCL.Diagnostics;
using DCL.PerformanceAndDiagnostics.Analytics;
using Plugins.RustSegment.SegmentServerWrap.ContextSources;
using Segment.Analytics;
using Segment.Serialization;
using System;
using System.Collections.Generic;
using UnityEngine.Device;
using UnityEngine.Pool;

namespace Plugins.RustSegment.SegmentServerWrap
{
    /// <summary>
    ///     This implementation is thread-safe
    /// </summary>
    public class RustSegmentAnalyticsService : IAnalyticsService
    {
        private enum Operation
        {
            Identify,
            Track,
            Flush,
        }

        private const string EMPTY_JSON = "{}";

        private readonly string anonId;
        private volatile string? cachedUserId;

        private readonly Dictionary<ulong, (Operation, List<MarshaledString>)> afterClean = new ();
        private readonly IContextSource contextSource = new ContextSource();

        private static volatile RustSegmentAnalyticsService? current;

<<<<<<< HEAD
        private long trackId;
        private long flushId;

        public RustSegmentAnalyticsService(string writerKey)
=======
        public RustSegmentAnalyticsService(string writerKey, string? anonId)
>>>>>>> b3866a5a
        {
            if (string.IsNullOrWhiteSpace(writerKey))
                throw new ArgumentNullException(nameof(writerKey), "Invalid key is null or empty");

            if (current != null)
                throw new Exception("Rust Segment previous instance is not disposed");

            this.anonId = anonId ?? SystemInfo.deviceUniqueIdentifier!;

            using var mWriterKey = new MarshaledString(writerKey);
            bool result = NativeMethods.SegmentServerInitialize(mWriterKey.Ptr, Callback);

            if (result == false)
                throw new Exception("Rust Segment initialization failed");

            ReportHub.Log(ReportCategory.ANALYTICS, "Rust Segment initialized");
            current = this;
        }

        ~RustSegmentAnalyticsService()
        {
            current = null;
            bool result = NativeMethods.SegmentServerDispose();

            if (result == false)
                throw new Exception("Rust Segment dispose failed");
        }

        public void Identify(string? userId, JsonObject? traits = null)
        {
            lock (afterClean)
            {
                cachedUserId = userId;

                var list = ListPool<MarshaledString>.Get()!;

                var mUserId = new MarshaledString(cachedUserId);
                var mAnonId = new MarshaledString(anonId);
                var mTraits = new MarshaledString(traits?.ToString() ?? EMPTY_JSON);
                var mContext = new MarshaledString(contextSource.ContextJson());

                ulong operationId = NativeMethods.SegmentServerIdentify(mUserId.Ptr, mAnonId.Ptr, mTraits.Ptr, mContext.Ptr);
                AlertIfInvalid(operationId);

                list.Add(mUserId);
                list.Add(mTraits);
                list.Add(mContext);

                afterClean.Add(operationId, (Operation.Identify, list));
            }
        }

        public void Track(string eventName, JsonObject? properties = null)
        {
            lock (afterClean)
            {
#if UNITY_EDITOR || DEBUG
                ReportIfIdentityWasNotCalled();
#endif

                var list = ListPool<MarshaledString>.Get()!;

                var mUserId = new MarshaledString(cachedUserId);
                var mAnonId = new MarshaledString(anonId);
                var mEventName = new MarshaledString(eventName);
                var mProperties = new MarshaledString(properties?.ToString() ?? EMPTY_JSON);
                var mContext = new MarshaledString(contextSource.ContextJson());

                ulong operationId = NativeMethods.SegmentServerTrack(mUserId.Ptr, mAnonId.Ptr, mEventName.Ptr, mProperties.Ptr, mContext.Ptr);
                AlertIfInvalid(operationId);

                list.Add(mUserId);
                list.Add(mEventName);
                list.Add(mProperties);
                list.Add(mContext);

                afterClean.Add(operationId, (Operation.Track, list));

                trackId++;
                ReportHub.Log(ReportCategory.ANALYTICS, $"{nameof(RustSegmentAnalyticsService)} Track scheduled operationId: {operationId} trackId: {trackId}");
            }
        }

        public void AddPlugin(EventPlugin plugin)
        {
            contextSource.Register(plugin);
        }

        public void Flush()
        {
            lock (afterClean)
            {
                ulong operationId = NativeMethods.SegmentServerFlush();
                AlertIfInvalid(operationId);
                afterClean.Add(operationId, (Operation.Flush, ListPool<MarshaledString>.Get()!));

                flushId++;
                ReportHub.Log(ReportCategory.ANALYTICS, $"{nameof(RustSegmentAnalyticsService)} Flush scheduled operationId: {operationId} flushId: {flushId}");
            }
        }

        public static ulong UnflushedCount() =>
            NativeMethods.SegmentServerUnFlushedBatchesCount();

        [MonoPInvokeCallback(typeof(NativeMethods.SegmentFfiCallback))]
        private static void Callback(ulong operationId, NativeMethods.Response response)
        {
            if (current == null) return;

            lock (current.afterClean)
            {
                var type = current.afterClean[operationId].Item1;

                ReportHub.Log(ReportCategory.ANALYTICS, $"Segment Operation {operationId} {type} finished with: {response}");

                if (response is not NativeMethods.Response.Success)
                    ReportHub.LogError(
                        ReportCategory.ANALYTICS,
                        $"Segment operation {operationId} {type} failed with: {response}"
                    );

                current.CleanMemory(operationId);
            }
        }

        private void CleanMemory(ulong operationId)
        {
            var list = afterClean[operationId]!;
            foreach (var item in list.Item2) item.Dispose();
            afterClean.Remove(operationId);
            ListPool<MarshaledString>.Release(list.Item2);
        }

        private static void AlertIfInvalid(ulong operationId)
        {
            if (operationId == 0)
                ReportHub.LogError(
                    ReportCategory.ANALYTICS,
                    $"Segment invalid async operation is called"
                );
        }

        private void ReportIfIdentityWasNotCalled()
        {
            if (string.IsNullOrWhiteSpace(cachedUserId!) && string.IsNullOrWhiteSpace(anonId!))
                ReportHub.LogError(
                    ReportCategory.ANALYTICS,
                    $"Segment to track an event, you must call Identify first"
                );
        }
    }
}<|MERGE_RESOLUTION|>--- conflicted
+++ resolved
@@ -33,14 +33,10 @@
 
         private static volatile RustSegmentAnalyticsService? current;
 
-<<<<<<< HEAD
         private long trackId;
         private long flushId;
 
-        public RustSegmentAnalyticsService(string writerKey)
-=======
         public RustSegmentAnalyticsService(string writerKey, string? anonId)
->>>>>>> b3866a5a
         {
             if (string.IsNullOrWhiteSpace(writerKey))
                 throw new ArgumentNullException(nameof(writerKey), "Invalid key is null or empty");
