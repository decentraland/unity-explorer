﻿using DCL.Roads.GPUInstancing.Playground;
using System;
using System.Collections.Generic;
using System.Runtime.InteropServices;
using UnityEngine;
<<<<<<< HEAD
using UnityEngine.Rendering;
=======
using UnityEngine.Serialization;
>>>>>>> 7bdae0bd
using Utility;

namespace DCL.Roads.GPUInstancing
{
    public class GPUInstancingService : IDisposable
    {
        struct GroupData
        {
            public Matrix4x4 lodSizes;
            public Matrix4x4 matCamera_MVP;
            public Vector3 vCameraPosition;
            public float fShadowDistance;
            public Vector3 vBoundsCenter;
            public float frustumOffset;
            public Vector3 vBoundsExtents;
            public float fCameraHalfAngle;
            public float fMaxDistance;
            public float minCullingDistance;
            public uint nInstBufferSize;
            public uint nMaxLOD_GB;
        };

        private const float STREET_MAX_HEIGHT = 10f;
        private static readonly Bounds RENDER_PARAMS_WORLD_BOUNDS =
            new (Vector3.zero, new Vector3(GenesisCityData.EXTENTS.x * ParcelMathHelper.PARCEL_SIZE, STREET_MAX_HEIGHT, GenesisCityData.EXTENTS.y * ParcelMathHelper.PARCEL_SIZE));

        private readonly Dictionary<GPUInstancingLODGroupWithBuffer, GPUInstancingBuffers> candidatesBuffersTable = new ();
        private readonly Dictionary<Material, Material> instancingMaterials = new ();

<<<<<<< HEAD
        private ComputeShader FrustumCullingAndLODGenComputeShader;
        private string FrustumCullingAndLODGenComputeShader_KernelName = "CameraCullingAndLODCalculationKernel";
        protected static int FrustumCullingAndLODGenComputeShader_KernelIDs;
        // private static readonly int ComputeVar_nInstBufferSize = Shader.PropertyToID("nInstBufferSize"); // uint
        private static readonly int ComputeVar_nMaxLOD = Shader.PropertyToID("nMaxLOD_GB"); // uint
        private static readonly int ComputeVar_PerInstance_LODLevels  = Shader.PropertyToID("PerInstance_LODLevels"); // RWStructuredBuffer<uint4>
        private static readonly int ComputeVar_PerInstanceData = Shader.PropertyToID("PerInstanceData"); // RWStructuredBuffer<PerInstance>
        private static readonly int ComputeVar_InstanceLookUpAndDither = Shader.PropertyToID("InstanceLookUpAndDither"); // RWStructuredBuffer<uint2>
        private static readonly int ComputeVar_GroupDataBuffer = Shader.PropertyToID("GroupDataBuffer"); // RWStructuredBuffer<GroupData> size 196 align 4
        private static readonly int ComputeVar_nPerInstanceBufferSize = Shader.PropertyToID("nPerInstanceBufferSize"); // uint
        private static readonly int ComputeVar_vBoundsCenter = Shader.PropertyToID("vBoundsCenter"); // float3
        private static readonly int ComputeVar_vBoundsExtents = Shader.PropertyToID("vBoundsExtents"); // float3
        private static readonly int ComputeVar_matCamera_MVP = Shader.PropertyToID("matCamera_MVP"); // float4x4
        private static readonly int ComputeVar_vCameraPosition = Shader.PropertyToID("vCameraPosition"); // float3
        private static readonly int ComputeVar_fCameraHalfAngle = Shader.PropertyToID("fCameraHalfAngle"); // float
        private static readonly int ComputeVar_minCullingDistance = Shader.PropertyToID("minCullingDistance"); // float
        private static readonly int ComputeVar_fMaxDistance = Shader.PropertyToID("fMaxDistance"); // float
        private static readonly int ComputeVar_isFrustumCulling = Shader.PropertyToID("isFrustumCulling");
        private static readonly int ComputeVar_frustumOffset = Shader.PropertyToID("frustumOffset"); // float
        private static readonly int ComputeVar_isOcclusionCulling = Shader.PropertyToID("isOcclusionCulling");
        private static readonly int ComputeVar_occlusionOffset = Shader.PropertyToID("occlusionOffset"); // float
        private static readonly int ComputeVar_occlusionAccuracy = Shader.PropertyToID("occlusionAccuracy"); // uint
        private static readonly int ComputeVar_hiZTxtrSize = Shader.PropertyToID("hiZTxtrSize"); // float4
        private static readonly int ComputeVar_hiZMap = Shader.PropertyToID("hiZMap"); // Texture2D<float4>
        private static readonly int ComputeVar_sampler_hiZMap = Shader.PropertyToID("sampler_hiZMap"); // SamplerState
        private static readonly int ComputeVar_cullShadows = Shader.PropertyToID("cullShadows"); // bool
        private static readonly int ComputeVar_fShadowDistance = Shader.PropertyToID("fShadowDistance"); // float
        private static readonly int ComputeVar_shadowLODMap = Shader.PropertyToID("shadowLODMap"); // float4x4
        private static readonly int ComputeVar_lodSizes = Shader.PropertyToID("lodSizes"); // float4x4
=======
        int[] arrLOD = new int[8] { 0, 0, 0, 0, 0, 0, 0, 0 };

        public ComputeShader FrustumCullingAndLODGenComputeShader;
        private string FrustumCullingAndLODGenComputeShader_KernelName = "CameraCullingAndLODCalculationKernel";
        protected static int FrustumCullingAndLODGenComputeShader_KernelIDs;
        protected uint FrustumCullingAndLODGen_ThreadGroupSize_X = 1;
        protected uint FrustumCullingAndLODGen_ThreadGroupSize_Y = 1;
        protected uint FrustumCullingAndLODGen_ThreadGroupSize_Z = 1;
>>>>>>> 7bdae0bd

        public ComputeShader IndirectBufferGenerationComputeShader;

        private Camera camera;
        private Camera cam => camera ??= Camera.main;

        private string IndirectBufferGenerationComputeShader_KernelName = "ComputeLODBufferAccumulation";
        protected static int IndirectBufferGenerationComputeShader_KernelIDs;
        protected uint IndirectBufferGeneration_ThreadGroupSize_X = 1;
        protected uint IndirectBufferGeneration_ThreadGroupSize_Y = 1;
        protected uint IndirectBufferGeneration_ThreadGroupSize_Z = 1;

        private static readonly int ComputeVar_PerInstance_LODLevels  = Shader.PropertyToID("PerInstance_LODLevels"); // RWStructuredBuffer<uint4>
        private static readonly int ComputeVar_PerInstanceData = Shader.PropertyToID("PerInstanceData"); // RWStructuredBuffer<PerInstance>
        private static readonly int ComputeVar_InstanceLookUpAndDither = Shader.PropertyToID("InstanceLookUpAndDither"); // RWStructuredBuffer<uint2>
        private static readonly int ComputeVar_GroupDataBuffer = Shader.PropertyToID("GroupDataBuffer"); // RWStructuredBuffer<GroupData> size 196 align 4
        private static readonly int ComputeVar_arrLODCount = Shader.PropertyToID("arrLODCount");
        private static readonly int ComputeVar_IndirectDrawIndexedArgsBuffer = Shader.PropertyToID("IndirectDrawIndexedArgsBuffer");

        public GPUInstancingService(GPUInstancingRenderFeature.GPUInstancingRenderFeature_Settings renderFeatureSettings)
            : this(renderFeatureSettings.FrustumCullingAndLODGenComputeShader, renderFeatureSettings.IndirectBufferGenerationComputeShader)
        {
<<<<<<< HEAD
        }

        public GPUInstancingService(ComputeShader frustumCullingAndLODGenComputeShader, ComputeShader indirectBufferGenerationComputeShader)
        {
            FrustumCullingAndLODGenComputeShader = frustumCullingAndLODGenComputeShader;
            IndirectBufferGenerationComputeShader = indirectBufferGenerationComputeShader;
=======
            FrustumCullingAndLODGenComputeShader = _FrustumCullingAndLODGenComputeShader;
>>>>>>> 7bdae0bd
            FrustumCullingAndLODGenComputeShader_KernelIDs = FrustumCullingAndLODGenComputeShader.FindKernel(FrustumCullingAndLODGenComputeShader_KernelName);
            FrustumCullingAndLODGenComputeShader.GetKernelThreadGroupSizes(FrustumCullingAndLODGenComputeShader_KernelIDs,
                out FrustumCullingAndLODGen_ThreadGroupSize_X,
                out FrustumCullingAndLODGen_ThreadGroupSize_Y,
                out FrustumCullingAndLODGen_ThreadGroupSize_Z);
            IndirectBufferGenerationComputeShader = _IndirectBufferGenerationComputeShader;
            IndirectBufferGenerationComputeShader_KernelIDs = IndirectBufferGenerationComputeShader.FindKernel(IndirectBufferGenerationComputeShader_KernelName);
            IndirectBufferGenerationComputeShader.GetKernelThreadGroupSizes(IndirectBufferGenerationComputeShader_KernelIDs,
                out IndirectBufferGeneration_ThreadGroupSize_X,
                out IndirectBufferGeneration_ThreadGroupSize_Y,
                out IndirectBufferGeneration_ThreadGroupSize_Z);
        }

        public void Dispose()
        {
            foreach (GPUInstancingBuffers buffers in candidatesBuffersTable.Values)
                buffers.Dispose();

            candidatesBuffersTable.Clear();
            instancingMaterials.Clear();
        }

        public void RenderIndirect()
        {
            Debug.Log($"VVV Service Render {candidatesBuffersTable.Count}");

            foreach ((GPUInstancingLODGroupWithBuffer candidate, GPUInstancingBuffers buffers) in candidatesBuffersTable)
                RenderCandidateIndirect(candidate, buffers);
        }

        private void RenderCandidateIndirect(GPUInstancingLODGroupWithBuffer candidate, GPUInstancingBuffers buffers)
        {
<<<<<<< HEAD
             float halfAngle = 0.5f * cam.fieldOfView * Mathf.Deg2Rad;
             Matrix4x4 camMVP = cam.projectionMatrix * cam.worldToCameraMatrix;
             FrustumCullingAndLODGenComputeShader.SetMatrix(ComputeVar_lodSizes, candidate.LODGroup.LODSizesMatrix); // float4x4
             FrustumCullingAndLODGenComputeShader.SetVector(ComputeVar_vBoundsCenter,candidate.LODGroup.Bounds.center); // float3
             FrustumCullingAndLODGenComputeShader.SetVector(ComputeVar_vBoundsExtents,candidate.LODGroup.Bounds.extents); // float3
             //FrustumCullingAndLODGenComputeShader.SetInt(ComputeVar_nMaxLOD,candidate.LODGroup.LodsScreenSpaceSizes.Length); // uint
             FrustumCullingAndLODGenComputeShader.SetInt(ComputeVar_nMaxLOD,(int)5341);
             FrustumCullingAndLODGenComputeShader.SetInt(ComputeVar_nInstBufferSize, buffers.PerInstanceMatrices.count); // uint
             FrustumCullingAndLODGenComputeShader.SetMatrix(ComputeVar_matCamera_MVP, camMVP); // float4x4
             FrustumCullingAndLODGenComputeShader.SetVector( ComputeVar_vCameraPosition, cam.transform.position); // float3
             FrustumCullingAndLODGenComputeShader.SetFloat(ComputeVar_fCameraHalfAngle, halfAngle); // float
             FrustumCullingAndLODGenComputeShader.SetFloat(ComputeVar_minCullingDistance, cam.nearClipPlane); // float
             FrustumCullingAndLODGenComputeShader.SetFloat(ComputeVar_fMaxDistance, cam.farClipPlane); // float
             FrustumCullingAndLODGenComputeShader.SetBool(ComputeVar_isFrustumCulling, true);
             FrustumCullingAndLODGenComputeShader.SetFloat(ComputeVar_frustumOffset, 0.0f); // float

             GroupData groupData = new GroupData();
             groupData.lodSizes = candidate.LODGroup.LODSizesMatrix;
             groupData.matCamera_MVP = camMVP;
             groupData.vCameraPosition = cam.transform.position;
             groupData.fShadowDistance = 0.0f;
             groupData.vBoundsCenter = candidate.LODGroup.Bounds.center;
             groupData.frustumOffset = 0.0f;
             groupData.vBoundsExtents = candidate.LODGroup.Bounds.extents;
             groupData.fCameraHalfAngle = halfAngle;
             groupData.fMaxDistance = cam.farClipPlane;
             groupData.minCullingDistance = cam.nearClipPlane;
             groupData.nInstBufferSize = (uint)buffers.PerInstanceMatrices.count;
             groupData.nMaxLOD_GB = (uint)candidate.LODGroup.LodsScreenSpaceSizes.Length;

             List<GroupData> groupDataList = new List<GroupData>();
             groupDataList.Add(groupData);
             buffers.GroupData.SetData(groupDataList, 0, 0, 1);
             FrustumCullingAndLODGenComputeShader.SetBuffer(FrustumCullingAndLODGenComputeShader_KernelIDs, ComputeVar_GroupDataBuffer, buffers.GroupData);
             FrustumCullingAndLODGenComputeShader.SetBuffer(FrustumCullingAndLODGenComputeShader_KernelIDs, ComputeVar_PerInstanceData, buffers.PerInstanceMatrices);
             FrustumCullingAndLODGenComputeShader.SetBuffer(FrustumCullingAndLODGenComputeShader_KernelIDs, ComputeVar_PerInstance_LODLevels, buffers.LODLevels);
             FrustumCullingAndLODGenComputeShader.Dispatch(FrustumCullingAndLODGenComputeShader_KernelIDs, buffers.PerInstanceMatrices.count, 1, 1);

            /////
            /////
             IndirectBufferGenerationComputeShader.SetInt(ComputeVar_nInstBufferSize, buffers.PerInstanceMatrices.count); // uint
             IndirectBufferGenerationComputeShader.SetInt(ComputeVar_nLODCount, candidate.LODGroup.LodsScreenSpaceSizes.Length); // uint
             GraphicsBuffer arrLODCount = new GraphicsBuffer(GraphicsBuffer.Target.Structured, GraphicsBuffer.UsageFlags.None, 8, sizeof(uint));
             var arrLOD = new int[8] { 0, 0, 0, 0, 0, 0, 0, 0 };
             arrLODCount.SetData(arrLOD, 0, 0, 8);

             IndirectBufferGenerationComputeShader.SetBuffer(IndirectBufferGenerationComputeShader_KernelIDs, ComputeVar_arrLODCount, arrLODCount); // uint[8]
             IndirectBufferGenerationComputeShader.SetBuffer(IndirectBufferGenerationComputeShader_KernelIDs, ComputeVar_IndirectDrawIndexedArgsBuffer, buffers.DrawArgs[0]);
             IndirectBufferGenerationComputeShader.SetBuffer(IndirectBufferGenerationComputeShader_KernelIDs, ComputeVar_PerInstance_LODLevels, buffers.LODLevels);
             IndirectBufferGenerationComputeShader.SetBuffer(IndirectBufferGenerationComputeShader_KernelIDs, ComputeVar_InstanceLookUpAndDither, buffers.InstanceLookUpAndDither);
             IndirectBufferGenerationComputeShader.Dispatch(IndirectBufferGenerationComputeShader_KernelIDs, buffers.PerInstanceMatrices.count, 1, 1);
=======
            Camera cam = Camera.main;
            float halfAngle = 0.5f * cam.fieldOfView * Mathf.Deg2Rad;
            Matrix4x4 camMVP = cam.projectionMatrix * cam.worldToCameraMatrix;

            GroupData groupData = new GroupData();
            groupData.lodSizes = candidate.LODGroup.LODSizesMatrix;
            groupData.matCamera_MVP = camMVP;
            groupData.vCameraPosition = cam.transform.position;
            groupData.fShadowDistance = 0.0f;
            groupData.vBoundsCenter = candidate.LODGroup.Bounds.center;
            groupData.frustumOffset = 0.0f;
            groupData.vBoundsExtents = candidate.LODGroup.Bounds.extents;
            groupData.fCameraHalfAngle = halfAngle;
            groupData.fMaxDistance = cam.farClipPlane;
            groupData.minCullingDistance = cam.nearClipPlane;
            groupData.nInstBufferSize = (uint)buffers.PerInstanceMatrices.count;
            groupData.nMaxLOD_GB = (uint)candidate.LODGroup.LodsScreenSpaceSizes.Length;

            List<GroupData> groupDataList = new List<GroupData>();
            groupDataList.Add(groupData);
            buffers.GroupData.SetData(groupDataList, 0, 0, 1);
            FrustumCullingAndLODGenComputeShader.SetBuffer(FrustumCullingAndLODGenComputeShader_KernelIDs, ComputeVar_GroupDataBuffer, buffers.GroupData);
            FrustumCullingAndLODGenComputeShader.SetBuffer(FrustumCullingAndLODGenComputeShader_KernelIDs, ComputeVar_PerInstanceData, buffers.PerInstanceMatrices);
            FrustumCullingAndLODGenComputeShader.SetBuffer(FrustumCullingAndLODGenComputeShader_KernelIDs, ComputeVar_PerInstance_LODLevels, buffers.LODLevels);
            FrustumCullingAndLODGenComputeShader.Dispatch(FrustumCullingAndLODGenComputeShader_KernelIDs, Mathf.CeilToInt((float)buffers.PerInstanceMatrices.count / (int)FrustumCullingAndLODGen_ThreadGroupSize_X), 1, 1);

            buffers.ArrLODCount.SetData(arrLOD, 0, 0, 8);

            // int[] resetArr = new int[5] { 0, 0, 0, 0, 0 };
            // //for (var lodLevel = 0; lodLevel < candidate.LODGroup.LodsScreenSpaceSizes.Length; lodLevel++)
            // var lodLevel = 0;
            //     buffers.DrawArgs[lodLevel].SetData(resetArr, 1, 1, 1);

            IndirectBufferGenerationComputeShader.SetBuffer(IndirectBufferGenerationComputeShader_KernelIDs, ComputeVar_GroupDataBuffer, buffers.GroupData);
            IndirectBufferGenerationComputeShader.SetBuffer(IndirectBufferGenerationComputeShader_KernelIDs, ComputeVar_arrLODCount, buffers.ArrLODCount); // uint[8]
            IndirectBufferGenerationComputeShader.SetBuffer(IndirectBufferGenerationComputeShader_KernelIDs, ComputeVar_IndirectDrawIndexedArgsBuffer, buffers.DrawArgs[0]);
            IndirectBufferGenerationComputeShader.SetBuffer(IndirectBufferGenerationComputeShader_KernelIDs, ComputeVar_PerInstance_LODLevels, buffers.LODLevels);
            IndirectBufferGenerationComputeShader.SetBuffer(IndirectBufferGenerationComputeShader_KernelIDs, ComputeVar_InstanceLookUpAndDither, buffers.InstanceLookUpAndDither);
            IndirectBufferGenerationComputeShader.Dispatch(IndirectBufferGenerationComputeShader_KernelIDs, Mathf.CeilToInt((float)buffers.PerInstanceMatrices.count / (int)IndirectBufferGeneration_ThreadGroupSize_X), 1, 1);
>>>>>>> 7bdae0bd

            for (var i = 0; i < candidate.LODGroup.CombinedLodsRenderers.Count; i++)
            {
                CombinedLodsRenderer combinedLodRenderer = candidate.LODGroup.CombinedLodsRenderers[i];
                int lodCount = candidate.LODGroup.LodsScreenSpaceSizes.Length;
                var RenderParams = combinedLodRenderer.RenderParamsArray[0];
                RenderParams.camera = cam;
                Graphics.RenderMeshIndirect(RenderParams, combinedLodRenderer.CombinedMesh, buffers.DrawArgs[i], commandCount: lodCount);
            }
        }

        private void RenderCandidateIndirect(CommandBuffer cmd, GPUInstancingLODGroupWithBuffer candidate, GPUInstancingBuffers buffers)
        {
            for (var i = 0; i < candidate.LODGroup.CombinedLodsRenderers.Count; i++)
            {
                CombinedLodsRenderer combinedLodRenderer = candidate.LODGroup.CombinedLodsRenderers[i];
                int lodCount = candidate.LODGroup.LodsScreenSpaceSizes.Length;

                cmd.DrawMeshInstancedIndirect(
                    combinedLodRenderer.CombinedMesh,
                    submeshIndex: 0, // TODO (Vit): we need to combine mesh without submeshes for our LOD to work
                    material: combinedLodRenderer.SharedMaterial,
                    shaderPass: -1, // which pass of the shader to use, or -1 which renders all passes.
                    bufferWithArgs: buffers.DrawArgs[i],
                    argsOffset: lodCount
                    // ,properties: new MaterialPropertyBlock()
                );
            }
        }
        public void AddToIndirect(List<GPUInstancingLODGroupWithBuffer> candidates)
        {
            foreach (GPUInstancingLODGroupWithBuffer candidate in candidates)
                AddToIndirect(candidate);
        }

        private void AddToIndirect(GPUInstancingLODGroupWithBuffer candidate)
        {
            if (!candidatesBuffersTable.TryGetValue(candidate, out GPUInstancingBuffers buffers))
            {
                buffers = new GPUInstancingBuffers();
                candidatesBuffersTable.Add(candidate, buffers);
            }

            int _nInstanceCount = candidate.InstancesBuffer.Count;
            int _nLODCount = candidate.LODGroup.LodsScreenSpaceSizes.Length;

            buffers.LODLevels = new GraphicsBuffer(GraphicsBuffer.Target.Structured, GraphicsBuffer.UsageFlags.None, _nInstanceCount, sizeof(uint) * 4);
            buffers.InstanceLookUpAndDither = new GraphicsBuffer(GraphicsBuffer.Target.Structured, GraphicsBuffer.UsageFlags.None, _nInstanceCount * _nLODCount, sizeof(uint) * 2);
            buffers.GroupData = new GraphicsBuffer(GraphicsBuffer.Target.Structured, GraphicsBuffer.UsageFlags.None, 1, 192);
            buffers.ArrLODCount = new GraphicsBuffer(GraphicsBuffer.Target.Structured, GraphicsBuffer.UsageFlags.None, 8, sizeof(uint));

            // TODO : set flag to Lock
            buffers.PerInstanceMatrices = new GraphicsBuffer(GraphicsBuffer.Target.Structured, GraphicsBuffer.UsageFlags.None, _nInstanceCount, Marshal.SizeOf(typeof(PerInstanceBuffer)));
            buffers.PerInstanceMatrices.SetData(candidate.InstancesBuffer, 0, 0, _nInstanceCount);

            buffers.DrawArgs = new List<GraphicsBuffer>();
            buffers.DrawArgsCommandData = new List<GraphicsBuffer.IndirectDrawIndexedArgs[]>();
            foreach (var combinedLodRenderer in candidate.LODGroup.CombinedLodsRenderers)
            {
                Mesh combinedMesh = combinedLodRenderer.CombinedMesh;

                if (combinedMesh == null)
                {
                    Debug.LogWarning($"{candidate.Name} has combined lod renderer equal to null for material {combinedLodRenderer.SharedMaterial.name}", candidate.LODGroup.Reference.gameObject);
                    continue;
                }

                var drawArgsBuffer = new GraphicsBuffer(GraphicsBuffer.Target.IndirectArguments, _nLODCount, GraphicsBuffer.IndirectDrawIndexedArgs.size);
                var drawArgsCommandData = new GraphicsBuffer.IndirectDrawIndexedArgs[_nLODCount];


                for (var lodLevel = 0; lodLevel < _nLODCount; lodLevel++)
                {
                    if (lodLevel > combinedMesh.subMeshCount - 1)
                    {
                        drawArgsCommandData[lodLevel].instanceCount = 0;
                        continue;
                    }

                    drawArgsCommandData[lodLevel].indexCountPerInstance = combinedMesh.GetIndexCount(lodLevel);
                    drawArgsCommandData[lodLevel].instanceCount = lodLevel == 0 ? (uint)candidate.InstancesBuffer.Count : 0;
                    drawArgsCommandData[lodLevel].startIndex = combinedMesh.GetIndexStart(lodLevel);
                    drawArgsCommandData[lodLevel].baseVertexIndex = combinedMesh.GetBaseVertex(lodLevel);
                    drawArgsCommandData[lodLevel].startInstance = (uint)lodLevel * (uint)candidate.InstancesBuffer.Count;
                }

                drawArgsBuffer.SetData(drawArgsCommandData, 0, 0, count: _nLODCount);

                combinedLodRenderer.InitializeRenderParams(instancingMaterials);
                ref RenderParams rparams = ref combinedLodRenderer.RenderParamsArray[0];

                rparams.camera = camera;
                rparams.worldBounds = RENDER_PARAMS_WORLD_BOUNDS;
                rparams.matProps = new MaterialPropertyBlock();
                rparams.matProps.SetBuffer("_PerInstanceBuffer", buffers.PerInstanceMatrices);
                rparams.matProps.SetBuffer("_PerInstanceLookUpAndDitherBuffer", buffers.InstanceLookUpAndDither);

                buffers.DrawArgs.Add(drawArgsBuffer);
                buffers.DrawArgsCommandData.Add(drawArgsCommandData);
            }
        }

        public void Remove(List<GPUInstancingLODGroupWithBuffer> candidates)
        {
            foreach (GPUInstancingLODGroupWithBuffer candidate in candidates)
                Remove(candidate);
        }

        private void Remove(GPUInstancingLODGroupWithBuffer lodGroup)
        {
            if (lodGroup == null) return;

            if (candidatesBuffersTable.Remove(lodGroup, out GPUInstancingBuffers buffers))
                buffers.Dispose();
        }
    }

    public class GPUInstancingBuffers : IDisposable
    {
        public GraphicsBuffer LODLevels;
        public GraphicsBuffer InstanceLookUpAndDither;
        public GraphicsBuffer PerInstanceMatrices;
        public GraphicsBuffer GroupData;
        public GraphicsBuffer ArrLODCount;

        public List<GraphicsBuffer> DrawArgs;
        public List<GraphicsBuffer.IndirectDrawIndexedArgs[]> DrawArgsCommandData;

        public void Dispose()
        {
            LODLevels?.Dispose();
            LODLevels = null;

            InstanceLookUpAndDither?.Dispose();
            InstanceLookUpAndDither = null;

            PerInstanceMatrices?.Dispose();
            PerInstanceMatrices = null;

            GroupData?.Dispose();
            GroupData = null;

            ArrLODCount?.Dispose();
            ArrLODCount = null;

            foreach (GraphicsBuffer drawArg in DrawArgs)
                drawArg?.Dispose();

            DrawArgs.Clear();
            DrawArgs = null;
        }
    }
}<|MERGE_RESOLUTION|>--- conflicted
+++ resolved
@@ -3,11 +3,8 @@
 using System.Collections.Generic;
 using System.Runtime.InteropServices;
 using UnityEngine;
-<<<<<<< HEAD
 using UnityEngine.Rendering;
-=======
 using UnityEngine.Serialization;
->>>>>>> 7bdae0bd
 using Utility;
 
 namespace DCL.Roads.GPUInstancing
@@ -37,38 +34,7 @@
         private readonly Dictionary<GPUInstancingLODGroupWithBuffer, GPUInstancingBuffers> candidatesBuffersTable = new ();
         private readonly Dictionary<Material, Material> instancingMaterials = new ();
 
-<<<<<<< HEAD
-        private ComputeShader FrustumCullingAndLODGenComputeShader;
-        private string FrustumCullingAndLODGenComputeShader_KernelName = "CameraCullingAndLODCalculationKernel";
-        protected static int FrustumCullingAndLODGenComputeShader_KernelIDs;
-        // private static readonly int ComputeVar_nInstBufferSize = Shader.PropertyToID("nInstBufferSize"); // uint
-        private static readonly int ComputeVar_nMaxLOD = Shader.PropertyToID("nMaxLOD_GB"); // uint
-        private static readonly int ComputeVar_PerInstance_LODLevels  = Shader.PropertyToID("PerInstance_LODLevels"); // RWStructuredBuffer<uint4>
-        private static readonly int ComputeVar_PerInstanceData = Shader.PropertyToID("PerInstanceData"); // RWStructuredBuffer<PerInstance>
-        private static readonly int ComputeVar_InstanceLookUpAndDither = Shader.PropertyToID("InstanceLookUpAndDither"); // RWStructuredBuffer<uint2>
-        private static readonly int ComputeVar_GroupDataBuffer = Shader.PropertyToID("GroupDataBuffer"); // RWStructuredBuffer<GroupData> size 196 align 4
-        private static readonly int ComputeVar_nPerInstanceBufferSize = Shader.PropertyToID("nPerInstanceBufferSize"); // uint
-        private static readonly int ComputeVar_vBoundsCenter = Shader.PropertyToID("vBoundsCenter"); // float3
-        private static readonly int ComputeVar_vBoundsExtents = Shader.PropertyToID("vBoundsExtents"); // float3
-        private static readonly int ComputeVar_matCamera_MVP = Shader.PropertyToID("matCamera_MVP"); // float4x4
-        private static readonly int ComputeVar_vCameraPosition = Shader.PropertyToID("vCameraPosition"); // float3
-        private static readonly int ComputeVar_fCameraHalfAngle = Shader.PropertyToID("fCameraHalfAngle"); // float
-        private static readonly int ComputeVar_minCullingDistance = Shader.PropertyToID("minCullingDistance"); // float
-        private static readonly int ComputeVar_fMaxDistance = Shader.PropertyToID("fMaxDistance"); // float
-        private static readonly int ComputeVar_isFrustumCulling = Shader.PropertyToID("isFrustumCulling");
-        private static readonly int ComputeVar_frustumOffset = Shader.PropertyToID("frustumOffset"); // float
-        private static readonly int ComputeVar_isOcclusionCulling = Shader.PropertyToID("isOcclusionCulling");
-        private static readonly int ComputeVar_occlusionOffset = Shader.PropertyToID("occlusionOffset"); // float
-        private static readonly int ComputeVar_occlusionAccuracy = Shader.PropertyToID("occlusionAccuracy"); // uint
-        private static readonly int ComputeVar_hiZTxtrSize = Shader.PropertyToID("hiZTxtrSize"); // float4
-        private static readonly int ComputeVar_hiZMap = Shader.PropertyToID("hiZMap"); // Texture2D<float4>
-        private static readonly int ComputeVar_sampler_hiZMap = Shader.PropertyToID("sampler_hiZMap"); // SamplerState
-        private static readonly int ComputeVar_cullShadows = Shader.PropertyToID("cullShadows"); // bool
-        private static readonly int ComputeVar_fShadowDistance = Shader.PropertyToID("fShadowDistance"); // float
-        private static readonly int ComputeVar_shadowLODMap = Shader.PropertyToID("shadowLODMap"); // float4x4
-        private static readonly int ComputeVar_lodSizes = Shader.PropertyToID("lodSizes"); // float4x4
-=======
-        int[] arrLOD = new int[8] { 0, 0, 0, 0, 0, 0, 0, 0 };
+          int[] arrLOD = new int[8] { 0, 0, 0, 0, 0, 0, 0, 0 };
 
         public ComputeShader FrustumCullingAndLODGenComputeShader;
         private string FrustumCullingAndLODGenComputeShader_KernelName = "CameraCullingAndLODCalculationKernel";
@@ -76,13 +42,8 @@
         protected uint FrustumCullingAndLODGen_ThreadGroupSize_X = 1;
         protected uint FrustumCullingAndLODGen_ThreadGroupSize_Y = 1;
         protected uint FrustumCullingAndLODGen_ThreadGroupSize_Z = 1;
->>>>>>> 7bdae0bd
 
         public ComputeShader IndirectBufferGenerationComputeShader;
-
-        private Camera camera;
-        private Camera cam => camera ??= Camera.main;
-
         private string IndirectBufferGenerationComputeShader_KernelName = "ComputeLODBufferAccumulation";
         protected static int IndirectBufferGenerationComputeShader_KernelIDs;
         protected uint IndirectBufferGeneration_ThreadGroupSize_X = 1;
@@ -99,16 +60,12 @@
         public GPUInstancingService(GPUInstancingRenderFeature.GPUInstancingRenderFeature_Settings renderFeatureSettings)
             : this(renderFeatureSettings.FrustumCullingAndLODGenComputeShader, renderFeatureSettings.IndirectBufferGenerationComputeShader)
         {
-<<<<<<< HEAD
         }
 
         public GPUInstancingService(ComputeShader frustumCullingAndLODGenComputeShader, ComputeShader indirectBufferGenerationComputeShader)
         {
             FrustumCullingAndLODGenComputeShader = frustumCullingAndLODGenComputeShader;
             IndirectBufferGenerationComputeShader = indirectBufferGenerationComputeShader;
-=======
-            FrustumCullingAndLODGenComputeShader = _FrustumCullingAndLODGenComputeShader;
->>>>>>> 7bdae0bd
             FrustumCullingAndLODGenComputeShader_KernelIDs = FrustumCullingAndLODGenComputeShader.FindKernel(FrustumCullingAndLODGenComputeShader_KernelName);
             FrustumCullingAndLODGenComputeShader.GetKernelThreadGroupSizes(FrustumCullingAndLODGenComputeShader_KernelIDs,
                 out FrustumCullingAndLODGen_ThreadGroupSize_X,
@@ -133,67 +90,12 @@
 
         public void RenderIndirect()
         {
-            Debug.Log($"VVV Service Render {candidatesBuffersTable.Count}");
-
             foreach ((GPUInstancingLODGroupWithBuffer candidate, GPUInstancingBuffers buffers) in candidatesBuffersTable)
                 RenderCandidateIndirect(candidate, buffers);
         }
 
         private void RenderCandidateIndirect(GPUInstancingLODGroupWithBuffer candidate, GPUInstancingBuffers buffers)
         {
-<<<<<<< HEAD
-             float halfAngle = 0.5f * cam.fieldOfView * Mathf.Deg2Rad;
-             Matrix4x4 camMVP = cam.projectionMatrix * cam.worldToCameraMatrix;
-             FrustumCullingAndLODGenComputeShader.SetMatrix(ComputeVar_lodSizes, candidate.LODGroup.LODSizesMatrix); // float4x4
-             FrustumCullingAndLODGenComputeShader.SetVector(ComputeVar_vBoundsCenter,candidate.LODGroup.Bounds.center); // float3
-             FrustumCullingAndLODGenComputeShader.SetVector(ComputeVar_vBoundsExtents,candidate.LODGroup.Bounds.extents); // float3
-             //FrustumCullingAndLODGenComputeShader.SetInt(ComputeVar_nMaxLOD,candidate.LODGroup.LodsScreenSpaceSizes.Length); // uint
-             FrustumCullingAndLODGenComputeShader.SetInt(ComputeVar_nMaxLOD,(int)5341);
-             FrustumCullingAndLODGenComputeShader.SetInt(ComputeVar_nInstBufferSize, buffers.PerInstanceMatrices.count); // uint
-             FrustumCullingAndLODGenComputeShader.SetMatrix(ComputeVar_matCamera_MVP, camMVP); // float4x4
-             FrustumCullingAndLODGenComputeShader.SetVector( ComputeVar_vCameraPosition, cam.transform.position); // float3
-             FrustumCullingAndLODGenComputeShader.SetFloat(ComputeVar_fCameraHalfAngle, halfAngle); // float
-             FrustumCullingAndLODGenComputeShader.SetFloat(ComputeVar_minCullingDistance, cam.nearClipPlane); // float
-             FrustumCullingAndLODGenComputeShader.SetFloat(ComputeVar_fMaxDistance, cam.farClipPlane); // float
-             FrustumCullingAndLODGenComputeShader.SetBool(ComputeVar_isFrustumCulling, true);
-             FrustumCullingAndLODGenComputeShader.SetFloat(ComputeVar_frustumOffset, 0.0f); // float
-
-             GroupData groupData = new GroupData();
-             groupData.lodSizes = candidate.LODGroup.LODSizesMatrix;
-             groupData.matCamera_MVP = camMVP;
-             groupData.vCameraPosition = cam.transform.position;
-             groupData.fShadowDistance = 0.0f;
-             groupData.vBoundsCenter = candidate.LODGroup.Bounds.center;
-             groupData.frustumOffset = 0.0f;
-             groupData.vBoundsExtents = candidate.LODGroup.Bounds.extents;
-             groupData.fCameraHalfAngle = halfAngle;
-             groupData.fMaxDistance = cam.farClipPlane;
-             groupData.minCullingDistance = cam.nearClipPlane;
-             groupData.nInstBufferSize = (uint)buffers.PerInstanceMatrices.count;
-             groupData.nMaxLOD_GB = (uint)candidate.LODGroup.LodsScreenSpaceSizes.Length;
-
-             List<GroupData> groupDataList = new List<GroupData>();
-             groupDataList.Add(groupData);
-             buffers.GroupData.SetData(groupDataList, 0, 0, 1);
-             FrustumCullingAndLODGenComputeShader.SetBuffer(FrustumCullingAndLODGenComputeShader_KernelIDs, ComputeVar_GroupDataBuffer, buffers.GroupData);
-             FrustumCullingAndLODGenComputeShader.SetBuffer(FrustumCullingAndLODGenComputeShader_KernelIDs, ComputeVar_PerInstanceData, buffers.PerInstanceMatrices);
-             FrustumCullingAndLODGenComputeShader.SetBuffer(FrustumCullingAndLODGenComputeShader_KernelIDs, ComputeVar_PerInstance_LODLevels, buffers.LODLevels);
-             FrustumCullingAndLODGenComputeShader.Dispatch(FrustumCullingAndLODGenComputeShader_KernelIDs, buffers.PerInstanceMatrices.count, 1, 1);
-
-            /////
-            /////
-             IndirectBufferGenerationComputeShader.SetInt(ComputeVar_nInstBufferSize, buffers.PerInstanceMatrices.count); // uint
-             IndirectBufferGenerationComputeShader.SetInt(ComputeVar_nLODCount, candidate.LODGroup.LodsScreenSpaceSizes.Length); // uint
-             GraphicsBuffer arrLODCount = new GraphicsBuffer(GraphicsBuffer.Target.Structured, GraphicsBuffer.UsageFlags.None, 8, sizeof(uint));
-             var arrLOD = new int[8] { 0, 0, 0, 0, 0, 0, 0, 0 };
-             arrLODCount.SetData(arrLOD, 0, 0, 8);
-
-             IndirectBufferGenerationComputeShader.SetBuffer(IndirectBufferGenerationComputeShader_KernelIDs, ComputeVar_arrLODCount, arrLODCount); // uint[8]
-             IndirectBufferGenerationComputeShader.SetBuffer(IndirectBufferGenerationComputeShader_KernelIDs, ComputeVar_IndirectDrawIndexedArgsBuffer, buffers.DrawArgs[0]);
-             IndirectBufferGenerationComputeShader.SetBuffer(IndirectBufferGenerationComputeShader_KernelIDs, ComputeVar_PerInstance_LODLevels, buffers.LODLevels);
-             IndirectBufferGenerationComputeShader.SetBuffer(IndirectBufferGenerationComputeShader_KernelIDs, ComputeVar_InstanceLookUpAndDither, buffers.InstanceLookUpAndDither);
-             IndirectBufferGenerationComputeShader.Dispatch(IndirectBufferGenerationComputeShader_KernelIDs, buffers.PerInstanceMatrices.count, 1, 1);
-=======
             Camera cam = Camera.main;
             float halfAngle = 0.5f * cam.fieldOfView * Mathf.Deg2Rad;
             Matrix4x4 camMVP = cam.projectionMatrix * cam.worldToCameraMatrix;
@@ -233,7 +135,6 @@
             IndirectBufferGenerationComputeShader.SetBuffer(IndirectBufferGenerationComputeShader_KernelIDs, ComputeVar_PerInstance_LODLevels, buffers.LODLevels);
             IndirectBufferGenerationComputeShader.SetBuffer(IndirectBufferGenerationComputeShader_KernelIDs, ComputeVar_InstanceLookUpAndDither, buffers.InstanceLookUpAndDither);
             IndirectBufferGenerationComputeShader.Dispatch(IndirectBufferGenerationComputeShader_KernelIDs, Mathf.CeilToInt((float)buffers.PerInstanceMatrices.count / (int)IndirectBufferGeneration_ThreadGroupSize_X), 1, 1);
->>>>>>> 7bdae0bd
 
             for (var i = 0; i < candidate.LODGroup.CombinedLodsRenderers.Count; i++)
             {
@@ -325,7 +226,7 @@
                 combinedLodRenderer.InitializeRenderParams(instancingMaterials);
                 ref RenderParams rparams = ref combinedLodRenderer.RenderParamsArray[0];
 
-                rparams.camera = camera;
+                rparams.camera = Camera.main;
                 rparams.worldBounds = RENDER_PARAMS_WORLD_BOUNDS;
                 rparams.matProps = new MaterialPropertyBlock();
                 rparams.matProps.SetBuffer("_PerInstanceBuffer", buffers.PerInstanceMatrices);
