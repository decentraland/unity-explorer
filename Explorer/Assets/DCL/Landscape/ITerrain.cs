﻿using Unity.Collections;
using UnityEngine;

namespace DCL.Landscape
{
    public interface ITerrain
    {
<<<<<<< HEAD
        bool Contains(Vector2Int parcel);

        float GetHeight(float x, float z);

        public bool IsTerrainShown { get; }
        public TerrainModel? TerrainModel { get; }
=======
        public bool IsTerrainShown { get; }
>>>>>>> a3b05f53
        public float MaxHeight { get; }
        public int OccupancyFloor { get; }
        public Texture2D? OccupancyMap { get; }
        public NativeArray<byte> OccupancyMapData { get; }
        public int OccupancyMapSize { get; }
<<<<<<< HEAD
=======
        public int ParcelSize { get; }
        public TerrainModel? TerrainModel { get; }
>>>>>>> a3b05f53
        public TreeData? Trees { get; }
    }
}<|MERGE_RESOLUTION|>--- conflicted
+++ resolved
@@ -5,26 +5,14 @@
 {
     public interface ITerrain
     {
-<<<<<<< HEAD
-        bool Contains(Vector2Int parcel);
-
-        float GetHeight(float x, float z);
-
         public bool IsTerrainShown { get; }
-        public TerrainModel? TerrainModel { get; }
-=======
-        public bool IsTerrainShown { get; }
->>>>>>> a3b05f53
         public float MaxHeight { get; }
         public int OccupancyFloor { get; }
         public Texture2D? OccupancyMap { get; }
         public NativeArray<byte> OccupancyMapData { get; }
         public int OccupancyMapSize { get; }
-<<<<<<< HEAD
-=======
         public int ParcelSize { get; }
         public TerrainModel? TerrainModel { get; }
->>>>>>> a3b05f53
         public TreeData? Trees { get; }
     }
 }