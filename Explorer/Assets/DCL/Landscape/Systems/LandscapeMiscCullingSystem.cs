﻿using Arch.Core;
using Arch.System;
using Arch.SystemGroups;
using Arch.SystemGroups.DefaultSystemGroups;
using DCL.CharacterCamera;
using DCL.Diagnostics;
using DCL.Landscape.Jobs;
using DCL.Landscape.Settings;
using ECS.Abstract;
using System.Collections.Generic;
using System.Linq;
using Unity.Collections;
using Unity.Jobs;
using Unity.Mathematics;
using UnityEngine;
using UnityEngine.Profiling;
using Vector3 = UnityEngine.Vector3;

namespace DCL.Landscape.Systems
{
    /// <summary>
    ///     This system updates every cliff and water chunk renderers visibility  based on the camera position and distance settings
    /// </summary>
    [LogCategory(ReportCategory.LANDSCAPE)]
    [UpdateInGroup(typeof(PresentationSystemGroup))]
    public partial class LandscapeMiscCullingSystem : BaseUnityLoopSystem
    {
        private readonly LandscapeData landscapeData;
        private readonly TerrainGenerator terrainGenerator;
        private readonly List<MeshRenderer> cliffRenderers = new ();

        private bool isSetupDone;

        private NativeArray<float4> nativeFrustumPlanes;
        private NativeArray<VisibleBounds> cliffsBoundaries;
        private NativeArray<VisibleBounds> waterBoundaries;
        private Plane[] frustumPlanes;
        private JobHandle cliffsJobHandle;
        private JobHandle waterJobHandle;
        private bool cliffsUpdated;
        private bool waterUpdated;
        private List<MeshRenderer> waterRenderers;
        private Vector3 cameraPosition;

        private LandscapeMiscCullingSystem(World world,
            LandscapeData landscapeData,
            TerrainGenerator terrainGenerator) : base(world)
        {
            this.landscapeData = landscapeData;
            this.terrainGenerator = terrainGenerator;
        }

        public override void Initialize()
        {
            base.Initialize();

            frustumPlanes = new Plane[6];
            nativeFrustumPlanes = new NativeArray<float4>(6, Allocator.Persistent);
            cliffsJobHandle = default(JobHandle);
            waterJobHandle = default(JobHandle);
        }

        public override void Dispose()
        {
            base.Dispose();
            cliffsJobHandle.Complete();
            waterJobHandle.Complete();
            nativeFrustumPlanes.Dispose();
            cliffsBoundaries.Dispose();
            waterBoundaries.Dispose();
        }

        protected override void Update(float t)
        {
            if (!terrainGenerator.IsTerrainGenerated) return;

            if (!isSetupDone)
            {
                isSetupDone = true;
                InitializeMiscVisibility();
                InitializeWaterVisibility();
            }

            UpdateCliffsVisibility();
            UpdateWaterVisibility();

            if (cliffsJobHandle.IsCompleted && waterJobHandle.IsCompleted)
            {
                cliffsJobHandle.Complete();
                waterJobHandle.Complete();
                UpdateCameraFrustumPlanesQuery(World);
            }

            if (cliffsJobHandle.IsCompleted && cliffsUpdated)
            {
                Profiler.BeginSample("UpdateCliffsVisibility.Schedule");
                var job = new UpdateBoundariesCullingJob(cliffsBoundaries, nativeFrustumPlanes, cameraPosition, landscapeData.DetailDistance);
                cliffsJobHandle = job.Schedule(cliffsBoundaries.Length, 32, cliffsJobHandle);
                cliffsUpdated = false;
                Profiler.EndSample();
            }

            if (waterJobHandle.IsCompleted && waterUpdated)
            {
                Profiler.BeginSample("UpdateWaterVisibility.Schedule");
                var job = new UpdateBoundariesCullingJob(waterBoundaries, nativeFrustumPlanes, cameraPosition, landscapeData.DetailDistance);
                waterJobHandle = job.Schedule(waterBoundaries.Length, 32, waterJobHandle);
                waterUpdated = false;
                Profiler.EndSample();
            }
        }

        private void InitializeMiscVisibility()
        {
            IReadOnlyList<Transform> cliffs = terrainGenerator.Cliffs;
            cliffsBoundaries = new NativeArray<VisibleBounds>(cliffs.Count * 3, Allocator.Persistent);

            for (var i = 0; i < cliffs.Count; i++)
            {
                Transform cliff = cliffs[i];
                MeshRenderer[] meshRenderers = cliff.GetComponentsInChildren<MeshRenderer>();

                for (var j = 0; j < meshRenderers.Length; j++)
                {
                    MeshRenderer cliffRenderer = meshRenderers[j];
                    Bounds bounds = cliffRenderer.bounds;

                    cliffsBoundaries[(i * 3) + j] = new VisibleBounds
                    {
                        Bounds = new AABB
                        {
                            Center = bounds.center,
                            Extents = bounds.extents + Vector3.one,
                        },
                    };

                    cliffRenderers.Add(cliffRenderer);
                }
            }
        }

        private void InitializeWaterVisibility()
        {
            Transform ocean = terrainGenerator.Ocean;
            MeshRenderer[] renderers = ocean.GetComponentsInChildren<MeshRenderer>();

            // some water chunks are disabled on purpose, we dont want to re-enable them
            waterRenderers = renderers.Where(meshRenderer => meshRenderer.enabled).ToList();

            waterBoundaries = new NativeArray<VisibleBounds>(waterRenderers.Count, Allocator.Persistent);

            for (var i = 0; i < waterRenderers.Count; i++)
            {
                MeshRenderer waterChunk = waterRenderers[i];
                Bounds bounds = waterChunk.bounds;

                waterBoundaries[i] = new VisibleBounds
                {
                    Bounds = new AABB
                    {
                        Center = bounds.center,
                        Extents = bounds.extents + Vector3.one,
                    },
                };
            }
        }

        [Query]
        private void UpdateCameraFrustumPlanes(in Entity _, in CameraComponent cameraComponent)
        {
            Camera camera = cameraComponent.Camera;
            cameraPosition = camera.transform.position;

<<<<<<< HEAD
            Transform wind = terrainGenerator.GetWind();

            if (wind.parent == null)
=======
            var wind = terrainGenerator.Wind;
            if(wind.parent == null)
>>>>>>> 7d2ac650
                wind.parent = camera.transform;

            GeometryUtility.CalculateFrustumPlanes(camera.cullingMatrix, frustumPlanes);

            for (var i = 0; i < frustumPlanes.Length; i++)
            {
                Plane plane = frustumPlanes[i];
                nativeFrustumPlanes[i] = new float4(plane.normal.x, plane.normal.y, plane.normal.z, plane.distance);
            }
        }

        private void UpdateCliffsVisibility()
        {
            // Update Renderers
            if (cliffsJobHandle.IsCompleted)
            {
                Profiler.BeginSample("UpdateCliffsVisibility.Update");
                cliffsJobHandle.Complete();

                for (var i = 0; i < cliffRenderers.Count; i++)
                {
                    VisibleBounds visibility = cliffsBoundaries[i];

                    if (!visibility.IsDirty) continue;

                    MeshRenderer cliff = cliffRenderers[i];
                    cliff.forceRenderingOff = visibility is { IsVisible: false } or { IsAtDistance: false };
                }

                cliffsUpdated = true;
                Profiler.EndSample();
            }
        }

        private void UpdateWaterVisibility()
        {
            // Update Renderers
            if (waterJobHandle.IsCompleted)
            {
                Profiler.BeginSample("UpdateWaterVisibility.Update");
                waterJobHandle.Complete();

                for (var i = 0; i < waterRenderers.Count; i++)
                {
                    VisibleBounds visibility = waterBoundaries[i];

                    if (!visibility.IsDirty) continue;

                    MeshRenderer water = waterRenderers[i];
                    water.forceRenderingOff = visibility is { IsVisible: false } or { IsAtDistance: false };
                }

                waterUpdated = true;
                Profiler.EndSample();
            }
        }
    }
}<|MERGE_RESOLUTION|>--- conflicted
+++ resolved
@@ -171,14 +171,8 @@
             Camera camera = cameraComponent.Camera;
             cameraPosition = camera.transform.position;
 
-<<<<<<< HEAD
-            Transform wind = terrainGenerator.GetWind();
-
-            if (wind.parent == null)
-=======
             var wind = terrainGenerator.Wind;
             if(wind.parent == null)
->>>>>>> 7d2ac650
                 wind.parent = camera.transform;
 
             GeometryUtility.CalculateFrustumPlanes(camera.cullingMatrix, frustumPlanes);
