--- conflicted
+++ resolved
@@ -26,24 +26,7 @@
             grassColorMap.bounds.center = new Vector3(grassColorMap.bounds.center.x, 0, grassColorMap.bounds.center.z);
 
             colorMapRenderer.Render();
-<<<<<<< HEAD
-
-            // waiting a frame to create the color map renderer created a new bug where some stones do not render properly, this should fix it
-            await BugWorkaroundAsync();
             return colorMapRenderer;
-
-            async UniTask BugWorkaroundAsync()
-            {
-                foreach (Terrain terrain in terrains)
-                    terrain.enabled = false;
-
-                await UniTask.Yield();
-
-                foreach (Terrain terrain in terrains)
-                    terrain.enabled = true;
-            }
-=======
->>>>>>> 86cf11de
         }
 
         public static void ExtractEmptyParcels(TerrainModel terrainModel, ref NativeList<int2> emptyParcels, ref NativeParallelHashSet<int2> ownedParcels)
