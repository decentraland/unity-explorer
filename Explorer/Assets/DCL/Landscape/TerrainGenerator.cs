--- conflicted
+++ resolved
@@ -46,33 +46,6 @@
         private TerrainBoundariesGenerator boundariesGenerator;
         private TerrainFactory factory;
 
-<<<<<<< HEAD
-        private readonly TerrainGenerationData terrainGenData;
-        private readonly NoiseGeneratorCache noiseGenCache;
-        private readonly ReportData reportData;
-        private readonly TimeProfiler timeProfiler;
-        private readonly TerrainGeneratorLocalCache localCache;
-        private readonly bool forceCacheRegen;
-        private readonly List<Terrain> terrains;
-        private readonly List<Transform> cliffs = new ();
-        private GameObject rootGo;
-        private TreePrototype[] treePrototypes;
-        private NativeParallelHashMap<int2, EmptyParcelNeighborData> emptyParcelNeighborData;
-        private NativeParallelHashMap<int2, int> emptyParcelHeights;
-        private NativeArray<int2> emptyParcels;
-        private NativeParallelHashSet<int2> ownedParcels;
-        private int maxHeightIndex;
-        private Random random;
-        private bool hideTrees;
-        private bool hideDetails;
-        private Transform windZone;
-
-        private int processedTerrainDataCount;
-        private int spawnedTerrainDataCount;
-        private float terrainDataCount;
-        private Transform ocean;
-        private bool isTerrainGenerated;
-=======
         private NativeList<int2> emptyParcels;
         private NativeParallelHashMap<int2, EmptyParcelNeighborData> emptyParcelsNeighborData;
         private NativeParallelHashMap<int2, int> emptyParcelsData;
@@ -84,7 +57,6 @@
         private int processedTerrainDataCount;
         private int spawnedTerrainDataCount;
         private float terrainDataCount;
->>>>>>> 7d2ac650
         private bool showTerrainByDefault;
 
         private Transform rootGo;
@@ -108,24 +80,11 @@
             terrains = new List<Terrain>();
         }
 
-<<<<<<< HEAD
-        public void Dispose()
-        {
-            UnityObjectUtils.SafeDestroy(rootGo);
-        }
-
-        public int GetChunkSize() =>
-            terrainGenData.chunkSize;
-
-        public IReadOnlyList<Terrain> GetTerrains() =>
-            terrains;
-=======
         public void Initialize(TerrainGenerationData terrainGenData, ref NativeList<int2> emptyParcels, ref NativeParallelHashSet<int2> ownedParcels)
         {
             this.ownedParcels = ownedParcels;
             this.emptyParcels = emptyParcels;
             this.terrainGenData = terrainGenData;
->>>>>>> 7d2ac650
 
             parcelSize = terrainGenData.parcelSize;
             factory = new TerrainFactory(terrainGenData);
@@ -157,19 +116,6 @@
             CancellationToken cancellationToken = default)
         {
             this.showTerrainByDefault = showTerrainByDefault;
-<<<<<<< HEAD
-
-            try
-            {
-                timeProfiler.StartMeasure();
-
-                timeProfiler.StartMeasure();
-                await localCache.LoadAsync(forceCacheRegen);
-                timeProfiler.EndMeasure(t => ReportHub.Log(LogType.Log, reportData, $"[{t:F2}ms] Load Local Cache"));
-
-                random = new Random((uint)terrainGenData.seed);
-=======
->>>>>>> 7d2ac650
 
             this.hideDetails = hideDetails;
             this.hideTrees = hideTrees;
@@ -416,47 +362,7 @@
                     // Schedule Parallel jobs in Parallel :)
                     foreach (KeyValuePair<int2, TerrainData> valuePair in terrainDatas)
                     {
-<<<<<<< HEAD
-                        LandscapeAsset treeAsset = terrainGenData.treeAssets[treeAssetIndex];
-                        NoiseDataBase treeNoiseData = treeAsset.noiseData;
-
-                        treeRadiusMap.Add(treeAssetIndex, treeAsset.radius);
-
-                        INoiseGenerator generator = noiseGenCache.GetGeneratorFor(treeNoiseData, baseSeed);
-                        var noiseDataPointer = new NoiseDataPointer(chunkSize, offsetX, offsetZ);
-                        JobHandle generatorHandle = generator.Schedule(noiseDataPointer, instancingHandle);
-
-                        var randomizer = new SetupRandomForParallelJobs(treeParallelRandoms, (int)worldSeed);
-                        JobHandle randomizerHandle = randomizer.Schedule(generatorHandle);
-
-                        NativeArray<float> resultReference = generator.GetResult(noiseDataPointer);
-
-                        var treeInstancesJob = new GenerateTreeInstancesJob(
-                            resultReference.AsReadOnly(),
-                            treeInstances.AsParallelWriter(),
-                            emptyParcelNeighborData.AsReadOnly(),
-                            in treeAsset.randomization,
-                            treeAsset.radius,
-                            treeAssetIndex,
-                            offsetX,
-                            offsetZ,
-                            chunkSize,
-                            chunkSize,
-                            treeParallelRandoms);
-
-                        instancingHandle = treeInstancesJob.Schedule(resultReference.Length, 32, randomizerHandle);
-                    }
-
-                    await instancingHandle.ToUniTask(PlayerLoopTiming.Update).AttachExternalCancellation(cancellationToken);
-                    timeProfiler.EndMeasure(t => ReportHub.Log(reportData, $"    - [Trees] Parallel instancing {t}ms for {terrainGenData.treeAssets.Length} assets."));
-
-                    timeProfiler.StartMeasure();
-                    var invalidationJob = new InvalidateTreesJob(treeInstances.AsReadOnly(), treeInvalidationMap.AsParallelWriter(), treeRadiusMap.AsReadOnly(), chunkSize);
-                    await invalidationJob.Schedule(chunkSize * chunkSize, 8).ToUniTask(PlayerLoopTiming.Update).AttachExternalCancellation(cancellationToken);
-                    timeProfiler.EndMeasure(t => ReportHub.Log(reportData, $"    - [Trees] Invalidation Job {t}ms"));
-=======
                         NativeArray<int2> chunkOwnedParcels = ownedParcelsByChunk[valuePair.Key].AsArray();
->>>>>>> 7d2ac650
 
                         var setupJob = new SetupTerrainHolesDataJob(nativeHoles[valuePair.Key]);
                         JobHandle setupJobHandle = setupJob.Schedule(resolution * resolution, 32);
@@ -467,80 +373,7 @@
                         tasks.Add(task);
                     }
 
-<<<<<<< HEAD
-                    timeProfiler.EndMeasure(t => ReportHub.Log(reportData, $"    - [Trees] Array Creation {t}ms"));
-
-                    timeProfiler.StartMeasure();
-                    TreeInstance[] instances = array.ToArray();
-                    terrainData.SetTreeInstances(instances, true);
-                    localCache.SaveTreeInstances(offsetX, offsetZ, instances);
-                    timeProfiler.EndMeasure(t => ReportHub.Log(reportData, $"    - [Trees] SetTreeInstances {t}ms"));
-                }
-                catch (Exception e) { ReportHub.LogException(e, reportData); }
-                finally
-                {
-                    treeInstances.Dispose();
-                    treeInvalidationMap.Dispose();
-                    treeRadiusMap.Dispose();
-                    treeParallelRandoms.Dispose();
-                }
-            }
-        }
-
-        private TreePrototype[] GetTreePrototypes()
-        {
-            if (treePrototypes != null)
-                return treePrototypes;
-
-            treePrototypes = terrainGenData.treeAssets.Select(t => new TreePrototype
-                                            {
-                                                prefab = t.asset,
-                                            })
-                                           .ToArray();
-
-            return treePrototypes;
-        }
-
-        // Convert flat NativeArray to a 2D array (is there another way?)
-        private static float[,] ConvertTo2DArray(NativeArray<float> array, int width, int height)
-        {
-            var result = new float[width, height];
-
-            for (var i = 0; i < array.Length; i++)
-            {
-                int x = i % width;
-                int z = i / width;
-                result[z, x] = array[i];
-            }
-
-            return result;
-        }
-
-        /// <summary>
-        ///     Here we convert the result of the noise generation of the terrain texture layers
-        /// </summary>
-        private float[,,] GenerateAlphaMaps(NativeArray<float>[] textureResults, int width, int height)
-        {
-            var result = new float[width, height, terrainGenData.terrainLayers.Length];
-
-            // every layer has the same direction, so we use the first
-            int length = textureResults[0].Length;
-
-            for (var i = 0; i < length; i++)
-            {
-                int x = i % width;
-                int z = i / width;
-
-                float summary = 0;
-
-                // Get the texture value for each layer at this spot
-                for (var j = 0; j < textureResults.Length; j++)
-                {
-                    float f = textureResults[j][i];
-                    summary += f;
-=======
                     await UniTask.WhenAll(tasks).AttachExternalCancellation(cancellationToken);
->>>>>>> 7d2ac650
                 }
 
                 using (timeProfiler.Measure(t => ReportHub.Log(reportData, $"   - [DigHoles] SetHoles {t}ms")))
