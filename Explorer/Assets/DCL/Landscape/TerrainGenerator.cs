using Cysharp.Threading.Tasks;
using DCL.Diagnostics;
using DCL.Landscape.Config;
using DCL.Landscape.Jobs;
using DCL.Landscape.NoiseGeneration;
using DCL.Landscape.Settings;
using DCL.Landscape.Utils;
using StylizedGrass;
using System;
using System.Collections.Generic;
using System.Runtime.InteropServices;
using System.Threading;
using DCL.Profiling;
using DCL.Utilities;
using Decentraland.Terrain;
using GPUInstancerPro;
using System.IO;
using System.Linq;
using System.Text;
using Unity.Collections;
using Unity.Collections.LowLevel.Unsafe;
using Unity.Jobs;
using Unity.Mathematics;
using Unity.Collections.LowLevel.Unsafe;
using UnityEditor;
using UnityEngine;
using Utility;
using static Unity.Mathematics.math;
using JobHandle = Unity.Jobs.JobHandle;
using TerrainData = UnityEngine.TerrainData;
using TreePrototype = UnityEngine.TreePrototype;

namespace DCL.Landscape
{
    public class TerrainGenerator : IDisposable, IContainParcel
    {
        private const string TERRAIN_OBJECT_NAME = "Generated Terrain";
        private const float ROOT_VERTICAL_SHIFT = -0.1f; // fix for not clipping with scene (potential) floor

        // increment this number if we want to force the users to generate a new terrain cache
        private const int CACHE_VERSION = 15;

        private const float PROGRESS_COUNTER_EMPTY_PARCEL_DATA = 0.1f;
        private const float PROGRESS_COUNTER_TERRAIN_DATA = 0.3f;
        private const float PROGRESS_COUNTER_DIG_HOLES = 0.5f;
        private const float PROGRESS_SPAWN_TERRAIN = 0.25f;
        private const float PROGRESS_SPAWN_RE_ENABLE_TERRAIN = 0.25f;
        private readonly NoiseGeneratorCache noiseGenCache;
        private readonly ReportData reportData;
        private readonly TimeProfiler timeProfiler;
        private readonly IMemoryProfiler profilingProvider;
        public bool forceCacheRegen;
        private readonly List<Terrain> terrains;
        private readonly List<Collider> terrainChunkColliders;

        private TerrainGenerationData terrainGenData;
        private TerrainGeneratorLocalCache localCache;
        private TerrainChunkDataGenerator chunkDataGenerator;
        private TerrainBoundariesGenerator boundariesGenerator;
        private TerrainFactory factory;

        private NativeList<int2> emptyParcels;
        private NativeParallelHashMap<int2, EmptyParcelNeighborData> emptyParcelsNeighborData;
        private NativeParallelHashMap<int2, int> emptyParcelsData;
        private NativeParallelHashSet<int2> ownedParcels;
        public int MaxHeight { get; private set; }
        private bool hideTrees;
        private bool hideDetails;
        private bool withHoles;
        private int processedTerrainDataCount;
        private int spawnedTerrainDataCount;
        private float terrainDataCount;

        public Transform TerrainRoot { get; private set; }
        private GrassColorMapRenderer grassRenderer;
        private bool isInitialized;
        private int activeChunk = -1;

        public int ParcelSize { get; private set; }
        public Transform Ocean { get; private set; }
        public Transform Wind { get; private set; }
        public IReadOnlyList<Transform> Cliffs { get; private set; }

        public IReadOnlyList<Terrain> Terrains => terrains;

        public bool IsTerrainGenerated { get; private set; }
        public bool IsTerrainShown { get; private set; }

        public TerrainModel TerrainModel { get; private set; }
        public Texture2D OccupancyMap { get; private set; }
        public int OccupancyFloor { get; private set; }

        private ITerrainDetailSetter terrainDetailSetter;
        private IGPUIWrapper gpuiWrapper;
        private NativeArray<byte> occupancyMapData;
        private int occupancyMapSize;
        private float terrainHeight;
<<<<<<< HEAD
        private Decentraland.Terrain.TerrainData newTerrainData;
=======
        private int2 treeMinParcel;
        private int2 treeMaxParcel;
        private NativeArray<int> treeIndices;
        private NativeArray<TreeInstanceData> treeInstances;

        private const int TERRAIN_SIZE_LIMIT = 512; // 512x512 parcels
        private const int TREE_INSTANCE_LIMIT = 262144; // 2^18 trees
>>>>>>> 9a7b66c3

        public TerrainGenerator(IMemoryProfiler profilingProvider, bool measureTime = false,
            bool forceCacheRegen = false)
        {
            this.profilingProvider = profilingProvider;
            this.forceCacheRegen = forceCacheRegen;

            noiseGenCache = new NoiseGeneratorCache();
            reportData = ReportCategory.LANDSCAPE;
            timeProfiler = new TimeProfiler(measureTime);

            // TODO (Vit): we can make it an array and init after constructing the TerrainModel, because we will know the size
            terrains = new List<Terrain>();
            terrainChunkColliders = new List<Collider>();
        }

        // TODO : pre-calculate once and re-use
        public void SetTerrainCollider(Vector2Int parcel, bool isEnabled)
        {
            if (TerrainModel == null) return;

            int offsetX = parcel.x - TerrainModel.MinParcel.x;
            int offsetY = parcel.y - TerrainModel.MinParcel.y;

            int chunkX = offsetX / TerrainModel.ChunkSizeInParcels;
            int chunkY = offsetY / TerrainModel.ChunkSizeInParcels;

            int chunkIndex = chunkX + (chunkY * TerrainModel.SizeInChunks);

            if (chunkIndex < 0 || chunkIndex >= terrainChunkColliders.Count)
                return;

            if (chunkIndex != activeChunk && activeChunk >= 0)
                terrainChunkColliders[activeChunk].enabled = false;

            terrainChunkColliders[chunkIndex].enabled = isEnabled;
            activeChunk = chunkIndex;
        }

        public void Initialize(Decentraland.Terrain.TerrainData newTerrainData, TerrainGenerationData terrainGenData, ref NativeList<int2> emptyParcels,
            ref NativeParallelHashSet<int2> ownedParcels, string parcelChecksum, bool isZone, IGPUIWrapper gpuiWrapper, ITerrainDetailSetter terrainDetailSetter,
            float terrainHeight)
        {
            this.newTerrainData = newTerrainData;
            this.ownedParcels = ownedParcels;
            this.emptyParcels = emptyParcels;
            this.terrainGenData = terrainGenData;
            this.terrainHeight = terrainHeight;

            ParcelSize = terrainGenData.parcelSize;
            factory = new TerrainFactory(terrainGenData);
            localCache = new TerrainGeneratorLocalCache(terrainGenData.seed, this.terrainGenData.chunkSize,
                CACHE_VERSION, parcelChecksum, isZone);

            chunkDataGenerator = new TerrainChunkDataGenerator(localCache, timeProfiler, terrainGenData, reportData);
            boundariesGenerator = new TerrainBoundariesGenerator(factory, ParcelSize);

            this.terrainDetailSetter = terrainDetailSetter;
            this.gpuiWrapper = gpuiWrapper;
            gpuiWrapper.SetupLocalCache(localCache);

            isInitialized = true;
        }

        public bool Contains(Vector2Int parcel)
        {
            if (IsTerrainGenerated)
                return TerrainModel.IsInsideBounds(parcel);

            return true;
        }

        public void Dispose()
        {
            if (!isInitialized) return;

            if (TerrainRoot != null)
                UnityObjectUtils.SafeDestroy(TerrainRoot);
        }

        public int GetChunkSize() =>
            terrainGenData.chunkSize;

        public async UniTask ShowAsync(AsyncLoadProcessReport postRealmLoadReport)
        {
            if (!isInitialized) return;

            if (TerrainRoot != null)
                TerrainRoot.gameObject.SetActive(true);

            UniTask.Yield(PlayerLoopTiming.LastPostLateUpdate);

            ReEnableChunksDetails();

            if(grassRenderer)
                grassRenderer.Render();

            await ReEnableTerrainAsync(postRealmLoadReport);
            IsTerrainShown = true;

            postRealmLoadReport.SetProgress(1f);
        }

        public void Hide()
        {
            if (!isInitialized) return;

            if (TerrainRoot != null && TerrainRoot.gameObject.activeSelf)
            {
                TerrainRoot.gameObject.SetActive(false);

                foreach (var collider in terrainChunkColliders)
                    if (collider.enabled) collider.enabled = false;

                IsTerrainShown = false;
            }
        }

        public async UniTask GenerateGenesisTerrainAndShowAsync(
            uint worldSeed = 1,
            bool withHoles = true,
            bool hideTrees = false,
            bool hideDetails = false,
            AsyncLoadProcessReport processReport = null,
            CancellationToken cancellationToken = default)
        {
            if (!isInitialized) return;

            this.hideDetails = hideDetails;
            this.hideTrees = hideTrees;
            this.withHoles = withHoles;

            var worldModel = new WorldModel(ownedParcels);
            TerrainModel = new TerrainModel(ParcelSize, worldModel, terrainGenData.borderPadding);

            float startMemory = profilingProvider.SystemUsedMemoryInBytes / (1024 * 1024);

            try
            {
                using (timeProfiler.Measure(t => ReportHub.Log(reportData, $"Terrain generation was done in {t / 1000f:F2} seconds")))
                {
                    using (timeProfiler.Measure(t => ReportHub.Log(reportData, $"[{t:F2}ms] Misc & Cliffs, Border Colliders")))
                    {
                        TerrainRoot = factory.InstantiateSingletonTerrainRoot(TERRAIN_OBJECT_NAME);
                        TerrainRoot.position = new Vector3(0, ROOT_VERTICAL_SHIFT, 0);

                        Ocean = factory.CreateOcean(TerrainRoot);
                        Wind = factory.CreateWind();

                        Cliffs = boundariesGenerator.SpawnCliffs(TerrainModel.MinInUnits, TerrainModel.MaxInUnits);
                        boundariesGenerator.SpawnBorderColliders(TerrainModel.MinInUnits, TerrainModel.MaxInUnits, TerrainModel.SizeInUnits);
                    }

                    if (LandscapeData.LOAD_TREES_FROM_STREAMINGASSETS)
                    {
                        UniTask loadTrees = LoadTreesAsync();

                        OccupancyMap = CreateOccupancyMap(ownedParcels, TerrainModel.MinParcel, TerrainModel.MaxParcel, TerrainModel.PaddingInParcels);
                        OccupancyFloor = WriteInteriorChamferOnWhite(OccupancyMap, TerrainModel.MinParcel, TerrainModel.MaxParcel, TerrainModel.PaddingInParcels);

                        // OccupancyMap.filterMode = FilterMode.Point; // DEBUG use for clear step-like pyramid terrain base height
                        OccupancyMap.Apply(updateMipmaps: false, makeNoLongerReadable: false);

                        occupancyMapData = OccupancyMap.GetRawTextureData<byte>();
                        occupancyMapSize = OccupancyMap.width; // width == height

<<<<<<< HEAD
                        newTerrainData.OccupancyMap = OccupancyMap;
                        newTerrainData.OccupancyFloor = OccupancyFloor;

                        if (LandscapeData.LOAD_TREES_FROM_STREAMINGASSETS)
                            await LoadTreesAsync();

                        Ocean = factory.CreateOcean(rootGo);
                        Wind = factory.CreateWind();

                        Cliffs = boundariesGenerator.SpawnCliffs(TerrainModel.MinInUnits, TerrainModel.MaxInUnits);
                        boundariesGenerator.SpawnBorderColliders(TerrainModel.MinInUnits, TerrainModel.MaxInUnits, TerrainModel.SizeInUnits);
=======
                        await loadTrees;
                        InstantiateTrees();
>>>>>>> 9a7b66c3
                    }

                    using (timeProfiler.Measure(t => ReportHub.Log(reportData, $"[{t:F2}ms] Load Local Cache")))
                        await localCache.LoadAsync(forceCacheRegen);

                    using (timeProfiler.Measure(t => ReportHub.Log(reportData, $"[{t:F2}ms] Empty Parcel Setup")))
                    {
                        TerrainGenerationUtils.ExtractEmptyParcels(TerrainModel, ref emptyParcels, ref ownedParcels);
                        await SetupEmptyParcelDataAsync(TerrainModel, cancellationToken);
                    }

                    processReport?.SetProgress(PROGRESS_COUNTER_EMPTY_PARCEL_DATA);

                    terrainDataCount = Mathf.Pow(Mathf.CeilToInt(terrainGenData.terrainSize / (float)terrainGenData.chunkSize), 2);
                    processedTerrainDataCount = 0;

                    /////////////////////////
                    // GenerateTerrainDataAsync is Sequential on purpose [ Looks nicer at the loading screen ]
                    // Each TerrainData generation uses 100% of the CPU anyway so it makes no difference running it in parallel
                    /////////////////////////
                    chunkDataGenerator.Prepare((int)worldSeed, ParcelSize, ref emptyParcelsData, ref emptyParcelsNeighborData, noiseGenCache);

                    foreach (ChunkModel chunkModel in TerrainModel.ChunkModels)
                    {
                        await GenerateTerrainDataAsync(chunkModel, TerrainModel, worldSeed, cancellationToken, processReport);
                        await UniTask.Yield(cancellationToken);
                        noiseGenCache.ResetNoiseNativeArrayProvider();
                    }

                    processReport?.SetProgress(PROGRESS_COUNTER_DIG_HOLES);

                    using (timeProfiler.Measure(t => ReportHub.Log(reportData, $"[{t:F2}ms] Chunks")))
                        await SpawnTerrainObjectsAsync(TerrainModel, processReport, cancellationToken);

                    grassRenderer = await TerrainGenerationUtils.AddColorMapRendererAsync(TerrainRoot, terrains, factory);

                    await ReEnableTerrainAsync(processReport);

                    if (processReport != null) processReport.SetProgress(1f);
                }
            }
            catch (OperationCanceledException)
            {
                if (TerrainRoot != null)
                    UnityObjectUtils.SafeDestroy(TerrainRoot);
            }
            catch (Exception e) when (e is not OperationCanceledException) { ReportHub.LogException(e, reportData); }
            finally
            {
                float beforeCleaning = profilingProvider.SystemUsedMemoryInBytes / (1024 * 1024);
                FreeMemory();

                if (!localCache.IsValid())
                    localCache.Save();

                IsTerrainGenerated = true;
                IsTerrainShown = true;

                emptyParcels.Dispose();
                ownedParcels.Dispose();

                float afterCleaning = profilingProvider.SystemUsedMemoryInBytes / (1024 * 1024);
                ReportHub.Log(ReportCategory.LANDSCAPE,
                    $"The landscape cleaning process cleaned {afterCleaning - beforeCleaning}MB of memory");
            }

            float endMemory = profilingProvider.SystemUsedMemoryInBytes / (1024 * 1024);
            ReportHub.Log(ReportCategory.LANDSCAPE, $"The landscape generation took {endMemory - startMemory}MB of memory");

            gpuiWrapper.TerrainsInstantiatedAsync(TerrainModel.ChunkModels);
        }

        // waiting a frame to create the color map renderer created a new bug where some stones do not render properly, this should fix it
        private async UniTask ReEnableTerrainAsync(AsyncLoadProcessReport processReport, int batch = 1)
        {
            foreach (Terrain terrain in terrains)
                terrain.enabled = false;

            // we enable them one by batches to avoid a super hiccup
            var i = 0;
            while (i < terrains.Count)
            {
                await UniTask.Yield();

                // Process batch
                for (int j = i; j < Math.Min(i + batch, terrains.Count); j++)
                {
                    terrains[j].enabled = true;
                    if (processReport != null) processReport.SetProgress(PROGRESS_COUNTER_DIG_HOLES + PROGRESS_SPAWN_TERRAIN + j / terrainDataCount * PROGRESS_SPAWN_RE_ENABLE_TERRAIN);
                }

                i += batch;
                if (i >= terrains.Count) break;
            }
        }

        private void ReEnableChunksDetails()
        {
            foreach (Terrain terrain in terrains)
            {
                terrain.drawHeightmap = true;
                terrain.drawTreesAndFoliage = true;
            }
        }

        private async UniTask SetupEmptyParcelDataAsync(TerrainModel terrainModel, CancellationToken cancellationToken)
        {
            if (localCache.IsValid())
                MaxHeight = localCache.GetMaxHeight();
            else
            {
                JobHandle handle = TerrainGenerationUtils.SetupEmptyParcelsJobs(
                    ref emptyParcelsData, ref emptyParcelsNeighborData,
                    emptyParcels.AsArray(), ref ownedParcels,
                    terrainModel.MinParcel, terrainModel.MaxParcel,
                    terrainGenData.heightScaleNerf);

                await handle.ToUniTask(PlayerLoopTiming.Update).AttachExternalCancellation(cancellationToken);

                // Calculate this outside the jobs since they are Parallel
                foreach (KeyValue<int2, int> emptyParcelHeight in emptyParcelsData)
                    if (emptyParcelHeight.Value > MaxHeight)
                        MaxHeight = emptyParcelHeight.Value;

                localCache.SetMaxHeight(MaxHeight);
            }
        }

        private async UniTask SpawnTerrainObjectsAsync(TerrainModel terrainModel, AsyncLoadProcessReport processReport, CancellationToken cancellationToken)
        {
            foreach (ChunkModel chunkModel in terrainModel.ChunkModels)
            {
                cancellationToken.ThrowIfCancellationRequested();

                (Terrain terrain, Collider terrainCollider) = factory.CreateTerrainObject(
                    chunkModel.TerrainData, TerrainRoot.transform, chunkModel.MinParcel * ParcelSize,
                    terrainGenData.terrainMaterial);

                chunkModel.terrain = terrain;
                terrains.Add(terrain);
                terrainChunkColliders.Add(terrainCollider);

                await UniTask.Yield();
                spawnedTerrainDataCount++;
                if (processReport != null) processReport.SetProgress(PROGRESS_COUNTER_DIG_HOLES + spawnedTerrainDataCount / terrainDataCount * PROGRESS_SPAWN_TERRAIN);
            }
        }

        private async UniTask GenerateTerrainDataAsync(ChunkModel chunkModel, TerrainModel terrainModel, uint worldSeed, CancellationToken cancellationToken, AsyncLoadProcessReport processReport)
        {
            using (timeProfiler.Measure(t => ReportHub.Log(LogType.Log, reportData, $"[{t}ms] Terrain Data ({processedTerrainDataCount}/{terrainDataCount})")))
            {
                cancellationToken.ThrowIfCancellationRequested();

                chunkModel.TerrainData = factory.CreateTerrainData(terrainModel.ChunkSizeInUnits, MaxHeight);

                var tasks = new List<UniTask>
                {
                    chunkDataGenerator.SetHeightsAsync(chunkModel.MinParcel, MaxHeight, ParcelSize,
                        chunkModel.TerrainData, worldSeed, cancellationToken),
                    chunkDataGenerator.SetTexturesAsync(chunkModel.MinParcel.x * ParcelSize,
                        chunkModel.MinParcel.y * ParcelSize, terrainModel.ChunkSizeInUnits, chunkModel.TerrainData,
                        worldSeed, cancellationToken),
                    !hideDetails
                        ? chunkDataGenerator.SetDetailsAsync(chunkModel.MinParcel.x * ParcelSize,
                            chunkModel.MinParcel.y * ParcelSize, terrainModel.ChunkSizeInUnits, chunkModel.TerrainData,
                            worldSeed, cancellationToken, true, chunkModel.MinParcel, terrainDetailSetter, chunkModel.OccupiedParcels)
                        : UniTask.CompletedTask,
                    !hideTrees
                        ? chunkDataGenerator.SetTreesAsync(chunkModel.MinParcel, terrainModel.ChunkSizeInUnits,
                            chunkModel.TerrainData, worldSeed, cancellationToken)
                        : UniTask.CompletedTask
                };

                if (withHoles)
                {
                    using (timeProfiler.Measure(t => ReportHub.Log(reportData, $"[{t:F2}ms] Holes")))
                    {
                        if (localCache.IsValid())
                        {
                            using (timeProfiler.Measure(t => ReportHub.Log(reportData, $"- [Cache] DigHoles from Cache {t}ms")))
                            {
                                if (chunkModel.OutOfTerrainParcels.Count != 0)
                                {
                                    chunkModel.TerrainData.SetHoles(0, 0,
                                        await localCache.GetHolesAsync(chunkModel.MinParcel.x, chunkModel.MinParcel.y));

                                    await UniTask.Yield(cancellationToken);
                                }
                            }
                        }
                        else
                        {
                            if (chunkModel.OutOfTerrainParcels.Count != 0)
                            {
                                bool[,] holes = chunkDataGenerator.DigHoles(terrainModel, chunkModel, ParcelSize, withOwned: false);
                                chunkModel.TerrainData.SetHoles(0, 0, holes);
                                localCache.SaveHoles(chunkModel.MinParcel.x, chunkModel.MinParcel.y, holes);
                            }
                        }

                        // await DigHolesAsync(terrainDataDictionary, cancellationToken);
                    }
                }

                await UniTask.WhenAll(tasks).AttachExternalCancellation(cancellationToken);

                processedTerrainDataCount++;
                if (processReport != null) processReport.SetProgress(PROGRESS_COUNTER_EMPTY_PARCEL_DATA + processedTerrainDataCount / terrainDataCount * PROGRESS_COUNTER_TERRAIN_DATA);
            }
        }

        /// <summary>
        ///     This method digs holes on the terrain based on the ownedParcels array
        /// </summary>
        /// <param name="terrainDatas"></param>
        /// <param name="cancellationToken"></param>
        private async UniTask DigHolesAsync(Dictionary<int2, TerrainData> terrainDatas, CancellationToken cancellationToken)
        {
            if (localCache.IsValid())
            {
                using (timeProfiler.Measure(t => ReportHub.Log(reportData, $"- [Cache] DigHoles from Cache {t}ms")))
                {
                    foreach ((int2 key, TerrainData value) in terrainDatas)
                    {
                        var holes = await localCache.GetHolesAsync(key.x, key.y);
                        value.SetHoles(0, 0, holes);
                        await UniTask.Yield(cancellationToken);
                    }
                }
            }
            else
            {
                int resolution = terrainGenData.chunkSize;
                Dictionary<int2, NativeList<int2>> ownedParcelsByChunk = new ();
                var nativeHoles = new Dictionary<int2, NativeArray<bool>>();
                var originalHoles = new Dictionary<int2, bool[,]>();
                List<GCHandle> usedHandles = new ();

                using (timeProfiler.Measure(t => ReportHub.Log(reportData, $"   - [DigHoles] Allocation {t}ms")))
                {
                    // initialize the holes native arrays
                    foreach (KeyValuePair<int2, TerrainData> valuePair in terrainDatas)
                    {
                        unsafe
                        {
                            var holes = new bool[resolution, resolution];

                            var holeHandle = GCHandle.Alloc(holes, GCHandleType.Pinned);
                            NativeArray<bool> nativeHole = NativeArrayUnsafeUtility.ConvertExistingDataToNativeArray<bool>((void*)holeHandle.AddrOfPinnedObject(), resolution * resolution, Allocator.Persistent);
#if ENABLE_UNITY_COLLECTIONS_CHECKS
                            NativeArrayUnsafeUtility.SetAtomicSafetyHandle(ref nativeHole, AtomicSafetyHandle.GetTempUnsafePtrSliceHandle());
#endif

                            nativeHoles.Add(valuePair.Key, nativeHole);
                            originalHoles.Add(valuePair.Key, holes);
                            usedHandles.Add(holeHandle);
                        }
                    }
                }

                using (timeProfiler.Measure(t => ReportHub.Log(reportData, $"   - [DigHoles] Setup {t}ms")))
                { // get the local coordinate of each parcel and setup the data for the parallel work
                    // TODO: Can we move this into a job?
                    foreach (int2 ownedParcel in ownedParcels)
                    {
                        cancellationToken.ThrowIfCancellationRequested();

                        int parcelGlobalX = (150 + ownedParcel.x) * 16;
                        int parcelGlobalY = (150 + ownedParcel.y) * 16;

                        // Calculate the terrain chunk index for the parcel
                        int chunkX = Mathf.FloorToInt((float)parcelGlobalX / resolution);
                        int chunkY = Mathf.FloorToInt((float)parcelGlobalY / resolution);

                        // Calculate the position within the terrain chunk
                        int localX = parcelGlobalX - (chunkX * resolution);
                        int localY = parcelGlobalY - (chunkY * resolution);

                        var terrainDataKey = new int2(chunkX * resolution, chunkY * resolution);
                        var holeCoordinate = new int2(localX, localY);

                        if (terrainDatas.ContainsKey(terrainDataKey))
                        {
                            if (!ownedParcelsByChunk.ContainsKey(terrainDataKey))
                                ownedParcelsByChunk.Add(terrainDataKey, new NativeList<int2>(resolution / 16 * resolution / 16, Allocator.Persistent));

                            ownedParcelsByChunk[terrainDataKey].Add(holeCoordinate);
                        }
                    }
                }

                using (timeProfiler.Measure(t => ReportHub.Log(reportData, $"   - [DigHoles] Parallel Jobs {t}ms")))
                {
                    var tasks = new List<UniTask>();

                    // Schedule Parallel jobs in Parallel :)
                    foreach (KeyValuePair<int2, TerrainData> valuePair in terrainDatas)
                    {
                        NativeArray<int2> chunkOwnedParcels = ownedParcelsByChunk[valuePair.Key].AsArray();

                        var setupJob = new SetupTerrainHolesDataJob(nativeHoles[valuePair.Key]);
                        JobHandle setupJobHandle = setupJob.Schedule(resolution * resolution, 32);

                        var job = new PrepareTerrainHolesDataJob(nativeHoles[valuePair.Key], chunkOwnedParcels.AsReadOnly(), resolution);
                        JobHandle jobHandle = job.Schedule(chunkOwnedParcels.Length, 32, setupJobHandle);
                        UniTask task = jobHandle.ToUniTask(PlayerLoopTiming.Update).AttachExternalCancellation(cancellationToken);
                        tasks.Add(task);
                    }

                    await UniTask.WhenAll(tasks).AttachExternalCancellation(cancellationToken);
                }

                using (timeProfiler.Measure(t => ReportHub.Log(reportData, $"   - [DigHoles] SetHoles {t}ms")))
                    foreach (KeyValuePair<int2, bool[,]> valuePair in originalHoles)
                    {
                        terrainDatas[valuePair.Key].SetHoles(0, 0, valuePair.Value);
                        localCache.SaveHoles(valuePair.Key.x, valuePair.Key.y, valuePair.Value);
                    }

                foreach ((int2 _, NativeList<int2> value) in ownedParcelsByChunk)
                    value.Dispose();

                foreach (GCHandle usedHandle in usedHandles)
                    usedHandle.Free();
            }
        }

        // This should free up all the NativeArrays used for random generation, this wont affect the already generated terrain
        private void FreeMemory()
        {
            if (!localCache.IsValid())
            {
                emptyParcelsNeighborData.Dispose();
                emptyParcelsData.Dispose();
            }

            noiseGenCache.Dispose();
        }

        private static Texture2D CreateOccupancyMap(NativeParallelHashSet<int2> ownedParcels, int2 minParcel,
            int2 maxParcel, int padding)
        {
            int2 terrainSize = maxParcel - minParcel + 1;
            int2 citySize = terrainSize - padding * 2;
            int textureSize = ceilpow2(cmax(terrainSize) + 2);
            int textureHalfSize = textureSize / 2;

            Texture2D occupancyMap = new Texture2D(textureSize, textureSize, TextureFormat.R8, false,
                true);

            NativeArray<byte> data = occupancyMap.GetRawTextureData<byte>();

            // 1) memset all to 0 (OCCUPIED)
            unsafe
            {
                void* ptr = NativeArrayUnsafeUtility.GetUnsafeBufferPointerWithoutChecks(data);
                UnsafeUtility.MemSet(ptr, 0, data.Length);
            }

            // 2) Fill wide horizontal WHITE stripe for FREE area rows (full width), then trim with vertical black stripes
            {
                int freeMinX = minParcel.x - padding;
                int freeMinY = minParcel.y - padding;
                int freeMaxX = maxParcel.x + padding;
                int freeMaxY = maxParcel.y + padding;

                // Clamp logical coordinates to texture logical range [-textureHalfSize .. textureHalfSize-1]
                freeMinX = Math.Max(freeMinX, -textureHalfSize);
                freeMinY = Math.Max(freeMinY, -textureHalfSize);
                freeMaxX = Math.Min(freeMaxX, textureHalfSize - 1);
                freeMaxY = Math.Min(freeMaxY, textureHalfSize - 1);

                int startRow = textureHalfSize + freeMinY;
                int endRowInclusive = textureHalfSize + freeMaxY;
                int rowCount = Math.Max(0, endRowInclusive - startRow + 1);

                // Fill entire horizontal stripe WHITE in one MemSet call
                if (rowCount > 0)
                {
                    unsafe
                    {
                        var basePtr = (byte*)NativeArrayUnsafeUtility.GetUnsafeBufferPointerWithoutChecks(data);
                        int stripeStartByte = startRow * textureSize;
                        int stripeSizeBytes = rowCount * textureSize;
                        UnsafeUtility.MemSet(basePtr + stripeStartByte, 255, stripeSizeBytes);
                    }
                }

                // 3) Trim with vertical BLACK stripes to define actual FREE area boundaries
                if (rowCount > 0)
                {
                    int leftCol = textureHalfSize + freeMinX - 1;
                    int rightCol = textureHalfSize + freeMaxX + 1;

                    // Clamp columns to texture bounds
                    leftCol = Math.Clamp(leftCol, 0, textureSize - 1);
                    rightCol = Math.Clamp(rightCol, 0, textureSize - 1);

                    unsafe
                    {
                        var basePtr = (byte*)NativeArrayUnsafeUtility.GetUnsafeBufferPointerWithoutChecks(data);

                        // Left vertical stripe
                        for (int row = startRow; row <= endRowInclusive; row++)
                            *(basePtr + (row * textureSize) + leftCol) = 0;

                        // Right vertical stripe
                        for (int row = startRow; row <= endRowInclusive; row++)
                            *(basePtr + (row * textureSize) + rightCol) = 0;
                    }
                }
            }

            // 4) mark owned parcels as BLACK (occupied)
            foreach (int2 owned in ownedParcels)
            {
                int tx = owned.x + textureHalfSize;
                int ty = owned.y + textureHalfSize;
                int idx = (ty * textureSize) + tx;

                if ((uint)idx < (uint)data.Length)
                    data[idx] = 0;
            }

            return occupancyMap;
        }

        private static int WriteInteriorChamferOnWhite(Texture2D r8, int2 minParcel, int2 maxParcel, int padding)
        {
            int w = r8.width, h = r8.height, n = w * h;
            NativeArray<byte> src = r8.GetRawTextureData<byte>();
            if (!src.IsCreated || src.Length != n) return 0;

            int textureHalfSize = w / 2; // Assuming square texture

            // Calculate working area bounds in texture coordinates (with padding)
            int workMinX = minParcel.x - padding;
            int workMinY = minParcel.y - padding;
            int workMaxX = maxParcel.x + padding;
            int workMaxY = maxParcel.y + padding;

            // Clamp to texture logical range [-textureHalfSize .. textureHalfSize-1]
            workMinX = Math.Max(workMinX, -textureHalfSize);
            workMinY = Math.Max(workMinY, -textureHalfSize);
            workMaxX = Math.Min(workMaxX, textureHalfSize - 1);
            workMaxY = Math.Min(workMaxY, textureHalfSize - 1);

            // Convert to texture pixel coordinates and expand by 1 to include border stripes
            int texMinX = workMinX + textureHalfSize - 1;
            int texMinY = workMinY + textureHalfSize - 1;
            int texMaxX = workMaxX + textureHalfSize + 1;
            int texMaxY = workMaxY + textureHalfSize + 1;

            // Clamp to actual texture bounds
            texMinX = Math.Max(texMinX, 0);
            texMinY = Math.Max(texMinY, 0);
            texMaxX = Math.Min(texMaxX, w - 1);
            texMaxY = Math.Min(texMaxY, h - 1);

            const int INF = 1 << 28;
            const int ORTH = 3; // 3-4 chamfer (good Euclidean approx)
            const int DIAG = 4;

            // Seed distances at BLACK pixels (occupied parcels - leave them 0), propagate into WHITE (free parcels)
            var dist = new int[n];
            bool anyBlack = false, anyWhite = false;

            // Initialize only working area pixels
            for (int y = texMinY; y <= texMaxY; y++)
            for (int x = texMinX; x <= texMaxX; x++)
            {
                int i = (y * w) + x;

                if (src[i] == 0)
                {
                    dist[i] = 0;
                    anyBlack = true;
                } // Black pixels (occupied) are seeds
                else
                {
                    dist[i] = INF;
                    anyWhite = true;
                } // White pixels (free) will get distances
            }

            if (!anyBlack || !anyWhite)
                return 0; // Nothing to do if no black or no white regions exist.

            // Forward pass - only within working area
            for (int y = texMinY; y <= texMaxY; y++)
            {
                int row = y * w;

                for (int x = texMinX; x <= texMaxX; x++)
                {
                    int i = row + x;
                    int d = dist[i];

                    if (d != 0) // skip black seeds
                    {
                        if (x > texMinX) d = Mathf.Min(d, dist[i - 1] + ORTH);
                        if (y > texMinY) d = Mathf.Min(d, dist[i - w] + ORTH);
                        if (x > texMinX && y > texMinY) d = Mathf.Min(d, dist[i - w - 1] + DIAG);
                        if (x < texMaxX && y > texMinY) d = Mathf.Min(d, dist[i - w + 1] + DIAG);
                        dist[i] = d;
                    }
                }
            }

            // Backward pass - only within working area
            for (int y = texMaxY; y >= texMinY; y--)
            {
                int row = y * w;

                for (int x = texMaxX; x >= texMinX; x--)
                {
                    int i = row + x;
                    int d = dist[i];

                    if (d != 0) // skip black seeds
                    {
                        if (x < texMaxX) d = Mathf.Min(d, dist[i + 1] + ORTH);
                        if (y < texMaxY) d = Mathf.Min(d, dist[i + w] + ORTH);
                        if (x < texMaxX && y < texMaxY) d = Mathf.Min(d, dist[i + w + 1] + DIAG);
                        if (x > texMinX && y < texMaxY) d = Mathf.Min(d, dist[i + w - 1] + DIAG);
                        dist[i] = d;
                    }
                }
            }

            // Find maximum distance and convert to pixel distance - only within working area
            var maxD = 0;

            for (int y = texMinY; y <= texMaxY; y++)
            for (int x = texMinX; x <= texMaxX; x++)
            {
                int i = (y * w) + x;
                if (src[i] != 0 && dist[i] < INF && dist[i] > maxD)
                    maxD = dist[i]; // Check white pixels
            }

            if (maxD == 0)
                return 0;

            // Convert chamfer distance to approximate pixel distance
            int maxPixelDistance = maxD / ORTH;

            // Check for overflow and warn if needed
            bool hasOverflow = maxPixelDistance > 255;

            if (hasOverflow)
            {
                ReportHub.LogError(ReportCategory.LANDSCAPE, $"Distance field overflow! Max distance {maxPixelDistance} pixels, clamping to 255");
                maxPixelDistance = 255;
            }

            // Calculate adaptive stepSize to avoid merging with black pixels
            int stepSize;

            if (maxPixelDistance <= 25)
            {
                stepSize = 10; // Default stepSize for reasonable distances
            }
            else
            {
                // Adaptive stepSize to fit large distances, ensuring minValue >= 1
                stepSize = (255 - 1) / maxPixelDistance; // 254 / maxPixelDistance
                stepSize = Mathf.Max(stepSize, 1); // Ensure at least 1
            }

            int minValue = 255 - (stepSize * maxPixelDistance);
            ReportHub.Log(ReportCategory.LANDSCAPE, $"Distance field: max chamfer={maxD}, max maxPixelDistance={maxPixelDistance}, stepSize={stepSize}, range=[{minValue}, 255]");

            // Write back: keep black at 0, map distances to [minValue, 255] range - only within working area
            for (int y = texMinY; y <= texMaxY; y++)
            {
                for (int x = texMinX; x <= texMaxX; x++)
                {
                    int i = (y * w) + x;

                    if (src[i] == 0)
                    {
                        src[i] = 0;
                        continue;
                    } // keep black pixels (occupied)

                    // Convert chamfer distance to pixel distance
                    int pixelDist = dist[i] / ORTH;
                    pixelDist = Mathf.Min(pixelDist, maxPixelDistance); // Clamp to max

                    // Map [1, maxPixelDistance] to [minValue, 255]
                    int value;

                    if (maxPixelDistance == 1)
                        value = 255; // Only one distance level, use max value
                    else
                    {
                        value = minValue + ((pixelDist - 1) * (255 - minValue) / (maxPixelDistance - 1));
                        value = Mathf.Clamp(value, minValue, 255);
                    }

                    src[i] = (byte)value;
                }
            }

            return minValue;
        }

        public bool IsParcelOccupied(int2 parcel)
        {
            if (any(parcel < TerrainModel.MinParcel) || any(parcel > TerrainModel.MaxParcel))
                return false;

            if (occupancyMapSize <= 0)
                return false;

            parcel += occupancyMapSize / 2;
            int index = (parcel.y * occupancyMapSize) + parcel.x;
            return occupancyMapData[index] == 0;
        }

<<<<<<< HEAD
=======
        private float GetParcelBaseHeight(int2 parcel)
        {
            parcel += occupancyMapSize / 2;
            int index = (parcel.y * occupancyMapSize) + parcel.x;
            return (occupancyMapData[index] - OccupancyFloor) / (255f - OccupancyFloor) * terrainHeight;
        }

        public ReadOnlySpan<TreeInstanceData> GetTreeInstances(int2 parcel)
        {
            // If tree data has not been loaded, minParcel == maxParcel, and so this is false, and we
            // don't need to check if treeInstances is empty or anything like that.
            if (parcel.x < treeMinParcel.x || parcel.x >= treeMaxParcel.x
                                           || parcel.y < treeMinParcel.y || parcel.y >= treeMaxParcel.y)
            {
                return ReadOnlySpan<TreeInstanceData>.Empty;
            }

            int index = ((parcel.y - treeMinParcel.y) * (treeMaxParcel.x - treeMinParcel.x))
                + parcel.x - treeMinParcel.x;

            int start = treeIndices[index++];
            int end = index < treeIndices.Length ? treeIndices[index] : treeInstances.Length;
            return treeInstances.AsReadOnlySpan().Slice(start, end - start);
        }

        public bool GetTreeTransform(int2 parcel, TreeInstanceData instance, out Vector3 position,
            out Quaternion rotation, out Vector3 scale)
        {
            position.x = (parcel.x + (instance.PositionX * (1f / 255f))) * ParcelSize;
            position.z = (parcel.y + (instance.PositionZ * (1f / 255f))) * ParcelSize;

            if (OverlapsOccupiedParcel(float2(position.x, position.z),
                    terrainGenData.treeAssets[instance.PrototypeIndex].radius))
            {
                position.y = 0f;
                rotation = default;
                scale = default;
                return false;
            }

            position.y = GetParcelBaseHeight(parcel); // + NoiseHeight
            rotation = Quaternion.Euler(0f, instance.RotationY * (360f / 255f), 0f);

            scale = terrainGenData.treeAssets[instance.PrototypeIndex]
                                  .randomization
                                  .LerpScale(float2(instance.ScaleXZ, instance.ScaleY) * (1f / 255f))
                                  .xyx;

            return true;
        }

>>>>>>> 9a7b66c3
        private bool OverlapsOccupiedParcel(float2 position, float radius)
        {
            int2 parcel = (int2)floor(position * (1f / ParcelSize));

            if (IsParcelOccupied(parcel))
                return true;

            float2 localPosition = position - (parcel * ParcelSize);

            if (localPosition.x < radius)
            {
                if (IsParcelOccupied(int2(parcel.x - 1, parcel.y)))
                    return true;

                if (localPosition.y < radius)
                {
                    if (IsParcelOccupied(int2(parcel.x - 1, parcel.y - 1)))
                        return true;
                }
            }

            if (ParcelSize - localPosition.x < radius)
            {
                if (IsParcelOccupied(int2(parcel.x + 1, parcel.y)))
                    return true;

                if (ParcelSize - localPosition.y < radius)
                {
                    if (IsParcelOccupied(int2(parcel.x + 1, parcel.y + 1)))
                        return true;
                }
            }

            if (localPosition.y < radius)
            {
                if (IsParcelOccupied(int2(parcel.x, parcel.y - 1)))
                    return true;

                if (ParcelSize - localPosition.x < radius)
                {
                    if (IsParcelOccupied(int2(parcel.x + 1, parcel.y - 1)))
                        return true;
                }
            }

            if (ParcelSize - localPosition.y < radius)
            {
                if (IsParcelOccupied(int2(parcel.x, parcel.y + 1)))
                    return true;

                if (localPosition.x < radius)
                {
                    if (IsParcelOccupied(int2(parcel.x - 1, parcel.y + 1)))
                        return true;
                }
            }

            return false;
        }

        private static string treeFilePath => $"{Application.streamingAssetsPath}/Trees.bin";

        private static void SaveTrees(ChunkModel[] chunks, TerrainGenerationData terrainData)
        {
            var writer = new TreeInstanceWriter(terrainData.parcelSize, terrainData.treeAssets);

            foreach (ChunkModel chunk in chunks)
<<<<<<< HEAD
            {
                Vector3 terrainPosition = chunk.terrain.GetPosition();
                Vector3 terrainSize = chunk.TerrainData.size;

                foreach (UnityEngine.TreeInstance tree in chunk.TerrainData.treeInstances)
                {
                    Vector3 position = Vector3.Scale(tree.position, terrainSize) + terrainPosition;
                    Quaternion rotation = Quaternion.Euler(0f, tree.rotation * Mathf.Rad2Deg, 0f);
                    Vector3 scale = new Vector3(tree.widthScale, tree.heightScale, tree.widthScale);
                    treeTransforms[tree.prototypeIndex].Add(Matrix4x4.TRS(position, rotation, scale));
                }
            }
=======
                writer.AddTerrain(chunk.terrain);
>>>>>>> 9a7b66c3

            using var stream = new FileStream(treeFilePath, FileMode.Create, FileAccess.Write);
            writer.Write(stream);
        }

        private async UniTask LoadTreesAsync()
        {
            try
            {
                await using var stream = new FileStream(treeFilePath, FileMode.Open, FileAccess.Read,
                    FileShare.Read);

                using var reader = new BinaryReader(stream, new UTF8Encoding(false), false);

                treeMinParcel.x = reader.ReadInt32();
                treeMinParcel.y = reader.ReadInt32();
                treeMaxParcel.x = reader.ReadInt32();
                treeMaxParcel.y = reader.ReadInt32();

                int2 treeIndexSize = treeMaxParcel - treeMinParcel;

                if (any(treeIndexSize > TERRAIN_SIZE_LIMIT))
                    throw new IOException(
                        $"Tree index size of ({treeIndexSize.x}, {treeIndexSize.y}) exceeds the limit of {TERRAIN_SIZE_LIMIT}");

                treeIndices = new NativeArray<int>(treeIndexSize.x * treeIndexSize.y,
                    Allocator.Persistent, NativeArrayOptions.UninitializedMemory);

<<<<<<< HEAD
            TerrainDataData terrainDataData = newTerrainData.GetData();
            for (int prototypeIndex = 0; prototypeIndex < treePrototypes.Length; prototypeIndex++)
            {
                int instanceCount = reader.ReadInt32();

                unsafe
                {
                    fixed (Matrix4x4* bufferPtr = buffer)
                    {
                        ReadReliably(reader, new Span<byte>(bufferPtr, instanceCount * SIZE_OF_MATRIX));
                    }
                }
=======
                ReadReliably(reader, treeIndices);

                int treeInstanceCount = reader.ReadInt32();
>>>>>>> 9a7b66c3

                if (treeInstanceCount > TREE_INSTANCE_LIMIT)
                    throw new IOException(
                        $"Tree instance count of {treeInstanceCount} exceeds the limit of {TREE_INSTANCE_LIMIT}");

                treeInstances = new NativeArray<TreeInstanceData>(treeInstanceCount, Allocator.Persistent,
                    NativeArrayOptions.UninitializedMemory);

<<<<<<< HEAD
                    if (OverlapsOccupiedParcel(position.xz, treeRadius))
                        buffer[instanceIndex] = buffer[--instanceCount];
                    else
                    {
                        position.y = terrainDataData.GetHeight(position.x, position.z);
                        Matrix4x4 originalMatrix = buffer[instanceIndex];
                        buffer[instanceIndex] = Matrix4x4.TRS(position, originalMatrix.rotation, originalMatrix.lossyScale);
                    }
                }
=======
                ReadReliably(reader, treeInstances);
            }
            catch (Exception ex)
            {
                if (ex is FileNotFoundException)
                    ReportHub.LogWarning(ReportCategory.LANDSCAPE,
                        $"Tree instance data file not found, path: {treeFilePath}");
                else
                    ReportHub.LogException(ex, ReportCategory.LANDSCAPE);

                if (treeIndices.IsCreated)
                    treeIndices.Dispose();

                if (treeInstances.IsCreated)
                    treeInstances.Dispose();
>>>>>>> 9a7b66c3

                treeIndices = new NativeArray<int>(0, Allocator.Persistent);
                treeInstances = new NativeArray<TreeInstanceData>(0, Allocator.Persistent);
            }
        }

        private static unsafe void ReadReliably<T>(BinaryReader reader, NativeArray<T> array)
            where T : unmanaged
        {
            var buffer = new Span<byte>(array.GetUnsafePtr(), array.Length * sizeof(T));

            while (buffer.Length > 0)
            {
                int read = reader.Read(buffer);

                if (read <= 0)
                    throw new EndOfStreamException("Read zero bytes");

                buffer = buffer.Slice(read);
            }
        }

#if GPUI_PRO_PRESENT
        private void InstantiateTrees()
        {
            LandscapeAsset[] prototypes = terrainGenData.treeAssets;
            int stride = treeMaxParcel.x - treeMinParcel.x;
            var transforms = new List<Matrix4x4>[prototypes.Length];

            for (int i = 0; i < transforms.Length; i++)
                transforms[i] = new List<Matrix4x4>();

            for (int i = 0; i < treeIndices.Length; i++)
            {
                int2 parcel = int2(i % stride, i / stride);
                ReadOnlySpan<TreeInstanceData> instances = GetTreeInstances(parcel);

                foreach (var instance in instances)
                {
                    if (GetTreeTransform(parcel, instance,
                            out Vector3 position, out Quaternion rotation, out Vector3 scale))
                    {
                        transforms[instance.PrototypeIndex]
                           .Add(Matrix4x4.TRS(position, rotation, scale));
                    }
                }
            }

            int[] rendererKeys = new int[terrainGenData.treeAssets.Length];

            for (int prototypeIndex = 0; prototypeIndex < terrainGenData.treeAssets.Length;
                 prototypeIndex++)
            {
                GPUICoreAPI.RegisterRenderer(TerrainRoot, terrainGenData.treeAssets[prototypeIndex].asset,
                    out rendererKeys[prototypeIndex]);

                GPUIRenderingSystem.SetTransformBufferData(rendererKeys[prototypeIndex],
                    transforms[prototypeIndex], 0, 0, transforms[prototypeIndex].Count);
            }
        }
#endif
    }
}<|MERGE_RESOLUTION|>--- conflicted
+++ resolved
@@ -95,9 +95,7 @@
         private NativeArray<byte> occupancyMapData;
         private int occupancyMapSize;
         private float terrainHeight;
-<<<<<<< HEAD
         private Decentraland.Terrain.TerrainData newTerrainData;
-=======
         private int2 treeMinParcel;
         private int2 treeMaxParcel;
         private NativeArray<int> treeIndices;
@@ -105,7 +103,6 @@
 
         private const int TERRAIN_SIZE_LIMIT = 512; // 512x512 parcels
         private const int TREE_INSTANCE_LIMIT = 262144; // 2^18 trees
->>>>>>> 9a7b66c3
 
         public TerrainGenerator(IMemoryProfiler profilingProvider, bool measureTime = false,
             bool forceCacheRegen = false)
@@ -272,7 +269,6 @@
                         occupancyMapData = OccupancyMap.GetRawTextureData<byte>();
                         occupancyMapSize = OccupancyMap.width; // width == height
 
-<<<<<<< HEAD
                         newTerrainData.OccupancyMap = OccupancyMap;
                         newTerrainData.OccupancyFloor = OccupancyFloor;
 
@@ -284,10 +280,8 @@
 
                         Cliffs = boundariesGenerator.SpawnCliffs(TerrainModel.MinInUnits, TerrainModel.MaxInUnits);
                         boundariesGenerator.SpawnBorderColliders(TerrainModel.MinInUnits, TerrainModel.MaxInUnits, TerrainModel.SizeInUnits);
-=======
                         await loadTrees;
                         InstantiateTrees();
->>>>>>> 9a7b66c3
                     }
 
                     using (timeProfiler.Measure(t => ReportHub.Log(reportData, $"[{t:F2}ms] Load Local Cache")))
@@ -910,8 +904,6 @@
             return occupancyMapData[index] == 0;
         }
 
-<<<<<<< HEAD
-=======
         private float GetParcelBaseHeight(int2 parcel)
         {
             parcel += occupancyMapSize / 2;
@@ -963,7 +955,6 @@
             return true;
         }
 
->>>>>>> 9a7b66c3
         private bool OverlapsOccupiedParcel(float2 position, float radius)
         {
             int2 parcel = (int2)floor(position * (1f / ParcelSize));
@@ -1031,22 +1022,7 @@
             var writer = new TreeInstanceWriter(terrainData.parcelSize, terrainData.treeAssets);
 
             foreach (ChunkModel chunk in chunks)
-<<<<<<< HEAD
-            {
-                Vector3 terrainPosition = chunk.terrain.GetPosition();
-                Vector3 terrainSize = chunk.TerrainData.size;
-
-                foreach (UnityEngine.TreeInstance tree in chunk.TerrainData.treeInstances)
-                {
-                    Vector3 position = Vector3.Scale(tree.position, terrainSize) + terrainPosition;
-                    Quaternion rotation = Quaternion.Euler(0f, tree.rotation * Mathf.Rad2Deg, 0f);
-                    Vector3 scale = new Vector3(tree.widthScale, tree.heightScale, tree.widthScale);
-                    treeTransforms[tree.prototypeIndex].Add(Matrix4x4.TRS(position, rotation, scale));
-                }
-            }
-=======
                 writer.AddTerrain(chunk.terrain);
->>>>>>> 9a7b66c3
 
             using var stream = new FileStream(treeFilePath, FileMode.Create, FileAccess.Write);
             writer.Write(stream);
@@ -1075,24 +1051,9 @@
                 treeIndices = new NativeArray<int>(treeIndexSize.x * treeIndexSize.y,
                     Allocator.Persistent, NativeArrayOptions.UninitializedMemory);
 
-<<<<<<< HEAD
-            TerrainDataData terrainDataData = newTerrainData.GetData();
-            for (int prototypeIndex = 0; prototypeIndex < treePrototypes.Length; prototypeIndex++)
-            {
-                int instanceCount = reader.ReadInt32();
-
-                unsafe
-                {
-                    fixed (Matrix4x4* bufferPtr = buffer)
-                    {
-                        ReadReliably(reader, new Span<byte>(bufferPtr, instanceCount * SIZE_OF_MATRIX));
-                    }
-                }
-=======
                 ReadReliably(reader, treeIndices);
 
                 int treeInstanceCount = reader.ReadInt32();
->>>>>>> 9a7b66c3
 
                 if (treeInstanceCount > TREE_INSTANCE_LIMIT)
                     throw new IOException(
@@ -1101,17 +1062,6 @@
                 treeInstances = new NativeArray<TreeInstanceData>(treeInstanceCount, Allocator.Persistent,
                     NativeArrayOptions.UninitializedMemory);
 
-<<<<<<< HEAD
-                    if (OverlapsOccupiedParcel(position.xz, treeRadius))
-                        buffer[instanceIndex] = buffer[--instanceCount];
-                    else
-                    {
-                        position.y = terrainDataData.GetHeight(position.x, position.z);
-                        Matrix4x4 originalMatrix = buffer[instanceIndex];
-                        buffer[instanceIndex] = Matrix4x4.TRS(position, originalMatrix.rotation, originalMatrix.lossyScale);
-                    }
-                }
-=======
                 ReadReliably(reader, treeInstances);
             }
             catch (Exception ex)
@@ -1127,7 +1077,6 @@
 
                 if (treeInstances.IsCreated)
                     treeInstances.Dispose();
->>>>>>> 9a7b66c3
 
                 treeIndices = new NativeArray<int>(0, Allocator.Persistent);
                 treeInstances = new NativeArray<TreeInstanceData>(0, Allocator.Persistent);
