using Cysharp.Threading.Tasks;
using DCL.Diagnostics;
using DCL.Landscape.Jobs;
using DCL.Landscape.Settings;
using DCL.Landscape.Utils;
using System;
using System.Collections.Generic;
using System.Threading;
using DCL.Profiling;
using DCL.Utilities;
using TerrainProto;
using Unity.Collections;
using Unity.Collections.LowLevel.Unsafe;
using Unity.Mathematics;
using UnityEngine;
using Utility;
using static Unity.Mathematics.math;
using JobHandle = Unity.Jobs.JobHandle;

namespace DCL.Landscape
{
    public class TerrainGenerator : IDisposable, ITerrain
    {
        private const string TERRAIN_OBJECT_NAME = "Generated Terrain";
        private const float ROOT_VERTICAL_SHIFT = -0.1f; // fix for not clipping with scene (potential) floor

        private const float PROGRESS_COUNTER_EMPTY_PARCEL_DATA = 0.1f;
        private const float PROGRESS_COUNTER_OCCUPANCY_MAP = 0.4f;
        private const float PROGRESS_COUNTER_TERRAIN_COMPONENTS = 0.8f;

        internal const int TERRAIN_SIZE_LIMIT = 512; // 512x512 parcels
        internal const int TREE_INSTANCE_LIMIT = 524288; // 2^19 trees

        private const int INF = 1 << 28;
        private const int ORTH = 3; // 3-4 chamfer (good Euclidean approx)
        private const int DIAG = 4;

        private readonly ReportData reportData;
        private readonly TimeProfiler timeProfiler;
        private readonly IMemoryProfiler profilingProvider;

        private TerrainGenerationData terrainGenData;
        private TerrainBoundariesGenerator boundariesGenerator;
        private TerrainFactory factory;
        public TreeData? Trees { get; private set; }

        private NativeList<int2> emptyParcels;
        private NativeParallelHashMap<int2, EmptyParcelNeighborData> emptyParcelsNeighborData;
        private NativeParallelHashMap<int2, int> emptyParcelsData;
        private NativeHashSet<int2> ownedParcels;

        private int processedTerrainDataCount;
        private int spawnedTerrainDataCount;
        private bool isInitialized;
        public NativeArray<byte> OccupancyMapData { get; private set; }
        public int OccupancyMapSize { get; private set; }
        public Transform TerrainRoot { get; private set; }

        public int ParcelSize { get; private set; }
        public Transform Ocean { get; private set; }
        public Transform Wind { get; private set; }
        public IReadOnlyList<Transform> Cliffs { get; private set; }

        [Obsolete]
        public IReadOnlyList<Terrain> Terrains => Array.Empty<Terrain>();

        public bool IsTerrainGenerated { get; private set; }
        public bool IsTerrainShown { get; private set; }

        public TerrainModel TerrainModel { get; private set; }
        public Texture2D OccupancyMap { get; private set; }
        public int OccupancyFloor { get; private set; }
        public float MaxHeight { get; private set; }

        public TerrainGenerator(IMemoryProfiler profilingProvider, bool measureTime = false)
        {
            this.profilingProvider = profilingProvider;

            reportData = ReportCategory.LANDSCAPE;
            timeProfiler = new TimeProfiler(measureTime);
        }

<<<<<<< HEAD
        public void Initialize(TerrainGenerationData terrainGenData, GPUIProfile treesProfile, ref NativeList<int2> emptyParcels, ref NativeHashSet<int2> ownedParcels)
=======
        public void Initialize(TerrainGenerationData terrainGenData, int[] treeRendererKeys,
            ref NativeList<int2> emptyParcels, ref NativeParallelHashSet<int2> ownedParcels)
>>>>>>> 94175ee3
        {
            this.ownedParcels = ownedParcels;
            this.emptyParcels = emptyParcels;
            this.terrainGenData = terrainGenData;
            Trees = new TreeData(treeRendererKeys, terrainGenData);

            ParcelSize = terrainGenData.parcelSize;
            factory = new TerrainFactory(terrainGenData);

            boundariesGenerator = new TerrainBoundariesGenerator(factory, ParcelSize);

            isInitialized = true;
        }

        public void Dispose()
        {
            if (!isInitialized) return;

            if (TerrainRoot != null)
                UnityObjectUtils.SafeDestroy(TerrainRoot);
        }

        [Obsolete]
        public void SetTerrainCollider(Vector2Int parcel, bool isEnabled) { }

        public int GetChunkSize() =>
            terrainGenData.chunkSize;

        public async UniTask ShowAsync(AsyncLoadProcessReport postRealmLoadReport)
        {
            if (!isInitialized) return;

            if (TerrainRoot != null)
                TerrainRoot.gameObject.SetActive(true);

            // TODO is it necessary to yield?
            await UniTask.Yield(PlayerLoopTiming.LastPostLateUpdate);

            Trees!.Show();

            IsTerrainShown = true;

            postRealmLoadReport.SetProgress(1f);
        }

        public void Hide()
        {
            if (!isInitialized) return;

            if (TerrainRoot != null && TerrainRoot.gameObject.activeSelf)
            {
                TerrainRoot.gameObject.SetActive(false);

                Trees!.Hide();

                IsTerrainShown = false;
            }
        }

        public async UniTask GenerateGenesisTerrainAndShowAsync(AsyncLoadProcessReport? processReport = null,
            CancellationToken cancellationToken = default)
        {
            if (!isInitialized) return;

            var worldModel = new WorldModel(ownedParcels);
            TerrainModel = new TerrainModel(ParcelSize, worldModel, terrainGenData.borderPadding);

            float startMemory = profilingProvider.SystemUsedMemoryInBytes / (1024 * 1024);

            try
            {
                using (timeProfiler.Measure(t => ReportHub.Log(reportData, $"Terrain generation was done in {t / 1000f:F2} seconds")))
                {
                    using (timeProfiler.Measure(t => ReportHub.Log(reportData, $"[{t:F2}ms] Empty Parcel Setup")))
                    {
                        TerrainGenerationUtils.ExtractEmptyParcels(TerrainModel.MinParcel,
                            TerrainModel.MaxParcel, ref emptyParcels, ref ownedParcels);

                        await SetupEmptyParcelDataAsync(TerrainModel, cancellationToken);
                    }

                    processReport?.SetProgress(PROGRESS_COUNTER_EMPTY_PARCEL_DATA);

                    // The MinParcel, MaxParcel already has padding, so padding zero works here,
                    // but in reality we should remove integrated padding and utilise padding parameter as it would make things more scalable and less confusing
                    OccupancyMap = CreateOccupancyMap(ownedParcels, TerrainModel.MinParcel, TerrainModel.MaxParcel, 0);
                    (int floor, int maxSteps) distanceFieldData = WriteInteriorChamferOnWhite(OccupancyMap, TerrainModel.MinParcel, TerrainModel.MaxParcel, 0);
                    OccupancyFloor = distanceFieldData.floor;
                    MaxHeight = distanceFieldData.maxSteps * terrainGenData.stepHeight;

                    // OccupancyMap.filterMode = FilterMode.Point; // DEBUG use for clear step-like pyramid terrain base height
                    OccupancyMap.Apply(updateMipmaps: false, makeNoLongerReadable: false);

                    OccupancyMapData = OccupancyMap.GetRawTextureData<byte>();
                    OccupancyMapSize = OccupancyMap.width; // width == height

                    processReport?.SetProgress(PROGRESS_COUNTER_OCCUPANCY_MAP);

                    using (timeProfiler.Measure(t => ReportHub.Log(reportData, $"[{t:F2}ms] Misc & Cliffs, Border Colliders")))
                    {
                        TerrainRoot = factory.InstantiateSingletonTerrainRoot(TERRAIN_OBJECT_NAME);
                        TerrainRoot.position = new Vector3(0, ROOT_VERTICAL_SHIFT, 0);

                        Ocean = factory.CreateOcean(TerrainRoot);
                        Wind = factory.CreateWind();

                        Cliffs = boundariesGenerator.SpawnCliffs(TerrainModel.MinInUnits, TerrainModel.MaxInUnits);
                        boundariesGenerator.SpawnBorderColliders(TerrainModel.MinInUnits, TerrainModel.MaxInUnits, TerrainModel.SizeInUnits);
                    }

                    processReport?.SetProgress(PROGRESS_COUNTER_TERRAIN_COMPONENTS);

                    await Trees!.LoadAsync($"{Application.streamingAssetsPath}/GenesisTrees.bin");

                    Trees!.SetTerrainData(TerrainModel.MinParcel, TerrainModel.MaxParcel,
                        OccupancyMapData, OccupancyMapSize, OccupancyFloor, MaxHeight);

                    Trees.Instantiate();

                    processReport?.SetProgress(1f);

                    IsTerrainShown = true;
                }
            }
            catch (OperationCanceledException)
            {
                if (TerrainRoot != null)
                    UnityObjectUtils.SafeDestroy(TerrainRoot);
            }
            catch (Exception e) when (e is not OperationCanceledException) { ReportHub.LogException(e, reportData); }
            finally
            {
                float beforeCleaning = profilingProvider.SystemUsedMemoryInBytes / (1024 * 1024);
                FreeMemory();

                IsTerrainGenerated = true;

                emptyParcels.Dispose();
                ownedParcels.Dispose();

                float afterCleaning = profilingProvider.SystemUsedMemoryInBytes / (1024 * 1024);

                ReportHub.Log(ReportCategory.LANDSCAPE,
                    $"The landscape cleaning process cleaned {afterCleaning - beforeCleaning}MB of memory");
            }

            float endMemory = profilingProvider.SystemUsedMemoryInBytes / (1024 * 1024);
            ReportHub.Log(ReportCategory.LANDSCAPE, $"The landscape generation took {endMemory - startMemory}MB of memory");
        }

        private async UniTask SetupEmptyParcelDataAsync(TerrainModel terrainModel, CancellationToken cancellationToken)
        {
            JobHandle handle = TerrainGenerationUtils.SetupEmptyParcelsJobs(
                ref emptyParcelsData, ref emptyParcelsNeighborData,
                emptyParcels.AsArray(), ref ownedParcels,
                terrainModel.MinParcel, terrainModel.MaxParcel,
                terrainGenData.heightScaleNerf);

            await handle.ToUniTask(PlayerLoopTiming.Update).AttachExternalCancellation(cancellationToken);
        }

        // This should free up all the NativeArrays used for random generation, this wont affect the already generated terrain
        private void FreeMemory()
        {
            emptyParcelsNeighborData.Dispose();
            emptyParcelsData.Dispose();
        }

<<<<<<< HEAD
        private static Texture2D CreateOccupancyMap(NativeHashSet<int2> ownedParcels, int2 minParcel,
=======
        internal static Texture2D CreateOccupancyMap(NativeParallelHashSet<int2> ownedParcels, int2 minParcel,
>>>>>>> 94175ee3
            int2 maxParcel, int padding)
        {
            int absMax = cmax(abs(int4(minParcel, maxParcel)));
            int textureSize = ceilpow2((absMax * 2) + 2);
            int textureHalfSize = textureSize / 2;

            var occupancyMap = new Texture2D(textureSize, textureSize, TextureFormat.R8, false, true);

            NativeArray<byte> data = occupancyMap.GetRawTextureData<byte>();

            // 1) memset all to 0 (OCCUPIED)
            unsafe
            {
                void* ptr = NativeArrayUnsafeUtility.GetUnsafeBufferPointerWithoutChecks(data);
                UnsafeUtility.MemSet(ptr, 0, data.Length);
            }

            // 2) Fill wide horizontal WHITE stripe for FREE area rows (full width), then trim with vertical black stripes
            {
                int freeMinX = minParcel.x - padding;
                int freeMinY = minParcel.y - padding;
                int freeMaxX = maxParcel.x + padding;
                int freeMaxY = maxParcel.y + padding;

                // Clamp logical coordinates to texture logical range [-textureHalfSize .. textureHalfSize-1]
                freeMinX = Math.Max(freeMinX, -textureHalfSize);
                freeMinY = Math.Max(freeMinY, -textureHalfSize);
                freeMaxX = Math.Min(freeMaxX, textureHalfSize - 1);
                freeMaxY = Math.Min(freeMaxY, textureHalfSize - 1);

                int startRow = textureHalfSize + freeMinY;
                int endRowInclusive = textureHalfSize + freeMaxY;
                int rowCount = Math.Max(0, endRowInclusive - startRow + 1);

                // Fill entire horizontal stripe WHITE in one MemSet call
                if (rowCount > 0)
                {
                    unsafe
                    {
                        var basePtr = (byte*)NativeArrayUnsafeUtility.GetUnsafeBufferPointerWithoutChecks(data);
                        int stripeStartByte = startRow * textureSize;
                        int stripeSizeBytes = rowCount * textureSize;
                        UnsafeUtility.MemSet(basePtr + stripeStartByte, 255, stripeSizeBytes);
                    }
                }

                // 3) Trim with vertical BLACK stripes to define actual FREE area boundaries
                if (rowCount > 0)
                {
                    int leftCol = textureHalfSize + freeMinX - 1;
                    int rightCol = textureHalfSize + freeMaxX + 1;

                    unsafe
                    {
                        var basePtr = (byte*)NativeArrayUnsafeUtility.GetUnsafeBufferPointerWithoutChecks(data);

                        // Left vertical stripe
                        if (leftCol >= 0 && leftCol < textureSize)
                            for (int row = startRow; row <= endRowInclusive; row++)
                                *(basePtr + (row * textureSize) + leftCol) = 0;

                        // Right vertical stripe
                        if (rightCol >= 0 && rightCol < textureSize)
                            for (int row = startRow; row <= endRowInclusive; row++)
                                *(basePtr + (row * textureSize) + rightCol) = 0;
                    }
                }
            }

            // 4) mark owned parcels as BLACK (occupied)
            foreach (int2 owned in ownedParcels)
            {
                int tx = owned.x + textureHalfSize;
                int ty = owned.y + textureHalfSize;
                int idx = (ty * textureSize) + tx;

                if ((uint)idx < (uint)data.Length)
                    data[idx] = 0;
            }

            return occupancyMap;
        }

        internal static (int floor, int maxSteps) WriteInteriorChamferOnWhite(Texture2D texture, int2 minParcel, int2 maxParcel, int padding)
        {
            NativeArray<byte> src = texture.GetRawTextureData<byte>();
            if (!src.IsCreated) return (0, 0);

            int textureWidth = texture.width;

            if (!ispow2(textureWidth))
                ReportHub.LogError(ReportCategory.LANDSCAPE, "OccupancyMap is not power of 2. This can lead to unpredictable results!");

            // Calculate working area bounds
            int textureHalfSize = textureWidth / 2;
            int minX = max(minParcel.x - padding + textureHalfSize, 0);
            int minY = max(minParcel.y - padding + textureHalfSize, 0);
            int maxX = min(maxParcel.x + padding + textureHalfSize, textureWidth - 1);
            int maxY = min(maxParcel.y + padding + textureHalfSize, textureWidth - 1);

            var workingArea = new RectInt(minX, minY, maxX - minX, maxY - minY);

            // Seed distances at BLACK pixels (occupied parcels - leave them 0), propagate into WHITE (free parcels)
            var dist = new NativeArray<int>(src.Length, Allocator.Temp);
            int maxChamferDistance = ComputeChamferDistanceField(src, dist, textureWidth, workingArea);

            // Convert to byte values and write back
            (int floor, int maxSteps) = ApplyDistanceFieldMapping(src, dist, textureWidth, workingArea, maxChamferDistance);
            dist.Dispose();
            return (floor, maxSteps);
        }

        // Core distance field algorithm - returns max chamfer distance
        private static int ComputeChamferDistanceField(NativeArray<byte> src, NativeArray<int> dist,
            int width, RectInt workingArea)
        {
            int n = src.Length;

            // Initialize working area pixels
            for (int y = workingArea.yMin; y <= workingArea.yMax; y++)
            for (int x = workingArea.xMin; x <= workingArea.xMax; x++)
            {
                int i = (y * width) + x;

                if (src[i] > 0) // All not black  pixels (free) will get distances
                    dist[i] = INF;
            }

            // Forward pass
            for (int y = workingArea.yMin; y <= workingArea.yMax; y++)
            {
                int row = y * width;

                for (int x = workingArea.xMin; x <= workingArea.xMax; x++)
                {
                    int i = row + x;

                    int d = dist[i];

                    if (d != 0) // skip black seeds
                    {
                        // outside pixels considered as black (0)
                        d = x > workingArea.xMin ? Mathf.Min(d, dist[i - 1] + ORTH) : Mathf.Min(d, 0 + ORTH);
                        d = y > workingArea.yMin ? Mathf.Min(d, dist[i - width] + ORTH) : Mathf.Min(d, 0 + ORTH);
                        d = x > workingArea.xMin && y > workingArea.yMin ? Mathf.Min(d, dist[i - width - 1] + DIAG) : Mathf.Min(d, 0 + DIAG);
                        d = x < workingArea.xMax && y > workingArea.yMin ? Mathf.Min(d, dist[i - width + 1] + DIAG) : Mathf.Min(d, 0 + DIAG);

                        dist[i] = d;
                    }
                }
            }

            // Backward pass + track maximum
            var maxD = 0;

            for (int y = workingArea.yMax; y >= workingArea.yMin; y--)
            {
                int row = y * width;

                for (int x = workingArea.xMax; x >= workingArea.xMin; x--)
                {
                    int i = row + x;
                    int d = dist[i];

                    if (d != 0) // skip black seeds
                    {
                        // outside pixels considered as black (0)
                        d = x < workingArea.xMax ? Mathf.Min(d, dist[i + 1] + ORTH) : Mathf.Min(d, 0 + ORTH);
                        d = y < workingArea.yMax ? Mathf.Min(d, dist[i + width] + ORTH) : Mathf.Min(d, 0 + ORTH);
                        d = x < workingArea.xMax && y < workingArea.yMax ? Mathf.Min(d, dist[i + width + 1] + DIAG) : Mathf.Min(d, 0 + DIAG);
                        d = x > workingArea.xMin && y < workingArea.yMax ? Mathf.Min(d, dist[i + width - 1] + DIAG) : Mathf.Min(d, 0 + DIAG);

                        dist[i] = d;
                    }

                    // Track maximum distance
                    if (src[i] != 0 && dist[i] < INF && dist[i] > maxD)
                        maxD = dist[i];
                }
            }

            return maxD;
        }

        // Convert chamfer distances to byte values and write to texture
        private static (int, int) ApplyDistanceFieldMapping(NativeArray<byte> src,
            NativeArray<int> dist, int width, RectInt area, int maxChamferDistance)
        {
            // Convert chamfer distance to approximate pixel distance
            int maxPixelDistance = (maxChamferDistance / ORTH) - 1;

            if (maxChamferDistance == 0 || maxPixelDistance <= 0) // means no distance field applied
                return (255, 0);

            if (maxPixelDistance > 255)
            {
                ReportHub.LogError(ReportCategory.LANDSCAPE, $"Distance field overflow! Max distance {maxPixelDistance} pixels, clamping to 255");
                maxPixelDistance = 255;
            }

            // Calculate adaptive stepSize to avoid merging with black pixels
            int stepSize = maxPixelDistance <= 25
                ? 10 // Default stepSize for reasonable distances
                : Mathf.Max((255 - 1) / maxPixelDistance, 1); // Adaptive stepSize to fit large distances, ensuring minValue >= 1

            int minValue = 255 - (stepSize * maxPixelDistance);

            ReportHub.Log(ReportCategory.LANDSCAPE, $"Distance field: max chamfer={maxChamferDistance}, max pixels={maxPixelDistance}, stepSize={stepSize}, range=[{minValue}, 255]");

            int n = src.Length;

            // Write back mapped values
            for (int y = area.yMin; y <= area.yMax; y++)
            for (int x = area.xMin; x <= area.xMax; x++)
            {
                int i = (y * width) + x;

                if (src[i] == 0) // keep black pixels (occupied)
                {
                    src[i] = 0;
                    continue;
                }

                // Convert chamfer distance to pixel distance
                int pixelDist = Mathf.Min((dist[i] / ORTH) - 1, maxPixelDistance);

                // Map [1, maxPixelDistance] to [minValue, 255]
                int value = minValue + (pixelDist * stepSize);
                src[i] = (byte)Mathf.Clamp(value, minValue, 255);
            }

            return (minValue, maxPixelDistance);
        }

        public static float GetParcelNoiseHeight(float x, float z, NativeArray<byte> occupancyMapData,
            int occupancyMapSize, int parcelSize, int occupancyFloor, float maxHeight)
        {
            float occupancy;

            if (occupancyMapSize > 0)
            {
                // Take the bounds of the terrain, put a single pixel border around it, increase the
                // size to the next power of two, map xz=0,0 to uv=0.5,0.5 and parcelSize to pixel size,
                // and that's the occupancy map.
                float2 uv = ((float2(x, z) / parcelSize) + (occupancyMapSize * 0.5f)) / occupancyMapSize;
                occupancy = SampleBilinearClamp(occupancyMapData, int2(occupancyMapSize, occupancyMapSize), uv);
            }
            else
                occupancy = 0f;

            float minValue = occupancyFloor / 255.0f; // 0.68

            if (occupancy <= minValue)
            {
                // Flat surface (occupied parcels and above minValue threshold)
                return 0f;
            }
            else
            {
                // Calculate normalized height first
                float normalizedHeight = (occupancy - minValue) / (1f - minValue);

                // the result from the heightmap should be equal to this function
                float noiseH = MountainsNoise.GetHeight(x, z);

                const float SATURATION_FACTOR = 20;
                float y = (normalizedHeight * maxHeight) + (noiseH * saturate(normalizedHeight * SATURATION_FACTOR));

                // Ensure no negative heights
                return max(0f, y);
            }
        }

        internal static float GetHeight(float x, float z, int parcelSize,
            NativeArray<byte> occupancyMapData, int occupancyMapSize, int occupancyFloor, float maxHeight) =>

            // var parcel = (int2)floor(float2(x, z) / parcelSize);
            GetParcelNoiseHeight(x, z, occupancyMapData, occupancyMapSize, parcelSize, occupancyFloor, maxHeight);

        private static float SampleBilinearClamp(NativeArray<byte> texture, int2 textureSize, float2 uv)
        {
            uv = (uv * textureSize) - 0.5f;
            var min = (int2)floor(uv);

            // A quick prayer for Burst to SIMD this. 🙏
            int4 index = (clamp(min.y + int4(1, 1, 0, 0), 0, textureSize.y - 1) * textureSize.x) +
                         clamp(min.x + int4(0, 1, 1, 0), 0, textureSize.x - 1);

            float2 t = frac(uv);
            float top = lerp(texture[index.w], texture[index.z], t.x);
            float bottom = lerp(texture[index.x], texture[index.y], t.x);
            return lerp(top, bottom, t.y) * (1f / 255f);
        }
    }
}<|MERGE_RESOLUTION|>--- conflicted
+++ resolved
@@ -80,12 +80,8 @@
             timeProfiler = new TimeProfiler(measureTime);
         }
 
-<<<<<<< HEAD
-        public void Initialize(TerrainGenerationData terrainGenData, GPUIProfile treesProfile, ref NativeList<int2> emptyParcels, ref NativeHashSet<int2> ownedParcels)
-=======
         public void Initialize(TerrainGenerationData terrainGenData, int[] treeRendererKeys,
-            ref NativeList<int2> emptyParcels, ref NativeParallelHashSet<int2> ownedParcels)
->>>>>>> 94175ee3
+            ref NativeList<int2> emptyParcels, ref NativeHashSet<int2> ownedParcels)
         {
             this.ownedParcels = ownedParcels;
             this.emptyParcels = emptyParcels;
@@ -254,11 +250,7 @@
             emptyParcelsData.Dispose();
         }
 
-<<<<<<< HEAD
-        private static Texture2D CreateOccupancyMap(NativeHashSet<int2> ownedParcels, int2 minParcel,
-=======
-        internal static Texture2D CreateOccupancyMap(NativeParallelHashSet<int2> ownedParcels, int2 minParcel,
->>>>>>> 94175ee3
+        internal static Texture2D CreateOccupancyMap(NativeHashSet<int2> ownedParcels, int2 minParcel,
             int2 maxParcel, int padding)
         {
             int absMax = cmax(abs(int4(minParcel, maxParcel)));
