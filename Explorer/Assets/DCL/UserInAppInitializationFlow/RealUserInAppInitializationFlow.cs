using System;
using System.Threading;
using CommunicationData.URLHelpers;
using Cysharp.Threading.Tasks;
using DCL.ApplicationBlocklistGuard;
using DCL.Audio;
using DCL.AuthenticationScreenFlow;
using DCL.Character;
using DCL.Diagnostics;
using DCL.Multiplayer.Connections.DecentralandUrls;
using DCL.Multiplayer.Connections.RoomHubs;
using DCL.RealmNavigation;
using DCL.RealmNavigation.LoadingOperation;
using DCL.SceneLoadingScreens.LoadingScreen;
using DCL.UI.ErrorPopup;
using DCL.Utilities;
using DCL.Utility.Types;
using DCL.Web3.Identities;
using ECS.SceneLifeCycle.Realm;
using Global.AppArgs;
using MVC;
using PortableExperiences.Controller;
using Utility;

namespace DCL.UserInAppInitializationFlow
{
    public class RealUserInAppInitializationFlow : IUserInAppInitializationFlow
    {
        private static readonly ILoadingScreen.EmptyLoadingScreen EMPTY_LOADING_SCREEN = new ();

        private readonly ILoadingStatus loadingStatus;
        private readonly IMVCManager mvcManager;
        private readonly AudioClipConfig backgroundMusic;
        private readonly IRealmNavigator realmNavigator;
        private readonly ILoadingScreen loadingScreen;
        private readonly IDecentralandUrlsSource decentralandUrlsSource;
        private readonly SequentialLoadingOperation<IStartupOperation.Params> initOps;
        private readonly SequentialLoadingOperation<IStartupOperation.Params> reloginOps;

        private readonly IRealmController realmController;
        private readonly IRoomHub roomHub;
        private readonly IPortableExperiencesController portableExperiencesController;
        private readonly CheckOnboardingStartupOperation checkOnboardingStartupOperation;
        private readonly IWeb3IdentityCache identityCache;
        private readonly IAppArgs appArgs;
        private readonly EnsureLivekitConnectionStartupOperation ensureLivekitConnectionStartupOperation;

        private readonly ICharacterObject characterObject;
        private readonly ExposedTransform characterExposedTransform;
        private readonly StartParcel startParcel;
        private readonly bool isLocalSceneDevelopment;

        public RealUserInAppInitializationFlow(
            ILoadingStatus loadingStatus,
            IDecentralandUrlsSource decentralandUrlsSource,
            IMVCManager mvcManager,
            AudioClipConfig backgroundMusic,
            IRealmNavigator realmNavigator,
            ILoadingScreen loadingScreen,
            IRealmController realmController,
            IPortableExperiencesController portableExperiencesController,
            IRoomHub roomHub,
            SequentialLoadingOperation<IStartupOperation.Params> initOps,
            SequentialLoadingOperation<IStartupOperation.Params> reloginOps,
            CheckOnboardingStartupOperation checkOnboardingStartupOperation,
            IWeb3IdentityCache identityCache,
            EnsureLivekitConnectionStartupOperation ensureLivekitConnectionStartupOperation,
            IAppArgs appArgs,
            ICharacterObject characterObject,
            ExposedTransform characterExposedTransform,
            StartParcel startParcel,
            bool isLocalSceneDevelopment)
        {
            this.initOps = initOps;
            this.reloginOps = reloginOps;
            this.checkOnboardingStartupOperation = checkOnboardingStartupOperation;
            this.identityCache = identityCache;
            this.ensureLivekitConnectionStartupOperation = ensureLivekitConnectionStartupOperation;
            this.appArgs = appArgs;
            this.characterObject = characterObject;
            this.startParcel = startParcel;
            this.isLocalSceneDevelopment = isLocalSceneDevelopment;
            this.characterExposedTransform = characterExposedTransform;

            this.loadingStatus = loadingStatus;
            this.decentralandUrlsSource = decentralandUrlsSource;
            this.mvcManager = mvcManager;
            this.backgroundMusic = backgroundMusic;
            this.realmNavigator = realmNavigator;
            this.loadingScreen = loadingScreen;
            this.realmController = realmController;
            this.portableExperiencesController = portableExperiencesController;
            this.roomHub = roomHub;
        }

        public async UniTask ExecuteAsync(UserInAppInitializationFlowParameters parameters, CancellationToken ct)
        {
            loadingStatus.SetCurrentStage(LoadingStatus.LoadingStage.Init);

            EnumResult<TaskError> result = parameters.RecoveryError;

            using UIAudioEventsBus.PlayAudioScope playAudioScope = UIAudioEventsBus.Instance.NewPlayAudioScope(backgroundMusic);

            do
            {
                bool shouldShowAuthentication = parameters.ShowAuthentication &&
                                                !appArgs.HasFlagWithValueTrue(AppArgsFlags.SKIP_AUTH_SCREEN);

                // Force show authentication if there's no valid identity in the cache
                if (!shouldShowAuthentication)
                    shouldShowAuthentication = identityCache.Identity == null || identityCache.Identity.IsExpired;

                if (shouldShowAuthentication)
                {
                    loadingStatus.SetCurrentStage(LoadingStatus.LoadingStage.AuthenticationScreenShowing);

                    switch (parameters.LoadSource)
                    {
                        case IUserInAppInitializationFlow.LoadSource.Logout:
                            await DoLogoutOperationsAsync();

                            //Restart the realm and show the authentications screen simultaneously to avoid the "empty space" flicker
                            //No error should be possible at this point
                            // TODO move SetRealmAsync to an operation
                            await UniTask.WhenAll(ShowAuthenticationScreenAsync(ct),
                                realmController.SetRealmAsync(
                                    URLDomain.FromString(decentralandUrlsSource.Url(DecentralandUrl.Genesis)), ct));

                            break;
                        case IUserInAppInitializationFlow.LoadSource.Recover:
                            await DoRecoveryOperationsAsync();
                            goto default;
                        default:
                            await UniTask.WhenAll(
                                ShowAuthenticationScreenAsync(ct),
                                ShowErrorPopupIfRequired(result, ct)
                            );

                            break;
                    }
                }

                var flowToRun = parameters.LoadSource is IUserInAppInitializationFlow.LoadSource.Logout
                    ? reloginOps
                    : initOps;

<<<<<<< HEAD
                //Set initial position and start async livekit connection
                characterExposedTransform.Position.Value
                    = characterObject.Controller.transform.position
                        = startParcel.Peek().ParcelToPositionFlat();

=======
>>>>>>> 1fff04b9
                var loadingResult = await LoadingScreen(parameters.ShowLoading)
                   .ShowWhileExecuteTaskAsync(
                        async (parentLoadReport, ct) =>
                        {
                            await checkOnboardingStartupOperation.ExecuteAsync(ct);

                            //Set initial position and start async livekit connection
                            characterExposedTransform.Position.Value
                                = characterObject.Controller.transform.position
                                    = startParcel.Peek().ParcelToPositionFlat();

                            UniTask<EnumResult<TaskError>> livekitHandshake = ensureLivekitConnectionStartupOperation.LaunchLivekitConnectionAsync(ct);

                            //Create a child report to be able to hold the parallel livekit operation
                            AsyncLoadProcessReport sequentialFlowReport = parentLoadReport.CreateChildReport(0.95f);
                            EnumResult<TaskError> operationResult = await flowToRun.ExecuteAsync(parameters.LoadSource.ToString(), 1, new IStartupOperation.Params(sequentialFlowReport, parameters), ct);

                            // HACK: Game is irrecoverably dead. We dont care anything that goes beyond this
                            if (operationResult.Error is { Exception: UserBlockedException })
                                mvcManager.ShowAsync(BlockedScreenController.IssueCommand(), ct);
                            else
                            {
                                //Wait for livekit to end handshake
                                var livekitOperationResult = await ensureLivekitConnectionStartupOperation.LaunchLivekitConnectionAsync(ct);

                                if (isLocalSceneDevelopment)
                                {
                                    // Fix: https://github.com/decentraland/unity-explorer/issues/5250
                                    // Prevent creators to be stuck at loading screen due to livekit issues
                                    // Local scene development doesn't strictly need livekit to run
                                    parentLoadReport.SetProgress(
                                        loadingStatus.SetCurrentStage(LoadingStatus.LoadingStage.Completed));
                                }
                                else
                                {
                                    operationResult = livekitOperationResult;

                                    if (operationResult.Success)
                                        parentLoadReport.SetProgress(
                                            loadingStatus.SetCurrentStage(LoadingStatus.LoadingStage.Completed));
                                }
                            }

                            return operationResult;
                        },
                        ct
                    );

                result = loadingResult;

                if (result.Success == false)
                {
                    //Fail straight away
                    string message = result.Error.AsMessage();
                    ReportHub.LogError(ReportCategory.AUTHENTICATION, message);
                }
            }
            while (result.Success == false && parameters.ShowAuthentication);

            await checkOnboardingStartupOperation.MarkOnboardingAsDoneAsync(parameters.World, parameters.PlayerEntity, ct);
        }

        // TODO should be an operation
        private async UniTask DoLogoutOperationsAsync()
        {
            portableExperiencesController.UnloadAllPortableExperiences();
            realmNavigator.RemoveCameraSamplingData();
            await roomHub.StopAsync().Timeout(TimeSpan.FromSeconds(10));
        }

        // TODO should be an operation
        private async UniTask DoRecoveryOperationsAsync()
        {
            await roomHub.StopAsync().Timeout(TimeSpan.FromSeconds(10));
        }

        private async UniTask ShowAuthenticationScreenAsync(CancellationToken ct)
        {
            await mvcManager.ShowAsync(AuthenticationScreenController.IssueCommand(), ct);
        }

        private UniTask ShowErrorPopupIfRequired(EnumResult<TaskError> result, CancellationToken ct)
        {
            if (result.Success)
                return UniTask.CompletedTask;

            if (result.Error is { Exception: UserBlockedException })
                return mvcManager.ShowAsync(BlockedScreenController.IssueCommand(), ct);

            if (result.Error is { State: TaskError.Timeout })
                return mvcManager.ShowAsync(ErrorPopupWithRetryController.IssueCommand(new ErrorPopupWithRetryController.Input(
                    title: "Connection Error",
                    description: "We were unable to connect to Decentraland. Please verify your connection and retry.",
                    iconType: ErrorPopupWithRetryController.IconType.CONNECTION_LOST,
                    retryText: "Continue")), ct);

            var message = $"{ToMessage(result)}\nPlease try again";
            return mvcManager.ShowAsync(new ShowCommand<ErrorPopupView, ErrorPopupData>(ErrorPopupData.FromDescription(message)), ct);
        }

        private string ToMessage(EnumResult<TaskError> result)
        {
            if (result.Success)
            {
                ReportHub.LogError(ReportCategory.AUTHENTICATION, "Incorrect use case of error to message");
                return "Incorrect error state";
            }

            var error = result.Error!.Value;

            return error.State switch
                   {
                       TaskError.MessageError => $"Error: {error.Message}",
                       TaskError.Timeout => "Load timeout",
                       TaskError.Cancelled => "Operation cancelled",
                       TaskError.UnexpectedException => "Critical error occured",
                       _ => throw new ArgumentOutOfRangeException()
                   };
        }

        private ILoadingScreen LoadingScreen(bool withUI) =>
            withUI ? loadingScreen : EMPTY_LOADING_SCREEN;
    }
}<|MERGE_RESOLUTION|>--- conflicted
+++ resolved
@@ -144,16 +144,8 @@
                     ? reloginOps
                     : initOps;
 
-<<<<<<< HEAD
-                //Set initial position and start async livekit connection
-                characterExposedTransform.Position.Value
-                    = characterObject.Controller.transform.position
-                        = startParcel.Peek().ParcelToPositionFlat();
-
-=======
->>>>>>> 1fff04b9
                 var loadingResult = await LoadingScreen(parameters.ShowLoading)
-                   .ShowWhileExecuteTaskAsync(
+                    .ShowWhileExecuteTaskAsync(
                         async (parentLoadReport, ct) =>
                         {
                             await checkOnboardingStartupOperation.ExecuteAsync(ct);
@@ -175,7 +167,7 @@
                             else
                             {
                                 //Wait for livekit to end handshake
-                                var livekitOperationResult = await ensureLivekitConnectionStartupOperation.LaunchLivekitConnectionAsync(ct);
+                                var livekitOperationResult = await livekitHandshake;
 
                                 if (isLocalSceneDevelopment)
                                 {
