--- conflicted
+++ resolved
@@ -70,15 +70,11 @@
             IAppArgs appParameters,
             IDebugSettings debugSettings,
             IPortableExperiencesController portableExperiencesController,
-<<<<<<< HEAD
-            DiagnosticsContainer diagnosticsContainer, IChatHistory chatHistory, IRoomHub roomHub)
-=======
             IRoomHub roomHub,
             IAnalyticsController analyticsController,
             DiagnosticsContainer diagnosticsContainer,
-            URLDomain defaultStartingRealm
+            ChatHistory chatHistory
         )
->>>>>>> c5c6fa2e
         {
             this.loadingStatus = loadingStatus;
             this.decentralandUrlsSource = decentralandUrlsSource;
@@ -98,10 +94,6 @@
             loadPlayerAvatarStartupOperation = new LoadPlayerAvatarStartupOperation(loadingStatus, selfProfile, mainPlayerAvatarBaseProxy);
             var loadLandscapeStartupOperation = new LoadLandscapeStartupOperation(loadingStatus, landscape);
             checkOnboardingStartupOperation = new CheckOnboardingStartupOperation(loadingStatus, selfProfile, featureFlagsCache, decentralandUrlsSource, appParameters, realmNavigator);
-<<<<<<< HEAD
-=======
-            restartRealmStartupOperation = new RestartRealmStartupOperation(loadingStatus, realmController, defaultStartingRealm);
->>>>>>> c5c6fa2e
             var teleportStartupOperation = new TeleportStartupOperation(loadingStatus, realmNavigator, startParcel);
             var loadGlobalPxOperation = new LoadGlobalPortableExperiencesStartupOperation(loadingStatus, selfProfile, featureFlagsCache, debugSettings, portableExperiencesController);
             var sentryDiagnostics = new SentryDiagnosticStartupOperation(realmController, diagnosticsContainer);
@@ -118,9 +110,9 @@
                 teleportStartupOperation,
                 loadGlobalPxOperation,
                 sentryDiagnostics
-<<<<<<< HEAD
-            );
-
+            ).WithAnalytics(analyticsController);
+
+            
             reloginOperation = new SequentialStartupOperation(
                 loadingStatus,
                 ensureLivekitConnectionStartupOperation,
@@ -131,10 +123,9 @@
                 checkOnboardingStartupOperation,
                 teleportStartupOperation,
                 loadGlobalPxOperation,
-                sentryDiagnostics);
-=======
-            ).WithAnalytics(analyticsController);
->>>>>>> c5c6fa2e
+                sentryDiagnostics).WithAnalytics(analyticsController);
+            ;
+            ;
         }
 
 
@@ -150,91 +141,44 @@
 
             do
             {
-<<<<<<< HEAD
                 if (parameters.ShowAuthentication)
                 {
                     loadingStatus.SetCurrentStage(LoadingStatus.LoadingStage.AuthenticationScreenShowing);
-                    if (parameters.FromLogout)
+                    if (parameters.LoadSource is IUserInAppInitializationFlow.LoadSource.Logout)
                     {
                         await DoLogoutOperationsAsync();
                         //Restart the realm and show the authentications screen simultaneously to avoid the "empty space" flicker
+                        //No error should be possible at this point
                         await UniTask.WhenAll(ShowAuthenticationScreenAsync(ct),
                             realmController.SetRealmAsync(
                                 URLDomain.FromString(decentralandUrlsSource.Url(DecentralandUrl.Genesis)), ct));
                     }
                     else
                     {
-                        await ShowAuthenticationScreenAsync(ct);
+                        await UniTask.WhenAll(
+                            ShowAuthenticationScreenAsync(ct),
+                            ShowErrorPopupIfRequired(result, ct)
+                        );
                     }
                 }
 
-                var flowToRun = parameters.FromLogout ? reloginOperation : startupOperation;
-
+                var flowToRun = parameters.LoadSource is IUserInAppInitializationFlow.LoadSource.Logout
+                    ? reloginOperation
+                    : startupOperation;
                 var loadingResult = await LoadingScreen(parameters.ShowLoading)
                     .ShowWhileExecuteTaskAsync(
                         async (parentLoadReport, ct) =>
                         {
-                            result = await flowToRun.ExecuteAsync(parentLoadReport, ct);
-
-                            if (result.Success)
+                            var operationResult = await flowToRun.ExecuteAsync(parentLoadReport, ct);
+                            if (operationResult.Success)
                                 parentLoadReport.SetProgress(
                                     loadingStatus.SetCurrentStage(LoadingStatus.LoadingStage.Completed));
-
-                            return result;
+                            return operationResult;
                         },
                         ct
                     );
 
-                ApplyErrorIfLoadingScreenError(ref result, loadingResult);
-=======
-                if (parameters.LoadSource is not IUserInAppInitializationFlow.LoadSource.StartUp)
-
-                    // Disconnect current livekit connection on logout so the avatar is removed from other peers
-                    await roomHub.StopAsync().Timeout(TimeSpan.FromSeconds(10));
-
-                if (parameters.ShowAuthentication)
-                {
-                    loadingStatus.SetCurrentStage(LoadingStatus.LoadingStage.AuthenticationScreenShowing);
-
-                    await UniTask.WhenAll(
-                        ShowAuthenticationScreenAsync(ct),
-                        ShowErrorPopupIfRequired(result, ct)
-                    );
-                }
-
-                if (parameters.LoadSource is IUserInAppInitializationFlow.LoadSource.Logout)
-                {
-                    // If we are coming from a logout, we teleport the user to Genesis Plaza and force realm change to reset the scene properly
-                    var url = URLDomain.FromString(decentralandUrlsSource.Url(DecentralandUrl.Genesis));
-                    var changeRealmResult = await realmNavigator.TryChangeRealmAsync(url, ct);
-
-                    if (changeRealmResult.Success == false)
-                        ReportHub.LogError(ReportCategory.AUTHENTICATION, changeRealmResult.AsResult().ErrorMessage!);
-
-                    // Restart livekit connection
-                    await roomHub.StartAsync().Timeout(TimeSpan.FromSeconds(10));
-
-                    result = changeRealmResult.As(ChangeRealmErrors.AsTaskError);
-
-                    // We need to flag the process as completed, otherwise the multiplayer systems will not run
-                    loadingStatus.SetCurrentStage(LoadingStatus.LoadingStage.Completed);
-                }
-                else
-                {
-                    EnumResult<TaskError> loadingResult = await LoadingScreen(parameters.ShowLoading)
-                       .ShowWhileExecuteTaskAsync(
-                            async (parentLoadReport, ct) =>
-                            {
-                                var operationResult = await startupOperation.ExecuteAsync(parentLoadReport, ct);
-                                if (operationResult.Success) parentLoadReport.SetProgress(loadingStatus.SetCurrentStage(LoadingStatus.LoadingStage.Completed));
-                                return operationResult;
-                            },
-                            ct
-                        );
-
-                    result = loadingResult;
-                }
->>>>>>> c5c6fa2e
+                result = loadingResult;
 
                 if (result.Success == false)
                 {
@@ -248,7 +192,6 @@
             loadingStatus.SetCurrentStage(LoadingStatus.LoadingStage.Completed);
         }
 
-<<<<<<< HEAD
         private async UniTask DoLogoutOperationsAsync()
         {
             portableExperiencesController.UnloadAllPortableExperiences();
@@ -257,10 +200,7 @@
             await roomHub.StopAsync().Timeout(TimeSpan.FromSeconds(10));
         }
 
-        private static void ApplyErrorIfLoadingScreenError(ref Result result, Result showResult)
-=======
         private async UniTask ShowAuthenticationScreenAsync(CancellationToken ct)
->>>>>>> c5c6fa2e
         {
             await mvcManager.ShowAsync(AuthenticationScreenController.IssueCommand(), ct);
         }
