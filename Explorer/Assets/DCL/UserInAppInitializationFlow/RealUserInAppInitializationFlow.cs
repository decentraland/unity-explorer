using CommunicationData.URLHelpers;
using System;
using System.Threading;
using Cysharp.Threading.Tasks;
using DCL.Audio;
using DCL.AuthenticationScreenFlow;
using DCL.AvatarRendering.AvatarShape.UnityInterface;
using DCL.Diagnostics;
using DCL.FeatureFlags;
using DCL.Multiplayer.Connections.DecentralandUrls;
using DCL.Multiplayer.Connections.RoomHubs;
using DCL.Multiplayer.HealthChecks;
using DCL.Profiles.Self;
using DCL.SceneLoadingScreens.LoadingScreen;
using DCL.UserInAppInitializationFlow.StartupOperations;
using DCL.UserInAppInitializationFlow.StartupOperations.Struct;
using DCL.Utilities;
using DCL.Web3.Identities;
using ECS.SceneLifeCycle.Realm;
using Global.AppArgs;
using Global.Dynamic.DebugSettings;
using MVC;
using PortableExperiences.Controller;
using UnityEngine;
using Utility.Types;

namespace DCL.UserInAppInitializationFlow
{
    public class RealUserInAppInitializationFlow : IUserInAppInitializationFlow
    {
        private static readonly ILoadingScreen.EmptyLoadingScreen EMPTY_LOADING_SCREEN = new ();

        private readonly ILoadingStatus loadingStatus;
        private readonly IDecentralandUrlsSource decentralandUrlsSource;
        private readonly IMVCManager mvcManager;
        private readonly AudioClipConfig backgroundMusic;
        private readonly IRealmNavigator realmNavigator;
        private readonly ILoadingScreen loadingScreen;
        private readonly IRoomHub roomHub;
        private readonly LoadPlayerAvatarStartupOperation loadPlayerAvatarStartupOperation;
        private readonly CheckOnboardingStartupOperation checkOnboardingStartupOperation;
        private readonly RestartRealmStartupOperation restartRealmStartupOperation;
        private readonly IStartupOperation startupOperation;

        public RealUserInAppInitializationFlow(
            ILoadingStatus loadingStatus,
            IHealthCheck livekitHealthCheck,
            IDecentralandUrlsSource decentralandUrlsSource,
            IMVCManager mvcManager,
            ISelfProfile selfProfile,
            Vector2Int startParcel,
            ObjectProxy<AvatarBase> mainPlayerAvatarBaseProxy,
            AudioClipConfig backgroundMusic,
            IRealmNavigator realmNavigator,
            ILoadingScreen loadingScreen,
            IFeatureFlagsProvider featureFlagsProvider,
            FeatureFlagsCache featureFlagsCache,
            IWeb3IdentityCache web3IdentityCache,
            IRealmController realmController,
            ILandscape landscape,
            IAppArgs appParameters,
            IDebugSettings debugSettings,
            IPortableExperiencesController portableExperiencesController,
            IRoomHub roomHub,
            DiagnosticsContainer diagnosticsContainer)
        {
            this.loadingStatus = loadingStatus;
            this.decentralandUrlsSource = decentralandUrlsSource;
            this.mvcManager = mvcManager;
            this.backgroundMusic = backgroundMusic;
            this.realmNavigator = realmNavigator;
            this.loadingScreen = loadingScreen;
            this.roomHub = roomHub;

            var ensureLivekitConnectionStartupOperation = new EnsureLivekitConnectionStartupOperation(loadingStatus, livekitHealthCheck);
            var initializeFeatureFlagsStartupOperation = new InitializeFeatureFlagsStartupOperation(loadingStatus, featureFlagsProvider, web3IdentityCache, decentralandUrlsSource, appParameters);
            var preloadProfileStartupOperation = new PreloadProfileStartupOperation(loadingStatus, selfProfile);
            var switchRealmMiscVisibilityStartupOperation = new SwitchRealmMiscVisibilityStartupOperation(loadingStatus, realmNavigator);
            loadPlayerAvatarStartupOperation = new LoadPlayerAvatarStartupOperation(loadingStatus, selfProfile, mainPlayerAvatarBaseProxy);
            var loadLandscapeStartupOperation = new LoadLandscapeStartupOperation(loadingStatus, landscape);
            checkOnboardingStartupOperation = new CheckOnboardingStartupOperation(loadingStatus, selfProfile, featureFlagsCache, decentralandUrlsSource, appParameters, realmNavigator);
            restartRealmStartupOperation = new RestartRealmStartupOperation(loadingStatus, realmController);
            var teleportStartupOperation = new TeleportStartupOperation(loadingStatus, realmNavigator, startParcel);
            var loadGlobalPxOperation = new LoadGlobalPortableExperiencesStartupOperation(loadingStatus, selfProfile, featureFlagsCache, debugSettings, portableExperiencesController);
            var sentryDiagnostics = new SentryDiagnosticStartupOperation(realmController, diagnosticsContainer);

            startupOperation = new SequentialStartupOperation(
                loadingStatus,
                ensureLivekitConnectionStartupOperation,
                initializeFeatureFlagsStartupOperation,
                preloadProfileStartupOperation,
                switchRealmMiscVisibilityStartupOperation,
                loadPlayerAvatarStartupOperation,
                loadLandscapeStartupOperation,
                checkOnboardingStartupOperation,
                restartRealmStartupOperation,
                teleportStartupOperation,
                loadGlobalPxOperation,
                sentryDiagnostics
            );
        }

        public async UniTask ExecuteAsync(UserInAppInitializationFlowParameters parameters, CancellationToken ct)
        {
            loadingStatus.SetCurrentStage(LoadingStatus.LoadingStage.Init);

            Result result = default;

            loadPlayerAvatarStartupOperation.AssignWorld(parameters.World, parameters.PlayerEntity);
            restartRealmStartupOperation.EnableReload(parameters.ReloadRealm);

            using UIAudioEventsBus.PlayAudioScope playAudioScope = UIAudioEventsBus.Instance.NewPlayAudioScope(backgroundMusic);

            do
            {
                if (parameters.FromLogout)

                    // Disconnect current livekit connection on logout so the avatar is removed from other peers
                    await roomHub.StopAsync().Timeout(TimeSpan.FromSeconds(10));

                if (parameters.ShowAuthentication)
                {
                    loadingStatus.SetCurrentStage(LoadingStatus.LoadingStage.AuthenticationScreenShowing);
                    await ShowAuthenticationScreenAsync(ct);
                }

                if (parameters.FromLogout)
                {
                    // If we are coming from a logout, we teleport the user to Genesis Plaza and force realm change to reset the scene properly
<<<<<<< HEAD
                    var url = URLDomain.FromString(decentralandUrlsSource.Url(DecentralandUrl.Genesis));
                    var changeRealmResult = await realmNavigator.TryChangeRealmAsync(url, ct);

                    if (changeRealmResult.Success == false)
                        ReportHub.LogError(ReportCategory.AUTHENTICATION, changeRealmResult.AsResult().ErrorMessage!);

                    // Restart livekit connection
                    await roomHub.StartAsync().Timeout(TimeSpan.FromSeconds(10));
                    result = changeRealmResult.AsResult();
=======
                    Result teleportResult = await realmNavigator.TryInitializeTeleportToParcelAsync(Vector2Int.zero, ct, forceChangeRealm: true);

                    // Restart livekit connection
                    await roomHub.StartAsync().Timeout(TimeSpan.FromSeconds(10));
                    result = teleportResult.Success ? teleportResult : Result.ErrorResult(teleportResult.ErrorMessage);
>>>>>>> 16f48d50

                    // We need to flag the process as completed, otherwise the multiplayer systems will not run
                    loadingStatus.SetCurrentStage(LoadingStatus.LoadingStage.Completed);
                }
                else
                {
                    Result loadingResult = await LoadingScreen(parameters.ShowLoading)
                       .ShowWhileExecuteTaskAsync(
                            async (parentLoadReport, ct) =>
                            {
                                result = await startupOperation.ExecuteAsync(parentLoadReport, ct);

                                if (result.Success)
                                    parentLoadReport.SetProgress(loadingStatus.SetCurrentStage(LoadingStatus.LoadingStage.Completed));

                                return result;
                            },
                            ct
                        );

                    ApplyErrorIfLoadingScreenError(ref result, loadingResult);
                }

                if (result.Success == false)
                    ReportHub.LogError(ReportCategory.DEBUG, result.ErrorMessage!);

                //TODO notification popup on failure
            }
            while (result.Success == false && parameters.ShowAuthentication);

            await checkOnboardingStartupOperation.MarkOnboardingAsDoneAsync(parameters.World, parameters.PlayerEntity, ct);
            loadingStatus.SetCurrentStage(LoadingStatus.LoadingStage.Completed);
        }

        private static void ApplyErrorIfLoadingScreenError(ref Result result, Result showResult)
        {
            if (!showResult.Success)
                result = showResult;
        }

        private async UniTask ShowAuthenticationScreenAsync(CancellationToken ct)
        {
            await mvcManager.ShowAsync(AuthenticationScreenController.IssueCommand(), ct);
        }

        private ILoadingScreen LoadingScreen(bool withUI) =>
            withUI ? loadingScreen : EMPTY_LOADING_SCREEN;
    }
}<|MERGE_RESOLUTION|>--- conflicted
+++ resolved
@@ -127,7 +127,6 @@
                 if (parameters.FromLogout)
                 {
                     // If we are coming from a logout, we teleport the user to Genesis Plaza and force realm change to reset the scene properly
-<<<<<<< HEAD
                     var url = URLDomain.FromString(decentralandUrlsSource.Url(DecentralandUrl.Genesis));
                     var changeRealmResult = await realmNavigator.TryChangeRealmAsync(url, ct);
 
@@ -137,13 +136,6 @@
                     // Restart livekit connection
                     await roomHub.StartAsync().Timeout(TimeSpan.FromSeconds(10));
                     result = changeRealmResult.AsResult();
-=======
-                    Result teleportResult = await realmNavigator.TryInitializeTeleportToParcelAsync(Vector2Int.zero, ct, forceChangeRealm: true);
-
-                    // Restart livekit connection
-                    await roomHub.StartAsync().Timeout(TimeSpan.FromSeconds(10));
-                    result = teleportResult.Success ? teleportResult : Result.ErrorResult(teleportResult.ErrorMessage);
->>>>>>> 16f48d50
 
                     // We need to flag the process as completed, otherwise the multiplayer systems will not run
                     loadingStatus.SetCurrentStage(LoadingStatus.LoadingStage.Completed);
