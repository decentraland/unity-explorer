﻿using DCL.AvatarRendering.AvatarShape.Components;
using DCL.AvatarRendering.AvatarShape.Rendering.TextureArray;
using DCL.AvatarRendering.Loading.Assets;
using DCL.AvatarRendering.Loading.Components;
using DCL.AvatarRendering.Wearables.Components;
using DCL.AvatarRendering.Wearables.Helpers;
using System.Collections.Generic;
using UnityEngine;

namespace DCL.AvatarRendering.AvatarShape.Helpers
{
    public static class AvatarInstantiationPolymorphicBehaviour
    {
        public static GameObject? AppendToAvatar(
            this IWearable resultWearable,
            IAttachmentsAssetsCache wearableAssetsCache,
            ISet<string> usedCategories,
            ref FacialFeaturesTextures facialFeaturesTextures,
            ref AvatarShapeComponent avatarShapeComponent,
<<<<<<< HEAD
            Transform parent)
=======
            Transform parent
        )
>>>>>>> 3182ba0c
        {
            var originalAssets = resultWearable.WearableAssetResults[avatarShapeComponent.BodyShape].Results;
            var mainAsset = originalAssets[WearablePolymorphicBehaviour.MAIN_ASSET_INDEX]!.Value.Asset!;

            string category = resultWearable.GetCategory();

            switch (resultWearable.Type)
            {
                case WearableType.FacialFeature:

                    var texturesSet = facialFeaturesTextures.Value[category];
                    texturesSet[TextureArrayConstants.MAINTEX_ORIGINAL_TEXTURE] = ((AttachmentTextureAsset)mainAsset).Texture;

                    // Mask is optional
                    var maskAssetRes = originalAssets[WearablePolymorphicBehaviour.MASK_ASSET_INDEX];

                    if (maskAssetRes is { Asset: not null })
                        texturesSet[TextureArrayConstants.MASK_ORIGINAL_TEXTURE_ID] = ((AttachmentTextureAsset)maskAssetRes.Value.Asset!).Texture;

                    return null;
                default:
                {
                    var regularAsset = (AttachmentRegularAsset)mainAsset;

                    var instantiatedWearable =
                        wearableAssetsCache.InstantiateWearable(regularAsset, parent);

                    avatarShapeComponent.InstantiatedWearables.Add(instantiatedWearable);

                    if (!avatarShapeComponent.IsVisible)
                        foreach (Renderer renderer in instantiatedWearable.Renderers)
                            renderer.enabled = false;

                    usedCategories.Add(category);

                    return instantiatedWearable;
                }
            }
        }

        public static void Dereference(this in AvatarShapeComponent avatarShapeComponent)
        {
            var resolution = avatarShapeComponent.WearablePromise.Result;

            if (!resolution.HasValue) return;
            var wearables = resolution.Value.Asset.Wearables;

            foreach (IWearable wearable in wearables)
            {
                ref var assets = ref wearable.WearableAssetResults[avatarShapeComponent.BodyShape];

                for (var i = 0; i < assets.Results.Length; i++)
                    assets.Results[i]?.Asset?.Dereference();
            }
        }
    }
}<|MERGE_RESOLUTION|>--- conflicted
+++ resolved
@@ -17,12 +17,7 @@
             ISet<string> usedCategories,
             ref FacialFeaturesTextures facialFeaturesTextures,
             ref AvatarShapeComponent avatarShapeComponent,
-<<<<<<< HEAD
             Transform parent)
-=======
-            Transform parent
-        )
->>>>>>> 3182ba0c
         {
             var originalAssets = resultWearable.WearableAssetResults[avatarShapeComponent.BodyShape].Results;
             var mainAsset = originalAssets[WearablePolymorphicBehaviour.MAIN_ASSET_INDEX]!.Value.Asset!;
