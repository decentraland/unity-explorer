--- conflicted
+++ resolved
@@ -1,39 +1,4 @@
 {
-<<<<<<< HEAD
-    "name": "AvatarShape",
-    "rootNamespace": "",
-    "references": [
-        "GUID:1b8e1e1bd01505f478f0369c04a4fb2f",
-        "GUID:3c7b57a14671040bd8c549056adc04f5",
-        "GUID:5eabe9a3d4dd19d42a16208ea5411062",
-        "GUID:c2b7e3e0e95f4eb588516c8ae12e919b",
-        "GUID:fa0cb088e184452c8a89ecdeff7c731d",
-        "GUID:101b8b6ebaf64668909b49c4b7a1420d",
-        "GUID:9e314663ce958b746873cb22d57ede55",
-        "GUID:286980af24684da6acc1caa413039811",
-        "GUID:f51ebe6a0ceec4240a699833d6309b23",
-        "GUID:9e24947de15b9834991c9d8411ea37cf",
-        "GUID:6e2b4bed29ad1c549ab19b744f36f388",
-        "GUID:4794e238ed0f65142a4aea5848b513e5",
-        "GUID:fa7b3fdbb04d67549916da7bd2af58ab",
-        "GUID:d8b63aba1907145bea998dd612889d6b",
-        "GUID:2665a8d13d1b3f18800f46e256720795",
-        "GUID:6055be8ebefd69e48b49212b09b47b2f",
-        "GUID:953d5e095891497cac0979e077cb1ee0",
-        "GUID:e0eedfa2deb9406daf86fd8368728e39",
-      "GUID:e0cd26848372d4e5c891c569017e11f1",
-      "GUID:06affd6aa466aff4cb5040abb84fe0a0"
-    ],
-    "includePlatforms": [],
-    "excludePlatforms": [],
-    "allowUnsafeCode": true,
-    "overrideReferences": false,
-    "precompiledReferences": [],
-    "autoReferenced": true,
-    "defineConstraints": [],
-    "versionDefines": [],
-    "noEngineReferences": false
-=======
   "name": "AvatarShape",
   "rootNamespace": "",
   "references": [
@@ -67,5 +32,4 @@
   "defineConstraints": [],
   "versionDefines": [],
   "noEngineReferences": false
->>>>>>> c42bbef1
 }