--- conflicted
+++ resolved
@@ -85,9 +85,6 @@
             avatarAnimator.SetFloat(hash, value);
         }
 
-        public float GetAnimatorFloat(int hash) =>
-            avatarAnimator.GetFloat(hash);
-
         public void SetAnimatorTrigger(int hash)
         {
             avatarAnimator.SetTrigger(hash);
@@ -99,12 +96,14 @@
         public int GetAnimatorCurrentStateTag() =>
             avatarAnimator.GetCurrentAnimatorStateInfo(0).tagHash;
 
-<<<<<<< HEAD
         public bool GetAnimatorBool(int hash) =>
             avatarAnimator.GetBool(hash);
 
         public void SetAnimatorBool(int hash, bool value) =>
             avatarAnimator.SetBool(hash, value);
+
+        public float GetAnimatorFloat(int hash) =>
+            avatarAnimator.GetFloat(hash);
 
         public void ReplaceEmoteAnimation(AnimationClip animationClip)
         {
@@ -115,10 +114,6 @@
 
             lastEmote = animationClip;
         }
-=======
-        public float GetAnimatorFloat(int hash) =>
-            avatarAnimator.GetFloat(hash);
->>>>>>> b1ad508e
     }
 
     public interface IAvatarView
@@ -126,22 +121,18 @@
         Transform GetTransform();
         void SetAnimatorFloat(int hash, float value);
 
-        float GetAnimatorFloat(int hash);
-
         void SetAnimatorTrigger(int hash);
 
         void SetAnimatorBool(int hash, bool value);
 
-<<<<<<< HEAD
         bool GetAnimatorBool(int hash);
 
         void ReplaceEmoteAnimation(AnimationClip animationClip);
 
+        float GetAnimatorFloat(int hash);
+
         bool IsAnimatorInTag(int hashTag);
 
         int GetAnimatorCurrentStateTag();
-=======
-        float GetAnimatorFloat(int hash);
->>>>>>> b1ad508e
     }
 }