using System.Collections.Generic;
using System.Linq;
using UnityEngine;
using UnityEngine.Animations.Rigging;

namespace DCL.AvatarRendering.AvatarShape.UnityInterface
{
    public class AvatarBase : MonoBehaviour, IAvatarView
    {
        [SerializeField] private Animator avatarAnimator;
        [field: SerializeField] public SkinnedMeshRenderer AvatarSkinnedMeshRenderer { get; private set; }

        [field: Header("Feet IK")]

        // This Rig controls the weight of ALL the feet IK constraints
        [field: SerializeField] public Rig FeetIKRig { get; private set; }

        //This Transform position has the current position of the right leg feet, after the animation kicks in, before the IK. We raycast from this position
        [field: SerializeField] public Transform RightLegConstraint { get; private set; }

        // This transform position decides where we want to put the right leg
        [field: SerializeField] public Transform RightLegIKTarget { get; private set; }
        [field: SerializeField] public Transform LeftLegConstraint { get; private set; }
        [field: SerializeField] public Transform LeftLegIKTarget { get; private set; }

        // Constraint that controls the weight of the leg IK
        [field: SerializeField] public TwoBoneIKConstraint RightLegIK { get; private set; }
        [field: SerializeField] public TwoBoneIKConstraint LeftLegIK { get; private set; }

        //This constraint Applies an offset to the hips, lowering the avatar position based on the desired feet position
        [field: SerializeField] public MultiPositionConstraint HipsConstraint { get; private set; }

        [field: Header("Hands IK")]
        [field: SerializeField] public Rig HandsIKRig { get; private set; }
        [field: SerializeField] public TwoBoneIKConstraint LeftHandIK { get; private set; }

        // IK target position and rotation, its called subTarget because the real target has a parent constraint based on this transform to fix some offsets
        [field: SerializeField] public Transform LeftHandSubTarget { get; private set; }

        // Position where we raycast from
        [field: SerializeField] public Transform LeftHandRaycast { get; private set; }
        [field: SerializeField] public TwoBoneIKConstraint RightHandIK { get; private set; }
        [field: SerializeField] public Transform RightHandSubTarget { get; private set; }
        [field: SerializeField] public Transform RightHandRaycast { get; private set; }

        [field: Header("LookAt IK")]
        [field: SerializeField] public Rig HeadIKRig { get; private set; }

        // The LookAt IK is based on 2 constraints, one for horizontal rotation and other for vertical rotation in order to control different bone chains for both of them, Horizontal is applied first
        [field: SerializeField] public Transform HeadLookAtTargetHorizontal { get; private set; }
        [field: SerializeField] public Transform HeadLookAtTargetVertical { get; private set; }

        // Position of the head after the animations
        [field: SerializeField] public Transform HeadPositionConstraint { get; private set; }

        [field: Header("Other")]

        // Anchor points to attach entities to, through the SDK
        [field: SerializeField] public Transform LeftHandAnchorPoint { get; private set; }
        [field: SerializeField] public Transform RightHandAnchorPoint { get; private set; }

        private AnimatorOverrideController overrideController;
        private List<KeyValuePair<AnimationClip,AnimationClip>> animationOverrides;
        private AnimationClip lastEmote;

        public void Awake()
        {
            avatarAnimator.fireEvents = false;

            overrideController = new AnimatorOverrideController(avatarAnimator.runtimeAnimatorController);
            animationOverrides = new List<KeyValuePair<AnimationClip, AnimationClip>>();
            overrideController.GetOverrides(animationOverrides);

            // to avoid setting all animations to 'null' after replacing an emote, we set all overrides to their original clips
            animationOverrides = animationOverrides.Select(a => new KeyValuePair<AnimationClip, AnimationClip>(a.Key, a.Key)).ToList();
            overrideController.ApplyOverrides(animationOverrides);
        }

        public void SetAnimatorFloat(int hash, float value)
        {
            avatarAnimator.SetFloat(hash, value);
        }

        public void SetAnimatorTrigger(int hash)
        {
            avatarAnimator.SetTrigger(hash);
        }

        public bool IsAnimatorInTag(string tag) =>
            avatarAnimator.GetCurrentAnimatorStateInfo(0).IsTag(tag);

        public bool GetAnimatorBool(int hash) =>
            avatarAnimator.GetBool(hash);

        public void SetAnimatorBool(int hash, bool value)
        {
            avatarAnimator.SetBool(hash, value);
        }

<<<<<<< HEAD
        public void ReplaceEmoteAnimation(AnimationClip animationClip)
        {
            if (lastEmote == animationClip) return;

            overrideController["Emote"] = animationClip;
            avatarAnimator.runtimeAnimatorController = overrideController;

            lastEmote = animationClip;
        }
=======
        public bool GetAnimatorBool(int hash) =>
            avatarAnimator.GetBool(hash);
>>>>>>> 6ad35b99
    }

    public interface IAvatarView
    {
        void SetAnimatorFloat(int hash, float value);

        void SetAnimatorTrigger(int hash);

        void SetAnimatorBool(int hash, bool value);

<<<<<<< HEAD
        void ReplaceEmoteAnimation(AnimationClip animationClip);

        bool GetAnimatorBool(int hash);

        bool IsAnimatorInTag(string tag);
=======
        bool GetAnimatorBool(int hash);
>>>>>>> 6ad35b99
    }
}<|MERGE_RESOLUTION|>--- conflicted
+++ resolved
@@ -92,12 +92,9 @@
         public bool GetAnimatorBool(int hash) =>
             avatarAnimator.GetBool(hash);
 
-        public void SetAnimatorBool(int hash, bool value)
-        {
+        public void SetAnimatorBool(int hash, bool value) =>
             avatarAnimator.SetBool(hash, value);
-        }
 
-<<<<<<< HEAD
         public void ReplaceEmoteAnimation(AnimationClip animationClip)
         {
             if (lastEmote == animationClip) return;
@@ -107,10 +104,6 @@
 
             lastEmote = animationClip;
         }
-=======
-        public bool GetAnimatorBool(int hash) =>
-            avatarAnimator.GetBool(hash);
->>>>>>> 6ad35b99
     }
 
     public interface IAvatarView
@@ -121,14 +114,10 @@
 
         void SetAnimatorBool(int hash, bool value);
 
-<<<<<<< HEAD
+        bool GetAnimatorBool(int hash);
+
         void ReplaceEmoteAnimation(AnimationClip animationClip);
 
-        bool GetAnimatorBool(int hash);
-
         bool IsAnimatorInTag(string tag);
-=======
-        bool GetAnimatorBool(int hash);
->>>>>>> 6ad35b99
     }
 }