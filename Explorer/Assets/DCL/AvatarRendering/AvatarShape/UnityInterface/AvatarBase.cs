using CommunicationData.URLHelpers;
using DCL.AvatarRendering.Wearables.Components.Intentions;
using DCL.Diagnostics;
using System;
using System.Collections.Generic;
using System.Linq;
using UnityEngine;
using UnityEngine.Animations.Rigging;
using Random = UnityEngine.Random;

namespace DCL.AvatarRendering.AvatarShape.UnityInterface
{
    public class AvatarBase : MonoBehaviour, IAvatarView
    {
        public int RandomID;

        private List<KeyValuePair<AnimationClip, AnimationClip>> animationOverrides;

        private AnimatorOverrideController overrideController;

        [field: SerializeField] public Animator AvatarAnimator { get; private set; }
        [field: SerializeField] public RigBuilder RigBuilder { get; private set; }


        [field: SerializeField] public SkinnedMeshRenderer AvatarSkinnedMeshRenderer { get; private set; }

        [field: Header("FEET IK")]

        // This Rig controls the weight of ALL the feet IK constraints
        [field: SerializeField] public Rig FeetIKRig { get; private set; }

        //This Transform position has the current position of the right leg feet, after the animation kicks in, before the IK. We raycast from this position
        [field: SerializeField] public Transform RightLegConstraint { get; private set; }

        // This transform position decides where we want to put the right leg
        [field: SerializeField] public Transform RightLegIKTarget { get; private set; }
        [field: SerializeField] public Transform LeftLegConstraint { get; private set; }
        [field: SerializeField] public Transform LeftLegIKTarget { get; private set; }

        // Constraint that controls the weight of the leg IK
        [field: SerializeField] public TwoBoneIKConstraint RightLegIK { get; private set; }
        [field: SerializeField] public TwoBoneIKConstraint LeftLegIK { get; private set; }

        //This constraint Applies an offset to the hips, lowering the avatar position based on the desired feet position
        [field: SerializeField] public MultiPositionConstraint HipsConstraint { get; private set; }

        [field: Header("HANDS IK")]
        [field: SerializeField] public Rig HandsIKRig { get; private set; }
        [field: SerializeField] public TwoBoneIKConstraint LeftHandIK { get; private set; }

        // IK target position and rotation, its called subTarget because the real target has a parent constraint based on this transform to fix some offsets
        [field: SerializeField] public Transform LeftHandSubTarget { get; private set; }

        // Position where we raycast from
        [field: SerializeField] public Transform LeftHandRaycast { get; private set; }
        [field: SerializeField] public TwoBoneIKConstraint RightHandIK { get; private set; }
        [field: SerializeField] public Transform RightHandSubTarget { get; private set; }
        [field: SerializeField] public Transform RightHandRaycast { get; private set; }

        [field: Header("LOOK-AT IK")]
        [field: SerializeField] public Rig HeadIKRig { get; private set; }

        // The LookAt IK is based on 2 constraints, one for horizontal rotation and other for vertical rotation in order to control different bone chains for both of them, Horizontal is applied first
        [field: SerializeField] public Transform HeadLookAtTargetHorizontal { get; private set; }
        [field: SerializeField] public Transform HeadLookAtTargetVertical { get; private set; }

        // Position of the head after the animations
        [field: SerializeField] public Transform HeadPositionConstraint { get; private set; }

        [field: Header("OTHER")]
        // Anchor points to attach entities to, through the SDK
        [field: SerializeField] public Transform NameTagAnchorPoint { get; private set; }
        [field: SerializeField] public Transform HeadAnchorPoint { get; private set; }
        [field: SerializeField] public Transform NeckAnchorPoint { get; private set; }
        [field: SerializeField] public Transform SpineAnchorPoint { get; private set; }
        [field: SerializeField] public Transform Spine1AnchorPoint { get; private set; }
        [field: SerializeField] public Transform Spine2AnchorPoint { get; private set; }
        [field: SerializeField] public Transform HipAnchorPoint { get; private set; }
        [field: SerializeField] public Transform LeftShoulderAnchorPoint { get; private set; }
        [field: SerializeField] public Transform LeftArmAnchorPoint { get; private set; }
        [field: SerializeField] public Transform LeftForearmAnchorPoint { get; private set; }
        [field: SerializeField] public Transform LeftHandAnchorPoint { get; private set; }
        [field: SerializeField] public Transform LeftHandIndexAnchorPoint { get; private set; }
        [field: SerializeField] public Transform RightShoulderAnchorPoint { get; private set; }
        [field: SerializeField] public Transform RightArmAnchorPoint { get; private set; }
        [field: SerializeField] public Transform RightForearmAnchorPoint { get; private set; }
        [field: SerializeField] public Transform RightHandAnchorPoint { get; private set; }
        [field: SerializeField] public Transform RightHandIndexAnchorPoint { get; private set; }
        [field: SerializeField] public Transform LeftUpLegAnchorPoint { get; private set; }
        [field: SerializeField] public Transform LeftLegAnchorPoint { get; private set; }
        [field: SerializeField] public Transform LeftFootAnchorPoint { get; private set; }
        [field: SerializeField] public Transform LeftToeBaseAnchorPoint { get; private set; }
        [field: SerializeField] public Transform RightUpLegAnchorPoint { get; private set; }
        [field: SerializeField] public Transform RightLegAnchorPoint { get; private set; }
        [field: SerializeField] public Transform RightFootAnchorPoint { get; private set; }
        [field: SerializeField] public Transform RightToeBaseAnchorPoint { get; private set; }
        [field: SerializeField] public Transform ArmatureObject { get; private set; }

        [Header("NAMETAG RELATED")]
        [SerializeField] [Tooltip("How high could nametag be, [m]")]
        private float nametagMaxOffset = 2f;
        [SerializeField] [Tooltip("Offset when nametag is higher than allowed max (means wearable is broken), [m]")]
        private float nametagBoundedOffset = 1f;
        [SerializeField] [Tooltip("Small buffer to have some air/space between nametag and head, [m]")]
        private float nametagBuffer = 0.025f;

        [SerializeField] private Transform headAramatureBone;
        [SerializeField] private Transform[] potentialHighestBones;
        private float cachedHeadWearableOffset; // Cached offset from head bone to the highest point of head wearables (like tall hats). Updated when wearables change.

        private string originalArmatureName;

        private void Awake()
        {
            if (!AvatarAnimator)
                return;

            RandomID = Random.Range(0, 1000);

            overrideController = new AnimatorOverrideController(AvatarAnimator.runtimeAnimatorController);
            animationOverrides = new List<KeyValuePair<AnimationClip, AnimationClip>>();
            overrideController.GetOverrides(animationOverrides);

            // to avoid setting all animations to 'null' after replacing an emote, we set all overrides to their original clips
            animationOverrides = animationOverrides.Select(a => new KeyValuePair<AnimationClip, AnimationClip>(a.Key, a.Key)).ToList();
            overrideController.ApplyOverrides(animationOverrides);
            AvatarAnimator.runtimeAnimatorController = overrideController; // This fixes a problem when executing a social emote before the overrideController was set (the avatar got the T pose)

            originalArmatureName = ArmatureObject.name;
        }

        public Transform GetTransform() =>
            transform;

        public void SetAnimatorFloat(int hash, float value)
        {
            if (AvatarAnimator.GetFloat(hash).Equals(value)) return;

            AvatarAnimator.enabled = true;
            AvatarAnimator.SetFloat(hash, value);
        }

        public void SetAnimatorInt(int hash, int value)
        {
            if (AvatarAnimator.GetInteger(hash).Equals(value)) return;

            AvatarAnimator.enabled = true;
            AvatarAnimator.SetInteger(hash, value);
        }

        public void SetAnimatorTrigger(int hash)
        {
            AvatarAnimator.enabled = true;
            AvatarAnimator.SetTrigger(hash);
        }

        public bool IsAnimatorInTag(int hashTag) =>
            AvatarAnimator.GetCurrentAnimatorStateInfo(0).tagHash == hashTag;

        public int GetAnimatorCurrentStateTag() =>
            AvatarAnimator.GetCurrentAnimatorStateInfo(0).tagHash;

        public void ResetAnimatorTrigger(int hash)
        {
            AvatarAnimator.ResetTrigger(hash);
        }

        /// <summary>
        /// Replaces the name of the Armature object with the name it had originally.
        /// The name of the Armature has to be changed in order to make it work with social emote outcome reaction animations.
        /// </summary>
        public void RestoreArmatureName()
        {
            if (ArmatureObject.name != originalArmatureName)
            {
                ArmatureObject.name = originalArmatureName;

                // This is necessary for the animation to work after the name of the armature has been replaced
                overrideController.ApplyOverrides(animationOverrides);
            }
        }

        public bool GetAnimatorBool(int hash) =>
            AvatarAnimator.GetBool(hash);

        public void SetAnimatorBool(int hash, bool value)
        {
            if (AvatarAnimator.GetBool(hash) == value) return;

            AvatarAnimator.enabled = true;
            AvatarAnimator.SetBool(hash, value);
        }

        public float GetAnimatorFloat(int hash) =>
            AvatarAnimator.GetFloat(hash);

        /// <summary>
        /// Replaces the animation clip of the emote state in the animator.
        /// </summary>
        /// <param name="animationClip">The clip to be stored.</param>
        /// <param name="armatureNameOverride">Optional. The name of the Armature object will be replaced with this. Call <see cref="RestoreArmatureName"/> to undo.</param>
        public void ReplaceEmoteAnimation(AnimationClip animationClip, string? armatureNameOverride = null)
        {
            if (overrideController["Emote"] == animationClip)
                return;

            if(!string.IsNullOrEmpty(armatureNameOverride))
                ArmatureObject.name = armatureNameOverride;

            overrideController["Emote"] = animationClip;
            AvatarAnimator.runtimeAnimatorController = overrideController;

            AvatarAnimator.enabled = true;
        }

        public Vector3 GetAdaptiveNametagPosition()
        {
            Vector3 headPos = headAramatureBone.position;

            float maxY = headPos.y;
            var isHeadHighest = true;

            // NOTE (Vit) : If performance critical - then iterate only if avatar is emoting (or jobify)
            foreach (Transform bone in potentialHighestBones)
                if (bone.position.y > maxY)
                {
                    maxY = bone.position.y;
                    isHeadHighest = false;
                }

            // apply scaling for head animation
            float offset = isHeadHighest ? cachedHeadWearableOffset * headAramatureBone.localScale.y : cachedHeadWearableOffset;

            return new Vector3(headPos.x, maxY + offset, headPos.z);
        }

        /// <summary>
        /// Updates the cached head wearable offset based on current skinning bounds. Should be called whenever wearables change.
        /// </summary>
        public void UpdateHeadWearableOffset(in Bounds skinningBounds, in GetWearablesByPointersIntention wearable)
        {
            float maxWearableY = transform.position.y + skinningBounds.max.y; // Convert local to world Y

            // Calculate offset from head bone Y position to the highest point of wearables
            cachedHeadWearableOffset = maxWearableY - headAramatureBone.position.y + nametagBuffer;

            // if offset is too high, it means something wrong with the wearable, so we bound it by smaller value than MAX_OFFSET (by BOUNDED_OFFSET)
            if (cachedHeadWearableOffset > nametagMaxOffset)
            {
                ReportHub.LogError(ReportCategory.WEARABLE, $"Wearable for {wearable.BodyShape.Value} produces very high nametag offset = {cachedHeadWearableOffset} [m]. Bouncing it by {nameof(nametagBoundedOffset)} = {nametagBoundedOffset}");
                ReportHub.LogError(ReportCategory.WEARABLE, $"transform.position.y = {transform.position.y} | skinningBounds.max = {skinningBounds.max.ToString()} | skinningBounds.center = {skinningBounds.center.ToString()}");

                foreach (URN pointer in wearable.Pointers)
                    ReportHub.LogError(ReportCategory.WEARABLE, $"Pointer caused high offset {pointer}");

                cachedHeadWearableOffset = nametagBoundedOffset;
            }
        }
    }

    public interface IAvatarView
    {
        Transform GetTransform();

        Animator AvatarAnimator { get; }

        void SetAnimatorFloat(int hash, float value);

        void SetAnimatorInt(int hash, int value);

        void SetAnimatorTrigger(int hash);

        void SetAnimatorBool(int hash, bool value);

        bool GetAnimatorBool(int hash);

        /// <summary>
        /// Replaces the animation clip of the emote state in the animator.
        /// </summary>
        /// <param name="animationClip">The clip to be stored.</param>
        /// <param name="armatureNameOverride">Optional. The name of the Armature object will be replaced with this. Call <see cref="RestoreArmatureName"/> to undo.</param>
        void ReplaceEmoteAnimation(AnimationClip animationClip, string? armatureNameOverride = null);

        float GetAnimatorFloat(int hash);

        bool IsAnimatorInTag(int hashTag);

        int GetAnimatorCurrentStateTag();

<<<<<<< HEAD
        void ResetTrigger(int hash);

        /// <summary>
        /// Replaces the name of the Armature object with the name it had originally.
        /// The name of the Armature has to be changed in order to make it work with social emote outcome reaction animations.
        /// </summary>
        void RestoreArmatureName();
=======
        void ResetAnimatorTrigger(int hash);
>>>>>>> 4edca378
    }
}<|MERGE_RESOLUTION|>--- conflicted
+++ resolved
@@ -287,16 +287,12 @@
 
         int GetAnimatorCurrentStateTag();
 
-<<<<<<< HEAD
-        void ResetTrigger(int hash);
+        void ResetAnimatorTrigger(int hash);
 
         /// <summary>
         /// Replaces the name of the Armature object with the name it had originally.
         /// The name of the Armature has to be changed in order to make it work with social emote outcome reaction animations.
         /// </summary>
         void RestoreArmatureName();
-=======
-        void ResetAnimatorTrigger(int hash);
->>>>>>> 4edca378
     }
 }