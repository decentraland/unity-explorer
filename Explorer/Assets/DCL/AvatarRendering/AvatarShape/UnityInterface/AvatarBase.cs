--- conflicted
+++ resolved
@@ -94,11 +94,7 @@
         [field: SerializeField] public Transform RightLegAnchorPoint { get; private set; }
         [field: SerializeField] public Transform RightFootAnchorPoint { get; private set; }
         [field: SerializeField] public Transform RightToeBaseAnchorPoint { get; private set; }
-<<<<<<< HEAD
         [field: SerializeField] public Transform ArmatureObject { get; private set; }
-=======
-        [field: SerializeField] public Transform Armature { get; private set; }
->>>>>>> 75b15e29
 
         [Header("NAMETAG RELATED")]
         [SerializeField] [Tooltip("How high could nametag be, [m]")]
@@ -169,7 +165,13 @@
             AvatarAnimator.ResetTrigger(hash);
         }
 
-<<<<<<< HEAD
+        public void ResetArmatureInclination()
+        {
+            Vector3 angles = ArmatureObject.eulerAngles;
+            angles.x = 90;
+            ArmatureObject.eulerAngles = angles;
+        }
+
         /// <summary>
         /// Replaces the name of the Armature object with the name it had originally.
         /// The name of the Armature has to be changed in order to make it work with social emote outcome reaction animations.
@@ -183,13 +185,6 @@
                 // This is necessary for the animation to work after the name of the armature has been replaced
                 overrideController.ApplyOverrides(animationOverrides);
             }
-=======
-        public void ResetArmatureInclination()
-        {
-            Vector3 angles = Armature.eulerAngles;
-            angles.x = 90;
-            Armature.eulerAngles = angles;
->>>>>>> 75b15e29
         }
 
         public bool GetAnimatorBool(int hash) =>
@@ -301,14 +296,12 @@
 
         void ResetAnimatorTrigger(int hash);
 
-<<<<<<< HEAD
+        void ResetArmatureInclination();
+
         /// <summary>
         /// Replaces the name of the Armature object with the name it had originally.
         /// The name of the Armature has to be changed in order to make it work with social emote outcome reaction animations.
         /// </summary>
         void RestoreArmatureName();
-=======
-        void ResetArmatureInclination();
->>>>>>> 75b15e29
     }
 }