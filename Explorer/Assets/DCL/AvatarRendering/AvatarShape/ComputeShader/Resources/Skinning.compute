// Unity built-in shader source. Copyright (c) 2016 Unity Technologies. MIT license (see license.txt)

// Generic compute skinning ... with pos, norm, and tangent skinning
// for readability, deleted multi compile codes from original

#pragma kernel main

#include "HLSLSupport.cginc"

uint g_VertCount;

struct BoneWeight
{
    float weight0,weight1,weight2,weight3;
    int index0,index1,index2,index3;
};



#define NR_THREADS  64

[numthreads(NR_THREADS, 1, 1)]
void main(uint3 threadID : SV_DispatchThreadID, SAMPLER_UNIFORM StructuredBuffer<float3> g_SourceVBO, SAMPLER_UNIFORM StructuredBuffer<BoneWeight> g_SourceSkin, SAMPLER_UNIFORM RWStructuredBuffer<float3> g_MeshVertsOut,
            SAMPLER_UNIFORM StructuredBuffer<float4x4> g_mBones, SAMPLER_UNIFORM StructuredBuffer<float4x4> g_BindPoses, SAMPLER_UNIFORM StructuredBuffer<int> g_BindPosesIndex)
{
    const uint t = threadID.x;

    if (t >= g_VertCount)
    {
        return;
    }
    
<<<<<<< HEAD
    BoneWeight si = g_SourceSkin[t];           // get skinning info.
    float3 vP = g_SourceVBO[t].xyz;
=======
    const SVertInVBO vert = g_SourceVBO[t];
    SVertInSkin si = g_SourceSkin[t];           // get skinning info.

    float3 vP = vert.pos.xyz;
>>>>>>> eb38dbbf
    float3 vPacc = float3(0,0,0);
    const int baseIndex = g_BindPosesIndex[t];
    vPacc += si.weight0 * mul(g_mBones[si.index0], mul(g_BindPoses[baseIndex+si.index0], float4(vP, 1))).xyz;
    vPacc += si.weight1 * mul(g_mBones[si.index1], mul(g_BindPoses[baseIndex+si.index1], float4(vP, 1))).xyz;
    vPacc += si.weight2 * mul(g_mBones[si.index2], mul(g_BindPoses[baseIndex+si.index2], float4(vP, 1))).xyz;
    vPacc += si.weight3 * mul(g_mBones[si.index3], mul(g_BindPoses[baseIndex+si.index3], float4(vP, 1))).xyz;


    float3 vN = float3(0,0,0);
    vN = vert.norm.xyz;
    float3 vNacc = float3(0,0,0);

    vNacc += si.weight0*mul(  g_mBones[si.index0], mul(g_BindPoses[baseIndex+si.index0], float4(vN, 1))).xyz;
    vNacc += si.weight1*mul(  g_mBones[si.index1], mul(g_BindPoses[baseIndex+si.index1], float4(vN, 1))).xyz;
    vNacc += si.weight2*mul(  g_mBones[si.index2], mul(g_BindPoses[baseIndex+si.index2], float4(vN, 1))).xyz;
    vNacc += si.weight3*mul(  g_mBones[si.index3], mul(g_BindPoses[baseIndex+si.index3], float4(vN, 1))).xyz;


    float3 vT = float3(0,0,0);
    vT = vert.tang.xyz;
    float3 vTacc = float3(0,0,0);
    
    vTacc += si.weight0*mul((float3x3)g_mBones[si.index0], mul(g_BindPoses[baseIndex+si.index0], float4(vT, 1))).xyz;
    vTacc += si.weight1*mul((float3x3)g_mBones[si.index1], mul(g_BindPoses[baseIndex+si.index1], float4(vT, 1))).xyz;
    vTacc += si.weight2*mul((float3x3)g_mBones[si.index2], mul(g_BindPoses[baseIndex+si.index2], float4(vT, 1))).xyz;
    vTacc += si.weight3*mul((float3x3)g_mBones[si.index3], mul(g_BindPoses[baseIndex+si.index3], float4(vT, 1))).xyz;
    
    vP = vPacc;
<<<<<<< HEAD
    g_MeshVertsOut[t].xyz = vP;
=======
    g_MeshVertsOut[t].pos.xyz = vP;
    vN = vNacc;
    g_MeshVertsOut[t].norm.xyz = vN;
    vT = vTacc;
    g_MeshVertsOut[t].tang = float4(vT.xyz,vert.tang.w);
>>>>>>> eb38dbbf
}<|MERGE_RESOLUTION|>--- conflicted
+++ resolved
@@ -15,13 +15,13 @@
     int index0,index1,index2,index3;
 };
 
-
-
 #define NR_THREADS  64
 
 [numthreads(NR_THREADS, 1, 1)]
-void main(uint3 threadID : SV_DispatchThreadID, SAMPLER_UNIFORM StructuredBuffer<float3> g_SourceVBO, SAMPLER_UNIFORM StructuredBuffer<BoneWeight> g_SourceSkin, SAMPLER_UNIFORM RWStructuredBuffer<float3> g_MeshVertsOut,
-            SAMPLER_UNIFORM StructuredBuffer<float4x4> g_mBones, SAMPLER_UNIFORM StructuredBuffer<float4x4> g_BindPoses, SAMPLER_UNIFORM StructuredBuffer<int> g_BindPosesIndex)
+void main(uint3 threadID : SV_DispatchThreadID,
+    SAMPLER_UNIFORM StructuredBuffer<float3> g_VertsIn, SAMPLER_UNIFORM StructuredBuffer<float3> g_NormalsIn, SAMPLER_UNIFORM StructuredBuffer<BoneWeight> g_SourceSkin,
+    SAMPLER_UNIFORM RWStructuredBuffer<float3> g_VertsOut, SAMPLER_UNIFORM RWStructuredBuffer<float3> g_NormalsOut,
+    SAMPLER_UNIFORM StructuredBuffer<float4x4> g_mBones, SAMPLER_UNIFORM StructuredBuffer<float4x4> g_BindPoses, SAMPLER_UNIFORM StructuredBuffer<int> g_BindPosesIndex)
 {
     const uint t = threadID.x;
 
@@ -30,33 +30,32 @@
         return;
     }
     
-<<<<<<< HEAD
-    BoneWeight si = g_SourceSkin[t];           // get skinning info.
-    float3 vP = g_SourceVBO[t].xyz;
-=======
-    const SVertInVBO vert = g_SourceVBO[t];
-    SVertInSkin si = g_SourceSkin[t];           // get skinning info.
+    // get bone weight info
+    BoneWeight si = g_SourceSkin[t];
+    const int baseIndex = g_BindPosesIndex[t];
 
-    float3 vP = vert.pos.xyz;
->>>>>>> eb38dbbf
+    float3 vP = g_VertsIn[t].xyz;
     float3 vPacc = float3(0,0,0);
-    const int baseIndex = g_BindPosesIndex[t];
     vPacc += si.weight0 * mul(g_mBones[si.index0], mul(g_BindPoses[baseIndex+si.index0], float4(vP, 1))).xyz;
     vPacc += si.weight1 * mul(g_mBones[si.index1], mul(g_BindPoses[baseIndex+si.index1], float4(vP, 1))).xyz;
     vPacc += si.weight2 * mul(g_mBones[si.index2], mul(g_BindPoses[baseIndex+si.index2], float4(vP, 1))).xyz;
     vPacc += si.weight3 * mul(g_mBones[si.index3], mul(g_BindPoses[baseIndex+si.index3], float4(vP, 1))).xyz;
+    vP = vPacc;
+    g_VertsOut[t].xyz = vP;
 
 
     float3 vN = float3(0,0,0);
-    vN = vert.norm.xyz;
+    vN = g_NormalsIn[t].xyz;
     float3 vNacc = float3(0,0,0);
-
     vNacc += si.weight0*mul(  g_mBones[si.index0], mul(g_BindPoses[baseIndex+si.index0], float4(vN, 1))).xyz;
     vNacc += si.weight1*mul(  g_mBones[si.index1], mul(g_BindPoses[baseIndex+si.index1], float4(vN, 1))).xyz;
     vNacc += si.weight2*mul(  g_mBones[si.index2], mul(g_BindPoses[baseIndex+si.index2], float4(vN, 1))).xyz;
     vNacc += si.weight3*mul(  g_mBones[si.index3], mul(g_BindPoses[baseIndex+si.index3], float4(vN, 1))).xyz;
+    vN = vNacc;
+    g_NormalsOut[t].xyz = vN;
 
-
+    //TODO: Tangents
+    /*
     float3 vT = float3(0,0,0);
     vT = vert.tang.xyz;
     float3 vTacc = float3(0,0,0);
@@ -65,15 +64,9 @@
     vTacc += si.weight1*mul((float3x3)g_mBones[si.index1], mul(g_BindPoses[baseIndex+si.index1], float4(vT, 1))).xyz;
     vTacc += si.weight2*mul((float3x3)g_mBones[si.index2], mul(g_BindPoses[baseIndex+si.index2], float4(vT, 1))).xyz;
     vTacc += si.weight3*mul((float3x3)g_mBones[si.index3], mul(g_BindPoses[baseIndex+si.index3], float4(vT, 1))).xyz;
-    
-    vP = vPacc;
-<<<<<<< HEAD
-    g_MeshVertsOut[t].xyz = vP;
-=======
-    g_MeshVertsOut[t].pos.xyz = vP;
-    vN = vNacc;
-    g_MeshVertsOut[t].norm.xyz = vN;
+
     vT = vTacc;
     g_MeshVertsOut[t].tang = float4(vT.xyz,vert.tang.w);
->>>>>>> eb38dbbf
+    */
+
 }