--- conflicted
+++ resolved
@@ -15,12 +15,8 @@
 
         public static readonly int _BaseMapArr_ShaderID = Shader.PropertyToID("_BaseMapArr_ID");
         public static readonly int _BaseMapArrTex_ShaderID = Shader.PropertyToID("_BaseMapArr");
-<<<<<<< HEAD
 
         //Compute shader properties
-        public const string SKINNING_KERNEL_NAME = "main";
-=======
->>>>>>> 00ce5809
         public static readonly int BONE_COUNT = 62;
         public static readonly int VERT_COUNT_ID = Shader.PropertyToID("g_VertCount");
         public static readonly int LAST_AVATAR_VERT_COUNT_ID = Shader.PropertyToID("_lastAvatarVertCount");
@@ -33,12 +29,8 @@
         public static readonly int BIND_POSES_INDEX_ID = Shader.PropertyToID("g_BindPosesIndex");
         public static readonly int BONES_ID = Shader.PropertyToID("g_mBones");
 
-<<<<<<< HEAD
         public const string HAIR_MATERIAL_NAME = "hair";
         public const string SKIN_MATERIAL_NAME = "skin";
-=======
-        public static readonly string HAIR_MATERIAL_NAME = "hair";
-        public static readonly string SKIN_MATERIAL_NAME = "skin";
 
         //TODO Avatar Material. Add this textures arrays to the material
         public static int _AlphaTextureArr_ShaderID = Shader.PropertyToID("_AlphaTextureArr_ID");
@@ -51,7 +43,6 @@
         public static int _BaseColour_ShaderID = Shader.PropertyToID("_BaseColor");
 
         //Compute shader properties
-        public static string SKINNING_KERNEL_NAME = "main";
->>>>>>> 00ce5809
+        public const string SKINNING_KERNEL_NAME = "main";
     }
 }