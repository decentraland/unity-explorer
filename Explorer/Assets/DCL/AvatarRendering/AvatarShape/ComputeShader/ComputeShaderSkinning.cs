using DCL.AvatarRendering.AvatarShape.Components;
using DCL.AvatarRendering.AvatarShape.Rendering.Avatar;
using DCL.AvatarRendering.Wearables.Helpers;
using DCL.Optimization.Pools;
using System.Collections.Generic;
using System.Runtime.CompilerServices;
using Unity.Collections;
using Unity.Mathematics;
using UnityEngine;
using UnityEngine.Pool;
using UnityEngine.Profiling;

namespace DCL.AvatarRendering.AvatarShape.ComputeShader
{
    public class ComputeShaderSkinning : CustomSkinning
    {
<<<<<<< HEAD
        public override AvatarCustomSkinningComponent Initialize(IReadOnlyList<CachedWearable> gameObjects, TextureArrayContainer textureArrayContainer,
=======
        internal static readonly ListObjectPool<Material> MATERIAL_POOL = new (defaultCapacity: 50, listInstanceDefaultCapacity: 5);

        public override AvatarCustomSkinningComponent Initialize(IList<CachedWearable> gameObjects, TextureArrayContainer textureArrayContainer,
>>>>>>> 914a3ed2
            UnityEngine.ComputeShader skinningShader, IObjectPool<Material> avatarMaterialPool, SkinnedMeshRenderer baseAvatarSkinnedMeshRenderer, AvatarShapeComponent avatarShapeComponent)
        {
            List<MeshData> meshesData = ListPool<MeshData>.Get();

            CreateMeshData(meshesData, gameObjects);

            (int vertCount, int boneCount) = SetupCounters(meshesData);

            AvatarCustomSkinningComponent.Buffers buffers = SetupComputeShader(meshesData, skinningShader, vertCount, boneCount);
            List<AvatarCustomSkinningComponent.MaterialSetup> materialSetups = SetupMeshRenderer(meshesData, textureArrayContainer, avatarMaterialPool, avatarShapeComponent);

            ListPool<MeshData>.Release(meshesData);

            return new AvatarCustomSkinningComponent(vertCount, buffers, materialSetups, skinningShader);
        }

        public override void ComputeSkinning(NativeArray<float4x4> bonesResult, ref AvatarCustomSkinningComponent skinning)
        {
            skinning.buffers.bones.SetData(bonesResult);
            skinning.computeShaderInstance.Dispatch(skinning.buffers.kernel, (skinning.vertCount / 64) + 1, 1, 1);

            //Note (Juani): According to Unity, BeginWrite/EndWrite works better than SetData. But we got inconsitent result using ComputeBufferMode.SubUpdates
            //Ash machine (AMD) worked way worse than mine (NVidia). So, we are back to SetData with a ComputeBufferMode.Dynamic, which works well for both.
            //https://docs.unity3d.com/2020.1/Documentation/ScriptReference/ComputeBuffer.BeginWrite.html
            /*NativeArray<float4x4> bonesIn = mBones.BeginWrite<float4x4>(0, ComputeShaderConstants.BONE_COUNT);
            NativeArray<float4x4>.Copy(bonesResult, 0, bonesIn, 0, ComputeShaderConstants.BONE_COUNT);
            mBones.EndWrite<float4x4>(ComputeShaderConstants.BONE_COUNT);*/
        }

        private static ComputeSkinningBufferContainer CreateBufferContainer(int vertCount, int skinnedMeshRendererBoneCount)
        {
            //Note (Juani): Using too many BeginWrite in Mac caused a crash. So I ve set up this switch that changes the way in which we
            //set up the buffers depending on the platform

#if UNITY_STANDALONE_WIN
            return new ComputeSkinningBufferContainerWrite(vertCount, skinnedMeshRendererBoneCount);
#else
            return new ComputeSkinningBufferContainerSetData(vertCount, skinnedMeshRendererBoneCount);
#endif
        }

        private AvatarCustomSkinningComponent.Buffers SetupComputeShader(IReadOnlyList<MeshData> meshesData, UnityEngine.ComputeShader skinningShader, int vertCount, int skinnedMeshRendererBoneCount)
        {
            Profiler.BeginSample(nameof(SetupComputeShader));

            ComputeSkinningBufferContainer computeSkinningBufferContainer = CreateBufferContainer(vertCount, skinnedMeshRendererBoneCount);

            computeSkinningBufferContainer.StartWriting();

            var vertCounter = 0;
            var skinnedMeshCounter = 0;

            for (var i = 0; i < meshesData.Count; i++)
            {
                MeshData meshData = meshesData[i];
                int meshVertexCount = meshData.Mesh.sharedMesh.vertexCount;
                ResetTransforms(meshData.Transform, meshData.RootTransform);
                FillMeshArray(meshData.Mesh.sharedMesh, meshVertexCount, vertCounter, skinnedMeshCounter, computeSkinningBufferContainer);
                vertCounter += meshVertexCount;
                skinnedMeshCounter++;
            }

            AvatarCustomSkinningComponent.Buffers buffers = SetupBuffers(computeSkinningBufferContainer, skinningShader, vertCount);
            buffers.computeSkinningBufferContainer = computeSkinningBufferContainer;

            Profiler.EndSample();

            return buffers;
        }

        private AvatarCustomSkinningComponent.Buffers SetupBuffers(
            ComputeSkinningBufferContainer computeSkinningBufferContainer,
            UnityEngine.ComputeShader cs, int vertCount)
        {
            computeSkinningBufferContainer.EndWriting();
            var mBones = new ComputeBuffer(ComputeShaderConstants.BONE_COUNT, Unsafe.SizeOf<float4x4>(), ComputeBufferType.Structured, ComputeBufferMode.Dynamic);

            int kernel = cs.FindKernel(ComputeShaderConstants.SKINNING_KERNEL_NAME);
            computeSkinningBufferContainer.SetBuffers(cs, kernel);
            cs.SetInt(ComputeShaderConstants.VERT_COUNT_ID, vertCount);
            cs.SetBuffer(kernel, ComputeShaderConstants.BONES_ID, mBones);

            return new AvatarCustomSkinningComponent.Buffers(mBones, kernel);
        }

        private void FillMeshArray(Mesh mesh, int currentMeshVertexCount, int vertexCounter, int skinnedMeshCounter, ComputeSkinningBufferContainer computeSkinningBufferContainer)
        {
            // HACK: We only need to do this if the avatar has _NORMALMAPS enabled on the material.
            mesh.RecalculateTangents();

            computeSkinningBufferContainer.CopyAllBuffers(mesh, currentMeshVertexCount, vertexCounter, skinnedMeshCounter);
        }

        private (int vertCount, int boneCount) SetupCounters(IReadOnlyList<MeshData> meshesData)
        {
            Profiler.BeginSample(nameof(SetupCounters));

            var skinnedMeshRendererCount = 0;
            var vertCount = 0;

            for (var i = 0; i < meshesData.Count; i++)
            {
                vertCount += meshesData[i].Mesh.sharedMesh.vertexCount;
                skinnedMeshRendererCount++;
            }

            Profiler.EndSample();

            return (vertCount, skinnedMeshRendererCount * ComputeShaderConstants.BONE_COUNT);
        }

        private List<AvatarCustomSkinningComponent.MaterialSetup> SetupMeshRenderer(IReadOnlyList<MeshData> gameObjects, TextureArrayContainer textureArrayContainer,
            IObjectPool<Material> avatarMaterial, AvatarShapeComponent avatarShapeComponent)
        {
            var auxVertCounter = 0;

            List<AvatarCustomSkinningComponent.MaterialSetup> list = AvatarCustomSkinningComponent.USED_SLOTS_POOL.Get();

            for (var i = 0; i < gameObjects.Count; i++)
            {
                MeshData meshData = gameObjects[i];
                int currentVertexCount = meshData.Mesh.sharedMesh.vertexCount;
                list.Add(SetupMaterial(meshData.Renderer, meshData.OriginalMaterial, auxVertCounter, textureArrayContainer, avatarMaterial, avatarShapeComponent));
                auxVertCounter += currentVertexCount;
            }

            return list;
        }

        private void CreateMeshData(List<MeshData> targetList, IList<CachedWearable> wearables)
        {
            for (var i = 0; i < wearables.Count; i++)
            {
                CachedWearable cachedWearable = wearables[i];
                GameObject instance = cachedWearable.Instance;

                using (PoolExtensions.Scope<List<Renderer>> pooledList = instance.GetComponentsInChildrenIntoPooledList<Renderer>(true))
                {
                    for (var j = 0; j < pooledList.Value.Count; j++)
                    {
                        Renderer meshRenderer = pooledList.Value[j];
                        if (!meshRenderer.gameObject.activeSelf) continue;

                        if (meshRenderer is SkinnedMeshRenderer renderer)
                        {
                            // From Asset Bundle
                            (MeshRenderer, MeshFilter) tuple = SetupMesh(renderer);

                            cachedWearable.Renderers.Add(tuple.Item1);

                            targetList.Add(new MeshData(tuple.Item2, tuple.Item1, tuple.Item1.transform, instance.transform,
                                cachedWearable.OriginalAsset.RendererInfos[j].Material));
                        }
                        else
                        {
                            cachedWearable.Renderers.Add(meshRenderer);

                            // From Pooled Object
                            targetList.Add(new MeshData(meshRenderer.GetComponent<MeshFilter>(), meshRenderer, meshRenderer.transform, instance.transform,
                                cachedWearable.OriginalAsset.RendererInfos[j].Material));
                        }
                    }
                }

                wearables[i] = cachedWearable;
            }
        }

        private (MeshRenderer, MeshFilter) SetupMesh(SkinnedMeshRenderer skin)
        {
            GameObject go = skin.gameObject;
            MeshFilter filter = go.AddComponent<MeshFilter>();
            filter.mesh = skin.sharedMesh;

            MeshRenderer meshRenderer = go.AddComponent<MeshRenderer>();
            meshRenderer.renderingLayerMask = 2;

            Object.Destroy(skin);
            return (meshRenderer, filter);
        }

        private protected override AvatarCustomSkinningComponent.MaterialSetup SetupMaterial(Renderer meshRenderer, Material originalMaterial, int lastWearableVertCount,
            TextureArrayContainer textureArrayContainer, IObjectPool<Material> celShadingMaterial, AvatarShapeComponent avatarShapeComponent)
        {
            Material avatarMaterial = celShadingMaterial.Get();
            var albedoTexture = (Texture2D)originalMaterial.mainTexture;

            TextureArraySlot? usedIndex = null;

            if (albedoTexture != null)
                usedIndex = textureArrayContainer.SetTexture(avatarMaterial, albedoTexture, ComputeShaderConstants.TextureArrayType.ALBEDO);

            foreach (string keyword in ComputeShaderConstants.keywordsToCheck)
            {
                if (originalMaterial.IsKeywordEnabled(keyword))
                    avatarMaterial.EnableKeyword(keyword);
            }

            // HACK: We currently aren't using normal maps so we're just creating shading issues by using this variant.
            avatarMaterial.DisableKeyword("_NORMALMAP");

            avatarMaterial.SetInteger(ComputeShaderConstants.LAST_WEARABLE_VERT_COUNT_ID, lastWearableVertCount);
            SetAvatarColors(avatarMaterial, originalMaterial, avatarShapeComponent);
            meshRenderer.material = avatarMaterial;
            return new AvatarCustomSkinningComponent.MaterialSetup(usedIndex, avatarMaterial);
        }

        public override void SetVertOutRegion(FixedComputeBufferHandler.Slice region, ref AvatarCustomSkinningComponent skinningComponent)
        {
            skinningComponent.VertsOutRegion = region;

            skinningComponent.computeShaderInstance.SetInt(ComputeShaderConstants.LAST_AVATAR_VERT_COUNT_ID, region.StartIndex);

            for (var i = 0; i < skinningComponent.materials.Count; i++)
                skinningComponent.materials[i].celShadingMaterial.SetInteger(ComputeShaderConstants.LAST_AVATAR_VERT_COUNT_ID, region.StartIndex);
        }
    }
}<|MERGE_RESOLUTION|>--- conflicted
+++ resolved
@@ -14,13 +14,7 @@
 {
     public class ComputeShaderSkinning : CustomSkinning
     {
-<<<<<<< HEAD
         public override AvatarCustomSkinningComponent Initialize(IReadOnlyList<CachedWearable> gameObjects, TextureArrayContainer textureArrayContainer,
-=======
-        internal static readonly ListObjectPool<Material> MATERIAL_POOL = new (defaultCapacity: 50, listInstanceDefaultCapacity: 5);
-
-        public override AvatarCustomSkinningComponent Initialize(IList<CachedWearable> gameObjects, TextureArrayContainer textureArrayContainer,
->>>>>>> 914a3ed2
             UnityEngine.ComputeShader skinningShader, IObjectPool<Material> avatarMaterialPool, SkinnedMeshRenderer baseAvatarSkinnedMeshRenderer, AvatarShapeComponent avatarShapeComponent)
         {
             List<MeshData> meshesData = ListPool<MeshData>.Get();
@@ -225,6 +219,7 @@
             avatarMaterial.SetInteger(ComputeShaderConstants.LAST_WEARABLE_VERT_COUNT_ID, lastWearableVertCount);
             SetAvatarColors(avatarMaterial, originalMaterial, avatarShapeComponent);
             meshRenderer.material = avatarMaterial;
+
             return new AvatarCustomSkinningComponent.MaterialSetup(usedIndex, avatarMaterial);
         }
 
