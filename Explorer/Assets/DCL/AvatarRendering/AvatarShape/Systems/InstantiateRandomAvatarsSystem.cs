using Arch.Core;
using Arch.System;
using Arch.SystemGroups;
using Arch.SystemGroups.DefaultSystemGroups;
using DCL.AvatarRendering.Wearables.Components;
using DCL.AvatarRendering.Wearables.Helpers;
using DCL.AvatarRendering.Wearables.Systems;
using DCL.ECSComponents;
using Diagnostics.ReportsHandling;
using ECS.Abstract;
using ECS.Prioritization.Components;
using ECS.StreamableLoading.Common.Components;
using ECS.Unity.Transforms.Components;
using System.Collections.Generic;
using UnityEngine;
using Promise = ECS.StreamableLoading.Common.AssetPromise<DCL.AvatarRendering.Wearables.Helpers.WearableDTO[], DCL.AvatarRendering.Wearables.Components.GetWearableByParamIntention>;


namespace DCL.AvatarRendering.AvatarShape.Systems
{
    [UpdateInGroup(typeof(PresentationSystemGroup))]
    [UpdateAfter(typeof(PrepareWearableSystem))]
    [LogCategory(ReportCategory.AVATAR)]
    public partial class InstantiateRandomAvatarsSystem : BaseUnityLoopSystem
    {
        public struct GenerateRandomAvatarComponent { }

        private readonly int TOTAL_AVATARS_TO_INSTANTIATE;

        public InstantiateRandomAvatarsSystem(World world) : base(world)
        {
            TOTAL_AVATARS_TO_INSTANTIATE = 100;
        }

        public override void Initialize()
        {
            base.Initialize();
            (string, string)[] urlParams = { ("collectionType", "base-wearable"), ("pageSize", "300") };

            //TODO: Probably once again we need a prepare system to resolver the url
            var promise = Promise.Create(World,
                new GetWearableByParamIntention
                {
                    CommonArguments = new CommonLoadingArguments("DummyUser"),
                    Params = urlParams,
                    UserID = "DummyUser",
                },
                new PartitionComponent());

            World.Create(new GenerateRandomAvatarComponent(), promise);
        }

        protected override void Update(float t)
        {
            CreateRandomAvatarsQuery(World);
        }

        [Query]
        [All(typeof(GenerateRandomAvatarComponent))]
        private void CreateRandomAvatars(in Entity entity, ref Promise wearablePromise)
        {
            if (wearablePromise.TryConsume(World, out StreamableLoadingResult<WearableDTO[]> result))
            {
                if (!result.Succeeded)
                    ReportHub.LogError(GetReportCategory(), "Base wearables could not be fetched");
                else
                    GenerateRandomAvatars(result);

                World.Destroy(entity);
            }
        }

        private void GenerateRandomAvatars(StreamableLoadingResult<WearableDTO[]> result)
        {
            var body_shape = new List<WearableDTO>();
            var upper_body = new List<WearableDTO>();
            var lower_body = new List<WearableDTO>();
            var feet = new List<WearableDTO>();
            var hair = new List<WearableDTO>();
            var mouth = new List<WearableDTO>();
            var eyes = new List<WearableDTO>();
            var eyebros = new List<WearableDTO>();

            foreach (WearableDTO wearableDto in result.Asset)
            {
                switch (wearableDto.metadata.data.category)
                {
                    case WearablesLiterals.Categories.BODY_SHAPE:
                        body_shape.Add(wearableDto);
                        break;
                    case WearablesLiterals.Categories.UPPER_BODY:
                        upper_body.Add(wearableDto);
                        break;
                    case WearablesLiterals.Categories.LOWER_BODY:
                        lower_body.Add(wearableDto);
                        break;
                    case WearablesLiterals.Categories.FEET:
                        feet.Add(wearableDto);
                        break;
                    case WearablesLiterals.Categories.HAIR:
                        hair.Add(wearableDto);
                        break;
                    case WearablesLiterals.Categories.MOUTH:
                        mouth.Add(wearableDto);
                        break;
                    case WearablesLiterals.Categories.EYES:
                        eyes.Add(wearableDto);
                        break;
                    case WearablesLiterals.Categories.EYEBROWS:
                        eyebros.Add(wearableDto);
                        break;
                }
            }

            for (var i = 0; i < TOTAL_AVATARS_TO_INSTANTIATE; i++)
            {
                var avatarShape = new PBAvatarShape
                {
                    BodyShape = body_shape[Random.Range(0, body_shape.Count)].metadata.id,
                    Wearables =
                    {
                        upper_body[Random.Range(0, upper_body.Count)].metadata.id,
                        lower_body[Random.Range(0, lower_body.Count)].metadata.id,
                        feet[Random.Range(0, feet.Count)].metadata.id,
                        hair[Random.Range(0, hair.Count)].metadata.id,

                        //TODO: We still dont have the default asset bundles for this ones
                        //We should add them before using them
                        //mouth[Random.Range(0, mouth.Count)].metadata.id,
                        //eyes[Random.Range(0, eyes.Count)].metadata.id,
                        //eyebros[Random.Range(0, eyebros.Count)].metadata.id,
                    },
                };

                // Create a transform, normally it will be created either by JS Scene or by Comms
                Transform transform = new GameObject($"RANDOM_AVATAR_{i}").transform;
                transform.localPosition = new Vector3(Random.Range(0, 20), 0, Random.Range(0, 20));
                var transformComp = new TransformComponent(transform);

                World.Create(avatarShape, transformComp);
            }
        }
    }
<<<<<<< HEAD
=======

    public struct GenerateRandomAvatarComponent { }
>>>>>>> 42ead042
}<|MERGE_RESOLUTION|>--- conflicted
+++ resolved
@@ -141,9 +141,4 @@
             }
         }
     }
-<<<<<<< HEAD
-=======
-
-    public struct GenerateRandomAvatarComponent { }
->>>>>>> 42ead042
 }