--- conflicted
+++ resolved
@@ -43,14 +43,9 @@
             IAvatarMaterialPoolHandler avatarMaterialPoolHandler,
             IComponentPool<AvatarBase> avatarPoolRegistry,
             IObjectPool<UnityEngine.ComputeShader> computeShaderSkinningPool,
-<<<<<<< HEAD
-            IWearableAssetsCache wearableAssetsCache,
+            IAttachmentsAssetsCache wearableAssetsCache,
             ObjectProxy<AvatarBase> mainPlayerAvatarBaseProxy,
             AvatarTransformMatrixJobWrapper avatarTransformMatrixBatchJob) : base(world)
-=======
-            IAttachmentsAssetsCache wearableAssetsCache,
-            ObjectProxy<AvatarBase> mainPlayerAvatarBaseProxy) : base(world)
->>>>>>> ea303357
         {
             this.instantiationFrameTimeBudget = instantiationFrameTimeBudget;
             this.vertOutBuffer = vertOutBuffer;
@@ -111,6 +106,7 @@
                 computeShaderSkinningPool, avatarShapeComponent, ref skinningComponent,
                 ref avatarTransformMatrixComponent, avatarTransformMatrixBatchJob);
 
+            avatarTransformMatrixComponent.Dispose();
             avatarPoolRegistry.Release(avatarBase);
         }
     }
