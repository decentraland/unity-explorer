--- conflicted
+++ resolved
@@ -57,11 +57,7 @@
             IComponentPool<AvatarBase> avatarPoolRegistry, IAvatarMaterialPoolHandler avatarMaterialPoolHandler, IObjectPool<UnityEngine.ComputeShader> computeShaderPool,
             IAttachmentsAssetsCache wearableAssetsCache, CustomSkinning skinningStrategy, FixedComputeBufferHandler vertOutBuffer,
             ObjectProxy<AvatarBase> mainPlayerAvatarBaseProxy, IDefaultFaceFeaturesHandler defaultFaceFeaturesHandler,
-<<<<<<< HEAD
-            IWearableCache wearableCache, AvatarTransformMatrixJobWrapper avatarTransformMatrixBatchJob) : base(world)
-=======
-            IWearableStorage wearableStorage) : base(world)
->>>>>>> ea303357
+            IWearableStorage wearableStorage, AvatarTransformMatrixJobWrapper avatarTransformMatrixBatchJob) : base(world)
         {
             this.instantiationFrameTimeBudget = instantiationFrameTimeBudget;
             this.avatarPoolRegistry = avatarPoolRegistry;
@@ -74,12 +70,8 @@
             computeShaderSkinningPool = computeShaderPool;
             this.mainPlayerAvatarBaseProxy = mainPlayerAvatarBaseProxy;
             this.defaultFaceFeaturesHandler = defaultFaceFeaturesHandler;
-<<<<<<< HEAD
-            this.wearableCache = wearableCache;
+            this.wearableStorage = wearableStorage;
             this.avatarTransformMatrixBatchJob = avatarTransformMatrixBatchJob;
-=======
-            this.wearableStorage = wearableStorage;
->>>>>>> ea303357
         }
 
         public override void Dispose()
