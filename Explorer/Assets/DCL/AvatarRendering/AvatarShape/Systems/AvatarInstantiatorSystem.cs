using Arch.Core;
using Arch.System;
using Arch.SystemGroups;
using Arch.SystemGroups.DefaultSystemGroups;
using DCL.AvatarRendering.AvatarShape.Components;
using DCL.AvatarRendering.AvatarShape.ComputeShader;
using DCL.AvatarRendering.AvatarShape.Helpers;
using DCL.AvatarRendering.AvatarShape.Rendering.TextureArray;
using DCL.AvatarRendering.AvatarShape.UnityInterface;
using DCL.AvatarRendering.Wearables.Components;
using DCL.AvatarRendering.Wearables.Components.Intentions;
using DCL.AvatarRendering.Wearables.Helpers;
using DCL.Character.Components;
using DCL.Diagnostics;
using DCL.Optimization.PerformanceBudgeting;
using DCL.Optimization.Pools;
using DCL.Utilities;
using ECS.Abstract;
using ECS.LifeCycle.Components;
using JetBrains.Annotations;
using System.Collections.Generic;
using UnityEngine;
using UnityEngine.Pool;
using Utility;
using WearablesLoadResult = ECS.StreamableLoading.Common.Components.StreamableLoadingResult<DCL.AvatarRendering.Wearables.Components.WearablesResolution>;
using EmotesLoadResult = ECS.StreamableLoading.Common.Components.StreamableLoadingResult<DCL.AvatarRendering.Emotes.EmotesResolution>;

namespace DCL.AvatarRendering.AvatarShape.Systems
{
    [UpdateInGroup(typeof(PresentationSystemGroup))]
    [UpdateAfter(typeof(AvatarLoaderSystem))]
    [LogCategory(ReportCategory.AVATAR)]
    public partial class AvatarInstantiatorSystem : BaseUnityLoopSystem
    {
        private readonly IComponentPool<AvatarBase> avatarPoolRegistry;
        private readonly IAvatarMaterialPoolHandler avatarMaterialPoolHandler;
        private readonly IObjectPool<UnityEngine.ComputeShader> computeShaderSkinningPool;
        private readonly IPerformanceBudget instantiationFrameTimeBudget;
        private readonly CustomSkinning skinningStrategy;
        private readonly TextureArrayContainer textureArrays;
        private readonly FixedComputeBufferHandler vertOutBuffer;
        private readonly IWearableAssetsCache wearableAssetsCache;
        private readonly IPerformanceBudget memoryBudget;
        private readonly ObjectProxy<AvatarBase> mainPlayerAvatarBaseProxy;
        private readonly Dictionary<string, Texture> facialFeaturesDefaultTexture;
        private readonly IDefaultFaceFeaturesHandler defaultFaceFeaturesHandler;

        public AvatarInstantiatorSystem(World world, IPerformanceBudget instantiationFrameTimeBudget, IPerformanceBudget memoryBudget,
            IComponentPool<AvatarBase> avatarPoolRegistry, IAvatarMaterialPoolHandler avatarMaterialPoolHandler, IObjectPool<UnityEngine.ComputeShader> computeShaderPool,
            IWearableAssetsCache wearableAssetsCache, CustomSkinning skinningStrategy, FixedComputeBufferHandler vertOutBuffer, ObjectProxy<AvatarBase> mainPlayerAvatarBaseProxy, IDefaultFaceFeaturesHandler defaultFaceFeaturesHandler) : base(world)
        {
            this.instantiationFrameTimeBudget = instantiationFrameTimeBudget;
            this.avatarPoolRegistry = avatarPoolRegistry;

            this.wearableAssetsCache = wearableAssetsCache;
            this.skinningStrategy = skinningStrategy;
            this.vertOutBuffer = vertOutBuffer;
            this.memoryBudget = memoryBudget;
            this.avatarMaterialPoolHandler = avatarMaterialPoolHandler;
            computeShaderSkinningPool = computeShaderPool;
            this.mainPlayerAvatarBaseProxy = mainPlayerAvatarBaseProxy;
            this.defaultFaceFeaturesHandler = defaultFaceFeaturesHandler;
        }

        public override void Dispose()
        {
            World.Query(in new QueryDescription().WithAll<AvatarBase, AvatarTransformMatrixComponent, AvatarShapeComponent, AvatarCustomSkinningComponent>().WithNone<DeleteEntityIntention>(),
                (ref AvatarTransformMatrixComponent avatarTransformMatrixComponent, ref AvatarShapeComponent avatarShapeComponent, ref AvatarCustomSkinningComponent skinningComponent, ref AvatarBase avatarBase)
                    =>
                {
                    InternalDestroyAvatar(ref avatarShapeComponent, ref skinningComponent, ref avatarTransformMatrixComponent, avatarBase);
                });

            vertOutBuffer.Dispose();
        }

        protected override void Update(float t)
        {
            InstantiateMainPlayerAvatarQuery(World);
            InstantiateNewAvatarQuery(World);
            InstantiateExistingAvatarQuery(World);
            DestroyAvatarQuery(World);
        }

        [Query]
        [None(typeof(PlayerComponent), typeof(AvatarBase), typeof(AvatarTransformMatrixComponent), typeof(AvatarCustomSkinningComponent))]
        [CanBeNull]
        private AvatarBase InstantiateNewAvatar(in Entity entity, ref AvatarShapeComponent avatarShapeComponent, ref CharacterTransform transformComponent)
        {
            if (!ReadyToInstantiateNewAvatar(ref avatarShapeComponent)) return null;

<<<<<<< HEAD
            WearablesLoadResult wearablesResult;

            if (!avatarShapeComponent.WearablePromise.IsConsumed)
            {
                if (!avatarShapeComponent.WearablePromise.TryConsume(World, out wearablesResult)) return;
            }
            else
                wearablesResult = avatarShapeComponent.WearablePromise.Result!.Value;

            // EmotesLoadResult emotesResult;
            //
            // if (!avatarShapeComponent.EmotePromise.IsConsumed)
            // {
            //     if (!avatarShapeComponent.EmotePromise.TryConsume(World, out emotesResult))
            //         return;
            // }
            // else
            //     emotesResult = avatarShapeComponent.EmotePromise.Result!.Value;

            // TODO: get emotes from promise
            EmotesLoadResult emotesResult = new ();
=======
            if (!avatarShapeComponent.WearablePromise.TryConsume(World, out StreamableResult wearablesResult)) return null;
>>>>>>> d4256ef0

            AvatarBase avatarBase = avatarPoolRegistry.Get();
            avatarBase.gameObject.name = $"Avatar {avatarShapeComponent.ID}";

            Transform avatarTransform = avatarBase.transform;

            if (transformComponent.Transform != null)
            {
                avatarTransform.SetParent(transformComponent.Transform, false);

                PoolExtensions.Scope<List<Transform>> children = avatarTransform.gameObject.GetComponentsInChildrenIntoPooledList<Transform>(true);

                for (var index = 0; index < children.Value.Count; index++)
                {
                    Transform child = children.Value[index];

                    if (child != null) { child.gameObject.layer = transformComponent.Transform.gameObject.layer; }
                }
            }

            avatarTransform.ResetLocalTRS();

            var avatarTransformMatrixComponent = AvatarTransformMatrixComponent.Create(avatarBase.transform, avatarBase.AvatarSkinnedMeshRenderer.bones);

            AvatarCustomSkinningComponent skinningComponent = InstantiateAvatar(ref avatarShapeComponent, in wearablesResult, in emotesResult, avatarBase);

            World.Add(entity, avatarBase, (IAvatarView)avatarBase, avatarTransformMatrixComponent, skinningComponent);
            return avatarBase;
        }

        [Query]
        [All(typeof(PlayerComponent))]
        [None(typeof(AvatarBase), typeof(AvatarTransformMatrixComponent), typeof(AvatarCustomSkinningComponent))]
        private void InstantiateMainPlayerAvatar(in Entity entity, ref AvatarShapeComponent avatarShapeComponent, ref CharacterTransform transformComponent)
        {
            var avatarBase = InstantiateNewAvatar(entity, ref avatarShapeComponent, ref transformComponent);
            if (avatarBase)
                mainPlayerAvatarBaseProxy.SetObject(avatarBase);
        }

        [Query]
        [All(typeof(CharacterTransform))]
        private void InstantiateExistingAvatar(ref AvatarShapeComponent avatarShapeComponent, AvatarBase avatarBase,
            ref AvatarCustomSkinningComponent skinningComponent)
        {
            if (!ReadyToInstantiateNewAvatar(ref avatarShapeComponent)) return;

            if (!avatarShapeComponent.WearablePromise.TryConsume(World, out WearablesLoadResult wearablesResult)) return;
            if (!avatarShapeComponent.EmotePromise.TryConsume(World, out EmotesLoadResult emotesResult)) return;

            CommonAvatarRelease(avatarShapeComponent, skinningComponent);

            // Override by ref
            skinningComponent = InstantiateAvatar(ref avatarShapeComponent, in wearablesResult, in emotesResult, avatarBase);
        }

        private AvatarCustomSkinningComponent InstantiateAvatar(ref AvatarShapeComponent avatarShapeComponent,
            in WearablesLoadResult wearablesResult,

            // TODO: do something with the emotes result
            in EmotesLoadResult streamableLoadingResult,
            AvatarBase avatarBase)
        {
            GetWearablesByPointersIntention intention = avatarShapeComponent.WearablePromise.LoadingIntention;

            HashSet<string> wearablesToHide = wearablesResult.Asset.HiddenCategories;
            HashSet<string> usedCategories = HashSetPool<string>.Get();

            GameObject bodyShape = null;

            List<IWearable> visibleWearables = wearablesResult.Asset.Wearables;

            var facialFeatureTexture = defaultFaceFeaturesHandler.GetDefaultFacialFeaturesDictionary(avatarShapeComponent.BodyShape);

            for (var i = 0; i < visibleWearables.Count; i++)
            {
                IWearable resultWearable = visibleWearables[i];
                WearableAsset originalAsset = resultWearable.GetOriginalAsset(avatarShapeComponent.BodyShape);

                if (resultWearable.IsFacialFeature())
                {
                    facialFeatureTexture[resultWearable.GetCategory()] = originalAsset.GetMainAsset<Texture>();
                }
                else
                {
                    if (originalAsset.GetMainAsset<GameObject>() == null)
                    {
                        ReportHub.LogError(GetReportCategory(),
                            $"Wearable asset {resultWearable.GetUrn()} has no GameObject! Check the Asset bundle generated.");

                        continue;
                    }

                    CachedWearable instantiatedWearable =
                        wearableAssetsCache.InstantiateWearable(originalAsset, avatarBase.transform);

                    avatarShapeComponent.InstantiatedWearables.Add(instantiatedWearable);

                    usedCategories.Add(resultWearable.GetCategory());

                    if (resultWearable.IsBodyShape())
                    {
                        bodyShape = instantiatedWearable;
                    }
                }
            }

            AvatarWearableHide.HideBodyShape(bodyShape, wearablesToHide, usedCategories);
            HashSetPool<string>.Release(usedCategories);

            AvatarCustomSkinningComponent skinningComponent = skinningStrategy.Initialize(avatarShapeComponent.InstantiatedWearables,
                computeShaderSkinningPool.Get(), avatarMaterialPoolHandler, avatarShapeComponent,  facialFeatureTexture);

            skinningStrategy.SetVertOutRegion(vertOutBuffer.Rent(skinningComponent.vertCount), ref skinningComponent);
            avatarBase.gameObject.SetActive(true);

            intention.Dispose();
            wearablesResult.Asset.Dispose();
            avatarShapeComponent.IsDirty = false;

            return skinningComponent;
        }

        private bool ReadyToInstantiateNewAvatar(ref AvatarShapeComponent avatarShapeComponent) =>
            avatarShapeComponent.IsDirty && instantiationFrameTimeBudget.TrySpendBudget() && memoryBudget.TrySpendBudget();

        //We only care to release AvatarShapeComponent with AvatarBase; since this are the ones that got instantiated.
        //The ones that dont have AvatarBase never got instantiated and therefore we have nothing to release
        [Query]
        private void DestroyAvatar(ref AvatarShapeComponent avatarShapeComponent, ref AvatarTransformMatrixComponent avatarTransformMatrixComponent,
            AvatarBase avatarBase, AvatarCustomSkinningComponent skinningComponent, ref DeleteEntityIntention deleteEntityIntention)
        {
            // Use frame budget for destruction as well
            if (!instantiationFrameTimeBudget.TrySpendBudget())
            {
                avatarBase.gameObject.SetActive(false);
                deleteEntityIntention.DeferDeletion = true;
                return;
            }

            InternalDestroyAvatar(ref avatarShapeComponent, ref skinningComponent, ref avatarTransformMatrixComponent, avatarBase);
            deleteEntityIntention.DeferDeletion = false;
        }

        private void CommonAvatarRelease(in AvatarShapeComponent avatarShapeComponent, AvatarCustomSkinningComponent skinningComponent)
        {
            vertOutBuffer.Release(skinningComponent.VertsOutRegion);
            skinningComponent.Dispose(avatarMaterialPoolHandler, computeShaderSkinningPool);

            if (avatarShapeComponent.WearablePromise.IsConsumed)
                wearableAssetsCache.ReleaseAssets(avatarShapeComponent.InstantiatedWearables);
            else
                foreach (IWearable wearable in avatarShapeComponent.WearablePromise.Result.Value.Asset.Wearables)
                    wearable?.WearableAssetResults[avatarShapeComponent.BodyShape]?.Asset.Dereference();
        }

        private void InternalDestroyAvatar(ref AvatarShapeComponent avatarShapeComponent,
            ref AvatarCustomSkinningComponent skinningComponent, ref AvatarTransformMatrixComponent avatarTransformMatrixComponent,
            AvatarBase avatarBase)
        {
            if (mainPlayerAvatarBaseProxy.Object == avatarBase)
                mainPlayerAvatarBaseProxy.ReleaseObject();

            CommonAvatarRelease(avatarShapeComponent, skinningComponent);
            avatarTransformMatrixComponent.Dispose();
            avatarPoolRegistry.Release(avatarBase);
        }
    }
}<|MERGE_RESOLUTION|>--- conflicted
+++ resolved
@@ -89,12 +89,11 @@
         {
             if (!ReadyToInstantiateNewAvatar(ref avatarShapeComponent)) return null;
 
-<<<<<<< HEAD
             WearablesLoadResult wearablesResult;
 
             if (!avatarShapeComponent.WearablePromise.IsConsumed)
             {
-                if (!avatarShapeComponent.WearablePromise.TryConsume(World, out wearablesResult)) return;
+                if (!avatarShapeComponent.WearablePromise.TryConsume(World, out wearablesResult)) return null;
             }
             else
                 wearablesResult = avatarShapeComponent.WearablePromise.Result!.Value;
@@ -111,9 +110,6 @@
 
             // TODO: get emotes from promise
             EmotesLoadResult emotesResult = new ();
-=======
-            if (!avatarShapeComponent.WearablePromise.TryConsume(World, out StreamableResult wearablesResult)) return null;
->>>>>>> d4256ef0
 
             AvatarBase avatarBase = avatarPoolRegistry.Get();
             avatarBase.gameObject.name = $"Avatar {avatarShapeComponent.ID}";
