using Arch.Core;
using Arch.System;
using Arch.SystemGroups;
using DCL.AvatarRendering.AvatarShape.Components;
using DCL.AvatarRendering.AvatarShape.ComputeShader;
using DCL.AvatarRendering.AvatarShape.Helpers;
using DCL.AvatarRendering.AvatarShape.UnityInterface;
using DCL.AvatarRendering.Loading.Assets;
using DCL.AvatarRendering.Loading.Components;
using DCL.AvatarRendering.Wearables.Components;
using DCL.AvatarRendering.Wearables.Components.Intentions;
using DCL.AvatarRendering.Wearables.Helpers;
using DCL.Character.Components;
using DCL.Diagnostics;
using DCL.Optimization.PerformanceBudgeting;
using DCL.Optimization.Pools;
using DCL.Utilities;
using ECS.Abstract;
using ECS.LifeCycle.Components;
using ECS.StreamableLoading.Common;
using System.Collections.Generic;
using UnityEngine;
using UnityEngine.Pool;
using Utility;
using WearablesLoadResult = ECS.StreamableLoading.Common.Components.StreamableLoadingResult<DCL.AvatarRendering.Wearables.Components.WearablesResolution>;

namespace DCL.AvatarRendering.AvatarShape.Systems
{
    [UpdateInGroup(typeof(AvatarGroup))]
    [UpdateAfter(typeof(AvatarLoaderSystem))]
    [LogCategory(ReportCategory.AVATAR)]
    public partial class AvatarInstantiatorSystem : BaseUnityLoopSystem
    {
        private static readonly HashSet<string> EMPTY_STRING_HASH_SET = new (0);

        private readonly IComponentPool<AvatarBase> avatarPoolRegistry;
        private readonly IAvatarMaterialPoolHandler avatarMaterialPoolHandler;
        private readonly IObjectPool<UnityEngine.ComputeShader> computeShaderSkinningPool;
        private readonly IPerformanceBudget instantiationFrameTimeBudget;
        private readonly CustomSkinning skinningStrategy;
        private readonly FixedComputeBufferHandler vertOutBuffer;
        private readonly IAttachmentsAssetsCache wearableAssetsCache;
        private readonly IPerformanceBudget memoryBudget;
        private readonly ObjectProxy<AvatarBase> mainPlayerAvatarBaseProxy;
        private readonly IWearableStorage wearableStorage;
        private readonly IWearable?[] fallbackBodyShape = new IWearable[1];

        private readonly AvatarTransformMatrixJobWrapper avatarTransformMatrixBatchJob;
<<<<<<< HEAD
=======
        private readonly FacialFeaturesTextures[] facialFeaturesTexturesByBodyShape;
        private readonly FacialFeaturesTextures[] facialFeaturesTexturesByBodyShapeCopy;
>>>>>>> 48d757af

        public AvatarInstantiatorSystem(World world, IPerformanceBudget instantiationFrameTimeBudget, IPerformanceBudget memoryBudget,
            IComponentPool<AvatarBase> avatarPoolRegistry, IAvatarMaterialPoolHandler avatarMaterialPoolHandler, IObjectPool<UnityEngine.ComputeShader> computeShaderPool,
            IAttachmentsAssetsCache wearableAssetsCache, CustomSkinning skinningStrategy, FixedComputeBufferHandler vertOutBuffer,
            ObjectProxy<AvatarBase> mainPlayerAvatarBaseProxy,
            IWearableStorage wearableStorage,
            AvatarTransformMatrixJobWrapper avatarTransformMatrixBatchJob,
            FacialFeaturesTextures[] facialFeaturesTexturesByBodyShape) : base(world)
        {
            this.instantiationFrameTimeBudget = instantiationFrameTimeBudget;
            this.avatarPoolRegistry = avatarPoolRegistry;

            this.wearableAssetsCache = wearableAssetsCache;
            this.skinningStrategy = skinningStrategy;
            this.vertOutBuffer = vertOutBuffer;
            this.memoryBudget = memoryBudget;
            this.avatarMaterialPoolHandler = avatarMaterialPoolHandler;
            computeShaderSkinningPool = computeShaderPool;
            this.mainPlayerAvatarBaseProxy = mainPlayerAvatarBaseProxy;
            this.wearableStorage = wearableStorage;
            this.avatarTransformMatrixBatchJob = avatarTransformMatrixBatchJob;
            this.facialFeaturesTexturesByBodyShape = facialFeaturesTexturesByBodyShape;

            facialFeaturesTexturesByBodyShapeCopy = new FacialFeaturesTextures[facialFeaturesTexturesByBodyShape.Length];

            for (var i = 0; i < facialFeaturesTexturesByBodyShapeCopy.Length; i++)
                facialFeaturesTexturesByBodyShapeCopy[i] = new FacialFeaturesTextures(new Dictionary<string, Dictionary<int, Texture>>());
        }

        protected override void OnDispose()
        {
            vertOutBuffer.Dispose();
        }

        protected override void Update(float t)
        {
            InstantiateMainPlayerAvatarQuery(World);
            InstantiateNewAvatarQuery(World);
            InstantiateExistingAvatarQuery(World);
        }

        [Query]
        [None(typeof(PlayerComponent), typeof(AvatarBase), typeof(AvatarTransformMatrixComponent), typeof(AvatarCustomSkinningComponent), typeof(DeleteEntityIntention))]
        private AvatarBase? InstantiateNewAvatar(in Entity entity, ref AvatarShapeComponent avatarShapeComponent, ref CharacterTransform transformComponent)
        {
            if (!ReadyToInstantiateNewAvatar(ref avatarShapeComponent)) return null;

            if (!avatarShapeComponent.WearablePromise.SafeTryConsume(World, GetReportCategory(), out WearablesLoadResult wearablesResult)) return null;

            AvatarBase avatarBase = avatarPoolRegistry.Get();
            avatarBase.gameObject.name = $"Avatar {avatarShapeComponent.ID}";

            Transform avatarTransform = avatarBase.transform;

            if (transformComponent.Transform != null)
            {
                avatarTransform.SetParent(transformComponent.Transform, false);

                using PoolExtensions.Scope<List<Transform>> children = avatarTransform.gameObject.GetComponentsInChildrenIntoPooledList<Transform>(true);

                for (var index = 0; index < children.Value.Count; index++)
                {
                    Transform child = children.Value[index];

                    if (child != null) { child.gameObject.layer = transformComponent.Transform.gameObject.layer; }
                }
            }

            avatarTransform.ResetLocalTRS();

            var boneArrayResult = BoneArray.From(avatarBase.AvatarSkinnedMeshRenderer.bones!);

            if (boneArrayResult.Success == false)
            {
                ReportHub.LogError(GetReportCategory(), $"Cannot instantiate avatar: {boneArrayResult.ErrorMessage}");
                return null;
            }

            var avatarTransformMatrixComponent = AvatarTransformMatrixComponent.Create(boneArrayResult.Value);

            AvatarCustomSkinningComponent skinningComponent = InstantiateAvatar(ref avatarShapeComponent, in wearablesResult, avatarBase);

            World.Add(entity, avatarBase, (IAvatarView)avatarBase, avatarTransformMatrixComponent, skinningComponent);
            return avatarBase;
        }

        [Query]
        [All(typeof(PlayerComponent))]
        [None(typeof(AvatarBase), typeof(AvatarTransformMatrixComponent), typeof(AvatarCustomSkinningComponent))]
        private void InstantiateMainPlayerAvatar(in Entity entity, ref AvatarShapeComponent avatarShapeComponent, ref CharacterTransform transformComponent)
        {
            var avatarBase = InstantiateNewAvatar(entity, ref avatarShapeComponent, ref transformComponent);

            if (avatarBase != null)
            {
                avatarBase.RigBuilder.enabled = true;
                mainPlayerAvatarBaseProxy.SetObject(avatarBase);
            }
        }

        [Query]
        [All(typeof(CharacterTransform))]
        [None(typeof(DeleteEntityIntention))]
        private void InstantiateExistingAvatar(ref AvatarShapeComponent avatarShapeComponent, AvatarBase avatarBase,
            ref AvatarCustomSkinningComponent skinningComponent,
            ref AvatarTransformMatrixComponent avatarTransformMatrixComponent)
        {
            if (!ReadyToInstantiateNewAvatar(ref avatarShapeComponent)) return;

            if (!avatarShapeComponent.WearablePromise.SafeTryConsume(World, GetReportCategory(), out WearablesLoadResult wearablesResult)) return;

            ReleaseAvatar.Execute(vertOutBuffer, wearableAssetsCache, avatarMaterialPoolHandler,
                computeShaderSkinningPool, avatarShapeComponent, ref skinningComponent,
                ref avatarTransformMatrixComponent, avatarTransformMatrixBatchJob);

            // Override by ref
            skinningComponent = InstantiateAvatar(ref avatarShapeComponent, in wearablesResult, avatarBase);
        }

        private AvatarCustomSkinningComponent InstantiateAvatar(ref AvatarShapeComponent avatarShapeComponent,
            in WearablesLoadResult wearablesResult,
            AvatarBase avatarBase)
        {
            GetWearablesByPointersIntention wearableIntention = avatarShapeComponent.WearablePromise.LoadingIntention;

            HashSet<string> wearablesToHide = wearablesResult.Succeeded ? wearablesResult.Asset.HiddenCategories : EMPTY_STRING_HASH_SET;
            HashSet<string> usedCategories = HashSetPool<string>.Get();

            GameObject? bodyShape = null;

            IList<IWearable> visibleWearables;

            if (wearablesResult.Succeeded)
                visibleWearables = wearablesResult.Asset.Wearables;
            else
            {
                // We need at least a body shape to be able to instantiate an avatar
                // In case the wearable result failed, fallback into a male body shape to get something visible so the flow doesnt get broken
                if (fallbackBodyShape[0] == null)

                    // Could be a very rare case on which the body shape is not available. This case will make the flow fail
                    if (wearableStorage.TryGetElement(BodyShape.MALE, out IWearable maleBody))
                        fallbackBodyShape[0] = maleBody;

                visibleWearables = fallbackBodyShape!;
            }

            // Restore the original facial feature textures
            facialFeaturesTexturesByBodyShape[avatarShapeComponent.BodyShape]
               .CopyInto(ref facialFeaturesTexturesByBodyShapeCopy[avatarShapeComponent.BodyShape]);
            // Use a copy of the textures so it can be modified during the skinned mesh setup
            FacialFeaturesTextures facialFeatureTextures = facialFeaturesTexturesByBodyShapeCopy[avatarShapeComponent.BodyShape];

            var attachPoint = avatarBase.transform;

            for (var i = 0; i < visibleWearables.Count; i++)
            {
                IWearable resultWearable = visibleWearables[i];

                GameObject? instance = resultWearable.AppendToAvatar(wearableAssetsCache, usedCategories, ref facialFeatureTextures, ref avatarShapeComponent, attachPoint);

                if (resultWearable.Type == WearableType.BodyShape)
                    bodyShape = instance;
            }

            WearableComponentsUtils.HideBodyShape(bodyShape, wearablesToHide, usedCategories);
            HashSetPool<string>.Release(usedCategories);

            AvatarCustomSkinningComponent skinningComponent = skinningStrategy.Initialize(avatarShapeComponent.InstantiatedWearables,
                computeShaderSkinningPool.Get(), avatarMaterialPoolHandler, avatarShapeComponent, facialFeatureTextures);

            if (!avatarShapeComponent.IsVisible)
                foreach (CachedAttachment cachedAttachment in avatarShapeComponent.InstantiatedWearables)
                foreach (var renderer in cachedAttachment.Renderers)
                    renderer.enabled = false;

            skinningStrategy.SetVertOutRegion(vertOutBuffer.Rent(skinningComponent.vertCount), ref skinningComponent);
            avatarBase.gameObject.SetActive(true);
            avatarBase.UpdateHeadWearableOffset(skinningComponent.LocalBounds, wearableIntention); // Update cached head wearable offset for nametag positioning

            avatarShapeComponent.CreateOutlineCompatibilityList();
            wearableIntention.Dispose();

            if (wearablesResult.Succeeded)
                wearablesResult.Asset.Dispose();

            avatarShapeComponent.IsDirty = false;

            return skinningComponent;
        }

        private bool ReadyToInstantiateNewAvatar(ref AvatarShapeComponent avatarShapeComponent) =>
            avatarShapeComponent.IsDirty && instantiationFrameTimeBudget.TrySpendBudget() && memoryBudget.TrySpendBudget();
    }
}<|MERGE_RESOLUTION|>--- conflicted
+++ resolved
@@ -46,11 +46,8 @@
         private readonly IWearable?[] fallbackBodyShape = new IWearable[1];
 
         private readonly AvatarTransformMatrixJobWrapper avatarTransformMatrixBatchJob;
-<<<<<<< HEAD
-=======
         private readonly FacialFeaturesTextures[] facialFeaturesTexturesByBodyShape;
         private readonly FacialFeaturesTextures[] facialFeaturesTexturesByBodyShapeCopy;
->>>>>>> 48d757af
 
         public AvatarInstantiatorSystem(World world, IPerformanceBudget instantiationFrameTimeBudget, IPerformanceBudget memoryBudget,
             IComponentPool<AvatarBase> avatarPoolRegistry, IAvatarMaterialPoolHandler avatarMaterialPoolHandler, IObjectPool<UnityEngine.ComputeShader> computeShaderPool,
