--- conflicted
+++ resolved
@@ -41,11 +41,6 @@
         private readonly IWearableAssetsCache wearableAssetsCache;
         private readonly IPerformanceBudget memoryBudget;
         private readonly ObjectProxy<AvatarBase> mainPlayerAvatarBaseProxy;
-<<<<<<< HEAD
-        private readonly Dictionary<string, Texture> facialFeaturesDefaultTexture;
-=======
-
->>>>>>> b1ad508e
         private readonly IDefaultFaceFeaturesHandler defaultFaceFeaturesHandler;
 
         public AvatarInstantiatorSystem(World world, IPerformanceBudget instantiationFrameTimeBudget, IPerformanceBudget memoryBudget,
@@ -165,16 +160,12 @@
             skinningComponent = InstantiateAvatar(ref avatarShapeComponent, in wearablesResult, in emotesResult, avatarBase);
         }
 
-<<<<<<< HEAD
         private AvatarCustomSkinningComponent InstantiateAvatar(ref AvatarShapeComponent avatarShapeComponent,
             in WearablesLoadResult wearablesResult,
 
             // TODO: do something with the emotes result
             in EmotesLoadResult streamableLoadingResult,
             AvatarBase avatarBase)
-=======
-        private AvatarCustomSkinningComponent InstantiateAvatar(ref AvatarShapeComponent avatarShapeComponent, in StreamableResult wearablesResult, AvatarBase avatarBase)
->>>>>>> b1ad508e
         {
             GetWearablesByPointersIntention intention = avatarShapeComponent.WearablePromise.LoadingIntention;
 
@@ -192,27 +183,6 @@
             for (var i = 0; i < visibleWearables.Count; i++)
             {
                 IWearable resultWearable = visibleWearables[i];
-<<<<<<< HEAD
-                WearableAsset? originalAsset = resultWearable.GetOriginalAsset(avatarShapeComponent.BodyShape);
-
-                if (resultWearable.IsFacialFeature())
-                {
-                    facialFeatureTexture[resultWearable.GetCategory()] = originalAsset?.GetMainAsset<Texture>();
-                }
-                else
-                {
-                    if (originalAsset?.GetMainAsset<GameObject>() == null)
-                    {
-                        ReportHub.LogError(GetReportCategory(),
-                            $"Wearable asset {resultWearable.GetUrn()} has no GameObject! Check the Asset bundle generated.");
-
-                        continue;
-                    }
-
-                    CachedWearable instantiatedWearable =
-                        wearableAssetsCache.InstantiateWearable(originalAsset, avatarBase.transform);
-=======
->>>>>>> b1ad508e
 
                 var instance = resultWearable.AppendToAvatar(wearableAssetsCache, usedCategories, ref facialFeatureTexture, ref avatarShapeComponent, attachPoint, GetReportCategory());
 
@@ -264,14 +234,8 @@
 
             if (avatarShapeComponent.WearablePromise.IsConsumed)
                 wearableAssetsCache.ReleaseAssets(avatarShapeComponent.InstantiatedWearables);
-<<<<<<< HEAD
-            else if (avatarShapeComponent.WearablePromise.Result.HasValue)
-                foreach (IWearable wearable in avatarShapeComponent.WearablePromise.Result.Value.Asset.Wearables)
-                    wearable?.WearableAssetResults[avatarShapeComponent.BodyShape]?.Asset.Dereference();
-=======
             else
                 avatarShapeComponent.Dereference();
->>>>>>> b1ad508e
         }
 
         private void InternalDestroyAvatar(ref AvatarShapeComponent avatarShapeComponent,
