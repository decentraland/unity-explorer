using Arch.Core;
using Arch.System;
using Arch.SystemGroups;
using Arch.SystemGroups.DefaultSystemGroups;
using DCL.AvatarRendering.AvatarShape.Components;
using DCL.AvatarRendering.AvatarShape.Helpers;
using DCL.AvatarRendering.AvatarShape.Rendering.Avatar;
using DCL.AvatarRendering.Wearables.Components;
using DCL.AvatarRendering.Wearables.Components.Intentions;
using DCL.AvatarRendering.Wearables.Helpers;
using DCL.ECSComponents;
using Diagnostics.ReportsHandling;
using ECS.Abstract;
using ECS.ComponentsPooling;
using ECS.LifeCycle.Components;
using ECS.Prioritization.Components;
using ECS.StreamableLoading.Common.Components;
using ECS.StreamableLoading.DeferredLoading.BudgetProvider;
using ECS.Unity.ColorComponent;
using ECS.Unity.Transforms.Components;
using System.Collections.Generic;
using System.Runtime.CompilerServices;
using UnityEngine;
using UnityEngine.Pool;
using Utility;
using Promise = ECS.StreamableLoading.Common.AssetPromise<DCL.AvatarRendering.Wearables.Components.IWearable[], DCL.AvatarRendering.Wearables.Components.Intentions.GetWearablesByPointersIntention>;

namespace DCL.AvatarRendering.AvatarShape.Systems
{
    [UpdateInGroup(typeof(PresentationSystemGroup))]
    [LogCategory(ReportCategory.AVATAR)]
    public partial class AvatarSystem : BaseUnityLoopSystem
    {
        private readonly IConcurrentBudgetProvider instantiationFrameTimeBudgetProvider;
        private readonly IComponentPool<AvatarBase> avatarPoolRegistry;

        private readonly TextureArrayContainer textureArrays;
        private readonly IObjectPool<Material> avatarMaterialPool;
        private readonly IObjectPool<UnityEngine.ComputeShader> computeShaderSkinningPool;
        private readonly IWearableAssetsCache wearableAssetsCache;

        private readonly ComputeBuffer vertexOutBuffer;

        private int lastAvatarVertCount;

        public struct VertexInfo
        {
            public Vector3 position;
            public Vector3 normal;
            public Vector4 tangent;
        }

        public AvatarSystem(World world, IConcurrentBudgetProvider instantiationFrameTimeBudgetProvider,
            IComponentPool<AvatarBase> avatarPoolRegistry, IObjectPool<Material> avatarMaterialPool, IObjectPool<UnityEngine.ComputeShader> computeShaderPool, TextureArrayContainer textureArrayContainer,
            IWearableAssetsCache wearableAssetsCache) : base(world)
        {
            this.instantiationFrameTimeBudgetProvider = instantiationFrameTimeBudgetProvider;
            this.avatarPoolRegistry = avatarPoolRegistry;

            //TODO: This generates a MASSIVE hiccup. We could hide it behind the loading screen, but we should be careful
            textureArrays = textureArrayContainer;
            this.wearableAssetsCache = wearableAssetsCache;
            this.avatarMaterialPool = avatarMaterialPool;
            computeShaderSkinningPool = computeShaderPool;
            //TODO: Looks like it needs to be released
            vertexOutBuffer = new ComputeBuffer(5_000_000, Unsafe.SizeOf<VertexInfo>());
            Shader.SetGlobalBuffer("_GlobalAvatarBuffer", vertexOutBuffer);
        }

        protected override void Update(float t)
        {
            StartAvatarLoadQuery(World);
            UpdateAvatarQuery(World);
            InstantiateAvatarQuery(World);
            DestroyAvatarQuery(World);
            UpdateAvatarBonesQuery(World);
        }

        [Query]
        private void UpdateAvatarBones(ref AvatarShapeComponent avatarShapeComponent)
        {
            if (avatarShapeComponent.IsDirty)
                return;

            avatarShapeComponent.skinningMethod.ComputeSkinning(avatarShapeComponent.CompleteBoneMatrixCalculations());
        }

        [Query]
        [None(typeof(AvatarShapeComponent))]
        private void StartAvatarLoad(in Entity entity, ref PBAvatarShape pbAvatarShape, ref PartitionComponent partition)
        {
            Promise wearablePromise = CreateWearablePromise(pbAvatarShape, partition);
            pbAvatarShape.IsDirty = false;
            World.Add(entity, new AvatarShapeComponent(pbAvatarShape.Name, pbAvatarShape.Id, pbAvatarShape, wearablePromise, pbAvatarShape.SkinColor.ToUnityColor(), pbAvatarShape.HairColor.ToUnityColor()));
        }

        private Promise CreateWearablePromise(PBAvatarShape pbAvatarShape, PartitionComponent partition) =>
            Promise.Create(World,
                WearableComponentsUtils.CreateGetWearablesByPointersIntention(pbAvatarShape, pbAvatarShape.Wearables),
                partition);

        [Query]
        private void UpdateAvatar(ref PBAvatarShape pbAvatarShape, ref AvatarShapeComponent avatarShapeComponent, ref PartitionComponent partition)
        {
            if (!pbAvatarShape.IsDirty)
                return;

            if (!avatarShapeComponent.WearablePromise.IsConsumed)
                avatarShapeComponent.WearablePromise.ForgetLoading(World);

            Promise newPromise = CreateWearablePromise(pbAvatarShape, partition);
            avatarShapeComponent.WearablePromise = newPromise;
            pbAvatarShape.IsDirty = false;
        }

        [Query]
        private void InstantiateAvatar(ref AvatarShapeComponent avatarShapeComponent, ref TransformComponent transformComponent)
        {
            if (!avatarShapeComponent.IsDirty)
                return;

            if (!instantiationFrameTimeBudgetProvider.TrySpendBudget())
                return;

            if (!avatarShapeComponent.WearablePromise.TryConsume(World, out StreamableLoadingResult<IWearable[]> wearablesResult)) return;

            avatarShapeComponent.Clear();

            AvatarBase avatarBase = avatarShapeComponent.Base ?? avatarPoolRegistry.Get();
            avatarBase.gameObject.name = $"Avatar {avatarShapeComponent.ID}";

            //TODO: Debug stuff, remove after demo
            avatarBase.SetAsMainPlayer(avatarShapeComponent.Name.Equals("Player"));

            avatarShapeComponent.Base = avatarBase;
            avatarShapeComponent.SetupBurstJob(avatarShapeComponent.Base.transform, avatarShapeComponent.Base.AvatarSkinnedMeshRenderer.bones);

            Transform avatarTransform = avatarBase.transform;
            avatarTransform.SetParent(transformComponent.Transform, false);
            avatarTransform.ResetLocalTRS();

            wearableAssetsCache.TryReleaseAssets(avatarShapeComponent.InstantiatedWearables);

            HashSet<string> wearablesToHide = HashSetPool<string>.Get();
            AvatarWearableHide.ComposeHiddenCategoriesOrdered(avatarShapeComponent.BodyShape, null, wearablesResult.Asset, wearablesToHide);

<<<<<<< HEAD
            HashSet<string> usedCategories = HashSetPool<string>.Get();
            GameObject bodyShape = null;
=======
            GetWearablesByPointersIntention intention = avatarShapeComponent.WearablePromise.LoadingIntention;

            for (var i = 0; i < intention.Pointers.Count; i++)
            {
                IWearable resultWearable = wearablesResult.Asset[i];

                foreach (string s in resultWearable.GetHidingList())
                    hidingList.Add(s);
            }
>>>>>>> 991bf538

            //Using Pointer size for counter, since we dont know the size of the results array
            //because it was pooled
            for (var i = 0; i < intention.Pointers.Count; i++)
            {
                IWearable resultWearable = wearablesResult.Asset[i];

                if (wearablesToHide.Contains(resultWearable.GetCategory()))
                    continue;

<<<<<<< HEAD
                if (resultWearable.isFacialFeature())
                {
                    //TODO: Facial Features
                }
                else
                {
                    //TODO: Pooling of wearables
                    GameObject instantiatedWearable
                        = Object.Instantiate(resultWearable.AssetBundleData[avatarShapeComponent.BodyShape].Value.Asset.GameObject, avatarTransform);

                    instantiatedWearable.transform.ResetLocalTRS();
                    avatarShapeComponent.InstantiatedWearables.Add(instantiatedWearable);
                    usedCategories.Add(resultWearable.GetCategory());

                    if (resultWearable.IsBodyShape())
                        bodyShape = instantiatedWearable;
                }
=======
                WearableAsset originalAsset = resultWearable.GetOriginalAsset(avatarShapeComponent.BodyShape);
                CachedWearable instantiatedWearable = wearableAssetsCache.InstantiateWearable(originalAsset, avatarTransform);
                avatarShapeComponent.InstantiatedWearables.Add(instantiatedWearable);

                //TODO: Do a proper hiding algorithm
                if (resultWearable.IsBodyShape())
                    HideBodyParts(instantiatedWearable.Instance);
>>>>>>> 991bf538
            }

            AvatarWearableHide.HideBodyShape(bodyShape, wearablesToHide, usedCategories);
            HashSetPool<string>.Release(wearablesToHide);
            HashSetPool<string>.Release(usedCategories);

            int newVertCount = avatarShapeComponent.skinningMethod.Initialize(avatarShapeComponent.InstantiatedWearables,
                textureArrays, computeShaderSkinningPool.Get(), avatarMaterialPool, lastAvatarVertCount, avatarBase.AvatarSkinnedMeshRenderer, avatarShapeComponent);

            lastAvatarVertCount += newVertCount;

            intention.Dispose();
            avatarShapeComponent.IsDirty = false;
        }

        [Query]
        [All(typeof(DeleteEntityIntention))]
        private void DestroyAvatar(ref AvatarShapeComponent avatarShapeComponent)
        {
            // Use frame budget for destruction as well
            if (!instantiationFrameTimeBudgetProvider.TrySpendBudget())
                return;

            if (avatarShapeComponent.Base != null)
                avatarPoolRegistry.Release(avatarShapeComponent.Base);

            wearableAssetsCache.TryReleaseAssets(avatarShapeComponent.InstantiatedWearables);
        }

        public override void Dispose()
        {
            base.Dispose();
            vertexOutBuffer.Release();
        }
    }
}<|MERGE_RESOLUTION|>--- conflicted
+++ resolved
@@ -48,6 +48,7 @@
             public Vector3 position;
             public Vector3 normal;
             public Vector4 tangent;
+
         }
 
         public AvatarSystem(World world, IConcurrentBudgetProvider instantiationFrameTimeBudgetProvider,
@@ -62,6 +63,7 @@
             this.wearableAssetsCache = wearableAssetsCache;
             this.avatarMaterialPool = avatarMaterialPool;
             computeShaderSkinningPool = computeShaderPool;
+
             //TODO: Looks like it needs to be released
             vertexOutBuffer = new ComputeBuffer(5_000_000, Unsafe.SizeOf<VertexInfo>());
             Shader.SetGlobalBuffer("_GlobalAvatarBuffer", vertexOutBuffer);
@@ -114,7 +116,7 @@
         }
 
         [Query]
-        private void InstantiateAvatar(ref AvatarShapeComponent avatarShapeComponent, ref TransformComponent transformComponent)
+        public void InstantiateAvatar(ref AvatarShapeComponent avatarShapeComponent, ref TransformComponent transformComponent)
         {
             if (!avatarShapeComponent.IsDirty)
                 return;
@@ -141,23 +143,12 @@
 
             wearableAssetsCache.TryReleaseAssets(avatarShapeComponent.InstantiatedWearables);
 
+            GetWearablesByPointersIntention intention = avatarShapeComponent.WearablePromise.LoadingIntention;
+
             HashSet<string> wearablesToHide = HashSetPool<string>.Get();
+            HashSet<string> usedCategories = HashSetPool<string>.Get();
             AvatarWearableHide.ComposeHiddenCategoriesOrdered(avatarShapeComponent.BodyShape, null, wearablesResult.Asset, wearablesToHide);
-
-<<<<<<< HEAD
-            HashSet<string> usedCategories = HashSetPool<string>.Get();
             GameObject bodyShape = null;
-=======
-            GetWearablesByPointersIntention intention = avatarShapeComponent.WearablePromise.LoadingIntention;
-
-            for (var i = 0; i < intention.Pointers.Count; i++)
-            {
-                IWearable resultWearable = wearablesResult.Asset[i];
-
-                foreach (string s in resultWearable.GetHidingList())
-                    hidingList.Add(s);
-            }
->>>>>>> 991bf538
 
             //Using Pointer size for counter, since we dont know the size of the results array
             //because it was pooled
@@ -168,33 +159,21 @@
                 if (wearablesToHide.Contains(resultWearable.GetCategory()))
                     continue;
 
-<<<<<<< HEAD
+
                 if (resultWearable.isFacialFeature())
                 {
                     //TODO: Facial Features
                 }
                 else
                 {
-                    //TODO: Pooling of wearables
-                    GameObject instantiatedWearable
-                        = Object.Instantiate(resultWearable.AssetBundleData[avatarShapeComponent.BodyShape].Value.Asset.GameObject, avatarTransform);
-
-                    instantiatedWearable.transform.ResetLocalTRS();
+                    WearableAsset originalAsset = resultWearable.GetOriginalAsset(avatarShapeComponent.BodyShape);
+                    CachedWearable instantiatedWearable = wearableAssetsCache.InstantiateWearable(originalAsset, avatarTransform);
                     avatarShapeComponent.InstantiatedWearables.Add(instantiatedWearable);
+
                     usedCategories.Add(resultWearable.GetCategory());
-
                     if (resultWearable.IsBodyShape())
                         bodyShape = instantiatedWearable;
                 }
-=======
-                WearableAsset originalAsset = resultWearable.GetOriginalAsset(avatarShapeComponent.BodyShape);
-                CachedWearable instantiatedWearable = wearableAssetsCache.InstantiateWearable(originalAsset, avatarTransform);
-                avatarShapeComponent.InstantiatedWearables.Add(instantiatedWearable);
-
-                //TODO: Do a proper hiding algorithm
-                if (resultWearable.IsBodyShape())
-                    HideBodyParts(instantiatedWearable.Instance);
->>>>>>> 991bf538
             }
 
             AvatarWearableHide.HideBodyShape(bodyShape, wearablesToHide, usedCategories);
@@ -203,13 +182,13 @@
 
             int newVertCount = avatarShapeComponent.skinningMethod.Initialize(avatarShapeComponent.InstantiatedWearables,
                 textureArrays, computeShaderSkinningPool.Get(), avatarMaterialPool, lastAvatarVertCount, avatarBase.AvatarSkinnedMeshRenderer, avatarShapeComponent);
-
             lastAvatarVertCount += newVertCount;
 
             intention.Dispose();
             avatarShapeComponent.IsDirty = false;
         }
 
+
         [Query]
         [All(typeof(DeleteEntityIntention))]
         private void DestroyAvatar(ref AvatarShapeComponent avatarShapeComponent)
