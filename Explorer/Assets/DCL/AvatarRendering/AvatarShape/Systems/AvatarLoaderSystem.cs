--- conflicted
+++ resolved
@@ -48,11 +48,7 @@
             WearablePromise wearablePromise = CreateWearablePromise(pbAvatarShape, partition);
             EmotePromise emotePromise = CreateEmotePromise(pbAvatarShape, partition);
             pbAvatarShape.IsDirty = false;
-<<<<<<< HEAD
-            World.Add(entity, new AvatarShapeComponent(pbAvatarShape.Name, pbAvatarShape.Id, pbAvatarShape, wearablePromise, pbAvatarShape.SkinColor.ToUnityColor(), pbAvatarShape.HairColor.ToUnityColor(), emotePromise));
-=======
-            World.Add(entity, new AvatarShapeComponent(pbAvatarShape.Name, pbAvatarShape.Id, pbAvatarShape, wearablePromise, pbAvatarShape.SkinColor.ToUnityColor(), pbAvatarShape.HairColor.ToUnityColor(), pbAvatarShape.EyeColor.ToUnityColor()));
->>>>>>> b1ad508e
+            World.Add(entity, new AvatarShapeComponent(pbAvatarShape.Name, pbAvatarShape.Id, pbAvatarShape, wearablePromise, emotePromise, pbAvatarShape.SkinColor.ToUnityColor(), pbAvatarShape.HairColor.ToUnityColor(), pbAvatarShape.EyeColor.ToUnityColor()));
         }
 
         [Query]
@@ -62,11 +58,7 @@
             WearablePromise wearablePromise = CreateWearablePromise(profile, partition);
             EmotePromise emotePromise = CreateEmotePromise(profile, partition);
             profile.IsDirty = false;
-<<<<<<< HEAD
-            World.Add(entity, new AvatarShapeComponent(profile.Name, profile.UserId, profile.Avatar.BodyShape, wearablePromise, profile.Avatar.SkinColor, profile.Avatar.HairColor, emotePromise));
-=======
-            World.Add(entity, new AvatarShapeComponent(profile.Name, profile.UserId, profile.Avatar.BodyShape, wearablePromise, profile.Avatar.SkinColor, profile.Avatar.HairColor, profile.Avatar.EyesColor));
->>>>>>> b1ad508e
+            World.Add(entity, new AvatarShapeComponent(profile.Name, profile.UserId, profile.Avatar.BodyShape, wearablePromise, emotePromise, profile.Avatar.SkinColor, profile.Avatar.HairColor, profile.Avatar.EyesColor));
         }
 
         [Query]
