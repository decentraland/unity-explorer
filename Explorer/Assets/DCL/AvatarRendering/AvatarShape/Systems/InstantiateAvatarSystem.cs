using Arch.Core;
using Arch.System;
using Arch.SystemGroups;
using Arch.SystemGroups.DefaultSystemGroups;
using DCL.AvatarRendering.AvatarShape.Components;
using DCL.AvatarRendering.Wearables;
using DCL.AvatarRendering.Wearables.Components;
using Diagnostics.ReportsHandling;
using ECS.Abstract;
using ECS.ComponentsPooling;
using ECS.StreamableLoading.DeferredLoading.BudgetProvider;
using ECS.Unity.Transforms.Components;
using UnityEngine;
using Utility;

namespace DCL.AvatarRendering.AvatarShape.Systems
{
    [UpdateInGroup(typeof(PresentationSystemGroup))]
    [UpdateAfter(typeof(PrepareAvatarSystem))]
    [LogCategory(ReportCategory.AVATAR)]
    public partial class InstantiateAvatarSystem : BaseUnityLoopSystem
    {
        private readonly IConcurrentBudgetProvider instantiationFrameTimeBudgetProvider;
        private readonly IComponentPool<AvatarBase> avatarPoolRegistry;
        private SingleInstanceEntity wearableCatalog;

        public InstantiateAvatarSystem(World world, IConcurrentBudgetProvider instantiationFrameTimeBudgetProvider,
            IComponentPool<AvatarBase> avatarPoolRegistry) : base(world)
        {
            this.instantiationFrameTimeBudgetProvider = instantiationFrameTimeBudgetProvider;
            this.avatarPoolRegistry = avatarPoolRegistry;
        }

        public override void Initialize()
        {
            base.Initialize();
            wearableCatalog = World.CacheWearableCatalog();
        }

        protected override void Update(float t)
        {
            //TODO: Release flow
            //TODO: Cancel flow
            InstantiateAvatarQuery(World);
        }

        [Query]
<<<<<<< HEAD
        [None(typeof(GetAvatarWearableComponent))]
        private void InstantiateAvatar(ref AvatarShapeComponent avatarShapeComponent)
=======
        private void InstantiateAvatar(ref AvatarShapeComponent avatarShapeComponent, ref TransformComponent transformComponent)
>>>>>>> 42ead042
        {
            if (!avatarShapeComponent.IsDirty)
                return;

            if (!instantiationFrameTimeBudgetProvider.TrySpendBudget())
                return;

            if (!IsWearableReadyToInstantiate(avatarShapeComponent.BodyShapeUrn))
                return;

            foreach (string avatarShapeWearable in avatarShapeComponent.WearablesUrn)
                if (!IsWearableReadyToInstantiate(avatarShapeWearable))
                    return;

<<<<<<< HEAD
            AvatarBase avatarBase = avatarPoolRegistry.Get();
            avatarBase.gameObject.name = $"Avatar {avatarShapeComponent.ID}";
            avatarBase.transform.position = new Vector3(Random.Range(0, 20), 0, Random.Range(0, 20));

            //Instantiation and binding bones of avatar
            GameObject bodyShape = InstantiateWearable(avatarShapeComponent.BodyShapeUrn, avatarBase.AvatarSkinnedMeshRenderer, avatarBase.transform);
            HideBodyParts(bodyShape);

            for (var i = 0; i < avatarShapeComponent.WearablesUrn.Length; i++)
                InstantiateWearable(avatarShapeComponent.WearablesUrn[i], avatarBase.AvatarSkinnedMeshRenderer, avatarBase.transform);

            avatarShapeComponent.IsDirty = false;
=======
                AvatarBase avatarBase = avatarPoolRegistry.Get();
                avatarBase.gameObject.name = $"Avatar {avatarShapeComponent.ID}";

                Transform avatarTransform = avatarBase.transform;

                avatarTransform.SetParent(transformComponent.Transform, false);
                avatarTransform.ResetLocalTRS();

                //Instantiation and binding bones of avatar
                GameObject bodyShape = InstantiateWearable(avatarShapeComponent.BodyShapeUrn, avatarBase.AvatarSkinnedMeshRenderer, avatarTransform);
                HideBodyParts(bodyShape);

                for (var i = 0; i < avatarShapeComponent.WearablesUrn.Length; i++)
                    InstantiateWearable(avatarShapeComponent.WearablesUrn[i], avatarBase.AvatarSkinnedMeshRenderer, avatarTransform);
            }
>>>>>>> 42ead042
        }

        //TODO: Do a proper hiding algorithm
        private void HideBodyParts(GameObject bodyShape)
        {
            for (var i = 0; i < bodyShape.transform.childCount; i++)
            {
                bool turnOff = !(bodyShape.transform.GetChild(i).name.Contains("uBody_BaseMesh") ||
                                 bodyShape.transform.GetChild(i).name.Contains("lBody_BaseMesh") ||
                                 bodyShape.transform.GetChild(i).name.Contains("Feet_BaseMesh"));

                bodyShape.transform.GetChild(i).gameObject.SetActive(turnOff);
            }
        }

        private GameObject InstantiateWearable(string wearableUrn, SkinnedMeshRenderer baseAvatar, Transform parentTransform)
        {
            WearableComponent wearableComponent = World.Get<WearableComponent>(wearableCatalog.GetWearableCatalog(World).catalog[wearableUrn]);

            GameObject objectToInstantiate = wearableComponent.AssetBundleData.GameObject;

            //TODO: Pooling and combining
            GameObject instantiatedWearabled = Object.Instantiate(objectToInstantiate, parentTransform);

            foreach (SkinnedMeshRenderer skinnedMeshRenderer in instantiatedWearabled.GetComponentsInChildren<SkinnedMeshRenderer>())
            {
                skinnedMeshRenderer.rootBone = baseAvatar.rootBone;
                skinnedMeshRenderer.bones = baseAvatar.bones;
            }

            return instantiatedWearabled;
        }

        private bool IsWearableReadyToInstantiate(string wearableComponentUrn)
        {
            Entity wearableEntityReference = wearableCatalog.GetWearableCatalog(World).catalog[wearableComponentUrn];

            ref WearableComponent wearableComponent
                = ref World.Get<WearableComponent>(wearableEntityReference);

            if (wearableComponent.AssetBundleData != null)
                return true;

            if (!World.Has<WearableComponentsHelper.GetWearableAssetBundleManifestFlag>(wearableEntityReference))
                World.Add<WearableComponentsHelper.GetWearableAssetBundleManifestFlag>(wearableEntityReference);

            return false;
        }
    }
}<|MERGE_RESOLUTION|>--- conflicted
+++ resolved
@@ -12,6 +12,8 @@
 using ECS.Unity.Transforms.Components;
 using UnityEngine;
 using Utility;
+using Promise = ECS.StreamableLoading.Common.AssetPromise<DCL.AvatarRendering.Wearables.Helpers.WearableDTO[], GetWearableByPointersIntention>;
+
 
 namespace DCL.AvatarRendering.AvatarShape.Systems
 {
@@ -45,12 +47,8 @@
         }
 
         [Query]
-<<<<<<< HEAD
-        [None(typeof(GetAvatarWearableComponent))]
-        private void InstantiateAvatar(ref AvatarShapeComponent avatarShapeComponent)
-=======
+        [None(typeof(Promise))]
         private void InstantiateAvatar(ref AvatarShapeComponent avatarShapeComponent, ref TransformComponent transformComponent)
->>>>>>> 42ead042
         {
             if (!avatarShapeComponent.IsDirty)
                 return;
@@ -65,36 +63,23 @@
                 if (!IsWearableReadyToInstantiate(avatarShapeWearable))
                     return;
 
-<<<<<<< HEAD
+
             AvatarBase avatarBase = avatarPoolRegistry.Get();
             avatarBase.gameObject.name = $"Avatar {avatarShapeComponent.ID}";
-            avatarBase.transform.position = new Vector3(Random.Range(0, 20), 0, Random.Range(0, 20));
+
+            Transform avatarTransform = avatarBase.transform;
+
+            avatarTransform.SetParent(transformComponent.Transform, false);
+            avatarTransform.ResetLocalTRS();
 
             //Instantiation and binding bones of avatar
-            GameObject bodyShape = InstantiateWearable(avatarShapeComponent.BodyShapeUrn, avatarBase.AvatarSkinnedMeshRenderer, avatarBase.transform);
+            GameObject bodyShape = InstantiateWearable(avatarShapeComponent.BodyShapeUrn, avatarBase.AvatarSkinnedMeshRenderer, avatarTransform);
             HideBodyParts(bodyShape);
 
             for (var i = 0; i < avatarShapeComponent.WearablesUrn.Length; i++)
-                InstantiateWearable(avatarShapeComponent.WearablesUrn[i], avatarBase.AvatarSkinnedMeshRenderer, avatarBase.transform);
+                InstantiateWearable(avatarShapeComponent.WearablesUrn[i], avatarBase.AvatarSkinnedMeshRenderer, avatarTransform);
 
             avatarShapeComponent.IsDirty = false;
-=======
-                AvatarBase avatarBase = avatarPoolRegistry.Get();
-                avatarBase.gameObject.name = $"Avatar {avatarShapeComponent.ID}";
-
-                Transform avatarTransform = avatarBase.transform;
-
-                avatarTransform.SetParent(transformComponent.Transform, false);
-                avatarTransform.ResetLocalTRS();
-
-                //Instantiation and binding bones of avatar
-                GameObject bodyShape = InstantiateWearable(avatarShapeComponent.BodyShapeUrn, avatarBase.AvatarSkinnedMeshRenderer, avatarTransform);
-                HideBodyParts(bodyShape);
-
-                for (var i = 0; i < avatarShapeComponent.WearablesUrn.Length; i++)
-                    InstantiateWearable(avatarShapeComponent.WearablesUrn[i], avatarBase.AvatarSkinnedMeshRenderer, avatarTransform);
-            }
->>>>>>> 42ead042
         }
 
         //TODO: Do a proper hiding algorithm
@@ -143,5 +128,6 @@
 
             return false;
         }
+
     }
 }