--- conflicted
+++ resolved
@@ -86,13 +86,8 @@
                 GetMockWearable("hair", WearablesConstants.Categories.HAIR),
             })));
 
-<<<<<<< HEAD
-            avatarShapeComponent = new AvatarShapeComponent("TEST_AVATAR", "TEST_ID", BodyShape.MALE, wearablePromise,
-                randomSkinColor, randomHairColor, emotePromise);
-=======
-            avatarShapeComponent = new AvatarShapeComponent("TEST_AVATAR", "TEST_ID", BodyShape.MALE, promise,
+            avatarShapeComponent = new AvatarShapeComponent("TEST_AVATAR", "TEST_ID", BodyShape.MALE, wearablePromise, emotePromiseб
                 randomSkinColor, randomHairColor, randomEyesColor);
->>>>>>> b1ad508e
 
             Material? celShadingMaterial = await Addressables.LoadAssetAsync<Material>("Avatar_Toon_TestAsset");
             IExtendedObjectPool<Material>? materialPool = Substitute.For<IExtendedObjectPool<Material>>();
