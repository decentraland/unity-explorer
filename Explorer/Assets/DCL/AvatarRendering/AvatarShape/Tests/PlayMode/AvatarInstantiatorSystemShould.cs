--- conflicted
+++ resolved
@@ -77,10 +77,6 @@
             avatarShapeComponent = new AvatarShapeComponent("TEST_AVATAR", "TEST_ID", BodyShape.MALE, promise,
                 randomSkinColor, randomHairColor);
 
-<<<<<<< HEAD
-            system = new AvatarInstantiatorSystem(world, budget, budget, avatarPoolRegistry, materialPool, computeShaderPool,
-                new TextureArrayContainer(TextureFormat.BC7), Substitute.For<IWearableAssetsCache>(), new ComputeShaderSkinning(), new FixedComputeBufferHandler(10000, 4, 4), new ObjectProxy<AvatarBase>());
-=======
             var celShadingMaterial = await Addressables.LoadAssetAsync<Material>("Avatar_Toon_TestAsset");
             var materialPool = Substitute.For<IExtendedObjectPool<Material>>();
             materialPool.Get().Returns(new Material(celShadingMaterial), new Material(celShadingMaterial), new Material(celShadingMaterial));
@@ -125,7 +121,6 @@
             system = new AvatarInstantiatorSystem(world, budget, budget, avatarPoolRegistry, materialPoolHandler, computeShaderPool,
                 Substitute.For<IWearableAssetsCache>(), new ComputeShaderSkinning(), new FixedComputeBufferHandler(10000, 4, 4),
                 new ObjectProxy<AvatarBase>(), defaultFaceFeaturesHandler);
->>>>>>> 9b7416ec
         }
 
         private IWearable GetMockWearable(string materialName, string category)
