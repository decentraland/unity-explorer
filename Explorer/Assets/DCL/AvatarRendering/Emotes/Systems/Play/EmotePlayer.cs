using DCL.AvatarRendering.AvatarShape.UnityInterface;
using DCL.Diagnostics;
using DCL.Optimization.Pools;
using System;
using System.Collections.Generic;
using UnityEngine;
using UnityEngine.Pool;
using Utility.Animations;
using Object = UnityEngine.Object;

namespace DCL.AvatarRendering.Emotes.Play
{
    public class EmotePlayer
    {
        private static readonly List<AnimationClip> ANIMATION_CLIPS = new List<AnimationClip>(4);

        private readonly GameObjectPool<AudioSource> audioSourcePool;
        private readonly Action<EmoteReferences> releaseEmoteReferences;
        private readonly Dictionary<GameObject, GameObjectPool<EmoteReferences>> pools = new ();
        private readonly Dictionary<EmoteReferences, GameObjectPool<EmoteReferences>> emotesInUse = new ();
        private readonly Transform poolRoot;
        private readonly bool legacyAnimationsEnabled;

        public EmotePlayer(AudioSource audioSourcePrefab, bool legacyAnimationsEnabled)
        {
            this.legacyAnimationsEnabled = legacyAnimationsEnabled;
            poolRoot = GameObject.Find("ROOT_POOL_CONTAINER")!.transform;

            audioSourcePool = new GameObjectPool<AudioSource>(poolRoot, () => Object.Instantiate(audioSourcePrefab));

            releaseEmoteReferences = references =>
            {
                if (references.audioSource != null)
                    audioSourcePool.Release(references.audioSource);

                references.audioSource = null;
            };
        }

        public bool Play(GameObject mainAsset, AudioClip? audioAsset, bool isLooping, bool isSpatial, in IAvatarView view,
            ref CharacterEmoteComponent emoteComponent)
        {
            EmoteReferences? emoteInUse = emoteComponent.CurrentEmoteReference;

            // Early return if the same looping emote is already playing
            if (emoteInUse != null &&
                emotesInUse.ContainsKey(emoteInUse) &&
                pools.ContainsKey(mainAsset) &&
                emotesInUse[emoteInUse] == pools[mainAsset] &&
                emoteComponent.EmoteLoop &&
                isLooping &&
                !emoteComponent.IsPlayingSocialEmoteOutcome)
                return true;

            if(emoteComponent.HasOutcomeAnimationStarted)
                return true;

            if (emoteInUse != null)
            {
                ReportHub.LogError(ReportCategory.EMOTE_DEBUG, "Stopping emoteInUse " + emoteInUse.avatarClip.name + " BECAUSE PLAYING " + mainAsset.name);
                Stop(emoteInUse);
            }
            else
            {
                ReportHub.LogError(ReportCategory.EMOTE_DEBUG, "emoteInUse is null PLAYING " + mainAsset.name);
            }

            if (!pools.ContainsKey(mainAsset))
            {
                EmoteDTO.EmoteMetadataDto emoteMetadata = emoteComponent.Metadata;

                if (IsValid(mainAsset))
                    pools.Add(mainAsset, new GameObjectPool<EmoteReferences>(poolRoot, () => CreateNewEmoteReference(mainAsset, emoteMetadata), onRelease: releaseEmoteReferences));
                else
                    return false;
            }

            EmoteReferences? emoteReferences = pools[mainAsset]!.Get();
            if (!emoteReferences) return false;

            Transform avatarTransform = view.GetTransform();
            Transform emoteTransform = emoteReferences!.transform;
            emoteTransform.SetParent(avatarTransform, false);
            emoteTransform.localPosition = Vector3.zero;
            emoteTransform.localRotation = Quaternion.identity;

            // Set the layer of the objects & children everytime since the emote can be created and stored in the pool elsewhere, like the avatar preview
            // In that case, the hierarchy will keep the wrong layer in the future usages
            emoteTransform.gameObject.layer = avatarTransform.gameObject.layer;

            using PoolExtensions.Scope<List<Transform>> children = avatarTransform.gameObject.GetComponentsInChildrenIntoPooledList<Transform>(true);

            foreach (Transform? child in children.Value)
                if (child != null)
                    child.gameObject.layer = avatarTransform.gameObject.layer;

            // Scene Emotes in Local Scene Development are loaded as legacy animations
            // (there's no other way to load them in runtime from a GLB)
            if (emoteReferences.legacy)
            {
                // For consistency with processed scene assets in the AB converter (and performance), we only
                // play legacy animations in Local Scene Dev mode (and only if they follow the naming requirements
                // but that is checked higher up in the execution flow)
                if (!legacyAnimationsEnabled)
                    return false;

                // Animator gets re-enabled later when its properties get manipulated in AvatarBase
                view.AvatarAnimator.enabled = false;

                PlayLegacyEmote(view.AvatarAnimator.gameObject, ref emoteComponent, emoteReferences, emoteComponent.EmoteLoop || isLooping);
            }
            else
            {
                PlayMecanimEmote(view, ref emoteComponent, emoteReferences, isLooping);
            }

            if (audioAsset != null)
            {
                AudioSource audioSource = audioSourcePool.Get();
                audioSource.clip = audioAsset;
                audioSource.spatialize = isSpatial;
                audioSource.spatialBlend = isSpatial ? 1 : 0;
                audioSource.transform.position = avatarTransform.position;
                audioSource.loop = isLooping;
                audioSource.Play();
                emoteReferences.audioSource = audioSource;
            }

            emotesInUse.Add(emoteReferences, pools[mainAsset]);
            emoteComponent.CurrentEmoteReference = emoteReferences;
            ReportHub.LogError(ReportCategory.EMOTE_DEBUG, "emoteComponent.HasOutcomeAnimationStarted = " + emoteComponent.IsPlayingSocialEmoteOutcome);
            emoteComponent.HasOutcomeAnimationStarted = emoteComponent.IsPlayingSocialEmoteOutcome;

            return true;
        }

        private bool IsValid(GameObject mainAsset) => mainAsset.GetComponent<Animator>()
            || (legacyAnimationsEnabled && mainAsset.GetComponentInChildren<Animation>(true));

        private static EmoteReferences CreateNewEmoteReference(GameObject mainAsset, EmoteDTO.EmoteMetadataDto emoteMetadata)
        {
            GameObject mainGameObject = Object.Instantiate(mainAsset);

            Animator? animatorComp = null;
            Animation? animationComp = null;

            ANIMATION_CLIPS.Clear();

            // Check for Animator first (Mecanim emotes)
            animatorComp = mainGameObject.GetComponent<Animator>();
            if (animatorComp)
            {
                ANIMATION_CLIPS.AddRange(animatorComp.runtimeAnimatorController.animationClips);
            }
            else
            {
                // Legacy emotes - there's always only one Animation component
                animationComp = mainGameObject.GetComponentInChildren<Animation>(true);

                int clipCount = 0;
                foreach (AnimationState state in animationComp)
                    ANIMATION_CLIPS.Add(state.clip);
            }

            EmoteReferences references = mainGameObject.AddComponent<EmoteReferences>();
            IReadOnlyList<Renderer> renderers = mainGameObject.GetComponentsInChildren<Renderer>();
            List<AnimationClip> uniqueClips = ListPool<AnimationClip>.Get()!;
            EmoteReferences.EmoteOutcome[]? outcomes;

<<<<<<< HEAD
            ExtractClips(ANIMATION_CLIPS, uniqueClips, emoteMetadata, out AnimationClip? avatarClip, out AnimationClip? propClip, out outcomes, out int propClipHash);
=======
            ExtractClips(animationClips, uniqueClips, out AnimationClip? avatarClip, out AnimationClip? propClip, out int propClipHash, out bool legacy);
>>>>>>> 4edca378

            if (uniqueClips.Count == 1)
            {
                // We assume that only one animation means that there are no props in the emote, as stated in the docs:
                // "The emote must have one animation for the avatar and one animation for the prop. Currently multiple animations are not allowed."
                // We could also check if (propClip != null), but currently we have problems with many emotes that are not following naming conventions
                foreach (Renderer renderer in renderers)
                {
                    // Disable the renderer too for possible performance optimizations such as shadow casting or material changes
                    renderer.enabled = false;
                    renderer.forceRenderingOff = true;
                }
            }
            else
            {
                foreach (Renderer renderer in renderers)
                {
                    // Some old emotes contain references to the avatar to ease animation production
                    // Since emotes 2.0 only the renderers representing the props should be visible
                    if (renderer.name.Contains("_reference", StringComparison.InvariantCultureIgnoreCase)
                        || renderer.name.EndsWith("_basemesh", StringComparison.InvariantCultureIgnoreCase)
                        || renderer.name.StartsWith("m_mask_", StringComparison.InvariantCultureIgnoreCase))
                    {
                        // Disable the renderer too for possible performance optimizations such as shadow casting or material changes
                        renderer.enabled = false;
                        renderer.forceRenderingOff = true;
                    }
                }
            }

<<<<<<< HEAD
            references.Initialize(avatarClip, propClip, outcomes, animatorComp, animationComp, propClipHash);
=======
            references.Initialize(avatarClip, propClip, animatorComp, animationComp, propClipHash, legacy);
>>>>>>> 4edca378

            ListPool<AnimationClip>.Release(uniqueClips);

            // some of our legacy emotes have unity events that we are not handling, so we disable that system to avoid further errors
            if (animatorComp != null)
                animatorComp.fireEvents = false;

            return references;
        }

        private void PlayLegacyEmote(GameObject avatarAnimatorGameObject, ref CharacterEmoteComponent emoteComponent, EmoteReferences emoteReferences, bool loop)
        {
// TODO: Adapt this to social emotes like PlayMecanimEmote
            Animation animationComp;
            if (!(animationComp = avatarAnimatorGameObject.GetComponent<Animation>()))
                animationComp = avatarAnimatorGameObject.AddComponent<Animation>();
            animationComp.playAutomatically = false;
            animationComp.Stop();

            if (emoteReferences.avatarClip != null)
            {
                emoteComponent.EmoteLoop = loop;
                var avatarClipName = emoteReferences.avatarClip.name;
                animationComp.AddClip(emoteReferences.avatarClip, avatarClipName);
                animationComp[avatarClipName].wrapMode = loop ? WrapMode.Loop : WrapMode.Once;
                animationComp.Play(avatarClipName);
            }

            if (emoteReferences.propClip != null && emoteReferences.animationComp != null)
            {
                var propAnimationComp = emoteReferences.animationComp;
                var propClipName = emoteReferences.propClip.name;
                propAnimationComp[propClipName].wrapMode = loop ? WrapMode.Loop : WrapMode.Once;
                propAnimationComp.Play(propClipName);
            }
        }

        private void PlayMecanimEmote(in IAvatarView view, ref CharacterEmoteComponent emoteComponent, EmoteReferences emoteReferences, bool isLooping)
        {
            // Avatar
            AnimationClip? avatarClip;
            string? armatureNameOverride = null;

            if (emoteComponent.Metadata!.IsSocialEmote)
            {
                if (emoteComponent.IsPlayingSocialEmoteOutcome)
                {
                    if (emoteComponent.IsReactingToSocialEmote)
                    {
                        avatarClip = emoteReferences.socialEmoteOutcomes![emoteComponent.CurrentSocialEmoteOutcome].OtherAvatarAnimation;
                        isLooping = emoteComponent.Metadata.socialEmoteData!.outcomes![emoteComponent.CurrentSocialEmoteOutcome].loop;
                        armatureNameOverride = "Armature_Other";
                    }
                    else
                    {
                        avatarClip = emoteReferences.socialEmoteOutcomes![emoteComponent.CurrentSocialEmoteOutcome].LocalAvatarAnimation;
                        isLooping = emoteComponent.Metadata.socialEmoteData!.outcomes![emoteComponent.CurrentSocialEmoteOutcome].loop;
                    }
                }
                else
                {
                    avatarClip = emoteReferences.avatarClip;
                    isLooping = emoteComponent.Metadata.socialEmoteData!.startAnimation!.loop;
                }
            }
            else
            {
                avatarClip = emoteReferences.avatarClip;
            }

            if (avatarClip != null)
            {
                view.ReplaceEmoteAnimation(avatarClip, armatureNameOverride);
                emoteComponent.EmoteLoop = isLooping;
            }

            // Create a clean slate for the animator before setting the play trigger
            view.ResetAnimatorTrigger(AnimationHashes.EMOTE_STOP);
            view.ResetAnimatorTrigger(AnimationHashes.EMOTE);
            view.ResetAnimatorTrigger(AnimationHashes.EMOTE_RESET);

            view.SetAnimatorTrigger(view.IsAnimatorInTag(AnimationHashes.EMOTE) || view.IsAnimatorInTag(AnimationHashes.EMOTE_LOOP) ? AnimationHashes.EMOTE_RESET : AnimationHashes.EMOTE);
            view.SetAnimatorBool(AnimationHashes.EMOTE_LOOP, emoteComponent.EmoteLoop);

            // Prop
            AnimationClip? propClip = null;
            bool isPropLooping = false;
            int propClipHash = 0;

            if (emoteComponent.Metadata.IsSocialEmote)
            {
                if (emoteComponent.IsPlayingSocialEmoteOutcome)
                {
                    propClip = emoteReferences.socialEmoteOutcomes![emoteComponent.CurrentSocialEmoteOutcome].PropAnimation;

                    if (propClip != null)
                    {
                        isPropLooping = emoteComponent.Metadata.emoteDataADR287!.outcomes![emoteComponent.CurrentSocialEmoteOutcome].loop;
                        propClipHash = emoteReferences.socialEmoteOutcomes[emoteComponent.CurrentSocialEmoteOutcome].PropAnimationHash;
                    }
                }
                else
                {
                    propClip = emoteReferences.propClip;

                    if (propClip != null)
                    {
                        isPropLooping = emoteComponent.Metadata.socialEmoteData!.startAnimation!.loop;
                        propClipHash = emoteReferences.propClipHash;
                    }
                }
            }
            else
            {
                propClip = emoteReferences.propClip;
                isPropLooping = emoteComponent.EmoteLoop;
                propClipHash = emoteReferences.propClipHash;
            }

            if (propClip != null && emoteReferences.animatorComp != null)
            {
                emoteReferences.animatorComp.SetTrigger(propClipHash);
                emoteReferences.animatorComp.SetBool(AnimationHashes.LOOP, isPropLooping);
            }
        }

        public void Stop(EmoteReferences emoteReference)
        {
            if (!emotesInUse.Remove(emoteReference, out GameObjectPool<EmoteReferences>? pool))
                return;

            pool!.Release(emoteReference);
        }

        private static void ExtractClips(
            IReadOnlyList<AnimationClip> animationClips,
            List<AnimationClip> uniqueClips,
            EmoteDTO.EmoteMetadataDto emoteMetadata,
            out AnimationClip? avatarClip,
            out AnimationClip? propClip,
<<<<<<< HEAD
            out EmoteReferences.EmoteOutcome[]? outcomeClips,
            out int propClipHash)
=======
            out int propClipHash,
            out bool legacy)
>>>>>>> 4edca378
        {
            avatarClip = null;
            propClip = null;
            propClipHash = 0;

            foreach (AnimationClip clip in animationClips)
                if (clip != null && !uniqueClips.Contains(clip))
                    uniqueClips.Add(clip);

            outcomeClips = null;

            if (emoteMetadata.IsSocialEmote)
            {
                outcomeClips = new EmoteReferences.EmoteOutcome[emoteMetadata.socialEmoteData!.outcomes!.Length];

                foreach (AnimationClip animationClip in uniqueClips)
                {
                    if (emoteMetadata.socialEmoteData.startAnimation != null &&
                        emoteMetadata.socialEmoteData.startAnimation.Armature != null &&
                        animationClip.name == emoteMetadata.socialEmoteData.startAnimation.Armature.animation)
                    {
                        avatarClip = animationClip;
                    }
                    else if (emoteMetadata.socialEmoteData.startAnimation != null &&
                             emoteMetadata.socialEmoteData.startAnimation.Armature_Prop != null &&
                             animationClip.name == emoteMetadata.socialEmoteData.startAnimation.Armature_Prop.animation)
                    {
                        propClip = animationClip;
                        propClipHash = Animator.StringToHash(animationClip.name);
                    }
                    else // outcomes
                    {
                        for (int i = 0; i < emoteMetadata.socialEmoteData.outcomes.Length; ++i)
                        {
                            if (emoteMetadata.socialEmoteData.outcomes![i].clips!.Armature_Other != null &&
                                animationClip.name == emoteMetadata.socialEmoteData.outcomes![i].clips!.Armature_Other!.animation)
                            {
                                outcomeClips[i].OtherAvatarAnimation = animationClip;
                            }
                            else if (emoteMetadata.socialEmoteData.outcomes[i].clips!.Armature != null &&
                                     animationClip.name == emoteMetadata.socialEmoteData.outcomes![i].clips!.Armature!.animation)
                            {
                                outcomeClips[i].LocalAvatarAnimation = animationClip;
                            }
                            else if (emoteMetadata.socialEmoteData.outcomes[i].clips!.Armature_Prop != null &&
                                     animationClip.name == emoteMetadata.socialEmoteData.outcomes[i].clips!.Armature_Prop!.animation)
                            {
                                outcomeClips[i].PropAnimation = animationClip;
                                outcomeClips[i].PropAnimationHash = Animator.StringToHash(animationClip.name);
                            }
                        }
                    }
                }
            }
            else // Non-social emotes
            {
                if (uniqueClips.Count == 1)
                    avatarClip = uniqueClips[0];
                else if (uniqueClips.Count > 1)
                {
                    foreach (AnimationClip animationClip in uniqueClips)
                    {
                        // Many 2.0 emotes are not following naming conventions: https://docs.decentraland.org/creator/emotes/props-and-sounds/#naming-conventions
                        // Some examples:
                        // urn:decentraland:matic:collections-v2:0xca53b9436be1d663e050eb9ce523decbc656365c:1
                        // urn:decentraland:matic:collections-v2:0xfcc2c46c83a9faa5c639e81d0ad19e27b5517e57:0
                        // So they won't work because of the naming checks
                        // Creators need to either fix the emotes, or we need to apply a fallback based on sorting rule

                        if (animationClip.name.Contains("_avatar", StringComparison.OrdinalIgnoreCase))
                            avatarClip = animationClip;

                        if (animationClip.name.Contains("_prop", StringComparison.OrdinalIgnoreCase))
                        {
                            propClip = animationClip;
                            propClipHash = Animator.StringToHash(animationClip.name);
                        }
                    }
                }
            }

            legacy = avatarClip && avatarClip.legacy;
        }
    }
}<|MERGE_RESOLUTION|>--- conflicted
+++ resolved
@@ -167,11 +167,7 @@
             List<AnimationClip> uniqueClips = ListPool<AnimationClip>.Get()!;
             EmoteReferences.EmoteOutcome[]? outcomes;
 
-<<<<<<< HEAD
-            ExtractClips(ANIMATION_CLIPS, uniqueClips, emoteMetadata, out AnimationClip? avatarClip, out AnimationClip? propClip, out outcomes, out int propClipHash);
-=======
-            ExtractClips(animationClips, uniqueClips, out AnimationClip? avatarClip, out AnimationClip? propClip, out int propClipHash, out bool legacy);
->>>>>>> 4edca378
+            ExtractClips(ANIMATION_CLIPS, uniqueClips, emoteMetadata, out AnimationClip? avatarClip, out AnimationClip? propClip, out outcomes, out int propClipHash, out bool legacy);
 
             if (uniqueClips.Count == 1)
             {
@@ -202,11 +198,7 @@
                 }
             }
 
-<<<<<<< HEAD
-            references.Initialize(avatarClip, propClip, outcomes, animatorComp, animationComp, propClipHash);
-=======
-            references.Initialize(avatarClip, propClip, animatorComp, animationComp, propClipHash, legacy);
->>>>>>> 4edca378
+            references.Initialize(avatarClip, propClip, outcomes, animatorComp, animationComp, propClipHash, legacy);
 
             ListPool<AnimationClip>.Release(uniqueClips);
 
@@ -347,13 +339,9 @@
             EmoteDTO.EmoteMetadataDto emoteMetadata,
             out AnimationClip? avatarClip,
             out AnimationClip? propClip,
-<<<<<<< HEAD
             out EmoteReferences.EmoteOutcome[]? outcomeClips,
-            out int propClipHash)
-=======
             out int propClipHash,
             out bool legacy)
->>>>>>> 4edca378
         {
             avatarClip = null;
             propClip = null;
@@ -434,8 +422,8 @@
                     }
                 }
             }
-
-            legacy = avatarClip && avatarClip.legacy;
+            
+            legacy = avatarClip != null && avatarClip.legacy;
         }
     }
 }