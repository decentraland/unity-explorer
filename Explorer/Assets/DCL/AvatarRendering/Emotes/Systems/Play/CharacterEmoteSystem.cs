using Arch.Core;
using Arch.System;
using Arch.SystemGroups;
using Arch.SystemGroups.DefaultSystemGroups;
using CommunicationData.URLHelpers;
using Cysharp.Threading.Tasks;
using DCL.AvatarRendering.AvatarShape;
using DCL.AvatarRendering.AvatarShape.Components;
using DCL.AvatarRendering.AvatarShape.UnityInterface;
using DCL.AvatarRendering.Emotes.Load;
using DCL.AvatarRendering.Emotes.SocialEmotes;
using DCL.AvatarRendering.Loading.Assets;
using DCL.AvatarRendering.Loading.Components;
using DCL.Character.Components;
using DCL.CharacterMotion.Components;
using DCL.CharacterMotion.Systems;
using DCL.DebugUtilities;
using DCL.Diagnostics;
using DCL.Multiplayer.Emotes;
using DCL.Profiles;
using DCL.SocialEmotes;
using DCL.UI.EphemeralNotifications;
using DCL.Web3.Identities;
using ECS.Abstract;
using ECS.Groups;
using ECS.LifeCycle.Components;
using ECS.Prioritization.Components;
using ECS.SceneLifeCycle;
using ECS.StreamableLoading.AudioClips;
using ECS.StreamableLoading.Common.Components;
using Global.AppArgs;
using SceneRunner.Scene;
using System;
using System.Runtime.CompilerServices;
using ECS.SceneLifeCycle;
using SceneRunner.Scene;
using UnityEngine;
using Utility.Animations;
using EmotePromise = ECS.StreamableLoading.Common.AssetPromise<DCL.AvatarRendering.Emotes.EmotesResolution, DCL.AvatarRendering.Emotes.GetEmotesByPointersIntention>;
using SceneEmoteFromRealmPromise = ECS.StreamableLoading.Common.AssetPromise<DCL.AvatarRendering.Emotes.EmotesResolution, DCL.AvatarRendering.Emotes.GetSceneEmoteFromRealmIntention>;

namespace DCL.AvatarRendering.Emotes.Play
{
    [LogCategory(ReportCategory.EMOTE)]
    [UpdateInGroup(typeof(PresentationSystemGroup))]
    [UpdateAfter(typeof(AvatarGroup))]
    [UpdateAfter(typeof(RemoteEmotesSystem))]
    [UpdateAfter(typeof(LoadEmotesByPointersSystem))]
    [UpdateBefore(typeof(ChangeCharacterPositionGroup))]
    [UpdateBefore(typeof(CleanUpGroup))]
    public partial class CharacterEmoteSystem : BaseUnityLoopSystem
    {
        // todo: use this to add nice Debug UI to trigger any emote?
        private readonly IDebugContainerBuilder debugContainerBuilder;
        private readonly IScenesCache scenesCache;

        private readonly IEmoteStorage emoteStorage;
        private readonly EmotePlayer emotePlayer;
        private readonly IEmotesMessageBus messageBus;
        private readonly URN[] loadEmoteBuffer = new URN[1];
        private readonly IWeb3IdentityCache identityCache;
        private readonly EphemeralNotificationsController ephemeralNotificationsController;

        private const string DIRECTED_SOCIAL_EMOTE_EPHEMERAL_NOTIFICATION_PREFAB_NAME = "DirectedSocialEmoteEphemeralNotification";
        private const string DIRECTED_EMOTE_EPHEMERAL_NOTIFICATION_PREFAB_NAME = "DirectedEmoteEphemeralNotification";

        private readonly IWeb3IdentityCache playerIdentity;

        public CharacterEmoteSystem(
            World world,
            IEmoteStorage emoteStorage,
            IEmotesMessageBus messageBus,
            AudioSource audioSource,
            IDebugContainerBuilder debugContainerBuilder,
            bool localSceneDevelopment,
            IAppArgs appArgs,
            IScenesCache scenesCache,
            IWeb3IdentityCache identityCache,
            EphemeralNotificationsController ephemeralNotificationsController) : base(world)
        {
            this.messageBus = messageBus;
            this.emoteStorage = emoteStorage;
            this.debugContainerBuilder = debugContainerBuilder;
            this.scenesCache = scenesCache;
            this.identityCache = identityCache;
            this.ephemeralNotificationsController = ephemeralNotificationsController;
            emotePlayer = new EmotePlayer(audioSource, legacyAnimationsEnabled: localSceneDevelopment || appArgs.HasFlag(AppArgsFlags.SELF_PREVIEW_BUILDER_COLLECTIONS));
            this.playerIdentity = playerIdentity;
        }

        protected override void Update(float t)
        {
            CancelEmotesQuery(World);
            CancelEmotesByTeleportIntentionQuery(World);
<<<<<<< HEAD
            CancelEmotesByMovementQuery(World);
            ConsumeStopEmoteIntentQuery(World);
            ReplicateLoopingEmotesQuery(World);
            ConsumeEmoteIntentQuery(World);
            ConsumeStopEmoteIntentQuery(World); // Repeated on purpose, if the state of both participants in a social emote interaction must be consistent all the time
=======
            CancelEmotesOnMovePlayerToInvokedQuery(World);
            CancelEmotesByMovementQuery(World);
            ReplicateLoopingEmotesQuery(World);
            ConsumeEmoteIntentQuery(World);
>>>>>>> ec47284c
            CancelEmotesByDeletionQuery(World);
            UpdateEmoteTagsQuery(World);
            DisableCharacterControllerQuery(World);
            DisableAnimatorWhenPlayingLegacyAnimationsQuery(World);
            CleanUpQuery(World);
        }

        [Query]
        [All(typeof(DeleteEntityIntention))]
        private void CancelEmotesByDeletion(Entity entity, ref CharacterEmoteComponent emoteComponent, in IAvatarView avatarView, in Profile profile)
        {
            StopEmote(entity, ref emoteComponent, avatarView, profile.UserId);
        }

        /// <summary>
        /// Stops emote playback whenever the teleport intent is present on the entity.
        /// Doesn't handle movePlayerTo calls.
        /// </summary>
        [Query]
        [All(typeof(PlayerTeleportIntent))]
        [None(typeof(CharacterEmoteIntent), typeof(MovePlayerToInfo))]
        private void CancelEmotesByTeleportIntention(Entity entity, ref CharacterEmoteComponent emoteComponent, in IAvatarView avatarView, in Profile profile)
        {
            StopEmote(entity, ref emoteComponent, avatarView, profile.UserId);
        }

        /// <summary>
        /// Stops emote playback when movePlayerTo is invoked.<br/>
        /// Will not cancel a scene emote that was triggered the same frame movePlayerTo was invoked.
        /// </summary>
        [Query]
        [All(typeof(PlayerTeleportIntent))]
        [None(typeof(CharacterEmoteIntent))]
        private void CancelEmotesOnMovePlayerToInvoked(Entity entity, in MovePlayerToInfo movePlayerTo, ref CharacterEmoteComponent emoteComponent, in IAvatarView avatarView, in Profile profile)
        {
            if (World.TryGet(entity, out CharacterWaitingSceneEmoteLoading waitingEmote) &&
                movePlayerTo.FrameCount == waitingEmote.FrameCount)
                return;

            StopEmote(entity, ref emoteComponent, avatarView, profile.UserId);
        }

        // looping emotes and cancelling emotes by tag depend on tag change, this query alone is the one that updates that value at the ond of the update
        [Query]
        private void UpdateEmoteTags(ref CharacterEmoteComponent emoteComponent, in IAvatarView avatarView)
        {
            emoteComponent.CurrentAnimationTag = avatarView.GetAnimatorCurrentStateTag();
   //         ReportHub.Log(ReportCategory.EMOTE_DEBUG, "Update emote tag for " + ((AvatarBase)avatarView).name + " : " + emoteComponent.CurrentAnimationTag);
        }

        // emotes that do not loop need to trigger some kind of cancellation, so we can take care of the emote props and sounds
        [Query]
        [None(typeof(CharacterEmoteIntent), typeof(DeleteEntityIntention))]
        private void CancelEmotes(ref CharacterEmoteComponent emoteComponent, in IAvatarView avatarView, in Entity entity, in Profile profile)
        {
            bool wantsToCancelEmote = emoteComponent.StopEmote;
            emoteComponent.StopEmote = false;

            EmoteReferences? emoteReference = emoteComponent.CurrentEmoteReference;
            if (!emoteReference) return;

            bool shouldCancelEmote = wantsToCancelEmote || World.Has<HiddenPlayerComponent>(entity);
            if (shouldCancelEmote)
            {
                StopEmote(entity, ref emoteComponent, avatarView, profile.UserId);
                return;
            }

            if (!emoteReference.legacy)
            {
                if (!emoteComponent.IsPlayingEmote)
                {
                    avatarView.ResetAnimatorTrigger(AnimationHashes.EMOTE_STOP);
                    return;
                }

                int animatorCurrentStateTag = avatarView.GetAnimatorCurrentStateTag();
                bool isOnAnotherTag = animatorCurrentStateTag != AnimationHashes.EMOTE && animatorCurrentStateTag != AnimationHashes.EMOTE_LOOP;

                if (isOnAnotherTag)
                    StopEmote(entity, ref emoteComponent, avatarView, profile.UserId);
            }
        }

<<<<<<< HEAD
        // when moving or jumping we detect the emote cancellation, and we take care of getting rid of the emote props and sounds
        // Note: Applies only to local avatar
=======
        /// <summary>
        /// Cancel the emote whenever:
        /// - Moving horizontally
        /// - OR moving up
        /// - OR falling, which can only be true if the character is NOT grounded
        ///
        /// The falling flag is computed that way because it's possible to accumulate large vertical speed after teleporting
        /// even if the character is actually grounded and not moving down
        ///
        /// The JustTeleport tag check is needed because the grounded flag is set to false while we are in that 'just teleported' state.
        /// </summary>
>>>>>>> ec47284c
        [Query]
        [None(typeof(CharacterEmoteIntent), typeof(PlayerTeleportIntent.JustTeleported))]
        private void CancelEmotesByMovement(Entity entity, ref CharacterEmoteComponent emoteComponent, in CharacterRigidTransform rigidTransform, in IAvatarView avatarView, in Profile profile)
        {
<<<<<<< HEAD
            const float XZ_CUTOFF_LIMIT = 0.01f;
            const float VERTICAL_CUTOFF_LIMIT = 0.2f;
=======
            // The seemingly strange 0.447f value is because we were previously only using the squared threshold, and it was 0.2f
            // The value 0.447^2 is approximately 0.2f
            const float SPEED_THRESHOLD = 0.447f;
            const float SPEED_THRESHOLD_SQ = SPEED_THRESHOLD * SPEED_THRESHOLD;
>>>>>>> ec47284c

            float horizontalSpeedSq = rigidTransform.MoveVelocity.Velocity.sqrMagnitude;
            float verticalSpeed = rigidTransform.GravityVelocity.y;

<<<<<<< HEAD
            bool canEmoteBeCancelled = velocity > XZ_CUTOFF_LIMIT || verticalVelocity > VERTICAL_CUTOFF_LIMIT;

            if (!canEmoteBeCancelled) return;

            ReportHub.LogError(ReportCategory.EMOTE_DEBUG, "Cancel velocity: " + velocity.ToString("F6") + " " + profile.UserId);

            URN emoteUrn = emoteComponent.EmoteUrn;

            StopEmote(entity, ref emoteComponent, avatarView, profile.UserId);

            if (emoteUrn != default)
            {
                // Sends stop signal to other clients
                messageBus.Send(emoteUrn, false, false, -1, false, string.Empty, string.Empty, true, emoteComponent.SocialEmoteInteractionId);
            }
=======
            bool shouldCancelEmote = horizontalSpeedSq > SPEED_THRESHOLD_SQ ||
                                     // If going up (v speed > 0), cancel the emote
                                     // Otherwise, we only cancel the emote if not grounded
                                     // This is because we always have some vertical velocity, even when grounded
                                     // See ApplyGravity.Execute(), all code paths ultimately add to CharacterRigidTransform.GravityVelocity
                                     (Mathf.Abs(verticalSpeed) > SPEED_THRESHOLD && (verticalSpeed > 0 || !rigidTransform.IsGrounded));

            if (shouldCancelEmote)
                StopEmote(entity, ref emoteComponent, avatarView, profile.UserId);
>>>>>>> ec47284c
        }

        [MethodImpl(MethodImplOptions.AggressiveInlining)]
        private void StopEmote(Entity entity, ref CharacterEmoteComponent emoteComponent, IAvatarView avatarView, string walletAddress)
        {
            ReportHub.LogError(ReportCategory.EMOTE_DEBUG, "-StopEmote- " + ((AvatarBase)avatarView).name);

            if (emoteComponent.CurrentEmoteReference == null)
                return;

            emotePlayer.Stop(emoteComponent.CurrentEmoteReference);

            if (emoteComponent.Metadata != null && emoteComponent.Metadata.IsSocialEmote)
            {
                if(emoteComponent.IsPlayingSocialEmoteOutcome)
                    StopOtherParticipant(entity, ref emoteComponent, walletAddress);

                SocialEmoteInteractionsManager.Instance.StopInteraction(walletAddress);
            }

            // Create a clean slate for the animator before setting the stop trigger
            avatarView.ResetAnimatorTrigger(AnimationHashes.EMOTE);
            avatarView.ResetAnimatorTrigger(AnimationHashes.EMOTE_RESET);
            avatarView.SetAnimatorTrigger(AnimationHashes.EMOTE_STOP);
            // See https://github.com/decentraland/unity-explorer/issues/4198
            // Some emotes changes the armature rotation, we need to restore it
            avatarView.ResetArmatureInclination();

            avatarView.RestoreArmatureName();

            bool hasToMoveReceiverToOriginalPosition = emoteComponent.IsReactingToSocialEmote;

            ReportHub.LogError(ReportCategory.EMOTE_DEBUG, "RESET EmoteComponent User: " + ((AvatarBase)avatarView).name);
            emoteComponent.Reset();

            if (hasToMoveReceiverToOriginalPosition &&
                World.TryGet(entity, out CharacterController? characterController))
            {
                // Returns the receiver avatar in the social emote interaction to its original position
                if (World.TryGet(entity, out MoveToInitiatorIntent intent))
                {
                    // It has to be disabled, otherwise position will be overriden
                    characterController!.enabled = false;
                    characterController.transform.position = intent.OriginalPosition;
                    characterController.transform.rotation = intent.OriginalRotation;
                    characterController.enabled = true;
                    World.Remove<MoveToInitiatorIntent>(entity);
                }
            }
           // ReportHub.LogError(ReportCategory.EMOTE_DEBUG, "EmoteComponent set in world");
  //          World.Set(entity, emoteComponent);
        }

        private void StopOtherParticipant(Entity entity, ref CharacterEmoteComponent emoteComponent, string walletAddress)
        {
            SocialEmoteInteractionsManager.ISocialEmoteInteractionReadOnly? interaction = SocialEmoteInteractionsManager.Instance.GetInteractionState(walletAddress);

            if (interaction != null)
            {
                ReportHub.LogError(ReportCategory.EMOTE_DEBUG, "Entities: initiator " + interaction.InitiatorEntity + " receiver " + interaction.ReceiverEntity);
                ReportHub.LogError(ReportCategory.EMOTE_DEBUG, "IsReactingToSocialEmote: " + emoteComponent.IsReactingToSocialEmote + " IsPlayingSocialEmoteOutcome " + emoteComponent.IsPlayingSocialEmoteOutcome);

                Entity socialEmoteAvatarToStop = Entity.Null;

                if (emoteComponent.IsReactingToSocialEmote) // It's the receiver
                    socialEmoteAvatarToStop = interaction.InitiatorEntity;
                else if(emoteComponent.IsPlayingSocialEmoteOutcome) // It's the initiator
                    socialEmoteAvatarToStop = interaction.ReceiverEntity;

                if (socialEmoteAvatarToStop != Entity.Null)
                {
                    ReportHub.LogError(ReportCategory.EMOTE_DEBUG, "Stop: " + entity + " also stops: " + socialEmoteAvatarToStop);
                    World.Add(socialEmoteAvatarToStop, new StopEmoteIntent(emoteComponent.EmoteUrn));
                }
            }
        }

        [Query]
        [All(typeof(StopEmoteIntent))]
        [None(typeof(DeleteEntityIntention))]
        private void ConsumeStopEmoteIntent(Entity entity, ref CharacterEmoteComponent emoteComponent, in IAvatarView avatarView, in Profile profile,
            in StopEmoteIntent stopEmoteIntent)
        {
            if (emoteComponent.IsPlayingEmote && emoteComponent.EmoteUrn == stopEmoteIntent.EmoteUrn)
            {
                ReportHub.LogError(ReportCategory.EMOTE_DEBUG, "Consume stopintent urn: " + emoteComponent.EmoteUrn);
                StopEmote(entity, ref emoteComponent, avatarView, profile.UserId);
                World.Remove<StopEmoteIntent>(entity);
            }
        }

        // This query takes care of consuming the CharacterEmoteIntent to trigger an emote
        [Query]
        [None(typeof(DeleteEntityIntention))]
        private void ConsumeEmoteIntent(Entity entity, ref CharacterEmoteComponent emoteComponent, in CharacterEmoteIntent emoteIntent,
            in IAvatarView avatarView, ref AvatarShapeComponent avatarShapeComponent, CharacterTransform characterTransform)
        {
            URN emoteId = emoteIntent.EmoteId;

            // it's very important to catch any exception here to avoid not consuming the emote intent, so we don't infinitely create props
            try
            {
                // we wait until the avatar finishes moving to trigger the emote,
                // avoid the case where: you stop moving, trigger the emote, the emote gets triggered and next frame it gets cancelled because inertia keeps moving the avatar
                //We also avoid triggering the emote while the character is jumping or landing, as the landing animation breaks the emote flow if they have props
                if (avatarView.IsAnimatorInTag(AnimationHashes.JUMPING_TAG) ||
                    avatarView.GetAnimatorFloat(AnimationHashes.MOVEMENT_BLEND) > 0.1f)
                    return;

                if (emoteStorage.TryGetElement(emoteId.Shorten(), out IEmote emote))
                {
                    if (emote.IsLoading)
                        return;

                    // emote failed to load? remove intent
                    if (emote.Model is { IsInitialized: true, Succeeded: false })
                    {
                        ReportHub.LogError(GetReportData(), $"Cant play emote {emoteId} since it failed loading \n the DTO");
                        World.Remove<CharacterEmoteIntent>(entity);
                        return;
                    }

                    // emote failed to load? remove intent
                    if (emote.DTO.assetBundleManifestVersion is { assetBundleManifestRequestFailed: true } and { IsLSDAsset: false })
                    {
                        ReportHub.LogError(GetReportData(), $"Cant play emote {emoteId} since it failed loading the manifest");
                        World.Remove<CharacterEmoteIntent>(entity);
                        return;
                    }

                    BodyShape bodyShape = avatarShapeComponent.BodyShape;

                    //Loading not complete
                    if (emote.AssetResults[bodyShape] == null)
                        return;

                    StreamableLoadingResult<AttachmentRegularAsset> streamableAssetValue = emote.AssetResults[bodyShape].Value;
                    GameObject? mainAsset;

                    if (streamableAssetValue is { Succeeded: false } || (mainAsset = streamableAssetValue.Asset?.MainAsset) == null)
                    {
                        // We can't play emote, remove intent, otherwise there is no place to remove it
                        World.Remove<CharacterEmoteIntent>(entity);
                        return;
                    }

                    bool isPlayingDifferentEmote = emoteComponent.EmoteUrn.Shorten() != emoteIntent.EmoteId.Shorten();

                    // Previous social emote interaction has to be stopped before starting a new one
                    // When the avatar is already playing a social emote (outcome phase) and then it plays the same one (start phase) it cancels the interaction
                    // Playing a different emote cancels the interaction
                    // If the emote is the same (excepting previous rules) it may be a loop animation and must NOT cancel the interaction
                    if(emoteComponent.Metadata != null)
                        ReportHub.LogError(ReportCategory.EMOTE_DEBUG, "is social: " + emoteComponent.Metadata.IsSocialEmote + " is playing: " + emoteComponent.IsPlayingEmote + " urn1: " + emoteComponent.EmoteUrn.Shorten() + " urn2: " + emoteIntent.EmoteId.Shorten());

                    if (emoteComponent.Metadata != null &&
                        emoteComponent.Metadata.IsSocialEmote &&
                        emoteComponent.IsPlayingEmote &&
                        (isPlayingDifferentEmote || (emoteComponent.IsPlayingSocialEmoteOutcome && !emoteIntent.UseSocialEmoteOutcomeAnimation))) // It's a different emote OR it was playing the outcome phase and now it wants to play the start phase of the same emote interaction (triggered the same social emote again while the previous interaction didn't finish yet, it cancels it)
                    {
                        ReportHub.LogError(ReportCategory.EMOTE_DEBUG, "DIFFERENT PHASE? " + emoteIntent.WalletAddress + " " + (emoteComponent.IsPlayingSocialEmoteOutcome && !emoteIntent.UseSocialEmoteOutcomeAnimation));

                        if(emoteComponent.IsPlayingSocialEmoteOutcome)
                            StopOtherParticipant(entity, ref emoteComponent, emoteIntent.WalletAddress);

                        SocialEmoteInteractionsManager.Instance.StopInteraction(emoteComponent.SocialEmoteInitiatorWalletAddress);
                    }

                    // Playing a social emote for a different interaction, it could happen if the initiator plays the same start animation
                    if (emoteComponent.Metadata != null &&
                        emoteComponent.Metadata.IsSocialEmote &&
                        emoteComponent.IsPlayingEmote &&
                        emoteComponent.SocialEmoteInteractionId != emoteIntent.SocialEmoteInteractionId)
                    {
                        SocialEmoteInteractionsManager.Instance.StopInteraction(emoteComponent.SocialEmoteInitiatorWalletAddress);
                    }

                    // Existing emoteComponent is overwritten with new emote info
                    emoteComponent.Reset();
                    emoteComponent.EmoteUrn = emoteId;
                    emoteComponent.Metadata = (EmoteDTO.EmoteMetadataDto)emote.DTO.Metadata;
                    StreamableLoadingResult<AudioClipData>? audioAssetResult = emote.AudioAssetResults[bodyShape];
                    AudioClip? audioClip = audioAssetResult?.Asset;

                    emoteComponent.IsPlayingSocialEmoteOutcome = emoteIntent.UseSocialEmoteOutcomeAnimation;
                    emoteComponent.CurrentSocialEmoteOutcome = emoteIntent.SocialEmoteOutcomeIndex;
                    emoteComponent.IsReactingToSocialEmote = emoteIntent.UseOutcomeReactionAnimation;
                    emoteComponent.SocialEmoteInitiatorWalletAddress = emoteIntent.SocialEmoteInitiatorWalletAddress;
                    emoteComponent.SocialEmoteInteractionId = emoteIntent.SocialEmoteInteractionId;
                    emoteComponent.TargetAvatarWalletAddress = emoteIntent.TargetAvatarWalletAddress;

                    bool isLoopingSameEmote = emote.IsLooping() && emoteComponent.IsPlayingEmote && !isPlayingDifferentEmote;

                    if (emoteComponent.Metadata.IsSocialEmote && emoteIntent.TriggerSource != TriggerSource.PREVIEW)
                    {
                        if (emoteComponent.IsPlayingSocialEmoteOutcome)
                        {
                            if (SocialEmoteInteractionsManager.Instance.InteractionExists(emoteIntent.SocialEmoteInitiatorWalletAddress)) // When the outcome is a loop, it may receive an emote intent when the interaction has just finished locally
                            {
                                if (emoteComponent.IsReactingToSocialEmote)
                                {
                                    SocialEmoteInteractionsManager.Instance.AddParticipantToInteraction(emoteIntent.WalletAddress, entity, emoteComponent.CurrentSocialEmoteOutcome, emoteIntent.SocialEmoteInitiatorWalletAddress);
                                }

                                // TODO: This IF should never be true
                                if (emoteComponent.CurrentSocialEmoteOutcome < emote.SocialEmoteOutcomeAudioAssetResults.Count)
                                {
                                    ReportHub.LogError(ReportCategory.EMOTE_DEBUG, "AUDIO for outcome " + emoteComponent.CurrentSocialEmoteOutcome);

                                    audioClip = emote.SocialEmoteOutcomeAudioAssetResults[emoteComponent.CurrentSocialEmoteOutcome].Asset;
                                }
                            }
                        }
                        else // Starting interaction
                        {
                            SocialEmoteInteractionsManager.Instance.StartInteraction(emoteIntent.WalletAddress, entity, emote, characterTransform.Transform, emoteComponent.SocialEmoteInteractionId, emoteIntent.TargetAvatarWalletAddress);
                            emoteComponent.SocialEmoteInitiatorWalletAddress = emoteIntent.WalletAddress;

                            if (!isLoopingSameEmote && emoteIntent.TargetAvatarWalletAddress == identityCache.Identity!.Address.OriginalFormat)
                            {
                                ephemeralNotificationsController.AddNotificationAsync(DIRECTED_SOCIAL_EMOTE_EPHEMERAL_NOTIFICATION_PREFAB_NAME, emoteIntent.WalletAddress, new string[]{ emote.GetName() }).Forget();
                            }
                        }
                    }
                    else if (!emoteComponent.Metadata.IsSocialEmote && !isLoopingSameEmote && emoteIntent.TargetAvatarWalletAddress == identityCache.Identity!.Address.OriginalFormat)
                    {
                        ephemeralNotificationsController.AddNotificationAsync(DIRECTED_EMOTE_EPHEMERAL_NOTIFICATION_PREFAB_NAME, emoteIntent.WalletAddress, new string[]{ emote.GetName() }).Forget();
                    }

                    ReportHub.LogError(ReportCategory.EMOTE_DEBUG, "PLAY USER: " + emoteIntent.WalletAddress);

                    if (!emotePlayer.Play(mainAsset, audioClip, emote.IsLooping(), emoteIntent.Spatial, in avatarView, ref emoteComponent))
                        ReportHub.LogError(ReportCategory.EMOTE, $"Emote name:{emoteId} cant be played.");

                    ReportHub.LogError(ReportCategory.EMOTE_DEBUG, "AFTER PLAY USER: hash " + emoteComponent.GetHashCode() + " " + emoteIntent.WalletAddress + " " + emoteComponent.EmoteUrn + " " + emoteComponent.Metadata?.name ?? string.Empty);

                    World.Remove<CharacterEmoteIntent>(entity);
                }
                else
                {
                    // Request the emote when not it cache. It will eventually endup in the emoteStorage so it can be played by this query
                    CreateEmotePromise(emoteId, avatarShapeComponent.BodyShape);
                }

//                World.Set(entity, emoteComponent);
            }
            catch (Exception e) { ReportHub.LogException(e, GetReportData()); }
        }

        // Every time the emote is looped we send a new message that should refresh the looping emotes on clients that didn't receive the initial message yet
        // TODO (Kinerius): This does not support scene emotes yet
        [Query]
        [All(typeof(PlayerComponent))]
        [None(typeof(CharacterEmoteIntent))]
        private void ReplicateLoopingEmotes(ref CharacterEmoteComponent emoteComponent, in IAvatarView avatarView, Profile profile)
        {
            int prevTag = emoteComponent.CurrentAnimationTag;
            int currentTag = avatarView.GetAnimatorCurrentStateTag();

            if ((prevTag != AnimationHashes.EMOTE || currentTag != AnimationHashes.EMOTE_LOOP)
                && (prevTag != AnimationHashes.EMOTE_LOOP || currentTag != AnimationHashes.EMOTE)) return;

            ReportHub.Log(ReportCategory.EMOTE_DEBUG, "Looping " + profile.UserId + " " + prevTag + " hash " + emoteComponent.GetHashCode());

            if (emoteComponent.EmoteUrn.IsNullOrEmpty())
            {
                ReportHub.LogError(ReportCategory.EMOTE_DEBUG, "URN null");
                return;
            }

            messageBus.Send(emoteComponent.EmoteUrn, true, emoteComponent.IsPlayingSocialEmoteOutcome, emoteComponent.CurrentSocialEmoteOutcome, emoteComponent.IsReactingToSocialEmote, emoteComponent.SocialEmoteInitiatorWalletAddress, emoteComponent.TargetAvatarWalletAddress, false, emoteComponent.SocialEmoteInteractionId);
        }

        [Query]
        private void DisableCharacterController(ref CharacterController characterController, in CharacterEmoteComponent emoteComponent)
        {
            characterController.enabled = !emoteComponent.IsPlayingEmote;
        }

        [Query]
        private void DisableAnimatorWhenPlayingLegacyAnimations(in IAvatarView avatarView, in CharacterEmoteComponent emote)
        {
            if (emote.CurrentEmoteReference && emote.CurrentEmoteReference.legacy)
                avatarView.AvatarAnimator.enabled = false;
        }

        [Query]
        private void CleanUp(Profile profile, in DeleteEntityIntention deleteEntityIntention)
        {
            if (!deleteEntityIntention.DeferDeletion)
                messageBus.OnPlayerRemoved(profile.UserId);
        }

        private void CreateEmotePromise(URN urn, BodyShape bodyShape)
        {
            loadEmoteBuffer[0] = urn;

            if (GetSceneEmoteFromRealmIntention.TryParseFromURN(urn, out string sceneId, out string emoteHash, out bool loop))
            {
                if (!scenesCache.TryGetBySceneId(sceneId, out ISceneFacade? scene)) return;

                SceneEmoteFromRealmPromise.Create(World,
                    new GetSceneEmoteFromRealmIntention(sceneId, scene!.SceneData.SceneEntityDefinition.assetBundleManifestVersion!, emoteHash, loop, bodyShape),
                    PartitionComponent.TOP_PRIORITY);
            }
            else
                EmotePromise.Create(World,
                    EmoteComponentsUtils.CreateGetEmotesByPointersIntention(bodyShape, loadEmoteBuffer),
                    PartitionComponent.TOP_PRIORITY);
        }
    }
}<|MERGE_RESOLUTION|>--- conflicted
+++ resolved
@@ -92,18 +92,12 @@
         {
             CancelEmotesQuery(World);
             CancelEmotesByTeleportIntentionQuery(World);
-<<<<<<< HEAD
+            CancelEmotesOnMovePlayerToInvokedQuery(World);
             CancelEmotesByMovementQuery(World);
             ConsumeStopEmoteIntentQuery(World);
             ReplicateLoopingEmotesQuery(World);
             ConsumeEmoteIntentQuery(World);
             ConsumeStopEmoteIntentQuery(World); // Repeated on purpose, if the state of both participants in a social emote interaction must be consistent all the time
-=======
-            CancelEmotesOnMovePlayerToInvokedQuery(World);
-            CancelEmotesByMovementQuery(World);
-            ReplicateLoopingEmotesQuery(World);
-            ConsumeEmoteIntentQuery(World);
->>>>>>> ec47284c
             CancelEmotesByDeletionQuery(World);
             UpdateEmoteTagsQuery(World);
             DisableCharacterControllerQuery(World);
@@ -188,10 +182,6 @@
             }
         }
 
-<<<<<<< HEAD
-        // when moving or jumping we detect the emote cancellation, and we take care of getting rid of the emote props and sounds
-        // Note: Applies only to local avatar
-=======
         /// <summary>
         /// Cancel the emote whenever:
         /// - Moving horizontally
@@ -203,51 +193,39 @@
         ///
         /// The JustTeleport tag check is needed because the grounded flag is set to false while we are in that 'just teleported' state.
         /// </summary>
->>>>>>> ec47284c
+        // Note: Applies only to local avatar
         [Query]
         [None(typeof(CharacterEmoteIntent), typeof(PlayerTeleportIntent.JustTeleported))]
         private void CancelEmotesByMovement(Entity entity, ref CharacterEmoteComponent emoteComponent, in CharacterRigidTransform rigidTransform, in IAvatarView avatarView, in Profile profile)
         {
-<<<<<<< HEAD
             const float XZ_CUTOFF_LIMIT = 0.01f;
-            const float VERTICAL_CUTOFF_LIMIT = 0.2f;
-=======
             // The seemingly strange 0.447f value is because we were previously only using the squared threshold, and it was 0.2f
             // The value 0.447^2 is approximately 0.2f
-            const float SPEED_THRESHOLD = 0.447f;
-            const float SPEED_THRESHOLD_SQ = SPEED_THRESHOLD * SPEED_THRESHOLD;
->>>>>>> ec47284c
+            const float VERTICAL_CUTOFF_LIMIT = 0.447f;
 
             float horizontalSpeedSq = rigidTransform.MoveVelocity.Velocity.sqrMagnitude;
             float verticalSpeed = rigidTransform.GravityVelocity.y;
 
-<<<<<<< HEAD
-            bool canEmoteBeCancelled = velocity > XZ_CUTOFF_LIMIT || verticalVelocity > VERTICAL_CUTOFF_LIMIT;
-
-            if (!canEmoteBeCancelled) return;
-
-            ReportHub.LogError(ReportCategory.EMOTE_DEBUG, "Cancel velocity: " + velocity.ToString("F6") + " " + profile.UserId);
-
-            URN emoteUrn = emoteComponent.EmoteUrn;
-
-            StopEmote(entity, ref emoteComponent, avatarView, profile.UserId);
-
-            if (emoteUrn != default)
-            {
-                // Sends stop signal to other clients
-                messageBus.Send(emoteUrn, false, false, -1, false, string.Empty, string.Empty, true, emoteComponent.SocialEmoteInteractionId);
-            }
-=======
-            bool shouldCancelEmote = horizontalSpeedSq > SPEED_THRESHOLD_SQ ||
+            bool shouldCancelEmote = horizontalSpeedSq > XZ_CUTOFF_LIMIT ||
                                      // If going up (v speed > 0), cancel the emote
                                      // Otherwise, we only cancel the emote if not grounded
                                      // This is because we always have some vertical velocity, even when grounded
                                      // See ApplyGravity.Execute(), all code paths ultimately add to CharacterRigidTransform.GravityVelocity
-                                     (Mathf.Abs(verticalSpeed) > SPEED_THRESHOLD && (verticalSpeed > 0 || !rigidTransform.IsGrounded));
-
-            if (shouldCancelEmote)
-                StopEmote(entity, ref emoteComponent, avatarView, profile.UserId);
->>>>>>> ec47284c
+                                     (Mathf.Abs(verticalSpeed) > VERTICAL_CUTOFF_LIMIT && (verticalSpeed > 0 || !rigidTransform.IsGrounded));
+
+            if (!shouldCancelEmote) return;
+
+            ReportHub.LogError(ReportCategory.EMOTE_DEBUG, "Cancel velocity: " + velocity.ToString("F6") + " " + profile.UserId);
+
+            URN emoteUrn = emoteComponent.EmoteUrn;
+
+            StopEmote(entity, ref emoteComponent, avatarView, profile.UserId);
+
+            if (emoteUrn != default)
+            {
+                // Sends stop signal to other clients
+                messageBus.Send(emoteUrn, false, false, -1, false, string.Empty, string.Empty, true, emoteComponent.SocialEmoteInteractionId);
+            }
         }
 
         [MethodImpl(MethodImplOptions.AggressiveInlining)]
@@ -272,11 +250,12 @@
             avatarView.ResetAnimatorTrigger(AnimationHashes.EMOTE);
             avatarView.ResetAnimatorTrigger(AnimationHashes.EMOTE_RESET);
             avatarView.SetAnimatorTrigger(AnimationHashes.EMOTE_STOP);
+
+            avatarView.RestoreArmatureName();
+
             // See https://github.com/decentraland/unity-explorer/issues/4198
             // Some emotes changes the armature rotation, we need to restore it
             avatarView.ResetArmatureInclination();
-
-            avatarView.RestoreArmatureName();
 
             bool hasToMoveReceiverToOriginalPosition = emoteComponent.IsReactingToSocialEmote;
 
@@ -297,6 +276,7 @@
                     World.Remove<MoveToInitiatorIntent>(entity);
                 }
             }
+
            // ReportHub.LogError(ReportCategory.EMOTE_DEBUG, "EmoteComponent set in world");
   //          World.Set(entity, emoteComponent);
         }
