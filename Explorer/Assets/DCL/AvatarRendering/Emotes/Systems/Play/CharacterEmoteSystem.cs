using Arch.Core;
using Arch.System;
using Arch.SystemGroups;
using Arch.SystemGroups.DefaultSystemGroups;
using CommunicationData.URLHelpers;
using Cysharp.Threading.Tasks;
using DCL.AvatarRendering.AvatarShape;
using DCL.AvatarRendering.AvatarShape.Components;
using DCL.AvatarRendering.AvatarShape.UnityInterface;
using DCL.AvatarRendering.Emotes.Load;
using DCL.AvatarRendering.Emotes.SocialEmotes;
using DCL.AvatarRendering.Loading.Assets;
using DCL.AvatarRendering.Loading.Components;
using DCL.Character.Components;
using DCL.CharacterMotion.Components;
using DCL.CharacterMotion.Systems;
using DCL.DebugUtilities;
using DCL.Diagnostics;
using DCL.Multiplayer.Emotes;
using DCL.Profiles;
using DCL.SocialEmotes;
using DCL.UI.EphemeralNotifications;
using DCL.Utilities;
using DCL.Web3.Identities;
using ECS.Abstract;
using ECS.Groups;
using ECS.LifeCycle.Components;
using ECS.Prioritization.Components;
using ECS.SceneLifeCycle;
using ECS.StreamableLoading.AudioClips;
using ECS.StreamableLoading.Common.Components;
using Global.AppArgs;
using SceneRunner.Scene;
using System;
using System.Runtime.CompilerServices;
using System.Collections.Generic;
using UnityEngine;
using Utility.Animations;
using EmotePromise = ECS.StreamableLoading.Common.AssetPromise<DCL.AvatarRendering.Emotes.EmotesResolution, DCL.AvatarRendering.Emotes.GetEmotesByPointersIntention>;
using SceneEmoteFromRealmPromise = ECS.StreamableLoading.Common.AssetPromise<DCL.AvatarRendering.Emotes.EmotesResolution, DCL.AvatarRendering.Emotes.GetSceneEmoteFromRealmIntention>;

namespace DCL.AvatarRendering.Emotes.Play
{
    [LogCategory(ReportCategory.EMOTE)]
    [UpdateInGroup(typeof(PresentationSystemGroup))]
    [UpdateAfter(typeof(AvatarGroup))]
    [UpdateAfter(typeof(RemoteEmotesSystem))]
    [UpdateAfter(typeof(LoadEmotesByPointersSystem))]
    [UpdateBefore(typeof(ChangeCharacterPositionGroup))]
    [UpdateBefore(typeof(CleanUpGroup))]
    public partial class CharacterEmoteSystem : BaseUnityLoopSystem
    {
        // todo: use this to add nice Debug UI to trigger any emote?
        private readonly IDebugContainerBuilder debugContainerBuilder;
        private readonly IScenesCache scenesCache;

        private readonly IEmoteStorage emoteStorage;
        private readonly EmotePlayer emotePlayer;
        private readonly IEmotesMessageBus messageBus;
        private readonly URN[] loadEmoteBuffer = new URN[1];
        private readonly IWeb3IdentityCache identityCache;
        private readonly EphemeralNotificationsController ephemeralNotificationsController;
        private readonly SocialEmotesSettings socialEmotesSettings;

        public CharacterEmoteSystem(
            World world,
            IEmoteStorage emoteStorage,
            IEmotesMessageBus messageBus,
            AudioSource audioSource,
            IDebugContainerBuilder debugContainerBuilder,
            bool localSceneDevelopment,
            IAppArgs appArgs,
            IScenesCache scenesCache,
            IWeb3IdentityCache identityCache,
            EphemeralNotificationsController ephemeralNotificationsController,
            SocialEmotesSettings socialEmotesSettings) : base(world)
        {
            this.messageBus = messageBus;
            this.emoteStorage = emoteStorage;
            this.debugContainerBuilder = debugContainerBuilder;
            this.scenesCache = scenesCache;
            this.identityCache = identityCache;
            this.ephemeralNotificationsController = ephemeralNotificationsController;
            this.socialEmotesSettings = socialEmotesSettings;
            emotePlayer = new EmotePlayer(audioSource, legacyAnimationsEnabled: localSceneDevelopment || appArgs.HasFlag(AppArgsFlags.SELF_PREVIEW_BUILDER_COLLECTIONS));
        }

        protected override void Update(float t)
        {
            RemoveConsumedFilterMessagesByIsInstantIntentQuery(World);
            AvatarStateMachineEventHandlerInitializationQuery(World);
            CancelEmotesQuery(World);
            CancelEmotesByTeleportIntentionQuery(World);
            CancelEmotesOnMovePlayerToInvokedQuery(World);
            CancelEmotesByMovementQuery(World);
            ConsumeStopEmoteIntentQuery(World);
            ReplicateLoopingEmotesQuery(World);
            BeforePlayingCheckEmoteAssetQuery(World);
            BeforePlayingStopCurrentEmoteQuery(World);
            PlayNewEmoteQuery(World);
            AfterPlayingUpdateSocialEmoteInteractionsQuery(World);
            RotateReceiverAvatarToCoincideWithInitiatorAvatarQuery(World); // This must occur after ConsumeEmoteIntentQuery, because it has to rotate the avatar one frame after the emote plays, at least
            ConsumeStopEmoteIntentQuery(World); // Repeated on purpose, if the state of both participants in a social emote interaction must be consistent all the time
            CancelEmotesByDeletionQuery(World);
            UpdateEmoteTagsQuery(World);
            DisableCharacterControllerQuery(World);
            DisableAnimatorWhenPlayingLegacyAnimationsQuery(World);
            CleanUpQuery(World);
        }

        [Query]
        [None(typeof(AvatarStateMachineEventHandler))]
        private void AvatarStateMachineEventHandlerInitialization(Entity entity, IAvatarView avatarView)
        {
            if(avatarView.AvatarAnimator)
                World.Add(entity, new AvatarStateMachineEventHandler(entity, avatarView.AvatarAnimator));
        }

        [Query]
        [All(typeof(DeleteEntityIntention))]
        private void CancelEmotesByDeletion(Entity entity, ref CharacterEmoteComponent emoteComponent, in IAvatarView avatarView, in Profile profile)
        {
            StopEmote(entity, ref emoteComponent, avatarView, profile.UserId);
        }

        /// <summary>
        /// Stops emote playback whenever the teleport intent is present on the entity.
        /// Doesn't handle movePlayerTo calls.
        /// </summary>
        [Query]
        [All(typeof(PlayerTeleportIntent))]
        [None(typeof(CharacterEmoteIntent), typeof(MovePlayerToInfo))]
        private void CancelEmotesByTeleportIntention(Entity entity, ref CharacterEmoteComponent emoteComponent, in IAvatarView avatarView, in Profile profile)
        {
            StopEmote(entity, ref emoteComponent, avatarView, profile.UserId);
        }

        /// <summary>
        /// Stops emote playback when movePlayerTo is invoked.<br/>
        /// Will not cancel a scene emote that was triggered the same frame movePlayerTo was invoked.
        /// </summary>
        [Query]
        [All(typeof(PlayerTeleportIntent))]
        [None(typeof(CharacterEmoteIntent))]
        private void CancelEmotesOnMovePlayerToInvoked(Entity entity, in MovePlayerToInfo movePlayerTo, ref CharacterEmoteComponent emoteComponent, in IAvatarView avatarView, in Profile profile)
        {
            if (World.TryGet(entity, out CharacterWaitingSceneEmoteLoading waitingEmote) &&
                movePlayerTo.FrameCount == waitingEmote.FrameCount)
                return;

            StopEmote(entity, ref emoteComponent, avatarView, profile.UserId);
        }

        // looping emotes and cancelling emotes by tag depend on tag change, this query alone is the one that updates that value at the ond of the update
        [Query]
        private void UpdateEmoteTags(ref CharacterEmoteComponent emoteComponent, in IAvatarView avatarView)
        {
            emoteComponent.CurrentAnimationTag = avatarView.GetAnimatorCurrentStateTag();
   //         ReportHub.Log(ReportCategory.EMOTE_DEBUG, "Update emote tag for " + ((AvatarBase)avatarView).name + " : " + emoteComponent.CurrentAnimationTag);
        }

        // emotes that do not loop need to trigger some kind of cancellation, so we can take care of the emote props and sounds
        [Query]
        [None(typeof(CharacterEmoteIntent), typeof(DeleteEntityIntention))]
        private void CancelEmotes(ref CharacterEmoteComponent emoteComponent, in IAvatarView avatarView, in Entity entity, in Profile profile)
        {
            bool wantsToCancelEmote = emoteComponent.StopEmote;
            emoteComponent.StopEmote = false;

            EmoteReferences? emoteReference = emoteComponent.CurrentEmoteReference;
            if (!emoteReference) return;

            bool shouldCancelEmote = wantsToCancelEmote || World.Has<HiddenPlayerComponent>(entity);
            if (shouldCancelEmote)
            {
                StopEmote(entity, ref emoteComponent, avatarView, profile.UserId);
                return;
            }

            if (!emoteReference.legacy)
            {
                if (!emoteComponent.IsPlayingEmote)
                {
                    avatarView.ResetAnimatorTrigger(AnimationHashes.EMOTE_STOP);
                    return;
                }

                int animatorCurrentStateTag = avatarView.GetAnimatorCurrentStateTag();
                bool isOnAnotherTag = animatorCurrentStateTag != AnimationHashes.EMOTE && animatorCurrentStateTag != AnimationHashes.EMOTE_LOOP;

                if (isOnAnotherTag)
                    StopEmote(entity, ref emoteComponent, avatarView, profile.UserId);
            }
        }

        /// <summary>
        /// Cancel the emote whenever:
        /// - Moving horizontally
        /// - OR moving up
        /// - OR falling, which can only be true if the character is NOT grounded
        ///
        /// The falling flag is computed that way because it's possible to accumulate large vertical speed after teleporting
        /// even if the character is actually grounded and not moving down
        ///
        /// The JustTeleport tag check is needed because the grounded flag is set to false while we are in that 'just teleported' state.
        /// </summary>
        // Note: Applies only to local avatar
        [Query]
        [None(typeof(CharacterEmoteIntent), typeof(PlayerTeleportIntent.JustTeleported), typeof(MoveBeforePlayingSocialEmoteIntent))]
        private void CancelEmotesByMovement(Entity entity, ref CharacterEmoteComponent emoteComponent, in CharacterRigidTransform rigidTransform, in IAvatarView avatarView, in Profile profile)
        {
            const float XZ_CUTOFF_LIMIT = 0.01f;
            // The seemingly strange 0.447f value is because we were previously only using the squared threshold, and it was 0.2f
            // The value 0.447^2 is approximately 0.2f
            const float VERTICAL_CUTOFF_LIMIT = 0.447f;

            float horizontalSpeedSq = rigidTransform.MoveVelocity.Velocity.sqrMagnitude;
            float verticalSpeed = rigidTransform.GravityVelocity.y;

            bool shouldCancelEmote = horizontalSpeedSq > XZ_CUTOFF_LIMIT ||
                                     // If going up (v speed > 0), cancel the emote
                                     // Otherwise, we only cancel the emote if not grounded
                                     // This is because we always have some vertical velocity, even when grounded
                                     // See ApplyGravity.Execute(), all code paths ultimately add to CharacterRigidTransform.GravityVelocity
                                     (Mathf.Abs(verticalSpeed) > VERTICAL_CUTOFF_LIMIT && (verticalSpeed > 0 || !rigidTransform.IsGrounded));

            if (!shouldCancelEmote) return;

            ReportHub.LogError(ReportCategory.EMOTE_DEBUG, "Cancel velocity: " + horizontalSpeedSq.ToString("F6") + " " + profile.UserId);

            URN emoteUrn = emoteComponent.EmoteUrn;

            StopEmote(entity, ref emoteComponent, avatarView, profile.UserId);

            if (emoteUrn != default)
            {
                // Sends stop signal to other clients
                messageBus.Send(emoteUrn, false, false, -1, false, string.Empty, string.Empty, true, emoteComponent.SocialEmoteInteractionId);
            }
        }

        [MethodImpl(MethodImplOptions.AggressiveInlining)]
        private void StopEmote(Entity entity, ref CharacterEmoteComponent emoteComponent, IAvatarView avatarView, string walletAddress)
        {
            ReportHub.LogError(ReportCategory.EMOTE_DEBUG, "-StopEmote- " + ((AvatarBase)avatarView).name);

            if (emoteComponent.CurrentEmoteReference == null)
                return;

            emotePlayer.Stop(emoteComponent.CurrentEmoteReference);

            bool isSocialEmote = emoteComponent.Metadata != null && emoteComponent.Metadata.IsSocialEmote;

            if (isSocialEmote)
            {
                if(emoteComponent.IsPlayingSocialEmoteOutcome)
                    StopOtherParticipant(entity, ref emoteComponent, walletAddress);

                SocialEmoteInteractionsManager.Instance.StopInteraction(walletAddress);
            }

            // Create a clean slate for the animator before setting the stop trigger
            avatarView.ResetAnimatorTrigger(AnimationHashes.EMOTE);
            avatarView.ResetAnimatorTrigger(AnimationHashes.EMOTE_RESET);
            avatarView.SetAnimatorTrigger(AnimationHashes.EMOTE_STOP);

            avatarView.RestoreArmatureName();

            // See https://github.com/decentraland/unity-explorer/issues/4198
            // Some emotes changes the armature rotation, we need to restore it
            avatarView.ResetArmatureInclination();

            ReportHub.LogError(ReportCategory.EMOTE_DEBUG, "RESET EmoteComponent User: " + ((AvatarBase)avatarView).name);
            emoteComponent.Reset();

            // Cancels interpolating to start position in a social emote outcome animation
            if(World.Has<InterpolateToOutcomeStartPoseIntent>(entity))
                World.Get<InterpolateToOutcomeStartPoseIntent>(entity).HasBeenCancelled = true;
        }

        private void StopOtherParticipant(Entity entity, ref CharacterEmoteComponent emoteComponent, string walletAddress)
        {
            SocialEmoteInteractionsManager.ISocialEmoteInteractionReadOnly? interaction = SocialEmoteInteractionsManager.Instance.GetInteractionState(walletAddress);

            if (interaction != null)
            {
                ReportHub.LogError(ReportCategory.EMOTE_DEBUG, "Entities: initiator " + interaction.InitiatorEntity + " receiver " + interaction.ReceiverEntity);
                ReportHub.LogError(ReportCategory.EMOTE_DEBUG, "IsReactingToSocialEmote: " + emoteComponent.IsReactingToSocialEmote + " IsPlayingSocialEmoteOutcome " + emoteComponent.IsPlayingSocialEmoteOutcome);

                Entity socialEmoteAvatarToStop = Entity.Null;

                if (emoteComponent.IsReactingToSocialEmote) // It's the receiver
                    socialEmoteAvatarToStop = interaction.InitiatorEntity;
                else if(emoteComponent.IsPlayingSocialEmoteOutcome) // It's the initiator
                    socialEmoteAvatarToStop = interaction.ReceiverEntity;

                if (socialEmoteAvatarToStop != Entity.Null)
                {
                    ReportHub.LogError(ReportCategory.EMOTE_DEBUG, "Stop: " + entity + " also stops: " + socialEmoteAvatarToStop);
                    World.Add(socialEmoteAvatarToStop, new StopEmoteIntent(emoteComponent.EmoteUrn));
                }
            }
        }

        [Query]
        [All(typeof(StopEmoteIntent))]
        [None(typeof(DeleteEntityIntention))]
        private void ConsumeStopEmoteIntent(Entity entity, ref CharacterEmoteComponent emoteComponent, in IAvatarView avatarView, in Profile profile,
            in StopEmoteIntent stopEmoteIntent)
        {
            ReportHub.Log(ReportCategory.EMOTE_DEBUG, "stopintent urn: " + emoteComponent.EmoteUrn);

            if (emoteComponent.IsPlayingEmote && emoteComponent.EmoteUrn == stopEmoteIntent.EmoteUrn)
            {
                ReportHub.LogError(ReportCategory.EMOTE_DEBUG, "Consume stopintent urn: " + emoteComponent.EmoteUrn);
                StopEmote(entity, ref emoteComponent, avatarView, profile.UserId);
                World.Remove<StopEmoteIntent>(entity);
            }
        }

        [Query]
        [None(typeof(DeleteEntityIntention))]
        private void BeforePlayingCheckEmoteAsset(Entity entity, ref CharacterEmoteIntent emoteIntent,
            ref AvatarShapeComponent avatarShapeComponent)
        {
            if(emoteIntent.EmoteAsset != null) // TODO: Replace with another intent
                return;

            URN emoteId = emoteIntent.EmoteId;

            // it's very important to catch any exception here to avoid not consuming the emote intent, so we don't infinitely create props
            try
            {
                if (emoteStorage.TryGetElement(emoteId.Shorten(), out IEmote emote))
                {
                    if (emote.IsLoading)
                        return;

                    // emote failed to load? remove intent
                    if (emote.Model is { IsInitialized: true, Succeeded: false })
                    {
                        ReportHub.LogError(GetReportData(), $"Cant play emote {emoteId} since it failed loading \n the DTO");
                        World.Remove<CharacterEmoteIntent>(entity);
                        return;
                    }

                    // emote failed to load? remove intent
                    if (emote.DTO.assetBundleManifestVersion is { assetBundleManifestRequestFailed: true } and { IsLSDAsset: false })
                    {
                        ReportHub.LogError(GetReportData(), $"Cant play emote {emoteId} since it failed loading the manifest");
                        World.Remove<CharacterEmoteIntent>(entity);
                        return;
                    }

                    BodyShape bodyShape = avatarShapeComponent.BodyShape;

                    //Loading not complete
                    if (emote.AssetResults[bodyShape] == null)
                        return;

                    StreamableLoadingResult<AttachmentRegularAsset> streamableAssetValue = emote.AssetResults[bodyShape]!.Value;

                    if (streamableAssetValue is { Succeeded: false } || streamableAssetValue.Asset?.MainAsset == null)
                    {
                        // We can't play emote, remove intent, otherwise there is no place to remove it
                        World.Remove<CharacterEmoteIntent>(entity);
                        return;
                    }

                    emoteIntent.EmoteAsset = emote;
                }
                else
                {
                    // Request the emote when not it cache. It will eventually endup in the emoteStorage so it can be played by this query
                    CreateEmotePromise(emoteIntent.EmoteId, avatarShapeComponent.BodyShape);
                }
            }
            catch (Exception e)
            {
                World.Remove<CharacterEmoteIntent>(entity);
                ReportHub.LogException(e, GetReportData());
            }
        }

        [Query]
        [None(typeof(DeleteEntityIntention))]
        private void BeforePlayingStopCurrentEmote(Entity entity, ref CharacterEmoteComponent emoteComponent, in CharacterEmoteIntent emoteIntent, in IAvatarView avatarView)
        {
            if (emoteIntent.EmoteAsset == null)
                return;

            ReportHub.LogError(ReportCategory.EMOTE_DEBUG, "Consuming emote - Is reacting? " + emoteIntent.UseOutcomeReactionAnimation + " mov: " + avatarView.GetAnimatorFloat(AnimationHashes.MOVEMENT_BLEND));

            // it's very important to catch any exception here to avoid not consuming the emote intent, so we don't infinitely create props
            try
            {
                // we wait until the avatar finishes moving to trigger the emote,
                // avoid the case where: you stop moving, trigger the emote, the emote gets triggered and next frame it gets cancelled because inertia keeps moving the avatar
                //We also avoid triggering the emote while the character is jumping or landing, as the landing animation breaks the emote flow if they have props
                if (avatarView.IsAnimatorInTag(AnimationHashes.JUMPING_TAG) ||
                    (avatarView.GetAnimatorFloat(AnimationHashes.MOVEMENT_BLEND) > 0.1f && !emoteIntent.UseOutcomeReactionAnimation)) // Note: When playing the outcome animation of an avatar that is reacting, there is no movement blending
                    return;

                if (emoteComponent.Metadata != null)
                    ReportHub.LogError(ReportCategory.EMOTE_DEBUG, "is social: " + emoteComponent.Metadata.IsSocialEmote + " is playing: " + emoteComponent.IsPlayingEmote + " urn1: " + emoteComponent.EmoteUrn.Shorten() + " urn2: " + emoteIntent.EmoteId.Shorten());

                // Previous social emote interaction has to be stopped before starting a new one
                // When the avatar is already playing a social emote (outcome phase) and then it plays the same one (start phase) it cancels the interaction
                // Playing a different emote cancels the interaction
                // If the emote is the same (excepting previous rules) it may be a loop animation and must NOT cancel the interaction
                if (emoteComponent.Metadata != null &&
                    emoteComponent.Metadata.IsSocialEmote &&
                    emoteComponent.IsPlayingEmote)
                {
                    bool isPlayingDifferentEmote = emoteComponent.EmoteUrn.Shorten() != emoteIntent.EmoteId.Shorten();

                    // It's a different emote OR it was playing the outcome phase and now it wants to play the start phase of the same emote interaction
                    // (triggered the same social emote again while the previous interaction didn't finish yet, it cancels it)
                    if (isPlayingDifferentEmote || (emoteComponent.IsPlayingSocialEmoteOutcome && !emoteIntent.UseSocialEmoteOutcomeAnimation))
                    {
                        ReportHub.LogError(ReportCategory.EMOTE_DEBUG, "DIFFERENT PHASE? " + emoteIntent.WalletAddress + " " + (emoteComponent.IsPlayingSocialEmoteOutcome && !emoteIntent.UseSocialEmoteOutcomeAnimation));
                        StopEmote(entity, ref emoteComponent, avatarView, emoteIntent.WalletAddress);
                    }

                    // Playing a social emote for a different interaction, it could happen if the initiator plays the same start animation
                    if (emoteComponent.SocialEmoteInteractionId != emoteIntent.SocialEmoteInteractionId &&
                        SocialEmoteInteractionsManager.Instance.InteractionExists(emoteComponent.SocialEmoteInitiatorWalletAddress))
                    {
                        ReportHub.LogError(ReportCategory.EMOTE_DEBUG, "Cancels social emote and resets transforms of initiator");
                        StopEmote(entity, ref emoteComponent, avatarView, emoteIntent.WalletAddress);
                    }
                }
            }
            catch (Exception e)
            {
                World.Remove<CharacterEmoteIntent>(entity);
                ReportHub.LogException(e, GetReportData());
            }
        }

        // This query takes care of consuming the CharacterEmoteIntent to trigger an emote
        [Query]
        [None(typeof(DeleteEntityIntention))]
        private void PlayNewEmote(Entity entity, ref CharacterEmoteComponent emoteComponent, ref CharacterEmoteIntent emoteIntent,
            in IAvatarView avatarView, ref AvatarShapeComponent avatarShapeComponent)
        {
            if(emoteIntent.EmoteAsset == null)
                return;

            IEmote emote = emoteIntent.EmoteAsset;

            ReportHub.LogError(ReportCategory.EMOTE_DEBUG, "Consuming emote - Is reacting? " + emoteIntent.UseOutcomeReactionAnimation + " mov: " + avatarView.GetAnimatorFloat(AnimationHashes.MOVEMENT_BLEND));

            // it's very important to catch any exception here to avoid not consuming the emote intent, so we don't infinitely create props
            try
            {
                // Cancels walking to the initiator of a social emote
                if(World.Has<MoveBeforePlayingSocialEmoteIntent>(entity))
                    World.Get<MoveBeforePlayingSocialEmoteIntent>(entity).HasBeenCancelled = true;

                // we wait until the avatar finishes moving to trigger the emote,
                // avoid the case where: you stop moving, trigger the emote, the emote gets triggered and next frame it gets cancelled because inertia keeps moving the avatar
                //We also avoid triggering the emote while the character is jumping or landing, as the landing animation breaks the emote flow if they have props
                if (avatarView.IsAnimatorInTag(AnimationHashes.JUMPING_TAG) ||
                    (avatarView.GetAnimatorFloat(AnimationHashes.MOVEMENT_BLEND) > 0.1f && !emoteIntent.UseOutcomeReactionAnimation)) // Note: When playing the outcome animation of an avatar that is reacting, there is no movement blending
                    return;

                BodyShape bodyShape = avatarShapeComponent.BodyShape;
                GameObject mainAsset = emote.AssetResults[bodyShape]!.Value.Asset!.MainAsset;

                // Existing emoteComponent is overwritten with new emote info
                emoteComponent.Reset();
                emoteComponent.EmoteUrn = emoteIntent.EmoteId;
                emoteComponent.Metadata = (EmoteDTO.EmoteMetadataDto)emote.DTO.Metadata;
                StreamableLoadingResult<AudioClipData>? audioAssetResult = emote.AudioAssetResults[bodyShape];
                AudioClip? audioClip = audioAssetResult?.Asset;

                emoteComponent.IsPlayingSocialEmoteOutcome = emoteIntent.UseSocialEmoteOutcomeAnimation;
                emoteComponent.CurrentSocialEmoteOutcome = emoteIntent.SocialEmoteOutcomeIndex;
                emoteComponent.IsReactingToSocialEmote = emoteIntent.UseOutcomeReactionAnimation;
                emoteComponent.SocialEmoteInitiatorWalletAddress = emoteIntent.SocialEmoteInitiatorWalletAddress;
                emoteComponent.SocialEmoteInteractionId = emoteIntent.SocialEmoteInteractionId;
                emoteComponent.TargetAvatarWalletAddress = emoteIntent.TargetAvatarWalletAddress;

                if (emoteComponent.Metadata.IsSocialEmote &&
                    emoteIntent.TriggerSource != TriggerSource.PREVIEW &&
                    emoteComponent.IsPlayingSocialEmoteOutcome &&
                    emoteComponent.CurrentSocialEmoteOutcome < emote.SocialEmoteOutcomeAudioAssetResults.Count) // TODO: This IF step should never be true
                {
                    ReportHub.LogError(ReportCategory.EMOTE_DEBUG, "AUDIO for outcome " + emoteComponent.CurrentSocialEmoteOutcome);

                    audioClip = emote.SocialEmoteOutcomeAudioAssetResults[emoteComponent.CurrentSocialEmoteOutcome].Asset;
                }

                ReportHub.LogError(ReportCategory.EMOTE_DEBUG, "PLAY USER: " + emoteIntent.WalletAddress);

                if (!emotePlayer.Play(mainAsset, audioClip, emote.IsLooping(), emoteIntent.Spatial, in avatarView, ref emoteComponent))
                {
                    ReportHub.LogError(ReportCategory.EMOTE, $"Emote name:{emoteIntent.EmoteId} cant be played.");
                    World.Remove<CharacterEmoteIntent>(entity);
                    return;
                }

                emoteIntent.HasPlayedEmote = true;

                ReportHub.LogError(ReportCategory.EMOTE_DEBUG, "AFTER PLAY USER: hash " + emoteComponent.GetHashCode() + " " + emoteIntent.WalletAddress + " " + emoteComponent.EmoteUrn + " " + emoteComponent.Metadata?.name ?? string.Empty);
            }
            catch (Exception e)
            {
                World.Remove<CharacterEmoteIntent>(entity);
                ReportHub.LogException(e, GetReportData());
            }
        }

        [Query]
        [None(typeof(DeleteEntityIntention))]
        private void AfterPlayingUpdateSocialEmoteInteractions(Entity entity, ref CharacterEmoteComponent emoteComponent, in CharacterEmoteIntent emoteIntent,
            CharacterTransform characterTransform, AvatarStateMachineEventHandler avatarStateMachineEventHandler)
        {
            if(emoteIntent.EmoteAsset == null || !emoteIntent.HasPlayedEmote)
                return;

            // it's very important to catch any exception here to avoid not consuming the emote intent, so we don't infinitely create props
            try
            {
                IEmote? emote = emoteIntent.EmoteAsset;

                if (emoteComponent.Metadata!.IsSocialEmote && emoteIntent.TriggerSource != TriggerSource.PREVIEW)
                {
                    if (emoteComponent.IsPlayingSocialEmoteOutcome)
                    {
                        if (SocialEmoteInteractionsManager.Instance.InteractionExists(emoteIntent.SocialEmoteInitiatorWalletAddress) && // When the outcome is a loop, it may receive an emote intent when the interaction has just finished locally
                            emoteComponent.IsReactingToSocialEmote)
                        {
                            // Reacting to the interaction
                            SocialEmoteInteractionsManager.Instance.AddParticipantToInteraction(emoteIntent.WalletAddress, entity, emoteComponent.CurrentSocialEmoteOutcome, emoteIntent.SocialEmoteInitiatorWalletAddress);
                        }
                    }
                    else
                    {
                        // Starting interaction
                        SocialEmoteInteractionsManager.Instance.StartInteraction(emoteIntent.WalletAddress, entity, emote, characterTransform.Transform, emoteComponent.SocialEmoteInteractionId, emoteIntent.TargetAvatarWalletAddress);
                        emoteComponent.SocialEmoteInitiatorWalletAddress = emoteIntent.WalletAddress;

<<<<<<< HEAD
                        if (!isLoopingSameEmote && emoteIntent.TargetAvatarWalletAddress == identityCache.Identity!.Address.OriginalFormat)
                            ephemeralNotificationsController.AddNotificationAsync(socialEmotesSettings.DirectedSocialEmoteEphemeralNotificationPrefab.name, emoteIntent.WalletAddress, new string[] { emote.GetName() }).Forget();
=======
                        // Directed social emote
                        if (emoteIntent.TargetAvatarWalletAddress == identityCache.Identity!.Address)
                        {
                            // The outline of the initiator blinks
                            if (!World.Has<PlayAvatarHighlightBlinkingAnimationIntent>(entity))
                                World.Add(entity, new PlayAvatarHighlightBlinkingAnimationIntent(0.1f, Color.cyan, 1.0f, 2));

                            // Notification displayed
                            ephemeralNotificationsController.AddNotificationAsync(DIRECTED_SOCIAL_EMOTE_EPHEMERAL_NOTIFICATION_PREFAB_NAME, emoteIntent.WalletAddress, new string[] { emote.GetName() }).Forget();
                        }
>>>>>>> 0246a5d7

                        //TODO: The initiator has to look at the receiver
                    }
                }
<<<<<<< HEAD
                else if (!emoteComponent.Metadata.IsSocialEmote && !isLoopingSameEmote && emoteIntent.TargetAvatarWalletAddress == identityCache.Identity!.Address.OriginalFormat)
                    ephemeralNotificationsController.AddNotificationAsync(socialEmotesSettings.DirectedEmoteEphemeralNotificationPrefab.name, emoteIntent.WalletAddress, new string[] { emote.GetName() }).Forget();
=======
                else if (!emoteComponent.Metadata.IsSocialEmote && emoteIntent.TargetAvatarWalletAddress == identityCache.Identity!.Address)
                {
                    // Directed normal emote
                    // Notification displayed
                    ephemeralNotificationsController.AddNotificationAsync(DIRECTED_EMOTE_EPHEMERAL_NOTIFICATION_PREFAB_NAME, emoteIntent.WalletAddress, new string[] { emote.GetName() }).Forget();
                }
>>>>>>> 0246a5d7

                if (emoteComponent.Metadata.IsSocialEmote && emoteIntent.UseOutcomeReactionAnimation)
                {
                    ReportHub.LogError(ReportCategory.EMOTE_DEBUG, "Added Animate");
                    PrepareToAdjustReceiverBeforeOutcomeAnimation(emoteIntent.SocialEmoteInitiatorWalletAddress);

                    // The rotation of the avatar has to coincide with initiator avatar's when the emote starts, which occurs at least 1 frame later
                    World.Add(entity, new RotateReceiverAvatarToCoincideWithInitiatorAvatarIntent(SocialEmoteInteractionsManager.Instance.GetInteractionState(emoteIntent.WalletAddress)!.InitiatorEntity));
                }

                if (emoteComponent.Metadata!.IsSocialEmote)
                    avatarStateMachineEventHandler.EmoteStateExiting = OnEmoteStateExiting; // Setting and not subscribing because it could play the emote more than once and we can't know if it is the first for this client

                World.Remove<CharacterEmoteIntent>(entity);
            }
            catch (Exception e)
            {
                World.Remove<CharacterEmoteIntent>(entity);
                ReportHub.LogException(e, GetReportData());
            }
        }

// TODO: Use state machine events instead of a query
        private struct RotateReceiverAvatarToCoincideWithInitiatorAvatarIntent
        {
            public readonly Entity InitiatorEntity;

            public RotateReceiverAvatarToCoincideWithInitiatorAvatarIntent(Entity initiatorEntity)
            {
                InitiatorEntity = initiatorEntity;
            }
        }

        // It just removes the intent once it has been consumed in PlayerMovementNetSendSystem
        [Query]
        [All(typeof(PlayerTeleportIntent.JustTeleportedLocally))]
        private void RemoveConsumedFilterMessagesByIsInstantIntent(Entity entity, ref PlayerTeleportIntent.JustTeleportedLocally intent)
        {
            if (intent.IsConsumed)
            {
                ReportHub.LogError(ReportCategory.EMOTE_DEBUG, "REMOVE TELEPORT");
                World.Remove<PlayerTeleportIntent.JustTeleportedLocally>(entity);
            }
        }

        [Query]
        [All(typeof(RotateReceiverAvatarToCoincideWithInitiatorAvatarIntent))]
        private void RotateReceiverAvatarToCoincideWithInitiatorAvatar(Entity entity, ref IAvatarView avatarView, RotateReceiverAvatarToCoincideWithInitiatorAvatarIntent animationInfo)
        {
            // It waits for the Emote state to execute
            if (avatarView.GetAnimatorCurrentStateTag() != AnimationHashes.EMOTE)
                return;

            ReportHub.LogError(ReportCategory.EMOTE_DEBUG, "Rotation of reacting avatar as initiator");

            // Makes sure the avatar of the initiator is looking at the receiver's
            IAvatarView initiatorAvatar = World.Get<IAvatarView>(animationInfo.InitiatorEntity);
            initiatorAvatar.GetTransform().forward = (avatarView.GetTransform().position - initiatorAvatar.GetTransform().position).normalized;

            // Rotates the reacting avatar to coincide with the initiator's avatar, because the animation of the reaction occurs at the same place with same pose
            avatarView.GetTransform().rotation = initiatorAvatar.GetTransform().rotation;
            World.Remove<RotateReceiverAvatarToCoincideWithInitiatorAvatarIntent>(entity);
        }

        // Every time the emote is looped we send a new message that should refresh the looping emotes on clients that didn't receive the initial message yet
        // TODO (Kinerius): This does not support scene emotes yet
        [Query]
        [All(typeof(PlayerComponent))]
        [None(typeof(CharacterEmoteIntent))]
        private void ReplicateLoopingEmotes(ref CharacterEmoteComponent emoteComponent, in IAvatarView avatarView, Profile profile)
        {
            int prevTag = emoteComponent.CurrentAnimationTag;
            int currentTag = avatarView.GetAnimatorCurrentStateTag();

            if ((prevTag != AnimationHashes.EMOTE || currentTag != AnimationHashes.EMOTE_LOOP)
                && (prevTag != AnimationHashes.EMOTE_LOOP || currentTag != AnimationHashes.EMOTE)) return;

            ReportHub.Log(ReportCategory.EMOTE_DEBUG, "Looping " + profile.UserId + " " + prevTag + " hash " + emoteComponent.GetHashCode());

            if (emoteComponent.EmoteUrn.IsNullOrEmpty())
            {
                ReportHub.LogError(ReportCategory.EMOTE_DEBUG, "URN null");
                return;
            }

            messageBus.Send(emoteComponent.EmoteUrn, true, emoteComponent.IsPlayingSocialEmoteOutcome, emoteComponent.CurrentSocialEmoteOutcome, emoteComponent.IsReactingToSocialEmote, emoteComponent.SocialEmoteInitiatorWalletAddress, emoteComponent.TargetAvatarWalletAddress, false, emoteComponent.SocialEmoteInteractionId);
        }

        [Query]
        private void DisableCharacterController(ref CharacterController characterController, in CharacterEmoteComponent emoteComponent)
        {
            characterController.enabled = !emoteComponent.IsPlayingEmote;
        }

        [Query]
        private void DisableAnimatorWhenPlayingLegacyAnimations(in IAvatarView avatarView, in CharacterEmoteComponent emote)
        {
            if (emote.CurrentEmoteReference && emote.CurrentEmoteReference.legacy)
                avatarView.AvatarAnimator.enabled = false;
        }

        [Query]
        private void CleanUp(Profile profile, in DeleteEntityIntention deleteEntityIntention)
        {
            if(SocialEmoteInteractionsManager.Instance.InteractionExists(profile.UserId))
                SocialEmoteInteractionsManager.Instance.StopInteraction(profile.UserId);

            if (!deleteEntityIntention.DeferDeletion)
                messageBus.OnPlayerRemoved(profile.UserId);
        }

        private void CreateEmotePromise(URN urn, BodyShape bodyShape)
        {
            loadEmoteBuffer[0] = urn;

            if (GetSceneEmoteFromRealmIntention.TryParseFromURN(urn, out string sceneId, out string emoteHash, out bool loop))
            {
                if (!scenesCache.TryGetBySceneId(sceneId, out ISceneFacade? scene)) return;

                SceneEmoteFromRealmPromise.Create(World,
                    new GetSceneEmoteFromRealmIntention(sceneId, scene!.SceneData.SceneEntityDefinition.assetBundleManifestVersion!, emoteHash, loop, bodyShape),
                    PartitionComponent.TOP_PRIORITY);
            }
            else
                EmotePromise.Create(World,
                    EmoteComponentsUtils.CreateGetEmotesByPointersIntention(bodyShape, loadEmoteBuffer),
                    PartitionComponent.TOP_PRIORITY);
        }

        private void ResetAvatarAndControllerTransforms(Entity entity)
        {
            AvatarBase avatarBase = (AvatarBase)World.Get<IAvatarView>(entity);

            ReportHub.LogError(ReportCategory.EMOTE_DEBUG, "<color=cyan>EXITING EMOTE STATE " + avatarBase.name + " </color>");

            avatarBase.RestoreArmatureName(); // This is necessary to avoid jittering during the transition

            Vector3 newCharacterForward = avatarBase.HipAnchorPoint.forward;
            newCharacterForward.y = 0.0f;
            newCharacterForward.Normalize();

            GizmoDrawer.Instance.DrawWireCube(0, avatarBase.GetTransform().position, 0.2f * Vector3.one, Color.coral);

            Vector3 hipsWorldPosition = avatarBase.HipAnchorPoint.position;
            hipsWorldPosition.y = avatarBase.GetTransform().position.y;

            ref CharacterController characterController = ref World.TryGetRef<CharacterController>(entity, out bool isLocal);
            ref CharacterRigidTransform characterRigidTransform = ref World.TryGetRef<CharacterRigidTransform>(entity, out bool _);
            ref PlayerComponent playerComponent = ref World.TryGetRef<PlayerComponent>(entity, out bool _);

            if(isLocal)
                Debug.DrawRay(characterController.transform.position + characterController.center, newCharacterForward, Color.red, 3.0f);
            else
                Debug.DrawRay(hipsWorldPosition, newCharacterForward, Color.magenta, 3.0f);

            Vector3 cameraFocusCurrentPosition = Vector3.zero;

            try
            {
                if (isLocal)
                {
                    ReportHub.LogError(ReportCategory.EMOTE_DEBUG, "Local controller transform reset " + avatarBase.name);
                    cameraFocusCurrentPosition = playerComponent.CameraFocus.position;
                    playerComponent.CameraFocus.transform.parent = null; // It's necessary to do this before the interpolation starts in order to avoid jittering
                    characterController.transform.position = hipsWorldPosition;
                    characterRigidTransform.MoveVelocity.Velocity = Vector3.zero;
                    characterRigidTransform.LookDirection = newCharacterForward;
                }
                else
                {
                    // Although the position of the remote avatar will be overriden with incoming position messages, the animation may finish
                    // before those messages arrive so we have to update the position as if they already arrived or the avatar will make a weird movement
                    ReportHub.LogError(ReportCategory.EMOTE_DEBUG, "Remote controller transform reset " + avatarBase.name);
                    ref CharacterTransform characterTransform = ref World.Get<CharacterTransform>(entity);
                    characterTransform.Transform.position = hipsWorldPosition;
                    characterTransform.Transform.forward = newCharacterForward;
                }

                ReportHub.LogError(ReportCategory.EMOTE_DEBUG, "Avatar transform reset");

                avatarBase.GetTransform().localPosition = Vector3.zero;
                avatarBase.GetTransform().localRotation = Quaternion.identity;

                if (isLocal)
                {
                    World.Add(entity, new PlayerLookAtIntent(characterController.transform.position + characterController.center + newCharacterForward));
                    // With this intent the next network movement message is marked as instant which will be used in the other clients to avoid
                    // a problem that made the remote avatar move to a previous position (the old position of the CharacterController) before moving
                    // to the current position, due to interpolation
                    World.Add<PlayerTeleportIntent.JustTeleportedLocally>(entity);

                    // Interpolates the position of the object the camera is looking at, from current position to original position in the controller
                    World.Add(entity, new InterpolateCameraTargetTowardsNewParentIntent(cameraFocusCurrentPosition, characterController.transform));
                }

                if(isLocal)
                    Debug.DrawRay(characterController.transform.position + characterController.center, avatarBase.GetTransform().forward, Color.cyan, 3.0f);
                else
                    Debug.DrawRay(hipsWorldPosition, avatarBase.GetTransform().forward, Color.blue, 3.0f);
            }
            catch // The try/catch is necessary to avoid that playerComponent.CameraFocus ends up without parent due to an exception
            {
                if(characterController != null)
                    playerComponent.CameraFocus.parent = characterController.transform;

                throw;
            }
        }

        private void PrepareToAdjustReceiverBeforeOutcomeAnimation(string initiatorWalletAddress)
        {
            SocialEmoteInteractionsManager.ISocialEmoteInteractionReadOnly interaction = SocialEmoteInteractionsManager.Instance.GetInteractionState(initiatorWalletAddress)!;

            // Since the avatar is reacting, the emote is already available
            IEmote emote;
            URN emoteUrn = interaction.Emote.GetUrn().Shorten();
            emoteStorage.TryGetElement(emoteUrn, out emote);

            Vector3 targetAvatarHipRelativePosition = Vector3.zero;

            IReadOnlyList<EmoteOutcomeAnimationPose>? socialEmoteOutcomeAnimationStartPoses = emote.AssetResults[BodyShape.MALE]!.Value.Asset!.SocialEmoteOutcomeAnimationStartPoses;

            if(socialEmoteOutcomeAnimationStartPoses != null && socialEmoteOutcomeAnimationStartPoses.Count > 0) // All social emotes should have this info, this protection is added just to prevent old test emotes from failing
                targetAvatarHipRelativePosition = socialEmoteOutcomeAnimationStartPoses[interaction.OutcomeIndex].Position;

            ReportHub.LogError(ReportCategory.EMOTE_DEBUG, "<color=#FF9933>target hip: " + targetAvatarHipRelativePosition.ToString("F6") + "</color>");

            AvatarBase receiverAvatar = (AvatarBase)World.TryGetRef<IAvatarView>(interaction.ReceiverEntity, out bool _);
            AvatarBase initiatorAvatar = (AvatarBase)World.TryGetRef<IAvatarView>(interaction.InitiatorEntity, out bool _);

            // Calculates the pose of the receiver avatar when the outcome animation starts, to be used as target in the interpolation
            Vector3 originalAvatarPosition = receiverAvatar.GetTransform().position;
            Vector3 originalHipRelativePosition = Vector3.Scale(receiverAvatar.HipAnchorPoint.localPosition, receiverAvatar.HipAnchorPoint.parent.localScale);
            Vector3 targetAvatarPosition = initiatorAvatar.GetTransform().position
                                           + initiatorAvatar.GetTransform().rotation * new Vector3(targetAvatarHipRelativePosition.x, 0.0f, targetAvatarHipRelativePosition.z)
                                           // Small adjustment to make current position of the hips in the current animation with the future position of the hips
                                           - receiverAvatar.GetTransform().rotation * new Vector3(originalHipRelativePosition.x, 0.0f, originalHipRelativePosition.y);

            ReportHub.LogError(ReportCategory.EMOTE_DEBUG, $"<color=#FF9933>Movement: {originalAvatarPosition.ToString("F3")} -> {targetAvatarPosition.ToString("F3")}</color>");

            GizmoDrawer.Instance.DrawWireSphere(3, targetAvatarPosition, 0.2f, Color.magenta);

            // Adjustment interpolation
            World.Add(interaction.ReceiverEntity, new InterpolateToOutcomeStartPoseIntent(
                originalAvatarPosition,
                receiverAvatar.GetTransform().rotation,
                targetAvatarPosition,
                initiatorAvatar.GetTransform().rotation,
                new TriggerEmoteReactingToSocialEmoteIntent(emoteUrn, interaction.OutcomeIndex, initiatorWalletAddress, interaction.Id),
                initiatorAvatar.GetTransform().position));

            // Interpolates the position of the object the camera is looking at, from current position to the position of the avatar's head
            if (World.TryGet(interaction.ReceiverEntity, out PlayerComponent playerComponent))
                World.Add(interaction.ReceiverEntity, new InterpolateCameraTargetTowardsNewParentIntent(playerComponent.CameraFocus.position, receiverAvatar.GetTransform()));
        }

        // Comes from the animator's state machine behaviour
        private void OnEmoteStateExiting(Entity entity, AvatarStateMachineEventHandler avatarStateMachineEventHandler)
        {
            avatarStateMachineEventHandler.EmoteStateExiting = null;

            // This must occur right at the moment the Emote or Emote Loop states transition to Movement
            ResetAvatarAndControllerTransforms(entity);
        }
    }
}<|MERGE_RESOLUTION|>--- conflicted
+++ resolved
@@ -542,10 +542,6 @@
                         SocialEmoteInteractionsManager.Instance.StartInteraction(emoteIntent.WalletAddress, entity, emote, characterTransform.Transform, emoteComponent.SocialEmoteInteractionId, emoteIntent.TargetAvatarWalletAddress);
                         emoteComponent.SocialEmoteInitiatorWalletAddress = emoteIntent.WalletAddress;
 
-<<<<<<< HEAD
-                        if (!isLoopingSameEmote && emoteIntent.TargetAvatarWalletAddress == identityCache.Identity!.Address.OriginalFormat)
-                            ephemeralNotificationsController.AddNotificationAsync(socialEmotesSettings.DirectedSocialEmoteEphemeralNotificationPrefab.name, emoteIntent.WalletAddress, new string[] { emote.GetName() }).Forget();
-=======
                         // Directed social emote
                         if (emoteIntent.TargetAvatarWalletAddress == identityCache.Identity!.Address)
                         {
@@ -554,24 +550,18 @@
                                 World.Add(entity, new PlayAvatarHighlightBlinkingAnimationIntent(0.1f, Color.cyan, 1.0f, 2));
 
                             // Notification displayed
-                            ephemeralNotificationsController.AddNotificationAsync(DIRECTED_SOCIAL_EMOTE_EPHEMERAL_NOTIFICATION_PREFAB_NAME, emoteIntent.WalletAddress, new string[] { emote.GetName() }).Forget();
+                            ephemeralNotificationsController.AddNotificationAsync(socialEmotesSettings.DirectedSocialEmoteEphemeralNotificationPrefab.name, emoteIntent.WalletAddress, new string[] { emote.GetName() }).Forget();
                         }
->>>>>>> 0246a5d7
 
                         //TODO: The initiator has to look at the receiver
                     }
                 }
-<<<<<<< HEAD
-                else if (!emoteComponent.Metadata.IsSocialEmote && !isLoopingSameEmote && emoteIntent.TargetAvatarWalletAddress == identityCache.Identity!.Address.OriginalFormat)
-                    ephemeralNotificationsController.AddNotificationAsync(socialEmotesSettings.DirectedEmoteEphemeralNotificationPrefab.name, emoteIntent.WalletAddress, new string[] { emote.GetName() }).Forget();
-=======
                 else if (!emoteComponent.Metadata.IsSocialEmote && emoteIntent.TargetAvatarWalletAddress == identityCache.Identity!.Address)
                 {
                     // Directed normal emote
                     // Notification displayed
-                    ephemeralNotificationsController.AddNotificationAsync(DIRECTED_EMOTE_EPHEMERAL_NOTIFICATION_PREFAB_NAME, emoteIntent.WalletAddress, new string[] { emote.GetName() }).Forget();
-                }
->>>>>>> 0246a5d7
+                    ephemeralNotificationsController.AddNotificationAsync(socialEmotesSettings.DirectedEmoteEphemeralNotificationPrefab.name, emoteIntent.WalletAddress, new string[] { emote.GetName() }).Forget();
+                }
 
                 if (emoteComponent.Metadata.IsSocialEmote && emoteIntent.UseOutcomeReactionAnimation)
                 {
