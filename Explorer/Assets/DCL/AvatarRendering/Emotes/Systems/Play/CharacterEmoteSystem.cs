--- conflicted
+++ resolved
@@ -19,10 +19,7 @@
 using DCL.Multiplayer.Emotes;
 using DCL.Profiles;
 using DCL.SocialEmotes;
-<<<<<<< HEAD
-=======
 using DCL.UI.EphemeralNotifications;
->>>>>>> 4633d00f
 using DCL.Web3.Identities;
 using ECS.Abstract;
 using ECS.Groups;
@@ -78,12 +75,8 @@
             bool localSceneDevelopment,
             IAppArgs appArgs,
             IScenesCache scenesCache,
-<<<<<<< HEAD
-            IWeb3IdentityCache playerIdentity) : base(world)
-=======
             IWeb3IdentityCache identityCache,
             EphemeralNotificationsController ephemeralNotificationsController) : base(world)
->>>>>>> 4633d00f
         {
             this.messageBus = messageBus;
             this.emoteStorage = emoteStorage;
@@ -192,7 +185,7 @@
             if (emoteUrn != default)
             {
                 // Sends stop signal to other clients
-                messageBus.Send(emoteUrn, false, false, -1, false, string.Empty, true, emoteComponent.SocialEmoteInteractionId);
+                messageBus.Send(emoteUrn, false, false, -1, false, string.Empty, string.Empty, true, emoteComponent.SocialEmoteInteractionId);
             }
         }
 
@@ -378,14 +371,11 @@
                     emoteComponent.IsPlayingSocialEmoteOutcome = emoteIntent.UseSocialEmoteOutcomeAnimation;
                     emoteComponent.CurrentSocialEmoteOutcome = emoteIntent.SocialEmoteOutcomeIndex;
                     emoteComponent.IsReactingToSocialEmote = emoteIntent.UseOutcomeReactionAnimation;
-<<<<<<< HEAD
                     emoteComponent.SocialEmoteInitiatorWalletAddress = emoteIntent.SocialEmoteInitiatorWalletAddress;
                     emoteComponent.SocialEmoteInteractionId = emoteIntent.SocialEmoteInteractionId;
-=======
                     emoteComponent.TargetAvatarWalletAddress = emoteIntent.TargetAvatarWalletAddress;
 
                     bool isLoopingSameEmote = emote.IsLooping() && emoteComponent.IsPlayingEmote && !isPlayingDifferentEmote;
->>>>>>> 4633d00f
 
                     if (emoteComponent.Metadata.IsSocialEmote && emoteIntent.TriggerSource != TriggerSource.PREVIEW)
                     {
@@ -409,17 +399,13 @@
                         }
                         else // Starting interaction
                         {
-<<<<<<< HEAD
-                            SocialEmoteInteractionsManager.Instance.StartInteraction(emoteIntent.WalletAddress, entity, emote, characterTransform.Transform, emoteComponent.SocialEmoteInteractionId);
-=======
-                            SocialEmoteInteractionsManager.Instance.StartInteraction(emoteIntent.WalletAddress, emote, characterTransform.Transform, emoteIntent.TargetAvatarWalletAddress);
+                            SocialEmoteInteractionsManager.Instance.StartInteraction(emoteIntent.WalletAddress, entity, emote, characterTransform.Transform, emoteComponent.SocialEmoteInteractionId, emoteIntent.TargetAvatarWalletAddress);
                             emoteComponent.SocialEmoteInitiatorWalletAddress = emoteIntent.WalletAddress;
 
                             if (!isLoopingSameEmote && emoteIntent.TargetAvatarWalletAddress == identityCache.Identity!.Address.OriginalFormat)
                             {
                                 ephemeralNotificationsController.AddNotificationAsync(DIRECTED_SOCIAL_EMOTE_EPHEMERAL_NOTIFICATION_PREFAB_NAME, emoteIntent.WalletAddress, new string[]{ emote.GetName() }).Forget();
                             }
->>>>>>> 4633d00f
                         }
                     }
                     else if (!emoteComponent.Metadata.IsSocialEmote && !isLoopingSameEmote && emoteIntent.TargetAvatarWalletAddress == identityCache.Identity!.Address.OriginalFormat)
@@ -460,7 +446,6 @@
             if ((prevTag != AnimationHashes.EMOTE || currentTag != AnimationHashes.EMOTE_LOOP)
                 && (prevTag != AnimationHashes.EMOTE_LOOP || currentTag != AnimationHashes.EMOTE)) return;
 
-<<<<<<< HEAD
             ReportHub.Log(ReportCategory.EMOTE_DEBUG, "Looping " + profile.UserId + " " + prevTag + " hash " + emoteComponent.GetHashCode());
 
             if (emoteComponent.EmoteUrn.IsNullOrEmpty())
@@ -469,10 +454,7 @@
                 return;
             }
 
-            messageBus.Send(emoteComponent.EmoteUrn, true, emoteComponent.IsPlayingSocialEmoteOutcome, emoteComponent.CurrentSocialEmoteOutcome, emoteComponent.IsReactingToSocialEmote, emoteComponent.SocialEmoteInitiatorWalletAddress, false, emoteComponent.SocialEmoteInteractionId);
-=======
-            messageBus.Send(emoteComponent.EmoteUrn, true, emoteComponent.IsPlayingSocialEmoteOutcome, emoteComponent.CurrentSocialEmoteOutcome, emoteComponent.IsReactingToSocialEmote, emoteComponent.SocialEmoteInitiatorWalletAddress, emoteComponent.TargetAvatarWalletAddress);
->>>>>>> 4633d00f
+            messageBus.Send(emoteComponent.EmoteUrn, true, emoteComponent.IsPlayingSocialEmoteOutcome, emoteComponent.CurrentSocialEmoteOutcome, emoteComponent.IsReactingToSocialEmote, emoteComponent.SocialEmoteInitiatorWalletAddress, emoteComponent.TargetAvatarWalletAddress, false, emoteComponent.SocialEmoteInteractionId);
         }
 
         [Query]
