using Arch.Core;
using Arch.System;
using Arch.SystemGroups;
using Arch.SystemGroups.DefaultSystemGroups;
using CommunicationData.URLHelpers;
using DCL.AvatarRendering.AvatarShape;
using DCL.AvatarRendering.AvatarShape.Components;
using DCL.AvatarRendering.AvatarShape.UnityInterface;
using DCL.AvatarRendering.Emotes.Load;
using DCL.AvatarRendering.Emotes.SocialEmotes;
using DCL.AvatarRendering.Loading.Assets;
using DCL.AvatarRendering.Loading.Components;
using DCL.Character.Components;
using DCL.CharacterMotion.Components;
using DCL.CharacterMotion.Systems;
using DCL.DebugUtilities;
using DCL.Diagnostics;
using DCL.Multiplayer.Emotes;
using DCL.Profiles;
using ECS.Abstract;
using ECS.Groups;
using ECS.LifeCycle.Components;
using ECS.Prioritization.Components;
using ECS.StreamableLoading.AudioClips;
using ECS.StreamableLoading.Common.Components;
using Global.AppArgs;
using System;
using System.Runtime.CompilerServices;
using ECS.SceneLifeCycle;
using SceneRunner.Scene;
using System.Collections.Generic;
using UnityEngine;
using Utility.Animations;
using EmotePromise = ECS.StreamableLoading.Common.AssetPromise<DCL.AvatarRendering.Emotes.EmotesResolution,
    DCL.AvatarRendering.Emotes.GetEmotesByPointersIntention>;
using SceneEmoteFromRealmPromise = ECS.StreamableLoading.Common.AssetPromise<DCL.AvatarRendering.Emotes.EmotesResolution,
    DCL.AvatarRendering.Emotes.GetSceneEmoteFromRealmIntention>;

namespace DCL.AvatarRendering.Emotes.Play
{
    [LogCategory(ReportCategory.EMOTE)]
    [UpdateInGroup(typeof(PresentationSystemGroup))]
    [UpdateAfter(typeof(AvatarGroup))]
    [UpdateAfter(typeof(RemoteEmotesSystem))]
    [UpdateAfter(typeof(LoadEmotesByPointersSystem))]
    [UpdateBefore(typeof(ChangeCharacterPositionGroup))]
    [UpdateBefore(typeof(CleanUpGroup))]
    public partial class CharacterEmoteSystem : BaseUnityLoopSystem
    {
        // todo: use this to add nice Debug UI to trigger any emote?
        private readonly IDebugContainerBuilder debugContainerBuilder;
        private readonly IScenesCache scenesCache;

        private readonly IEmoteStorage emoteStorage;
        private readonly EmotePlayer emotePlayer;
        private readonly IEmotesMessageBus messageBus;
        private readonly URN[] loadEmoteBuffer = new URN[1];

        public CharacterEmoteSystem(
            World world,
            IEmoteStorage emoteStorage,
            IEmotesMessageBus messageBus,
            AudioSource audioSource,
            IDebugContainerBuilder debugContainerBuilder,
            bool localSceneDevelopment,
            IAppArgs appArgs,
            IScenesCache scenesCache) : base(world)
        {
            this.messageBus = messageBus;
            this.emoteStorage = emoteStorage;
            this.debugContainerBuilder = debugContainerBuilder;
            this.scenesCache = scenesCache;
            emotePlayer = new EmotePlayer(audioSource, legacyAnimationsEnabled: localSceneDevelopment || appArgs.HasFlag(AppArgsFlags.SELF_PREVIEW_BUILDER_COLLECTIONS));
        }

        protected override void Update(float t)
        {
            CancelEmotesByTeleportIntentionQuery(World);
            ConsumeEmoteIntentQuery(World);
            ReplicateLoopingEmotesQuery(World);
            CancelEmotesByDeletionQuery(World);
            CancelEmotesByMovementQuery(World);
            CancelEmotesQuery(World);
            UpdateEmoteTagsQuery(World);
            DisableCharacterControllerQuery(World);
            CleanUpQuery(World);
        }

        [Query]
        [All(typeof(DeleteEntityIntention))]
        private void CancelEmotesByDeletion(Entity entity, ref CharacterEmoteComponent emoteComponent, in IAvatarView avatarView, in Profile profile)
        {
            StopEmote(entity, ref emoteComponent, avatarView, profile.UserId);
        }

        [Query]
        [All(typeof(PlayerTeleportIntent))]
        [None(typeof(CharacterEmoteIntent))]
        private void CancelEmotesByTeleportIntention(Entity entity, ref CharacterEmoteComponent emoteComponent, in IAvatarView avatarView, in Profile profile)
        {
            StopEmote(entity, ref emoteComponent, avatarView, profile.UserId);
        }

        // looping emotes and cancelling emotes by tag depend on tag change, this query alone is the one that updates that value at the ond of the update
        [Query]
        private void UpdateEmoteTags(ref CharacterEmoteComponent emoteComponent, in IAvatarView avatarView)
        {
            emoteComponent.CurrentAnimationTag = avatarView.GetAnimatorCurrentStateTag();
        }

        // emotes that do not loop need to trigger some kind of cancellation, so we can take care of the emote props and sounds
        [Query]
        [None(typeof(CharacterEmoteIntent), typeof(DeleteEntityIntention))]
        private void CancelEmotes(ref CharacterEmoteComponent emoteComponent, in IAvatarView avatarView, in Entity entity, in Profile profile)
        {
            bool wantsToCancelEmote = emoteComponent.StopEmote;
            emoteComponent.StopEmote = false;

            EmoteReferences? emoteReference = emoteComponent.CurrentEmoteReference;
            if (!emoteReference) return;

            bool shouldCancelEmote = wantsToCancelEmote || World.Has<HiddenPlayerComponent>(entity);
            if (shouldCancelEmote)
            {
                StopEmote(entity, ref emoteComponent, avatarView, profile.UserId);
                return;
            }

            if (!emoteReference.legacy)
            {
                if (!emoteComponent.IsPlayingEmote)
                {
                    avatarView.ResetAnimatorTrigger(AnimationHashes.EMOTE_STOP);
                    return;
                }

<<<<<<< HEAD
            if (isOnAnotherTag)
                StopEmote(entity, ref emoteComponent, avatarView, profile.UserId);
=======
                int animatorCurrentStateTag = avatarView.GetAnimatorCurrentStateTag();
                bool isOnAnotherTag = animatorCurrentStateTag != AnimationHashes.EMOTE && animatorCurrentStateTag != AnimationHashes.EMOTE_LOOP;
                if (isOnAnotherTag) StopEmote(ref emoteComponent, avatarView);
            }
>>>>>>> 4edca378
        }

        // when moving or jumping we detect the emote cancellation, and we take care of getting rid of the emote props and sounds
        [Query]
        [None(typeof(CharacterEmoteIntent))]
        private void CancelEmotesByMovement(Entity entity, ref CharacterEmoteComponent emoteComponent, in CharacterRigidTransform rigidTransform, in IAvatarView avatarView, in Profile profile)
        {
            const float CUTOFF_LIMIT = 0.2f;

            float velocity = rigidTransform.MoveVelocity.Velocity.sqrMagnitude;
            float verticalVelocity = Mathf.Abs(rigidTransform.GravityVelocity.sqrMagnitude);

            bool canEmoteBeCancelled = velocity > CUTOFF_LIMIT || verticalVelocity > CUTOFF_LIMIT;

            if (!canEmoteBeCancelled) return;

            StopEmote(entity, ref emoteComponent, avatarView, profile.UserId);
        }

        [MethodImpl(MethodImplOptions.AggressiveInlining)]
        private void StopEmote(Entity entity, ref CharacterEmoteComponent emoteComponent, IAvatarView avatarView, string walletAddress)
        {
            ReportHub.LogError(ReportCategory.EMOTE_DEBUG, "-StopEmote- " + ((AvatarBase)avatarView).name);

            if (emoteComponent.CurrentEmoteReference == null)
                return;

            emotePlayer.Stop(emoteComponent.CurrentEmoteReference);
            emoteComponent.HasOutcomeAnimationStarted = false;

            if (emoteComponent.Metadata.IsSocialEmote)
            {
                SocialEmoteInteractionsManager.Instance.StopInteraction(walletAddress);

                if (emoteComponent.IsReactingToSocialEmote &&
                    World.TryGet(entity, out CharacterController? characterController))
                {
                    // Returns the receiver avatar in the social emote interaction to its original position
                    if (World.TryGet(entity, out MoveToInitiatorIntent intent))
                    {
                        // It has to be disabled, otherwise position will be overriden
                        characterController!.enabled = false;
                        characterController.transform.position = intent.OriginalPosition;
                        characterController.transform.rotation = intent.OriginalRotation;
                        characterController.enabled = true;
                        World.Remove<MoveToInitiatorIntent>(entity);
                    }
                }
            }

            // Create a clean slate for the animator before setting the stop trigger
            avatarView.ResetAnimatorTrigger(AnimationHashes.EMOTE);
            avatarView.ResetAnimatorTrigger(AnimationHashes.EMOTE_RESET);
            avatarView.SetAnimatorTrigger(AnimationHashes.EMOTE_STOP);

            avatarView.RestoreArmatureName();

            emoteComponent.Reset();
        }

        // This query takes care of consuming the CharacterEmoteIntent to trigger an emote
        [Query]
        [None(typeof(DeleteEntityIntention))]
        private void ConsumeEmoteIntent(Entity entity, ref CharacterEmoteComponent emoteComponent, in CharacterEmoteIntent emoteIntent,
            in IAvatarView avatarView, ref AvatarShapeComponent avatarShapeComponent, CharacterTransform characterTransform)
        {
            URN emoteId = emoteIntent.EmoteId;

            // it's very important to catch any exception here to avoid not consuming the emote intent, so we don't infinitely create props
            try
            {
                // we wait until the avatar finishes moving to trigger the emote,
                // avoid the case where: you stop moving, trigger the emote, the emote gets triggered and next frame it gets cancelled because inertia keeps moving the avatar
                //We also avoid triggering the emote while the character is jumping or landing, as the landing animation breaks the emote flow if they have props
                if (avatarView.IsAnimatorInTag(AnimationHashes.JUMPING_TAG) ||
                    avatarView.GetAnimatorFloat(AnimationHashes.MOVEMENT_BLEND) > 0.1f)
                    return;

                if (emoteStorage.TryGetElement(emoteId.Shorten(), out IEmote emote))
                {
                    if (emote.IsLoading)
                        return;

                    // emote failed to load? remove intent
                    if (emote.Model is { IsInitialized: true, Succeeded: false })
                    {
                        ReportHub.LogError(GetReportData(), $"Cant play emote {emoteId} since it failed loading \n the DTO");
                        World.Remove<CharacterEmoteIntent>(entity);
                        return;
                    }

                    // emote failed to load? remove intent
                    if (emote.DTO.assetBundleManifestVersion is { assetBundleManifestRequestFailed: true } and { IsLSDAsset: false })
                    {
                        ReportHub.LogError(GetReportData(), $"Cant play emote {emoteId} since it failed loading the manifest");
                        World.Remove<CharacterEmoteIntent>(entity);
                        return;
                    }

                    BodyShape bodyShape = avatarShapeComponent.BodyShape;

                    //Loading not complete
                    if (emote.AssetResults[bodyShape] == null)
                        return;

                    StreamableLoadingResult<AttachmentRegularAsset> streamableAssetValue = emote.AssetResults[bodyShape].Value;
                    GameObject? mainAsset;

                    if (streamableAssetValue is { Succeeded: false } || (mainAsset = streamableAssetValue.Asset?.MainAsset) == null)
                    {
                        // We can't play emote, remove intent, otherwise there is no place to remove it
                        World.Remove<CharacterEmoteIntent>(entity);
                        return;
                    }

                    // Previous social emote interaction has to be stopped before starting a new one
                    // When the avatar is already playing a social emote (outcome phase) and then it plays the same one (start phase) it cancels the interaction
                    // Playing a different emote cancels the interaction
                    // If the emote is the same (excepting previous rules) it may be a loop animation and must NOT cancel the interaction
                    if (emoteComponent.Metadata != null &&
                        emoteComponent.Metadata.IsSocialEmote &&
                        emoteComponent.IsPlayingEmote &&
                        (emoteComponent.EmoteUrn.Shorten() != emoteIntent.EmoteId.Shorten() || (emoteComponent.IsPlayingSocialEmoteOutcome && !emoteIntent.UseSocialEmoteOutcomeAnimation))) // It's a different emote OR it was playing the outcome phase and now it wants to play the start phase of the same emote interaction (triggered the same social emote again while the previous interaction didn't finish yet, it cancels it)
                    {
                        ReportHub.LogError(ReportCategory.EMOTE_DEBUG, "DIFFERENT PHASE? " + (emoteComponent.IsPlayingSocialEmoteOutcome && !emoteIntent.UseSocialEmoteOutcomeAnimation));
                        SocialEmoteInteractionsManager.Instance.StopInteraction(emoteComponent.SocialEmoteInitiatorWalletAddress);
                    }

                    // Existing emoteComponent is overwritten with new emote info
                    emoteComponent.EmoteUrn = emoteId;
                    emoteComponent.Metadata = (EmoteDTO.EmoteMetadataDto)emote.DTO.Metadata;
                    StreamableLoadingResult<AudioClipData>? audioAssetResult = emote.AudioAssetResults[bodyShape];
                    AudioClip? audioClip = audioAssetResult?.Asset;

                    emoteComponent.IsPlayingSocialEmoteOutcome = emoteIntent.UseSocialEmoteOutcomeAnimation;
                    emoteComponent.CurrentSocialEmoteOutcome = emoteIntent.SocialEmoteOutcomeIndex;
                    emoteComponent.IsReactingToSocialEmote = emoteIntent.UseOutcomeReactionAnimation;

                    if (emoteComponent.Metadata.IsSocialEmote && emoteIntent.TriggerSource != TriggerSource.PREVIEW)
                    {
                        if (emoteComponent.IsPlayingSocialEmoteOutcome)
                        {
                            if (emoteComponent.IsReactingToSocialEmote)
                                SocialEmoteInteractionsManager.Instance.AddParticipantToInteraction(emoteIntent.WalletAddress, emoteComponent.CurrentSocialEmoteOutcome, emoteIntent.SocialEmoteInitiatorWalletAddress);

                            if (emoteComponent.CurrentSocialEmoteOutcome < emote.SocialEmoteOutcomeAudioAssetResults.Count)
                            {
                                ReportHub.LogError(ReportCategory.EMOTE_DEBUG, "AUDIO for outcome " + emoteComponent.CurrentSocialEmoteOutcome);

                                audioClip = emote.SocialEmoteOutcomeAudioAssetResults[emoteComponent.CurrentSocialEmoteOutcome].Asset;
                            }
                        }
                        else // Starting interaction
                        {
                            SocialEmoteInteractionsManager.Instance.StartInteraction(emoteIntent.WalletAddress, emote, characterTransform.Transform);
                            emoteComponent.SocialEmoteInitiatorWalletAddress = emoteIntent.WalletAddress;
                        }
                    }

                    ReportHub.LogError(ReportCategory.EMOTE_DEBUG, "PLAY USER: " + emoteIntent.WalletAddress);

                    if (!emotePlayer.Play(mainAsset, audioClip, emote.IsLooping(), emoteIntent.Spatial, in avatarView, ref emoteComponent))
                        ReportHub.LogError(ReportCategory.EMOTE, $"Emote name:{emoteId} cant be played.");

                    World.Remove<CharacterEmoteIntent>(entity);
                }
                else
                {
                    // Request the emote when not it cache. It will eventually endup in the emoteStorage so it can be played by this query
                    CreateEmotePromise(emoteId, avatarShapeComponent.BodyShape);
                }

            }
            catch (Exception e) { ReportHub.LogException(e, GetReportData()); }
        }

        // Every time the emote is looped we send a new message that should refresh the looping emotes on clients that didn't receive the initial message yet
        // TODO (Kinerius): This does not support scene emotes yet
        [Query]
        [All(typeof(PlayerComponent))]
        [None(typeof(CharacterEmoteIntent))]
        private void ReplicateLoopingEmotes(ref CharacterEmoteComponent emoteComponent, in IAvatarView avatarView)
        {
            // When the avatar that initiated the social emote interaction "reacts to the reaction" of the other avatar,
            // it must not send back the signal of starting the outcome animation, as it will be already animating in the other clients
            if(emoteComponent.IsPlayingSocialEmoteOutcome && !emoteComponent.IsReactingToSocialEmote)
                return;

            int prevTag = emoteComponent.CurrentAnimationTag;
            int currentTag = avatarView.GetAnimatorCurrentStateTag();

            if ((prevTag != AnimationHashes.EMOTE || currentTag != AnimationHashes.EMOTE_LOOP)
                && (prevTag != AnimationHashes.EMOTE_LOOP || currentTag != AnimationHashes.EMOTE)) return;

            messageBus.Send(emoteComponent.EmoteUrn, true, emoteComponent.IsPlayingSocialEmoteOutcome, emoteComponent.CurrentSocialEmoteOutcome, emoteComponent.IsReactingToSocialEmote, emoteComponent.SocialEmoteInitiatorWalletAddress);
        }

        [Query]
        private void CleanUp(Profile profile, in DeleteEntityIntention deleteEntityIntention)
        {
            if (!deleteEntityIntention.DeferDeletion)
                messageBus.OnPlayerRemoved(profile.UserId);
        }

        [Query]
        private void DisableCharacterController(ref CharacterController characterController, in CharacterEmoteComponent emoteComponent)
        {
            characterController.enabled = !emoteComponent.IsPlayingEmote;
        }

        private void CreateEmotePromise(URN urn, BodyShape bodyShape)
        {
            loadEmoteBuffer[0] = urn;

            if (GetSceneEmoteFromRealmIntention.TryParseFromURN(urn, out string sceneId, out string emoteHash, out bool loop))
            {
                if (!scenesCache.TryGetBySceneId(sceneId, out ISceneFacade? scene)) return;

                SceneEmoteFromRealmPromise.Create(World,
                    new GetSceneEmoteFromRealmIntention(sceneId, scene!.SceneData.SceneEntityDefinition.assetBundleManifestVersion!, emoteHash, loop, bodyShape),
                    PartitionComponent.TOP_PRIORITY);
            }
            else
                EmotePromise.Create(World,
                    EmoteComponentsUtils.CreateGetEmotesByPointersIntention(bodyShape, loadEmoteBuffer),
                    PartitionComponent.TOP_PRIORITY);
        }
    }
}<|MERGE_RESOLUTION|>--- conflicted
+++ resolved
@@ -134,15 +134,12 @@
                     return;
                 }
 
-<<<<<<< HEAD
-            if (isOnAnotherTag)
-                StopEmote(entity, ref emoteComponent, avatarView, profile.UserId);
-=======
                 int animatorCurrentStateTag = avatarView.GetAnimatorCurrentStateTag();
                 bool isOnAnotherTag = animatorCurrentStateTag != AnimationHashes.EMOTE && animatorCurrentStateTag != AnimationHashes.EMOTE_LOOP;
-                if (isOnAnotherTag) StopEmote(ref emoteComponent, avatarView);
-            }
->>>>>>> 4edca378
+
+                if (isOnAnotherTag)
+                    StopEmote(entity, ref emoteComponent, avatarView, profile.UserId);
+            }
         }
 
         // when moving or jumping we detect the emote cancellation, and we take care of getting rid of the emote props and sounds
