using Arch.Core;
using Arch.System;
using Arch.SystemGroups;
using Arch.SystemGroups.DefaultSystemGroups;
using CommunicationData.URLHelpers;
using DCL.AvatarRendering.AvatarShape;
using DCL.AvatarRendering.AvatarShape.Components;
using DCL.AvatarRendering.AvatarShape.UnityInterface;
using DCL.AvatarRendering.Emotes.Load;
using DCL.AvatarRendering.Loading.Assets;
using DCL.AvatarRendering.Loading.Components;
using DCL.Character.Components;
using DCL.CharacterMotion.Components;
using DCL.CharacterMotion.Systems;
using DCL.DebugUtilities;
using DCL.Diagnostics;
using DCL.Multiplayer.Emotes;
using DCL.Profiles;
using ECS.Abstract;
using ECS.Groups;
using ECS.LifeCycle.Components;
using ECS.Prioritization.Components;
using ECS.SceneLifeCycle;
using ECS.StreamableLoading.AudioClips;
using ECS.StreamableLoading.Common.Components;
using Global.AppArgs;
using SceneRunner.Scene;
using System;
using System.Runtime.CompilerServices;
using UnityEngine;
using Utility.Animations;
using EmotePromise = ECS.StreamableLoading.Common.AssetPromise<DCL.AvatarRendering.Emotes.EmotesResolution, DCL.AvatarRendering.Emotes.GetEmotesByPointersIntention>;
using SceneEmoteFromRealmPromise = ECS.StreamableLoading.Common.AssetPromise<DCL.AvatarRendering.Emotes.EmotesResolution, DCL.AvatarRendering.Emotes.GetSceneEmoteFromRealmIntention>;

namespace DCL.AvatarRendering.Emotes.Play
{
    [LogCategory(ReportCategory.EMOTE)]
    [UpdateInGroup(typeof(PresentationSystemGroup))]
    [UpdateAfter(typeof(AvatarGroup))]
    [UpdateAfter(typeof(RemoteEmotesSystem))]
    [UpdateAfter(typeof(LoadEmotesByPointersSystem))]
    [UpdateBefore(typeof(ChangeCharacterPositionGroup))]
    [UpdateBefore(typeof(CleanUpGroup))]
    public partial class CharacterEmoteSystem : BaseUnityLoopSystem
    {
        // todo: use this to add nice Debug UI to trigger any emote?
        private readonly IDebugContainerBuilder debugContainerBuilder;
        private readonly IScenesCache scenesCache;

        private readonly IEmoteStorage emoteStorage;
        private readonly EmotePlayer emotePlayer;
        private readonly IEmotesMessageBus messageBus;
        private readonly URN[] loadEmoteBuffer = new URN[1];

        public CharacterEmoteSystem(
            World world,
            IEmoteStorage emoteStorage,
            IEmotesMessageBus messageBus,
            AudioSource audioSource,
            IDebugContainerBuilder debugContainerBuilder,
            bool localSceneDevelopment,
            IAppArgs appArgs,
            IScenesCache scenesCache) : base(world)
        {
            this.messageBus = messageBus;
            this.emoteStorage = emoteStorage;
            this.debugContainerBuilder = debugContainerBuilder;
            this.scenesCache = scenesCache;
            emotePlayer = new EmotePlayer(audioSource, legacyAnimationsEnabled: localSceneDevelopment || appArgs.HasFlag(AppArgsFlags.SELF_PREVIEW_BUILDER_COLLECTIONS));
        }

        protected override void Update(float t)
        {
            CancelEmotesQuery(World);
            CancelEmotesByTeleportIntentionQuery(World);
            CancelEmotesByMovementQuery(World);
            ReplicateLoopingEmotesQuery(World);
            ConsumeEmoteIntentQuery(World);
            CancelEmotesByDeletionQuery(World);
            UpdateEmoteTagsQuery(World);
            DisableCharacterControllerQuery(World);
            DisableAnimatorWhenPlayingLegacyAnimationsQuery(World);
            CleanUpQuery(World);
        }

        [Query]
        [All(typeof(DeleteEntityIntention))]
        private void CancelEmotesByDeletion(ref CharacterEmoteComponent emoteComponent, in IAvatarView avatarView)
        {
            StopEmote(ref emoteComponent, avatarView);
        }

        /// <summary>
        /// Stops emote playback whenever the teleport intent is present on the entity.
        /// To support triggering teleport and emotes in the same frame, we have to exclude all emote related intents.
        /// That includes intentions used to load the emote assets, which can take several frames.
        /// </summary>
        [Query]
        [All(typeof(PlayerTeleportIntent))]
        [None(typeof(CharacterEmoteIntent), typeof(CharacterWaitingSceneEmoteLoading))]
        private void CancelEmotesByTeleportIntention(ref CharacterEmoteComponent emoteComponent, in IAvatarView avatarView)
        {
            StopEmote(ref emoteComponent, avatarView);
        }

        // looping emotes and cancelling emotes by tag depend on tag change, this query alone is the one that updates that value at the ond of the update
        [Query]
        private void UpdateEmoteTags(ref CharacterEmoteComponent emoteComponent, in IAvatarView avatarView)
        {
            emoteComponent.CurrentAnimationTag = avatarView.GetAnimatorCurrentStateTag();
        }

        // emotes that do not loop need to trigger some kind of cancellation, so we can take care of the emote props and sounds
        [Query]
        [None(typeof(CharacterEmoteIntent), typeof(DeleteEntityIntention))]
        private void CancelEmotes(ref CharacterEmoteComponent emoteComponent, in IAvatarView avatarView, in Entity entity)
        {
            bool wantsToCancelEmote = emoteComponent.StopEmote;
            emoteComponent.StopEmote = false;

            EmoteReferences? emoteReference = emoteComponent.CurrentEmoteReference;
            if (!emoteReference) return;

<<<<<<< HEAD
            bool shouldCancelEmote = wantsToCancelEmote || World.Has<BlockedPlayerComponent>(entity);

=======
            bool shouldCancelEmote = wantsToCancelEmote || World.Has<HiddenPlayerComponent>(entity);
>>>>>>> 73dfb3a1
            if (shouldCancelEmote)
            {
                StopEmote(ref emoteComponent, avatarView);
                return;
            }

            if (!emoteReference.legacy)
            {
                if (!emoteComponent.IsPlayingEmote)
                {
                    avatarView.ResetAnimatorTrigger(AnimationHashes.EMOTE_STOP);
                    return;
                }

                int animatorCurrentStateTag = avatarView.GetAnimatorCurrentStateTag();
                bool isOnAnotherTag = animatorCurrentStateTag != AnimationHashes.EMOTE && animatorCurrentStateTag != AnimationHashes.EMOTE_LOOP;
                if (isOnAnotherTag) StopEmote(ref emoteComponent, avatarView);
            }
        }

        /// <summary>
        /// Cancel the emote whenever:
        /// - Moving horizontally
        /// - OR moving up
        /// - OR falling, which can only be true if the character is NOT grounded
        ///
        /// The falling flag is computed that way because it's possible to accumulate large vertical speed after teleporting
        /// even if the character is actually grounded and not moving down
        ///
        /// The JustTeleport tag check is needed because the grounded flag is set to false while we are in that 'just teleported' state.
        /// </summary>
        [Query]
        [None(typeof(CharacterEmoteIntent), typeof(PlayerTeleportIntent.JustTeleported))]
        private void CancelEmotesByMovement(ref CharacterEmoteComponent emoteComponent, in CharacterRigidTransform rigidTransform, in IAvatarView avatarView)
        {
            // The seemingly strange 0.447f value is because we were previously only using the squared threshold, and it was 0.2f
            // The value 0.447^2 is approximately 0.2f
            const float SPEED_THRESHOLD = 0.447f;
            const float SPEED_THRESHOLD_SQ = SPEED_THRESHOLD * SPEED_THRESHOLD;

            float horizontalSpeed = rigidTransform.MoveVelocity.Velocity.sqrMagnitude;
            float verticalSpeed = rigidTransform.GravityVelocity.y;
            bool isFalling = verticalSpeed < 0 && !rigidTransform.IsGrounded;

            bool shouldCancelEmote = horizontalSpeed > SPEED_THRESHOLD_SQ ||
                                     (Mathf.Abs(verticalSpeed) > SPEED_THRESHOLD && (isFalling || verticalSpeed > 0));

            if (shouldCancelEmote) StopEmote(ref emoteComponent, avatarView);
        }

        [MethodImpl(MethodImplOptions.AggressiveInlining)]
        private void StopEmote(ref CharacterEmoteComponent emoteComponent, IAvatarView avatarView)
        {
            if (emoteComponent.CurrentEmoteReference == null) return;

            emotePlayer.Stop(emoteComponent.CurrentEmoteReference);

            // Create a clean slate for the animator before setting the stop trigger
            avatarView.ResetAnimatorTrigger(AnimationHashes.EMOTE);
            avatarView.ResetAnimatorTrigger(AnimationHashes.EMOTE_RESET);
            avatarView.SetAnimatorTrigger(AnimationHashes.EMOTE_STOP);

            emoteComponent.Reset();
        }

        // This query takes care of consuming the CharacterEmoteIntent to trigger an emote
        [Query]
        [None(typeof(DeleteEntityIntention))]
        private void ConsumeEmoteIntent(Entity entity, ref CharacterEmoteComponent emoteComponent, in CharacterEmoteIntent emoteIntent,
            in IAvatarView avatarView, ref AvatarShapeComponent avatarShapeComponent)
        {
            URN emoteId = emoteIntent.EmoteId;

            // it's very important to catch any exception here to avoid not consuming the emote intent, so we don't infinitely create props
            try
            {
                // we wait until the avatar finishes moving to trigger the emote,
                // avoid the case where: you stop moving, trigger the emote, the emote gets triggered and next frame it gets cancelled because inertia keeps moving the avatar
                //We also avoid triggering the emote while the character is jumping or landing, as the landing animation breaks the emote flow if they have props
                if (avatarView.IsAnimatorInTag(AnimationHashes.JUMPING_TAG) ||
                    avatarView.GetAnimatorFloat(AnimationHashes.MOVEMENT_BLEND) > 0.1f)
                    return;

                if (emoteStorage.TryGetElement(emoteId.Shorten(), out IEmote emote))
                {
                    if (emote.IsLoading)
                        return;

                    // emote failed to load? remove intent
                    if (emote.Model is { IsInitialized: true, Succeeded: false })
                    {
                        ReportHub.LogError(GetReportData(), $"Cant play emote {emoteId} since it failed loading \n the DTO");
                        World.Remove<CharacterEmoteIntent>(entity);
                        return;
                    }

                    // emote failed to load? remove intent
                    if (emote.DTO.assetBundleManifestVersion is { assetBundleManifestRequestFailed: true } and { IsLSDAsset: false })
                    {
                        ReportHub.LogError(GetReportData(), $"Cant play emote {emoteId} since it failed loading the manifest");
                        World.Remove<CharacterEmoteIntent>(entity);
                        return;
                    }

                    BodyShape bodyShape = avatarShapeComponent.BodyShape;

                    //Loading not complete
                    if (emote.AssetResults[bodyShape] == null)
                        return;

                    StreamableLoadingResult<AttachmentRegularAsset> streamableAssetValue = emote.AssetResults[bodyShape].Value;
                    GameObject? mainAsset;

                    if (streamableAssetValue is { Succeeded: false } || (mainAsset = streamableAssetValue.Asset?.MainAsset) == null)
                    {
                        // We can't play emote, remove intent, otherwise there is no place to remove it
                        World.Remove<CharacterEmoteIntent>(entity);
                        return;
                    }

                    emoteComponent.EmoteUrn = emoteId;
                    StreamableLoadingResult<AudioClipData>? audioAssetResult = emote.AudioAssetResults[bodyShape];
                    AudioClip? audioClip = audioAssetResult?.Asset;

                    if (!emotePlayer.Play(mainAsset, audioClip, emote.IsLooping(), emoteIntent.Spatial, in avatarView, ref emoteComponent))
                        ReportHub.LogError(ReportCategory.EMOTE, $"Emote name:{emoteId} cant be played.");

                    World.Remove<CharacterEmoteIntent>(entity);
                }
                else
                {
                    // Request the emote when not it cache. It will eventually endup in the emoteStorage so it can be played by this query
                    CreateEmotePromise(emoteId, avatarShapeComponent.BodyShape);
                }

            }
            catch (Exception e) { ReportHub.LogException(e, GetReportData()); }
        }

        // Every time the emote is looped we send a new message that should refresh the looping emotes on clients that didn't receive the initial message yet
        // TODO (Kinerius): This does not support scene emotes yet
        [Query]
        [All(typeof(PlayerComponent))]
        [None(typeof(CharacterEmoteIntent))]
        private void ReplicateLoopingEmotes(ref CharacterEmoteComponent animationComponent, in IAvatarView avatarView)
        {
            int prevTag = animationComponent.CurrentAnimationTag;
            int currentTag = avatarView.GetAnimatorCurrentStateTag();

            if ((prevTag != AnimationHashes.EMOTE || currentTag != AnimationHashes.EMOTE_LOOP)
                && (prevTag != AnimationHashes.EMOTE_LOOP || currentTag != AnimationHashes.EMOTE)) return;

            messageBus.Send(animationComponent.EmoteUrn, true);
        }

        [Query]
        private void DisableCharacterController(ref CharacterController characterController, in CharacterEmoteComponent emoteComponent)
        {
            characterController.enabled = !emoteComponent.IsPlayingEmote;
        }

        [Query]
        private void DisableAnimatorWhenPlayingLegacyAnimations(in IAvatarView avatarView, in CharacterEmoteComponent emote)
        {
            if (emote.CurrentEmoteReference && emote.CurrentEmoteReference.legacy)
                avatarView.AvatarAnimator.enabled = false;
        }

        [Query]
        private void CleanUp(Profile profile, in DeleteEntityIntention deleteEntityIntention)
        {
            if (!deleteEntityIntention.DeferDeletion)
                messageBus.OnPlayerRemoved(profile.UserId);
        }

        private void CreateEmotePromise(URN urn, BodyShape bodyShape)
        {
            loadEmoteBuffer[0] = urn;

            if (GetSceneEmoteFromRealmIntention.TryParseFromURN(urn, out string sceneId, out string emoteHash, out bool loop))
            {
                if (!scenesCache.TryGetBySceneId(sceneId, out ISceneFacade? scene)) return;

                SceneEmoteFromRealmPromise.Create(World,
                    new GetSceneEmoteFromRealmIntention(sceneId, scene!.SceneData.SceneEntityDefinition.assetBundleManifestVersion!, emoteHash, loop, bodyShape),
                    PartitionComponent.TOP_PRIORITY);
            }
            else
                EmotePromise.Create(World,
                    EmoteComponentsUtils.CreateGetEmotesByPointersIntention(bodyShape, loadEmoteBuffer),
                    PartitionComponent.TOP_PRIORITY);
        }
    }
}<|MERGE_RESOLUTION|>--- conflicted
+++ resolved
@@ -121,12 +121,7 @@
             EmoteReferences? emoteReference = emoteComponent.CurrentEmoteReference;
             if (!emoteReference) return;
 
-<<<<<<< HEAD
-            bool shouldCancelEmote = wantsToCancelEmote || World.Has<BlockedPlayerComponent>(entity);
-
-=======
             bool shouldCancelEmote = wantsToCancelEmote || World.Has<HiddenPlayerComponent>(entity);
->>>>>>> 73dfb3a1
             if (shouldCancelEmote)
             {
                 StopEmote(ref emoteComponent, avatarView);
