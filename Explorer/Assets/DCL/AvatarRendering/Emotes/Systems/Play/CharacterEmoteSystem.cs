--- conflicted
+++ resolved
@@ -325,7 +325,6 @@
             }
         }
 
-<<<<<<< HEAD
         private readonly int beatForFrames = 30;
 
         private async UniTask StartOutlineBeating(AvatarShapeComponent avatarShapeComponent)
@@ -351,9 +350,6 @@
             }
         }
 
-        // This query takes care of consuming the CharacterEmoteIntent to trigger an emote
-=======
->>>>>>> 3591a37f
         [Query]
         [None(typeof(DeleteEntityIntention))]
         private void BeforePlayingCheckEmoteAsset(Entity entity, ref CharacterEmoteIntent emoteIntent,
@@ -487,37 +483,6 @@
 
             ReportHub.LogError(ReportCategory.EMOTE_DEBUG, "Consuming emote - Is reacting? " + emoteIntent.UseOutcomeReactionAnimation + " mov: " + avatarView.GetAnimatorFloat(AnimationHashes.MOVEMENT_BLEND));
 
-<<<<<<< HEAD
-                    if (emoteComponent.Metadata.IsSocialEmote && emoteIntent.TriggerSource != TriggerSource.PREVIEW)
-                    {
-                        if (emoteComponent.IsPlayingSocialEmoteOutcome)
-                        {
-                            if (SocialEmoteInteractionsManager.Instance.InteractionExists(emoteIntent.SocialEmoteInitiatorWalletAddress)) // When the outcome is a loop, it may receive an emote intent when the interaction has just finished locally
-                            {
-                                if (emoteComponent.IsReactingToSocialEmote)
-                                {
-                                    SocialEmoteInteractionsManager.Instance.AddParticipantToInteraction(emoteIntent.WalletAddress, entity, emoteComponent.CurrentSocialEmoteOutcome, emoteIntent.SocialEmoteInitiatorWalletAddress);
-                                }
-
-                                // TODO: This IF should never be true
-                                if (emoteComponent.CurrentSocialEmoteOutcome < emote.SocialEmoteOutcomeAudioAssetResults.Count)
-                                {
-                                    ReportHub.LogError(ReportCategory.EMOTE_DEBUG, "AUDIO for outcome " + emoteComponent.CurrentSocialEmoteOutcome);
-
-                                    audioClip = emote.SocialEmoteOutcomeAudioAssetResults[emoteComponent.CurrentSocialEmoteOutcome].Asset;
-                                }
-                            }
-                        }
-                        else // Starting interaction
-                        {
-                            SocialEmoteInteractionsManager.Instance.StartInteraction(emoteIntent.WalletAddress, entity, emote, characterTransform.Transform, emoteComponent.SocialEmoteInteractionId, emoteIntent.TargetAvatarWalletAddress);
-                            emoteComponent.SocialEmoteInitiatorWalletAddress = emoteIntent.WalletAddress;
-                            if (!isLoopingSameEmote && emoteIntent.TargetAvatarWalletAddress == identityCache.Identity!.Address.OriginalFormat)
-                            {
-                                StartOutlineBeating(avatarShapeComponent).Forget();
-                                ephemeralNotificationsController.AddNotificationAsync(DIRECTED_SOCIAL_EMOTE_EPHEMERAL_NOTIFICATION_PREFAB_NAME, emoteIntent.WalletAddress, new string[]{ emote.GetName() }).Forget();
-                            }
-=======
             // it's very important to catch any exception here to avoid not consuming the emote intent, so we don't infinitely create props
             try
             {
@@ -531,7 +496,6 @@
                 if (avatarView.IsAnimatorInTag(AnimationHashes.JUMPING_TAG) ||
                     (avatarView.GetAnimatorFloat(AnimationHashes.MOVEMENT_BLEND) > 0.1f && !emoteIntent.UseOutcomeReactionAnimation)) // Note: When playing the outcome animation of an avatar that is reacting, there is no movement blending
                     return;
->>>>>>> 3591a37f
 
                 BodyShape bodyShape = avatarShapeComponent.BodyShape;
                 GameObject mainAsset = emote.AssetResults[bodyShape]!.Value.Asset!.MainAsset;
@@ -611,9 +575,11 @@
                         // Starting interaction
                         SocialEmoteInteractionsManager.Instance.StartInteraction(emoteIntent.WalletAddress, entity, emote, characterTransform.Transform, emoteComponent.SocialEmoteInteractionId, emoteIntent.TargetAvatarWalletAddress);
                         emoteComponent.SocialEmoteInitiatorWalletAddress = emoteIntent.WalletAddress;
-
                         if (!isLoopingSameEmote && emoteIntent.TargetAvatarWalletAddress == identityCache.Identity!.Address.OriginalFormat)
+                        {
+                            StartOutlineBeating(avatarShapeComponent).Forget();
                             ephemeralNotificationsController.AddNotificationAsync(DIRECTED_SOCIAL_EMOTE_EPHEMERAL_NOTIFICATION_PREFAB_NAME, emoteIntent.WalletAddress, new string[] { emote.GetName() }).Forget();
+                        }
 
                         //TODO: The initiator has to look at the receiver
                     }
