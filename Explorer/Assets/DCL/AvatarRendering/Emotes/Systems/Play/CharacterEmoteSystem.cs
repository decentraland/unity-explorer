--- conflicted
+++ resolved
@@ -28,12 +28,9 @@
 using SceneRunner.Scene;
 using System;
 using System.Runtime.CompilerServices;
-<<<<<<< HEAD
 using ECS.SceneLifeCycle;
 using SceneRunner.Scene;
 using System.Collections.Generic;
-=======
->>>>>>> 75b15e29
 using UnityEngine;
 using Utility.Animations;
 using EmotePromise = ECS.StreamableLoading.Common.AssetPromise<DCL.AvatarRendering.Emotes.EmotesResolution, DCL.AvatarRendering.Emotes.GetEmotesByPointersIntention>;
@@ -104,13 +101,8 @@
         /// </summary>
         [Query]
         [All(typeof(PlayerTeleportIntent))]
-<<<<<<< HEAD
-        [None(typeof(CharacterEmoteIntent))]
+        [None(typeof(CharacterEmoteIntent), typeof(MovePlayerToInfo))]
         private void CancelEmotesByTeleportIntention(Entity entity, ref CharacterEmoteComponent emoteComponent, in IAvatarView avatarView, in Profile profile)
-=======
-        [None(typeof(CharacterEmoteIntent), typeof(MovePlayerToInfo))]
-        private void CancelEmotesByTeleportIntention(ref CharacterEmoteComponent emoteComponent, in IAvatarView avatarView)
->>>>>>> 75b15e29
         {
             StopEmote(entity, ref emoteComponent, avatarView, profile.UserId);
         }
@@ -168,11 +160,7 @@
                 bool isOnAnotherTag = animatorCurrentStateTag != AnimationHashes.EMOTE && animatorCurrentStateTag != AnimationHashes.EMOTE_LOOP;
 
                 if (isOnAnotherTag)
-<<<<<<< HEAD
                     StopEmote(entity, ref emoteComponent, avatarView, profile.UserId);
-=======
-                    StopEmote(ref emoteComponent, avatarView);
->>>>>>> 75b15e29
             }
         }
 
@@ -188,23 +176,8 @@
         /// The JustTeleport tag check is needed because the grounded flag is set to false while we are in that 'just teleported' state.
         /// </summary>
         [Query]
-<<<<<<< HEAD
-        [None(typeof(CharacterEmoteIntent))]
+        [None(typeof(CharacterEmoteIntent), typeof(PlayerTeleportIntent.JustTeleported))]
         private void CancelEmotesByMovement(Entity entity, ref CharacterEmoteComponent emoteComponent, in CharacterRigidTransform rigidTransform, in IAvatarView avatarView, in Profile profile)
-        {
-            const float CUTOFF_LIMIT = 0.2f;
-
-            float velocity = rigidTransform.MoveVelocity.Velocity.sqrMagnitude;
-            float verticalVelocity = Mathf.Abs(rigidTransform.GravityVelocity.sqrMagnitude);
-
-            bool canEmoteBeCancelled = velocity > CUTOFF_LIMIT || verticalVelocity > CUTOFF_LIMIT;
-
-            if (!canEmoteBeCancelled) return;
-
-            StopEmote(entity, ref emoteComponent, avatarView, profile.UserId);
-=======
-        [None(typeof(CharacterEmoteIntent), typeof(PlayerTeleportIntent.JustTeleported))]
-        private void CancelEmotesByMovement(ref CharacterEmoteComponent emoteComponent, in CharacterRigidTransform rigidTransform, in IAvatarView avatarView)
         {
             // The seemingly strange 0.447f value is because we were previously only using the squared threshold, and it was 0.2f
             // The value 0.447^2 is approximately 0.2f
@@ -221,8 +194,8 @@
                                      // See ApplyGravity.Execute(), all code paths ultimately add to CharacterRigidTransform.GravityVelocity
                                      (Mathf.Abs(verticalSpeed) > SPEED_THRESHOLD && (verticalSpeed > 0 || !rigidTransform.IsGrounded));
 
-            if (shouldCancelEmote) StopEmote(ref emoteComponent, avatarView);
->>>>>>> 75b15e29
+            if (shouldCancelEmote)
+                StopEmote(entity, ref emoteComponent, avatarView, profile.UserId);
         }
 
         [MethodImpl(MethodImplOptions.AggressiveInlining)]
