--- conflicted
+++ resolved
@@ -38,34 +38,6 @@
             this.emotesBus = emotesBus;
 
             GetReportData();
-<<<<<<< HEAD
-
-            ListenToSlotsInput(emotesActions.Get());
-        }
-
-        private void OnEmoteBusSocialEmoteReactionPlayingRequested(string initiatorWalletAddress, IEmote emote, int outcomeIndex, int interactionId)
-        {
-            triggeredEmoteUrn = emote.DTO.Metadata.id;
-            socialEmoteOutcomeIndexForTrigger = outcomeIndex;
-            useOutcomeReactionAnimationForTrigger = true;
-            useSocialEmoteOutcomeAnimationForTrigger = true;
-            socialEmoteInitiatorWalletAddressForTrigger = initiatorWalletAddress;
-            socialEmoteInteractionIdForTrigger = interactionId;
-        }
-
-        protected override void OnDispose()
-        {
-            UnregisterSlotsInput(emotesActions.Get());
-        }
-
-        private void OnSlotPerformed(InputAction.CallbackContext obj)
-        {
-            int emoteIndex = actionNameById[obj.action.name];
-            triggeredEmoteSlotIndex = emoteIndex; // Assigning this variable triggers the emote
-            isWheelBlocked = true;
-            emotesBus.OnQuickActionEmotePlayed();
-=======
->>>>>>> 4633d00f
         }
 
         protected override void Update(float t)
@@ -79,6 +51,9 @@
                 triggeredEmoteSlotIndex = -1;
                 triggeredEmoteUrn = null;
                 triggeredEmoteTargetWalletAddress = string.Empty;
+                socialEmoteOutcomeIndexForTrigger = -1;
+                socialEmoteInitiatorWalletAddressForTrigger = string.Empty;
+                socialEmoteInteractionIdForTrigger = 0;
             }
         }
 
@@ -88,7 +63,7 @@
         {
             emotesBus.OnQuickActionEmotePlayed();
             triggeredEmoteSlotIndex = intent.Slot;
-            triggeredEmoteTargetWalletAddress = intent.TargetAvatrWalletAddress;
+            triggeredEmoteTargetWalletAddress = intent.TargetAvatarWalletAddress;
             World.Remove<TriggerEmoteBySlotIntent>(entity);
         }
 
@@ -97,8 +72,9 @@
         private void TriggerEmoteReactingToSocialEmoteIntent(in Entity entity, ref TriggerEmoteReactingToSocialEmoteIntent intent)
         {
             triggeredEmoteUrn = intent.TriggeredEmoteUrn;
-            socialEmoteOutcomeIndexForTrigger = intent.SocialEmoteOutcomeIndexForTrigger;
-            socialEmoteInitiatorWalletAddressForTrigger = intent.SocialEmoteInitiatorWalletAddressForTrigger;
+            socialEmoteOutcomeIndexForTrigger = intent.OutcomeIndex;
+            socialEmoteInitiatorWalletAddressForTrigger = intent.InitiatorWalletAddress;
+            socialEmoteInteractionIdForTrigger = intent.InteractionId;
 
             World.Remove<TriggerEmoteReactingToSocialEmoteIntent>(entity);
         }
@@ -108,27 +84,16 @@
         [None(typeof(CharacterEmoteIntent))]
         private void TriggerEmote([Data] int emoteIndex, [Data] string emoteUrn, in Entity entity, in Profile profile, in InputModifierComponent inputModifier, in AvatarShapeComponent avatarShapeComponent)
         {
-            if (!string.IsNullOrEmpty(emoteUrn))
+            if (!string.IsNullOrEmpty(emoteUrn)) // It's a reaction to a social emote
             {
                 ReportHub.LogError(ReportCategory.EMOTE_DEBUG, "<color=red>--------TRIGGER EMOTE----------</color>");
 
-<<<<<<< HEAD
-                // It's a social emote reaction
-                SendEmoteMessage(emoteUrn, profile.UserId, entity,  socialEmoteOutcomeIndexForTrigger, useOutcomeReactionAnimationForTrigger, useSocialEmoteOutcomeAnimationForTrigger, socialEmoteInitiatorWalletAddressForTrigger, socialEmoteInteractionIdForTrigger);
+                SendEmoteMessage(emoteUrn, profile.UserId, entity, socialEmoteOutcomeIndexForTrigger, true, true, socialEmoteInitiatorWalletAddressForTrigger, triggeredEmoteTargetWalletAddress, socialEmoteInteractionIdForTrigger);
             }
-            else
-            {
-                // Normal emotes, or social emote start animation
-                if(inputModifier.DisableEmote || !avatarShapeComponent.IsVisible) return;
-=======
-                // It's a reaction to a social emote
-                SendEmoteMessage(emoteUrn, profile.UserId, entity, socialEmoteOutcomeIndexForTrigger, true, true, socialEmoteInitiatorWalletAddressForTrigger);
-            }
-            else
+            else // Normal emotes, or social emote start animation
             {
                 if(inputModifier.DisableEmote || !avatarShapeComponent.IsVisible)
                     return;
->>>>>>> 4633d00f
 
                 IReadOnlyList<URN> emotes = profile.Avatar.Emotes;
                 if (emoteIndex < 0 || emoteIndex >= emotes.Count)
@@ -139,21 +104,9 @@
                 URN emoteId = emotes[emoteIndex];
 
                 string walletAddress = profile.UserId;
-<<<<<<< HEAD
                 int interactionId = UnityEngine.Time.frameCount; // Whatever is unique, increasing and positive in this client (used when playing start animation of social emote)
-                SendEmoteMessage(emoteId, walletAddress, entity, socialEmoteInitiatorWalletAddress: walletAddress, socialEmoteInteractionId: interactionId);
-=======
-                SendEmoteMessage(emoteId, walletAddress, entity, socialEmoteInitiatorWalletAddress: walletAddress, targetAvatarWalletAddress: triggeredEmoteTargetWalletAddress);
->>>>>>> 4633d00f
+                SendEmoteMessage(emoteId, walletAddress, entity, socialEmoteInitiatorWalletAddress: walletAddress, targetAvatarWalletAddress: triggeredEmoteTargetWalletAddress, socialEmoteInteractionId: interactionId);
             }
-
-            // Resets temp variables
-            triggeredEmoteUrn = string.Empty;
-            socialEmoteOutcomeIndexForTrigger = -1;
-            useOutcomeReactionAnimationForTrigger = false;
-            useSocialEmoteOutcomeAnimationForTrigger = false;
-            socialEmoteInitiatorWalletAddressForTrigger = string.Empty;
-            socialEmoteInteractionIdForTrigger = 0;
         }
 
         private void SendEmoteMessage(URN emoteId,
@@ -163,13 +116,11 @@
                                       bool useOutcomeReactionAnimation = false,
                                       bool useSocialEmoteOutcomeAnimation = false,
                                       string socialEmoteInitiatorWalletAddress = "",
-<<<<<<< HEAD
+                                      string targetAvatarWalletAddress = "",
                                       int socialEmoteInteractionId = 0)
-=======
-                                      string targetAvatarWalletAddress = "")
->>>>>>> 4633d00f
         {
-            if (emoteId.IsNullOrEmpty()) return;
+            if (emoteId.IsNullOrEmpty())
+                return;
 
             var newEmoteIntent = new CharacterEmoteIntent
             {
@@ -181,20 +132,13 @@
                 UseOutcomeReactionAnimation = useOutcomeReactionAnimation,
                 UseSocialEmoteOutcomeAnimation = useSocialEmoteOutcomeAnimation,
                 SocialEmoteInitiatorWalletAddress = socialEmoteInitiatorWalletAddress,
-<<<<<<< HEAD
+                TargetAvatarWalletAddress = targetAvatarWalletAddress,
                 SocialEmoteInteractionId = socialEmoteInteractionId
-=======
-                TargetAvatarWalletAddress = targetAvatarWalletAddress
->>>>>>> 4633d00f
             };
             ref var emoteIntent = ref World.AddOrGet(entity, newEmoteIntent);
             emoteIntent = newEmoteIntent;
 
-<<<<<<< HEAD
-            messageBus.Send(emoteId, false, emoteIntent.UseSocialEmoteOutcomeAnimation, emoteIntent.SocialEmoteOutcomeIndex, emoteIntent.UseOutcomeReactionAnimation, emoteIntent.SocialEmoteInitiatorWalletAddress, false, emoteIntent.SocialEmoteInteractionId);
-=======
-            messageBus.Send(emoteId, false, emoteIntent.UseSocialEmoteOutcomeAnimation, emoteIntent.SocialEmoteOutcomeIndex, emoteIntent.UseOutcomeReactionAnimation, emoteIntent.SocialEmoteInitiatorWalletAddress, emoteIntent.TargetAvatarWalletAddress);
->>>>>>> 4633d00f
+            messageBus.Send(emoteId, false, emoteIntent.UseSocialEmoteOutcomeAnimation, emoteIntent.SocialEmoteOutcomeIndex, emoteIntent.UseOutcomeReactionAnimation, emoteIntent.SocialEmoteInitiatorWalletAddress, emoteIntent.TargetAvatarWalletAddress, false, emoteIntent.SocialEmoteInteractionId);
         }
     }
 }