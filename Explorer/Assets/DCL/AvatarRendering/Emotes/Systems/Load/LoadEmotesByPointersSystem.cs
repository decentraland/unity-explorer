using Arch.Core;
using Arch.System;
using Arch.SystemGroups;
using Arch.SystemGroups.DefaultSystemGroups;
using AssetManagement;
using CommunicationData.URLHelpers;
using DCL.AvatarRendering.Loading.Components;
using DCL.AvatarRendering.Loading.Systems.Abstract;
using DCL.AvatarRendering.Wearables.Helpers;
using DCL.Diagnostics;
using DCL.Ipfs;
using DCL.SDKComponents.AudioSources;
using DCL.WebRequests;
using ECS;
using ECS.Prioritization.Components;
using ECS.StreamableLoading.AssetBundles;
using ECS.StreamableLoading.Cache;
using ECS.StreamableLoading.Common.Components;
using System;
using System.Collections.Generic;
using System.Linq;
using UnityEngine;
using UnityEngine.Pool;
using Utility;
using StreamableResult = ECS.StreamableLoading.Common.Components.StreamableLoadingResult<DCL.AvatarRendering.Emotes.EmotesResolution>;
using AssetBundlePromise = ECS.StreamableLoading.Common.AssetPromise<ECS.StreamableLoading.AssetBundles.AssetBundleData, ECS.StreamableLoading.AssetBundles.GetAssetBundleIntention>;
using EmotesFromRealmPromise = ECS.StreamableLoading.Common.AssetPromise<DCL.AvatarRendering.Emotes.EmotesDTOList, DCL.AvatarRendering.Emotes.GetEmotesByPointersFromRealmIntention>;
using AudioPromise = ECS.StreamableLoading.Common.AssetPromise<ECS.StreamableLoading.AudioClips.AudioClipData, ECS.StreamableLoading.AudioClips.GetAudioClipIntention>;

namespace DCL.AvatarRendering.Emotes.Load
{
    [UpdateInGroup(typeof(PresentationSystemGroup))]
    [LogCategory(ReportCategory.EMOTE)]
    public partial class LoadEmotesByPointersSystem : LoadElementsByPointersSystem<EmotesDTOList, GetEmotesByPointersFromRealmIntention, EmoteDTO>
    {
        private readonly IEmoteStorage emoteStorage;
        private readonly IRealmData realmData;
        private readonly URLSubdirectory customStreamingSubdirectory;
        private readonly URLBuilder urlBuilder = new ();

        public LoadEmotesByPointersSystem(
            World world,
            IWebRequestController webRequestController,
            IStreamableCache<EmotesDTOList, GetEmotesByPointersFromRealmIntention> cache,
            IEmoteStorage emoteStorage,
            IRealmData realmData,
            URLSubdirectory customStreamingSubdirectory
        )
            : base(world, cache, webRequestController)
        {
            this.emoteStorage = emoteStorage;
            this.realmData = realmData;
            this.customStreamingSubdirectory = customStreamingSubdirectory;
        }

        protected override EmotesDTOList CreateAssetFromListOfDTOs(RepoolableList<EmoteDTO> list) =>
            new (list);

        protected override void Update(float t)
        {
            base.Update(t);

            GetEmotesByPointersQuery(World, t);
        }

        [Query]
        [None(typeof(StreamableResult))]
        private void GetEmotesByPointers([Data] float dt, in Entity entity,
            ref GetEmotesByPointersIntention intention,
            ref IPartitionComponent partitionComponent)
        {
            if (intention.TryCancelByRequest<GetEmotesByPointersIntention, EmotesResolution>(
                    World!,
                    GetReportCategory(),
                    entity,
                    static _ => "Pointer request cancelled"))
                return;

            using var _ = ListPool<URN>.Get(out var pointersToRequest)!;
            var resolvedEmotesTmp = RepoolableList<IEmote>.NewList();

            ExtractMissingPointersAndResolvedEmotes(in intention, pointersToRequest!, resolvedEmotesTmp);

            if (intention.Timeout.IsTimeout(dt))
            {
                var pointersStrLog = string.Join(",", intention.Pointers);
                ReportHub.LogWarning(GetReportCategory(), $"Loading emotes timed out, {pointersStrLog}");

                ResolveIntentionWithSuccessfulEmotes(entity, intention, resolvedEmotesTmp);

                return;
            }

            if (RequestMissingPointers(pointersToRequest!, partitionComponent, intention.BodyShape)) return;

            bool success = GetAssetBundlesUntilAllAreResolved(in intention, partitionComponent, resolvedEmotesTmp.List);

            if (success)
                World!.Add(entity, NewEmotesResult(resolvedEmotesTmp, intention.Pointers.Count));
        }

        private void ResolveIntentionWithSuccessfulEmotes(Entity entity,
            GetEmotesByPointersIntention intention,
            RepoolableList<IEmote> resolvedEmotesTmp)
        {
            HashSet<URN> successfulPointers = intention.SuccessfulPointers;
            // Keep only successful emotes in the result list
            resolvedEmotesTmp.List.RemoveAll(emote => !successfulPointers.Contains(emote.GetUrn()));

            World.Add(entity, new StreamableResult(new EmotesResolution(resolvedEmotesTmp, resolvedEmotesTmp.List.Count)));
        }

        private static StreamableResult NewEmotesResult(RepoolableList<IEmote> resolvedEmotesTmp, int pointersCount) =>
            new (new EmotesResolution(resolvedEmotesTmp, pointersCount));

        private bool GetAssetBundlesUntilAllAreResolved(
            in GetEmotesByPointersIntention intention,
            IPartitionComponent partitionComponent,
            IEnumerable<IEmote> emotes
        )
        {
            var emotesWithResponse = 0;

            foreach (IEmote emote in emotes)
            {
<<<<<<< HEAD
                if (emote.DTO.assetBundleManifestRequestFailed)
=======
                if (emote.ManifestResult is { Exception: not null } || emote.Model is { Exception: not null })
                {
>>>>>>> 4394c491
                    emotesWithResponse++;
                    continue;
                }

                if (emote.IsLoading) continue;
                if (CreateAssetBundlePromiseIfRequired(emote, in intention, partitionComponent)) continue;

                if (emote.AssetResults[intention.BodyShape] != null)

                    // TODO: it may occur that the requested emote does not support the body shape
                    // If that is the case, the promise will never be resolved
                    emotesWithResponse++;

                if (emote.AssetResults[intention.BodyShape] is { Succeeded: true })

                    // Reference must be added only once when the wearable is resolved
                    if (!intention.SuccessfulPointers.Contains(emote.GetUrn()))
                    {
                        intention.SuccessfulPointers.Add(emote.GetUrn());

                        // We need to add a reference here, so it is not lost if the flow interrupts in between (i.e. before creating instances of CachedWearable)
                        emote.AssetResults[intention.BodyShape]?.Asset?.AddReference();
                    }
            }

            return emotesWithResponse == intention.Pointers.Count;
        }

        private bool RequestMissingPointers(ICollection<URN> missingPointers, IPartitionComponent partitionComponent, BodyShape forBodyShape)
        {
            if (missingPointers.Count <= 0) return false;

            var promise = EmotesFromRealmPromise.Create(
                World!,
                new GetEmotesByPointersFromRealmIntention(missingPointers.ToList(),
                    new CommonLoadingArguments(realmData.Ipfs.EntitiesActiveEndpoint)
                ),
                partitionComponent
            );

            World!.Create(promise, forBodyShape, partitionComponent);

            return true;
        }

        private void ExtractMissingPointersAndResolvedEmotes(
            in GetEmotesByPointersIntention intention,
            ICollection<URN> missingPointers,
            RepoolableList<IEmote> resolvedEmotes
        )
        {
            foreach (URN loadingIntentionPointer in intention.Pointers)
            {
                if (loadingIntentionPointer.IsNullOrEmpty())
                {
                    ReportHub.LogError(
                        GetReportCategory(),
                        "ResolveWearableByPointerSystem: Null pointer found in the list of pointers"
                    );

                    continue;
                }

                URN shortenedPointer = loadingIntentionPointer.Shorten();

                if (!emoteStorage.TryGetElement(shortenedPointer, out var emote))
                {
<<<<<<< HEAD
                    if (!intention.RequestedPointers.Contains(loadingIntentionPointer))
                    {
                        missingPointers.Add(shortenedPointer);
                        intention.RequestedPointers.Add(loadingIntentionPointer);
                    }
                    continue;
=======
                    emote = IEmote.NewEmpty();
                    emoteStorage.Set(shortenedPointer, emote);
>>>>>>> 4394c491
                }

                if (emote.Model.IsInitialized)
                    resolvedEmotes.List.Add(emote);
                else if (!emote.IsLoading)
                {
                    emote.UpdateLoadingStatus(true);
                    missingPointers.Add(shortenedPointer);
                }
            }
        }

        private bool CreateAssetBundlePromiseIfRequired(IEmote component, in GetEmotesByPointersIntention intention, IPartitionComponent partitionComponent)
        {
            // Manifest is required for Web loading only
            if (string.IsNullOrEmpty(component.DTO.assetBundleManifestVersion)
                && EnumUtils.HasFlag(intention.PermittedSources, AssetSource.WEB)

                // Skip processing manifest for embedded emotes which do not start with 'urn'
                && component.GetUrn().IsValid())
            {
                // The resolution of the AB promise will be finalized by FinalizeEmoteAssetBundleSystem
                return component.CreateAssetBundleManifestPromise(World!, intention.BodyShape, intention.CancellationTokenSource, partitionComponent);
            }

            if (!component.TryGetMainFileHash(intention.BodyShape, out string? hash))
                return false;

            if (component.AssetResults[intention.BodyShape] == null)
            {
                // The resolution of the AB promise will be finalized by FinalizeEmoteAssetBundleSystem
                var promise = AssetBundlePromise.Create(
                    World!,
                    GetAssetBundleIntention.FromHash(
                        typeof(GameObject),
                        hash! + PlatformUtils.GetCurrentPlatform(),
                        permittedSources: intention.PermittedSources,
                        customEmbeddedSubDirectory: customStreamingSubdirectory,
                        assetBundleVersion: component.DTO.assetBundleManifestVersion,
                        parentEntityID: component.DTO.id,
                        hasParentEntityIDPathInURL : component.DTO.hasSceneInPath,
                        cancellationTokenSource: intention.CancellationTokenSource
                    ),
                    partitionComponent
                );

                TryCreateAudioClipPromises(component, intention.BodyShape, partitionComponent);

                component.UpdateLoadingStatus(true);
                World!.Create(promise, component, intention.BodyShape);
                return true;
            }

            return false;
        }

        private void TryCreateAudioClipPromises(IEmote component, BodyShape bodyShape, IPartitionComponent partitionComponent)
        {
            ContentDefinition[]? content = component.Model.Asset!.content;

            foreach (ContentDefinition item in content ?? Array.Empty<ContentDefinition>())
            {
                var audioType = item.file.ToAudioType();

                if (audioType == AudioType.UNKNOWN)
                    continue;

                urlBuilder.Clear();
                urlBuilder.AppendDomain(realmData.Ipfs.ContentBaseUrl).AppendPath(new URLPath(item.hash));
                URLAddress url = urlBuilder.Build();

                // The resolution of the audio promise will be finalized by FinalizeEmoteAssetBundleSystem
                AudioPromise promise = AudioUtils.CreateAudioClipPromise(World!, url.Value, audioType, partitionComponent);
                World!.Create(promise, component, bodyShape);
            }
        }
    }
}<|MERGE_RESOLUTION|>--- conflicted
+++ resolved
@@ -5,10 +5,10 @@
 using AssetManagement;
 using CommunicationData.URLHelpers;
 using DCL.AvatarRendering.Loading.Components;
+using DCL.AvatarRendering.Loading.DTO;
 using DCL.AvatarRendering.Loading.Systems.Abstract;
 using DCL.AvatarRendering.Wearables.Helpers;
 using DCL.Diagnostics;
-using DCL.Ipfs;
 using DCL.SDKComponents.AudioSources;
 using DCL.WebRequests;
 using ECS;
@@ -16,6 +16,7 @@
 using ECS.StreamableLoading.AssetBundles;
 using ECS.StreamableLoading.Cache;
 using ECS.StreamableLoading.Common.Components;
+using SceneRunner.Scene;
 using System;
 using System.Collections.Generic;
 using System.Linq;
@@ -123,12 +124,8 @@
 
             foreach (IEmote emote in emotes)
             {
-<<<<<<< HEAD
-                if (emote.DTO.assetBundleManifestRequestFailed)
-=======
                 if (emote.ManifestResult is { Exception: not null } || emote.Model is { Exception: not null })
                 {
->>>>>>> 4394c491
                     emotesWithResponse++;
                     continue;
                 }
@@ -196,17 +193,8 @@
 
                 if (!emoteStorage.TryGetElement(shortenedPointer, out var emote))
                 {
-<<<<<<< HEAD
-                    if (!intention.RequestedPointers.Contains(loadingIntentionPointer))
-                    {
-                        missingPointers.Add(shortenedPointer);
-                        intention.RequestedPointers.Add(loadingIntentionPointer);
-                    }
-                    continue;
-=======
                     emote = IEmote.NewEmpty();
                     emoteStorage.Set(shortenedPointer, emote);
->>>>>>> 4394c491
                 }
 
                 if (emote.Model.IsInitialized)
@@ -222,21 +210,22 @@
         private bool CreateAssetBundlePromiseIfRequired(IEmote component, in GetEmotesByPointersIntention intention, IPartitionComponent partitionComponent)
         {
             // Manifest is required for Web loading only
-            if (string.IsNullOrEmpty(component.DTO.assetBundleManifestVersion)
+            if (component.ManifestResult == null
                 && EnumUtils.HasFlag(intention.PermittedSources, AssetSource.WEB)
 
                 // Skip processing manifest for embedded emotes which do not start with 'urn'
                 && component.GetUrn().IsValid())
-            {
+
                 // The resolution of the AB promise will be finalized by FinalizeEmoteAssetBundleSystem
                 return component.CreateAssetBundleManifestPromise(World!, intention.BodyShape, intention.CancellationTokenSource, partitionComponent);
-            }
 
             if (!component.TryGetMainFileHash(intention.BodyShape, out string? hash))
                 return false;
 
             if (component.AssetResults[intention.BodyShape] == null)
             {
+                SceneAssetBundleManifest? manifest = !EnumUtils.HasFlag(intention.PermittedSources, AssetSource.WEB) ? null : component.ManifestResult?.Asset;
+
                 // The resolution of the AB promise will be finalized by FinalizeEmoteAssetBundleSystem
                 var promise = AssetBundlePromise.Create(
                     World!,
@@ -245,9 +234,7 @@
                         hash! + PlatformUtils.GetCurrentPlatform(),
                         permittedSources: intention.PermittedSources,
                         customEmbeddedSubDirectory: customStreamingSubdirectory,
-                        assetBundleVersion: component.DTO.assetBundleManifestVersion,
-                        parentEntityID: component.DTO.id,
-                        hasParentEntityIDPathInURL : component.DTO.hasSceneInPath,
+                        manifest: manifest,
                         cancellationTokenSource: intention.CancellationTokenSource
                     ),
                     partitionComponent
@@ -265,9 +252,9 @@
 
         private void TryCreateAudioClipPromises(IEmote component, BodyShape bodyShape, IPartitionComponent partitionComponent)
         {
-            ContentDefinition[]? content = component.Model.Asset!.content;
-
-            foreach (ContentDefinition item in content ?? Array.Empty<ContentDefinition>())
+            AvatarAttachmentDTO.Content[]? content = component.Model.Asset!.content;
+
+            foreach (AvatarAttachmentDTO.Content item in content ?? Array.Empty<AvatarAttachmentDTO.Content>())
             {
                 var audioType = item.file.ToAudioType();
 
