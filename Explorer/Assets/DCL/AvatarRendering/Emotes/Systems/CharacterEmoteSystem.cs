--- conflicted
+++ resolved
@@ -181,16 +181,9 @@
                     World.Remove<CharacterEmoteIntent>(entity);
                 }
             }
-<<<<<<< HEAD
             catch (Exception e) { ReportHub.LogException(e, reportCategory); }
 
             World.Remove<CharacterEmoteIntent>(entity);
-=======
-            catch (Exception e)
-            {
-                ReportHub.LogException(e, reportCategory);
-            }
->>>>>>> 8d6c5db7
         }
 
         // Every time the emote is looped we send a new message that should refresh the looping emotes on clients that didn't receive the initial message yet
