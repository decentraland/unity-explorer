using Arch.Core;
using Arch.System;
using Arch.SystemGroups;
using Arch.SystemGroups.DefaultSystemGroups;
using CommunicationData.URLHelpers;
<<<<<<< HEAD
using DCL.AvatarRendering.AvatarShape;
=======
using DCL.AvatarRendering.AvatarShape.Components;
>>>>>>> 5fb1a482
using DCL.AvatarRendering.AvatarShape.UnityInterface;
using DCL.AvatarRendering.Wearables;
using DCL.AvatarRendering.Wearables.Helpers;
using DCL.Character.CharacterMotion.Components;
using DCL.Character.Components;
using DCL.CharacterMotion.Components;
using DCL.DebugUtilities;
using DCL.Diagnostics;
using DCL.Multiplayer.Emotes;
using DCL.Profiles;
using ECS.Abstract;
using ECS.LifeCycle.Components;
using ECS.StreamableLoading.Common.Components;
using System;
using System.Runtime.CompilerServices;
using UnityEngine;

namespace DCL.AvatarRendering.Emotes
{
    [LogCategory(ReportCategory.EMOTE)]
    [UpdateInGroup(typeof(PresentationSystemGroup))]
    [UpdateAfter(typeof(AvatarGroup))]
    [UpdateAfter(typeof(RemoteEmotesSystem))]
    public partial class CharacterEmoteSystem : BaseUnityLoopSystem
    {
        // todo: use this to add nice Debug UI to trigger any emote?
        private readonly IDebugContainerBuilder debugContainerBuilder;

        private readonly IEmoteCache emoteCache;
        private readonly string reportCategory;
        private readonly EmotePlayer emotePlayer;
        private readonly IEmotesMessageBus messageBus;

        public CharacterEmoteSystem(World world, IEmoteCache emoteCache, IEmotesMessageBus messageBus, AudioSource audioSource, IDebugContainerBuilder debugContainerBuilder) : base(world)
        {
            this.messageBus = messageBus;
            this.emoteCache = emoteCache;
            this.debugContainerBuilder = debugContainerBuilder;
            reportCategory = GetReportCategory();
            emotePlayer = new EmotePlayer(audioSource);
        }

        protected override void Update(float t)
        {
            ConsumeEmoteIntentQuery(World);
            ReplicateLoopingEmotesQuery(World);
            CancelEmotesByMovementQuery(World);
            CancelEmotesByTagQuery(World);
            UpdateEmoteTagsQuery(World);
            CleanUpQuery(World);
        }

        // looping emotes and cancelling emotes by tag depend on tag change, this query alone is the one that updates that value at the ond of the update
        [Query]
        private void UpdateEmoteTags(ref CharacterEmoteComponent emoteComponent, in IAvatarView avatarView)
        {
            emoteComponent.CurrentAnimationTag = avatarView.GetAnimatorCurrentStateTag();
        }

        // emotes that do not loop need to trigger some kind of cancellation so we can take care of the emote props and sounds
        [Query]
        [None(typeof(CharacterEmoteIntent))]
        private void CancelEmotesByTag(ref CharacterEmoteComponent emoteComponent, in IAvatarView avatarView)
        {
            bool wasPlayingEmote = emoteComponent.CurrentAnimationTag == AnimationHashes.EMOTE || emoteComponent.CurrentAnimationTag == AnimationHashes.EMOTE_LOOP;

            int animatorCurrentStateTag = avatarView.GetAnimatorCurrentStateTag();
            bool isOnAnotherTag = animatorCurrentStateTag != AnimationHashes.EMOTE && animatorCurrentStateTag != AnimationHashes.EMOTE_LOOP;

            EmoteReferences? emoteReference = emoteComponent.CurrentEmoteReference;
            if (emoteReference == null) return;

            if (wasPlayingEmote && isOnAnotherTag)
                StopEmote(ref emoteComponent, emoteReference);
        }

        // when moving or jumping we detect the emote cancellation and we take care of getting rid of the emote props and sounds
        [Query]
        [None(typeof(CharacterEmoteIntent))]
        private void CancelEmotesByMovement(ref CharacterEmoteComponent emoteComponent, in CharacterRigidTransform rigidTransform)
        {
            float velocity = rigidTransform.MoveVelocity.Velocity.sqrMagnitude;
            float verticalVelocity = Mathf.Abs(rigidTransform.GravityVelocity.sqrMagnitude);

            bool canEmoteBeCancelled = velocity > 0.2f || verticalVelocity > 0.2f;

            if (!canEmoteBeCancelled) return;

            EmoteReferences? emoteReference = emoteComponent.CurrentEmoteReference;
            if (emoteReference == null) return;

            StopEmote(ref emoteComponent, emoteReference);
        }

        [MethodImpl(MethodImplOptions.AggressiveInlining)]
        private void StopEmote(ref CharacterEmoteComponent emoteComponent, EmoteReferences emoteReference)
        {
            emoteComponent.EmoteClip = null;
            emoteComponent.EmoteLoop = false;
            emoteComponent.CurrentEmoteReference = null;
            emotePlayer.Stop(emoteReference);
        }

        // if you want to trigger an emote, this query takes care of consuming the CharacterEmoteIntent to trigger an emote
        [Query]
        [None(typeof(DeleteEntityIntention))]
<<<<<<< HEAD
        private void ConsumeEmoteIntent(Entity entity, ref CharacterEmoteComponent emoteComponent, in CharacterEmoteIntent emoteIntent, in IAvatarView avatarView)
=======
        private void ConsumeEmoteIntent(in Entity entity, ref CharacterEmoteComponent emoteComponent, in CharacterEmoteIntent emoteIntent, in IAvatarView avatarView, in AvatarShapeComponent avatarShapeComponent)
>>>>>>> 5fb1a482
        {
            URN emoteId = emoteIntent.EmoteId;

            // its very important to catch any exception here to avoid not consuming the emote intent, so we dont infinitely create props
            try
            {
                // we wait until the avatar finishes moving to trigger the emote,
                // avoid the case where: you stop moving, trigger the emote, the emote gets triggered and next frame it gets cancelled because inertia keeps moving the avatar
                if (avatarView.GetAnimatorFloat(AnimationHashes.MOVEMENT_BLEND) > 0.1f)
                    return;

                if (emoteCache.TryGetEmote(emoteId.Shorten(), out IEmote emote))
                {
                    // emote failed to load? remove intent
                    if (emote.ManifestResult is { IsInitialized: true, Succeeded: false })
                    {
                        ReportHub.LogError(reportCategory, $"Cant play emote {emoteId} since it failed loading \n {emote.ManifestResult}");
                        World.Remove<CharacterEmoteIntent>(entity);
                        return;
                    }

                    BodyShape bodyShape = avatarShapeComponent.BodyShape;
                    StreamableLoadingResult<WearableRegularAsset>? streamableAsset = emote.WearableAssetResults[bodyShape];

                    // the emote is still loading? dont remove the intent yet, wait for it
                    if (streamableAsset == null) return;

                    var streamableAssetValue = streamableAsset.Value;
                    GameObject? mainAsset;

                    if (streamableAssetValue is { Succeeded: false } || (mainAsset = streamableAssetValue.Asset?.MainAsset) == null)
                    {
                        // We can't play emote, remove intent, otherwise there is no place to remove it
                        World.Remove<CharacterEmoteIntent>(entity);
                        return;
                    }

                    StreamableLoadingResult<AudioClip>? audioAssetResult = emote.AudioAssetResults[bodyShape];
                    AudioClip? audioClip = audioAssetResult?.Asset;

                    if (!emotePlayer.Play(mainAsset, audioClip, emote.IsLooping(), emoteIntent.Spatial, in avatarView, ref emoteComponent))
                        ReportHub.LogWarning(reportCategory, $"Emote {emote.Model.Asset.metadata.name} cant be played, AB version: {emote.ManifestResult?.Asset?.GetVersion()} should be >= 16");

                    emoteComponent.EmoteUrn = emoteId;
                }
            }
            catch (Exception e)
            {
                ReportHub.LogException(e, reportCategory);
            }

            World.Remove<CharacterEmoteIntent>(entity);
        }

        // Every time the emote is looped we send a new message that should refresh the looping emotes on clients that didn't receive the initial message yet
        // TODO (Kinerius): This does not support scene emotes yet
        [Query]
        [All(typeof(PlayerComponent))]
        [None(typeof(CharacterEmoteIntent))]
        private void ReplicateLoopingEmotes(ref CharacterEmoteComponent animationComponent, in IAvatarView avatarView)
        {
            int prevTag = animationComponent.CurrentAnimationTag;
            int currentTag = avatarView.GetAnimatorCurrentStateTag();

            if ((prevTag != AnimationHashes.EMOTE || currentTag != AnimationHashes.EMOTE_LOOP)
                && (prevTag != AnimationHashes.EMOTE_LOOP || currentTag != AnimationHashes.EMOTE)) return;

            messageBus.Send(animationComponent.EmoteUrn, true, true);
        }

        [Query]
        private void CleanUp(Profile profile, in DeleteEntityIntention deleteEntityIntention)
        {
            if (!deleteEntityIntention.DeferDeletion)
                messageBus.OnPlayerRemoved(profile.UserId);
        }
    }
}<|MERGE_RESOLUTION|>--- conflicted
+++ resolved
@@ -3,11 +3,8 @@
 using Arch.SystemGroups;
 using Arch.SystemGroups.DefaultSystemGroups;
 using CommunicationData.URLHelpers;
-<<<<<<< HEAD
+using DCL.AvatarRendering.AvatarShape.Components;
 using DCL.AvatarRendering.AvatarShape;
-=======
-using DCL.AvatarRendering.AvatarShape.Components;
->>>>>>> 5fb1a482
 using DCL.AvatarRendering.AvatarShape.UnityInterface;
 using DCL.AvatarRendering.Wearables;
 using DCL.AvatarRendering.Wearables.Helpers;
@@ -114,11 +111,7 @@
         // if you want to trigger an emote, this query takes care of consuming the CharacterEmoteIntent to trigger an emote
         [Query]
         [None(typeof(DeleteEntityIntention))]
-<<<<<<< HEAD
-        private void ConsumeEmoteIntent(Entity entity, ref CharacterEmoteComponent emoteComponent, in CharacterEmoteIntent emoteIntent, in IAvatarView avatarView)
-=======
-        private void ConsumeEmoteIntent(in Entity entity, ref CharacterEmoteComponent emoteComponent, in CharacterEmoteIntent emoteIntent, in IAvatarView avatarView, in AvatarShapeComponent avatarShapeComponent)
->>>>>>> 5fb1a482
+        private void ConsumeEmoteIntent(Entity entity, ref CharacterEmoteComponent emoteComponent, in CharacterEmoteIntent emoteIntent, in IAvatarView avatarView, in AvatarShapeComponent avatarShapeComponent)
         {
             URN emoteId = emoteIntent.EmoteId;
 
