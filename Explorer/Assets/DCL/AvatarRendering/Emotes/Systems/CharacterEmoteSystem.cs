using Arch.Core;
using Arch.System;
using Arch.SystemGroups;
using Arch.SystemGroups.DefaultSystemGroups;
using CommunicationData.URLHelpers;
using DCL.AvatarRendering.AvatarShape.Components;
using DCL.AvatarRendering.AvatarShape;
using DCL.AvatarRendering.AvatarShape.UnityInterface;
using DCL.AvatarRendering.Wearables;
using DCL.AvatarRendering.Wearables.Helpers;
using DCL.Character.CharacterMotion.Components;
using DCL.Character.Components;
using DCL.CharacterMotion.Components;
using DCL.DebugUtilities;
using DCL.Diagnostics;
using DCL.Multiplayer.Emotes;
using DCL.Profiles;
using ECS.Abstract;
using ECS.LifeCycle.Components;
using ECS.StreamableLoading.Common.Components;
using System;
using System.Runtime.CompilerServices;
using UnityEngine;

namespace DCL.AvatarRendering.Emotes
{
    [LogCategory(ReportCategory.EMOTE)]
    [UpdateInGroup(typeof(PresentationSystemGroup))]
    [UpdateAfter(typeof(AvatarGroup))]
    [UpdateAfter(typeof(RemoteEmotesSystem))]
    public partial class CharacterEmoteSystem : BaseUnityLoopSystem
    {
        // todo: use this to add nice Debug UI to trigger any emote?
        private readonly IDebugContainerBuilder debugContainerBuilder;

        private readonly IEmoteCache emoteCache;
        private readonly string reportCategory;
        private readonly EmotePlayer emotePlayer;
        private readonly IEmotesMessageBus messageBus;

        public CharacterEmoteSystem(World world, IEmoteCache emoteCache, IEmotesMessageBus messageBus, AudioSource audioSource, IDebugContainerBuilder debugContainerBuilder) : base(world)
        {
            this.messageBus = messageBus;
            this.emoteCache = emoteCache;
            this.debugContainerBuilder = debugContainerBuilder;
            reportCategory = GetReportCategory();
            emotePlayer = new EmotePlayer(audioSource);
        }

        protected override void Update(float t)
        {
            ConsumeEmoteIntentQuery(World);
            ReplicateLoopingEmotesQuery(World);
            CancelEmotesByMovementQuery(World);
            CancelEmotesQuery(World);
            UpdateEmoteTagsQuery(World);
            CleanUpQuery(World);
        }

        // looping emotes and cancelling emotes by tag depend on tag change, this query alone is the one that updates that value at the ond of the update
        [Query]
        private void UpdateEmoteTags(ref CharacterEmoteComponent emoteComponent, in IAvatarView avatarView)
        {
            emoteComponent.CurrentAnimationTag = avatarView.GetAnimatorCurrentStateTag();
        }

        // emotes that do not loop need to trigger some kind of cancellation so we can take care of the emote props and sounds
        [Query]
        [None(typeof(CharacterEmoteIntent))]
        private void CancelEmotes(ref CharacterEmoteComponent emoteComponent, in IAvatarView avatarView)
        {
            bool stopEmote = emoteComponent.StopEmote;

            emoteComponent.StopEmote = false;

            bool wasPlayingEmote = emoteComponent.CurrentAnimationTag == AnimationHashes.EMOTE || emoteComponent.CurrentAnimationTag == AnimationHashes.EMOTE_LOOP;
            if (!wasPlayingEmote) return;

            EmoteReferences? emoteReference = emoteComponent.CurrentEmoteReference;
            if (emoteReference == null) return;

            if (stopEmote)
            {
                avatarView.SetAnimatorTrigger(AnimationHashes.EMOTE_STOP);
                StopEmote(ref emoteComponent, emoteReference);
                return;
            }

            int animatorCurrentStateTag = avatarView.GetAnimatorCurrentStateTag();
            bool isOnAnotherTag = animatorCurrentStateTag != AnimationHashes.EMOTE && animatorCurrentStateTag != AnimationHashes.EMOTE_LOOP;

            if (isOnAnotherTag)
                StopEmote(ref emoteComponent, emoteReference);
        }

        // when moving or jumping we detect the emote cancellation and we take care of getting rid of the emote props and sounds
        [Query]
        [None(typeof(CharacterEmoteIntent))]
        private void CancelEmotesByMovement(ref CharacterEmoteComponent emoteComponent, in CharacterRigidTransform rigidTransform)
        {
            float velocity = rigidTransform.MoveVelocity.Velocity.sqrMagnitude;
            float verticalVelocity = Mathf.Abs(rigidTransform.GravityVelocity.sqrMagnitude);

            bool canEmoteBeCancelled = velocity > 0.2f || verticalVelocity > 0.2f;

            if (!canEmoteBeCancelled) return;

            EmoteReferences? emoteReference = emoteComponent.CurrentEmoteReference;
            if (emoteReference == null) return;

            StopEmote(ref emoteComponent, emoteReference);
        }

        [MethodImpl(MethodImplOptions.AggressiveInlining)]
        private void StopEmote(ref CharacterEmoteComponent emoteComponent, EmoteReferences emoteReference)
        {
            emoteComponent.EmoteClip = null;
            emoteComponent.EmoteLoop = false;
            emoteComponent.CurrentEmoteReference = null;
            emotePlayer.Stop(emoteReference);
        }

        // if you want to trigger an emote, this query takes care of consuming the CharacterEmoteIntent to trigger an emote
        [Query]
        [None(typeof(DeleteEntityIntention))]
        private void ConsumeEmoteIntent(Entity entity, ref CharacterEmoteComponent emoteComponent, in CharacterEmoteIntent emoteIntent, in IAvatarView avatarView, in AvatarShapeComponent avatarShapeComponent)
        {
            URN emoteId = emoteIntent.EmoteId;

            // its very important to catch any exception here to avoid not consuming the emote intent, so we dont infinitely create props
            try
            {
                // we wait until the avatar finishes moving to trigger the emote,
                // avoid the case where: you stop moving, trigger the emote, the emote gets triggered and next frame it gets cancelled because inertia keeps moving the avatar
                if (avatarView.GetAnimatorFloat(AnimationHashes.MOVEMENT_BLEND) > 0.1f)
                    return;

                if (emoteCache.TryGetEmote(emoteId.Shorten(), out IEmote emote))
                {
                    // emote failed to load? remove intent
                    if (emote.ManifestResult is { IsInitialized: true, Succeeded: false })
                    {
                        ReportHub.LogError(reportCategory, $"Cant play emote {emoteId} since it failed loading \n {emote.ManifestResult}");
                        World.Remove<CharacterEmoteIntent>(entity);
                        return;
                    }

                    BodyShape bodyShape = avatarShapeComponent.BodyShape;
                    StreamableLoadingResult<WearableRegularAsset>? streamableAsset = emote.WearableAssetResults[bodyShape];

                    if (streamableAsset == null)
                    {
                        World.Remove<CharacterEmoteIntent>(entity);
                        return;
                    }

                    // the emote is still loading? dont remove the intent yet, wait for it
<<<<<<< HEAD
                    if (!streamableAsset.Value.Succeeded) return;
                    if (streamableAsset.Value.Exception != null) return;
=======
                    if (streamableAsset == null) return;
>>>>>>> 585330b6

                    var streamableAssetValue = streamableAsset.Value;
                    GameObject? mainAsset;

                    if (streamableAssetValue is { Succeeded: false } || (mainAsset = streamableAssetValue.Asset?.MainAsset) == null)
                    {
                        // We can't play emote, remove intent, otherwise there is no place to remove it
                        World.Remove<CharacterEmoteIntent>(entity);
                        return;
                    }

                    StreamableLoadingResult<AudioClip>? audioAssetResult = emote.AudioAssetResults[bodyShape];
                    AudioClip? audioClip = audioAssetResult?.Asset;

                    if (!emotePlayer.Play(mainAsset, audioClip, emote.IsLooping(), emoteIntent.Spatial, in avatarView, ref emoteComponent))
                        ReportHub.LogWarning(reportCategory, $"Emote {emote.Model.Asset.metadata.name} cant be played, AB version: {emote.ManifestResult?.Asset?.GetVersion()} should be >= 16");

                    emoteComponent.EmoteUrn = emoteId;
                }
            }
            catch (Exception e)
            {
                ReportHub.LogException(e, reportCategory);
            }

            World.Remove<CharacterEmoteIntent>(entity);
        }

        // Every time the emote is looped we send a new message that should refresh the looping emotes on clients that didn't receive the initial message yet
        // TODO (Kinerius): This does not support scene emotes yet
        [Query]
        [All(typeof(PlayerComponent))]
        [None(typeof(CharacterEmoteIntent))]
        private void ReplicateLoopingEmotes(ref CharacterEmoteComponent animationComponent, in IAvatarView avatarView)
        {
            int prevTag = animationComponent.CurrentAnimationTag;
            int currentTag = avatarView.GetAnimatorCurrentStateTag();

            if ((prevTag != AnimationHashes.EMOTE || currentTag != AnimationHashes.EMOTE_LOOP)
                && (prevTag != AnimationHashes.EMOTE_LOOP || currentTag != AnimationHashes.EMOTE)) return;

            messageBus.Send(animationComponent.EmoteUrn, true, true);
        }

        [Query]
        private void CleanUp(Profile profile, in DeleteEntityIntention deleteEntityIntention)
        {
            if (!deleteEntityIntention.DeferDeletion)
                messageBus.OnPlayerRemoved(profile.UserId);
        }
    }
}<|MERGE_RESOLUTION|>--- conflicted
+++ resolved
@@ -148,19 +148,8 @@
                     BodyShape bodyShape = avatarShapeComponent.BodyShape;
                     StreamableLoadingResult<WearableRegularAsset>? streamableAsset = emote.WearableAssetResults[bodyShape];
 
-                    if (streamableAsset == null)
-                    {
-                        World.Remove<CharacterEmoteIntent>(entity);
-                        return;
-                    }
-
                     // the emote is still loading? dont remove the intent yet, wait for it
-<<<<<<< HEAD
-                    if (!streamableAsset.Value.Succeeded) return;
-                    if (streamableAsset.Value.Exception != null) return;
-=======
                     if (streamableAsset == null) return;
->>>>>>> 585330b6
 
                     var streamableAssetValue = streamableAsset.Value;
                     GameObject? mainAsset;
