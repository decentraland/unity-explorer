--- conflicted
+++ resolved
@@ -4,24 +4,11 @@
 {
 	public class EmotesBus
 	{
-<<<<<<< HEAD
-        public delegate void SocialEmoteReactionPlayingRequestedDelegate(string initiatorWalletAddress, IEmote emote, int outcomeIndex, int interactionId);
-
-=======
->>>>>>> 4633d00f
 		public event Action QuickActionEmotePlayed;
 
 		public void OnQuickActionEmotePlayed()
 		{
 			QuickActionEmotePlayed?.Invoke();
 		}
-<<<<<<< HEAD
-
-        public void PlaySocialEmoteReaction(string initiatorWalletAddress, IEmote emote, int outcomeIndex, int interactionId)
-        {
-            SocialEmoteReactionPlayingRequested?.Invoke(initiatorWalletAddress, emote, outcomeIndex, interactionId);
-        }
-=======
->>>>>>> 4633d00f
 	}
 }