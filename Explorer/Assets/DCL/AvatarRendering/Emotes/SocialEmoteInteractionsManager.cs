using Arch.Core;
using CodeLess.Attributes;
using DCL.Diagnostics;
using DCL.AvatarRendering.Emotes;
using System;
using System.Collections.Generic;
using UnityEngine;
using UnityEngine.Pool;

namespace DCL.SocialEmotes
{
    /// <summary>
    /// Stores the state of all social emote interactions. An interaction only exists if somebody initiated it.
    /// </summary>
    [Singleton]
    public partial class SocialEmoteInteractionsManager
    {
        public delegate void InteractionDelegate(ISocialEmoteInteractionReadOnly? interaction);
        public delegate void ParticipantAddedDelegate(string participantWalletAddress, ISocialEmoteInteractionReadOnly? interaction);

        public interface ISocialEmoteInteractionReadOnly
        {
            string InitiatorWalletAddress { get; }
            string ReceiverWalletAddress { get; }
            Entity InitiatorEntity { get; }
            Entity ReceiverEntity { get; }
            IEmote Emote { get; }
            bool AreInteracting { get; }
            int OutcomeIndex { get; }
            Vector3 InitiatorPosition { get; }
            Quaternion InitiatorRotation { get; }
<<<<<<< HEAD
            int Id { get; }
=======
            string TargetWalletAddress { get; }
>>>>>>> 4633d00f
        }

        /// <summary>
        /// Stores the current state of an interaction.
        /// </summary>
        private class SocialEmoteInteraction : ISocialEmoteInteractionReadOnly
        {
            public string InitiatorWalletAddress { get; set; }
            public string ReceiverWalletAddress { get; set; }
            public Entity InitiatorEntity { get; set; }
            public Entity ReceiverEntity { get; set; }
            public IEmote? Emote { get; set; }
            public bool AreInteracting { get; set; }
            public int OutcomeIndex { get; set; }
            public Vector3 InitiatorPosition { get; set; }
            public Quaternion InitiatorRotation { get; set; }
<<<<<<< HEAD
            public int Id { get; set; }
=======
            public string TargetWalletAddress { get; set; }
>>>>>>> 4633d00f

            public void Reset()
            {
                InitiatorWalletAddress = string.Empty;
                ReceiverWalletAddress = string.Empty;
                InitiatorEntity = Entity.Null;
                ReceiverEntity = Entity.Null;
                Emote = null;
                AreInteracting = false;
                OutcomeIndex = -1;
                InitiatorPosition = Vector3.zero;
                InitiatorRotation = Quaternion.identity;
<<<<<<< HEAD
                Id = 0;
=======
                TargetWalletAddress = string.Empty;
>>>>>>> 4633d00f
            }
        }

        /// <summary>
        /// Raised when an avatar played the start animation of a social emote.
        /// </summary>
        public event InteractionDelegate InteractionStarted;

        /// <summary>
        /// Raised when an avatar canceled or finished the animation.
        /// </summary>
        public event InteractionDelegate InteractionStopped;

        /// <summary>
        /// Raised when an avatar reacted to an interaction.
        /// </summary>
        public event ParticipantAddedDelegate ParticipantAdded;

        private readonly Dictionary<string, SocialEmoteInteraction?> participantInteractions = new Dictionary<string, SocialEmoteInteraction?>();

        private readonly IObjectPool<SocialEmoteInteraction?> interactionPool = new ObjectPool<SocialEmoteInteraction?>(createFunc: () => { return new SocialEmoteInteraction(); });

        private readonly HashSet<int> everExistingInteractions = new ();

        /// <summary>
        /// Registers a new interaction. Called when an avatar plays the start animation of a social emote.
        /// </summary>
        /// <param name="initiatorWalletAddress">The wallet address of the player that initiated the interaction.</param>
        /// <param name="initiatorEntity">The ECS id of the avatar that initiated the interaction.</param>
        /// <param name="emote">The social emote played by the initiator.</param>
        /// <param name="initiatorTransform">The transform component of the initiator.</param>
<<<<<<< HEAD
        /// <param name="interactionId">A unique ID for the interaction.</param>
        public void StartInteraction(string initiatorWalletAddress, Entity initiatorEntity, IEmote emote, Transform initiatorTransform, int interactionId)
        {
            ReportHub.LogError(ReportCategory.EMOTE_DEBUG, "<color=yellow>START INTERACTION " + initiatorWalletAddress + " id: " + interactionId + "</color>");
=======
        /// <param name="targetWalletAddress">Optional. The wallet address of the player whom the emote is directed. Only that player can be added to the interaction.</param>
        public void StartInteraction(string initiatorWalletAddress, IEmote emote, Transform initiatorTransform, string targetWalletAddress = "")
        {
            ReportHub.LogError(ReportCategory.EMOTE_DEBUG, "START INTERACTION " + initiatorWalletAddress + " target: " + targetWalletAddress);
>>>>>>> 4633d00f

            if (participantInteractions.ContainsKey(initiatorWalletAddress))
                return;

            SocialEmoteInteraction? newInteraction = interactionPool.Get();
            newInteraction!.Reset();
            newInteraction.InitiatorWalletAddress = initiatorWalletAddress;
            newInteraction.InitiatorEntity = initiatorEntity;
            newInteraction.Emote = emote;
            newInteraction.InitiatorPosition = initiatorTransform.position;
            newInteraction.InitiatorRotation = initiatorTransform.rotation;
<<<<<<< HEAD
            newInteraction.Id = interactionId;
=======
            newInteraction.TargetWalletAddress = targetWalletAddress;
>>>>>>> 4633d00f

            participantInteractions.Add(initiatorWalletAddress, newInteraction);
            everExistingInteractions.Add(interactionId);
            InteractionStarted?.Invoke(newInteraction);
        }

        /// <summary>
        /// Stores the avatar that has reacted to the social emote interaction initiated by others.
        /// </summary>
        /// <param name="participantWalletAddress">The wallet address of the player that reacted.</param>
        /// <param name="participantEntity">The ECS id of the avatar that reacted.</param>
        /// <param name="outcomeIndex">The index, starting at zero, of the outcome animation chosen by the reacting player.</param>
        /// <param name="initiatorWalletAddress">The wallet address of the player whose interaction the new participant is reacting to.</param>
        public void AddParticipantToInteraction(string participantWalletAddress, Entity participantEntity, int outcomeIndex, string initiatorWalletAddress)
        {
            ReportHub.LogError(ReportCategory.EMOTE_DEBUG, "<color=yellow>Add to Interaction " + participantWalletAddress + "</color>");

            if (participantInteractions.ContainsKey(participantWalletAddress))
                return;

            SocialEmoteInteraction? interaction = participantInteractions[initiatorWalletAddress];
            interaction!.AreInteracting = true;
            ReportHub.LogError(ReportCategory.EMOTE_DEBUG, "AreInteracting = true, id = " + interaction.Id);
            interaction.ReceiverWalletAddress = participantWalletAddress;
            interaction.ReceiverEntity = participantEntity;
            interaction.OutcomeIndex = outcomeIndex;
            participantInteractions.Add(participantWalletAddress, interaction);
            ParticipantAdded?.Invoke(participantWalletAddress, interaction);
        }

        /// <summary>
        /// Unregisters an interaction by providing one of the involved participants.
        /// </summary>
        /// <param name="participantWalletAddress">The wallet addres of one of the players that participated in the interaction.</param>
        public void StopInteraction(string participantWalletAddress)
        {
            ReportHub.LogError(ReportCategory.EMOTE_DEBUG, "<color=yellow>StopInteraction " + participantWalletAddress + "</color>");

            if(string.IsNullOrEmpty(participantWalletAddress))
                return;

            if (!participantInteractions.ContainsKey(participantWalletAddress))
                return;

            SocialEmoteInteraction? interaction = participantInteractions[participantWalletAddress];

            ReportHub.LogError(ReportCategory.EMOTE_DEBUG, "interaction Id: " + interaction.Id);

            participantInteractions.Remove(interaction!.InitiatorWalletAddress);

            if(!string.IsNullOrEmpty(interaction.ReceiverWalletAddress))
                participantInteractions.Remove(interaction.ReceiverWalletAddress);

            interactionPool.Release(interaction);

            InteractionStopped?.Invoke(interaction);
        }

        /// <summary>
        /// Checks whether an interaction started.
        /// </summary>
        /// <param name="participantWalletAddress">The wallet address of one of the participants in the interaction.</param>
        /// <returns>True if the interaction exists and can be retrieved; False otherwise.</returns>
        public bool InteractionExists(string participantWalletAddress) =>
            participantInteractions.ContainsKey(participantWalletAddress);

        /// <summary>
        /// Obtains the current state of an interaction by providing one of the players involved in it.
        /// </summary>
        /// <param name="participantWalletAddress">The wallet addres of one of the participants.</param>
        /// <returns>The current state, or null if the player is not interacting.</returns>
        public ISocialEmoteInteractionReadOnly? GetInteractionState(string participantWalletAddress) =>
            participantInteractions.GetValueOrDefault(participantWalletAddress);

        /// <summary>
        /// Checks if an interaction has ever existed in the current client, by looking for its ID.
        /// </summary>
        /// <remarks>
        /// This is useful when a client connects while interactions are already occurring, so it is possible to distinguish which occurred while connected and which did before connecting.
        /// </remarks>
        /// <param name="interactionId">The ID to be checked.</param>
        /// <returns>True if the interaction existed; False otherwise.</returns>
        public bool HasInteractionExisted(int interactionId) =>
            everExistingInteractions.Contains(interactionId);
    }
}<|MERGE_RESOLUTION|>--- conflicted
+++ resolved
@@ -29,11 +29,8 @@
             int OutcomeIndex { get; }
             Vector3 InitiatorPosition { get; }
             Quaternion InitiatorRotation { get; }
-<<<<<<< HEAD
+            string TargetWalletAddress { get; }
             int Id { get; }
-=======
-            string TargetWalletAddress { get; }
->>>>>>> 4633d00f
         }
 
         /// <summary>
@@ -50,11 +47,8 @@
             public int OutcomeIndex { get; set; }
             public Vector3 InitiatorPosition { get; set; }
             public Quaternion InitiatorRotation { get; set; }
-<<<<<<< HEAD
+            public string TargetWalletAddress { get; set; }
             public int Id { get; set; }
-=======
-            public string TargetWalletAddress { get; set; }
->>>>>>> 4633d00f
 
             public void Reset()
             {
@@ -67,11 +61,8 @@
                 OutcomeIndex = -1;
                 InitiatorPosition = Vector3.zero;
                 InitiatorRotation = Quaternion.identity;
-<<<<<<< HEAD
+                TargetWalletAddress = string.Empty;
                 Id = 0;
-=======
-                TargetWalletAddress = string.Empty;
->>>>>>> 4633d00f
             }
         }
 
@@ -103,17 +94,11 @@
         /// <param name="initiatorEntity">The ECS id of the avatar that initiated the interaction.</param>
         /// <param name="emote">The social emote played by the initiator.</param>
         /// <param name="initiatorTransform">The transform component of the initiator.</param>
-<<<<<<< HEAD
         /// <param name="interactionId">A unique ID for the interaction.</param>
-        public void StartInteraction(string initiatorWalletAddress, Entity initiatorEntity, IEmote emote, Transform initiatorTransform, int interactionId)
-        {
-            ReportHub.LogError(ReportCategory.EMOTE_DEBUG, "<color=yellow>START INTERACTION " + initiatorWalletAddress + " id: " + interactionId + "</color>");
-=======
         /// <param name="targetWalletAddress">Optional. The wallet address of the player whom the emote is directed. Only that player can be added to the interaction.</param>
-        public void StartInteraction(string initiatorWalletAddress, IEmote emote, Transform initiatorTransform, string targetWalletAddress = "")
-        {
-            ReportHub.LogError(ReportCategory.EMOTE_DEBUG, "START INTERACTION " + initiatorWalletAddress + " target: " + targetWalletAddress);
->>>>>>> 4633d00f
+        public void StartInteraction(string initiatorWalletAddress, Entity initiatorEntity, IEmote emote, Transform initiatorTransform, int interactionId, string targetWalletAddress = "")
+        {
+            ReportHub.LogError(ReportCategory.EMOTE_DEBUG, "<color=yellow>START INTERACTION " + initiatorWalletAddress + " id: " + interactionId + " target: " + targetWalletAddress + "</color>");
 
             if (participantInteractions.ContainsKey(initiatorWalletAddress))
                 return;
@@ -125,11 +110,8 @@
             newInteraction.Emote = emote;
             newInteraction.InitiatorPosition = initiatorTransform.position;
             newInteraction.InitiatorRotation = initiatorTransform.rotation;
-<<<<<<< HEAD
+            newInteraction.TargetWalletAddress = targetWalletAddress;
             newInteraction.Id = interactionId;
-=======
-            newInteraction.TargetWalletAddress = targetWalletAddress;
->>>>>>> 4633d00f
 
             participantInteractions.Add(initiatorWalletAddress, newInteraction);
             everExistingInteractions.Add(interactionId);
