using Arch.Core;
using Cysharp.Threading.Tasks;
using DCL.AvatarRendering.Emotes;
using DCL.Input;
using DCL.Input.Component;
using MVC;
using System.Threading;
using UnityEngine;

namespace DCL.SocialEmotes.UI
{
    public class SocialEmoteOutcomeMenuController : ControllerBase<SocialEmoteOutcomeMenuView, SocialEmoteOutcomeMenuController.SocialEmoteOutcomeMenuParams>
    {
        public class SocialEmoteOutcomeMenuParams
        {
            public string InteractingUserWalletAddress;
            public string Username;
            public Color UsernameColor;
            public bool IsCloseEnoughToAvatar;
        }

        private readonly World world;
        private readonly IInputBlock inputBlock;
        private readonly Entity playerEntity;
        private bool isInputEnabled;

        public SocialEmoteOutcomeMenuController(ViewFactoryMethod viewFactory, World world, IInputBlock inputBlock, Entity playerEntity) : base(viewFactory)
        {
            this.inputBlock = inputBlock;
<<<<<<< HEAD
            this.playerEntity = playerEntity;
            this.world = world;
            DCLInput.Instance.SocialEmoteOutcomes.Outcome1.performed += (_) => OnOutcomePerformed(0);
            DCLInput.Instance.SocialEmoteOutcomes.Outcome2.performed += (_) => OnOutcomePerformed(1);
            DCLInput.Instance.SocialEmoteOutcomes.Outcome3.performed += (_) => OnOutcomePerformed(2);
=======
            this.emotesBus = emotesBus;
>>>>>>> 8b1f409c
        }

        private void OnOutcomePerformed(int outcomeIndex)
        {
            SocialEmoteInteractionsManager.ISocialEmoteInteractionReadOnly? interaction = SocialEmoteInteractionsManager.Instance.GetInteractionState(inputData.InteractingUserWalletAddress);

            // Checks if the current emote has an outcome for the given index
            if (outcomeIndex >= interaction!.Emote.Model.Asset!.metadata.emoteDataADR287!.outcomes!.Length)
                return;

            if (interaction is { AreInteracting: false })
            {
                TriggerEmoteReactingToSocialEmoteIntent triggerEmoteIntent = new TriggerEmoteReactingToSocialEmoteIntent()
                    {
                        TriggeredEmoteUrn = interaction.Emote.DTO.Metadata.id,
                        SocialEmoteOutcomeIndexForTrigger = outcomeIndex,
                        SocialEmoteInitiatorWalletAddressForTrigger = interaction.InitiatorWalletAddress
                    };

                world.Add(playerEntity, triggerEmoteIntent);
            }
        }

        public override CanvasOrdering.SortingLayer Layer => CanvasOrdering.SortingLayer.Persistent;

        protected override UniTask WaitForCloseIntentAsync(CancellationToken ct) =>
            UniTask.Never(ct);

        protected override void OnViewInstantiated()
        {
            base.OnViewInstantiated();
            DCLInput.Instance.SocialEmoteOutcomes.Outcome1.performed += (_) => OnOutcomePerformed(0);
            DCLInput.Instance.SocialEmoteOutcomes.Outcome2.performed += (_) => OnOutcomePerformed(1);
            DCLInput.Instance.SocialEmoteOutcomes.Outcome3.performed += (_) => OnOutcomePerformed(2);
            EnableOutcomeInputs(false);
        }

        protected override void OnBeforeViewShow()
        {
            FillUI();
            UpdateDistanceMessage();
            viewInstance.Show();
        }

        protected override void OnViewClose()
        {
            EnableOutcomeInputs(false);
            viewInstance.Hide();
        }

        public void SetParams(SocialEmoteOutcomeMenuParams socialEmoteOutcomeMenuParams)
        {
            if (inputData.InteractingUserWalletAddress != socialEmoteOutcomeMenuParams.InteractingUserWalletAddress)
            {
                inputData.Username = socialEmoteOutcomeMenuParams.Username;
                FillUI();
            }

            if(inputData.IsCloseEnoughToAvatar != socialEmoteOutcomeMenuParams.IsCloseEnoughToAvatar)
            {
                inputData.UsernameColor = socialEmoteOutcomeMenuParams.UsernameColor;
                inputData.InteractingUserWalletAddress = socialEmoteOutcomeMenuParams.InteractingUserWalletAddress;
                inputData.IsCloseEnoughToAvatar = socialEmoteOutcomeMenuParams.IsCloseEnoughToAvatar;
                UpdateDistanceMessage();
            }
        }

        private void FillUI()
        {
            SocialEmoteInteractionsManager.ISocialEmoteInteractionReadOnly? interaction = SocialEmoteInteractionsManager.Instance.GetInteractionState(inputData.InteractingUserWalletAddress);

            if (interaction != null)
            {
                viewInstance!.ResetChoices();

                EmoteDTO.EmoteOutcomeDTO[] outcomes = interaction.Emote.Model.Asset!.metadata.emoteDataADR287!.outcomes!;

                for (int i = 0; i < outcomes.Length; ++i)
                    viewInstance.AddChoice(outcomes[i].title);

                viewInstance.SetEmoteTitle(interaction.Emote.Model.Asset.metadata.name);
            }
        }

        private void UpdateDistanceMessage()
        {
            if (inputData.IsCloseEnoughToAvatar)
            {
                EnableOutcomeInputs(true);

                viewInstance.HideDistanceMessage();
            }
            else
            {
                EnableOutcomeInputs(false);

                viewInstance.ShowDistanceMessage(inputData.Username, inputData.UsernameColor);
            }
        }

        private void EnableOutcomeInputs(bool enable)
        {
            if(enable == isInputEnabled)
                return;

            if(enable)
                inputBlock.Enable(InputMapComponent.Kind.SOCIAL_EMOTE_OUTCOME_SELECTION);
            else
                inputBlock.Disable(InputMapComponent.Kind.SOCIAL_EMOTE_OUTCOME_SELECTION);

            isInputEnabled = enable;
        }
    }
}<|MERGE_RESOLUTION|>--- conflicted
+++ resolved
@@ -27,15 +27,8 @@
         public SocialEmoteOutcomeMenuController(ViewFactoryMethod viewFactory, World world, IInputBlock inputBlock, Entity playerEntity) : base(viewFactory)
         {
             this.inputBlock = inputBlock;
-<<<<<<< HEAD
             this.playerEntity = playerEntity;
             this.world = world;
-            DCLInput.Instance.SocialEmoteOutcomes.Outcome1.performed += (_) => OnOutcomePerformed(0);
-            DCLInput.Instance.SocialEmoteOutcomes.Outcome2.performed += (_) => OnOutcomePerformed(1);
-            DCLInput.Instance.SocialEmoteOutcomes.Outcome3.performed += (_) => OnOutcomePerformed(2);
-=======
-            this.emotesBus = emotesBus;
->>>>>>> 8b1f409c
         }
 
         private void OnOutcomePerformed(int outcomeIndex)
