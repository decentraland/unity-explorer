using Cysharp.Threading.Tasks;
using DCL.AvatarRendering.Emotes;
using DCL.Input;
using DCL.Input.Component;
using MVC;
using System.Threading;
using UnityEngine;

namespace DCL.SocialEmotes.UI
{
    public class SocialEmoteOutcomeMenuController : ControllerBase<SocialEmoteOutcomeMenuView, SocialEmoteOutcomeMenuController.SocialEmoteOutcomeMenuParams>
    {
        public class SocialEmoteOutcomeMenuParams
        {
            public string InteractingUserWalletAddress;
            public string Username;
            public Color UsernameColor;
            public bool IsCloseEnoughToAvatar;
        }

        private readonly IInputBlock inputBlock;
        private readonly EmotesBus emotesBus;
        private bool isInputEnabled;

        public SocialEmoteOutcomeMenuController(ViewFactoryMethod viewFactory, IInputBlock inputBlock, EmotesBus emotesBus) : base(viewFactory)
        {
            this.inputBlock = inputBlock;
            this.emotesBus = emotesBus;
        }

        private void OnOutcomePerformed(int outcomeIndex)
        {
            SocialEmoteInteractionsManager.ISocialEmoteInteractionReadOnly? interaction = SocialEmoteInteractionsManager.Instance.GetInteractionState(inputData.InteractingUserWalletAddress);

            // Checks if the current emote has an outcome for the given index
            int outcomeCount = interaction!.Emote.Model.Asset!.metadata.socialEmoteData!.outcomes!.Length;

            if (outcomeIndex >= outcomeCount)
                return;

            if (interaction is { AreInteracting: false })
<<<<<<< HEAD
                emotesBus.PlaySocialEmoteReaction(interaction.InitiatorWalletAddress, interaction.Emote, outcomeIndex, interaction.Id);
=======
            {
                // Random outcome?
                if (outcomeIndex == 0 && interaction!.Emote.Model.Asset!.metadata.socialEmoteData!.randomizeOutcomes)
                {
                    outcomeIndex = Random.Range(0, outcomeCount);
                }

                emotesBus.PlaySocialEmoteReaction(interaction.InitiatorWalletAddress, interaction.Emote, outcomeIndex);
            }
>>>>>>> 744d721a
        }

        public override CanvasOrdering.SortingLayer Layer => CanvasOrdering.SortingLayer.Persistent;

        protected override UniTask WaitForCloseIntentAsync(CancellationToken ct) =>
            UniTask.Never(ct);

        protected override void OnViewInstantiated()
        {
            base.OnViewInstantiated();
            DCLInput.Instance.SocialEmoteOutcomes.Outcome1.performed += (_) => OnOutcomePerformed(0);
            DCLInput.Instance.SocialEmoteOutcomes.Outcome2.performed += (_) => OnOutcomePerformed(1);
            DCLInput.Instance.SocialEmoteOutcomes.Outcome3.performed += (_) => OnOutcomePerformed(2);
            EnableOutcomeInputs(false);
        }

        protected override void OnBeforeViewShow()
        {
            FillUI();
            UpdateDistanceMessage();
            viewInstance.Show();
        }

        protected override void OnViewClose()
        {
            EnableOutcomeInputs(false);
            viewInstance.Hide();
        }

        public void SetParams(SocialEmoteOutcomeMenuParams socialEmoteOutcomeMenuParams)
        {
            if (inputData.InteractingUserWalletAddress != socialEmoteOutcomeMenuParams.InteractingUserWalletAddress)
            {
                inputData.Username = socialEmoteOutcomeMenuParams.Username;
                FillUI();
            }

            if(inputData.IsCloseEnoughToAvatar != socialEmoteOutcomeMenuParams.IsCloseEnoughToAvatar)
            {
                inputData.UsernameColor = socialEmoteOutcomeMenuParams.UsernameColor;
                inputData.InteractingUserWalletAddress = socialEmoteOutcomeMenuParams.InteractingUserWalletAddress;
                inputData.IsCloseEnoughToAvatar = socialEmoteOutcomeMenuParams.IsCloseEnoughToAvatar;
                UpdateDistanceMessage();
            }
        }

        private void FillUI()
        {
            SocialEmoteInteractionsManager.ISocialEmoteInteractionReadOnly? interaction = SocialEmoteInteractionsManager.Instance.GetInteractionState(inputData.InteractingUserWalletAddress);

            if (interaction != null)
            {
                viewInstance!.ResetChoices();

                EmoteDTO.EmoteOutcomeDTO[] outcomes = interaction.Emote.Model.Asset!.metadata.socialEmoteData!.outcomes!;

                if (interaction.Emote.Model.Asset!.metadata.socialEmoteData!.randomizeOutcomes)
                {
                    // When outcomes are randomized, it only shows one option
                    viewInstance.AddChoice(viewInstance.RandomizedOutcomeText);
                }
                else
                {
                    for (int i = 0; i < outcomes.Length; ++i)
                        viewInstance.AddChoice(outcomes[i].title);
                }

                viewInstance.SetEmoteTitle(interaction.Emote.Model.Asset.metadata.name);
            }
        }

        private void UpdateDistanceMessage()
        {
            if (inputData.IsCloseEnoughToAvatar)
            {
                EnableOutcomeInputs(true);

                viewInstance.HideDistanceMessage();
            }
            else
            {
                EnableOutcomeInputs(false);

                viewInstance.ShowDistanceMessage(inputData.Username, inputData.UsernameColor);
            }
        }

        private void EnableOutcomeInputs(bool enable)
        {
            if(enable == isInputEnabled)
                return;

            if(enable)
                inputBlock.Enable(InputMapComponent.Kind.SOCIAL_EMOTE_OUTCOME_SELECTION);
            else
                inputBlock.Disable(InputMapComponent.Kind.SOCIAL_EMOTE_OUTCOME_SELECTION);

            isInputEnabled = enable;
        }
    }
}<|MERGE_RESOLUTION|>--- conflicted
+++ resolved
@@ -39,9 +39,6 @@
                 return;
 
             if (interaction is { AreInteracting: false })
-<<<<<<< HEAD
-                emotesBus.PlaySocialEmoteReaction(interaction.InitiatorWalletAddress, interaction.Emote, outcomeIndex, interaction.Id);
-=======
             {
                 // Random outcome?
                 if (outcomeIndex == 0 && interaction!.Emote.Model.Asset!.metadata.socialEmoteData!.randomizeOutcomes)
@@ -49,9 +46,8 @@
                     outcomeIndex = Random.Range(0, outcomeCount);
                 }
 
-                emotesBus.PlaySocialEmoteReaction(interaction.InitiatorWalletAddress, interaction.Emote, outcomeIndex);
+                emotesBus.PlaySocialEmoteReaction(interaction.InitiatorWalletAddress, interaction.Emote, outcomeIndex, interaction.Id);
             }
->>>>>>> 744d721a
         }
 
         public override CanvasOrdering.SortingLayer Layer => CanvasOrdering.SortingLayer.Persistent;
