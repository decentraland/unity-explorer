using CommunicationData.URLHelpers;

namespace DCL.AvatarRendering.Emotes
{
    public enum TriggerSource
    {
        PREVIEW,
        SELF,
        REMOTE,
        SCENE,
    }

    public struct CharacterEmoteIntent
    {
        public string WalletAddress;
        public URN EmoteId;
        public bool Spatial;
        public TriggerSource TriggerSource;
        public bool UseSocialEmoteOutcomeAnimation;
        public int SocialEmoteOutcomeIndex;
        public bool UseOutcomeReactionAnimation;
        public string SocialEmoteInitiatorWalletAddress;
<<<<<<< HEAD
        public bool IsRepeating;
        public int SocialEmoteInteractionId;
=======
        public string TargetAvatarWalletAddress;
>>>>>>> 4633d00f

        public void UpdateRemoteId(URN emoteId)
        {
            this.WalletAddress = string.Empty;
            this.EmoteId = emoteId;
            this.Spatial = true;
            this.TriggerSource = TriggerSource.REMOTE;
            this.UseSocialEmoteOutcomeAnimation = false;
            this.SocialEmoteOutcomeIndex = -1;
            this.UseOutcomeReactionAnimation = false;
            this.SocialEmoteInitiatorWalletAddress = string.Empty;
<<<<<<< HEAD
            this.IsRepeating = false;
            this.SocialEmoteInteractionId = 0;
=======
            this.TargetAvatarWalletAddress = string.Empty;
>>>>>>> 4633d00f
        }
    }
}<|MERGE_RESOLUTION|>--- conflicted
+++ resolved
@@ -20,12 +20,9 @@
         public int SocialEmoteOutcomeIndex;
         public bool UseOutcomeReactionAnimation;
         public string SocialEmoteInitiatorWalletAddress;
-<<<<<<< HEAD
+        public string TargetAvatarWalletAddress;
         public bool IsRepeating;
         public int SocialEmoteInteractionId;
-=======
-        public string TargetAvatarWalletAddress;
->>>>>>> 4633d00f
 
         public void UpdateRemoteId(URN emoteId)
         {
@@ -37,12 +34,9 @@
             this.SocialEmoteOutcomeIndex = -1;
             this.UseOutcomeReactionAnimation = false;
             this.SocialEmoteInitiatorWalletAddress = string.Empty;
-<<<<<<< HEAD
+            this.TargetAvatarWalletAddress = string.Empty;
             this.IsRepeating = false;
             this.SocialEmoteInteractionId = 0;
-=======
-            this.TargetAvatarWalletAddress = string.Empty;
->>>>>>> 4633d00f
         }
     }
 }