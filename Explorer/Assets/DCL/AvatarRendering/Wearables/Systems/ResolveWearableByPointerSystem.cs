﻿using Arch.Core;
using Arch.System;
using Arch.SystemGroups;
using Arch.SystemGroups.DefaultSystemGroups;
using AssetManagement;
using CommunicationData.URLHelpers;
using DCL.AvatarRendering.Wearables.Components;
using DCL.AvatarRendering.Wearables.Helpers;
using DCL.AvatarRendering.Wearables.Components.Intentions;
using DCL.Diagnostics;
using ECS;
using ECS.Abstract;
using ECS.Prioritization.Components;
using ECS.StreamableLoading.AssetBundles;
using ECS.StreamableLoading.Common;
using ECS.StreamableLoading.Common.Components;
using SceneRunner.Scene;
using System;
using System.Collections.Generic;
using Utility;
using AssetBundleManifestPromise = ECS.StreamableLoading.Common.AssetPromise<SceneRunner.Scene.SceneAssetBundleManifest, DCL.AvatarRendering.Wearables.Components.GetWearableAssetBundleManifestIntention>;
using AssetBundlePromise = ECS.StreamableLoading.Common.AssetPromise<ECS.StreamableLoading.AssetBundles.AssetBundleData, ECS.StreamableLoading.AssetBundles.GetAssetBundleIntention>;
using StreamableResult = ECS.StreamableLoading.Common.Components.StreamableLoadingResult<DCL.AvatarRendering.Wearables.Components.WearablesResolution>;

namespace DCL.AvatarRendering.Wearables.Systems
{
    [UpdateInGroup(typeof(PresentationSystemGroup))]
    [UpdateBefore(typeof(PrepareGlobalAssetBundleLoadingParametersSystem))]
    [LogCategory(ReportCategory.WEARABLE)]
    public partial class ResolveWearableByPointerSystem : BaseUnityLoopSystem
    {
        private readonly URLSubdirectory customStreamingSubdirectory;
        private readonly IRealmData realmData;
        private readonly IWearableCatalog wearableCatalog;

        private SingleInstanceEntity defaultWearablesState;

        public ResolveWearableByPointerSystem(World world, IWearableCatalog wearableCatalog, IRealmData realmData,
            URLSubdirectory customStreamingSubdirectory) : base(world)
        {
            this.wearableCatalog = wearableCatalog;
            this.realmData = realmData;
            this.customStreamingSubdirectory = customStreamingSubdirectory;
        }

        public override void Initialize()
        {
            defaultWearablesState = World.CacheDefaultWearablesState();
        }

        protected override void Update(float t)
        {
            bool defaultWearablesResolved = defaultWearablesState.GetDefaultWearablesState(World).ResolvedState == DefaultWearablesComponent.State.Success;

            // Only DTO loading requires realmData
            if (realmData.Configured)
                FinalizeWearableDTOQuery(World, defaultWearablesResolved);

            ResolveWearablePromiseQuery(World, defaultWearablesResolved);

            // Asset Bundles can be Resolved with Embedded Data
            FinalizeAssetBundleManifestLoadingQuery(World, defaultWearablesResolved);
            FinalizeAssetBundleLoadingQuery(World, defaultWearablesResolved);
        }

        [Query]
        [None(typeof(StreamableResult))]
        private void ResolveWearablePromise([Data] bool defaultWearablesResolved, in Entity entity, ref GetWearablesByPointersIntention wearablesByPointersIntention, ref IPartitionComponent partitionComponent)
        {
            if (wearablesByPointersIntention.CancellationTokenSource.IsCancellationRequested)
            {
                World.Add(entity, new StreamableResult(new Exception("Pointer request cancelled")));
                return;
            }

            // Instead of checking particular resolution, for simplicity just check if the default wearables are resolved
            // if it is required
            if (wearablesByPointersIntention.FallbackToDefaultWearables && !defaultWearablesResolved)
                return; // Wait for default wearables to be resolved

            List<string> missingPointers = WearableComponentsUtils.POINTERS_POOL.Get();
            List<IWearable> resolvedDTOs = WearableComponentsUtils.WEARABLES_POOL.Get();

            var successfulResults = 0;
            var successfulDtos = 0;

            for (var index = 0; index < wearablesByPointersIntention.Pointers.Count; index++)
            {
                string loadingIntentionPointer = wearablesByPointersIntention.Pointers[index];

<<<<<<< HEAD
                URN shortenedPointer = loadingIntentionPointer;
                loadingIntentionPointer = shortenedPointer.Shorten();
=======
                if (loadingIntentionPointer == null)
                {
                    ReportHub.LogError(
                        GetReportCategory(),
                        $"ResolveWearableByPointerSystem: Null pointer found in the list of pointers: index {index}"
                    );
                    continue;
                }
>>>>>>> c1d0fe28

                if (!wearableCatalog.TryGetWearable(loadingIntentionPointer, out IWearable wearable))
                {
                    wearableCatalog.AddEmptyWearable(loadingIntentionPointer);
                    missingPointers.Add(loadingIntentionPointer);
                    continue;
                }

                if (wearable.WearableDTO.Succeeded)
                {
                    successfulDtos++;
                    resolvedDTOs.Add(wearable);
                }
            }

            if (missingPointers.Count > 0)
            {
                CreateMissingPointersPromise(missingPointers, wearablesByPointersIntention, partitionComponent);
                return;
            }

            ref HideWearablesResolution hideWearablesResolution = ref wearablesByPointersIntention.HideWearablesResolution;

            if (successfulDtos == wearablesByPointersIntention.Pointers.Count)
            {
                if (hideWearablesResolution.VisibleWearables == null)
                    WearableComponentsUtils.ExtractVisibleWearables(wearablesByPointersIntention.BodyShape, resolvedDTOs, resolvedDTOs.Count, ref hideWearablesResolution);

                successfulResults += wearablesByPointersIntention.Pointers.Count - hideWearablesResolution.VisibleWearables!.Count;

                for (var i = 0; i < hideWearablesResolution.VisibleWearables!.Count; i++)
                {
                    IWearable visibleWearable = hideWearablesResolution.VisibleWearables[i];

                    if (visibleWearable.IsLoading) continue;
                    if (CreateAssetBundlePromiseIfRequired(visibleWearable, wearablesByPointersIntention, partitionComponent)) continue;

                    if (visibleWearable.WearableAssetResults[wearablesByPointersIntention.BodyShape] is { Succeeded: true })
                    {
                        successfulResults++;

                        // Reference must be added only once when the wearable is resolved
                        if (BitWiseUtils.TrySetBit(ref wearablesByPointersIntention.ResolvedWearablesIndices, i))

                            // We need to add a reference here, so it is not lost if the flow interrupts in between (i.e. before creating instances of CachedWearable)
                            visibleWearable.WearableAssetResults[wearablesByPointersIntention.BodyShape].Value.Asset.AddReference();
                    }
                }
            }

            WearableComponentsUtils.WEARABLES_POOL.Release(resolvedDTOs);

            // If there are no missing pointers, we release the list
            WearableComponentsUtils.POINTERS_POOL.Release(missingPointers);

            if (successfulResults == wearablesByPointersIntention.Pointers.Count)
                World.Add(entity, new StreamableResult(new WearablesResolution(hideWearablesResolution.VisibleWearables, hideWearablesResolution.HiddenCategories)));
        }

        [Query]
        private void FinalizeWearableDTO([Data] bool defaultWearablesResolved, in Entity entity, ref AssetPromise<WearablesDTOList, GetWearableDTOByPointersIntention> promise, ref BodyShape bodyShape, ref IPartitionComponent partitionComponent)
        {
            if (promise.LoadingIntention.CancellationTokenSource.IsCancellationRequested)
            {
                promise.ForgetLoading(World);
                World.Destroy(entity);
                return;
            }

            if (promise.TryConsume(World, out StreamableLoadingResult<WearablesDTOList> promiseResult))
            {
                if (!promiseResult.Succeeded)
                {
                    foreach (string pointerID in promise.LoadingIntention.Pointers)
                    {
                        wearableCatalog.TryGetWearable(pointerID, out IWearable component);
                        SetDefaultWearables(defaultWearablesResolved, component, in bodyShape);
                        component.IsLoading = false;
                    }
                }
                else
                {
                    foreach (WearableDTO assetEntity in promiseResult.Asset.Value)
                    {
                        wearableCatalog.TryGetWearable(assetEntity.metadata.id, out IWearable component);

                        component.WearableDTO = new StreamableLoadingResult<WearableDTO>(assetEntity);
                        component.IsLoading = false;

                        WearableComponentsUtils.CreateWearableThumbnailPromise(realmData, component, World, partitionComponent);
                    }
                }

                WearableComponentsUtils.POINTERS_POOL.Release(promise.LoadingIntention.Pointers);
                World.Destroy(entity);
            }
        }

        [Query]
        private void FinalizeAssetBundleManifestLoading([Data] bool defaultWearablesResolved, in Entity entity, ref AssetBundleManifestPromise promise, ref IWearable wearable, ref BodyShape bodyShape)
        {
            if (promise.LoadingIntention.CancellationTokenSource.IsCancellationRequested)
            {
                promise.ForgetLoading(World);
                World.Destroy(entity);
                return;
            }

            if (promise.TryConsume(World, out StreamableLoadingResult<SceneAssetBundleManifest> result))
            {
                if (result.Succeeded)
                    wearable.ManifestResult = result;
                else
                    SetDefaultWearables(defaultWearablesResolved, wearable, in bodyShape);

                wearable.IsLoading = false;
                World.Destroy(entity);
            }
        }

        [Query]
        private void FinalizeAssetBundleLoading([Data] bool defaultWearablesResolved, in Entity entity, ref AssetBundlePromise promise, ref IWearable wearable, ref BodyShape bodyShape)
        {
            if (promise.LoadingIntention.CancellationTokenSource.IsCancellationRequested)
            {
                promise.ForgetLoading(World);
                World.Destroy(entity);
                return;
            }

            if (promise.TryConsume(World, out StreamableLoadingResult<AssetBundleData> result))
            {
                if (result.Succeeded)
                    SetWearableResult(wearable, result, in bodyShape);
                else
                    SetDefaultWearables(defaultWearablesResolved, wearable, in bodyShape);

                wearable.IsLoading = false;
                World.Destroy(entity);
            }
        }

        private bool CreateAssetBundlePromiseIfRequired(IWearable component, in GetWearablesByPointersIntention intention, IPartitionComponent partitionComponent)
        {
            // Manifest is required for Web loading only
            if (component.ManifestResult == null && EnumUtils.HasFlag(intention.PermittedSources, AssetSource.WEB))
            {
                var promise = AssetBundleManifestPromise.Create(World,
                    new GetWearableAssetBundleManifestIntention(component.GetHash(), new CommonLoadingArguments(component.GetHash(), cancellationTokenSource: intention.CancellationTokenSource)),
                    partitionComponent);

                component.ManifestResult = new StreamableLoadingResult<SceneAssetBundleManifest>();
                component.IsLoading = true;
                World.Create(promise, component, intention.BodyShape);
                return true;
            }

            if (component.WearableAssetResults[intention.BodyShape] == null)
            {
                SceneAssetBundleManifest manifest = !EnumUtils.HasFlag(intention.PermittedSources, AssetSource.WEB) ? null : component.ManifestResult?.Asset;

                var promise = AssetBundlePromise.Create(World,
                    GetAssetBundleIntention.FromHash(component.GetMainFileHash(intention.BodyShape) + PlatformUtils.GetPlatform(),
                        permittedSources: intention.PermittedSources,
                        customEmbeddedSubDirectory: customStreamingSubdirectory,
                        manifest: manifest, cancellationTokenSource: intention.CancellationTokenSource),
                    partitionComponent);

                component.IsLoading = true;
                World.Create(promise, component, intention.BodyShape);
                return true;
            }

            return false;
        }

        private void CreateMissingPointersPromise(List<string> missingPointers, GetWearablesByPointersIntention intention, IPartitionComponent partitionComponent)
        {
            var wearableDtoByPointersIntention = new GetWearableDTOByPointersIntention(
                missingPointers,
                new CommonLoadingArguments(realmData.Ipfs.EntitiesActiveEndpoint, cancellationTokenSource: intention.CancellationTokenSource));

            var promise = AssetPromise<WearablesDTOList, GetWearableDTOByPointersIntention>.Create(World, wearableDtoByPointersIntention, partitionComponent);
            World.Create(promise, intention.BodyShape, partitionComponent);
        }

        private void SetDefaultWearables(bool defaultWearablesLoaded, IWearable wearable, in BodyShape bodyShape)
        {
            if (!defaultWearablesLoaded)
            {
                ReportHub.LogError(GetReportCategory(), $"Default wearable {wearable.WearableDTO.Asset.id} failed to load");

                StreamableLoadingResult<WearableAsset> failedResult = new StreamableLoadingResult<AssetBundleData>(new Exception("Default wearable failed to load"))
                   .ToWearableAsset();

                if (wearable.IsUnisex())
                {
                    wearable.WearableAssetResults[BodyShape.MALE] = failedResult;
                    wearable.WearableAssetResults[BodyShape.FEMALE] = failedResult;
                }
                else
                    wearable.WearableAssetResults[bodyShape] = failedResult;

                return;
            }

            ReportHub.Log(GetReportCategory(), $"Request for wearable {wearable.GetHash()} failed, loading default wearable");

            IWearable defaultWearable = wearableCatalog.GetDefaultWearable(bodyShape, wearable.GetCategory(),
                out bool hasEmptyDefaultWearableAB);

            if (wearable.IsUnisex())
            {
                wearable.WearableAssetResults[BodyShape.MALE] = defaultWearable.WearableAssetResults[BodyShape.MALE];

                wearable.WearableAssetResults[BodyShape.FEMALE] =
                    defaultWearable.WearableAssetResults[BodyShape.FEMALE];
            }
            else
                wearable.WearableAssetResults[bodyShape] = defaultWearable.WearableAssetResults[bodyShape];

            wearable.WearableDTO.Asset.Sanitize(hasEmptyDefaultWearableAB);
        }

        private static void SetWearableResult(IWearable wearable, StreamableLoadingResult<AssetBundleData> result, in BodyShape bodyShape)
        {
            StreamableLoadingResult<WearableAsset> wearableResult = result.ToWearableAsset();

            if (wearable.IsUnisex())
            {
                wearable.WearableAssetResults[BodyShape.MALE] = wearableResult;
                wearable.WearableAssetResults[BodyShape.FEMALE] = wearableResult;
            }
            else
                wearable.WearableAssetResults[bodyShape] = wearableResult;
        }
    }
}<|MERGE_RESOLUTION|>--- conflicted
+++ resolved
@@ -88,10 +88,6 @@
             {
                 string loadingIntentionPointer = wearablesByPointersIntention.Pointers[index];
 
-<<<<<<< HEAD
-                URN shortenedPointer = loadingIntentionPointer;
-                loadingIntentionPointer = shortenedPointer.Shorten();
-=======
                 if (loadingIntentionPointer == null)
                 {
                     ReportHub.LogError(
@@ -100,7 +96,9 @@
                     );
                     continue;
                 }
->>>>>>> c1d0fe28
+
+                URN shortenedPointer = loadingIntentionPointer;
+                loadingIntentionPointer = shortenedPointer.Shorten();
 
                 if (!wearableCatalog.TryGetWearable(loadingIntentionPointer, out IWearable wearable))
                 {
