<<<<<<< HEAD
using Arch.Core;
using Arch.SystemGroups;
using Arch.SystemGroups.DefaultSystemGroups;
using CommunicationData.URLHelpers;
using Cysharp.Threading.Tasks;
using DCL.AvatarRendering.Wearables.Components;
using DCL.Diagnostics;
using DCL.Optimization.PerformanceBudgeting;
using ECS.Prioritization.Components;
using ECS.StreamableLoading.Cache;
using ECS.StreamableLoading.Common.Components;
using ECS.StreamableLoading.Common.Systems;
using SceneRunner.Scene;
using System;
using System.Threading;
using UnityEngine;
using UnityEngine.Networking;
using Utility;
using Utility.Multithreading;

namespace DCL.AvatarRendering.Wearables.Systems
{
    [UpdateInGroup(typeof(PresentationSystemGroup))]
    [LogCategory(ReportCategory.ASSET_BUNDLES)]
    public partial class LoadWearableAssetBundleManifestSystem : LoadSystemBase<SceneAssetBundleManifest, GetWearableAssetBundleManifestIntention>
    {
        private readonly URLDomain assetBundleURL;

        private readonly URLBuilder urlBuilder = new ();

        internal LoadWearableAssetBundleManifestSystem(World world,
            IStreamableCache<SceneAssetBundleManifest, GetWearableAssetBundleManifestIntention> cache,
            MutexSync mutexSync, URLDomain assetBundleURL) : base(world, cache, mutexSync)
        {
            this.assetBundleURL = assetBundleURL;
        }

        protected override async UniTask<StreamableLoadingResult<SceneAssetBundleManifest>> FlowInternalAsync(GetWearableAssetBundleManifestIntention intention, IAcquiredBudget acquiredBudget, IPartitionComponent partition, CancellationToken ct)
        {
            urlBuilder.Clear();

            urlBuilder.AppendDomain(assetBundleURL)
                      .AppendSubDirectory(URLSubdirectory.FromString("manifest"))
                      .AppendPath(URLPath.FromString($"{intention.Hash}{PlatformUtils.GetPlatform()}.json"));

            string response;

            using (var request = UnityWebRequest.Get(urlBuilder.ToString()))
            {
                await request.SendWebRequest().WithCancellation(ct);

                if (request.result != UnityWebRequest.Result.Success)
                    return new StreamableLoadingResult<SceneAssetBundleManifest>(new Exception($"Failed to load asset bundle manifest for intention: {intention.Hash}"));

                response = request.downloadHandler.text;
            }

            //Deserialize out of the main thread
            await UniTask.SwitchToThreadPool();
            return new StreamableLoadingResult<SceneAssetBundleManifest>(new SceneAssetBundleManifest(assetBundleURL, JsonUtility.FromJson<SceneAbDto>(response)));
        }
    }
}
=======
using Arch.Core;
using Arch.SystemGroups;
using Arch.SystemGroups.DefaultSystemGroups;
using CommunicationData.URLHelpers;
using Cysharp.Threading.Tasks;
using DCL.AvatarRendering.Wearables.Components;
using DCL.WebRequests;
using DCL.Diagnostics;
using DCL.PerformanceBudgeting;
using ECS.Prioritization.Components;
using ECS.StreamableLoading.Cache;
using ECS.StreamableLoading.Common.Components;
using ECS.StreamableLoading.Common.Systems;
using SceneRunner.Scene;
using System.Threading;
using Utility;
using Utility.Multithreading;

namespace DCL.AvatarRendering.Wearables.Systems
{
    [UpdateInGroup(typeof(PresentationSystemGroup))]
    [LogCategory(ReportCategory.ASSET_BUNDLES)]
    public partial class LoadWearableAssetBundleManifestSystem : LoadSystemBase<SceneAssetBundleManifest, GetWearableAssetBundleManifestIntention>
    {
        private readonly URLDomain assetBundleURL;

        private readonly URLBuilder urlBuilder = new ();

        private readonly IWebRequestController webRequestController;

        internal LoadWearableAssetBundleManifestSystem(World world,
            IWebRequestController webRequestController,
            IStreamableCache<SceneAssetBundleManifest, GetWearableAssetBundleManifestIntention> cache, MutexSync mutexSync, URLDomain assetBundleURL) : base(world, cache, mutexSync)
        {
            this.assetBundleURL = assetBundleURL;
            this.webRequestController = webRequestController;
        }

        protected override async UniTask<StreamableLoadingResult<SceneAssetBundleManifest>> FlowInternalAsync(GetWearableAssetBundleManifestIntention intention, IAcquiredBudget acquiredBudget, IPartitionComponent partition, CancellationToken ct)
        {
            urlBuilder.Clear();

            urlBuilder.AppendDomain(assetBundleURL)
                      .AppendSubDirectory(URLSubdirectory.FromString("manifest"))
                      .AppendPath(URLPath.FromString($"{intention.Hash}{PlatformUtils.GetPlatform()}.json"));

            SceneAbDto sceneAbDto = await (await webRequestController.GetAsync(new CommonArguments(urlBuilder.Build(), attemptsCount: 1), ct, GetReportCategory()))
               .CreateFromJson<SceneAbDto>(WRJsonParser.Unity, WRThreadFlags.SwitchToThreadPool);

            return new StreamableLoadingResult<SceneAssetBundleManifest>(new SceneAssetBundleManifest(assetBundleURL, sceneAbDto));
        }
    }
}
>>>>>>> d8cda250
<|MERGE_RESOLUTION|>--- conflicted
+++ resolved
@@ -1,68 +1,3 @@
-<<<<<<< HEAD
-using Arch.Core;
-using Arch.SystemGroups;
-using Arch.SystemGroups.DefaultSystemGroups;
-using CommunicationData.URLHelpers;
-using Cysharp.Threading.Tasks;
-using DCL.AvatarRendering.Wearables.Components;
-using DCL.Diagnostics;
-using DCL.Optimization.PerformanceBudgeting;
-using ECS.Prioritization.Components;
-using ECS.StreamableLoading.Cache;
-using ECS.StreamableLoading.Common.Components;
-using ECS.StreamableLoading.Common.Systems;
-using SceneRunner.Scene;
-using System;
-using System.Threading;
-using UnityEngine;
-using UnityEngine.Networking;
-using Utility;
-using Utility.Multithreading;
-
-namespace DCL.AvatarRendering.Wearables.Systems
-{
-    [UpdateInGroup(typeof(PresentationSystemGroup))]
-    [LogCategory(ReportCategory.ASSET_BUNDLES)]
-    public partial class LoadWearableAssetBundleManifestSystem : LoadSystemBase<SceneAssetBundleManifest, GetWearableAssetBundleManifestIntention>
-    {
-        private readonly URLDomain assetBundleURL;
-
-        private readonly URLBuilder urlBuilder = new ();
-
-        internal LoadWearableAssetBundleManifestSystem(World world,
-            IStreamableCache<SceneAssetBundleManifest, GetWearableAssetBundleManifestIntention> cache,
-            MutexSync mutexSync, URLDomain assetBundleURL) : base(world, cache, mutexSync)
-        {
-            this.assetBundleURL = assetBundleURL;
-        }
-
-        protected override async UniTask<StreamableLoadingResult<SceneAssetBundleManifest>> FlowInternalAsync(GetWearableAssetBundleManifestIntention intention, IAcquiredBudget acquiredBudget, IPartitionComponent partition, CancellationToken ct)
-        {
-            urlBuilder.Clear();
-
-            urlBuilder.AppendDomain(assetBundleURL)
-                      .AppendSubDirectory(URLSubdirectory.FromString("manifest"))
-                      .AppendPath(URLPath.FromString($"{intention.Hash}{PlatformUtils.GetPlatform()}.json"));
-
-            string response;
-
-            using (var request = UnityWebRequest.Get(urlBuilder.ToString()))
-            {
-                await request.SendWebRequest().WithCancellation(ct);
-
-                if (request.result != UnityWebRequest.Result.Success)
-                    return new StreamableLoadingResult<SceneAssetBundleManifest>(new Exception($"Failed to load asset bundle manifest for intention: {intention.Hash}"));
-
-                response = request.downloadHandler.text;
-            }
-
-            //Deserialize out of the main thread
-            await UniTask.SwitchToThreadPool();
-            return new StreamableLoadingResult<SceneAssetBundleManifest>(new SceneAssetBundleManifest(assetBundleURL, JsonUtility.FromJson<SceneAbDto>(response)));
-        }
-    }
-}
-=======
 using Arch.Core;
 using Arch.SystemGroups;
 using Arch.SystemGroups.DefaultSystemGroups;
@@ -115,5 +50,4 @@
             return new StreamableLoadingResult<SceneAssetBundleManifest>(new SceneAssetBundleManifest(assetBundleURL, sceneAbDto));
         }
     }
-}
->>>>>>> d8cda250
+}