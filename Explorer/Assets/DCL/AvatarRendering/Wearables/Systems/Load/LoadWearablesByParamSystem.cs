--- conflicted
+++ resolved
@@ -69,12 +69,7 @@
         protected override async UniTask<IAttachmentLambdaResponse<ILambdaResponseElement<WearableDTO>>> ParseResponseAsync(GenericGetRequest adapter, CancellationToken ct) =>
             await adapter.CreateFromJsonAsync<WearableDTO.LambdaResponse>(WRJsonParser.Unity, ct);
 
-<<<<<<< HEAD
         protected override async UniTask<IBuilderLambdaResponse<IBuilderLambdaResponseElement<WearableDTO>>> ParseBuilderResponseAsync(GenericGetRequest adapter, CancellationToken ct) =>
             await adapter.CreateFromJsonAsync<BuilderWearableDTO.BuilderLambdaResponse>(WRJsonParser.Newtonsoft, ct);
-=======
-        protected override async UniTask<IBuilderLambdaResponse<IBuilderLambdaResponseElement<WearableDTO>>> ParseBuilderResponseAsync(GenericDownloadHandlerUtils.Adapter<GenericGetRequest, GenericGetArguments> adapter) =>
-            await adapter.CreateFromJson<BuilderWearableDTO.BuilderLambdaResponse>(WRJsonParser.Newtonsoft);
->>>>>>> 5e26866f
     }
 }