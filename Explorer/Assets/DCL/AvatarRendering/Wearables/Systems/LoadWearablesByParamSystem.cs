using Arch.Core;
using Arch.SystemGroups;
using Arch.SystemGroups.DefaultSystemGroups;
using CommunicationData.URLHelpers;
using Cysharp.Threading.Tasks;
using DCL.AvatarRendering.Wearables.Components;
using DCL.AvatarRendering.Wearables.Components.Intentions;
using DCL.AvatarRendering.Wearables.Helpers;
using ECS;
using ECS.Prioritization.Components;
using ECS.StreamableLoading.Cache;
using ECS.StreamableLoading.Common.Components;
using ECS.StreamableLoading.Common.Systems;
using ECS.StreamableLoading.DeferredLoading.BudgetProvider;
using System.Collections.Generic;
using System.Threading;
using UnityEngine;
using UnityEngine.Networking;
using Utility.Multithreading;

namespace DCL.AvatarRendering.Wearables.Systems
{
    [UpdateInGroup(typeof(PresentationSystemGroup))]
    public partial class LoadWearablesByParamSystem : LoadSystemBase<IWearable[], GetWearableyParamIntention>
    {
        private readonly URLSubdirectory lambdaSubdirectory;

        private readonly IRealmData realmData;
        private readonly URLBuilder urlBuilder = new ();
        private readonly URLSubdirectory wearablesSubdirectory;

        internal Dictionary<string, IWearable> wearableCatalog;

<<<<<<< HEAD
        public LoadWearablesByParamSystem(
            World world, IStreamableCache<Wearable[], GetWearableyParamIntention> cache, IRealmData realmData,
            URLSubdirectory lambdaSubdirectory, URLSubdirectory wearablesSubdirectory, Dictionary<string, Wearable> wearableCatalog,
            MutexSync mutexSync) : base(world, cache, mutexSync)
=======
        public LoadWearablesByParamSystem(World world, IStreamableCache<IWearable[], GetWearableyParamIntention> cache, MutexSync mutexSync,
            string lambdaURL, string wearablesComplementURL, Dictionary<string, IWearable> wearableCatalog) : base(world, cache, mutexSync)
>>>>>>> d192bbe4
        {
            this.realmData = realmData;
            this.lambdaSubdirectory = lambdaSubdirectory;
            this.wearableCatalog = wearableCatalog;
            this.wearablesSubdirectory = wearablesSubdirectory;
        }

        protected override async UniTask<StreamableLoadingResult<IWearable[]>> FlowInternal(GetWearableyParamIntention intention, IAcquiredBudget acquiredBudget, IPartitionComponent partition, CancellationToken ct)
        {
            string response;

            using (var request = UnityWebRequest.Get(BuildURL(intention.UserID, intention.Params)))
            {
                await request.SendWebRequest().WithCancellation(ct);
                response = request.downloadHandler.text;
            }

            //Deserialize out of the main thread
            await UniTask.SwitchToThreadPool();

            //TODO: Keep this in mind, because not completely sure what we will need in the future
            WearableDTO.LambdaResponse lambdaResponse = JsonUtility.FromJson<WearableDTO.LambdaResponse>(response);

            for (var i = 0; i < lambdaResponse.elements.Count; i++)
            {
                WearableDTO wearableDto = lambdaResponse.elements[i].entity;

                if (wearableCatalog.TryGetValue(wearableDto.metadata.id, out IWearable result))
                    intention.Results.Add(result);
                else
                {
                    var wearable = new Wearable();
                    wearable.WearableDTO = new StreamableLoadingResult<WearableDTO>(wearableDto);
                    wearable.IsLoading = false;
                    wearableCatalog.Add(wearable.GetUrn(), wearable);
                    intention.Results.Add(wearable);
                }
            }

            return new StreamableLoadingResult<IWearable[]>(intention.Results.ToArray());
        }

        private string BuildURL(string userID, (string paramName, string paramValue)[] urlEncodedParams)
        {
            urlBuilder.Clear();

            urlBuilder.AppendDomain(realmData.Ipfs.ContentBaseUrl)
                      .AppendSubDirectory(lambdaSubdirectory)
                      .AppendSubDirectory(URLSubdirectory.FromString(userID))
                      .AppendSubDirectory(wearablesSubdirectory);

            if (urlEncodedParams.Length > 0)
            {
                for (var i = 0; i < urlEncodedParams.Length; i++)
                    urlBuilder.AppendParameter(urlEncodedParams[i]);
            }

            return urlBuilder.ToString();
        }
    }
}<|MERGE_RESOLUTION|>--- conflicted
+++ resolved
@@ -31,15 +31,10 @@
 
         internal Dictionary<string, IWearable> wearableCatalog;
 
-<<<<<<< HEAD
         public LoadWearablesByParamSystem(
-            World world, IStreamableCache<Wearable[], GetWearableyParamIntention> cache, IRealmData realmData,
-            URLSubdirectory lambdaSubdirectory, URLSubdirectory wearablesSubdirectory, Dictionary<string, Wearable> wearableCatalog,
+            World world, IStreamableCache<IWearable[], GetWearableyParamIntention> cache, IRealmData realmData,
+            URLSubdirectory lambdaSubdirectory, URLSubdirectory wearablesSubdirectory, Dictionary<string, IWearable> wearableCatalog,
             MutexSync mutexSync) : base(world, cache, mutexSync)
-=======
-        public LoadWearablesByParamSystem(World world, IStreamableCache<IWearable[], GetWearableyParamIntention> cache, MutexSync mutexSync,
-            string lambdaURL, string wearablesComplementURL, Dictionary<string, IWearable> wearableCatalog) : base(world, cache, mutexSync)
->>>>>>> d192bbe4
         {
             this.realmData = realmData;
             this.lambdaSubdirectory = lambdaSubdirectory;
