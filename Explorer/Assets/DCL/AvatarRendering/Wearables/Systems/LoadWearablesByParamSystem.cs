--- conflicted
+++ resolved
@@ -1,98 +1,3 @@
-<<<<<<< HEAD
-using Arch.Core;
-using Arch.SystemGroups;
-using Arch.SystemGroups.DefaultSystemGroups;
-using CommunicationData.URLHelpers;
-using Cysharp.Threading.Tasks;
-using DCL.AvatarRendering.Wearables.Components;
-using DCL.AvatarRendering.Wearables.Components.Intentions;
-using DCL.AvatarRendering.Wearables.Helpers;
-using DCL.Diagnostics;
-using DCL.Optimization.PerformanceBudgeting;
-using ECS;
-using ECS.Prioritization.Components;
-using ECS.StreamableLoading.Cache;
-using ECS.StreamableLoading.Common.Components;
-using ECS.StreamableLoading.Common.Systems;
-using System;
-using System.Threading;
-using UnityEngine;
-using UnityEngine.Networking;
-using Utility.Multithreading;
-
-namespace DCL.AvatarRendering.Wearables.Systems
-{
-    [UpdateInGroup(typeof(PresentationSystemGroup))]
-    [LogCategory(ReportCategory.WEARABLE)]
-    public partial class LoadWearablesByParamSystem : LoadSystemBase<IWearable[], GetWearableByParamIntention>
-    {
-        private readonly URLSubdirectory lambdaSubdirectory;
-
-        private readonly IRealmData realmData;
-        private readonly URLSubdirectory wearablesSubdirectory;
-        private readonly WearableCatalog wearableCatalog;
-
-        private readonly Func<bool> isRealmDataReady;
-        internal IURLBuilder urlBuilder = new URLBuilder();
-
-        public LoadWearablesByParamSystem(
-            World world, IStreamableCache<IWearable[], GetWearableByParamIntention> cache, IRealmData realmData,
-            URLSubdirectory lambdaSubdirectory, URLSubdirectory wearablesSubdirectory, WearableCatalog wearableCatalog,
-            MutexSync mutexSync) : base(world, cache, mutexSync)
-        {
-            this.realmData = realmData;
-            this.lambdaSubdirectory = lambdaSubdirectory;
-            this.wearableCatalog = wearableCatalog;
-            this.wearablesSubdirectory = wearablesSubdirectory;
-
-            isRealmDataReady = () => realmData.Configured;
-        }
-
-        protected override async UniTask<StreamableLoadingResult<IWearable[]>> FlowInternalAsync(GetWearableByParamIntention intention, IAcquiredBudget acquiredBudget, IPartitionComponent partition, CancellationToken ct)
-        {
-            await UniTask.WaitUntil(isRealmDataReady, cancellationToken: ct);
-
-            string response;
-
-            using (var request = UnityWebRequest.Get(BuildURL(intention.UserID, intention.Params)))
-            {
-                await request.SendWebRequest().WithCancellation(ct);
-                response = request.downloadHandler.text;
-            }
-
-            //Deserialize out of the main thread
-            await UniTask.SwitchToThreadPool();
-
-            WearableDTO.LambdaResponse lambdaResponse = JsonUtility.FromJson<WearableDTO.LambdaResponse>(response);
-
-            for (var i = 0; i < lambdaResponse.elements.Count; i++)
-            {
-                WearableDTO wearableDto = lambdaResponse.elements[i].entity;
-                intention.Results.Add(wearableCatalog.GetOrAddWearableByDTO(wearableDto));
-            }
-
-            return new StreamableLoadingResult<IWearable[]>(intention.Results.ToArray());
-        }
-
-        private string BuildURL(string userID, (string paramName, string paramValue)[] urlEncodedParams)
-        {
-            urlBuilder.Clear();
-
-            urlBuilder.AppendDomainWithReplacedPath(realmData.Ipfs.LambdasBaseUrl, lambdaSubdirectory)
-                      .AppendSubDirectory(URLSubdirectory.FromString(userID))
-                      .AppendSubDirectory(wearablesSubdirectory);
-
-            if (urlEncodedParams.Length > 0)
-            {
-                for (var i = 0; i < urlEncodedParams.Length; i++)
-                    urlBuilder.AppendParameter(urlEncodedParams[i]);
-            }
-
-            return urlBuilder.GetResult();
-        }
-    }
-}
-=======
 using Arch.Core;
 using Arch.SystemGroups;
 using Arch.SystemGroups.DefaultSystemGroups;
@@ -177,5 +82,4 @@
             return urlBuilder.Build();
         }
     }
-}
->>>>>>> d8cda250
+}