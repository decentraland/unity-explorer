﻿using Arch.Core;
using Arch.System;
using Arch.SystemGroups;
using Arch.SystemGroups.DefaultSystemGroups;
using AssetManagement;
using DCL.AvatarRendering.Wearables.Components;
using DCL.AvatarRendering.Wearables.Components.Intentions;
using DCL.AvatarRendering.Wearables.Helpers;
using DCL.Diagnostics;
using ECS.Abstract;
using ECS.Prioritization.Components;
using ECS.StreamableLoading.Common;
using ECS.StreamableLoading.Common.Components;
using System.Collections.Generic;
using UnityEngine;

namespace DCL.AvatarRendering.Wearables.Systems
{
    [UpdateInGroup(typeof(InitializationSystemGroup))] // It is updated first so other systems can depend on it asap
    [LogCategory(ReportCategory.WEARABLE)]
    public partial class LoadDefaultWearablesSystem : BaseUnityLoopSystem
    {
        private readonly WearablesDTOList defaultWearableDefinition;
        private readonly IWearableCatalog wearableCatalog;
        private readonly GameObject emptyDefaultWearable;
        
        internal LoadDefaultWearablesSystem(World world,
            WearablesDTOList defaultWearableDefinition, GameObject emptyDefaultWearable,
            IWearableCatalog wearableCatalog) : base(world)
        {
            this.defaultWearableDefinition = defaultWearableDefinition;
            this.wearableCatalog = wearableCatalog;
            this.emptyDefaultWearable = emptyDefaultWearable;
        }

        public override void Initialize()
        {
            var pointersRequest = new List<string>[BodyShape.COUNT];

            for (var i = 0; i < BodyShape.VALUES.Count; i++)
                pointersRequest[BodyShape.VALUES[i]] = new List<string>(defaultWearableDefinition.Value.Count);

            var state = new DefaultWearablesComponent(new AssetPromise<IWearable[], GetWearablesByPointersIntention>[BodyShape.COUNT]);

            for (var i = 0; i < defaultWearableDefinition.Value.Count; i++)
            {
                WearableDTO dto = defaultWearableDefinition.Value[i];
                var wearable = wearableCatalog.GetOrAddWearableByDTO(dto, false);
<<<<<<< HEAD
                ;
=======
>>>>>>> fbc35bea

                BodyShape analyzedBodyShape = wearable.IsCompatibleWithBodyShape(BodyShape.MALE) ? BodyShape.MALE : BodyShape.FEMALE;
                pointersRequest[analyzedBodyShape].Add(wearable.GetUrn());
            }

            for (var i = 0; i < BodyShape.VALUES.Count; i++)
            {
                BodyShape bodyShape = BodyShape.VALUES[i];
                List<string> pointers = pointersRequest[bodyShape];

                state.PromisePerBodyShape[bodyShape] = AssetPromise<IWearable[], GetWearablesByPointersIntention>
                   .Create(World, new GetWearablesByPointersIntention(pointers, new IWearable[pointers.Count], bodyShape, AssetSource.EMBEDDED, false), PartitionComponent.TOP_PRIORITY);
            }


            // Add empty default wearable
            var wearableDTO = new WearableDTO
            {
                metadata = new WearableDTO.WearableMetadataDto
                {
                    id = WearablesConstants.EMPTY_DEFAULT_WEARABLE
                }
            };

            var emptyWearable = wearableCatalog.GetOrAddWearableByDTO(wearableDTO, false);
            var wearableAsset = new WearableAsset(emptyDefaultWearable, new List<WearableAsset.RendererInfo>(), null);
            wearableAsset.AddReference();

            emptyWearable.WearableAssetResults[BodyShape.MALE] =
                new StreamableLoadingResult<WearableAsset>(wearableAsset);

            emptyWearable.WearableAssetResults[BodyShape.FEMALE] =
                new StreamableLoadingResult<WearableAsset>(wearableAsset);

            World.Create(state);
        }

        protected override void Update(float t)
        {
            TryConsumeDefaultWearablesPromiseQuery(World);
        }

        [Query]
        private void TryConsumeDefaultWearablesPromise(ref DefaultWearablesComponent defaultWearablesComponent)
        {
            if (defaultWearablesComponent.ResolvedState != DefaultWearablesComponent.State.InProgress)
                return;

            var allPromisesAreConsumed = true;
            DefaultWearablesComponent.State finalState = DefaultWearablesComponent.State.Success;

            for (var i = 0; i < defaultWearablesComponent.PromisePerBodyShape.Length; i++)
            {
                ref AssetPromise<IWearable[], GetWearablesByPointersIntention> promise = ref defaultWearablesComponent.PromisePerBodyShape[i];
                if (promise.IsConsumed) continue;

                if (promise.TryConsume(World, out StreamableLoadingResult<IWearable[]> result))
                {
                    if (!result.Succeeded)
                        finalState = DefaultWearablesComponent.State.Fail;
                }
                else allPromisesAreConsumed = false;
            }

            if (allPromisesAreConsumed)
                defaultWearablesComponent.ResolvedState = finalState;
        }
    }
}<|MERGE_RESOLUTION|>--- conflicted
+++ resolved
@@ -23,7 +23,7 @@
         private readonly WearablesDTOList defaultWearableDefinition;
         private readonly IWearableCatalog wearableCatalog;
         private readonly GameObject emptyDefaultWearable;
-        
+
         internal LoadDefaultWearablesSystem(World world,
             WearablesDTOList defaultWearableDefinition, GameObject emptyDefaultWearable,
             IWearableCatalog wearableCatalog) : base(world)
@@ -46,10 +46,6 @@
             {
                 WearableDTO dto = defaultWearableDefinition.Value[i];
                 var wearable = wearableCatalog.GetOrAddWearableByDTO(dto, false);
-<<<<<<< HEAD
-                ;
-=======
->>>>>>> fbc35bea
 
                 BodyShape analyzedBodyShape = wearable.IsCompatibleWithBodyShape(BodyShape.MALE) ? BodyShape.MALE : BodyShape.FEMALE;
                 pointersRequest[analyzedBodyShape].Add(wearable.GetUrn());
