--- conflicted
+++ resolved
@@ -22,21 +22,13 @@
     public class Wearable : IWearable
     {
         private const string DEFAULT_RARITY = "base";
-
         public StreamableLoadingResult<SceneAssetBundleManifest>? ManifestResult { get; set; }
-<<<<<<< HEAD
-        public StreamableLoadingResult<WearableAsset>?[] WearableAssetResults { get; private set; } = new StreamableLoadingResult<WearableAsset>?[BodyShape.COUNT];
-        public StreamableLoadingResult<WearableDTO> WearableDTO { get; set; }
-        public StreamableLoadingResult<Sprite>? ThumbnailAssetResult { get; set; }
-        public bool IsLoading { get; set; } = true;
-=======
         // public StreamableLoadingResult<WearableAssetBase>?[] WearableAssetResults { get; private set; } = new StreamableLoadingResult<WearableAssetBase>?[BodyShape.COUNT];
 
         public WearableAssets[] WearableAssetResults { get; } = new WearableAssets[BodyShape.COUNT];
 
         public StreamableLoadingResult<WearableDTO> WearableDTO { get; private set; }
         public StreamableLoadingResult<Sprite>? WearableThumbnail { get; set; }
->>>>>>> b1ad508e
 
         public WearableType Type { get; private set; }
 
@@ -82,6 +74,9 @@
         public string GetDescription() =>
             WearableDTO.Asset.metadata.description;
 
+        public string GetCreator() =>
+            "";
+
         public string GetRarity() =>
             WearableDTO.Asset.metadata.rarity ?? DEFAULT_RARITY;
 
@@ -120,14 +115,10 @@
             hideListResult.Remove(data.category);
         }
 
-<<<<<<< HEAD
-        public bool IsFacialFeature() =>
-=======
         public WearableDTO.WearableMetadataDto.DataDto GetData() =>
             WearableDTO.Asset.metadata.data;
 
         internal bool IsFacialFeature() =>
->>>>>>> b1ad508e
             WearablesConstants.FACIAL_FEATURES.Contains(GetCategory());
 
         public bool IsCompatibleWithBodyShape(string bodyShape)
