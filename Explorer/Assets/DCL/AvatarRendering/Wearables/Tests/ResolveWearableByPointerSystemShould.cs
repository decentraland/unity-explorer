--- conflicted
+++ resolved
@@ -50,12 +50,8 @@
                 ResolvedState = DefaultWearablesComponent.State.Success,
             });
 
-<<<<<<< HEAD
-            system = new ResolveWearableByPointerSystem(world, wearableCache, new RealmData(new TestIpfsRealm()), URLSubdirectory.EMPTY);
+            system = new FinalizeWearableLoadingSystem(world, wearableStorage, new RealmData(new TestIpfsRealm()), URLSubdirectory.EMPTY);
             system.Initialize();
-=======
-            system = new FinalizeWearableLoadingSystem(world, wearableStorage, new RealmData(new TestIpfsRealm()), URLSubdirectory.EMPTY);
->>>>>>> 3182ba0c
         }
 
         private WearableStorage wearableStorage;
