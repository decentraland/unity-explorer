--- conflicted
+++ resolved
@@ -71,15 +71,12 @@
 
             wearable.WearableAssetResults.Returns(wearableAssets);
             wearable.WearableDTO.Returns(new StreamableLoadingResult<WearableDTO>(new WearableDTO { id = urn }));
-<<<<<<< HEAD
-            wearable.GetHash().Returns((string)urn);
-=======
             wearable.TryGetMainFileHash(Arg.Any<BodyShape>(), out Arg.Any<string>()).Returns(x =>
             {
                 x[1] = "mockedHash";
                 return true;
             });
->>>>>>> b1ad508e
+            wearable.GetHash().Returns((string)urn);
             return wearable;
         }
 
