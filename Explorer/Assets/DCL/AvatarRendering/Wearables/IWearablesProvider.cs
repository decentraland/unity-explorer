--- conflicted
+++ resolved
@@ -11,40 +11,26 @@
 {
     public interface IWearablesProvider
     {
-<<<<<<< HEAD
         UniTask<(IReadOnlyList<IWearable> results, int totalAmount)> GetAsync(
             int pageSize,
-=======
-        UniTask<(IReadOnlyList<IWearable> results, int totalAmount)> GetAsync(int pageSize,
->>>>>>> 043659aa
             int pageNumber,
             CancellationToken ct,
-            SortingField sortingField = SortingField.Date,
-            OrderBy orderBy = OrderBy.Descending,
+            IWearablesProvider.SortingField sortingField = IWearablesProvider.SortingField.Date,
+            IWearablesProvider.OrderBy orderBy = IWearablesProvider.OrderBy.Descending,
             string? category = null,
-<<<<<<< HEAD
-            CollectionType collectionType = CollectionType.All, // Default for Backpack
-=======
-            CollectionType collectionType = CollectionType.All,
+            IWearablesProvider.CollectionType collectionType = IWearablesProvider.CollectionType.All,
             bool smartWearablesOnly = false,
->>>>>>> 043659aa
             string? name = null,
             List<IWearable>? results = null,
             string? network = null,
             bool? includeAmount = null,
             CommonLoadingArguments? loadingArguments = null,
-<<<<<<< HEAD
             bool needsBuilderAPISigning = false
         );
         
         UniTask<IReadOnlyCollection<IWearable>?> RequestPointersAsync(IReadOnlyCollection<URN> pointers,
             BodyShape bodyShape,
             CancellationToken ct);
-=======
-            bool needsBuilderAPISigning = false);
-
-        UniTask<IReadOnlyCollection<IWearable>?> RequestPointersAsync(IReadOnlyCollection<URN> pointers, BodyShape bodyShape, CancellationToken ct);
->>>>>>> 043659aa
 
         public enum SortingField
         {
