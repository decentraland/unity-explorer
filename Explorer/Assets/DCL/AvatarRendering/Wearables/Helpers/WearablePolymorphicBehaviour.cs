--- conflicted
+++ resolved
@@ -328,10 +328,6 @@
             foreach (SkinnedMeshRenderer skinnedMeshRenderer in pooledList.Value)
                 rendererInfos.Add(new AttachmentRegularAsset.RendererInfo(skinnedMeshRenderer.sharedMaterial));
 
-<<<<<<< HEAD
-            regularAssetResult = new AttachmentRegularAsset(go, rendererInfos, result.Asset);
-            return true;
-=======
             List<EmoteOutcomeAnimationPose>? outcomeAnimationPoses = null;
 
             if (result.Asset.SocialEmoteOutcomeAnimationStartPoses != null)
@@ -342,8 +338,8 @@
                     outcomeAnimationPoses.Add(new EmoteOutcomeAnimationPose(outcomeAnimationPose.Position, outcomeAnimationPose.Rotation));
             }
 
-            return new AttachmentRegularAsset(go, rendererInfos, result.Asset, outcomeAnimationPoses);
->>>>>>> 08a4963b
+            regularAssetResult = new AttachmentRegularAsset(go, rendererInfos, result.Asset, outcomeAnimationPoses);
+            return true;
         }
 
         //GLTFs should never fail
@@ -359,12 +355,8 @@
             foreach (SkinnedMeshRenderer skinnedMeshRenderer in pooledList.Value)
                 rendererInfos.Add(new AttachmentRegularAsset.RendererInfo(skinnedMeshRenderer.sharedMaterial));
 
-<<<<<<< HEAD
-            regularAssetResult = new AttachmentRegularAsset(go, rendererInfos, result.Asset);
-            return true;
-=======
-            return new AttachmentRegularAsset(go, rendererInfos, result.Asset, null);
->>>>>>> 08a4963b
+            regularAssetResult = new AttachmentRegularAsset(go, rendererInfos, result.Asset, null);
+            return true;
         }
 
         public static bool HasEssentialAssetsResolved(this IWearable wearable, BodyShape bodyShape)
