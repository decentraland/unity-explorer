using Arch.Core;
using AssetManagement;
using CommunicationData.URLHelpers;
using DCL.AvatarRendering.Loading;
using DCL.AvatarRendering.Loading.Assets;
using DCL.AvatarRendering.Loading.Components;
using DCL.AvatarRendering.Loading.DTO;
using DCL.AvatarRendering.Wearables.Components;
using DCL.AvatarRendering.Wearables.Components.Intentions;
using DCL.Diagnostics;
using DCL.Optimization.Pools;
using ECS.Prioritization.Components;
using ECS.StreamableLoading.AssetBundles;
using ECS.StreamableLoading.Common.Components;
using SceneRunner.Scene;
using System;
using System.Collections.Generic;
using System.Linq;
using System.Threading;
using UnityEngine;
using Utility;
using AssetBundlePromise = ECS.StreamableLoading.Common.AssetPromise<ECS.StreamableLoading.AssetBundles.AssetBundleData, ECS.StreamableLoading.AssetBundles.GetAssetBundleIntention>;
using AssetBundleManifestPromise = ECS.StreamableLoading.Common.AssetPromise<SceneRunner.Scene.SceneAssetBundleManifest, DCL.AvatarRendering.Wearables.Components.GetWearableAssetBundleManifestIntention>;
using IAvatarAttachment = DCL.AvatarRendering.Loading.Components.IAvatarAttachment;

namespace DCL.AvatarRendering.Wearables.Helpers
{
    /// <summary>
    ///     Utilities to control <see cref="IWearable" /> based on the type of the underlying
    /// </summary>
    public static class WearablePolymorphicBehaviour
    {
        public const int MAIN_ASSET_INDEX = 0;
        public const int MASK_ASSET_INDEX = 1;

        public static bool CreateAssetBundleManifestPromise<T>(this T component, World world, BodyShape bodyShape, CancellationTokenSource cts, IPartitionComponent partitionComponent)
            where T: IAvatarAttachment
        {
            var promise = AssetBundleManifestPromise.Create(world,
                new GetWearableAssetBundleManifestIntention(component.DTO.GetHash(), new CommonLoadingArguments(component.DTO.GetHash(), cancellationTokenSource: cts)),
                partitionComponent);

            component.ManifestResult = new StreamableLoadingResult<SceneAssetBundleManifest>();
            component.UpdateLoadingStatus(true);
            world.Create(promise, component, bodyShape);
            return true;
        }

        /// <summary>
        ///     Create a certain number of AssetBundlePromises based on the type of the wearable,
        ///     if promises are already created does nothing and returns false
        /// </summary>
        public static bool TryCreateAssetBundlePromise(
            this IWearable wearable,
            in GetWearablesByPointersIntention intention,
            URLSubdirectory customStreamingSubdirectory,
            IPartitionComponent partitionComponent,
            World world,
            ReportData reportData
        )
        {
            SceneAssetBundleManifest? manifest = !EnumUtils.HasFlag(intention.PermittedSources, AssetSource.WEB) ? null : wearable.ManifestResult?.Asset;

            BodyShape bodyShape = intention.BodyShape;

            switch (wearable.Type)
            {
                case WearableType.FacialFeature:
                    return TryCreateFacialFeaturePromises(
                        manifest,
                        in intention,
                        customStreamingSubdirectory,
                        wearable,
                        partitionComponent,
                        bodyShape,
                        world,
                        reportData
                    );
                default:
                    return TryCreateSingleGameObjectAssetBundlePromise(
                        manifest,
                        in intention,
                        customStreamingSubdirectory,
                        wearable,
                        partitionComponent,
                        bodyShape,
                        world,
                        reportData
                    );
            }
        }

        public static bool TryCreateSingleGameObjectAssetBundlePromise(
            SceneAssetBundleManifest? sceneAssetBundleManifest,
            in GetWearablesByPointersIntention intention,
            URLSubdirectory customStreamingSubdirectory,
            IWearable wearable,
            IPartitionComponent partitionComponent,
            BodyShape bodyShape,
            World world,
            ReportData reportData
        )
        {
            ref WearableAssets wearableAssets = ref InitializeResultsArray(wearable, bodyShape, 1);

            return TryCreateMainFilePromise(typeof(GameObject), sceneAssetBundleManifest, intention, customStreamingSubdirectory, wearable, partitionComponent, ref wearableAssets, bodyShape, world, reportData);
        }

        /// <summary>
        ///     Facial feature can consists of the main texture and the mask
        /// </summary>
        private static bool TryCreateFacialFeaturePromises(
            SceneAssetBundleManifest sceneAssetBundleManifest,
            in GetWearablesByPointersIntention intention,
            URLSubdirectory customStreamingSubdirectory,
            IWearable wearable,
            IPartitionComponent partitionComponent,
            BodyShape bodyShape,
            World world,
            ReportData reportData
        )
        {
            ref WearableAssets wearableAssets = ref InitializeResultsArray(wearable, bodyShape, 2);

            // 0 stands for the main texture
            // 1 stands for the mask
            return TryCreateMainFilePromise(typeof(Texture), sceneAssetBundleManifest, intention, customStreamingSubdirectory, wearable, partitionComponent, ref wearableAssets, bodyShape, world, reportData)
                   | TryCreateMaskPromise(sceneAssetBundleManifest, intention, customStreamingSubdirectory, wearable, partitionComponent, ref wearableAssets, bodyShape, world);
        }

        private static ref WearableAssets InitializeResultsArray(IWearable wearable, BodyShape bodyShape, int size)
        {
            if (wearable.IsUnisex() && wearable.HasSameModelsForAllGenders())
            {
                SetByRef(BodyShape.MALE);
                SetByRef(BodyShape.FEMALE);
            }
            else
                SetByRef(bodyShape);

            return ref wearable.WearableAssetResults[bodyShape];

            void SetByRef(BodyShape bs)
            {
                ref WearableAssets resultForBody = ref wearable.WearableAssetResults[bs];
                resultForBody.Results ??= new StreamableLoadingResult<AttachmentAssetBase>?[size];
            }
        }

        private static bool TryCreateMaskPromise(SceneAssetBundleManifest sceneAssetBundleManifest,
            GetWearablesByPointersIntention intention, URLSubdirectory customStreamingSubdirectory, IWearable wearable,
            IPartitionComponent partitionComponent, ref WearableAssets wearableAssets, BodyShape bodyShape, World world)
        {
            if (wearableAssets.Results[MASK_ASSET_INDEX] != null)
                return false;

            if (!wearable.TryGetFileHashConditional(bodyShape,
                    static content => content.EndsWith("_mask.png", StringComparison.OrdinalIgnoreCase),
                    out string mainFileHash))
            {
                // If there is no mask, we don't need to create a promise for it, and it's not an exception
                wearableAssets.Results[MASK_ASSET_INDEX] = new StreamableLoadingResult<AttachmentAssetBase>((AttachmentTextureAsset)null);
                return false;
            }

            CreatePromise(
                typeof(Texture),
                sceneAssetBundleManifest,
                intention,
                customStreamingSubdirectory,
                mainFileHash,
                wearable,
                MASK_ASSET_INDEX,
                partitionComponent,
                world);

            return true;
        }

        private static bool TryCreateMainFilePromise<T>(
            Type expectedObjectType,
            SceneAssetBundleManifest sceneAssetBundleManifest,
            GetWearablesByPointersIntention intention,
            URLSubdirectory customStreamingSubdirectory,
            T wearable,
            IPartitionComponent partitionComponent,
            ref WearableAssets wearableAssets,
            BodyShape bodyShape,
            World world,
            ReportData reportData
        )
            where T: IAvatarAttachment
        {
            if (wearableAssets.Results[MAIN_ASSET_INDEX] != null)
                return false;

            if (!wearable.TryGetMainFileHash(bodyShape, out string? mainFileHash))
            {
                wearableAssets.Results[MAIN_ASSET_INDEX] =
<<<<<<< HEAD
                    new StreamableLoadingResult<WearableAssetBase>(reportData, new Exception("Main file hash not found"));
=======
                    new StreamableLoadingResult<AttachmentAssetBase>(new Exception("Main file hash not found"));
>>>>>>> b8494648

                return false;
            }

            CreatePromise(expectedObjectType,
                sceneAssetBundleManifest,
                intention,
                customStreamingSubdirectory,
                mainFileHash!,
                wearable,
                MAIN_ASSET_INDEX,
                partitionComponent,
                world);

            return true;
        }

        private static void CreatePromise<T>(
            Type expectedObjectType,
            SceneAssetBundleManifest sceneAssetBundleManifest,
            GetWearablesByPointersIntention intention,
            URLSubdirectory customStreamingSubdirectory,
            string hash,
            T wearable,
            int index,
            IPartitionComponent partitionComponent,
            World world) where T: IAvatarAttachment
        {
            var promise = AssetBundlePromise.Create(world,
                GetAssetBundleIntention.FromHash(
                    expectedObjectType,
                    hash + PlatformUtils.GetCurrentPlatform(),
                    permittedSources: intention.PermittedSources,
                    customEmbeddedSubDirectory: customStreamingSubdirectory,
                    manifest: sceneAssetBundleManifest, cancellationTokenSource: intention.CancellationTokenSource),
                partitionComponent);

            wearable.UpdateLoadingStatus(true);
            world.Create(promise, wearable, intention.BodyShape, index); // Add an index to the promise so we know to which slot of the WearableAssets it belongs
        }

        public static StreamableLoadingResult<AttachmentAssetBase> ToWearableAsset(this StreamableLoadingResult<AssetBundleData> result, IWearable wearable)
        {
<<<<<<< HEAD
            if (!result.Succeeded) return new StreamableLoadingResult<WearableAssetBase>(result.ReportData, result.Exception!);
=======
            if (!result.Succeeded) return new StreamableLoadingResult<AttachmentAssetBase>(result.Exception!);
>>>>>>> b8494648

            switch (wearable.Type)
            {
                case WearableType.FacialFeature:
                    return new StreamableLoadingResult<AttachmentAssetBase>(new AttachmentTextureAsset(result.Asset!.GetMainAsset<Texture>(), result.Asset));
                default:
                    return new StreamableLoadingResult<AttachmentAssetBase>(ToRegularAsset(result));
            }
        }

        public static AttachmentRegularAsset ToRegularAsset(this StreamableLoadingResult<AssetBundleData> result)
        {
            GameObject go = result.Asset!.GetMainAsset<GameObject>();

            // collect all renderers
            List<AttachmentRegularAsset.RendererInfo> rendererInfos = AttachmentRegularAsset.RENDERER_INFO_POOL.Get();

            using PoolExtensions.Scope<List<SkinnedMeshRenderer>> pooledList = go.GetComponentsInChildrenIntoPooledList<SkinnedMeshRenderer>();

            foreach (SkinnedMeshRenderer skinnedMeshRenderer in pooledList.Value)
                rendererInfos.Add(new AttachmentRegularAsset.RendererInfo(skinnedMeshRenderer, skinnedMeshRenderer.sharedMaterial));

            return new AttachmentRegularAsset(go, rendererInfos, result.Asset);
        }

        public static void AssignWearableAsset(this IWearable wearable, AttachmentRegularAsset attachmentRegularAsset, BodyShape bodyShape)
        {
            ref WearableAssets results = ref wearable.WearableAssetResults[bodyShape];
            results.Results ??= new StreamableLoadingResult<AttachmentAssetBase>?[1];

            results.Results[MAIN_ASSET_INDEX] = new StreamableLoadingResult<AttachmentAssetBase>(attachmentRegularAsset);
        }

        public static bool HasEssentialAssetsResolved(this IWearable wearable, BodyShape bodyShape)
        {
            StreamableLoadingResult<AttachmentAssetBase>?[] results = wearable.WearableAssetResults[bodyShape].Results ?? Array.Empty<StreamableLoadingResult<AttachmentAssetBase>?>();

            if (wearable.Type == WearableType.FacialFeature)
            {
                if (results.Length <= 0) return false;

                // Exclude texture mask from required assets
                StreamableLoadingResult<AttachmentAssetBase>? mainFileAsset = results[0];
                return mainFileAsset is { Succeeded: true };
            }

            return results.All(static r => r is { Succeeded: true });
        }
    }
}<|MERGE_RESOLUTION|>--- conflicted
+++ resolved
@@ -197,11 +197,7 @@
             if (!wearable.TryGetMainFileHash(bodyShape, out string? mainFileHash))
             {
                 wearableAssets.Results[MAIN_ASSET_INDEX] =
-<<<<<<< HEAD
-                    new StreamableLoadingResult<WearableAssetBase>(reportData, new Exception("Main file hash not found"));
-=======
-                    new StreamableLoadingResult<AttachmentAssetBase>(new Exception("Main file hash not found"));
->>>>>>> b8494648
+                    new StreamableLoadingResult<AttachmentAssetBase>(reportData, new Exception("Main file hash not found"));
 
                 return false;
             }
@@ -245,11 +241,7 @@
 
         public static StreamableLoadingResult<AttachmentAssetBase> ToWearableAsset(this StreamableLoadingResult<AssetBundleData> result, IWearable wearable)
         {
-<<<<<<< HEAD
-            if (!result.Succeeded) return new StreamableLoadingResult<WearableAssetBase>(result.ReportData, result.Exception!);
-=======
-            if (!result.Succeeded) return new StreamableLoadingResult<AttachmentAssetBase>(result.Exception!);
->>>>>>> b8494648
+            if (!result.Succeeded) return new StreamableLoadingResult<AttachmentAssetBase>(result.ReportData, result.Exception!);
 
             switch (wearable.Type)
             {
