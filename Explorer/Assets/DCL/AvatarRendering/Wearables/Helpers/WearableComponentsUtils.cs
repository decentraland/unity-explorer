--- conflicted
+++ resolved
@@ -77,11 +77,8 @@
                 partitionComponent);
 
             world.Create(attachment, promise, partitionComponent);
-<<<<<<< HEAD
+            URL_BUILDER_POOL.Release(urlBuilder);
             return promise;
-=======
-            URL_BUILDER_POOL.Release(urlBuilder);
->>>>>>> d4ff60bb
         }
 
         public static void ExtractVisibleWearables(string bodyShapeId, IReadOnlyList<IWearable> wearables, int wearableCount, ref HideWearablesResolution hideWearablesResolution)
