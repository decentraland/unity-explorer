--- conflicted
+++ resolved
@@ -9,7 +9,7 @@
     public static class WearablesConstants
     {
         public const string EMPTY_DEFAULT_WEARABLE = "EMPTY_DEFAULT_WEARABLE";
-        
+
         //Used for hiding algorithm
         public static readonly IList<string> CATEGORIES_PRIORITY = new List<string>
         {
@@ -156,14 +156,10 @@
                 out bool hasEmptyDefaultWearableAB)
             {
                 if (!DEFAULT_WEARABLES.ContainsKey((bodyShapeId, category)))
-<<<<<<< HEAD
-                    return EMPTY_DEFAULT_WEARABLE;
-=======
                 {
                     hasEmptyDefaultWearableAB = true;
                     return EMPTY_DEFAULT_WEARABLE;
                 }
->>>>>>> fbc35bea
 
                 hasEmptyDefaultWearableAB = false;
                 return DEFAULT_WEARABLES[(bodyShapeId, category)];
