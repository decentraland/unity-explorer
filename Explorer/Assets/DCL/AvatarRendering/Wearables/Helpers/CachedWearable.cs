<<<<<<< HEAD
﻿using DCL.Profiling;
using System;
using UnityEngine;
using Utility;
=======
﻿using System.Collections.Generic;
using UnityEngine;
>>>>>>> 914a3ed2

namespace DCL.AvatarRendering.Wearables.Helpers
{
    /// <summary>
    ///     We need to store the original asset to be able to release it later
    /// </summary>
    public readonly struct CachedWearable : IDisposable
    {
        public readonly WearableAsset OriginalAsset;
        public readonly GameObject Instance;
<<<<<<< HEAD
=======
        public readonly List<Renderer> Renderers;
>>>>>>> 914a3ed2

        public CachedWearable(WearableAsset originalAsset, GameObject instance)
        {
            OriginalAsset = originalAsset;
            Instance = instance;
<<<<<<< HEAD

            ProfilingCounters.CachedWearablesAmount.Value++;
        }

        public void Dispose()
        {
            OriginalAsset.Dereference();
            UnityObjectUtils.SafeDestroy(Instance);

            ProfilingCounters.CachedWearablesAmount.Value--;
=======
            Renderers = new List<Renderer>();
>>>>>>> 914a3ed2
        }

        public static implicit operator GameObject(CachedWearable cachedWearable) =>
            cachedWearable.Instance;

    }
}<|MERGE_RESOLUTION|>--- conflicted
+++ resolved
@@ -1,12 +1,8 @@
-<<<<<<< HEAD
-﻿using DCL.Profiling;
+using DCL.Profiling;
 using System;
+using System.Collections.Generic;
 using UnityEngine;
 using Utility;
-=======
-﻿using System.Collections.Generic;
-using UnityEngine;
->>>>>>> 914a3ed2
 
 namespace DCL.AvatarRendering.Wearables.Helpers
 {
@@ -17,16 +13,13 @@
     {
         public readonly WearableAsset OriginalAsset;
         public readonly GameObject Instance;
-<<<<<<< HEAD
-=======
         public readonly List<Renderer> Renderers;
->>>>>>> 914a3ed2
 
         public CachedWearable(WearableAsset originalAsset, GameObject instance)
         {
             OriginalAsset = originalAsset;
             Instance = instance;
-<<<<<<< HEAD
+            Renderers = new List<Renderer>();
 
             ProfilingCounters.CachedWearablesAmount.Value++;
         }
@@ -37,13 +30,9 @@
             UnityObjectUtils.SafeDestroy(Instance);
 
             ProfilingCounters.CachedWearablesAmount.Value--;
-=======
-            Renderers = new List<Renderer>();
->>>>>>> 914a3ed2
         }
 
         public static implicit operator GameObject(CachedWearable cachedWearable) =>
             cachedWearable.Instance;
-
     }
 }