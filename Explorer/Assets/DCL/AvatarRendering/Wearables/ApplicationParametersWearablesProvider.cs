--- conflicted
+++ resolved
@@ -27,14 +27,8 @@
             this.builderDTOsUrl = builderDTOsUrl;
         }
 
-<<<<<<< HEAD
         public async UniTask<(IReadOnlyList<IWearable> results, int totalAmount)> GetAsync(
             int pageSize, int pageNumber, CancellationToken ct,
-=======
-        public async UniTask<(IReadOnlyList<IWearable> results, int totalAmount)> GetAsync(int pageSize,
-            int pageNumber,
-            CancellationToken ct,
->>>>>>> 043659aa
             IWearablesProvider.SortingField sortingField = IWearablesProvider.SortingField.Date,
             IWearablesProvider.OrderBy orderBy = IWearablesProvider.OrderBy.Descending,
             string? category = null,
@@ -78,27 +72,14 @@
 
                 for (var i = 0; i < collections.Length; i++)
                 {
-<<<<<<< HEAD
                     await source.GetAsync(
                         pageSize: pageSize, pageNumber: pageNumber, ct: ct,
-                        sortingField: sortingField, orderBy: orderBy, category: category, collectionType: collectionType, name: name,
+                        sortingField: sortingField, orderBy: orderBy, category: category, collectionType: collectionType,
+                        smartWearablesOnly: smartWearablesOnly,
+                        name: name,
                         results: localBuffer,
                         network: network,
                         includeAmount: includeAmount,
-=======
-                    // localBuffer accumulates the loaded wearables
-                    await source.GetAsync(
-                        pageSize,
-                        pageNumber,
-                        ct,
-                        sortingField,
-                        orderBy,
-                        category,
-                        collectionType,
-                        smartWearablesOnly,
-                        name,
-                        localBuffer,
->>>>>>> 043659aa
                         loadingArguments: new CommonLoadingArguments(
                             builderDTOsUrl.Replace(LoadingConstants.BUILDER_DTO_URL_COL_ID_PLACEHOLDER, collections[i]),
                             cancellationTokenSource: new CancellationTokenSource()
@@ -117,24 +98,13 @@
                     ownedPageBuffer.Clear();
                     
                     (IReadOnlyList<IWearable> ownedPageResults, int ownedPageTotal) = await source.GetAsync(
-<<<<<<< HEAD
                         pageSize: OWNED_PAGE_SIZE, pageNumber: ownedPage, ct: ct,
-                        sortingField: sortingField, orderBy: orderBy, category: category, collectionType: collectionType, name: name,
+                        sortingField: sortingField, orderBy: orderBy, category: category, collectionType: collectionType,
+                        smartWearablesOnly: smartWearablesOnly,
+                        name: name,
                         results: ownedPageBuffer,
                         network: network,
                         includeAmount: includeAmount
-=======
-                        OWNED_PAGE_SIZE,
-                        ownedPage,
-                        ct,
-                        sortingField,
-                        orderBy,
-                        category,
-                        collectionType,
-                        smartWearablesOnly,
-                        name,
-                        ownedPageBuffer
->>>>>>> 043659aa
                     );
 
                     ownedTotal = ownedPageTotal;
@@ -151,20 +121,17 @@
                 return (results, count);
             }
 
-<<<<<<< HEAD
             return await source.GetAsync(
                 pageSize: pageSize, pageNumber: pageNumber, ct: ct,
-                sortingField: sortingField, orderBy: orderBy, category: category, collectionType: collectionType, name: name,
+                sortingField: sortingField, orderBy: orderBy, category: category, collectionType: collectionType,
+                smartWearablesOnly: smartWearablesOnly,
+                name: name,
                 results: results,
                 network: network,
                 includeAmount: includeAmount,
                 loadingArguments: loadingArguments,
                 needsBuilderAPISigning: needsBuilderAPISigning
             );
-=======
-            // Regular path without any "self-preview" element
-            return await source.GetAsync(pageSize, pageNumber, ct, sortingField, orderBy, category, collectionType, smartWearablesOnly, name, results);
->>>>>>> 043659aa
         }
 
         public async UniTask<IReadOnlyCollection<IWearable>?> RequestPointersAsync(IReadOnlyCollection<URN> pointers,
