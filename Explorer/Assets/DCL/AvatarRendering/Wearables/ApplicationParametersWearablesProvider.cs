--- conflicted
+++ resolved
@@ -29,13 +29,7 @@
             this.builderDTOsUrl = builderDTOsUrl;
         }
 
-<<<<<<< HEAD
         public async UniTask<(IReadOnlyList<ITrimmedWearable> results, int totalAmount)> GetAsync(int pageSize, int pageNumber, CancellationToken ct,
-=======
-        public async UniTask<(IReadOnlyList<IWearable> results, int totalAmount)> GetAsync(int pageSize,
-            int pageNumber,
-            CancellationToken ct,
->>>>>>> 043659aa
             IWearablesProvider.SortingField sortingField = IWearablesProvider.SortingField.Date,
             IWearablesProvider.OrderBy orderBy = IWearablesProvider.OrderBy.Descending,
             string? category = null,
