using CommunicationData.URLHelpers;
using Cysharp.Threading.Tasks;
using DCL.AvatarRendering.Loading;
using DCL.AvatarRendering.Loading.Components;
using DCL.AvatarRendering.Wearables.Components;
using ECS.StreamableLoading.Common.Components;
using Global.AppArgs;
using System;
using System.Collections.Generic;
using System.Linq;
using System.Threading;
using UnityEngine.Pool;

namespace DCL.AvatarRendering.Wearables
{
    public class ApplicationParametersWearablesProvider : IWearablesProvider
    {
        private readonly IAppArgs appArgs;
        private readonly IWearablesProvider source;
        private readonly List<IWearable> resultWearablesBuffer = new ();
        private readonly string builderDTOsUrl;

        public ApplicationParametersWearablesProvider(IAppArgs appArgs, IWearablesProvider source, string builderDTOsUrl)
        {
            this.appArgs = appArgs;
            this.source = source;
            this.builderDTOsUrl = builderDTOsUrl;
        }

        public async UniTask<(IReadOnlyList<IWearable> results, int totalAmount)> GetAsync(int pageSize, int pageNumber, CancellationToken ct,
            IWearablesProvider.SortingField sortingField = IWearablesProvider.SortingField.Date,
            IWearablesProvider.OrderBy orderBy = IWearablesProvider.OrderBy.Descending,
            string? category = null,
            IWearablesProvider.CollectionType collectionType = IWearablesProvider.CollectionType.All,
            string? name = null,
            List<IWearable>? results = null,
            CommonLoadingArguments? loadingArguments = null,
            bool needsBuilderAPISigning = false)
        {
            if (appArgs.TryGetValue(AppArgsFlags.SELF_PREVIEW_WEARABLES, out string? wearablesCsv))
            {
                URN[] pointers = wearablesCsv!.Split(',', StringSplitOptions.RemoveEmptyEntries)
                                              .Select(s => new URN(s))
                                              .ToArray();

                (IReadOnlyCollection<IWearable>? maleWearables, IReadOnlyCollection<IWearable>? femaleWearables) =
                    await UniTask.WhenAll(RequestPointersAsync(pointers, BodyShape.MALE, ct),
                        RequestPointersAsync(pointers, BodyShape.FEMALE, ct));

                results ??= new List<IWearable>();

                lock (resultWearablesBuffer)
                {
                    resultWearablesBuffer.Clear();

                    if (maleWearables != null)
                        resultWearablesBuffer.AddRange(maleWearables);

                    if (femaleWearables != null)
                        resultWearablesBuffer.AddRange(femaleWearables);

                    int pageIndex = pageNumber - 1;
                    results.AddRange(resultWearablesBuffer.Skip(pageIndex * pageSize).Take(pageSize));
                    return (results, resultWearablesBuffer.Count);
                }
            }

            if (appArgs.TryGetValue(AppArgsFlags.SELF_PREVIEW_BUILDER_COLLECTIONS, out string? collectionsCsv))
            {
                string[] collections = collectionsCsv!.Split(',', StringSplitOptions.RemoveEmptyEntries)
                                                   .ToArray();

                results ??= new List<IWearable>();
                var localBuffer = ListPool<IWearable>.Get();
                for (var i = 0; i < collections.Length; i++)
                {
                    // localBuffer accumulates the loaded wearables
                    await source.GetAsync(pageSize, pageNumber, ct, sortingField, orderBy, category, collectionType, name, localBuffer,
                        loadingArguments: new CommonLoadingArguments(
<<<<<<< HEAD
                            new Uri(builderDTOsUrl.Replace(BUILDER_DTO_URL_COL_ID, collections[i])),
=======
                            builderDTOsUrl.Replace(LoadingConstants.BUILDER_DTO_URL_COL_ID_PLACEHOLDER, collections[i]),
>>>>>>> 5e26866f
                            cancellationTokenSource: new CancellationTokenSource()
                        ),
                        needsBuilderAPISigning: true);
                }

                int pageIndex = pageNumber - 1;
                results.AddRange(localBuffer.Skip(pageIndex * pageSize).Take(pageSize));

                int count = localBuffer.Count;
                ListPool<IWearable>.Release(localBuffer);

                return (results, count);
            }

            // Regular path without any "self-preview" element
            return await source.GetAsync(pageSize, pageNumber, ct, sortingField, orderBy, category, collectionType, name, results);
        }

        public async UniTask<IReadOnlyCollection<IWearable>?> RequestPointersAsync(IReadOnlyCollection<URN> pointers,
            BodyShape bodyShape, CancellationToken ct)
            => await source.RequestPointersAsync(pointers, bodyShape, ct);
    }
}<|MERGE_RESOLUTION|>--- conflicted
+++ resolved
@@ -77,11 +77,7 @@
                     // localBuffer accumulates the loaded wearables
                     await source.GetAsync(pageSize, pageNumber, ct, sortingField, orderBy, category, collectionType, name, localBuffer,
                         loadingArguments: new CommonLoadingArguments(
-<<<<<<< HEAD
-                            new Uri(builderDTOsUrl.Replace(BUILDER_DTO_URL_COL_ID, collections[i])),
-=======
-                            builderDTOsUrl.Replace(LoadingConstants.BUILDER_DTO_URL_COL_ID_PLACEHOLDER, collections[i]),
->>>>>>> 5e26866f
+                            new Uri(builderDTOsUrl.Replace(LoadingConstants.BUILDER_DTO_URL_COL_ID_PLACEHOLDER, collections[i])),
                             cancellationTokenSource: new CancellationTokenSource()
                         ),
                         needsBuilderAPISigning: true);
