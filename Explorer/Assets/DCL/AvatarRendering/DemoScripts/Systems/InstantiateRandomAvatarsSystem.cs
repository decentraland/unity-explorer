--- conflicted
+++ resolved
@@ -138,7 +138,7 @@
             }
 
             List<ParamPromise>  collectionPromises = new List<ParamPromise>();
-            
+
             foreach (CollectionDescription s in avatarRandomizerAsset.RandomizeCollection)
             {
                 collectionPromises.Add(ParamPromise.Create(World,
@@ -148,7 +148,7 @@
                     }, "DummyUser", new List<IWearable>(), 0),
                     PartitionComponent.TOP_PRIORITY));
             }
-            
+
             var randomAvatarRequest = new RandomAvatarRequest
             {
                 RandomAvatarsToInstantiate = avatarsToInstantiate,
@@ -207,21 +207,21 @@
             for (int i = 0; i < avatarRandomizerAsset.Avatars.Count && i < randomAvatarsToInstantiate; i++)
             {
                 AvatarRandomizer currentRandomizer = randomizers[Random.Range(0, randomizers.Length)];
-                avatarIndex++;
                 var wearables = new List<string>();
                 foreach (string avatarWearable in avatarRandomizerAsset.Avatars[i].pointers)
                     wearables.Add(avatarWearable);
-                
+
                 CreateAvatar(characterControllerSettings, startXPosition, startZPosition, wearables, currentRandomizer.BodyShape, i, randomAvatarsToInstantiate);
             }
 
             for (var i = avatarRandomizerAsset.Avatars.Count; i < randomAvatarsToInstantiate; i++)
             {
                 AvatarRandomizer currentRandomizer = randomizers[Random.Range(0, randomizers.Length)];
+                avatarIndex++;
                 var wearables = new List<string>();
                 foreach (string randomAvatarWearable in currentRandomizer.GetRandomAvatarWearables())
                     wearables.Add(randomAvatarWearable);
-                
+
                 CreateAvatar(characterControllerSettings, startXPosition, startZPosition, wearables, currentRandomizer.BodyShape, i, randomAvatarsToInstantiate);
             }
         }
@@ -232,7 +232,6 @@
             var transformComp =
                 new CharacterTransform(transformPool.Get());
 
-<<<<<<< HEAD
             if (avatarRandomizerAsset.RandomOrder)
             {
                 //hacky spawn size
@@ -244,14 +243,9 @@
             {
                 transformComp.Transform.position = new Vector3(startXPosition + (avatarIndex), 5, startZPosition);
             }
-=======
-                transformComp.Transform.position = StartPosition(spawnArea, startXPosition, startZPosition);
-                transformComp.Transform.name = $"RANDOM_AVATAR_{avatarIndex}";
->>>>>>> a9aa00fd
 
             transformComp.Transform.name = $"RANDOM_AVATAR_{avatarIndex}";
 
-<<<<<<< HEAD
             CharacterController characterController = transformComp.Transform.gameObject.AddComponent<CharacterController>();
             characterController.radius = 0.4f;
             characterController.height = 2;
@@ -283,33 +277,6 @@
                 new MovementInputComponent(),
                 characterControllerSettings
             );
-=======
-                var avatarShape = new PBAvatarShape
-                {
-                    Id = $"User{avatarIndex}",
-                    Name = $"User{avatarIndex}",
-                    BodyShape = currentRandomizer.BodyShape,
-                    Wearables = { wearables },
-                    SkinColor = WearablesConstants.DefaultColors.GetRandomSkinColor3(),
-                    HairColor = WearablesConstants.DefaultColors.GetRandomHairColor3(),
-                };
-
-                World.Create(avatarShape,
-                    transformComp,
-                    characterController,
-                    new CharacterRigidTransform(),
-                    new CharacterAnimationComponent(),
-                    new CharacterPlatformComponent(),
-                    new StunComponent(),
-                    new FeetIKComponent(),
-                    new HandsIKComponent(),
-                    new HeadIKComponent(),
-                    new JumpInputComponent(),
-                    new MovementInputComponent(),
-                    characterControllerSettings
-                );
-            }
->>>>>>> a9aa00fd
         }
 
         private static Vector3 StartRandomPosition(float spawnArea, float startXPosition, float startZPosition)
@@ -325,7 +292,7 @@
                 ? hitInfo.point
                 : new Vector3(pos.x, 0.0f, pos.z);
         }
-        
-       
+
+
     }
 }