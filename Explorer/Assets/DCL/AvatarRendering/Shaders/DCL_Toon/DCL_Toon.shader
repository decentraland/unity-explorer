--- conflicted
+++ resolved
@@ -584,57 +584,6 @@
             HLSLPROGRAM
             //#pragma exclude_renderers gles gles3 glcore
             #pragma target 4.5
-<<<<<<< HEAD
-            #pragma vertex vert
-            #pragma fragment frag
-=======
-            #pragma vertex vert_highlight
-            #pragma fragment frag_highlight
->>>>>>> 97b2196e
-            #pragma enable_d3d11_debug_symbols
-
-            #pragma shader_feature_local _DCL_COMPUTE_SKINNING
-            #pragma shader_feature_local _DCL_TEXTURE_ARRAYS
-            
-            //V.2.0.4
-            #pragma multi_compile _IS_OUTLINE_CLIPPING_NO _IS_OUTLINE_CLIPPING_YES
-            #pragma multi_compile _OUTLINE_NML _OUTLINE_POS
-            //#pragma multi_compile_instancing
-            //#pragma instancing_options renderinglayer
-            #include_with_pragmas "Packages/com.unity.render-pipelines.universal/ShaderLibrary/DOTS.hlsl"
-            // Outline is implemented in UniversalToonOutline.hlsl.
-            #include "Packages/com.unity.render-pipelines.universal/ShaderLibrary/Core.hlsl"
-            #include "Packages/com.unity.render-pipelines.universal/ShaderLibrary/Lighting.hlsl"
-#ifdef UNIVERSAL_PIPELINE_CORE_INCLUDED
-            #include "DCL_ToonInput.hlsl"
-            #include "DCL_ToonHead.hlsl"
-            #include "DCL_ToonHighlight.hlsl"
-#endif
-            ENDHLSL
-        }
-
-        Pass
-        {
-            Name "Highlight"
-            Tags {
-                "LightMode" = "Highlight"
-            }
-            ZWrite Off
-            Cull [_SRPDefaultUnlitColMode]
-            ColorMask [_SPRDefaultUnlitColorMask]
-            //Blend SrcAlpha OneMinusSrcAlpha
-            Stencil
-            {
-                Ref[_StencilNo]
-                Comp[_StencilComp]
-                Pass[_StencilOpPass]
-                Fail[_StencilOpFail]
-
-            }
-
-            HLSLPROGRAM
-            //#pragma exclude_renderers gles gles3 glcore
-            #pragma target 4.5
             #pragma vertex vert_highlight
             #pragma fragment frag_highlight
             #pragma enable_d3d11_debug_symbols
