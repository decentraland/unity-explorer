using Best.HTTP.Caching;
<<<<<<< HEAD
using Best.HTTP.HostSetting;
using Best.HTTP.Proxies.Autodetect;
=======
using Best.HTTP.Proxies;
>>>>>>> ad0fed1e
using Best.HTTP.Shared;
using Best.HTTP.Shared.Logger;
using Cysharp.Threading.Tasks;
using DCL.DebugUtilities;
using DCL.DebugUtilities.UIBindings;
using DCL.Diagnostics;
using DCL.Multiplayer.Connections.DecentralandUrls;
using DCL.PluginSystem;
using DCL.Web3.Identities;
using DCL.WebRequests.Analytics;
using DCL.WebRequests.HTTP2;
using DCL.WebRequests.RequestsHub;
using Global.AppArgs;
using System;
using System.Net.Sockets;
using System.Threading;
using System.Threading.Tasks;
using UnityEngine;

namespace DCL.WebRequests
{
    public class WebRequestsContainer : DCLGlobalContainer<WebRequestsContainer.Settings>
    {
        [Serializable]
        public class Settings : IDCLPluginSettings
        {
            [Serializable]
            public class UnityWebRequestsSettings
            {
                [field: SerializeField] public int CoreWebRequestsBudget { get; private set; } = 15;
                [field: SerializeField] public int SceneWebRequestsBudget { get; private set; } = 5;
            }

            [Serializable]
            public class HTTP2Settings
            {
                [field: SerializeField] public int CoreWebRequestsBudget { get; private set; } = 50;
                [field: SerializeField] public int SceneWebRequestsBudget { get; private set; } = 15;

                [field: SerializeField] public ushort CacheSizeGB { get; private set; } = 2; // 2 GB by default
                [field: SerializeField] public ushort CacheLifetimeDays { get; private set; } = 2; // 2 days by default
                [field: SerializeField] public short PartialChunkSizeMB { get; private set; } = 2; // 2 MB by default
                [field: SerializeField] public ushort PingAckTimeoutSeconds { get; private set; } = 10;
                [field: SerializeField] public bool EnablePartialDownloading { get; private set; }
            }

            [field: SerializeField] public WebRequestsMode WebRequestsMode { get; private set; } = WebRequestsMode.HTTP2;

            [field: SerializeField] public UnityWebRequestsSettings DefaultSettings { get; private set; } = new ();
            [field: SerializeField] public HTTP2Settings Http2Settings { get; private set; } = new ();

        }

        public WebRequestsMode WebRequestsMode { get; private set; }

        public bool EnablePartialDownloading => settings.Http2Settings.EnablePartialDownloading;

        public IWebRequestController WebRequestController { get; private set; } = null!;

        public IWebRequestController SceneWebRequestController { get; private set; } = null!;

        public WebRequestsAnalyticsContainer AnalyticsContainer { get; private set; } = null!;

        private RequestHub requestHub = null!;

        public static async UniTask<WebRequestsContainer> CreateAsync(
            IAppArgs appArgs,
            IPluginSettingsContainer settingsContainer,
            IWeb3IdentityCache web3IdentityProvider,
            IDecentralandUrlsSource urlsSource,
            IDebugContainerBuilder debugContainerBuilder,
            bool ktxEnabled,
            CancellationToken ct
        )
        {
            var container = new WebRequestsContainer();
            await settingsContainer.InitializePluginAsync(container, ct);

            const string CLI_ARG_NAME = "web_requests_mode";

            // Resolve Web Requests Mode
            if (appArgs.TryGetValue(CLI_ARG_NAME, out string? webRequestsMode))
            {
                if (Enum.TryParse(webRequestsMode, true, out WebRequestsMode mode))
                    container.WebRequestsMode = mode;
                else
                {
                    ReportHub.LogWarning(ReportCategory.ENGINE, $"Web Requests Mode {webRequestsMode} is not valid. Defaulting to HTTP2.");
                    container.WebRequestsMode = WebRequestsMode.HTTP2;
                }
            }
            else
                container.WebRequestsMode = container.settings.WebRequestsMode;

            int coreBudget, sceneBudget;

            HTTPManager.Logger.Level = Loglevels.Warning;

<<<<<<< HEAD
            ulong cacheSize = container.settings.Http2Settings.CacheSizeGB * 1024UL * 1024UL * 1024UL;
=======
            if (appArgs.TryGetValue(AppArgsFlags.PROXY_ADDRESS, out string? proxyAddress) && !string.IsNullOrEmpty(proxyAddress))
                HTTPManager.Proxy = new HTTPProxy(new Uri(proxyAddress));
            else if (appArgs.HasDebugFlag() && await IsLocalProxyRunningAsync(ct))
                HTTPManager.Proxy = new HTTPProxy(new Uri("http://127.0.0.1:8888"));

            ulong cacheSize = container.settings.CacheSizeGB * 1024UL * 1024UL * 1024UL;
>>>>>>> ad0fed1e
            // initialize 2 gb cache that will be used for all HTTP2 requests including the special logic for partial ones
            var httpCache = new HTTPCache(new HTTPCacheOptions(TimeSpan.FromDays(container.settings.Http2Settings.CacheLifetimeDays), cacheSize));
            HTTPManager.LocalCache = httpCache;

            // Set Threading Mode initialize the cache itself so we must do it after our cache initialization, otherwise there will be a sharing violation exception
            HTTPUpdateDelegator.Instance.SetThreadingMode(ThreadingMode.Threaded);

            // TODO split Unity WR and HTTP2 budgets
            if (container.WebRequestsMode == WebRequestsMode.HTTP2)
            {
                coreBudget = container.settings.Http2Settings.CoreWebRequestsBudget;
                sceneBudget = container.settings.Http2Settings.SceneWebRequestsBudget;

                HTTPManager.PerHostSettings.Get("*").HTTP2ConnectionSettings.Timeout = TimeSpan.FromSeconds(container.settings.Http2Settings.PingAckTimeoutSeconds);
            }
            else
            {
                coreBudget = container.settings.DefaultSettings.CoreWebRequestsBudget;
                sceneBudget = container.settings.DefaultSettings.SceneWebRequestsBudget;
            }


            var options = new ArtificialDelayOptions.ElementBindingOptions();

            var analyticsContainer = WebRequestsAnalyticsContainer.Create(debugContainerBuilder.TryAddWidget("Web Requests"));

            var requestCompleteDebugMetric = new ElementBinding<ulong>(0);

            var cannotConnectToHostExceptionDebugMetric = new ElementBinding<ulong>(0);
            var coreAvailableBudget = new ElementBinding<ulong>((ulong)coreBudget);
            var sceneAvailableBudget = new ElementBinding<ulong>((ulong)sceneBudget);

            var requestHub = new RequestHub(urlsSource, httpCache, container.EnablePartialDownloading, ktxEnabled);
            container.requestHub = requestHub;

            int partialChunkSize = container.settings.Http2Settings.PartialChunkSizeMB * 1024 * 1024;

            IWebRequestController baseWebRequestController = new RedirectWebRequestController(container.WebRequestsMode,
                                                                 new DefaultWebRequestController(analyticsContainer, web3IdentityProvider, requestHub),
                                                                 new Http2WebRequestController(analyticsContainer, web3IdentityProvider, requestHub, httpCache, partialChunkSize),
                                                                 requestHub)
                                                            .WithLog()
                                                            .WithArtificialDelay(options);

            IWebRequestController coreWebRequestController = baseWebRequestController.WithBudget(coreBudget, coreAvailableBudget);
            IWebRequestController sceneWebRequestController = baseWebRequestController.WithBudget(sceneBudget, sceneAvailableBudget);

            CreateStressTestUtility();
            CreateWebRequestDelayUtility();
            CreateWebRequestsMetricsDebugUtility();

            container.AnalyticsContainer = analyticsContainer;
            container.WebRequestController = coreWebRequestController;
            container.SceneWebRequestController = sceneWebRequestController;
            return container;

            void CreateWebRequestsMetricsDebugUtility()
            {
                debugContainerBuilder
                   .TryAddWidget("Web Requests Debug Metrics")
 ?
.AddMarker("Requests cannot connect", cannotConnectToHostExceptionDebugMetric,
                        DebugLongMarkerDef.Unit.NoFormat)
                   .AddMarker("Requests complete", requestCompleteDebugMetric,
                        DebugLongMarkerDef.Unit.NoFormat)
                   .AddMarker("Core budget", coreAvailableBudget,
                        DebugLongMarkerDef.Unit.NoFormat)
                   .AddMarker("Scene budget", sceneAvailableBudget,
                        DebugLongMarkerDef.Unit.NoFormat);
            }

            void CreateWebRequestDelayUtility()
            {
                debugContainerBuilder
                   .TryAddWidget("Web Requests Delay")
                  ?.AddControlWithLabel(
                        "Use Artificial Delay",
                        new DebugToggleDef(options.Enable)
                    )
                   .AddControlWithLabel(
                        "Artificial Delay Seconds",
                        new DebugFloatFieldDef(options.Delay)
                    );
            }

            void CreateStressTestUtility()
            {
                var stressTestUtility = new WebRequestStressTestUtility(coreWebRequestController);

                var count = new ElementBinding<int>(50);
                var retriesCount = new ElementBinding<int>(3);
                var delayBetweenRequests = new ElementBinding<float>(0);

                debugContainerBuilder.TryAddWidget("Web Requests Stress Tress")
               ?
              .AddControlWithLabel("Count:", new DebugIntFieldDef(count))
                                     .AddControlWithLabel("Retries:", new DebugIntFieldDef(retriesCount))
                                     .AddControlWithLabel("Delay between requests (s):", new DebugFloatFieldDef(delayBetweenRequests))
                                     .AddControl(
                                          new DebugButtonDef("Start Success",
                                              () =>
                                              {
                                                  stressTestUtility.StartConcurrentAsync(count.Value, retriesCount.Value, false,
                                                                        delayBetweenRequests.Value)
                                                                   .Forget();
                                              }),
                                          new DebugButtonDef("Start Failure",
                                              () =>
                                              {
                                                  stressTestUtility.StartConcurrentAsync(count.Value, retriesCount.Value, true,
                                                                        delayBetweenRequests.Value)
                                                                   .Forget();
                                              }),
                                          new DebugHintDef("Concurrent"))
                                     .AddControl(
                                          new DebugButtonDef("Start Success",
                                              () =>
                                              {
                                                  stressTestUtility.StartSequentialAsync(count.Value, retriesCount.Value, false,
                                                                        delayBetweenRequests.Value)
                                                                   .Forget();
                                              }),
                                          new DebugButtonDef("Start Failure",
                                              () =>
                                              {
                                                  stressTestUtility.StartSequentialAsync(count.Value, retriesCount.Value, true,
                                                                        delayBetweenRequests.Value)
                                                                   .Forget();
                                              }),
                                          new DebugHintDef("Sequential"));
            }
        }

        private static async Task<bool> IsLocalProxyRunningAsync(CancellationToken ct)
        {
            try
            {
                using var client = new TcpClient();

                // Default address of local proxies
                var connectTask = client.ConnectAsync("127.0.0.1", 8888);
                var timeoutTask = Task.Delay(500, ct);

                // Wait for either the connect or the timeout
                var finished = await Task.WhenAny(connectTask, timeoutTask);

                if (finished == connectTask && client.Connected)
                    return true;
            }
            catch
            {
                // ignored
            }

            return false;
        }

        public void SetKTXEnabled(bool enabled)
        {
            // TODO: Temporary until we rewrite FF to be static
            requestHub.SetKTXEnabled(enabled);
        }
    }
}<|MERGE_RESOLUTION|>--- conflicted
+++ resolved
@@ -1,10 +1,7 @@
 using Best.HTTP.Caching;
-<<<<<<< HEAD
 using Best.HTTP.HostSetting;
 using Best.HTTP.Proxies.Autodetect;
-=======
 using Best.HTTP.Proxies;
->>>>>>> ad0fed1e
 using Best.HTTP.Shared;
 using Best.HTTP.Shared.Logger;
 using Cysharp.Threading.Tasks;
@@ -103,16 +100,13 @@
 
             HTTPManager.Logger.Level = Loglevels.Warning;
 
-<<<<<<< HEAD
-            ulong cacheSize = container.settings.Http2Settings.CacheSizeGB * 1024UL * 1024UL * 1024UL;
-=======
             if (appArgs.TryGetValue(AppArgsFlags.PROXY_ADDRESS, out string? proxyAddress) && !string.IsNullOrEmpty(proxyAddress))
                 HTTPManager.Proxy = new HTTPProxy(new Uri(proxyAddress));
             else if (appArgs.HasDebugFlag() && await IsLocalProxyRunningAsync(ct))
                 HTTPManager.Proxy = new HTTPProxy(new Uri("http://127.0.0.1:8888"));
 
-            ulong cacheSize = container.settings.CacheSizeGB * 1024UL * 1024UL * 1024UL;
->>>>>>> ad0fed1e
+            ulong cacheSize = container.settings.Http2Settings.CacheSizeGB * 1024UL * 1024UL * 1024UL;
+
             // initialize 2 gb cache that will be used for all HTTP2 requests including the special logic for partial ones
             var httpCache = new HTTPCache(new HTTPCacheOptions(TimeSpan.FromDays(container.settings.Http2Settings.CacheLifetimeDays), cacheSize));
             HTTPManager.LocalCache = httpCache;
