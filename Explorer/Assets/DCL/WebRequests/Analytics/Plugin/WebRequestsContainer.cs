--- conflicted
+++ resolved
@@ -1,8 +1,6 @@
-<<<<<<< HEAD
-﻿using DCL.WebRequests.Analytics.Metrics;
-=======
-﻿using DCL.Web3Authentication;
->>>>>>> 780e04d0
+using DCL.WebRequests.Analytics.Metrics;
+
+using DCL.Web3Authentication;
 
 namespace DCL.WebRequests.Analytics
 {
@@ -14,16 +12,11 @@
 
         public static WebRequestsContainer Create(IWeb3Authenticator web3Authenticator)
         {
-<<<<<<< HEAD
             var analyticsContainer = new WebRequestsAnalyticsContainer().AddTrackedMetric<ActiveCounter>()
                                                                         .AddTrackedMetric<BandwidthDown>()
                                                                         .AddTrackedMetric<BandwidthUp>();
 
-            var webRequestController = new WebRequestController(analyticsContainer);
-=======
-            var analyticsContainer = new WebRequestsAnalyticsContainer();
             var webRequestController = new WebRequestController(analyticsContainer, web3Authenticator);
->>>>>>> 780e04d0
             return new WebRequestsContainer { WebRequestController = webRequestController, AnalyticsContainer = analyticsContainer };
         }
     }
