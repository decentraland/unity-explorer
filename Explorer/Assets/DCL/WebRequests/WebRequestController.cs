﻿using Cysharp.Threading.Tasks;
using DCL.Diagnostics;
using DCL.Web3.Identities;
using DCL.WebRequests.Analytics;
using System;
using UnityEngine.Networking;
using Utility.Multithreading;

namespace DCL.WebRequests
{
    public class WebRequestController : IWebRequestController
    {
        private readonly IWebRequestsAnalyticsContainer analyticsContainer;
        private readonly IWeb3IdentityCache web3IdentityCache;

        public WebRequestController(IWeb3IdentityCache web3IdentityCache) : this(IWebRequestsAnalyticsContainer.DEFAULT, web3IdentityCache) { }

        public WebRequestController(IWebRequestsAnalyticsContainer analyticsContainer, IWeb3IdentityCache web3IdentityCache)
        {
            this.analyticsContainer = analyticsContainer;
            this.web3IdentityCache = web3IdentityCache;
        }

        public async UniTask<TResult?> SendAsync<TWebRequest, TWebRequestArgs, TWebRequestOp, TResult>(RequestEnvelope<TWebRequest, TWebRequestArgs> envelope, TWebRequestOp op)
            where TWebRequestArgs: struct
            where TWebRequest: struct, ITypedWebRequest
            where TWebRequestOp: IWebRequestOp<TWebRequest, TResult>
        {
            await using ExecuteOnMainThreadScope scope = await ExecuteOnMainThreadScope.NewScopeWithReturnOnOriginalThreadAsync();

            int attemptsLeft = envelope.CommonArguments.TotalAttempts();

            // ensure disposal of headersInfo
            using RequestEnvelope<TWebRequest, TWebRequestArgs> _ = envelope;

            while (attemptsLeft > 0)
            {
                TWebRequest request = envelope.InitializedWebRequest(web3IdentityCache);

                // No matter what we must release UnityWebRequest, otherwise it crashes in the destructor
                using UnityWebRequest wr = request.UnityWebRequest;

                try
                {
                    await request.WithAnalyticsAsync(analyticsContainer, request.SendRequest(envelope.Ct));

                    // if no exception is thrown Request is successful and the continuation op can be executed
                    return await op.ExecuteAsync(request, envelope.Ct);

                    // After the operation is executed, the flow may continue in the background thread
                }
                catch (UnityWebRequestException exception)
                {
                    // No result can be concluded in this case
                    if (envelope.ShouldIgnoreResponseError(exception.UnityWebRequest!))
                        return default(TResult);

                    attemptsLeft--;

<<<<<<< HEAD
                    if (!envelope.SuppressErrors)

                        // Print verbose
                        ReportHub.LogError(
                            envelope.ReportCategory,
                            $"Exception occured on loading {typeof(TWebRequest).Name} from {envelope.CommonArguments.URL} with {envelope}\n"
                            + $"Attempt Left: {attemptsLeft}"
                        );
=======
                    // Print verbose
                    ReportHub.LogError(
                        envelope.ReportData,
                        $"Exception occured on loading {typeof(TWebRequest).Name} from {envelope.CommonArguments.URL} with {envelope}\n"
                        + $"Attempt Left: {attemptsLeft}"
                    );
>>>>>>> 28ba5bc1

                    if (exception.IsIrrecoverableError(attemptsLeft))
                        throw;
                }
            }

            throw new Exception($"{nameof(WebRequestController)}: Unexpected code path!");
        }
    }
}
<|MERGE_RESOLUTION|>--- conflicted
+++ resolved
@@ -1,86 +1,77 @@
-﻿using Cysharp.Threading.Tasks;
-using DCL.Diagnostics;
-using DCL.Web3.Identities;
-using DCL.WebRequests.Analytics;
-using System;
-using UnityEngine.Networking;
-using Utility.Multithreading;
-
-namespace DCL.WebRequests
-{
-    public class WebRequestController : IWebRequestController
-    {
-        private readonly IWebRequestsAnalyticsContainer analyticsContainer;
-        private readonly IWeb3IdentityCache web3IdentityCache;
-
-        public WebRequestController(IWeb3IdentityCache web3IdentityCache) : this(IWebRequestsAnalyticsContainer.DEFAULT, web3IdentityCache) { }
-
-        public WebRequestController(IWebRequestsAnalyticsContainer analyticsContainer, IWeb3IdentityCache web3IdentityCache)
-        {
-            this.analyticsContainer = analyticsContainer;
-            this.web3IdentityCache = web3IdentityCache;
-        }
-
-        public async UniTask<TResult?> SendAsync<TWebRequest, TWebRequestArgs, TWebRequestOp, TResult>(RequestEnvelope<TWebRequest, TWebRequestArgs> envelope, TWebRequestOp op)
-            where TWebRequestArgs: struct
-            where TWebRequest: struct, ITypedWebRequest
-            where TWebRequestOp: IWebRequestOp<TWebRequest, TResult>
-        {
-            await using ExecuteOnMainThreadScope scope = await ExecuteOnMainThreadScope.NewScopeWithReturnOnOriginalThreadAsync();
-
-            int attemptsLeft = envelope.CommonArguments.TotalAttempts();
-
-            // ensure disposal of headersInfo
-            using RequestEnvelope<TWebRequest, TWebRequestArgs> _ = envelope;
-
-            while (attemptsLeft > 0)
-            {
-                TWebRequest request = envelope.InitializedWebRequest(web3IdentityCache);
-
-                // No matter what we must release UnityWebRequest, otherwise it crashes in the destructor
-                using UnityWebRequest wr = request.UnityWebRequest;
-
-                try
-                {
-                    await request.WithAnalyticsAsync(analyticsContainer, request.SendRequest(envelope.Ct));
-
-                    // if no exception is thrown Request is successful and the continuation op can be executed
-                    return await op.ExecuteAsync(request, envelope.Ct);
-
-                    // After the operation is executed, the flow may continue in the background thread
-                }
-                catch (UnityWebRequestException exception)
-                {
-                    // No result can be concluded in this case
-                    if (envelope.ShouldIgnoreResponseError(exception.UnityWebRequest!))
-                        return default(TResult);
-
-                    attemptsLeft--;
-
-<<<<<<< HEAD
-                    if (!envelope.SuppressErrors)
-
-                        // Print verbose
-                        ReportHub.LogError(
-                            envelope.ReportCategory,
-                            $"Exception occured on loading {typeof(TWebRequest).Name} from {envelope.CommonArguments.URL} with {envelope}\n"
-                            + $"Attempt Left: {attemptsLeft}"
-                        );
-=======
-                    // Print verbose
-                    ReportHub.LogError(
-                        envelope.ReportData,
-                        $"Exception occured on loading {typeof(TWebRequest).Name} from {envelope.CommonArguments.URL} with {envelope}\n"
-                        + $"Attempt Left: {attemptsLeft}"
-                    );
->>>>>>> 28ba5bc1
-
-                    if (exception.IsIrrecoverableError(attemptsLeft))
-                        throw;
-                }
-            }
-
-            throw new Exception($"{nameof(WebRequestController)}: Unexpected code path!");
-        }
-    }
-}
+﻿using Cysharp.Threading.Tasks;
+using DCL.Diagnostics;
+using DCL.Web3.Identities;
+using DCL.WebRequests.Analytics;
+using System;
+using UnityEngine.Networking;
+using Utility.Multithreading;
+
+namespace DCL.WebRequests
+{
+    public class WebRequestController : IWebRequestController
+    {
+        private readonly IWebRequestsAnalyticsContainer analyticsContainer;
+        private readonly IWeb3IdentityCache web3IdentityCache;
+
+        public WebRequestController(IWeb3IdentityCache web3IdentityCache) : this(IWebRequestsAnalyticsContainer.DEFAULT, web3IdentityCache) { }
+
+        public WebRequestController(IWebRequestsAnalyticsContainer analyticsContainer, IWeb3IdentityCache web3IdentityCache)
+        {
+            this.analyticsContainer = analyticsContainer;
+            this.web3IdentityCache = web3IdentityCache;
+        }
+
+        public async UniTask<TResult?> SendAsync<TWebRequest, TWebRequestArgs, TWebRequestOp, TResult>(RequestEnvelope<TWebRequest, TWebRequestArgs> envelope, TWebRequestOp op)
+            where TWebRequestArgs: struct
+            where TWebRequest: struct, ITypedWebRequest
+            where TWebRequestOp: IWebRequestOp<TWebRequest, TResult>
+        {
+            await using ExecuteOnMainThreadScope scope = await ExecuteOnMainThreadScope.NewScopeWithReturnOnOriginalThreadAsync();
+
+            int attemptsLeft = envelope.CommonArguments.TotalAttempts();
+
+            // ensure disposal of headersInfo
+            using RequestEnvelope<TWebRequest, TWebRequestArgs> _ = envelope;
+
+            while (attemptsLeft > 0)
+            {
+                TWebRequest request = envelope.InitializedWebRequest(web3IdentityCache);
+
+                // No matter what we must release UnityWebRequest, otherwise it crashes in the destructor
+                using UnityWebRequest wr = request.UnityWebRequest;
+
+                try
+                {
+                    await request.WithAnalyticsAsync(analyticsContainer, request.SendRequest(envelope.Ct));
+
+                    // if no exception is thrown Request is successful and the continuation op can be executed
+                    return await op.ExecuteAsync(request, envelope.Ct);
+
+                    // After the operation is executed, the flow may continue in the background thread
+                }
+                catch (UnityWebRequestException exception)
+                {
+                    // No result can be concluded in this case
+                    if (envelope.ShouldIgnoreResponseError(exception.UnityWebRequest!))
+                        return default(TResult);
+
+                    attemptsLeft--;
+
+                    if (!envelope.SuppressErrors)
+
+                        // Print verbose
+                        ReportHub.LogError(
+                            envelope.ReportData,
+                            $"Exception occured on loading {typeof(TWebRequest).Name} from {envelope.CommonArguments.URL} with {envelope}\n"
+                            + $"Attempt Left: {attemptsLeft}"
+                        );
+
+                    if (exception.IsIrrecoverableError(attemptsLeft))
+                        throw;
+                }
+            }
+
+            throw new Exception($"{nameof(WebRequestController)}: Unexpected code path!");
+        }
+    }
+}