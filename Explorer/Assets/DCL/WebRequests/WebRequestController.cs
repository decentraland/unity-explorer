--- conflicted
+++ resolved
@@ -1,77 +1,71 @@
-﻿using Cysharp.Threading.Tasks;
-using DCL.Diagnostics;
-using DCL.Web3.Identities;
-using DCL.WebRequests.Analytics;
-using System;
-
-namespace DCL.WebRequests
-{
-    public class WebRequestController : IWebRequestController
-    {
-        private readonly IWebRequestsAnalyticsContainer analyticsContainer;
-        private readonly IWeb3IdentityCache web3IdentityCache;
-
-        public WebRequestController(IWeb3IdentityCache web3IdentityCache) : this(IWebRequestsAnalyticsContainer.DEFAULT, web3IdentityCache) { }
-
-        public WebRequestController(IWebRequestsAnalyticsContainer analyticsContainer, IWeb3IdentityCache web3IdentityCache)
-        {
-            this.analyticsContainer = analyticsContainer;
-            this.web3IdentityCache = web3IdentityCache;
-        }
-
-        public async UniTask<TWebRequest> SendAsync<TWebRequest, TWebRequestArgs>(RequestEnvelope<TWebRequest, TWebRequestArgs> envelope)
-            where TWebRequestArgs: struct
-            where TWebRequest: struct, ITypedWebRequest
-        {
-            int attemptsLeft = envelope.CommonArguments.TotalAttempts();
-
-            // ensure disposal of headersInfo
-            using var _ = envelope;
-
-            while (attemptsLeft > 0)
-            {
-                TWebRequest request = envelope.InitializedWebRequest(web3IdentityCache);
-                var exceptionThrown = false;
-
-                try
-                {
-                    analyticsContainer.OnRequestStarted(request);
-                    await request.SendRequest(envelope.Ct);
-                    // if no exception is thrown Request is successful
-                    return request;
-                }
-                catch (UnityWebRequestException exception)
-                {
-                    exceptionThrown = true;
-                    attemptsLeft--;
-
-                    // Print verbose
-                    ReportHub.LogError(reportCategory, $"Exception occured on loading {typeof(TWebRequest).Name} from {commonArguments.URL.ToString()}.\n"
-                                                       + $"Attempt Left: {attemptsLeft}");
-
-                    if (exception.IsIrrecoverableError(attemptsLeft))
-                        throw;
-<<<<<<< HEAD
-
-                    // Print verbose
-                    ReportHub.Log(envelope.ReportCategory, $"Exception occured on loading {typeof(TWebRequest).Name} from {envelope.CommonArguments.URL}.\n"
-                                                           + $"Attempt Left: {attemptsLeft}");
-=======
->>>>>>> ef19e4ac
-                }
-                finally
-                {
-                    analyticsContainer.OnRequestFinished(request);
-
-                    if (exceptionThrown)
-                    {
-                        // Make the request no longer usable as all data needed is written into the exception itself
-                        request.UnityWebRequest.Dispose();
-                    }
-                }
-            }
-
-            throw new Exception($"{nameof(WebRequestController)}: Unexpected code path!");
-        }
-    }
-}
+﻿using Cysharp.Threading.Tasks;
+using DCL.Diagnostics;
+using DCL.Web3.Identities;
+using DCL.WebRequests.Analytics;
+using System;
+
+namespace DCL.WebRequests
+{
+    public class WebRequestController : IWebRequestController
+    {
+        private readonly IWebRequestsAnalyticsContainer analyticsContainer;
+        private readonly IWeb3IdentityCache web3IdentityCache;
+
+        public WebRequestController(IWeb3IdentityCache web3IdentityCache) : this(IWebRequestsAnalyticsContainer.DEFAULT, web3IdentityCache) { }
+
+        public WebRequestController(IWebRequestsAnalyticsContainer analyticsContainer, IWeb3IdentityCache web3IdentityCache)
+        {
+            this.analyticsContainer = analyticsContainer;
+            this.web3IdentityCache = web3IdentityCache;
+        }
+
+        public async UniTask<TWebRequest> SendAsync<TWebRequest, TWebRequestArgs>(RequestEnvelope<TWebRequest, TWebRequestArgs> envelope)
+            where TWebRequestArgs: struct
+            where TWebRequest: struct, ITypedWebRequest
+        {
+            int attemptsLeft = envelope.CommonArguments.TotalAttempts();
+
+            // ensure disposal of headersInfo
+            using var _ = envelope;
+
+            while (attemptsLeft > 0)
+            {
+                TWebRequest request = envelope.InitializedWebRequest(web3IdentityCache);
+                var exceptionThrown = false;
+
+                try
+                {
+                    analyticsContainer.OnRequestStarted(request);
+                    await request.SendRequest(envelope.Ct);
+                    // if no exception is thrown Request is successful
+                    return request;
+                }
+                catch (UnityWebRequestException exception)
+                {
+                    exceptionThrown = true;
+                    attemptsLeft--;
+
+                    // Print verbose
+                    ReportHub.LogError(reportCategory, $"Exception occured on loading {typeof(TWebRequest).Name} from {commonArguments.URL.ToString()}.\n"
+                    ReportHub.Log(envelope.ReportCategory, $"Exception occured on loading {typeof(TWebRequest).Name} from {envelope.CommonArguments.URL}.\n"
+                                                       + $"Attempt Left: {attemptsLeft}");
+
+                    if (exception.IsIrrecoverableError(attemptsLeft))
+                        throw;
+                }
+                finally
+                {
+                    analyticsContainer.OnRequestFinished(request);
+
+                    if (exceptionThrown)
+                    {
+                        // Make the request no longer usable as all data needed is written into the exception itself
+                        request.UnityWebRequest.Dispose();
+                    }
+                }
+            }
+
+            throw new Exception($"{nameof(WebRequestController)}: Unexpected code path!");
+        }
+    }
+}