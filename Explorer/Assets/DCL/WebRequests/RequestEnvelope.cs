--- conflicted
+++ resolved
@@ -1,11 +1,8 @@
 using DCL.Diagnostics;
 using DCL.Web3.Chains;
 using DCL.Web3.Identities;
-<<<<<<< HEAD
-=======
 using DCL.WebRequests.RequestsHub;
 using Sentry;
->>>>>>> 8f12c223
 using System;
 using System.Collections.Generic;
 using System.Runtime.CompilerServices;
@@ -41,25 +38,12 @@
             bool suppressErrors = false,
             Action<IWebRequest>? onCreated = null)
         {
-<<<<<<< HEAD
             this.CommonArguments = commonArguments;
-=======
-            this.initializeRequest = initializeRequest;
-            CommonArguments = commonArguments;
-            this.args = args;
-            Ct = ct;
->>>>>>> 8f12c223
             ReportData = reportData;
             HeadersInfo = headersInfo ?? WebRequestHeadersInfo.NewEmpty();
             SignInfo = signInfo;
             SuppressErrors = suppressErrors;
-<<<<<<< HEAD
             OnCreated = onCreated;
-=======
-            this.customDownloadHandler = customDownloadHandler;
-            this.responseCodeIgnores = responseCodeIgnores;
-            IgnoreIrrecoverableErrors = ignoreIrrecoverableErrors;
->>>>>>> 8f12c223
         }
 
         public override string ToString() =>
@@ -69,12 +53,12 @@
             + $"\nHeaders: {HeadersInfo.ToString()}"
             + $"\nSignInfo: {SignInfo?.ToString() ?? NONE}";
 
-<<<<<<< HEAD
         internal void InitializedWebRequest(IWeb3IdentityCache web3IdentityCache, IWebRequest webRequest)
         {
             AssignTimeout(webRequest);
             AssignHeaders(webRequest, web3IdentityCache);
-=======
+        }
+
         /// <summary>
         ///     A simplified representation of the request envelope:
         ///     URL
@@ -88,32 +72,19 @@
 
             sb.AppendLine(CommonArguments.ToString());
 
-            if (headersInfo.Value.Count != 0)
+            if (HeadersInfo.Value.Count != 0)
             {
                 sb.Append("Headers: ");
-                sb.AppendLine(headersInfo.ToString());
+                sb.AppendLine(HeadersInfo.ToString());
             }
 
-            if (signInfo.HasValue)
+            if (SignInfo.HasValue)
             {
                 sb.Append("SignInfo: ");
-                sb.AppendLine(signInfo.Value.ToString());
+                sb.AppendLine(SignInfo.Value.ToString());
             }
 
             return sb.ToString();
-        }
-
-        public TWebRequest InitializedWebRequest(IWeb3IdentityCache web3IdentityCache)
-        {
-            TWebRequest request = initializeRequest(CommonArguments, args);
-            UnityWebRequest unityWebRequest = request.UnityWebRequest;
-
-            AssignTimeout(unityWebRequest);
-            AssignHeaders(unityWebRequest, web3IdentityCache);
-            AssignDownloadHandler(unityWebRequest);
-
-            return request;
->>>>>>> 8f12c223
         }
 
         public void Dispose()
@@ -136,11 +107,7 @@
         [MethodImpl(MethodImplOptions.AggressiveInlining)]
         private void SetHeaders(IWebRequest unityWebRequest)
         {
-<<<<<<< HEAD
-            IReadOnlyList<WebRequestHeader> info = HeadersInfo.Value;
-=======
-            IReadOnlyList<WebRequestHeader> info = headersInfo.Value;
->>>>>>> 8f12c223
+            var info = HeadersInfo.Value;
             int count = info.Count;
 
             // ReSharper disable once ForCanBeConvertedToForeach
