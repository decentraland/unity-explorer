<<<<<<< HEAD
﻿using Newtonsoft.Json;
=======
﻿using System.Collections.Generic;
>>>>>>> 03d2a0eb

namespace DCL.WebRequests
{
    /// <summary>
    ///     Retries will be applied only in one of the following cases:
    ///     <list type="bullet">
    ///         <item>If Network Error is transient or the error is DNS error AND the request is idempotent (GET is always safe to retry). The retry delay will be calculated from the backoff multiplier</item>
    ///         <item>If Network Error is 429 or 503, and "Retry-After" header is specified. The retry delay will be equal to "Retry-After"</item>
    ///         <item>If Network Error is transient or the error is DNS error AND the retries are enforced. The retry delay will be calculated from the backoff multiplier</item>
    ///     </list>
    /// </summary>
    public readonly struct RetryPolicy
    {
        public enum Strictness : byte
        {
            /// <summary>
            ///     Repetitions can follow the default rules
            /// </summary>
            NONE = 0,

            /// <summary>
            ///     Repetitions can only be done if the server explicitly requires it
            /// </summary>
            RETRY_AFTER_REQUIRED = 1,

            /// <summary>
            ///     Repetitions are manually enforced
            /// </summary>
            ENFORCED = 2,
        }

        public const int MAX_RETRIES_COUNT = 2;

        public const int MIN_DELAY_BETWEEN_ATTEMPTS_MS = 1000;

        public const int MAX_DELAY_BETWEEN_ATTEMPTS_MS = 60000; // 1 minute

        public const int BACKOFF_MULTIPLIER = 3;

        public static readonly RetryPolicy NONE = new (0, Strictness.NONE);

        public static readonly RetryPolicy DEFAULT = new (MAX_RETRIES_COUNT, Strictness.NONE);

        public static readonly RetryPolicy HEADER_REQUIRED = new (MAX_RETRIES_COUNT, Strictness.RETRY_AFTER_REQUIRED);

        internal readonly int minDelayBetweenAttemptsMs;
        internal readonly int backoffMultiplier;
        internal readonly int maxRetriesCount;
        internal readonly Strictness strictness;
        internal readonly ISet<long>? forceRecoverableCodes;

<<<<<<< HEAD
        [JsonConstructor]
        private RetryPolicy(int maxRetriesCount, Strictness strictness, int minDelayBetweenAttemptsMs = MIN_DELAY_BETWEEN_ATTEMPTS_MS, int backoffMultiplier = BACKOFF_MULTIPLIER)
=======
        private RetryPolicy(int maxRetriesCount, Strictness strictness, int minDelayBetweenAttemptsMs = MIN_DELAY_BETWEEN_ATTEMPTS_MS, int backoffMultiplier = BACKOFF_MULTIPLIER, ISet<long>? forceRecoverableCodes = null)
>>>>>>> 03d2a0eb
        {
            this.maxRetriesCount = maxRetriesCount;
            this.minDelayBetweenAttemptsMs = minDelayBetweenAttemptsMs;
            this.backoffMultiplier = backoffMultiplier;
            this.strictness = strictness;
            this.forceRecoverableCodes = forceRecoverableCodes;
        }

        /// <summary>
        ///     Manually specify that retries are properly respected by the server
        /// </summary>
        /// <returns></returns>
        public static RetryPolicy Enforce(int retriesCount = MAX_RETRIES_COUNT, int minDelayBetweenAttemptsMs = MIN_DELAY_BETWEEN_ATTEMPTS_MS, int backoffMultiplier = BACKOFF_MULTIPLIER, ISet<long>? forceRecoverableCodes = null) =>
            new (retriesCount, Strictness.ENFORCED, minDelayBetweenAttemptsMs, backoffMultiplier, forceRecoverableCodes);

        public static RetryPolicy WithRetries(int retriesCount, int minDelayBetweenAttemptsMs = MIN_DELAY_BETWEEN_ATTEMPTS_MS, int backoffMultiplier = BACKOFF_MULTIPLIER) =>
            new (retriesCount, Strictness.NONE, minDelayBetweenAttemptsMs, backoffMultiplier);

        public override string ToString() =>
            $"MaxRetriesCount={maxRetriesCount}, Strictness={strictness}, MinDelayBetweenAttemptsMs={minDelayBetweenAttemptsMs}, BackoffMultiplier={backoffMultiplier}";
    }
}<|MERGE_RESOLUTION|>--- conflicted
+++ resolved
@@ -1,8 +1,5 @@
-<<<<<<< HEAD
 ﻿using Newtonsoft.Json;
-=======
-﻿using System.Collections.Generic;
->>>>>>> 03d2a0eb
+using System.Collections.Generic;
 
 namespace DCL.WebRequests
 {
@@ -54,12 +51,8 @@
         internal readonly Strictness strictness;
         internal readonly ISet<long>? forceRecoverableCodes;
 
-<<<<<<< HEAD
         [JsonConstructor]
-        private RetryPolicy(int maxRetriesCount, Strictness strictness, int minDelayBetweenAttemptsMs = MIN_DELAY_BETWEEN_ATTEMPTS_MS, int backoffMultiplier = BACKOFF_MULTIPLIER)
-=======
         private RetryPolicy(int maxRetriesCount, Strictness strictness, int minDelayBetweenAttemptsMs = MIN_DELAY_BETWEEN_ATTEMPTS_MS, int backoffMultiplier = BACKOFF_MULTIPLIER, ISet<long>? forceRecoverableCodes = null)
->>>>>>> 03d2a0eb
         {
             this.maxRetriesCount = maxRetriesCount;
             this.minDelayBetweenAttemptsMs = minDelayBetweenAttemptsMs;
