﻿using CommunicationData.URLHelpers;
using Cysharp.Threading.Tasks;
using DCL.Diagnostics;
using DCL.WebRequests.GenericDelete;
using System;
using System.Collections.Generic;
using System.Threading;
using DCL.DebugUtilities.UIBindings;
using DCL.WebRequests.CustomDownloadHandlers;
using DCL.WebRequests.Dumper;
using System.Buffers;
using UnityEngine;
using UnityEngine.Networking;

namespace DCL.WebRequests
{
    public static partial class WebRequestControllerExtensions
    {
        private const string CONTENT_RANGE_HEADER = "Content-Range";
        private const string CONTENT_LENGTH_HEADER = "Content-Length";
        private static readonly byte[] PARTIAL_DOWNLOAD_BUFFER = new byte[1024 * 1024];

        public static UniTask<TResult> SendAsync<TWebRequest, TWebRequestArgs, TWebRequestOp, TResult>(
            this IWebRequestController controller,
            CommonArguments commonArguments,
            TWebRequestArgs args,
            TWebRequestOp op,
            CancellationToken ct,
            ReportData reportData,
            WebRequestHeadersInfo? headersInfo = null,
            WebRequestSignInfo? signInfo = null,
            ISet<long>? ignoreErrorCodes = null,
            bool suppressErrors = false,
            DownloadHandler? downloadHandler = null,
            bool ignoreIrrecoverableErrors = false
        )
            where TWebRequestArgs: struct
            where TWebRequest: struct, ITypedWebRequest
            where TWebRequestOp: struct, IWebRequestOp<TWebRequest, TResult> =>
            controller.SendAsync<TWebRequest, TWebRequestArgs, TWebRequestOp, TResult>(
                new RequestEnvelope<TWebRequest, TWebRequestArgs>(
                    controller.requestHub.RequestDelegateFor<TWebRequestArgs, TWebRequest>(),
                    commonArguments,
                    args,
                    ct,
                    reportData,
                    headersInfo ?? WebRequestHeadersInfo.NewEmpty(),
                    signInfo,
                    ignoreErrorCodes,
                    suppressErrors,
                    downloadHandler,
                    ignoreIrrecoverableErrors
                ), op
            )!;

        /// <summary>
        ///     Make a generic get request to download arbitrary data
        /// </summary>
        public static UniTask<TResult> GetAsync<TOp, TResult>(
            this IWebRequestController controller,
            CommonArguments commonArguments,
            TOp webRequestOp,
            CancellationToken ct,
            ReportData reportData,
            WebRequestHeadersInfo? headersInfo = null,
            WebRequestSignInfo? signInfo = null,
            ISet<long>? ignoreErrorCodes = null
        ) where TOp: struct, IWebRequestOp<GenericGetRequest, TResult> =>
            controller.SendAsync<GenericGetRequest, GenericGetArguments, TOp, TResult>(commonArguments, default(GenericGetArguments), webRequestOp, ct, reportData, headersInfo, signInfo, ignoreErrorCodes);

        public static UniTask<PartialDownloadedData> GetPartialAsync(
            this IWebRequestController controller,
            CommonArguments commonArguments,
            CancellationToken ct,
            ReportData reportData,
            ArrayPool<byte> buffersPool,
            WebRequestHeadersInfo? headersInfo = null,
            WebRequestSignInfo? signInfo = null,
            ISet<long>? ignoreErrorCodes = null
        )
        {
            PartialDownloadHandler handler = new PartialDownloadHandler(PARTIAL_DOWNLOAD_BUFFER, buffersPool);
            return controller.SendAsync<PartialDownloadRequest, GenericGetArguments, PartialDownloadOp, PartialDownloadedData>(commonArguments, default(GenericGetArguments), new PartialDownloadOp(), ct, reportData, headersInfo, signInfo, ignoreErrorCodes, downloadHandler: handler, suppressErrors: true);
        }

        public static UniTask<TResult> PostAsync<TOp, TResult>(
            this IWebRequestController controller,
            CommonArguments commonArguments,
            TOp webRequestOp,
            GenericPostArguments arguments,
            CancellationToken ct,
            ReportData reportCategory,
            WebRequestHeadersInfo? headersInfo = null,
            WebRequestSignInfo? signInfo = null) where TOp: struct, IWebRequestOp<GenericPostRequest, TResult> =>
            controller.SendAsync<GenericPostRequest, GenericPostArguments, TOp, TResult>(commonArguments, arguments, webRequestOp, ct, reportCategory, headersInfo, signInfo);

        public static UniTask<TResult> PutAsync<TOp, TResult>(
            this IWebRequestController controller,
            CommonArguments commonArguments,
            TOp webRequestOp,
            GenericPostArguments arguments,
            CancellationToken ct,
            ReportData reportCategory,
            WebRequestHeadersInfo? headersInfo = null,
            WebRequestSignInfo? signInfo = null) where TOp: struct, IWebRequestOp<GenericPutRequest, TResult> =>
            controller.SendAsync<GenericPutRequest, GenericPostArguments, TOp, TResult>(commonArguments, arguments, webRequestOp, ct, reportCategory, headersInfo, signInfo);

        public static UniTask<TResult> DeleteAsync<TOp, TResult>(
            this IWebRequestController controller,
            CommonArguments commonArguments,
            TOp webRequestOp,
            GenericPostArguments arguments,
            CancellationToken ct,
            ReportData reportCategory,
            WebRequestHeadersInfo? headersInfo = null,
            WebRequestSignInfo? signInfo = null
        ) where TOp: struct, IWebRequestOp<GenericDeleteRequest, TResult> =>
            controller.SendAsync<GenericDeleteRequest, GenericPostArguments, TOp, TResult>(commonArguments, arguments, webRequestOp, ct, reportCategory, headersInfo, signInfo);

        public static UniTask<TResult> PatchAsync<TOp, TResult>(
            this IWebRequestController controller,
            CommonArguments commonArguments,
            TOp webRequestOp,
            GenericPostArguments arguments,
            CancellationToken ct,
            ReportData reportCategory,
            WebRequestHeadersInfo? headersInfo = null,
            WebRequestSignInfo? signInfo = null) where TOp: struct, IWebRequestOp<GenericPatchRequest, TResult> =>
            controller.SendAsync<GenericPatchRequest, GenericPostArguments, TOp, TResult>(commonArguments, arguments, webRequestOp, ct, reportCategory, headersInfo, signInfo);

        public static UniTask<TResult> HeadAsync<TOp, TResult>(
            this IWebRequestController controller,
            CommonArguments commonArguments,
            TOp webRequestOp,
            GenericHeadArguments arguments,
            CancellationToken ct,
            ReportData reportCategory,
            WebRequestHeadersInfo? headersInfo = null,
            WebRequestSignInfo? signInfo = null) where TOp: struct, IWebRequestOp<GenericHeadRequest, TResult> =>
            controller.SendAsync<GenericHeadRequest, GenericHeadArguments, TOp, TResult>(commonArguments, arguments, webRequestOp, ct, reportCategory, headersInfo, signInfo);

        public static async UniTask<bool> IsHeadReachableAsync(this IWebRequestController controller, ReportData reportData, URLAddress url, CancellationToken ct, int timeout = 0)
        {
            await UniTask.SwitchToMainThread();

            try { await HeadAsync<WebRequestUtils.NoOp<GenericHeadRequest>, WebRequestUtils.NoResult>(controller, new CommonArguments(url, RetryPolicy.NONE, timeout: timeout), new WebRequestUtils.NoOp<GenericHeadRequest>(), default(GenericHeadArguments), ct, reportData); }
            catch (UnityWebRequestException unityWebRequestException)
            {
                // Endpoint was unreacheable
                if (unityWebRequestException.Result == UnityWebRequest.Result.ConnectionError)
                    return false;

                // HEAD request might not be fully supported by the streaming platforms
                switch (unityWebRequestException.ResponseCode)
                {
                    // It means there is no such end-point at all
                    case WebRequestUtils.BAD_REQUEST:
                    case WebRequestUtils.FORBIDDEN_ACCESS:
                    case WebRequestUtils.NOT_FOUND:
                        return false;
                }

                // Assume everything else means that there is such an endpoint for Non-HEAD ops
                return true;
            }
            catch (Exception) { return false; }

            return true;
        }

        public static async UniTask<bool> IsGetReachableAsync(this IWebRequestController controller, ReportData reportData, URLAddress url, CancellationToken ct)
        {
            await UniTask.SwitchToMainThread();

            try { await GetAsync<WebRequestUtils.NoOp<GenericGetRequest>, WebRequestUtils.NoResult>(controller, new CommonArguments(url), new WebRequestUtils.NoOp<GenericGetRequest>(), ct, reportData); }
            catch (UnityWebRequestException) { return false; }

            return true;
        }

        /// <summary>
        ///     Make a request that is optimized for texture creation
        /// </summary>
        public static UniTask<Texture2D> GetTextureAsync<TOp>(
            this IWebRequestController controller,
            CommonArguments commonArguments,
            GetTextureArguments args,
            TOp webRequestOp,
            CancellationToken ct,
            ReportData reportData,
            WebRequestHeadersInfo? headersInfo = null,
            WebRequestSignInfo? signInfo = null,
            bool suppressErrors = false,
            bool ignoreIrrecoverableErrors = false
        ) where TOp: struct, IWebRequestOp<GetTextureWebRequest, Texture2D> =>
            controller.SendAsync<GetTextureWebRequest, GetTextureArguments, TOp, Texture2D>(commonArguments, args, webRequestOp, ct, reportData, headersInfo, signInfo, suppressErrors: suppressErrors, ignoreIrrecoverableErrors: ignoreIrrecoverableErrors);

        /// <summary>
        ///     Make a request that is optimized for audio clip
        /// </summary>
        public static UniTask<AudioClip> GetAudioClipAsync<TOp>(
            this IWebRequestController controller,
            CommonArguments commonArguments,
            GetAudioClipArguments args,
            TOp webRequestOp,
            CancellationToken ct,
            ReportData reportData,
            WebRequestHeadersInfo? headersInfo = null,
            WebRequestSignInfo? signInfo = null) where TOp: struct, IWebRequestOp<GetAudioClipWebRequest, AudioClip> =>
            controller.SendAsync<GetAudioClipWebRequest, GetAudioClipArguments, TOp, AudioClip>(commonArguments, args, webRequestOp, ct, reportData, headersInfo, signInfo);

        public static UniTask<AssetBundleLoadingResult> GetAssetBundleAsync(
            this IWebRequestController controller,
            CommonArguments commonArguments,
            GetAssetBundleArguments args,
            CancellationToken ct,
            string reportCategory = ReportCategory.ASSET_BUNDLES,
            WebRequestHeadersInfo? headersInfo = null,
            WebRequestSignInfo? signInfo = null,
            bool suppressErrors = false) =>
            controller.SendAsync<GetAssetBundleWebRequest, GetAssetBundleArguments, GetAssetBundleWebRequest.CreateAssetBundleOp, AssetBundleLoadingResult>(commonArguments, args, new GetAssetBundleWebRequest.CreateAssetBundleOp(), ct, reportCategory, headersInfo, signInfo, suppressErrors: suppressErrors);

        public static IWebRequestController WithArtificialDelay(this IWebRequestController origin, ArtificialDelayWebRequestController.IReadOnlyOptions options) =>
            new ArtificialDelayWebRequestController(origin, options);

        public static IWebRequestController WithLog(this IWebRequestController origin) =>
            new LogWebRequestController(origin);

        public static IWebRequestController WithDebugMetrics(this IWebRequestController origin,
            ElementBinding<ulong> requestCannotConnectDebugMetric, ElementBinding<ulong> requestCompleteDebugMetric) =>
            new DebugMetricsWebRequestController(origin, requestCannotConnectDebugMetric,
                requestCompleteDebugMetric);

<<<<<<< HEAD
        public static IWebRequestController WithDump(this IWebRequestController origin) =>
            new WebRequestDumpRecorder(origin);

        public static IWebRequestController WithBudget(this IWebRequestController origin, int totalBudget, ElementBinding<ulong> debugBudget)
        {
            return new BudgetedWebRequestController(origin, totalBudget, debugBudget);
        }
=======
>>>>>>> 0bcfdb90
    }
}<|MERGE_RESOLUTION|>--- conflicted
+++ resolved
@@ -231,15 +231,7 @@
             new DebugMetricsWebRequestController(origin, requestCannotConnectDebugMetric,
                 requestCompleteDebugMetric);
 
-<<<<<<< HEAD
         public static IWebRequestController WithDump(this IWebRequestController origin) =>
             new WebRequestDumpRecorder(origin);
-
-        public static IWebRequestController WithBudget(this IWebRequestController origin, int totalBudget, ElementBinding<ulong> debugBudget)
-        {
-            return new BudgetedWebRequestController(origin, totalBudget, debugBudget);
-        }
-=======
->>>>>>> 0bcfdb90
     }
 }