--- conflicted
+++ resolved
@@ -1,42 +1,37 @@
-﻿using System.Collections.Generic;
-using UnityEngine.Networking;
-
-namespace DCL.WebRequests
-{
-    public readonly struct GenericPutArguments
-    {
-        public readonly List<IMultipartFormSection>? MultipartFormSections;
-        public readonly string PutData;
-        public readonly string? ContentType;
-
-        private GenericPutArguments(List<IMultipartFormSection> multipartFormSections)
-        {
-            MultipartFormSections = multipartFormSections;
-            PutData = string.Empty;
-            ContentType = null;
-        }
-
-        private GenericPutArguments(string putData, string contentType)
-        {
-            MultipartFormSections = null;
-            PutData = putData;
-            ContentType = contentType;
-        }
-
-<<<<<<< HEAD
-        public static GenericPutArguments Create(string putData, string contentType) =>
-            new (putData, contentType);
-=======
-        public static GenericPutArguments Empty => new (string.Empty, "application/json");
->>>>>>> 8d38cb5f
-
-        public static GenericPutArguments CreateMultipartForm(List<IMultipartFormSection> multipartFormSections) =>
-            new (multipartFormSections);
-
-        public static GenericPutArguments CreateJson(string putData) =>
-            new (putData, "application/json");
-
-        public static GenericPutArguments CreateJsonOrDefault(string? putData) =>
-            putData == null ? Empty : CreateJson(putData);
-    }
-}
+﻿using System.Collections.Generic;
+using UnityEngine.Networking;
+
+namespace DCL.WebRequests
+{
+    public readonly struct GenericPutArguments
+    {
+        public readonly List<IMultipartFormSection>? MultipartFormSections;
+        public readonly string PutData;
+        public readonly string? ContentType;
+
+        private GenericPutArguments(List<IMultipartFormSection> multipartFormSections)
+        {
+            MultipartFormSections = multipartFormSections;
+            PutData = string.Empty;
+            ContentType = null;
+        }
+
+        private GenericPutArguments(string putData, string contentType)
+        {
+            MultipartFormSections = null;
+            PutData = putData;
+            ContentType = contentType;
+        }
+
+        public static GenericPutArguments Empty => new (string.Empty, "application/json");
+
+        public static GenericPutArguments CreateMultipartForm(List<IMultipartFormSection> multipartFormSections) =>
+            new (multipartFormSections);
+
+        public static GenericPutArguments CreateJson(string putData) =>
+            new (putData, "application/json");
+
+        public static GenericPutArguments CreateJsonOrDefault(string? putData) =>
+            putData == null ? Empty : CreateJson(putData);
+    }
+}