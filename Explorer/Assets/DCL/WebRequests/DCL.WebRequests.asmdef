--- conflicted
+++ resolved
@@ -6,13 +6,10 @@
     "GUID:8322ea9340a544c59ddc56d4793eac74",
     "GUID:f51ebe6a0ceec4240a699833d6309b23",
     "GUID:101b8b6ebaf64668909b49c4b7a1420d",
-<<<<<<< HEAD
-    "GUID:5ab29fa8ae5769b49ab29e390caca7a4"
-=======
     "GUID:3640f3c0b42946b0b8794a1ed8e06ca5",
     "GUID:b46779583a009f04ba9f5f31d0e7e6ac",
-    "GUID:56e8195b069a4dca9c4c4f313c65f526"
->>>>>>> e76fa3d7
+    "GUID:56e8195b069a4dca9c4c4f313c65f526",
+    "GUID:5ab29fa8ae5769b49ab29e390caca7a4"
   ],
   "includePlatforms": [],
   "excludePlatforms": [],
