--- conflicted
+++ resolved
@@ -222,14 +222,8 @@
     lensFlareEnabled: 0
     lensFlareComponent: {fileID: 2726953631672280614, guid: 91fed6d77ceea8246b3d136a8e67a12c, type: 3}
     environmentSettings:
-<<<<<<< HEAD
-      sceneLoadRadius: 150
+      sceneLoadRadius: 80
       lod1Threshold: 5
-=======
-      sceneLoadRadius: 80
-      lod1Threshold: 2
-      lod2Threshold: 4
->>>>>>> 061a047b
       terrainLODBias: 250
       detailDensity: 100
       grassDistance: 300
