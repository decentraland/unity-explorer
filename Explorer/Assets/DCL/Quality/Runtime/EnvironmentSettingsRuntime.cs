--- conflicted
+++ resolved
@@ -77,23 +77,13 @@
 
         public void RestoreState(QualitySettingsAsset.QualityCustomLevel currentPreset)
         {
-<<<<<<< HEAD
-            sceneLoadRadius = PersistentSetting.CreateInt("SceneLoadRadius", currentPreset.environmentSettings.sceneLoadRadius).WithSetForceDefaultValue();
-            lod1Threshold = PersistentSetting.CreateInt("LOD1Threshold", currentPreset.environmentSettings.lod1Threshold).WithSetForceDefaultValue();
-            terrainLODBias = PersistentSetting.CreateFloat("TerrainLODBias", currentPreset.environmentSettings.terrainLODBias).WithSetForceDefaultValue();
-            detailDensity = PersistentSetting.CreateFloat("DetailDensity", currentPreset.environmentSettings.detailDensity).WithSetForceDefaultValue();
-            grassDistance = PersistentSetting.CreateFloat("GrassDistance", currentPreset.environmentSettings.grassDistance).WithSetForceDefaultValue();
-            environmentDistance = PersistentSetting.CreateFloat("ChunkCullDistance", currentPreset.environmentSettings.chunkCullDistance).WithSetForceDefaultValue();
-            maxSimultaneousVideos = PersistentSetting.CreateInt("MaxSimultaneousVideos", currentPreset.environmentSettings.lod1Threshold).WithSetForceDefaultValue();
-=======
             sceneLoadRadius = PersistentSetting.CreateInt(DCLPrefKeys.PS_SCENE_LOAD_RADIUS, currentPreset.environmentSettings.sceneLoadRadius).WithSetForceDefaultValue();
             lod1Threshold = PersistentSetting.CreateInt(DCLPrefKeys.PS_LOD1_THRESHOLD, currentPreset.environmentSettings.lod1Threshold).WithSetForceDefaultValue();
             terrainLODBias = PersistentSetting.CreateFloat(DCLPrefKeys.PS_TERRAIN_LOD_BIAS, currentPreset.environmentSettings.terrainLODBias).WithSetForceDefaultValue();
             detailDensity = PersistentSetting.CreateFloat(DCLPrefKeys.PS_DETAIL_DENSITY, currentPreset.environmentSettings.detailDensity).WithSetForceDefaultValue();
             grassDistance = PersistentSetting.CreateFloat(DCLPrefKeys.PS_GRASS_DISTANCE, currentPreset.environmentSettings.grassDistance).WithSetForceDefaultValue();
-            chunkCullDistance = PersistentSetting.CreateFloat(DCLPrefKeys.PS_CHUNK_CULL_DISTANCE, currentPreset.environmentSettings.chunkCullDistance).WithSetForceDefaultValue();
+            environmentDistance = PersistentSetting.CreateFloat(DCLPrefKeys.PS_CHUNK_CULL_DISTANCE, currentPreset.environmentSettings.chunkCullDistance).WithSetForceDefaultValue();
             maxSimultaneousVideos = PersistentSetting.CreateInt(DCLPrefKeys.PS_MAX_SIMULTANEOUS_VIDEOS, currentPreset.environmentSettings.lod1Threshold).WithSetForceDefaultValue();
->>>>>>> 8f12c223
 
             // Apply settings
             SetSceneLoadRadius(sceneLoadRadius.Value);
