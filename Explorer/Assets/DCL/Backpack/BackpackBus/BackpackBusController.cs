--- conflicted
+++ resolved
@@ -14,34 +14,26 @@
         private readonly IWearableCatalog wearableCatalog;
         private readonly IBackpackEventBus backpackEventBus;
         private readonly IBackpackCommandBus backpackCommandBus;
-<<<<<<< HEAD
-        private readonly IReadOnlyEquippedWearables equippedWearables;
-=======
         private readonly IBackpackEquipStatusController backpackEquipStatusController;
         private readonly IEmoteCache emoteCache;
 
         private int currentEmoteSlot = -1;
->>>>>>> b6d81345
+        private readonly IReadOnlyEquippedWearables equippedWearables;
 
         public BackpackBusController(
             IWearableCatalog wearableCatalog,
             IBackpackEventBus backpackEventBus,
             IBackpackCommandBus backpackCommandBus,
-<<<<<<< HEAD
-            IReadOnlyEquippedWearables equippedWearables)
-=======
+            IReadOnlyEquippedWearables equippedWearables,
             IBackpackEquipStatusController backpackEquipStatusController,
             IEmoteCache emoteCache)
->>>>>>> b6d81345
         {
             this.wearableCatalog = wearableCatalog;
             this.backpackEventBus = backpackEventBus;
             this.backpackCommandBus = backpackCommandBus;
-<<<<<<< HEAD
-            this.equippedWearables = equippedWearables;
-=======
             this.backpackEquipStatusController = backpackEquipStatusController;
             this.emoteCache = emoteCache;
+            this.equippedWearables = equippedWearables;
 
             this.backpackCommandBus.EquipWearableMessageReceived += HandleEquipWearableCommand;
             this.backpackCommandBus.UnEquipWearableMessageReceived += HandleUnEquipWearableCommand;
@@ -55,7 +47,6 @@
             this.backpackCommandBus.PublishProfileReceived += HandlePublishProfile;
             this.backpackCommandBus.EmoteSlotSelectMessageReceived += HandleEmoteSlotSelectCommand;
         }
->>>>>>> b6d81345
 
         public void Dispose()
         {
