using DCL.AvatarRendering.Wearables.Components;
using DCL.CharacterPreview;
using System;
using System.Collections.Generic;

namespace DCL.Backpack.BackpackBus
{
    public interface IBackpackEventBus
    {
        public event Action<IWearable> SelectEvent;
        public event Action<IWearable> EquipEvent;
        public event Action<IWearable> UnEquipEvent;
        public event Action<IReadOnlyCollection<string>> ForceRenderEvent;
        public event Action<string> FilterCategoryEvent;
        public event Action<AvatarSlotCategoryEnum> FilterCategoryByEnumEvent;
        public event Action<string> SearchEvent;

        public void SendSelect(IWearable equipWearable);
        public void SendEquip(IWearable equipWearable);
        public void SendUnEquip(IWearable unEquipWearable);
<<<<<<< HEAD
        public void SendHide(string[] hideWearableCategories);
        public void SendFilterCategory(string category, AvatarSlotCategoryEnum categoryEnum = AvatarSlotCategoryEnum.Body);
=======

        public void SendForceRender(IReadOnlyCollection<string> forceRender);
        public void SendFilterCategory(string category);
>>>>>>> 94dd01fb
        public void SendSearch(string searchText);
    }
}<|MERGE_RESOLUTION|>--- conflicted
+++ resolved
@@ -12,20 +12,14 @@
         public event Action<IWearable> UnEquipEvent;
         public event Action<IReadOnlyCollection<string>> ForceRenderEvent;
         public event Action<string> FilterCategoryEvent;
-        public event Action<AvatarSlotCategoryEnum> FilterCategoryByEnumEvent;
         public event Action<string> SearchEvent;
 
         public void SendSelect(IWearable equipWearable);
         public void SendEquip(IWearable equipWearable);
         public void SendUnEquip(IWearable unEquipWearable);
-<<<<<<< HEAD
-        public void SendHide(string[] hideWearableCategories);
-        public void SendFilterCategory(string category, AvatarSlotCategoryEnum categoryEnum = AvatarSlotCategoryEnum.Body);
-=======
 
         public void SendForceRender(IReadOnlyCollection<string> forceRender);
-        public void SendFilterCategory(string category);
->>>>>>> 94dd01fb
+        public void SendFilterCategory(string category, AvatarSlotCategoryEnum categoryEnum);
         public void SendSearch(string searchText);
     }
 }