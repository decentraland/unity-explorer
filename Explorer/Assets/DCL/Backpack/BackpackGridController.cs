using CommunicationData.URLHelpers;
using Cysharp.Threading.Tasks;
using DCL.AssetsProvision;
using DCL.AvatarRendering.Loading.Components;
using DCL.AvatarRendering.Wearables;
using DCL.AvatarRendering.Wearables.Components;
using DCL.AvatarRendering.Wearables.Equipped;
using DCL.AvatarRendering.Wearables.Helpers;
using DCL.Backpack.BackpackBus;
using DCL.Backpack.Breadcrumb;
using DCL.Browser;
using DCL.CharacterPreview;
using DCL.Diagnostics;
using DCL.UI;
using MVC;
using Runtime.Wearables;
using System;
using System.Collections.Generic;
using System.Linq;
using System.Threading;
using UnityEngine;
using UnityEngine.Pool;
using Utility;
using IAvatarAttachment = DCL.AvatarRendering.Loading.Components.IAvatarAttachment;
using Object = UnityEngine.Object;

namespace DCL.Backpack
{
    public class BackpackGridController : IDisposable
    {
        private const int CURRENT_PAGE_SIZE = 16;

        private readonly BackpackGridView view;
        private readonly BackpackCommandBus commandBus;
        private readonly IBackpackEventBus eventBus;
        private readonly NftTypeIconSO rarityBackgrounds;
        private readonly NFTColorsSO rarityColors;
        private readonly NftTypeIconSO categoryIcons;
        private readonly IReadOnlyEquippedWearables equippedWearables;
        private readonly BackpackSortController backpackSortController;
<<<<<<< HEAD
        private readonly PageSelectorController pageSelectorController;
        private readonly Dictionary<URN, BackpackItemView> usedPoolItems;
        private readonly List<ITrimmedWearable> results = new (CURRENT_PAGE_SIZE);
        private readonly BackpackItemView?[] loadingResults = new BackpackItemView[CURRENT_PAGE_SIZE];
=======
>>>>>>> 043659aa
        private readonly IObjectPool<BackpackItemView> gridItemsPool;
        private readonly IThumbnailProvider thumbnailProvider;
        private readonly IWearablesProvider wearablesProvider;
        private readonly IWebBrowser webBrowser;
        private readonly IWearableStorage wearableStorage;
        private readonly SmartWearableCache smartWearableCache;
        private readonly IMVCManager mvcManager;

        private readonly PageSelectorController pageSelectorController;
        private readonly BackpackBreadCrumbController breadcrumbController;
        private readonly Dictionary<URN, BackpackItemView> usedPoolItems = new ();
        private readonly List<IWearable> results = new (CURRENT_PAGE_SIZE);
        private readonly BackpackItemView?[] loadingResults = new BackpackItemView[CURRENT_PAGE_SIZE];

        private CancellationTokenSource? pageFetchCancellationToken;
        private bool currentCollectiblesOnly;
        private bool currentSmartWearablesOnly;
        private string currentCategory = "";
        private string currentSearch = "";
        private BackpackGridSort currentSort = new (NftOrderByOperation.Date, false);
        private IWearable? currentBodyShape;
        private IReadOnlyList<ITrimmedWearable>? currentPageWearables;

        public BackpackGridController(BackpackGridView view,
            BackpackCommandBus commandBus,
            IBackpackEventBus eventBus,
            NftTypeIconSO rarityBackgrounds,
            NFTColorsSO rarityColors,
            NftTypeIconSO categoryIcons,
            IReadOnlyEquippedWearables equippedWearables,
            BackpackSortController backpackSortController,
            PageButtonView pageButtonView,
            IObjectPool<BackpackItemView> gridItemsPool,
            IThumbnailProvider thumbnailProvider,
            IWearablesProvider wearablesProvider,
            IWebBrowser webBrowser,
            ColorToggleView colorToggle,
            ColorPresetsSO hairColors,
            ColorPresetsSO eyesColors,
            ColorPresetsSO bodyshapeColors,
            IWearableStorage wearableStorage,
            SmartWearableCache smartWearableCache,
            IMVCManager mvcManager)
        {
            this.view = view;
            this.commandBus = commandBus;
            this.eventBus = eventBus;
            this.rarityBackgrounds = rarityBackgrounds;
            this.rarityColors = rarityColors;
            this.categoryIcons = categoryIcons;
            this.equippedWearables = equippedWearables;
            this.backpackSortController = backpackSortController;
            this.thumbnailProvider = thumbnailProvider;
            this.wearablesProvider = wearablesProvider;
            this.gridItemsPool = gridItemsPool;
            this.webBrowser = webBrowser;
            this.smartWearableCache = smartWearableCache;
            this.mvcManager = mvcManager;
            this.wearableStorage = wearableStorage;

            pageSelectorController = new PageSelectorController(view.PageSelectorView, pageButtonView);
            pageSelectorController.OnSetPage += (int page) => RequestPage(page, false);
            breadcrumbController = new BackpackBreadCrumbController(view.BreadCrumbView, eventBus, commandBus, categoryIcons, colorToggle, hairColors, eyesColors, bodyshapeColors);

            eventBus.EquipWearableEvent += OnEquip;
            eventBus.UnEquipWearableEvent += OnUnequip;
            view.NoSearchResultsMarketplaceTextLink.OnLinkClicked += OpenMarketplaceLink;
            view.NoCategoryResultsMarketplaceTextLink.OnLinkClicked += OpenMarketplaceLink;
        }

        public void Dispose()
        {
            breadcrumbController.Dispose();

            eventBus.EquipWearableEvent -= OnEquip;
            eventBus.UnEquipWearableEvent -= OnUnequip;
            view.NoSearchResultsMarketplaceTextLink.OnLinkClicked -= OpenMarketplaceLink;
            view.NoCategoryResultsMarketplaceTextLink.OnLinkClicked -= OpenMarketplaceLink;
        }

        public void Activate()
        {
            eventBus.FilterEvent += OnFilterChanged;
            backpackSortController.OnSortChanged += OnSortChanged;
            backpackSortController.OnCollectiblesOnlyChanged += OnCollectiblesOnlyChanged;
            backpackSortController.OnSmartWearablesOnlyChanged += OnSmartWearablesOnlyChanged;
        }

        public void Deactivate()
        {
            eventBus.FilterEvent -= OnFilterChanged;
            backpackSortController.OnSortChanged -= OnSortChanged;
            backpackSortController.OnCollectiblesOnlyChanged -= OnCollectiblesOnlyChanged;
            backpackSortController.OnSmartWearablesOnlyChanged -= OnSmartWearablesOnlyChanged;
        }

        public static async UniTask<ObjectPool<BackpackItemView>> InitialiseAssetsAsync(IAssetsProvisioner assetsProvisioner, BackpackGridView view, CancellationToken ct)
        {
            BackpackItemView backpackItem = (await assetsProvisioner.ProvideMainAssetAsync(view.BackpackItem, ct: ct)).Value;

            return new ObjectPool<BackpackItemView>(
                () => CreateBackpackItem(backpackItem),
                defaultCapacity: CURRENT_PAGE_SIZE
            );

            BackpackItemView CreateBackpackItem(BackpackItemView backpackItem)
            {
                BackpackItemView backpackItemView = Object.Instantiate(backpackItem, view.gameObject.transform);
                return backpackItemView;
            }
        }

        private void SetGridAsLoading()
        {
            ClearPoolElements();

            for (var i = 0; i < CURRENT_PAGE_SIZE; i++)
            {
                BackpackItemView backpackItemView = gridItemsPool.Get();
                backpackItemView.LoadingView.StartLoadingAnimation(backpackItemView.FullBackpackItem);
                backpackItemView.gameObject.transform.SetAsLastSibling();
                loadingResults[i] = backpackItemView;
                usedPoolItems.Add(i.ToString(), backpackItemView);
            }
        }

        private void SetGridElements(IReadOnlyList<ITrimmedWearable> gridWearables)
        {
            //Disables and sets the empty slots as first children to avoid the grid to be reorganized
            for (int j = gridWearables.Count; j < CURRENT_PAGE_SIZE; j++)
            {
                loadingResults[j].gameObject.transform.SetAsFirstSibling();
                loadingResults[j].LoadingView.gameObject.SetActive(false);
                loadingResults[j].FullBackpackItem.SetActive(false);
                usedPoolItems.Remove(j);
                gridItemsPool.Release(loadingResults[j]);
            }

            for (int i = Math.Min(gridWearables.Count, loadingResults.Length) - 1; i >= 0; i--)
            {
                IWearable wearable = gridWearables[i];

                //This only happens in last page of results, when gridWearables returned twice the amount of wearables
                //caused by clicking repeatedly on the same number on the backpack
                if (usedPoolItems.ContainsKey(wearable.GetUrn()))
                    continue;

                BackpackItemView backpackItemView = loadingResults[i];
                usedPoolItems.Remove(i);
                usedPoolItems.Add(wearable.GetUrn(), backpackItemView);

                if (wearableStorage.TryGetLatestTransferredAt(gridWearables[i].GetUrn(), out DateTime latestTransferredAt))
                {
                    TimeSpan timeSinceTransfer = DateTime.UtcNow - latestTransferredAt;
                    backpackItemView.NewTag.SetActive(timeSinceTransfer.TotalHours <= 24);
                }
                else
                {
                    backpackItemView.NewTag.SetActive(false);
                }
                
                backpackItemView.gameObject.transform.SetAsLastSibling();
                backpackItemView.OnEquip += EquipItem;
                backpackItemView.OnSelectItem += SelectItem;
                backpackItemView.OnUnequip += UnEquipItem;
                backpackItemView.Slot = i;
                backpackItemView.ItemId = wearable.GetUrn();
                backpackItemView.RarityBackground.sprite = rarityBackgrounds.GetTypeImage(wearable.GetRarity());
                backpackItemView.FlapBackground.color = rarityColors.GetColor(wearable.GetRarity());
                backpackItemView.CategoryImage.sprite = categoryIcons.GetTypeImage(wearable.GetCategory());
                backpackItemView.EquippedIcon.SetActive(equippedWearables.IsEquipped(wearable));
                backpackItemView.IsEquipped = equippedWearables.IsEquipped(wearable);

                backpackItemView.IsCompatibleWithBodyShape = (currentBodyShape != null
                                                              && wearable.IsCompatibleWithBodyShape(currentBodyShape.GetUrn()))
                                                             || wearable.GetCategory() == WearableCategories.Categories.BODY_SHAPE;
                backpackItemView.IsUnequippable =
                    gridWearables[i].GetCategory() != WearableCategories.Categories.BODY_SHAPE
                    && gridWearables[i].GetCategory() != WearableCategories.Categories.EYES
                    && gridWearables[i].GetCategory() != WearableCategories.Categories.EYEBROWS
                    && gridWearables[i].GetCategory() != WearableCategories.Categories.MOUTH;
                backpackItemView.SetEquipButtonsState();

                backpackItemView.SmartWearableBadgeContainer.SetActive(false);

                InitializeItemViewAsync(wearable, backpackItemView, pageFetchCancellationToken!.Token).Forget();
            }
        }

        private void EquipItem(int slot, string itemId)
        {
            IWearable wearable = currentPageWearables![slot];
            TryEquippingItemAsync(wearable, itemId, CancellationToken.None).Forget();
        }

        private async UniTask TryEquippingItemAsync(IWearable wearable, string itemId, CancellationToken ct)
        {
            string id = SmartWearableCache.GetCacheId(wearable);
            bool requiresAuthorization = await smartWearableCache.RequiresAuthorizationAsync(wearable, ct);

            if (requiresAuthorization && !smartWearableCache.AuthorizedSmartWearables.Contains(id))
            {
                bool authorized = await SmartWearableAuthorizationPopupController.RequestAuthorizationAsync(mvcManager, wearable, ct);

                if (authorized)
                    smartWearableCache.AuthorizedSmartWearables.Add(id);
                else
                    smartWearableCache.KilledPortableExperiences.Add(id);
            }

            // NOTICE we allow equipping the wearable even if not authorized
            // Since we marked the PX as killed, the scene won't run anyway
            commandBus.SendCommand(new BackpackEquipWearableCommand(itemId, true));
        }

        private void UnEquipItem(int slot, string itemId) =>
            commandBus.SendCommand(new BackpackUnEquipWearableCommand(itemId));

        private void OnFilterChanged(string? category, AvatarWearableCategoryEnum? categoryEnum, string? searchText)
        {
            if ((category == null || currentCategory == category) &&
                (searchText == null || currentSearch == searchText))
                return;

            if (category != null)
                currentCategory = category;

            if (searchText != null)
                currentSearch = searchText;

            RequestPage(1, true);
        }

        private void OnSortChanged(BackpackGridSort sort)
        {
            currentSort = sort;
            RequestPage(1, true);
        }

        private void OnCollectiblesOnlyChanged(bool collectiblesOnly)
        {
            currentCollectiblesOnly = collectiblesOnly;
            RequestPage(1, true);
        }

        private void OnSmartWearablesOnlyChanged(bool smartWearablesOnly)
        {
            currentSmartWearablesOnly = smartWearablesOnly;
            RequestPage(1, true);
        }

        public void RequestPage(int pageNumber, bool refreshPageSelector)
        {
            pageFetchCancellationToken = pageFetchCancellationToken.SafeRestart();
            SetGridAsLoading();
            AwaitWearablesPromiseAsync(pageNumber, refreshPageSelector, pageFetchCancellationToken.Token).Forget();
        }

        private async UniTaskVoid AwaitWearablesPromiseAsync(int pageNumber, bool refreshPageSelector, CancellationToken ct)
        {
            if (refreshPageSelector)
                pageSelectorController.SetActive(false);

            IWearablesProvider.CollectionType collectionType = IWearablesProvider.CollectionType.All;

            if (currentCollectiblesOnly)
                collectionType = IWearablesProvider.CollectionType.OnChain | IWearablesProvider.CollectionType.ThirdParty;

            results.Clear();

            try
            {
<<<<<<< HEAD
                (IReadOnlyList<ITrimmedWearable>? wearables, int totalAmount) = await wearablesProvider.GetAsync(CURRENT_PAGE_SIZE, pageNumber, ct,
=======
                (IReadOnlyList<IWearable>? wearables, int totalAmount) = await wearablesProvider.GetAsync(CURRENT_PAGE_SIZE,
                    pageNumber,
                    ct,
>>>>>>> 043659aa
                    currentSort.OrderByOperation.ToSortingField(),
                    currentSort.SortAscending ? IWearablesProvider.OrderBy.Ascending : IWearablesProvider.OrderBy.Descending,
                    currentCategory,
                    collectionType,
                    currentSmartWearablesOnly,
                    currentSearch,
                    results);

                if (refreshPageSelector)
                    pageSelectorController.Configure(totalAmount, CURRENT_PAGE_SIZE);

                currentPageWearables = wearables;

                if (currentPageWearables.Count == 0)
                {
                    view.NoSearchResults.SetActive(!string.IsNullOrEmpty(currentSearch));
                    view.NoCategoryResults.SetActive(!string.IsNullOrEmpty(currentCategory));
                    view.RegularResults.SetActive(string.IsNullOrEmpty(currentSearch) && string.IsNullOrEmpty(currentCategory));
                }
                else
                {
                    view.NoSearchResults.SetActive(false);
                    view.NoCategoryResults.SetActive(false);
                    view.RegularResults.SetActive(true);
                }

                SetGridElements(currentPageWearables);
            }
            catch (OperationCanceledException) { }
            catch (Exception e) { ReportHub.LogException(e, new ReportData(ReportCategory.BACKPACK)); }
        }

<<<<<<< HEAD
        private async UniTaskVoid WaitForThumbnailAsync(ITrimmedWearable itemWearable, BackpackItemView itemView, CancellationToken ct)
=======
        private async UniTaskVoid InitializeItemViewAsync(IWearable itemWearable, BackpackItemView itemView, CancellationToken ct)
>>>>>>> 043659aa
        {
            Sprite sprite = await thumbnailProvider.GetAsync(itemWearable, ct);
            if (ct.IsCancellationRequested) return;

            itemView.WearableThumbnail.sprite = sprite;
            itemView.LoadingView.FinishLoadingAnimation(itemView.FullBackpackItem);

            bool isSmart = await smartWearableCache.IsSmartAsync(itemWearable, ct);
            if (ct.IsCancellationRequested) return;

            itemView.SmartWearableBadgeContainer.SetActive(isSmart);
        }

        private void ClearPoolElements()
        {
            foreach (KeyValuePair<URN, BackpackItemView> backpackItemView in usedPoolItems)
            {
                backpackItemView.Value.OnUnequip -= UnEquipItem;
                backpackItemView.Value.OnEquip -= EquipItem;
                backpackItemView.Value.OnSelectItem -= SelectItem;
                backpackItemView.Value.EquippedIcon.SetActive(false);
                backpackItemView.Value.IsEquipped = false;
                backpackItemView.Value.IsCompatibleWithBodyShape = true;
                backpackItemView.Value.ItemId = "";
                gridItemsPool.Release(backpackItemView.Value);
            }

            for (var i = 0; i < loadingResults.Length; i++)
                loadingResults[i] = null;

            usedPoolItems.Clear();
        }

        private void SelectItem(int slot, string itemId) =>
            commandBus.SendCommand(new BackpackSelectWearableCommand(itemId));

        private void OnUnequip(IWearable unequippedWearable)
        {
            if (usedPoolItems.TryGetValue(unequippedWearable.GetUrn(), out BackpackItemView backpackItemView))
            {
                backpackItemView.EquippedIcon.SetActive(false);
                backpackItemView.IsEquipped = false;
                backpackItemView.SetEquipButtonsState();
            }
        }

        private void OnEquip(IWearable equippedWearable, bool isManuallyEquipped)
        {
            if (usedPoolItems.TryGetValue(equippedWearable.GetUrn(), out BackpackItemView backpackItemView))
            {
                backpackItemView.IsEquipped = true;
                backpackItemView.SetEquipButtonsState();
            }

            if (equippedWearable.GetCategory() == WearableCategories.Categories.BODY_SHAPE)
            {
                currentBodyShape = equippedWearable;

                // Forces to re-set body shape compatibility to items
                if (currentPageWearables != null)
                    UpdateBodyShapeCompatibility(currentPageWearables, currentBodyShape);
            }
        }

        private void UpdateBodyShapeCompatibility(IReadOnlyList<ITrimmedWearable> wearables, IAvatarAttachment bodyShape)
        {
            for (int i = Math.Min(wearables.Count, loadingResults.Length) - 1; i >= 0; i--)
            {
                ITrimmedWearable wearable = wearables[i];
                BackpackItemView? itemView = loadingResults[i];

                if (itemView == null) continue;

                itemView.IsCompatibleWithBodyShape = wearable.IsCompatibleWithBodyShape(bodyShape.GetUrn())
                                                     || wearable.GetCategory() == WearableCategories.Categories.BODY_SHAPE;

                itemView.SetEquipButtonsState();
            }
        }

        private void OpenMarketplaceLink(string url) =>
            webBrowser.OpenUrl(url);
    }
}<|MERGE_RESOLUTION|>--- conflicted
+++ resolved
@@ -38,13 +38,6 @@
         private readonly NftTypeIconSO categoryIcons;
         private readonly IReadOnlyEquippedWearables equippedWearables;
         private readonly BackpackSortController backpackSortController;
-<<<<<<< HEAD
-        private readonly PageSelectorController pageSelectorController;
-        private readonly Dictionary<URN, BackpackItemView> usedPoolItems;
-        private readonly List<ITrimmedWearable> results = new (CURRENT_PAGE_SIZE);
-        private readonly BackpackItemView?[] loadingResults = new BackpackItemView[CURRENT_PAGE_SIZE];
-=======
->>>>>>> 043659aa
         private readonly IObjectPool<BackpackItemView> gridItemsPool;
         private readonly IThumbnailProvider thumbnailProvider;
         private readonly IWearablesProvider wearablesProvider;
@@ -56,7 +49,7 @@
         private readonly PageSelectorController pageSelectorController;
         private readonly BackpackBreadCrumbController breadcrumbController;
         private readonly Dictionary<URN, BackpackItemView> usedPoolItems = new ();
-        private readonly List<IWearable> results = new (CURRENT_PAGE_SIZE);
+        private readonly List<ITrimmedWearable> results = new (CURRENT_PAGE_SIZE);
         private readonly BackpackItemView?[] loadingResults = new BackpackItemView[CURRENT_PAGE_SIZE];
 
         private CancellationTokenSource? pageFetchCancellationToken;
@@ -185,7 +178,7 @@
 
             for (int i = Math.Min(gridWearables.Count, loadingResults.Length) - 1; i >= 0; i--)
             {
-                IWearable wearable = gridWearables[i];
+                ITrimmedWearable wearable = gridWearables[i];
 
                 //This only happens in last page of results, when gridWearables returned twice the amount of wearables
                 //caused by clicking repeatedly on the same number on the backpack
@@ -205,7 +198,7 @@
                 {
                     backpackItemView.NewTag.SetActive(false);
                 }
-                
+
                 backpackItemView.gameObject.transform.SetAsLastSibling();
                 backpackItemView.OnEquip += EquipItem;
                 backpackItemView.OnSelectItem += SelectItem;
@@ -234,11 +227,10 @@
             }
         }
 
-        private void EquipItem(int slot, string itemId)
-        {
-            IWearable wearable = currentPageWearables![slot];
-            TryEquippingItemAsync(wearable, itemId, CancellationToken.None).Forget();
-        }
+        private void EquipItem(int slot, string itemId) =>
+            WearableProviderHelper.FetchWearableByPointerAndExecuteAsync(itemId, wearablesProvider, equippedWearables,
+                wearable => TryEquippingItemAsync(wearable, itemId, CancellationToken.None).Forget(),
+                CancellationToken.None).Forget();
 
         private async UniTask TryEquippingItemAsync(IWearable wearable, string itemId, CancellationToken ct)
         {
@@ -317,13 +309,9 @@
 
             try
             {
-<<<<<<< HEAD
-                (IReadOnlyList<ITrimmedWearable>? wearables, int totalAmount) = await wearablesProvider.GetAsync(CURRENT_PAGE_SIZE, pageNumber, ct,
-=======
-                (IReadOnlyList<IWearable>? wearables, int totalAmount) = await wearablesProvider.GetAsync(CURRENT_PAGE_SIZE,
+                (IReadOnlyList<ITrimmedWearable>? wearables, int totalAmount) = await wearablesProvider.GetAsync(CURRENT_PAGE_SIZE,
                     pageNumber,
                     ct,
->>>>>>> 043659aa
                     currentSort.OrderByOperation.ToSortingField(),
                     currentSort.SortAscending ? IWearablesProvider.OrderBy.Ascending : IWearablesProvider.OrderBy.Descending,
                     currentCategory,
@@ -356,11 +344,7 @@
             catch (Exception e) { ReportHub.LogException(e, new ReportData(ReportCategory.BACKPACK)); }
         }
 
-<<<<<<< HEAD
-        private async UniTaskVoid WaitForThumbnailAsync(ITrimmedWearable itemWearable, BackpackItemView itemView, CancellationToken ct)
-=======
-        private async UniTaskVoid InitializeItemViewAsync(IWearable itemWearable, BackpackItemView itemView, CancellationToken ct)
->>>>>>> 043659aa
+        private async UniTaskVoid InitializeItemViewAsync(ITrimmedWearable itemWearable, BackpackItemView itemView, CancellationToken ct)
         {
             Sprite sprite = await thumbnailProvider.GetAsync(itemWearable, ct);
             if (ct.IsCancellationRequested) return;
@@ -368,10 +352,7 @@
             itemView.WearableThumbnail.sprite = sprite;
             itemView.LoadingView.FinishLoadingAnimation(itemView.FullBackpackItem);
 
-            bool isSmart = await smartWearableCache.IsSmartAsync(itemWearable, ct);
-            if (ct.IsCancellationRequested) return;
-
-            itemView.SmartWearableBadgeContainer.SetActive(isSmart);
+            itemView.SmartWearableBadgeContainer.SetActive(itemWearable.IsSmart());
         }
 
         private void ClearPoolElements()
