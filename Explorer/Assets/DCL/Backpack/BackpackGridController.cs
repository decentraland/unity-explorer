using CommunicationData.URLHelpers;
using Cysharp.Threading.Tasks;
using DCL.AssetsProvision;
using DCL.AvatarRendering.Loading.Components;
using DCL.AvatarRendering.Wearables;
using DCL.AvatarRendering.Wearables.Components;
using DCL.AvatarRendering.Wearables.Equipped;
using DCL.AvatarRendering.Wearables.Helpers;
using DCL.Backpack.BackpackBus;
using DCL.Backpack.Breadcrumb;
using DCL.Browser;
using DCL.CharacterPreview;
using DCL.Diagnostics;
using DCL.UI;
using MVC;
using Runtime.Wearables;
using System;
using System.Collections.Generic;
using System.Linq;
using System.Threading;
using UnityEngine;
using UnityEngine.Pool;
using Utility;
using IAvatarAttachment = DCL.AvatarRendering.Loading.Components.IAvatarAttachment;
using Object = UnityEngine.Object;

namespace DCL.Backpack
{
    public class BackpackGridController : IDisposable
    {
        private const int CURRENT_PAGE_SIZE = 16;

        private readonly BackpackGridView view;
        private readonly BackpackCommandBus commandBus;
        private readonly IBackpackEventBus eventBus;
        private readonly NftTypeIconSO rarityBackgrounds;
        private readonly NFTColorsSO rarityColors;
        private readonly NftTypeIconSO categoryIcons;
        private readonly IReadOnlyEquippedWearables equippedWearables;
        private readonly BackpackSortController backpackSortController;
        private readonly IObjectPool<BackpackItemView> gridItemsPool;
        private readonly IThumbnailProvider thumbnailProvider;
        private readonly IWearablesProvider wearablesProvider;
        private readonly IWebBrowser webBrowser;
<<<<<<< HEAD
        private readonly SmartWearableCache smartWearableCache;
        private readonly IMVCManager mvcManager;

        private readonly PageSelectorController pageSelectorController;
        private readonly BackpackBreadCrumbController breadcrumbController;
        private readonly Dictionary<URN, BackpackItemView> usedPoolItems = new ();
        private readonly List<IWearable> results = new (CURRENT_PAGE_SIZE);
        private readonly BackpackItemView?[] loadingResults = new BackpackItemView[CURRENT_PAGE_SIZE];
=======
        private readonly IWearableStorage wearableStorage;
>>>>>>> dcb5d014

        private CancellationTokenSource? pageFetchCancellationToken;
        private bool currentCollectiblesOnly;
        private bool currentSmartWearablesOnly;
        private string currentCategory = "";
        private string currentSearch = "";
        private BackpackGridSort currentSort = new (NftOrderByOperation.Date, false);
        private IWearable? currentBodyShape;
        private IReadOnlyList<IWearable>? currentPageWearables;

        public BackpackGridController(BackpackGridView view,
            BackpackCommandBus commandBus,
            IBackpackEventBus eventBus,
            NftTypeIconSO rarityBackgrounds,
            NFTColorsSO rarityColors,
            NftTypeIconSO categoryIcons,
            IReadOnlyEquippedWearables equippedWearables,
            BackpackSortController backpackSortController,
            PageButtonView pageButtonView,
            IObjectPool<BackpackItemView> gridItemsPool,
            IThumbnailProvider thumbnailProvider,
            IWearablesProvider wearablesProvider,
            IWebBrowser webBrowser,
            ColorToggleView colorToggle,
            ColorPresetsSO hairColors,
            ColorPresetsSO eyesColors,
            ColorPresetsSO bodyshapeColors,
<<<<<<< HEAD
            SmartWearableCache smartWearableCache,
            IMVCManager mvcManager)
=======
            IWearablesProvider wearablesProvider,
            IWebBrowser webBrowser,
            IWearableStorage wearableStorage)
>>>>>>> dcb5d014
        {
            this.view = view;
            this.commandBus = commandBus;
            this.eventBus = eventBus;
            this.rarityBackgrounds = rarityBackgrounds;
            this.rarityColors = rarityColors;
            this.categoryIcons = categoryIcons;
            this.equippedWearables = equippedWearables;
            this.backpackSortController = backpackSortController;
            this.thumbnailProvider = thumbnailProvider;
            this.wearablesProvider = wearablesProvider;
            this.gridItemsPool = gridItemsPool;
            this.webBrowser = webBrowser;
<<<<<<< HEAD
            this.smartWearableCache = smartWearableCache;
            this.mvcManager = mvcManager;
=======
            this.wearableStorage = wearableStorage;
            pageSelectorController = new PageSelectorController(view.PageSelectorView, pageButtonView);
>>>>>>> dcb5d014

            pageSelectorController = new PageSelectorController(view.PageSelectorView, pageButtonView);
            pageSelectorController.OnSetPage += (int page) => RequestPage(page, false);
            breadcrumbController = new BackpackBreadCrumbController(view.BreadCrumbView, eventBus, commandBus, categoryIcons, colorToggle, hairColors, eyesColors, bodyshapeColors);

            eventBus.EquipWearableEvent += OnEquip;
            eventBus.UnEquipWearableEvent += OnUnequip;
            view.NoSearchResultsMarketplaceTextLink.OnLinkClicked += OpenMarketplaceLink;
            view.NoCategoryResultsMarketplaceTextLink.OnLinkClicked += OpenMarketplaceLink;
        }

        public void Dispose()
        {
            breadcrumbController.Dispose();

            eventBus.EquipWearableEvent -= OnEquip;
            eventBus.UnEquipWearableEvent -= OnUnequip;
            view.NoSearchResultsMarketplaceTextLink.OnLinkClicked -= OpenMarketplaceLink;
            view.NoCategoryResultsMarketplaceTextLink.OnLinkClicked -= OpenMarketplaceLink;
        }

        public void Activate()
        {
            eventBus.FilterEvent += OnFilterChanged;
            backpackSortController.OnSortChanged += OnSortChanged;
            backpackSortController.OnCollectiblesOnlyChanged += OnCollectiblesOnlyChanged;
            backpackSortController.OnSmartWearablesOnlyChanged += OnSmartWearablesOnlyChanged;
        }

        public void Deactivate()
        {
            eventBus.FilterEvent -= OnFilterChanged;
            backpackSortController.OnSortChanged -= OnSortChanged;
            backpackSortController.OnCollectiblesOnlyChanged -= OnCollectiblesOnlyChanged;
            backpackSortController.OnSmartWearablesOnlyChanged -= OnSmartWearablesOnlyChanged;
        }

        public static async UniTask<ObjectPool<BackpackItemView>> InitialiseAssetsAsync(IAssetsProvisioner assetsProvisioner, BackpackGridView view, CancellationToken ct)
        {
            BackpackItemView backpackItem = (await assetsProvisioner.ProvideMainAssetAsync(view.BackpackItem, ct: ct)).Value;

            return new ObjectPool<BackpackItemView>(
                () => CreateBackpackItem(backpackItem),
                defaultCapacity: CURRENT_PAGE_SIZE
            );

            BackpackItemView CreateBackpackItem(BackpackItemView backpackItem)
            {
                BackpackItemView backpackItemView = Object.Instantiate(backpackItem, view.gameObject.transform);
                return backpackItemView;
            }
        }

        private void SetGridAsLoading()
        {
            ClearPoolElements();

            for (var i = 0; i < CURRENT_PAGE_SIZE; i++)
            {
                BackpackItemView backpackItemView = gridItemsPool.Get();
                backpackItemView.LoadingView.StartLoadingAnimation(backpackItemView.FullBackpackItem);
                backpackItemView.gameObject.transform.SetAsLastSibling();
                loadingResults[i] = backpackItemView;
                usedPoolItems.Add(i.ToString(), backpackItemView);
            }
        }

        private void SetGridElements(IReadOnlyList<IWearable> gridWearables)
        {
            //Disables and sets the empty slots as first children to avoid the grid to be reorganized
            for (int j = gridWearables.Count; j < CURRENT_PAGE_SIZE; j++)
            {
                loadingResults[j].gameObject.transform.SetAsFirstSibling();
                loadingResults[j].LoadingView.gameObject.SetActive(false);
                loadingResults[j].FullBackpackItem.SetActive(false);
                usedPoolItems.Remove(j);
                gridItemsPool.Release(loadingResults[j]);
            }

            for (int i = Math.Min(gridWearables.Count, loadingResults.Length) - 1; i >= 0; i--)
            {
                IWearable wearable = gridWearables[i];

                //This only happens in last page of results, when gridWearables returned twice the amount of wearables
                //caused by clicking repeatedly on the same number on the backpack
                if (usedPoolItems.ContainsKey(wearable.GetUrn()))
                    continue;

                BackpackItemView backpackItemView = loadingResults[i];
                usedPoolItems.Remove(i);
<<<<<<< HEAD
                usedPoolItems.Add(wearable.GetUrn(), backpackItemView);
=======
                usedPoolItems.Add(gridWearables[i].GetUrn(), backpackItemView);

                if (wearableStorage.TryGetLatestTransferredAt(gridWearables[i].GetUrn(), out DateTime latestTransferredAt))
                {
                    TimeSpan timeSinceTransfer = DateTime.UtcNow - latestTransferredAt;
                    backpackItemView.NewTag.SetActive(timeSinceTransfer.TotalHours <= 24);
                }
                else
                {
                    backpackItemView.NewTag.SetActive(false);
                }
>>>>>>> dcb5d014
                backpackItemView.gameObject.transform.SetAsLastSibling();
                backpackItemView.OnEquip += EquipItem;
                backpackItemView.OnSelectItem += SelectItem;
                backpackItemView.OnUnequip += UnEquipItem;
                backpackItemView.Slot = i;
                backpackItemView.ItemId = wearable.GetUrn();
                backpackItemView.RarityBackground.sprite = rarityBackgrounds.GetTypeImage(wearable.GetRarity());
                backpackItemView.FlapBackground.color = rarityColors.GetColor(wearable.GetRarity());
                backpackItemView.CategoryImage.sprite = categoryIcons.GetTypeImage(wearable.GetCategory());
                backpackItemView.EquippedIcon.SetActive(equippedWearables.IsEquipped(wearable));
                backpackItemView.IsEquipped = equippedWearables.IsEquipped(wearable);

                backpackItemView.IsCompatibleWithBodyShape = (currentBodyShape != null
                                                              && wearable.IsCompatibleWithBodyShape(currentBodyShape.GetUrn()))
                                                             || wearable.GetCategory() == WearableCategories.Categories.BODY_SHAPE;
                backpackItemView.IsUnequippable =
                    gridWearables[i].GetCategory() != WearableCategories.Categories.BODY_SHAPE
                    && gridWearables[i].GetCategory() != WearableCategories.Categories.EYES
                    && gridWearables[i].GetCategory() != WearableCategories.Categories.EYEBROWS
                    && gridWearables[i].GetCategory() != WearableCategories.Categories.MOUTH;
                backpackItemView.SetEquipButtonsState();

                backpackItemView.SmartWearableBadgeContainer.SetActive(false);

                InitializeItemViewAsync(wearable, backpackItemView, pageFetchCancellationToken!.Token).Forget();
            }
        }

        private void EquipItem(int slot, string itemId)
        {
            IWearable wearable = currentPageWearables![slot];
            TryEquippingItemAsync(wearable, itemId, CancellationToken.None).Forget();
        }

        private async UniTask TryEquippingItemAsync(IWearable wearable, string itemId, CancellationToken ct)
        {
            string id = SmartWearableCache.GetCacheId(wearable);
            bool requiresAuthorization = await smartWearableCache.RequiresAuthorizationAsync(wearable, ct);

            if (requiresAuthorization && !smartWearableCache.AuthorizedSmartWearables.Contains(id))
            {
                bool authorized = await SmartWearableAuthorizationPopupController.RequestAuthorizationAsync(mvcManager, wearable, ct);

                if (authorized)
                    smartWearableCache.AuthorizedSmartWearables.Add(id);
                else
                    smartWearableCache.KilledPortableExperiences.Add(id);
            }

            // NOTICE we allow equipping the wearable even if not authorized
            // Since we marked the PX as killed, the scene won't run anyway
            commandBus.SendCommand(new BackpackEquipWearableCommand(itemId, true));
        }

        private void UnEquipItem(int slot, string itemId) =>
            commandBus.SendCommand(new BackpackUnEquipWearableCommand(itemId));

        private void OnFilterChanged(string? category, AvatarWearableCategoryEnum? categoryEnum, string? searchText)
        {
            if ((category == null || currentCategory == category) &&
                (searchText == null || currentSearch == searchText))
                return;

            if (category != null)
                currentCategory = category;

            if (searchText != null)
                currentSearch = searchText;

            RequestPage(1, true);
        }

        private void OnSortChanged(BackpackGridSort sort)
        {
            currentSort = sort;
            RequestPage(1, true);
        }

        private void OnCollectiblesOnlyChanged(bool collectiblesOnly)
        {
            currentCollectiblesOnly = collectiblesOnly;
            RequestPage(1, true);
        }

        private void OnSmartWearablesOnlyChanged(bool smartWearablesOnly)
        {
            currentSmartWearablesOnly = smartWearablesOnly;
            RequestPage(1, true);
        }

        public void RequestPage(int pageNumber, bool refreshPageSelector)
        {
            pageFetchCancellationToken = pageFetchCancellationToken.SafeRestart();
            SetGridAsLoading();
            AwaitWearablesPromiseAsync(pageNumber, refreshPageSelector, pageFetchCancellationToken.Token).Forget();
        }

        private async UniTaskVoid AwaitWearablesPromiseAsync(int pageNumber, bool refreshPageSelector, CancellationToken ct)
        {
            if (refreshPageSelector)
                pageSelectorController.SetActive(false);

            IWearablesProvider.CollectionType collectionType = IWearablesProvider.CollectionType.All;

            if (currentCollectiblesOnly)
                collectionType = IWearablesProvider.CollectionType.OnChain | IWearablesProvider.CollectionType.ThirdParty;

            results.Clear();

            try
            {
                (IReadOnlyList<IWearable>? wearables, int totalAmount) = await wearablesProvider.GetAsync(CURRENT_PAGE_SIZE,
                    pageNumber,
                    ct,
                    currentSort.OrderByOperation.ToSortingField(),
                    currentSort.SortAscending ? IWearablesProvider.OrderBy.Ascending : IWearablesProvider.OrderBy.Descending,
                    currentCategory,
                    collectionType,
                    currentSmartWearablesOnly,
                    currentSearch,
                    results);

                if (refreshPageSelector)
                    pageSelectorController.Configure(totalAmount, CURRENT_PAGE_SIZE);

                currentPageWearables = wearables;

                if (currentPageWearables.Count == 0)
                {
                    view.NoSearchResults.SetActive(!string.IsNullOrEmpty(currentSearch));
                    view.NoCategoryResults.SetActive(!string.IsNullOrEmpty(currentCategory));
                    view.RegularResults.SetActive(string.IsNullOrEmpty(currentSearch) && string.IsNullOrEmpty(currentCategory));
                }
                else
                {
                    view.NoSearchResults.SetActive(false);
                    view.NoCategoryResults.SetActive(false);
                    view.RegularResults.SetActive(true);
                }

                SetGridElements(currentPageWearables);
            }
            catch (OperationCanceledException) { }
            catch (Exception e) { ReportHub.LogException(e, new ReportData(ReportCategory.BACKPACK)); }
        }

        private async UniTaskVoid InitializeItemViewAsync(IWearable itemWearable, BackpackItemView itemView, CancellationToken ct)
        {
            Sprite sprite = await thumbnailProvider.GetAsync(itemWearable, ct);
            if (ct.IsCancellationRequested) return;

            itemView.WearableThumbnail.sprite = sprite;
            itemView.LoadingView.FinishLoadingAnimation(itemView.FullBackpackItem);

            bool isSmart = await smartWearableCache.IsSmartAsync(itemWearable, ct);
            if (ct.IsCancellationRequested) return;

            itemView.SmartWearableBadgeContainer.SetActive(isSmart);
        }

        private void ClearPoolElements()
        {
            foreach (KeyValuePair<URN, BackpackItemView> backpackItemView in usedPoolItems)
            {
                backpackItemView.Value.OnUnequip -= UnEquipItem;
                backpackItemView.Value.OnEquip -= EquipItem;
                backpackItemView.Value.OnSelectItem -= SelectItem;
                backpackItemView.Value.EquippedIcon.SetActive(false);
                backpackItemView.Value.IsEquipped = false;
                backpackItemView.Value.IsCompatibleWithBodyShape = true;
                backpackItemView.Value.ItemId = "";
                gridItemsPool.Release(backpackItemView.Value);
            }

            for (var i = 0; i < loadingResults.Length; i++)
                loadingResults[i] = null;

            usedPoolItems.Clear();
        }

        private void SelectItem(int slot, string itemId) =>
            commandBus.SendCommand(new BackpackSelectWearableCommand(itemId));

        private void OnUnequip(IWearable unequippedWearable)
        {
            if (usedPoolItems.TryGetValue(unequippedWearable.GetUrn(), out BackpackItemView backpackItemView))
            {
                backpackItemView.EquippedIcon.SetActive(false);
                backpackItemView.IsEquipped = false;
                backpackItemView.SetEquipButtonsState();
            }
        }

        private void OnEquip(IWearable equippedWearable, bool isManuallyEquipped)
        {
            if (usedPoolItems.TryGetValue(equippedWearable.GetUrn(), out BackpackItemView backpackItemView))
            {
                backpackItemView.IsEquipped = true;
                backpackItemView.SetEquipButtonsState();
            }

            if (equippedWearable.GetCategory() == WearableCategories.Categories.BODY_SHAPE)
            {
                currentBodyShape = equippedWearable;

                // Forces to re-set body shape compatibility to items
                if (currentPageWearables != null)
                    UpdateBodyShapeCompatibility(currentPageWearables, currentBodyShape);
            }
        }

        private void UpdateBodyShapeCompatibility(IReadOnlyList<IWearable> wearables, IAvatarAttachment bodyShape)
        {
            for (int i = Math.Min(wearables.Count, loadingResults.Length) - 1; i >= 0; i--)
            {
                IWearable wearable = wearables[i];
                BackpackItemView? itemView = loadingResults[i];

                if (itemView == null) continue;

                itemView.IsCompatibleWithBodyShape = wearable.IsCompatibleWithBodyShape(bodyShape.GetUrn())
                                                     || wearable.GetCategory() == WearableCategories.Categories.BODY_SHAPE;

                itemView.SetEquipButtonsState();
            }
        }

        private void OpenMarketplaceLink(string url) =>
            webBrowser.OpenUrl(url);
    }
}<|MERGE_RESOLUTION|>--- conflicted
+++ resolved
@@ -42,7 +42,7 @@
         private readonly IThumbnailProvider thumbnailProvider;
         private readonly IWearablesProvider wearablesProvider;
         private readonly IWebBrowser webBrowser;
-<<<<<<< HEAD
+        private readonly IWearableStorage wearableStorage;
         private readonly SmartWearableCache smartWearableCache;
         private readonly IMVCManager mvcManager;
 
@@ -51,9 +51,6 @@
         private readonly Dictionary<URN, BackpackItemView> usedPoolItems = new ();
         private readonly List<IWearable> results = new (CURRENT_PAGE_SIZE);
         private readonly BackpackItemView?[] loadingResults = new BackpackItemView[CURRENT_PAGE_SIZE];
-=======
-        private readonly IWearableStorage wearableStorage;
->>>>>>> dcb5d014
 
         private CancellationTokenSource? pageFetchCancellationToken;
         private bool currentCollectiblesOnly;
@@ -81,14 +78,9 @@
             ColorPresetsSO hairColors,
             ColorPresetsSO eyesColors,
             ColorPresetsSO bodyshapeColors,
-<<<<<<< HEAD
+            IWearableStorage wearableStorage,
             SmartWearableCache smartWearableCache,
             IMVCManager mvcManager)
-=======
-            IWearablesProvider wearablesProvider,
-            IWebBrowser webBrowser,
-            IWearableStorage wearableStorage)
->>>>>>> dcb5d014
         {
             this.view = view;
             this.commandBus = commandBus;
@@ -102,13 +94,9 @@
             this.wearablesProvider = wearablesProvider;
             this.gridItemsPool = gridItemsPool;
             this.webBrowser = webBrowser;
-<<<<<<< HEAD
             this.smartWearableCache = smartWearableCache;
             this.mvcManager = mvcManager;
-=======
             this.wearableStorage = wearableStorage;
-            pageSelectorController = new PageSelectorController(view.PageSelectorView, pageButtonView);
->>>>>>> dcb5d014
 
             pageSelectorController = new PageSelectorController(view.PageSelectorView, pageButtonView);
             pageSelectorController.OnSetPage += (int page) => RequestPage(page, false);
@@ -199,10 +187,7 @@
 
                 BackpackItemView backpackItemView = loadingResults[i];
                 usedPoolItems.Remove(i);
-<<<<<<< HEAD
                 usedPoolItems.Add(wearable.GetUrn(), backpackItemView);
-=======
-                usedPoolItems.Add(gridWearables[i].GetUrn(), backpackItemView);
 
                 if (wearableStorage.TryGetLatestTransferredAt(gridWearables[i].GetUrn(), out DateTime latestTransferredAt))
                 {
@@ -213,7 +198,7 @@
                 {
                     backpackItemView.NewTag.SetActive(false);
                 }
->>>>>>> dcb5d014
+                
                 backpackItemView.gameObject.transform.SetAsLastSibling();
                 backpackItemView.OnEquip += EquipItem;
                 backpackItemView.OnSelectItem += SelectItem;
