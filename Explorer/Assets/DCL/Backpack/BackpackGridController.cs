--- conflicted
+++ resolved
@@ -198,34 +198,23 @@
                 backpackItemView.IsCompatibleWithBodyShape = (currentBodyShape != null
                                                               && wearable.IsCompatibleWithBodyShape(currentBodyShape.GetUrn()))
                                                              || wearable.GetCategory() == WearableCategories.Categories.BODY_SHAPE;
-
-                backpackItemView.SetEquipButtonsState();
-<<<<<<< HEAD
-
-                backpackItemView.SmartWearableBadgeContainer.SetActive(false);
-
-                InitializeItemViewAsync(wearable, backpackItemView, pageFetchCancellationToken!.Token).Forget();
-            }
-        }
-
-        private void EquipItem(int slot, string itemId)
-        {
-            IWearable wearable = currentPageWearables![slot];
-            TryEquippingItemAsync(wearable, itemId, CancellationToken.None).Forget();
-=======
                 backpackItemView.IsUnequippable =
                     gridWearables[i].GetCategory() != WearableCategories.Categories.BODY_SHAPE
                     && gridWearables[i].GetCategory() != WearableCategories.Categories.EYES
                     && gridWearables[i].GetCategory() != WearableCategories.Categories.EYEBROWS
                     && gridWearables[i].GetCategory() != WearableCategories.Categories.MOUTH;
-                WaitForThumbnailAsync(gridWearables[i], backpackItemView, pageFetchCancellationToken!.Token).Forget();
-            }
-        }
-
-        private void EquipItem(string itemId)
-        {
-            commandBus.SendCommand(new BackpackEquipWearableCommand(itemId));
->>>>>>> e4d6edbc
+                backpackItemView.SetEquipButtonsState();
+
+                backpackItemView.SmartWearableBadgeContainer.SetActive(false);
+
+                InitializeItemViewAsync(wearable, backpackItemView, pageFetchCancellationToken!.Token).Forget();
+            }
+        }
+
+        private void EquipItem(int slot, string itemId)
+        {
+            IWearable wearable = currentPageWearables![slot];
+            TryEquippingItemAsync(wearable, itemId, CancellationToken.None).Forget();
         }
 
         private async UniTask TryEquippingItemAsync(IWearable wearable, string itemId, CancellationToken ct)
