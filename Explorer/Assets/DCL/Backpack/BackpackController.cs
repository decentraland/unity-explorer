--- conflicted
+++ resolved
@@ -54,15 +54,10 @@
         private readonly SectionSelectorController<BackpackSections> sectionSelectorController;
         private readonly Dictionary<BackpackSections, TabSelectorView> tabsBySections;
         private readonly IBackpackEventBus backpackEventBus;
-<<<<<<< HEAD
+        private readonly BackpackSections currentSection = BackpackSections.Avatar;
         private readonly IRealmData realmData;
+
         private BackpackSections lastShownSection;
-
-=======
-        private readonly BackpackSections currentSection = BackpackSections.Avatar;
-
-        private BackpackSections lastShownSection;
->>>>>>> adabeb42
         private CancellationTokenSource? animationCts;
         private CancellationTokenSource? profileLoadingCts;
         private bool isAvatarLoaded;
@@ -231,10 +226,6 @@
             profileLoadingCts.SafeCancelAndDispose();
             backpackCharacterPreviewController.Dispose();
             emoteInfoPanelController.Dispose();
-<<<<<<< HEAD
-=======
-
->>>>>>> adabeb42
         }
 
         private void ToggleTipsContent()
