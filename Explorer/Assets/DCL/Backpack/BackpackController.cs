--- conflicted
+++ resolved
@@ -96,11 +96,7 @@
                     {
                         animationCts.SafeCancelAndDispose();
                         animationCts = new CancellationTokenSource();
-<<<<<<< HEAD
                         sectionSelectorController.OnTabSelectorToggleValueChangedAsync(isOn, tabSelector.TabSelectorViews, section, animationCts.Token, false).Forget();
-=======
-                        sectionSelectorController.OnTabSelectorToggleValueChangedAsync(isOn, tabSelector.TabSelectorViews, section, animationCts.Token, !instantSectionToggle).Forget();
->>>>>>> 2bd53707
 
                         if (isOn)
                             currentSection = section;
