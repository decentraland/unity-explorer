using Arch.Core;
using Cysharp.Threading.Tasks;
using DCL.AvatarRendering.Emotes;
using DCL.AvatarRendering.Emotes.Equipped;
using DCL.AvatarRendering.Wearables.Components;
using DCL.AvatarRendering.Wearables.Equipped;
using DCL.AvatarRendering.Wearables.Helpers;
using DCL.Backpack.BackpackBus;
using DCL.Diagnostics;
using DCL.Profiles;
using DCL.Profiles.Self;
using DCL.UI;
using DCL.Web3.Identities;
using Global.AppArgs;
using System;
using System.Collections.Generic;
using System.Threading;
using UnityEngine;
using Utility;
using Utility.Multithreading;

namespace DCL.Backpack
{
    public class BackpackEquipStatusController : IDisposable
    {
        private readonly IBackpackEventBus backpackEventBus;
        private readonly IEquippedEmotes equippedEmotes;
        private readonly IEquippedWearables equippedWearables;
        private readonly ISelfProfile selfProfile;
        private readonly IProfileCache profileCache;
        private readonly IWeb3IdentityCache web3IdentityCache;
<<<<<<< HEAD
        private readonly ICollection<string> forceRender;
        private readonly World world;
        private readonly Entity playerEntity;
        private readonly bool publishProfileChanges;
=======
        private readonly List<string> forceRender;
        private readonly IEmoteStorage emoteStorage;
        private readonly IWearableStorage wearableStorage;
        private readonly IAppArgs appArgs;
        private readonly WarningNotificationView inWorldWarningNotificationView;
        private readonly World world;
        private readonly Entity playerEntity;
        private readonly ProfileBuilder profileBuilder = new ();
>>>>>>> e00176c8
        private CancellationTokenSource? publishProfileCts;

        public BackpackEquipStatusController(
            IBackpackEventBus backpackEventBus,
            IEquippedEmotes equippedEmotes,
            IEquippedWearables equippedWearables,
            ISelfProfile selfProfile,
            IProfileCache profileCache,
            List<string> forceRender,
            IEmoteStorage emoteStorage,
            IWearableStorage wearableStorage,
            IWeb3IdentityCache web3IdentityCache,
            World world,
            Entity playerEntity,
            IAppArgs appArgs,
            WarningNotificationView inWorldWarningNotificationView)
        {
            this.backpackEventBus = backpackEventBus;
            this.equippedEmotes = equippedEmotes;
            this.equippedWearables = equippedWearables;
            this.web3IdentityCache = web3IdentityCache;
            this.selfProfile = selfProfile;
            this.profileCache = profileCache;
            this.forceRender = forceRender;
            this.emoteStorage = emoteStorage;
            this.wearableStorage = wearableStorage;

            backpackEventBus.EquipWearableEvent += EquipWearable;
            backpackEventBus.UnEquipWearableEvent += UnEquipWearable;
            backpackEventBus.PublishProfileEvent += UpdateProfile;
            backpackEventBus.EquipEmoteEvent += EquipEmote;
            backpackEventBus.UnEquipEmoteEvent += UnEquipEmote;
            backpackEventBus.ChangeColorEvent += ChangeColor;
            backpackEventBus.ForceRenderEvent += SetForceRender;
            backpackEventBus.UnEquipAllEvent += UnEquipAll;

            this.world = world;
            this.playerEntity = playerEntity;
<<<<<<< HEAD

            publishProfileChanges = !appArgs.HasFlag(AppArgsFlags.SELF_PREVIEW_BUILDER_COLLECTIONS)
                                        && !appArgs.HasFlag(AppArgsFlags.SELF_PREVIEW_WEARABLES);
=======
            this.appArgs = appArgs;
            this.inWorldWarningNotificationView = inWorldWarningNotificationView;
>>>>>>> e00176c8
        }

        public void Dispose()
        {
            backpackEventBus.EquipWearableEvent -= EquipWearable;
            backpackEventBus.UnEquipWearableEvent -= UnEquipWearable;
            backpackEventBus.PublishProfileEvent -= UpdateProfile;
            backpackEventBus.EquipEmoteEvent -= EquipEmote;
            backpackEventBus.UnEquipEmoteEvent -= UnEquipEmote;
            backpackEventBus.ChangeColorEvent -= ChangeColor;
            backpackEventBus.ForceRenderEvent -= SetForceRender;
            backpackEventBus.UnEquipAllEvent -= UnEquipAll;
            publishProfileCts?.SafeCancelAndDispose();
        }

        private void UnEquipAll()
        {
            equippedEmotes.UnEquipAll();
            equippedWearables.UnEquipAll();
            forceRender.Clear();
        }

        private void EquipEmote(int slot, IEmote emote, bool _)
        {
            equippedEmotes.EquipEmote(slot, emote);
        }

        private void UnEquipEmote(int slot, IEmote? emote)
        {
            equippedEmotes.UnEquipEmote(slot, emote);
        }

        private void EquipWearable(IWearable wearable)
        {
            equippedWearables.Equip(wearable);
        }

        private void UnEquipWearable(IWearable wearable)
        {
            equippedWearables.UnEquip(wearable);
        }

        private void SetForceRender(IReadOnlyCollection<string> categories)
        {
            forceRender.Clear();

            foreach (string category in categories)
                forceRender.Add(category);
        }

        private void ChangeColor(Color newColor, string category)
        {
            switch (category)
            {
                case WearablesConstants.Categories.EYES:
                    equippedWearables.SetEyesColor(newColor);
                    break;
                case WearablesConstants.Categories.HAIR:
                    equippedWearables.SetHairColor(newColor);
                    break;
                case WearablesConstants.Categories.BODY_SHAPE:
                    equippedWearables.SetBodyshapeColor(newColor);
                    break;
            }
        }

        private void UpdateProfile()
        {
            if (web3IdentityCache.Identity == null)
                return;

            publishProfileCts = publishProfileCts.SafeRestart();
            UpdateProfileAsync(publishProfileCts.Token).Forget();
        }

        private async UniTaskVoid UpdateProfileAsync(CancellationToken ct)
        {
<<<<<<< HEAD
            var profile = await selfProfile.UpdateProfileAsync(publish: publishProfileChanges, ct);
            MultithreadingUtility.AssertMainThread(nameof(UpdateProfileAsync), true);
            UpdateAvatarInWorld(profile!);
=======
            bool publishProfileChange = !appArgs.HasFlag(AppArgsFlags.SELF_PREVIEW_BUILDER_COLLECTIONS)
                                        && !appArgs.HasFlag(AppArgsFlags.SELF_PREVIEW_WEARABLES);

            Profile? oldProfile = await selfProfile.ProfileAsync(ct);

            if (oldProfile == null)
            {
                ShowErrorNotificationAsync(ct).Forget();
                return;
            }

            Profile newProfile = oldProfile.CreateNewProfileForUpdate(equippedEmotes, equippedWearables,
                forceRender, emoteStorage, wearableStorage,
                // Don't increment the version as it will be incremented later on selfProfile.UpdateProfileAsync
                !publishProfileChange);

            // Skip publishing the same profile
            if (newProfile.Avatar.IsSameAvatar(oldProfile.Avatar))
                return;

            // Clone the old profile since the original will be disposed when its replaced in the cache
            oldProfile = profileBuilder.From(oldProfile).Build();

            // Update profile immediately to prevent UI inconsistencies
            // Without this immediate update, temporary desync can occur between backpack closure and catalyst validation
            // Example: Opening the emote wheel before catalyst validation would show outdated emote selections
            profileCache.Set(newProfile.UserId, newProfile);
            UpdateAvatarInWorld(newProfile);

            if (!publishProfileChange) return;

            try
            {
                await selfProfile.UpdateProfileAsync(newProfile, ct);
                MultithreadingUtility.AssertMainThread(nameof(UpdateProfileAsync), true);
                oldProfile.Dispose();
            }
            catch (OperationCanceledException) { }
            catch (Exception e)
            {
                ReportHub.LogException(e, ReportCategory.PROFILE);

                // Revert to the old profile so we are aligned to the catalyst's version
                profileCache.Set(oldProfile.UserId, oldProfile);
                UpdateAvatarInWorld(oldProfile);

                ShowErrorNotificationAsync(ct).Forget();
            }
>>>>>>> e00176c8
        }

        private void UpdateAvatarInWorld(Profile profile)
        {
            profile.IsDirty = true;

            bool found = world.Has<Profile>(playerEntity);

            if (found)
                world.Set(playerEntity, profile);
            else
                world.Add(playerEntity, profile);
        }

        private async UniTask ShowErrorNotificationAsync(CancellationToken ct)
        {
            inWorldWarningNotificationView.SetText("There was an error updating your avatar profile. Please try again.");
            inWorldWarningNotificationView.Show(ct);

            await UniTask.Delay(3000, cancellationToken: ct);

            inWorldWarningNotificationView.Hide(ct: ct);
        }
    }
}<|MERGE_RESOLUTION|>--- conflicted
+++ resolved
@@ -29,12 +29,6 @@
         private readonly ISelfProfile selfProfile;
         private readonly IProfileCache profileCache;
         private readonly IWeb3IdentityCache web3IdentityCache;
-<<<<<<< HEAD
-        private readonly ICollection<string> forceRender;
-        private readonly World world;
-        private readonly Entity playerEntity;
-        private readonly bool publishProfileChanges;
-=======
         private readonly List<string> forceRender;
         private readonly IEmoteStorage emoteStorage;
         private readonly IWearableStorage wearableStorage;
@@ -43,7 +37,7 @@
         private readonly World world;
         private readonly Entity playerEntity;
         private readonly ProfileBuilder profileBuilder = new ();
->>>>>>> e00176c8
+        private readonly bool publishProfileChanges;
         private CancellationTokenSource? publishProfileCts;
 
         public BackpackEquipStatusController(
@@ -82,14 +76,11 @@
 
             this.world = world;
             this.playerEntity = playerEntity;
-<<<<<<< HEAD
-
-            publishProfileChanges = !appArgs.HasFlag(AppArgsFlags.SELF_PREVIEW_BUILDER_COLLECTIONS)
-                                        && !appArgs.HasFlag(AppArgsFlags.SELF_PREVIEW_WEARABLES);
-=======
             this.appArgs = appArgs;
             this.inWorldWarningNotificationView = inWorldWarningNotificationView;
->>>>>>> e00176c8
+
+            publishProfileChanges = !appArgs.HasFlag(AppArgsFlags.SELF_PREVIEW_BUILDER_COLLECTIONS)
+                                    && !appArgs.HasFlag(AppArgsFlags.SELF_PREVIEW_WEARABLES);
         }
 
         public void Dispose()
@@ -167,14 +158,6 @@
 
         private async UniTaskVoid UpdateProfileAsync(CancellationToken ct)
         {
-<<<<<<< HEAD
-            var profile = await selfProfile.UpdateProfileAsync(publish: publishProfileChanges, ct);
-            MultithreadingUtility.AssertMainThread(nameof(UpdateProfileAsync), true);
-            UpdateAvatarInWorld(profile!);
-=======
-            bool publishProfileChange = !appArgs.HasFlag(AppArgsFlags.SELF_PREVIEW_BUILDER_COLLECTIONS)
-                                        && !appArgs.HasFlag(AppArgsFlags.SELF_PREVIEW_WEARABLES);
-
             Profile? oldProfile = await selfProfile.ProfileAsync(ct);
 
             if (oldProfile == null)
@@ -186,7 +169,7 @@
             Profile newProfile = oldProfile.CreateNewProfileForUpdate(equippedEmotes, equippedWearables,
                 forceRender, emoteStorage, wearableStorage,
                 // Don't increment the version as it will be incremented later on selfProfile.UpdateProfileAsync
-                !publishProfileChange);
+                !publishProfileChanges);
 
             // Skip publishing the same profile
             if (newProfile.Avatar.IsSameAvatar(oldProfile.Avatar))
@@ -201,7 +184,7 @@
             profileCache.Set(newProfile.UserId, newProfile);
             UpdateAvatarInWorld(newProfile);
 
-            if (!publishProfileChange) return;
+            if (!publishProfileChanges) return;
 
             try
             {
@@ -220,7 +203,6 @@
 
                 ShowErrorNotificationAsync(ct).Forget();
             }
->>>>>>> e00176c8
         }
 
         private void UpdateAvatarInWorld(Profile profile)
