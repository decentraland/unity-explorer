using Arch.Core;
using Cysharp.Threading.Tasks;
using DCL.AvatarRendering.Emotes.Equipped;
using DCL.AvatarRendering.Wearables.Components;
using DCL.AvatarRendering.Wearables.Equipped;
using DCL.AvatarRendering.Wearables.Helpers;
using DCL.Backpack.BackpackBus;
using DCL.Profiles;
using DCL.Profiles.Self;
using System;
using System.Collections.Generic;
using System.Threading;
using Utility;

namespace DCL.Backpack
{
    public class BackpackEquipStatusController : IDisposable
    {
        private readonly Func<(World, Entity)> ecsContextProvider;
<<<<<<< HEAD
        private readonly IBackpackEventBus backpackEventBus;
        private readonly IEquippedEmotes equippedEmotes;
        private readonly IEquippedWearables equippedWearables;
        private readonly ISelfProfile selfProfile;
=======
        private readonly Dictionary<string, IWearable?> equippedWearables = new ();
        private readonly IEmote?[] equippedEmotes = new IEmote[10];
        private readonly ProfileBuilder profileBuilder = new ();
        private readonly List<string> forceRender = new ();
>>>>>>> 76aadf90

        private World? world;
        private Entity? playerEntity;
        private CancellationTokenSource? publishProfileCts;

        public BackpackEquipStatusController(
            IBackpackEventBus backpackEventBus,
            IEquippedEmotes equippedEmotes,
            IEquippedWearables equippedWearables,
            ISelfProfile selfProfile,
            Func<(World, Entity)> ecsContextProvider
        )
        {
            this.backpackEventBus = backpackEventBus;
            this.equippedEmotes = equippedEmotes;
            this.equippedWearables = equippedWearables;
            this.ecsContextProvider = ecsContextProvider;
            this.selfProfile = selfProfile;
            backpackEventBus.EquipWearableEvent += equippedWearables.Equip;
            backpackEventBus.UnEquipWearableEvent += equippedWearables.UnEquip;
            backpackEventBus.PublishProfileEvent += PublishProfile;
<<<<<<< HEAD
            backpackEventBus.EquipEmoteEvent += equippedEmotes.EquipEmote;
            backpackEventBus.UnEquipEmoteEvent += equippedEmotes.UnEquipEmote;
        }
=======
            backpackEventBus.EquipEmoteEvent += EquipEmote;
            backpackEventBus.UnEquipEmoteEvent += UnEquipEmote;
            backpackEventBus.ForceRenderEvent += SetForceRender;
>>>>>>> 76aadf90

        public void Dispose()
        {
            backpackEventBus.EquipWearableEvent += equippedWearables.Equip;
            backpackEventBus.UnEquipWearableEvent += equippedWearables.UnEquip;
            backpackEventBus.PublishProfileEvent += PublishProfile;
            backpackEventBus.EquipEmoteEvent += equippedEmotes.EquipEmote;
            backpackEventBus.UnEquipEmoteEvent += equippedEmotes.UnEquipEmote;
            publishProfileCts?.SafeCancelAndDispose();
        }

        private void SetForceRender(IReadOnlyCollection<string> categories)
        {
            forceRender.Clear();
            forceRender.AddRange(categories);
        }

        private void PublishProfile()
        {
            async UniTaskVoid PublishProfileAsync(CancellationToken ct)
            {
<<<<<<< HEAD
                await selfProfile.PublishAsync(ct);
                var profile = await selfProfile.ProfileAsync(ct);
=======
                Profile? profile = await profileRepository.GetAsync(web3IdentityCache.Identity!.Address, 0, CancellationToken.None);

                HashSet<URN> uniqueWearables = HashSetPool<URN>.Get();
                var uniqueEmotes = new URN[profile!.Avatar.Emotes.Count];

                ConvertEquippedWearablesIntoUniqueUrns(profile!, uniqueWearables);
                ConvertEquippedEmotesIntoUniqueUrns(profile!, uniqueEmotes);

                profile = profileBuilder.From(profile!)
                                        .WithWearables(uniqueWearables)
                                        .WithEmotes(uniqueEmotes)
                                        .WithForceRender(forceRender)
                                        .Build();

                HashSetPool<URN>.Release(uniqueWearables);

                await profileRepository.SetAsync(profile, ct);
>>>>>>> 76aadf90

                // TODO: is it a single responsibility issue? perhaps we can move it elsewhere?
                UpdateAvatarInWorld(profile!);
            }

            publishProfileCts = publishProfileCts.SafeRestart();
            PublishProfileAsync(publishProfileCts.Token).Forget();
        }

        //This will retrieve the list of default hides for the current equipped wearables

        //Manual hide override will be a separate task

        //TODO retrieve logic from old renderer

        public List<string> GetCurrentWearableHides()
        {
            List<string> hides = new List<string>();

            foreach (string category in WearablesConstants.CATEGORIES_PRIORITY)
            {
                IWearable? wearable = equippedWearables.Wearable(category);

                if (wearable == null)
                    continue;
            }

            return hides;
        }

        private void UpdateAvatarInWorld(Profile profile)
        {
            if (world == null || !playerEntity.HasValue)
            {
                (World? w, Entity e) = ecsContextProvider.Invoke();
                world = w;
                playerEntity = e;
            }

            profile.IsDirty = true;

            bool found = world.Has<Profile>(playerEntity.Value);

            if (found)
                world.Set(playerEntity.Value, profile);
            else
                world.Add(playerEntity.Value, profile);
        }
    }
}<|MERGE_RESOLUTION|>--- conflicted
+++ resolved
@@ -17,17 +17,12 @@
     public class BackpackEquipStatusController : IDisposable
     {
         private readonly Func<(World, Entity)> ecsContextProvider;
-<<<<<<< HEAD
         private readonly IBackpackEventBus backpackEventBus;
         private readonly IEquippedEmotes equippedEmotes;
         private readonly IEquippedWearables equippedWearables;
         private readonly ISelfProfile selfProfile;
-=======
-        private readonly Dictionary<string, IWearable?> equippedWearables = new ();
-        private readonly IEmote?[] equippedEmotes = new IEmote[10];
-        private readonly ProfileBuilder profileBuilder = new ();
+
         private readonly List<string> forceRender = new ();
->>>>>>> 76aadf90
 
         private World? world;
         private Entity? playerEntity;
@@ -49,15 +44,11 @@
             backpackEventBus.EquipWearableEvent += equippedWearables.Equip;
             backpackEventBus.UnEquipWearableEvent += equippedWearables.UnEquip;
             backpackEventBus.PublishProfileEvent += PublishProfile;
-<<<<<<< HEAD
             backpackEventBus.EquipEmoteEvent += equippedEmotes.EquipEmote;
             backpackEventBus.UnEquipEmoteEvent += equippedEmotes.UnEquipEmote;
+
+            backpackEventBus.ForceRenderEvent += SetForceRender;
         }
-=======
-            backpackEventBus.EquipEmoteEvent += EquipEmote;
-            backpackEventBus.UnEquipEmoteEvent += UnEquipEmote;
-            backpackEventBus.ForceRenderEvent += SetForceRender;
->>>>>>> 76aadf90
 
         public void Dispose()
         {
@@ -66,6 +57,7 @@
             backpackEventBus.PublishProfileEvent += PublishProfile;
             backpackEventBus.EquipEmoteEvent += equippedEmotes.EquipEmote;
             backpackEventBus.UnEquipEmoteEvent += equippedEmotes.UnEquipEmote;
+            backpackEventBus.ForceRenderEvent -= SetForceRender;
             publishProfileCts?.SafeCancelAndDispose();
         }
 
@@ -79,28 +71,9 @@
         {
             async UniTaskVoid PublishProfileAsync(CancellationToken ct)
             {
-<<<<<<< HEAD
+                //TODO forceRender
                 await selfProfile.PublishAsync(ct);
                 var profile = await selfProfile.ProfileAsync(ct);
-=======
-                Profile? profile = await profileRepository.GetAsync(web3IdentityCache.Identity!.Address, 0, CancellationToken.None);
-
-                HashSet<URN> uniqueWearables = HashSetPool<URN>.Get();
-                var uniqueEmotes = new URN[profile!.Avatar.Emotes.Count];
-
-                ConvertEquippedWearablesIntoUniqueUrns(profile!, uniqueWearables);
-                ConvertEquippedEmotesIntoUniqueUrns(profile!, uniqueEmotes);
-
-                profile = profileBuilder.From(profile!)
-                                        .WithWearables(uniqueWearables)
-                                        .WithEmotes(uniqueEmotes)
-                                        .WithForceRender(forceRender)
-                                        .Build();
-
-                HashSetPool<URN>.Release(uniqueWearables);
-
-                await profileRepository.SetAsync(profile, ct);
->>>>>>> 76aadf90
 
                 // TODO: is it a single responsibility issue? perhaps we can move it elsewhere?
                 UpdateAvatarInWorld(profile!);
