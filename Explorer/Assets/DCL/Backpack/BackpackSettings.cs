--- conflicted
+++ resolved
@@ -1,30 +1,27 @@
-using DCL.AssetsProvision;
-<<<<<<< HEAD
-=======
-using DCL.UI;
->>>>>>> 0ad84bbf
-using System;
-using UnityEngine;
-using UnityEngine.AddressableAssets;
-
-namespace DCL.Backpack
-{
-    [Serializable]
-    public class BackpackSettings
-    {
-        [field: SerializeField]
-        public AssetReferenceT<NftTypeIconSO> CategoryIconsMapping { get; private set; }
-
-        [field: SerializeField]
-        public AssetReferenceT<NftTypeIconSO> RarityBackgroundsMapping { get; private set; }
-
-        [field: SerializeField]
-        public AssetReferenceT<NftTypeIconSO> RarityInfoPanelBackgroundsMapping { get; private set; }
-
-        [field: SerializeField]
-        public AssetReferenceT<NFTColorsSO> RarityColorMappings { get; private set; }
-
-        [field: SerializeField]
-        public AssetReferenceGameObject PageButtonView { get; private set; }
-    }
-}
+using DCL.AssetsProvision;
+using DCL.UI;
+using System;
+using UnityEngine;
+using UnityEngine.AddressableAssets;
+
+namespace DCL.Backpack
+{
+    [Serializable]
+    public class BackpackSettings
+    {
+        [field: SerializeField]
+        public AssetReferenceT<NftTypeIconSO> CategoryIconsMapping { get; private set; }
+
+        [field: SerializeField]
+        public AssetReferenceT<NftTypeIconSO> RarityBackgroundsMapping { get; private set; }
+
+        [field: SerializeField]
+        public AssetReferenceT<NftTypeIconSO> RarityInfoPanelBackgroundsMapping { get; private set; }
+
+        [field: SerializeField]
+        public AssetReferenceT<NFTColorsSO> RarityColorMappings { get; private set; }
+
+        [field: SerializeField]
+        public AssetReferenceGameObject PageButtonView { get; private set; }
+    }
+}