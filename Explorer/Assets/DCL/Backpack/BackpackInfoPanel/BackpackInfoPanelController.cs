--- conflicted
+++ resolved
@@ -29,12 +29,9 @@
             NftTypeIconSO categoryIcons,
             NftTypeIconSO rarityInfoPanelBackgrounds,
             NFTColorsSO rarityColors,
-<<<<<<< HEAD
-            IReadOnlyEquippedWearables equippedWearables)
-=======
+            IReadOnlyEquippedWearables equippedWearables,
             IBackpackEquipStatusController backpackEquipStatusController,
             AttachmentType attachmentType)
->>>>>>> b6d81345
         {
             this.view = view;
             this.backpackEventBus = backpackEventBus;
