--- conflicted
+++ resolved
@@ -437,8 +437,6 @@
   <LoadingView>k__BackingField: {fileID: 2069050160429817371}
   <NftContainer>k__BackingField: {fileID: 4447904979095019404}
   CategoryEnum: 0
-  ClickAudio: {fileID: 11400000, guid: 10a360c99e97f3246bb8cb8d022720a9, type: 2}
-  HoverAudio: {fileID: 11400000, guid: 9f05f6f4feb860e40bc2e79e57f7e6bd, type: 2}
 --- !u!1 &1315728735672877397
 GameObject:
   m_ObjectHideFlags: 0
@@ -2261,11 +2259,7 @@
   m_linkedTextComponent: {fileID: 0}
   parentLinkedComponent: {fileID: 0}
   m_enableKerning: 1
-<<<<<<< HEAD
-  m_ActiveFontFeatures: 00000000
-=======
   m_ActiveFontFeatures: 6e72656b
->>>>>>> b6d81345
   m_enableExtraPadding: 0
   checkPaddingRequired: 0
   m_isRichText: 1
@@ -2402,11 +2396,7 @@
   m_linkedTextComponent: {fileID: 0}
   parentLinkedComponent: {fileID: 0}
   m_enableKerning: 1
-<<<<<<< HEAD
-  m_ActiveFontFeatures: 00000000
-=======
   m_ActiveFontFeatures: 6e72656b
->>>>>>> b6d81345
   m_enableExtraPadding: 0
   checkPaddingRequired: 0
   m_isRichText: 1
