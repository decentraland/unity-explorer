%YAML 1.1
%TAG !u! tag:unity3d.com,2011:
--- !u!1 &878751961464290467
GameObject:
  m_ObjectHideFlags: 0
  m_CorrespondingSourceObject: {fileID: 0}
  m_PrefabInstance: {fileID: 0}
  m_PrefabAsset: {fileID: 0}
  serializedVersion: 6
  m_Component:
  - component: {fileID: 5608088598935378507}
  - component: {fileID: 3163348768682933642}
  - component: {fileID: 4067976464619321869}
  m_Layer: 5
  m_Name: Separator
  m_TagString: Untagged
  m_Icon: {fileID: 0}
  m_NavMeshLayer: 0
  m_StaticEditorFlags: 0
  m_IsActive: 1
--- !u!224 &5608088598935378507
RectTransform:
  m_ObjectHideFlags: 0
  m_CorrespondingSourceObject: {fileID: 0}
  m_PrefabInstance: {fileID: 0}
  m_PrefabAsset: {fileID: 0}
  m_GameObject: {fileID: 878751961464290467}
  m_LocalRotation: {x: -0, y: -0, z: -0, w: 1}
  m_LocalPosition: {x: 0, y: 0, z: 0}
  m_LocalScale: {x: 1, y: 1, z: 1}
  m_ConstrainProportionsScale: 0
  m_Children: []
  m_Father: {fileID: 5109493994691160880}
  m_RootOrder: -1
  m_LocalEulerAnglesHint: {x: 0, y: 0, z: 0}
  m_AnchorMin: {x: 0.5, y: 0.5}
  m_AnchorMax: {x: 0.5, y: 0.5}
  m_AnchoredPosition: {x: 30.9, y: 132}
  m_SizeDelta: {x: 216, y: 1}
  m_Pivot: {x: 0.5, y: 0.5}
--- !u!222 &3163348768682933642
CanvasRenderer:
  m_ObjectHideFlags: 0
  m_CorrespondingSourceObject: {fileID: 0}
  m_PrefabInstance: {fileID: 0}
  m_PrefabAsset: {fileID: 0}
  m_GameObject: {fileID: 878751961464290467}
  m_CullTransparentMesh: 1
--- !u!114 &4067976464619321869
MonoBehaviour:
  m_ObjectHideFlags: 0
  m_CorrespondingSourceObject: {fileID: 0}
  m_PrefabInstance: {fileID: 0}
  m_PrefabAsset: {fileID: 0}
  m_GameObject: {fileID: 878751961464290467}
  m_Enabled: 1
  m_EditorHideFlags: 0
  m_Script: {fileID: 11500000, guid: fe87c0e1cc204ed48ad3b37840f39efc, type: 3}
  m_Name: 
  m_EditorClassIdentifier: 
  m_Material: {fileID: 0}
  m_Color: {r: 1, g: 1, b: 1, a: 0.19607843}
  m_RaycastTarget: 1
  m_RaycastPadding: {x: 0, y: 0, z: 0, w: 0}
  m_Maskable: 1
  m_OnCullStateChanged:
    m_PersistentCalls:
      m_Calls: []
  m_Sprite: {fileID: 0}
  m_Type: 0
  m_PreserveAspect: 0
  m_FillCenter: 1
  m_FillMethod: 4
  m_FillAmount: 1
  m_FillClockwise: 1
  m_FillOrigin: 0
  m_UseSpriteMesh: 0
  m_PixelsPerUnitMultiplier: 1
--- !u!1 &900675963959940679
GameObject:
  m_ObjectHideFlags: 0
  m_CorrespondingSourceObject: {fileID: 0}
  m_PrefabInstance: {fileID: 0}
  m_PrefabAsset: {fileID: 0}
  serializedVersion: 6
  m_Component:
  - component: {fileID: 7576788495066104250}
  - component: {fileID: 5828715730634036454}
  - component: {fileID: 7283985692724565036}
  m_Layer: 5
  m_Name: Image
  m_TagString: Untagged
  m_Icon: {fileID: 0}
  m_NavMeshLayer: 0
  m_StaticEditorFlags: 0
  m_IsActive: 1
--- !u!224 &7576788495066104250
RectTransform:
  m_ObjectHideFlags: 0
  m_CorrespondingSourceObject: {fileID: 0}
  m_PrefabInstance: {fileID: 0}
  m_PrefabAsset: {fileID: 0}
  m_GameObject: {fileID: 900675963959940679}
  m_LocalRotation: {x: 0, y: 0, z: 0, w: 1}
  m_LocalPosition: {x: 0, y: 0, z: 0}
  m_LocalScale: {x: 1, y: 1, z: 1}
  m_ConstrainProportionsScale: 0
  m_Children: []
<<<<<<< HEAD
  m_Father: {fileID: 5109493994691160880}
=======
  m_Father: {fileID: 224394031250736978}
>>>>>>> 0ad84bbf
  m_RootOrder: -1
  m_LocalEulerAnglesHint: {x: 0, y: 0, z: 0}
  m_AnchorMin: {x: 0.5, y: 0.5}
  m_AnchorMax: {x: 0.5, y: 0.5}
<<<<<<< HEAD
  m_AnchoredPosition: {x: 30.899988, y: -56}
  m_SizeDelta: {x: 216, y: 1}
=======
  m_AnchoredPosition: {x: 0, y: 38}
  m_SizeDelta: {x: 100, y: 100}
>>>>>>> 0ad84bbf
  m_Pivot: {x: 0.5, y: 0.5}
--- !u!222 &5828715730634036454
CanvasRenderer:
  m_ObjectHideFlags: 0
  m_CorrespondingSourceObject: {fileID: 0}
  m_PrefabInstance: {fileID: 0}
  m_PrefabAsset: {fileID: 0}
  m_GameObject: {fileID: 900675963959940679}
  m_CullTransparentMesh: 1
--- !u!114 &7283985692724565036
MonoBehaviour:
  m_ObjectHideFlags: 0
  m_CorrespondingSourceObject: {fileID: 0}
  m_PrefabInstance: {fileID: 0}
  m_PrefabAsset: {fileID: 0}
  m_GameObject: {fileID: 900675963959940679}
  m_Enabled: 1
  m_EditorHideFlags: 0
  m_Script: {fileID: 11500000, guid: fe87c0e1cc204ed48ad3b37840f39efc, type: 3}
  m_Name: 
  m_EditorClassIdentifier: 
  m_Material: {fileID: 0}
<<<<<<< HEAD
  m_Color: {r: 1, g: 1, b: 1, a: 0.19607843}
=======
  m_Color: {r: 1, g: 1, b: 1, a: 1}
>>>>>>> 0ad84bbf
  m_RaycastTarget: 1
  m_RaycastPadding: {x: 0, y: 0, z: 0, w: 0}
  m_Maskable: 1
  m_OnCullStateChanged:
    m_PersistentCalls:
      m_Calls: []
  m_Sprite: {fileID: 21300000, guid: 1e25d9f1b89ab45ac89c95b027f4a639, type: 3}
  m_Type: 0
  m_PreserveAspect: 0
  m_FillCenter: 1
  m_FillMethod: 4
  m_FillAmount: 1
  m_FillClockwise: 1
  m_FillOrigin: 0
  m_UseSpriteMesh: 0
  m_PixelsPerUnitMultiplier: 1
<<<<<<< HEAD
=======
--- !u!1 &1323934249714527990
GameObject:
  m_ObjectHideFlags: 0
  m_CorrespondingSourceObject: {fileID: 0}
  m_PrefabInstance: {fileID: 0}
  m_PrefabAsset: {fileID: 0}
  serializedVersion: 6
  m_Component:
  - component: {fileID: 1660366043433891224}
  - component: {fileID: 8770679734353294817}
  - component: {fileID: 1541123165074018267}
  m_Layer: 5
  m_Name: Separator
  m_TagString: Untagged
  m_Icon: {fileID: 0}
  m_NavMeshLayer: 0
  m_StaticEditorFlags: 0
  m_IsActive: 1
--- !u!224 &1660366043433891224
RectTransform:
  m_ObjectHideFlags: 0
  m_CorrespondingSourceObject: {fileID: 0}
  m_PrefabInstance: {fileID: 0}
  m_PrefabAsset: {fileID: 0}
  m_GameObject: {fileID: 1323934249714527990}
  m_LocalRotation: {x: -0, y: -0, z: -0, w: 1}
  m_LocalPosition: {x: 0, y: 0, z: 0}
  m_LocalScale: {x: 1, y: 1, z: 1}
  m_ConstrainProportionsScale: 0
  m_Children: []
  m_Father: {fileID: 5109493994691160880}
  m_RootOrder: -1
  m_LocalEulerAnglesHint: {x: 0, y: 0, z: 0}
  m_AnchorMin: {x: 0.5, y: 0.5}
  m_AnchorMax: {x: 0.5, y: 0.5}
  m_AnchoredPosition: {x: 30.899988, y: -56}
  m_SizeDelta: {x: 216, y: 1}
  m_Pivot: {x: 0.5, y: 0.5}
--- !u!222 &8770679734353294817
CanvasRenderer:
  m_ObjectHideFlags: 0
  m_CorrespondingSourceObject: {fileID: 0}
  m_PrefabInstance: {fileID: 0}
  m_PrefabAsset: {fileID: 0}
  m_GameObject: {fileID: 1323934249714527990}
  m_CullTransparentMesh: 1
--- !u!114 &1541123165074018267
MonoBehaviour:
  m_ObjectHideFlags: 0
  m_CorrespondingSourceObject: {fileID: 0}
  m_PrefabInstance: {fileID: 0}
  m_PrefabAsset: {fileID: 0}
  m_GameObject: {fileID: 1323934249714527990}
  m_Enabled: 1
  m_EditorHideFlags: 0
  m_Script: {fileID: 11500000, guid: fe87c0e1cc204ed48ad3b37840f39efc, type: 3}
  m_Name: 
  m_EditorClassIdentifier: 
  m_Material: {fileID: 0}
  m_Color: {r: 1, g: 1, b: 1, a: 0.19607843}
  m_RaycastTarget: 1
  m_RaycastPadding: {x: 0, y: 0, z: 0, w: 0}
  m_Maskable: 1
  m_OnCullStateChanged:
    m_PersistentCalls:
      m_Calls: []
  m_Sprite: {fileID: 0}
  m_Type: 0
  m_PreserveAspect: 0
  m_FillCenter: 1
  m_FillMethod: 4
  m_FillAmount: 1
  m_FillClockwise: 1
  m_FillOrigin: 0
  m_UseSpriteMesh: 0
  m_PixelsPerUnitMultiplier: 1
>>>>>>> 0ad84bbf
--- !u!1 &1464778006468667341
GameObject:
  m_ObjectHideFlags: 0
  m_CorrespondingSourceObject: {fileID: 0}
  m_PrefabInstance: {fileID: 0}
  m_PrefabAsset: {fileID: 0}
  serializedVersion: 6
  m_Component:
  - component: {fileID: 8599865904490500180}
  - component: {fileID: 7674203006641609899}
  - component: {fileID: 2310665355332579651}
  m_Layer: 5
  m_Name: Background (1)
  m_TagString: Untagged
  m_Icon: {fileID: 0}
  m_NavMeshLayer: 0
  m_StaticEditorFlags: 0
  m_IsActive: 1
--- !u!224 &8599865904490500180
RectTransform:
  m_ObjectHideFlags: 0
  m_CorrespondingSourceObject: {fileID: 0}
  m_PrefabInstance: {fileID: 0}
  m_PrefabAsset: {fileID: 0}
  m_GameObject: {fileID: 1464778006468667341}
  m_LocalRotation: {x: -0, y: -0, z: -0, w: 1}
  m_LocalPosition: {x: 0, y: 0, z: 0}
  m_LocalScale: {x: 1, y: 1, z: 1}
  m_ConstrainProportionsScale: 0
  m_Children: []
  m_Father: {fileID: 6449722440618433214}
  m_RootOrder: -1
  m_LocalEulerAnglesHint: {x: 0, y: 0, z: 0}
  m_AnchorMin: {x: 0, y: 0.5}
  m_AnchorMax: {x: 0, y: 0.5}
  m_AnchoredPosition: {x: 0, y: 0}
  m_SizeDelta: {x: 116, y: 42}
  m_Pivot: {x: 0, y: 0.5}
--- !u!222 &7674203006641609899
CanvasRenderer:
  m_ObjectHideFlags: 0
  m_CorrespondingSourceObject: {fileID: 0}
  m_PrefabInstance: {fileID: 0}
  m_PrefabAsset: {fileID: 0}
  m_GameObject: {fileID: 1464778006468667341}
  m_CullTransparentMesh: 1
--- !u!114 &2310665355332579651
MonoBehaviour:
  m_ObjectHideFlags: 0
  m_CorrespondingSourceObject: {fileID: 0}
  m_PrefabInstance: {fileID: 0}
  m_PrefabAsset: {fileID: 0}
  m_GameObject: {fileID: 1464778006468667341}
  m_Enabled: 1
  m_EditorHideFlags: 0
  m_Script: {fileID: 11500000, guid: fe87c0e1cc204ed48ad3b37840f39efc, type: 3}
  m_Name: 
  m_EditorClassIdentifier: 
  m_Material: {fileID: 0}
  m_Color: {r: 1, g: 1, b: 1, a: 1}
  m_RaycastTarget: 1
  m_RaycastPadding: {x: 0, y: 0, z: 0, w: 0}
  m_Maskable: 1
  m_OnCullStateChanged:
    m_PersistentCalls:
      m_Calls: []
  m_Sprite: {fileID: 21300000, guid: 12dd1efc4e826764f9b02be515a9a033, type: 3}
  m_Type: 1
  m_PreserveAspect: 0
  m_FillCenter: 1
  m_FillMethod: 4
  m_FillAmount: 1
  m_FillClockwise: 1
  m_FillOrigin: 0
  m_UseSpriteMesh: 0
  m_PixelsPerUnitMultiplier: 2
--- !u!1 &2143363811017268547
GameObject:
  m_ObjectHideFlags: 0
  m_CorrespondingSourceObject: {fileID: 0}
  m_PrefabInstance: {fileID: 0}
  m_PrefabAsset: {fileID: 0}
  serializedVersion: 6
  m_Component:
  - component: {fileID: 2081082932129842408}
  - component: {fileID: 2076667261715248379}
  - component: {fileID: 1038236971059814297}
  - component: {fileID: 573045088613766680}
  m_Layer: 5
  m_Name: Mask
  m_TagString: Untagged
  m_Icon: {fileID: 0}
  m_NavMeshLayer: 0
  m_StaticEditorFlags: 0
  m_IsActive: 1
--- !u!224 &2081082932129842408
RectTransform:
  m_ObjectHideFlags: 0
  m_CorrespondingSourceObject: {fileID: 0}
  m_PrefabInstance: {fileID: 0}
  m_PrefabAsset: {fileID: 0}
  m_GameObject: {fileID: 2143363811017268547}
  m_LocalRotation: {x: 0, y: 0, z: 0, w: 1}
  m_LocalPosition: {x: 0, y: 0, z: 0}
  m_LocalScale: {x: 1, y: 1, z: 1}
  m_ConstrainProportionsScale: 0
  m_Children:
  - {fileID: 3728373286753752492}
  m_Father: {fileID: 816873455510436537}
  m_RootOrder: -1
  m_LocalEulerAnglesHint: {x: 0, y: 0, z: 0}
  m_AnchorMin: {x: 1, y: 0.5}
  m_AnchorMax: {x: 1, y: 0.5}
<<<<<<< HEAD
  m_AnchoredPosition: {x: -875, y: -32}
  m_SizeDelta: {x: 1750, y: 900}
=======
  m_AnchoredPosition: {x: -700.0122, y: -32}
  m_SizeDelta: {x: 1363.9756, y: 900}
>>>>>>> 0ad84bbf
  m_Pivot: {x: 0.5, y: 0.5}
--- !u!114 &2076667261715248379
MonoBehaviour:
  m_ObjectHideFlags: 0
  m_CorrespondingSourceObject: {fileID: 0}
  m_PrefabInstance: {fileID: 0}
  m_PrefabAsset: {fileID: 0}
  m_GameObject: {fileID: 2143363811017268547}
  m_Enabled: 1
  m_EditorHideFlags: 0
  m_Script: {fileID: 11500000, guid: 31a19414c41e5ae4aae2af33fee712f6, type: 3}
  m_Name: 
  m_EditorClassIdentifier: 
  m_ShowMaskGraphic: 0
--- !u!222 &1038236971059814297
CanvasRenderer:
  m_ObjectHideFlags: 0
  m_CorrespondingSourceObject: {fileID: 0}
  m_PrefabInstance: {fileID: 0}
  m_PrefabAsset: {fileID: 0}
  m_GameObject: {fileID: 2143363811017268547}
  m_CullTransparentMesh: 1
--- !u!114 &573045088613766680
MonoBehaviour:
  m_ObjectHideFlags: 0
  m_CorrespondingSourceObject: {fileID: 0}
  m_PrefabInstance: {fileID: 0}
  m_PrefabAsset: {fileID: 0}
  m_GameObject: {fileID: 2143363811017268547}
  m_Enabled: 1
  m_EditorHideFlags: 0
  m_Script: {fileID: 11500000, guid: fe87c0e1cc204ed48ad3b37840f39efc, type: 3}
  m_Name: 
  m_EditorClassIdentifier: 
  m_Material: {fileID: 0}
  m_Color: {r: 1, g: 1, b: 1, a: 1}
  m_RaycastTarget: 1
  m_RaycastPadding: {x: 0, y: 0, z: 0, w: 0}
  m_Maskable: 1
  m_OnCullStateChanged:
    m_PersistentCalls:
      m_Calls: []
  m_Sprite: {fileID: 0}
  m_Type: 0
  m_PreserveAspect: 0
  m_FillCenter: 1
  m_FillMethod: 4
  m_FillAmount: 1
  m_FillClockwise: 1
  m_FillOrigin: 0
  m_UseSpriteMesh: 0
  m_PixelsPerUnitMultiplier: 1
--- !u!1 &2594743766738303183
GameObject:
  m_ObjectHideFlags: 0
  m_CorrespondingSourceObject: {fileID: 0}
  m_PrefabInstance: {fileID: 0}
  m_PrefabAsset: {fileID: 0}
  serializedVersion: 6
  m_Component:
  - component: {fileID: 5656981357848449945}
  - component: {fileID: 1740782094548131293}
  - component: {fileID: 5453977214822511893}
  - component: {fileID: 5174804096811574221}
  m_Layer: 5
  m_Name: Title
  m_TagString: Untagged
  m_Icon: {fileID: 0}
  m_NavMeshLayer: 0
  m_StaticEditorFlags: 0
  m_IsActive: 1
--- !u!224 &5656981357848449945
RectTransform:
  m_ObjectHideFlags: 0
  m_CorrespondingSourceObject: {fileID: 0}
  m_PrefabInstance: {fileID: 0}
  m_PrefabAsset: {fileID: 0}
  m_GameObject: {fileID: 2594743766738303183}
  m_LocalRotation: {x: 0, y: 0, z: 0, w: 1}
  m_LocalPosition: {x: 0, y: 0, z: 0}
  m_LocalScale: {x: 1, y: 1, z: 1}
  m_ConstrainProportionsScale: 0
  m_Children: []
  m_Father: {fileID: 154018262731813276}
  m_RootOrder: -1
  m_LocalEulerAnglesHint: {x: 0, y: 0, z: 0}
  m_AnchorMin: {x: 0, y: 0.5}
  m_AnchorMax: {x: 0, y: 0.5}
  m_AnchoredPosition: {x: 25, y: 0}
  m_SizeDelta: {x: 174.7789, y: 44}
  m_Pivot: {x: 0, y: 0.5}
--- !u!222 &1740782094548131293
CanvasRenderer:
  m_ObjectHideFlags: 0
  m_CorrespondingSourceObject: {fileID: 0}
  m_PrefabInstance: {fileID: 0}
  m_PrefabAsset: {fileID: 0}
  m_GameObject: {fileID: 2594743766738303183}
  m_CullTransparentMesh: 1
--- !u!114 &5453977214822511893
MonoBehaviour:
  m_ObjectHideFlags: 0
  m_CorrespondingSourceObject: {fileID: 0}
  m_PrefabInstance: {fileID: 0}
  m_PrefabAsset: {fileID: 0}
  m_GameObject: {fileID: 2594743766738303183}
  m_Enabled: 1
  m_EditorHideFlags: 0
  m_Script: {fileID: 11500000, guid: f4688fdb7df04437aeb418b961361dc5, type: 3}
  m_Name: 
  m_EditorClassIdentifier: 
  m_Material: {fileID: 0}
  m_Color: {r: 1, g: 1, b: 1, a: 1}
  m_RaycastTarget: 1
  m_RaycastPadding: {x: 0, y: 0, z: 0, w: 0}
  m_Maskable: 1
  m_OnCullStateChanged:
    m_PersistentCalls:
      m_Calls: []
  m_text: Backpack
  m_isRightToLeft: 0
  m_fontAsset: {fileID: 11400000, guid: 96ae0a2159a39234f858ea23bdcc74ad, type: 2}
  m_sharedMaterial: {fileID: 735423033564544980, guid: 96ae0a2159a39234f858ea23bdcc74ad, type: 2}
  m_fontSharedMaterials: []
  m_fontMaterial: {fileID: 0}
  m_fontMaterials: []
  m_fontColor32:
    serializedVersion: 2
    rgba: 4294967295
  m_fontColor: {r: 1, g: 1, b: 1, a: 1}
  m_enableVertexGradient: 0
  m_colorMode: 3
  m_fontColorGradient:
    topLeft: {r: 1, g: 1, b: 1, a: 1}
    topRight: {r: 1, g: 1, b: 1, a: 1}
    bottomLeft: {r: 1, g: 1, b: 1, a: 1}
    bottomRight: {r: 1, g: 1, b: 1, a: 1}
  m_fontColorGradientPreset: {fileID: 0}
  m_spriteAsset: {fileID: 0}
  m_tintAllSprites: 0
  m_StyleSheet: {fileID: 0}
  m_TextStyleHashCode: -1183493901
  m_overrideHtmlColors: 0
  m_faceColor:
    serializedVersion: 2
    rgba: 4294967295
  m_fontSize: 36
  m_fontSizeBase: 36
  m_fontWeight: 400
  m_enableAutoSizing: 0
  m_fontSizeMin: 18
  m_fontSizeMax: 72
  m_fontStyle: 0
  m_HorizontalAlignment: 1
  m_VerticalAlignment: 512
  m_textAlignment: 65535
  m_characterSpacing: 0
  m_wordSpacing: 0
  m_lineSpacing: 0
  m_lineSpacingMax: 0
  m_paragraphSpacing: 0
  m_charWidthMaxAdj: 0
  m_enableWordWrapping: 1
  m_wordWrappingRatios: 0.4
  m_overflowMode: 0
  m_linkedTextComponent: {fileID: 0}
  parentLinkedComponent: {fileID: 0}
  m_enableKerning: 1
  m_enableExtraPadding: 0
  checkPaddingRequired: 0
  m_isRichText: 1
  m_parseCtrlCharacters: 1
  m_isOrthographic: 1
  m_isCullingEnabled: 0
  m_horizontalMapping: 0
  m_verticalMapping: 0
  m_uvLineOffset: 0
  m_geometrySortingOrder: 0
  m_IsTextObjectScaleStatic: 0
  m_VertexBufferAutoSizeReduction: 0
  m_useMaxVisibleDescender: 1
  m_pageToDisplay: 1
  m_margin: {x: 0, y: 0, z: 0, w: 0}
  m_isUsingLegacyAnimationComponent: 0
  m_isVolumetricText: 0
  m_hasFontAssetChanged: 0
  m_baseMaterial: {fileID: 0}
  m_maskOffset: {x: 0, y: 0, z: 0, w: 0}
--- !u!114 &5174804096811574221
MonoBehaviour:
  m_ObjectHideFlags: 0
  m_CorrespondingSourceObject: {fileID: 0}
  m_PrefabInstance: {fileID: 0}
  m_PrefabAsset: {fileID: 0}
  m_GameObject: {fileID: 2594743766738303183}
  m_Enabled: 1
  m_EditorHideFlags: 0
  m_Script: {fileID: 11500000, guid: 56eb0353ae6e5124bb35b17aff880f16, type: 3}
  m_Name: 
  m_EditorClassIdentifier: 
  m_StringReference:
    m_TableReference:
      m_TableCollectionName: GUID:fa6d78a0e08f14179b202ccca9720bb9
    m_TableEntryReference:
      m_KeyId: 23119123067166720
      m_Key: 
    m_FallbackState: 0
    m_WaitForCompletion: 0
    m_LocalVariables: []
  m_FormatArguments: []
  m_UpdateString:
    m_PersistentCalls:
      m_Calls:
      - m_Target: {fileID: 5453977214822511893}
        m_TargetAssemblyTypeName: TMPro.TMP_Text, Unity.TextMeshPro
        m_MethodName: set_text
        m_Mode: 0
        m_Arguments:
          m_ObjectArgument: {fileID: 0}
          m_ObjectArgumentAssemblyTypeName: UnityEngine.Object, UnityEngine
          m_IntArgument: 0
          m_FloatArgument: 0
          m_StringArgument: 
          m_BoolArgument: 0
        m_CallState: 1
  references:
    version: 2
    RefIds: []
<<<<<<< HEAD
=======
--- !u!1 &2670128207509277336
GameObject:
  m_ObjectHideFlags: 0
  m_CorrespondingSourceObject: {fileID: 0}
  m_PrefabInstance: {fileID: 0}
  m_PrefabAsset: {fileID: 0}
  serializedVersion: 6
  m_Component:
  - component: {fileID: 224394031250736978}
  m_Layer: 5
  m_Name: EmptyContainerFromSearch
  m_TagString: Untagged
  m_Icon: {fileID: 0}
  m_NavMeshLayer: 0
  m_StaticEditorFlags: 0
  m_IsActive: 0
--- !u!224 &224394031250736978
RectTransform:
  m_ObjectHideFlags: 0
  m_CorrespondingSourceObject: {fileID: 0}
  m_PrefabInstance: {fileID: 0}
  m_PrefabAsset: {fileID: 0}
  m_GameObject: {fileID: 2670128207509277336}
  m_LocalRotation: {x: 0, y: 0, z: 0, w: 1}
  m_LocalPosition: {x: 0, y: 0, z: 0}
  m_LocalScale: {x: 1, y: 1, z: 1}
  m_ConstrainProportionsScale: 0
  m_Children:
  - {fileID: 1756632032611501278}
  - {fileID: 7576788495066104250}
  m_Father: {fileID: 7207106866394599773}
  m_RootOrder: -1
  m_LocalEulerAnglesHint: {x: 0, y: 0, z: 0}
  m_AnchorMin: {x: 0.5, y: 0.5}
  m_AnchorMax: {x: 0.5, y: 0.5}
  m_AnchoredPosition: {x: 178.49, y: 0}
  m_SizeDelta: {x: 1007, y: 900}
  m_Pivot: {x: 0.5, y: 0.5}
>>>>>>> 0ad84bbf
--- !u!1 &2723043980555199245
GameObject:
  m_ObjectHideFlags: 0
  m_CorrespondingSourceObject: {fileID: 0}
  m_PrefabInstance: {fileID: 0}
  m_PrefabAsset: {fileID: 0}
  serializedVersion: 6
  m_Component:
  - component: {fileID: 2618566666506401498}
  - component: {fileID: 2153850179971682729}
  - component: {fileID: 2373645135137386318}
  m_Layer: 5
  m_Name: Background
  m_TagString: Untagged
  m_Icon: {fileID: 0}
  m_NavMeshLayer: 0
  m_StaticEditorFlags: 0
  m_IsActive: 1
--- !u!224 &2618566666506401498
RectTransform:
  m_ObjectHideFlags: 0
  m_CorrespondingSourceObject: {fileID: 0}
  m_PrefabInstance: {fileID: 0}
  m_PrefabAsset: {fileID: 0}
  m_GameObject: {fileID: 2723043980555199245}
  m_LocalRotation: {x: 0, y: 0, z: 0, w: 1}
  m_LocalPosition: {x: 0, y: 0, z: 0}
  m_LocalScale: {x: 1, y: 1, z: 1}
  m_ConstrainProportionsScale: 0
  m_Children: []
  m_Father: {fileID: 816873455510436537}
  m_RootOrder: -1
  m_LocalEulerAnglesHint: {x: 0, y: 0, z: 0}
  m_AnchorMin: {x: 0, y: 0}
  m_AnchorMax: {x: 1, y: 1}
  m_AnchoredPosition: {x: 0, y: 0}
  m_SizeDelta: {x: 0, y: 0}
  m_Pivot: {x: 0.5, y: 0.5}
--- !u!222 &2153850179971682729
CanvasRenderer:
  m_ObjectHideFlags: 0
  m_CorrespondingSourceObject: {fileID: 0}
  m_PrefabInstance: {fileID: 0}
  m_PrefabAsset: {fileID: 0}
  m_GameObject: {fileID: 2723043980555199245}
  m_CullTransparentMesh: 1
--- !u!114 &2373645135137386318
MonoBehaviour:
  m_ObjectHideFlags: 0
  m_CorrespondingSourceObject: {fileID: 0}
  m_PrefabInstance: {fileID: 0}
  m_PrefabAsset: {fileID: 0}
  m_GameObject: {fileID: 2723043980555199245}
  m_Enabled: 1
  m_EditorHideFlags: 0
  m_Script: {fileID: 11500000, guid: fe87c0e1cc204ed48ad3b37840f39efc, type: 3}
  m_Name: 
  m_EditorClassIdentifier: 
  m_Material: {fileID: 0}
  m_Color: {r: 1, g: 1, b: 1, a: 1}
  m_RaycastTarget: 1
  m_RaycastPadding: {x: 0, y: 0, z: 0, w: 0}
  m_Maskable: 1
  m_OnCullStateChanged:
    m_PersistentCalls:
      m_Calls: []
  m_Sprite: {fileID: 21300000, guid: f8f0424e373e74b0f8952ce08c7f2f19, type: 3}
  m_Type: 1
  m_PreserveAspect: 0
  m_FillCenter: 1
  m_FillMethod: 4
  m_FillAmount: 1
  m_FillClockwise: 1
  m_FillOrigin: 0
  m_UseSpriteMesh: 0
  m_PixelsPerUnitMultiplier: 1
--- !u!1 &2822842881322483498
GameObject:
  m_ObjectHideFlags: 0
  m_CorrespondingSourceObject: {fileID: 0}
  m_PrefabInstance: {fileID: 0}
  m_PrefabAsset: {fileID: 0}
  serializedVersion: 6
  m_Component:
  - component: {fileID: 5109493994691160880}
  - component: {fileID: 5108826376269335388}
  m_Layer: 5
  m_Name: SlotsContainer
  m_TagString: Untagged
  m_Icon: {fileID: 0}
  m_NavMeshLayer: 0
  m_StaticEditorFlags: 0
  m_IsActive: 1
--- !u!224 &5109493994691160880
RectTransform:
  m_ObjectHideFlags: 0
  m_CorrespondingSourceObject: {fileID: 0}
  m_PrefabInstance: {fileID: 0}
  m_PrefabAsset: {fileID: 0}
  m_GameObject: {fileID: 2822842881322483498}
  m_LocalRotation: {x: -0, y: -0, z: -0, w: 1}
  m_LocalPosition: {x: 0, y: 0, z: 0}
  m_LocalScale: {x: 1, y: 1, z: 1}
  m_ConstrainProportionsScale: 0
<<<<<<< HEAD
  m_Children:
  - {fileID: 5608088598935378507}
  - {fileID: 1660366043433891224}
  - {fileID: 5801096774213738982}
  - {fileID: 6417347532980402235}
  - {fileID: 6649852878769707890}
  - {fileID: 309903098441082364}
  - {fileID: 8781600119855098254}
  - {fileID: 2708884085500109849}
  - {fileID: 1582493558911051053}
  - {fileID: 5468854766558674440}
  - {fileID: 5458638904956629031}
  - {fileID: 4323855567392285974}
  - {fileID: 1641176141026208536}
  - {fileID: 6583173963574740253}
  - {fileID: 7078848863363856336}
  - {fileID: 367958614319848689}
  - {fileID: 207600343503609941}
  - {fileID: 3447424575006216351}
  - {fileID: 7934138973036554881}
  - {fileID: 8891725588225632312}
  m_Father: {fileID: 7207106866394599773}
  m_RootOrder: -1
  m_LocalEulerAnglesHint: {x: 0, y: 0, z: 0}
  m_AnchorMin: {x: 0.5, y: 0.5}
  m_AnchorMax: {x: 0.5, y: 0.5}
  m_AnchoredPosition: {x: -324, y: 3}
  m_SizeDelta: {x: 286, y: 794}
  m_Pivot: {x: 0.5, y: 0.5}
--- !u!222 &5108826376269335388
CanvasRenderer:
  m_ObjectHideFlags: 0
  m_CorrespondingSourceObject: {fileID: 0}
  m_PrefabInstance: {fileID: 0}
  m_PrefabAsset: {fileID: 0}
  m_GameObject: {fileID: 2822842881322483498}
  m_CullTransparentMesh: 1
--- !u!1 &3129263849770448644
GameObject:
  m_ObjectHideFlags: 0
  m_CorrespondingSourceObject: {fileID: 0}
  m_PrefabInstance: {fileID: 0}
  m_PrefabAsset: {fileID: 0}
  serializedVersion: 6
  m_Component:
  - component: {fileID: 7207106866394599773}
  - component: {fileID: 4314373707019769868}
  m_Layer: 5
  m_Name: Avatar
  m_TagString: Untagged
  m_Icon: {fileID: 0}
  m_NavMeshLayer: 0
  m_StaticEditorFlags: 0
  m_IsActive: 1
--- !u!224 &7207106866394599773
RectTransform:
  m_ObjectHideFlags: 0
  m_CorrespondingSourceObject: {fileID: 0}
  m_PrefabInstance: {fileID: 0}
  m_PrefabAsset: {fileID: 0}
  m_GameObject: {fileID: 3129263849770448644}
  m_LocalRotation: {x: -0, y: -0, z: -0, w: 1}
  m_LocalPosition: {x: 0, y: 0, z: 0}
  m_LocalScale: {x: 1, y: 1, z: 1}
  m_ConstrainProportionsScale: 0
  m_Children:
  - {fileID: 6473263078168447463}
  - {fileID: 5109493994691160880}
  - {fileID: 5668916703579838269}
  - {fileID: 8016999325524894007}
  - {fileID: 571331003711291038}
  m_Father: {fileID: 3728373286753752492}
  m_RootOrder: -1
  m_LocalEulerAnglesHint: {x: 0, y: 0, z: 0}
  m_AnchorMin: {x: 0, y: 0}
  m_AnchorMax: {x: 1, y: 1}
  m_AnchoredPosition: {x: 0, y: 0}
  m_SizeDelta: {x: 0, y: 0}
=======
  m_Children:
  - {fileID: 5608088598935378507}
  - {fileID: 1660366043433891224}
  - {fileID: 5801096774213738982}
  - {fileID: 6417347532980402235}
  - {fileID: 6649852878769707890}
  - {fileID: 309903098441082364}
  - {fileID: 8781600119855098254}
  - {fileID: 2708884085500109849}
  - {fileID: 1582493558911051053}
  - {fileID: 5468854766558674440}
  - {fileID: 5458638904956629031}
  - {fileID: 4323855567392285974}
  - {fileID: 1641176141026208536}
  - {fileID: 6583173963574740253}
  - {fileID: 7078848863363856336}
  - {fileID: 367958614319848689}
  - {fileID: 207600343503609941}
  - {fileID: 3447424575006216351}
  - {fileID: 7934138973036554881}
  - {fileID: 8891725588225632312}
  m_Father: {fileID: 7207106866394599773}
  m_RootOrder: -1
  m_LocalEulerAnglesHint: {x: 0, y: 0, z: 0}
  m_AnchorMin: {x: 0.5, y: 0.5}
  m_AnchorMax: {x: 0.5, y: 0.5}
  m_AnchoredPosition: {x: -517, y: 3}
  m_SizeDelta: {x: 286, y: 794}
>>>>>>> 0ad84bbf
  m_Pivot: {x: 0.5, y: 0.5}
--- !u!222 &5108826376269335388
CanvasRenderer:
  m_ObjectHideFlags: 0
  m_CorrespondingSourceObject: {fileID: 0}
  m_PrefabInstance: {fileID: 0}
  m_PrefabAsset: {fileID: 0}
<<<<<<< HEAD
  m_GameObject: {fileID: 3129263849770448644}
  m_Enabled: 1
  m_EditorHideFlags: 0
  m_Script: {fileID: 11500000, guid: 4a0a4c4177912421880c7561a4776a68, type: 3}
  m_Name: 
  m_EditorClassIdentifier: 
  <backpackGridView>k__BackingField: {fileID: 8139991021303961204}
  <backpackInfoPanelView>k__BackingField: {fileID: 4264612748387217685}
  <backpackCharacterPreviewView>k__BackingField: {fileID: 3389937469459039909}
--- !u!1 &3155744230264337343
=======
  m_GameObject: {fileID: 2822842881322483498}
  m_CullTransparentMesh: 1
--- !u!1 &2833562870660444991
GameObject:
  m_ObjectHideFlags: 0
  m_CorrespondingSourceObject: {fileID: 0}
  m_PrefabInstance: {fileID: 0}
  m_PrefabAsset: {fileID: 0}
  serializedVersion: 6
  m_Component:
  - component: {fileID: 3168000095091751209}
  - component: {fileID: 975189055920484738}
  - component: {fileID: 1075718228187515202}
  m_Layer: 5
  m_Name: Text (TMP)
  m_TagString: Untagged
  m_Icon: {fileID: 0}
  m_NavMeshLayer: 0
  m_StaticEditorFlags: 0
  m_IsActive: 1
--- !u!224 &3168000095091751209
RectTransform:
  m_ObjectHideFlags: 0
  m_CorrespondingSourceObject: {fileID: 0}
  m_PrefabInstance: {fileID: 0}
  m_PrefabAsset: {fileID: 0}
  m_GameObject: {fileID: 2833562870660444991}
  m_LocalRotation: {x: 0, y: 0, z: 0, w: 1}
  m_LocalPosition: {x: 0, y: 0, z: 0}
  m_LocalScale: {x: 1, y: 1, z: 1}
  m_ConstrainProportionsScale: 0
  m_Children: []
  m_Father: {fileID: 6714445230611409456}
  m_RootOrder: -1
  m_LocalEulerAnglesHint: {x: 0, y: 0, z: 0}
  m_AnchorMin: {x: 0.5, y: 0.5}
  m_AnchorMax: {x: 0.5, y: 0.5}
  m_AnchoredPosition: {x: 0, y: -65}
  m_SizeDelta: {x: 644, y: 44}
  m_Pivot: {x: 0.5, y: 0.5}
--- !u!222 &975189055920484738
CanvasRenderer:
  m_ObjectHideFlags: 0
  m_CorrespondingSourceObject: {fileID: 0}
  m_PrefabInstance: {fileID: 0}
  m_PrefabAsset: {fileID: 0}
  m_GameObject: {fileID: 2833562870660444991}
  m_CullTransparentMesh: 1
--- !u!114 &1075718228187515202
MonoBehaviour:
  m_ObjectHideFlags: 0
  m_CorrespondingSourceObject: {fileID: 0}
  m_PrefabInstance: {fileID: 0}
  m_PrefabAsset: {fileID: 0}
  m_GameObject: {fileID: 2833562870660444991}
  m_Enabled: 1
  m_EditorHideFlags: 0
  m_Script: {fileID: 11500000, guid: f4688fdb7df04437aeb418b961361dc5, type: 3}
  m_Name: 
  m_EditorClassIdentifier: 
  m_Material: {fileID: 0}
  m_Color: {r: 1, g: 1, b: 1, a: 1}
  m_RaycastTarget: 1
  m_RaycastPadding: {x: 0, y: 0, z: 0, w: 0}
  m_Maskable: 1
  m_OnCullStateChanged:
    m_PersistentCalls:
      m_Calls: []
  m_text: 'There are no items in this category.

    If you want you can find the
    ideal one for you in the Marketplace.'
  m_isRightToLeft: 0
  m_fontAsset: {fileID: 11400000, guid: 96ae0a2159a39234f858ea23bdcc74ad, type: 2}
  m_sharedMaterial: {fileID: 735423033564544980, guid: 96ae0a2159a39234f858ea23bdcc74ad, type: 2}
  m_fontSharedMaterials: []
  m_fontMaterial: {fileID: 0}
  m_fontMaterials: []
  m_fontColor32:
    serializedVersion: 2
    rgba: 4294967295
  m_fontColor: {r: 1, g: 1, b: 1, a: 1}
  m_enableVertexGradient: 0
  m_colorMode: 3
  m_fontColorGradient:
    topLeft: {r: 1, g: 1, b: 1, a: 1}
    topRight: {r: 1, g: 1, b: 1, a: 1}
    bottomLeft: {r: 1, g: 1, b: 1, a: 1}
    bottomRight: {r: 1, g: 1, b: 1, a: 1}
  m_fontColorGradientPreset: {fileID: 0}
  m_spriteAsset: {fileID: 0}
  m_tintAllSprites: 0
  m_StyleSheet: {fileID: 0}
  m_TextStyleHashCode: -1183493901
  m_overrideHtmlColors: 0
  m_faceColor:
    serializedVersion: 2
    rgba: 4294967295
  m_fontSize: 18
  m_fontSizeBase: 18
  m_fontWeight: 400
  m_enableAutoSizing: 0
  m_fontSizeMin: 18
  m_fontSizeMax: 72
  m_fontStyle: 0
  m_HorizontalAlignment: 2
  m_VerticalAlignment: 256
  m_textAlignment: 65535
  m_characterSpacing: 0
  m_wordSpacing: 0
  m_lineSpacing: 0
  m_lineSpacingMax: 0
  m_paragraphSpacing: 0
  m_charWidthMaxAdj: 0
  m_enableWordWrapping: 1
  m_wordWrappingRatios: 0.4
  m_overflowMode: 0
  m_linkedTextComponent: {fileID: 0}
  parentLinkedComponent: {fileID: 0}
  m_enableKerning: 1
  m_enableExtraPadding: 0
  checkPaddingRequired: 0
  m_isRichText: 1
  m_parseCtrlCharacters: 1
  m_isOrthographic: 1
  m_isCullingEnabled: 0
  m_horizontalMapping: 0
  m_verticalMapping: 0
  m_uvLineOffset: 0
  m_geometrySortingOrder: 0
  m_IsTextObjectScaleStatic: 0
  m_VertexBufferAutoSizeReduction: 0
  m_useMaxVisibleDescender: 1
  m_pageToDisplay: 1
  m_margin: {x: 0, y: 0, z: 0, w: 0}
  m_isUsingLegacyAnimationComponent: 0
  m_isVolumetricText: 0
  m_hasFontAssetChanged: 0
  m_baseMaterial: {fileID: 0}
  m_maskOffset: {x: 0, y: 0, z: 0, w: 0}
--- !u!1 &3129263849770448644
>>>>>>> 0ad84bbf
GameObject:
  m_ObjectHideFlags: 0
  m_CorrespondingSourceObject: {fileID: 0}
  m_PrefabInstance: {fileID: 0}
  m_PrefabAsset: {fileID: 0}
  serializedVersion: 6
  m_Component:
<<<<<<< HEAD
  - component: {fileID: 5668916703579838269}
  - component: {fileID: 1889771204570624278}
  - component: {fileID: 4404171334059627687}
  - component: {fileID: 8139991021303961204}
  m_Layer: 5
  m_Name: BackpackGrid
=======
  - component: {fileID: 7207106866394599773}
  - component: {fileID: 4314373707019769868}
  m_Layer: 5
  m_Name: Avatar
>>>>>>> 0ad84bbf
  m_TagString: Untagged
  m_Icon: {fileID: 0}
  m_NavMeshLayer: 0
  m_StaticEditorFlags: 0
  m_IsActive: 1
--- !u!224 &7207106866394599773
RectTransform:
  m_ObjectHideFlags: 0
  m_CorrespondingSourceObject: {fileID: 0}
  m_PrefabInstance: {fileID: 0}
  m_PrefabAsset: {fileID: 0}
  m_GameObject: {fileID: 3129263849770448644}
  m_LocalRotation: {x: -0, y: -0, z: -0, w: 1}
  m_LocalPosition: {x: 0, y: 0, z: 0}
  m_LocalScale: {x: 1, y: 1, z: 1}
  m_ConstrainProportionsScale: 0
<<<<<<< HEAD
  m_Children: []
  m_Father: {fileID: 7207106866394599773}
  m_RootOrder: -1
  m_LocalEulerAnglesHint: {x: 0, y: 0, z: 0}
  m_AnchorMin: {x: 0.5, y: 0.5}
  m_AnchorMax: {x: 0.5, y: 0.5}
  m_AnchoredPosition: {x: 153, y: -7}
  m_SizeDelta: {x: 570, y: 646}
=======
  m_Children:
  - {fileID: 5205454941867596719}
  - {fileID: 5109493994691160880}
  - {fileID: 224394031250736978}
  - {fileID: 6714445230611409456}
  m_Father: {fileID: 3728373286753752492}
  m_RootOrder: -1
  m_LocalEulerAnglesHint: {x: 0, y: 0, z: 0}
  m_AnchorMin: {x: 0, y: 0}
  m_AnchorMax: {x: 1, y: 1}
  m_AnchoredPosition: {x: 0, y: 0}
  m_SizeDelta: {x: 0, y: 0}
>>>>>>> 0ad84bbf
  m_Pivot: {x: 0.5, y: 0.5}
--- !u!114 &4314373707019769868
MonoBehaviour:
  m_ObjectHideFlags: 0
  m_CorrespondingSourceObject: {fileID: 0}
  m_PrefabInstance: {fileID: 0}
  m_PrefabAsset: {fileID: 0}
  m_GameObject: {fileID: 3129263849770448644}
  m_Enabled: 1
  m_EditorHideFlags: 0
  m_Script: {fileID: 11500000, guid: 4a0a4c4177912421880c7561a4776a68, type: 3}
  m_Name: 
  m_EditorClassIdentifier: 
<<<<<<< HEAD
  m_Padding:
    m_Left: 0
    m_Right: 0
    m_Top: 0
    m_Bottom: 0
  m_ChildAlignment: 0
  m_StartCorner: 3
  m_StartAxis: 0
  m_CellSize: {x: 120, y: 120}
  m_Spacing: {x: 30, y: 34}
  m_Constraint: 0
  m_ConstraintCount: 2
--- !u!114 &8139991021303961204
MonoBehaviour:
  m_ObjectHideFlags: 0
  m_CorrespondingSourceObject: {fileID: 0}
  m_PrefabInstance: {fileID: 0}
  m_PrefabAsset: {fileID: 0}
  m_GameObject: {fileID: 3155744230264337343}
  m_Enabled: 1
  m_EditorHideFlags: 0
  m_Script: {fileID: 11500000, guid: 5193ad1036af4e62a5d908f9c49d0b8b, type: 3}
  m_Name: 
  m_EditorClassIdentifier: 
  <BackpackItem>k__BackingField:
    m_AssetGUID: aabac5666448b4345a76347f94ea32a4
    m_SubObjectName: 
    m_SubObjectType: 
    m_EditorAssetChanged: 0
--- !u!1 &4244055408728331100
=======
  <backpackGridView>k__BackingField: {fileID: 8139991021303961204}
  <backpackInfoPanelView>k__BackingField: {fileID: 4264612748387217685}
  <backpackSearchBar>k__BackingField: {fileID: 95899710284355384}
--- !u!1 &3155744230264337343
>>>>>>> 0ad84bbf
GameObject:
  m_ObjectHideFlags: 0
  m_CorrespondingSourceObject: {fileID: 0}
  m_PrefabInstance: {fileID: 0}
  m_PrefabAsset: {fileID: 0}
  serializedVersion: 6
  m_Component:
<<<<<<< HEAD
  - component: {fileID: 5507985720958002706}
  - component: {fileID: 3467545109171330443}
  - component: {fileID: 7218159617549281228}
  - component: {fileID: 703025678671221271}
  m_Layer: 5
  m_Name: TabSelector
=======
  - component: {fileID: 5668916703579838269}
  - component: {fileID: 1889771204570624278}
  - component: {fileID: 4404171334059627687}
  - component: {fileID: 8139991021303961204}
  m_Layer: 5
  m_Name: BackpackGrid
>>>>>>> 0ad84bbf
  m_TagString: Untagged
  m_Icon: {fileID: 0}
  m_NavMeshLayer: 0
  m_StaticEditorFlags: 0
  m_IsActive: 1
<<<<<<< HEAD
--- !u!224 &5507985720958002706
=======
--- !u!224 &5668916703579838269
>>>>>>> 0ad84bbf
RectTransform:
  m_ObjectHideFlags: 0
  m_CorrespondingSourceObject: {fileID: 0}
  m_PrefabInstance: {fileID: 0}
  m_PrefabAsset: {fileID: 0}
<<<<<<< HEAD
  m_GameObject: {fileID: 4244055408728331100}
=======
  m_GameObject: {fileID: 3155744230264337343}
>>>>>>> 0ad84bbf
  m_LocalRotation: {x: -0, y: -0, z: -0, w: 1}
  m_LocalPosition: {x: 0, y: 0, z: 0}
  m_LocalScale: {x: 1, y: 1, z: 1}
  m_ConstrainProportionsScale: 0
<<<<<<< HEAD
  m_Children:
  - {fileID: 3760519785924765464}
  - {fileID: 6449722440618433214}
  m_Father: {fileID: 154018262731813276}
  m_RootOrder: -1
  m_LocalEulerAnglesHint: {x: 0, y: 0, z: 0}
  m_AnchorMin: {x: 0, y: 0.5}
  m_AnchorMax: {x: 0, y: 0.5}
  m_AnchoredPosition: {x: 212, y: 0}
  m_SizeDelta: {x: 270, y: 42}
  m_Pivot: {x: 0, y: 0.5}
--- !u!222 &3467545109171330443
=======
  m_Children: []
  m_Father: {fileID: 5205454941867596719}
  m_RootOrder: -1
  m_LocalEulerAnglesHint: {x: 0, y: 0, z: 0}
  m_AnchorMin: {x: 0.5, y: 0.5}
  m_AnchorMax: {x: 0.5, y: 0.5}
  m_AnchoredPosition: {x: -218.48999, y: 24}
  m_SizeDelta: {x: 570, y: 646}
  m_Pivot: {x: 0.5, y: 0.5}
--- !u!222 &1889771204570624278
>>>>>>> 0ad84bbf
CanvasRenderer:
  m_ObjectHideFlags: 0
  m_CorrespondingSourceObject: {fileID: 0}
  m_PrefabInstance: {fileID: 0}
  m_PrefabAsset: {fileID: 0}
<<<<<<< HEAD
  m_GameObject: {fileID: 4244055408728331100}
  m_CullTransparentMesh: 1
=======
  m_GameObject: {fileID: 3155744230264337343}
  m_CullTransparentMesh: 1
--- !u!114 &4404171334059627687
MonoBehaviour:
  m_ObjectHideFlags: 0
  m_CorrespondingSourceObject: {fileID: 0}
  m_PrefabInstance: {fileID: 0}
  m_PrefabAsset: {fileID: 0}
  m_GameObject: {fileID: 3155744230264337343}
  m_Enabled: 1
  m_EditorHideFlags: 0
  m_Script: {fileID: 11500000, guid: 8a8695521f0d02e499659fee002a26c2, type: 3}
  m_Name: 
  m_EditorClassIdentifier: 
  m_Padding:
    m_Left: 0
    m_Right: 0
    m_Top: 0
    m_Bottom: 0
  m_ChildAlignment: 4
  m_StartCorner: 3
  m_StartAxis: 0
  m_CellSize: {x: 120, y: 120}
  m_Spacing: {x: 30, y: 34}
  m_Constraint: 0
  m_ConstraintCount: 2
--- !u!114 &8139991021303961204
MonoBehaviour:
  m_ObjectHideFlags: 0
  m_CorrespondingSourceObject: {fileID: 0}
  m_PrefabInstance: {fileID: 0}
  m_PrefabAsset: {fileID: 0}
  m_GameObject: {fileID: 3155744230264337343}
  m_Enabled: 1
  m_EditorHideFlags: 0
  m_Script: {fileID: 11500000, guid: 5193ad1036af4e62a5d908f9c49d0b8b, type: 3}
  m_Name: 
  m_EditorClassIdentifier: 
  <BackpackItem>k__BackingField:
    m_AssetGUID: aabac5666448b4345a76347f94ea32a4
    m_SubObjectName: 
    m_SubObjectType: 
    m_EditorAssetChanged: 0
  <PageSelectorView>k__BackingField: {fileID: 3712294798457460945}
  <RegularResults>k__BackingField: {fileID: 4286908778797955625}
  <NoSearchResults>k__BackingField: {fileID: 2670128207509277336}
  <NoCategoryResults>k__BackingField: {fileID: 4883820917948329291}
--- !u!1 &4244055408728331100
GameObject:
  m_ObjectHideFlags: 0
  m_CorrespondingSourceObject: {fileID: 0}
  m_PrefabInstance: {fileID: 0}
  m_PrefabAsset: {fileID: 0}
  serializedVersion: 6
  m_Component:
  - component: {fileID: 5507985720958002706}
  - component: {fileID: 3467545109171330443}
  - component: {fileID: 7218159617549281228}
  - component: {fileID: 703025678671221271}
  m_Layer: 5
  m_Name: TabSelector
  m_TagString: Untagged
  m_Icon: {fileID: 0}
  m_NavMeshLayer: 0
  m_StaticEditorFlags: 0
  m_IsActive: 1
--- !u!224 &5507985720958002706
RectTransform:
  m_ObjectHideFlags: 0
  m_CorrespondingSourceObject: {fileID: 0}
  m_PrefabInstance: {fileID: 0}
  m_PrefabAsset: {fileID: 0}
  m_GameObject: {fileID: 4244055408728331100}
  m_LocalRotation: {x: -0, y: -0, z: -0, w: 1}
  m_LocalPosition: {x: 0, y: 0, z: 0}
  m_LocalScale: {x: 1, y: 1, z: 1}
  m_ConstrainProportionsScale: 0
  m_Children:
  - {fileID: 3760519785924765464}
  - {fileID: 6449722440618433214}
  m_Father: {fileID: 154018262731813276}
  m_RootOrder: -1
  m_LocalEulerAnglesHint: {x: 0, y: 0, z: 0}
  m_AnchorMin: {x: 0, y: 0.5}
  m_AnchorMax: {x: 0, y: 0.5}
  m_AnchoredPosition: {x: 212, y: 0}
  m_SizeDelta: {x: 270, y: 42}
  m_Pivot: {x: 0, y: 0.5}
--- !u!222 &3467545109171330443
CanvasRenderer:
  m_ObjectHideFlags: 0
  m_CorrespondingSourceObject: {fileID: 0}
  m_PrefabInstance: {fileID: 0}
  m_PrefabAsset: {fileID: 0}
  m_GameObject: {fileID: 4244055408728331100}
  m_CullTransparentMesh: 1
>>>>>>> 0ad84bbf
--- !u!114 &7218159617549281228
MonoBehaviour:
  m_ObjectHideFlags: 0
  m_CorrespondingSourceObject: {fileID: 0}
  m_PrefabInstance: {fileID: 0}
  m_PrefabAsset: {fileID: 0}
  m_GameObject: {fileID: 4244055408728331100}
  m_Enabled: 1
  m_EditorHideFlags: 0
  m_Script: {fileID: 11500000, guid: 30649d3a9faa99c48a7b1166b86bf2a0, type: 3}
  m_Name: 
  m_EditorClassIdentifier: 
  m_Padding:
    m_Left: 0
    m_Right: 0
    m_Top: 0
    m_Bottom: 0
  m_ChildAlignment: 3
  m_Spacing: 14
  m_ChildForceExpandWidth: 1
  m_ChildForceExpandHeight: 1
  m_ChildControlWidth: 0
  m_ChildControlHeight: 0
  m_ChildScaleWidth: 0
  m_ChildScaleHeight: 0
  m_ReverseArrangement: 0
--- !u!114 &703025678671221271
MonoBehaviour:
  m_ObjectHideFlags: 0
  m_CorrespondingSourceObject: {fileID: 0}
  m_PrefabInstance: {fileID: 0}
  m_PrefabAsset: {fileID: 0}
  m_GameObject: {fileID: 4244055408728331100}
  m_Enabled: 1
  m_EditorHideFlags: 0
  m_Script: {fileID: 11500000, guid: 2fafe2cfe61f6974895a912c3755e8f1, type: 3}
  m_Name: 
  m_EditorClassIdentifier: 
  m_AllowSwitchOff: 0
--- !u!1 &4286908778797955625
GameObject:
  m_ObjectHideFlags: 0
  m_CorrespondingSourceObject: {fileID: 0}
  m_PrefabInstance: {fileID: 0}
  m_PrefabAsset: {fileID: 0}
  serializedVersion: 6
  m_Component:
  - component: {fileID: 5205454941867596719}
  m_Layer: 5
  m_Name: FullContainer
  m_TagString: Untagged
  m_Icon: {fileID: 0}
  m_NavMeshLayer: 0
  m_StaticEditorFlags: 0
  m_IsActive: 1
--- !u!224 &5205454941867596719
RectTransform:
  m_ObjectHideFlags: 0
  m_CorrespondingSourceObject: {fileID: 0}
  m_PrefabInstance: {fileID: 0}
  m_PrefabAsset: {fileID: 0}
  m_GameObject: {fileID: 4286908778797955625}
  m_LocalRotation: {x: 0, y: 0, z: 0, w: 1}
  m_LocalPosition: {x: 0, y: 0, z: 0}
  m_LocalScale: {x: 1, y: 1, z: 1}
  m_ConstrainProportionsScale: 0
  m_Children:
  - {fileID: 5668916703579838269}
  - {fileID: 8016999325524894007}
  - {fileID: 571331003711291038}
  m_Father: {fileID: 7207106866394599773}
  m_RootOrder: -1
  m_LocalEulerAnglesHint: {x: 0, y: 0, z: 0}
  m_AnchorMin: {x: 0.5, y: 0.5}
  m_AnchorMax: {x: 0.5, y: 0.5}
  m_AnchoredPosition: {x: 178.49, y: 0}
  m_SizeDelta: {x: 1007, y: 900}
  m_Pivot: {x: 0.5, y: 0.5}
--- !u!1 &4380925037499546406
GameObject:
  m_ObjectHideFlags: 0
  m_CorrespondingSourceObject: {fileID: 0}
  m_PrefabInstance: {fileID: 0}
  m_PrefabAsset: {fileID: 0}
  serializedVersion: 6
  m_Component:
  - component: {fileID: 2596569662997962243}
  - component: {fileID: 3494198899245490432}
  - component: {fileID: 2742223565024373641}
  m_Layer: 5
  m_Name: Image
  m_TagString: Untagged
  m_Icon: {fileID: 0}
  m_NavMeshLayer: 0
  m_StaticEditorFlags: 0
  m_IsActive: 1
--- !u!224 &2596569662997962243
RectTransform:
  m_ObjectHideFlags: 0
  m_CorrespondingSourceObject: {fileID: 0}
  m_PrefabInstance: {fileID: 0}
  m_PrefabAsset: {fileID: 0}
  m_GameObject: {fileID: 4380925037499546406}
  m_LocalRotation: {x: 0, y: 0, z: 0, w: 1}
  m_LocalPosition: {x: 0, y: 0, z: 0}
  m_LocalScale: {x: 1, y: 1, z: 1}
  m_ConstrainProportionsScale: 0
  m_Children: []
  m_Father: {fileID: 6714445230611409456}
  m_RootOrder: -1
  m_LocalEulerAnglesHint: {x: 0, y: 0, z: 0}
<<<<<<< HEAD
  m_AnchorMin: {x: 0, y: 0.5}
  m_AnchorMax: {x: 0, y: 0.5}
  m_AnchoredPosition: {x: 0, y: 0}
  m_SizeDelta: {x: 152, y: 42}
  m_Pivot: {x: 0, y: 0.5}
--- !u!222 &8733173210871840204
=======
  m_AnchorMin: {x: 0.5, y: 0.5}
  m_AnchorMax: {x: 0.5, y: 0.5}
  m_AnchoredPosition: {x: 0, y: 38}
  m_SizeDelta: {x: 100, y: 100}
  m_Pivot: {x: 0.5, y: 0.5}
--- !u!222 &3494198899245490432
>>>>>>> 0ad84bbf
CanvasRenderer:
  m_ObjectHideFlags: 0
  m_CorrespondingSourceObject: {fileID: 0}
  m_PrefabInstance: {fileID: 0}
  m_PrefabAsset: {fileID: 0}
  m_GameObject: {fileID: 4380925037499546406}
  m_CullTransparentMesh: 1
--- !u!114 &2742223565024373641
MonoBehaviour:
  m_ObjectHideFlags: 0
  m_CorrespondingSourceObject: {fileID: 0}
  m_PrefabInstance: {fileID: 0}
  m_PrefabAsset: {fileID: 0}
  m_GameObject: {fileID: 4380925037499546406}
  m_Enabled: 1
  m_EditorHideFlags: 0
  m_Script: {fileID: 11500000, guid: fe87c0e1cc204ed48ad3b37840f39efc, type: 3}
  m_Name: 
  m_EditorClassIdentifier: 
  m_Material: {fileID: 0}
  m_Color: {r: 1, g: 1, b: 1, a: 1}
  m_RaycastTarget: 1
  m_RaycastPadding: {x: 0, y: 0, z: 0, w: 0}
  m_Maskable: 1
  m_OnCullStateChanged:
    m_PersistentCalls:
      m_Calls: []
  m_Sprite: {fileID: 21300000, guid: 73e87750f1ef74c6fbf35cd8ae4e6c9a, type: 3}
  m_Type: 0
  m_PreserveAspect: 0
  m_FillCenter: 1
  m_FillMethod: 4
  m_FillAmount: 1
  m_FillClockwise: 1
  m_FillOrigin: 0
  m_UseSpriteMesh: 0
  m_PixelsPerUnitMultiplier: 1
--- !u!1 &4713646180881225116
GameObject:
  m_ObjectHideFlags: 0
  m_CorrespondingSourceObject: {fileID: 0}
  m_PrefabInstance: {fileID: 0}
  m_PrefabAsset: {fileID: 0}
  serializedVersion: 6
  m_Component:
  - component: {fileID: 4915963882375810080}
  - component: {fileID: 8733173210871840204}
  - component: {fileID: 6905378850754857644}
  m_Layer: 5
  m_Name: Background (1)
  m_TagString: Untagged
  m_Icon: {fileID: 0}
  m_NavMeshLayer: 0
  m_StaticEditorFlags: 0
  m_IsActive: 1
--- !u!224 &4915963882375810080
RectTransform:
  m_ObjectHideFlags: 0
  m_CorrespondingSourceObject: {fileID: 0}
  m_PrefabInstance: {fileID: 0}
  m_PrefabAsset: {fileID: 0}
<<<<<<< HEAD
  m_GameObject: {fileID: 4850783691361228933}
  m_LocalRotation: {x: 0, y: 0, z: 0, w: 1}
=======
  m_GameObject: {fileID: 4713646180881225116}
  m_LocalRotation: {x: -0, y: -0, z: -0, w: 1}
>>>>>>> 0ad84bbf
  m_LocalPosition: {x: 0, y: 0, z: 0}
  m_LocalScale: {x: 1, y: 1, z: 1}
  m_ConstrainProportionsScale: 0
  m_Children: []
  m_Father: {fileID: 3760519785924765464}
  m_RootOrder: -1
  m_LocalEulerAnglesHint: {x: 0, y: 0, z: 0}
<<<<<<< HEAD
=======
  m_AnchorMin: {x: 0, y: 0.5}
  m_AnchorMax: {x: 0, y: 0.5}
  m_AnchoredPosition: {x: 0, y: 0}
  m_SizeDelta: {x: 152, y: 42}
  m_Pivot: {x: 0, y: 0.5}
--- !u!222 &8733173210871840204
CanvasRenderer:
  m_ObjectHideFlags: 0
  m_CorrespondingSourceObject: {fileID: 0}
  m_PrefabInstance: {fileID: 0}
  m_PrefabAsset: {fileID: 0}
  m_GameObject: {fileID: 4713646180881225116}
  m_CullTransparentMesh: 1
--- !u!114 &6905378850754857644
MonoBehaviour:
  m_ObjectHideFlags: 0
  m_CorrespondingSourceObject: {fileID: 0}
  m_PrefabInstance: {fileID: 0}
  m_PrefabAsset: {fileID: 0}
  m_GameObject: {fileID: 4713646180881225116}
  m_Enabled: 1
  m_EditorHideFlags: 0
  m_Script: {fileID: 11500000, guid: fe87c0e1cc204ed48ad3b37840f39efc, type: 3}
  m_Name: 
  m_EditorClassIdentifier: 
  m_Material: {fileID: 0}
  m_Color: {r: 1, g: 1, b: 1, a: 1}
  m_RaycastTarget: 1
  m_RaycastPadding: {x: 0, y: 0, z: 0, w: 0}
  m_Maskable: 1
  m_OnCullStateChanged:
    m_PersistentCalls:
      m_Calls: []
  m_Sprite: {fileID: 21300000, guid: 12dd1efc4e826764f9b02be515a9a033, type: 3}
  m_Type: 1
  m_PreserveAspect: 0
  m_FillCenter: 1
  m_FillMethod: 4
  m_FillAmount: 1
  m_FillClockwise: 1
  m_FillOrigin: 0
  m_UseSpriteMesh: 0
  m_PixelsPerUnitMultiplier: 2
--- !u!1 &4850783691361228933
GameObject:
  m_ObjectHideFlags: 0
  m_CorrespondingSourceObject: {fileID: 0}
  m_PrefabInstance: {fileID: 0}
  m_PrefabAsset: {fileID: 0}
  serializedVersion: 6
  m_Component:
  - component: {fileID: 3728373286753752492}
  - component: {fileID: 7713094028614654963}
  - component: {fileID: 3920735185135000066}
  m_Layer: 5
  m_Name: ContentBackground
  m_TagString: Untagged
  m_Icon: {fileID: 0}
  m_NavMeshLayer: 0
  m_StaticEditorFlags: 0
  m_IsActive: 1
--- !u!224 &3728373286753752492
RectTransform:
  m_ObjectHideFlags: 0
  m_CorrespondingSourceObject: {fileID: 0}
  m_PrefabInstance: {fileID: 0}
  m_PrefabAsset: {fileID: 0}
  m_GameObject: {fileID: 4850783691361228933}
  m_LocalRotation: {x: 0, y: 0, z: 0, w: 1}
  m_LocalPosition: {x: 0, y: 0, z: 0}
  m_LocalScale: {x: 1, y: 1, z: 1}
  m_ConstrainProportionsScale: 0
  m_Children:
  - {fileID: 7207106866394599773}
  - {fileID: 3574283849676028650}
  m_Father: {fileID: 2081082932129842408}
  m_RootOrder: -1
  m_LocalEulerAnglesHint: {x: 0, y: 0, z: 0}
>>>>>>> 0ad84bbf
  m_AnchorMin: {x: 0, y: 0}
  m_AnchorMax: {x: 1, y: 1}
  m_AnchoredPosition: {x: 0, y: 0}
  m_SizeDelta: {x: 0, y: 0}
  m_Pivot: {x: 0.5, y: 0.5}
--- !u!222 &7713094028614654963
CanvasRenderer:
  m_ObjectHideFlags: 0
  m_CorrespondingSourceObject: {fileID: 0}
  m_PrefabInstance: {fileID: 0}
  m_PrefabAsset: {fileID: 0}
  m_GameObject: {fileID: 4850783691361228933}
  m_CullTransparentMesh: 1
--- !u!114 &3920735185135000066
MonoBehaviour:
  m_ObjectHideFlags: 0
  m_CorrespondingSourceObject: {fileID: 0}
  m_PrefabInstance: {fileID: 0}
  m_PrefabAsset: {fileID: 0}
  m_GameObject: {fileID: 4850783691361228933}
  m_Enabled: 1
  m_EditorHideFlags: 0
  m_Script: {fileID: 11500000, guid: fe87c0e1cc204ed48ad3b37840f39efc, type: 3}
  m_Name: 
  m_EditorClassIdentifier: 
  m_Material: {fileID: 0}
  m_Color: {r: 0, g: 0, b: 0, a: 0.39215687}
  m_RaycastTarget: 1
  m_RaycastPadding: {x: 0, y: 0, z: 0, w: 0}
  m_Maskable: 1
  m_OnCullStateChanged:
    m_PersistentCalls:
      m_Calls: []
  m_Sprite: {fileID: 21300000, guid: 99428d9ed6da74af2966fb29d960e48f, type: 3}
  m_Type: 1
  m_PreserveAspect: 0
  m_FillCenter: 1
  m_FillMethod: 4
  m_FillAmount: 1
  m_FillClockwise: 1
  m_FillOrigin: 0
  m_UseSpriteMesh: 0
  m_PixelsPerUnitMultiplier: 2
<<<<<<< HEAD
=======
--- !u!1 &4883820917948329291
GameObject:
  m_ObjectHideFlags: 0
  m_CorrespondingSourceObject: {fileID: 0}
  m_PrefabInstance: {fileID: 0}
  m_PrefabAsset: {fileID: 0}
  serializedVersion: 6
  m_Component:
  - component: {fileID: 6714445230611409456}
  m_Layer: 5
  m_Name: EmptyContainerFromCategory
  m_TagString: Untagged
  m_Icon: {fileID: 0}
  m_NavMeshLayer: 0
  m_StaticEditorFlags: 0
  m_IsActive: 0
--- !u!224 &6714445230611409456
RectTransform:
  m_ObjectHideFlags: 0
  m_CorrespondingSourceObject: {fileID: 0}
  m_PrefabInstance: {fileID: 0}
  m_PrefabAsset: {fileID: 0}
  m_GameObject: {fileID: 4883820917948329291}
  m_LocalRotation: {x: 0, y: 0, z: 0, w: 1}
  m_LocalPosition: {x: 0, y: 0, z: 0}
  m_LocalScale: {x: 1, y: 1, z: 1}
  m_ConstrainProportionsScale: 0
  m_Children:
  - {fileID: 3168000095091751209}
  - {fileID: 2596569662997962243}
  m_Father: {fileID: 7207106866394599773}
  m_RootOrder: -1
  m_LocalEulerAnglesHint: {x: 0, y: 0, z: 0}
  m_AnchorMin: {x: 0.5, y: 0.5}
  m_AnchorMax: {x: 0.5, y: 0.5}
  m_AnchoredPosition: {x: 178.49, y: 0}
  m_SizeDelta: {x: 1007, y: 900}
  m_Pivot: {x: 0.5, y: 0.5}
--- !u!1 &6816447324940577629
GameObject:
  m_ObjectHideFlags: 0
  m_CorrespondingSourceObject: {fileID: 0}
  m_PrefabInstance: {fileID: 0}
  m_PrefabAsset: {fileID: 0}
  serializedVersion: 6
  m_Component:
  - component: {fileID: 1756632032611501278}
  - component: {fileID: 5293173539392528250}
  - component: {fileID: 4323447657527004265}
  m_Layer: 5
  m_Name: Text (TMP)
  m_TagString: Untagged
  m_Icon: {fileID: 0}
  m_NavMeshLayer: 0
  m_StaticEditorFlags: 0
  m_IsActive: 1
--- !u!224 &1756632032611501278
RectTransform:
  m_ObjectHideFlags: 0
  m_CorrespondingSourceObject: {fileID: 0}
  m_PrefabInstance: {fileID: 0}
  m_PrefabAsset: {fileID: 0}
  m_GameObject: {fileID: 6816447324940577629}
  m_LocalRotation: {x: 0, y: 0, z: 0, w: 1}
  m_LocalPosition: {x: 0, y: 0, z: 0}
  m_LocalScale: {x: 1, y: 1, z: 1}
  m_ConstrainProportionsScale: 0
  m_Children: []
  m_Father: {fileID: 224394031250736978}
  m_RootOrder: -1
  m_LocalEulerAnglesHint: {x: 0, y: 0, z: 0}
  m_AnchorMin: {x: 0.5, y: 0.5}
  m_AnchorMax: {x: 0.5, y: 0.5}
  m_AnchoredPosition: {x: 0, y: -65}
  m_SizeDelta: {x: 644, y: 44}
  m_Pivot: {x: 0.5, y: 0.5}
--- !u!222 &5293173539392528250
CanvasRenderer:
  m_ObjectHideFlags: 0
  m_CorrespondingSourceObject: {fileID: 0}
  m_PrefabInstance: {fileID: 0}
  m_PrefabAsset: {fileID: 0}
  m_GameObject: {fileID: 6816447324940577629}
  m_CullTransparentMesh: 1
--- !u!114 &4323447657527004265
MonoBehaviour:
  m_ObjectHideFlags: 0
  m_CorrespondingSourceObject: {fileID: 0}
  m_PrefabInstance: {fileID: 0}
  m_PrefabAsset: {fileID: 0}
  m_GameObject: {fileID: 6816447324940577629}
  m_Enabled: 1
  m_EditorHideFlags: 0
  m_Script: {fileID: 11500000, guid: f4688fdb7df04437aeb418b961361dc5, type: 3}
  m_Name: 
  m_EditorClassIdentifier: 
  m_Material: {fileID: 0}
  m_Color: {r: 1, g: 1, b: 1, a: 1}
  m_RaycastTarget: 1
  m_RaycastPadding: {x: 0, y: 0, z: 0, w: 0}
  m_Maskable: 1
  m_OnCullStateChanged:
    m_PersistentCalls:
      m_Calls: []
  m_text: You do not have any wearable that meets this category or search criteria.
    If you want you can find the ideal one for you in the Marketplace.
  m_isRightToLeft: 0
  m_fontAsset: {fileID: 11400000, guid: 96ae0a2159a39234f858ea23bdcc74ad, type: 2}
  m_sharedMaterial: {fileID: 735423033564544980, guid: 96ae0a2159a39234f858ea23bdcc74ad, type: 2}
  m_fontSharedMaterials: []
  m_fontMaterial: {fileID: 0}
  m_fontMaterials: []
  m_fontColor32:
    serializedVersion: 2
    rgba: 4294967295
  m_fontColor: {r: 1, g: 1, b: 1, a: 1}
  m_enableVertexGradient: 0
  m_colorMode: 3
  m_fontColorGradient:
    topLeft: {r: 1, g: 1, b: 1, a: 1}
    topRight: {r: 1, g: 1, b: 1, a: 1}
    bottomLeft: {r: 1, g: 1, b: 1, a: 1}
    bottomRight: {r: 1, g: 1, b: 1, a: 1}
  m_fontColorGradientPreset: {fileID: 0}
  m_spriteAsset: {fileID: 0}
  m_tintAllSprites: 0
  m_StyleSheet: {fileID: 0}
  m_TextStyleHashCode: -1183493901
  m_overrideHtmlColors: 0
  m_faceColor:
    serializedVersion: 2
    rgba: 4294967295
  m_fontSize: 18
  m_fontSizeBase: 18
  m_fontWeight: 400
  m_enableAutoSizing: 0
  m_fontSizeMin: 18
  m_fontSizeMax: 72
  m_fontStyle: 0
  m_HorizontalAlignment: 2
  m_VerticalAlignment: 256
  m_textAlignment: 65535
  m_characterSpacing: 0
  m_wordSpacing: 0
  m_lineSpacing: 0
  m_lineSpacingMax: 0
  m_paragraphSpacing: 0
  m_charWidthMaxAdj: 0
  m_enableWordWrapping: 1
  m_wordWrappingRatios: 0.4
  m_overflowMode: 0
  m_linkedTextComponent: {fileID: 0}
  parentLinkedComponent: {fileID: 0}
  m_enableKerning: 1
  m_enableExtraPadding: 0
  checkPaddingRequired: 0
  m_isRichText: 1
  m_parseCtrlCharacters: 1
  m_isOrthographic: 1
  m_isCullingEnabled: 0
  m_horizontalMapping: 0
  m_verticalMapping: 0
  m_uvLineOffset: 0
  m_geometrySortingOrder: 0
  m_IsTextObjectScaleStatic: 0
  m_VertexBufferAutoSizeReduction: 0
  m_useMaxVisibleDescender: 1
  m_pageToDisplay: 1
  m_margin: {x: 0, y: 0, z: 0, w: 0}
  m_isUsingLegacyAnimationComponent: 0
  m_isVolumetricText: 0
  m_hasFontAssetChanged: 0
  m_baseMaterial: {fileID: 0}
  m_maskOffset: {x: 0, y: 0, z: 0, w: 0}
>>>>>>> 0ad84bbf
--- !u!1 &8178171541332435676
GameObject:
  m_ObjectHideFlags: 0
  m_CorrespondingSourceObject: {fileID: 0}
  m_PrefabInstance: {fileID: 0}
  m_PrefabAsset: {fileID: 0}
  serializedVersion: 6
  m_Component:
  - component: {fileID: 816873455510436537}
  - component: {fileID: 1235672218502198340}
  m_Layer: 5
  m_Name: Backpack
  m_TagString: Untagged
  m_Icon: {fileID: 0}
  m_NavMeshLayer: 0
  m_StaticEditorFlags: 0
  m_IsActive: 1
--- !u!224 &816873455510436537
RectTransform:
  m_ObjectHideFlags: 0
  m_CorrespondingSourceObject: {fileID: 0}
  m_PrefabInstance: {fileID: 0}
  m_PrefabAsset: {fileID: 0}
  m_GameObject: {fileID: 8178171541332435676}
  m_LocalRotation: {x: 0, y: 0, z: 0, w: 1}
  m_LocalPosition: {x: 0, y: 0, z: 0}
  m_LocalScale: {x: 1, y: 1, z: 1}
  m_ConstrainProportionsScale: 0
  m_Children:
  - {fileID: 2618566666506401498}
  - {fileID: 2081082932129842408}
<<<<<<< HEAD
=======
  - {fileID: 154018262731813276}
>>>>>>> 0ad84bbf
  m_Father: {fileID: 0}
  m_RootOrder: -1
  m_LocalEulerAnglesHint: {x: 0, y: 0, z: 0}
  m_AnchorMin: {x: 0, y: 0}
  m_AnchorMax: {x: 0, y: 0}
  m_AnchoredPosition: {x: 0, y: 0}
  m_SizeDelta: {x: 0, y: 0}
  m_Pivot: {x: 0, y: 0}
--- !u!114 &1235672218502198340
MonoBehaviour:
  m_ObjectHideFlags: 0
  m_CorrespondingSourceObject: {fileID: 0}
  m_PrefabInstance: {fileID: 0}
  m_PrefabAsset: {fileID: 0}
  m_GameObject: {fileID: 8178171541332435676}
  m_Enabled: 1
  m_EditorHideFlags: 0
  m_Script: {fileID: 11500000, guid: 07b6356e2a71549fb86e9159c12bcf43, type: 3}
  m_Name: 
  m_EditorClassIdentifier: 
  <TabSelectorMappedViews>k__BackingField:
  - <TabSelectorViews>k__BackingField: {fileID: 1074597591583968532}
    <Section>k__BackingField: 0
  - <TabSelectorViews>k__BackingField: {fileID: 7159514365315035314}
    <Section>k__BackingField: 1
  <BackpackSortView>k__BackingField: {fileID: 6128057872158891546}
--- !u!1 &8581277015346495855
GameObject:
  m_ObjectHideFlags: 0
  m_CorrespondingSourceObject: {fileID: 0}
  m_PrefabInstance: {fileID: 0}
  m_PrefabAsset: {fileID: 0}
  serializedVersion: 6
  m_Component:
  - component: {fileID: 154018262731813276}
  - component: {fileID: 9103444484228231322}
  - component: {fileID: 2425052588001099843}
  m_Layer: 5
  m_Name: Header
  m_TagString: Untagged
  m_Icon: {fileID: 0}
  m_NavMeshLayer: 0
  m_StaticEditorFlags: 0
  m_IsActive: 1
--- !u!224 &154018262731813276
RectTransform:
  m_ObjectHideFlags: 0
  m_CorrespondingSourceObject: {fileID: 0}
  m_PrefabInstance: {fileID: 0}
  m_PrefabAsset: {fileID: 0}
  m_GameObject: {fileID: 8581277015346495855}
  m_LocalRotation: {x: -0, y: -0, z: -0, w: 1}
  m_LocalPosition: {x: 0, y: 0, z: 0}
  m_LocalScale: {x: 1, y: 1, z: 1}
  m_ConstrainProportionsScale: 0
  m_Children:
  - {fileID: 5656981357848449945}
  - {fileID: 5507985720958002706}
  - {fileID: 5762321862630583811}
  - {fileID: 8635885419594264622}
  m_Father: {fileID: 816873455510436537}
  m_RootOrder: -1
  m_LocalEulerAnglesHint: {x: 0, y: 0, z: 0}
  m_AnchorMin: {x: 0, y: 1}
  m_AnchorMax: {x: 1, y: 1}
  m_AnchoredPosition: {x: 0, y: 0}
  m_SizeDelta: {x: 0, y: 68}
  m_Pivot: {x: 0.5, y: 1}
--- !u!222 &9103444484228231322
CanvasRenderer:
  m_ObjectHideFlags: 0
  m_CorrespondingSourceObject: {fileID: 0}
  m_PrefabInstance: {fileID: 0}
  m_PrefabAsset: {fileID: 0}
  m_GameObject: {fileID: 8581277015346495855}
  m_CullTransparentMesh: 1
--- !u!114 &2425052588001099843
MonoBehaviour:
  m_ObjectHideFlags: 0
  m_CorrespondingSourceObject: {fileID: 0}
  m_PrefabInstance: {fileID: 0}
  m_PrefabAsset: {fileID: 0}
  m_GameObject: {fileID: 8581277015346495855}
  m_Enabled: 1
  m_EditorHideFlags: 0
  m_Script: {fileID: 11500000, guid: fe87c0e1cc204ed48ad3b37840f39efc, type: 3}
  m_Name: 
  m_EditorClassIdentifier: 
  m_Material: {fileID: 0}
  m_Color: {r: 0, g: 0, b: 0, a: 0.47058824}
  m_RaycastTarget: 1
  m_RaycastPadding: {x: 0, y: 0, z: 0, w: 0}
  m_Maskable: 1
  m_OnCullStateChanged:
    m_PersistentCalls:
      m_Calls: []
  m_Sprite: {fileID: 0}
  m_Type: 0
  m_PreserveAspect: 0
  m_FillCenter: 1
  m_FillMethod: 4
  m_FillAmount: 1
  m_FillClockwise: 1
  m_FillOrigin: 0
  m_UseSpriteMesh: 0
  m_PixelsPerUnitMultiplier: 1
--- !u!1 &9050061221718805611
GameObject:
  m_ObjectHideFlags: 0
  m_CorrespondingSourceObject: {fileID: 0}
  m_PrefabInstance: {fileID: 0}
  m_PrefabAsset: {fileID: 0}
  serializedVersion: 6
  m_Component:
  - component: {fileID: 3574283849676028650}
  - component: {fileID: 5993016353539960921}
  m_Layer: 5
  m_Name: Emotes
  m_TagString: Untagged
  m_Icon: {fileID: 0}
  m_NavMeshLayer: 0
  m_StaticEditorFlags: 0
  m_IsActive: 1
--- !u!224 &3574283849676028650
RectTransform:
  m_ObjectHideFlags: 0
  m_CorrespondingSourceObject: {fileID: 0}
  m_PrefabInstance: {fileID: 0}
  m_PrefabAsset: {fileID: 0}
  m_GameObject: {fileID: 9050061221718805611}
  m_LocalRotation: {x: -0, y: -0, z: -0, w: 1}
  m_LocalPosition: {x: 0, y: 0, z: 0}
  m_LocalScale: {x: 1, y: 1, z: 1}
  m_ConstrainProportionsScale: 0
  m_Children: []
  m_Father: {fileID: 3728373286753752492}
  m_RootOrder: -1
  m_LocalEulerAnglesHint: {x: 0, y: 0, z: 0}
  m_AnchorMin: {x: 0.5, y: 0.5}
  m_AnchorMax: {x: 0.5, y: 0.5}
  m_AnchoredPosition: {x: 0, y: 0}
  m_SizeDelta: {x: 1403, y: 879}
  m_Pivot: {x: 0.5, y: 0.5}
--- !u!114 &5993016353539960921
MonoBehaviour:
  m_ObjectHideFlags: 0
  m_CorrespondingSourceObject: {fileID: 0}
  m_PrefabInstance: {fileID: 0}
  m_PrefabAsset: {fileID: 0}
  m_GameObject: {fileID: 9050061221718805611}
  m_Enabled: 1
  m_EditorHideFlags: 0
  m_Script: {fileID: 11500000, guid: 0e39c4ecd66084c1283c581811923055, type: 3}
  m_Name: 
  m_EditorClassIdentifier: 
--- !u!1001 &33969487770751067
PrefabInstance:
  m_ObjectHideFlags: 0
  serializedVersion: 2
  m_Modification:
    serializedVersion: 3
    m_TransformParent: {fileID: 5109493994691160880}
    m_Modifications:
    - target: {fileID: 1305929967901934283, guid: 9a3416ab3e1b9486ba48f239340e202d, type: 3}
      propertyPath: m_Name
      value: AvatarSlotEyebrows
      objectReference: {fileID: 0}
    - target: {fileID: 3829402711795061729, guid: 9a3416ab3e1b9486ba48f239340e202d, type: 3}
      propertyPath: m_AnchorMax.y
      value: 0
      objectReference: {fileID: 0}
    - target: {fileID: 3829402711795061729, guid: 9a3416ab3e1b9486ba48f239340e202d, type: 3}
      propertyPath: m_AnchorMin.y
      value: 0
      objectReference: {fileID: 0}
    - target: {fileID: 3829402711795061729, guid: 9a3416ab3e1b9486ba48f239340e202d, type: 3}
      propertyPath: m_SizeDelta.x
      value: 0
      objectReference: {fileID: 0}
    - target: {fileID: 3829402711795061729, guid: 9a3416ab3e1b9486ba48f239340e202d, type: 3}
      propertyPath: m_AnchoredPosition.x
      value: 0
      objectReference: {fileID: 0}
    - target: {fileID: 3829402711795061729, guid: 9a3416ab3e1b9486ba48f239340e202d, type: 3}
      propertyPath: m_AnchoredPosition.y
      value: 0
      objectReference: {fileID: 0}
    - target: {fileID: 4329488436158027747, guid: 9a3416ab3e1b9486ba48f239340e202d, type: 3}
      propertyPath: m_Sprite
      value: 
      objectReference: {fileID: 21300000, guid: 15c01427d7e8f4c72a16e8e1368c82a6, type: 3}
    - target: {fileID: 6098108853264045617, guid: 9a3416ab3e1b9486ba48f239340e202d, type: 3}
      propertyPath: m_AnchorMax.y
      value: 0
      objectReference: {fileID: 0}
    - target: {fileID: 6098108853264045617, guid: 9a3416ab3e1b9486ba48f239340e202d, type: 3}
      propertyPath: m_AnchorMin.y
      value: 0
      objectReference: {fileID: 0}
    - target: {fileID: 6098108853264045617, guid: 9a3416ab3e1b9486ba48f239340e202d, type: 3}
      propertyPath: m_SizeDelta.x
      value: 0
      objectReference: {fileID: 0}
    - target: {fileID: 6098108853264045617, guid: 9a3416ab3e1b9486ba48f239340e202d, type: 3}
      propertyPath: m_AnchoredPosition.x
      value: 0
      objectReference: {fileID: 0}
    - target: {fileID: 6098108853264045617, guid: 9a3416ab3e1b9486ba48f239340e202d, type: 3}
      propertyPath: m_AnchoredPosition.y
      value: 0
      objectReference: {fileID: 0}
    - target: {fileID: 6258691338252340461, guid: 9a3416ab3e1b9486ba48f239340e202d, type: 3}
      propertyPath: m_AnchorMax.y
      value: 0
      objectReference: {fileID: 0}
    - target: {fileID: 6258691338252340461, guid: 9a3416ab3e1b9486ba48f239340e202d, type: 3}
      propertyPath: m_AnchorMin.y
      value: 0
      objectReference: {fileID: 0}
    - target: {fileID: 6258691338252340461, guid: 9a3416ab3e1b9486ba48f239340e202d, type: 3}
      propertyPath: m_SizeDelta.x
      value: 0
      objectReference: {fileID: 0}
    - target: {fileID: 6258691338252340461, guid: 9a3416ab3e1b9486ba48f239340e202d, type: 3}
      propertyPath: m_AnchoredPosition.x
      value: 0
      objectReference: {fileID: 0}
    - target: {fileID: 6258691338252340461, guid: 9a3416ab3e1b9486ba48f239340e202d, type: 3}
      propertyPath: m_AnchoredPosition.y
      value: 0
      objectReference: {fileID: 0}
    - target: {fileID: 6566247396054434124, guid: 9a3416ab3e1b9486ba48f239340e202d, type: 3}
      propertyPath: m_SizeDelta.y
      value: 0
      objectReference: {fileID: 0}
    - target: {fileID: 6643278822725274409, guid: 9a3416ab3e1b9486ba48f239340e202d, type: 3}
      propertyPath: m_Pivot.x
      value: 0.5
      objectReference: {fileID: 0}
    - target: {fileID: 6643278822725274409, guid: 9a3416ab3e1b9486ba48f239340e202d, type: 3}
      propertyPath: m_Pivot.y
      value: 0.5
      objectReference: {fileID: 0}
    - target: {fileID: 6643278822725274409, guid: 9a3416ab3e1b9486ba48f239340e202d, type: 3}
      propertyPath: m_RootOrder
      value: -1
      objectReference: {fileID: 0}
    - target: {fileID: 6643278822725274409, guid: 9a3416ab3e1b9486ba48f239340e202d, type: 3}
      propertyPath: m_AnchorMax.x
      value: 0.5
      objectReference: {fileID: 0}
    - target: {fileID: 6643278822725274409, guid: 9a3416ab3e1b9486ba48f239340e202d, type: 3}
      propertyPath: m_AnchorMax.y
      value: 0.5
      objectReference: {fileID: 0}
    - target: {fileID: 6643278822725274409, guid: 9a3416ab3e1b9486ba48f239340e202d, type: 3}
      propertyPath: m_AnchorMin.x
      value: 0.5
      objectReference: {fileID: 0}
    - target: {fileID: 6643278822725274409, guid: 9a3416ab3e1b9486ba48f239340e202d, type: 3}
      propertyPath: m_AnchorMin.y
      value: 0.5
      objectReference: {fileID: 0}
    - target: {fileID: 6643278822725274409, guid: 9a3416ab3e1b9486ba48f239340e202d, type: 3}
      propertyPath: m_SizeDelta.x
      value: 140
      objectReference: {fileID: 0}
    - target: {fileID: 6643278822725274409, guid: 9a3416ab3e1b9486ba48f239340e202d, type: 3}
      propertyPath: m_SizeDelta.y
      value: 80
      objectReference: {fileID: 0}
    - target: {fileID: 6643278822725274409, guid: 9a3416ab3e1b9486ba48f239340e202d, type: 3}
      propertyPath: m_LocalPosition.x
      value: 0
      objectReference: {fileID: 0}
    - target: {fileID: 6643278822725274409, guid: 9a3416ab3e1b9486ba48f239340e202d, type: 3}
      propertyPath: m_LocalPosition.y
      value: 0
      objectReference: {fileID: 0}
    - target: {fileID: 6643278822725274409, guid: 9a3416ab3e1b9486ba48f239340e202d, type: 3}
      propertyPath: m_LocalPosition.z
      value: 0
      objectReference: {fileID: 0}
    - target: {fileID: 6643278822725274409, guid: 9a3416ab3e1b9486ba48f239340e202d, type: 3}
      propertyPath: m_LocalRotation.w
      value: 1
      objectReference: {fileID: 0}
    - target: {fileID: 6643278822725274409, guid: 9a3416ab3e1b9486ba48f239340e202d, type: 3}
      propertyPath: m_LocalRotation.x
      value: -0
      objectReference: {fileID: 0}
    - target: {fileID: 6643278822725274409, guid: 9a3416ab3e1b9486ba48f239340e202d, type: 3}
      propertyPath: m_LocalRotation.y
      value: -0
      objectReference: {fileID: 0}
    - target: {fileID: 6643278822725274409, guid: 9a3416ab3e1b9486ba48f239340e202d, type: 3}
      propertyPath: m_LocalRotation.z
      value: -0
      objectReference: {fileID: 0}
    - target: {fileID: 6643278822725274409, guid: 9a3416ab3e1b9486ba48f239340e202d, type: 3}
      propertyPath: m_AnchoredPosition.x
      value: -76
      objectReference: {fileID: 0}
    - target: {fileID: 6643278822725274409, guid: 9a3416ab3e1b9486ba48f239340e202d, type: 3}
      propertyPath: m_AnchoredPosition.y
      value: 271
      objectReference: {fileID: 0}
    - target: {fileID: 6643278822725274409, guid: 9a3416ab3e1b9486ba48f239340e202d, type: 3}
      propertyPath: m_LocalEulerAnglesHint.x
      value: 0
      objectReference: {fileID: 0}
    - target: {fileID: 6643278822725274409, guid: 9a3416ab3e1b9486ba48f239340e202d, type: 3}
      propertyPath: m_LocalEulerAnglesHint.y
      value: 0
      objectReference: {fileID: 0}
    - target: {fileID: 6643278822725274409, guid: 9a3416ab3e1b9486ba48f239340e202d, type: 3}
      propertyPath: m_LocalEulerAnglesHint.z
      value: 0
      objectReference: {fileID: 0}
    - target: {fileID: 6822543606753027690, guid: 9a3416ab3e1b9486ba48f239340e202d, type: 3}
      propertyPath: <Category>k__BackingField
      value: Eyebrows
      objectReference: {fileID: 0}
    - target: {fileID: 7495390461251039812, guid: 9a3416ab3e1b9486ba48f239340e202d, type: 3}
      propertyPath: m_AnchorMax.y
      value: 0
      objectReference: {fileID: 0}
    - target: {fileID: 7495390461251039812, guid: 9a3416ab3e1b9486ba48f239340e202d, type: 3}
      propertyPath: m_AnchorMin.y
      value: 0
      objectReference: {fileID: 0}
    - target: {fileID: 7495390461251039812, guid: 9a3416ab3e1b9486ba48f239340e202d, type: 3}
      propertyPath: m_SizeDelta.x
      value: 0
      objectReference: {fileID: 0}
    - target: {fileID: 7495390461251039812, guid: 9a3416ab3e1b9486ba48f239340e202d, type: 3}
      propertyPath: m_AnchoredPosition.x
      value: 0
      objectReference: {fileID: 0}
    - target: {fileID: 7495390461251039812, guid: 9a3416ab3e1b9486ba48f239340e202d, type: 3}
      propertyPath: m_AnchoredPosition.y
      value: 0
      objectReference: {fileID: 0}
    - target: {fileID: 8197210241556340483, guid: 9a3416ab3e1b9486ba48f239340e202d, type: 3}
      propertyPath: m_SizeDelta.x
      value: 0
      objectReference: {fileID: 0}
    - target: {fileID: 8197210241556340483, guid: 9a3416ab3e1b9486ba48f239340e202d, type: 3}
      propertyPath: m_SizeDelta.y
      value: 0
      objectReference: {fileID: 0}
    m_RemovedComponents: []
    m_RemovedGameObjects: []
    m_AddedGameObjects: []
    m_AddedComponents: []
  m_SourcePrefab: {fileID: 100100000, guid: 9a3416ab3e1b9486ba48f239340e202d, type: 3}
--- !u!224 &6649852878769707890 stripped
RectTransform:
  m_CorrespondingSourceObject: {fileID: 6643278822725274409, guid: 9a3416ab3e1b9486ba48f239340e202d, type: 3}
  m_PrefabInstance: {fileID: 33969487770751067}
  m_PrefabAsset: {fileID: 0}
--- !u!1001 &378114837071065874
PrefabInstance:
  m_ObjectHideFlags: 0
  serializedVersion: 2
  m_Modification:
    serializedVersion: 3
    m_TransformParent: {fileID: 5109493994691160880}
    m_Modifications:
    - target: {fileID: 1305929967901934283, guid: 9a3416ab3e1b9486ba48f239340e202d, type: 3}
      propertyPath: m_Name
      value: AvatarSlotHair
      objectReference: {fileID: 0}
    - target: {fileID: 3829402711795061729, guid: 9a3416ab3e1b9486ba48f239340e202d, type: 3}
      propertyPath: m_AnchorMax.y
      value: 0
      objectReference: {fileID: 0}
    - target: {fileID: 3829402711795061729, guid: 9a3416ab3e1b9486ba48f239340e202d, type: 3}
      propertyPath: m_AnchorMin.y
      value: 0
      objectReference: {fileID: 0}
    - target: {fileID: 3829402711795061729, guid: 9a3416ab3e1b9486ba48f239340e202d, type: 3}
      propertyPath: m_SizeDelta.x
      value: 0
      objectReference: {fileID: 0}
    - target: {fileID: 3829402711795061729, guid: 9a3416ab3e1b9486ba48f239340e202d, type: 3}
      propertyPath: m_AnchoredPosition.x
      value: 0
      objectReference: {fileID: 0}
    - target: {fileID: 3829402711795061729, guid: 9a3416ab3e1b9486ba48f239340e202d, type: 3}
      propertyPath: m_AnchoredPosition.y
      value: 0
      objectReference: {fileID: 0}
    - target: {fileID: 4329488436158027747, guid: 9a3416ab3e1b9486ba48f239340e202d, type: 3}
      propertyPath: m_Sprite
      value: 
      objectReference: {fileID: 21300000, guid: 9b13173961ced41b287b3ec0d724c585, type: 3}
    - target: {fileID: 6098108853264045617, guid: 9a3416ab3e1b9486ba48f239340e202d, type: 3}
      propertyPath: m_AnchorMax.y
      value: 0
      objectReference: {fileID: 0}
    - target: {fileID: 6098108853264045617, guid: 9a3416ab3e1b9486ba48f239340e202d, type: 3}
      propertyPath: m_AnchorMin.y
      value: 0
      objectReference: {fileID: 0}
    - target: {fileID: 6098108853264045617, guid: 9a3416ab3e1b9486ba48f239340e202d, type: 3}
      propertyPath: m_SizeDelta.x
      value: 0
      objectReference: {fileID: 0}
    - target: {fileID: 6098108853264045617, guid: 9a3416ab3e1b9486ba48f239340e202d, type: 3}
      propertyPath: m_AnchoredPosition.x
      value: 0
      objectReference: {fileID: 0}
    - target: {fileID: 6098108853264045617, guid: 9a3416ab3e1b9486ba48f239340e202d, type: 3}
      propertyPath: m_AnchoredPosition.y
      value: 0
      objectReference: {fileID: 0}
    - target: {fileID: 6258691338252340461, guid: 9a3416ab3e1b9486ba48f239340e202d, type: 3}
      propertyPath: m_AnchorMax.y
      value: 0
      objectReference: {fileID: 0}
    - target: {fileID: 6258691338252340461, guid: 9a3416ab3e1b9486ba48f239340e202d, type: 3}
      propertyPath: m_AnchorMin.y
      value: 0
      objectReference: {fileID: 0}
    - target: {fileID: 6258691338252340461, guid: 9a3416ab3e1b9486ba48f239340e202d, type: 3}
      propertyPath: m_SizeDelta.x
      value: 0
      objectReference: {fileID: 0}
    - target: {fileID: 6258691338252340461, guid: 9a3416ab3e1b9486ba48f239340e202d, type: 3}
      propertyPath: m_AnchoredPosition.x
      value: 0
      objectReference: {fileID: 0}
    - target: {fileID: 6258691338252340461, guid: 9a3416ab3e1b9486ba48f239340e202d, type: 3}
      propertyPath: m_AnchoredPosition.y
      value: 0
      objectReference: {fileID: 0}
    - target: {fileID: 6566247396054434124, guid: 9a3416ab3e1b9486ba48f239340e202d, type: 3}
      propertyPath: m_SizeDelta.y
      value: 0
      objectReference: {fileID: 0}
    - target: {fileID: 6643278822725274409, guid: 9a3416ab3e1b9486ba48f239340e202d, type: 3}
      propertyPath: m_Pivot.x
      value: 0.5
      objectReference: {fileID: 0}
    - target: {fileID: 6643278822725274409, guid: 9a3416ab3e1b9486ba48f239340e202d, type: 3}
      propertyPath: m_Pivot.y
      value: 0.5
      objectReference: {fileID: 0}
    - target: {fileID: 6643278822725274409, guid: 9a3416ab3e1b9486ba48f239340e202d, type: 3}
      propertyPath: m_RootOrder
      value: -1
      objectReference: {fileID: 0}
    - target: {fileID: 6643278822725274409, guid: 9a3416ab3e1b9486ba48f239340e202d, type: 3}
      propertyPath: m_AnchorMax.x
      value: 0.5
      objectReference: {fileID: 0}
    - target: {fileID: 6643278822725274409, guid: 9a3416ab3e1b9486ba48f239340e202d, type: 3}
      propertyPath: m_AnchorMax.y
      value: 0.5
      objectReference: {fileID: 0}
    - target: {fileID: 6643278822725274409, guid: 9a3416ab3e1b9486ba48f239340e202d, type: 3}
      propertyPath: m_AnchorMin.x
      value: 0.5
      objectReference: {fileID: 0}
    - target: {fileID: 6643278822725274409, guid: 9a3416ab3e1b9486ba48f239340e202d, type: 3}
      propertyPath: m_AnchorMin.y
      value: 0.5
      objectReference: {fileID: 0}
    - target: {fileID: 6643278822725274409, guid: 9a3416ab3e1b9486ba48f239340e202d, type: 3}
      propertyPath: m_SizeDelta.x
      value: 140
      objectReference: {fileID: 0}
    - target: {fileID: 6643278822725274409, guid: 9a3416ab3e1b9486ba48f239340e202d, type: 3}
      propertyPath: m_SizeDelta.y
      value: 80
      objectReference: {fileID: 0}
    - target: {fileID: 6643278822725274409, guid: 9a3416ab3e1b9486ba48f239340e202d, type: 3}
      propertyPath: m_LocalPosition.x
      value: 0
      objectReference: {fileID: 0}
    - target: {fileID: 6643278822725274409, guid: 9a3416ab3e1b9486ba48f239340e202d, type: 3}
      propertyPath: m_LocalPosition.y
      value: 0
      objectReference: {fileID: 0}
    - target: {fileID: 6643278822725274409, guid: 9a3416ab3e1b9486ba48f239340e202d, type: 3}
      propertyPath: m_LocalPosition.z
      value: 0
      objectReference: {fileID: 0}
    - target: {fileID: 6643278822725274409, guid: 9a3416ab3e1b9486ba48f239340e202d, type: 3}
      propertyPath: m_LocalRotation.w
      value: 1
      objectReference: {fileID: 0}
    - target: {fileID: 6643278822725274409, guid: 9a3416ab3e1b9486ba48f239340e202d, type: 3}
      propertyPath: m_LocalRotation.x
      value: -0
      objectReference: {fileID: 0}
    - target: {fileID: 6643278822725274409, guid: 9a3416ab3e1b9486ba48f239340e202d, type: 3}
      propertyPath: m_LocalRotation.y
      value: -0
      objectReference: {fileID: 0}
    - target: {fileID: 6643278822725274409, guid: 9a3416ab3e1b9486ba48f239340e202d, type: 3}
      propertyPath: m_LocalRotation.z
      value: -0
      objectReference: {fileID: 0}
    - target: {fileID: 6643278822725274409, guid: 9a3416ab3e1b9486ba48f239340e202d, type: 3}
      propertyPath: m_AnchoredPosition.x
      value: 78
      objectReference: {fileID: 0}
    - target: {fileID: 6643278822725274409, guid: 9a3416ab3e1b9486ba48f239340e202d, type: 3}
      propertyPath: m_AnchoredPosition.y
      value: 359
      objectReference: {fileID: 0}
    - target: {fileID: 6643278822725274409, guid: 9a3416ab3e1b9486ba48f239340e202d, type: 3}
      propertyPath: m_LocalEulerAnglesHint.x
      value: 0
      objectReference: {fileID: 0}
    - target: {fileID: 6643278822725274409, guid: 9a3416ab3e1b9486ba48f239340e202d, type: 3}
      propertyPath: m_LocalEulerAnglesHint.y
      value: 0
      objectReference: {fileID: 0}
    - target: {fileID: 6643278822725274409, guid: 9a3416ab3e1b9486ba48f239340e202d, type: 3}
      propertyPath: m_LocalEulerAnglesHint.z
      value: 0
      objectReference: {fileID: 0}
    - target: {fileID: 6822543606753027690, guid: 9a3416ab3e1b9486ba48f239340e202d, type: 3}
      propertyPath: <Category>k__BackingField
      value: Hair
      objectReference: {fileID: 0}
    - target: {fileID: 7495390461251039812, guid: 9a3416ab3e1b9486ba48f239340e202d, type: 3}
      propertyPath: m_AnchorMax.y
      value: 0
      objectReference: {fileID: 0}
    - target: {fileID: 7495390461251039812, guid: 9a3416ab3e1b9486ba48f239340e202d, type: 3}
      propertyPath: m_AnchorMin.y
      value: 0
      objectReference: {fileID: 0}
    - target: {fileID: 7495390461251039812, guid: 9a3416ab3e1b9486ba48f239340e202d, type: 3}
      propertyPath: m_SizeDelta.x
      value: 0
      objectReference: {fileID: 0}
    - target: {fileID: 7495390461251039812, guid: 9a3416ab3e1b9486ba48f239340e202d, type: 3}
      propertyPath: m_AnchoredPosition.x
      value: 0
      objectReference: {fileID: 0}
    - target: {fileID: 7495390461251039812, guid: 9a3416ab3e1b9486ba48f239340e202d, type: 3}
      propertyPath: m_AnchoredPosition.y
      value: 0
      objectReference: {fileID: 0}
    - target: {fileID: 8197210241556340483, guid: 9a3416ab3e1b9486ba48f239340e202d, type: 3}
      propertyPath: m_SizeDelta.x
      value: 0
      objectReference: {fileID: 0}
    - target: {fileID: 8197210241556340483, guid: 9a3416ab3e1b9486ba48f239340e202d, type: 3}
      propertyPath: m_SizeDelta.y
      value: 0
      objectReference: {fileID: 0}
    m_RemovedComponents: []
    m_RemovedGameObjects: []
    m_AddedGameObjects: []
    m_AddedComponents: []
  m_SourcePrefab: {fileID: 100100000, guid: 9a3416ab3e1b9486ba48f239340e202d, type: 3}
--- !u!224 &6417347532980402235 stripped
RectTransform:
  m_CorrespondingSourceObject: {fileID: 6643278822725274409, guid: 9a3416ab3e1b9486ba48f239340e202d, type: 3}
  m_PrefabInstance: {fileID: 378114837071065874}
  m_PrefabAsset: {fileID: 0}
--- !u!1001 &535236983984967220
PrefabInstance:
  m_ObjectHideFlags: 0
  serializedVersion: 2
  m_Modification:
    serializedVersion: 3
    m_TransformParent: {fileID: 5109493994691160880}
    m_Modifications:
    - target: {fileID: 1305929967901934283, guid: 9a3416ab3e1b9486ba48f239340e202d, type: 3}
      propertyPath: m_Name
      value: AvatarSlotEyewear
      objectReference: {fileID: 0}
    - target: {fileID: 3829402711795061729, guid: 9a3416ab3e1b9486ba48f239340e202d, type: 3}
      propertyPath: m_AnchorMax.y
      value: 0
      objectReference: {fileID: 0}
    - target: {fileID: 3829402711795061729, guid: 9a3416ab3e1b9486ba48f239340e202d, type: 3}
      propertyPath: m_AnchorMin.y
      value: 0
      objectReference: {fileID: 0}
    - target: {fileID: 3829402711795061729, guid: 9a3416ab3e1b9486ba48f239340e202d, type: 3}
      propertyPath: m_SizeDelta.x
      value: 0
      objectReference: {fileID: 0}
    - target: {fileID: 3829402711795061729, guid: 9a3416ab3e1b9486ba48f239340e202d, type: 3}
      propertyPath: m_AnchoredPosition.x
      value: 0
      objectReference: {fileID: 0}
    - target: {fileID: 3829402711795061729, guid: 9a3416ab3e1b9486ba48f239340e202d, type: 3}
      propertyPath: m_AnchoredPosition.y
      value: 0
      objectReference: {fileID: 0}
    - target: {fileID: 4329488436158027747, guid: 9a3416ab3e1b9486ba48f239340e202d, type: 3}
      propertyPath: m_Sprite
      value: 
      objectReference: {fileID: 21300000, guid: 1f8423c7e44934bc88742ef8c05aa4ee, type: 3}
    - target: {fileID: 6098108853264045617, guid: 9a3416ab3e1b9486ba48f239340e202d, type: 3}
      propertyPath: m_AnchorMax.y
      value: 0
      objectReference: {fileID: 0}
    - target: {fileID: 6098108853264045617, guid: 9a3416ab3e1b9486ba48f239340e202d, type: 3}
      propertyPath: m_AnchorMin.y
      value: 0
      objectReference: {fileID: 0}
    - target: {fileID: 6098108853264045617, guid: 9a3416ab3e1b9486ba48f239340e202d, type: 3}
      propertyPath: m_SizeDelta.x
      value: 0
      objectReference: {fileID: 0}
    - target: {fileID: 6098108853264045617, guid: 9a3416ab3e1b9486ba48f239340e202d, type: 3}
      propertyPath: m_AnchoredPosition.x
      value: 0
      objectReference: {fileID: 0}
    - target: {fileID: 6098108853264045617, guid: 9a3416ab3e1b9486ba48f239340e202d, type: 3}
      propertyPath: m_AnchoredPosition.y
      value: 0
      objectReference: {fileID: 0}
    - target: {fileID: 6258691338252340461, guid: 9a3416ab3e1b9486ba48f239340e202d, type: 3}
      propertyPath: m_AnchorMax.y
      value: 0
      objectReference: {fileID: 0}
    - target: {fileID: 6258691338252340461, guid: 9a3416ab3e1b9486ba48f239340e202d, type: 3}
      propertyPath: m_AnchorMin.y
      value: 0
      objectReference: {fileID: 0}
    - target: {fileID: 6258691338252340461, guid: 9a3416ab3e1b9486ba48f239340e202d, type: 3}
      propertyPath: m_SizeDelta.x
      value: 0
      objectReference: {fileID: 0}
    - target: {fileID: 6258691338252340461, guid: 9a3416ab3e1b9486ba48f239340e202d, type: 3}
      propertyPath: m_AnchoredPosition.x
      value: 0
      objectReference: {fileID: 0}
    - target: {fileID: 6258691338252340461, guid: 9a3416ab3e1b9486ba48f239340e202d, type: 3}
      propertyPath: m_AnchoredPosition.y
      value: 0
      objectReference: {fileID: 0}
    - target: {fileID: 6566247396054434124, guid: 9a3416ab3e1b9486ba48f239340e202d, type: 3}
      propertyPath: m_SizeDelta.y
      value: 0
      objectReference: {fileID: 0}
    - target: {fileID: 6643278822725274409, guid: 9a3416ab3e1b9486ba48f239340e202d, type: 3}
      propertyPath: m_Pivot.x
      value: 0.5
      objectReference: {fileID: 0}
    - target: {fileID: 6643278822725274409, guid: 9a3416ab3e1b9486ba48f239340e202d, type: 3}
      propertyPath: m_Pivot.y
      value: 0.5
      objectReference: {fileID: 0}
    - target: {fileID: 6643278822725274409, guid: 9a3416ab3e1b9486ba48f239340e202d, type: 3}
      propertyPath: m_RootOrder
      value: -1
      objectReference: {fileID: 0}
    - target: {fileID: 6643278822725274409, guid: 9a3416ab3e1b9486ba48f239340e202d, type: 3}
      propertyPath: m_AnchorMax.x
      value: 0.5
      objectReference: {fileID: 0}
    - target: {fileID: 6643278822725274409, guid: 9a3416ab3e1b9486ba48f239340e202d, type: 3}
      propertyPath: m_AnchorMax.y
      value: 0.5
      objectReference: {fileID: 0}
    - target: {fileID: 6643278822725274409, guid: 9a3416ab3e1b9486ba48f239340e202d, type: 3}
      propertyPath: m_AnchorMin.x
      value: 0.5
      objectReference: {fileID: 0}
    - target: {fileID: 6643278822725274409, guid: 9a3416ab3e1b9486ba48f239340e202d, type: 3}
      propertyPath: m_AnchorMin.y
      value: 0.5
      objectReference: {fileID: 0}
    - target: {fileID: 6643278822725274409, guid: 9a3416ab3e1b9486ba48f239340e202d, type: 3}
      propertyPath: m_SizeDelta.x
      value: 140
      objectReference: {fileID: 0}
    - target: {fileID: 6643278822725274409, guid: 9a3416ab3e1b9486ba48f239340e202d, type: 3}
      propertyPath: m_SizeDelta.y
      value: 80
      objectReference: {fileID: 0}
    - target: {fileID: 6643278822725274409, guid: 9a3416ab3e1b9486ba48f239340e202d, type: 3}
      propertyPath: m_LocalPosition.x
      value: 0
      objectReference: {fileID: 0}
    - target: {fileID: 6643278822725274409, guid: 9a3416ab3e1b9486ba48f239340e202d, type: 3}
      propertyPath: m_LocalPosition.y
      value: 0
      objectReference: {fileID: 0}
    - target: {fileID: 6643278822725274409, guid: 9a3416ab3e1b9486ba48f239340e202d, type: 3}
      propertyPath: m_LocalPosition.z
      value: 0
      objectReference: {fileID: 0}
    - target: {fileID: 6643278822725274409, guid: 9a3416ab3e1b9486ba48f239340e202d, type: 3}
      propertyPath: m_LocalRotation.w
      value: 1
      objectReference: {fileID: 0}
    - target: {fileID: 6643278822725274409, guid: 9a3416ab3e1b9486ba48f239340e202d, type: 3}
      propertyPath: m_LocalRotation.x
      value: -0
      objectReference: {fileID: 0}
    - target: {fileID: 6643278822725274409, guid: 9a3416ab3e1b9486ba48f239340e202d, type: 3}
      propertyPath: m_LocalRotation.y
      value: -0
      objectReference: {fileID: 0}
    - target: {fileID: 6643278822725274409, guid: 9a3416ab3e1b9486ba48f239340e202d, type: 3}
      propertyPath: m_LocalRotation.z
      value: -0
      objectReference: {fileID: 0}
    - target: {fileID: 6643278822725274409, guid: 9a3416ab3e1b9486ba48f239340e202d, type: 3}
      propertyPath: m_AnchoredPosition.x
      value: 78
      objectReference: {fileID: 0}
    - target: {fileID: 6643278822725274409, guid: 9a3416ab3e1b9486ba48f239340e202d, type: 3}
      propertyPath: m_AnchoredPosition.y
      value: -107.99999
      objectReference: {fileID: 0}
    - target: {fileID: 6643278822725274409, guid: 9a3416ab3e1b9486ba48f239340e202d, type: 3}
      propertyPath: m_LocalEulerAnglesHint.x
      value: 0
      objectReference: {fileID: 0}
    - target: {fileID: 6643278822725274409, guid: 9a3416ab3e1b9486ba48f239340e202d, type: 3}
      propertyPath: m_LocalEulerAnglesHint.y
      value: 0
      objectReference: {fileID: 0}
    - target: {fileID: 6643278822725274409, guid: 9a3416ab3e1b9486ba48f239340e202d, type: 3}
      propertyPath: m_LocalEulerAnglesHint.z
      value: 0
      objectReference: {fileID: 0}
    - target: {fileID: 6822543606753027690, guid: 9a3416ab3e1b9486ba48f239340e202d, type: 3}
      propertyPath: <Category>k__BackingField
      value: Eyewear
      objectReference: {fileID: 0}
    - target: {fileID: 7495390461251039812, guid: 9a3416ab3e1b9486ba48f239340e202d, type: 3}
      propertyPath: m_AnchorMax.y
      value: 0
      objectReference: {fileID: 0}
    - target: {fileID: 7495390461251039812, guid: 9a3416ab3e1b9486ba48f239340e202d, type: 3}
      propertyPath: m_AnchorMin.y
      value: 0
      objectReference: {fileID: 0}
    - target: {fileID: 7495390461251039812, guid: 9a3416ab3e1b9486ba48f239340e202d, type: 3}
      propertyPath: m_SizeDelta.x
      value: 0
      objectReference: {fileID: 0}
    - target: {fileID: 7495390461251039812, guid: 9a3416ab3e1b9486ba48f239340e202d, type: 3}
      propertyPath: m_AnchoredPosition.x
      value: 0
      objectReference: {fileID: 0}
    - target: {fileID: 7495390461251039812, guid: 9a3416ab3e1b9486ba48f239340e202d, type: 3}
      propertyPath: m_AnchoredPosition.y
      value: 0
      objectReference: {fileID: 0}
    - target: {fileID: 8197210241556340483, guid: 9a3416ab3e1b9486ba48f239340e202d, type: 3}
      propertyPath: m_SizeDelta.x
      value: 0
      objectReference: {fileID: 0}
    - target: {fileID: 8197210241556340483, guid: 9a3416ab3e1b9486ba48f239340e202d, type: 3}
      propertyPath: m_SizeDelta.y
      value: 0
      objectReference: {fileID: 0}
    m_RemovedComponents: []
    m_RemovedGameObjects: []
    m_AddedGameObjects: []
    m_AddedComponents: []
  m_SourcePrefab: {fileID: 100100000, guid: 9a3416ab3e1b9486ba48f239340e202d, type: 3}
--- !u!224 &6583173963574740253 stripped
RectTransform:
  m_CorrespondingSourceObject: {fileID: 6643278822725274409, guid: 9a3416ab3e1b9486ba48f239340e202d, type: 3}
  m_PrefabInstance: {fileID: 535236983984967220}
  m_PrefabAsset: {fileID: 0}
--- !u!1001 &914239673235598031
PrefabInstance:
  m_ObjectHideFlags: 0
  serializedVersion: 2
  m_Modification:
    serializedVersion: 3
    m_TransformParent: {fileID: 5109493994691160880}
    m_Modifications:
    - target: {fileID: 1305929967901934283, guid: 9a3416ab3e1b9486ba48f239340e202d, type: 3}
      propertyPath: m_Name
      value: AvatarSlotBody
      objectReference: {fileID: 0}
    - target: {fileID: 3829402711795061729, guid: 9a3416ab3e1b9486ba48f239340e202d, type: 3}
      propertyPath: m_AnchorMax.y
      value: 0
      objectReference: {fileID: 0}
    - target: {fileID: 3829402711795061729, guid: 9a3416ab3e1b9486ba48f239340e202d, type: 3}
      propertyPath: m_AnchorMin.y
      value: 0
      objectReference: {fileID: 0}
    - target: {fileID: 3829402711795061729, guid: 9a3416ab3e1b9486ba48f239340e202d, type: 3}
      propertyPath: m_SizeDelta.x
      value: 0
      objectReference: {fileID: 0}
    - target: {fileID: 3829402711795061729, guid: 9a3416ab3e1b9486ba48f239340e202d, type: 3}
      propertyPath: m_AnchoredPosition.x
      value: 0
      objectReference: {fileID: 0}
    - target: {fileID: 3829402711795061729, guid: 9a3416ab3e1b9486ba48f239340e202d, type: 3}
      propertyPath: m_AnchoredPosition.y
      value: 0
      objectReference: {fileID: 0}
    - target: {fileID: 4329488436158027747, guid: 9a3416ab3e1b9486ba48f239340e202d, type: 3}
      propertyPath: m_Sprite
      value: 
      objectReference: {fileID: 21300000, guid: 98bae2808161c4d678b3f5d109a5ee80, type: 3}
    - target: {fileID: 6098108853264045617, guid: 9a3416ab3e1b9486ba48f239340e202d, type: 3}
      propertyPath: m_AnchorMax.y
      value: 0
      objectReference: {fileID: 0}
    - target: {fileID: 6098108853264045617, guid: 9a3416ab3e1b9486ba48f239340e202d, type: 3}
      propertyPath: m_AnchorMin.y
      value: 0
      objectReference: {fileID: 0}
    - target: {fileID: 6098108853264045617, guid: 9a3416ab3e1b9486ba48f239340e202d, type: 3}
      propertyPath: m_SizeDelta.x
      value: 0
      objectReference: {fileID: 0}
    - target: {fileID: 6098108853264045617, guid: 9a3416ab3e1b9486ba48f239340e202d, type: 3}
      propertyPath: m_AnchoredPosition.x
      value: 0
      objectReference: {fileID: 0}
    - target: {fileID: 6098108853264045617, guid: 9a3416ab3e1b9486ba48f239340e202d, type: 3}
      propertyPath: m_AnchoredPosition.y
      value: 0
      objectReference: {fileID: 0}
    - target: {fileID: 6258691338252340461, guid: 9a3416ab3e1b9486ba48f239340e202d, type: 3}
      propertyPath: m_AnchorMax.y
      value: 0
      objectReference: {fileID: 0}
    - target: {fileID: 6258691338252340461, guid: 9a3416ab3e1b9486ba48f239340e202d, type: 3}
      propertyPath: m_AnchorMin.y
      value: 0
      objectReference: {fileID: 0}
    - target: {fileID: 6258691338252340461, guid: 9a3416ab3e1b9486ba48f239340e202d, type: 3}
      propertyPath: m_SizeDelta.x
      value: 0
      objectReference: {fileID: 0}
    - target: {fileID: 6258691338252340461, guid: 9a3416ab3e1b9486ba48f239340e202d, type: 3}
      propertyPath: m_AnchoredPosition.x
      value: 0
      objectReference: {fileID: 0}
    - target: {fileID: 6258691338252340461, guid: 9a3416ab3e1b9486ba48f239340e202d, type: 3}
      propertyPath: m_AnchoredPosition.y
      value: 0
      objectReference: {fileID: 0}
    - target: {fileID: 6566247396054434124, guid: 9a3416ab3e1b9486ba48f239340e202d, type: 3}
      propertyPath: m_SizeDelta.y
      value: 0
      objectReference: {fileID: 0}
    - target: {fileID: 6643278822725274409, guid: 9a3416ab3e1b9486ba48f239340e202d, type: 3}
      propertyPath: m_Pivot.x
      value: 0.5
      objectReference: {fileID: 0}
    - target: {fileID: 6643278822725274409, guid: 9a3416ab3e1b9486ba48f239340e202d, type: 3}
      propertyPath: m_Pivot.y
      value: 0.5
      objectReference: {fileID: 0}
    - target: {fileID: 6643278822725274409, guid: 9a3416ab3e1b9486ba48f239340e202d, type: 3}
      propertyPath: m_RootOrder
      value: -1
      objectReference: {fileID: 0}
    - target: {fileID: 6643278822725274409, guid: 9a3416ab3e1b9486ba48f239340e202d, type: 3}
      propertyPath: m_AnchorMax.x
      value: 0.5
      objectReference: {fileID: 0}
    - target: {fileID: 6643278822725274409, guid: 9a3416ab3e1b9486ba48f239340e202d, type: 3}
      propertyPath: m_AnchorMax.y
      value: 0.5
      objectReference: {fileID: 0}
    - target: {fileID: 6643278822725274409, guid: 9a3416ab3e1b9486ba48f239340e202d, type: 3}
      propertyPath: m_AnchorMin.x
      value: 0.5
      objectReference: {fileID: 0}
    - target: {fileID: 6643278822725274409, guid: 9a3416ab3e1b9486ba48f239340e202d, type: 3}
      propertyPath: m_AnchorMin.y
      value: 0.5
      objectReference: {fileID: 0}
    - target: {fileID: 6643278822725274409, guid: 9a3416ab3e1b9486ba48f239340e202d, type: 3}
      propertyPath: m_SizeDelta.x
      value: 140
      objectReference: {fileID: 0}
    - target: {fileID: 6643278822725274409, guid: 9a3416ab3e1b9486ba48f239340e202d, type: 3}
      propertyPath: m_SizeDelta.y
      value: 80
      objectReference: {fileID: 0}
    - target: {fileID: 6643278822725274409, guid: 9a3416ab3e1b9486ba48f239340e202d, type: 3}
      propertyPath: m_LocalPosition.x
      value: 0
      objectReference: {fileID: 0}
    - target: {fileID: 6643278822725274409, guid: 9a3416ab3e1b9486ba48f239340e202d, type: 3}
      propertyPath: m_LocalPosition.y
      value: 0
      objectReference: {fileID: 0}
    - target: {fileID: 6643278822725274409, guid: 9a3416ab3e1b9486ba48f239340e202d, type: 3}
      propertyPath: m_LocalPosition.z
      value: 0
      objectReference: {fileID: 0}
    - target: {fileID: 6643278822725274409, guid: 9a3416ab3e1b9486ba48f239340e202d, type: 3}
      propertyPath: m_LocalRotation.w
      value: 1
      objectReference: {fileID: 0}
    - target: {fileID: 6643278822725274409, guid: 9a3416ab3e1b9486ba48f239340e202d, type: 3}
      propertyPath: m_LocalRotation.x
      value: -0
      objectReference: {fileID: 0}
    - target: {fileID: 6643278822725274409, guid: 9a3416ab3e1b9486ba48f239340e202d, type: 3}
      propertyPath: m_LocalRotation.y
      value: -0
      objectReference: {fileID: 0}
    - target: {fileID: 6643278822725274409, guid: 9a3416ab3e1b9486ba48f239340e202d, type: 3}
      propertyPath: m_LocalRotation.z
      value: -0
      objectReference: {fileID: 0}
    - target: {fileID: 6643278822725274409, guid: 9a3416ab3e1b9486ba48f239340e202d, type: 3}
      propertyPath: m_AnchoredPosition.x
      value: -76
      objectReference: {fileID: 0}
    - target: {fileID: 6643278822725274409, guid: 9a3416ab3e1b9486ba48f239340e202d, type: 3}
      propertyPath: m_AnchoredPosition.y
      value: 359
      objectReference: {fileID: 0}
    - target: {fileID: 6643278822725274409, guid: 9a3416ab3e1b9486ba48f239340e202d, type: 3}
      propertyPath: m_LocalEulerAnglesHint.x
      value: 0
      objectReference: {fileID: 0}
    - target: {fileID: 6643278822725274409, guid: 9a3416ab3e1b9486ba48f239340e202d, type: 3}
      propertyPath: m_LocalEulerAnglesHint.y
      value: 0
      objectReference: {fileID: 0}
    - target: {fileID: 6643278822725274409, guid: 9a3416ab3e1b9486ba48f239340e202d, type: 3}
      propertyPath: m_LocalEulerAnglesHint.z
      value: 0
      objectReference: {fileID: 0}
    - target: {fileID: 6822543606753027690, guid: 9a3416ab3e1b9486ba48f239340e202d, type: 3}
      propertyPath: <Category>k__BackingField
      value: body_shape
      objectReference: {fileID: 0}
    - target: {fileID: 7495390461251039812, guid: 9a3416ab3e1b9486ba48f239340e202d, type: 3}
      propertyPath: m_AnchorMax.y
      value: 0
      objectReference: {fileID: 0}
    - target: {fileID: 7495390461251039812, guid: 9a3416ab3e1b9486ba48f239340e202d, type: 3}
      propertyPath: m_AnchorMin.y
      value: 0
      objectReference: {fileID: 0}
    - target: {fileID: 7495390461251039812, guid: 9a3416ab3e1b9486ba48f239340e202d, type: 3}
      propertyPath: m_SizeDelta.x
      value: 0
      objectReference: {fileID: 0}
    - target: {fileID: 7495390461251039812, guid: 9a3416ab3e1b9486ba48f239340e202d, type: 3}
      propertyPath: m_AnchoredPosition.x
      value: 0
      objectReference: {fileID: 0}
    - target: {fileID: 7495390461251039812, guid: 9a3416ab3e1b9486ba48f239340e202d, type: 3}
      propertyPath: m_AnchoredPosition.y
      value: 0
      objectReference: {fileID: 0}
    - target: {fileID: 8197210241556340483, guid: 9a3416ab3e1b9486ba48f239340e202d, type: 3}
      propertyPath: m_SizeDelta.x
      value: 0
      objectReference: {fileID: 0}
    - target: {fileID: 8197210241556340483, guid: 9a3416ab3e1b9486ba48f239340e202d, type: 3}
      propertyPath: m_SizeDelta.y
      value: 0
      objectReference: {fileID: 0}
    m_RemovedComponents: []
    m_RemovedGameObjects: []
    m_AddedGameObjects: []
    m_AddedComponents: []
  m_SourcePrefab: {fileID: 100100000, guid: 9a3416ab3e1b9486ba48f239340e202d, type: 3}
--- !u!224 &5801096774213738982 stripped
RectTransform:
  m_CorrespondingSourceObject: {fileID: 6643278822725274409, guid: 9a3416ab3e1b9486ba48f239340e202d, type: 3}
  m_PrefabInstance: {fileID: 914239673235598031}
  m_PrefabAsset: {fileID: 0}
--- !u!1001 &1008407799327060280
PrefabInstance:
  m_ObjectHideFlags: 0
  serializedVersion: 2
  m_Modification:
    serializedVersion: 3
    m_TransformParent: {fileID: 5109493994691160880}
    m_Modifications:
    - target: {fileID: 6064998454780672223, guid: ef488299c2199b848ad0e35b6b5b019a, type: 3}
      propertyPath: m_Pivot.x
      value: 0.5
      objectReference: {fileID: 0}
    - target: {fileID: 6064998454780672223, guid: ef488299c2199b848ad0e35b6b5b019a, type: 3}
      propertyPath: m_Pivot.y
      value: 0.5
      objectReference: {fileID: 0}
    - target: {fileID: 6064998454780672223, guid: ef488299c2199b848ad0e35b6b5b019a, type: 3}
      propertyPath: m_RootOrder
      value: -1
      objectReference: {fileID: 0}
    - target: {fileID: 6064998454780672223, guid: ef488299c2199b848ad0e35b6b5b019a, type: 3}
      propertyPath: m_AnchorMax.x
      value: 0.5
      objectReference: {fileID: 0}
    - target: {fileID: 6064998454780672223, guid: ef488299c2199b848ad0e35b6b5b019a, type: 3}
      propertyPath: m_AnchorMax.y
      value: 0.5
      objectReference: {fileID: 0}
    - target: {fileID: 6064998454780672223, guid: ef488299c2199b848ad0e35b6b5b019a, type: 3}
      propertyPath: m_AnchorMin.x
      value: 0.5
      objectReference: {fileID: 0}
    - target: {fileID: 6064998454780672223, guid: ef488299c2199b848ad0e35b6b5b019a, type: 3}
      propertyPath: m_AnchorMin.y
      value: 0.5
      objectReference: {fileID: 0}
    - target: {fileID: 6064998454780672223, guid: ef488299c2199b848ad0e35b6b5b019a, type: 3}
      propertyPath: m_SizeDelta.x
      value: 364
      objectReference: {fileID: 0}
    - target: {fileID: 6064998454780672223, guid: ef488299c2199b848ad0e35b6b5b019a, type: 3}
      propertyPath: m_SizeDelta.y
      value: 870
      objectReference: {fileID: 0}
    - target: {fileID: 6064998454780672223, guid: ef488299c2199b848ad0e35b6b5b019a, type: 3}
      propertyPath: m_LocalPosition.x
      value: 0
      objectReference: {fileID: 0}
    - target: {fileID: 6064998454780672223, guid: ef488299c2199b848ad0e35b6b5b019a, type: 3}
      propertyPath: m_LocalPosition.y
      value: 0
      objectReference: {fileID: 0}
    - target: {fileID: 6064998454780672223, guid: ef488299c2199b848ad0e35b6b5b019a, type: 3}
      propertyPath: m_LocalPosition.z
      value: 0
      objectReference: {fileID: 0}
    - target: {fileID: 6064998454780672223, guid: ef488299c2199b848ad0e35b6b5b019a, type: 3}
      propertyPath: m_LocalRotation.w
      value: 1
      objectReference: {fileID: 0}
    - target: {fileID: 6064998454780672223, guid: ef488299c2199b848ad0e35b6b5b019a, type: 3}
      propertyPath: m_LocalRotation.x
      value: -0
      objectReference: {fileID: 0}
    - target: {fileID: 6064998454780672223, guid: ef488299c2199b848ad0e35b6b5b019a, type: 3}
      propertyPath: m_LocalRotation.y
      value: -0
      objectReference: {fileID: 0}
    - target: {fileID: 6064998454780672223, guid: ef488299c2199b848ad0e35b6b5b019a, type: 3}
      propertyPath: m_LocalRotation.z
      value: -0
      objectReference: {fileID: 0}
    - target: {fileID: 6064998454780672223, guid: ef488299c2199b848ad0e35b6b5b019a, type: 3}
      propertyPath: m_AnchoredPosition.x
      value: -680
      objectReference: {fileID: 0}
    - target: {fileID: 6064998454780672223, guid: ef488299c2199b848ad0e35b6b5b019a, type: 3}
      propertyPath: m_AnchoredPosition.y
      value: 0
      objectReference: {fileID: 0}
    - target: {fileID: 6064998454780672223, guid: ef488299c2199b848ad0e35b6b5b019a, type: 3}
      propertyPath: m_LocalEulerAnglesHint.x
      value: 0
      objectReference: {fileID: 0}
    - target: {fileID: 6064998454780672223, guid: ef488299c2199b848ad0e35b6b5b019a, type: 3}
      propertyPath: m_LocalEulerAnglesHint.y
      value: 0
      objectReference: {fileID: 0}
    - target: {fileID: 6064998454780672223, guid: ef488299c2199b848ad0e35b6b5b019a, type: 3}
      propertyPath: m_LocalEulerAnglesHint.z
      value: 0
      objectReference: {fileID: 0}
    - target: {fileID: 6777088113676516343, guid: ef488299c2199b848ad0e35b6b5b019a, type: 3}
      propertyPath: m_Name
      value: CharacterPreview
      objectReference: {fileID: 0}
    m_RemovedComponents: []
    m_RemovedGameObjects: []
    m_AddedGameObjects: []
    m_AddedComponents: []
  m_SourcePrefab: {fileID: 100100000, guid: ef488299c2199b848ad0e35b6b5b019a, type: 3}
--- !u!114 &3389937469459039909 stripped
MonoBehaviour:
  m_CorrespondingSourceObject: {fileID: 2519183063070275485, guid: ef488299c2199b848ad0e35b6b5b019a, type: 3}
  m_PrefabInstance: {fileID: 1008407799327060280}
  m_PrefabAsset: {fileID: 0}
  m_GameObject: {fileID: 0}
  m_Enabled: 1
  m_EditorHideFlags: 0
  m_Script: {fileID: 11500000, guid: a6c678bd39b14c0d9495b8b5877916dd, type: 3}
  m_Name: 
  m_EditorClassIdentifier: 
--- !u!224 &6473263078168447463 stripped
RectTransform:
  m_CorrespondingSourceObject: {fileID: 6064998454780672223, guid: ef488299c2199b848ad0e35b6b5b019a, type: 3}
  m_PrefabInstance: {fileID: 1008407799327060280}
  m_PrefabAsset: {fileID: 0}
--- !u!1001 &1717257440158037281
PrefabInstance:
  m_ObjectHideFlags: 0
  serializedVersion: 2
  m_Modification:
    serializedVersion: 3
    m_TransformParent: {fileID: 5109493994691160880}
    m_Modifications:
    - target: {fileID: 1305929967901934283, guid: 9a3416ab3e1b9486ba48f239340e202d, type: 3}
      propertyPath: m_Name
      value: AvatarSlotHandwear
      objectReference: {fileID: 0}
    - target: {fileID: 3829402711795061729, guid: 9a3416ab3e1b9486ba48f239340e202d, type: 3}
      propertyPath: m_AnchorMax.y
      value: 0
      objectReference: {fileID: 0}
    - target: {fileID: 3829402711795061729, guid: 9a3416ab3e1b9486ba48f239340e202d, type: 3}
      propertyPath: m_AnchorMin.y
      value: 0
      objectReference: {fileID: 0}
    - target: {fileID: 3829402711795061729, guid: 9a3416ab3e1b9486ba48f239340e202d, type: 3}
      propertyPath: m_SizeDelta.x
      value: 0
      objectReference: {fileID: 0}
    - target: {fileID: 3829402711795061729, guid: 9a3416ab3e1b9486ba48f239340e202d, type: 3}
      propertyPath: m_AnchoredPosition.x
      value: 0
      objectReference: {fileID: 0}
    - target: {fileID: 3829402711795061729, guid: 9a3416ab3e1b9486ba48f239340e202d, type: 3}
      propertyPath: m_AnchoredPosition.y
      value: 0
      objectReference: {fileID: 0}
    - target: {fileID: 4329488436158027747, guid: 9a3416ab3e1b9486ba48f239340e202d, type: 3}
      propertyPath: m_Sprite
      value: 
      objectReference: {fileID: 21300000, guid: 16866e729ce1061429170517e80ef313, type: 3}
    - target: {fileID: 6098108853264045617, guid: 9a3416ab3e1b9486ba48f239340e202d, type: 3}
      propertyPath: m_AnchorMax.y
      value: 0
      objectReference: {fileID: 0}
    - target: {fileID: 6098108853264045617, guid: 9a3416ab3e1b9486ba48f239340e202d, type: 3}
      propertyPath: m_AnchorMin.y
      value: 0
      objectReference: {fileID: 0}
    - target: {fileID: 6098108853264045617, guid: 9a3416ab3e1b9486ba48f239340e202d, type: 3}
      propertyPath: m_SizeDelta.x
      value: 0
      objectReference: {fileID: 0}
    - target: {fileID: 6098108853264045617, guid: 9a3416ab3e1b9486ba48f239340e202d, type: 3}
      propertyPath: m_AnchoredPosition.x
      value: 0
      objectReference: {fileID: 0}
    - target: {fileID: 6098108853264045617, guid: 9a3416ab3e1b9486ba48f239340e202d, type: 3}
      propertyPath: m_AnchoredPosition.y
      value: 0
      objectReference: {fileID: 0}
    - target: {fileID: 6258691338252340461, guid: 9a3416ab3e1b9486ba48f239340e202d, type: 3}
      propertyPath: m_AnchorMax.y
      value: 0
      objectReference: {fileID: 0}
    - target: {fileID: 6258691338252340461, guid: 9a3416ab3e1b9486ba48f239340e202d, type: 3}
      propertyPath: m_AnchorMin.y
      value: 0
      objectReference: {fileID: 0}
    - target: {fileID: 6258691338252340461, guid: 9a3416ab3e1b9486ba48f239340e202d, type: 3}
      propertyPath: m_SizeDelta.x
      value: 0
      objectReference: {fileID: 0}
    - target: {fileID: 6258691338252340461, guid: 9a3416ab3e1b9486ba48f239340e202d, type: 3}
      propertyPath: m_AnchoredPosition.x
      value: 0
      objectReference: {fileID: 0}
    - target: {fileID: 6258691338252340461, guid: 9a3416ab3e1b9486ba48f239340e202d, type: 3}
      propertyPath: m_AnchoredPosition.y
      value: 0
      objectReference: {fileID: 0}
    - target: {fileID: 6566247396054434124, guid: 9a3416ab3e1b9486ba48f239340e202d, type: 3}
      propertyPath: m_SizeDelta.y
      value: 0
      objectReference: {fileID: 0}
    - target: {fileID: 6643278822725274409, guid: 9a3416ab3e1b9486ba48f239340e202d, type: 3}
      propertyPath: m_Pivot.x
      value: 0.5
      objectReference: {fileID: 0}
    - target: {fileID: 6643278822725274409, guid: 9a3416ab3e1b9486ba48f239340e202d, type: 3}
      propertyPath: m_Pivot.y
      value: 0.5
      objectReference: {fileID: 0}
    - target: {fileID: 6643278822725274409, guid: 9a3416ab3e1b9486ba48f239340e202d, type: 3}
      propertyPath: m_RootOrder
      value: -1
      objectReference: {fileID: 0}
    - target: {fileID: 6643278822725274409, guid: 9a3416ab3e1b9486ba48f239340e202d, type: 3}
      propertyPath: m_AnchorMax.x
      value: 0.5
      objectReference: {fileID: 0}
    - target: {fileID: 6643278822725274409, guid: 9a3416ab3e1b9486ba48f239340e202d, type: 3}
      propertyPath: m_AnchorMax.y
      value: 0.5
      objectReference: {fileID: 0}
    - target: {fileID: 6643278822725274409, guid: 9a3416ab3e1b9486ba48f239340e202d, type: 3}
      propertyPath: m_AnchorMin.x
      value: 0.5
      objectReference: {fileID: 0}
    - target: {fileID: 6643278822725274409, guid: 9a3416ab3e1b9486ba48f239340e202d, type: 3}
      propertyPath: m_AnchorMin.y
      value: 0.5
      objectReference: {fileID: 0}
    - target: {fileID: 6643278822725274409, guid: 9a3416ab3e1b9486ba48f239340e202d, type: 3}
      propertyPath: m_SizeDelta.x
      value: 140
      objectReference: {fileID: 0}
    - target: {fileID: 6643278822725274409, guid: 9a3416ab3e1b9486ba48f239340e202d, type: 3}
      propertyPath: m_SizeDelta.y
      value: 80
      objectReference: {fileID: 0}
    - target: {fileID: 6643278822725274409, guid: 9a3416ab3e1b9486ba48f239340e202d, type: 3}
      propertyPath: m_LocalPosition.x
      value: 0
      objectReference: {fileID: 0}
    - target: {fileID: 6643278822725274409, guid: 9a3416ab3e1b9486ba48f239340e202d, type: 3}
      propertyPath: m_LocalPosition.y
      value: 0
      objectReference: {fileID: 0}
    - target: {fileID: 6643278822725274409, guid: 9a3416ab3e1b9486ba48f239340e202d, type: 3}
      propertyPath: m_LocalPosition.z
      value: 0
      objectReference: {fileID: 0}
    - target: {fileID: 6643278822725274409, guid: 9a3416ab3e1b9486ba48f239340e202d, type: 3}
      propertyPath: m_LocalRotation.w
      value: 1
      objectReference: {fileID: 0}
    - target: {fileID: 6643278822725274409, guid: 9a3416ab3e1b9486ba48f239340e202d, type: 3}
      propertyPath: m_LocalRotation.x
      value: -0
      objectReference: {fileID: 0}
    - target: {fileID: 6643278822725274409, guid: 9a3416ab3e1b9486ba48f239340e202d, type: 3}
      propertyPath: m_LocalRotation.y
      value: -0
      objectReference: {fileID: 0}
    - target: {fileID: 6643278822725274409, guid: 9a3416ab3e1b9486ba48f239340e202d, type: 3}
      propertyPath: m_LocalRotation.z
      value: -0
      objectReference: {fileID: 0}
    - target: {fileID: 6643278822725274409, guid: 9a3416ab3e1b9486ba48f239340e202d, type: 3}
      propertyPath: m_AnchoredPosition.x
      value: 78
      objectReference: {fileID: 0}
    - target: {fileID: 6643278822725274409, guid: 9a3416ab3e1b9486ba48f239340e202d, type: 3}
      propertyPath: m_AnchoredPosition.y
      value: 81
      objectReference: {fileID: 0}
    - target: {fileID: 6643278822725274409, guid: 9a3416ab3e1b9486ba48f239340e202d, type: 3}
      propertyPath: m_LocalEulerAnglesHint.x
      value: 0
      objectReference: {fileID: 0}
    - target: {fileID: 6643278822725274409, guid: 9a3416ab3e1b9486ba48f239340e202d, type: 3}
      propertyPath: m_LocalEulerAnglesHint.y
      value: 0
      objectReference: {fileID: 0}
    - target: {fileID: 6643278822725274409, guid: 9a3416ab3e1b9486ba48f239340e202d, type: 3}
      propertyPath: m_LocalEulerAnglesHint.z
      value: 0
      objectReference: {fileID: 0}
    - target: {fileID: 6822543606753027690, guid: 9a3416ab3e1b9486ba48f239340e202d, type: 3}
      propertyPath: <Category>k__BackingField
      value: Hands_wear
      objectReference: {fileID: 0}
    - target: {fileID: 7495390461251039812, guid: 9a3416ab3e1b9486ba48f239340e202d, type: 3}
      propertyPath: m_AnchorMax.y
      value: 0
      objectReference: {fileID: 0}
    - target: {fileID: 7495390461251039812, guid: 9a3416ab3e1b9486ba48f239340e202d, type: 3}
      propertyPath: m_AnchorMin.y
      value: 0
      objectReference: {fileID: 0}
    - target: {fileID: 7495390461251039812, guid: 9a3416ab3e1b9486ba48f239340e202d, type: 3}
      propertyPath: m_SizeDelta.x
      value: 0
      objectReference: {fileID: 0}
    - target: {fileID: 7495390461251039812, guid: 9a3416ab3e1b9486ba48f239340e202d, type: 3}
      propertyPath: m_AnchoredPosition.x
      value: 0
      objectReference: {fileID: 0}
    - target: {fileID: 7495390461251039812, guid: 9a3416ab3e1b9486ba48f239340e202d, type: 3}
      propertyPath: m_AnchoredPosition.y
      value: 0
      objectReference: {fileID: 0}
    - target: {fileID: 8197210241556340483, guid: 9a3416ab3e1b9486ba48f239340e202d, type: 3}
      propertyPath: m_SizeDelta.x
      value: 0
      objectReference: {fileID: 0}
    - target: {fileID: 8197210241556340483, guid: 9a3416ab3e1b9486ba48f239340e202d, type: 3}
      propertyPath: m_SizeDelta.y
      value: 0
      objectReference: {fileID: 0}
    m_RemovedComponents: []
    m_RemovedGameObjects: []
    m_AddedGameObjects: []
    m_AddedComponents: []
  m_SourcePrefab: {fileID: 100100000, guid: 9a3416ab3e1b9486ba48f239340e202d, type: 3}
--- !u!224 &5468854766558674440 stripped
RectTransform:
  m_CorrespondingSourceObject: {fileID: 6643278822725274409, guid: 9a3416ab3e1b9486ba48f239340e202d, type: 3}
  m_PrefabInstance: {fileID: 1717257440158037281}
  m_PrefabAsset: {fileID: 0}
--- !u!1001 &1725250077254712078
PrefabInstance:
  m_ObjectHideFlags: 0
  serializedVersion: 2
  m_Modification:
    serializedVersion: 3
    m_TransformParent: {fileID: 5109493994691160880}
    m_Modifications:
    - target: {fileID: 1305929967901934283, guid: 9a3416ab3e1b9486ba48f239340e202d, type: 3}
      propertyPath: m_Name
      value: AvatarSlotBottom
      objectReference: {fileID: 0}
    - target: {fileID: 3829402711795061729, guid: 9a3416ab3e1b9486ba48f239340e202d, type: 3}
      propertyPath: m_AnchorMax.y
      value: 0
      objectReference: {fileID: 0}
    - target: {fileID: 3829402711795061729, guid: 9a3416ab3e1b9486ba48f239340e202d, type: 3}
      propertyPath: m_AnchorMin.y
      value: 0
      objectReference: {fileID: 0}
    - target: {fileID: 3829402711795061729, guid: 9a3416ab3e1b9486ba48f239340e202d, type: 3}
      propertyPath: m_SizeDelta.x
      value: 0
      objectReference: {fileID: 0}
    - target: {fileID: 3829402711795061729, guid: 9a3416ab3e1b9486ba48f239340e202d, type: 3}
      propertyPath: m_AnchoredPosition.x
      value: 0
      objectReference: {fileID: 0}
    - target: {fileID: 3829402711795061729, guid: 9a3416ab3e1b9486ba48f239340e202d, type: 3}
      propertyPath: m_AnchoredPosition.y
      value: 0
      objectReference: {fileID: 0}
    - target: {fileID: 4329488436158027747, guid: 9a3416ab3e1b9486ba48f239340e202d, type: 3}
      propertyPath: m_Sprite
      value: 
      objectReference: {fileID: 21300000, guid: bf9cd8edf950343a9ba38284a615c606, type: 3}
    - target: {fileID: 6098108853264045617, guid: 9a3416ab3e1b9486ba48f239340e202d, type: 3}
      propertyPath: m_AnchorMax.y
      value: 0
      objectReference: {fileID: 0}
    - target: {fileID: 6098108853264045617, guid: 9a3416ab3e1b9486ba48f239340e202d, type: 3}
      propertyPath: m_AnchorMin.y
      value: 0
      objectReference: {fileID: 0}
    - target: {fileID: 6098108853264045617, guid: 9a3416ab3e1b9486ba48f239340e202d, type: 3}
      propertyPath: m_SizeDelta.x
      value: 0
      objectReference: {fileID: 0}
    - target: {fileID: 6098108853264045617, guid: 9a3416ab3e1b9486ba48f239340e202d, type: 3}
      propertyPath: m_AnchoredPosition.x
      value: 0
      objectReference: {fileID: 0}
    - target: {fileID: 6098108853264045617, guid: 9a3416ab3e1b9486ba48f239340e202d, type: 3}
      propertyPath: m_AnchoredPosition.y
      value: 0
      objectReference: {fileID: 0}
    - target: {fileID: 6258691338252340461, guid: 9a3416ab3e1b9486ba48f239340e202d, type: 3}
      propertyPath: m_AnchorMax.y
      value: 0
      objectReference: {fileID: 0}
    - target: {fileID: 6258691338252340461, guid: 9a3416ab3e1b9486ba48f239340e202d, type: 3}
      propertyPath: m_AnchorMin.y
      value: 0
      objectReference: {fileID: 0}
    - target: {fileID: 6258691338252340461, guid: 9a3416ab3e1b9486ba48f239340e202d, type: 3}
      propertyPath: m_SizeDelta.x
      value: 0
      objectReference: {fileID: 0}
    - target: {fileID: 6258691338252340461, guid: 9a3416ab3e1b9486ba48f239340e202d, type: 3}
      propertyPath: m_AnchoredPosition.x
      value: 0
      objectReference: {fileID: 0}
    - target: {fileID: 6258691338252340461, guid: 9a3416ab3e1b9486ba48f239340e202d, type: 3}
      propertyPath: m_AnchoredPosition.y
      value: 0
      objectReference: {fileID: 0}
    - target: {fileID: 6566247396054434124, guid: 9a3416ab3e1b9486ba48f239340e202d, type: 3}
      propertyPath: m_SizeDelta.y
      value: 0
      objectReference: {fileID: 0}
    - target: {fileID: 6643278822725274409, guid: 9a3416ab3e1b9486ba48f239340e202d, type: 3}
      propertyPath: m_Pivot.x
      value: 0.5
      objectReference: {fileID: 0}
    - target: {fileID: 6643278822725274409, guid: 9a3416ab3e1b9486ba48f239340e202d, type: 3}
      propertyPath: m_Pivot.y
      value: 0.5
      objectReference: {fileID: 0}
    - target: {fileID: 6643278822725274409, guid: 9a3416ab3e1b9486ba48f239340e202d, type: 3}
      propertyPath: m_RootOrder
      value: -1
      objectReference: {fileID: 0}
    - target: {fileID: 6643278822725274409, guid: 9a3416ab3e1b9486ba48f239340e202d, type: 3}
      propertyPath: m_AnchorMax.x
      value: 0.5
      objectReference: {fileID: 0}
    - target: {fileID: 6643278822725274409, guid: 9a3416ab3e1b9486ba48f239340e202d, type: 3}
      propertyPath: m_AnchorMax.y
      value: 0.5
      objectReference: {fileID: 0}
    - target: {fileID: 6643278822725274409, guid: 9a3416ab3e1b9486ba48f239340e202d, type: 3}
      propertyPath: m_AnchorMin.x
      value: 0.5
      objectReference: {fileID: 0}
    - target: {fileID: 6643278822725274409, guid: 9a3416ab3e1b9486ba48f239340e202d, type: 3}
      propertyPath: m_AnchorMin.y
      value: 0.5
      objectReference: {fileID: 0}
    - target: {fileID: 6643278822725274409, guid: 9a3416ab3e1b9486ba48f239340e202d, type: 3}
      propertyPath: m_SizeDelta.x
      value: 140
      objectReference: {fileID: 0}
    - target: {fileID: 6643278822725274409, guid: 9a3416ab3e1b9486ba48f239340e202d, type: 3}
      propertyPath: m_SizeDelta.y
      value: 80
      objectReference: {fileID: 0}
    - target: {fileID: 6643278822725274409, guid: 9a3416ab3e1b9486ba48f239340e202d, type: 3}
      propertyPath: m_LocalPosition.x
      value: 0
      objectReference: {fileID: 0}
    - target: {fileID: 6643278822725274409, guid: 9a3416ab3e1b9486ba48f239340e202d, type: 3}
      propertyPath: m_LocalPosition.y
      value: 0
      objectReference: {fileID: 0}
    - target: {fileID: 6643278822725274409, guid: 9a3416ab3e1b9486ba48f239340e202d, type: 3}
      propertyPath: m_LocalPosition.z
      value: 0
      objectReference: {fileID: 0}
    - target: {fileID: 6643278822725274409, guid: 9a3416ab3e1b9486ba48f239340e202d, type: 3}
      propertyPath: m_LocalRotation.w
      value: 1
      objectReference: {fileID: 0}
    - target: {fileID: 6643278822725274409, guid: 9a3416ab3e1b9486ba48f239340e202d, type: 3}
      propertyPath: m_LocalRotation.x
      value: -0
      objectReference: {fileID: 0}
    - target: {fileID: 6643278822725274409, guid: 9a3416ab3e1b9486ba48f239340e202d, type: 3}
      propertyPath: m_LocalRotation.y
      value: -0
      objectReference: {fileID: 0}
    - target: {fileID: 6643278822725274409, guid: 9a3416ab3e1b9486ba48f239340e202d, type: 3}
      propertyPath: m_LocalRotation.z
      value: -0
      objectReference: {fileID: 0}
    - target: {fileID: 6643278822725274409, guid: 9a3416ab3e1b9486ba48f239340e202d, type: 3}
      propertyPath: m_AnchoredPosition.x
      value: -76
      objectReference: {fileID: 0}
    - target: {fileID: 6643278822725274409, guid: 9a3416ab3e1b9486ba48f239340e202d, type: 3}
      propertyPath: m_AnchoredPosition.y
      value: -7
      objectReference: {fileID: 0}
    - target: {fileID: 6643278822725274409, guid: 9a3416ab3e1b9486ba48f239340e202d, type: 3}
      propertyPath: m_LocalEulerAnglesHint.x
      value: 0
      objectReference: {fileID: 0}
    - target: {fileID: 6643278822725274409, guid: 9a3416ab3e1b9486ba48f239340e202d, type: 3}
      propertyPath: m_LocalEulerAnglesHint.y
      value: 0
      objectReference: {fileID: 0}
    - target: {fileID: 6643278822725274409, guid: 9a3416ab3e1b9486ba48f239340e202d, type: 3}
      propertyPath: m_LocalEulerAnglesHint.z
      value: 0
      objectReference: {fileID: 0}
    - target: {fileID: 6822543606753027690, guid: 9a3416ab3e1b9486ba48f239340e202d, type: 3}
      propertyPath: <Category>k__BackingField
      value: Lower_Body
      objectReference: {fileID: 0}
    - target: {fileID: 7495390461251039812, guid: 9a3416ab3e1b9486ba48f239340e202d, type: 3}
      propertyPath: m_AnchorMax.y
      value: 0
      objectReference: {fileID: 0}
    - target: {fileID: 7495390461251039812, guid: 9a3416ab3e1b9486ba48f239340e202d, type: 3}
      propertyPath: m_AnchorMin.y
      value: 0
      objectReference: {fileID: 0}
    - target: {fileID: 7495390461251039812, guid: 9a3416ab3e1b9486ba48f239340e202d, type: 3}
      propertyPath: m_SizeDelta.x
      value: 0
      objectReference: {fileID: 0}
    - target: {fileID: 7495390461251039812, guid: 9a3416ab3e1b9486ba48f239340e202d, type: 3}
      propertyPath: m_AnchoredPosition.x
      value: 0
      objectReference: {fileID: 0}
    - target: {fileID: 7495390461251039812, guid: 9a3416ab3e1b9486ba48f239340e202d, type: 3}
      propertyPath: m_AnchoredPosition.y
      value: 0
      objectReference: {fileID: 0}
    - target: {fileID: 8197210241556340483, guid: 9a3416ab3e1b9486ba48f239340e202d, type: 3}
      propertyPath: m_SizeDelta.x
      value: 0
      objectReference: {fileID: 0}
    - target: {fileID: 8197210241556340483, guid: 9a3416ab3e1b9486ba48f239340e202d, type: 3}
      propertyPath: m_SizeDelta.y
      value: 0
      objectReference: {fileID: 0}
    m_RemovedComponents: []
    m_RemovedGameObjects: []
    m_AddedGameObjects: []
    m_AddedComponents: []
  m_SourcePrefab: {fileID: 100100000, guid: 9a3416ab3e1b9486ba48f239340e202d, type: 3}
--- !u!224 &5458638904956629031 stripped
RectTransform:
  m_CorrespondingSourceObject: {fileID: 6643278822725274409, guid: 9a3416ab3e1b9486ba48f239340e202d, type: 3}
  m_PrefabInstance: {fileID: 1725250077254712078}
  m_PrefabAsset: {fileID: 0}
--- !u!1001 &1764794969871066435
PrefabInstance:
  m_ObjectHideFlags: 0
  serializedVersion: 2
  m_Modification:
    serializedVersion: 3
    m_TransformParent: {fileID: 5507985720958002706}
    m_Modifications:
    - target: {fileID: 145861463570281605, guid: 1936c8ca610b0472baddc2c56969a641, type: 3}
      propertyPath: m_IsOn
      value: 0
      objectReference: {fileID: 0}
    - target: {fileID: 145861463570281605, guid: 1936c8ca610b0472baddc2c56969a641, type: 3}
      propertyPath: m_Group
      value: 
      objectReference: {fileID: 703025678671221271}
    - target: {fileID: 145861463570281605, guid: 1936c8ca610b0472baddc2c56969a641, type: 3}
      propertyPath: m_Colors.m_NormalColor.a
      value: 1
      objectReference: {fileID: 0}
    - target: {fileID: 145861463570281605, guid: 1936c8ca610b0472baddc2c56969a641, type: 3}
      propertyPath: m_Colors.m_NormalColor.b
      value: 1
      objectReference: {fileID: 0}
    - target: {fileID: 145861463570281605, guid: 1936c8ca610b0472baddc2c56969a641, type: 3}
      propertyPath: m_Colors.m_NormalColor.g
      value: 1
      objectReference: {fileID: 0}
    - target: {fileID: 145861463570281605, guid: 1936c8ca610b0472baddc2c56969a641, type: 3}
      propertyPath: m_Colors.m_NormalColor.r
      value: 1
      objectReference: {fileID: 0}
    - target: {fileID: 145861463570281605, guid: 1936c8ca610b0472baddc2c56969a641, type: 3}
      propertyPath: m_Colors.m_PressedColor.a
      value: 1
      objectReference: {fileID: 0}
    - target: {fileID: 145861463570281605, guid: 1936c8ca610b0472baddc2c56969a641, type: 3}
      propertyPath: m_Colors.m_PressedColor.b
      value: 0.8584906
      objectReference: {fileID: 0}
    - target: {fileID: 145861463570281605, guid: 1936c8ca610b0472baddc2c56969a641, type: 3}
      propertyPath: m_Colors.m_PressedColor.g
      value: 0.8584906
      objectReference: {fileID: 0}
    - target: {fileID: 145861463570281605, guid: 1936c8ca610b0472baddc2c56969a641, type: 3}
      propertyPath: m_Colors.m_PressedColor.r
      value: 0.8584906
      objectReference: {fileID: 0}
    - target: {fileID: 145861463570281605, guid: 1936c8ca610b0472baddc2c56969a641, type: 3}
      propertyPath: m_Colors.m_SelectedColor.a
      value: 0
      objectReference: {fileID: 0}
    - target: {fileID: 145861463570281605, guid: 1936c8ca610b0472baddc2c56969a641, type: 3}
      propertyPath: m_Colors.m_SelectedColor.b
      value: 1
      objectReference: {fileID: 0}
    - target: {fileID: 145861463570281605, guid: 1936c8ca610b0472baddc2c56969a641, type: 3}
      propertyPath: m_Colors.m_SelectedColor.g
      value: 1
      objectReference: {fileID: 0}
    - target: {fileID: 145861463570281605, guid: 1936c8ca610b0472baddc2c56969a641, type: 3}
      propertyPath: m_Colors.m_SelectedColor.r
      value: 1
      objectReference: {fileID: 0}
    - target: {fileID: 145861463570281605, guid: 1936c8ca610b0472baddc2c56969a641, type: 3}
      propertyPath: m_Colors.m_HighlightedColor.b
      value: 0.92941177
      objectReference: {fileID: 0}
    - target: {fileID: 145861463570281605, guid: 1936c8ca610b0472baddc2c56969a641, type: 3}
      propertyPath: m_Colors.m_HighlightedColor.g
      value: 0.92156863
      objectReference: {fileID: 0}
    - target: {fileID: 145861463570281605, guid: 1936c8ca610b0472baddc2c56969a641, type: 3}
      propertyPath: m_Colors.m_HighlightedColor.r
      value: 0.9254902
      objectReference: {fileID: 0}
    - target: {fileID: 647778724686335215, guid: 1936c8ca610b0472baddc2c56969a641, type: 3}
      propertyPath: m_AnchorMax.x
      value: 0.5
      objectReference: {fileID: 0}
    - target: {fileID: 647778724686335215, guid: 1936c8ca610b0472baddc2c56969a641, type: 3}
      propertyPath: m_AnchorMin.x
      value: 0.5
      objectReference: {fileID: 0}
    - target: {fileID: 647778724686335215, guid: 1936c8ca610b0472baddc2c56969a641, type: 3}
      propertyPath: m_SizeDelta.x
      value: 70
      objectReference: {fileID: 0}
    - target: {fileID: 647778724686335215, guid: 1936c8ca610b0472baddc2c56969a641, type: 3}
      propertyPath: m_SizeDelta.y
      value: 42
      objectReference: {fileID: 0}
    - target: {fileID: 647778724686335215, guid: 1936c8ca610b0472baddc2c56969a641, type: 3}
      propertyPath: m_AnchoredPosition.x
      value: 18.00006
      objectReference: {fileID: 0}
    - target: {fileID: 647778724686335215, guid: 1936c8ca610b0472baddc2c56969a641, type: 3}
      propertyPath: m_AnchoredPosition.y
      value: 0
      objectReference: {fileID: 0}
    - target: {fileID: 782066126112996038, guid: 1936c8ca610b0472baddc2c56969a641, type: 3}
      propertyPath: m_Sprite
      value: 
      objectReference: {fileID: 21300000, guid: 05bc7d6b12857fb4b9b7634bf2a4f440, type: 3}
    - target: {fileID: 782066126112996038, guid: 1936c8ca610b0472baddc2c56969a641, type: 3}
      propertyPath: m_Color.b
      value: 0.9882353
      objectReference: {fileID: 0}
    - target: {fileID: 782066126112996038, guid: 1936c8ca610b0472baddc2c56969a641, type: 3}
      propertyPath: m_Color.g
      value: 0.9882353
      objectReference: {fileID: 0}
    - target: {fileID: 782066126112996038, guid: 1936c8ca610b0472baddc2c56969a641, type: 3}
      propertyPath: m_Color.r
      value: 0.9882353
      objectReference: {fileID: 0}
    - target: {fileID: 1392556527029171851, guid: 1936c8ca610b0472baddc2c56969a641, type: 3}
      propertyPath: m_Name
      value: Emotes
      objectReference: {fileID: 0}
    - target: {fileID: 2129308136558042850, guid: 1936c8ca610b0472baddc2c56969a641, type: 3}
      propertyPath: m_AnchorMax.x
      value: 0
      objectReference: {fileID: 0}
    - target: {fileID: 2129308136558042850, guid: 1936c8ca610b0472baddc2c56969a641, type: 3}
      propertyPath: m_AnchorMin.x
      value: 0
      objectReference: {fileID: 0}
    - target: {fileID: 2129308136558042850, guid: 1936c8ca610b0472baddc2c56969a641, type: 3}
      propertyPath: m_SizeDelta.x
      value: 26
      objectReference: {fileID: 0}
    - target: {fileID: 2129308136558042850, guid: 1936c8ca610b0472baddc2c56969a641, type: 3}
      propertyPath: m_SizeDelta.y
      value: 26
      objectReference: {fileID: 0}
    - target: {fileID: 2129308136558042850, guid: 1936c8ca610b0472baddc2c56969a641, type: 3}
      propertyPath: m_AnchoredPosition.x
      value: 20
      objectReference: {fileID: 0}
    - target: {fileID: 2129308136558042850, guid: 1936c8ca610b0472baddc2c56969a641, type: 3}
      propertyPath: m_AnchoredPosition.y
      value: 0
      objectReference: {fileID: 0}
    - target: {fileID: 3114688435971539077, guid: 1936c8ca610b0472baddc2c56969a641, type: 3}
      propertyPath: m_Pivot.x
      value: 0
      objectReference: {fileID: 0}
    - target: {fileID: 3114688435971539077, guid: 1936c8ca610b0472baddc2c56969a641, type: 3}
      propertyPath: m_SizeDelta.x
      value: 116
      objectReference: {fileID: 0}
    - target: {fileID: 3114688435971539077, guid: 1936c8ca610b0472baddc2c56969a641, type: 3}
      propertyPath: m_SizeDelta.y
      value: 42
      objectReference: {fileID: 0}
    - target: {fileID: 3114688435971539077, guid: 1936c8ca610b0472baddc2c56969a641, type: 3}
      propertyPath: m_AnchoredPosition.x
      value: 0
      objectReference: {fileID: 0}
    - target: {fileID: 3278519586392893701, guid: 1936c8ca610b0472baddc2c56969a641, type: 3}
      propertyPath: m_SizeDelta.x
      value: 70
      objectReference: {fileID: 0}
    - target: {fileID: 3278519586392893701, guid: 1936c8ca610b0472baddc2c56969a641, type: 3}
      propertyPath: m_SizeDelta.y
      value: 42
      objectReference: {fileID: 0}
    - target: {fileID: 3278519586392893701, guid: 1936c8ca610b0472baddc2c56969a641, type: 3}
      propertyPath: m_AnchoredPosition.x
      value: 18
      objectReference: {fileID: 0}
    - target: {fileID: 3278519586392893701, guid: 1936c8ca610b0472baddc2c56969a641, type: 3}
      propertyPath: m_AnchoredPosition.y
      value: 0
      objectReference: {fileID: 0}
    - target: {fileID: 4755743825679548413, guid: 1936c8ca610b0472baddc2c56969a641, type: 3}
      propertyPath: m_Pivot.x
      value: 0.5
      objectReference: {fileID: 0}
    - target: {fileID: 4755743825679548413, guid: 1936c8ca610b0472baddc2c56969a641, type: 3}
      propertyPath: m_Pivot.y
      value: 0.5
      objectReference: {fileID: 0}
    - target: {fileID: 4755743825679548413, guid: 1936c8ca610b0472baddc2c56969a641, type: 3}
      propertyPath: m_RootOrder
      value: -1
      objectReference: {fileID: 0}
    - target: {fileID: 4755743825679548413, guid: 1936c8ca610b0472baddc2c56969a641, type: 3}
      propertyPath: m_AnchorMax.x
      value: 0
      objectReference: {fileID: 0}
    - target: {fileID: 4755743825679548413, guid: 1936c8ca610b0472baddc2c56969a641, type: 3}
      propertyPath: m_AnchorMax.y
      value: 0
      objectReference: {fileID: 0}
    - target: {fileID: 4755743825679548413, guid: 1936c8ca610b0472baddc2c56969a641, type: 3}
      propertyPath: m_AnchorMin.x
      value: 0
      objectReference: {fileID: 0}
    - target: {fileID: 4755743825679548413, guid: 1936c8ca610b0472baddc2c56969a641, type: 3}
      propertyPath: m_AnchorMin.y
      value: 0
      objectReference: {fileID: 0}
    - target: {fileID: 4755743825679548413, guid: 1936c8ca610b0472baddc2c56969a641, type: 3}
      propertyPath: m_SizeDelta.x
      value: 116
      objectReference: {fileID: 0}
    - target: {fileID: 4755743825679548413, guid: 1936c8ca610b0472baddc2c56969a641, type: 3}
      propertyPath: m_SizeDelta.y
      value: 42
      objectReference: {fileID: 0}
    - target: {fileID: 4755743825679548413, guid: 1936c8ca610b0472baddc2c56969a641, type: 3}
      propertyPath: m_LocalPosition.x
      value: 0
      objectReference: {fileID: 0}
    - target: {fileID: 4755743825679548413, guid: 1936c8ca610b0472baddc2c56969a641, type: 3}
      propertyPath: m_LocalPosition.y
      value: 0
      objectReference: {fileID: 0}
    - target: {fileID: 4755743825679548413, guid: 1936c8ca610b0472baddc2c56969a641, type: 3}
      propertyPath: m_LocalPosition.z
      value: 0
      objectReference: {fileID: 0}
    - target: {fileID: 4755743825679548413, guid: 1936c8ca610b0472baddc2c56969a641, type: 3}
      propertyPath: m_LocalRotation.w
      value: 1
      objectReference: {fileID: 0}
    - target: {fileID: 4755743825679548413, guid: 1936c8ca610b0472baddc2c56969a641, type: 3}
      propertyPath: m_LocalRotation.x
      value: 0
      objectReference: {fileID: 0}
    - target: {fileID: 4755743825679548413, guid: 1936c8ca610b0472baddc2c56969a641, type: 3}
      propertyPath: m_LocalRotation.y
      value: 0
      objectReference: {fileID: 0}
    - target: {fileID: 4755743825679548413, guid: 1936c8ca610b0472baddc2c56969a641, type: 3}
      propertyPath: m_LocalRotation.z
      value: 0
      objectReference: {fileID: 0}
    - target: {fileID: 4755743825679548413, guid: 1936c8ca610b0472baddc2c56969a641, type: 3}
      propertyPath: m_AnchoredPosition.x
      value: 0
      objectReference: {fileID: 0}
    - target: {fileID: 4755743825679548413, guid: 1936c8ca610b0472baddc2c56969a641, type: 3}
      propertyPath: m_AnchoredPosition.y
      value: 0
      objectReference: {fileID: 0}
    - target: {fileID: 4755743825679548413, guid: 1936c8ca610b0472baddc2c56969a641, type: 3}
      propertyPath: m_LocalEulerAnglesHint.x
      value: 0
      objectReference: {fileID: 0}
    - target: {fileID: 4755743825679548413, guid: 1936c8ca610b0472baddc2c56969a641, type: 3}
      propertyPath: m_LocalEulerAnglesHint.y
      value: 0
      objectReference: {fileID: 0}
    - target: {fileID: 4755743825679548413, guid: 1936c8ca610b0472baddc2c56969a641, type: 3}
      propertyPath: m_LocalEulerAnglesHint.z
      value: 0
      objectReference: {fileID: 0}
    - target: {fileID: 5288072022237423886, guid: 1936c8ca610b0472baddc2c56969a641, type: 3}
      propertyPath: m_text
      value: Emotes
      objectReference: {fileID: 0}
    - target: {fileID: 5288072022237423886, guid: 1936c8ca610b0472baddc2c56969a641, type: 3}
      propertyPath: m_fontSize
      value: 18
      objectReference: {fileID: 0}
    - target: {fileID: 5288072022237423886, guid: 1936c8ca610b0472baddc2c56969a641, type: 3}
      propertyPath: m_fontColor.b
      value: 0.09411765
      objectReference: {fileID: 0}
    - target: {fileID: 5288072022237423886, guid: 1936c8ca610b0472baddc2c56969a641, type: 3}
      propertyPath: m_fontColor.g
      value: 0.08235294
      objectReference: {fileID: 0}
    - target: {fileID: 5288072022237423886, guid: 1936c8ca610b0472baddc2c56969a641, type: 3}
      propertyPath: m_fontColor.r
      value: 0.08627451
      objectReference: {fileID: 0}
    - target: {fileID: 5288072022237423886, guid: 1936c8ca610b0472baddc2c56969a641, type: 3}
      propertyPath: m_fontSizeBase
      value: 18
      objectReference: {fileID: 0}
    - target: {fileID: 5288072022237423886, guid: 1936c8ca610b0472baddc2c56969a641, type: 3}
      propertyPath: m_fontColor32.rgba
      value: 4279768342
      objectReference: {fileID: 0}
    - target: {fileID: 5288072022237423886, guid: 1936c8ca610b0472baddc2c56969a641, type: 3}
      propertyPath: m_VerticalAlignment
      value: 512
      objectReference: {fileID: 0}
    - target: {fileID: 5288072022237423886, guid: 1936c8ca610b0472baddc2c56969a641, type: 3}
      propertyPath: m_HorizontalAlignment
      value: 1
      objectReference: {fileID: 0}
    - target: {fileID: 5294738254589804664, guid: 1936c8ca610b0472baddc2c56969a641, type: 3}
      propertyPath: m_AnchorMax.x
      value: 0
      objectReference: {fileID: 0}
    - target: {fileID: 5294738254589804664, guid: 1936c8ca610b0472baddc2c56969a641, type: 3}
      propertyPath: m_AnchorMin.x
      value: 0
      objectReference: {fileID: 0}
    - target: {fileID: 5294738254589804664, guid: 1936c8ca610b0472baddc2c56969a641, type: 3}
      propertyPath: m_SizeDelta.x
      value: 26
      objectReference: {fileID: 0}
    - target: {fileID: 5294738254589804664, guid: 1936c8ca610b0472baddc2c56969a641, type: 3}
      propertyPath: m_SizeDelta.y
      value: 26
      objectReference: {fileID: 0}
    - target: {fileID: 5294738254589804664, guid: 1936c8ca610b0472baddc2c56969a641, type: 3}
      propertyPath: m_AnchoredPosition.x
      value: 20
      objectReference: {fileID: 0}
    - target: {fileID: 5294738254589804664, guid: 1936c8ca610b0472baddc2c56969a641, type: 3}
      propertyPath: m_AnchoredPosition.y
      value: 0
      objectReference: {fileID: 0}
    - target: {fileID: 6425377980552986654, guid: 1936c8ca610b0472baddc2c56969a641, type: 3}
      propertyPath: m_text
      value: Emotes
      objectReference: {fileID: 0}
    - target: {fileID: 6425377980552986654, guid: 1936c8ca610b0472baddc2c56969a641, type: 3}
      propertyPath: m_fontSize
      value: 18
      objectReference: {fileID: 0}
    - target: {fileID: 6425377980552986654, guid: 1936c8ca610b0472baddc2c56969a641, type: 3}
      propertyPath: m_fontColor.b
      value: 0.9882353
      objectReference: {fileID: 0}
    - target: {fileID: 6425377980552986654, guid: 1936c8ca610b0472baddc2c56969a641, type: 3}
      propertyPath: m_fontColor.g
      value: 0.9882353
      objectReference: {fileID: 0}
    - target: {fileID: 6425377980552986654, guid: 1936c8ca610b0472baddc2c56969a641, type: 3}
      propertyPath: m_fontColor.r
      value: 0.9882353
      objectReference: {fileID: 0}
    - target: {fileID: 6425377980552986654, guid: 1936c8ca610b0472baddc2c56969a641, type: 3}
      propertyPath: m_fontColor.b
      value: 0.9882353
      objectReference: {fileID: 0}
    - target: {fileID: 6425377980552986654, guid: 1936c8ca610b0472baddc2c56969a641, type: 3}
      propertyPath: m_fontColor.g
      value: 0.9882353
      objectReference: {fileID: 0}
    - target: {fileID: 6425377980552986654, guid: 1936c8ca610b0472baddc2c56969a641, type: 3}
      propertyPath: m_fontColor.r
      value: 0.9882353
      objectReference: {fileID: 0}
    - target: {fileID: 6425377980552986654, guid: 1936c8ca610b0472baddc2c56969a641, type: 3}
      propertyPath: m_fontSizeBase
      value: 18
      objectReference: {fileID: 0}
    - target: {fileID: 6425377980552986654, guid: 1936c8ca610b0472baddc2c56969a641, type: 3}
      propertyPath: m_VerticalAlignment
      value: 512
      objectReference: {fileID: 0}
    - target: {fileID: 6425377980552986654, guid: 1936c8ca610b0472baddc2c56969a641, type: 3}
      propertyPath: m_HorizontalAlignment
      value: 1
      objectReference: {fileID: 0}
    - target: {fileID: 7145261904875040787, guid: 1936c8ca610b0472baddc2c56969a641, type: 3}
      propertyPath: m_Pivot.x
      value: 0
      objectReference: {fileID: 0}
    - target: {fileID: 7145261904875040787, guid: 1936c8ca610b0472baddc2c56969a641, type: 3}
      propertyPath: m_SizeDelta.x
      value: 116
      objectReference: {fileID: 0}
    - target: {fileID: 7145261904875040787, guid: 1936c8ca610b0472baddc2c56969a641, type: 3}
      propertyPath: m_SizeDelta.y
      value: 43.0113
      objectReference: {fileID: 0}
    - target: {fileID: 7145261904875040787, guid: 1936c8ca610b0472baddc2c56969a641, type: 3}
      propertyPath: m_AnchoredPosition.x
      value: -0.2999878
      objectReference: {fileID: 0}
    - target: {fileID: 7145261904875040787, guid: 1936c8ca610b0472baddc2c56969a641, type: 3}
      propertyPath: m_AnchoredPosition.y
      value: -0.04
      objectReference: {fileID: 0}
    - target: {fileID: 7260612469130449532, guid: 1936c8ca610b0472baddc2c56969a641, type: 3}
      propertyPath: m_Sprite
      value: 
      objectReference: {fileID: 21300000, guid: 05bc7d6b12857fb4b9b7634bf2a4f440, type: 3}
    - target: {fileID: 7260612469130449532, guid: 1936c8ca610b0472baddc2c56969a641, type: 3}
      propertyPath: m_Color.b
      value: 0.09411765
      objectReference: {fileID: 0}
    - target: {fileID: 7260612469130449532, guid: 1936c8ca610b0472baddc2c56969a641, type: 3}
      propertyPath: m_Color.g
      value: 0.08235294
      objectReference: {fileID: 0}
    - target: {fileID: 7260612469130449532, guid: 1936c8ca610b0472baddc2c56969a641, type: 3}
      propertyPath: m_Color.r
      value: 0.08627451
      objectReference: {fileID: 0}
    - target: {fileID: 8502093406828841120, guid: 1936c8ca610b0472baddc2c56969a641, type: 3}
      propertyPath: m_Color.b
      value: 1
      objectReference: {fileID: 0}
    - target: {fileID: 8502093406828841120, guid: 1936c8ca610b0472baddc2c56969a641, type: 3}
      propertyPath: m_Color.g
      value: 1
      objectReference: {fileID: 0}
    - target: {fileID: 8502093406828841120, guid: 1936c8ca610b0472baddc2c56969a641, type: 3}
      propertyPath: m_Color.r
      value: 1
      objectReference: {fileID: 0}
    - target: {fileID: 8502093406828841120, guid: 1936c8ca610b0472baddc2c56969a641, type: 3}
      propertyPath: m_PixelsPerUnitMultiplier
      value: 2
      objectReference: {fileID: 0}
    - target: {fileID: 8873916236923606513, guid: 1936c8ca610b0472baddc2c56969a641, type: 3}
      propertyPath: section
      value: 3
      objectReference: {fileID: 0}
    - target: {fileID: 8947677506439260397, guid: 1936c8ca610b0472baddc2c56969a641, type: 3}
      propertyPath: m_Color.b
      value: 0.22352941
      objectReference: {fileID: 0}
    - target: {fileID: 8947677506439260397, guid: 1936c8ca610b0472baddc2c56969a641, type: 3}
      propertyPath: m_Color.g
      value: 0.45490196
      objectReference: {fileID: 0}
    - target: {fileID: 8947677506439260397, guid: 1936c8ca610b0472baddc2c56969a641, type: 3}
      propertyPath: m_Color.r
      value: 1
      objectReference: {fileID: 0}
    - target: {fileID: 8947677506439260397, guid: 1936c8ca610b0472baddc2c56969a641, type: 3}
      propertyPath: m_PixelsPerUnitMultiplier
      value: 2
      objectReference: {fileID: 0}
    m_RemovedComponents: []
    m_RemovedGameObjects: []
    m_AddedGameObjects:
    - targetCorrespondingSourceObject: {fileID: 4755743825679548413, guid: 1936c8ca610b0472baddc2c56969a641, type: 3}
      insertIndex: 0
      addedObject: {fileID: 8599865904490500180}
    m_AddedComponents: []
  m_SourcePrefab: {fileID: 100100000, guid: 1936c8ca610b0472baddc2c56969a641, type: 3}
--- !u!224 &6449722440618433214 stripped
RectTransform:
  m_CorrespondingSourceObject: {fileID: 4755743825679548413, guid: 1936c8ca610b0472baddc2c56969a641, type: 3}
  m_PrefabInstance: {fileID: 1764794969871066435}
  m_PrefabAsset: {fileID: 0}
--- !u!114 &7159514365315035314 stripped
MonoBehaviour:
  m_CorrespondingSourceObject: {fileID: 8873916236923606513, guid: 1936c8ca610b0472baddc2c56969a641, type: 3}
  m_PrefabInstance: {fileID: 1764794969871066435}
  m_PrefabAsset: {fileID: 0}
  m_GameObject: {fileID: 0}
  m_Enabled: 1
  m_EditorHideFlags: 0
  m_Script: {fileID: 11500000, guid: 3ccba16ac233d430cae9f8130065c01d, type: 3}
  m_Name: 
  m_EditorClassIdentifier: 
--- !u!1001 &2733447670211797671
PrefabInstance:
  m_ObjectHideFlags: 0
  serializedVersion: 2
  m_Modification:
    serializedVersion: 3
    m_TransformParent: {fileID: 5109493994691160880}
    m_Modifications:
    - target: {fileID: 1305929967901934283, guid: 9a3416ab3e1b9486ba48f239340e202d, type: 3}
      propertyPath: m_Name
      value: AvatarSlotMouth
      objectReference: {fileID: 0}
    - target: {fileID: 3829402711795061729, guid: 9a3416ab3e1b9486ba48f239340e202d, type: 3}
      propertyPath: m_AnchorMax.y
      value: 0
      objectReference: {fileID: 0}
    - target: {fileID: 3829402711795061729, guid: 9a3416ab3e1b9486ba48f239340e202d, type: 3}
      propertyPath: m_AnchorMin.y
      value: 0
      objectReference: {fileID: 0}
    - target: {fileID: 3829402711795061729, guid: 9a3416ab3e1b9486ba48f239340e202d, type: 3}
      propertyPath: m_SizeDelta.x
      value: 0
      objectReference: {fileID: 0}
    - target: {fileID: 3829402711795061729, guid: 9a3416ab3e1b9486ba48f239340e202d, type: 3}
      propertyPath: m_AnchoredPosition.x
      value: 0
      objectReference: {fileID: 0}
    - target: {fileID: 3829402711795061729, guid: 9a3416ab3e1b9486ba48f239340e202d, type: 3}
      propertyPath: m_AnchoredPosition.y
      value: 0
      objectReference: {fileID: 0}
    - target: {fileID: 4329488436158027747, guid: 9a3416ab3e1b9486ba48f239340e202d, type: 3}
      propertyPath: m_Sprite
      value: 
      objectReference: {fileID: 21300000, guid: 075c9dd99649649f9869afece52cd35b, type: 3}
    - target: {fileID: 6098108853264045617, guid: 9a3416ab3e1b9486ba48f239340e202d, type: 3}
      propertyPath: m_AnchorMax.y
      value: 0
      objectReference: {fileID: 0}
    - target: {fileID: 6098108853264045617, guid: 9a3416ab3e1b9486ba48f239340e202d, type: 3}
      propertyPath: m_AnchorMin.y
      value: 0
      objectReference: {fileID: 0}
    - target: {fileID: 6098108853264045617, guid: 9a3416ab3e1b9486ba48f239340e202d, type: 3}
      propertyPath: m_SizeDelta.x
      value: 0
      objectReference: {fileID: 0}
    - target: {fileID: 6098108853264045617, guid: 9a3416ab3e1b9486ba48f239340e202d, type: 3}
      propertyPath: m_AnchoredPosition.x
      value: 0
      objectReference: {fileID: 0}
    - target: {fileID: 6098108853264045617, guid: 9a3416ab3e1b9486ba48f239340e202d, type: 3}
      propertyPath: m_AnchoredPosition.y
      value: 0
      objectReference: {fileID: 0}
    - target: {fileID: 6258691338252340461, guid: 9a3416ab3e1b9486ba48f239340e202d, type: 3}
      propertyPath: m_AnchorMax.y
      value: 0
      objectReference: {fileID: 0}
    - target: {fileID: 6258691338252340461, guid: 9a3416ab3e1b9486ba48f239340e202d, type: 3}
      propertyPath: m_AnchorMin.y
      value: 0
      objectReference: {fileID: 0}
    - target: {fileID: 6258691338252340461, guid: 9a3416ab3e1b9486ba48f239340e202d, type: 3}
      propertyPath: m_SizeDelta.x
      value: 0
      objectReference: {fileID: 0}
    - target: {fileID: 6258691338252340461, guid: 9a3416ab3e1b9486ba48f239340e202d, type: 3}
      propertyPath: m_AnchoredPosition.x
      value: 0
      objectReference: {fileID: 0}
    - target: {fileID: 6258691338252340461, guid: 9a3416ab3e1b9486ba48f239340e202d, type: 3}
      propertyPath: m_AnchoredPosition.y
      value: 0
      objectReference: {fileID: 0}
    - target: {fileID: 6566247396054434124, guid: 9a3416ab3e1b9486ba48f239340e202d, type: 3}
      propertyPath: m_SizeDelta.y
      value: 0
      objectReference: {fileID: 0}
    - target: {fileID: 6643278822725274409, guid: 9a3416ab3e1b9486ba48f239340e202d, type: 3}
      propertyPath: m_Pivot.x
      value: 0.5
      objectReference: {fileID: 0}
    - target: {fileID: 6643278822725274409, guid: 9a3416ab3e1b9486ba48f239340e202d, type: 3}
      propertyPath: m_Pivot.y
      value: 0.5
      objectReference: {fileID: 0}
    - target: {fileID: 6643278822725274409, guid: 9a3416ab3e1b9486ba48f239340e202d, type: 3}
      propertyPath: m_RootOrder
      value: -1
      objectReference: {fileID: 0}
    - target: {fileID: 6643278822725274409, guid: 9a3416ab3e1b9486ba48f239340e202d, type: 3}
      propertyPath: m_AnchorMax.x
      value: 0.5
      objectReference: {fileID: 0}
    - target: {fileID: 6643278822725274409, guid: 9a3416ab3e1b9486ba48f239340e202d, type: 3}
      propertyPath: m_AnchorMax.y
      value: 0.5
      objectReference: {fileID: 0}
    - target: {fileID: 6643278822725274409, guid: 9a3416ab3e1b9486ba48f239340e202d, type: 3}
      propertyPath: m_AnchorMin.x
      value: 0.5
      objectReference: {fileID: 0}
    - target: {fileID: 6643278822725274409, guid: 9a3416ab3e1b9486ba48f239340e202d, type: 3}
      propertyPath: m_AnchorMin.y
      value: 0.5
      objectReference: {fileID: 0}
    - target: {fileID: 6643278822725274409, guid: 9a3416ab3e1b9486ba48f239340e202d, type: 3}
      propertyPath: m_SizeDelta.x
      value: 140
      objectReference: {fileID: 0}
    - target: {fileID: 6643278822725274409, guid: 9a3416ab3e1b9486ba48f239340e202d, type: 3}
      propertyPath: m_SizeDelta.y
      value: 80
      objectReference: {fileID: 0}
    - target: {fileID: 6643278822725274409, guid: 9a3416ab3e1b9486ba48f239340e202d, type: 3}
      propertyPath: m_LocalPosition.x
      value: 0
      objectReference: {fileID: 0}
    - target: {fileID: 6643278822725274409, guid: 9a3416ab3e1b9486ba48f239340e202d, type: 3}
      propertyPath: m_LocalPosition.y
      value: 0
      objectReference: {fileID: 0}
    - target: {fileID: 6643278822725274409, guid: 9a3416ab3e1b9486ba48f239340e202d, type: 3}
      propertyPath: m_LocalPosition.z
      value: 0
      objectReference: {fileID: 0}
    - target: {fileID: 6643278822725274409, guid: 9a3416ab3e1b9486ba48f239340e202d, type: 3}
      propertyPath: m_LocalRotation.w
      value: 1
      objectReference: {fileID: 0}
    - target: {fileID: 6643278822725274409, guid: 9a3416ab3e1b9486ba48f239340e202d, type: 3}
      propertyPath: m_LocalRotation.x
      value: -0
      objectReference: {fileID: 0}
    - target: {fileID: 6643278822725274409, guid: 9a3416ab3e1b9486ba48f239340e202d, type: 3}
      propertyPath: m_LocalRotation.y
      value: -0
      objectReference: {fileID: 0}
    - target: {fileID: 6643278822725274409, guid: 9a3416ab3e1b9486ba48f239340e202d, type: 3}
      propertyPath: m_LocalRotation.z
      value: -0
      objectReference: {fileID: 0}
    - target: {fileID: 6643278822725274409, guid: 9a3416ab3e1b9486ba48f239340e202d, type: 3}
      propertyPath: m_AnchoredPosition.x
      value: -76
      objectReference: {fileID: 0}
    - target: {fileID: 6643278822725274409, guid: 9a3416ab3e1b9486ba48f239340e202d, type: 3}
      propertyPath: m_AnchoredPosition.y
      value: 183
      objectReference: {fileID: 0}
    - target: {fileID: 6643278822725274409, guid: 9a3416ab3e1b9486ba48f239340e202d, type: 3}
      propertyPath: m_LocalEulerAnglesHint.x
      value: 0
      objectReference: {fileID: 0}
    - target: {fileID: 6643278822725274409, guid: 9a3416ab3e1b9486ba48f239340e202d, type: 3}
      propertyPath: m_LocalEulerAnglesHint.y
      value: 0
      objectReference: {fileID: 0}
    - target: {fileID: 6643278822725274409, guid: 9a3416ab3e1b9486ba48f239340e202d, type: 3}
      propertyPath: m_LocalEulerAnglesHint.z
      value: 0
      objectReference: {fileID: 0}
    - target: {fileID: 6822543606753027690, guid: 9a3416ab3e1b9486ba48f239340e202d, type: 3}
      propertyPath: <Category>k__BackingField
      value: Mouth
      objectReference: {fileID: 0}
    - target: {fileID: 7495390461251039812, guid: 9a3416ab3e1b9486ba48f239340e202d, type: 3}
      propertyPath: m_AnchorMax.y
      value: 0
      objectReference: {fileID: 0}
    - target: {fileID: 7495390461251039812, guid: 9a3416ab3e1b9486ba48f239340e202d, type: 3}
      propertyPath: m_AnchorMin.y
      value: 0
      objectReference: {fileID: 0}
    - target: {fileID: 7495390461251039812, guid: 9a3416ab3e1b9486ba48f239340e202d, type: 3}
      propertyPath: m_SizeDelta.x
      value: 0
      objectReference: {fileID: 0}
    - target: {fileID: 7495390461251039812, guid: 9a3416ab3e1b9486ba48f239340e202d, type: 3}
      propertyPath: m_AnchoredPosition.x
      value: 0
      objectReference: {fileID: 0}
    - target: {fileID: 7495390461251039812, guid: 9a3416ab3e1b9486ba48f239340e202d, type: 3}
      propertyPath: m_AnchoredPosition.y
      value: 0
      objectReference: {fileID: 0}
    - target: {fileID: 8197210241556340483, guid: 9a3416ab3e1b9486ba48f239340e202d, type: 3}
      propertyPath: m_SizeDelta.x
      value: 0
      objectReference: {fileID: 0}
    - target: {fileID: 8197210241556340483, guid: 9a3416ab3e1b9486ba48f239340e202d, type: 3}
      propertyPath: m_SizeDelta.y
      value: 0
      objectReference: {fileID: 0}
    m_RemovedComponents: []
    m_RemovedGameObjects: []
    m_AddedGameObjects: []
    m_AddedComponents: []
  m_SourcePrefab: {fileID: 100100000, guid: 9a3416ab3e1b9486ba48f239340e202d, type: 3}
--- !u!224 &8781600119855098254 stripped
RectTransform:
  m_CorrespondingSourceObject: {fileID: 6643278822725274409, guid: 9a3416ab3e1b9486ba48f239340e202d, type: 3}
  m_PrefabInstance: {fileID: 2733447670211797671}
  m_PrefabAsset: {fileID: 0}
--- !u!1001 &2834008450426135313
PrefabInstance:
  m_ObjectHideFlags: 0
  serializedVersion: 2
  m_Modification:
    serializedVersion: 3
    m_TransformParent: {fileID: 5109493994691160880}
    m_Modifications:
    - target: {fileID: 1305929967901934283, guid: 9a3416ab3e1b9486ba48f239340e202d, type: 3}
      propertyPath: m_Name
      value: AvatarSlotSkin
      objectReference: {fileID: 0}
    - target: {fileID: 3829402711795061729, guid: 9a3416ab3e1b9486ba48f239340e202d, type: 3}
      propertyPath: m_AnchorMax.y
      value: 0
      objectReference: {fileID: 0}
    - target: {fileID: 3829402711795061729, guid: 9a3416ab3e1b9486ba48f239340e202d, type: 3}
      propertyPath: m_AnchorMin.y
      value: 0
      objectReference: {fileID: 0}
    - target: {fileID: 3829402711795061729, guid: 9a3416ab3e1b9486ba48f239340e202d, type: 3}
      propertyPath: m_SizeDelta.x
      value: 0
      objectReference: {fileID: 0}
    - target: {fileID: 3829402711795061729, guid: 9a3416ab3e1b9486ba48f239340e202d, type: 3}
      propertyPath: m_AnchoredPosition.x
      value: 0
      objectReference: {fileID: 0}
    - target: {fileID: 3829402711795061729, guid: 9a3416ab3e1b9486ba48f239340e202d, type: 3}
      propertyPath: m_AnchoredPosition.y
      value: 0
      objectReference: {fileID: 0}
    - target: {fileID: 4329488436158027747, guid: 9a3416ab3e1b9486ba48f239340e202d, type: 3}
      propertyPath: m_Sprite
      value: 
      objectReference: {fileID: 21300000, guid: bda43422408ca42209dd311b23a1d06f, type: 3}
    - target: {fileID: 6098108853264045617, guid: 9a3416ab3e1b9486ba48f239340e202d, type: 3}
      propertyPath: m_AnchorMax.y
      value: 0
      objectReference: {fileID: 0}
    - target: {fileID: 6098108853264045617, guid: 9a3416ab3e1b9486ba48f239340e202d, type: 3}
      propertyPath: m_AnchorMin.y
      value: 0
      objectReference: {fileID: 0}
    - target: {fileID: 6098108853264045617, guid: 9a3416ab3e1b9486ba48f239340e202d, type: 3}
      propertyPath: m_SizeDelta.x
      value: 0
      objectReference: {fileID: 0}
    - target: {fileID: 6098108853264045617, guid: 9a3416ab3e1b9486ba48f239340e202d, type: 3}
      propertyPath: m_AnchoredPosition.x
      value: 0
      objectReference: {fileID: 0}
    - target: {fileID: 6098108853264045617, guid: 9a3416ab3e1b9486ba48f239340e202d, type: 3}
      propertyPath: m_AnchoredPosition.y
      value: 0
      objectReference: {fileID: 0}
    - target: {fileID: 6258691338252340461, guid: 9a3416ab3e1b9486ba48f239340e202d, type: 3}
      propertyPath: m_AnchorMax.y
      value: 0
      objectReference: {fileID: 0}
    - target: {fileID: 6258691338252340461, guid: 9a3416ab3e1b9486ba48f239340e202d, type: 3}
      propertyPath: m_AnchorMin.y
      value: 0
      objectReference: {fileID: 0}
    - target: {fileID: 6258691338252340461, guid: 9a3416ab3e1b9486ba48f239340e202d, type: 3}
      propertyPath: m_SizeDelta.x
      value: 0
      objectReference: {fileID: 0}
    - target: {fileID: 6258691338252340461, guid: 9a3416ab3e1b9486ba48f239340e202d, type: 3}
      propertyPath: m_AnchoredPosition.x
      value: 0
      objectReference: {fileID: 0}
    - target: {fileID: 6258691338252340461, guid: 9a3416ab3e1b9486ba48f239340e202d, type: 3}
      propertyPath: m_AnchoredPosition.y
      value: 0
      objectReference: {fileID: 0}
    - target: {fileID: 6566247396054434124, guid: 9a3416ab3e1b9486ba48f239340e202d, type: 3}
      propertyPath: m_SizeDelta.y
      value: 0
      objectReference: {fileID: 0}
    - target: {fileID: 6643278822725274409, guid: 9a3416ab3e1b9486ba48f239340e202d, type: 3}
      propertyPath: m_Pivot.x
      value: 0.5
      objectReference: {fileID: 0}
    - target: {fileID: 6643278822725274409, guid: 9a3416ab3e1b9486ba48f239340e202d, type: 3}
      propertyPath: m_Pivot.y
      value: 0.5
      objectReference: {fileID: 0}
    - target: {fileID: 6643278822725274409, guid: 9a3416ab3e1b9486ba48f239340e202d, type: 3}
      propertyPath: m_RootOrder
      value: -1
      objectReference: {fileID: 0}
    - target: {fileID: 6643278822725274409, guid: 9a3416ab3e1b9486ba48f239340e202d, type: 3}
      propertyPath: m_AnchorMax.x
      value: 0.5
      objectReference: {fileID: 0}
    - target: {fileID: 6643278822725274409, guid: 9a3416ab3e1b9486ba48f239340e202d, type: 3}
      propertyPath: m_AnchorMax.y
      value: 0.5
      objectReference: {fileID: 0}
    - target: {fileID: 6643278822725274409, guid: 9a3416ab3e1b9486ba48f239340e202d, type: 3}
      propertyPath: m_AnchorMin.x
      value: 0.5
      objectReference: {fileID: 0}
    - target: {fileID: 6643278822725274409, guid: 9a3416ab3e1b9486ba48f239340e202d, type: 3}
      propertyPath: m_AnchorMin.y
      value: 0.5
      objectReference: {fileID: 0}
    - target: {fileID: 6643278822725274409, guid: 9a3416ab3e1b9486ba48f239340e202d, type: 3}
      propertyPath: m_SizeDelta.x
      value: 140
      objectReference: {fileID: 0}
    - target: {fileID: 6643278822725274409, guid: 9a3416ab3e1b9486ba48f239340e202d, type: 3}
      propertyPath: m_SizeDelta.y
      value: 80
      objectReference: {fileID: 0}
    - target: {fileID: 6643278822725274409, guid: 9a3416ab3e1b9486ba48f239340e202d, type: 3}
      propertyPath: m_LocalPosition.x
      value: 0
      objectReference: {fileID: 0}
    - target: {fileID: 6643278822725274409, guid: 9a3416ab3e1b9486ba48f239340e202d, type: 3}
      propertyPath: m_LocalPosition.y
      value: 0
      objectReference: {fileID: 0}
    - target: {fileID: 6643278822725274409, guid: 9a3416ab3e1b9486ba48f239340e202d, type: 3}
      propertyPath: m_LocalPosition.z
      value: 0
      objectReference: {fileID: 0}
    - target: {fileID: 6643278822725274409, guid: 9a3416ab3e1b9486ba48f239340e202d, type: 3}
      propertyPath: m_LocalRotation.w
      value: 1
      objectReference: {fileID: 0}
    - target: {fileID: 6643278822725274409, guid: 9a3416ab3e1b9486ba48f239340e202d, type: 3}
      propertyPath: m_LocalRotation.x
      value: -0
      objectReference: {fileID: 0}
    - target: {fileID: 6643278822725274409, guid: 9a3416ab3e1b9486ba48f239340e202d, type: 3}
      propertyPath: m_LocalRotation.y
      value: -0
      objectReference: {fileID: 0}
    - target: {fileID: 6643278822725274409, guid: 9a3416ab3e1b9486ba48f239340e202d, type: 3}
      propertyPath: m_LocalRotation.z
      value: -0
      objectReference: {fileID: 0}
    - target: {fileID: 6643278822725274409, guid: 9a3416ab3e1b9486ba48f239340e202d, type: 3}
      propertyPath: m_AnchoredPosition.x
      value: 78
      objectReference: {fileID: 0}
    - target: {fileID: 6643278822725274409, guid: 9a3416ab3e1b9486ba48f239340e202d, type: 3}
      propertyPath: m_AnchoredPosition.y
      value: -372
      objectReference: {fileID: 0}
    - target: {fileID: 6643278822725274409, guid: 9a3416ab3e1b9486ba48f239340e202d, type: 3}
      propertyPath: m_LocalEulerAnglesHint.x
      value: 0
      objectReference: {fileID: 0}
    - target: {fileID: 6643278822725274409, guid: 9a3416ab3e1b9486ba48f239340e202d, type: 3}
      propertyPath: m_LocalEulerAnglesHint.y
      value: 0
      objectReference: {fileID: 0}
    - target: {fileID: 6643278822725274409, guid: 9a3416ab3e1b9486ba48f239340e202d, type: 3}
      propertyPath: m_LocalEulerAnglesHint.z
      value: 0
      objectReference: {fileID: 0}
    - target: {fileID: 6822543606753027690, guid: 9a3416ab3e1b9486ba48f239340e202d, type: 3}
      propertyPath: <Category>k__BackingField
      value: Skin
      objectReference: {fileID: 0}
    - target: {fileID: 7495390461251039812, guid: 9a3416ab3e1b9486ba48f239340e202d, type: 3}
      propertyPath: m_AnchorMax.y
      value: 0
      objectReference: {fileID: 0}
    - target: {fileID: 7495390461251039812, guid: 9a3416ab3e1b9486ba48f239340e202d, type: 3}
      propertyPath: m_AnchorMin.y
      value: 0
      objectReference: {fileID: 0}
    - target: {fileID: 7495390461251039812, guid: 9a3416ab3e1b9486ba48f239340e202d, type: 3}
      propertyPath: m_SizeDelta.x
      value: 0
      objectReference: {fileID: 0}
    - target: {fileID: 7495390461251039812, guid: 9a3416ab3e1b9486ba48f239340e202d, type: 3}
      propertyPath: m_AnchoredPosition.x
      value: 0
      objectReference: {fileID: 0}
    - target: {fileID: 7495390461251039812, guid: 9a3416ab3e1b9486ba48f239340e202d, type: 3}
      propertyPath: m_AnchoredPosition.y
      value: 0
      objectReference: {fileID: 0}
    - target: {fileID: 8197210241556340483, guid: 9a3416ab3e1b9486ba48f239340e202d, type: 3}
      propertyPath: m_SizeDelta.x
      value: 0
      objectReference: {fileID: 0}
    - target: {fileID: 8197210241556340483, guid: 9a3416ab3e1b9486ba48f239340e202d, type: 3}
      propertyPath: m_SizeDelta.y
      value: 0
      objectReference: {fileID: 0}
    m_RemovedComponents: []
    m_RemovedGameObjects: []
    m_AddedGameObjects: []
    m_AddedComponents: []
  m_SourcePrefab: {fileID: 100100000, guid: 9a3416ab3e1b9486ba48f239340e202d, type: 3}
--- !u!224 &8891725588225632312 stripped
RectTransform:
  m_CorrespondingSourceObject: {fileID: 6643278822725274409, guid: 9a3416ab3e1b9486ba48f239340e202d, type: 3}
  m_PrefabInstance: {fileID: 2834008450426135313}
  m_PrefabAsset: {fileID: 0}
--- !u!1001 &3614723364830536104
PrefabInstance:
  m_ObjectHideFlags: 0
  serializedVersion: 2
  m_Modification:
    serializedVersion: 3
    m_TransformParent: {fileID: 5109493994691160880}
    m_Modifications:
    - target: {fileID: 1305929967901934283, guid: 9a3416ab3e1b9486ba48f239340e202d, type: 3}
      propertyPath: m_Name
      value: AvatarSlotHelmet
      objectReference: {fileID: 0}
    - target: {fileID: 3829402711795061729, guid: 9a3416ab3e1b9486ba48f239340e202d, type: 3}
      propertyPath: m_AnchorMax.y
      value: 0
      objectReference: {fileID: 0}
    - target: {fileID: 3829402711795061729, guid: 9a3416ab3e1b9486ba48f239340e202d, type: 3}
      propertyPath: m_AnchorMin.y
      value: 0
      objectReference: {fileID: 0}
    - target: {fileID: 3829402711795061729, guid: 9a3416ab3e1b9486ba48f239340e202d, type: 3}
      propertyPath: m_SizeDelta.x
      value: 0
      objectReference: {fileID: 0}
    - target: {fileID: 3829402711795061729, guid: 9a3416ab3e1b9486ba48f239340e202d, type: 3}
      propertyPath: m_AnchoredPosition.x
      value: 0
      objectReference: {fileID: 0}
    - target: {fileID: 3829402711795061729, guid: 9a3416ab3e1b9486ba48f239340e202d, type: 3}
      propertyPath: m_AnchoredPosition.y
      value: 0
      objectReference: {fileID: 0}
    - target: {fileID: 4329488436158027747, guid: 9a3416ab3e1b9486ba48f239340e202d, type: 3}
      propertyPath: m_Sprite
      value: 
      objectReference: {fileID: 21300000, guid: 6bc5be995cfc14e0182a54c5a4fef290, type: 3}
    - target: {fileID: 6098108853264045617, guid: 9a3416ab3e1b9486ba48f239340e202d, type: 3}
      propertyPath: m_AnchorMax.y
      value: 0
      objectReference: {fileID: 0}
    - target: {fileID: 6098108853264045617, guid: 9a3416ab3e1b9486ba48f239340e202d, type: 3}
      propertyPath: m_AnchorMin.y
      value: 0
      objectReference: {fileID: 0}
    - target: {fileID: 6098108853264045617, guid: 9a3416ab3e1b9486ba48f239340e202d, type: 3}
      propertyPath: m_SizeDelta.x
      value: 0
      objectReference: {fileID: 0}
    - target: {fileID: 6098108853264045617, guid: 9a3416ab3e1b9486ba48f239340e202d, type: 3}
      propertyPath: m_AnchoredPosition.x
      value: 0
      objectReference: {fileID: 0}
    - target: {fileID: 6098108853264045617, guid: 9a3416ab3e1b9486ba48f239340e202d, type: 3}
      propertyPath: m_AnchoredPosition.y
      value: 0
      objectReference: {fileID: 0}
    - target: {fileID: 6258691338252340461, guid: 9a3416ab3e1b9486ba48f239340e202d, type: 3}
      propertyPath: m_AnchorMax.y
      value: 0
      objectReference: {fileID: 0}
    - target: {fileID: 6258691338252340461, guid: 9a3416ab3e1b9486ba48f239340e202d, type: 3}
      propertyPath: m_AnchorMin.y
      value: 0
      objectReference: {fileID: 0}
    - target: {fileID: 6258691338252340461, guid: 9a3416ab3e1b9486ba48f239340e202d, type: 3}
      propertyPath: m_SizeDelta.x
      value: 0
      objectReference: {fileID: 0}
    - target: {fileID: 6258691338252340461, guid: 9a3416ab3e1b9486ba48f239340e202d, type: 3}
      propertyPath: m_AnchoredPosition.x
      value: 0
      objectReference: {fileID: 0}
    - target: {fileID: 6258691338252340461, guid: 9a3416ab3e1b9486ba48f239340e202d, type: 3}
      propertyPath: m_AnchoredPosition.y
      value: 0
      objectReference: {fileID: 0}
    - target: {fileID: 6566247396054434124, guid: 9a3416ab3e1b9486ba48f239340e202d, type: 3}
      propertyPath: m_SizeDelta.y
      value: 0
      objectReference: {fileID: 0}
    - target: {fileID: 6643278822725274409, guid: 9a3416ab3e1b9486ba48f239340e202d, type: 3}
      propertyPath: m_Pivot.x
      value: 0.5
      objectReference: {fileID: 0}
    - target: {fileID: 6643278822725274409, guid: 9a3416ab3e1b9486ba48f239340e202d, type: 3}
      propertyPath: m_Pivot.y
      value: 0.5
      objectReference: {fileID: 0}
    - target: {fileID: 6643278822725274409, guid: 9a3416ab3e1b9486ba48f239340e202d, type: 3}
      propertyPath: m_RootOrder
      value: -1
      objectReference: {fileID: 0}
    - target: {fileID: 6643278822725274409, guid: 9a3416ab3e1b9486ba48f239340e202d, type: 3}
      propertyPath: m_AnchorMax.x
      value: 0.5
      objectReference: {fileID: 0}
    - target: {fileID: 6643278822725274409, guid: 9a3416ab3e1b9486ba48f239340e202d, type: 3}
      propertyPath: m_AnchorMax.y
      value: 0.5
      objectReference: {fileID: 0}
    - target: {fileID: 6643278822725274409, guid: 9a3416ab3e1b9486ba48f239340e202d, type: 3}
      propertyPath: m_AnchorMin.x
      value: 0.5
      objectReference: {fileID: 0}
    - target: {fileID: 6643278822725274409, guid: 9a3416ab3e1b9486ba48f239340e202d, type: 3}
      propertyPath: m_AnchorMin.y
      value: 0.5
      objectReference: {fileID: 0}
    - target: {fileID: 6643278822725274409, guid: 9a3416ab3e1b9486ba48f239340e202d, type: 3}
      propertyPath: m_SizeDelta.x
      value: 140
      objectReference: {fileID: 0}
    - target: {fileID: 6643278822725274409, guid: 9a3416ab3e1b9486ba48f239340e202d, type: 3}
      propertyPath: m_SizeDelta.y
      value: 80
      objectReference: {fileID: 0}
    - target: {fileID: 6643278822725274409, guid: 9a3416ab3e1b9486ba48f239340e202d, type: 3}
      propertyPath: m_LocalPosition.x
      value: 0
      objectReference: {fileID: 0}
    - target: {fileID: 6643278822725274409, guid: 9a3416ab3e1b9486ba48f239340e202d, type: 3}
      propertyPath: m_LocalPosition.y
      value: 0
      objectReference: {fileID: 0}
    - target: {fileID: 6643278822725274409, guid: 9a3416ab3e1b9486ba48f239340e202d, type: 3}
      propertyPath: m_LocalPosition.z
      value: 0
      objectReference: {fileID: 0}
    - target: {fileID: 6643278822725274409, guid: 9a3416ab3e1b9486ba48f239340e202d, type: 3}
      propertyPath: m_LocalRotation.w
      value: 1
      objectReference: {fileID: 0}
    - target: {fileID: 6643278822725274409, guid: 9a3416ab3e1b9486ba48f239340e202d, type: 3}
      propertyPath: m_LocalRotation.x
      value: -0
      objectReference: {fileID: 0}
    - target: {fileID: 6643278822725274409, guid: 9a3416ab3e1b9486ba48f239340e202d, type: 3}
      propertyPath: m_LocalRotation.y
      value: -0
      objectReference: {fileID: 0}
    - target: {fileID: 6643278822725274409, guid: 9a3416ab3e1b9486ba48f239340e202d, type: 3}
      propertyPath: m_LocalRotation.z
      value: -0
      objectReference: {fileID: 0}
    - target: {fileID: 6643278822725274409, guid: 9a3416ab3e1b9486ba48f239340e202d, type: 3}
      propertyPath: m_AnchoredPosition.x
      value: -76
      objectReference: {fileID: 0}
    - target: {fileID: 6643278822725274409, guid: 9a3416ab3e1b9486ba48f239340e202d, type: 3}
      propertyPath: m_AnchoredPosition.y
      value: -372
      objectReference: {fileID: 0}
    - target: {fileID: 6643278822725274409, guid: 9a3416ab3e1b9486ba48f239340e202d, type: 3}
      propertyPath: m_LocalEulerAnglesHint.x
      value: 0
      objectReference: {fileID: 0}
    - target: {fileID: 6643278822725274409, guid: 9a3416ab3e1b9486ba48f239340e202d, type: 3}
      propertyPath: m_LocalEulerAnglesHint.y
      value: 0
      objectReference: {fileID: 0}
    - target: {fileID: 6643278822725274409, guid: 9a3416ab3e1b9486ba48f239340e202d, type: 3}
      propertyPath: m_LocalEulerAnglesHint.z
      value: 0
      objectReference: {fileID: 0}
    - target: {fileID: 6822543606753027690, guid: 9a3416ab3e1b9486ba48f239340e202d, type: 3}
      propertyPath: <Category>k__BackingField
      value: Helmet
      objectReference: {fileID: 0}
    - target: {fileID: 7495390461251039812, guid: 9a3416ab3e1b9486ba48f239340e202d, type: 3}
      propertyPath: m_AnchorMax.y
      value: 0
      objectReference: {fileID: 0}
    - target: {fileID: 7495390461251039812, guid: 9a3416ab3e1b9486ba48f239340e202d, type: 3}
      propertyPath: m_AnchorMin.y
      value: 0
      objectReference: {fileID: 0}
    - target: {fileID: 7495390461251039812, guid: 9a3416ab3e1b9486ba48f239340e202d, type: 3}
      propertyPath: m_SizeDelta.x
      value: 0
      objectReference: {fileID: 0}
    - target: {fileID: 7495390461251039812, guid: 9a3416ab3e1b9486ba48f239340e202d, type: 3}
      propertyPath: m_AnchoredPosition.x
      value: 0
      objectReference: {fileID: 0}
    - target: {fileID: 7495390461251039812, guid: 9a3416ab3e1b9486ba48f239340e202d, type: 3}
      propertyPath: m_AnchoredPosition.y
      value: 0
      objectReference: {fileID: 0}
    - target: {fileID: 8197210241556340483, guid: 9a3416ab3e1b9486ba48f239340e202d, type: 3}
      propertyPath: m_SizeDelta.x
      value: 0
      objectReference: {fileID: 0}
    - target: {fileID: 8197210241556340483, guid: 9a3416ab3e1b9486ba48f239340e202d, type: 3}
      propertyPath: m_SizeDelta.y
      value: 0
      objectReference: {fileID: 0}
    m_RemovedComponents: []
    m_RemovedGameObjects: []
    m_AddedGameObjects: []
    m_AddedComponents: []
  m_SourcePrefab: {fileID: 100100000, guid: 9a3416ab3e1b9486ba48f239340e202d, type: 3}
--- !u!224 &7934138973036554881 stripped
RectTransform:
  m_CorrespondingSourceObject: {fileID: 6643278822725274409, guid: 9a3416ab3e1b9486ba48f239340e202d, type: 3}
  m_PrefabInstance: {fileID: 3614723364830536104}
  m_PrefabAsset: {fileID: 0}
--- !u!1001 &4225749283310767547
PrefabInstance:
  m_ObjectHideFlags: 0
  serializedVersion: 2
  m_Modification:
    serializedVersion: 3
    m_TransformParent: {fileID: 154018262731813276}
    m_Modifications:
    - target: {fileID: 1462312519642397879, guid: f14ef4b9a685146a3b0fef13c9925ec6, type: 3}
      propertyPath: m_AnchorMax.y
      value: 0
      objectReference: {fileID: 0}
    - target: {fileID: 1462312519642397879, guid: f14ef4b9a685146a3b0fef13c9925ec6, type: 3}
      propertyPath: m_AnchorMin.y
      value: 0
      objectReference: {fileID: 0}
    - target: {fileID: 1462312519642397879, guid: f14ef4b9a685146a3b0fef13c9925ec6, type: 3}
      propertyPath: m_AnchoredPosition.x
      value: 0
      objectReference: {fileID: 0}
    - target: {fileID: 1462312519642397879, guid: f14ef4b9a685146a3b0fef13c9925ec6, type: 3}
      propertyPath: m_AnchoredPosition.y
      value: 0
      objectReference: {fileID: 0}
    - target: {fileID: 2881779358882891516, guid: f14ef4b9a685146a3b0fef13c9925ec6, type: 3}
      propertyPath: m_AnchorMax.y
      value: 0
      objectReference: {fileID: 0}
    - target: {fileID: 2881779358882891516, guid: f14ef4b9a685146a3b0fef13c9925ec6, type: 3}
      propertyPath: m_AnchorMin.y
      value: 0
      objectReference: {fileID: 0}
    - target: {fileID: 2881779358882891516, guid: f14ef4b9a685146a3b0fef13c9925ec6, type: 3}
      propertyPath: m_AnchoredPosition.x
      value: 0
      objectReference: {fileID: 0}
    - target: {fileID: 2881779358882891516, guid: f14ef4b9a685146a3b0fef13c9925ec6, type: 3}
      propertyPath: m_AnchoredPosition.y
      value: 0
      objectReference: {fileID: 0}
    - target: {fileID: 3490696017552377410, guid: f14ef4b9a685146a3b0fef13c9925ec6, type: 3}
      propertyPath: m_AnchorMax.y
      value: 0
      objectReference: {fileID: 0}
    - target: {fileID: 3490696017552377410, guid: f14ef4b9a685146a3b0fef13c9925ec6, type: 3}
      propertyPath: m_AnchorMin.y
      value: 0
      objectReference: {fileID: 0}
    - target: {fileID: 3490696017552377410, guid: f14ef4b9a685146a3b0fef13c9925ec6, type: 3}
      propertyPath: m_AnchoredPosition.x
      value: 0
      objectReference: {fileID: 0}
    - target: {fileID: 3490696017552377410, guid: f14ef4b9a685146a3b0fef13c9925ec6, type: 3}
      propertyPath: m_AnchoredPosition.y
      value: 0
      objectReference: {fileID: 0}
    - target: {fileID: 5583395488263945621, guid: f14ef4b9a685146a3b0fef13c9925ec6, type: 3}
      propertyPath: m_Pivot.x
      value: 0.5
      objectReference: {fileID: 0}
    - target: {fileID: 5583395488263945621, guid: f14ef4b9a685146a3b0fef13c9925ec6, type: 3}
      propertyPath: m_Pivot.y
      value: 0.5
      objectReference: {fileID: 0}
    - target: {fileID: 5583395488263945621, guid: f14ef4b9a685146a3b0fef13c9925ec6, type: 3}
      propertyPath: m_RootOrder
      value: -1
      objectReference: {fileID: 0}
    - target: {fileID: 5583395488263945621, guid: f14ef4b9a685146a3b0fef13c9925ec6, type: 3}
      propertyPath: m_AnchorMax.x
      value: 0.5
      objectReference: {fileID: 0}
    - target: {fileID: 5583395488263945621, guid: f14ef4b9a685146a3b0fef13c9925ec6, type: 3}
      propertyPath: m_AnchorMax.y
      value: 0.5
      objectReference: {fileID: 0}
    - target: {fileID: 5583395488263945621, guid: f14ef4b9a685146a3b0fef13c9925ec6, type: 3}
      propertyPath: m_AnchorMin.x
      value: 0.5
      objectReference: {fileID: 0}
    - target: {fileID: 5583395488263945621, guid: f14ef4b9a685146a3b0fef13c9925ec6, type: 3}
      propertyPath: m_AnchorMin.y
      value: 0.5
      objectReference: {fileID: 0}
    - target: {fileID: 5583395488263945621, guid: f14ef4b9a685146a3b0fef13c9925ec6, type: 3}
      propertyPath: m_SizeDelta.x
      value: 140
      objectReference: {fileID: 0}
    - target: {fileID: 5583395488263945621, guid: f14ef4b9a685146a3b0fef13c9925ec6, type: 3}
      propertyPath: m_SizeDelta.y
      value: 42
      objectReference: {fileID: 0}
    - target: {fileID: 5583395488263945621, guid: f14ef4b9a685146a3b0fef13c9925ec6, type: 3}
      propertyPath: m_LocalPosition.x
      value: 0
      objectReference: {fileID: 0}
    - target: {fileID: 5583395488263945621, guid: f14ef4b9a685146a3b0fef13c9925ec6, type: 3}
      propertyPath: m_LocalPosition.y
      value: 0
      objectReference: {fileID: 0}
    - target: {fileID: 5583395488263945621, guid: f14ef4b9a685146a3b0fef13c9925ec6, type: 3}
      propertyPath: m_LocalPosition.z
      value: 0
      objectReference: {fileID: 0}
    - target: {fileID: 5583395488263945621, guid: f14ef4b9a685146a3b0fef13c9925ec6, type: 3}
      propertyPath: m_LocalRotation.w
      value: 1
      objectReference: {fileID: 0}
    - target: {fileID: 5583395488263945621, guid: f14ef4b9a685146a3b0fef13c9925ec6, type: 3}
      propertyPath: m_LocalRotation.x
      value: 0
      objectReference: {fileID: 0}
    - target: {fileID: 5583395488263945621, guid: f14ef4b9a685146a3b0fef13c9925ec6, type: 3}
      propertyPath: m_LocalRotation.y
      value: 0
      objectReference: {fileID: 0}
    - target: {fileID: 5583395488263945621, guid: f14ef4b9a685146a3b0fef13c9925ec6, type: 3}
      propertyPath: m_LocalRotation.z
      value: 0
      objectReference: {fileID: 0}
    - target: {fileID: 5583395488263945621, guid: f14ef4b9a685146a3b0fef13c9925ec6, type: 3}
      propertyPath: m_AnchoredPosition.x
      value: 475
      objectReference: {fileID: 0}
    - target: {fileID: 5583395488263945621, guid: f14ef4b9a685146a3b0fef13c9925ec6, type: 3}
      propertyPath: m_AnchoredPosition.y
      value: 0
      objectReference: {fileID: 0}
    - target: {fileID: 5583395488263945621, guid: f14ef4b9a685146a3b0fef13c9925ec6, type: 3}
      propertyPath: m_LocalEulerAnglesHint.x
      value: 0
      objectReference: {fileID: 0}
    - target: {fileID: 5583395488263945621, guid: f14ef4b9a685146a3b0fef13c9925ec6, type: 3}
      propertyPath: m_LocalEulerAnglesHint.y
      value: 0
      objectReference: {fileID: 0}
    - target: {fileID: 5583395488263945621, guid: f14ef4b9a685146a3b0fef13c9925ec6, type: 3}
      propertyPath: m_LocalEulerAnglesHint.z
      value: 0
      objectReference: {fileID: 0}
    - target: {fileID: 5725950976107409072, guid: f14ef4b9a685146a3b0fef13c9925ec6, type: 3}
      propertyPath: m_Name
      value: FilterSelector
      objectReference: {fileID: 0}
    - target: {fileID: 6211812080466499258, guid: f14ef4b9a685146a3b0fef13c9925ec6, type: 3}
      propertyPath: m_AnchorMax.y
      value: 0
      objectReference: {fileID: 0}
    - target: {fileID: 6211812080466499258, guid: f14ef4b9a685146a3b0fef13c9925ec6, type: 3}
      propertyPath: m_AnchorMin.y
      value: 0
      objectReference: {fileID: 0}
    - target: {fileID: 6211812080466499258, guid: f14ef4b9a685146a3b0fef13c9925ec6, type: 3}
      propertyPath: m_AnchoredPosition.x
      value: 0
      objectReference: {fileID: 0}
    - target: {fileID: 6211812080466499258, guid: f14ef4b9a685146a3b0fef13c9925ec6, type: 3}
      propertyPath: m_AnchoredPosition.y
      value: 0
      objectReference: {fileID: 0}
    - target: {fileID: 7516143339661174028, guid: f14ef4b9a685146a3b0fef13c9925ec6, type: 3}
      propertyPath: m_AnchorMax.y
      value: 0
      objectReference: {fileID: 0}
    - target: {fileID: 7516143339661174028, guid: f14ef4b9a685146a3b0fef13c9925ec6, type: 3}
      propertyPath: m_AnchorMin.y
      value: 0
      objectReference: {fileID: 0}
    - target: {fileID: 7516143339661174028, guid: f14ef4b9a685146a3b0fef13c9925ec6, type: 3}
      propertyPath: m_AnchoredPosition.x
      value: 0
      objectReference: {fileID: 0}
    - target: {fileID: 7516143339661174028, guid: f14ef4b9a685146a3b0fef13c9925ec6, type: 3}
      propertyPath: m_AnchoredPosition.y
      value: 0
      objectReference: {fileID: 0}
    - target: {fileID: 8287948132522725094, guid: f14ef4b9a685146a3b0fef13c9925ec6, type: 3}
      propertyPath: m_AnchorMax.x
      value: 0
      objectReference: {fileID: 0}
    - target: {fileID: 8287948132522725094, guid: f14ef4b9a685146a3b0fef13c9925ec6, type: 3}
      propertyPath: m_AnchorMax.y
      value: 0
      objectReference: {fileID: 0}
    - target: {fileID: 8287948132522725094, guid: f14ef4b9a685146a3b0fef13c9925ec6, type: 3}
      propertyPath: m_AnchorMin.x
      value: 0
      objectReference: {fileID: 0}
    - target: {fileID: 8287948132522725094, guid: f14ef4b9a685146a3b0fef13c9925ec6, type: 3}
      propertyPath: m_AnchorMin.y
      value: 0
      objectReference: {fileID: 0}
    - target: {fileID: 8287948132522725094, guid: f14ef4b9a685146a3b0fef13c9925ec6, type: 3}
      propertyPath: m_AnchoredPosition.x
      value: 0
      objectReference: {fileID: 0}
    - target: {fileID: 8287948132522725094, guid: f14ef4b9a685146a3b0fef13c9925ec6, type: 3}
      propertyPath: m_AnchoredPosition.y
      value: 0
      objectReference: {fileID: 0}
    m_RemovedComponents: []
    m_RemovedGameObjects: []
    m_AddedGameObjects: []
    m_AddedComponents: []
  m_SourcePrefab: {fileID: 100100000, guid: f14ef4b9a685146a3b0fef13c9925ec6, type: 3}
--- !u!114 &6128057872158891546 stripped
MonoBehaviour:
  m_CorrespondingSourceObject: {fileID: 8047893772912595873, guid: f14ef4b9a685146a3b0fef13c9925ec6, type: 3}
  m_PrefabInstance: {fileID: 4225749283310767547}
  m_PrefabAsset: {fileID: 0}
  m_GameObject: {fileID: 0}
  m_Enabled: 1
  m_EditorHideFlags: 0
  m_Script: {fileID: 11500000, guid: e6e0c86e39904e7d988c4fcdfed2923a, type: 3}
  m_Name: 
  m_EditorClassIdentifier: 
--- !u!224 &8635885419594264622 stripped
RectTransform:
  m_CorrespondingSourceObject: {fileID: 5583395488263945621, guid: f14ef4b9a685146a3b0fef13c9925ec6, type: 3}
  m_PrefabInstance: {fileID: 4225749283310767547}
  m_PrefabAsset: {fileID: 0}
--- !u!1001 &4471148011624381689
PrefabInstance:
  m_ObjectHideFlags: 0
  serializedVersion: 2
  m_Modification:
    serializedVersion: 3
    m_TransformParent: {fileID: 5109493994691160880}
    m_Modifications:
    - target: {fileID: 1305929967901934283, guid: 9a3416ab3e1b9486ba48f239340e202d, type: 3}
      propertyPath: m_Name
      value: AvatarSlotEarrings
      objectReference: {fileID: 0}
    - target: {fileID: 3829402711795061729, guid: 9a3416ab3e1b9486ba48f239340e202d, type: 3}
      propertyPath: m_AnchorMax.y
      value: 0
      objectReference: {fileID: 0}
    - target: {fileID: 3829402711795061729, guid: 9a3416ab3e1b9486ba48f239340e202d, type: 3}
      propertyPath: m_AnchorMin.y
      value: 0
      objectReference: {fileID: 0}
    - target: {fileID: 3829402711795061729, guid: 9a3416ab3e1b9486ba48f239340e202d, type: 3}
      propertyPath: m_SizeDelta.x
      value: 0
      objectReference: {fileID: 0}
    - target: {fileID: 3829402711795061729, guid: 9a3416ab3e1b9486ba48f239340e202d, type: 3}
      propertyPath: m_AnchoredPosition.x
      value: 0
      objectReference: {fileID: 0}
    - target: {fileID: 3829402711795061729, guid: 9a3416ab3e1b9486ba48f239340e202d, type: 3}
      propertyPath: m_AnchoredPosition.y
      value: 0
      objectReference: {fileID: 0}
    - target: {fileID: 4329488436158027747, guid: 9a3416ab3e1b9486ba48f239340e202d, type: 3}
      propertyPath: m_Sprite
      value: 
      objectReference: {fileID: 21300000, guid: 98a2ad67412f444ee883c03d3a07dd1e, type: 3}
    - target: {fileID: 6098108853264045617, guid: 9a3416ab3e1b9486ba48f239340e202d, type: 3}
      propertyPath: m_AnchorMax.y
      value: 0
      objectReference: {fileID: 0}
    - target: {fileID: 6098108853264045617, guid: 9a3416ab3e1b9486ba48f239340e202d, type: 3}
      propertyPath: m_AnchorMin.y
      value: 0
      objectReference: {fileID: 0}
    - target: {fileID: 6098108853264045617, guid: 9a3416ab3e1b9486ba48f239340e202d, type: 3}
      propertyPath: m_SizeDelta.x
      value: 0
      objectReference: {fileID: 0}
    - target: {fileID: 6098108853264045617, guid: 9a3416ab3e1b9486ba48f239340e202d, type: 3}
      propertyPath: m_AnchoredPosition.x
      value: 0
      objectReference: {fileID: 0}
    - target: {fileID: 6098108853264045617, guid: 9a3416ab3e1b9486ba48f239340e202d, type: 3}
      propertyPath: m_AnchoredPosition.y
      value: 0
      objectReference: {fileID: 0}
    - target: {fileID: 6258691338252340461, guid: 9a3416ab3e1b9486ba48f239340e202d, type: 3}
      propertyPath: m_AnchorMax.y
      value: 0
      objectReference: {fileID: 0}
    - target: {fileID: 6258691338252340461, guid: 9a3416ab3e1b9486ba48f239340e202d, type: 3}
      propertyPath: m_AnchorMin.y
      value: 0
      objectReference: {fileID: 0}
    - target: {fileID: 6258691338252340461, guid: 9a3416ab3e1b9486ba48f239340e202d, type: 3}
      propertyPath: m_SizeDelta.x
      value: 0
      objectReference: {fileID: 0}
    - target: {fileID: 6258691338252340461, guid: 9a3416ab3e1b9486ba48f239340e202d, type: 3}
      propertyPath: m_AnchoredPosition.x
      value: 0
      objectReference: {fileID: 0}
    - target: {fileID: 6258691338252340461, guid: 9a3416ab3e1b9486ba48f239340e202d, type: 3}
      propertyPath: m_AnchoredPosition.y
      value: 0
      objectReference: {fileID: 0}
    - target: {fileID: 6566247396054434124, guid: 9a3416ab3e1b9486ba48f239340e202d, type: 3}
      propertyPath: m_SizeDelta.y
      value: 0
      objectReference: {fileID: 0}
    - target: {fileID: 6643278822725274409, guid: 9a3416ab3e1b9486ba48f239340e202d, type: 3}
      propertyPath: m_Pivot.x
      value: 0.5
      objectReference: {fileID: 0}
    - target: {fileID: 6643278822725274409, guid: 9a3416ab3e1b9486ba48f239340e202d, type: 3}
      propertyPath: m_Pivot.y
      value: 0.5
      objectReference: {fileID: 0}
    - target: {fileID: 6643278822725274409, guid: 9a3416ab3e1b9486ba48f239340e202d, type: 3}
      propertyPath: m_RootOrder
      value: -1
      objectReference: {fileID: 0}
    - target: {fileID: 6643278822725274409, guid: 9a3416ab3e1b9486ba48f239340e202d, type: 3}
      propertyPath: m_AnchorMax.x
      value: 0.5
      objectReference: {fileID: 0}
    - target: {fileID: 6643278822725274409, guid: 9a3416ab3e1b9486ba48f239340e202d, type: 3}
      propertyPath: m_AnchorMax.y
      value: 0.5
      objectReference: {fileID: 0}
    - target: {fileID: 6643278822725274409, guid: 9a3416ab3e1b9486ba48f239340e202d, type: 3}
      propertyPath: m_AnchorMin.x
      value: 0.5
      objectReference: {fileID: 0}
    - target: {fileID: 6643278822725274409, guid: 9a3416ab3e1b9486ba48f239340e202d, type: 3}
      propertyPath: m_AnchorMin.y
      value: 0.5
      objectReference: {fileID: 0}
    - target: {fileID: 6643278822725274409, guid: 9a3416ab3e1b9486ba48f239340e202d, type: 3}
      propertyPath: m_SizeDelta.x
      value: 140
      objectReference: {fileID: 0}
    - target: {fileID: 6643278822725274409, guid: 9a3416ab3e1b9486ba48f239340e202d, type: 3}
      propertyPath: m_SizeDelta.y
      value: 80
      objectReference: {fileID: 0}
    - target: {fileID: 6643278822725274409, guid: 9a3416ab3e1b9486ba48f239340e202d, type: 3}
      propertyPath: m_LocalPosition.x
      value: 0
      objectReference: {fileID: 0}
    - target: {fileID: 6643278822725274409, guid: 9a3416ab3e1b9486ba48f239340e202d, type: 3}
      propertyPath: m_LocalPosition.y
      value: 0
      objectReference: {fileID: 0}
    - target: {fileID: 6643278822725274409, guid: 9a3416ab3e1b9486ba48f239340e202d, type: 3}
      propertyPath: m_LocalPosition.z
      value: 0
      objectReference: {fileID: 0}
    - target: {fileID: 6643278822725274409, guid: 9a3416ab3e1b9486ba48f239340e202d, type: 3}
      propertyPath: m_LocalRotation.w
      value: 1
      objectReference: {fileID: 0}
    - target: {fileID: 6643278822725274409, guid: 9a3416ab3e1b9486ba48f239340e202d, type: 3}
      propertyPath: m_LocalRotation.x
      value: -0
      objectReference: {fileID: 0}
    - target: {fileID: 6643278822725274409, guid: 9a3416ab3e1b9486ba48f239340e202d, type: 3}
      propertyPath: m_LocalRotation.y
      value: -0
      objectReference: {fileID: 0}
    - target: {fileID: 6643278822725274409, guid: 9a3416ab3e1b9486ba48f239340e202d, type: 3}
      propertyPath: m_LocalRotation.z
      value: -0
      objectReference: {fileID: 0}
    - target: {fileID: 6643278822725274409, guid: 9a3416ab3e1b9486ba48f239340e202d, type: 3}
      propertyPath: m_AnchoredPosition.x
      value: -76
      objectReference: {fileID: 0}
    - target: {fileID: 6643278822725274409, guid: 9a3416ab3e1b9486ba48f239340e202d, type: 3}
      propertyPath: m_AnchoredPosition.y
      value: -196
      objectReference: {fileID: 0}
    - target: {fileID: 6643278822725274409, guid: 9a3416ab3e1b9486ba48f239340e202d, type: 3}
      propertyPath: m_LocalEulerAnglesHint.x
      value: 0
      objectReference: {fileID: 0}
    - target: {fileID: 6643278822725274409, guid: 9a3416ab3e1b9486ba48f239340e202d, type: 3}
      propertyPath: m_LocalEulerAnglesHint.y
      value: 0
      objectReference: {fileID: 0}
    - target: {fileID: 6643278822725274409, guid: 9a3416ab3e1b9486ba48f239340e202d, type: 3}
      propertyPath: m_LocalEulerAnglesHint.z
      value: 0
      objectReference: {fileID: 0}
    - target: {fileID: 6822543606753027690, guid: 9a3416ab3e1b9486ba48f239340e202d, type: 3}
      propertyPath: <Category>k__BackingField
      value: Earring
      objectReference: {fileID: 0}
    - target: {fileID: 7495390461251039812, guid: 9a3416ab3e1b9486ba48f239340e202d, type: 3}
      propertyPath: m_AnchorMax.y
      value: 0
      objectReference: {fileID: 0}
    - target: {fileID: 7495390461251039812, guid: 9a3416ab3e1b9486ba48f239340e202d, type: 3}
      propertyPath: m_AnchorMin.y
      value: 0
      objectReference: {fileID: 0}
    - target: {fileID: 7495390461251039812, guid: 9a3416ab3e1b9486ba48f239340e202d, type: 3}
      propertyPath: m_SizeDelta.x
      value: 0
      objectReference: {fileID: 0}
    - target: {fileID: 7495390461251039812, guid: 9a3416ab3e1b9486ba48f239340e202d, type: 3}
      propertyPath: m_AnchoredPosition.x
      value: 0
      objectReference: {fileID: 0}
    - target: {fileID: 7495390461251039812, guid: 9a3416ab3e1b9486ba48f239340e202d, type: 3}
      propertyPath: m_AnchoredPosition.y
      value: 0
      objectReference: {fileID: 0}
    - target: {fileID: 8197210241556340483, guid: 9a3416ab3e1b9486ba48f239340e202d, type: 3}
      propertyPath: m_SizeDelta.x
      value: 0
      objectReference: {fileID: 0}
    - target: {fileID: 8197210241556340483, guid: 9a3416ab3e1b9486ba48f239340e202d, type: 3}
      propertyPath: m_SizeDelta.y
      value: 0
      objectReference: {fileID: 0}
    m_RemovedComponents: []
    m_RemovedGameObjects: []
    m_AddedGameObjects: []
    m_AddedComponents: []
  m_SourcePrefab: {fileID: 100100000, guid: 9a3416ab3e1b9486ba48f239340e202d, type: 3}
--- !u!224 &7078848863363856336 stripped
RectTransform:
  m_CorrespondingSourceObject: {fileID: 6643278822725274409, guid: 9a3416ab3e1b9486ba48f239340e202d, type: 3}
  m_PrefabInstance: {fileID: 4471148011624381689}
  m_PrefabAsset: {fileID: 0}
--- !u!1001 &4521635825347204667
PrefabInstance:
  m_ObjectHideFlags: 0
  serializedVersion: 2
  m_Modification:
    serializedVersion: 3
    m_TransformParent: {fileID: 154018262731813276}
    m_Modifications:
    - target: {fileID: 836569618237506586, guid: c37bcced312ae48d8b34d3f11d85e4a3, type: 3}
      propertyPath: m_Name
      value: SearchBar
      objectReference: {fileID: 0}
    - target: {fileID: 5627994399771922392, guid: c37bcced312ae48d8b34d3f11d85e4a3, type: 3}
      propertyPath: m_Color.b
      value: 0.09411765
      objectReference: {fileID: 0}
    - target: {fileID: 5627994399771922392, guid: c37bcced312ae48d8b34d3f11d85e4a3, type: 3}
      propertyPath: m_Color.g
      value: 0.08235294
      objectReference: {fileID: 0}
    - target: {fileID: 5627994399771922392, guid: c37bcced312ae48d8b34d3f11d85e4a3, type: 3}
      propertyPath: m_Color.r
      value: 0.08627451
      objectReference: {fileID: 0}
    - target: {fileID: 5633969815679275616, guid: c37bcced312ae48d8b34d3f11d85e4a3, type: 3}
      propertyPath: m_SizeDelta.x
      value: 26
      objectReference: {fileID: 0}
    - target: {fileID: 5633969815679275616, guid: c37bcced312ae48d8b34d3f11d85e4a3, type: 3}
      propertyPath: m_SizeDelta.y
      value: 26
      objectReference: {fileID: 0}
    - target: {fileID: 6459324867536094026, guid: c37bcced312ae48d8b34d3f11d85e4a3, type: 3}
      propertyPath: m_Color.b
      value: 0.9882353
      objectReference: {fileID: 0}
    - target: {fileID: 6459324867536094026, guid: c37bcced312ae48d8b34d3f11d85e4a3, type: 3}
      propertyPath: m_Color.g
      value: 0.9882353
      objectReference: {fileID: 0}
    - target: {fileID: 6459324867536094026, guid: c37bcced312ae48d8b34d3f11d85e4a3, type: 3}
      propertyPath: m_Color.r
      value: 0.9882353
      objectReference: {fileID: 0}
    - target: {fileID: 6621184117612612319, guid: c37bcced312ae48d8b34d3f11d85e4a3, type: 3}
      propertyPath: m_fontSize
      value: 18
      objectReference: {fileID: 0}
    - target: {fileID: 6621184117612612319, guid: c37bcced312ae48d8b34d3f11d85e4a3, type: 3}
      propertyPath: m_fontColor.b
      value: 0.09411765
      objectReference: {fileID: 0}
    - target: {fileID: 6621184117612612319, guid: c37bcced312ae48d8b34d3f11d85e4a3, type: 3}
      propertyPath: m_fontColor.g
      value: 0.08235294
      objectReference: {fileID: 0}
    - target: {fileID: 6621184117612612319, guid: c37bcced312ae48d8b34d3f11d85e4a3, type: 3}
      propertyPath: m_fontColor.r
      value: 0.08627451
      objectReference: {fileID: 0}
    - target: {fileID: 6621184117612612319, guid: c37bcced312ae48d8b34d3f11d85e4a3, type: 3}
      propertyPath: m_fontSizeBase
      value: 18
      objectReference: {fileID: 0}
    - target: {fileID: 6621184117612612319, guid: c37bcced312ae48d8b34d3f11d85e4a3, type: 3}
      propertyPath: m_fontColor32.rgba
      value: 4279768342
      objectReference: {fileID: 0}
    - target: {fileID: 6847896572102695487, guid: c37bcced312ae48d8b34d3f11d85e4a3, type: 3}
      propertyPath: m_text
      value: Search item
      objectReference: {fileID: 0}
    - target: {fileID: 6847896572102695487, guid: c37bcced312ae48d8b34d3f11d85e4a3, type: 3}
      propertyPath: m_fontSize
      value: 18
      objectReference: {fileID: 0}
    - target: {fileID: 6847896572102695487, guid: c37bcced312ae48d8b34d3f11d85e4a3, type: 3}
      propertyPath: m_fontColor.a
      value: 1
      objectReference: {fileID: 0}
    - target: {fileID: 6847896572102695487, guid: c37bcced312ae48d8b34d3f11d85e4a3, type: 3}
      propertyPath: m_fontColor.b
      value: 0.4862745
      objectReference: {fileID: 0}
    - target: {fileID: 6847896572102695487, guid: c37bcced312ae48d8b34d3f11d85e4a3, type: 3}
      propertyPath: m_fontColor.g
      value: 0.41960785
      objectReference: {fileID: 0}
    - target: {fileID: 6847896572102695487, guid: c37bcced312ae48d8b34d3f11d85e4a3, type: 3}
      propertyPath: m_fontColor.r
      value: 0.44313726
      objectReference: {fileID: 0}
    - target: {fileID: 6847896572102695487, guid: c37bcced312ae48d8b34d3f11d85e4a3, type: 3}
      propertyPath: m_fontSizeBase
      value: 18
      objectReference: {fileID: 0}
    - target: {fileID: 6847896572102695487, guid: c37bcced312ae48d8b34d3f11d85e4a3, type: 3}
      propertyPath: m_fontColor32.rgba
      value: 4286344049
      objectReference: {fileID: 0}
    - target: {fileID: 7564102807712969388, guid: c37bcced312ae48d8b34d3f11d85e4a3, type: 3}
      propertyPath: m_SizeDelta.x
      value: -16
      objectReference: {fileID: 0}
    - target: {fileID: 7564102807712969388, guid: c37bcced312ae48d8b34d3f11d85e4a3, type: 3}
      propertyPath: m_SizeDelta.y
      value: -16
      objectReference: {fileID: 0}
    - target: {fileID: 7564102807712969388, guid: c37bcced312ae48d8b34d3f11d85e4a3, type: 3}
      propertyPath: m_AnchoredPosition.x
      value: 0
      objectReference: {fileID: 0}
    - target: {fileID: 7564102807712969388, guid: c37bcced312ae48d8b34d3f11d85e4a3, type: 3}
      propertyPath: m_AnchoredPosition.y
      value: 0
      objectReference: {fileID: 0}
    - target: {fileID: 8158256326675281976, guid: c37bcced312ae48d8b34d3f11d85e4a3, type: 3}
      propertyPath: m_Pivot.x
      value: 0.5
      objectReference: {fileID: 0}
    - target: {fileID: 8158256326675281976, guid: c37bcced312ae48d8b34d3f11d85e4a3, type: 3}
      propertyPath: m_Pivot.y
      value: 0.5
      objectReference: {fileID: 0}
    - target: {fileID: 8158256326675281976, guid: c37bcced312ae48d8b34d3f11d85e4a3, type: 3}
      propertyPath: m_RootOrder
      value: -1
      objectReference: {fileID: 0}
    - target: {fileID: 8158256326675281976, guid: c37bcced312ae48d8b34d3f11d85e4a3, type: 3}
      propertyPath: m_AnchorMax.x
      value: 0.5
      objectReference: {fileID: 0}
    - target: {fileID: 8158256326675281976, guid: c37bcced312ae48d8b34d3f11d85e4a3, type: 3}
      propertyPath: m_AnchorMax.y
      value: 0.5
      objectReference: {fileID: 0}
    - target: {fileID: 8158256326675281976, guid: c37bcced312ae48d8b34d3f11d85e4a3, type: 3}
      propertyPath: m_AnchorMin.x
      value: 0.5
      objectReference: {fileID: 0}
    - target: {fileID: 8158256326675281976, guid: c37bcced312ae48d8b34d3f11d85e4a3, type: 3}
      propertyPath: m_AnchorMin.y
      value: 0.5
      objectReference: {fileID: 0}
    - target: {fileID: 8158256326675281976, guid: c37bcced312ae48d8b34d3f11d85e4a3, type: 3}
      propertyPath: m_SizeDelta.x
      value: 364
      objectReference: {fileID: 0}
    - target: {fileID: 8158256326675281976, guid: c37bcced312ae48d8b34d3f11d85e4a3, type: 3}
      propertyPath: m_SizeDelta.y
      value: 42
      objectReference: {fileID: 0}
    - target: {fileID: 8158256326675281976, guid: c37bcced312ae48d8b34d3f11d85e4a3, type: 3}
      propertyPath: m_LocalPosition.x
      value: 0
      objectReference: {fileID: 0}
    - target: {fileID: 8158256326675281976, guid: c37bcced312ae48d8b34d3f11d85e4a3, type: 3}
      propertyPath: m_LocalPosition.y
      value: 0
      objectReference: {fileID: 0}
    - target: {fileID: 8158256326675281976, guid: c37bcced312ae48d8b34d3f11d85e4a3, type: 3}
      propertyPath: m_LocalPosition.z
      value: 0
      objectReference: {fileID: 0}
    - target: {fileID: 8158256326675281976, guid: c37bcced312ae48d8b34d3f11d85e4a3, type: 3}
      propertyPath: m_LocalRotation.w
      value: 1
      objectReference: {fileID: 0}
    - target: {fileID: 8158256326675281976, guid: c37bcced312ae48d8b34d3f11d85e4a3, type: 3}
      propertyPath: m_LocalRotation.x
      value: 0
      objectReference: {fileID: 0}
    - target: {fileID: 8158256326675281976, guid: c37bcced312ae48d8b34d3f11d85e4a3, type: 3}
      propertyPath: m_LocalRotation.y
      value: 0
      objectReference: {fileID: 0}
    - target: {fileID: 8158256326675281976, guid: c37bcced312ae48d8b34d3f11d85e4a3, type: 3}
      propertyPath: m_LocalRotation.z
      value: 0
      objectReference: {fileID: 0}
    - target: {fileID: 8158256326675281976, guid: c37bcced312ae48d8b34d3f11d85e4a3, type: 3}
      propertyPath: m_AnchoredPosition.x
      value: 745
      objectReference: {fileID: 0}
    - target: {fileID: 8158256326675281976, guid: c37bcced312ae48d8b34d3f11d85e4a3, type: 3}
      propertyPath: m_AnchoredPosition.y
      value: 0
      objectReference: {fileID: 0}
    - target: {fileID: 8158256326675281976, guid: c37bcced312ae48d8b34d3f11d85e4a3, type: 3}
      propertyPath: m_LocalEulerAnglesHint.x
      value: 0
      objectReference: {fileID: 0}
    - target: {fileID: 8158256326675281976, guid: c37bcced312ae48d8b34d3f11d85e4a3, type: 3}
      propertyPath: m_LocalEulerAnglesHint.y
      value: 0
      objectReference: {fileID: 0}
    - target: {fileID: 8158256326675281976, guid: c37bcced312ae48d8b34d3f11d85e4a3, type: 3}
      propertyPath: m_LocalEulerAnglesHint.z
      value: 0
      objectReference: {fileID: 0}
    m_RemovedComponents: []
    m_RemovedGameObjects: []
    m_AddedGameObjects: []
    m_AddedComponents: []
  m_SourcePrefab: {fileID: 100100000, guid: c37bcced312ae48d8b34d3f11d85e4a3, type: 3}
--- !u!114 &95899710284355384 stripped
MonoBehaviour:
  m_CorrespondingSourceObject: {fileID: 4581470978530328835, guid: c37bcced312ae48d8b34d3f11d85e4a3, type: 3}
  m_PrefabInstance: {fileID: 4521635825347204667}
  m_PrefabAsset: {fileID: 0}
  m_GameObject: {fileID: 0}
  m_Enabled: 1
  m_EditorHideFlags: 0
  m_Script: {fileID: 11500000, guid: 22a8baac599fe4236850ead80a895fd8, type: 3}
  m_Name: 
  m_EditorClassIdentifier: 
--- !u!224 &5762321862630583811 stripped
RectTransform:
  m_CorrespondingSourceObject: {fileID: 8158256326675281976, guid: c37bcced312ae48d8b34d3f11d85e4a3, type: 3}
  m_PrefabInstance: {fileID: 4521635825347204667}
  m_PrefabAsset: {fileID: 0}
--- !u!1001 &5316375551812234756
PrefabInstance:
  m_ObjectHideFlags: 0
  serializedVersion: 2
  m_Modification:
    serializedVersion: 3
    m_TransformParent: {fileID: 5109493994691160880}
    m_Modifications:
    - target: {fileID: 1305929967901934283, guid: 9a3416ab3e1b9486ba48f239340e202d, type: 3}
      propertyPath: m_Name
      value: AvatarSlotTop
      objectReference: {fileID: 0}
    - target: {fileID: 3829402711795061729, guid: 9a3416ab3e1b9486ba48f239340e202d, type: 3}
      propertyPath: m_AnchorMax.y
      value: 0
      objectReference: {fileID: 0}
    - target: {fileID: 3829402711795061729, guid: 9a3416ab3e1b9486ba48f239340e202d, type: 3}
      propertyPath: m_AnchorMin.y
      value: 0
      objectReference: {fileID: 0}
    - target: {fileID: 3829402711795061729, guid: 9a3416ab3e1b9486ba48f239340e202d, type: 3}
      propertyPath: m_SizeDelta.x
      value: 0
      objectReference: {fileID: 0}
    - target: {fileID: 3829402711795061729, guid: 9a3416ab3e1b9486ba48f239340e202d, type: 3}
      propertyPath: m_AnchoredPosition.x
      value: 0
      objectReference: {fileID: 0}
    - target: {fileID: 3829402711795061729, guid: 9a3416ab3e1b9486ba48f239340e202d, type: 3}
      propertyPath: m_AnchoredPosition.y
      value: 0
      objectReference: {fileID: 0}
    - target: {fileID: 4329488436158027747, guid: 9a3416ab3e1b9486ba48f239340e202d, type: 3}
      propertyPath: m_Sprite
      value: 
      objectReference: {fileID: 21300000, guid: 48d5dd980b244494b9f9d9fc540e0b01, type: 3}
    - target: {fileID: 6098108853264045617, guid: 9a3416ab3e1b9486ba48f239340e202d, type: 3}
      propertyPath: m_AnchorMax.y
      value: 0
      objectReference: {fileID: 0}
    - target: {fileID: 6098108853264045617, guid: 9a3416ab3e1b9486ba48f239340e202d, type: 3}
      propertyPath: m_AnchorMin.y
      value: 0
      objectReference: {fileID: 0}
    - target: {fileID: 6098108853264045617, guid: 9a3416ab3e1b9486ba48f239340e202d, type: 3}
      propertyPath: m_SizeDelta.x
      value: 0
      objectReference: {fileID: 0}
    - target: {fileID: 6098108853264045617, guid: 9a3416ab3e1b9486ba48f239340e202d, type: 3}
      propertyPath: m_AnchoredPosition.x
      value: 0
      objectReference: {fileID: 0}
    - target: {fileID: 6098108853264045617, guid: 9a3416ab3e1b9486ba48f239340e202d, type: 3}
      propertyPath: m_AnchoredPosition.y
      value: 0
      objectReference: {fileID: 0}
    - target: {fileID: 6258691338252340461, guid: 9a3416ab3e1b9486ba48f239340e202d, type: 3}
      propertyPath: m_AnchorMax.y
      value: 0
      objectReference: {fileID: 0}
    - target: {fileID: 6258691338252340461, guid: 9a3416ab3e1b9486ba48f239340e202d, type: 3}
      propertyPath: m_AnchorMin.y
      value: 0
      objectReference: {fileID: 0}
    - target: {fileID: 6258691338252340461, guid: 9a3416ab3e1b9486ba48f239340e202d, type: 3}
      propertyPath: m_SizeDelta.x
      value: 0
      objectReference: {fileID: 0}
    - target: {fileID: 6258691338252340461, guid: 9a3416ab3e1b9486ba48f239340e202d, type: 3}
      propertyPath: m_AnchoredPosition.x
      value: 0
      objectReference: {fileID: 0}
    - target: {fileID: 6258691338252340461, guid: 9a3416ab3e1b9486ba48f239340e202d, type: 3}
      propertyPath: m_AnchoredPosition.y
      value: 0
      objectReference: {fileID: 0}
    - target: {fileID: 6566247396054434124, guid: 9a3416ab3e1b9486ba48f239340e202d, type: 3}
      propertyPath: m_SizeDelta.y
      value: 0
      objectReference: {fileID: 0}
    - target: {fileID: 6643278822725274409, guid: 9a3416ab3e1b9486ba48f239340e202d, type: 3}
      propertyPath: m_Pivot.x
      value: 0.5
      objectReference: {fileID: 0}
    - target: {fileID: 6643278822725274409, guid: 9a3416ab3e1b9486ba48f239340e202d, type: 3}
      propertyPath: m_Pivot.y
      value: 0.5
      objectReference: {fileID: 0}
    - target: {fileID: 6643278822725274409, guid: 9a3416ab3e1b9486ba48f239340e202d, type: 3}
      propertyPath: m_RootOrder
      value: -1
      objectReference: {fileID: 0}
    - target: {fileID: 6643278822725274409, guid: 9a3416ab3e1b9486ba48f239340e202d, type: 3}
      propertyPath: m_AnchorMax.x
      value: 0.5
      objectReference: {fileID: 0}
    - target: {fileID: 6643278822725274409, guid: 9a3416ab3e1b9486ba48f239340e202d, type: 3}
      propertyPath: m_AnchorMax.y
      value: 0.5
      objectReference: {fileID: 0}
    - target: {fileID: 6643278822725274409, guid: 9a3416ab3e1b9486ba48f239340e202d, type: 3}
      propertyPath: m_AnchorMin.x
      value: 0.5
      objectReference: {fileID: 0}
    - target: {fileID: 6643278822725274409, guid: 9a3416ab3e1b9486ba48f239340e202d, type: 3}
      propertyPath: m_AnchorMin.y
      value: 0.5
      objectReference: {fileID: 0}
    - target: {fileID: 6643278822725274409, guid: 9a3416ab3e1b9486ba48f239340e202d, type: 3}
      propertyPath: m_SizeDelta.x
      value: 140
      objectReference: {fileID: 0}
    - target: {fileID: 6643278822725274409, guid: 9a3416ab3e1b9486ba48f239340e202d, type: 3}
      propertyPath: m_SizeDelta.y
      value: 80
      objectReference: {fileID: 0}
    - target: {fileID: 6643278822725274409, guid: 9a3416ab3e1b9486ba48f239340e202d, type: 3}
      propertyPath: m_LocalPosition.x
      value: 0
      objectReference: {fileID: 0}
    - target: {fileID: 6643278822725274409, guid: 9a3416ab3e1b9486ba48f239340e202d, type: 3}
      propertyPath: m_LocalPosition.y
      value: 0
      objectReference: {fileID: 0}
    - target: {fileID: 6643278822725274409, guid: 9a3416ab3e1b9486ba48f239340e202d, type: 3}
      propertyPath: m_LocalPosition.z
      value: 0
      objectReference: {fileID: 0}
    - target: {fileID: 6643278822725274409, guid: 9a3416ab3e1b9486ba48f239340e202d, type: 3}
      propertyPath: m_LocalRotation.w
      value: 1
      objectReference: {fileID: 0}
    - target: {fileID: 6643278822725274409, guid: 9a3416ab3e1b9486ba48f239340e202d, type: 3}
      propertyPath: m_LocalRotation.x
      value: -0
      objectReference: {fileID: 0}
    - target: {fileID: 6643278822725274409, guid: 9a3416ab3e1b9486ba48f239340e202d, type: 3}
      propertyPath: m_LocalRotation.y
      value: -0
      objectReference: {fileID: 0}
    - target: {fileID: 6643278822725274409, guid: 9a3416ab3e1b9486ba48f239340e202d, type: 3}
      propertyPath: m_LocalRotation.z
      value: -0
      objectReference: {fileID: 0}
    - target: {fileID: 6643278822725274409, guid: 9a3416ab3e1b9486ba48f239340e202d, type: 3}
      propertyPath: m_AnchoredPosition.x
      value: -76
      objectReference: {fileID: 0}
    - target: {fileID: 6643278822725274409, guid: 9a3416ab3e1b9486ba48f239340e202d, type: 3}
      propertyPath: m_AnchoredPosition.y
      value: 81
      objectReference: {fileID: 0}
    - target: {fileID: 6643278822725274409, guid: 9a3416ab3e1b9486ba48f239340e202d, type: 3}
      propertyPath: m_LocalEulerAnglesHint.x
      value: 0
      objectReference: {fileID: 0}
    - target: {fileID: 6643278822725274409, guid: 9a3416ab3e1b9486ba48f239340e202d, type: 3}
      propertyPath: m_LocalEulerAnglesHint.y
      value: 0
      objectReference: {fileID: 0}
    - target: {fileID: 6643278822725274409, guid: 9a3416ab3e1b9486ba48f239340e202d, type: 3}
      propertyPath: m_LocalEulerAnglesHint.z
      value: 0
      objectReference: {fileID: 0}
    - target: {fileID: 6822543606753027690, guid: 9a3416ab3e1b9486ba48f239340e202d, type: 3}
      propertyPath: <Category>k__BackingField
      value: Upper_body
      objectReference: {fileID: 0}
    - target: {fileID: 7495390461251039812, guid: 9a3416ab3e1b9486ba48f239340e202d, type: 3}
      propertyPath: m_AnchorMax.y
      value: 0
      objectReference: {fileID: 0}
    - target: {fileID: 7495390461251039812, guid: 9a3416ab3e1b9486ba48f239340e202d, type: 3}
      propertyPath: m_AnchorMin.y
      value: 0
      objectReference: {fileID: 0}
    - target: {fileID: 7495390461251039812, guid: 9a3416ab3e1b9486ba48f239340e202d, type: 3}
      propertyPath: m_SizeDelta.x
      value: 0
      objectReference: {fileID: 0}
    - target: {fileID: 7495390461251039812, guid: 9a3416ab3e1b9486ba48f239340e202d, type: 3}
      propertyPath: m_AnchoredPosition.x
      value: 0
      objectReference: {fileID: 0}
    - target: {fileID: 7495390461251039812, guid: 9a3416ab3e1b9486ba48f239340e202d, type: 3}
      propertyPath: m_AnchoredPosition.y
      value: 0
      objectReference: {fileID: 0}
    - target: {fileID: 8197210241556340483, guid: 9a3416ab3e1b9486ba48f239340e202d, type: 3}
      propertyPath: m_SizeDelta.x
      value: 0
      objectReference: {fileID: 0}
    - target: {fileID: 8197210241556340483, guid: 9a3416ab3e1b9486ba48f239340e202d, type: 3}
      propertyPath: m_SizeDelta.y
      value: 0
      objectReference: {fileID: 0}
    m_RemovedComponents: []
    m_RemovedGameObjects: []
    m_AddedGameObjects: []
    m_AddedComponents: []
  m_SourcePrefab: {fileID: 100100000, guid: 9a3416ab3e1b9486ba48f239340e202d, type: 3}
--- !u!224 &1582493558911051053 stripped
RectTransform:
  m_CorrespondingSourceObject: {fileID: 6643278822725274409, guid: 9a3416ab3e1b9486ba48f239340e202d, type: 3}
  m_PrefabInstance: {fileID: 5316375551812234756}
  m_PrefabAsset: {fileID: 0}
--- !u!1001 &5401799356361531441
PrefabInstance:
  m_ObjectHideFlags: 0
  serializedVersion: 2
  m_Modification:
    serializedVersion: 3
    m_TransformParent: {fileID: 5109493994691160880}
    m_Modifications:
    - target: {fileID: 1305929967901934283, guid: 9a3416ab3e1b9486ba48f239340e202d, type: 3}
      propertyPath: m_Name
      value: AvatarSlotHat
      objectReference: {fileID: 0}
    - target: {fileID: 3829402711795061729, guid: 9a3416ab3e1b9486ba48f239340e202d, type: 3}
      propertyPath: m_AnchorMax.y
      value: 0
      objectReference: {fileID: 0}
    - target: {fileID: 3829402711795061729, guid: 9a3416ab3e1b9486ba48f239340e202d, type: 3}
      propertyPath: m_AnchorMin.y
      value: 0
      objectReference: {fileID: 0}
    - target: {fileID: 3829402711795061729, guid: 9a3416ab3e1b9486ba48f239340e202d, type: 3}
      propertyPath: m_SizeDelta.x
      value: 0
      objectReference: {fileID: 0}
    - target: {fileID: 3829402711795061729, guid: 9a3416ab3e1b9486ba48f239340e202d, type: 3}
      propertyPath: m_AnchoredPosition.x
      value: 0
      objectReference: {fileID: 0}
    - target: {fileID: 3829402711795061729, guid: 9a3416ab3e1b9486ba48f239340e202d, type: 3}
      propertyPath: m_AnchoredPosition.y
      value: 0
      objectReference: {fileID: 0}
    - target: {fileID: 4329488436158027747, guid: 9a3416ab3e1b9486ba48f239340e202d, type: 3}
      propertyPath: m_Sprite
      value: 
      objectReference: {fileID: 21300000, guid: ec6e82c586d96441e9a01726eae9c6f8, type: 3}
    - target: {fileID: 6098108853264045617, guid: 9a3416ab3e1b9486ba48f239340e202d, type: 3}
      propertyPath: m_AnchorMax.y
      value: 0
      objectReference: {fileID: 0}
    - target: {fileID: 6098108853264045617, guid: 9a3416ab3e1b9486ba48f239340e202d, type: 3}
      propertyPath: m_AnchorMin.y
      value: 0
      objectReference: {fileID: 0}
    - target: {fileID: 6098108853264045617, guid: 9a3416ab3e1b9486ba48f239340e202d, type: 3}
      propertyPath: m_SizeDelta.x
      value: 0
      objectReference: {fileID: 0}
    - target: {fileID: 6098108853264045617, guid: 9a3416ab3e1b9486ba48f239340e202d, type: 3}
      propertyPath: m_AnchoredPosition.x
      value: 0
      objectReference: {fileID: 0}
    - target: {fileID: 6098108853264045617, guid: 9a3416ab3e1b9486ba48f239340e202d, type: 3}
      propertyPath: m_AnchoredPosition.y
      value: 0
      objectReference: {fileID: 0}
    - target: {fileID: 6258691338252340461, guid: 9a3416ab3e1b9486ba48f239340e202d, type: 3}
      propertyPath: m_AnchorMax.y
      value: 0
      objectReference: {fileID: 0}
    - target: {fileID: 6258691338252340461, guid: 9a3416ab3e1b9486ba48f239340e202d, type: 3}
      propertyPath: m_AnchorMin.y
      value: 0
      objectReference: {fileID: 0}
    - target: {fileID: 6258691338252340461, guid: 9a3416ab3e1b9486ba48f239340e202d, type: 3}
      propertyPath: m_SizeDelta.x
      value: 0
      objectReference: {fileID: 0}
    - target: {fileID: 6258691338252340461, guid: 9a3416ab3e1b9486ba48f239340e202d, type: 3}
      propertyPath: m_AnchoredPosition.x
      value: 0
      objectReference: {fileID: 0}
    - target: {fileID: 6258691338252340461, guid: 9a3416ab3e1b9486ba48f239340e202d, type: 3}
      propertyPath: m_AnchoredPosition.y
      value: 0
      objectReference: {fileID: 0}
    - target: {fileID: 6566247396054434124, guid: 9a3416ab3e1b9486ba48f239340e202d, type: 3}
      propertyPath: m_SizeDelta.y
      value: 0
      objectReference: {fileID: 0}
    - target: {fileID: 6643278822725274409, guid: 9a3416ab3e1b9486ba48f239340e202d, type: 3}
      propertyPath: m_Pivot.x
      value: 0.5
      objectReference: {fileID: 0}
    - target: {fileID: 6643278822725274409, guid: 9a3416ab3e1b9486ba48f239340e202d, type: 3}
      propertyPath: m_Pivot.y
      value: 0.5
      objectReference: {fileID: 0}
    - target: {fileID: 6643278822725274409, guid: 9a3416ab3e1b9486ba48f239340e202d, type: 3}
      propertyPath: m_RootOrder
      value: -1
      objectReference: {fileID: 0}
    - target: {fileID: 6643278822725274409, guid: 9a3416ab3e1b9486ba48f239340e202d, type: 3}
      propertyPath: m_AnchorMax.x
      value: 0.5
      objectReference: {fileID: 0}
    - target: {fileID: 6643278822725274409, guid: 9a3416ab3e1b9486ba48f239340e202d, type: 3}
      propertyPath: m_AnchorMax.y
      value: 0.5
      objectReference: {fileID: 0}
    - target: {fileID: 6643278822725274409, guid: 9a3416ab3e1b9486ba48f239340e202d, type: 3}
      propertyPath: m_AnchorMin.x
      value: 0.5
      objectReference: {fileID: 0}
    - target: {fileID: 6643278822725274409, guid: 9a3416ab3e1b9486ba48f239340e202d, type: 3}
      propertyPath: m_AnchorMin.y
      value: 0.5
      objectReference: {fileID: 0}
    - target: {fileID: 6643278822725274409, guid: 9a3416ab3e1b9486ba48f239340e202d, type: 3}
      propertyPath: m_SizeDelta.x
      value: 140
      objectReference: {fileID: 0}
    - target: {fileID: 6643278822725274409, guid: 9a3416ab3e1b9486ba48f239340e202d, type: 3}
      propertyPath: m_SizeDelta.y
      value: 80
      objectReference: {fileID: 0}
    - target: {fileID: 6643278822725274409, guid: 9a3416ab3e1b9486ba48f239340e202d, type: 3}
      propertyPath: m_LocalPosition.x
      value: 0
      objectReference: {fileID: 0}
    - target: {fileID: 6643278822725274409, guid: 9a3416ab3e1b9486ba48f239340e202d, type: 3}
      propertyPath: m_LocalPosition.y
      value: 0
      objectReference: {fileID: 0}
    - target: {fileID: 6643278822725274409, guid: 9a3416ab3e1b9486ba48f239340e202d, type: 3}
      propertyPath: m_LocalPosition.z
      value: 0
      objectReference: {fileID: 0}
    - target: {fileID: 6643278822725274409, guid: 9a3416ab3e1b9486ba48f239340e202d, type: 3}
      propertyPath: m_LocalRotation.w
      value: 1
      objectReference: {fileID: 0}
    - target: {fileID: 6643278822725274409, guid: 9a3416ab3e1b9486ba48f239340e202d, type: 3}
      propertyPath: m_LocalRotation.x
      value: -0
      objectReference: {fileID: 0}
    - target: {fileID: 6643278822725274409, guid: 9a3416ab3e1b9486ba48f239340e202d, type: 3}
      propertyPath: m_LocalRotation.y
      value: -0
      objectReference: {fileID: 0}
    - target: {fileID: 6643278822725274409, guid: 9a3416ab3e1b9486ba48f239340e202d, type: 3}
      propertyPath: m_LocalRotation.z
      value: -0
      objectReference: {fileID: 0}
    - target: {fileID: 6643278822725274409, guid: 9a3416ab3e1b9486ba48f239340e202d, type: 3}
      propertyPath: m_AnchoredPosition.x
      value: -76
      objectReference: {fileID: 0}
    - target: {fileID: 6643278822725274409, guid: 9a3416ab3e1b9486ba48f239340e202d, type: 3}
      propertyPath: m_AnchoredPosition.y
      value: -108
      objectReference: {fileID: 0}
    - target: {fileID: 6643278822725274409, guid: 9a3416ab3e1b9486ba48f239340e202d, type: 3}
      propertyPath: m_LocalEulerAnglesHint.x
      value: 0
      objectReference: {fileID: 0}
    - target: {fileID: 6643278822725274409, guid: 9a3416ab3e1b9486ba48f239340e202d, type: 3}
      propertyPath: m_LocalEulerAnglesHint.y
      value: 0
      objectReference: {fileID: 0}
    - target: {fileID: 6643278822725274409, guid: 9a3416ab3e1b9486ba48f239340e202d, type: 3}
      propertyPath: m_LocalEulerAnglesHint.z
      value: 0
      objectReference: {fileID: 0}
    - target: {fileID: 6822543606753027690, guid: 9a3416ab3e1b9486ba48f239340e202d, type: 3}
      propertyPath: <Category>k__BackingField
      value: Hat
      objectReference: {fileID: 0}
    - target: {fileID: 7495390461251039812, guid: 9a3416ab3e1b9486ba48f239340e202d, type: 3}
      propertyPath: m_AnchorMax.y
      value: 0
      objectReference: {fileID: 0}
    - target: {fileID: 7495390461251039812, guid: 9a3416ab3e1b9486ba48f239340e202d, type: 3}
      propertyPath: m_AnchorMin.y
      value: 0
      objectReference: {fileID: 0}
    - target: {fileID: 7495390461251039812, guid: 9a3416ab3e1b9486ba48f239340e202d, type: 3}
      propertyPath: m_SizeDelta.x
      value: 0
      objectReference: {fileID: 0}
    - target: {fileID: 7495390461251039812, guid: 9a3416ab3e1b9486ba48f239340e202d, type: 3}
      propertyPath: m_AnchoredPosition.x
      value: 0
      objectReference: {fileID: 0}
    - target: {fileID: 7495390461251039812, guid: 9a3416ab3e1b9486ba48f239340e202d, type: 3}
      propertyPath: m_AnchoredPosition.y
      value: 0
      objectReference: {fileID: 0}
    - target: {fileID: 8197210241556340483, guid: 9a3416ab3e1b9486ba48f239340e202d, type: 3}
      propertyPath: m_SizeDelta.x
      value: 0
      objectReference: {fileID: 0}
    - target: {fileID: 8197210241556340483, guid: 9a3416ab3e1b9486ba48f239340e202d, type: 3}
      propertyPath: m_SizeDelta.y
      value: 0
      objectReference: {fileID: 0}
    m_RemovedComponents: []
    m_RemovedGameObjects: []
    m_AddedGameObjects: []
    m_AddedComponents: []
  m_SourcePrefab: {fileID: 100100000, guid: 9a3416ab3e1b9486ba48f239340e202d, type: 3}
--- !u!224 &1641176141026208536 stripped
RectTransform:
  m_CorrespondingSourceObject: {fileID: 6643278822725274409, guid: 9a3416ab3e1b9486ba48f239340e202d, type: 3}
  m_PrefabInstance: {fileID: 5401799356361531441}
  m_PrefabAsset: {fileID: 0}
--- !u!1001 &6145944045108438897
PrefabInstance:
  m_ObjectHideFlags: 0
  serializedVersion: 2
  m_Modification:
    serializedVersion: 3
<<<<<<< HEAD
    m_TransformParent: {fileID: 7207106866394599773}
=======
    m_TransformParent: {fileID: 5205454941867596719}
>>>>>>> 0ad84bbf
    m_Modifications:
    - target: {fileID: 804860302255169224, guid: 5ed0eaf7428cb4135baf7d2e09a9430a, type: 3}
      propertyPath: m_Colors.m_NormalColor.a
      value: 0.19607843
      objectReference: {fileID: 0}
    - target: {fileID: 804860302255169224, guid: 5ed0eaf7428cb4135baf7d2e09a9430a, type: 3}
      propertyPath: m_Colors.m_NormalColor.b
      value: 0.9529412
      objectReference: {fileID: 0}
    - target: {fileID: 804860302255169224, guid: 5ed0eaf7428cb4135baf7d2e09a9430a, type: 3}
      propertyPath: m_Colors.m_NormalColor.g
      value: 0.29411766
      objectReference: {fileID: 0}
    - target: {fileID: 804860302255169224, guid: 5ed0eaf7428cb4135baf7d2e09a9430a, type: 3}
      propertyPath: m_Colors.m_NormalColor.r
      value: 0.6313726
      objectReference: {fileID: 0}
    - target: {fileID: 804860302255169224, guid: 5ed0eaf7428cb4135baf7d2e09a9430a, type: 3}
      propertyPath: m_Colors.m_PressedColor.a
      value: 0.11764706
      objectReference: {fileID: 0}
    - target: {fileID: 804860302255169224, guid: 5ed0eaf7428cb4135baf7d2e09a9430a, type: 3}
      propertyPath: m_Colors.m_PressedColor.b
      value: 0
      objectReference: {fileID: 0}
    - target: {fileID: 804860302255169224, guid: 5ed0eaf7428cb4135baf7d2e09a9430a, type: 3}
      propertyPath: m_Colors.m_PressedColor.g
      value: 0
      objectReference: {fileID: 0}
    - target: {fileID: 804860302255169224, guid: 5ed0eaf7428cb4135baf7d2e09a9430a, type: 3}
      propertyPath: m_Colors.m_PressedColor.r
      value: 0
      objectReference: {fileID: 0}
    - target: {fileID: 804860302255169224, guid: 5ed0eaf7428cb4135baf7d2e09a9430a, type: 3}
      propertyPath: m_Colors.m_SelectedColor.a
      value: 0.19607843
      objectReference: {fileID: 0}
    - target: {fileID: 804860302255169224, guid: 5ed0eaf7428cb4135baf7d2e09a9430a, type: 3}
      propertyPath: m_Colors.m_SelectedColor.b
      value: 0.9529412
      objectReference: {fileID: 0}
    - target: {fileID: 804860302255169224, guid: 5ed0eaf7428cb4135baf7d2e09a9430a, type: 3}
      propertyPath: m_Colors.m_SelectedColor.g
      value: 0.29411766
      objectReference: {fileID: 0}
    - target: {fileID: 804860302255169224, guid: 5ed0eaf7428cb4135baf7d2e09a9430a, type: 3}
      propertyPath: m_Colors.m_SelectedColor.r
      value: 0.6313726
      objectReference: {fileID: 0}
    - target: {fileID: 804860302255169224, guid: 5ed0eaf7428cb4135baf7d2e09a9430a, type: 3}
      propertyPath: m_Colors.m_HighlightedColor.b
      value: 0.9529412
      objectReference: {fileID: 0}
    - target: {fileID: 804860302255169224, guid: 5ed0eaf7428cb4135baf7d2e09a9430a, type: 3}
      propertyPath: m_Colors.m_HighlightedColor.g
      value: 0.29411766
      objectReference: {fileID: 0}
    - target: {fileID: 804860302255169224, guid: 5ed0eaf7428cb4135baf7d2e09a9430a, type: 3}
      propertyPath: m_Colors.m_HighlightedColor.r
      value: 0.6313726
      objectReference: {fileID: 0}
    - target: {fileID: 2136973473263099510, guid: 5ed0eaf7428cb4135baf7d2e09a9430a, type: 3}
      propertyPath: m_AnchorMax.y
      value: 0
      objectReference: {fileID: 0}
    - target: {fileID: 2136973473263099510, guid: 5ed0eaf7428cb4135baf7d2e09a9430a, type: 3}
      propertyPath: m_AnchorMin.y
      value: 0
      objectReference: {fileID: 0}
    - target: {fileID: 2136973473263099510, guid: 5ed0eaf7428cb4135baf7d2e09a9430a, type: 3}
      propertyPath: m_AnchoredPosition.x
      value: 0
      objectReference: {fileID: 0}
    - target: {fileID: 2136973473263099510, guid: 5ed0eaf7428cb4135baf7d2e09a9430a, type: 3}
      propertyPath: m_AnchoredPosition.y
      value: 0
      objectReference: {fileID: 0}
    - target: {fileID: 3358279922690953089, guid: 5ed0eaf7428cb4135baf7d2e09a9430a, type: 3}
      propertyPath: m_Color.a
      value: 1
      objectReference: {fileID: 0}
    - target: {fileID: 3358279922690953089, guid: 5ed0eaf7428cb4135baf7d2e09a9430a, type: 3}
      propertyPath: m_Color.b
      value: 1
      objectReference: {fileID: 0}
    - target: {fileID: 3358279922690953089, guid: 5ed0eaf7428cb4135baf7d2e09a9430a, type: 3}
      propertyPath: m_Color.g
      value: 1
      objectReference: {fileID: 0}
    - target: {fileID: 3358279922690953089, guid: 5ed0eaf7428cb4135baf7d2e09a9430a, type: 3}
      propertyPath: m_Color.r
      value: 1
      objectReference: {fileID: 0}
    - target: {fileID: 3576930520628333720, guid: 5ed0eaf7428cb4135baf7d2e09a9430a, type: 3}
      propertyPath: m_AnchorMax.y
      value: 0
      objectReference: {fileID: 0}
    - target: {fileID: 3576930520628333720, guid: 5ed0eaf7428cb4135baf7d2e09a9430a, type: 3}
      propertyPath: m_AnchorMin.y
      value: 0
      objectReference: {fileID: 0}
    - target: {fileID: 3576930520628333720, guid: 5ed0eaf7428cb4135baf7d2e09a9430a, type: 3}
      propertyPath: m_AnchoredPosition.x
      value: 0
      objectReference: {fileID: 0}
    - target: {fileID: 3576930520628333720, guid: 5ed0eaf7428cb4135baf7d2e09a9430a, type: 3}
      propertyPath: m_AnchoredPosition.y
      value: 0
      objectReference: {fileID: 0}
    - target: {fileID: 3587570585946778653, guid: 5ed0eaf7428cb4135baf7d2e09a9430a, type: 3}
      propertyPath: m_AnchorMax.y
      value: 0
      objectReference: {fileID: 0}
    - target: {fileID: 3587570585946778653, guid: 5ed0eaf7428cb4135baf7d2e09a9430a, type: 3}
      propertyPath: m_AnchorMin.y
      value: 0
      objectReference: {fileID: 0}
    - target: {fileID: 3587570585946778653, guid: 5ed0eaf7428cb4135baf7d2e09a9430a, type: 3}
      propertyPath: m_AnchoredPosition.x
      value: 0
      objectReference: {fileID: 0}
    - target: {fileID: 3587570585946778653, guid: 5ed0eaf7428cb4135baf7d2e09a9430a, type: 3}
      propertyPath: m_AnchoredPosition.y
      value: 0
      objectReference: {fileID: 0}
    - target: {fileID: 4213288149590170572, guid: 5ed0eaf7428cb4135baf7d2e09a9430a, type: 3}
      propertyPath: m_Name
      value: PageSelector
      objectReference: {fileID: 0}
    - target: {fileID: 5955730194940385775, guid: 5ed0eaf7428cb4135baf7d2e09a9430a, type: 3}
      propertyPath: m_Pivot.x
      value: 0.5
      objectReference: {fileID: 0}
    - target: {fileID: 5955730194940385775, guid: 5ed0eaf7428cb4135baf7d2e09a9430a, type: 3}
      propertyPath: m_Pivot.y
      value: 0.5
      objectReference: {fileID: 0}
    - target: {fileID: 5955730194940385775, guid: 5ed0eaf7428cb4135baf7d2e09a9430a, type: 3}
      propertyPath: m_RootOrder
      value: -1
      objectReference: {fileID: 0}
    - target: {fileID: 5955730194940385775, guid: 5ed0eaf7428cb4135baf7d2e09a9430a, type: 3}
      propertyPath: m_AnchorMax.x
      value: 0
      objectReference: {fileID: 0}
    - target: {fileID: 5955730194940385775, guid: 5ed0eaf7428cb4135baf7d2e09a9430a, type: 3}
      propertyPath: m_AnchorMax.y
      value: 0
      objectReference: {fileID: 0}
    - target: {fileID: 5955730194940385775, guid: 5ed0eaf7428cb4135baf7d2e09a9430a, type: 3}
      propertyPath: m_AnchorMin.x
      value: 0
      objectReference: {fileID: 0}
    - target: {fileID: 5955730194940385775, guid: 5ed0eaf7428cb4135baf7d2e09a9430a, type: 3}
      propertyPath: m_AnchorMin.y
      value: 0
      objectReference: {fileID: 0}
    - target: {fileID: 5955730194940385775, guid: 5ed0eaf7428cb4135baf7d2e09a9430a, type: 3}
      propertyPath: m_SizeDelta.x
      value: 0
      objectReference: {fileID: 0}
    - target: {fileID: 5955730194940385775, guid: 5ed0eaf7428cb4135baf7d2e09a9430a, type: 3}
      propertyPath: m_SizeDelta.y
      value: 26
      objectReference: {fileID: 0}
    - target: {fileID: 5955730194940385775, guid: 5ed0eaf7428cb4135baf7d2e09a9430a, type: 3}
      propertyPath: m_LocalPosition.x
      value: 0
      objectReference: {fileID: 0}
    - target: {fileID: 5955730194940385775, guid: 5ed0eaf7428cb4135baf7d2e09a9430a, type: 3}
      propertyPath: m_LocalPosition.y
      value: 0
      objectReference: {fileID: 0}
    - target: {fileID: 5955730194940385775, guid: 5ed0eaf7428cb4135baf7d2e09a9430a, type: 3}
      propertyPath: m_LocalPosition.z
      value: 0
      objectReference: {fileID: 0}
    - target: {fileID: 5955730194940385775, guid: 5ed0eaf7428cb4135baf7d2e09a9430a, type: 3}
      propertyPath: m_LocalRotation.w
      value: 1
      objectReference: {fileID: 0}
    - target: {fileID: 5955730194940385775, guid: 5ed0eaf7428cb4135baf7d2e09a9430a, type: 3}
      propertyPath: m_LocalRotation.x
      value: -0
      objectReference: {fileID: 0}
    - target: {fileID: 5955730194940385775, guid: 5ed0eaf7428cb4135baf7d2e09a9430a, type: 3}
      propertyPath: m_LocalRotation.y
      value: -0
      objectReference: {fileID: 0}
    - target: {fileID: 5955730194940385775, guid: 5ed0eaf7428cb4135baf7d2e09a9430a, type: 3}
      propertyPath: m_LocalRotation.z
      value: -0
      objectReference: {fileID: 0}
    - target: {fileID: 5955730194940385775, guid: 5ed0eaf7428cb4135baf7d2e09a9430a, type: 3}
      propertyPath: m_AnchoredPosition.x
<<<<<<< HEAD
      value: 978
      objectReference: {fileID: 0}
    - target: {fileID: 5955730194940385775, guid: 5ed0eaf7428cb4135baf7d2e09a9430a, type: 3}
      propertyPath: m_AnchoredPosition.y
      value: 69
=======
      value: 283.02222
      objectReference: {fileID: 0}
    - target: {fileID: 5955730194940385775, guid: 5ed0eaf7428cb4135baf7d2e09a9430a, type: 3}
      propertyPath: m_AnchoredPosition.y
      value: 86
>>>>>>> 0ad84bbf
      objectReference: {fileID: 0}
    - target: {fileID: 5955730194940385775, guid: 5ed0eaf7428cb4135baf7d2e09a9430a, type: 3}
      propertyPath: m_LocalEulerAnglesHint.x
      value: 0
      objectReference: {fileID: 0}
    - target: {fileID: 5955730194940385775, guid: 5ed0eaf7428cb4135baf7d2e09a9430a, type: 3}
      propertyPath: m_LocalEulerAnglesHint.y
      value: 0
      objectReference: {fileID: 0}
    - target: {fileID: 5955730194940385775, guid: 5ed0eaf7428cb4135baf7d2e09a9430a, type: 3}
      propertyPath: m_LocalEulerAnglesHint.z
      value: 0
      objectReference: {fileID: 0}
    - target: {fileID: 6437668814227222751, guid: 5ed0eaf7428cb4135baf7d2e09a9430a, type: 3}
      propertyPath: m_Color.a
      value: 1
      objectReference: {fileID: 0}
    - target: {fileID: 6437668814227222751, guid: 5ed0eaf7428cb4135baf7d2e09a9430a, type: 3}
      propertyPath: m_Color.b
      value: 1
      objectReference: {fileID: 0}
    - target: {fileID: 6437668814227222751, guid: 5ed0eaf7428cb4135baf7d2e09a9430a, type: 3}
      propertyPath: m_Color.g
      value: 1
      objectReference: {fileID: 0}
    - target: {fileID: 6437668814227222751, guid: 5ed0eaf7428cb4135baf7d2e09a9430a, type: 3}
      propertyPath: m_Color.r
      value: 1
      objectReference: {fileID: 0}
    - target: {fileID: 7588964123315412853, guid: 5ed0eaf7428cb4135baf7d2e09a9430a, type: 3}
      propertyPath: m_Colors.m_NormalColor.a
      value: 0.19607843
      objectReference: {fileID: 0}
    - target: {fileID: 7588964123315412853, guid: 5ed0eaf7428cb4135baf7d2e09a9430a, type: 3}
      propertyPath: m_Colors.m_NormalColor.b
      value: 0.9529412
      objectReference: {fileID: 0}
    - target: {fileID: 7588964123315412853, guid: 5ed0eaf7428cb4135baf7d2e09a9430a, type: 3}
      propertyPath: m_Colors.m_NormalColor.g
      value: 0.29411766
      objectReference: {fileID: 0}
    - target: {fileID: 7588964123315412853, guid: 5ed0eaf7428cb4135baf7d2e09a9430a, type: 3}
      propertyPath: m_Colors.m_NormalColor.r
      value: 0.6313726
      objectReference: {fileID: 0}
    - target: {fileID: 7588964123315412853, guid: 5ed0eaf7428cb4135baf7d2e09a9430a, type: 3}
      propertyPath: m_Colors.m_PressedColor.a
      value: 0.11764706
      objectReference: {fileID: 0}
    - target: {fileID: 7588964123315412853, guid: 5ed0eaf7428cb4135baf7d2e09a9430a, type: 3}
      propertyPath: m_Colors.m_PressedColor.b
      value: 0
      objectReference: {fileID: 0}
    - target: {fileID: 7588964123315412853, guid: 5ed0eaf7428cb4135baf7d2e09a9430a, type: 3}
      propertyPath: m_Colors.m_PressedColor.g
      value: 0
      objectReference: {fileID: 0}
    - target: {fileID: 7588964123315412853, guid: 5ed0eaf7428cb4135baf7d2e09a9430a, type: 3}
      propertyPath: m_Colors.m_PressedColor.r
      value: 0
      objectReference: {fileID: 0}
    - target: {fileID: 7588964123315412853, guid: 5ed0eaf7428cb4135baf7d2e09a9430a, type: 3}
      propertyPath: m_Colors.m_SelectedColor.a
      value: 0.19607843
      objectReference: {fileID: 0}
    - target: {fileID: 7588964123315412853, guid: 5ed0eaf7428cb4135baf7d2e09a9430a, type: 3}
      propertyPath: m_Colors.m_SelectedColor.b
      value: 0.9529412
      objectReference: {fileID: 0}
    - target: {fileID: 7588964123315412853, guid: 5ed0eaf7428cb4135baf7d2e09a9430a, type: 3}
      propertyPath: m_Colors.m_SelectedColor.g
      value: 0.29411766
      objectReference: {fileID: 0}
    - target: {fileID: 7588964123315412853, guid: 5ed0eaf7428cb4135baf7d2e09a9430a, type: 3}
      propertyPath: m_Colors.m_SelectedColor.r
      value: 0.6313726
      objectReference: {fileID: 0}
    - target: {fileID: 7588964123315412853, guid: 5ed0eaf7428cb4135baf7d2e09a9430a, type: 3}
      propertyPath: m_Colors.m_HighlightedColor.b
      value: 0.9529412
      objectReference: {fileID: 0}
    - target: {fileID: 7588964123315412853, guid: 5ed0eaf7428cb4135baf7d2e09a9430a, type: 3}
      propertyPath: m_Colors.m_HighlightedColor.g
      value: 0.29411766
      objectReference: {fileID: 0}
    - target: {fileID: 7588964123315412853, guid: 5ed0eaf7428cb4135baf7d2e09a9430a, type: 3}
      propertyPath: m_Colors.m_HighlightedColor.r
      value: 0.6313726
      objectReference: {fileID: 0}
    m_RemovedComponents: []
    m_RemovedGameObjects: []
    m_AddedGameObjects: []
    m_AddedComponents: []
  m_SourcePrefab: {fileID: 100100000, guid: 5ed0eaf7428cb4135baf7d2e09a9430a, type: 3}
--- !u!224 &571331003711291038 stripped
RectTransform:
  m_CorrespondingSourceObject: {fileID: 5955730194940385775, guid: 5ed0eaf7428cb4135baf7d2e09a9430a, type: 3}
  m_PrefabInstance: {fileID: 6145944045108438897}
  m_PrefabAsset: {fileID: 0}
--- !u!114 &3712294798457460945 stripped
MonoBehaviour:
  m_CorrespondingSourceObject: {fileID: 7407999143312621472, guid: 5ed0eaf7428cb4135baf7d2e09a9430a, type: 3}
  m_PrefabInstance: {fileID: 6145944045108438897}
  m_PrefabAsset: {fileID: 0}
  m_GameObject: {fileID: 0}
  m_Enabled: 1
  m_EditorHideFlags: 0
  m_Script: {fileID: 11500000, guid: d85e016ca45954eb29221845d00761af, type: 3}
  m_Name: 
  m_EditorClassIdentifier: 
--- !u!1001 &6376347057874398933
PrefabInstance:
  m_ObjectHideFlags: 0
  serializedVersion: 2
  m_Modification:
    serializedVersion: 3
    m_TransformParent: {fileID: 5109493994691160880}
    m_Modifications:
    - target: {fileID: 1305929967901934283, guid: 9a3416ab3e1b9486ba48f239340e202d, type: 3}
      propertyPath: m_Name
      value: AvatarSlotEyes
      objectReference: {fileID: 0}
    - target: {fileID: 3829402711795061729, guid: 9a3416ab3e1b9486ba48f239340e202d, type: 3}
      propertyPath: m_AnchorMax.y
      value: 0
      objectReference: {fileID: 0}
    - target: {fileID: 3829402711795061729, guid: 9a3416ab3e1b9486ba48f239340e202d, type: 3}
      propertyPath: m_AnchorMin.y
      value: 0
      objectReference: {fileID: 0}
    - target: {fileID: 3829402711795061729, guid: 9a3416ab3e1b9486ba48f239340e202d, type: 3}
      propertyPath: m_SizeDelta.x
      value: 0
      objectReference: {fileID: 0}
    - target: {fileID: 3829402711795061729, guid: 9a3416ab3e1b9486ba48f239340e202d, type: 3}
      propertyPath: m_AnchoredPosition.x
      value: 0
      objectReference: {fileID: 0}
    - target: {fileID: 3829402711795061729, guid: 9a3416ab3e1b9486ba48f239340e202d, type: 3}
      propertyPath: m_AnchoredPosition.y
      value: 0
      objectReference: {fileID: 0}
    - target: {fileID: 4329488436158027747, guid: 9a3416ab3e1b9486ba48f239340e202d, type: 3}
      propertyPath: m_Sprite
      value: 
      objectReference: {fileID: 21300000, guid: 03b05b1004b784dc690bbff5ea268de7, type: 3}
    - target: {fileID: 6098108853264045617, guid: 9a3416ab3e1b9486ba48f239340e202d, type: 3}
      propertyPath: m_AnchorMax.y
      value: 0
      objectReference: {fileID: 0}
    - target: {fileID: 6098108853264045617, guid: 9a3416ab3e1b9486ba48f239340e202d, type: 3}
      propertyPath: m_AnchorMin.y
      value: 0
      objectReference: {fileID: 0}
    - target: {fileID: 6098108853264045617, guid: 9a3416ab3e1b9486ba48f239340e202d, type: 3}
      propertyPath: m_SizeDelta.x
      value: 0
      objectReference: {fileID: 0}
    - target: {fileID: 6098108853264045617, guid: 9a3416ab3e1b9486ba48f239340e202d, type: 3}
      propertyPath: m_AnchoredPosition.x
      value: 0
      objectReference: {fileID: 0}
    - target: {fileID: 6098108853264045617, guid: 9a3416ab3e1b9486ba48f239340e202d, type: 3}
      propertyPath: m_AnchoredPosition.y
      value: 0
      objectReference: {fileID: 0}
    - target: {fileID: 6258691338252340461, guid: 9a3416ab3e1b9486ba48f239340e202d, type: 3}
      propertyPath: m_AnchorMax.y
      value: 0
      objectReference: {fileID: 0}
    - target: {fileID: 6258691338252340461, guid: 9a3416ab3e1b9486ba48f239340e202d, type: 3}
      propertyPath: m_AnchorMin.y
      value: 0
      objectReference: {fileID: 0}
    - target: {fileID: 6258691338252340461, guid: 9a3416ab3e1b9486ba48f239340e202d, type: 3}
      propertyPath: m_SizeDelta.x
      value: 0
      objectReference: {fileID: 0}
    - target: {fileID: 6258691338252340461, guid: 9a3416ab3e1b9486ba48f239340e202d, type: 3}
      propertyPath: m_AnchoredPosition.x
      value: 0
      objectReference: {fileID: 0}
    - target: {fileID: 6258691338252340461, guid: 9a3416ab3e1b9486ba48f239340e202d, type: 3}
      propertyPath: m_AnchoredPosition.y
      value: 0
      objectReference: {fileID: 0}
    - target: {fileID: 6566247396054434124, guid: 9a3416ab3e1b9486ba48f239340e202d, type: 3}
      propertyPath: m_SizeDelta.y
      value: 0
      objectReference: {fileID: 0}
    - target: {fileID: 6643278822725274409, guid: 9a3416ab3e1b9486ba48f239340e202d, type: 3}
      propertyPath: m_Pivot.x
      value: 0.5
      objectReference: {fileID: 0}
    - target: {fileID: 6643278822725274409, guid: 9a3416ab3e1b9486ba48f239340e202d, type: 3}
      propertyPath: m_Pivot.y
      value: 0.5
      objectReference: {fileID: 0}
    - target: {fileID: 6643278822725274409, guid: 9a3416ab3e1b9486ba48f239340e202d, type: 3}
      propertyPath: m_RootOrder
      value: -1
      objectReference: {fileID: 0}
    - target: {fileID: 6643278822725274409, guid: 9a3416ab3e1b9486ba48f239340e202d, type: 3}
      propertyPath: m_AnchorMax.x
      value: 0.5
      objectReference: {fileID: 0}
    - target: {fileID: 6643278822725274409, guid: 9a3416ab3e1b9486ba48f239340e202d, type: 3}
      propertyPath: m_AnchorMax.y
      value: 0.5
      objectReference: {fileID: 0}
    - target: {fileID: 6643278822725274409, guid: 9a3416ab3e1b9486ba48f239340e202d, type: 3}
      propertyPath: m_AnchorMin.x
      value: 0.5
      objectReference: {fileID: 0}
    - target: {fileID: 6643278822725274409, guid: 9a3416ab3e1b9486ba48f239340e202d, type: 3}
      propertyPath: m_AnchorMin.y
      value: 0.5
      objectReference: {fileID: 0}
    - target: {fileID: 6643278822725274409, guid: 9a3416ab3e1b9486ba48f239340e202d, type: 3}
      propertyPath: m_SizeDelta.x
      value: 140
      objectReference: {fileID: 0}
    - target: {fileID: 6643278822725274409, guid: 9a3416ab3e1b9486ba48f239340e202d, type: 3}
      propertyPath: m_SizeDelta.y
      value: 80
      objectReference: {fileID: 0}
    - target: {fileID: 6643278822725274409, guid: 9a3416ab3e1b9486ba48f239340e202d, type: 3}
      propertyPath: m_LocalPosition.x
      value: 0
      objectReference: {fileID: 0}
    - target: {fileID: 6643278822725274409, guid: 9a3416ab3e1b9486ba48f239340e202d, type: 3}
      propertyPath: m_LocalPosition.y
      value: 0
      objectReference: {fileID: 0}
    - target: {fileID: 6643278822725274409, guid: 9a3416ab3e1b9486ba48f239340e202d, type: 3}
      propertyPath: m_LocalPosition.z
      value: 0
      objectReference: {fileID: 0}
    - target: {fileID: 6643278822725274409, guid: 9a3416ab3e1b9486ba48f239340e202d, type: 3}
      propertyPath: m_LocalRotation.w
      value: 1
      objectReference: {fileID: 0}
    - target: {fileID: 6643278822725274409, guid: 9a3416ab3e1b9486ba48f239340e202d, type: 3}
      propertyPath: m_LocalRotation.x
      value: -0
      objectReference: {fileID: 0}
    - target: {fileID: 6643278822725274409, guid: 9a3416ab3e1b9486ba48f239340e202d, type: 3}
      propertyPath: m_LocalRotation.y
      value: -0
      objectReference: {fileID: 0}
    - target: {fileID: 6643278822725274409, guid: 9a3416ab3e1b9486ba48f239340e202d, type: 3}
      propertyPath: m_LocalRotation.z
      value: -0
      objectReference: {fileID: 0}
    - target: {fileID: 6643278822725274409, guid: 9a3416ab3e1b9486ba48f239340e202d, type: 3}
      propertyPath: m_AnchoredPosition.x
      value: 78
      objectReference: {fileID: 0}
    - target: {fileID: 6643278822725274409, guid: 9a3416ab3e1b9486ba48f239340e202d, type: 3}
      propertyPath: m_AnchoredPosition.y
      value: 271
      objectReference: {fileID: 0}
    - target: {fileID: 6643278822725274409, guid: 9a3416ab3e1b9486ba48f239340e202d, type: 3}
      propertyPath: m_LocalEulerAnglesHint.x
      value: 0
      objectReference: {fileID: 0}
    - target: {fileID: 6643278822725274409, guid: 9a3416ab3e1b9486ba48f239340e202d, type: 3}
      propertyPath: m_LocalEulerAnglesHint.y
      value: 0
      objectReference: {fileID: 0}
    - target: {fileID: 6643278822725274409, guid: 9a3416ab3e1b9486ba48f239340e202d, type: 3}
      propertyPath: m_LocalEulerAnglesHint.z
      value: 0
      objectReference: {fileID: 0}
    - target: {fileID: 6822543606753027690, guid: 9a3416ab3e1b9486ba48f239340e202d, type: 3}
      propertyPath: <Category>k__BackingField
      value: Eyes
      objectReference: {fileID: 0}
    - target: {fileID: 7495390461251039812, guid: 9a3416ab3e1b9486ba48f239340e202d, type: 3}
      propertyPath: m_AnchorMax.y
      value: 0
      objectReference: {fileID: 0}
    - target: {fileID: 7495390461251039812, guid: 9a3416ab3e1b9486ba48f239340e202d, type: 3}
      propertyPath: m_AnchorMin.y
      value: 0
      objectReference: {fileID: 0}
    - target: {fileID: 7495390461251039812, guid: 9a3416ab3e1b9486ba48f239340e202d, type: 3}
      propertyPath: m_SizeDelta.x
      value: 0
      objectReference: {fileID: 0}
    - target: {fileID: 7495390461251039812, guid: 9a3416ab3e1b9486ba48f239340e202d, type: 3}
      propertyPath: m_AnchoredPosition.x
      value: 0
      objectReference: {fileID: 0}
    - target: {fileID: 7495390461251039812, guid: 9a3416ab3e1b9486ba48f239340e202d, type: 3}
      propertyPath: m_AnchoredPosition.y
      value: 0
      objectReference: {fileID: 0}
    - target: {fileID: 8197210241556340483, guid: 9a3416ab3e1b9486ba48f239340e202d, type: 3}
      propertyPath: m_SizeDelta.x
      value: 0
      objectReference: {fileID: 0}
    - target: {fileID: 8197210241556340483, guid: 9a3416ab3e1b9486ba48f239340e202d, type: 3}
      propertyPath: m_SizeDelta.y
      value: 0
      objectReference: {fileID: 0}
    m_RemovedComponents: []
    m_RemovedGameObjects: []
    m_AddedGameObjects: []
    m_AddedComponents: []
  m_SourcePrefab: {fileID: 100100000, guid: 9a3416ab3e1b9486ba48f239340e202d, type: 3}
--- !u!224 &309903098441082364 stripped
RectTransform:
  m_CorrespondingSourceObject: {fileID: 6643278822725274409, guid: 9a3416ab3e1b9486ba48f239340e202d, type: 3}
  m_PrefabInstance: {fileID: 6376347057874398933}
  m_PrefabAsset: {fileID: 0}
--- !u!1001 &6425205710899779544
PrefabInstance:
  m_ObjectHideFlags: 0
  serializedVersion: 2
  m_Modification:
    serializedVersion: 3
    m_TransformParent: {fileID: 5109493994691160880}
    m_Modifications:
    - target: {fileID: 1305929967901934283, guid: 9a3416ab3e1b9486ba48f239340e202d, type: 3}
      propertyPath: m_Name
      value: AvatarSlotMask
      objectReference: {fileID: 0}
    - target: {fileID: 3829402711795061729, guid: 9a3416ab3e1b9486ba48f239340e202d, type: 3}
      propertyPath: m_AnchorMax.y
      value: 0
      objectReference: {fileID: 0}
    - target: {fileID: 3829402711795061729, guid: 9a3416ab3e1b9486ba48f239340e202d, type: 3}
      propertyPath: m_AnchorMin.y
      value: 0
      objectReference: {fileID: 0}
    - target: {fileID: 3829402711795061729, guid: 9a3416ab3e1b9486ba48f239340e202d, type: 3}
      propertyPath: m_SizeDelta.x
      value: 0
      objectReference: {fileID: 0}
    - target: {fileID: 3829402711795061729, guid: 9a3416ab3e1b9486ba48f239340e202d, type: 3}
      propertyPath: m_AnchoredPosition.x
      value: 0
      objectReference: {fileID: 0}
    - target: {fileID: 3829402711795061729, guid: 9a3416ab3e1b9486ba48f239340e202d, type: 3}
      propertyPath: m_AnchoredPosition.y
      value: 0
      objectReference: {fileID: 0}
    - target: {fileID: 4329488436158027747, guid: 9a3416ab3e1b9486ba48f239340e202d, type: 3}
      propertyPath: m_Sprite
      value: 
      objectReference: {fileID: 21300000, guid: f88ebb8cd1cd5487ca7c3f4d3e65e76a, type: 3}
    - target: {fileID: 6098108853264045617, guid: 9a3416ab3e1b9486ba48f239340e202d, type: 3}
      propertyPath: m_AnchorMax.y
      value: 0
      objectReference: {fileID: 0}
    - target: {fileID: 6098108853264045617, guid: 9a3416ab3e1b9486ba48f239340e202d, type: 3}
      propertyPath: m_AnchorMin.y
      value: 0
      objectReference: {fileID: 0}
    - target: {fileID: 6098108853264045617, guid: 9a3416ab3e1b9486ba48f239340e202d, type: 3}
      propertyPath: m_SizeDelta.x
      value: 0
      objectReference: {fileID: 0}
    - target: {fileID: 6098108853264045617, guid: 9a3416ab3e1b9486ba48f239340e202d, type: 3}
      propertyPath: m_AnchoredPosition.x
      value: 0
      objectReference: {fileID: 0}
    - target: {fileID: 6098108853264045617, guid: 9a3416ab3e1b9486ba48f239340e202d, type: 3}
      propertyPath: m_AnchoredPosition.y
      value: 0
      objectReference: {fileID: 0}
    - target: {fileID: 6258691338252340461, guid: 9a3416ab3e1b9486ba48f239340e202d, type: 3}
      propertyPath: m_AnchorMax.y
      value: 0
      objectReference: {fileID: 0}
    - target: {fileID: 6258691338252340461, guid: 9a3416ab3e1b9486ba48f239340e202d, type: 3}
      propertyPath: m_AnchorMin.y
      value: 0
      objectReference: {fileID: 0}
    - target: {fileID: 6258691338252340461, guid: 9a3416ab3e1b9486ba48f239340e202d, type: 3}
      propertyPath: m_SizeDelta.x
      value: 0
      objectReference: {fileID: 0}
    - target: {fileID: 6258691338252340461, guid: 9a3416ab3e1b9486ba48f239340e202d, type: 3}
      propertyPath: m_AnchoredPosition.x
      value: 0
      objectReference: {fileID: 0}
    - target: {fileID: 6258691338252340461, guid: 9a3416ab3e1b9486ba48f239340e202d, type: 3}
      propertyPath: m_AnchoredPosition.y
      value: 0
      objectReference: {fileID: 0}
    - target: {fileID: 6566247396054434124, guid: 9a3416ab3e1b9486ba48f239340e202d, type: 3}
      propertyPath: m_SizeDelta.y
      value: 0
      objectReference: {fileID: 0}
    - target: {fileID: 6643278822725274409, guid: 9a3416ab3e1b9486ba48f239340e202d, type: 3}
      propertyPath: m_Pivot.x
      value: 0.5
      objectReference: {fileID: 0}
    - target: {fileID: 6643278822725274409, guid: 9a3416ab3e1b9486ba48f239340e202d, type: 3}
      propertyPath: m_Pivot.y
      value: 0.5
      objectReference: {fileID: 0}
    - target: {fileID: 6643278822725274409, guid: 9a3416ab3e1b9486ba48f239340e202d, type: 3}
      propertyPath: m_RootOrder
      value: -1
      objectReference: {fileID: 0}
    - target: {fileID: 6643278822725274409, guid: 9a3416ab3e1b9486ba48f239340e202d, type: 3}
      propertyPath: m_AnchorMax.x
      value: 0.5
      objectReference: {fileID: 0}
    - target: {fileID: 6643278822725274409, guid: 9a3416ab3e1b9486ba48f239340e202d, type: 3}
      propertyPath: m_AnchorMax.y
      value: 0.5
      objectReference: {fileID: 0}
    - target: {fileID: 6643278822725274409, guid: 9a3416ab3e1b9486ba48f239340e202d, type: 3}
      propertyPath: m_AnchorMin.x
      value: 0.5
      objectReference: {fileID: 0}
    - target: {fileID: 6643278822725274409, guid: 9a3416ab3e1b9486ba48f239340e202d, type: 3}
      propertyPath: m_AnchorMin.y
      value: 0.5
      objectReference: {fileID: 0}
    - target: {fileID: 6643278822725274409, guid: 9a3416ab3e1b9486ba48f239340e202d, type: 3}
      propertyPath: m_SizeDelta.x
      value: 140
      objectReference: {fileID: 0}
    - target: {fileID: 6643278822725274409, guid: 9a3416ab3e1b9486ba48f239340e202d, type: 3}
      propertyPath: m_SizeDelta.y
      value: 80
      objectReference: {fileID: 0}
    - target: {fileID: 6643278822725274409, guid: 9a3416ab3e1b9486ba48f239340e202d, type: 3}
      propertyPath: m_LocalPosition.x
      value: 0
      objectReference: {fileID: 0}
    - target: {fileID: 6643278822725274409, guid: 9a3416ab3e1b9486ba48f239340e202d, type: 3}
      propertyPath: m_LocalPosition.y
      value: 0
      objectReference: {fileID: 0}
    - target: {fileID: 6643278822725274409, guid: 9a3416ab3e1b9486ba48f239340e202d, type: 3}
      propertyPath: m_LocalPosition.z
      value: 0
      objectReference: {fileID: 0}
    - target: {fileID: 6643278822725274409, guid: 9a3416ab3e1b9486ba48f239340e202d, type: 3}
      propertyPath: m_LocalRotation.w
      value: 1
      objectReference: {fileID: 0}
    - target: {fileID: 6643278822725274409, guid: 9a3416ab3e1b9486ba48f239340e202d, type: 3}
      propertyPath: m_LocalRotation.x
      value: -0
      objectReference: {fileID: 0}
    - target: {fileID: 6643278822725274409, guid: 9a3416ab3e1b9486ba48f239340e202d, type: 3}
      propertyPath: m_LocalRotation.y
      value: -0
      objectReference: {fileID: 0}
    - target: {fileID: 6643278822725274409, guid: 9a3416ab3e1b9486ba48f239340e202d, type: 3}
      propertyPath: m_LocalRotation.z
      value: -0
      objectReference: {fileID: 0}
    - target: {fileID: 6643278822725274409, guid: 9a3416ab3e1b9486ba48f239340e202d, type: 3}
      propertyPath: m_AnchoredPosition.x
      value: 78
      objectReference: {fileID: 0}
    - target: {fileID: 6643278822725274409, guid: 9a3416ab3e1b9486ba48f239340e202d, type: 3}
      propertyPath: m_AnchoredPosition.y
      value: -196
      objectReference: {fileID: 0}
    - target: {fileID: 6643278822725274409, guid: 9a3416ab3e1b9486ba48f239340e202d, type: 3}
      propertyPath: m_LocalEulerAnglesHint.x
      value: 0
      objectReference: {fileID: 0}
    - target: {fileID: 6643278822725274409, guid: 9a3416ab3e1b9486ba48f239340e202d, type: 3}
      propertyPath: m_LocalEulerAnglesHint.y
      value: 0
      objectReference: {fileID: 0}
    - target: {fileID: 6643278822725274409, guid: 9a3416ab3e1b9486ba48f239340e202d, type: 3}
      propertyPath: m_LocalEulerAnglesHint.z
      value: 0
      objectReference: {fileID: 0}
    - target: {fileID: 6822543606753027690, guid: 9a3416ab3e1b9486ba48f239340e202d, type: 3}
      propertyPath: <Category>k__BackingField
      value: Mask
      objectReference: {fileID: 0}
    - target: {fileID: 7495390461251039812, guid: 9a3416ab3e1b9486ba48f239340e202d, type: 3}
      propertyPath: m_AnchorMax.y
      value: 0
      objectReference: {fileID: 0}
    - target: {fileID: 7495390461251039812, guid: 9a3416ab3e1b9486ba48f239340e202d, type: 3}
      propertyPath: m_AnchorMin.y
      value: 0
      objectReference: {fileID: 0}
    - target: {fileID: 7495390461251039812, guid: 9a3416ab3e1b9486ba48f239340e202d, type: 3}
      propertyPath: m_SizeDelta.x
      value: 0
      objectReference: {fileID: 0}
    - target: {fileID: 7495390461251039812, guid: 9a3416ab3e1b9486ba48f239340e202d, type: 3}
      propertyPath: m_AnchoredPosition.x
      value: 0
      objectReference: {fileID: 0}
    - target: {fileID: 7495390461251039812, guid: 9a3416ab3e1b9486ba48f239340e202d, type: 3}
      propertyPath: m_AnchoredPosition.y
      value: 0
      objectReference: {fileID: 0}
    - target: {fileID: 8197210241556340483, guid: 9a3416ab3e1b9486ba48f239340e202d, type: 3}
      propertyPath: m_SizeDelta.x
      value: 0
      objectReference: {fileID: 0}
    - target: {fileID: 8197210241556340483, guid: 9a3416ab3e1b9486ba48f239340e202d, type: 3}
      propertyPath: m_SizeDelta.y
      value: 0
      objectReference: {fileID: 0}
    m_RemovedComponents: []
    m_RemovedGameObjects: []
    m_AddedGameObjects: []
    m_AddedComponents: []
  m_SourcePrefab: {fileID: 100100000, guid: 9a3416ab3e1b9486ba48f239340e202d, type: 3}
--- !u!224 &367958614319848689 stripped
RectTransform:
  m_CorrespondingSourceObject: {fileID: 6643278822725274409, guid: 9a3416ab3e1b9486ba48f239340e202d, type: 3}
  m_PrefabInstance: {fileID: 6425205710899779544}
  m_PrefabAsset: {fileID: 0}
--- !u!1001 &6831997527913556860
PrefabInstance:
  m_ObjectHideFlags: 0
  serializedVersion: 2
  m_Modification:
    serializedVersion: 3
    m_TransformParent: {fileID: 5109493994691160880}
    m_Modifications:
    - target: {fileID: 1305929967901934283, guid: 9a3416ab3e1b9486ba48f239340e202d, type: 3}
      propertyPath: m_Name
      value: AvatarSlotTiara
      objectReference: {fileID: 0}
    - target: {fileID: 3829402711795061729, guid: 9a3416ab3e1b9486ba48f239340e202d, type: 3}
      propertyPath: m_AnchorMax.y
      value: 0
      objectReference: {fileID: 0}
    - target: {fileID: 3829402711795061729, guid: 9a3416ab3e1b9486ba48f239340e202d, type: 3}
      propertyPath: m_AnchorMin.y
      value: 0
      objectReference: {fileID: 0}
    - target: {fileID: 3829402711795061729, guid: 9a3416ab3e1b9486ba48f239340e202d, type: 3}
      propertyPath: m_SizeDelta.x
      value: 0
      objectReference: {fileID: 0}
    - target: {fileID: 3829402711795061729, guid: 9a3416ab3e1b9486ba48f239340e202d, type: 3}
      propertyPath: m_AnchoredPosition.x
      value: 0
      objectReference: {fileID: 0}
    - target: {fileID: 3829402711795061729, guid: 9a3416ab3e1b9486ba48f239340e202d, type: 3}
      propertyPath: m_AnchoredPosition.y
      value: 0
      objectReference: {fileID: 0}
    - target: {fileID: 4329488436158027747, guid: 9a3416ab3e1b9486ba48f239340e202d, type: 3}
      propertyPath: m_Sprite
      value: 
      objectReference: {fileID: 21300000, guid: 6a3c7a80a921c458c93852cc9cfa33c1, type: 3}
    - target: {fileID: 6098108853264045617, guid: 9a3416ab3e1b9486ba48f239340e202d, type: 3}
      propertyPath: m_AnchorMax.y
      value: 0
      objectReference: {fileID: 0}
    - target: {fileID: 6098108853264045617, guid: 9a3416ab3e1b9486ba48f239340e202d, type: 3}
      propertyPath: m_AnchorMin.y
      value: 0
      objectReference: {fileID: 0}
    - target: {fileID: 6098108853264045617, guid: 9a3416ab3e1b9486ba48f239340e202d, type: 3}
      propertyPath: m_SizeDelta.x
      value: 0
      objectReference: {fileID: 0}
    - target: {fileID: 6098108853264045617, guid: 9a3416ab3e1b9486ba48f239340e202d, type: 3}
      propertyPath: m_AnchoredPosition.x
      value: 0
      objectReference: {fileID: 0}
    - target: {fileID: 6098108853264045617, guid: 9a3416ab3e1b9486ba48f239340e202d, type: 3}
      propertyPath: m_AnchoredPosition.y
      value: 0
      objectReference: {fileID: 0}
    - target: {fileID: 6258691338252340461, guid: 9a3416ab3e1b9486ba48f239340e202d, type: 3}
      propertyPath: m_AnchorMax.y
      value: 0
      objectReference: {fileID: 0}
    - target: {fileID: 6258691338252340461, guid: 9a3416ab3e1b9486ba48f239340e202d, type: 3}
      propertyPath: m_AnchorMin.y
      value: 0
      objectReference: {fileID: 0}
    - target: {fileID: 6258691338252340461, guid: 9a3416ab3e1b9486ba48f239340e202d, type: 3}
      propertyPath: m_SizeDelta.x
      value: 0
      objectReference: {fileID: 0}
    - target: {fileID: 6258691338252340461, guid: 9a3416ab3e1b9486ba48f239340e202d, type: 3}
      propertyPath: m_AnchoredPosition.x
      value: 0
      objectReference: {fileID: 0}
    - target: {fileID: 6258691338252340461, guid: 9a3416ab3e1b9486ba48f239340e202d, type: 3}
      propertyPath: m_AnchoredPosition.y
      value: 0
      objectReference: {fileID: 0}
    - target: {fileID: 6566247396054434124, guid: 9a3416ab3e1b9486ba48f239340e202d, type: 3}
      propertyPath: m_SizeDelta.y
      value: 0
      objectReference: {fileID: 0}
    - target: {fileID: 6643278822725274409, guid: 9a3416ab3e1b9486ba48f239340e202d, type: 3}
      propertyPath: m_Pivot.x
      value: 0.5
      objectReference: {fileID: 0}
    - target: {fileID: 6643278822725274409, guid: 9a3416ab3e1b9486ba48f239340e202d, type: 3}
      propertyPath: m_Pivot.y
      value: 0.5
      objectReference: {fileID: 0}
    - target: {fileID: 6643278822725274409, guid: 9a3416ab3e1b9486ba48f239340e202d, type: 3}
      propertyPath: m_RootOrder
      value: -1
      objectReference: {fileID: 0}
    - target: {fileID: 6643278822725274409, guid: 9a3416ab3e1b9486ba48f239340e202d, type: 3}
      propertyPath: m_AnchorMax.x
      value: 0.5
      objectReference: {fileID: 0}
    - target: {fileID: 6643278822725274409, guid: 9a3416ab3e1b9486ba48f239340e202d, type: 3}
      propertyPath: m_AnchorMax.y
      value: 0.5
      objectReference: {fileID: 0}
    - target: {fileID: 6643278822725274409, guid: 9a3416ab3e1b9486ba48f239340e202d, type: 3}
      propertyPath: m_AnchorMin.x
      value: 0.5
      objectReference: {fileID: 0}
    - target: {fileID: 6643278822725274409, guid: 9a3416ab3e1b9486ba48f239340e202d, type: 3}
      propertyPath: m_AnchorMin.y
      value: 0.5
      objectReference: {fileID: 0}
    - target: {fileID: 6643278822725274409, guid: 9a3416ab3e1b9486ba48f239340e202d, type: 3}
      propertyPath: m_SizeDelta.x
      value: 140
      objectReference: {fileID: 0}
    - target: {fileID: 6643278822725274409, guid: 9a3416ab3e1b9486ba48f239340e202d, type: 3}
      propertyPath: m_SizeDelta.y
      value: 80
      objectReference: {fileID: 0}
    - target: {fileID: 6643278822725274409, guid: 9a3416ab3e1b9486ba48f239340e202d, type: 3}
      propertyPath: m_LocalPosition.x
      value: 0
      objectReference: {fileID: 0}
    - target: {fileID: 6643278822725274409, guid: 9a3416ab3e1b9486ba48f239340e202d, type: 3}
      propertyPath: m_LocalPosition.y
      value: 0
      objectReference: {fileID: 0}
    - target: {fileID: 6643278822725274409, guid: 9a3416ab3e1b9486ba48f239340e202d, type: 3}
      propertyPath: m_LocalPosition.z
      value: 0
      objectReference: {fileID: 0}
    - target: {fileID: 6643278822725274409, guid: 9a3416ab3e1b9486ba48f239340e202d, type: 3}
      propertyPath: m_LocalRotation.w
      value: 1
      objectReference: {fileID: 0}
    - target: {fileID: 6643278822725274409, guid: 9a3416ab3e1b9486ba48f239340e202d, type: 3}
      propertyPath: m_LocalRotation.x
      value: -0
      objectReference: {fileID: 0}
    - target: {fileID: 6643278822725274409, guid: 9a3416ab3e1b9486ba48f239340e202d, type: 3}
      propertyPath: m_LocalRotation.y
      value: -0
      objectReference: {fileID: 0}
    - target: {fileID: 6643278822725274409, guid: 9a3416ab3e1b9486ba48f239340e202d, type: 3}
      propertyPath: m_LocalRotation.z
      value: -0
      objectReference: {fileID: 0}
    - target: {fileID: 6643278822725274409, guid: 9a3416ab3e1b9486ba48f239340e202d, type: 3}
      propertyPath: m_AnchoredPosition.x
      value: -76
      objectReference: {fileID: 0}
    - target: {fileID: 6643278822725274409, guid: 9a3416ab3e1b9486ba48f239340e202d, type: 3}
      propertyPath: m_AnchoredPosition.y
      value: -282
      objectReference: {fileID: 0}
    - target: {fileID: 6643278822725274409, guid: 9a3416ab3e1b9486ba48f239340e202d, type: 3}
      propertyPath: m_LocalEulerAnglesHint.x
      value: 0
      objectReference: {fileID: 0}
    - target: {fileID: 6643278822725274409, guid: 9a3416ab3e1b9486ba48f239340e202d, type: 3}
      propertyPath: m_LocalEulerAnglesHint.y
      value: 0
      objectReference: {fileID: 0}
    - target: {fileID: 6643278822725274409, guid: 9a3416ab3e1b9486ba48f239340e202d, type: 3}
      propertyPath: m_LocalEulerAnglesHint.z
      value: 0
      objectReference: {fileID: 0}
    - target: {fileID: 6822543606753027690, guid: 9a3416ab3e1b9486ba48f239340e202d, type: 3}
      propertyPath: <Category>k__BackingField
      value: Tiara
      objectReference: {fileID: 0}
    - target: {fileID: 7495390461251039812, guid: 9a3416ab3e1b9486ba48f239340e202d, type: 3}
      propertyPath: m_AnchorMax.y
      value: 0
      objectReference: {fileID: 0}
    - target: {fileID: 7495390461251039812, guid: 9a3416ab3e1b9486ba48f239340e202d, type: 3}
      propertyPath: m_AnchorMin.y
      value: 0
      objectReference: {fileID: 0}
    - target: {fileID: 7495390461251039812, guid: 9a3416ab3e1b9486ba48f239340e202d, type: 3}
      propertyPath: m_SizeDelta.x
      value: 0
      objectReference: {fileID: 0}
    - target: {fileID: 7495390461251039812, guid: 9a3416ab3e1b9486ba48f239340e202d, type: 3}
      propertyPath: m_AnchoredPosition.x
      value: 0
      objectReference: {fileID: 0}
    - target: {fileID: 7495390461251039812, guid: 9a3416ab3e1b9486ba48f239340e202d, type: 3}
      propertyPath: m_AnchoredPosition.y
      value: 0
      objectReference: {fileID: 0}
    - target: {fileID: 8197210241556340483, guid: 9a3416ab3e1b9486ba48f239340e202d, type: 3}
      propertyPath: m_SizeDelta.x
      value: 0
      objectReference: {fileID: 0}
    - target: {fileID: 8197210241556340483, guid: 9a3416ab3e1b9486ba48f239340e202d, type: 3}
      propertyPath: m_SizeDelta.y
      value: 0
      objectReference: {fileID: 0}
    m_RemovedComponents: []
    m_RemovedGameObjects: []
    m_AddedGameObjects: []
    m_AddedComponents: []
  m_SourcePrefab: {fileID: 100100000, guid: 9a3416ab3e1b9486ba48f239340e202d, type: 3}
--- !u!224 &207600343503609941 stripped
RectTransform:
  m_CorrespondingSourceObject: {fileID: 6643278822725274409, guid: 9a3416ab3e1b9486ba48f239340e202d, type: 3}
  m_PrefabInstance: {fileID: 6831997527913556860}
  m_PrefabAsset: {fileID: 0}
--- !u!1001 &6931252438526160447
PrefabInstance:
  m_ObjectHideFlags: 0
  serializedVersion: 2
  m_Modification:
    serializedVersion: 3
    m_TransformParent: {fileID: 5109493994691160880}
    m_Modifications:
    - target: {fileID: 1305929967901934283, guid: 9a3416ab3e1b9486ba48f239340e202d, type: 3}
      propertyPath: m_Name
      value: AvatarSlotShoes
      objectReference: {fileID: 0}
    - target: {fileID: 3829402711795061729, guid: 9a3416ab3e1b9486ba48f239340e202d, type: 3}
      propertyPath: m_AnchorMax.y
      value: 0
      objectReference: {fileID: 0}
    - target: {fileID: 3829402711795061729, guid: 9a3416ab3e1b9486ba48f239340e202d, type: 3}
      propertyPath: m_AnchorMin.y
      value: 0
      objectReference: {fileID: 0}
    - target: {fileID: 3829402711795061729, guid: 9a3416ab3e1b9486ba48f239340e202d, type: 3}
      propertyPath: m_SizeDelta.x
      value: 0
      objectReference: {fileID: 0}
    - target: {fileID: 3829402711795061729, guid: 9a3416ab3e1b9486ba48f239340e202d, type: 3}
      propertyPath: m_AnchoredPosition.x
      value: 0
      objectReference: {fileID: 0}
    - target: {fileID: 3829402711795061729, guid: 9a3416ab3e1b9486ba48f239340e202d, type: 3}
      propertyPath: m_AnchoredPosition.y
      value: 0
      objectReference: {fileID: 0}
    - target: {fileID: 4329488436158027747, guid: 9a3416ab3e1b9486ba48f239340e202d, type: 3}
      propertyPath: m_Sprite
      value: 
      objectReference: {fileID: 21300000, guid: 2bd9c7cbf6f504ad89e22e7f1f497fd2, type: 3}
    - target: {fileID: 6098108853264045617, guid: 9a3416ab3e1b9486ba48f239340e202d, type: 3}
      propertyPath: m_AnchorMax.y
      value: 0
      objectReference: {fileID: 0}
    - target: {fileID: 6098108853264045617, guid: 9a3416ab3e1b9486ba48f239340e202d, type: 3}
      propertyPath: m_AnchorMin.y
      value: 0
      objectReference: {fileID: 0}
    - target: {fileID: 6098108853264045617, guid: 9a3416ab3e1b9486ba48f239340e202d, type: 3}
      propertyPath: m_SizeDelta.x
      value: 0
      objectReference: {fileID: 0}
    - target: {fileID: 6098108853264045617, guid: 9a3416ab3e1b9486ba48f239340e202d, type: 3}
      propertyPath: m_AnchoredPosition.x
      value: 0
      objectReference: {fileID: 0}
    - target: {fileID: 6098108853264045617, guid: 9a3416ab3e1b9486ba48f239340e202d, type: 3}
      propertyPath: m_AnchoredPosition.y
      value: 0
      objectReference: {fileID: 0}
    - target: {fileID: 6258691338252340461, guid: 9a3416ab3e1b9486ba48f239340e202d, type: 3}
      propertyPath: m_AnchorMax.y
      value: 0
      objectReference: {fileID: 0}
    - target: {fileID: 6258691338252340461, guid: 9a3416ab3e1b9486ba48f239340e202d, type: 3}
      propertyPath: m_AnchorMin.y
      value: 0
      objectReference: {fileID: 0}
    - target: {fileID: 6258691338252340461, guid: 9a3416ab3e1b9486ba48f239340e202d, type: 3}
      propertyPath: m_SizeDelta.x
      value: 0
      objectReference: {fileID: 0}
    - target: {fileID: 6258691338252340461, guid: 9a3416ab3e1b9486ba48f239340e202d, type: 3}
      propertyPath: m_AnchoredPosition.x
      value: 0
      objectReference: {fileID: 0}
    - target: {fileID: 6258691338252340461, guid: 9a3416ab3e1b9486ba48f239340e202d, type: 3}
      propertyPath: m_AnchoredPosition.y
      value: 0
      objectReference: {fileID: 0}
    - target: {fileID: 6566247396054434124, guid: 9a3416ab3e1b9486ba48f239340e202d, type: 3}
      propertyPath: m_SizeDelta.y
      value: 0
      objectReference: {fileID: 0}
    - target: {fileID: 6643278822725274409, guid: 9a3416ab3e1b9486ba48f239340e202d, type: 3}
      propertyPath: m_Pivot.x
      value: 0.5
      objectReference: {fileID: 0}
    - target: {fileID: 6643278822725274409, guid: 9a3416ab3e1b9486ba48f239340e202d, type: 3}
      propertyPath: m_Pivot.y
      value: 0.5
      objectReference: {fileID: 0}
    - target: {fileID: 6643278822725274409, guid: 9a3416ab3e1b9486ba48f239340e202d, type: 3}
      propertyPath: m_RootOrder
      value: -1
      objectReference: {fileID: 0}
    - target: {fileID: 6643278822725274409, guid: 9a3416ab3e1b9486ba48f239340e202d, type: 3}
      propertyPath: m_AnchorMax.x
      value: 0.5
      objectReference: {fileID: 0}
    - target: {fileID: 6643278822725274409, guid: 9a3416ab3e1b9486ba48f239340e202d, type: 3}
      propertyPath: m_AnchorMax.y
      value: 0.5
      objectReference: {fileID: 0}
    - target: {fileID: 6643278822725274409, guid: 9a3416ab3e1b9486ba48f239340e202d, type: 3}
      propertyPath: m_AnchorMin.x
      value: 0.5
      objectReference: {fileID: 0}
    - target: {fileID: 6643278822725274409, guid: 9a3416ab3e1b9486ba48f239340e202d, type: 3}
      propertyPath: m_AnchorMin.y
      value: 0.5
      objectReference: {fileID: 0}
    - target: {fileID: 6643278822725274409, guid: 9a3416ab3e1b9486ba48f239340e202d, type: 3}
      propertyPath: m_SizeDelta.x
      value: 140
      objectReference: {fileID: 0}
    - target: {fileID: 6643278822725274409, guid: 9a3416ab3e1b9486ba48f239340e202d, type: 3}
      propertyPath: m_SizeDelta.y
      value: 80
      objectReference: {fileID: 0}
    - target: {fileID: 6643278822725274409, guid: 9a3416ab3e1b9486ba48f239340e202d, type: 3}
      propertyPath: m_LocalPosition.x
      value: 0
      objectReference: {fileID: 0}
    - target: {fileID: 6643278822725274409, guid: 9a3416ab3e1b9486ba48f239340e202d, type: 3}
      propertyPath: m_LocalPosition.y
      value: 0
      objectReference: {fileID: 0}
    - target: {fileID: 6643278822725274409, guid: 9a3416ab3e1b9486ba48f239340e202d, type: 3}
      propertyPath: m_LocalPosition.z
      value: 0
      objectReference: {fileID: 0}
    - target: {fileID: 6643278822725274409, guid: 9a3416ab3e1b9486ba48f239340e202d, type: 3}
      propertyPath: m_LocalRotation.w
      value: 1
      objectReference: {fileID: 0}
    - target: {fileID: 6643278822725274409, guid: 9a3416ab3e1b9486ba48f239340e202d, type: 3}
      propertyPath: m_LocalRotation.x
      value: -0
      objectReference: {fileID: 0}
    - target: {fileID: 6643278822725274409, guid: 9a3416ab3e1b9486ba48f239340e202d, type: 3}
      propertyPath: m_LocalRotation.y
      value: -0
      objectReference: {fileID: 0}
    - target: {fileID: 6643278822725274409, guid: 9a3416ab3e1b9486ba48f239340e202d, type: 3}
      propertyPath: m_LocalRotation.z
      value: -0
      objectReference: {fileID: 0}
    - target: {fileID: 6643278822725274409, guid: 9a3416ab3e1b9486ba48f239340e202d, type: 3}
      propertyPath: m_AnchoredPosition.x
      value: 78
      objectReference: {fileID: 0}
    - target: {fileID: 6643278822725274409, guid: 9a3416ab3e1b9486ba48f239340e202d, type: 3}
      propertyPath: m_AnchoredPosition.y
      value: -7
      objectReference: {fileID: 0}
    - target: {fileID: 6643278822725274409, guid: 9a3416ab3e1b9486ba48f239340e202d, type: 3}
      propertyPath: m_LocalEulerAnglesHint.x
      value: 0
      objectReference: {fileID: 0}
    - target: {fileID: 6643278822725274409, guid: 9a3416ab3e1b9486ba48f239340e202d, type: 3}
      propertyPath: m_LocalEulerAnglesHint.y
      value: 0
      objectReference: {fileID: 0}
    - target: {fileID: 6643278822725274409, guid: 9a3416ab3e1b9486ba48f239340e202d, type: 3}
      propertyPath: m_LocalEulerAnglesHint.z
      value: 0
      objectReference: {fileID: 0}
    - target: {fileID: 6822543606753027690, guid: 9a3416ab3e1b9486ba48f239340e202d, type: 3}
      propertyPath: <Category>k__BackingField
      value: Feet
      objectReference: {fileID: 0}
    - target: {fileID: 7495390461251039812, guid: 9a3416ab3e1b9486ba48f239340e202d, type: 3}
      propertyPath: m_AnchorMax.y
      value: 0
      objectReference: {fileID: 0}
    - target: {fileID: 7495390461251039812, guid: 9a3416ab3e1b9486ba48f239340e202d, type: 3}
      propertyPath: m_AnchorMin.y
      value: 0
      objectReference: {fileID: 0}
    - target: {fileID: 7495390461251039812, guid: 9a3416ab3e1b9486ba48f239340e202d, type: 3}
      propertyPath: m_SizeDelta.x
      value: 0
      objectReference: {fileID: 0}
    - target: {fileID: 7495390461251039812, guid: 9a3416ab3e1b9486ba48f239340e202d, type: 3}
      propertyPath: m_AnchoredPosition.x
      value: 0
      objectReference: {fileID: 0}
    - target: {fileID: 7495390461251039812, guid: 9a3416ab3e1b9486ba48f239340e202d, type: 3}
      propertyPath: m_AnchoredPosition.y
      value: 0
      objectReference: {fileID: 0}
    - target: {fileID: 8197210241556340483, guid: 9a3416ab3e1b9486ba48f239340e202d, type: 3}
      propertyPath: m_SizeDelta.x
      value: 0
      objectReference: {fileID: 0}
    - target: {fileID: 8197210241556340483, guid: 9a3416ab3e1b9486ba48f239340e202d, type: 3}
      propertyPath: m_SizeDelta.y
      value: 0
      objectReference: {fileID: 0}
    m_RemovedComponents: []
    m_RemovedGameObjects: []
    m_AddedGameObjects: []
    m_AddedComponents: []
  m_SourcePrefab: {fileID: 100100000, guid: 9a3416ab3e1b9486ba48f239340e202d, type: 3}
--- !u!224 &4323855567392285974 stripped
RectTransform:
  m_CorrespondingSourceObject: {fileID: 6643278822725274409, guid: 9a3416ab3e1b9486ba48f239340e202d, type: 3}
  m_PrefabInstance: {fileID: 6931252438526160447}
  m_PrefabAsset: {fileID: 0}
--- !u!1001 &8351393925073263542
PrefabInstance:
  m_ObjectHideFlags: 0
  serializedVersion: 2
  m_Modification:
    serializedVersion: 3
    m_TransformParent: {fileID: 5109493994691160880}
    m_Modifications:
    - target: {fileID: 1305929967901934283, guid: 9a3416ab3e1b9486ba48f239340e202d, type: 3}
      propertyPath: m_Name
      value: AvatarSlotTophead
      objectReference: {fileID: 0}
    - target: {fileID: 3829402711795061729, guid: 9a3416ab3e1b9486ba48f239340e202d, type: 3}
      propertyPath: m_AnchorMax.y
      value: 0
      objectReference: {fileID: 0}
    - target: {fileID: 3829402711795061729, guid: 9a3416ab3e1b9486ba48f239340e202d, type: 3}
      propertyPath: m_AnchorMin.y
      value: 0
      objectReference: {fileID: 0}
    - target: {fileID: 3829402711795061729, guid: 9a3416ab3e1b9486ba48f239340e202d, type: 3}
      propertyPath: m_SizeDelta.x
      value: 0
      objectReference: {fileID: 0}
    - target: {fileID: 3829402711795061729, guid: 9a3416ab3e1b9486ba48f239340e202d, type: 3}
      propertyPath: m_AnchoredPosition.x
      value: 0
      objectReference: {fileID: 0}
    - target: {fileID: 3829402711795061729, guid: 9a3416ab3e1b9486ba48f239340e202d, type: 3}
      propertyPath: m_AnchoredPosition.y
      value: 0
      objectReference: {fileID: 0}
    - target: {fileID: 4329488436158027747, guid: 9a3416ab3e1b9486ba48f239340e202d, type: 3}
      propertyPath: m_Sprite
      value: 
      objectReference: {fileID: 21300000, guid: 6084de83d5bc748b9a444a61a7c0b96a, type: 3}
    - target: {fileID: 6098108853264045617, guid: 9a3416ab3e1b9486ba48f239340e202d, type: 3}
      propertyPath: m_AnchorMax.y
      value: 0
      objectReference: {fileID: 0}
    - target: {fileID: 6098108853264045617, guid: 9a3416ab3e1b9486ba48f239340e202d, type: 3}
      propertyPath: m_AnchorMin.y
      value: 0
      objectReference: {fileID: 0}
    - target: {fileID: 6098108853264045617, guid: 9a3416ab3e1b9486ba48f239340e202d, type: 3}
      propertyPath: m_SizeDelta.x
      value: 0
      objectReference: {fileID: 0}
    - target: {fileID: 6098108853264045617, guid: 9a3416ab3e1b9486ba48f239340e202d, type: 3}
      propertyPath: m_AnchoredPosition.x
      value: 0
      objectReference: {fileID: 0}
    - target: {fileID: 6098108853264045617, guid: 9a3416ab3e1b9486ba48f239340e202d, type: 3}
      propertyPath: m_AnchoredPosition.y
      value: 0
      objectReference: {fileID: 0}
    - target: {fileID: 6258691338252340461, guid: 9a3416ab3e1b9486ba48f239340e202d, type: 3}
      propertyPath: m_AnchorMax.y
      value: 0
      objectReference: {fileID: 0}
    - target: {fileID: 6258691338252340461, guid: 9a3416ab3e1b9486ba48f239340e202d, type: 3}
      propertyPath: m_AnchorMin.y
      value: 0
      objectReference: {fileID: 0}
    - target: {fileID: 6258691338252340461, guid: 9a3416ab3e1b9486ba48f239340e202d, type: 3}
      propertyPath: m_SizeDelta.x
      value: 0
      objectReference: {fileID: 0}
    - target: {fileID: 6258691338252340461, guid: 9a3416ab3e1b9486ba48f239340e202d, type: 3}
      propertyPath: m_AnchoredPosition.x
      value: 0
      objectReference: {fileID: 0}
    - target: {fileID: 6258691338252340461, guid: 9a3416ab3e1b9486ba48f239340e202d, type: 3}
      propertyPath: m_AnchoredPosition.y
      value: 0
      objectReference: {fileID: 0}
    - target: {fileID: 6566247396054434124, guid: 9a3416ab3e1b9486ba48f239340e202d, type: 3}
      propertyPath: m_SizeDelta.y
      value: 0
      objectReference: {fileID: 0}
    - target: {fileID: 6643278822725274409, guid: 9a3416ab3e1b9486ba48f239340e202d, type: 3}
      propertyPath: m_Pivot.x
      value: 0.5
      objectReference: {fileID: 0}
    - target: {fileID: 6643278822725274409, guid: 9a3416ab3e1b9486ba48f239340e202d, type: 3}
      propertyPath: m_Pivot.y
      value: 0.5
      objectReference: {fileID: 0}
    - target: {fileID: 6643278822725274409, guid: 9a3416ab3e1b9486ba48f239340e202d, type: 3}
      propertyPath: m_RootOrder
      value: -1
      objectReference: {fileID: 0}
    - target: {fileID: 6643278822725274409, guid: 9a3416ab3e1b9486ba48f239340e202d, type: 3}
      propertyPath: m_AnchorMax.x
      value: 0.5
      objectReference: {fileID: 0}
    - target: {fileID: 6643278822725274409, guid: 9a3416ab3e1b9486ba48f239340e202d, type: 3}
      propertyPath: m_AnchorMax.y
      value: 0.5
      objectReference: {fileID: 0}
    - target: {fileID: 6643278822725274409, guid: 9a3416ab3e1b9486ba48f239340e202d, type: 3}
      propertyPath: m_AnchorMin.x
      value: 0.5
      objectReference: {fileID: 0}
    - target: {fileID: 6643278822725274409, guid: 9a3416ab3e1b9486ba48f239340e202d, type: 3}
      propertyPath: m_AnchorMin.y
      value: 0.5
      objectReference: {fileID: 0}
    - target: {fileID: 6643278822725274409, guid: 9a3416ab3e1b9486ba48f239340e202d, type: 3}
      propertyPath: m_SizeDelta.x
      value: 140
      objectReference: {fileID: 0}
    - target: {fileID: 6643278822725274409, guid: 9a3416ab3e1b9486ba48f239340e202d, type: 3}
      propertyPath: m_SizeDelta.y
      value: 80
      objectReference: {fileID: 0}
    - target: {fileID: 6643278822725274409, guid: 9a3416ab3e1b9486ba48f239340e202d, type: 3}
      propertyPath: m_LocalPosition.x
      value: 0
      objectReference: {fileID: 0}
    - target: {fileID: 6643278822725274409, guid: 9a3416ab3e1b9486ba48f239340e202d, type: 3}
      propertyPath: m_LocalPosition.y
      value: 0
      objectReference: {fileID: 0}
    - target: {fileID: 6643278822725274409, guid: 9a3416ab3e1b9486ba48f239340e202d, type: 3}
      propertyPath: m_LocalPosition.z
      value: 0
      objectReference: {fileID: 0}
    - target: {fileID: 6643278822725274409, guid: 9a3416ab3e1b9486ba48f239340e202d, type: 3}
      propertyPath: m_LocalRotation.w
      value: 1
      objectReference: {fileID: 0}
    - target: {fileID: 6643278822725274409, guid: 9a3416ab3e1b9486ba48f239340e202d, type: 3}
      propertyPath: m_LocalRotation.x
      value: -0
      objectReference: {fileID: 0}
    - target: {fileID: 6643278822725274409, guid: 9a3416ab3e1b9486ba48f239340e202d, type: 3}
      propertyPath: m_LocalRotation.y
      value: -0
      objectReference: {fileID: 0}
    - target: {fileID: 6643278822725274409, guid: 9a3416ab3e1b9486ba48f239340e202d, type: 3}
      propertyPath: m_LocalRotation.z
      value: -0
      objectReference: {fileID: 0}
    - target: {fileID: 6643278822725274409, guid: 9a3416ab3e1b9486ba48f239340e202d, type: 3}
      propertyPath: m_AnchoredPosition.x
      value: 78
      objectReference: {fileID: 0}
    - target: {fileID: 6643278822725274409, guid: 9a3416ab3e1b9486ba48f239340e202d, type: 3}
      propertyPath: m_AnchoredPosition.y
      value: -282.00003
      objectReference: {fileID: 0}
    - target: {fileID: 6643278822725274409, guid: 9a3416ab3e1b9486ba48f239340e202d, type: 3}
      propertyPath: m_LocalEulerAnglesHint.x
      value: 0
      objectReference: {fileID: 0}
    - target: {fileID: 6643278822725274409, guid: 9a3416ab3e1b9486ba48f239340e202d, type: 3}
      propertyPath: m_LocalEulerAnglesHint.y
      value: 0
      objectReference: {fileID: 0}
    - target: {fileID: 6643278822725274409, guid: 9a3416ab3e1b9486ba48f239340e202d, type: 3}
      propertyPath: m_LocalEulerAnglesHint.z
      value: 0
      objectReference: {fileID: 0}
    - target: {fileID: 6822543606753027690, guid: 9a3416ab3e1b9486ba48f239340e202d, type: 3}
      propertyPath: <Category>k__BackingField
      value: Top_Head
      objectReference: {fileID: 0}
    - target: {fileID: 7495390461251039812, guid: 9a3416ab3e1b9486ba48f239340e202d, type: 3}
      propertyPath: m_AnchorMax.y
      value: 0
      objectReference: {fileID: 0}
    - target: {fileID: 7495390461251039812, guid: 9a3416ab3e1b9486ba48f239340e202d, type: 3}
      propertyPath: m_AnchorMin.y
      value: 0
      objectReference: {fileID: 0}
    - target: {fileID: 7495390461251039812, guid: 9a3416ab3e1b9486ba48f239340e202d, type: 3}
      propertyPath: m_SizeDelta.x
      value: 0
      objectReference: {fileID: 0}
    - target: {fileID: 7495390461251039812, guid: 9a3416ab3e1b9486ba48f239340e202d, type: 3}
      propertyPath: m_AnchoredPosition.x
      value: 0
      objectReference: {fileID: 0}
    - target: {fileID: 7495390461251039812, guid: 9a3416ab3e1b9486ba48f239340e202d, type: 3}
      propertyPath: m_AnchoredPosition.y
      value: 0
      objectReference: {fileID: 0}
    - target: {fileID: 8197210241556340483, guid: 9a3416ab3e1b9486ba48f239340e202d, type: 3}
      propertyPath: m_SizeDelta.x
      value: 0
      objectReference: {fileID: 0}
    - target: {fileID: 8197210241556340483, guid: 9a3416ab3e1b9486ba48f239340e202d, type: 3}
      propertyPath: m_SizeDelta.y
      value: 0
      objectReference: {fileID: 0}
    m_RemovedComponents: []
    m_RemovedGameObjects: []
    m_AddedGameObjects: []
    m_AddedComponents: []
  m_SourcePrefab: {fileID: 100100000, guid: 9a3416ab3e1b9486ba48f239340e202d, type: 3}
--- !u!224 &3447424575006216351 stripped
RectTransform:
  m_CorrespondingSourceObject: {fileID: 6643278822725274409, guid: 9a3416ab3e1b9486ba48f239340e202d, type: 3}
  m_PrefabInstance: {fileID: 8351393925073263542}
  m_PrefabAsset: {fileID: 0}
--- !u!1001 &8489222753318951141
PrefabInstance:
  m_ObjectHideFlags: 0
  serializedVersion: 2
  m_Modification:
    serializedVersion: 3
    m_TransformParent: {fileID: 5507985720958002706}
    m_Modifications:
    - target: {fileID: 85566942900833079, guid: 1936c8ca610b0472baddc2c56969a641, type: 3}
      propertyPath: m_IsActive
      value: 1
      objectReference: {fileID: 0}
    - target: {fileID: 145861463570281605, guid: 1936c8ca610b0472baddc2c56969a641, type: 3}
      propertyPath: m_Group
      value: 
      objectReference: {fileID: 703025678671221271}
    - target: {fileID: 145861463570281605, guid: 1936c8ca610b0472baddc2c56969a641, type: 3}
      propertyPath: m_Colors.m_NormalColor.a
      value: 1
      objectReference: {fileID: 0}
    - target: {fileID: 145861463570281605, guid: 1936c8ca610b0472baddc2c56969a641, type: 3}
      propertyPath: m_Colors.m_NormalColor.b
      value: 1
      objectReference: {fileID: 0}
    - target: {fileID: 145861463570281605, guid: 1936c8ca610b0472baddc2c56969a641, type: 3}
      propertyPath: m_Colors.m_NormalColor.g
      value: 1
      objectReference: {fileID: 0}
    - target: {fileID: 145861463570281605, guid: 1936c8ca610b0472baddc2c56969a641, type: 3}
      propertyPath: m_Colors.m_NormalColor.r
      value: 1
      objectReference: {fileID: 0}
    - target: {fileID: 145861463570281605, guid: 1936c8ca610b0472baddc2c56969a641, type: 3}
      propertyPath: m_Colors.m_PressedColor.a
      value: 1
      objectReference: {fileID: 0}
    - target: {fileID: 145861463570281605, guid: 1936c8ca610b0472baddc2c56969a641, type: 3}
      propertyPath: m_Colors.m_PressedColor.b
      value: 0.8584906
      objectReference: {fileID: 0}
    - target: {fileID: 145861463570281605, guid: 1936c8ca610b0472baddc2c56969a641, type: 3}
      propertyPath: m_Colors.m_PressedColor.g
      value: 0.8584906
      objectReference: {fileID: 0}
    - target: {fileID: 145861463570281605, guid: 1936c8ca610b0472baddc2c56969a641, type: 3}
      propertyPath: m_Colors.m_PressedColor.r
      value: 0.8584906
      objectReference: {fileID: 0}
    - target: {fileID: 145861463570281605, guid: 1936c8ca610b0472baddc2c56969a641, type: 3}
      propertyPath: m_Colors.m_SelectedColor.a
      value: 0
      objectReference: {fileID: 0}
    - target: {fileID: 145861463570281605, guid: 1936c8ca610b0472baddc2c56969a641, type: 3}
      propertyPath: m_Colors.m_SelectedColor.b
      value: 1
      objectReference: {fileID: 0}
    - target: {fileID: 145861463570281605, guid: 1936c8ca610b0472baddc2c56969a641, type: 3}
      propertyPath: m_Colors.m_SelectedColor.g
      value: 1
      objectReference: {fileID: 0}
    - target: {fileID: 145861463570281605, guid: 1936c8ca610b0472baddc2c56969a641, type: 3}
      propertyPath: m_Colors.m_SelectedColor.r
      value: 1
      objectReference: {fileID: 0}
    - target: {fileID: 145861463570281605, guid: 1936c8ca610b0472baddc2c56969a641, type: 3}
      propertyPath: m_Colors.m_HighlightedColor.b
      value: 0.92941177
      objectReference: {fileID: 0}
    - target: {fileID: 145861463570281605, guid: 1936c8ca610b0472baddc2c56969a641, type: 3}
      propertyPath: m_Colors.m_HighlightedColor.g
      value: 0.92156863
      objectReference: {fileID: 0}
    - target: {fileID: 145861463570281605, guid: 1936c8ca610b0472baddc2c56969a641, type: 3}
      propertyPath: m_Colors.m_HighlightedColor.r
      value: 0.9254902
      objectReference: {fileID: 0}
    - target: {fileID: 647778724686335215, guid: 1936c8ca610b0472baddc2c56969a641, type: 3}
      propertyPath: m_AnchorMax.x
      value: 0.5
      objectReference: {fileID: 0}
    - target: {fileID: 647778724686335215, guid: 1936c8ca610b0472baddc2c56969a641, type: 3}
      propertyPath: m_AnchorMin.x
      value: 0.5
      objectReference: {fileID: 0}
    - target: {fileID: 647778724686335215, guid: 1936c8ca610b0472baddc2c56969a641, type: 3}
      propertyPath: m_SizeDelta.x
      value: 100
      objectReference: {fileID: 0}
    - target: {fileID: 647778724686335215, guid: 1936c8ca610b0472baddc2c56969a641, type: 3}
      propertyPath: m_SizeDelta.y
      value: 42
      objectReference: {fileID: 0}
    - target: {fileID: 647778724686335215, guid: 1936c8ca610b0472baddc2c56969a641, type: 3}
      propertyPath: m_AnchoredPosition.x
      value: 18.999937
      objectReference: {fileID: 0}
    - target: {fileID: 647778724686335215, guid: 1936c8ca610b0472baddc2c56969a641, type: 3}
      propertyPath: m_AnchoredPosition.y
      value: 0
      objectReference: {fileID: 0}
    - target: {fileID: 782066126112996038, guid: 1936c8ca610b0472baddc2c56969a641, type: 3}
      propertyPath: m_Sprite
      value: 
      objectReference: {fileID: 21300000, guid: fbd8ab1095b184feb89e2963e0d53d6b, type: 3}
    - target: {fileID: 782066126112996038, guid: 1936c8ca610b0472baddc2c56969a641, type: 3}
      propertyPath: m_Color.b
      value: 0.9882353
      objectReference: {fileID: 0}
    - target: {fileID: 782066126112996038, guid: 1936c8ca610b0472baddc2c56969a641, type: 3}
      propertyPath: m_Color.g
      value: 0.9882353
      objectReference: {fileID: 0}
    - target: {fileID: 782066126112996038, guid: 1936c8ca610b0472baddc2c56969a641, type: 3}
      propertyPath: m_Color.r
      value: 0.9882353
      objectReference: {fileID: 0}
    - target: {fileID: 1340690018881578410, guid: 1936c8ca610b0472baddc2c56969a641, type: 3}
      propertyPath: m_IsActive
      value: 1
      objectReference: {fileID: 0}
    - target: {fileID: 1392556527029171851, guid: 1936c8ca610b0472baddc2c56969a641, type: 3}
      propertyPath: m_Name
      value: Avatar
      objectReference: {fileID: 0}
    - target: {fileID: 2129308136558042850, guid: 1936c8ca610b0472baddc2c56969a641, type: 3}
      propertyPath: m_AnchorMax.x
      value: 0
      objectReference: {fileID: 0}
    - target: {fileID: 2129308136558042850, guid: 1936c8ca610b0472baddc2c56969a641, type: 3}
      propertyPath: m_AnchorMin.x
      value: 0
      objectReference: {fileID: 0}
    - target: {fileID: 2129308136558042850, guid: 1936c8ca610b0472baddc2c56969a641, type: 3}
      propertyPath: m_SizeDelta.x
      value: 24
      objectReference: {fileID: 0}
    - target: {fileID: 2129308136558042850, guid: 1936c8ca610b0472baddc2c56969a641, type: 3}
      propertyPath: m_SizeDelta.y
      value: 24
      objectReference: {fileID: 0}
    - target: {fileID: 2129308136558042850, guid: 1936c8ca610b0472baddc2c56969a641, type: 3}
      propertyPath: m_AnchoredPosition.x
      value: 30.2371
      objectReference: {fileID: 0}
    - target: {fileID: 2129308136558042850, guid: 1936c8ca610b0472baddc2c56969a641, type: 3}
      propertyPath: m_AnchoredPosition.y
      value: 0
      objectReference: {fileID: 0}
    - target: {fileID: 3114688435971539077, guid: 1936c8ca610b0472baddc2c56969a641, type: 3}
      propertyPath: m_Pivot.x
      value: 0
      objectReference: {fileID: 0}
    - target: {fileID: 3114688435971539077, guid: 1936c8ca610b0472baddc2c56969a641, type: 3}
      propertyPath: m_SizeDelta.x
      value: 152
      objectReference: {fileID: 0}
    - target: {fileID: 3114688435971539077, guid: 1936c8ca610b0472baddc2c56969a641, type: 3}
      propertyPath: m_SizeDelta.y
      value: 42
      objectReference: {fileID: 0}
    - target: {fileID: 3114688435971539077, guid: 1936c8ca610b0472baddc2c56969a641, type: 3}
      propertyPath: m_AnchoredPosition.x
      value: 0
      objectReference: {fileID: 0}
    - target: {fileID: 3278519586392893701, guid: 1936c8ca610b0472baddc2c56969a641, type: 3}
      propertyPath: m_SizeDelta.x
      value: 100
      objectReference: {fileID: 0}
    - target: {fileID: 3278519586392893701, guid: 1936c8ca610b0472baddc2c56969a641, type: 3}
      propertyPath: m_SizeDelta.y
      value: 42
      objectReference: {fileID: 0}
    - target: {fileID: 3278519586392893701, guid: 1936c8ca610b0472baddc2c56969a641, type: 3}
      propertyPath: m_AnchoredPosition.x
      value: 19
      objectReference: {fileID: 0}
    - target: {fileID: 3278519586392893701, guid: 1936c8ca610b0472baddc2c56969a641, type: 3}
      propertyPath: m_AnchoredPosition.y
      value: 0
      objectReference: {fileID: 0}
    - target: {fileID: 3388056574719437513, guid: 1936c8ca610b0472baddc2c56969a641, type: 3}
      propertyPath: m_IsActive
      value: 0
      objectReference: {fileID: 0}
    - target: {fileID: 4246933139551001886, guid: 1936c8ca610b0472baddc2c56969a641, type: 3}
      propertyPath: m_IsActive
      value: 1
      objectReference: {fileID: 0}
    - target: {fileID: 4755743825679548413, guid: 1936c8ca610b0472baddc2c56969a641, type: 3}
      propertyPath: m_Pivot.x
      value: 0.5
      objectReference: {fileID: 0}
    - target: {fileID: 4755743825679548413, guid: 1936c8ca610b0472baddc2c56969a641, type: 3}
      propertyPath: m_Pivot.y
      value: 0.5
      objectReference: {fileID: 0}
    - target: {fileID: 4755743825679548413, guid: 1936c8ca610b0472baddc2c56969a641, type: 3}
      propertyPath: m_RootOrder
      value: -1
      objectReference: {fileID: 0}
    - target: {fileID: 4755743825679548413, guid: 1936c8ca610b0472baddc2c56969a641, type: 3}
      propertyPath: m_AnchorMax.x
      value: 0
      objectReference: {fileID: 0}
    - target: {fileID: 4755743825679548413, guid: 1936c8ca610b0472baddc2c56969a641, type: 3}
      propertyPath: m_AnchorMax.y
      value: 0
      objectReference: {fileID: 0}
    - target: {fileID: 4755743825679548413, guid: 1936c8ca610b0472baddc2c56969a641, type: 3}
      propertyPath: m_AnchorMin.x
      value: 0
      objectReference: {fileID: 0}
    - target: {fileID: 4755743825679548413, guid: 1936c8ca610b0472baddc2c56969a641, type: 3}
      propertyPath: m_AnchorMin.y
      value: 0
      objectReference: {fileID: 0}
    - target: {fileID: 4755743825679548413, guid: 1936c8ca610b0472baddc2c56969a641, type: 3}
      propertyPath: m_SizeDelta.x
      value: 152
      objectReference: {fileID: 0}
    - target: {fileID: 4755743825679548413, guid: 1936c8ca610b0472baddc2c56969a641, type: 3}
      propertyPath: m_SizeDelta.y
      value: 42
      objectReference: {fileID: 0}
    - target: {fileID: 4755743825679548413, guid: 1936c8ca610b0472baddc2c56969a641, type: 3}
      propertyPath: m_LocalPosition.x
      value: 0
      objectReference: {fileID: 0}
    - target: {fileID: 4755743825679548413, guid: 1936c8ca610b0472baddc2c56969a641, type: 3}
      propertyPath: m_LocalPosition.y
      value: 0
      objectReference: {fileID: 0}
    - target: {fileID: 4755743825679548413, guid: 1936c8ca610b0472baddc2c56969a641, type: 3}
      propertyPath: m_LocalPosition.z
      value: 0
      objectReference: {fileID: 0}
    - target: {fileID: 4755743825679548413, guid: 1936c8ca610b0472baddc2c56969a641, type: 3}
      propertyPath: m_LocalRotation.w
      value: 1
      objectReference: {fileID: 0}
    - target: {fileID: 4755743825679548413, guid: 1936c8ca610b0472baddc2c56969a641, type: 3}
      propertyPath: m_LocalRotation.x
      value: 0
      objectReference: {fileID: 0}
    - target: {fileID: 4755743825679548413, guid: 1936c8ca610b0472baddc2c56969a641, type: 3}
      propertyPath: m_LocalRotation.y
      value: 0
      objectReference: {fileID: 0}
    - target: {fileID: 4755743825679548413, guid: 1936c8ca610b0472baddc2c56969a641, type: 3}
      propertyPath: m_LocalRotation.z
      value: 0
      objectReference: {fileID: 0}
    - target: {fileID: 4755743825679548413, guid: 1936c8ca610b0472baddc2c56969a641, type: 3}
      propertyPath: m_AnchoredPosition.x
      value: 0
      objectReference: {fileID: 0}
    - target: {fileID: 4755743825679548413, guid: 1936c8ca610b0472baddc2c56969a641, type: 3}
      propertyPath: m_AnchoredPosition.y
      value: 0
      objectReference: {fileID: 0}
    - target: {fileID: 4755743825679548413, guid: 1936c8ca610b0472baddc2c56969a641, type: 3}
      propertyPath: m_LocalEulerAnglesHint.x
      value: 0
      objectReference: {fileID: 0}
    - target: {fileID: 4755743825679548413, guid: 1936c8ca610b0472baddc2c56969a641, type: 3}
      propertyPath: m_LocalEulerAnglesHint.y
      value: 0
      objectReference: {fileID: 0}
    - target: {fileID: 4755743825679548413, guid: 1936c8ca610b0472baddc2c56969a641, type: 3}
      propertyPath: m_LocalEulerAnglesHint.z
      value: 0
      objectReference: {fileID: 0}
    - target: {fileID: 4839327010481083885, guid: 1936c8ca610b0472baddc2c56969a641, type: 3}
      propertyPath: m_IsActive
      value: 0
      objectReference: {fileID: 0}
    - target: {fileID: 5288072022237423886, guid: 1936c8ca610b0472baddc2c56969a641, type: 3}
      propertyPath: m_text
      value: Wearables
      objectReference: {fileID: 0}
    - target: {fileID: 5288072022237423886, guid: 1936c8ca610b0472baddc2c56969a641, type: 3}
      propertyPath: m_fontSize
      value: 18
      objectReference: {fileID: 0}
    - target: {fileID: 5288072022237423886, guid: 1936c8ca610b0472baddc2c56969a641, type: 3}
      propertyPath: m_fontColor.b
      value: 0.09411765
      objectReference: {fileID: 0}
    - target: {fileID: 5288072022237423886, guid: 1936c8ca610b0472baddc2c56969a641, type: 3}
      propertyPath: m_fontColor.g
      value: 0.08235294
      objectReference: {fileID: 0}
    - target: {fileID: 5288072022237423886, guid: 1936c8ca610b0472baddc2c56969a641, type: 3}
      propertyPath: m_fontColor.r
      value: 0.08627451
      objectReference: {fileID: 0}
    - target: {fileID: 5288072022237423886, guid: 1936c8ca610b0472baddc2c56969a641, type: 3}
      propertyPath: m_fontSizeBase
      value: 18
      objectReference: {fileID: 0}
    - target: {fileID: 5288072022237423886, guid: 1936c8ca610b0472baddc2c56969a641, type: 3}
      propertyPath: m_sharedMaterial
      value: 
      objectReference: {fileID: 735423033564544980, guid: 96ae0a2159a39234f858ea23bdcc74ad, type: 2}
    - target: {fileID: 5288072022237423886, guid: 1936c8ca610b0472baddc2c56969a641, type: 3}
      propertyPath: m_fontColor32.rgba
      value: 4279768342
      objectReference: {fileID: 0}
    - target: {fileID: 5288072022237423886, guid: 1936c8ca610b0472baddc2c56969a641, type: 3}
      propertyPath: m_VerticalAlignment
      value: 512
      objectReference: {fileID: 0}
    - target: {fileID: 5288072022237423886, guid: 1936c8ca610b0472baddc2c56969a641, type: 3}
      propertyPath: m_HorizontalAlignment
      value: 1
      objectReference: {fileID: 0}
    - target: {fileID: 5294738254589804664, guid: 1936c8ca610b0472baddc2c56969a641, type: 3}
      propertyPath: m_AnchorMax.x
      value: 0
      objectReference: {fileID: 0}
    - target: {fileID: 5294738254589804664, guid: 1936c8ca610b0472baddc2c56969a641, type: 3}
      propertyPath: m_AnchorMin.x
      value: 0
      objectReference: {fileID: 0}
    - target: {fileID: 5294738254589804664, guid: 1936c8ca610b0472baddc2c56969a641, type: 3}
      propertyPath: m_SizeDelta.x
      value: 24
      objectReference: {fileID: 0}
    - target: {fileID: 5294738254589804664, guid: 1936c8ca610b0472baddc2c56969a641, type: 3}
      propertyPath: m_SizeDelta.y
      value: 24
      objectReference: {fileID: 0}
    - target: {fileID: 5294738254589804664, guid: 1936c8ca610b0472baddc2c56969a641, type: 3}
      propertyPath: m_AnchoredPosition.x
      value: 23
      objectReference: {fileID: 0}
    - target: {fileID: 5294738254589804664, guid: 1936c8ca610b0472baddc2c56969a641, type: 3}
      propertyPath: m_AnchoredPosition.y
      value: 0
      objectReference: {fileID: 0}
    - target: {fileID: 6425377980552986654, guid: 1936c8ca610b0472baddc2c56969a641, type: 3}
      propertyPath: m_text
      value: Wearables
      objectReference: {fileID: 0}
    - target: {fileID: 6425377980552986654, guid: 1936c8ca610b0472baddc2c56969a641, type: 3}
      propertyPath: m_fontSize
      value: 18
      objectReference: {fileID: 0}
    - target: {fileID: 6425377980552986654, guid: 1936c8ca610b0472baddc2c56969a641, type: 3}
      propertyPath: m_fontColor.b
      value: 0.9882353
      objectReference: {fileID: 0}
    - target: {fileID: 6425377980552986654, guid: 1936c8ca610b0472baddc2c56969a641, type: 3}
      propertyPath: m_fontColor.g
      value: 0.9882353
      objectReference: {fileID: 0}
    - target: {fileID: 6425377980552986654, guid: 1936c8ca610b0472baddc2c56969a641, type: 3}
      propertyPath: m_fontColor.r
      value: 0.9882353
      objectReference: {fileID: 0}
    - target: {fileID: 6425377980552986654, guid: 1936c8ca610b0472baddc2c56969a641, type: 3}
      propertyPath: m_fontSizeBase
      value: 18
      objectReference: {fileID: 0}
    - target: {fileID: 6425377980552986654, guid: 1936c8ca610b0472baddc2c56969a641, type: 3}
      propertyPath: m_sharedMaterial
      value: 
      objectReference: {fileID: 735423033564544980, guid: 96ae0a2159a39234f858ea23bdcc74ad, type: 2}
    - target: {fileID: 6425377980552986654, guid: 1936c8ca610b0472baddc2c56969a641, type: 3}
      propertyPath: m_fontColor32.rgba
      value: 4294769916
      objectReference: {fileID: 0}
    - target: {fileID: 6425377980552986654, guid: 1936c8ca610b0472baddc2c56969a641, type: 3}
      propertyPath: m_VerticalAlignment
      value: 512
      objectReference: {fileID: 0}
    - target: {fileID: 6425377980552986654, guid: 1936c8ca610b0472baddc2c56969a641, type: 3}
      propertyPath: m_HorizontalAlignment
      value: 1
      objectReference: {fileID: 0}
    - target: {fileID: 6425377980552986654, guid: 1936c8ca610b0472baddc2c56969a641, type: 3}
      propertyPath: m_hasFontAssetChanged
      value: 0
      objectReference: {fileID: 0}
    - target: {fileID: 7145261904875040787, guid: 1936c8ca610b0472baddc2c56969a641, type: 3}
      propertyPath: m_Pivot.x
      value: 0
      objectReference: {fileID: 0}
    - target: {fileID: 7145261904875040787, guid: 1936c8ca610b0472baddc2c56969a641, type: 3}
      propertyPath: m_SizeDelta.x
      value: 152
      objectReference: {fileID: 0}
    - target: {fileID: 7145261904875040787, guid: 1936c8ca610b0472baddc2c56969a641, type: 3}
      propertyPath: m_SizeDelta.y
      value: 43.0113
      objectReference: {fileID: 0}
    - target: {fileID: 7145261904875040787, guid: 1936c8ca610b0472baddc2c56969a641, type: 3}
      propertyPath: m_AnchoredPosition.x
      value: 0
      objectReference: {fileID: 0}
    - target: {fileID: 7145261904875040787, guid: 1936c8ca610b0472baddc2c56969a641, type: 3}
      propertyPath: m_AnchoredPosition.y
      value: -0.04
      objectReference: {fileID: 0}
    - target: {fileID: 7260612469130449532, guid: 1936c8ca610b0472baddc2c56969a641, type: 3}
      propertyPath: m_Sprite
      value: 
      objectReference: {fileID: 21300000, guid: fbd8ab1095b184feb89e2963e0d53d6b, type: 3}
    - target: {fileID: 7260612469130449532, guid: 1936c8ca610b0472baddc2c56969a641, type: 3}
      propertyPath: m_Color.b
      value: 0.09411765
      objectReference: {fileID: 0}
    - target: {fileID: 7260612469130449532, guid: 1936c8ca610b0472baddc2c56969a641, type: 3}
      propertyPath: m_Color.g
      value: 0.08235294
      objectReference: {fileID: 0}
    - target: {fileID: 7260612469130449532, guid: 1936c8ca610b0472baddc2c56969a641, type: 3}
      propertyPath: m_Color.r
      value: 0.08627451
      objectReference: {fileID: 0}
    - target: {fileID: 8502093406828841120, guid: 1936c8ca610b0472baddc2c56969a641, type: 3}
      propertyPath: m_PixelsPerUnitMultiplier
      value: 2
      objectReference: {fileID: 0}
    - target: {fileID: 8732905702710159863, guid: 1936c8ca610b0472baddc2c56969a641, type: 3}
      propertyPath: m_IsActive
      value: 1
      objectReference: {fileID: 0}
    - target: {fileID: 8873916236923606513, guid: 1936c8ca610b0472baddc2c56969a641, type: 3}
      propertyPath: section
      value: 2
      objectReference: {fileID: 0}
    - target: {fileID: 8947677506439260397, guid: 1936c8ca610b0472baddc2c56969a641, type: 3}
      propertyPath: m_Color.b
      value: 0.22352941
      objectReference: {fileID: 0}
    - target: {fileID: 8947677506439260397, guid: 1936c8ca610b0472baddc2c56969a641, type: 3}
      propertyPath: m_Color.g
      value: 0.45490196
      objectReference: {fileID: 0}
    - target: {fileID: 8947677506439260397, guid: 1936c8ca610b0472baddc2c56969a641, type: 3}
      propertyPath: m_Color.r
      value: 1
      objectReference: {fileID: 0}
    - target: {fileID: 8947677506439260397, guid: 1936c8ca610b0472baddc2c56969a641, type: 3}
      propertyPath: m_PixelsPerUnitMultiplier
      value: 2
      objectReference: {fileID: 0}
    m_RemovedComponents: []
    m_RemovedGameObjects: []
    m_AddedGameObjects:
    - targetCorrespondingSourceObject: {fileID: 4755743825679548413, guid: 1936c8ca610b0472baddc2c56969a641, type: 3}
      insertIndex: 0
      addedObject: {fileID: 4915963882375810080}
    m_AddedComponents: []
  m_SourcePrefab: {fileID: 100100000, guid: 1936c8ca610b0472baddc2c56969a641, type: 3}
--- !u!114 &1074597591583968532 stripped
MonoBehaviour:
  m_CorrespondingSourceObject: {fileID: 8873916236923606513, guid: 1936c8ca610b0472baddc2c56969a641, type: 3}
  m_PrefabInstance: {fileID: 8489222753318951141}
  m_PrefabAsset: {fileID: 0}
  m_GameObject: {fileID: 0}
  m_Enabled: 1
  m_EditorHideFlags: 0
  m_Script: {fileID: 11500000, guid: 3ccba16ac233d430cae9f8130065c01d, type: 3}
  m_Name: 
  m_EditorClassIdentifier: 
--- !u!224 &3760519785924765464 stripped
RectTransform:
  m_CorrespondingSourceObject: {fileID: 4755743825679548413, guid: 1936c8ca610b0472baddc2c56969a641, type: 3}
  m_PrefabInstance: {fileID: 8489222753318951141}
  m_PrefabAsset: {fileID: 0}
--- !u!1001 &8765774390410030896
PrefabInstance:
  m_ObjectHideFlags: 0
  serializedVersion: 2
  m_Modification:
    serializedVersion: 3
    m_TransformParent: {fileID: 5109493994691160880}
    m_Modifications:
    - target: {fileID: 1305929967901934283, guid: 9a3416ab3e1b9486ba48f239340e202d, type: 3}
      propertyPath: m_Name
      value: AvatarSlotFacialHair
      objectReference: {fileID: 0}
    - target: {fileID: 3829402711795061729, guid: 9a3416ab3e1b9486ba48f239340e202d, type: 3}
      propertyPath: m_AnchorMax.y
      value: 0
      objectReference: {fileID: 0}
    - target: {fileID: 3829402711795061729, guid: 9a3416ab3e1b9486ba48f239340e202d, type: 3}
      propertyPath: m_AnchorMin.y
      value: 0
      objectReference: {fileID: 0}
    - target: {fileID: 3829402711795061729, guid: 9a3416ab3e1b9486ba48f239340e202d, type: 3}
      propertyPath: m_SizeDelta.x
      value: 0
      objectReference: {fileID: 0}
    - target: {fileID: 3829402711795061729, guid: 9a3416ab3e1b9486ba48f239340e202d, type: 3}
      propertyPath: m_AnchoredPosition.x
      value: 0
      objectReference: {fileID: 0}
    - target: {fileID: 3829402711795061729, guid: 9a3416ab3e1b9486ba48f239340e202d, type: 3}
      propertyPath: m_AnchoredPosition.y
      value: 0
      objectReference: {fileID: 0}
    - target: {fileID: 4329488436158027747, guid: 9a3416ab3e1b9486ba48f239340e202d, type: 3}
      propertyPath: m_Sprite
      value: 
      objectReference: {fileID: 21300000, guid: 81132a1626c0d43aabeeec2414a68945, type: 3}
    - target: {fileID: 6098108853264045617, guid: 9a3416ab3e1b9486ba48f239340e202d, type: 3}
      propertyPath: m_AnchorMax.y
      value: 0
      objectReference: {fileID: 0}
    - target: {fileID: 6098108853264045617, guid: 9a3416ab3e1b9486ba48f239340e202d, type: 3}
      propertyPath: m_AnchorMin.y
      value: 0
      objectReference: {fileID: 0}
    - target: {fileID: 6098108853264045617, guid: 9a3416ab3e1b9486ba48f239340e202d, type: 3}
      propertyPath: m_SizeDelta.x
      value: 0
      objectReference: {fileID: 0}
    - target: {fileID: 6098108853264045617, guid: 9a3416ab3e1b9486ba48f239340e202d, type: 3}
      propertyPath: m_AnchoredPosition.x
      value: 0
      objectReference: {fileID: 0}
    - target: {fileID: 6098108853264045617, guid: 9a3416ab3e1b9486ba48f239340e202d, type: 3}
      propertyPath: m_AnchoredPosition.y
      value: 0
      objectReference: {fileID: 0}
    - target: {fileID: 6258691338252340461, guid: 9a3416ab3e1b9486ba48f239340e202d, type: 3}
      propertyPath: m_AnchorMax.y
      value: 0
      objectReference: {fileID: 0}
    - target: {fileID: 6258691338252340461, guid: 9a3416ab3e1b9486ba48f239340e202d, type: 3}
      propertyPath: m_AnchorMin.y
      value: 0
      objectReference: {fileID: 0}
    - target: {fileID: 6258691338252340461, guid: 9a3416ab3e1b9486ba48f239340e202d, type: 3}
      propertyPath: m_SizeDelta.x
      value: 0
      objectReference: {fileID: 0}
    - target: {fileID: 6258691338252340461, guid: 9a3416ab3e1b9486ba48f239340e202d, type: 3}
      propertyPath: m_AnchoredPosition.x
      value: 0
      objectReference: {fileID: 0}
    - target: {fileID: 6258691338252340461, guid: 9a3416ab3e1b9486ba48f239340e202d, type: 3}
      propertyPath: m_AnchoredPosition.y
      value: 0
      objectReference: {fileID: 0}
    - target: {fileID: 6566247396054434124, guid: 9a3416ab3e1b9486ba48f239340e202d, type: 3}
      propertyPath: m_SizeDelta.y
      value: 0
      objectReference: {fileID: 0}
    - target: {fileID: 6643278822725274409, guid: 9a3416ab3e1b9486ba48f239340e202d, type: 3}
      propertyPath: m_Pivot.x
      value: 0.5
      objectReference: {fileID: 0}
    - target: {fileID: 6643278822725274409, guid: 9a3416ab3e1b9486ba48f239340e202d, type: 3}
      propertyPath: m_Pivot.y
      value: 0.5
      objectReference: {fileID: 0}
    - target: {fileID: 6643278822725274409, guid: 9a3416ab3e1b9486ba48f239340e202d, type: 3}
      propertyPath: m_RootOrder
      value: -1
      objectReference: {fileID: 0}
    - target: {fileID: 6643278822725274409, guid: 9a3416ab3e1b9486ba48f239340e202d, type: 3}
      propertyPath: m_AnchorMax.x
      value: 0.5
      objectReference: {fileID: 0}
    - target: {fileID: 6643278822725274409, guid: 9a3416ab3e1b9486ba48f239340e202d, type: 3}
      propertyPath: m_AnchorMax.y
      value: 0.5
      objectReference: {fileID: 0}
    - target: {fileID: 6643278822725274409, guid: 9a3416ab3e1b9486ba48f239340e202d, type: 3}
      propertyPath: m_AnchorMin.x
      value: 0.5
      objectReference: {fileID: 0}
    - target: {fileID: 6643278822725274409, guid: 9a3416ab3e1b9486ba48f239340e202d, type: 3}
      propertyPath: m_AnchorMin.y
      value: 0.5
      objectReference: {fileID: 0}
    - target: {fileID: 6643278822725274409, guid: 9a3416ab3e1b9486ba48f239340e202d, type: 3}
      propertyPath: m_SizeDelta.x
      value: 140
      objectReference: {fileID: 0}
    - target: {fileID: 6643278822725274409, guid: 9a3416ab3e1b9486ba48f239340e202d, type: 3}
      propertyPath: m_SizeDelta.y
      value: 80
      objectReference: {fileID: 0}
    - target: {fileID: 6643278822725274409, guid: 9a3416ab3e1b9486ba48f239340e202d, type: 3}
      propertyPath: m_LocalPosition.x
      value: 0
      objectReference: {fileID: 0}
    - target: {fileID: 6643278822725274409, guid: 9a3416ab3e1b9486ba48f239340e202d, type: 3}
      propertyPath: m_LocalPosition.y
      value: 0
      objectReference: {fileID: 0}
    - target: {fileID: 6643278822725274409, guid: 9a3416ab3e1b9486ba48f239340e202d, type: 3}
      propertyPath: m_LocalPosition.z
      value: 0
      objectReference: {fileID: 0}
    - target: {fileID: 6643278822725274409, guid: 9a3416ab3e1b9486ba48f239340e202d, type: 3}
      propertyPath: m_LocalRotation.w
      value: 1
      objectReference: {fileID: 0}
    - target: {fileID: 6643278822725274409, guid: 9a3416ab3e1b9486ba48f239340e202d, type: 3}
      propertyPath: m_LocalRotation.x
      value: -0
      objectReference: {fileID: 0}
    - target: {fileID: 6643278822725274409, guid: 9a3416ab3e1b9486ba48f239340e202d, type: 3}
      propertyPath: m_LocalRotation.y
      value: -0
      objectReference: {fileID: 0}
    - target: {fileID: 6643278822725274409, guid: 9a3416ab3e1b9486ba48f239340e202d, type: 3}
      propertyPath: m_LocalRotation.z
      value: -0
      objectReference: {fileID: 0}
    - target: {fileID: 6643278822725274409, guid: 9a3416ab3e1b9486ba48f239340e202d, type: 3}
      propertyPath: m_AnchoredPosition.x
      value: 78
      objectReference: {fileID: 0}
    - target: {fileID: 6643278822725274409, guid: 9a3416ab3e1b9486ba48f239340e202d, type: 3}
      propertyPath: m_AnchoredPosition.y
      value: 183
      objectReference: {fileID: 0}
    - target: {fileID: 6643278822725274409, guid: 9a3416ab3e1b9486ba48f239340e202d, type: 3}
      propertyPath: m_LocalEulerAnglesHint.x
      value: 0
      objectReference: {fileID: 0}
    - target: {fileID: 6643278822725274409, guid: 9a3416ab3e1b9486ba48f239340e202d, type: 3}
      propertyPath: m_LocalEulerAnglesHint.y
      value: 0
      objectReference: {fileID: 0}
    - target: {fileID: 6643278822725274409, guid: 9a3416ab3e1b9486ba48f239340e202d, type: 3}
      propertyPath: m_LocalEulerAnglesHint.z
      value: 0
      objectReference: {fileID: 0}
    - target: {fileID: 6822543606753027690, guid: 9a3416ab3e1b9486ba48f239340e202d, type: 3}
      propertyPath: <Category>k__BackingField
      value: Facial_Hair
      objectReference: {fileID: 0}
    - target: {fileID: 7495390461251039812, guid: 9a3416ab3e1b9486ba48f239340e202d, type: 3}
      propertyPath: m_AnchorMax.y
      value: 0
      objectReference: {fileID: 0}
    - target: {fileID: 7495390461251039812, guid: 9a3416ab3e1b9486ba48f239340e202d, type: 3}
      propertyPath: m_AnchorMin.y
      value: 0
      objectReference: {fileID: 0}
    - target: {fileID: 7495390461251039812, guid: 9a3416ab3e1b9486ba48f239340e202d, type: 3}
      propertyPath: m_SizeDelta.x
      value: 0
      objectReference: {fileID: 0}
    - target: {fileID: 7495390461251039812, guid: 9a3416ab3e1b9486ba48f239340e202d, type: 3}
      propertyPath: m_AnchoredPosition.x
      value: 0
      objectReference: {fileID: 0}
    - target: {fileID: 7495390461251039812, guid: 9a3416ab3e1b9486ba48f239340e202d, type: 3}
      propertyPath: m_AnchoredPosition.y
      value: 0
      objectReference: {fileID: 0}
    - target: {fileID: 8197210241556340483, guid: 9a3416ab3e1b9486ba48f239340e202d, type: 3}
      propertyPath: m_SizeDelta.x
      value: 0
      objectReference: {fileID: 0}
    - target: {fileID: 8197210241556340483, guid: 9a3416ab3e1b9486ba48f239340e202d, type: 3}
      propertyPath: m_SizeDelta.y
      value: 0
      objectReference: {fileID: 0}
    m_RemovedComponents: []
    m_RemovedGameObjects: []
    m_AddedGameObjects: []
    m_AddedComponents: []
  m_SourcePrefab: {fileID: 100100000, guid: 9a3416ab3e1b9486ba48f239340e202d, type: 3}
--- !u!224 &2708884085500109849 stripped
RectTransform:
  m_CorrespondingSourceObject: {fileID: 6643278822725274409, guid: 9a3416ab3e1b9486ba48f239340e202d, type: 3}
  m_PrefabInstance: {fileID: 8765774390410030896}
  m_PrefabAsset: {fileID: 0}
--- !u!1001 &8800601990679625815
PrefabInstance:
  m_ObjectHideFlags: 0
  serializedVersion: 2
  m_Modification:
    serializedVersion: 3
    m_TransformParent: {fileID: 5205454941867596719}
    m_Modifications:
    - target: {fileID: 803283322832404018, guid: 1059933b1543f4e4c949327e8711addb, type: 3}
      propertyPath: m_AnchorMax.y
      value: 1
      objectReference: {fileID: 0}
    - target: {fileID: 803283322832404018, guid: 1059933b1543f4e4c949327e8711addb, type: 3}
      propertyPath: m_AnchorMin.y
      value: 1
      objectReference: {fileID: 0}
    - target: {fileID: 803283322832404018, guid: 1059933b1543f4e4c949327e8711addb, type: 3}
      propertyPath: m_SizeDelta.y
      value: 77.46
      objectReference: {fileID: 0}
    - target: {fileID: 803283322832404018, guid: 1059933b1543f4e4c949327e8711addb, type: 3}
      propertyPath: m_AnchoredPosition.x
      value: 182
      objectReference: {fileID: 0}
    - target: {fileID: 803283322832404018, guid: 1059933b1543f4e4c949327e8711addb, type: 3}
      propertyPath: m_AnchoredPosition.y
      value: -177.31999
      objectReference: {fileID: 0}
    - target: {fileID: 1239206714727570131, guid: 1059933b1543f4e4c949327e8711addb, type: 3}
      propertyPath: m_AnchorMax.y
      value: 0
      objectReference: {fileID: 0}
    - target: {fileID: 1239206714727570131, guid: 1059933b1543f4e4c949327e8711addb, type: 3}
      propertyPath: m_AnchorMin.y
      value: 0
      objectReference: {fileID: 0}
    - target: {fileID: 1239206714727570131, guid: 1059933b1543f4e4c949327e8711addb, type: 3}
      propertyPath: m_SizeDelta.y
      value: 0
      objectReference: {fileID: 0}
    - target: {fileID: 1239206714727570131, guid: 1059933b1543f4e4c949327e8711addb, type: 3}
      propertyPath: m_AnchoredPosition.x
      value: 0
      objectReference: {fileID: 0}
    - target: {fileID: 1239206714727570131, guid: 1059933b1543f4e4c949327e8711addb, type: 3}
      propertyPath: m_AnchoredPosition.y
      value: 0
      objectReference: {fileID: 0}
    - target: {fileID: 1353920001928159203, guid: 1059933b1543f4e4c949327e8711addb, type: 3}
      propertyPath: m_AnchorMax.y
      value: 1
      objectReference: {fileID: 0}
    - target: {fileID: 1353920001928159203, guid: 1059933b1543f4e4c949327e8711addb, type: 3}
      propertyPath: m_AnchorMin.y
      value: 1
      objectReference: {fileID: 0}
    - target: {fileID: 1353920001928159203, guid: 1059933b1543f4e4c949327e8711addb, type: 3}
      propertyPath: m_SizeDelta.y
      value: 20
      objectReference: {fileID: 0}
    - target: {fileID: 1353920001928159203, guid: 1059933b1543f4e4c949327e8711addb, type: 3}
      propertyPath: m_AnchoredPosition.x
      value: 182
      objectReference: {fileID: 0}
    - target: {fileID: 1353920001928159203, guid: 1059933b1543f4e4c949327e8711addb, type: 3}
      propertyPath: m_AnchoredPosition.y
      value: -120.59
      objectReference: {fileID: 0}
    - target: {fileID: 1540264655622709600, guid: 1059933b1543f4e4c949327e8711addb, type: 3}
      propertyPath: m_Pivot.x
      value: 0.5
      objectReference: {fileID: 0}
    - target: {fileID: 1540264655622709600, guid: 1059933b1543f4e4c949327e8711addb, type: 3}
      propertyPath: m_Pivot.y
      value: 0.5
      objectReference: {fileID: 0}
    - target: {fileID: 1540264655622709600, guid: 1059933b1543f4e4c949327e8711addb, type: 3}
      propertyPath: m_RootOrder
      value: -1
      objectReference: {fileID: 0}
    - target: {fileID: 1540264655622709600, guid: 1059933b1543f4e4c949327e8711addb, type: 3}
      propertyPath: m_AnchorMax.x
      value: 0.5
      objectReference: {fileID: 0}
    - target: {fileID: 1540264655622709600, guid: 1059933b1543f4e4c949327e8711addb, type: 3}
      propertyPath: m_AnchorMax.y
      value: 0.5
      objectReference: {fileID: 0}
    - target: {fileID: 1540264655622709600, guid: 1059933b1543f4e4c949327e8711addb, type: 3}
      propertyPath: m_AnchorMin.x
      value: 0.5
      objectReference: {fileID: 0}
    - target: {fileID: 1540264655622709600, guid: 1059933b1543f4e4c949327e8711addb, type: 3}
      propertyPath: m_AnchorMin.y
      value: 0.5
      objectReference: {fileID: 0}
    - target: {fileID: 1540264655622709600, guid: 1059933b1543f4e4c949327e8711addb, type: 3}
      propertyPath: m_SizeDelta.x
      value: 364
      objectReference: {fileID: 0}
    - target: {fileID: 1540264655622709600, guid: 1059933b1543f4e4c949327e8711addb, type: 3}
      propertyPath: m_SizeDelta.y
      value: 870
      objectReference: {fileID: 0}
    - target: {fileID: 1540264655622709600, guid: 1059933b1543f4e4c949327e8711addb, type: 3}
      propertyPath: m_LocalPosition.x
      value: 0
      objectReference: {fileID: 0}
    - target: {fileID: 1540264655622709600, guid: 1059933b1543f4e4c949327e8711addb, type: 3}
      propertyPath: m_LocalPosition.y
      value: 0
      objectReference: {fileID: 0}
    - target: {fileID: 1540264655622709600, guid: 1059933b1543f4e4c949327e8711addb, type: 3}
      propertyPath: m_LocalPosition.z
      value: 0
      objectReference: {fileID: 0}
    - target: {fileID: 1540264655622709600, guid: 1059933b1543f4e4c949327e8711addb, type: 3}
      propertyPath: m_LocalRotation.w
      value: 1
      objectReference: {fileID: 0}
    - target: {fileID: 1540264655622709600, guid: 1059933b1543f4e4c949327e8711addb, type: 3}
      propertyPath: m_LocalRotation.x
      value: -0
      objectReference: {fileID: 0}
    - target: {fileID: 1540264655622709600, guid: 1059933b1543f4e4c949327e8711addb, type: 3}
      propertyPath: m_LocalRotation.y
      value: -0
      objectReference: {fileID: 0}
    - target: {fileID: 1540264655622709600, guid: 1059933b1543f4e4c949327e8711addb, type: 3}
      propertyPath: m_LocalRotation.z
      value: -0
      objectReference: {fileID: 0}
    - target: {fileID: 1540264655622709600, guid: 1059933b1543f4e4c949327e8711addb, type: 3}
      propertyPath: m_AnchoredPosition.x
<<<<<<< HEAD
      value: 679
=======
      value: 307.51
>>>>>>> 0ad84bbf
      objectReference: {fileID: 0}
    - target: {fileID: 1540264655622709600, guid: 1059933b1543f4e4c949327e8711addb, type: 3}
      propertyPath: m_AnchoredPosition.y
      value: 0
      objectReference: {fileID: 0}
    - target: {fileID: 1540264655622709600, guid: 1059933b1543f4e4c949327e8711addb, type: 3}
      propertyPath: m_LocalEulerAnglesHint.x
      value: 0
      objectReference: {fileID: 0}
    - target: {fileID: 1540264655622709600, guid: 1059933b1543f4e4c949327e8711addb, type: 3}
      propertyPath: m_LocalEulerAnglesHint.y
      value: 0
      objectReference: {fileID: 0}
    - target: {fileID: 1540264655622709600, guid: 1059933b1543f4e4c949327e8711addb, type: 3}
      propertyPath: m_LocalEulerAnglesHint.z
      value: 0
      objectReference: {fileID: 0}
    - target: {fileID: 3237530911883049091, guid: 1059933b1543f4e4c949327e8711addb, type: 3}
      propertyPath: m_AnchorMax.y
      value: 1
      objectReference: {fileID: 0}
    - target: {fileID: 3237530911883049091, guid: 1059933b1543f4e4c949327e8711addb, type: 3}
      propertyPath: m_AnchorMin.y
      value: 1
      objectReference: {fileID: 0}
    - target: {fileID: 3237530911883049091, guid: 1059933b1543f4e4c949327e8711addb, type: 3}
      propertyPath: m_SizeDelta.y
      value: 31.77
      objectReference: {fileID: 0}
    - target: {fileID: 3237530911883049091, guid: 1059933b1543f4e4c949327e8711addb, type: 3}
      propertyPath: m_AnchoredPosition.x
      value: 172
      objectReference: {fileID: 0}
    - target: {fileID: 3237530911883049091, guid: 1059933b1543f4e4c949327e8711addb, type: 3}
      propertyPath: m_AnchoredPosition.y
      value: -35.885002
      objectReference: {fileID: 0}
    - target: {fileID: 4266873868327725586, guid: 1059933b1543f4e4c949327e8711addb, type: 3}
      propertyPath: m_AnchorMax.y
      value: 1
      objectReference: {fileID: 0}
    - target: {fileID: 4266873868327725586, guid: 1059933b1543f4e4c949327e8711addb, type: 3}
      propertyPath: m_AnchorMin.y
      value: 1
      objectReference: {fileID: 0}
    - target: {fileID: 4266873868327725586, guid: 1059933b1543f4e4c949327e8711addb, type: 3}
      propertyPath: m_AnchoredPosition.x
      value: 182
      objectReference: {fileID: 0}
    - target: {fileID: 4266873868327725586, guid: 1059933b1543f4e4c949327e8711addb, type: 3}
      propertyPath: m_AnchoredPosition.y
      value: -102.59
      objectReference: {fileID: 0}
    - target: {fileID: 5337124909112307158, guid: 1059933b1543f4e4c949327e8711addb, type: 3}
      propertyPath: m_IsActive
      value: 0
      objectReference: {fileID: 0}
    - target: {fileID: 7034571882556146322, guid: 1059933b1543f4e4c949327e8711addb, type: 3}
      propertyPath: m_Name
      value: ItemInfoPanel
      objectReference: {fileID: 0}
    - target: {fileID: 7682545277126710052, guid: 1059933b1543f4e4c949327e8711addb, type: 3}
      propertyPath: m_AnchorMax.y
      value: 1
      objectReference: {fileID: 0}
    - target: {fileID: 7682545277126710052, guid: 1059933b1543f4e4c949327e8711addb, type: 3}
      propertyPath: m_AnchorMin.y
      value: 1
      objectReference: {fileID: 0}
    - target: {fileID: 7682545277126710052, guid: 1059933b1543f4e4c949327e8711addb, type: 3}
      propertyPath: m_SizeDelta.y
      value: 34.82
      objectReference: {fileID: 0}
    - target: {fileID: 7682545277126710052, guid: 1059933b1543f4e4c949327e8711addb, type: 3}
      propertyPath: m_AnchoredPosition.x
      value: 182
      objectReference: {fileID: 0}
    - target: {fileID: 7682545277126710052, guid: 1059933b1543f4e4c949327e8711addb, type: 3}
      propertyPath: m_AnchoredPosition.y
      value: -77.18
      objectReference: {fileID: 0}
    m_RemovedComponents: []
    m_RemovedGameObjects: []
    m_AddedGameObjects: []
    m_AddedComponents: []
  m_SourcePrefab: {fileID: 100100000, guid: 1059933b1543f4e4c949327e8711addb, type: 3}
--- !u!114 &4264612748387217685 stripped
MonoBehaviour:
  m_CorrespondingSourceObject: {fileID: 4687392140680425794, guid: 1059933b1543f4e4c949327e8711addb, type: 3}
  m_PrefabInstance: {fileID: 8800601990679625815}
  m_PrefabAsset: {fileID: 0}
  m_GameObject: {fileID: 0}
  m_Enabled: 1
  m_EditorHideFlags: 0
  m_Script: {fileID: 11500000, guid: e72586a42cf441ff84e93576d0da1d6f, type: 3}
  m_Name: 
  m_EditorClassIdentifier: 
--- !u!224 &8016999325524894007 stripped
RectTransform:
  m_CorrespondingSourceObject: {fileID: 1540264655622709600, guid: 1059933b1543f4e4c949327e8711addb, type: 3}
  m_PrefabInstance: {fileID: 8800601990679625815}
  m_PrefabAsset: {fileID: 0}<|MERGE_RESOLUTION|>--- conflicted
+++ resolved
@@ -106,22 +106,13 @@
   m_LocalScale: {x: 1, y: 1, z: 1}
   m_ConstrainProportionsScale: 0
   m_Children: []
-<<<<<<< HEAD
-  m_Father: {fileID: 5109493994691160880}
-=======
   m_Father: {fileID: 224394031250736978}
->>>>>>> 0ad84bbf
   m_RootOrder: -1
   m_LocalEulerAnglesHint: {x: 0, y: 0, z: 0}
   m_AnchorMin: {x: 0.5, y: 0.5}
   m_AnchorMax: {x: 0.5, y: 0.5}
-<<<<<<< HEAD
-  m_AnchoredPosition: {x: 30.899988, y: -56}
-  m_SizeDelta: {x: 216, y: 1}
-=======
   m_AnchoredPosition: {x: 0, y: 38}
   m_SizeDelta: {x: 100, y: 100}
->>>>>>> 0ad84bbf
   m_Pivot: {x: 0.5, y: 0.5}
 --- !u!222 &5828715730634036454
 CanvasRenderer:
@@ -144,11 +135,7 @@
   m_Name: 
   m_EditorClassIdentifier: 
   m_Material: {fileID: 0}
-<<<<<<< HEAD
-  m_Color: {r: 1, g: 1, b: 1, a: 0.19607843}
-=======
   m_Color: {r: 1, g: 1, b: 1, a: 1}
->>>>>>> 0ad84bbf
   m_RaycastTarget: 1
   m_RaycastPadding: {x: 0, y: 0, z: 0, w: 0}
   m_Maskable: 1
@@ -165,8 +152,6 @@
   m_FillOrigin: 0
   m_UseSpriteMesh: 0
   m_PixelsPerUnitMultiplier: 1
-<<<<<<< HEAD
-=======
 --- !u!1 &1323934249714527990
 GameObject:
   m_ObjectHideFlags: 0
@@ -243,7 +228,6 @@
   m_FillOrigin: 0
   m_UseSpriteMesh: 0
   m_PixelsPerUnitMultiplier: 1
->>>>>>> 0ad84bbf
 --- !u!1 &1464778006468667341
 GameObject:
   m_ObjectHideFlags: 0
@@ -357,13 +341,8 @@
   m_LocalEulerAnglesHint: {x: 0, y: 0, z: 0}
   m_AnchorMin: {x: 1, y: 0.5}
   m_AnchorMax: {x: 1, y: 0.5}
-<<<<<<< HEAD
-  m_AnchoredPosition: {x: -875, y: -32}
-  m_SizeDelta: {x: 1750, y: 900}
-=======
   m_AnchoredPosition: {x: -700.0122, y: -32}
   m_SizeDelta: {x: 1363.9756, y: 900}
->>>>>>> 0ad84bbf
   m_Pivot: {x: 0.5, y: 0.5}
 --- !u!114 &2076667261715248379
 MonoBehaviour:
@@ -592,8 +571,6 @@
   references:
     version: 2
     RefIds: []
-<<<<<<< HEAD
-=======
 --- !u!1 &2670128207509277336
 GameObject:
   m_ObjectHideFlags: 0
@@ -632,7 +609,6 @@
   m_AnchoredPosition: {x: 178.49, y: 0}
   m_SizeDelta: {x: 1007, y: 900}
   m_Pivot: {x: 0.5, y: 0.5}
->>>>>>> 0ad84bbf
 --- !u!1 &2723043980555199245
 GameObject:
   m_ObjectHideFlags: 0
@@ -737,86 +713,6 @@
   m_LocalPosition: {x: 0, y: 0, z: 0}
   m_LocalScale: {x: 1, y: 1, z: 1}
   m_ConstrainProportionsScale: 0
-<<<<<<< HEAD
-  m_Children:
-  - {fileID: 5608088598935378507}
-  - {fileID: 1660366043433891224}
-  - {fileID: 5801096774213738982}
-  - {fileID: 6417347532980402235}
-  - {fileID: 6649852878769707890}
-  - {fileID: 309903098441082364}
-  - {fileID: 8781600119855098254}
-  - {fileID: 2708884085500109849}
-  - {fileID: 1582493558911051053}
-  - {fileID: 5468854766558674440}
-  - {fileID: 5458638904956629031}
-  - {fileID: 4323855567392285974}
-  - {fileID: 1641176141026208536}
-  - {fileID: 6583173963574740253}
-  - {fileID: 7078848863363856336}
-  - {fileID: 367958614319848689}
-  - {fileID: 207600343503609941}
-  - {fileID: 3447424575006216351}
-  - {fileID: 7934138973036554881}
-  - {fileID: 8891725588225632312}
-  m_Father: {fileID: 7207106866394599773}
-  m_RootOrder: -1
-  m_LocalEulerAnglesHint: {x: 0, y: 0, z: 0}
-  m_AnchorMin: {x: 0.5, y: 0.5}
-  m_AnchorMax: {x: 0.5, y: 0.5}
-  m_AnchoredPosition: {x: -324, y: 3}
-  m_SizeDelta: {x: 286, y: 794}
-  m_Pivot: {x: 0.5, y: 0.5}
---- !u!222 &5108826376269335388
-CanvasRenderer:
-  m_ObjectHideFlags: 0
-  m_CorrespondingSourceObject: {fileID: 0}
-  m_PrefabInstance: {fileID: 0}
-  m_PrefabAsset: {fileID: 0}
-  m_GameObject: {fileID: 2822842881322483498}
-  m_CullTransparentMesh: 1
---- !u!1 &3129263849770448644
-GameObject:
-  m_ObjectHideFlags: 0
-  m_CorrespondingSourceObject: {fileID: 0}
-  m_PrefabInstance: {fileID: 0}
-  m_PrefabAsset: {fileID: 0}
-  serializedVersion: 6
-  m_Component:
-  - component: {fileID: 7207106866394599773}
-  - component: {fileID: 4314373707019769868}
-  m_Layer: 5
-  m_Name: Avatar
-  m_TagString: Untagged
-  m_Icon: {fileID: 0}
-  m_NavMeshLayer: 0
-  m_StaticEditorFlags: 0
-  m_IsActive: 1
---- !u!224 &7207106866394599773
-RectTransform:
-  m_ObjectHideFlags: 0
-  m_CorrespondingSourceObject: {fileID: 0}
-  m_PrefabInstance: {fileID: 0}
-  m_PrefabAsset: {fileID: 0}
-  m_GameObject: {fileID: 3129263849770448644}
-  m_LocalRotation: {x: -0, y: -0, z: -0, w: 1}
-  m_LocalPosition: {x: 0, y: 0, z: 0}
-  m_LocalScale: {x: 1, y: 1, z: 1}
-  m_ConstrainProportionsScale: 0
-  m_Children:
-  - {fileID: 6473263078168447463}
-  - {fileID: 5109493994691160880}
-  - {fileID: 5668916703579838269}
-  - {fileID: 8016999325524894007}
-  - {fileID: 571331003711291038}
-  m_Father: {fileID: 3728373286753752492}
-  m_RootOrder: -1
-  m_LocalEulerAnglesHint: {x: 0, y: 0, z: 0}
-  m_AnchorMin: {x: 0, y: 0}
-  m_AnchorMax: {x: 1, y: 1}
-  m_AnchoredPosition: {x: 0, y: 0}
-  m_SizeDelta: {x: 0, y: 0}
-=======
   m_Children:
   - {fileID: 5608088598935378507}
   - {fileID: 1660366043433891224}
@@ -845,7 +741,6 @@
   m_AnchorMax: {x: 0.5, y: 0.5}
   m_AnchoredPosition: {x: -517, y: 3}
   m_SizeDelta: {x: 286, y: 794}
->>>>>>> 0ad84bbf
   m_Pivot: {x: 0.5, y: 0.5}
 --- !u!222 &5108826376269335388
 CanvasRenderer:
@@ -853,18 +748,6 @@
   m_CorrespondingSourceObject: {fileID: 0}
   m_PrefabInstance: {fileID: 0}
   m_PrefabAsset: {fileID: 0}
-<<<<<<< HEAD
-  m_GameObject: {fileID: 3129263849770448644}
-  m_Enabled: 1
-  m_EditorHideFlags: 0
-  m_Script: {fileID: 11500000, guid: 4a0a4c4177912421880c7561a4776a68, type: 3}
-  m_Name: 
-  m_EditorClassIdentifier: 
-  <backpackGridView>k__BackingField: {fileID: 8139991021303961204}
-  <backpackInfoPanelView>k__BackingField: {fileID: 4264612748387217685}
-  <backpackCharacterPreviewView>k__BackingField: {fileID: 3389937469459039909}
---- !u!1 &3155744230264337343
-=======
   m_GameObject: {fileID: 2822842881322483498}
   m_CullTransparentMesh: 1
 --- !u!1 &2833562870660444991
@@ -1006,7 +889,6 @@
   m_baseMaterial: {fileID: 0}
   m_maskOffset: {x: 0, y: 0, z: 0, w: 0}
 --- !u!1 &3129263849770448644
->>>>>>> 0ad84bbf
 GameObject:
   m_ObjectHideFlags: 0
   m_CorrespondingSourceObject: {fileID: 0}
@@ -1014,19 +896,10 @@
   m_PrefabAsset: {fileID: 0}
   serializedVersion: 6
   m_Component:
-<<<<<<< HEAD
-  - component: {fileID: 5668916703579838269}
-  - component: {fileID: 1889771204570624278}
-  - component: {fileID: 4404171334059627687}
-  - component: {fileID: 8139991021303961204}
-  m_Layer: 5
-  m_Name: BackpackGrid
-=======
   - component: {fileID: 7207106866394599773}
   - component: {fileID: 4314373707019769868}
   m_Layer: 5
   m_Name: Avatar
->>>>>>> 0ad84bbf
   m_TagString: Untagged
   m_Icon: {fileID: 0}
   m_NavMeshLayer: 0
@@ -1043,16 +916,6 @@
   m_LocalPosition: {x: 0, y: 0, z: 0}
   m_LocalScale: {x: 1, y: 1, z: 1}
   m_ConstrainProportionsScale: 0
-<<<<<<< HEAD
-  m_Children: []
-  m_Father: {fileID: 7207106866394599773}
-  m_RootOrder: -1
-  m_LocalEulerAnglesHint: {x: 0, y: 0, z: 0}
-  m_AnchorMin: {x: 0.5, y: 0.5}
-  m_AnchorMax: {x: 0.5, y: 0.5}
-  m_AnchoredPosition: {x: 153, y: -7}
-  m_SizeDelta: {x: 570, y: 646}
-=======
   m_Children:
   - {fileID: 5205454941867596719}
   - {fileID: 5109493994691160880}
@@ -1065,7 +928,6 @@
   m_AnchorMax: {x: 1, y: 1}
   m_AnchoredPosition: {x: 0, y: 0}
   m_SizeDelta: {x: 0, y: 0}
->>>>>>> 0ad84bbf
   m_Pivot: {x: 0.5, y: 0.5}
 --- !u!114 &4314373707019769868
 MonoBehaviour:
@@ -1079,43 +941,10 @@
   m_Script: {fileID: 11500000, guid: 4a0a4c4177912421880c7561a4776a68, type: 3}
   m_Name: 
   m_EditorClassIdentifier: 
-<<<<<<< HEAD
-  m_Padding:
-    m_Left: 0
-    m_Right: 0
-    m_Top: 0
-    m_Bottom: 0
-  m_ChildAlignment: 0
-  m_StartCorner: 3
-  m_StartAxis: 0
-  m_CellSize: {x: 120, y: 120}
-  m_Spacing: {x: 30, y: 34}
-  m_Constraint: 0
-  m_ConstraintCount: 2
---- !u!114 &8139991021303961204
-MonoBehaviour:
-  m_ObjectHideFlags: 0
-  m_CorrespondingSourceObject: {fileID: 0}
-  m_PrefabInstance: {fileID: 0}
-  m_PrefabAsset: {fileID: 0}
-  m_GameObject: {fileID: 3155744230264337343}
-  m_Enabled: 1
-  m_EditorHideFlags: 0
-  m_Script: {fileID: 11500000, guid: 5193ad1036af4e62a5d908f9c49d0b8b, type: 3}
-  m_Name: 
-  m_EditorClassIdentifier: 
-  <BackpackItem>k__BackingField:
-    m_AssetGUID: aabac5666448b4345a76347f94ea32a4
-    m_SubObjectName: 
-    m_SubObjectType: 
-    m_EditorAssetChanged: 0
---- !u!1 &4244055408728331100
-=======
   <backpackGridView>k__BackingField: {fileID: 8139991021303961204}
   <backpackInfoPanelView>k__BackingField: {fileID: 4264612748387217685}
   <backpackSearchBar>k__BackingField: {fileID: 95899710284355384}
 --- !u!1 &3155744230264337343
->>>>>>> 0ad84bbf
 GameObject:
   m_ObjectHideFlags: 0
   m_CorrespondingSourceObject: {fileID: 0}
@@ -1123,59 +952,28 @@
   m_PrefabAsset: {fileID: 0}
   serializedVersion: 6
   m_Component:
-<<<<<<< HEAD
-  - component: {fileID: 5507985720958002706}
-  - component: {fileID: 3467545109171330443}
-  - component: {fileID: 7218159617549281228}
-  - component: {fileID: 703025678671221271}
-  m_Layer: 5
-  m_Name: TabSelector
-=======
   - component: {fileID: 5668916703579838269}
   - component: {fileID: 1889771204570624278}
   - component: {fileID: 4404171334059627687}
   - component: {fileID: 8139991021303961204}
   m_Layer: 5
   m_Name: BackpackGrid
->>>>>>> 0ad84bbf
   m_TagString: Untagged
   m_Icon: {fileID: 0}
   m_NavMeshLayer: 0
   m_StaticEditorFlags: 0
   m_IsActive: 1
-<<<<<<< HEAD
---- !u!224 &5507985720958002706
-=======
 --- !u!224 &5668916703579838269
->>>>>>> 0ad84bbf
 RectTransform:
   m_ObjectHideFlags: 0
   m_CorrespondingSourceObject: {fileID: 0}
   m_PrefabInstance: {fileID: 0}
   m_PrefabAsset: {fileID: 0}
-<<<<<<< HEAD
-  m_GameObject: {fileID: 4244055408728331100}
-=======
   m_GameObject: {fileID: 3155744230264337343}
->>>>>>> 0ad84bbf
   m_LocalRotation: {x: -0, y: -0, z: -0, w: 1}
   m_LocalPosition: {x: 0, y: 0, z: 0}
   m_LocalScale: {x: 1, y: 1, z: 1}
   m_ConstrainProportionsScale: 0
-<<<<<<< HEAD
-  m_Children:
-  - {fileID: 3760519785924765464}
-  - {fileID: 6449722440618433214}
-  m_Father: {fileID: 154018262731813276}
-  m_RootOrder: -1
-  m_LocalEulerAnglesHint: {x: 0, y: 0, z: 0}
-  m_AnchorMin: {x: 0, y: 0.5}
-  m_AnchorMax: {x: 0, y: 0.5}
-  m_AnchoredPosition: {x: 212, y: 0}
-  m_SizeDelta: {x: 270, y: 42}
-  m_Pivot: {x: 0, y: 0.5}
---- !u!222 &3467545109171330443
-=======
   m_Children: []
   m_Father: {fileID: 5205454941867596719}
   m_RootOrder: -1
@@ -1186,16 +984,11 @@
   m_SizeDelta: {x: 570, y: 646}
   m_Pivot: {x: 0.5, y: 0.5}
 --- !u!222 &1889771204570624278
->>>>>>> 0ad84bbf
 CanvasRenderer:
   m_ObjectHideFlags: 0
   m_CorrespondingSourceObject: {fileID: 0}
   m_PrefabInstance: {fileID: 0}
   m_PrefabAsset: {fileID: 0}
-<<<<<<< HEAD
-  m_GameObject: {fileID: 4244055408728331100}
-  m_CullTransparentMesh: 1
-=======
   m_GameObject: {fileID: 3155744230264337343}
   m_CullTransparentMesh: 1
 --- !u!114 &4404171334059627687
@@ -1292,7 +1085,6 @@
   m_PrefabAsset: {fileID: 0}
   m_GameObject: {fileID: 4244055408728331100}
   m_CullTransparentMesh: 1
->>>>>>> 0ad84bbf
 --- !u!114 &7218159617549281228
 MonoBehaviour:
   m_ObjectHideFlags: 0
@@ -1404,21 +1196,12 @@
   m_Father: {fileID: 6714445230611409456}
   m_RootOrder: -1
   m_LocalEulerAnglesHint: {x: 0, y: 0, z: 0}
-<<<<<<< HEAD
-  m_AnchorMin: {x: 0, y: 0.5}
-  m_AnchorMax: {x: 0, y: 0.5}
-  m_AnchoredPosition: {x: 0, y: 0}
-  m_SizeDelta: {x: 152, y: 42}
-  m_Pivot: {x: 0, y: 0.5}
---- !u!222 &8733173210871840204
-=======
   m_AnchorMin: {x: 0.5, y: 0.5}
   m_AnchorMax: {x: 0.5, y: 0.5}
   m_AnchoredPosition: {x: 0, y: 38}
   m_SizeDelta: {x: 100, y: 100}
   m_Pivot: {x: 0.5, y: 0.5}
 --- !u!222 &3494198899245490432
->>>>>>> 0ad84bbf
 CanvasRenderer:
   m_ObjectHideFlags: 0
   m_CorrespondingSourceObject: {fileID: 0}
@@ -1480,13 +1263,8 @@
   m_CorrespondingSourceObject: {fileID: 0}
   m_PrefabInstance: {fileID: 0}
   m_PrefabAsset: {fileID: 0}
-<<<<<<< HEAD
-  m_GameObject: {fileID: 4850783691361228933}
-  m_LocalRotation: {x: 0, y: 0, z: 0, w: 1}
-=======
   m_GameObject: {fileID: 4713646180881225116}
   m_LocalRotation: {x: -0, y: -0, z: -0, w: 1}
->>>>>>> 0ad84bbf
   m_LocalPosition: {x: 0, y: 0, z: 0}
   m_LocalScale: {x: 1, y: 1, z: 1}
   m_ConstrainProportionsScale: 0
@@ -1494,8 +1272,6 @@
   m_Father: {fileID: 3760519785924765464}
   m_RootOrder: -1
   m_LocalEulerAnglesHint: {x: 0, y: 0, z: 0}
-<<<<<<< HEAD
-=======
   m_AnchorMin: {x: 0, y: 0.5}
   m_AnchorMax: {x: 0, y: 0.5}
   m_AnchoredPosition: {x: 0, y: 0}
@@ -1574,7 +1350,6 @@
   m_Father: {fileID: 2081082932129842408}
   m_RootOrder: -1
   m_LocalEulerAnglesHint: {x: 0, y: 0, z: 0}
->>>>>>> 0ad84bbf
   m_AnchorMin: {x: 0, y: 0}
   m_AnchorMax: {x: 1, y: 1}
   m_AnchoredPosition: {x: 0, y: 0}
@@ -1618,8 +1393,6 @@
   m_FillOrigin: 0
   m_UseSpriteMesh: 0
   m_PixelsPerUnitMultiplier: 2
-<<<<<<< HEAD
-=======
 --- !u!1 &4883820917948329291
 GameObject:
   m_ObjectHideFlags: 0
@@ -1794,7 +1567,6 @@
   m_hasFontAssetChanged: 0
   m_baseMaterial: {fileID: 0}
   m_maskOffset: {x: 0, y: 0, z: 0, w: 0}
->>>>>>> 0ad84bbf
 --- !u!1 &8178171541332435676
 GameObject:
   m_ObjectHideFlags: 0
@@ -1826,10 +1598,7 @@
   m_Children:
   - {fileID: 2618566666506401498}
   - {fileID: 2081082932129842408}
-<<<<<<< HEAD
-=======
   - {fileID: 154018262731813276}
->>>>>>> 0ad84bbf
   m_Father: {fileID: 0}
   m_RootOrder: -1
   m_LocalEulerAnglesHint: {x: 0, y: 0, z: 0}
@@ -2809,123 +2578,6 @@
   m_CorrespondingSourceObject: {fileID: 6643278822725274409, guid: 9a3416ab3e1b9486ba48f239340e202d, type: 3}
   m_PrefabInstance: {fileID: 914239673235598031}
   m_PrefabAsset: {fileID: 0}
---- !u!1001 &1008407799327060280
-PrefabInstance:
-  m_ObjectHideFlags: 0
-  serializedVersion: 2
-  m_Modification:
-    serializedVersion: 3
-    m_TransformParent: {fileID: 5109493994691160880}
-    m_Modifications:
-    - target: {fileID: 6064998454780672223, guid: ef488299c2199b848ad0e35b6b5b019a, type: 3}
-      propertyPath: m_Pivot.x
-      value: 0.5
-      objectReference: {fileID: 0}
-    - target: {fileID: 6064998454780672223, guid: ef488299c2199b848ad0e35b6b5b019a, type: 3}
-      propertyPath: m_Pivot.y
-      value: 0.5
-      objectReference: {fileID: 0}
-    - target: {fileID: 6064998454780672223, guid: ef488299c2199b848ad0e35b6b5b019a, type: 3}
-      propertyPath: m_RootOrder
-      value: -1
-      objectReference: {fileID: 0}
-    - target: {fileID: 6064998454780672223, guid: ef488299c2199b848ad0e35b6b5b019a, type: 3}
-      propertyPath: m_AnchorMax.x
-      value: 0.5
-      objectReference: {fileID: 0}
-    - target: {fileID: 6064998454780672223, guid: ef488299c2199b848ad0e35b6b5b019a, type: 3}
-      propertyPath: m_AnchorMax.y
-      value: 0.5
-      objectReference: {fileID: 0}
-    - target: {fileID: 6064998454780672223, guid: ef488299c2199b848ad0e35b6b5b019a, type: 3}
-      propertyPath: m_AnchorMin.x
-      value: 0.5
-      objectReference: {fileID: 0}
-    - target: {fileID: 6064998454780672223, guid: ef488299c2199b848ad0e35b6b5b019a, type: 3}
-      propertyPath: m_AnchorMin.y
-      value: 0.5
-      objectReference: {fileID: 0}
-    - target: {fileID: 6064998454780672223, guid: ef488299c2199b848ad0e35b6b5b019a, type: 3}
-      propertyPath: m_SizeDelta.x
-      value: 364
-      objectReference: {fileID: 0}
-    - target: {fileID: 6064998454780672223, guid: ef488299c2199b848ad0e35b6b5b019a, type: 3}
-      propertyPath: m_SizeDelta.y
-      value: 870
-      objectReference: {fileID: 0}
-    - target: {fileID: 6064998454780672223, guid: ef488299c2199b848ad0e35b6b5b019a, type: 3}
-      propertyPath: m_LocalPosition.x
-      value: 0
-      objectReference: {fileID: 0}
-    - target: {fileID: 6064998454780672223, guid: ef488299c2199b848ad0e35b6b5b019a, type: 3}
-      propertyPath: m_LocalPosition.y
-      value: 0
-      objectReference: {fileID: 0}
-    - target: {fileID: 6064998454780672223, guid: ef488299c2199b848ad0e35b6b5b019a, type: 3}
-      propertyPath: m_LocalPosition.z
-      value: 0
-      objectReference: {fileID: 0}
-    - target: {fileID: 6064998454780672223, guid: ef488299c2199b848ad0e35b6b5b019a, type: 3}
-      propertyPath: m_LocalRotation.w
-      value: 1
-      objectReference: {fileID: 0}
-    - target: {fileID: 6064998454780672223, guid: ef488299c2199b848ad0e35b6b5b019a, type: 3}
-      propertyPath: m_LocalRotation.x
-      value: -0
-      objectReference: {fileID: 0}
-    - target: {fileID: 6064998454780672223, guid: ef488299c2199b848ad0e35b6b5b019a, type: 3}
-      propertyPath: m_LocalRotation.y
-      value: -0
-      objectReference: {fileID: 0}
-    - target: {fileID: 6064998454780672223, guid: ef488299c2199b848ad0e35b6b5b019a, type: 3}
-      propertyPath: m_LocalRotation.z
-      value: -0
-      objectReference: {fileID: 0}
-    - target: {fileID: 6064998454780672223, guid: ef488299c2199b848ad0e35b6b5b019a, type: 3}
-      propertyPath: m_AnchoredPosition.x
-      value: -680
-      objectReference: {fileID: 0}
-    - target: {fileID: 6064998454780672223, guid: ef488299c2199b848ad0e35b6b5b019a, type: 3}
-      propertyPath: m_AnchoredPosition.y
-      value: 0
-      objectReference: {fileID: 0}
-    - target: {fileID: 6064998454780672223, guid: ef488299c2199b848ad0e35b6b5b019a, type: 3}
-      propertyPath: m_LocalEulerAnglesHint.x
-      value: 0
-      objectReference: {fileID: 0}
-    - target: {fileID: 6064998454780672223, guid: ef488299c2199b848ad0e35b6b5b019a, type: 3}
-      propertyPath: m_LocalEulerAnglesHint.y
-      value: 0
-      objectReference: {fileID: 0}
-    - target: {fileID: 6064998454780672223, guid: ef488299c2199b848ad0e35b6b5b019a, type: 3}
-      propertyPath: m_LocalEulerAnglesHint.z
-      value: 0
-      objectReference: {fileID: 0}
-    - target: {fileID: 6777088113676516343, guid: ef488299c2199b848ad0e35b6b5b019a, type: 3}
-      propertyPath: m_Name
-      value: CharacterPreview
-      objectReference: {fileID: 0}
-    m_RemovedComponents: []
-    m_RemovedGameObjects: []
-    m_AddedGameObjects: []
-    m_AddedComponents: []
-  m_SourcePrefab: {fileID: 100100000, guid: ef488299c2199b848ad0e35b6b5b019a, type: 3}
---- !u!114 &3389937469459039909 stripped
-MonoBehaviour:
-  m_CorrespondingSourceObject: {fileID: 2519183063070275485, guid: ef488299c2199b848ad0e35b6b5b019a, type: 3}
-  m_PrefabInstance: {fileID: 1008407799327060280}
-  m_PrefabAsset: {fileID: 0}
-  m_GameObject: {fileID: 0}
-  m_Enabled: 1
-  m_EditorHideFlags: 0
-  m_Script: {fileID: 11500000, guid: a6c678bd39b14c0d9495b8b5877916dd, type: 3}
-  m_Name: 
-  m_EditorClassIdentifier: 
---- !u!224 &6473263078168447463 stripped
-RectTransform:
-  m_CorrespondingSourceObject: {fileID: 6064998454780672223, guid: ef488299c2199b848ad0e35b6b5b019a, type: 3}
-  m_PrefabInstance: {fileID: 1008407799327060280}
-  m_PrefabAsset: {fileID: 0}
 --- !u!1001 &1717257440158037281
 PrefabInstance:
   m_ObjectHideFlags: 0
@@ -3665,18 +3317,6 @@
     - target: {fileID: 6425377980552986654, guid: 1936c8ca610b0472baddc2c56969a641, type: 3}
       propertyPath: m_fontSize
       value: 18
-      objectReference: {fileID: 0}
-    - target: {fileID: 6425377980552986654, guid: 1936c8ca610b0472baddc2c56969a641, type: 3}
-      propertyPath: m_fontColor.b
-      value: 0.9882353
-      objectReference: {fileID: 0}
-    - target: {fileID: 6425377980552986654, guid: 1936c8ca610b0472baddc2c56969a641, type: 3}
-      propertyPath: m_fontColor.g
-      value: 0.9882353
-      objectReference: {fileID: 0}
-    - target: {fileID: 6425377980552986654, guid: 1936c8ca610b0472baddc2c56969a641, type: 3}
-      propertyPath: m_fontColor.r
-      value: 0.9882353
       objectReference: {fileID: 0}
     - target: {fileID: 6425377980552986654, guid: 1936c8ca610b0472baddc2c56969a641, type: 3}
       propertyPath: m_fontColor.b
@@ -5482,11 +5122,7 @@
   serializedVersion: 2
   m_Modification:
     serializedVersion: 3
-<<<<<<< HEAD
-    m_TransformParent: {fileID: 7207106866394599773}
-=======
     m_TransformParent: {fileID: 5205454941867596719}
->>>>>>> 0ad84bbf
     m_Modifications:
     - target: {fileID: 804860302255169224, guid: 5ed0eaf7428cb4135baf7d2e09a9430a, type: 3}
       propertyPath: m_Colors.m_NormalColor.a
@@ -5682,19 +5318,11 @@
       objectReference: {fileID: 0}
     - target: {fileID: 5955730194940385775, guid: 5ed0eaf7428cb4135baf7d2e09a9430a, type: 3}
       propertyPath: m_AnchoredPosition.x
-<<<<<<< HEAD
-      value: 978
+      value: 283.02222
       objectReference: {fileID: 0}
     - target: {fileID: 5955730194940385775, guid: 5ed0eaf7428cb4135baf7d2e09a9430a, type: 3}
       propertyPath: m_AnchoredPosition.y
-      value: 69
-=======
-      value: 283.02222
-      objectReference: {fileID: 0}
-    - target: {fileID: 5955730194940385775, guid: 5ed0eaf7428cb4135baf7d2e09a9430a, type: 3}
-      propertyPath: m_AnchoredPosition.y
       value: 86
->>>>>>> 0ad84bbf
       objectReference: {fileID: 0}
     - target: {fileID: 5955730194940385775, guid: 5ed0eaf7428cb4135baf7d2e09a9430a, type: 3}
       propertyPath: m_LocalEulerAnglesHint.x
@@ -7523,23 +7151,23 @@
     m_Modifications:
     - target: {fileID: 803283322832404018, guid: 1059933b1543f4e4c949327e8711addb, type: 3}
       propertyPath: m_AnchorMax.y
-      value: 1
+      value: 0
       objectReference: {fileID: 0}
     - target: {fileID: 803283322832404018, guid: 1059933b1543f4e4c949327e8711addb, type: 3}
       propertyPath: m_AnchorMin.y
-      value: 1
+      value: 0
       objectReference: {fileID: 0}
     - target: {fileID: 803283322832404018, guid: 1059933b1543f4e4c949327e8711addb, type: 3}
       propertyPath: m_SizeDelta.y
-      value: 77.46
+      value: 0
       objectReference: {fileID: 0}
     - target: {fileID: 803283322832404018, guid: 1059933b1543f4e4c949327e8711addb, type: 3}
       propertyPath: m_AnchoredPosition.x
-      value: 182
+      value: 0
       objectReference: {fileID: 0}
     - target: {fileID: 803283322832404018, guid: 1059933b1543f4e4c949327e8711addb, type: 3}
       propertyPath: m_AnchoredPosition.y
-      value: -177.31999
+      value: 0
       objectReference: {fileID: 0}
     - target: {fileID: 1239206714727570131, guid: 1059933b1543f4e4c949327e8711addb, type: 3}
       propertyPath: m_AnchorMax.y
@@ -7563,23 +7191,23 @@
       objectReference: {fileID: 0}
     - target: {fileID: 1353920001928159203, guid: 1059933b1543f4e4c949327e8711addb, type: 3}
       propertyPath: m_AnchorMax.y
-      value: 1
+      value: 0
       objectReference: {fileID: 0}
     - target: {fileID: 1353920001928159203, guid: 1059933b1543f4e4c949327e8711addb, type: 3}
       propertyPath: m_AnchorMin.y
-      value: 1
+      value: 0
       objectReference: {fileID: 0}
     - target: {fileID: 1353920001928159203, guid: 1059933b1543f4e4c949327e8711addb, type: 3}
       propertyPath: m_SizeDelta.y
-      value: 20
+      value: 0
       objectReference: {fileID: 0}
     - target: {fileID: 1353920001928159203, guid: 1059933b1543f4e4c949327e8711addb, type: 3}
       propertyPath: m_AnchoredPosition.x
-      value: 182
+      value: 0
       objectReference: {fileID: 0}
     - target: {fileID: 1353920001928159203, guid: 1059933b1543f4e4c949327e8711addb, type: 3}
       propertyPath: m_AnchoredPosition.y
-      value: -120.59
+      value: 0
       objectReference: {fileID: 0}
     - target: {fileID: 1540264655622709600, guid: 1059933b1543f4e4c949327e8711addb, type: 3}
       propertyPath: m_Pivot.x
@@ -7647,11 +7275,7 @@
       objectReference: {fileID: 0}
     - target: {fileID: 1540264655622709600, guid: 1059933b1543f4e4c949327e8711addb, type: 3}
       propertyPath: m_AnchoredPosition.x
-<<<<<<< HEAD
-      value: 679
-=======
       value: 307.51
->>>>>>> 0ad84bbf
       objectReference: {fileID: 0}
     - target: {fileID: 1540264655622709600, guid: 1059933b1543f4e4c949327e8711addb, type: 3}
       propertyPath: m_AnchoredPosition.y
@@ -7671,42 +7295,38 @@
       objectReference: {fileID: 0}
     - target: {fileID: 3237530911883049091, guid: 1059933b1543f4e4c949327e8711addb, type: 3}
       propertyPath: m_AnchorMax.y
-      value: 1
+      value: 0
       objectReference: {fileID: 0}
     - target: {fileID: 3237530911883049091, guid: 1059933b1543f4e4c949327e8711addb, type: 3}
       propertyPath: m_AnchorMin.y
-      value: 1
+      value: 0
       objectReference: {fileID: 0}
     - target: {fileID: 3237530911883049091, guid: 1059933b1543f4e4c949327e8711addb, type: 3}
       propertyPath: m_SizeDelta.y
-      value: 31.77
+      value: 0
       objectReference: {fileID: 0}
     - target: {fileID: 3237530911883049091, guid: 1059933b1543f4e4c949327e8711addb, type: 3}
       propertyPath: m_AnchoredPosition.x
-      value: 172
+      value: 0
       objectReference: {fileID: 0}
     - target: {fileID: 3237530911883049091, guid: 1059933b1543f4e4c949327e8711addb, type: 3}
       propertyPath: m_AnchoredPosition.y
-      value: -35.885002
+      value: 0
       objectReference: {fileID: 0}
     - target: {fileID: 4266873868327725586, guid: 1059933b1543f4e4c949327e8711addb, type: 3}
       propertyPath: m_AnchorMax.y
-      value: 1
+      value: 0
       objectReference: {fileID: 0}
     - target: {fileID: 4266873868327725586, guid: 1059933b1543f4e4c949327e8711addb, type: 3}
       propertyPath: m_AnchorMin.y
-      value: 1
+      value: 0
       objectReference: {fileID: 0}
     - target: {fileID: 4266873868327725586, guid: 1059933b1543f4e4c949327e8711addb, type: 3}
       propertyPath: m_AnchoredPosition.x
-      value: 182
+      value: 0
       objectReference: {fileID: 0}
     - target: {fileID: 4266873868327725586, guid: 1059933b1543f4e4c949327e8711addb, type: 3}
       propertyPath: m_AnchoredPosition.y
-      value: -102.59
-      objectReference: {fileID: 0}
-    - target: {fileID: 5337124909112307158, guid: 1059933b1543f4e4c949327e8711addb, type: 3}
-      propertyPath: m_IsActive
       value: 0
       objectReference: {fileID: 0}
     - target: {fileID: 7034571882556146322, guid: 1059933b1543f4e4c949327e8711addb, type: 3}
@@ -7715,23 +7335,23 @@
       objectReference: {fileID: 0}
     - target: {fileID: 7682545277126710052, guid: 1059933b1543f4e4c949327e8711addb, type: 3}
       propertyPath: m_AnchorMax.y
-      value: 1
+      value: 0
       objectReference: {fileID: 0}
     - target: {fileID: 7682545277126710052, guid: 1059933b1543f4e4c949327e8711addb, type: 3}
       propertyPath: m_AnchorMin.y
-      value: 1
+      value: 0
       objectReference: {fileID: 0}
     - target: {fileID: 7682545277126710052, guid: 1059933b1543f4e4c949327e8711addb, type: 3}
       propertyPath: m_SizeDelta.y
-      value: 34.82
+      value: 0
       objectReference: {fileID: 0}
     - target: {fileID: 7682545277126710052, guid: 1059933b1543f4e4c949327e8711addb, type: 3}
       propertyPath: m_AnchoredPosition.x
-      value: 182
+      value: 0
       objectReference: {fileID: 0}
     - target: {fileID: 7682545277126710052, guid: 1059933b1543f4e4c949327e8711addb, type: 3}
       propertyPath: m_AnchoredPosition.y
-      value: -77.18
+      value: 0
       objectReference: {fileID: 0}
     m_RemovedComponents: []
     m_RemovedGameObjects: []
