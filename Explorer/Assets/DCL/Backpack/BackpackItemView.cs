using Cysharp.Threading.Tasks;
using DCL.Audio;
using DCL.UI;
using DG.Tweening;
using System;
using System.Threading;
using UnityEngine;
using UnityEngine.EventSystems;
using UnityEngine.Serialization;
using UnityEngine.UI;
using Utility;

namespace DCL.Backpack
{
    public class BackpackItemView : MonoBehaviour, IPointerEnterHandler, IPointerExitHandler, IPointerClickHandler
    {
        private readonly Vector3 hoveredScale = new (1.1f,1.1f,1.1f);
        private const float ANIMATION_TIME = 0.1f;

        public event Action<string>? OnSelectItem;
        public event Action<string>? OnEquip;
        public event Action<string>? OnUnequip;

        [field: SerializeField]
        public string ItemId { get; set; }

        [field: SerializeField]
        public RectTransform ContainerTransform { get; private set; }

        [field: SerializeField]
        public RectTransform HoverBackgroundTransform { get; private set; }

        [field: SerializeField]
        public Button EquipButton { get; private set; }

        [field: SerializeField]
        public Button UnEquipButton { get; private set; }

        [field: SerializeField]
        public GameObject EquippedIcon { get; private set; }

        [field: SerializeField]
        public Image CategoryImage { get; private set; }

        [field: SerializeField]
        public Image WearableThumbnail { get; private set; }

        [field: SerializeField]
        public Image RarityBackground { get; private set; }

        [field: SerializeField]
        public Image FlapBackground { get; private set; }

        [field: SerializeField]
        public LoadingBrightView LoadingView { get; private set; }

        [field: SerializeField]
        public GameObject FullBackpackItem { get; private set; }

        [field: SerializeField]
        public bool IsEquipped { get; set; }

<<<<<<< HEAD
=======
        [SerializeField] private GameObject incompatibleWithBodyShapeContainer;
        [SerializeField] private GameObject incompatibleWithBodyShapeHoverContainer;
>>>>>>> ec5ece41

        [field: Header("Audio")]
        [field: SerializeField]
        public AudioClipConfig EquipWearableAudio { get; private set; }
        [field: SerializeField]
        public AudioClipConfig UnEquipWearableAudio { get; private set; }
        [field: SerializeField]
        public AudioClipConfig HoverAudio { get; private set; }
        [field: SerializeField]
        public AudioClipConfig ClickAudio { get; private set; }

<<<<<<< HEAD
=======
        public bool IsCompatibleWithBodyShape
        {
            get => isCompatibleWithBodyShape;

            set
            {
                incompatibleWithBodyShapeContainer.SetActive(!value);
                isCompatibleWithBodyShape = value;
            }
        }

>>>>>>> ec5ece41
        private CancellationTokenSource cts;
        private bool isCompatibleWithBodyShape;

        private void Awake()
        {
            EquipButton.onClick.AddListener(() =>
            {
                OnEquip?.Invoke(ItemId);
                UIAudioEventsBus.Instance.SendPlayAudioEvent(EquipWearableAudio);
            });

            UnEquipButton.onClick.AddListener(() =>
            {
                OnUnequip?.Invoke(ItemId);
                UIAudioEventsBus.Instance.SendPlayAudioEvent(UnEquipWearableAudio);
            });
        }

        public void SetEquipButtonsState()
        {
            EquipButton.gameObject.SetActive(!IsEquipped && IsCompatibleWithBodyShape);
            UnEquipButton.gameObject.SetActive(IsEquipped);
        }

        public void OnPointerEnter(PointerEventData eventData)
        {
            AnimateHover();
            UIAudioEventsBus.Instance.SendPlayAudioEvent(HoverAudio);
            SetEquipButtonsState();

            if (IsEquipped)
                EquippedIcon.gameObject.SetActive(false);

            incompatibleWithBodyShapeHoverContainer.SetActive(!IsCompatibleWithBodyShape);
        }

        public void OnPointerExit(PointerEventData eventData)
        {
            AnimateExit();
            EquippedIcon.gameObject.SetActive(IsEquipped);
            incompatibleWithBodyShapeHoverContainer.SetActive(false);
        }

        public void OnPointerClick(PointerEventData eventData)
        {
            if (string.IsNullOrEmpty(ItemId)) return;
            if (eventData.button != PointerEventData.InputButton.Left) return;


            switch (eventData.clickCount)
            {
                case 1:
                    OnSelectItem?.Invoke(ItemId);
                    UIAudioEventsBus.Instance.SendPlayAudioEvent(ClickAudio);
                    break;
                case 2:
<<<<<<< HEAD
                    OnEquip?.Invoke(ItemId);
                    UIAudioEventsBus.Instance.SendPlayAudioEvent(EquipWearableAudio);
=======
                    if (IsCompatibleWithBodyShape)
                    {
                        OnEquip?.Invoke(ItemId);
                        UIAudioEventsBus.Instance.SendPlayAudioEvent(EquipWearableAudio);
                    }
>>>>>>> ec5ece41
                    break;
            }
        }

        private void AnimateHover()
        {
            cts?.SafeCancelAndDispose();
            cts = new CancellationTokenSource();
            HoverBackgroundTransform.localScale = Vector3.zero;
            HoverBackgroundTransform.gameObject.SetActive(true);
            ContainerTransform.DOScale(hoveredScale, ANIMATION_TIME).SetEase(Ease.Flash).ToUniTask(cancellationToken: cts.Token);
            HoverBackgroundTransform.DOScale(Vector3.one, ANIMATION_TIME).SetEase(Ease.Flash).ToUniTask(cancellationToken: cts.Token);
        }

        private void AnimateExit()
        {
            cts?.SafeCancelAndDispose();
            cts = new CancellationTokenSource();
            ContainerTransform.DOScale(Vector3.one, ANIMATION_TIME).SetEase(Ease.Flash).ToUniTask(cancellationToken: cts.Token);
            HoverBackgroundTransform.DOScale(Vector3.zero, ANIMATION_TIME).SetEase(Ease.Flash)
                                    .OnComplete(()=>HoverBackgroundTransform.gameObject.SetActive(false)).ToUniTask(cancellationToken: cts.Token);
        }
    }
}<|MERGE_RESOLUTION|>--- conflicted
+++ resolved
@@ -6,7 +6,6 @@
 using System.Threading;
 using UnityEngine;
 using UnityEngine.EventSystems;
-using UnityEngine.Serialization;
 using UnityEngine.UI;
 using Utility;
 
@@ -60,11 +59,8 @@
         [field: SerializeField]
         public bool IsEquipped { get; set; }
 
-<<<<<<< HEAD
-=======
         [SerializeField] private GameObject incompatibleWithBodyShapeContainer;
         [SerializeField] private GameObject incompatibleWithBodyShapeHoverContainer;
->>>>>>> ec5ece41
 
         [field: Header("Audio")]
         [field: SerializeField]
@@ -76,8 +72,6 @@
         [field: SerializeField]
         public AudioClipConfig ClickAudio { get; private set; }
 
-<<<<<<< HEAD
-=======
         public bool IsCompatibleWithBodyShape
         {
             get => isCompatibleWithBodyShape;
@@ -89,7 +83,6 @@
             }
         }
 
->>>>>>> ec5ece41
         private CancellationTokenSource cts;
         private bool isCompatibleWithBodyShape;
 
@@ -138,7 +131,6 @@
             if (string.IsNullOrEmpty(ItemId)) return;
             if (eventData.button != PointerEventData.InputButton.Left) return;
 
-
             switch (eventData.clickCount)
             {
                 case 1:
@@ -146,16 +138,11 @@
                     UIAudioEventsBus.Instance.SendPlayAudioEvent(ClickAudio);
                     break;
                 case 2:
-<<<<<<< HEAD
-                    OnEquip?.Invoke(ItemId);
-                    UIAudioEventsBus.Instance.SendPlayAudioEvent(EquipWearableAudio);
-=======
                     if (IsCompatibleWithBodyShape)
                     {
                         OnEquip?.Invoke(ItemId);
                         UIAudioEventsBus.Instance.SendPlayAudioEvent(EquipWearableAudio);
                     }
->>>>>>> ec5ece41
                     break;
             }
         }
