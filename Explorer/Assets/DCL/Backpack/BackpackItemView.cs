--- conflicted
+++ resolved
@@ -1,13 +1,8 @@
-<<<<<<< HEAD
-using DCL.UI;
-using System;
-=======
 using Cysharp.Threading.Tasks;
 using DCL.UI;
 using DG.Tweening;
 using System;
 using System.Threading;
->>>>>>> 0ad84bbf
 using UnityEngine;
 using UnityEngine.EventSystems;
 using UnityEngine.UI;
@@ -55,18 +50,6 @@
         [field: SerializeField]
         public GameObject FullBackpackItem { get; private set; }
 
-<<<<<<< HEAD
-        public void SetEquipButtonsState()
-        {
-            EquipButton.gameObject.SetActive(!EquippedIcon.activeSelf);
-            UnEquipButton.gameObject.SetActive(EquippedIcon.activeSelf);
-        }
-
-        public void OnPointerEnter(PointerEventData eventData)
-        {
-            HoverBackground.SetActive(true);
-            SetEquipButtonsState();
-=======
         private CancellationTokenSource cts;
         private readonly Vector3 hoveredScale = new (1.1f,1.1f,1.1f);
 
@@ -99,7 +82,6 @@
             ContainerTransform.DOScale(Vector3.one, 0.1f).SetEase(Ease.Flash).ToUniTask(cancellationToken: cts.Token);
             HoverBackgroundTransform.DOScale(Vector3.zero, 0.1f).SetEase(Ease.Flash)
                                     .OnComplete(()=>HoverBackgroundTransform.gameObject.SetActive(false)).ToUniTask(cancellationToken: cts.Token);
->>>>>>> 0ad84bbf
         }
 
         public void OnPointerExit(PointerEventData eventData)
@@ -114,13 +96,5 @@
 
             OnSelectItem?.Invoke(ItemId);
         }
-
-        public void OnPointerClick(PointerEventData eventData)
-        {
-            if (string.IsNullOrEmpty(ItemId))
-                return;
-
-            OnSelectItem?.Invoke(ItemId);
-        }
     }
 }