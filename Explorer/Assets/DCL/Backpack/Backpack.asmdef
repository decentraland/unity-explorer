--- conflicted
+++ resolved
@@ -15,11 +15,7 @@
         "GUID:275e22790c04e9b47a5085d7b0c4432a",
         "GUID:d0ec51c740809fd4680d3ea27279dca7",
         "GUID:5ab29fa8ae5769b49ab29e390caca7a4",
-<<<<<<< HEAD
-        "GUID:45fc0f02fe4e57c4a93a421d8f6f53df"
-=======
         "GUID:029c1c1b674aaae47a6841a0b89ad80e"
->>>>>>> 0ad84bbf
     ],
     "includePlatforms": [],
     "excludePlatforms": [],
