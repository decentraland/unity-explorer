--- conflicted
+++ resolved
@@ -34,13 +34,8 @@
             Loading,
             Finalize,
         }
-
-<<<<<<< HEAD
-=======
         private const int ANIMATION_DELAY = 300;
 
-        private const string DISCORD_LINK = "https://decentraland.org/discord/";
->>>>>>> 98c8d5b5
         private const string REQUEST_BETA_ACCESS_LINK = "https://68zbqa0m12c.typeform.com/to/y9fZeNWm";
 
         private readonly IWeb3VerifiedAuthenticator web3Authenticator;
@@ -50,13 +45,8 @@
         private readonly ICharacterPreviewFactory characterPreviewFactory;
         private readonly Animator splashScreenAnimator;
         private readonly CharacterPreviewEventBus characterPreviewEventBus;
-<<<<<<< HEAD
-        private readonly AudioMixer generalAudioMixer;
-        private readonly FeatureFlagsCache featureFlagsCache;
-=======
         private readonly FeatureFlagsCache featureFlagsCache;
         private readonly AudioMixerVolumesController audioMixerVolumesController;
->>>>>>> 98c8d5b5
 
         private AuthenticationScreenCharacterPreviewController? characterPreviewController;
         private CancellationTokenSource? loginCancellationToken;
@@ -78,12 +68,7 @@
             ICharacterPreviewFactory characterPreviewFactory,
             Animator splashScreenAnimator,
             CharacterPreviewEventBus characterPreviewEventBus,
-<<<<<<< HEAD
-            AudioMixer generalAudioMixer)
-=======
-            FeatureFlagsCache featureFlagsCache,
             AudioMixerVolumesController audioMixerVolumesController)
->>>>>>> 98c8d5b5
             : base(viewFactory)
         {
             this.web3Authenticator = web3Authenticator;
@@ -94,12 +79,8 @@
             this.characterPreviewFactory = characterPreviewFactory;
             this.splashScreenAnimator = splashScreenAnimator;
             this.characterPreviewEventBus = characterPreviewEventBus;
-<<<<<<< HEAD
-            this.generalAudioMixer = generalAudioMixer;
-=======
             this.featureFlagsCache = featureFlagsCache;
             this.audioMixerVolumesController = audioMixerVolumesController;
->>>>>>> 98c8d5b5
         }
 
         public override void Dispose()
