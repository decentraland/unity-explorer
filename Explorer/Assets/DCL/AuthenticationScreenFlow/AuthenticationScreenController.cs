--- conflicted
+++ resolved
@@ -135,20 +135,11 @@
             viewInstance.DiscordButton.onClick.AddListener(OpenDiscord);
             viewInstance.RequestAlphaAccessButton.onClick.AddListener(RequestAlphaAccess);
 
-<<<<<<< HEAD
-#if UNITY_EDITOR
-            viewInstance.VersionText.text = $"editor-version - {buildData.InstallSource}";
-#else
-            viewInstance.VersionText.text = $"{Application.version} - {buildData.InstallSource}";
-#endif
-            characterPreviewController = new AuthenticationScreenCharacterPreviewController(viewInstance.CharacterPreviewView, emotesSettings, characterPreviewFactory, world, characterPreviewEventBus);
-=======
             viewInstance.VersionText.text = Application.isEditor
                 ? $"editor-version - {buildData.InstallSource}"
                 : $"{Application.version} - {buildData.InstallSource}";
 
-            characterPreviewController = new AuthenticationScreenCharacterPreviewController(viewInstance.CharacterPreviewView, characterPreviewFactory, world, characterPreviewEventBus);
->>>>>>> 9c8f638a
+            characterPreviewController = new AuthenticationScreenCharacterPreviewController(viewInstance.CharacterPreviewView, emotesSettings, characterPreviewFactory, world, characterPreviewEventBus);
 
             viewInstance.ErrorPopupCloseButton.onClick.AddListener(CloseErrorPopup);
             viewInstance.ErrorPopupExitButton.onClick.AddListener(ExitApp);
