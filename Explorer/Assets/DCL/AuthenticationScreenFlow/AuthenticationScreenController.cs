using Arch.Core;
using Cysharp.Threading.Tasks;
using DCL.Audio;
using DCL.Browser;
using DCL.Character.CharacterMotion.Components;
using DCL.CharacterPreview;
using DCL.Diagnostics;
using DCL.FeatureFlags;
using DCL.Multiplayer.Connections.DecentralandUrls;
using DCL.Profiles;
using DCL.Profiles.Self;
using DCL.UI;
using DCL.Web3;
using DCL.Web3.Authenticators;
using DCL.Web3.Identities;
using MVC;
using System;
using System.Collections.Generic;
using System.Threading;
using UnityEngine;
using UnityEngine.Assertions;
using UnityEngine.Localization.SmartFormat.PersistentVariables;
using UnityEngine.UI;
using Utility;

namespace DCL.AuthenticationScreenFlow
{
    public class AuthenticationScreenController : ControllerBase<AuthenticationScreenView>
    {
        private enum ViewState
        {
            Login,
            LoginInProgress,
            Loading,
            Finalize,
        }
        private const int ANIMATION_DELAY = 300;

<<<<<<< HEAD
=======
        private const int ANIMATION_DELAY = 300;

        private const string DISCORD_LINK = "https://decentraland.org/discord/";
>>>>>>> df3dca55
        private const string REQUEST_BETA_ACCESS_LINK = "https://68zbqa0m12c.typeform.com/to/y9fZeNWm";

        private readonly IWeb3VerifiedAuthenticator web3Authenticator;
        private readonly ISelfProfile selfProfile;
        private readonly IWebBrowser webBrowser;
        private readonly IWeb3IdentityCache storedIdentityProvider;
        private readonly ICharacterPreviewFactory characterPreviewFactory;
        private readonly Animator splashScreenAnimator;
        private readonly CharacterPreviewEventBus characterPreviewEventBus;
        private readonly FeatureFlagsCache featureFlagsCache;
        private readonly AudioMixerVolumesController audioMixerVolumesController;

        private AuthenticationScreenCharacterPreviewController? characterPreviewController;
        private CancellationTokenSource? loginCancellationToken;
        private CancellationTokenSource? verificationCountdownCancellationToken;
        private UniTaskCompletionSource? lifeCycleTask;
        private StringVariable? profileNameLabel;
        private World? world;
        private float originalWorldAudioVolume;

        public override CanvasOrdering.SortingLayer Layer => CanvasOrdering.SortingLayer.Overlay;

        public AuthenticationScreenController(
            ViewFactoryMethod viewFactory,
            IWeb3VerifiedAuthenticator web3Authenticator,
            ISelfProfile selfProfile,
            FeatureFlagsCache featureFlagsCache,
            IWebBrowser webBrowser,
            IWeb3IdentityCache storedIdentityProvider,
            ICharacterPreviewFactory characterPreviewFactory,
            Animator splashScreenAnimator,
            CharacterPreviewEventBus characterPreviewEventBus,
            AudioMixerVolumesController audioMixerVolumesController)
            : base(viewFactory)
        {
            this.web3Authenticator = web3Authenticator;
            this.selfProfile = selfProfile;
            this.featureFlagsCache = featureFlagsCache;
            this.webBrowser = webBrowser;
            this.storedIdentityProvider = storedIdentityProvider;
            this.characterPreviewFactory = characterPreviewFactory;
            this.splashScreenAnimator = splashScreenAnimator;
            this.characterPreviewEventBus = characterPreviewEventBus;
            this.featureFlagsCache = featureFlagsCache;
            this.audioMixerVolumesController = audioMixerVolumesController;
        }

        public override void Dispose()
        {
            base.Dispose();

            CancelLoginProcess();
            CancelVerificationCountdown();
            characterPreviewController?.Dispose();
            web3Authenticator.SetVerificationListener(null);
        }

        protected override void OnViewInstantiated()
        {
            base.OnViewInstantiated();

            profileNameLabel = (StringVariable)viewInstance.ProfileNameLabel.StringReference["profileName"];

            viewInstance.LoginButton.onClick.AddListener(StartLoginFlowUntilEnd);
            viewInstance.CancelAuthenticationProcess.onClick.AddListener(CancelLoginProcess);
            viewInstance.JumpIntoWorldButton.onClick.AddListener(JumpIntoWorld);

            foreach (Button button in viewInstance.UseAnotherAccountButton)
                button.onClick.AddListener(ChangeAccount);

            viewInstance.VerificationCodeHintButton.onClick.AddListener(OpenOrCloseVerificationCodeHint);
            viewInstance.DiscordButton.onClick.AddListener(OpenDiscord);
            viewInstance.RequestAlphaAccessButton.onClick.AddListener(RequestAlphaAccess);
            viewInstance.VersionText.text = Application.version;
#if UNITY_EDITOR
            viewInstance.VersionText.text = "editor-version";
#endif

            Assert.IsNotNull(world);
            characterPreviewController = new AuthenticationScreenCharacterPreviewController(viewInstance.CharacterPreviewView, characterPreviewFactory, world!, characterPreviewEventBus);
        }

        protected override void OnBeforeViewShow()
        {
            base.OnBeforeViewShow();

            CheckValidIdentityAndStartInitialFlowAsync().Forget();
        }

        protected override void OnViewShow()
        {
            base.OnViewShow();

            audioMixerVolumesController.MuteGroup(AudioMixerExposedParam.World_Volume);
            audioMixerVolumesController.MuteGroup(AudioMixerExposedParam.Avatar_Volume);
            audioMixerVolumesController.MuteGroup(AudioMixerExposedParam.Chat_Volume);
        }

        protected override void OnViewClose()
        {
            base.OnViewClose();

            CancelLoginProcess();
            CancelVerificationCountdown();
            viewInstance.FinalizeContainer.SetActive(false);
            web3Authenticator.SetVerificationListener(null);

            audioMixerVolumesController.UnmuteGroup(AudioMixerExposedParam.World_Volume);
            audioMixerVolumesController.UnmuteGroup(AudioMixerExposedParam.Avatar_Volume);
            audioMixerVolumesController.UnmuteGroup(AudioMixerExposedParam.Chat_Volume);
        }

        private async UniTaskVoid CheckValidIdentityAndStartInitialFlowAsync()
        {
            IWeb3Identity? storedIdentity = storedIdentityProvider.Identity;

            if (storedIdentity is { IsExpired: false })
            {
                CancelLoginProcess();
                loginCancellationToken = new CancellationTokenSource();

                try
                {
                    if (IsUserAllowedToAccessToBeta(storedIdentity))
                    {
                        await FetchProfileAsync(loginCancellationToken.Token);
                        SwitchState(ViewState.Finalize);
                    }
                    else
                    {
                        SwitchState(ViewState.Login);
                        ShowRestrictedUserPopup();
                    }
                }
                catch (Exception e)
                {
                    ReportHub.LogException(e, new ReportData(ReportCategory.AUTHENTICATION));
                    SwitchState(ViewState.Login);
                }
            }
            else
                SwitchState(ViewState.Login);

            splashScreenAnimator.SetTrigger(UIAnimationHashes.OUT);
        }

        private void ShowRestrictedUserPopup()
        {
            viewInstance.RestrictedUserContainer.SetActive(true);
        }

        private bool IsUserAllowedToAccessToBeta(IWeb3Identity storedIdentity)
        {
#if UNITY_EDITOR
            return true;
#else
            if (!featureFlagsCache.Configuration.IsEnabled("user-allow-list", "wallets")) return true;
            if (!featureFlagsCache.Configuration.TryGetCsvPayload("user-allow-list", "wallets", out List<List<string>>? allowedUsersCsv))
                return true;

            bool isUserAllowed = allowedUsersCsv![0]
               .Exists(s => new Web3Address(s).Equals(storedIdentity.Address));

            return isUserAllowed;
#endif
        }

        protected override UniTask WaitForCloseIntentAsync(CancellationToken ct) =>
            (lifeCycleTask ??= new UniTaskCompletionSource()).Task.AttachExternalCancellation(ct);

        private void StartLoginFlowUntilEnd()
        {
            async UniTaskVoid StartLoginFlowUntilEndAsync(CancellationToken ct)
            {
                try
                {
                    viewInstance.ConnectingToServerContainer.SetActive(true);
                    viewInstance.LoginButton.interactable = false;

                    web3Authenticator.SetVerificationListener(ShowVerification);

                    IWeb3Identity identity = await web3Authenticator.LoginAsync(ct);

                    web3Authenticator.SetVerificationListener(null);

                    if (IsUserAllowedToAccessToBeta(identity))
                    {
                        SwitchState(ViewState.Loading);

                        await FetchProfileAsync(ct);

                        SwitchState(ViewState.Finalize);
                    }
                    else
                    {
                        SwitchState(ViewState.Login);
                        ShowRestrictedUserPopup();
                    }
                }
                catch (OperationCanceledException) { SwitchState(ViewState.Login); }
                catch (Exception e)
                {
                    SwitchState(ViewState.Login);
                    ReportHub.LogException(e, new ReportData(ReportCategory.AUTHENTICATION));
                }
            }

            CancelLoginProcess();
            loginCancellationToken = new CancellationTokenSource();
            StartLoginFlowUntilEndAsync(loginCancellationToken.Token).Forget();
        }

        private void ShowVerification(int code, DateTime expiration)
        {
            viewInstance.VerificationCodeLabel.text = code.ToString();

            CancelVerificationCountdown();
            verificationCountdownCancellationToken = new CancellationTokenSource();

            viewInstance.StartVerificationCountdownAsync(expiration,
                             verificationCountdownCancellationToken.Token)
                        .Forget();

            SwitchState(ViewState.LoginInProgress);
        }

        private async UniTask FetchProfileAsync(CancellationToken ct)
        {
            Profile profile = await selfProfile.ProfileOrPublishIfNotAsync(ct);

            // When the profile was already in cache, for example your previous account after logout, we need to ensure that all systems related to the profile will update
            profile.IsDirty = true;
            profileNameLabel!.Value = profile.Name;
            characterPreviewController?.Initialize(profile.Avatar);
        }

        private void ChangeAccount()
        {
            async UniTaskVoid ChangeAccountAsync(CancellationToken ct)
            {
                viewInstance.FinalizeAnimator.SetTrigger(UIAnimationHashes.TO_OTHER);
                await UniTask.Delay(ANIMATION_DELAY, cancellationToken: ct);
                await web3Authenticator.LogoutAsync(ct);
                SwitchState(ViewState.Login);
            }

            characterPreviewController?.OnHide();
            CancelLoginProcess();
            loginCancellationToken = new CancellationTokenSource();
            ChangeAccountAsync(loginCancellationToken.Token).Forget();
        }

        private void JumpIntoWorld()
        {
            async UniTaskVoid AnimateAndAwaitAsync()
            {
                viewInstance.FinalizeAnimator.SetTrigger(UIAnimationHashes.JUMP_IN);
                await UniTask.Delay(ANIMATION_DELAY);
                characterPreviewController?.OnHide();
                lifeCycleTask?.TrySetResult();
                lifeCycleTask = null;
            }

            AnimateAndAwaitAsync().Forget();
        }

        private void SwitchState(ViewState state)
        {
            switch (state)
            {
                case ViewState.Login:
                    ResetAnimator(viewInstance.LoginAnimator);
                    viewInstance.PendingAuthentication.SetActive(false);
                    viewInstance.Slides.SetActive(true);
                    viewInstance.LoginContainer.SetActive(true);
                    viewInstance.LoginAnimator.SetTrigger(UIAnimationHashes.IN);
                    viewInstance.ProgressContainer.SetActive(false);
                    viewInstance.ConnectingToServerContainer.SetActive(false);
                    viewInstance.VerificationCodeHintContainer.SetActive(false);
                    viewInstance.LoginButton.interactable = true;
                    viewInstance.RestrictedUserContainer.SetActive(false);
                    break;
                case ViewState.LoginInProgress:
                    ResetAnimator(viewInstance.VerificationAnimator);
                    viewInstance.PendingAuthentication.SetActive(true);
                    viewInstance.Slides.SetActive(true);
                    viewInstance.LoginAnimator.SetTrigger(UIAnimationHashes.OUT);
                    viewInstance.VerificationAnimator.SetTrigger(UIAnimationHashes.IN);
                    viewInstance.ProgressContainer.SetActive(false);
                    viewInstance.FinalizeContainer.SetActive(false);
                    viewInstance.ConnectingToServerContainer.SetActive(false);
                    viewInstance.VerificationCodeHintContainer.SetActive(false);
                    viewInstance.LoginButton.interactable = false;
                    viewInstance.RestrictedUserContainer.SetActive(false);
                    break;
                case ViewState.Loading:
                    viewInstance.PendingAuthentication.SetActive(false);
                    viewInstance.LoginContainer.SetActive(false);
                    viewInstance.Slides.SetActive(true);
                    viewInstance.ProgressContainer.SetActive(true);
                    viewInstance.FinalizeContainer.SetActive(false);
                    viewInstance.ConnectingToServerContainer.SetActive(false);
                    viewInstance.VerificationCodeHintContainer.SetActive(false);
                    viewInstance.LoginButton.interactable = false;
                    viewInstance.RestrictedUserContainer.SetActive(false);
                    break;
                case ViewState.Finalize:
                    ResetAnimator(viewInstance.FinalizeAnimator);
                    viewInstance.Slides.SetActive(false);
                    viewInstance.PendingAuthentication.SetActive(false);
                    viewInstance.LoginContainer.SetActive(false);
                    viewInstance.ProgressContainer.SetActive(false);
                    viewInstance.FinalizeContainer.SetActive(true);
                    viewInstance.FinalizeAnimator.SetTrigger(UIAnimationHashes.IN);
                    viewInstance.ConnectingToServerContainer.SetActive(false);
                    viewInstance.VerificationCodeHintContainer.SetActive(false);
                    viewInstance.LoginButton.interactable = false;
                    viewInstance.RestrictedUserContainer.SetActive(false);
                    break;
                default:
                    throw new ArgumentOutOfRangeException(nameof(state), state, null);
            }
        }

        private void ResetAnimator(Animator animator)
        {
            animator.Rebind();
            animator.Update(0f);
            animator.gameObject.SetActive(false);
        }

        private void CancelLoginProcess()
        {
            loginCancellationToken?.SafeCancelAndDispose();
            loginCancellationToken = null;
        }

        private void OpenOrCloseVerificationCodeHint()
        {
            viewInstance.VerificationCodeHintContainer.SetActive(!viewInstance.VerificationCodeHintContainer.activeSelf);
        }

        private void OpenDiscord() =>
            webBrowser.OpenUrl(DecentralandUrl.DiscordLink);

        private void CancelVerificationCountdown()
        {
            verificationCountdownCancellationToken?.SafeCancelAndDispose();
            verificationCountdownCancellationToken = null;
        }

        private void RequestAlphaAccess()
        {
            webBrowser.OpenUrl(REQUEST_BETA_ACCESS_LINK);
        }

        public void SetWorld(World world)
        {
            this.world = world;
        }
    }
}<|MERGE_RESOLUTION|>--- conflicted
+++ resolved
@@ -35,13 +35,7 @@
             Finalize,
         }
         private const int ANIMATION_DELAY = 300;
-
-<<<<<<< HEAD
-=======
-        private const int ANIMATION_DELAY = 300;
-
         private const string DISCORD_LINK = "https://decentraland.org/discord/";
->>>>>>> df3dca55
         private const string REQUEST_BETA_ACCESS_LINK = "https://68zbqa0m12c.typeform.com/to/y9fZeNWm";
 
         private readonly IWeb3VerifiedAuthenticator web3Authenticator;
