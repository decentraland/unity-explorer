--- conflicted
+++ resolved
@@ -86,7 +86,6 @@
             return assetBundleManifestVersion;
         }
 
-<<<<<<< HEAD
         public static AssetBundleManifestVersion CreateManualManifest(string assetBundleManifestVersionMac, string buildDateMac, string assetBundleManifestVersionWin, string buildDateWin)
         {
             var assetBundleManifestVersion = new AssetBundleManifestVersion();
@@ -99,9 +98,6 @@
             return assetBundleManifestVersion;
         }
 
-=======
-        //Should only be used for compatibility dto generation. No meaningful information can be retrieved from here
->>>>>>> 043659aa
         public static AssetBundleManifestVersion CreateManualManifest()
         {
             var assetBundleManifestVersion = new AssetBundleManifestVersion();
