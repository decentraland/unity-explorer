--- conflicted
+++ resolved
@@ -86,21 +86,24 @@
             return assetBundleManifestVersion;
         }
 
-<<<<<<< HEAD
         public static AssetBundleManifestVersion CreateManualManifest(string assetBundleManifestVersionMac, string buildDateMac, string assetBundleManifestVersionWin, string buildDateWin)
         {
             var assetBundleManifestVersion = new AssetBundleManifestVersion();
             var assets = new AssetBundleManifestVersionPerPlatform();
             assets.mac = new PlatformInfo(assetBundleManifestVersionMac, buildDateMac);
             assets.windows = new PlatformInfo(assetBundleManifestVersionWin, buildDateWin);
-=======
+            assetBundleManifestVersion.assets = assets;
+            assetBundleManifestVersion.HasHashInPath();
+
+            return assetBundleManifestVersion;
+        }
+
         public static AssetBundleManifestVersion CreateManualManifest()
         {
             var assetBundleManifestVersion = new AssetBundleManifestVersion();
             var assets = new AssetBundleManifestVersionPerPlatform();
             assets.mac = new PlatformInfo(AB_MIN_SUPPORTED_VERSION_WINDOWS.ToString(), "1");
             assets.windows = new PlatformInfo(AB_MIN_SUPPORTED_VERSION_MAC.ToString(), "1");
->>>>>>> 39d4e83e
             assetBundleManifestVersion.assets = assets;
             assetBundleManifestVersion.HasHashInPath();
 
