--- conflicted
+++ resolved
@@ -11,7 +11,7 @@
         pending
     }
 
-    public class AssetBundleManifestVersion
+   public class AssetBundleManifestVersion
     {
         //From v25 onwards, the asset bundle path contains the sceneID in the hash
         //This was done to solve cache issues
@@ -24,36 +24,18 @@
 
         public AssetBundleManifestVersion() { }
 
-<<<<<<< HEAD
-=======
         public AssetBundleManifestVersion(string assetBundleManifestVerison, string buildDate, bool hasHashInPath)
         {
             assets =  new AssetBundleManifestVersionPerPlatform();
             assets.SetVersion(assetBundleManifestVerison, buildDate);
             HasHashInPathValue = hasHashInPath;
         }
->>>>>>> cfe62f2b
 
 
         public AssetBundleManifestVersion(string assetBundleManifestVerison, string buildDate)
         {
             assets =  new AssetBundleManifestVersionPerPlatform();
             assets.SetVersion(assetBundleManifestVerison, buildDate);
-<<<<<<< HEAD
-            HasHashInPath();
-            if (HasHashInPathValue == null)
-            {
-                try {
-                    HasHashInPathValue = int.Parse(GetAssetBundleManifestVersion().AsSpan().Slice(1)) >= ASSET_BUNDLE_VERSION_REQUIRES_HASH;
-                }
-                catch (Exception e)
-                {
-                    Debug.Log($"JUANI EXCEPTION {GetAssetBundleManifestVersion()}");
-                    HasHashInPathValue = false;
-                }
-            }
-=======
->>>>>>> cfe62f2b
         }
 
         public bool HasHashInPath()
@@ -88,23 +70,6 @@
             assets.IsEmpty();
     }
 
-    public class AssetBundleManifestVersionPerPlatform
-    {
-        public PlatformInfo? mac;
-        public PlatformInfo? windows;
-
-        public void SetVersion(string assetBundleManifestVersion, string buildDate)
-        {
-            if (IPlatform.DEFAULT.Is(IPlatform.Kind.Windows))
-                windows = new PlatformInfo(assetBundleManifestVersion, buildDate);
-            else
-                mac = new PlatformInfo(assetBundleManifestVersion, buildDate);
-        }
-
-        public bool IsEmpty() =>
-            mac == null &&  windows == null;
-    }
-
     public class PlatformInfo
     {
         public string version;
