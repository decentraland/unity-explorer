using Newtonsoft.Json;
using System;
using System.Collections.Generic;
using UnityEngine;

namespace DCL.Ipfs
{
    [Serializable]
    public class SceneMetadata
    {
        public string main;
        public SceneMetadataScene scene;
        public string runtimeVersion;
        public List<string> allowedMediaHostnames;
        public List<string> requiredPermissions;
        public List<SpawnPoint>? spawnPoints;
        public bool isPortableExperience;
        public WorldConfiguration? worldConfiguration;
        public SkyboxConfigData? skyboxConfig;

        /// <summary>
        /// Configuration specific to Decentraland Worlds (Realms).
        /// NOTE: more about the setup: https://docs.decentraland.org/creator/worlds/about/
        /// </summary>
        [Serializable]
        public struct WorldConfiguration
        {
            /// <summary>
            /// The unique name of the world (e.g., an ENS name).
            /// </summary>
            public string? Name { get; set; }

            /// <summary>
            /// Defines settings for the world's skybox.
            /// This config is no longer limited to worlds, so now it's supported at the scene level config, but it's maintained here for backwards compatibility.
            /// </summary>
            public SkyboxConfigData? SkyboxConfig { get; set; }

            /// <summary>
            /// Specifies the adapter used for scene deployment or loading (e.g., "offline:offline").
            /// </summary>
            public string? FixedAdapter { get; set; }
        }

        /// <summary>
        /// Defines settings for the world's skybox.
        /// </summary>
        [Serializable]
        public struct SkyboxConfigData
        {
<<<<<<< HEAD
            public float fixedTimeOfDay;
=======
            public float fixedTime;
>>>>>>> 14614d11
        }

        [JsonIgnore]
        public string OriginalJson { get; set; }

        [Serializable]
        public struct SpawnPoint
        {
            public string name;

            public bool @default;

            public Position position;
            public Position? cameraTarget;

            [Serializable]
            public struct Position
            {
                public Coordinate x;
                public Coordinate y;
                public Coordinate z;

                public Vector3 ToVector3() =>
                    new (x.SingleValue ?? 0f, y.SingleValue ?? 0f, z.SingleValue ?? 0f);
            }

            /// <summary>
            ///     Coordinates is either a single value or a list of values
            /// </summary>
            [JsonConverter(typeof(SpawnPointCoordinateConverter))]
            public struct Coordinate
            {
                public float? SingleValue { get; internal set; }
                public float[]? MultiValue { get; internal set; }
            }
        }
    }
}<|MERGE_RESOLUTION|>--- conflicted
+++ resolved
@@ -48,11 +48,7 @@
         [Serializable]
         public struct SkyboxConfigData
         {
-<<<<<<< HEAD
-            public float fixedTimeOfDay;
-=======
             public float fixedTime;
->>>>>>> 14614d11
         }
 
         [JsonIgnore]
