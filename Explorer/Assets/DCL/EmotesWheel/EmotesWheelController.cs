--- conflicted
+++ resolved
@@ -29,10 +29,7 @@
         private readonly World world;
         private readonly Entity playerEntity;
         private readonly IThumbnailProvider thumbnailProvider;
-<<<<<<< HEAD
-=======
         private readonly IInputBlock inputBlock;
->>>>>>> 6237f7eb
         private readonly DCLInput.EmoteWheelActions emoteWheelInput;
         private readonly IMVCManager mvcManager;
         private readonly ICursor cursor;
@@ -52,10 +49,7 @@
             World world,
             Entity playerEntity,
             IThumbnailProvider thumbnailProvider,
-<<<<<<< HEAD
-=======
             IInputBlock inputBlock,
->>>>>>> 6237f7eb
             DCLInput dclInput,
             IMVCManager mvcManager,
             ICursor cursor,
@@ -68,10 +62,7 @@
             this.world = world;
             this.playerEntity = playerEntity;
             this.thumbnailProvider = thumbnailProvider;
-<<<<<<< HEAD
-=======
             this.inputBlock = inputBlock;
->>>>>>> 6237f7eb
             this.dclInput = dclInput;
             emoteWheelInput = this.dclInput.EmoteWheel;
             this.mvcManager = mvcManager;
@@ -244,26 +235,18 @@
 
         private void UnblockUnwantedInputs()
         {
-<<<<<<< HEAD
+            inputBlock.UnblockInputs(InputMapComponent.Kind.EmoteWheel);
+            inputBlock.BlockInputs(InputMapComponent.Kind.Emotes);
             inputGroupToggle.Enable(InputMapKind.EmoteWheel);
             inputGroupToggle.Disable(InputMapKind.Emotes);
-=======
-            inputBlock.UnblockInputs(InputMapComponent.Kind.EmoteWheel);
-            // We also disable shortcuts because the wheel can be opened and closed with the same key bind
-            // If we leave it enabled, it will close and then re-open instantly
-            inputBlock.BlockInputs(InputMapComponent.Kind.Emotes , InputMapComponent.Kind.Shortcuts);
->>>>>>> 6237f7eb
         }
 
         private void BlockUnwantedInputs()
         {
-<<<<<<< HEAD
+            inputBlock.BlockInputs(InputMapComponent.Kind.EmoteWheel);
+            inputBlock.UnblockInputs(InputMapComponent.Kind.Emotes);
             inputGroupToggle.Disable(InputMapKind.EmoteWheel);
             inputGroupToggle.Enable(InputMapKind.Emotes);
-=======
-            inputBlock.BlockInputs(InputMapComponent.Kind.EmoteWheel);
-            inputBlock.UnblockInputs(InputMapComponent.Kind.Emotes, InputMapComponent.Kind.Shortcuts);
->>>>>>> 6237f7eb
         }
 
         private void ListenToSlotsInput(InputActionMap inputActionMap)
