using Cysharp.Threading.Tasks;
using DCL.Chat;
using DCL.Chat.Commands;
using DCL.ScenesDebug.ScenesConsistency.DelayedResources;
using DCL.Utilities.Extensions;
using TMPro;
using UnityEngine;
using UnityEngine.EventSystems;

namespace DCL.ScenesDebug.ScenesConsistency.ChatTeleports
{
    public class ChatTeleport : IChatTeleport
    {
        private readonly IDelayedResource<ChatView> chatViewResource;

        public ChatTeleport(IDelayedResource<ChatView> chatViewResource)
        {
            this.chatViewResource = chatViewResource;
        }

        public UniTask WaitReadyAsync() =>
            chatViewResource.ResourceAsync();

        public void GoTo(Vector2Int coordinate)
        {
<<<<<<< HEAD
            TMP_InputField field = chatViewResource.DangerousResource().EnsureNotNull().InputField;
            field.text = $"/{ChatCommandsUtils.COMMAND_GOTO} {coordinate.x},{coordinate.y}";
            field.OnSubmit(new BaseEventData(null!));
=======
            ChatView view = chatViewResource.DangerousResource().EnsureNotNull();
            view.InputBoxText = $"/{ChatCommandsUtils.COMMAND_GOTO} {coordinate.x},{coordinate.y}";
            view.SubmitInput();
>>>>>>> 5622d6b7
        }
    }
}<|MERGE_RESOLUTION|>--- conflicted
+++ resolved
@@ -23,15 +23,9 @@
 
         public void GoTo(Vector2Int coordinate)
         {
-<<<<<<< HEAD
-            TMP_InputField field = chatViewResource.DangerousResource().EnsureNotNull().InputField;
-            field.text = $"/{ChatCommandsUtils.COMMAND_GOTO} {coordinate.x},{coordinate.y}";
-            field.OnSubmit(new BaseEventData(null!));
-=======
             ChatView view = chatViewResource.DangerousResource().EnsureNotNull();
             view.InputBoxText = $"/{ChatCommandsUtils.COMMAND_GOTO} {coordinate.x},{coordinate.y}";
             view.SubmitInput();
->>>>>>> 5622d6b7
         }
     }
 }