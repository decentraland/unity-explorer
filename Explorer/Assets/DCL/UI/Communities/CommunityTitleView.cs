using Cysharp.Threading.Tasks;
using DCL.Profiles;
using DCL.UI.GenericContextMenu;
using System.Threading;
using TMPro;
using UnityEngine;
using UnityEngine.UI;
using Utility;
using DCL.UI.GenericContextMenu.Controls.Configs;
using System;

namespace DCL.UI.Communities
{
    /// <summary>
    /// A small UI panel that shows basic info about a community, like its thumbnail and its name.
    /// </summary>
    public class CommunityTitleView : MonoBehaviour
    {
        public delegate void OpenContextMenuDelegate(GenericContextMenuParameter parameter, Action onClosed, CancellationToken ct);
        public delegate void ContextMenuOpenedDelegate();
        public delegate void ContextMenuClosedDelegate();
        public delegate void ViewCommunityRequestedDelegate();

        public ContextMenuOpenedDelegate ContextMenuOpened;
        public ContextMenuClosedDelegate ContextMenuClosed;
        public ViewCommunityRequestedDelegate ViewCommunityRequested;

        [SerializeField]
        private CommunityThumbnailView thumbnailView;

        [SerializeField]
        private Button openTitleButton;

        [SerializeField]
        private TMP_Text userNameElement;

        [Header("Context menu")]
        [SerializeField]
        private CommunityChatConversationContextMenuSettings contextMenuSettings;

        private OpenContextMenuDelegate openContextMenu;
        private CancellationTokenSource cts;
        private UniTaskCompletionSource contextMenuTask = new ();
        private GenericContextMenu.Controls.Configs.GenericContextMenu contextMenuConfig;

        public async UniTaskVoid SetupAsync(ISpriteCache thumbnailCache, string communityId, string communityName, string thumbnailUrl, OpenContextMenuDelegate openContextMenuAction, CancellationToken ct)
        {
            contextMenuConfig = new GenericContextMenu.Controls.Configs.GenericContextMenu(contextMenuSettings.Width, contextMenuSettings.Offset, contextMenuSettings.VerticalLayoutPadding, contextMenuSettings.ElementsSpacing, ContextMenuOpenDirection.TOP_LEFT)
                                        .AddControl(new ButtonContextMenuControlSettings(contextMenuSettings.ViewCommunityText, contextMenuSettings.ViewCommunitySprite, () => ViewCommunityRequested?.Invoke()));

            openContextMenu = openContextMenuAction;
            userNameElement.text = communityName;
<<<<<<< HEAD
            await thumbnailView.LoadThumbnailAsync(thumbnailCache, thumbnailUrl, ct);
=======
            thumbnailView.SetDefaultThumbnail();

            if (thumbnailUrl != null)
                await thumbnailView.LoadThumbnailAsync(thumbnailCache, thumbnailUrl, communityId, ct);
>>>>>>> 8639e430
        }

        private void Awake()
        {
            openTitleButton.onClick.AddListener(OnTitleClicked);
        }

        private void OnTitleClicked()
        {
            contextMenuTask.TrySetResult();
            contextMenuTask = new UniTaskCompletionSource();
            cts = cts.SafeRestart();
            ContextMenuOpened?.Invoke();
            openTitleButton.OnSelect(null);
            openContextMenu(new GenericContextMenuParameter(contextMenuConfig, openTitleButton.transform.position), OnContextMenuClosed, cts.Token);
        }

        private void OnContextMenuClosed()
        {
            ContextMenuClosed?.Invoke();
            openTitleButton.OnDeselect(null);
        }

        private void OnDisable()
        {
            contextMenuTask?.TrySetResult();
        }
    }
}<|MERGE_RESOLUTION|>--- conflicted
+++ resolved
@@ -50,14 +50,10 @@
 
             openContextMenu = openContextMenuAction;
             userNameElement.text = communityName;
-<<<<<<< HEAD
-            await thumbnailView.LoadThumbnailAsync(thumbnailCache, thumbnailUrl, ct);
-=======
             thumbnailView.SetDefaultThumbnail();
 
             if (thumbnailUrl != null)
-                await thumbnailView.LoadThumbnailAsync(thumbnailCache, thumbnailUrl, communityId, ct);
->>>>>>> 8639e430
+                await thumbnailView.LoadThumbnailAsync(thumbnailCache, thumbnailUrl, ct);
         }
 
         private void Awake()
