﻿using DCL.Audio;
using TMPro;
using UnityEngine;
using UnityEngine.EventSystems;

namespace DCL.UI
{
    public class DropdownView : MonoBehaviour, IPointerDownHandler
    {
        [field: SerializeField]
        public TMP_Dropdown Dropdown { get; private set; }


        [field: Header("Audio")]
        [field: SerializeField]
<<<<<<< HEAD
=======
        public AudioClipConfig DropDownClickedAudio { get; private set; }
        [field: SerializeField]
>>>>>>> ec5ece41
        public AudioClipConfig DropDownInteractedAudio { get; private set; }

        private void OnEnable()
        {
            Dropdown.onValueChanged.AddListener(OnClick);
        }

        private void OnDisable()
        {
            Dropdown.onValueChanged.RemoveListener(OnClick);
        }

<<<<<<< HEAD
        private void OnClick(int value)
=======
        public void OnPointerDown(PointerEventData eventData)
>>>>>>> ec5ece41
        {
            UIAudioEventsBus.Instance.SendPlayAudioEvent(DropDownInteractedAudio);
        }

<<<<<<< HEAD
=======
        private void OnClick(int value)
        {
            UIAudioEventsBus.Instance.SendPlayAudioEvent(DropDownClickedAudio);
        }

>>>>>>> ec5ece41

    }
}<|MERGE_RESOLUTION|>--- conflicted
+++ resolved
@@ -13,11 +13,8 @@
 
         [field: Header("Audio")]
         [field: SerializeField]
-<<<<<<< HEAD
-=======
         public AudioClipConfig DropDownClickedAudio { get; private set; }
         [field: SerializeField]
->>>>>>> ec5ece41
         public AudioClipConfig DropDownInteractedAudio { get; private set; }
 
         private void OnEnable()
@@ -30,23 +27,16 @@
             Dropdown.onValueChanged.RemoveListener(OnClick);
         }
 
-<<<<<<< HEAD
-        private void OnClick(int value)
-=======
         public void OnPointerDown(PointerEventData eventData)
->>>>>>> ec5ece41
         {
             UIAudioEventsBus.Instance.SendPlayAudioEvent(DropDownInteractedAudio);
         }
 
-<<<<<<< HEAD
-=======
         private void OnClick(int value)
         {
             UIAudioEventsBus.Instance.SendPlayAudioEvent(DropDownClickedAudio);
         }
 
->>>>>>> ec5ece41
 
     }
 }