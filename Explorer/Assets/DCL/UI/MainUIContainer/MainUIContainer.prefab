--- conflicted
+++ resolved
@@ -581,7 +581,8 @@
   <FriendPushNotificationView>k__BackingField: {fileID: 4971348738695816434}
   <ConnectionStatusPanelView>k__BackingField: {fileID: 7739535119352627263}
   <SidebarView>k__BackingField: {fileID: 152339575270123223}
-  <ControlsPanelView>k__BackingField: {fileID: 2155008871701633240, guid: 542424588a68b46f688ef5c667aa0c68, type: 3}
+  <ControlsPanelView>k__BackingField: {fileID: 2155008871701633240, guid: 542424588a68b46f688ef5c667aa0c68,
+    type: 3}
   <pointerDetectionArea>k__BackingField: {fileID: 2527603276159390384}
   <sidebarLayoutElement>k__BackingField: {fileID: 3900643109725378707}
   <sidebarDetectionArea>k__BackingField: {fileID: 5658050912149109760}
@@ -593,215 +594,268 @@
     serializedVersion: 3
     m_TransformParent: {fileID: 4950822455619195612}
     m_Modifications:
-    - target: {fileID: 661765492870588913, guid: 34b6dcc3aa92d4c37b8e8c3338a24f23, type: 3}
-      propertyPath: m_AnchorMax.y
-      value: 0
-      objectReference: {fileID: 0}
-    - target: {fileID: 661765492870588913, guid: 34b6dcc3aa92d4c37b8e8c3338a24f23, type: 3}
-      propertyPath: m_AnchorMin.y
-      value: 0
-      objectReference: {fileID: 0}
-    - target: {fileID: 661765492870588913, guid: 34b6dcc3aa92d4c37b8e8c3338a24f23, type: 3}
-      propertyPath: m_SizeDelta.x
-      value: 0
-      objectReference: {fileID: 0}
-    - target: {fileID: 661765492870588913, guid: 34b6dcc3aa92d4c37b8e8c3338a24f23, type: 3}
-      propertyPath: m_SizeDelta.y
-      value: 0
-      objectReference: {fileID: 0}
-    - target: {fileID: 661765492870588913, guid: 34b6dcc3aa92d4c37b8e8c3338a24f23, type: 3}
-      propertyPath: m_AnchoredPosition.x
-      value: 0
-      objectReference: {fileID: 0}
-    - target: {fileID: 661765492870588913, guid: 34b6dcc3aa92d4c37b8e8c3338a24f23, type: 3}
-      propertyPath: m_AnchoredPosition.y
-      value: 0
-      objectReference: {fileID: 0}
-    - target: {fileID: 750613259499169392, guid: 34b6dcc3aa92d4c37b8e8c3338a24f23, type: 3}
-      propertyPath: m_AnchorMax.y
-      value: 0
-      objectReference: {fileID: 0}
-    - target: {fileID: 750613259499169392, guid: 34b6dcc3aa92d4c37b8e8c3338a24f23, type: 3}
-      propertyPath: m_AnchorMin.y
-      value: 0
-      objectReference: {fileID: 0}
-    - target: {fileID: 750613259499169392, guid: 34b6dcc3aa92d4c37b8e8c3338a24f23, type: 3}
-      propertyPath: m_SizeDelta.x
-      value: 0
-      objectReference: {fileID: 0}
-    - target: {fileID: 750613259499169392, guid: 34b6dcc3aa92d4c37b8e8c3338a24f23, type: 3}
-      propertyPath: m_SizeDelta.y
-      value: 0
-      objectReference: {fileID: 0}
-    - target: {fileID: 750613259499169392, guid: 34b6dcc3aa92d4c37b8e8c3338a24f23, type: 3}
-      propertyPath: m_AnchoredPosition.x
-      value: 0
-      objectReference: {fileID: 0}
-    - target: {fileID: 750613259499169392, guid: 34b6dcc3aa92d4c37b8e8c3338a24f23, type: 3}
-      propertyPath: m_AnchoredPosition.y
-      value: 0
-      objectReference: {fileID: 0}
-    - target: {fileID: 2285854615627427441, guid: 34b6dcc3aa92d4c37b8e8c3338a24f23, type: 3}
-      propertyPath: m_AnchorMax.y
-      value: 0
-      objectReference: {fileID: 0}
-    - target: {fileID: 2285854615627427441, guid: 34b6dcc3aa92d4c37b8e8c3338a24f23, type: 3}
-      propertyPath: m_AnchorMin.y
-      value: 0
-      objectReference: {fileID: 0}
-    - target: {fileID: 2285854615627427441, guid: 34b6dcc3aa92d4c37b8e8c3338a24f23, type: 3}
-      propertyPath: m_SizeDelta.x
-      value: 0
-      objectReference: {fileID: 0}
-    - target: {fileID: 2285854615627427441, guid: 34b6dcc3aa92d4c37b8e8c3338a24f23, type: 3}
-      propertyPath: m_AnchoredPosition.x
-      value: 0
-      objectReference: {fileID: 0}
-    - target: {fileID: 2285854615627427441, guid: 34b6dcc3aa92d4c37b8e8c3338a24f23, type: 3}
-      propertyPath: m_AnchoredPosition.y
-      value: 0
-      objectReference: {fileID: 0}
-    - target: {fileID: 3342158010931655851, guid: 34b6dcc3aa92d4c37b8e8c3338a24f23, type: 3}
-      propertyPath: m_AnchorMax.y
-      value: 0
-      objectReference: {fileID: 0}
-    - target: {fileID: 3342158010931655851, guid: 34b6dcc3aa92d4c37b8e8c3338a24f23, type: 3}
-      propertyPath: m_AnchorMin.y
-      value: 0
-      objectReference: {fileID: 0}
-    - target: {fileID: 3342158010931655851, guid: 34b6dcc3aa92d4c37b8e8c3338a24f23, type: 3}
-      propertyPath: m_SizeDelta.x
-      value: 0
-      objectReference: {fileID: 0}
-    - target: {fileID: 3342158010931655851, guid: 34b6dcc3aa92d4c37b8e8c3338a24f23, type: 3}
-      propertyPath: m_AnchoredPosition.y
-      value: 0
-      objectReference: {fileID: 0}
-    - target: {fileID: 5219021125016726045, guid: 34b6dcc3aa92d4c37b8e8c3338a24f23, type: 3}
-      propertyPath: m_AnchorMax.y
-      value: 0
-      objectReference: {fileID: 0}
-    - target: {fileID: 5219021125016726045, guid: 34b6dcc3aa92d4c37b8e8c3338a24f23, type: 3}
-      propertyPath: m_AnchorMin.y
-      value: 0
-      objectReference: {fileID: 0}
-    - target: {fileID: 5219021125016726045, guid: 34b6dcc3aa92d4c37b8e8c3338a24f23, type: 3}
-      propertyPath: m_SizeDelta.x
-      value: 0
-      objectReference: {fileID: 0}
-    - target: {fileID: 5219021125016726045, guid: 34b6dcc3aa92d4c37b8e8c3338a24f23, type: 3}
-      propertyPath: m_SizeDelta.y
-      value: 0
-      objectReference: {fileID: 0}
-    - target: {fileID: 5219021125016726045, guid: 34b6dcc3aa92d4c37b8e8c3338a24f23, type: 3}
-      propertyPath: m_AnchoredPosition.x
-      value: 0
-      objectReference: {fileID: 0}
-    - target: {fileID: 5219021125016726045, guid: 34b6dcc3aa92d4c37b8e8c3338a24f23, type: 3}
-      propertyPath: m_AnchoredPosition.y
-      value: 0
-      objectReference: {fileID: 0}
-    - target: {fileID: 5840675177992813848, guid: 34b6dcc3aa92d4c37b8e8c3338a24f23, type: 3}
+    - target: {fileID: 661765492870588913, guid: 34b6dcc3aa92d4c37b8e8c3338a24f23,
+        type: 3}
+      propertyPath: m_AnchorMax.y
+      value: 0
+      objectReference: {fileID: 0}
+    - target: {fileID: 661765492870588913, guid: 34b6dcc3aa92d4c37b8e8c3338a24f23,
+        type: 3}
+      propertyPath: m_AnchorMin.y
+      value: 0
+      objectReference: {fileID: 0}
+    - target: {fileID: 661765492870588913, guid: 34b6dcc3aa92d4c37b8e8c3338a24f23,
+        type: 3}
+      propertyPath: m_SizeDelta.x
+      value: 0
+      objectReference: {fileID: 0}
+    - target: {fileID: 661765492870588913, guid: 34b6dcc3aa92d4c37b8e8c3338a24f23,
+        type: 3}
+      propertyPath: m_SizeDelta.y
+      value: 0
+      objectReference: {fileID: 0}
+    - target: {fileID: 661765492870588913, guid: 34b6dcc3aa92d4c37b8e8c3338a24f23,
+        type: 3}
+      propertyPath: m_AnchoredPosition.x
+      value: 0
+      objectReference: {fileID: 0}
+    - target: {fileID: 661765492870588913, guid: 34b6dcc3aa92d4c37b8e8c3338a24f23,
+        type: 3}
+      propertyPath: m_AnchoredPosition.y
+      value: 0
+      objectReference: {fileID: 0}
+    - target: {fileID: 750613259499169392, guid: 34b6dcc3aa92d4c37b8e8c3338a24f23,
+        type: 3}
+      propertyPath: m_AnchorMax.y
+      value: 0
+      objectReference: {fileID: 0}
+    - target: {fileID: 750613259499169392, guid: 34b6dcc3aa92d4c37b8e8c3338a24f23,
+        type: 3}
+      propertyPath: m_AnchorMin.y
+      value: 0
+      objectReference: {fileID: 0}
+    - target: {fileID: 750613259499169392, guid: 34b6dcc3aa92d4c37b8e8c3338a24f23,
+        type: 3}
+      propertyPath: m_SizeDelta.x
+      value: 0
+      objectReference: {fileID: 0}
+    - target: {fileID: 750613259499169392, guid: 34b6dcc3aa92d4c37b8e8c3338a24f23,
+        type: 3}
+      propertyPath: m_SizeDelta.y
+      value: 0
+      objectReference: {fileID: 0}
+    - target: {fileID: 750613259499169392, guid: 34b6dcc3aa92d4c37b8e8c3338a24f23,
+        type: 3}
+      propertyPath: m_AnchoredPosition.x
+      value: 0
+      objectReference: {fileID: 0}
+    - target: {fileID: 750613259499169392, guid: 34b6dcc3aa92d4c37b8e8c3338a24f23,
+        type: 3}
+      propertyPath: m_AnchoredPosition.y
+      value: 0
+      objectReference: {fileID: 0}
+    - target: {fileID: 2285854615627427441, guid: 34b6dcc3aa92d4c37b8e8c3338a24f23,
+        type: 3}
+      propertyPath: m_AnchorMax.y
+      value: 0
+      objectReference: {fileID: 0}
+    - target: {fileID: 2285854615627427441, guid: 34b6dcc3aa92d4c37b8e8c3338a24f23,
+        type: 3}
+      propertyPath: m_AnchorMin.y
+      value: 0
+      objectReference: {fileID: 0}
+    - target: {fileID: 2285854615627427441, guid: 34b6dcc3aa92d4c37b8e8c3338a24f23,
+        type: 3}
+      propertyPath: m_SizeDelta.x
+      value: 0
+      objectReference: {fileID: 0}
+    - target: {fileID: 2285854615627427441, guid: 34b6dcc3aa92d4c37b8e8c3338a24f23,
+        type: 3}
+      propertyPath: m_AnchoredPosition.x
+      value: 0
+      objectReference: {fileID: 0}
+    - target: {fileID: 2285854615627427441, guid: 34b6dcc3aa92d4c37b8e8c3338a24f23,
+        type: 3}
+      propertyPath: m_AnchoredPosition.y
+      value: 0
+      objectReference: {fileID: 0}
+    - target: {fileID: 3342158010931655851, guid: 34b6dcc3aa92d4c37b8e8c3338a24f23,
+        type: 3}
+      propertyPath: m_AnchorMax.y
+      value: 0
+      objectReference: {fileID: 0}
+    - target: {fileID: 3342158010931655851, guid: 34b6dcc3aa92d4c37b8e8c3338a24f23,
+        type: 3}
+      propertyPath: m_AnchorMin.y
+      value: 0
+      objectReference: {fileID: 0}
+    - target: {fileID: 3342158010931655851, guid: 34b6dcc3aa92d4c37b8e8c3338a24f23,
+        type: 3}
+      propertyPath: m_SizeDelta.x
+      value: 0
+      objectReference: {fileID: 0}
+    - target: {fileID: 3342158010931655851, guid: 34b6dcc3aa92d4c37b8e8c3338a24f23,
+        type: 3}
+      propertyPath: m_AnchoredPosition.y
+      value: 0
+      objectReference: {fileID: 0}
+    - target: {fileID: 5219021125016726045, guid: 34b6dcc3aa92d4c37b8e8c3338a24f23,
+        type: 3}
+      propertyPath: m_AnchorMax.y
+      value: 0
+      objectReference: {fileID: 0}
+    - target: {fileID: 5219021125016726045, guid: 34b6dcc3aa92d4c37b8e8c3338a24f23,
+        type: 3}
+      propertyPath: m_AnchorMin.y
+      value: 0
+      objectReference: {fileID: 0}
+    - target: {fileID: 5219021125016726045, guid: 34b6dcc3aa92d4c37b8e8c3338a24f23,
+        type: 3}
+      propertyPath: m_SizeDelta.x
+      value: 0
+      objectReference: {fileID: 0}
+    - target: {fileID: 5219021125016726045, guid: 34b6dcc3aa92d4c37b8e8c3338a24f23,
+        type: 3}
+      propertyPath: m_SizeDelta.y
+      value: 0
+      objectReference: {fileID: 0}
+    - target: {fileID: 5219021125016726045, guid: 34b6dcc3aa92d4c37b8e8c3338a24f23,
+        type: 3}
+      propertyPath: m_AnchoredPosition.x
+      value: 0
+      objectReference: {fileID: 0}
+    - target: {fileID: 5219021125016726045, guid: 34b6dcc3aa92d4c37b8e8c3338a24f23,
+        type: 3}
+      propertyPath: m_AnchoredPosition.y
+      value: 0
+      objectReference: {fileID: 0}
+    - target: {fileID: 5840675177992813848, guid: 34b6dcc3aa92d4c37b8e8c3338a24f23,
+        type: 3}
       propertyPath: m_Pivot.x
       value: 0
       objectReference: {fileID: 0}
-    - target: {fileID: 5840675177992813848, guid: 34b6dcc3aa92d4c37b8e8c3338a24f23, type: 3}
+    - target: {fileID: 5840675177992813848, guid: 34b6dcc3aa92d4c37b8e8c3338a24f23,
+        type: 3}
       propertyPath: m_Pivot.y
       value: 0.5
       objectReference: {fileID: 0}
-    - target: {fileID: 5840675177992813848, guid: 34b6dcc3aa92d4c37b8e8c3338a24f23, type: 3}
+    - target: {fileID: 5840675177992813848, guid: 34b6dcc3aa92d4c37b8e8c3338a24f23,
+        type: 3}
       propertyPath: m_AnchorMax.x
       value: 0
       objectReference: {fileID: 0}
-    - target: {fileID: 5840675177992813848, guid: 34b6dcc3aa92d4c37b8e8c3338a24f23, type: 3}
-      propertyPath: m_AnchorMax.y
-      value: 1
-      objectReference: {fileID: 0}
-    - target: {fileID: 5840675177992813848, guid: 34b6dcc3aa92d4c37b8e8c3338a24f23, type: 3}
+    - target: {fileID: 5840675177992813848, guid: 34b6dcc3aa92d4c37b8e8c3338a24f23,
+        type: 3}
+      propertyPath: m_AnchorMax.y
+      value: 1
+      objectReference: {fileID: 0}
+    - target: {fileID: 5840675177992813848, guid: 34b6dcc3aa92d4c37b8e8c3338a24f23,
+        type: 3}
       propertyPath: m_AnchorMin.x
       value: 0
       objectReference: {fileID: 0}
-    - target: {fileID: 5840675177992813848, guid: 34b6dcc3aa92d4c37b8e8c3338a24f23, type: 3}
-      propertyPath: m_AnchorMin.y
-      value: 1
-      objectReference: {fileID: 0}
-    - target: {fileID: 5840675177992813848, guid: 34b6dcc3aa92d4c37b8e8c3338a24f23, type: 3}
-      propertyPath: m_SizeDelta.x
-      value: 0
-      objectReference: {fileID: 0}
-    - target: {fileID: 5840675177992813848, guid: 34b6dcc3aa92d4c37b8e8c3338a24f23, type: 3}
+    - target: {fileID: 5840675177992813848, guid: 34b6dcc3aa92d4c37b8e8c3338a24f23,
+        type: 3}
+      propertyPath: m_AnchorMin.y
+      value: 1
+      objectReference: {fileID: 0}
+    - target: {fileID: 5840675177992813848, guid: 34b6dcc3aa92d4c37b8e8c3338a24f23,
+        type: 3}
+      propertyPath: m_SizeDelta.x
+      value: 0
+      objectReference: {fileID: 0}
+    - target: {fileID: 5840675177992813848, guid: 34b6dcc3aa92d4c37b8e8c3338a24f23,
+        type: 3}
       propertyPath: m_SizeDelta.y
       value: 36
       objectReference: {fileID: 0}
-    - target: {fileID: 5840675177992813848, guid: 34b6dcc3aa92d4c37b8e8c3338a24f23, type: 3}
+    - target: {fileID: 5840675177992813848, guid: 34b6dcc3aa92d4c37b8e8c3338a24f23,
+        type: 3}
       propertyPath: m_LocalPosition.x
       value: 0
       objectReference: {fileID: 0}
-    - target: {fileID: 5840675177992813848, guid: 34b6dcc3aa92d4c37b8e8c3338a24f23, type: 3}
+    - target: {fileID: 5840675177992813848, guid: 34b6dcc3aa92d4c37b8e8c3338a24f23,
+        type: 3}
       propertyPath: m_LocalPosition.y
       value: 0
       objectReference: {fileID: 0}
-    - target: {fileID: 5840675177992813848, guid: 34b6dcc3aa92d4c37b8e8c3338a24f23, type: 3}
+    - target: {fileID: 5840675177992813848, guid: 34b6dcc3aa92d4c37b8e8c3338a24f23,
+        type: 3}
       propertyPath: m_LocalPosition.z
       value: 0
       objectReference: {fileID: 0}
-    - target: {fileID: 5840675177992813848, guid: 34b6dcc3aa92d4c37b8e8c3338a24f23, type: 3}
+    - target: {fileID: 5840675177992813848, guid: 34b6dcc3aa92d4c37b8e8c3338a24f23,
+        type: 3}
       propertyPath: m_LocalRotation.w
       value: 1
       objectReference: {fileID: 0}
-    - target: {fileID: 5840675177992813848, guid: 34b6dcc3aa92d4c37b8e8c3338a24f23, type: 3}
+    - target: {fileID: 5840675177992813848, guid: 34b6dcc3aa92d4c37b8e8c3338a24f23,
+        type: 3}
       propertyPath: m_LocalRotation.x
       value: 0
       objectReference: {fileID: 0}
-    - target: {fileID: 5840675177992813848, guid: 34b6dcc3aa92d4c37b8e8c3338a24f23, type: 3}
+    - target: {fileID: 5840675177992813848, guid: 34b6dcc3aa92d4c37b8e8c3338a24f23,
+        type: 3}
       propertyPath: m_LocalRotation.y
       value: 0
       objectReference: {fileID: 0}
-    - target: {fileID: 5840675177992813848, guid: 34b6dcc3aa92d4c37b8e8c3338a24f23, type: 3}
+    - target: {fileID: 5840675177992813848, guid: 34b6dcc3aa92d4c37b8e8c3338a24f23,
+        type: 3}
       propertyPath: m_LocalRotation.z
       value: 0
       objectReference: {fileID: 0}
-    - target: {fileID: 5840675177992813848, guid: 34b6dcc3aa92d4c37b8e8c3338a24f23, type: 3}
-      propertyPath: m_AnchoredPosition.x
-      value: 0
-      objectReference: {fileID: 0}
-    - target: {fileID: 5840675177992813848, guid: 34b6dcc3aa92d4c37b8e8c3338a24f23, type: 3}
+    - target: {fileID: 5840675177992813848, guid: 34b6dcc3aa92d4c37b8e8c3338a24f23,
+        type: 3}
+      propertyPath: m_AnchoredPosition.x
+      value: 0
+      objectReference: {fileID: 0}
+    - target: {fileID: 5840675177992813848, guid: 34b6dcc3aa92d4c37b8e8c3338a24f23,
+        type: 3}
       propertyPath: m_AnchoredPosition.y
       value: -360
       objectReference: {fileID: 0}
-    - target: {fileID: 5840675177992813848, guid: 34b6dcc3aa92d4c37b8e8c3338a24f23, type: 3}
+    - target: {fileID: 5840675177992813848, guid: 34b6dcc3aa92d4c37b8e8c3338a24f23,
+        type: 3}
       propertyPath: m_LocalEulerAnglesHint.x
       value: 0
       objectReference: {fileID: 0}
-    - target: {fileID: 5840675177992813848, guid: 34b6dcc3aa92d4c37b8e8c3338a24f23, type: 3}
+    - target: {fileID: 5840675177992813848, guid: 34b6dcc3aa92d4c37b8e8c3338a24f23,
+        type: 3}
       propertyPath: m_LocalEulerAnglesHint.y
       value: 0
       objectReference: {fileID: 0}
-    - target: {fileID: 5840675177992813848, guid: 34b6dcc3aa92d4c37b8e8c3338a24f23, type: 3}
+    - target: {fileID: 5840675177992813848, guid: 34b6dcc3aa92d4c37b8e8c3338a24f23,
+        type: 3}
       propertyPath: m_LocalEulerAnglesHint.z
       value: 0
       objectReference: {fileID: 0}
-    - target: {fileID: 8230593926164386103, guid: 34b6dcc3aa92d4c37b8e8c3338a24f23, type: 3}
-      propertyPath: m_AnchorMax.y
-      value: 0
-      objectReference: {fileID: 0}
-    - target: {fileID: 8230593926164386103, guid: 34b6dcc3aa92d4c37b8e8c3338a24f23, type: 3}
-      propertyPath: m_AnchorMin.y
-      value: 0
-      objectReference: {fileID: 0}
-    - target: {fileID: 8230593926164386103, guid: 34b6dcc3aa92d4c37b8e8c3338a24f23, type: 3}
-      propertyPath: m_SizeDelta.x
-      value: 0
-      objectReference: {fileID: 0}
-    - target: {fileID: 8230593926164386103, guid: 34b6dcc3aa92d4c37b8e8c3338a24f23, type: 3}
-      propertyPath: m_AnchoredPosition.x
-      value: 0
-      objectReference: {fileID: 0}
-    - target: {fileID: 8230593926164386103, guid: 34b6dcc3aa92d4c37b8e8c3338a24f23, type: 3}
-      propertyPath: m_AnchoredPosition.y
-      value: 0
-      objectReference: {fileID: 0}
-    - target: {fileID: 8631111534217522867, guid: 34b6dcc3aa92d4c37b8e8c3338a24f23, type: 3}
+    - target: {fileID: 8230593926164386103, guid: 34b6dcc3aa92d4c37b8e8c3338a24f23,
+        type: 3}
+      propertyPath: m_AnchorMax.y
+      value: 0
+      objectReference: {fileID: 0}
+    - target: {fileID: 8230593926164386103, guid: 34b6dcc3aa92d4c37b8e8c3338a24f23,
+        type: 3}
+      propertyPath: m_AnchorMin.y
+      value: 0
+      objectReference: {fileID: 0}
+    - target: {fileID: 8230593926164386103, guid: 34b6dcc3aa92d4c37b8e8c3338a24f23,
+        type: 3}
+      propertyPath: m_SizeDelta.x
+      value: 0
+      objectReference: {fileID: 0}
+    - target: {fileID: 8230593926164386103, guid: 34b6dcc3aa92d4c37b8e8c3338a24f23,
+        type: 3}
+      propertyPath: m_AnchoredPosition.x
+      value: 0
+      objectReference: {fileID: 0}
+    - target: {fileID: 8230593926164386103, guid: 34b6dcc3aa92d4c37b8e8c3338a24f23,
+        type: 3}
+      propertyPath: m_AnchoredPosition.y
+      value: 0
+      objectReference: {fileID: 0}
+    - target: {fileID: 8631111534217522867, guid: 34b6dcc3aa92d4c37b8e8c3338a24f23,
+        type: 3}
       propertyPath: m_Name
       value: FriendPushNotification
       objectReference: {fileID: 0}
@@ -812,7 +866,8 @@
   m_SourcePrefab: {fileID: 100100000, guid: 34b6dcc3aa92d4c37b8e8c3338a24f23, type: 3}
 --- !u!114 &4971348738695816434 stripped
 MonoBehaviour:
-  m_CorrespondingSourceObject: {fileID: 7355080728049362391, guid: 34b6dcc3aa92d4c37b8e8c3338a24f23, type: 3}
+  m_CorrespondingSourceObject: {fileID: 7355080728049362391, guid: 34b6dcc3aa92d4c37b8e8c3338a24f23,
+    type: 3}
   m_PrefabInstance: {fileID: 2517434824864088357}
   m_PrefabAsset: {fileID: 0}
   m_GameObject: {fileID: 0}
@@ -823,7 +878,8 @@
   m_EditorClassIdentifier: 
 --- !u!224 &8350103084299140157 stripped
 RectTransform:
-  m_CorrespondingSourceObject: {fileID: 5840675177992813848, guid: 34b6dcc3aa92d4c37b8e8c3338a24f23, type: 3}
+  m_CorrespondingSourceObject: {fileID: 5840675177992813848, guid: 34b6dcc3aa92d4c37b8e8c3338a24f23,
+    type: 3}
   m_PrefabInstance: {fileID: 2517434824864088357}
   m_PrefabAsset: {fileID: 0}
 --- !u!1001 &3088119578452600715
@@ -834,1279 +890,1620 @@
     serializedVersion: 3
     m_TransformParent: {fileID: 4713063788452843706}
     m_Modifications:
-    - target: {fileID: 62449564340620185, guid: e495fc295bd1f3e44aeda4cbccc5f767, type: 3}
-      propertyPath: m_AnchorMax.y
-      value: 1
-      objectReference: {fileID: 0}
-    - target: {fileID: 62449564340620185, guid: e495fc295bd1f3e44aeda4cbccc5f767, type: 3}
-      propertyPath: m_AnchorMin.y
-      value: 1
-      objectReference: {fileID: 0}
-    - target: {fileID: 62449564340620185, guid: e495fc295bd1f3e44aeda4cbccc5f767, type: 3}
+    - target: {fileID: 62449564340620185, guid: e495fc295bd1f3e44aeda4cbccc5f767,
+        type: 3}
+      propertyPath: m_AnchorMax.y
+      value: 1
+      objectReference: {fileID: 0}
+    - target: {fileID: 62449564340620185, guid: e495fc295bd1f3e44aeda4cbccc5f767,
+        type: 3}
+      propertyPath: m_AnchorMin.y
+      value: 1
+      objectReference: {fileID: 0}
+    - target: {fileID: 62449564340620185, guid: e495fc295bd1f3e44aeda4cbccc5f767,
+        type: 3}
       propertyPath: m_AnchoredPosition.x
       value: 23
       objectReference: {fileID: 0}
-    - target: {fileID: 62449564340620185, guid: e495fc295bd1f3e44aeda4cbccc5f767, type: 3}
+    - target: {fileID: 62449564340620185, guid: e495fc295bd1f3e44aeda4cbccc5f767,
+        type: 3}
       propertyPath: m_AnchoredPosition.y
       value: -213
       objectReference: {fileID: 0}
-    - target: {fileID: 239284970452477663, guid: e495fc295bd1f3e44aeda4cbccc5f767, type: 3}
-      propertyPath: m_AnchorMax.y
-      value: 1
-      objectReference: {fileID: 0}
-    - target: {fileID: 239284970452477663, guid: e495fc295bd1f3e44aeda4cbccc5f767, type: 3}
-      propertyPath: m_AnchorMin.y
-      value: 1
-      objectReference: {fileID: 0}
-    - target: {fileID: 239284970452477663, guid: e495fc295bd1f3e44aeda4cbccc5f767, type: 3}
+    - target: {fileID: 239284970452477663, guid: e495fc295bd1f3e44aeda4cbccc5f767,
+        type: 3}
+      propertyPath: m_AnchorMax.y
+      value: 1
+      objectReference: {fileID: 0}
+    - target: {fileID: 239284970452477663, guid: e495fc295bd1f3e44aeda4cbccc5f767,
+        type: 3}
+      propertyPath: m_AnchorMin.y
+      value: 1
+      objectReference: {fileID: 0}
+    - target: {fileID: 239284970452477663, guid: e495fc295bd1f3e44aeda4cbccc5f767,
+        type: 3}
       propertyPath: m_AnchoredPosition.x
       value: 23
       objectReference: {fileID: 0}
-    - target: {fileID: 239284970452477663, guid: e495fc295bd1f3e44aeda4cbccc5f767, type: 3}
-      propertyPath: m_AnchoredPosition.y
-<<<<<<< HEAD
+    - target: {fileID: 239284970452477663, guid: e495fc295bd1f3e44aeda4cbccc5f767,
+        type: 3}
+      propertyPath: m_AnchoredPosition.y
+      value: -183
+      objectReference: {fileID: 0}
+    - target: {fileID: 239284970452477663, guid: e495fc295bd1f3e44aeda4cbccc5f767,
+        type: 3}
+      propertyPath: m_AnchoredPosition.y
       value: -143
-=======
-      value: -183
->>>>>>> 88b6e65a
-      objectReference: {fileID: 0}
-    - target: {fileID: 260298768150988075, guid: e495fc295bd1f3e44aeda4cbccc5f767, type: 3}
-      propertyPath: m_AnchorMax.y
-      value: 1
-      objectReference: {fileID: 0}
-    - target: {fileID: 260298768150988075, guid: e495fc295bd1f3e44aeda4cbccc5f767, type: 3}
-      propertyPath: m_AnchorMin.y
-      value: 1
-      objectReference: {fileID: 0}
-    - target: {fileID: 260298768150988075, guid: e495fc295bd1f3e44aeda4cbccc5f767, type: 3}
-      propertyPath: m_AnchoredPosition.x
-      value: 0
-      objectReference: {fileID: 0}
-    - target: {fileID: 260298768150988075, guid: e495fc295bd1f3e44aeda4cbccc5f767, type: 3}
-      propertyPath: m_AnchoredPosition.y
-      value: 0
-      objectReference: {fileID: 0}
-    - target: {fileID: 326180737164963739, guid: e495fc295bd1f3e44aeda4cbccc5f767, type: 3}
+      objectReference: {fileID: 0}
+    - target: {fileID: 260298768150988075, guid: e495fc295bd1f3e44aeda4cbccc5f767,
+        type: 3}
+      propertyPath: m_AnchorMax.y
+      value: 1
+      objectReference: {fileID: 0}
+    - target: {fileID: 260298768150988075, guid: e495fc295bd1f3e44aeda4cbccc5f767,
+        type: 3}
+      propertyPath: m_AnchorMin.y
+      value: 1
+      objectReference: {fileID: 0}
+    - target: {fileID: 260298768150988075, guid: e495fc295bd1f3e44aeda4cbccc5f767,
+        type: 3}
+      propertyPath: m_AnchoredPosition.x
+      value: 0
+      objectReference: {fileID: 0}
+    - target: {fileID: 260298768150988075, guid: e495fc295bd1f3e44aeda4cbccc5f767,
+        type: 3}
+      propertyPath: m_AnchoredPosition.y
+      value: 0
+      objectReference: {fileID: 0}
+    - target: {fileID: 326180737164963739, guid: e495fc295bd1f3e44aeda4cbccc5f767,
+        type: 3}
       propertyPath: m_AnchoredPosition.x
       value: 49
       objectReference: {fileID: 0}
-    - target: {fileID: 364310741879980629, guid: e495fc295bd1f3e44aeda4cbccc5f767, type: 3}
+    - target: {fileID: 364310741879980629, guid: e495fc295bd1f3e44aeda4cbccc5f767,
+        type: 3}
       propertyPath: m_IsActive
       value: 0
       objectReference: {fileID: 0}
-    - target: {fileID: 557159268770883863, guid: e495fc295bd1f3e44aeda4cbccc5f767, type: 3}
-      propertyPath: m_AnchorMax.y
-      value: 1
-      objectReference: {fileID: 0}
-    - target: {fileID: 557159268770883863, guid: e495fc295bd1f3e44aeda4cbccc5f767, type: 3}
-      propertyPath: m_AnchorMin.y
-      value: 1
-      objectReference: {fileID: 0}
-    - target: {fileID: 557159268770883863, guid: e495fc295bd1f3e44aeda4cbccc5f767, type: 3}
+    - target: {fileID: 557159268770883863, guid: e495fc295bd1f3e44aeda4cbccc5f767,
+        type: 3}
+      propertyPath: m_AnchorMax.y
+      value: 1
+      objectReference: {fileID: 0}
+    - target: {fileID: 557159268770883863, guid: e495fc295bd1f3e44aeda4cbccc5f767,
+        type: 3}
+      propertyPath: m_AnchorMin.y
+      value: 1
+      objectReference: {fileID: 0}
+    - target: {fileID: 557159268770883863, guid: e495fc295bd1f3e44aeda4cbccc5f767,
+        type: 3}
       propertyPath: m_SizeDelta.x
       value: 54.44
       objectReference: {fileID: 0}
-    - target: {fileID: 557159268770883863, guid: e495fc295bd1f3e44aeda4cbccc5f767, type: 3}
+    - target: {fileID: 557159268770883863, guid: e495fc295bd1f3e44aeda4cbccc5f767,
+        type: 3}
       propertyPath: m_AnchoredPosition.x
       value: 27.22
       objectReference: {fileID: 0}
-    - target: {fileID: 557159268770883863, guid: e495fc295bd1f3e44aeda4cbccc5f767, type: 3}
+    - target: {fileID: 557159268770883863, guid: e495fc295bd1f3e44aeda4cbccc5f767,
+        type: 3}
       propertyPath: m_AnchoredPosition.y
       value: -10
       objectReference: {fileID: 0}
-    - target: {fileID: 617051157247145518, guid: e495fc295bd1f3e44aeda4cbccc5f767, type: 3}
+    - target: {fileID: 617051157247145518, guid: e495fc295bd1f3e44aeda4cbccc5f767,
+        type: 3}
       propertyPath: m_IsActive
       value: 0
       objectReference: {fileID: 0}
-    - target: {fileID: 728673555597058970, guid: e495fc295bd1f3e44aeda4cbccc5f767, type: 3}
-      propertyPath: m_AnchorMax.y
-      value: 1
-      objectReference: {fileID: 0}
-    - target: {fileID: 728673555597058970, guid: e495fc295bd1f3e44aeda4cbccc5f767, type: 3}
-      propertyPath: m_AnchorMin.y
-      value: 1
-      objectReference: {fileID: 0}
-    - target: {fileID: 728673555597058970, guid: e495fc295bd1f3e44aeda4cbccc5f767, type: 3}
+    - target: {fileID: 728673555597058970, guid: e495fc295bd1f3e44aeda4cbccc5f767,
+        type: 3}
+      propertyPath: m_AnchorMax.y
+      value: 1
+      objectReference: {fileID: 0}
+    - target: {fileID: 728673555597058970, guid: e495fc295bd1f3e44aeda4cbccc5f767,
+        type: 3}
+      propertyPath: m_AnchorMin.y
+      value: 1
+      objectReference: {fileID: 0}
+    - target: {fileID: 728673555597058970, guid: e495fc295bd1f3e44aeda4cbccc5f767,
+        type: 3}
       propertyPath: m_SizeDelta.x
       value: 20
       objectReference: {fileID: 0}
-    - target: {fileID: 728673555597058970, guid: e495fc295bd1f3e44aeda4cbccc5f767, type: 3}
+    - target: {fileID: 728673555597058970, guid: e495fc295bd1f3e44aeda4cbccc5f767,
+        type: 3}
       propertyPath: m_AnchoredPosition.x
       value: 84
       objectReference: {fileID: 0}
-    - target: {fileID: 728673555597058970, guid: e495fc295bd1f3e44aeda4cbccc5f767, type: 3}
+    - target: {fileID: 728673555597058970, guid: e495fc295bd1f3e44aeda4cbccc5f767,
+        type: 3}
       propertyPath: m_AnchoredPosition.y
       value: -9.7
       objectReference: {fileID: 0}
-    - target: {fileID: 739231493000633236, guid: e495fc295bd1f3e44aeda4cbccc5f767, type: 3}
+    - target: {fileID: 739231493000633236, guid: e495fc295bd1f3e44aeda4cbccc5f767,
+        type: 3}
       propertyPath: m_IsActive
       value: 0
       objectReference: {fileID: 0}
-    - target: {fileID: 822488252307644781, guid: e495fc295bd1f3e44aeda4cbccc5f767, type: 3}
+    - target: {fileID: 822488252307644781, guid: e495fc295bd1f3e44aeda4cbccc5f767,
+        type: 3}
       propertyPath: <canvas>k__BackingField
       value: 
       objectReference: {fileID: 3928979656746108799}
-    - target: {fileID: 822488252307644781, guid: e495fc295bd1f3e44aeda4cbccc5f767, type: 3}
+    - target: {fileID: 822488252307644781, guid: e495fc295bd1f3e44aeda4cbccc5f767,
+        type: 3}
       propertyPath: <raycaster>k__BackingField
       value: 
       objectReference: {fileID: 2958791553259585229}
-    - target: {fileID: 835415575200949320, guid: e495fc295bd1f3e44aeda4cbccc5f767, type: 3}
-      propertyPath: m_AnchorMax.y
-      value: 1
-      objectReference: {fileID: 0}
-    - target: {fileID: 835415575200949320, guid: e495fc295bd1f3e44aeda4cbccc5f767, type: 3}
-      propertyPath: m_AnchorMin.y
-      value: 1
-      objectReference: {fileID: 0}
-    - target: {fileID: 835415575200949320, guid: e495fc295bd1f3e44aeda4cbccc5f767, type: 3}
+    - target: {fileID: 835415575200949320, guid: e495fc295bd1f3e44aeda4cbccc5f767,
+        type: 3}
+      propertyPath: m_AnchorMax.y
+      value: 1
+      objectReference: {fileID: 0}
+    - target: {fileID: 835415575200949320, guid: e495fc295bd1f3e44aeda4cbccc5f767,
+        type: 3}
+      propertyPath: m_AnchorMin.y
+      value: 1
+      objectReference: {fileID: 0}
+    - target: {fileID: 835415575200949320, guid: e495fc295bd1f3e44aeda4cbccc5f767,
+        type: 3}
       propertyPath: m_AnchoredPosition.x
       value: 23
       objectReference: {fileID: 0}
-    - target: {fileID: 835415575200949320, guid: e495fc295bd1f3e44aeda4cbccc5f767, type: 3}
+    - target: {fileID: 835415575200949320, guid: e495fc295bd1f3e44aeda4cbccc5f767,
+        type: 3}
       propertyPath: m_AnchoredPosition.y
       value: -12
       objectReference: {fileID: 0}
-    - target: {fileID: 1012159428012599717, guid: e495fc295bd1f3e44aeda4cbccc5f767, type: 3}
-      propertyPath: m_AnchorMax.y
-      value: 1
-      objectReference: {fileID: 0}
-    - target: {fileID: 1012159428012599717, guid: e495fc295bd1f3e44aeda4cbccc5f767, type: 3}
-      propertyPath: m_AnchorMin.y
-      value: 1
-      objectReference: {fileID: 0}
-    - target: {fileID: 1012159428012599717, guid: e495fc295bd1f3e44aeda4cbccc5f767, type: 3}
+    - target: {fileID: 1012159428012599717, guid: e495fc295bd1f3e44aeda4cbccc5f767,
+        type: 3}
+      propertyPath: m_AnchorMax.y
+      value: 1
+      objectReference: {fileID: 0}
+    - target: {fileID: 1012159428012599717, guid: e495fc295bd1f3e44aeda4cbccc5f767,
+        type: 3}
+      propertyPath: m_AnchorMin.y
+      value: 1
+      objectReference: {fileID: 0}
+    - target: {fileID: 1012159428012599717, guid: e495fc295bd1f3e44aeda4cbccc5f767,
+        type: 3}
       propertyPath: m_AnchoredPosition.x
       value: 78.44
       objectReference: {fileID: 0}
-    - target: {fileID: 1012159428012599717, guid: e495fc295bd1f3e44aeda4cbccc5f767, type: 3}
+    - target: {fileID: 1012159428012599717, guid: e495fc295bd1f3e44aeda4cbccc5f767,
+        type: 3}
       propertyPath: m_AnchoredPosition.y
       value: -10
       objectReference: {fileID: 0}
-    - target: {fileID: 1019324386410922812, guid: e495fc295bd1f3e44aeda4cbccc5f767, type: 3}
+    - target: {fileID: 1019324386410922812, guid: e495fc295bd1f3e44aeda4cbccc5f767,
+        type: 3}
       propertyPath: m_IsActive
       value: 0
       objectReference: {fileID: 0}
-    - target: {fileID: 1311582985569795851, guid: e495fc295bd1f3e44aeda4cbccc5f767, type: 3}
+    - target: {fileID: 1311582985569795851, guid: e495fc295bd1f3e44aeda4cbccc5f767,
+        type: 3}
       propertyPath: m_IsActive
       value: 0
       objectReference: {fileID: 0}
-    - target: {fileID: 1507873625401112471, guid: e495fc295bd1f3e44aeda4cbccc5f767, type: 3}
+    - target: {fileID: 1507873625401112471, guid: e495fc295bd1f3e44aeda4cbccc5f767,
+        type: 3}
       propertyPath: m_AnchorMax.x
       value: 1
       objectReference: {fileID: 0}
-    - target: {fileID: 1507873625401112471, guid: e495fc295bd1f3e44aeda4cbccc5f767, type: 3}
-      propertyPath: m_AnchorMin.y
-      value: 0
-      objectReference: {fileID: 0}
-    - target: {fileID: 1507873625401112471, guid: e495fc295bd1f3e44aeda4cbccc5f767, type: 3}
+    - target: {fileID: 1507873625401112471, guid: e495fc295bd1f3e44aeda4cbccc5f767,
+        type: 3}
+      propertyPath: m_AnchorMin.y
+      value: 0
+      objectReference: {fileID: 0}
+    - target: {fileID: 1507873625401112471, guid: e495fc295bd1f3e44aeda4cbccc5f767,
+        type: 3}
       propertyPath: m_SizeDelta.x
       value: -4
       objectReference: {fileID: 0}
-    - target: {fileID: 1507873625401112471, guid: e495fc295bd1f3e44aeda4cbccc5f767, type: 3}
+    - target: {fileID: 1507873625401112471, guid: e495fc295bd1f3e44aeda4cbccc5f767,
+        type: 3}
       propertyPath: m_SizeDelta.y
       value: -4
       objectReference: {fileID: 0}
-    - target: {fileID: 1507873625401112471, guid: e495fc295bd1f3e44aeda4cbccc5f767, type: 3}
-      propertyPath: m_AnchoredPosition.x
-      value: 0
-      objectReference: {fileID: 0}
-    - target: {fileID: 1507873625401112471, guid: e495fc295bd1f3e44aeda4cbccc5f767, type: 3}
-      propertyPath: m_AnchoredPosition.y
-      value: 0
-      objectReference: {fileID: 0}
-    - target: {fileID: 1512566628579775043, guid: e495fc295bd1f3e44aeda4cbccc5f767, type: 3}
-      propertyPath: m_AnchorMax.y
-      value: 1
-      objectReference: {fileID: 0}
-    - target: {fileID: 1512566628579775043, guid: e495fc295bd1f3e44aeda4cbccc5f767, type: 3}
-      propertyPath: m_AnchorMin.y
-      value: 1
-      objectReference: {fileID: 0}
-    - target: {fileID: 1512566628579775043, guid: e495fc295bd1f3e44aeda4cbccc5f767, type: 3}
+    - target: {fileID: 1507873625401112471, guid: e495fc295bd1f3e44aeda4cbccc5f767,
+        type: 3}
+      propertyPath: m_AnchoredPosition.x
+      value: 0
+      objectReference: {fileID: 0}
+    - target: {fileID: 1507873625401112471, guid: e495fc295bd1f3e44aeda4cbccc5f767,
+        type: 3}
+      propertyPath: m_AnchoredPosition.y
+      value: 0
+      objectReference: {fileID: 0}
+    - target: {fileID: 1512566628579775043, guid: e495fc295bd1f3e44aeda4cbccc5f767,
+        type: 3}
+      propertyPath: m_AnchorMax.y
+      value: 1
+      objectReference: {fileID: 0}
+    - target: {fileID: 1512566628579775043, guid: e495fc295bd1f3e44aeda4cbccc5f767,
+        type: 3}
+      propertyPath: m_AnchorMin.y
+      value: 1
+      objectReference: {fileID: 0}
+    - target: {fileID: 1512566628579775043, guid: e495fc295bd1f3e44aeda4cbccc5f767,
+        type: 3}
       propertyPath: m_AnchoredPosition.x
       value: 153
       objectReference: {fileID: 0}
-    - target: {fileID: 1512566628579775043, guid: e495fc295bd1f3e44aeda4cbccc5f767, type: 3}
+    - target: {fileID: 1512566628579775043, guid: e495fc295bd1f3e44aeda4cbccc5f767,
+        type: 3}
       propertyPath: m_AnchoredPosition.y
       value: -88
       objectReference: {fileID: 0}
-    - target: {fileID: 1642678963826568086, guid: e495fc295bd1f3e44aeda4cbccc5f767, type: 3}
-      propertyPath: m_AnchorMax.y
-      value: 1
-      objectReference: {fileID: 0}
-    - target: {fileID: 1642678963826568086, guid: e495fc295bd1f3e44aeda4cbccc5f767, type: 3}
-      propertyPath: m_AnchorMin.y
-      value: 1
-      objectReference: {fileID: 0}
-    - target: {fileID: 1642678963826568086, guid: e495fc295bd1f3e44aeda4cbccc5f767, type: 3}
+    - target: {fileID: 1642678963826568086, guid: e495fc295bd1f3e44aeda4cbccc5f767,
+        type: 3}
+      propertyPath: m_AnchorMax.y
+      value: 1
+      objectReference: {fileID: 0}
+    - target: {fileID: 1642678963826568086, guid: e495fc295bd1f3e44aeda4cbccc5f767,
+        type: 3}
+      propertyPath: m_AnchorMin.y
+      value: 1
+      objectReference: {fileID: 0}
+    - target: {fileID: 1642678963826568086, guid: e495fc295bd1f3e44aeda4cbccc5f767,
+        type: 3}
       propertyPath: m_AnchoredPosition.x
       value: 23
       objectReference: {fileID: 0}
-    - target: {fileID: 1642678963826568086, guid: e495fc295bd1f3e44aeda4cbccc5f767, type: 3}
+    - target: {fileID: 1642678963826568086, guid: e495fc295bd1f3e44aeda4cbccc5f767,
+        type: 3}
       propertyPath: m_AnchoredPosition.y
       value: -302
       objectReference: {fileID: 0}
-    - target: {fileID: 1658352131639769245, guid: e495fc295bd1f3e44aeda4cbccc5f767, type: 3}
-      propertyPath: m_AnchorMax.y
-      value: 0
-      objectReference: {fileID: 0}
-    - target: {fileID: 1658352131639769245, guid: e495fc295bd1f3e44aeda4cbccc5f767, type: 3}
-      propertyPath: m_AnchorMin.y
-      value: 0
-      objectReference: {fileID: 0}
-    - target: {fileID: 1658352131639769245, guid: e495fc295bd1f3e44aeda4cbccc5f767, type: 3}
+    - target: {fileID: 1642678963826568086, guid: e495fc295bd1f3e44aeda4cbccc5f767,
+        type: 3}
+      propertyPath: m_AnchorMax.y
+      value: 1
+      objectReference: {fileID: 0}
+    - target: {fileID: 1642678963826568086, guid: e495fc295bd1f3e44aeda4cbccc5f767,
+        type: 3}
+      propertyPath: m_AnchorMin.y
+      value: 1
+      objectReference: {fileID: 0}
+    - target: {fileID: 1642678963826568086, guid: e495fc295bd1f3e44aeda4cbccc5f767,
+        type: 3}
+      propertyPath: m_AnchoredPosition.x
+      value: 23
+      objectReference: {fileID: 0}
+    - target: {fileID: 1642678963826568086, guid: e495fc295bd1f3e44aeda4cbccc5f767,
+        type: 3}
+      propertyPath: m_AnchoredPosition.y
+      value: -302
+      objectReference: {fileID: 0}
+    - target: {fileID: 1658352131639769245, guid: e495fc295bd1f3e44aeda4cbccc5f767,
+        type: 3}
+      propertyPath: m_AnchorMax.y
+      value: 0
+      objectReference: {fileID: 0}
+    - target: {fileID: 1658352131639769245, guid: e495fc295bd1f3e44aeda4cbccc5f767,
+        type: 3}
+      propertyPath: m_AnchorMin.y
+      value: 0
+      objectReference: {fileID: 0}
+    - target: {fileID: 1658352131639769245, guid: e495fc295bd1f3e44aeda4cbccc5f767,
+        type: 3}
       propertyPath: m_SizeDelta.x
       value: 12
       objectReference: {fileID: 0}
-    - target: {fileID: 1658352131639769245, guid: e495fc295bd1f3e44aeda4cbccc5f767, type: 3}
-      propertyPath: m_AnchoredPosition.y
-      value: 0
-      objectReference: {fileID: 0}
-    - target: {fileID: 1888031695376465467, guid: e495fc295bd1f3e44aeda4cbccc5f767, type: 3}
+    - target: {fileID: 1658352131639769245, guid: e495fc295bd1f3e44aeda4cbccc5f767,
+        type: 3}
+      propertyPath: m_AnchoredPosition.y
+      value: 0
+      objectReference: {fileID: 0}
+    - target: {fileID: 1888031695376465467, guid: e495fc295bd1f3e44aeda4cbccc5f767,
+        type: 3}
       propertyPath: m_SizeDelta.y
       value: 367
       objectReference: {fileID: 0}
-    - target: {fileID: 1888031695376465467, guid: e495fc295bd1f3e44aeda4cbccc5f767, type: 3}
+    - target: {fileID: 1888031695376465467, guid: e495fc295bd1f3e44aeda4cbccc5f767,
+        type: 3}
       propertyPath: m_AnchoredPosition.x
       value: 49
       objectReference: {fileID: 0}
-    - target: {fileID: 1888031695376465467, guid: e495fc295bd1f3e44aeda4cbccc5f767, type: 3}
+    - target: {fileID: 1888031695376465467, guid: e495fc295bd1f3e44aeda4cbccc5f767,
+        type: 3}
       propertyPath: m_AnchoredPosition.y
       value: 18
       objectReference: {fileID: 0}
-    - target: {fileID: 1959621558750892143, guid: e495fc295bd1f3e44aeda4cbccc5f767, type: 3}
-      propertyPath: m_AnchorMax.y
-      value: 1
-      objectReference: {fileID: 0}
-    - target: {fileID: 1959621558750892143, guid: e495fc295bd1f3e44aeda4cbccc5f767, type: 3}
-      propertyPath: m_AnchorMin.y
-      value: 1
-      objectReference: {fileID: 0}
-    - target: {fileID: 1959621558750892143, guid: e495fc295bd1f3e44aeda4cbccc5f767, type: 3}
+    - target: {fileID: 1959621558750892143, guid: e495fc295bd1f3e44aeda4cbccc5f767,
+        type: 3}
+      propertyPath: m_AnchorMax.y
+      value: 1
+      objectReference: {fileID: 0}
+    - target: {fileID: 1959621558750892143, guid: e495fc295bd1f3e44aeda4cbccc5f767,
+        type: 3}
+      propertyPath: m_AnchorMin.y
+      value: 1
+      objectReference: {fileID: 0}
+    - target: {fileID: 1959621558750892143, guid: e495fc295bd1f3e44aeda4cbccc5f767,
+        type: 3}
       propertyPath: m_AnchoredPosition.x
       value: 23
       objectReference: {fileID: 0}
-    - target: {fileID: 1959621558750892143, guid: e495fc295bd1f3e44aeda4cbccc5f767, type: 3}
+    - target: {fileID: 1959621558750892143, guid: e495fc295bd1f3e44aeda4cbccc5f767,
+        type: 3}
       propertyPath: m_AnchoredPosition.y
       value: -342
       objectReference: {fileID: 0}
-    - target: {fileID: 2345943681759489479, guid: e495fc295bd1f3e44aeda4cbccc5f767, type: 3}
-      propertyPath: m_AnchorMax.y
-      value: 1
-      objectReference: {fileID: 0}
-    - target: {fileID: 2345943681759489479, guid: e495fc295bd1f3e44aeda4cbccc5f767, type: 3}
-      propertyPath: m_AnchorMin.y
-      value: 1
-      objectReference: {fileID: 0}
-    - target: {fileID: 2345943681759489479, guid: e495fc295bd1f3e44aeda4cbccc5f767, type: 3}
+    - target: {fileID: 2345943681759489479, guid: e495fc295bd1f3e44aeda4cbccc5f767,
+        type: 3}
+      propertyPath: m_AnchorMax.y
+      value: 1
+      objectReference: {fileID: 0}
+    - target: {fileID: 2345943681759489479, guid: e495fc295bd1f3e44aeda4cbccc5f767,
+        type: 3}
+      propertyPath: m_AnchorMin.y
+      value: 1
+      objectReference: {fileID: 0}
+    - target: {fileID: 2345943681759489479, guid: e495fc295bd1f3e44aeda4cbccc5f767,
+        type: 3}
       propertyPath: m_AnchoredPosition.x
       value: 23
       objectReference: {fileID: 0}
-    - target: {fileID: 2345943681759489479, guid: e495fc295bd1f3e44aeda4cbccc5f767, type: 3}
+    - target: {fileID: 2345943681759489479, guid: e495fc295bd1f3e44aeda4cbccc5f767,
+        type: 3}
       propertyPath: m_AnchoredPosition.y
       value: -277
       objectReference: {fileID: 0}
-    - target: {fileID: 2352952653014969869, guid: e495fc295bd1f3e44aeda4cbccc5f767, type: 3}
-      propertyPath: m_AnchorMax.y
-      value: 1
-      objectReference: {fileID: 0}
-    - target: {fileID: 2352952653014969869, guid: e495fc295bd1f3e44aeda4cbccc5f767, type: 3}
-      propertyPath: m_AnchorMin.y
-      value: 1
-      objectReference: {fileID: 0}
-    - target: {fileID: 2352952653014969869, guid: e495fc295bd1f3e44aeda4cbccc5f767, type: 3}
+    - target: {fileID: 2352952653014969869, guid: e495fc295bd1f3e44aeda4cbccc5f767,
+        type: 3}
+      propertyPath: m_AnchorMax.y
+      value: 1
+      objectReference: {fileID: 0}
+    - target: {fileID: 2352952653014969869, guid: e495fc295bd1f3e44aeda4cbccc5f767,
+        type: 3}
+      propertyPath: m_AnchorMin.y
+      value: 1
+      objectReference: {fileID: 0}
+    - target: {fileID: 2352952653014969869, guid: e495fc295bd1f3e44aeda4cbccc5f767,
+        type: 3}
       propertyPath: m_AnchoredPosition.x
       value: 23
       objectReference: {fileID: 0}
-    - target: {fileID: 2352952653014969869, guid: e495fc295bd1f3e44aeda4cbccc5f767, type: 3}
+    - target: {fileID: 2352952653014969869, guid: e495fc295bd1f3e44aeda4cbccc5f767,
+        type: 3}
       propertyPath: m_AnchoredPosition.y
       value: -108
       objectReference: {fileID: 0}
-    - target: {fileID: 2449254615540203552, guid: e495fc295bd1f3e44aeda4cbccc5f767, type: 3}
+    - target: {fileID: 2449254615540203552, guid: e495fc295bd1f3e44aeda4cbccc5f767,
+        type: 3}
       propertyPath: m_IsActive
       value: 0
       objectReference: {fileID: 0}
-    - target: {fileID: 2526371135150135067, guid: e495fc295bd1f3e44aeda4cbccc5f767, type: 3}
-      propertyPath: m_AnchorMax.y
-      value: 1
-      objectReference: {fileID: 0}
-    - target: {fileID: 2526371135150135067, guid: e495fc295bd1f3e44aeda4cbccc5f767, type: 3}
-      propertyPath: m_AnchorMin.y
-      value: 1
-      objectReference: {fileID: 0}
-    - target: {fileID: 2526371135150135067, guid: e495fc295bd1f3e44aeda4cbccc5f767, type: 3}
+    - target: {fileID: 2526371135150135067, guid: e495fc295bd1f3e44aeda4cbccc5f767,
+        type: 3}
+      propertyPath: m_AnchorMax.y
+      value: 1
+      objectReference: {fileID: 0}
+    - target: {fileID: 2526371135150135067, guid: e495fc295bd1f3e44aeda4cbccc5f767,
+        type: 3}
+      propertyPath: m_AnchorMin.y
+      value: 1
+      objectReference: {fileID: 0}
+    - target: {fileID: 2526371135150135067, guid: e495fc295bd1f3e44aeda4cbccc5f767,
+        type: 3}
       propertyPath: m_AnchoredPosition.x
       value: 153
       objectReference: {fileID: 0}
-    - target: {fileID: 2526371135150135067, guid: e495fc295bd1f3e44aeda4cbccc5f767, type: 3}
+    - target: {fileID: 2526371135150135067, guid: e495fc295bd1f3e44aeda4cbccc5f767,
+        type: 3}
       propertyPath: m_AnchoredPosition.y
       value: -201
       objectReference: {fileID: 0}
-    - target: {fileID: 2537212261313441721, guid: e495fc295bd1f3e44aeda4cbccc5f767, type: 3}
+    - target: {fileID: 2537212261313441721, guid: e495fc295bd1f3e44aeda4cbccc5f767,
+        type: 3}
       propertyPath: m_IsActive
       value: 0
       objectReference: {fileID: 0}
-    - target: {fileID: 2550677444085999456, guid: e495fc295bd1f3e44aeda4cbccc5f767, type: 3}
+    - target: {fileID: 2550677444085999456, guid: e495fc295bd1f3e44aeda4cbccc5f767,
+        type: 3}
       propertyPath: m_AnchorMax.x
       value: 0
       objectReference: {fileID: 0}
-    - target: {fileID: 2550677444085999456, guid: e495fc295bd1f3e44aeda4cbccc5f767, type: 3}
+    - target: {fileID: 2550677444085999456, guid: e495fc295bd1f3e44aeda4cbccc5f767,
+        type: 3}
       propertyPath: m_AnchorMin.x
       value: 0
       objectReference: {fileID: 0}
-    - target: {fileID: 2550677444085999456, guid: e495fc295bd1f3e44aeda4cbccc5f767, type: 3}
+    - target: {fileID: 2550677444085999456, guid: e495fc295bd1f3e44aeda4cbccc5f767,
+        type: 3}
       propertyPath: m_AnchoredPosition.x
       value: 44
       objectReference: {fileID: 0}
-    - target: {fileID: 2627617016242068538, guid: e495fc295bd1f3e44aeda4cbccc5f767, type: 3}
-      propertyPath: m_AnchorMax.y
-      value: 1
-      objectReference: {fileID: 0}
-    - target: {fileID: 2627617016242068538, guid: e495fc295bd1f3e44aeda4cbccc5f767, type: 3}
-      propertyPath: m_AnchorMin.y
-      value: 1
-      objectReference: {fileID: 0}
-    - target: {fileID: 2627617016242068538, guid: e495fc295bd1f3e44aeda4cbccc5f767, type: 3}
+    - target: {fileID: 2627617016242068538, guid: e495fc295bd1f3e44aeda4cbccc5f767,
+        type: 3}
+      propertyPath: m_AnchorMax.y
+      value: 1
+      objectReference: {fileID: 0}
+    - target: {fileID: 2627617016242068538, guid: e495fc295bd1f3e44aeda4cbccc5f767,
+        type: 3}
+      propertyPath: m_AnchorMin.y
+      value: 1
+      objectReference: {fileID: 0}
+    - target: {fileID: 2627617016242068538, guid: e495fc295bd1f3e44aeda4cbccc5f767,
+        type: 3}
       propertyPath: m_AnchoredPosition.x
       value: 153
       objectReference: {fileID: 0}
-    - target: {fileID: 2627617016242068538, guid: e495fc295bd1f3e44aeda4cbccc5f767, type: 3}
+    - target: {fileID: 2627617016242068538, guid: e495fc295bd1f3e44aeda4cbccc5f767,
+        type: 3}
       propertyPath: m_AnchoredPosition.y
       value: -52.5
       objectReference: {fileID: 0}
-    - target: {fileID: 2769590744590877867, guid: e495fc295bd1f3e44aeda4cbccc5f767, type: 3}
-      propertyPath: m_AnchorMax.y
-      value: 1
-      objectReference: {fileID: 0}
-    - target: {fileID: 2769590744590877867, guid: e495fc295bd1f3e44aeda4cbccc5f767, type: 3}
-      propertyPath: m_AnchorMin.y
-      value: 1
-      objectReference: {fileID: 0}
-    - target: {fileID: 2769590744590877867, guid: e495fc295bd1f3e44aeda4cbccc5f767, type: 3}
+    - target: {fileID: 2769590744590877867, guid: e495fc295bd1f3e44aeda4cbccc5f767,
+        type: 3}
+      propertyPath: m_AnchorMax.y
+      value: 1
+      objectReference: {fileID: 0}
+    - target: {fileID: 2769590744590877867, guid: e495fc295bd1f3e44aeda4cbccc5f767,
+        type: 3}
+      propertyPath: m_AnchorMin.y
+      value: 1
+      objectReference: {fileID: 0}
+    - target: {fileID: 2769590744590877867, guid: e495fc295bd1f3e44aeda4cbccc5f767,
+        type: 3}
       propertyPath: m_SizeDelta.x
       value: 306
       objectReference: {fileID: 0}
-    - target: {fileID: 2769590744590877867, guid: e495fc295bd1f3e44aeda4cbccc5f767, type: 3}
+    - target: {fileID: 2769590744590877867, guid: e495fc295bd1f3e44aeda4cbccc5f767,
+        type: 3}
       propertyPath: m_SizeDelta.y
       value: 201
       objectReference: {fileID: 0}
-    - target: {fileID: 2769590744590877867, guid: e495fc295bd1f3e44aeda4cbccc5f767, type: 3}
+    - target: {fileID: 2769590744590877867, guid: e495fc295bd1f3e44aeda4cbccc5f767,
+        type: 3}
       propertyPath: m_AnchoredPosition.x
       value: 153
       objectReference: {fileID: 0}
-    - target: {fileID: 2769590744590877867, guid: e495fc295bd1f3e44aeda4cbccc5f767, type: 3}
+    - target: {fileID: 2769590744590877867, guid: e495fc295bd1f3e44aeda4cbccc5f767,
+        type: 3}
       propertyPath: m_AnchoredPosition.y
       value: -266.5
       objectReference: {fileID: 0}
-    - target: {fileID: 2834991132609836437, guid: e495fc295bd1f3e44aeda4cbccc5f767, type: 3}
+    - target: {fileID: 2834991132609836437, guid: e495fc295bd1f3e44aeda4cbccc5f767,
+        type: 3}
       propertyPath: m_Colors.m_PressedColor.a
       value: 0.29803923
       objectReference: {fileID: 0}
-    - target: {fileID: 2834991132609836437, guid: e495fc295bd1f3e44aeda4cbccc5f767, type: 3}
+    - target: {fileID: 2834991132609836437, guid: e495fc295bd1f3e44aeda4cbccc5f767,
+        type: 3}
       propertyPath: m_Colors.m_SelectedColor.a
       value: 0.2
       objectReference: {fileID: 0}
-    - target: {fileID: 2834991132609836437, guid: e495fc295bd1f3e44aeda4cbccc5f767, type: 3}
+    - target: {fileID: 2834991132609836437, guid: e495fc295bd1f3e44aeda4cbccc5f767,
+        type: 3}
       propertyPath: m_Colors.m_SelectedColor.b
       value: 1
       objectReference: {fileID: 0}
-    - target: {fileID: 2834991132609836437, guid: e495fc295bd1f3e44aeda4cbccc5f767, type: 3}
+    - target: {fileID: 2834991132609836437, guid: e495fc295bd1f3e44aeda4cbccc5f767,
+        type: 3}
       propertyPath: m_Colors.m_SelectedColor.g
       value: 1
       objectReference: {fileID: 0}
-    - target: {fileID: 2834991132609836437, guid: e495fc295bd1f3e44aeda4cbccc5f767, type: 3}
+    - target: {fileID: 2834991132609836437, guid: e495fc295bd1f3e44aeda4cbccc5f767,
+        type: 3}
       propertyPath: m_Colors.m_SelectedColor.r
       value: 1
       objectReference: {fileID: 0}
-    - target: {fileID: 2834991132609836437, guid: e495fc295bd1f3e44aeda4cbccc5f767, type: 3}
+    - target: {fileID: 2834991132609836437, guid: e495fc295bd1f3e44aeda4cbccc5f767,
+        type: 3}
       propertyPath: m_Colors.m_HighlightedColor.a
       value: 0.2
       objectReference: {fileID: 0}
-    - target: {fileID: 2834991132609836437, guid: e495fc295bd1f3e44aeda4cbccc5f767, type: 3}
+    - target: {fileID: 2834991132609836437, guid: e495fc295bd1f3e44aeda4cbccc5f767,
+        type: 3}
       propertyPath: m_Colors.m_HighlightedColor.b
       value: 1
       objectReference: {fileID: 0}
-    - target: {fileID: 2834991132609836437, guid: e495fc295bd1f3e44aeda4cbccc5f767, type: 3}
+    - target: {fileID: 2834991132609836437, guid: e495fc295bd1f3e44aeda4cbccc5f767,
+        type: 3}
       propertyPath: m_Colors.m_HighlightedColor.g
       value: 1
       objectReference: {fileID: 0}
-    - target: {fileID: 2834991132609836437, guid: e495fc295bd1f3e44aeda4cbccc5f767, type: 3}
+    - target: {fileID: 2834991132609836437, guid: e495fc295bd1f3e44aeda4cbccc5f767,
+        type: 3}
       propertyPath: m_Colors.m_HighlightedColor.r
       value: 1
       objectReference: {fileID: 0}
-    - target: {fileID: 3004652757250608824, guid: e495fc295bd1f3e44aeda4cbccc5f767, type: 3}
+    - target: {fileID: 3004652757250608824, guid: e495fc295bd1f3e44aeda4cbccc5f767,
+        type: 3}
       propertyPath: m_AnchoredPosition.x
       value: 81
       objectReference: {fileID: 0}
-    - target: {fileID: 3053933098817393272, guid: e495fc295bd1f3e44aeda4cbccc5f767, type: 3}
+    - target: {fileID: 3053933098817393272, guid: e495fc295bd1f3e44aeda4cbccc5f767,
+        type: 3}
       propertyPath: m_IsActive
       value: 1
       objectReference: {fileID: 0}
-    - target: {fileID: 3059858376115429252, guid: e495fc295bd1f3e44aeda4cbccc5f767, type: 3}
-      propertyPath: m_AnchorMax.y
-      value: 1
-      objectReference: {fileID: 0}
-    - target: {fileID: 3059858376115429252, guid: e495fc295bd1f3e44aeda4cbccc5f767, type: 3}
-      propertyPath: m_AnchorMin.y
-      value: 1
-      objectReference: {fileID: 0}
-    - target: {fileID: 3059858376115429252, guid: e495fc295bd1f3e44aeda4cbccc5f767, type: 3}
+    - target: {fileID: 3059858376115429252, guid: e495fc295bd1f3e44aeda4cbccc5f767,
+        type: 3}
+      propertyPath: m_AnchorMax.y
+      value: 1
+      objectReference: {fileID: 0}
+    - target: {fileID: 3059858376115429252, guid: e495fc295bd1f3e44aeda4cbccc5f767,
+        type: 3}
+      propertyPath: m_AnchorMin.y
+      value: 1
+      objectReference: {fileID: 0}
+    - target: {fileID: 3059858376115429252, guid: e495fc295bd1f3e44aeda4cbccc5f767,
+        type: 3}
       propertyPath: m_AnchoredPosition.x
       value: 23
       objectReference: {fileID: 0}
-    - target: {fileID: 3059858376115429252, guid: e495fc295bd1f3e44aeda4cbccc5f767, type: 3}
-      propertyPath: m_AnchoredPosition.y
-<<<<<<< HEAD
+    - target: {fileID: 3059858376115429252, guid: e495fc295bd1f3e44aeda4cbccc5f767,
+        type: 3}
+      propertyPath: m_AnchoredPosition.y
+      value: -208
+      objectReference: {fileID: 0}
+    - target: {fileID: 3059858376115429252, guid: e495fc295bd1f3e44aeda4cbccc5f767,
+        type: 3}
+      propertyPath: m_AnchoredPosition.y
       value: -168
-=======
+      objectReference: {fileID: 0}
+    - target: {fileID: 3475354120315141622, guid: e495fc295bd1f3e44aeda4cbccc5f767,
+        type: 3}
+      propertyPath: m_AnchorMax.y
+      value: 1
+      objectReference: {fileID: 0}
+    - target: {fileID: 3475354120315141622, guid: e495fc295bd1f3e44aeda4cbccc5f767,
+        type: 3}
+      propertyPath: m_AnchorMin.y
+      value: 1
+      objectReference: {fileID: 0}
+    - target: {fileID: 3475354120315141622, guid: e495fc295bd1f3e44aeda4cbccc5f767,
+        type: 3}
+      propertyPath: m_AnchoredPosition.x
+      value: 23
+      objectReference: {fileID: 0}
+    - target: {fileID: 3475354120315141622, guid: e495fc295bd1f3e44aeda4cbccc5f767,
+        type: 3}
+      propertyPath: m_AnchoredPosition.y
+      value: -302
+      objectReference: {fileID: 0}
+    - target: {fileID: 3531244294086588118, guid: e495fc295bd1f3e44aeda4cbccc5f767,
+        type: 3}
+      propertyPath: m_AnchorMax.y
+      value: 1
+      objectReference: {fileID: 0}
+    - target: {fileID: 3531244294086588118, guid: e495fc295bd1f3e44aeda4cbccc5f767,
+        type: 3}
+      propertyPath: m_AnchorMin.y
+      value: 1
+      objectReference: {fileID: 0}
+    - target: {fileID: 3531244294086588118, guid: e495fc295bd1f3e44aeda4cbccc5f767,
+        type: 3}
+      propertyPath: m_AnchoredPosition.x
+      value: 23
+      objectReference: {fileID: 0}
+    - target: {fileID: 3531244294086588118, guid: e495fc295bd1f3e44aeda4cbccc5f767,
+        type: 3}
+      propertyPath: m_AnchoredPosition.y
+      value: -248
+      objectReference: {fileID: 0}
+    - target: {fileID: 3531244294086588118, guid: e495fc295bd1f3e44aeda4cbccc5f767,
+        type: 3}
+      propertyPath: m_AnchoredPosition.y
       value: -208
->>>>>>> 88b6e65a
-      objectReference: {fileID: 0}
-    - target: {fileID: 3475354120315141622, guid: e495fc295bd1f3e44aeda4cbccc5f767, type: 3}
-      propertyPath: m_AnchorMax.y
-      value: 1
-      objectReference: {fileID: 0}
-    - target: {fileID: 3475354120315141622, guid: e495fc295bd1f3e44aeda4cbccc5f767, type: 3}
-      propertyPath: m_AnchorMin.y
-      value: 1
-      objectReference: {fileID: 0}
-    - target: {fileID: 3475354120315141622, guid: e495fc295bd1f3e44aeda4cbccc5f767, type: 3}
-      propertyPath: m_AnchoredPosition.x
-      value: 23
-      objectReference: {fileID: 0}
-    - target: {fileID: 3475354120315141622, guid: e495fc295bd1f3e44aeda4cbccc5f767, type: 3}
-      propertyPath: m_AnchoredPosition.y
-      value: -302
-      objectReference: {fileID: 0}
-    - target: {fileID: 3531244294086588118, guid: e495fc295bd1f3e44aeda4cbccc5f767, type: 3}
-      propertyPath: m_AnchorMax.y
-      value: 1
-      objectReference: {fileID: 0}
-    - target: {fileID: 3531244294086588118, guid: e495fc295bd1f3e44aeda4cbccc5f767, type: 3}
-      propertyPath: m_AnchorMin.y
-      value: 1
-      objectReference: {fileID: 0}
-    - target: {fileID: 3531244294086588118, guid: e495fc295bd1f3e44aeda4cbccc5f767, type: 3}
-      propertyPath: m_AnchoredPosition.x
-      value: 23
-      objectReference: {fileID: 0}
-    - target: {fileID: 3531244294086588118, guid: e495fc295bd1f3e44aeda4cbccc5f767, type: 3}
-      propertyPath: m_AnchoredPosition.y
-<<<<<<< HEAD
-      value: -208
-=======
-      value: -248
->>>>>>> 88b6e65a
-      objectReference: {fileID: 0}
-    - target: {fileID: 3749275748906734311, guid: e495fc295bd1f3e44aeda4cbccc5f767, type: 3}
+      objectReference: {fileID: 0}
+    - target: {fileID: 3749275748906734311, guid: e495fc295bd1f3e44aeda4cbccc5f767,
+        type: 3}
       propertyPath: m_IsActive
       value: 0
       objectReference: {fileID: 0}
-    - target: {fileID: 3934321178082072801, guid: e495fc295bd1f3e44aeda4cbccc5f767, type: 3}
+    - target: {fileID: 3934321178082072801, guid: e495fc295bd1f3e44aeda4cbccc5f767,
+        type: 3}
       propertyPath: m_IsActive
       value: 0
       objectReference: {fileID: 0}
-    - target: {fileID: 4028117508674895084, guid: e495fc295bd1f3e44aeda4cbccc5f767, type: 3}
+    - target: {fileID: 4028117508674895084, guid: e495fc295bd1f3e44aeda4cbccc5f767,
+        type: 3}
       propertyPath: m_Type
       value: 0
       objectReference: {fileID: 0}
-    - target: {fileID: 4028117508674895084, guid: e495fc295bd1f3e44aeda4cbccc5f767, type: 3}
+    - target: {fileID: 4028117508674895084, guid: e495fc295bd1f3e44aeda4cbccc5f767,
+        type: 3}
       propertyPath: m_Sprite
       value: 
-      objectReference: {fileID: 21300000, guid: 0f85301a9211845c8b8d39b4a4b05762, type: 3}
-    - target: {fileID: 4028117508674895084, guid: e495fc295bd1f3e44aeda4cbccc5f767, type: 3}
+      objectReference: {fileID: 21300000, guid: 0f85301a9211845c8b8d39b4a4b05762,
+        type: 3}
+    - target: {fileID: 4028117508674895084, guid: e495fc295bd1f3e44aeda4cbccc5f767,
+        type: 3}
       propertyPath: m_Color.b
       value: 0.33333334
       objectReference: {fileID: 0}
-    - target: {fileID: 4028117508674895084, guid: e495fc295bd1f3e44aeda4cbccc5f767, type: 3}
+    - target: {fileID: 4028117508674895084, guid: e495fc295bd1f3e44aeda4cbccc5f767,
+        type: 3}
       propertyPath: m_Color.g
       value: 0.1764706
       objectReference: {fileID: 0}
-    - target: {fileID: 4086429934338082090, guid: e495fc295bd1f3e44aeda4cbccc5f767, type: 3}
-      propertyPath: m_AnchorMax.y
-      value: 1
-      objectReference: {fileID: 0}
-    - target: {fileID: 4086429934338082090, guid: e495fc295bd1f3e44aeda4cbccc5f767, type: 3}
-      propertyPath: m_AnchorMin.y
-      value: 1
-      objectReference: {fileID: 0}
-    - target: {fileID: 4086429934338082090, guid: e495fc295bd1f3e44aeda4cbccc5f767, type: 3}
+    - target: {fileID: 4086429934338082090, guid: e495fc295bd1f3e44aeda4cbccc5f767,
+        type: 3}
+      propertyPath: m_AnchorMax.y
+      value: 1
+      objectReference: {fileID: 0}
+    - target: {fileID: 4086429934338082090, guid: e495fc295bd1f3e44aeda4cbccc5f767,
+        type: 3}
+      propertyPath: m_AnchorMin.y
+      value: 1
+      objectReference: {fileID: 0}
+    - target: {fileID: 4086429934338082090, guid: e495fc295bd1f3e44aeda4cbccc5f767,
+        type: 3}
       propertyPath: m_SizeDelta.y
       value: 16.95
       objectReference: {fileID: 0}
-    - target: {fileID: 4086429934338082090, guid: e495fc295bd1f3e44aeda4cbccc5f767, type: 3}
+    - target: {fileID: 4086429934338082090, guid: e495fc295bd1f3e44aeda4cbccc5f767,
+        type: 3}
       propertyPath: m_AnchoredPosition.x
       value: 0.00079345703
       objectReference: {fileID: 0}
-    - target: {fileID: 4086429934338082090, guid: e495fc295bd1f3e44aeda4cbccc5f767, type: 3}
+    - target: {fileID: 4086429934338082090, guid: e495fc295bd1f3e44aeda4cbccc5f767,
+        type: 3}
       propertyPath: m_AnchoredPosition.y
       value: -20.785
       objectReference: {fileID: 0}
-    - target: {fileID: 4196453176324919297, guid: e495fc295bd1f3e44aeda4cbccc5f767, type: 3}
+    - target: {fileID: 4196453176324919297, guid: e495fc295bd1f3e44aeda4cbccc5f767,
+        type: 3}
       propertyPath: m_AnchoredPosition.x
       value: 34
       objectReference: {fileID: 0}
-    - target: {fileID: 4222197372863658601, guid: e495fc295bd1f3e44aeda4cbccc5f767, type: 3}
+    - target: {fileID: 4222197372863658601, guid: e495fc295bd1f3e44aeda4cbccc5f767,
+        type: 3}
       propertyPath: m_PixelsPerUnitMultiplier
       value: 2.5
       objectReference: {fileID: 0}
-    - target: {fileID: 4253881426386635964, guid: e495fc295bd1f3e44aeda4cbccc5f767, type: 3}
-      propertyPath: m_AnchorMax.y
-      value: 1
-      objectReference: {fileID: 0}
-    - target: {fileID: 4253881426386635964, guid: e495fc295bd1f3e44aeda4cbccc5f767, type: 3}
-      propertyPath: m_AnchorMin.y
-      value: 1
-      objectReference: {fileID: 0}
-    - target: {fileID: 4253881426386635964, guid: e495fc295bd1f3e44aeda4cbccc5f767, type: 3}
+    - target: {fileID: 4253881426386635964, guid: e495fc295bd1f3e44aeda4cbccc5f767,
+        type: 3}
+      propertyPath: m_AnchorMax.y
+      value: 1
+      objectReference: {fileID: 0}
+    - target: {fileID: 4253881426386635964, guid: e495fc295bd1f3e44aeda4cbccc5f767,
+        type: 3}
+      propertyPath: m_AnchorMin.y
+      value: 1
+      objectReference: {fileID: 0}
+    - target: {fileID: 4253881426386635964, guid: e495fc295bd1f3e44aeda4cbccc5f767,
+        type: 3}
       propertyPath: m_SizeDelta.y
       value: 16.95
       objectReference: {fileID: 0}
-    - target: {fileID: 4253881426386635964, guid: e495fc295bd1f3e44aeda4cbccc5f767, type: 3}
+    - target: {fileID: 4253881426386635964, guid: e495fc295bd1f3e44aeda4cbccc5f767,
+        type: 3}
       propertyPath: m_AnchoredPosition.x
       value: 0.00079345703
       objectReference: {fileID: 0}
-    - target: {fileID: 4253881426386635964, guid: e495fc295bd1f3e44aeda4cbccc5f767, type: 3}
+    - target: {fileID: 4253881426386635964, guid: e495fc295bd1f3e44aeda4cbccc5f767,
+        type: 3}
       propertyPath: m_AnchoredPosition.y
       value: -37.735
       objectReference: {fileID: 0}
-    - target: {fileID: 4286131022385580082, guid: e495fc295bd1f3e44aeda4cbccc5f767, type: 3}
+    - target: {fileID: 4286131022385580082, guid: e495fc295bd1f3e44aeda4cbccc5f767,
+        type: 3}
       propertyPath: m_IsActive
       value: 0
       objectReference: {fileID: 0}
-    - target: {fileID: 4396522941813030435, guid: e495fc295bd1f3e44aeda4cbccc5f767, type: 3}
-      propertyPath: m_AnchorMax.y
-      value: 1
-      objectReference: {fileID: 0}
-    - target: {fileID: 4396522941813030435, guid: e495fc295bd1f3e44aeda4cbccc5f767, type: 3}
-      propertyPath: m_AnchorMin.y
-      value: 1
-      objectReference: {fileID: 0}
-    - target: {fileID: 4396522941813030435, guid: e495fc295bd1f3e44aeda4cbccc5f767, type: 3}
+    - target: {fileID: 4396522941813030435, guid: e495fc295bd1f3e44aeda4cbccc5f767,
+        type: 3}
+      propertyPath: m_AnchorMax.y
+      value: 1
+      objectReference: {fileID: 0}
+    - target: {fileID: 4396522941813030435, guid: e495fc295bd1f3e44aeda4cbccc5f767,
+        type: 3}
+      propertyPath: m_AnchorMin.y
+      value: 1
+      objectReference: {fileID: 0}
+    - target: {fileID: 4396522941813030435, guid: e495fc295bd1f3e44aeda4cbccc5f767,
+        type: 3}
       propertyPath: m_SizeDelta.x
       value: 100
       objectReference: {fileID: 0}
-    - target: {fileID: 4396522941813030435, guid: e495fc295bd1f3e44aeda4cbccc5f767, type: 3}
+    - target: {fileID: 4396522941813030435, guid: e495fc295bd1f3e44aeda4cbccc5f767,
+        type: 3}
       propertyPath: m_AnchoredPosition.x
       value: 75
       objectReference: {fileID: 0}
-    - target: {fileID: 4396522941813030435, guid: e495fc295bd1f3e44aeda4cbccc5f767, type: 3}
+    - target: {fileID: 4396522941813030435, guid: e495fc295bd1f3e44aeda4cbccc5f767,
+        type: 3}
       propertyPath: m_AnchoredPosition.y
       value: -20
       objectReference: {fileID: 0}
-    - target: {fileID: 4457638715109782331, guid: e495fc295bd1f3e44aeda4cbccc5f767, type: 3}
-      propertyPath: m_SizeDelta.x
-      value: 0
-      objectReference: {fileID: 0}
-    - target: {fileID: 4457638715109782331, guid: e495fc295bd1f3e44aeda4cbccc5f767, type: 3}
-      propertyPath: m_SizeDelta.y
-      value: 0
-      objectReference: {fileID: 0}
-    - target: {fileID: 4603168710068174090, guid: e495fc295bd1f3e44aeda4cbccc5f767, type: 3}
+    - target: {fileID: 4457638715109782331, guid: e495fc295bd1f3e44aeda4cbccc5f767,
+        type: 3}
+      propertyPath: m_SizeDelta.x
+      value: 0
+      objectReference: {fileID: 0}
+    - target: {fileID: 4457638715109782331, guid: e495fc295bd1f3e44aeda4cbccc5f767,
+        type: 3}
+      propertyPath: m_SizeDelta.y
+      value: 0
+      objectReference: {fileID: 0}
+    - target: {fileID: 4603168710068174090, guid: e495fc295bd1f3e44aeda4cbccc5f767,
+        type: 3}
       propertyPath: m_Name
       value: SidebarView
       objectReference: {fileID: 0}
-    - target: {fileID: 4643131830927817129, guid: e495fc295bd1f3e44aeda4cbccc5f767, type: 3}
+    - target: {fileID: 4643131830927817129, guid: e495fc295bd1f3e44aeda4cbccc5f767,
+        type: 3}
       propertyPath: m_Type
       value: 0
       objectReference: {fileID: 0}
-    - target: {fileID: 4643131830927817129, guid: e495fc295bd1f3e44aeda4cbccc5f767, type: 3}
+    - target: {fileID: 4643131830927817129, guid: e495fc295bd1f3e44aeda4cbccc5f767,
+        type: 3}
       propertyPath: m_Sprite
       value: 
-      objectReference: {fileID: 21300000, guid: 0f85301a9211845c8b8d39b4a4b05762, type: 3}
-    - target: {fileID: 4643131830927817129, guid: e495fc295bd1f3e44aeda4cbccc5f767, type: 3}
+      objectReference: {fileID: 21300000, guid: 0f85301a9211845c8b8d39b4a4b05762,
+        type: 3}
+    - target: {fileID: 4643131830927817129, guid: e495fc295bd1f3e44aeda4cbccc5f767,
+        type: 3}
       propertyPath: m_Color.b
       value: 0.09411765
       objectReference: {fileID: 0}
-    - target: {fileID: 4643131830927817129, guid: e495fc295bd1f3e44aeda4cbccc5f767, type: 3}
+    - target: {fileID: 4643131830927817129, guid: e495fc295bd1f3e44aeda4cbccc5f767,
+        type: 3}
       propertyPath: m_Color.g
       value: 0.08235294
       objectReference: {fileID: 0}
-    - target: {fileID: 4643131830927817129, guid: e495fc295bd1f3e44aeda4cbccc5f767, type: 3}
+    - target: {fileID: 4643131830927817129, guid: e495fc295bd1f3e44aeda4cbccc5f767,
+        type: 3}
       propertyPath: m_Color.r
       value: 0.08627451
       objectReference: {fileID: 0}
-    - target: {fileID: 4666027212119632393, guid: e495fc295bd1f3e44aeda4cbccc5f767, type: 3}
-      propertyPath: m_AnchorMax.y
-      value: 1
-      objectReference: {fileID: 0}
-    - target: {fileID: 4666027212119632393, guid: e495fc295bd1f3e44aeda4cbccc5f767, type: 3}
-      propertyPath: m_AnchorMin.y
-      value: 1
-      objectReference: {fileID: 0}
-    - target: {fileID: 4666027212119632393, guid: e495fc295bd1f3e44aeda4cbccc5f767, type: 3}
+    - target: {fileID: 4666027212119632393, guid: e495fc295bd1f3e44aeda4cbccc5f767,
+        type: 3}
+      propertyPath: m_AnchorMax.y
+      value: 1
+      objectReference: {fileID: 0}
+    - target: {fileID: 4666027212119632393, guid: e495fc295bd1f3e44aeda4cbccc5f767,
+        type: 3}
+      propertyPath: m_AnchorMin.y
+      value: 1
+      objectReference: {fileID: 0}
+    - target: {fileID: 4666027212119632393, guid: e495fc295bd1f3e44aeda4cbccc5f767,
+        type: 3}
       propertyPath: m_SizeDelta.y
       value: 14.53
       objectReference: {fileID: 0}
-    - target: {fileID: 4666027212119632393, guid: e495fc295bd1f3e44aeda4cbccc5f767, type: 3}
+    - target: {fileID: 4666027212119632393, guid: e495fc295bd1f3e44aeda4cbccc5f767,
+        type: 3}
       propertyPath: m_AnchoredPosition.x
       value: 0.00079345703
       objectReference: {fileID: 0}
-    - target: {fileID: 4666027212119632393, guid: e495fc295bd1f3e44aeda4cbccc5f767, type: 3}
+    - target: {fileID: 4666027212119632393, guid: e495fc295bd1f3e44aeda4cbccc5f767,
+        type: 3}
       propertyPath: m_AnchoredPosition.y
       value: -54.685
       objectReference: {fileID: 0}
-    - target: {fileID: 4698199097488173447, guid: e495fc295bd1f3e44aeda4cbccc5f767, type: 3}
-      propertyPath: m_AnchorMax.y
-      value: 1
-      objectReference: {fileID: 0}
-    - target: {fileID: 4698199097488173447, guid: e495fc295bd1f3e44aeda4cbccc5f767, type: 3}
-      propertyPath: m_AnchorMin.y
-      value: 1
-      objectReference: {fileID: 0}
-    - target: {fileID: 4698199097488173447, guid: e495fc295bd1f3e44aeda4cbccc5f767, type: 3}
+    - target: {fileID: 4698199097488173447, guid: e495fc295bd1f3e44aeda4cbccc5f767,
+        type: 3}
+      propertyPath: m_AnchorMax.y
+      value: 1
+      objectReference: {fileID: 0}
+    - target: {fileID: 4698199097488173447, guid: e495fc295bd1f3e44aeda4cbccc5f767,
+        type: 3}
+      propertyPath: m_AnchorMin.y
+      value: 1
+      objectReference: {fileID: 0}
+    - target: {fileID: 4698199097488173447, guid: e495fc295bd1f3e44aeda4cbccc5f767,
+        type: 3}
       propertyPath: m_AnchoredPosition.x
       value: 100
       objectReference: {fileID: 0}
-    - target: {fileID: 4698199097488173447, guid: e495fc295bd1f3e44aeda4cbccc5f767, type: 3}
+    - target: {fileID: 4698199097488173447, guid: e495fc295bd1f3e44aeda4cbccc5f767,
+        type: 3}
       propertyPath: m_AnchoredPosition.y
       value: -9.7
       objectReference: {fileID: 0}
-    - target: {fileID: 4756341342628143424, guid: e495fc295bd1f3e44aeda4cbccc5f767, type: 3}
-      propertyPath: m_AnchorMax.y
-      value: 0
-      objectReference: {fileID: 0}
-    - target: {fileID: 4756341342628143424, guid: e495fc295bd1f3e44aeda4cbccc5f767, type: 3}
-      propertyPath: m_AnchorMin.y
-      value: 0
-      objectReference: {fileID: 0}
-    - target: {fileID: 4756341342628143424, guid: e495fc295bd1f3e44aeda4cbccc5f767, type: 3}
-      propertyPath: m_SizeDelta.x
-      value: 0
-      objectReference: {fileID: 0}
-    - target: {fileID: 4756341342628143424, guid: e495fc295bd1f3e44aeda4cbccc5f767, type: 3}
+    - target: {fileID: 4756341342628143424, guid: e495fc295bd1f3e44aeda4cbccc5f767,
+        type: 3}
+      propertyPath: m_AnchorMax.y
+      value: 0
+      objectReference: {fileID: 0}
+    - target: {fileID: 4756341342628143424, guid: e495fc295bd1f3e44aeda4cbccc5f767,
+        type: 3}
+      propertyPath: m_AnchorMin.y
+      value: 0
+      objectReference: {fileID: 0}
+    - target: {fileID: 4756341342628143424, guid: e495fc295bd1f3e44aeda4cbccc5f767,
+        type: 3}
+      propertyPath: m_SizeDelta.x
+      value: 0
+      objectReference: {fileID: 0}
+    - target: {fileID: 4756341342628143424, guid: e495fc295bd1f3e44aeda4cbccc5f767,
+        type: 3}
       propertyPath: m_AnchoredPosition.x
       value: 88.44
       objectReference: {fileID: 0}
-    - target: {fileID: 4756341342628143424, guid: e495fc295bd1f3e44aeda4cbccc5f767, type: 3}
-      propertyPath: m_AnchoredPosition.y
-      value: 0
-      objectReference: {fileID: 0}
-    - target: {fileID: 4818886527868760749, guid: e495fc295bd1f3e44aeda4cbccc5f767, type: 3}
-      propertyPath: m_AnchorMax.y
-      value: 1
-      objectReference: {fileID: 0}
-    - target: {fileID: 4818886527868760749, guid: e495fc295bd1f3e44aeda4cbccc5f767, type: 3}
-      propertyPath: m_AnchorMin.y
-      value: 1
-      objectReference: {fileID: 0}
-    - target: {fileID: 4818886527868760749, guid: e495fc295bd1f3e44aeda4cbccc5f767, type: 3}
+    - target: {fileID: 4756341342628143424, guid: e495fc295bd1f3e44aeda4cbccc5f767,
+        type: 3}
+      propertyPath: m_AnchoredPosition.y
+      value: 0
+      objectReference: {fileID: 0}
+    - target: {fileID: 4818886527868760749, guid: e495fc295bd1f3e44aeda4cbccc5f767,
+        type: 3}
+      propertyPath: m_AnchorMax.y
+      value: 1
+      objectReference: {fileID: 0}
+    - target: {fileID: 4818886527868760749, guid: e495fc295bd1f3e44aeda4cbccc5f767,
+        type: 3}
+      propertyPath: m_AnchorMin.y
+      value: 1
+      objectReference: {fileID: 0}
+    - target: {fileID: 4818886527868760749, guid: e495fc295bd1f3e44aeda4cbccc5f767,
+        type: 3}
       propertyPath: m_AnchoredPosition.x
       value: 23
       objectReference: {fileID: 0}
-    - target: {fileID: 4818886527868760749, guid: e495fc295bd1f3e44aeda4cbccc5f767, type: 3}
+    - target: {fileID: 4818886527868760749, guid: e495fc295bd1f3e44aeda4cbccc5f767,
+        type: 3}
       propertyPath: m_AnchoredPosition.y
       value: -133
       objectReference: {fileID: 0}
-    - target: {fileID: 4819338268005737125, guid: e495fc295bd1f3e44aeda4cbccc5f767, type: 3}
-      propertyPath: m_AnchorMax.y
-      value: 1
-      objectReference: {fileID: 0}
-    - target: {fileID: 4819338268005737125, guid: e495fc295bd1f3e44aeda4cbccc5f767, type: 3}
-      propertyPath: m_AnchorMin.y
-      value: 1
-      objectReference: {fileID: 0}
-    - target: {fileID: 4819338268005737125, guid: e495fc295bd1f3e44aeda4cbccc5f767, type: 3}
+    - target: {fileID: 4819338268005737125, guid: e495fc295bd1f3e44aeda4cbccc5f767,
+        type: 3}
+      propertyPath: m_AnchorMax.y
+      value: 1
+      objectReference: {fileID: 0}
+    - target: {fileID: 4819338268005737125, guid: e495fc295bd1f3e44aeda4cbccc5f767,
+        type: 3}
+      propertyPath: m_AnchorMin.y
+      value: 1
+      objectReference: {fileID: 0}
+    - target: {fileID: 4819338268005737125, guid: e495fc295bd1f3e44aeda4cbccc5f767,
+        type: 3}
       propertyPath: m_SizeDelta.y
       value: 39.4
       objectReference: {fileID: 0}
-    - target: {fileID: 4819338268005737125, guid: e495fc295bd1f3e44aeda4cbccc5f767, type: 3}
+    - target: {fileID: 4819338268005737125, guid: e495fc295bd1f3e44aeda4cbccc5f767,
+        type: 3}
       propertyPath: m_AnchoredPosition.x
       value: 125
       objectReference: {fileID: 0}
-    - target: {fileID: 4819338268005737125, guid: e495fc295bd1f3e44aeda4cbccc5f767, type: 3}
+    - target: {fileID: 4819338268005737125, guid: e495fc295bd1f3e44aeda4cbccc5f767,
+        type: 3}
       propertyPath: m_AnchoredPosition.y
       value: -113.7
       objectReference: {fileID: 0}
-    - target: {fileID: 4821214578699408807, guid: e495fc295bd1f3e44aeda4cbccc5f767, type: 3}
+    - target: {fileID: 4821214578699408807, guid: e495fc295bd1f3e44aeda4cbccc5f767,
+        type: 3}
       propertyPath: m_AnchoredPosition.x
       value: 49
       objectReference: {fileID: 0}
-    - target: {fileID: 4821214578699408807, guid: e495fc295bd1f3e44aeda4cbccc5f767, type: 3}
+    - target: {fileID: 4821214578699408807, guid: e495fc295bd1f3e44aeda4cbccc5f767,
+        type: 3}
       propertyPath: m_AnchoredPosition.y
       value: 58.3
       objectReference: {fileID: 0}
-    - target: {fileID: 4832296261965971448, guid: e495fc295bd1f3e44aeda4cbccc5f767, type: 3}
-      propertyPath: m_SizeDelta.x
-      value: 0
-      objectReference: {fileID: 0}
-    - target: {fileID: 4832296261965971448, guid: e495fc295bd1f3e44aeda4cbccc5f767, type: 3}
-      propertyPath: m_SizeDelta.y
-      value: 0
-      objectReference: {fileID: 0}
-    - target: {fileID: 5589918054500395128, guid: e495fc295bd1f3e44aeda4cbccc5f767, type: 3}
-      propertyPath: m_AnchorMax.y
-      value: 1
-      objectReference: {fileID: 0}
-    - target: {fileID: 5589918054500395128, guid: e495fc295bd1f3e44aeda4cbccc5f767, type: 3}
-      propertyPath: m_AnchorMin.y
-      value: 1
-      objectReference: {fileID: 0}
-    - target: {fileID: 5589918054500395128, guid: e495fc295bd1f3e44aeda4cbccc5f767, type: 3}
+    - target: {fileID: 4832296261965971448, guid: e495fc295bd1f3e44aeda4cbccc5f767,
+        type: 3}
+      propertyPath: m_SizeDelta.x
+      value: 0
+      objectReference: {fileID: 0}
+    - target: {fileID: 4832296261965971448, guid: e495fc295bd1f3e44aeda4cbccc5f767,
+        type: 3}
+      propertyPath: m_SizeDelta.y
+      value: 0
+      objectReference: {fileID: 0}
+    - target: {fileID: 5589918054500395128, guid: e495fc295bd1f3e44aeda4cbccc5f767,
+        type: 3}
+      propertyPath: m_AnchorMax.y
+      value: 1
+      objectReference: {fileID: 0}
+    - target: {fileID: 5589918054500395128, guid: e495fc295bd1f3e44aeda4cbccc5f767,
+        type: 3}
+      propertyPath: m_AnchorMin.y
+      value: 1
+      objectReference: {fileID: 0}
+    - target: {fileID: 5589918054500395128, guid: e495fc295bd1f3e44aeda4cbccc5f767,
+        type: 3}
       propertyPath: m_AnchoredPosition.x
       value: 23
       objectReference: {fileID: 0}
-    - target: {fileID: 5589918054500395128, guid: e495fc295bd1f3e44aeda4cbccc5f767, type: 3}
+    - target: {fileID: 5589918054500395128, guid: e495fc295bd1f3e44aeda4cbccc5f767,
+        type: 3}
       propertyPath: m_AnchoredPosition.y
       value: -253
       objectReference: {fileID: 0}
-    - target: {fileID: 5690124512576908724, guid: e495fc295bd1f3e44aeda4cbccc5f767, type: 3}
-      propertyPath: m_AnchorMax.y
-      value: 1
-      objectReference: {fileID: 0}
-    - target: {fileID: 5690124512576908724, guid: e495fc295bd1f3e44aeda4cbccc5f767, type: 3}
-      propertyPath: m_AnchorMin.y
-      value: 1
-      objectReference: {fileID: 0}
-    - target: {fileID: 5690124512576908724, guid: e495fc295bd1f3e44aeda4cbccc5f767, type: 3}
+    - target: {fileID: 5690124512576908724, guid: e495fc295bd1f3e44aeda4cbccc5f767,
+        type: 3}
+      propertyPath: m_AnchorMax.y
+      value: 1
+      objectReference: {fileID: 0}
+    - target: {fileID: 5690124512576908724, guid: e495fc295bd1f3e44aeda4cbccc5f767,
+        type: 3}
+      propertyPath: m_AnchorMin.y
+      value: 1
+      objectReference: {fileID: 0}
+    - target: {fileID: 5690124512576908724, guid: e495fc295bd1f3e44aeda4cbccc5f767,
+        type: 3}
       propertyPath: m_AnchoredPosition.x
       value: 153
       objectReference: {fileID: 0}
-    - target: {fileID: 5690124512576908724, guid: e495fc295bd1f3e44aeda4cbccc5f767, type: 3}
+    - target: {fileID: 5690124512576908724, guid: e495fc295bd1f3e44aeda4cbccc5f767,
+        type: 3}
       propertyPath: m_AnchoredPosition.y
       value: -117
       objectReference: {fileID: 0}
-    - target: {fileID: 5785985384675679666, guid: e495fc295bd1f3e44aeda4cbccc5f767, type: 3}
+    - target: {fileID: 5785985384675679666, guid: e495fc295bd1f3e44aeda4cbccc5f767,
+        type: 3}
       propertyPath: m_IsActive
       value: 0
       objectReference: {fileID: 0}
-    - target: {fileID: 5956557118355942893, guid: e495fc295bd1f3e44aeda4cbccc5f767, type: 3}
+    - target: {fileID: 5956557118355942893, guid: e495fc295bd1f3e44aeda4cbccc5f767,
+        type: 3}
       propertyPath: m_SortingLayer
       value: 0
       objectReference: {fileID: 0}
-    - target: {fileID: 6016813671512684408, guid: e495fc295bd1f3e44aeda4cbccc5f767, type: 3}
-      propertyPath: m_AnchorMax.y
-      value: 1
-      objectReference: {fileID: 0}
-    - target: {fileID: 6016813671512684408, guid: e495fc295bd1f3e44aeda4cbccc5f767, type: 3}
-      propertyPath: m_AnchorMin.y
-      value: 1
-      objectReference: {fileID: 0}
-    - target: {fileID: 6016813671512684408, guid: e495fc295bd1f3e44aeda4cbccc5f767, type: 3}
+    - target: {fileID: 6016813671512684408, guid: e495fc295bd1f3e44aeda4cbccc5f767,
+        type: 3}
+      propertyPath: m_AnchorMax.y
+      value: 1
+      objectReference: {fileID: 0}
+    - target: {fileID: 6016813671512684408, guid: e495fc295bd1f3e44aeda4cbccc5f767,
+        type: 3}
+      propertyPath: m_AnchorMin.y
+      value: 1
+      objectReference: {fileID: 0}
+    - target: {fileID: 6016813671512684408, guid: e495fc295bd1f3e44aeda4cbccc5f767,
+        type: 3}
       propertyPath: m_AnchoredPosition.x
       value: 95
       objectReference: {fileID: 0}
-    - target: {fileID: 6016813671512684408, guid: e495fc295bd1f3e44aeda4cbccc5f767, type: 3}
+    - target: {fileID: 6016813671512684408, guid: e495fc295bd1f3e44aeda4cbccc5f767,
+        type: 3}
       propertyPath: m_AnchoredPosition.y
       value: -32
       objectReference: {fileID: 0}
-    - target: {fileID: 6059536110619794759, guid: e495fc295bd1f3e44aeda4cbccc5f767, type: 3}
+    - target: {fileID: 6059536110619794759, guid: e495fc295bd1f3e44aeda4cbccc5f767,
+        type: 3}
       propertyPath: m_PixelsPerUnitMultiplier
       value: 2.5
       objectReference: {fileID: 0}
-    - target: {fileID: 6187374922625486835, guid: e495fc295bd1f3e44aeda4cbccc5f767, type: 3}
-      propertyPath: m_AnchorMax.y
-      value: 1
-      objectReference: {fileID: 0}
-    - target: {fileID: 6187374922625486835, guid: e495fc295bd1f3e44aeda4cbccc5f767, type: 3}
-      propertyPath: m_AnchorMin.y
-      value: 1
-      objectReference: {fileID: 0}
-    - target: {fileID: 6187374922625486835, guid: e495fc295bd1f3e44aeda4cbccc5f767, type: 3}
+    - target: {fileID: 6187374922625486835, guid: e495fc295bd1f3e44aeda4cbccc5f767,
+        type: 3}
+      propertyPath: m_AnchorMax.y
+      value: 1
+      objectReference: {fileID: 0}
+    - target: {fileID: 6187374922625486835, guid: e495fc295bd1f3e44aeda4cbccc5f767,
+        type: 3}
+      propertyPath: m_AnchorMin.y
+      value: 1
+      objectReference: {fileID: 0}
+    - target: {fileID: 6187374922625486835, guid: e495fc295bd1f3e44aeda4cbccc5f767,
+        type: 3}
       propertyPath: m_AnchoredPosition.x
       value: 23
       objectReference: {fileID: 0}
-    - target: {fileID: 6187374922625486835, guid: e495fc295bd1f3e44aeda4cbccc5f767, type: 3}
+    - target: {fileID: 6187374922625486835, guid: e495fc295bd1f3e44aeda4cbccc5f767,
+        type: 3}
       propertyPath: m_AnchoredPosition.y
       value: -84
       objectReference: {fileID: 0}
-    - target: {fileID: 6275068675692716138, guid: e495fc295bd1f3e44aeda4cbccc5f767, type: 3}
-      propertyPath: m_AnchorMax.y
-      value: 1
-      objectReference: {fileID: 0}
-    - target: {fileID: 6275068675692716138, guid: e495fc295bd1f3e44aeda4cbccc5f767, type: 3}
-      propertyPath: m_AnchorMin.y
-      value: 1
-      objectReference: {fileID: 0}
-    - target: {fileID: 6275068675692716138, guid: e495fc295bd1f3e44aeda4cbccc5f767, type: 3}
+    - target: {fileID: 6275068675692716138, guid: e495fc295bd1f3e44aeda4cbccc5f767,
+        type: 3}
+      propertyPath: m_AnchorMax.y
+      value: 1
+      objectReference: {fileID: 0}
+    - target: {fileID: 6275068675692716138, guid: e495fc295bd1f3e44aeda4cbccc5f767,
+        type: 3}
+      propertyPath: m_AnchorMin.y
+      value: 1
+      objectReference: {fileID: 0}
+    - target: {fileID: 6275068675692716138, guid: e495fc295bd1f3e44aeda4cbccc5f767,
+        type: 3}
       propertyPath: m_AnchoredPosition.x
       value: 23
       objectReference: {fileID: 0}
-    - target: {fileID: 6275068675692716138, guid: e495fc295bd1f3e44aeda4cbccc5f767, type: 3}
+    - target: {fileID: 6275068675692716138, guid: e495fc295bd1f3e44aeda4cbccc5f767,
+        type: 3}
       propertyPath: m_AnchoredPosition.y
       value: -173
       objectReference: {fileID: 0}
-    - target: {fileID: 6552569803138220511, guid: e495fc295bd1f3e44aeda4cbccc5f767, type: 3}
-      propertyPath: m_AnchorMax.y
-      value: 1
-      objectReference: {fileID: 0}
-    - target: {fileID: 6552569803138220511, guid: e495fc295bd1f3e44aeda4cbccc5f767, type: 3}
-      propertyPath: m_AnchorMin.y
-      value: 1
-      objectReference: {fileID: 0}
-    - target: {fileID: 6552569803138220511, guid: e495fc295bd1f3e44aeda4cbccc5f767, type: 3}
+    - target: {fileID: 6552569803138220511, guid: e495fc295bd1f3e44aeda4cbccc5f767,
+        type: 3}
+      propertyPath: m_AnchorMax.y
+      value: 1
+      objectReference: {fileID: 0}
+    - target: {fileID: 6552569803138220511, guid: e495fc295bd1f3e44aeda4cbccc5f767,
+        type: 3}
+      propertyPath: m_AnchorMin.y
+      value: 1
+      objectReference: {fileID: 0}
+    - target: {fileID: 6552569803138220511, guid: e495fc295bd1f3e44aeda4cbccc5f767,
+        type: 3}
       propertyPath: m_AnchoredPosition.x
       value: 23
       objectReference: {fileID: 0}
-    - target: {fileID: 6552569803138220511, guid: e495fc295bd1f3e44aeda4cbccc5f767, type: 3}
+    - target: {fileID: 6552569803138220511, guid: e495fc295bd1f3e44aeda4cbccc5f767,
+        type: 3}
       propertyPath: m_AnchoredPosition.y
       value: -248
       objectReference: {fileID: 0}
-    - target: {fileID: 6855022383667530539, guid: e495fc295bd1f3e44aeda4cbccc5f767, type: 3}
+    - target: {fileID: 6855022383667530539, guid: e495fc295bd1f3e44aeda4cbccc5f767,
+        type: 3}
       propertyPath: m_IsActive
       value: 0
       objectReference: {fileID: 0}
-    - target: {fileID: 6859771403909443782, guid: e495fc295bd1f3e44aeda4cbccc5f767, type: 3}
-      propertyPath: m_AnchorMax.y
-      value: 1
-      objectReference: {fileID: 0}
-    - target: {fileID: 6859771403909443782, guid: e495fc295bd1f3e44aeda4cbccc5f767, type: 3}
-      propertyPath: m_AnchorMin.y
-      value: 1
-      objectReference: {fileID: 0}
-    - target: {fileID: 6859771403909443782, guid: e495fc295bd1f3e44aeda4cbccc5f767, type: 3}
+    - target: {fileID: 6859771403909443782, guid: e495fc295bd1f3e44aeda4cbccc5f767,
+        type: 3}
+      propertyPath: m_AnchorMax.y
+      value: 1
+      objectReference: {fileID: 0}
+    - target: {fileID: 6859771403909443782, guid: e495fc295bd1f3e44aeda4cbccc5f767,
+        type: 3}
+      propertyPath: m_AnchorMin.y
+      value: 1
+      objectReference: {fileID: 0}
+    - target: {fileID: 6859771403909443782, guid: e495fc295bd1f3e44aeda4cbccc5f767,
+        type: 3}
       propertyPath: m_AnchoredPosition.x
       value: 153
       objectReference: {fileID: 0}
-    - target: {fileID: 6859771403909443782, guid: e495fc295bd1f3e44aeda4cbccc5f767, type: 3}
+    - target: {fileID: 6859771403909443782, guid: e495fc295bd1f3e44aeda4cbccc5f767,
+        type: 3}
       propertyPath: m_AnchoredPosition.y
       value: -65
       objectReference: {fileID: 0}
-    - target: {fileID: 6888888117400186573, guid: e495fc295bd1f3e44aeda4cbccc5f767, type: 3}
-      propertyPath: m_AnchorMax.y
-      value: 1
-      objectReference: {fileID: 0}
-    - target: {fileID: 6888888117400186573, guid: e495fc295bd1f3e44aeda4cbccc5f767, type: 3}
-      propertyPath: m_AnchorMin.y
-      value: 1
-      objectReference: {fileID: 0}
-    - target: {fileID: 6888888117400186573, guid: e495fc295bd1f3e44aeda4cbccc5f767, type: 3}
+    - target: {fileID: 6888888117400186573, guid: e495fc295bd1f3e44aeda4cbccc5f767,
+        type: 3}
+      propertyPath: m_AnchorMax.y
+      value: 1
+      objectReference: {fileID: 0}
+    - target: {fileID: 6888888117400186573, guid: e495fc295bd1f3e44aeda4cbccc5f767,
+        type: 3}
+      propertyPath: m_AnchorMin.y
+      value: 1
+      objectReference: {fileID: 0}
+    - target: {fileID: 6888888117400186573, guid: e495fc295bd1f3e44aeda4cbccc5f767,
+        type: 3}
       propertyPath: m_AnchoredPosition.x
       value: 153
       objectReference: {fileID: 0}
-    - target: {fileID: 6888888117400186573, guid: e495fc295bd1f3e44aeda4cbccc5f767, type: 3}
-      propertyPath: m_AnchoredPosition.y
-      value: 0
-      objectReference: {fileID: 0}
-    - target: {fileID: 6937258849673281556, guid: e495fc295bd1f3e44aeda4cbccc5f767, type: 3}
+    - target: {fileID: 6888888117400186573, guid: e495fc295bd1f3e44aeda4cbccc5f767,
+        type: 3}
+      propertyPath: m_AnchoredPosition.y
+      value: 0
+      objectReference: {fileID: 0}
+    - target: {fileID: 6937258849673281556, guid: e495fc295bd1f3e44aeda4cbccc5f767,
+        type: 3}
       propertyPath: m_text
       value: 2
       objectReference: {fileID: 0}
-    - target: {fileID: 6937258849673281556, guid: e495fc295bd1f3e44aeda4cbccc5f767, type: 3}
+    - target: {fileID: 6937258849673281556, guid: e495fc295bd1f3e44aeda4cbccc5f767,
+        type: 3}
       propertyPath: m_fontSize
       value: 9.9
       objectReference: {fileID: 0}
-    - target: {fileID: 6937258849673281556, guid: e495fc295bd1f3e44aeda4cbccc5f767, type: 3}
+    - target: {fileID: 6937258849673281556, guid: e495fc295bd1f3e44aeda4cbccc5f767,
+        type: 3}
       propertyPath: m_fontSizeMax
       value: 10
       objectReference: {fileID: 0}
-    - target: {fileID: 6937258849673281556, guid: e495fc295bd1f3e44aeda4cbccc5f767, type: 3}
+    - target: {fileID: 6937258849673281556, guid: e495fc295bd1f3e44aeda4cbccc5f767,
+        type: 3}
       propertyPath: m_fontSizeBase
       value: 10
       objectReference: {fileID: 0}
-    - target: {fileID: 6937258849673281556, guid: e495fc295bd1f3e44aeda4cbccc5f767, type: 3}
+    - target: {fileID: 6937258849673281556, guid: e495fc295bd1f3e44aeda4cbccc5f767,
+        type: 3}
       propertyPath: m_enableAutoSizing
       value: 1
       objectReference: {fileID: 0}
-    - target: {fileID: 6937258849673281556, guid: e495fc295bd1f3e44aeda4cbccc5f767, type: 3}
+    - target: {fileID: 6937258849673281556, guid: e495fc295bd1f3e44aeda4cbccc5f767,
+        type: 3}
       propertyPath: m_HorizontalAlignment
       value: 2
       objectReference: {fileID: 0}
-    - target: {fileID: 7025013892562922834, guid: e495fc295bd1f3e44aeda4cbccc5f767, type: 3}
-      propertyPath: m_AnchorMax.y
-      value: 1
-      objectReference: {fileID: 0}
-    - target: {fileID: 7025013892562922834, guid: e495fc295bd1f3e44aeda4cbccc5f767, type: 3}
-      propertyPath: m_AnchorMin.y
-      value: 1
-      objectReference: {fileID: 0}
-    - target: {fileID: 7025013892562922834, guid: e495fc295bd1f3e44aeda4cbccc5f767, type: 3}
+    - target: {fileID: 7025013892562922834, guid: e495fc295bd1f3e44aeda4cbccc5f767,
+        type: 3}
+      propertyPath: m_AnchorMax.y
+      value: 1
+      objectReference: {fileID: 0}
+    - target: {fileID: 7025013892562922834, guid: e495fc295bd1f3e44aeda4cbccc5f767,
+        type: 3}
+      propertyPath: m_AnchorMin.y
+      value: 1
+      objectReference: {fileID: 0}
+    - target: {fileID: 7025013892562922834, guid: e495fc295bd1f3e44aeda4cbccc5f767,
+        type: 3}
       propertyPath: m_AnchoredPosition.x
       value: 23
       objectReference: {fileID: 0}
-    - target: {fileID: 7025013892562922834, guid: e495fc295bd1f3e44aeda4cbccc5f767, type: 3}
+    - target: {fileID: 7025013892562922834, guid: e495fc295bd1f3e44aeda4cbccc5f767,
+        type: 3}
       propertyPath: m_AnchoredPosition.y
       value: -44
       objectReference: {fileID: 0}
-    - target: {fileID: 7164879677755628076, guid: e495fc295bd1f3e44aeda4cbccc5f767, type: 3}
+    - target: {fileID: 7164879677755628076, guid: e495fc295bd1f3e44aeda4cbccc5f767,
+        type: 3}
       propertyPath: m_IsActive
       value: 0
       objectReference: {fileID: 0}
-    - target: {fileID: 7182207139074068119, guid: e495fc295bd1f3e44aeda4cbccc5f767, type: 3}
-      propertyPath: m_AnchorMax.y
-      value: 1
-      objectReference: {fileID: 0}
-    - target: {fileID: 7182207139074068119, guid: e495fc295bd1f3e44aeda4cbccc5f767, type: 3}
-      propertyPath: m_AnchorMin.y
-      value: 1
-      objectReference: {fileID: 0}
-    - target: {fileID: 7182207139074068119, guid: e495fc295bd1f3e44aeda4cbccc5f767, type: 3}
+    - target: {fileID: 7182207139074068119, guid: e495fc295bd1f3e44aeda4cbccc5f767,
+        type: 3}
+      propertyPath: m_AnchorMax.y
+      value: 1
+      objectReference: {fileID: 0}
+    - target: {fileID: 7182207139074068119, guid: e495fc295bd1f3e44aeda4cbccc5f767,
+        type: 3}
+      propertyPath: m_AnchorMin.y
+      value: 1
+      objectReference: {fileID: 0}
+    - target: {fileID: 7182207139074068119, guid: e495fc295bd1f3e44aeda4cbccc5f767,
+        type: 3}
       propertyPath: m_SizeDelta.x
       value: 250
       objectReference: {fileID: 0}
-    - target: {fileID: 7182207139074068119, guid: e495fc295bd1f3e44aeda4cbccc5f767, type: 3}
+    - target: {fileID: 7182207139074068119, guid: e495fc295bd1f3e44aeda4cbccc5f767,
+        type: 3}
       propertyPath: m_SizeDelta.y
       value: 21.79
       objectReference: {fileID: 0}
-    - target: {fileID: 7182207139074068119, guid: e495fc295bd1f3e44aeda4cbccc5f767, type: 3}
-      propertyPath: m_AnchoredPosition.x
-      value: 0
-      objectReference: {fileID: 0}
-    - target: {fileID: 7182207139074068119, guid: e495fc295bd1f3e44aeda4cbccc5f767, type: 3}
-      propertyPath: m_AnchoredPosition.y
-      value: 0
-      objectReference: {fileID: 0}
-    - target: {fileID: 7200461137344410307, guid: e495fc295bd1f3e44aeda4cbccc5f767, type: 3}
+    - target: {fileID: 7182207139074068119, guid: e495fc295bd1f3e44aeda4cbccc5f767,
+        type: 3}
+      propertyPath: m_AnchoredPosition.x
+      value: 0
+      objectReference: {fileID: 0}
+    - target: {fileID: 7182207139074068119, guid: e495fc295bd1f3e44aeda4cbccc5f767,
+        type: 3}
+      propertyPath: m_AnchoredPosition.y
+      value: 0
+      objectReference: {fileID: 0}
+    - target: {fileID: 7200461137344410307, guid: e495fc295bd1f3e44aeda4cbccc5f767,
+        type: 3}
       propertyPath: m_AnchoredPosition.x
       value: 34
       objectReference: {fileID: 0}
-    - target: {fileID: 7215676800202101866, guid: e495fc295bd1f3e44aeda4cbccc5f767, type: 3}
-      propertyPath: m_AnchorMax.y
-      value: 1
-      objectReference: {fileID: 0}
-    - target: {fileID: 7215676800202101866, guid: e495fc295bd1f3e44aeda4cbccc5f767, type: 3}
-      propertyPath: m_AnchorMin.y
-      value: 1
-      objectReference: {fileID: 0}
-    - target: {fileID: 7215676800202101866, guid: e495fc295bd1f3e44aeda4cbccc5f767, type: 3}
+    - target: {fileID: 7215676800202101866, guid: e495fc295bd1f3e44aeda4cbccc5f767,
+        type: 3}
+      propertyPath: m_AnchorMax.y
+      value: 1
+      objectReference: {fileID: 0}
+    - target: {fileID: 7215676800202101866, guid: e495fc295bd1f3e44aeda4cbccc5f767,
+        type: 3}
+      propertyPath: m_AnchorMin.y
+      value: 1
+      objectReference: {fileID: 0}
+    - target: {fileID: 7215676800202101866, guid: e495fc295bd1f3e44aeda4cbccc5f767,
+        type: 3}
       propertyPath: m_SizeDelta.x
       value: 103.284
       objectReference: {fileID: 0}
-    - target: {fileID: 7215676800202101866, guid: e495fc295bd1f3e44aeda4cbccc5f767, type: 3}
+    - target: {fileID: 7215676800202101866, guid: e495fc295bd1f3e44aeda4cbccc5f767,
+        type: 3}
       propertyPath: m_AnchoredPosition.x
       value: 125
       objectReference: {fileID: 0}
-    - target: {fileID: 7215676800202101866, guid: e495fc295bd1f3e44aeda4cbccc5f767, type: 3}
+    - target: {fileID: 7215676800202101866, guid: e495fc295bd1f3e44aeda4cbccc5f767,
+        type: 3}
       propertyPath: m_AnchoredPosition.y
       value: -51.79
       objectReference: {fileID: 0}
-    - target: {fileID: 7370586444465567073, guid: e495fc295bd1f3e44aeda4cbccc5f767, type: 3}
-      propertyPath: m_AnchorMax.y
-      value: 1
-      objectReference: {fileID: 0}
-    - target: {fileID: 7370586444465567073, guid: e495fc295bd1f3e44aeda4cbccc5f767, type: 3}
-      propertyPath: m_AnchorMin.y
-      value: 1
-      objectReference: {fileID: 0}
-    - target: {fileID: 7370586444465567073, guid: e495fc295bd1f3e44aeda4cbccc5f767, type: 3}
+    - target: {fileID: 7370586444465567073, guid: e495fc295bd1f3e44aeda4cbccc5f767,
+        type: 3}
+      propertyPath: m_AnchorMax.y
+      value: 1
+      objectReference: {fileID: 0}
+    - target: {fileID: 7370586444465567073, guid: e495fc295bd1f3e44aeda4cbccc5f767,
+        type: 3}
+      propertyPath: m_AnchorMin.y
+      value: 1
+      objectReference: {fileID: 0}
+    - target: {fileID: 7370586444465567073, guid: e495fc295bd1f3e44aeda4cbccc5f767,
+        type: 3}
       propertyPath: m_SizeDelta.x
       value: 74.44
       objectReference: {fileID: 0}
-    - target: {fileID: 7370586444465567073, guid: e495fc295bd1f3e44aeda4cbccc5f767, type: 3}
+    - target: {fileID: 7370586444465567073, guid: e495fc295bd1f3e44aeda4cbccc5f767,
+        type: 3}
       propertyPath: m_AnchoredPosition.x
       value: 87.78
       objectReference: {fileID: 0}
-    - target: {fileID: 7370586444465567073, guid: e495fc295bd1f3e44aeda4cbccc5f767, type: 3}
+    - target: {fileID: 7370586444465567073, guid: e495fc295bd1f3e44aeda4cbccc5f767,
+        type: 3}
       propertyPath: m_AnchoredPosition.y
       value: -68
       objectReference: {fileID: 0}
-    - target: {fileID: 7446295681497449522, guid: e495fc295bd1f3e44aeda4cbccc5f767, type: 3}
+    - target: {fileID: 7446295681497449522, guid: e495fc295bd1f3e44aeda4cbccc5f767,
+        type: 3}
       propertyPath: m_SizeDelta.x
       value: 28
       objectReference: {fileID: 0}
-    - target: {fileID: 7446295681497449522, guid: e495fc295bd1f3e44aeda4cbccc5f767, type: 3}
+    - target: {fileID: 7446295681497449522, guid: e495fc295bd1f3e44aeda4cbccc5f767,
+        type: 3}
       propertyPath: m_SizeDelta.y
       value: 28
       objectReference: {fileID: 0}
-    - target: {fileID: 7483877212398224035, guid: e495fc295bd1f3e44aeda4cbccc5f767, type: 3}
-      propertyPath: m_SizeDelta.x
-      value: 0
-      objectReference: {fileID: 0}
-    - target: {fileID: 7483877212398224035, guid: e495fc295bd1f3e44aeda4cbccc5f767, type: 3}
-      propertyPath: m_SizeDelta.y
-      value: 0
-      objectReference: {fileID: 0}
-    - target: {fileID: 7543368525077977206, guid: e495fc295bd1f3e44aeda4cbccc5f767, type: 3}
-      propertyPath: m_SizeDelta.x
-      value: 0
-      objectReference: {fileID: 0}
-    - target: {fileID: 7543368525077977206, guid: e495fc295bd1f3e44aeda4cbccc5f767, type: 3}
-      propertyPath: m_SizeDelta.y
-      value: 0
-      objectReference: {fileID: 0}
-    - target: {fileID: 7575285534605802906, guid: e495fc295bd1f3e44aeda4cbccc5f767, type: 3}
+    - target: {fileID: 7483877212398224035, guid: e495fc295bd1f3e44aeda4cbccc5f767,
+        type: 3}
+      propertyPath: m_SizeDelta.x
+      value: 0
+      objectReference: {fileID: 0}
+    - target: {fileID: 7483877212398224035, guid: e495fc295bd1f3e44aeda4cbccc5f767,
+        type: 3}
+      propertyPath: m_SizeDelta.y
+      value: 0
+      objectReference: {fileID: 0}
+    - target: {fileID: 7543368525077977206, guid: e495fc295bd1f3e44aeda4cbccc5f767,
+        type: 3}
+      propertyPath: m_SizeDelta.x
+      value: 0
+      objectReference: {fileID: 0}
+    - target: {fileID: 7543368525077977206, guid: e495fc295bd1f3e44aeda4cbccc5f767,
+        type: 3}
+      propertyPath: m_SizeDelta.y
+      value: 0
+      objectReference: {fileID: 0}
+    - target: {fileID: 7575285534605802906, guid: e495fc295bd1f3e44aeda4cbccc5f767,
+        type: 3}
       propertyPath: m_Pivot.x
       value: 0.5
       objectReference: {fileID: 0}
-    - target: {fileID: 7575285534605802906, guid: e495fc295bd1f3e44aeda4cbccc5f767, type: 3}
+    - target: {fileID: 7575285534605802906, guid: e495fc295bd1f3e44aeda4cbccc5f767,
+        type: 3}
       propertyPath: m_Pivot.y
       value: 0.5
       objectReference: {fileID: 0}
-    - target: {fileID: 7575285534605802906, guid: e495fc295bd1f3e44aeda4cbccc5f767, type: 3}
+    - target: {fileID: 7575285534605802906, guid: e495fc295bd1f3e44aeda4cbccc5f767,
+        type: 3}
       propertyPath: m_AnchorMax.x
       value: 1
       objectReference: {fileID: 0}
-    - target: {fileID: 7575285534605802906, guid: e495fc295bd1f3e44aeda4cbccc5f767, type: 3}
-      propertyPath: m_AnchorMax.y
-      value: 1
-      objectReference: {fileID: 0}
-    - target: {fileID: 7575285534605802906, guid: e495fc295bd1f3e44aeda4cbccc5f767, type: 3}
+    - target: {fileID: 7575285534605802906, guid: e495fc295bd1f3e44aeda4cbccc5f767,
+        type: 3}
+      propertyPath: m_AnchorMax.y
+      value: 1
+      objectReference: {fileID: 0}
+    - target: {fileID: 7575285534605802906, guid: e495fc295bd1f3e44aeda4cbccc5f767,
+        type: 3}
       propertyPath: m_AnchorMin.x
       value: 0
       objectReference: {fileID: 0}
-    - target: {fileID: 7575285534605802906, guid: e495fc295bd1f3e44aeda4cbccc5f767, type: 3}
-      propertyPath: m_AnchorMin.y
-      value: 0
-      objectReference: {fileID: 0}
-    - target: {fileID: 7575285534605802906, guid: e495fc295bd1f3e44aeda4cbccc5f767, type: 3}
+    - target: {fileID: 7575285534605802906, guid: e495fc295bd1f3e44aeda4cbccc5f767,
+        type: 3}
+      propertyPath: m_AnchorMin.y
+      value: 0
+      objectReference: {fileID: 0}
+    - target: {fileID: 7575285534605802906, guid: e495fc295bd1f3e44aeda4cbccc5f767,
+        type: 3}
       propertyPath: m_SizeDelta.x
       value: -2
       objectReference: {fileID: 0}
-    - target: {fileID: 7575285534605802906, guid: e495fc295bd1f3e44aeda4cbccc5f767, type: 3}
+    - target: {fileID: 7575285534605802906, guid: e495fc295bd1f3e44aeda4cbccc5f767,
+        type: 3}
       propertyPath: m_SizeDelta.y
       value: -2
       objectReference: {fileID: 0}
-    - target: {fileID: 7575285534605802906, guid: e495fc295bd1f3e44aeda4cbccc5f767, type: 3}
-      propertyPath: m_AnchoredPosition.x
-      value: 0
-      objectReference: {fileID: 0}
-    - target: {fileID: 7575285534605802906, guid: e495fc295bd1f3e44aeda4cbccc5f767, type: 3}
-      propertyPath: m_AnchoredPosition.y
-      value: 0
-      objectReference: {fileID: 0}
-    - target: {fileID: 7598347316884284022, guid: e495fc295bd1f3e44aeda4cbccc5f767, type: 3}
+    - target: {fileID: 7575285534605802906, guid: e495fc295bd1f3e44aeda4cbccc5f767,
+        type: 3}
+      propertyPath: m_AnchoredPosition.x
+      value: 0
+      objectReference: {fileID: 0}
+    - target: {fileID: 7575285534605802906, guid: e495fc295bd1f3e44aeda4cbccc5f767,
+        type: 3}
+      propertyPath: m_AnchoredPosition.y
+      value: 0
+      objectReference: {fileID: 0}
+    - target: {fileID: 7598347316884284022, guid: e495fc295bd1f3e44aeda4cbccc5f767,
+        type: 3}
       propertyPath: m_AnchorMax.x
       value: 0
       objectReference: {fileID: 0}
-    - target: {fileID: 7598347316884284022, guid: e495fc295bd1f3e44aeda4cbccc5f767, type: 3}
-      propertyPath: m_AnchorMax.y
-      value: 0
-      objectReference: {fileID: 0}
-    - target: {fileID: 7826783741785319446, guid: e495fc295bd1f3e44aeda4cbccc5f767, type: 3}
+    - target: {fileID: 7598347316884284022, guid: e495fc295bd1f3e44aeda4cbccc5f767,
+        type: 3}
+      propertyPath: m_AnchorMax.y
+      value: 0
+      objectReference: {fileID: 0}
+    - target: {fileID: 7826783741785319446, guid: e495fc295bd1f3e44aeda4cbccc5f767,
+        type: 3}
       propertyPath: m_AnchoredPosition.x
       value: 34
       objectReference: {fileID: 0}
-    - target: {fileID: 7911973875438315642, guid: e495fc295bd1f3e44aeda4cbccc5f767, type: 3}
-      propertyPath: m_AnchorMax.y
-      value: 1
-      objectReference: {fileID: 0}
-    - target: {fileID: 7911973875438315642, guid: e495fc295bd1f3e44aeda4cbccc5f767, type: 3}
-      propertyPath: m_AnchorMin.y
-      value: 1
-      objectReference: {fileID: 0}
-    - target: {fileID: 7911973875438315642, guid: e495fc295bd1f3e44aeda4cbccc5f767, type: 3}
+    - target: {fileID: 7911973875438315642, guid: e495fc295bd1f3e44aeda4cbccc5f767,
+        type: 3}
+      propertyPath: m_AnchorMax.y
+      value: 1
+      objectReference: {fileID: 0}
+    - target: {fileID: 7911973875438315642, guid: e495fc295bd1f3e44aeda4cbccc5f767,
+        type: 3}
+      propertyPath: m_AnchorMin.y
+      value: 1
+      objectReference: {fileID: 0}
+    - target: {fileID: 7911973875438315642, guid: e495fc295bd1f3e44aeda4cbccc5f767,
+        type: 3}
       propertyPath: m_SizeDelta.x
       value: 16
       objectReference: {fileID: 0}
-    - target: {fileID: 7911973875438315642, guid: e495fc295bd1f3e44aeda4cbccc5f767, type: 3}
+    - target: {fileID: 7911973875438315642, guid: e495fc295bd1f3e44aeda4cbccc5f767,
+        type: 3}
       propertyPath: m_AnchoredPosition.x
       value: 66.44
       objectReference: {fileID: 0}
-    - target: {fileID: 7911973875438315642, guid: e495fc295bd1f3e44aeda4cbccc5f767, type: 3}
+    - target: {fileID: 7911973875438315642, guid: e495fc295bd1f3e44aeda4cbccc5f767,
+        type: 3}
       propertyPath: m_AnchoredPosition.y
       value: -10
       objectReference: {fileID: 0}
-    - target: {fileID: 7964194897973300464, guid: e495fc295bd1f3e44aeda4cbccc5f767, type: 3}
-      propertyPath: m_SizeDelta.x
-      value: 0
-      objectReference: {fileID: 0}
-    - target: {fileID: 7964194897973300464, guid: e495fc295bd1f3e44aeda4cbccc5f767, type: 3}
-      propertyPath: m_AnchoredPosition.x
-      value: 0
-      objectReference: {fileID: 0}
-    - target: {fileID: 7975355991424442877, guid: e495fc295bd1f3e44aeda4cbccc5f767, type: 3}
+    - target: {fileID: 7964194897973300464, guid: e495fc295bd1f3e44aeda4cbccc5f767,
+        type: 3}
+      propertyPath: m_SizeDelta.x
+      value: 0
+      objectReference: {fileID: 0}
+    - target: {fileID: 7964194897973300464, guid: e495fc295bd1f3e44aeda4cbccc5f767,
+        type: 3}
+      propertyPath: m_AnchoredPosition.x
+      value: 0
+      objectReference: {fileID: 0}
+    - target: {fileID: 7975355991424442877, guid: e495fc295bd1f3e44aeda4cbccc5f767,
+        type: 3}
       propertyPath: m_SizeDelta.x
       value: 28
       objectReference: {fileID: 0}
-    - target: {fileID: 7975355991424442877, guid: e495fc295bd1f3e44aeda4cbccc5f767, type: 3}
+    - target: {fileID: 7975355991424442877, guid: e495fc295bd1f3e44aeda4cbccc5f767,
+        type: 3}
       propertyPath: m_SizeDelta.y
       value: 28
       objectReference: {fileID: 0}
-    - target: {fileID: 8009215814738879824, guid: e495fc295bd1f3e44aeda4cbccc5f767, type: 3}
+    - target: {fileID: 8009215814738879824, guid: e495fc295bd1f3e44aeda4cbccc5f767,
+        type: 3}
       propertyPath: m_IsActive
       value: 0
       objectReference: {fileID: 0}
-    - target: {fileID: 8104674094646444773, guid: e495fc295bd1f3e44aeda4cbccc5f767, type: 3}
-      propertyPath: m_AnchorMax.y
-      value: 1
-      objectReference: {fileID: 0}
-    - target: {fileID: 8104674094646444773, guid: e495fc295bd1f3e44aeda4cbccc5f767, type: 3}
-      propertyPath: m_AnchorMin.y
-      value: 1
-      objectReference: {fileID: 0}
-    - target: {fileID: 8104674094646444773, guid: e495fc295bd1f3e44aeda4cbccc5f767, type: 3}
+    - target: {fileID: 8104674094646444773, guid: e495fc295bd1f3e44aeda4cbccc5f767,
+        type: 3}
+      propertyPath: m_AnchorMax.y
+      value: 1
+      objectReference: {fileID: 0}
+    - target: {fileID: 8104674094646444773, guid: e495fc295bd1f3e44aeda4cbccc5f767,
+        type: 3}
+      propertyPath: m_AnchorMin.y
+      value: 1
+      objectReference: {fileID: 0}
+    - target: {fileID: 8104674094646444773, guid: e495fc295bd1f3e44aeda4cbccc5f767,
+        type: 3}
       propertyPath: m_AnchoredPosition.x
       value: 23
       objectReference: {fileID: 0}
-    - target: {fileID: 8104674094646444773, guid: e495fc295bd1f3e44aeda4cbccc5f767, type: 3}
-      propertyPath: m_AnchoredPosition.y
-<<<<<<< HEAD
+    - target: {fileID: 8104674094646444773, guid: e495fc295bd1f3e44aeda4cbccc5f767,
+        type: 3}
+      propertyPath: m_AnchoredPosition.y
+      value: -159
+      objectReference: {fileID: 0}
+    - target: {fileID: 8104674094646444773, guid: e495fc295bd1f3e44aeda4cbccc5f767,
+        type: 3}
+      propertyPath: m_AnchoredPosition.y
       value: -119
-=======
-      value: -159
->>>>>>> 88b6e65a
-      objectReference: {fileID: 0}
-    - target: {fileID: 8300278909215074304, guid: e495fc295bd1f3e44aeda4cbccc5f767, type: 3}
+      objectReference: {fileID: 0}
+    - target: {fileID: 8300278909215074304, guid: e495fc295bd1f3e44aeda4cbccc5f767,
+        type: 3}
       propertyPath: m_Pivot.x
       value: 1
       objectReference: {fileID: 0}
-    - target: {fileID: 8300278909215074304, guid: e495fc295bd1f3e44aeda4cbccc5f767, type: 3}
+    - target: {fileID: 8300278909215074304, guid: e495fc295bd1f3e44aeda4cbccc5f767,
+        type: 3}
       propertyPath: m_Pivot.y
       value: 1
       objectReference: {fileID: 0}
-    - target: {fileID: 8300278909215074304, guid: e495fc295bd1f3e44aeda4cbccc5f767, type: 3}
+    - target: {fileID: 8300278909215074304, guid: e495fc295bd1f3e44aeda4cbccc5f767,
+        type: 3}
       propertyPath: m_AnchorMax.x
       value: 1
       objectReference: {fileID: 0}
-    - target: {fileID: 8300278909215074304, guid: e495fc295bd1f3e44aeda4cbccc5f767, type: 3}
+    - target: {fileID: 8300278909215074304, guid: e495fc295bd1f3e44aeda4cbccc5f767,
+        type: 3}
       propertyPath: m_AnchorMin.x
       value: 1
       objectReference: {fileID: 0}
-    - target: {fileID: 8300278909215074304, guid: e495fc295bd1f3e44aeda4cbccc5f767, type: 3}
+    - target: {fileID: 8300278909215074304, guid: e495fc295bd1f3e44aeda4cbccc5f767,
+        type: 3}
       propertyPath: m_SizeDelta.x
       value: 18
       objectReference: {fileID: 0}
-    - target: {fileID: 8300278909215074304, guid: e495fc295bd1f3e44aeda4cbccc5f767, type: 3}
+    - target: {fileID: 8300278909215074304, guid: e495fc295bd1f3e44aeda4cbccc5f767,
+        type: 3}
       propertyPath: m_SizeDelta.y
       value: 18
       objectReference: {fileID: 0}
-    - target: {fileID: 8300278909215074304, guid: e495fc295bd1f3e44aeda4cbccc5f767, type: 3}
+    - target: {fileID: 8300278909215074304, guid: e495fc295bd1f3e44aeda4cbccc5f767,
+        type: 3}
       propertyPath: m_AnchoredPosition.x
       value: 2
       objectReference: {fileID: 0}
-    - target: {fileID: 8300278909215074304, guid: e495fc295bd1f3e44aeda4cbccc5f767, type: 3}
-      propertyPath: m_AnchoredPosition.y
-      value: 1
-      objectReference: {fileID: 0}
-    - target: {fileID: 8417450041389862813, guid: e495fc295bd1f3e44aeda4cbccc5f767, type: 3}
+    - target: {fileID: 8300278909215074304, guid: e495fc295bd1f3e44aeda4cbccc5f767,
+        type: 3}
+      propertyPath: m_AnchoredPosition.y
+      value: 1
+      objectReference: {fileID: 0}
+    - target: {fileID: 8417450041389862813, guid: e495fc295bd1f3e44aeda4cbccc5f767,
+        type: 3}
       propertyPath: m_AnchoredPosition.x
       value: 34
       objectReference: {fileID: 0}
-    - target: {fileID: 8456406072287962755, guid: e495fc295bd1f3e44aeda4cbccc5f767, type: 3}
+    - target: {fileID: 8456406072287962755, guid: e495fc295bd1f3e44aeda4cbccc5f767,
+        type: 3}
       propertyPath: m_SizeDelta.x
       value: 43.97
       objectReference: {fileID: 0}
-    - target: {fileID: 8456406072287962755, guid: e495fc295bd1f3e44aeda4cbccc5f767, type: 3}
+    - target: {fileID: 8456406072287962755, guid: e495fc295bd1f3e44aeda4cbccc5f767,
+        type: 3}
       propertyPath: m_SizeDelta.y
       value: 16.95
       objectReference: {fileID: 0}
-    - target: {fileID: 8509752931883098116, guid: e495fc295bd1f3e44aeda4cbccc5f767, type: 3}
+    - target: {fileID: 8509752931883098116, guid: e495fc295bd1f3e44aeda4cbccc5f767,
+        type: 3}
       propertyPath: m_AnchoredPosition.x
       value: 34
       objectReference: {fileID: 0}
-    - target: {fileID: 8639185943282826979, guid: e495fc295bd1f3e44aeda4cbccc5f767, type: 3}
+    - target: {fileID: 8639185943282826979, guid: e495fc295bd1f3e44aeda4cbccc5f767,
+        type: 3}
       propertyPath: m_IsActive
       value: 0
       objectReference: {fileID: 0}
-    - target: {fileID: 9032804407765535409, guid: e495fc295bd1f3e44aeda4cbccc5f767, type: 3}
-      propertyPath: m_SizeDelta.x
-      value: 0
-      objectReference: {fileID: 0}
-    - target: {fileID: 9032804407765535409, guid: e495fc295bd1f3e44aeda4cbccc5f767, type: 3}
-      propertyPath: m_SizeDelta.y
-      value: 0
-      objectReference: {fileID: 0}
-    - target: {fileID: 9070476134442061028, guid: e495fc295bd1f3e44aeda4cbccc5f767, type: 3}
-      propertyPath: m_AnchorMax.y
-      value: 1
-      objectReference: {fileID: 0}
-    - target: {fileID: 9070476134442061028, guid: e495fc295bd1f3e44aeda4cbccc5f767, type: 3}
-      propertyPath: m_AnchorMin.y
-      value: 1
-      objectReference: {fileID: 0}
-    - target: {fileID: 9070476134442061028, guid: e495fc295bd1f3e44aeda4cbccc5f767, type: 3}
+    - target: {fileID: 9032804407765535409, guid: e495fc295bd1f3e44aeda4cbccc5f767,
+        type: 3}
+      propertyPath: m_SizeDelta.x
+      value: 0
+      objectReference: {fileID: 0}
+    - target: {fileID: 9032804407765535409, guid: e495fc295bd1f3e44aeda4cbccc5f767,
+        type: 3}
+      propertyPath: m_SizeDelta.y
+      value: 0
+      objectReference: {fileID: 0}
+    - target: {fileID: 9070476134442061028, guid: e495fc295bd1f3e44aeda4cbccc5f767,
+        type: 3}
+      propertyPath: m_AnchorMax.y
+      value: 1
+      objectReference: {fileID: 0}
+    - target: {fileID: 9070476134442061028, guid: e495fc295bd1f3e44aeda4cbccc5f767,
+        type: 3}
+      propertyPath: m_AnchorMin.y
+      value: 1
+      objectReference: {fileID: 0}
+    - target: {fileID: 9070476134442061028, guid: e495fc295bd1f3e44aeda4cbccc5f767,
+        type: 3}
       propertyPath: m_SizeDelta.x
       value: 68
       objectReference: {fileID: 0}
-    - target: {fileID: 9156279967794621802, guid: e495fc295bd1f3e44aeda4cbccc5f767, type: 3}
-      propertyPath: m_AnchorMax.y
-      value: 1
-      objectReference: {fileID: 0}
-    - target: {fileID: 9156279967794621802, guid: e495fc295bd1f3e44aeda4cbccc5f767, type: 3}
-      propertyPath: m_AnchorMin.y
-      value: 1
-      objectReference: {fileID: 0}
-    - target: {fileID: 9156279967794621802, guid: e495fc295bd1f3e44aeda4cbccc5f767, type: 3}
+    - target: {fileID: 9156279967794621802, guid: e495fc295bd1f3e44aeda4cbccc5f767,
+        type: 3}
+      propertyPath: m_AnchorMax.y
+      value: 1
+      objectReference: {fileID: 0}
+    - target: {fileID: 9156279967794621802, guid: e495fc295bd1f3e44aeda4cbccc5f767,
+        type: 3}
+      propertyPath: m_AnchorMin.y
+      value: 1
+      objectReference: {fileID: 0}
+    - target: {fileID: 9156279967794621802, guid: e495fc295bd1f3e44aeda4cbccc5f767,
+        type: 3}
       propertyPath: m_AnchoredPosition.x
       value: 125
       objectReference: {fileID: 0}
-    - target: {fileID: 9156279967794621802, guid: e495fc295bd1f3e44aeda4cbccc5f767, type: 3}
+    - target: {fileID: 9156279967794621802, guid: e495fc295bd1f3e44aeda4cbccc5f767,
+        type: 3}
       propertyPath: m_AnchoredPosition.y
       value: -10
       objectReference: {fileID: 0}
-    - target: {fileID: 9164904624699036997, guid: e495fc295bd1f3e44aeda4cbccc5f767, type: 3}
+    - target: {fileID: 9164904624699036997, guid: e495fc295bd1f3e44aeda4cbccc5f767,
+        type: 3}
       propertyPath: m_Pivot.x
       value: 0
       objectReference: {fileID: 0}
-    - target: {fileID: 9164904624699036997, guid: e495fc295bd1f3e44aeda4cbccc5f767, type: 3}
+    - target: {fileID: 9164904624699036997, guid: e495fc295bd1f3e44aeda4cbccc5f767,
+        type: 3}
       propertyPath: m_Pivot.y
       value: 1
       objectReference: {fileID: 0}
-    - target: {fileID: 9164904624699036997, guid: e495fc295bd1f3e44aeda4cbccc5f767, type: 3}
+    - target: {fileID: 9164904624699036997, guid: e495fc295bd1f3e44aeda4cbccc5f767,
+        type: 3}
       propertyPath: m_AnchorMax.x
       value: 1
       objectReference: {fileID: 0}
-    - target: {fileID: 9164904624699036997, guid: e495fc295bd1f3e44aeda4cbccc5f767, type: 3}
-      propertyPath: m_AnchorMax.y
-      value: 1
-      objectReference: {fileID: 0}
-    - target: {fileID: 9164904624699036997, guid: e495fc295bd1f3e44aeda4cbccc5f767, type: 3}
+    - target: {fileID: 9164904624699036997, guid: e495fc295bd1f3e44aeda4cbccc5f767,
+        type: 3}
+      propertyPath: m_AnchorMax.y
+      value: 1
+      objectReference: {fileID: 0}
+    - target: {fileID: 9164904624699036997, guid: e495fc295bd1f3e44aeda4cbccc5f767,
+        type: 3}
       propertyPath: m_AnchorMin.x
       value: 1
       objectReference: {fileID: 0}
-    - target: {fileID: 9164904624699036997, guid: e495fc295bd1f3e44aeda4cbccc5f767, type: 3}
-      propertyPath: m_AnchorMin.y
-      value: 0
-      objectReference: {fileID: 0}
-    - target: {fileID: 9164904624699036997, guid: e495fc295bd1f3e44aeda4cbccc5f767, type: 3}
+    - target: {fileID: 9164904624699036997, guid: e495fc295bd1f3e44aeda4cbccc5f767,
+        type: 3}
+      propertyPath: m_AnchorMin.y
+      value: 0
+      objectReference: {fileID: 0}
+    - target: {fileID: 9164904624699036997, guid: e495fc295bd1f3e44aeda4cbccc5f767,
+        type: 3}
       propertyPath: m_SizeDelta.x
       value: 46
       objectReference: {fileID: 0}
-    - target: {fileID: 9164904624699036997, guid: e495fc295bd1f3e44aeda4cbccc5f767, type: 3}
-      propertyPath: m_SizeDelta.y
-      value: 0
-      objectReference: {fileID: 0}
-    - target: {fileID: 9164904624699036997, guid: e495fc295bd1f3e44aeda4cbccc5f767, type: 3}
+    - target: {fileID: 9164904624699036997, guid: e495fc295bd1f3e44aeda4cbccc5f767,
+        type: 3}
+      propertyPath: m_SizeDelta.y
+      value: 0
+      objectReference: {fileID: 0}
+    - target: {fileID: 9164904624699036997, guid: e495fc295bd1f3e44aeda4cbccc5f767,
+        type: 3}
       propertyPath: m_LocalPosition.x
       value: 0
       objectReference: {fileID: 0}
-    - target: {fileID: 9164904624699036997, guid: e495fc295bd1f3e44aeda4cbccc5f767, type: 3}
+    - target: {fileID: 9164904624699036997, guid: e495fc295bd1f3e44aeda4cbccc5f767,
+        type: 3}
       propertyPath: m_LocalPosition.y
       value: 0
       objectReference: {fileID: 0}
-    - target: {fileID: 9164904624699036997, guid: e495fc295bd1f3e44aeda4cbccc5f767, type: 3}
+    - target: {fileID: 9164904624699036997, guid: e495fc295bd1f3e44aeda4cbccc5f767,
+        type: 3}
       propertyPath: m_LocalPosition.z
       value: 0
       objectReference: {fileID: 0}
-    - target: {fileID: 9164904624699036997, guid: e495fc295bd1f3e44aeda4cbccc5f767, type: 3}
+    - target: {fileID: 9164904624699036997, guid: e495fc295bd1f3e44aeda4cbccc5f767,
+        type: 3}
       propertyPath: m_LocalRotation.w
       value: 1
       objectReference: {fileID: 0}
-    - target: {fileID: 9164904624699036997, guid: e495fc295bd1f3e44aeda4cbccc5f767, type: 3}
+    - target: {fileID: 9164904624699036997, guid: e495fc295bd1f3e44aeda4cbccc5f767,
+        type: 3}
       propertyPath: m_LocalRotation.x
       value: -0
       objectReference: {fileID: 0}
-    - target: {fileID: 9164904624699036997, guid: e495fc295bd1f3e44aeda4cbccc5f767, type: 3}
+    - target: {fileID: 9164904624699036997, guid: e495fc295bd1f3e44aeda4cbccc5f767,
+        type: 3}
       propertyPath: m_LocalRotation.y
       value: -0
       objectReference: {fileID: 0}
-    - target: {fileID: 9164904624699036997, guid: e495fc295bd1f3e44aeda4cbccc5f767, type: 3}
+    - target: {fileID: 9164904624699036997, guid: e495fc295bd1f3e44aeda4cbccc5f767,
+        type: 3}
       propertyPath: m_LocalRotation.z
       value: -0
       objectReference: {fileID: 0}
-    - target: {fileID: 9164904624699036997, guid: e495fc295bd1f3e44aeda4cbccc5f767, type: 3}
+    - target: {fileID: 9164904624699036997, guid: e495fc295bd1f3e44aeda4cbccc5f767,
+        type: 3}
       propertyPath: m_AnchoredPosition.x
       value: -46
       objectReference: {fileID: 0}
-    - target: {fileID: 9164904624699036997, guid: e495fc295bd1f3e44aeda4cbccc5f767, type: 3}
-      propertyPath: m_AnchoredPosition.y
-      value: 0
-      objectReference: {fileID: 0}
-    - target: {fileID: 9164904624699036997, guid: e495fc295bd1f3e44aeda4cbccc5f767, type: 3}
+    - target: {fileID: 9164904624699036997, guid: e495fc295bd1f3e44aeda4cbccc5f767,
+        type: 3}
+      propertyPath: m_AnchoredPosition.y
+      value: 0
+      objectReference: {fileID: 0}
+    - target: {fileID: 9164904624699036997, guid: e495fc295bd1f3e44aeda4cbccc5f767,
+        type: 3}
       propertyPath: m_LocalEulerAnglesHint.x
       value: 0
       objectReference: {fileID: 0}
-    - target: {fileID: 9164904624699036997, guid: e495fc295bd1f3e44aeda4cbccc5f767, type: 3}
+    - target: {fileID: 9164904624699036997, guid: e495fc295bd1f3e44aeda4cbccc5f767,
+        type: 3}
       propertyPath: m_LocalEulerAnglesHint.y
       value: 0
       objectReference: {fileID: 0}
-    - target: {fileID: 9164904624699036997, guid: e495fc295bd1f3e44aeda4cbccc5f767, type: 3}
+    - target: {fileID: 9164904624699036997, guid: e495fc295bd1f3e44aeda4cbccc5f767,
+        type: 3}
       propertyPath: m_LocalEulerAnglesHint.z
       value: 0
       objectReference: {fileID: 0}
-    - target: {fileID: 9192562360528299304, guid: e495fc295bd1f3e44aeda4cbccc5f767, type: 3}
-      propertyPath: m_SizeDelta.x
-      value: 0
-      objectReference: {fileID: 0}
-    - target: {fileID: 9192562360528299304, guid: e495fc295bd1f3e44aeda4cbccc5f767, type: 3}
-      propertyPath: m_SizeDelta.y
-      value: 0
-      objectReference: {fileID: 0}
-    - target: {fileID: 9198570331361906197, guid: e495fc295bd1f3e44aeda4cbccc5f767, type: 3}
+    - target: {fileID: 9192562360528299304, guid: e495fc295bd1f3e44aeda4cbccc5f767,
+        type: 3}
+      propertyPath: m_SizeDelta.x
+      value: 0
+      objectReference: {fileID: 0}
+    - target: {fileID: 9192562360528299304, guid: e495fc295bd1f3e44aeda4cbccc5f767,
+        type: 3}
+      propertyPath: m_SizeDelta.y
+      value: 0
+      objectReference: {fileID: 0}
+    - target: {fileID: 9198570331361906197, guid: e495fc295bd1f3e44aeda4cbccc5f767,
+        type: 3}
       propertyPath: m_SizeDelta.x
       value: 28
       objectReference: {fileID: 0}
-    - target: {fileID: 9198570331361906197, guid: e495fc295bd1f3e44aeda4cbccc5f767, type: 3}
+    - target: {fileID: 9198570331361906197, guid: e495fc295bd1f3e44aeda4cbccc5f767,
+        type: 3}
       propertyPath: m_SizeDelta.y
       value: 28
       objectReference: {fileID: 0}
@@ -2118,7 +2515,8 @@
   m_SourcePrefab: {fileID: 100100000, guid: e495fc295bd1f3e44aeda4cbccc5f767, type: 3}
 --- !u!114 &152339575270123223 stripped
 MonoBehaviour:
-  m_CorrespondingSourceObject: {fileID: 2938049466993541468, guid: e495fc295bd1f3e44aeda4cbccc5f767, type: 3}
+  m_CorrespondingSourceObject: {fileID: 2938049466993541468, guid: e495fc295bd1f3e44aeda4cbccc5f767,
+    type: 3}
   m_PrefabInstance: {fileID: 3088119578452600715}
   m_PrefabAsset: {fileID: 0}
   m_GameObject: {fileID: 0}
@@ -2129,7 +2527,8 @@
   m_EditorClassIdentifier: 
 --- !u!114 &2958791553259585229 stripped
 MonoBehaviour:
-  m_CorrespondingSourceObject: {fileID: 275996492151265606, guid: e495fc295bd1f3e44aeda4cbccc5f767, type: 3}
+  m_CorrespondingSourceObject: {fileID: 275996492151265606, guid: e495fc295bd1f3e44aeda4cbccc5f767,
+    type: 3}
   m_PrefabInstance: {fileID: 3088119578452600715}
   m_PrefabAsset: {fileID: 0}
   m_GameObject: {fileID: 0}
@@ -2140,12 +2539,14 @@
   m_EditorClassIdentifier: 
 --- !u!223 &3928979656746108799 stripped
 Canvas:
-  m_CorrespondingSourceObject: {fileID: 2043999036361285876, guid: e495fc295bd1f3e44aeda4cbccc5f767, type: 3}
+  m_CorrespondingSourceObject: {fileID: 2043999036361285876, guid: e495fc295bd1f3e44aeda4cbccc5f767,
+    type: 3}
   m_PrefabInstance: {fileID: 3088119578452600715}
   m_PrefabAsset: {fileID: 0}
 --- !u!224 &6191178829782708942 stripped
 RectTransform:
-  m_CorrespondingSourceObject: {fileID: 9164904624699036997, guid: e495fc295bd1f3e44aeda4cbccc5f767, type: 3}
+  m_CorrespondingSourceObject: {fileID: 9164904624699036997, guid: e495fc295bd1f3e44aeda4cbccc5f767,
+    type: 3}
   m_PrefabInstance: {fileID: 3088119578452600715}
   m_PrefabAsset: {fileID: 0}
 --- !u!1001 &3443520972679509683
@@ -2156,299 +2557,373 @@
     serializedVersion: 3
     m_TransformParent: {fileID: 4950822455619195612}
     m_Modifications:
-    - target: {fileID: 742869874383310255, guid: f2ef3a867ab2840cb9bc73b4762922fd, type: 3}
-      propertyPath: m_AnchorMax.y
-      value: 0
-      objectReference: {fileID: 0}
-    - target: {fileID: 742869874383310255, guid: f2ef3a867ab2840cb9bc73b4762922fd, type: 3}
-      propertyPath: m_AnchorMin.y
-      value: 0
-      objectReference: {fileID: 0}
-    - target: {fileID: 742869874383310255, guid: f2ef3a867ab2840cb9bc73b4762922fd, type: 3}
-      propertyPath: m_SizeDelta.x
-      value: 0
-      objectReference: {fileID: 0}
-    - target: {fileID: 742869874383310255, guid: f2ef3a867ab2840cb9bc73b4762922fd, type: 3}
-      propertyPath: m_AnchoredPosition.y
-      value: 0
-      objectReference: {fileID: 0}
-    - target: {fileID: 1087183099738520250, guid: f2ef3a867ab2840cb9bc73b4762922fd, type: 3}
-      propertyPath: m_AnchorMax.y
-      value: 0
-      objectReference: {fileID: 0}
-    - target: {fileID: 1087183099738520250, guid: f2ef3a867ab2840cb9bc73b4762922fd, type: 3}
-      propertyPath: m_AnchorMin.y
-      value: 0
-      objectReference: {fileID: 0}
-    - target: {fileID: 1087183099738520250, guid: f2ef3a867ab2840cb9bc73b4762922fd, type: 3}
-      propertyPath: m_SizeDelta.y
-      value: 0
-      objectReference: {fileID: 0}
-    - target: {fileID: 1087183099738520250, guid: f2ef3a867ab2840cb9bc73b4762922fd, type: 3}
-      propertyPath: m_AnchoredPosition.x
-      value: 0
-      objectReference: {fileID: 0}
-    - target: {fileID: 1087183099738520250, guid: f2ef3a867ab2840cb9bc73b4762922fd, type: 3}
-      propertyPath: m_AnchoredPosition.y
-      value: 0
-      objectReference: {fileID: 0}
-    - target: {fileID: 2377257890637130518, guid: f2ef3a867ab2840cb9bc73b4762922fd, type: 3}
-      propertyPath: m_AnchorMax.y
-      value: 0
-      objectReference: {fileID: 0}
-    - target: {fileID: 2377257890637130518, guid: f2ef3a867ab2840cb9bc73b4762922fd, type: 3}
-      propertyPath: m_AnchorMin.y
-      value: 0
-      objectReference: {fileID: 0}
-    - target: {fileID: 2377257890637130518, guid: f2ef3a867ab2840cb9bc73b4762922fd, type: 3}
-      propertyPath: m_SizeDelta.x
-      value: 0
-      objectReference: {fileID: 0}
-    - target: {fileID: 2377257890637130518, guid: f2ef3a867ab2840cb9bc73b4762922fd, type: 3}
-      propertyPath: m_AnchoredPosition.x
-      value: 0
-      objectReference: {fileID: 0}
-    - target: {fileID: 2377257890637130518, guid: f2ef3a867ab2840cb9bc73b4762922fd, type: 3}
-      propertyPath: m_AnchoredPosition.y
-      value: 0
-      objectReference: {fileID: 0}
-    - target: {fileID: 2480083131922657171, guid: f2ef3a867ab2840cb9bc73b4762922fd, type: 3}
-      propertyPath: m_SizeDelta.x
-      value: 0
-      objectReference: {fileID: 0}
-    - target: {fileID: 2549752290301589492, guid: f2ef3a867ab2840cb9bc73b4762922fd, type: 3}
-      propertyPath: m_AnchorMax.y
-      value: 0
-      objectReference: {fileID: 0}
-    - target: {fileID: 2549752290301589492, guid: f2ef3a867ab2840cb9bc73b4762922fd, type: 3}
-      propertyPath: m_AnchorMin.y
-      value: 0
-      objectReference: {fileID: 0}
-    - target: {fileID: 2549752290301589492, guid: f2ef3a867ab2840cb9bc73b4762922fd, type: 3}
-      propertyPath: m_AnchoredPosition.x
-      value: 0
-      objectReference: {fileID: 0}
-    - target: {fileID: 2549752290301589492, guid: f2ef3a867ab2840cb9bc73b4762922fd, type: 3}
-      propertyPath: m_AnchoredPosition.y
-      value: 0
-      objectReference: {fileID: 0}
-    - target: {fileID: 2616731610518440135, guid: f2ef3a867ab2840cb9bc73b4762922fd, type: 3}
-      propertyPath: m_AnchorMax.y
-      value: 0
-      objectReference: {fileID: 0}
-    - target: {fileID: 2616731610518440135, guid: f2ef3a867ab2840cb9bc73b4762922fd, type: 3}
-      propertyPath: m_AnchorMin.y
-      value: 0
-      objectReference: {fileID: 0}
-    - target: {fileID: 2616731610518440135, guid: f2ef3a867ab2840cb9bc73b4762922fd, type: 3}
-      propertyPath: m_AnchoredPosition.x
-      value: 0
-      objectReference: {fileID: 0}
-    - target: {fileID: 2616731610518440135, guid: f2ef3a867ab2840cb9bc73b4762922fd, type: 3}
-      propertyPath: m_AnchoredPosition.y
-      value: 0
-      objectReference: {fileID: 0}
-    - target: {fileID: 2730229354344199221, guid: f2ef3a867ab2840cb9bc73b4762922fd, type: 3}
-      propertyPath: m_AnchorMax.y
-      value: 0
-      objectReference: {fileID: 0}
-    - target: {fileID: 2730229354344199221, guid: f2ef3a867ab2840cb9bc73b4762922fd, type: 3}
-      propertyPath: m_AnchorMin.y
-      value: 0
-      objectReference: {fileID: 0}
-    - target: {fileID: 2730229354344199221, guid: f2ef3a867ab2840cb9bc73b4762922fd, type: 3}
+    - target: {fileID: 742869874383310255, guid: f2ef3a867ab2840cb9bc73b4762922fd,
+        type: 3}
+      propertyPath: m_AnchorMax.y
+      value: 0
+      objectReference: {fileID: 0}
+    - target: {fileID: 742869874383310255, guid: f2ef3a867ab2840cb9bc73b4762922fd,
+        type: 3}
+      propertyPath: m_AnchorMin.y
+      value: 0
+      objectReference: {fileID: 0}
+    - target: {fileID: 742869874383310255, guid: f2ef3a867ab2840cb9bc73b4762922fd,
+        type: 3}
+      propertyPath: m_SizeDelta.x
+      value: 0
+      objectReference: {fileID: 0}
+    - target: {fileID: 742869874383310255, guid: f2ef3a867ab2840cb9bc73b4762922fd,
+        type: 3}
+      propertyPath: m_AnchoredPosition.y
+      value: 0
+      objectReference: {fileID: 0}
+    - target: {fileID: 1087183099738520250, guid: f2ef3a867ab2840cb9bc73b4762922fd,
+        type: 3}
+      propertyPath: m_AnchorMax.y
+      value: 0
+      objectReference: {fileID: 0}
+    - target: {fileID: 1087183099738520250, guid: f2ef3a867ab2840cb9bc73b4762922fd,
+        type: 3}
+      propertyPath: m_AnchorMin.y
+      value: 0
+      objectReference: {fileID: 0}
+    - target: {fileID: 1087183099738520250, guid: f2ef3a867ab2840cb9bc73b4762922fd,
+        type: 3}
+      propertyPath: m_SizeDelta.y
+      value: 0
+      objectReference: {fileID: 0}
+    - target: {fileID: 1087183099738520250, guid: f2ef3a867ab2840cb9bc73b4762922fd,
+        type: 3}
+      propertyPath: m_AnchoredPosition.x
+      value: 0
+      objectReference: {fileID: 0}
+    - target: {fileID: 1087183099738520250, guid: f2ef3a867ab2840cb9bc73b4762922fd,
+        type: 3}
+      propertyPath: m_AnchoredPosition.y
+      value: 0
+      objectReference: {fileID: 0}
+    - target: {fileID: 2377257890637130518, guid: f2ef3a867ab2840cb9bc73b4762922fd,
+        type: 3}
+      propertyPath: m_AnchorMax.y
+      value: 0
+      objectReference: {fileID: 0}
+    - target: {fileID: 2377257890637130518, guid: f2ef3a867ab2840cb9bc73b4762922fd,
+        type: 3}
+      propertyPath: m_AnchorMin.y
+      value: 0
+      objectReference: {fileID: 0}
+    - target: {fileID: 2377257890637130518, guid: f2ef3a867ab2840cb9bc73b4762922fd,
+        type: 3}
+      propertyPath: m_SizeDelta.x
+      value: 0
+      objectReference: {fileID: 0}
+    - target: {fileID: 2377257890637130518, guid: f2ef3a867ab2840cb9bc73b4762922fd,
+        type: 3}
+      propertyPath: m_AnchoredPosition.x
+      value: 0
+      objectReference: {fileID: 0}
+    - target: {fileID: 2377257890637130518, guid: f2ef3a867ab2840cb9bc73b4762922fd,
+        type: 3}
+      propertyPath: m_AnchoredPosition.y
+      value: 0
+      objectReference: {fileID: 0}
+    - target: {fileID: 2480083131922657171, guid: f2ef3a867ab2840cb9bc73b4762922fd,
+        type: 3}
+      propertyPath: m_SizeDelta.x
+      value: 0
+      objectReference: {fileID: 0}
+    - target: {fileID: 2549752290301589492, guid: f2ef3a867ab2840cb9bc73b4762922fd,
+        type: 3}
+      propertyPath: m_AnchorMax.y
+      value: 0
+      objectReference: {fileID: 0}
+    - target: {fileID: 2549752290301589492, guid: f2ef3a867ab2840cb9bc73b4762922fd,
+        type: 3}
+      propertyPath: m_AnchorMin.y
+      value: 0
+      objectReference: {fileID: 0}
+    - target: {fileID: 2549752290301589492, guid: f2ef3a867ab2840cb9bc73b4762922fd,
+        type: 3}
+      propertyPath: m_AnchoredPosition.x
+      value: 0
+      objectReference: {fileID: 0}
+    - target: {fileID: 2549752290301589492, guid: f2ef3a867ab2840cb9bc73b4762922fd,
+        type: 3}
+      propertyPath: m_AnchoredPosition.y
+      value: 0
+      objectReference: {fileID: 0}
+    - target: {fileID: 2616731610518440135, guid: f2ef3a867ab2840cb9bc73b4762922fd,
+        type: 3}
+      propertyPath: m_AnchorMax.y
+      value: 0
+      objectReference: {fileID: 0}
+    - target: {fileID: 2616731610518440135, guid: f2ef3a867ab2840cb9bc73b4762922fd,
+        type: 3}
+      propertyPath: m_AnchorMin.y
+      value: 0
+      objectReference: {fileID: 0}
+    - target: {fileID: 2616731610518440135, guid: f2ef3a867ab2840cb9bc73b4762922fd,
+        type: 3}
+      propertyPath: m_AnchoredPosition.x
+      value: 0
+      objectReference: {fileID: 0}
+    - target: {fileID: 2616731610518440135, guid: f2ef3a867ab2840cb9bc73b4762922fd,
+        type: 3}
+      propertyPath: m_AnchoredPosition.y
+      value: 0
+      objectReference: {fileID: 0}
+    - target: {fileID: 2730229354344199221, guid: f2ef3a867ab2840cb9bc73b4762922fd,
+        type: 3}
+      propertyPath: m_AnchorMax.y
+      value: 0
+      objectReference: {fileID: 0}
+    - target: {fileID: 2730229354344199221, guid: f2ef3a867ab2840cb9bc73b4762922fd,
+        type: 3}
+      propertyPath: m_AnchorMin.y
+      value: 0
+      objectReference: {fileID: 0}
+    - target: {fileID: 2730229354344199221, guid: f2ef3a867ab2840cb9bc73b4762922fd,
+        type: 3}
       propertyPath: m_SizeDelta.y
       value: 20
       objectReference: {fileID: 0}
-    - target: {fileID: 2730229354344199221, guid: f2ef3a867ab2840cb9bc73b4762922fd, type: 3}
-      propertyPath: m_AnchoredPosition.x
-      value: 0
-      objectReference: {fileID: 0}
-    - target: {fileID: 2730229354344199221, guid: f2ef3a867ab2840cb9bc73b4762922fd, type: 3}
-      propertyPath: m_AnchoredPosition.y
-      value: 0
-      objectReference: {fileID: 0}
-    - target: {fileID: 3721001069623505348, guid: f2ef3a867ab2840cb9bc73b4762922fd, type: 3}
+    - target: {fileID: 2730229354344199221, guid: f2ef3a867ab2840cb9bc73b4762922fd,
+        type: 3}
+      propertyPath: m_AnchoredPosition.x
+      value: 0
+      objectReference: {fileID: 0}
+    - target: {fileID: 2730229354344199221, guid: f2ef3a867ab2840cb9bc73b4762922fd,
+        type: 3}
+      propertyPath: m_AnchoredPosition.y
+      value: 0
+      objectReference: {fileID: 0}
+    - target: {fileID: 3721001069623505348, guid: f2ef3a867ab2840cb9bc73b4762922fd,
+        type: 3}
       propertyPath: m_Pivot.x
       value: 0
       objectReference: {fileID: 0}
-    - target: {fileID: 3721001069623505348, guid: f2ef3a867ab2840cb9bc73b4762922fd, type: 3}
+    - target: {fileID: 3721001069623505348, guid: f2ef3a867ab2840cb9bc73b4762922fd,
+        type: 3}
       propertyPath: m_Pivot.y
       value: 1
       objectReference: {fileID: 0}
-    - target: {fileID: 3721001069623505348, guid: f2ef3a867ab2840cb9bc73b4762922fd, type: 3}
+    - target: {fileID: 3721001069623505348, guid: f2ef3a867ab2840cb9bc73b4762922fd,
+        type: 3}
       propertyPath: m_AnchorMax.x
       value: 0
       objectReference: {fileID: 0}
-    - target: {fileID: 3721001069623505348, guid: f2ef3a867ab2840cb9bc73b4762922fd, type: 3}
-      propertyPath: m_AnchorMax.y
-      value: 1
-      objectReference: {fileID: 0}
-    - target: {fileID: 3721001069623505348, guid: f2ef3a867ab2840cb9bc73b4762922fd, type: 3}
+    - target: {fileID: 3721001069623505348, guid: f2ef3a867ab2840cb9bc73b4762922fd,
+        type: 3}
+      propertyPath: m_AnchorMax.y
+      value: 1
+      objectReference: {fileID: 0}
+    - target: {fileID: 3721001069623505348, guid: f2ef3a867ab2840cb9bc73b4762922fd,
+        type: 3}
       propertyPath: m_AnchorMin.x
       value: 0
       objectReference: {fileID: 0}
-    - target: {fileID: 3721001069623505348, guid: f2ef3a867ab2840cb9bc73b4762922fd, type: 3}
-      propertyPath: m_AnchorMin.y
-      value: 1
-      objectReference: {fileID: 0}
-    - target: {fileID: 3721001069623505348, guid: f2ef3a867ab2840cb9bc73b4762922fd, type: 3}
+    - target: {fileID: 3721001069623505348, guid: f2ef3a867ab2840cb9bc73b4762922fd,
+        type: 3}
+      propertyPath: m_AnchorMin.y
+      value: 1
+      objectReference: {fileID: 0}
+    - target: {fileID: 3721001069623505348, guid: f2ef3a867ab2840cb9bc73b4762922fd,
+        type: 3}
       propertyPath: m_SizeDelta.x
       value: 270
       objectReference: {fileID: 0}
-    - target: {fileID: 3721001069623505348, guid: f2ef3a867ab2840cb9bc73b4762922fd, type: 3}
+    - target: {fileID: 3721001069623505348, guid: f2ef3a867ab2840cb9bc73b4762922fd,
+        type: 3}
       propertyPath: m_SizeDelta.y
       value: 318
       objectReference: {fileID: 0}
-    - target: {fileID: 3721001069623505348, guid: f2ef3a867ab2840cb9bc73b4762922fd, type: 3}
+    - target: {fileID: 3721001069623505348, guid: f2ef3a867ab2840cb9bc73b4762922fd,
+        type: 3}
       propertyPath: m_LocalPosition.x
       value: 0
       objectReference: {fileID: 0}
-    - target: {fileID: 3721001069623505348, guid: f2ef3a867ab2840cb9bc73b4762922fd, type: 3}
+    - target: {fileID: 3721001069623505348, guid: f2ef3a867ab2840cb9bc73b4762922fd,
+        type: 3}
       propertyPath: m_LocalPosition.y
       value: 0
       objectReference: {fileID: 0}
-    - target: {fileID: 3721001069623505348, guid: f2ef3a867ab2840cb9bc73b4762922fd, type: 3}
+    - target: {fileID: 3721001069623505348, guid: f2ef3a867ab2840cb9bc73b4762922fd,
+        type: 3}
       propertyPath: m_LocalPosition.z
       value: 0
       objectReference: {fileID: 0}
-    - target: {fileID: 3721001069623505348, guid: f2ef3a867ab2840cb9bc73b4762922fd, type: 3}
+    - target: {fileID: 3721001069623505348, guid: f2ef3a867ab2840cb9bc73b4762922fd,
+        type: 3}
       propertyPath: m_LocalRotation.w
       value: 1
       objectReference: {fileID: 0}
-    - target: {fileID: 3721001069623505348, guid: f2ef3a867ab2840cb9bc73b4762922fd, type: 3}
+    - target: {fileID: 3721001069623505348, guid: f2ef3a867ab2840cb9bc73b4762922fd,
+        type: 3}
       propertyPath: m_LocalRotation.x
       value: -0
       objectReference: {fileID: 0}
-    - target: {fileID: 3721001069623505348, guid: f2ef3a867ab2840cb9bc73b4762922fd, type: 3}
+    - target: {fileID: 3721001069623505348, guid: f2ef3a867ab2840cb9bc73b4762922fd,
+        type: 3}
       propertyPath: m_LocalRotation.y
       value: -0
       objectReference: {fileID: 0}
-    - target: {fileID: 3721001069623505348, guid: f2ef3a867ab2840cb9bc73b4762922fd, type: 3}
+    - target: {fileID: 3721001069623505348, guid: f2ef3a867ab2840cb9bc73b4762922fd,
+        type: 3}
       propertyPath: m_LocalRotation.z
       value: -0
       objectReference: {fileID: 0}
-    - target: {fileID: 3721001069623505348, guid: f2ef3a867ab2840cb9bc73b4762922fd, type: 3}
-      propertyPath: m_AnchoredPosition.x
-      value: 0
-      objectReference: {fileID: 0}
-    - target: {fileID: 3721001069623505348, guid: f2ef3a867ab2840cb9bc73b4762922fd, type: 3}
+    - target: {fileID: 3721001069623505348, guid: f2ef3a867ab2840cb9bc73b4762922fd,
+        type: 3}
+      propertyPath: m_AnchoredPosition.x
+      value: 0
+      objectReference: {fileID: 0}
+    - target: {fileID: 3721001069623505348, guid: f2ef3a867ab2840cb9bc73b4762922fd,
+        type: 3}
       propertyPath: m_AnchoredPosition.y
       value: -10
       objectReference: {fileID: 0}
-    - target: {fileID: 3721001069623505348, guid: f2ef3a867ab2840cb9bc73b4762922fd, type: 3}
+    - target: {fileID: 3721001069623505348, guid: f2ef3a867ab2840cb9bc73b4762922fd,
+        type: 3}
       propertyPath: m_LocalEulerAnglesHint.x
       value: 0
       objectReference: {fileID: 0}
-    - target: {fileID: 3721001069623505348, guid: f2ef3a867ab2840cb9bc73b4762922fd, type: 3}
+    - target: {fileID: 3721001069623505348, guid: f2ef3a867ab2840cb9bc73b4762922fd,
+        type: 3}
       propertyPath: m_LocalEulerAnglesHint.y
       value: 0
       objectReference: {fileID: 0}
-    - target: {fileID: 3721001069623505348, guid: f2ef3a867ab2840cb9bc73b4762922fd, type: 3}
+    - target: {fileID: 3721001069623505348, guid: f2ef3a867ab2840cb9bc73b4762922fd,
+        type: 3}
       propertyPath: m_LocalEulerAnglesHint.z
       value: 0
       objectReference: {fileID: 0}
-    - target: {fileID: 3994911733430335365, guid: f2ef3a867ab2840cb9bc73b4762922fd, type: 3}
-      propertyPath: m_SizeDelta.y
-      value: 0
-      objectReference: {fileID: 0}
-    - target: {fileID: 5037157834932558718, guid: f2ef3a867ab2840cb9bc73b4762922fd, type: 3}
-      propertyPath: m_AnchorMax.y
-      value: 0
-      objectReference: {fileID: 0}
-    - target: {fileID: 5037157834932558718, guid: f2ef3a867ab2840cb9bc73b4762922fd, type: 3}
-      propertyPath: m_AnchorMin.y
-      value: 0
-      objectReference: {fileID: 0}
-    - target: {fileID: 5037157834932558718, guid: f2ef3a867ab2840cb9bc73b4762922fd, type: 3}
-      propertyPath: m_AnchoredPosition.x
-      value: 0
-      objectReference: {fileID: 0}
-    - target: {fileID: 5037157834932558718, guid: f2ef3a867ab2840cb9bc73b4762922fd, type: 3}
-      propertyPath: m_AnchoredPosition.y
-      value: 0
-      objectReference: {fileID: 0}
-    - target: {fileID: 5647564073185826373, guid: f2ef3a867ab2840cb9bc73b4762922fd, type: 3}
-      propertyPath: m_AnchorMax.y
-      value: 0
-      objectReference: {fileID: 0}
-    - target: {fileID: 5647564073185826373, guid: f2ef3a867ab2840cb9bc73b4762922fd, type: 3}
-      propertyPath: m_AnchorMin.y
-      value: 0
-      objectReference: {fileID: 0}
-    - target: {fileID: 5647564073185826373, guid: f2ef3a867ab2840cb9bc73b4762922fd, type: 3}
-      propertyPath: m_SizeDelta.x
-      value: 0
-      objectReference: {fileID: 0}
-    - target: {fileID: 5647564073185826373, guid: f2ef3a867ab2840cb9bc73b4762922fd, type: 3}
-      propertyPath: m_AnchoredPosition.x
-      value: 0
-      objectReference: {fileID: 0}
-    - target: {fileID: 5647564073185826373, guid: f2ef3a867ab2840cb9bc73b4762922fd, type: 3}
-      propertyPath: m_AnchoredPosition.y
-      value: 0
-      objectReference: {fileID: 0}
-    - target: {fileID: 5846655602745955872, guid: f2ef3a867ab2840cb9bc73b4762922fd, type: 3}
+    - target: {fileID: 3994911733430335365, guid: f2ef3a867ab2840cb9bc73b4762922fd,
+        type: 3}
+      propertyPath: m_SizeDelta.y
+      value: 0
+      objectReference: {fileID: 0}
+    - target: {fileID: 5037157834932558718, guid: f2ef3a867ab2840cb9bc73b4762922fd,
+        type: 3}
+      propertyPath: m_AnchorMax.y
+      value: 0
+      objectReference: {fileID: 0}
+    - target: {fileID: 5037157834932558718, guid: f2ef3a867ab2840cb9bc73b4762922fd,
+        type: 3}
+      propertyPath: m_AnchorMin.y
+      value: 0
+      objectReference: {fileID: 0}
+    - target: {fileID: 5037157834932558718, guid: f2ef3a867ab2840cb9bc73b4762922fd,
+        type: 3}
+      propertyPath: m_AnchoredPosition.x
+      value: 0
+      objectReference: {fileID: 0}
+    - target: {fileID: 5037157834932558718, guid: f2ef3a867ab2840cb9bc73b4762922fd,
+        type: 3}
+      propertyPath: m_AnchoredPosition.y
+      value: 0
+      objectReference: {fileID: 0}
+    - target: {fileID: 5647564073185826373, guid: f2ef3a867ab2840cb9bc73b4762922fd,
+        type: 3}
+      propertyPath: m_AnchorMax.y
+      value: 0
+      objectReference: {fileID: 0}
+    - target: {fileID: 5647564073185826373, guid: f2ef3a867ab2840cb9bc73b4762922fd,
+        type: 3}
+      propertyPath: m_AnchorMin.y
+      value: 0
+      objectReference: {fileID: 0}
+    - target: {fileID: 5647564073185826373, guid: f2ef3a867ab2840cb9bc73b4762922fd,
+        type: 3}
+      propertyPath: m_SizeDelta.x
+      value: 0
+      objectReference: {fileID: 0}
+    - target: {fileID: 5647564073185826373, guid: f2ef3a867ab2840cb9bc73b4762922fd,
+        type: 3}
+      propertyPath: m_AnchoredPosition.x
+      value: 0
+      objectReference: {fileID: 0}
+    - target: {fileID: 5647564073185826373, guid: f2ef3a867ab2840cb9bc73b4762922fd,
+        type: 3}
+      propertyPath: m_AnchoredPosition.y
+      value: 0
+      objectReference: {fileID: 0}
+    - target: {fileID: 5846655602745955872, guid: f2ef3a867ab2840cb9bc73b4762922fd,
+        type: 3}
       propertyPath: m_OverrideSorting
       value: 0
       objectReference: {fileID: 0}
-    - target: {fileID: 5846655602745955872, guid: f2ef3a867ab2840cb9bc73b4762922fd, type: 3}
+    - target: {fileID: 5846655602745955872, guid: f2ef3a867ab2840cb9bc73b4762922fd,
+        type: 3}
       propertyPath: m_VertexColorAlwaysGammaSpace
       value: 1
       objectReference: {fileID: 0}
-    - target: {fileID: 6087439276851581053, guid: f2ef3a867ab2840cb9bc73b4762922fd, type: 3}
+    - target: {fileID: 6087439276851581053, guid: f2ef3a867ab2840cb9bc73b4762922fd,
+        type: 3}
       propertyPath: <SceneRestrictionsIcon>k__BackingField
       value: 
       objectReference: {fileID: 7037425886153711862}
-    - target: {fileID: 8925690281373403926, guid: f2ef3a867ab2840cb9bc73b4762922fd, type: 3}
+    - target: {fileID: 8925690281373403926, guid: f2ef3a867ab2840cb9bc73b4762922fd,
+        type: 3}
       propertyPath: m_AnchorMax.x
       value: 0
       objectReference: {fileID: 0}
-    - target: {fileID: 8925690281373403926, guid: f2ef3a867ab2840cb9bc73b4762922fd, type: 3}
-      propertyPath: m_AnchorMax.y
-      value: 0
-      objectReference: {fileID: 0}
-    - target: {fileID: 8925690281373403926, guid: f2ef3a867ab2840cb9bc73b4762922fd, type: 3}
+    - target: {fileID: 8925690281373403926, guid: f2ef3a867ab2840cb9bc73b4762922fd,
+        type: 3}
+      propertyPath: m_AnchorMax.y
+      value: 0
+      objectReference: {fileID: 0}
+    - target: {fileID: 8925690281373403926, guid: f2ef3a867ab2840cb9bc73b4762922fd,
+        type: 3}
       propertyPath: m_AnchorMin.x
       value: 0
       objectReference: {fileID: 0}
-    - target: {fileID: 8925690281373403926, guid: f2ef3a867ab2840cb9bc73b4762922fd, type: 3}
-      propertyPath: m_AnchorMin.y
-      value: 0
-      objectReference: {fileID: 0}
-    - target: {fileID: 8925690281373403926, guid: f2ef3a867ab2840cb9bc73b4762922fd, type: 3}
-      propertyPath: m_SizeDelta.y
-      value: 0
-      objectReference: {fileID: 0}
-    - target: {fileID: 8925690281373403926, guid: f2ef3a867ab2840cb9bc73b4762922fd, type: 3}
-      propertyPath: m_AnchoredPosition.x
-      value: 0
-      objectReference: {fileID: 0}
-    - target: {fileID: 8925690281373403926, guid: f2ef3a867ab2840cb9bc73b4762922fd, type: 3}
-      propertyPath: m_AnchoredPosition.y
-      value: 0
-      objectReference: {fileID: 0}
-    - target: {fileID: 8988185207445522830, guid: f2ef3a867ab2840cb9bc73b4762922fd, type: 3}
-      propertyPath: m_AnchorMax.y
-      value: 0
-      objectReference: {fileID: 0}
-    - target: {fileID: 8988185207445522830, guid: f2ef3a867ab2840cb9bc73b4762922fd, type: 3}
-      propertyPath: m_AnchorMin.y
-      value: 0
-      objectReference: {fileID: 0}
-    - target: {fileID: 8988185207445522830, guid: f2ef3a867ab2840cb9bc73b4762922fd, type: 3}
-      propertyPath: m_AnchoredPosition.x
-      value: 0
-      objectReference: {fileID: 0}
-    - target: {fileID: 8988185207445522830, guid: f2ef3a867ab2840cb9bc73b4762922fd, type: 3}
-      propertyPath: m_AnchoredPosition.y
-      value: 0
-      objectReference: {fileID: 0}
-    - target: {fileID: 9152785347356188261, guid: f2ef3a867ab2840cb9bc73b4762922fd, type: 3}
+    - target: {fileID: 8925690281373403926, guid: f2ef3a867ab2840cb9bc73b4762922fd,
+        type: 3}
+      propertyPath: m_AnchorMin.y
+      value: 0
+      objectReference: {fileID: 0}
+    - target: {fileID: 8925690281373403926, guid: f2ef3a867ab2840cb9bc73b4762922fd,
+        type: 3}
+      propertyPath: m_SizeDelta.y
+      value: 0
+      objectReference: {fileID: 0}
+    - target: {fileID: 8925690281373403926, guid: f2ef3a867ab2840cb9bc73b4762922fd,
+        type: 3}
+      propertyPath: m_AnchoredPosition.x
+      value: 0
+      objectReference: {fileID: 0}
+    - target: {fileID: 8925690281373403926, guid: f2ef3a867ab2840cb9bc73b4762922fd,
+        type: 3}
+      propertyPath: m_AnchoredPosition.y
+      value: 0
+      objectReference: {fileID: 0}
+    - target: {fileID: 8988185207445522830, guid: f2ef3a867ab2840cb9bc73b4762922fd,
+        type: 3}
+      propertyPath: m_AnchorMax.y
+      value: 0
+      objectReference: {fileID: 0}
+    - target: {fileID: 8988185207445522830, guid: f2ef3a867ab2840cb9bc73b4762922fd,
+        type: 3}
+      propertyPath: m_AnchorMin.y
+      value: 0
+      objectReference: {fileID: 0}
+    - target: {fileID: 8988185207445522830, guid: f2ef3a867ab2840cb9bc73b4762922fd,
+        type: 3}
+      propertyPath: m_AnchoredPosition.x
+      value: 0
+      objectReference: {fileID: 0}
+    - target: {fileID: 8988185207445522830, guid: f2ef3a867ab2840cb9bc73b4762922fd,
+        type: 3}
+      propertyPath: m_AnchoredPosition.y
+      value: 0
+      objectReference: {fileID: 0}
+    - target: {fileID: 9152785347356188261, guid: f2ef3a867ab2840cb9bc73b4762922fd,
+        type: 3}
       propertyPath: m_Name
       value: Minimap
       objectReference: {fileID: 0}
-    - target: {fileID: 9152785347356188261, guid: f2ef3a867ab2840cb9bc73b4762922fd, type: 3}
+    - target: {fileID: 9152785347356188261, guid: f2ef3a867ab2840cb9bc73b4762922fd,
+        type: 3}
       propertyPath: m_IsActive
       value: 1
       objectReference: {fileID: 0}
@@ -2459,12 +2934,14 @@
   m_SourcePrefab: {fileID: 100100000, guid: f2ef3a867ab2840cb9bc73b4762922fd, type: 3}
 --- !u!224 &2047588440646256503 stripped
 RectTransform:
-  m_CorrespondingSourceObject: {fileID: 3721001069623505348, guid: f2ef3a867ab2840cb9bc73b4762922fd, type: 3}
+  m_CorrespondingSourceObject: {fileID: 3721001069623505348, guid: f2ef3a867ab2840cb9bc73b4762922fd,
+    type: 3}
   m_PrefabInstance: {fileID: 3443520972679509683}
   m_PrefabAsset: {fileID: 0}
 --- !u!114 &2530848671240461574 stripped
 MonoBehaviour:
-  m_CorrespondingSourceObject: {fileID: 925130602362301365, guid: f2ef3a867ab2840cb9bc73b4762922fd, type: 3}
+  m_CorrespondingSourceObject: {fileID: 925130602362301365, guid: f2ef3a867ab2840cb9bc73b4762922fd,
+    type: 3}
   m_PrefabInstance: {fileID: 3443520972679509683}
   m_PrefabAsset: {fileID: 0}
   m_GameObject: {fileID: 0}
@@ -2475,7 +2952,8 @@
   m_EditorClassIdentifier: 
 --- !u!224 &7037425886153711862 stripped
 RectTransform:
-  m_CorrespondingSourceObject: {fileID: 5647564073185826373, guid: f2ef3a867ab2840cb9bc73b4762922fd, type: 3}
+  m_CorrespondingSourceObject: {fileID: 5647564073185826373, guid: f2ef3a867ab2840cb9bc73b4762922fd,
+    type: 3}
   m_PrefabInstance: {fileID: 3443520972679509683}
   m_PrefabAsset: {fileID: 0}
 --- !u!1001 &8223576145474373599
@@ -2486,275 +2964,343 @@
     serializedVersion: 3
     m_TransformParent: {fileID: 4950822455619195612}
     m_Modifications:
-    - target: {fileID: 102253817179966044, guid: f3b1d401bc50845629a6b982f9793f16, type: 3}
-      propertyPath: m_SizeDelta.y
-      value: 0
-      objectReference: {fileID: 0}
-    - target: {fileID: 243621710923428424, guid: f3b1d401bc50845629a6b982f9793f16, type: 3}
+    - target: {fileID: 102253817179966044, guid: f3b1d401bc50845629a6b982f9793f16,
+        type: 3}
+      propertyPath: m_SizeDelta.y
+      value: 0
+      objectReference: {fileID: 0}
+    - target: {fileID: 243621710923428424, guid: f3b1d401bc50845629a6b982f9793f16,
+        type: 3}
       propertyPath: m_Value
       value: 1
       objectReference: {fileID: 0}
-    - target: {fileID: 510719210599564447, guid: f3b1d401bc50845629a6b982f9793f16, type: 3}
-      propertyPath: m_AnchorMax.y
-      value: 0
-      objectReference: {fileID: 0}
-    - target: {fileID: 510719210599564447, guid: f3b1d401bc50845629a6b982f9793f16, type: 3}
-      propertyPath: m_AnchorMin.y
-      value: 0
-      objectReference: {fileID: 0}
-    - target: {fileID: 510719210599564447, guid: f3b1d401bc50845629a6b982f9793f16, type: 3}
-      propertyPath: m_SizeDelta.x
-      value: 0
-      objectReference: {fileID: 0}
-    - target: {fileID: 510719210599564447, guid: f3b1d401bc50845629a6b982f9793f16, type: 3}
-      propertyPath: m_AnchoredPosition.x
-      value: 0
-      objectReference: {fileID: 0}
-    - target: {fileID: 510719210599564447, guid: f3b1d401bc50845629a6b982f9793f16, type: 3}
-      propertyPath: m_AnchoredPosition.y
-      value: 0
-      objectReference: {fileID: 0}
-    - target: {fileID: 566381147654157823, guid: f3b1d401bc50845629a6b982f9793f16, type: 3}
-      propertyPath: m_AnchorMax.y
-      value: 0
-      objectReference: {fileID: 0}
-    - target: {fileID: 566381147654157823, guid: f3b1d401bc50845629a6b982f9793f16, type: 3}
-      propertyPath: m_AnchorMin.y
-      value: 0
-      objectReference: {fileID: 0}
-    - target: {fileID: 566381147654157823, guid: f3b1d401bc50845629a6b982f9793f16, type: 3}
-      propertyPath: m_SizeDelta.x
-      value: 0
-      objectReference: {fileID: 0}
-    - target: {fileID: 1402808790101428821, guid: f3b1d401bc50845629a6b982f9793f16, type: 3}
-      propertyPath: m_AnchorMax.y
-      value: 0
-      objectReference: {fileID: 0}
-    - target: {fileID: 1402808790101428821, guid: f3b1d401bc50845629a6b982f9793f16, type: 3}
-      propertyPath: m_AnchorMin.y
-      value: 0
-      objectReference: {fileID: 0}
-    - target: {fileID: 1402808790101428821, guid: f3b1d401bc50845629a6b982f9793f16, type: 3}
-      propertyPath: m_SizeDelta.x
-      value: 0
-      objectReference: {fileID: 0}
-    - target: {fileID: 2279782679853722047, guid: f3b1d401bc50845629a6b982f9793f16, type: 3}
-      propertyPath: m_AnchorMax.y
-      value: 0
-      objectReference: {fileID: 0}
-    - target: {fileID: 2279782679853722047, guid: f3b1d401bc50845629a6b982f9793f16, type: 3}
-      propertyPath: m_AnchorMin.y
-      value: 0
-      objectReference: {fileID: 0}
-    - target: {fileID: 2279782679853722047, guid: f3b1d401bc50845629a6b982f9793f16, type: 3}
-      propertyPath: m_SizeDelta.x
-      value: 0
-      objectReference: {fileID: 0}
-    - target: {fileID: 2279782679853722047, guid: f3b1d401bc50845629a6b982f9793f16, type: 3}
-      propertyPath: m_AnchoredPosition.x
-      value: 0
-      objectReference: {fileID: 0}
-    - target: {fileID: 3194559171488964360, guid: f3b1d401bc50845629a6b982f9793f16, type: 3}
-      propertyPath: m_AnchorMax.y
-      value: 0
-      objectReference: {fileID: 0}
-    - target: {fileID: 3194559171488964360, guid: f3b1d401bc50845629a6b982f9793f16, type: 3}
-      propertyPath: m_AnchorMin.y
-      value: 0
-      objectReference: {fileID: 0}
-    - target: {fileID: 3194559171488964360, guid: f3b1d401bc50845629a6b982f9793f16, type: 3}
-      propertyPath: m_SizeDelta.x
-      value: 0
-      objectReference: {fileID: 0}
-    - target: {fileID: 3194559171488964360, guid: f3b1d401bc50845629a6b982f9793f16, type: 3}
-      propertyPath: m_AnchoredPosition.x
-      value: 0
-      objectReference: {fileID: 0}
-    - target: {fileID: 3475802799999177665, guid: f3b1d401bc50845629a6b982f9793f16, type: 3}
-      propertyPath: m_AnchorMax.y
-      value: 0
-      objectReference: {fileID: 0}
-    - target: {fileID: 3475802799999177665, guid: f3b1d401bc50845629a6b982f9793f16, type: 3}
-      propertyPath: m_AnchorMin.y
-      value: 0
-      objectReference: {fileID: 0}
-    - target: {fileID: 3475802799999177665, guid: f3b1d401bc50845629a6b982f9793f16, type: 3}
-      propertyPath: m_SizeDelta.x
-      value: 0
-      objectReference: {fileID: 0}
-    - target: {fileID: 3475802799999177665, guid: f3b1d401bc50845629a6b982f9793f16, type: 3}
-      propertyPath: m_AnchoredPosition.x
-      value: 0
-      objectReference: {fileID: 0}
-    - target: {fileID: 3475802799999177665, guid: f3b1d401bc50845629a6b982f9793f16, type: 3}
-      propertyPath: m_AnchoredPosition.y
-      value: 0
-      objectReference: {fileID: 0}
-    - target: {fileID: 3721001069623505348, guid: f3b1d401bc50845629a6b982f9793f16, type: 3}
+    - target: {fileID: 510719210599564447, guid: f3b1d401bc50845629a6b982f9793f16,
+        type: 3}
+      propertyPath: m_AnchorMax.y
+      value: 0
+      objectReference: {fileID: 0}
+    - target: {fileID: 510719210599564447, guid: f3b1d401bc50845629a6b982f9793f16,
+        type: 3}
+      propertyPath: m_AnchorMin.y
+      value: 0
+      objectReference: {fileID: 0}
+    - target: {fileID: 510719210599564447, guid: f3b1d401bc50845629a6b982f9793f16,
+        type: 3}
+      propertyPath: m_SizeDelta.x
+      value: 0
+      objectReference: {fileID: 0}
+    - target: {fileID: 510719210599564447, guid: f3b1d401bc50845629a6b982f9793f16,
+        type: 3}
+      propertyPath: m_AnchoredPosition.x
+      value: 0
+      objectReference: {fileID: 0}
+    - target: {fileID: 510719210599564447, guid: f3b1d401bc50845629a6b982f9793f16,
+        type: 3}
+      propertyPath: m_AnchoredPosition.y
+      value: 0
+      objectReference: {fileID: 0}
+    - target: {fileID: 566381147654157823, guid: f3b1d401bc50845629a6b982f9793f16,
+        type: 3}
+      propertyPath: m_AnchorMax.y
+      value: 0
+      objectReference: {fileID: 0}
+    - target: {fileID: 566381147654157823, guid: f3b1d401bc50845629a6b982f9793f16,
+        type: 3}
+      propertyPath: m_AnchorMin.y
+      value: 0
+      objectReference: {fileID: 0}
+    - target: {fileID: 566381147654157823, guid: f3b1d401bc50845629a6b982f9793f16,
+        type: 3}
+      propertyPath: m_SizeDelta.x
+      value: 0
+      objectReference: {fileID: 0}
+    - target: {fileID: 1402808790101428821, guid: f3b1d401bc50845629a6b982f9793f16,
+        type: 3}
+      propertyPath: m_AnchorMax.y
+      value: 0
+      objectReference: {fileID: 0}
+    - target: {fileID: 1402808790101428821, guid: f3b1d401bc50845629a6b982f9793f16,
+        type: 3}
+      propertyPath: m_AnchorMin.y
+      value: 0
+      objectReference: {fileID: 0}
+    - target: {fileID: 1402808790101428821, guid: f3b1d401bc50845629a6b982f9793f16,
+        type: 3}
+      propertyPath: m_SizeDelta.x
+      value: 0
+      objectReference: {fileID: 0}
+    - target: {fileID: 2279782679853722047, guid: f3b1d401bc50845629a6b982f9793f16,
+        type: 3}
+      propertyPath: m_AnchorMax.y
+      value: 0
+      objectReference: {fileID: 0}
+    - target: {fileID: 2279782679853722047, guid: f3b1d401bc50845629a6b982f9793f16,
+        type: 3}
+      propertyPath: m_AnchorMin.y
+      value: 0
+      objectReference: {fileID: 0}
+    - target: {fileID: 2279782679853722047, guid: f3b1d401bc50845629a6b982f9793f16,
+        type: 3}
+      propertyPath: m_SizeDelta.x
+      value: 0
+      objectReference: {fileID: 0}
+    - target: {fileID: 2279782679853722047, guid: f3b1d401bc50845629a6b982f9793f16,
+        type: 3}
+      propertyPath: m_AnchoredPosition.x
+      value: 0
+      objectReference: {fileID: 0}
+    - target: {fileID: 3194559171488964360, guid: f3b1d401bc50845629a6b982f9793f16,
+        type: 3}
+      propertyPath: m_AnchorMax.y
+      value: 0
+      objectReference: {fileID: 0}
+    - target: {fileID: 3194559171488964360, guid: f3b1d401bc50845629a6b982f9793f16,
+        type: 3}
+      propertyPath: m_AnchorMin.y
+      value: 0
+      objectReference: {fileID: 0}
+    - target: {fileID: 3194559171488964360, guid: f3b1d401bc50845629a6b982f9793f16,
+        type: 3}
+      propertyPath: m_SizeDelta.x
+      value: 0
+      objectReference: {fileID: 0}
+    - target: {fileID: 3194559171488964360, guid: f3b1d401bc50845629a6b982f9793f16,
+        type: 3}
+      propertyPath: m_AnchoredPosition.x
+      value: 0
+      objectReference: {fileID: 0}
+    - target: {fileID: 3475802799999177665, guid: f3b1d401bc50845629a6b982f9793f16,
+        type: 3}
+      propertyPath: m_AnchorMax.y
+      value: 0
+      objectReference: {fileID: 0}
+    - target: {fileID: 3475802799999177665, guid: f3b1d401bc50845629a6b982f9793f16,
+        type: 3}
+      propertyPath: m_AnchorMin.y
+      value: 0
+      objectReference: {fileID: 0}
+    - target: {fileID: 3475802799999177665, guid: f3b1d401bc50845629a6b982f9793f16,
+        type: 3}
+      propertyPath: m_SizeDelta.x
+      value: 0
+      objectReference: {fileID: 0}
+    - target: {fileID: 3475802799999177665, guid: f3b1d401bc50845629a6b982f9793f16,
+        type: 3}
+      propertyPath: m_AnchoredPosition.x
+      value: 0
+      objectReference: {fileID: 0}
+    - target: {fileID: 3475802799999177665, guid: f3b1d401bc50845629a6b982f9793f16,
+        type: 3}
+      propertyPath: m_AnchoredPosition.y
+      value: 0
+      objectReference: {fileID: 0}
+    - target: {fileID: 3721001069623505348, guid: f3b1d401bc50845629a6b982f9793f16,
+        type: 3}
       propertyPath: m_Pivot.x
       value: 0
       objectReference: {fileID: 0}
-    - target: {fileID: 3721001069623505348, guid: f3b1d401bc50845629a6b982f9793f16, type: 3}
+    - target: {fileID: 3721001069623505348, guid: f3b1d401bc50845629a6b982f9793f16,
+        type: 3}
       propertyPath: m_Pivot.y
       value: 0
       objectReference: {fileID: 0}
-    - target: {fileID: 3721001069623505348, guid: f3b1d401bc50845629a6b982f9793f16, type: 3}
+    - target: {fileID: 3721001069623505348, guid: f3b1d401bc50845629a6b982f9793f16,
+        type: 3}
       propertyPath: m_AnchorMax.x
       value: 0
       objectReference: {fileID: 0}
-    - target: {fileID: 3721001069623505348, guid: f3b1d401bc50845629a6b982f9793f16, type: 3}
-      propertyPath: m_AnchorMax.y
-      value: 0
-      objectReference: {fileID: 0}
-    - target: {fileID: 3721001069623505348, guid: f3b1d401bc50845629a6b982f9793f16, type: 3}
+    - target: {fileID: 3721001069623505348, guid: f3b1d401bc50845629a6b982f9793f16,
+        type: 3}
+      propertyPath: m_AnchorMax.y
+      value: 0
+      objectReference: {fileID: 0}
+    - target: {fileID: 3721001069623505348, guid: f3b1d401bc50845629a6b982f9793f16,
+        type: 3}
       propertyPath: m_AnchorMin.x
       value: 0
       objectReference: {fileID: 0}
-    - target: {fileID: 3721001069623505348, guid: f3b1d401bc50845629a6b982f9793f16, type: 3}
-      propertyPath: m_AnchorMin.y
-      value: 0
-      objectReference: {fileID: 0}
-    - target: {fileID: 3721001069623505348, guid: f3b1d401bc50845629a6b982f9793f16, type: 3}
+    - target: {fileID: 3721001069623505348, guid: f3b1d401bc50845629a6b982f9793f16,
+        type: 3}
+      propertyPath: m_AnchorMin.y
+      value: 0
+      objectReference: {fileID: 0}
+    - target: {fileID: 3721001069623505348, guid: f3b1d401bc50845629a6b982f9793f16,
+        type: 3}
       propertyPath: m_SizeDelta.x
       value: 350
       objectReference: {fileID: 0}
-    - target: {fileID: 3721001069623505348, guid: f3b1d401bc50845629a6b982f9793f16, type: 3}
+    - target: {fileID: 3721001069623505348, guid: f3b1d401bc50845629a6b982f9793f16,
+        type: 3}
       propertyPath: m_SizeDelta.y
       value: 690
       objectReference: {fileID: 0}
-    - target: {fileID: 3721001069623505348, guid: f3b1d401bc50845629a6b982f9793f16, type: 3}
+    - target: {fileID: 3721001069623505348, guid: f3b1d401bc50845629a6b982f9793f16,
+        type: 3}
       propertyPath: m_LocalPosition.x
       value: 0
       objectReference: {fileID: 0}
-    - target: {fileID: 3721001069623505348, guid: f3b1d401bc50845629a6b982f9793f16, type: 3}
+    - target: {fileID: 3721001069623505348, guid: f3b1d401bc50845629a6b982f9793f16,
+        type: 3}
       propertyPath: m_LocalPosition.y
       value: 0
       objectReference: {fileID: 0}
-    - target: {fileID: 3721001069623505348, guid: f3b1d401bc50845629a6b982f9793f16, type: 3}
+    - target: {fileID: 3721001069623505348, guid: f3b1d401bc50845629a6b982f9793f16,
+        type: 3}
       propertyPath: m_LocalPosition.z
       value: 0
       objectReference: {fileID: 0}
-    - target: {fileID: 3721001069623505348, guid: f3b1d401bc50845629a6b982f9793f16, type: 3}
+    - target: {fileID: 3721001069623505348, guid: f3b1d401bc50845629a6b982f9793f16,
+        type: 3}
       propertyPath: m_LocalRotation.w
       value: 1
       objectReference: {fileID: 0}
-    - target: {fileID: 3721001069623505348, guid: f3b1d401bc50845629a6b982f9793f16, type: 3}
+    - target: {fileID: 3721001069623505348, guid: f3b1d401bc50845629a6b982f9793f16,
+        type: 3}
       propertyPath: m_LocalRotation.x
       value: 0
       objectReference: {fileID: 0}
-    - target: {fileID: 3721001069623505348, guid: f3b1d401bc50845629a6b982f9793f16, type: 3}
+    - target: {fileID: 3721001069623505348, guid: f3b1d401bc50845629a6b982f9793f16,
+        type: 3}
       propertyPath: m_LocalRotation.y
       value: 0
       objectReference: {fileID: 0}
-    - target: {fileID: 3721001069623505348, guid: f3b1d401bc50845629a6b982f9793f16, type: 3}
+    - target: {fileID: 3721001069623505348, guid: f3b1d401bc50845629a6b982f9793f16,
+        type: 3}
       propertyPath: m_LocalRotation.z
       value: 0
       objectReference: {fileID: 0}
-    - target: {fileID: 3721001069623505348, guid: f3b1d401bc50845629a6b982f9793f16, type: 3}
-      propertyPath: m_AnchoredPosition.x
-      value: 0
-      objectReference: {fileID: 0}
-    - target: {fileID: 3721001069623505348, guid: f3b1d401bc50845629a6b982f9793f16, type: 3}
-      propertyPath: m_AnchoredPosition.y
-      value: 0
-      objectReference: {fileID: 0}
-    - target: {fileID: 3721001069623505348, guid: f3b1d401bc50845629a6b982f9793f16, type: 3}
+    - target: {fileID: 3721001069623505348, guid: f3b1d401bc50845629a6b982f9793f16,
+        type: 3}
+      propertyPath: m_AnchoredPosition.x
+      value: 0
+      objectReference: {fileID: 0}
+    - target: {fileID: 3721001069623505348, guid: f3b1d401bc50845629a6b982f9793f16,
+        type: 3}
+      propertyPath: m_AnchoredPosition.y
+      value: 0
+      objectReference: {fileID: 0}
+    - target: {fileID: 3721001069623505348, guid: f3b1d401bc50845629a6b982f9793f16,
+        type: 3}
       propertyPath: m_LocalEulerAnglesHint.x
       value: 0
       objectReference: {fileID: 0}
-    - target: {fileID: 3721001069623505348, guid: f3b1d401bc50845629a6b982f9793f16, type: 3}
+    - target: {fileID: 3721001069623505348, guid: f3b1d401bc50845629a6b982f9793f16,
+        type: 3}
       propertyPath: m_LocalEulerAnglesHint.y
       value: 0
       objectReference: {fileID: 0}
-    - target: {fileID: 3721001069623505348, guid: f3b1d401bc50845629a6b982f9793f16, type: 3}
+    - target: {fileID: 3721001069623505348, guid: f3b1d401bc50845629a6b982f9793f16,
+        type: 3}
       propertyPath: m_LocalEulerAnglesHint.z
       value: 0
       objectReference: {fileID: 0}
-    - target: {fileID: 4797632633976634192, guid: f3b1d401bc50845629a6b982f9793f16, type: 3}
-      propertyPath: m_AnchorMax.y
-      value: 0
-      objectReference: {fileID: 0}
-    - target: {fileID: 4797632633976634192, guid: f3b1d401bc50845629a6b982f9793f16, type: 3}
-      propertyPath: m_AnchorMin.y
-      value: 0
-      objectReference: {fileID: 0}
-    - target: {fileID: 4797632633976634192, guid: f3b1d401bc50845629a6b982f9793f16, type: 3}
-      propertyPath: m_SizeDelta.x
-      value: 0
-      objectReference: {fileID: 0}
-    - target: {fileID: 4797632633976634192, guid: f3b1d401bc50845629a6b982f9793f16, type: 3}
-      propertyPath: m_AnchoredPosition.x
-      value: 0
-      objectReference: {fileID: 0}
-    - target: {fileID: 4797632633976634192, guid: f3b1d401bc50845629a6b982f9793f16, type: 3}
-      propertyPath: m_AnchoredPosition.y
-      value: 0
-      objectReference: {fileID: 0}
-    - target: {fileID: 6252910912605816960, guid: f3b1d401bc50845629a6b982f9793f16, type: 3}
-      propertyPath: m_AnchoredPosition.x
-      value: 0
-      objectReference: {fileID: 0}
-    - target: {fileID: 6334738306198345799, guid: f3b1d401bc50845629a6b982f9793f16, type: 3}
-      propertyPath: m_AnchoredPosition.y
-      value: 0
-      objectReference: {fileID: 0}
-    - target: {fileID: 6423328223121998152, guid: f3b1d401bc50845629a6b982f9793f16, type: 3}
+    - target: {fileID: 4797632633976634192, guid: f3b1d401bc50845629a6b982f9793f16,
+        type: 3}
+      propertyPath: m_AnchorMax.y
+      value: 0
+      objectReference: {fileID: 0}
+    - target: {fileID: 4797632633976634192, guid: f3b1d401bc50845629a6b982f9793f16,
+        type: 3}
+      propertyPath: m_AnchorMin.y
+      value: 0
+      objectReference: {fileID: 0}
+    - target: {fileID: 4797632633976634192, guid: f3b1d401bc50845629a6b982f9793f16,
+        type: 3}
+      propertyPath: m_SizeDelta.x
+      value: 0
+      objectReference: {fileID: 0}
+    - target: {fileID: 4797632633976634192, guid: f3b1d401bc50845629a6b982f9793f16,
+        type: 3}
+      propertyPath: m_AnchoredPosition.x
+      value: 0
+      objectReference: {fileID: 0}
+    - target: {fileID: 4797632633976634192, guid: f3b1d401bc50845629a6b982f9793f16,
+        type: 3}
+      propertyPath: m_AnchoredPosition.y
+      value: 0
+      objectReference: {fileID: 0}
+    - target: {fileID: 6252910912605816960, guid: f3b1d401bc50845629a6b982f9793f16,
+        type: 3}
+      propertyPath: m_AnchoredPosition.x
+      value: 0
+      objectReference: {fileID: 0}
+    - target: {fileID: 6334738306198345799, guid: f3b1d401bc50845629a6b982f9793f16,
+        type: 3}
+      propertyPath: m_AnchoredPosition.y
+      value: 0
+      objectReference: {fileID: 0}
+    - target: {fileID: 6423328223121998152, guid: f3b1d401bc50845629a6b982f9793f16,
+        type: 3}
       propertyPath: m_AnchoredPosition.x
       value: 5
       objectReference: {fileID: 0}
-    - target: {fileID: 6742917519416138066, guid: f3b1d401bc50845629a6b982f9793f16, type: 3}
-      propertyPath: m_SizeDelta.y
-      value: 0
-      objectReference: {fileID: 0}
-    - target: {fileID: 6844714871274944409, guid: f3b1d401bc50845629a6b982f9793f16, type: 3}
-      propertyPath: m_AnchorMax.y
-      value: 0
-      objectReference: {fileID: 0}
-    - target: {fileID: 6844714871274944409, guid: f3b1d401bc50845629a6b982f9793f16, type: 3}
-      propertyPath: m_AnchorMin.y
-      value: 0
-      objectReference: {fileID: 0}
-    - target: {fileID: 6844714871274944409, guid: f3b1d401bc50845629a6b982f9793f16, type: 3}
-      propertyPath: m_SizeDelta.x
-      value: 0
-      objectReference: {fileID: 0}
-    - target: {fileID: 6844714871274944409, guid: f3b1d401bc50845629a6b982f9793f16, type: 3}
-      propertyPath: m_AnchoredPosition.x
-      value: 0
-      objectReference: {fileID: 0}
-    - target: {fileID: 7052586870713574084, guid: f3b1d401bc50845629a6b982f9793f16, type: 3}
-      propertyPath: m_AnchorMax.y
-      value: 0
-      objectReference: {fileID: 0}
-    - target: {fileID: 7052586870713574084, guid: f3b1d401bc50845629a6b982f9793f16, type: 3}
-      propertyPath: m_AnchorMin.y
-      value: 0
-      objectReference: {fileID: 0}
-    - target: {fileID: 7052586870713574084, guid: f3b1d401bc50845629a6b982f9793f16, type: 3}
-      propertyPath: m_SizeDelta.x
-      value: 0
-      objectReference: {fileID: 0}
-    - target: {fileID: 7426884741399343867, guid: f3b1d401bc50845629a6b982f9793f16, type: 3}
+    - target: {fileID: 6742917519416138066, guid: f3b1d401bc50845629a6b982f9793f16,
+        type: 3}
+      propertyPath: m_SizeDelta.y
+      value: 0
+      objectReference: {fileID: 0}
+    - target: {fileID: 6844714871274944409, guid: f3b1d401bc50845629a6b982f9793f16,
+        type: 3}
+      propertyPath: m_AnchorMax.y
+      value: 0
+      objectReference: {fileID: 0}
+    - target: {fileID: 6844714871274944409, guid: f3b1d401bc50845629a6b982f9793f16,
+        type: 3}
+      propertyPath: m_AnchorMin.y
+      value: 0
+      objectReference: {fileID: 0}
+    - target: {fileID: 6844714871274944409, guid: f3b1d401bc50845629a6b982f9793f16,
+        type: 3}
+      propertyPath: m_SizeDelta.x
+      value: 0
+      objectReference: {fileID: 0}
+    - target: {fileID: 6844714871274944409, guid: f3b1d401bc50845629a6b982f9793f16,
+        type: 3}
+      propertyPath: m_AnchoredPosition.x
+      value: 0
+      objectReference: {fileID: 0}
+    - target: {fileID: 7052586870713574084, guid: f3b1d401bc50845629a6b982f9793f16,
+        type: 3}
+      propertyPath: m_AnchorMax.y
+      value: 0
+      objectReference: {fileID: 0}
+    - target: {fileID: 7052586870713574084, guid: f3b1d401bc50845629a6b982f9793f16,
+        type: 3}
+      propertyPath: m_AnchorMin.y
+      value: 0
+      objectReference: {fileID: 0}
+    - target: {fileID: 7052586870713574084, guid: f3b1d401bc50845629a6b982f9793f16,
+        type: 3}
+      propertyPath: m_SizeDelta.x
+      value: 0
+      objectReference: {fileID: 0}
+    - target: {fileID: 7426884741399343867, guid: f3b1d401bc50845629a6b982f9793f16,
+        type: 3}
       propertyPath: m_AnchorMax.x
       value: 0
       objectReference: {fileID: 0}
-    - target: {fileID: 7426884741399343867, guid: f3b1d401bc50845629a6b982f9793f16, type: 3}
-      propertyPath: m_AnchorMax.y
-      value: 0
-      objectReference: {fileID: 0}
-    - target: {fileID: 7426884741399343867, guid: f3b1d401bc50845629a6b982f9793f16, type: 3}
-      propertyPath: m_AnchorMin.y
-      value: 0
-      objectReference: {fileID: 0}
-    - target: {fileID: 8341601108133503693, guid: f3b1d401bc50845629a6b982f9793f16, type: 3}
-      propertyPath: m_SizeDelta.y
-      value: 0
-      objectReference: {fileID: 0}
-    - target: {fileID: 9152785347356188261, guid: f3b1d401bc50845629a6b982f9793f16, type: 3}
+    - target: {fileID: 7426884741399343867, guid: f3b1d401bc50845629a6b982f9793f16,
+        type: 3}
+      propertyPath: m_AnchorMax.y
+      value: 0
+      objectReference: {fileID: 0}
+    - target: {fileID: 7426884741399343867, guid: f3b1d401bc50845629a6b982f9793f16,
+        type: 3}
+      propertyPath: m_AnchorMin.y
+      value: 0
+      objectReference: {fileID: 0}
+    - target: {fileID: 8341601108133503693, guid: f3b1d401bc50845629a6b982f9793f16,
+        type: 3}
+      propertyPath: m_SizeDelta.y
+      value: 0
+      objectReference: {fileID: 0}
+    - target: {fileID: 9152785347356188261, guid: f3b1d401bc50845629a6b982f9793f16,
+        type: 3}
       propertyPath: m_Name
       value: Chat
       objectReference: {fileID: 0}
-    - target: {fileID: 9152785347356188261, guid: f3b1d401bc50845629a6b982f9793f16, type: 3}
+    - target: {fileID: 9152785347356188261, guid: f3b1d401bc50845629a6b982f9793f16,
+        type: 3}
       propertyPath: m_IsActive
       value: 1
       objectReference: {fileID: 0}
@@ -2765,7 +3311,8 @@
   m_SourcePrefab: {fileID: 100100000, guid: f3b1d401bc50845629a6b982f9793f16, type: 3}
 --- !u!114 &1832101647578548373 stripped
 MonoBehaviour:
-  m_CorrespondingSourceObject: {fileID: 7731814500679257930, guid: f3b1d401bc50845629a6b982f9793f16, type: 3}
+  m_CorrespondingSourceObject: {fileID: 7731814500679257930, guid: f3b1d401bc50845629a6b982f9793f16,
+    type: 3}
   m_PrefabInstance: {fileID: 8223576145474373599}
   m_PrefabAsset: {fileID: 0}
   m_GameObject: {fileID: 0}
@@ -2776,7 +3323,8 @@
   m_EditorClassIdentifier: 
 --- !u!224 &4720797347689379355 stripped
 RectTransform:
-  m_CorrespondingSourceObject: {fileID: 3721001069623505348, guid: f3b1d401bc50845629a6b982f9793f16, type: 3}
+  m_CorrespondingSourceObject: {fileID: 3721001069623505348, guid: f3b1d401bc50845629a6b982f9793f16,
+    type: 3}
   m_PrefabInstance: {fileID: 8223576145474373599}
   m_PrefabAsset: {fileID: 0}
 --- !u!1001 &8738744977755375168
@@ -2787,251 +3335,313 @@
     serializedVersion: 3
     m_TransformParent: {fileID: 6499898352463274438}
     m_Modifications:
-    - target: {fileID: 2706396233118463039, guid: 6077eff354abb4953be2d4d994be830e, type: 3}
-      propertyPath: m_AnchorMax.y
-      value: 1
-      objectReference: {fileID: 0}
-    - target: {fileID: 2706396233118463039, guid: 6077eff354abb4953be2d4d994be830e, type: 3}
-      propertyPath: m_AnchorMin.y
-      value: 1
-      objectReference: {fileID: 0}
-    - target: {fileID: 2706396233118463039, guid: 6077eff354abb4953be2d4d994be830e, type: 3}
+    - target: {fileID: 2706396233118463039, guid: 6077eff354abb4953be2d4d994be830e,
+        type: 3}
+      propertyPath: m_AnchorMax.y
+      value: 1
+      objectReference: {fileID: 0}
+    - target: {fileID: 2706396233118463039, guid: 6077eff354abb4953be2d4d994be830e,
+        type: 3}
+      propertyPath: m_AnchorMin.y
+      value: 1
+      objectReference: {fileID: 0}
+    - target: {fileID: 2706396233118463039, guid: 6077eff354abb4953be2d4d994be830e,
+        type: 3}
       propertyPath: m_SizeDelta.x
       value: 348
       objectReference: {fileID: 0}
-    - target: {fileID: 2706396233118463039, guid: 6077eff354abb4953be2d4d994be830e, type: 3}
+    - target: {fileID: 2706396233118463039, guid: 6077eff354abb4953be2d4d994be830e,
+        type: 3}
       propertyPath: m_SizeDelta.y
       value: 48.75
       objectReference: {fileID: 0}
-    - target: {fileID: 2706396233118463039, guid: 6077eff354abb4953be2d4d994be830e, type: 3}
+    - target: {fileID: 2706396233118463039, guid: 6077eff354abb4953be2d4d994be830e,
+        type: 3}
       propertyPath: m_AnchoredPosition.x
       value: 174
       objectReference: {fileID: 0}
-    - target: {fileID: 2706396233118463039, guid: 6077eff354abb4953be2d4d994be830e, type: 3}
+    - target: {fileID: 2706396233118463039, guid: 6077eff354abb4953be2d4d994be830e,
+        type: 3}
       propertyPath: m_AnchoredPosition.y
       value: -24.375
       objectReference: {fileID: 0}
-    - target: {fileID: 3382456182348012152, guid: 6077eff354abb4953be2d4d994be830e, type: 3}
+    - target: {fileID: 3382456182348012152, guid: 6077eff354abb4953be2d4d994be830e,
+        type: 3}
       propertyPath: m_AnchoredPosition.x
       value: -48
       objectReference: {fileID: 0}
-    - target: {fileID: 3721001069623505348, guid: 6077eff354abb4953be2d4d994be830e, type: 3}
+    - target: {fileID: 3721001069623505348, guid: 6077eff354abb4953be2d4d994be830e,
+        type: 3}
       propertyPath: m_Pivot.x
       value: 1
       objectReference: {fileID: 0}
-    - target: {fileID: 3721001069623505348, guid: 6077eff354abb4953be2d4d994be830e, type: 3}
+    - target: {fileID: 3721001069623505348, guid: 6077eff354abb4953be2d4d994be830e,
+        type: 3}
       propertyPath: m_Pivot.y
       value: 1
       objectReference: {fileID: 0}
-    - target: {fileID: 3721001069623505348, guid: 6077eff354abb4953be2d4d994be830e, type: 3}
+    - target: {fileID: 3721001069623505348, guid: 6077eff354abb4953be2d4d994be830e,
+        type: 3}
       propertyPath: m_AnchorMax.x
       value: 1
       objectReference: {fileID: 0}
-    - target: {fileID: 3721001069623505348, guid: 6077eff354abb4953be2d4d994be830e, type: 3}
-      propertyPath: m_AnchorMax.y
-      value: 1
-      objectReference: {fileID: 0}
-    - target: {fileID: 3721001069623505348, guid: 6077eff354abb4953be2d4d994be830e, type: 3}
+    - target: {fileID: 3721001069623505348, guid: 6077eff354abb4953be2d4d994be830e,
+        type: 3}
+      propertyPath: m_AnchorMax.y
+      value: 1
+      objectReference: {fileID: 0}
+    - target: {fileID: 3721001069623505348, guid: 6077eff354abb4953be2d4d994be830e,
+        type: 3}
       propertyPath: m_AnchorMin.x
       value: 1
       objectReference: {fileID: 0}
-    - target: {fileID: 3721001069623505348, guid: 6077eff354abb4953be2d4d994be830e, type: 3}
-      propertyPath: m_AnchorMin.y
-      value: 1
-      objectReference: {fileID: 0}
-    - target: {fileID: 3721001069623505348, guid: 6077eff354abb4953be2d4d994be830e, type: 3}
-      propertyPath: m_SizeDelta.x
-      value: 0
-      objectReference: {fileID: 0}
-    - target: {fileID: 3721001069623505348, guid: 6077eff354abb4953be2d4d994be830e, type: 3}
-      propertyPath: m_SizeDelta.y
-      value: 0
-      objectReference: {fileID: 0}
-    - target: {fileID: 3721001069623505348, guid: 6077eff354abb4953be2d4d994be830e, type: 3}
+    - target: {fileID: 3721001069623505348, guid: 6077eff354abb4953be2d4d994be830e,
+        type: 3}
+      propertyPath: m_AnchorMin.y
+      value: 1
+      objectReference: {fileID: 0}
+    - target: {fileID: 3721001069623505348, guid: 6077eff354abb4953be2d4d994be830e,
+        type: 3}
+      propertyPath: m_SizeDelta.x
+      value: 0
+      objectReference: {fileID: 0}
+    - target: {fileID: 3721001069623505348, guid: 6077eff354abb4953be2d4d994be830e,
+        type: 3}
+      propertyPath: m_SizeDelta.y
+      value: 0
+      objectReference: {fileID: 0}
+    - target: {fileID: 3721001069623505348, guid: 6077eff354abb4953be2d4d994be830e,
+        type: 3}
       propertyPath: m_LocalPosition.x
       value: 0
       objectReference: {fileID: 0}
-    - target: {fileID: 3721001069623505348, guid: 6077eff354abb4953be2d4d994be830e, type: 3}
+    - target: {fileID: 3721001069623505348, guid: 6077eff354abb4953be2d4d994be830e,
+        type: 3}
       propertyPath: m_LocalPosition.y
       value: 0
       objectReference: {fileID: 0}
-    - target: {fileID: 3721001069623505348, guid: 6077eff354abb4953be2d4d994be830e, type: 3}
+    - target: {fileID: 3721001069623505348, guid: 6077eff354abb4953be2d4d994be830e,
+        type: 3}
       propertyPath: m_LocalPosition.z
       value: 0
       objectReference: {fileID: 0}
-    - target: {fileID: 3721001069623505348, guid: 6077eff354abb4953be2d4d994be830e, type: 3}
+    - target: {fileID: 3721001069623505348, guid: 6077eff354abb4953be2d4d994be830e,
+        type: 3}
       propertyPath: m_LocalRotation.w
       value: 1
       objectReference: {fileID: 0}
-    - target: {fileID: 3721001069623505348, guid: 6077eff354abb4953be2d4d994be830e, type: 3}
+    - target: {fileID: 3721001069623505348, guid: 6077eff354abb4953be2d4d994be830e,
+        type: 3}
       propertyPath: m_LocalRotation.x
       value: -0
       objectReference: {fileID: 0}
-    - target: {fileID: 3721001069623505348, guid: 6077eff354abb4953be2d4d994be830e, type: 3}
+    - target: {fileID: 3721001069623505348, guid: 6077eff354abb4953be2d4d994be830e,
+        type: 3}
       propertyPath: m_LocalRotation.y
       value: -0
       objectReference: {fileID: 0}
-    - target: {fileID: 3721001069623505348, guid: 6077eff354abb4953be2d4d994be830e, type: 3}
+    - target: {fileID: 3721001069623505348, guid: 6077eff354abb4953be2d4d994be830e,
+        type: 3}
       propertyPath: m_LocalRotation.z
       value: -0
       objectReference: {fileID: 0}
-    - target: {fileID: 3721001069623505348, guid: 6077eff354abb4953be2d4d994be830e, type: 3}
-      propertyPath: m_AnchoredPosition.x
-      value: 0
-      objectReference: {fileID: 0}
-    - target: {fileID: 3721001069623505348, guid: 6077eff354abb4953be2d4d994be830e, type: 3}
-      propertyPath: m_AnchoredPosition.y
-      value: 0
-      objectReference: {fileID: 0}
-    - target: {fileID: 3721001069623505348, guid: 6077eff354abb4953be2d4d994be830e, type: 3}
+    - target: {fileID: 3721001069623505348, guid: 6077eff354abb4953be2d4d994be830e,
+        type: 3}
+      propertyPath: m_AnchoredPosition.x
+      value: 0
+      objectReference: {fileID: 0}
+    - target: {fileID: 3721001069623505348, guid: 6077eff354abb4953be2d4d994be830e,
+        type: 3}
+      propertyPath: m_AnchoredPosition.y
+      value: 0
+      objectReference: {fileID: 0}
+    - target: {fileID: 3721001069623505348, guid: 6077eff354abb4953be2d4d994be830e,
+        type: 3}
       propertyPath: m_LocalEulerAnglesHint.x
       value: 0
       objectReference: {fileID: 0}
-    - target: {fileID: 3721001069623505348, guid: 6077eff354abb4953be2d4d994be830e, type: 3}
+    - target: {fileID: 3721001069623505348, guid: 6077eff354abb4953be2d4d994be830e,
+        type: 3}
       propertyPath: m_LocalEulerAnglesHint.y
       value: 0
       objectReference: {fileID: 0}
-    - target: {fileID: 3721001069623505348, guid: 6077eff354abb4953be2d4d994be830e, type: 3}
+    - target: {fileID: 3721001069623505348, guid: 6077eff354abb4953be2d4d994be830e,
+        type: 3}
       propertyPath: m_LocalEulerAnglesHint.z
       value: 0
       objectReference: {fileID: 0}
-    - target: {fileID: 6423328223121998152, guid: 6077eff354abb4953be2d4d994be830e, type: 3}
+    - target: {fileID: 6423328223121998152, guid: 6077eff354abb4953be2d4d994be830e,
+        type: 3}
       propertyPath: m_Pivot.x
       value: 0.5
       objectReference: {fileID: 0}
-    - target: {fileID: 6423328223121998152, guid: 6077eff354abb4953be2d4d994be830e, type: 3}
+    - target: {fileID: 6423328223121998152, guid: 6077eff354abb4953be2d4d994be830e,
+        type: 3}
       propertyPath: m_Pivot.y
       value: 0.5
       objectReference: {fileID: 0}
-    - target: {fileID: 6423328223121998152, guid: 6077eff354abb4953be2d4d994be830e, type: 3}
-      propertyPath: m_SizeDelta.x
-      value: 0
-      objectReference: {fileID: 0}
-    - target: {fileID: 6423328223121998152, guid: 6077eff354abb4953be2d4d994be830e, type: 3}
-      propertyPath: m_AnchoredPosition.x
-      value: 0
-      objectReference: {fileID: 0}
-    - target: {fileID: 7939311004344811013, guid: 6077eff354abb4953be2d4d994be830e, type: 3}
-      propertyPath: m_AnchorMax.y
-      value: 1
-      objectReference: {fileID: 0}
-    - target: {fileID: 7939311004344811013, guid: 6077eff354abb4953be2d4d994be830e, type: 3}
-      propertyPath: m_AnchorMin.y
-      value: 1
-      objectReference: {fileID: 0}
-    - target: {fileID: 7939311004344811013, guid: 6077eff354abb4953be2d4d994be830e, type: 3}
+    - target: {fileID: 6423328223121998152, guid: 6077eff354abb4953be2d4d994be830e,
+        type: 3}
+      propertyPath: m_SizeDelta.x
+      value: 0
+      objectReference: {fileID: 0}
+    - target: {fileID: 6423328223121998152, guid: 6077eff354abb4953be2d4d994be830e,
+        type: 3}
+      propertyPath: m_AnchoredPosition.x
+      value: 0
+      objectReference: {fileID: 0}
+    - target: {fileID: 7939311004344811013, guid: 6077eff354abb4953be2d4d994be830e,
+        type: 3}
+      propertyPath: m_AnchorMax.y
+      value: 1
+      objectReference: {fileID: 0}
+    - target: {fileID: 7939311004344811013, guid: 6077eff354abb4953be2d4d994be830e,
+        type: 3}
+      propertyPath: m_AnchorMin.y
+      value: 1
+      objectReference: {fileID: 0}
+    - target: {fileID: 7939311004344811013, guid: 6077eff354abb4953be2d4d994be830e,
+        type: 3}
       propertyPath: m_SizeDelta.x
       value: 348
       objectReference: {fileID: 0}
-    - target: {fileID: 7939311004344811013, guid: 6077eff354abb4953be2d4d994be830e, type: 3}
+    - target: {fileID: 7939311004344811013, guid: 6077eff354abb4953be2d4d994be830e,
+        type: 3}
       propertyPath: m_SizeDelta.y
       value: 48.75
       objectReference: {fileID: 0}
-    - target: {fileID: 7939311004344811013, guid: 6077eff354abb4953be2d4d994be830e, type: 3}
+    - target: {fileID: 7939311004344811013, guid: 6077eff354abb4953be2d4d994be830e,
+        type: 3}
       propertyPath: m_AnchoredPosition.x
       value: 174
       objectReference: {fileID: 0}
-    - target: {fileID: 7939311004344811013, guid: 6077eff354abb4953be2d4d994be830e, type: 3}
+    - target: {fileID: 7939311004344811013, guid: 6077eff354abb4953be2d4d994be830e,
+        type: 3}
       propertyPath: m_AnchoredPosition.y
       value: -170.625
       objectReference: {fileID: 0}
-    - target: {fileID: 8502724885700727623, guid: 6077eff354abb4953be2d4d994be830e, type: 3}
+    - target: {fileID: 8502724885700727623, guid: 6077eff354abb4953be2d4d994be830e,
+        type: 3}
       propertyPath: statusValues.Array.size
       value: 3
       objectReference: {fileID: 0}
-    - target: {fileID: 8502724885700727623, guid: 6077eff354abb4953be2d4d994be830e, type: 3}
+    - target: {fileID: 8502724885700727623, guid: 6077eff354abb4953be2d4d994be830e,
+        type: 3}
       propertyPath: statusValues.Array.data[2].statusText
       value: Failed
       objectReference: {fileID: 0}
-    - target: {fileID: 8502724885700727623, guid: 6077eff354abb4953be2d4d994be830e, type: 3}
+    - target: {fileID: 8502724885700727623, guid: 6077eff354abb4953be2d4d994be830e,
+        type: 3}
       propertyPath: statusValues.Array.data[2].textColor.a
       value: 1
       objectReference: {fileID: 0}
-    - target: {fileID: 8502724885700727623, guid: 6077eff354abb4953be2d4d994be830e, type: 3}
+    - target: {fileID: 8502724885700727623, guid: 6077eff354abb4953be2d4d994be830e,
+        type: 3}
       propertyPath: statusValues.Array.data[2].textColor.b
       value: 0.21960784
       objectReference: {fileID: 0}
-    - target: {fileID: 8502724885700727623, guid: 6077eff354abb4953be2d4d994be830e, type: 3}
+    - target: {fileID: 8502724885700727623, guid: 6077eff354abb4953be2d4d994be830e,
+        type: 3}
       propertyPath: statusValues.Array.data[2].textColor.g
       value: 0.28235295
       objectReference: {fileID: 0}
-    - target: {fileID: 8502724885700727623, guid: 6077eff354abb4953be2d4d994be830e, type: 3}
+    - target: {fileID: 8502724885700727623, guid: 6077eff354abb4953be2d4d994be830e,
+        type: 3}
       propertyPath: statusValues.Array.data[2].textColor.r
       value: 1
       objectReference: {fileID: 0}
-    - target: {fileID: 8502724885700727623, guid: 6077eff354abb4953be2d4d994be830e, type: 3}
+    - target: {fileID: 8502724885700727623, guid: 6077eff354abb4953be2d4d994be830e,
+        type: 3}
       propertyPath: statusValues.Array.data[2].predefinedWidth
       value: 84
       objectReference: {fileID: 0}
-    - target: {fileID: 8502724885700727623, guid: 6077eff354abb4953be2d4d994be830e, type: 3}
+    - target: {fileID: 8502724885700727623, guid: 6077eff354abb4953be2d4d994be830e,
+        type: 3}
       propertyPath: statusValues.Array.data[2].backgroundColor.a
       value: 0.14901961
       objectReference: {fileID: 0}
-    - target: {fileID: 8502724885700727623, guid: 6077eff354abb4953be2d4d994be830e, type: 3}
+    - target: {fileID: 8502724885700727623, guid: 6077eff354abb4953be2d4d994be830e,
+        type: 3}
       propertyPath: statusValues.Array.data[2].backgroundColor.b
       value: 0.2627451
       objectReference: {fileID: 0}
-    - target: {fileID: 8502724885700727623, guid: 6077eff354abb4953be2d4d994be830e, type: 3}
+    - target: {fileID: 8502724885700727623, guid: 6077eff354abb4953be2d4d994be830e,
+        type: 3}
       propertyPath: statusValues.Array.data[2].backgroundColor.g
       value: 0.27058825
       objectReference: {fileID: 0}
-    - target: {fileID: 8502724885700727623, guid: 6077eff354abb4953be2d4d994be830e, type: 3}
+    - target: {fileID: 8502724885700727623, guid: 6077eff354abb4953be2d4d994be830e,
+        type: 3}
       propertyPath: statusValues.Array.data[2].backgroundColor.r
       value: 1
       objectReference: {fileID: 0}
-    - target: {fileID: 9082214662459176086, guid: 6077eff354abb4953be2d4d994be830e, type: 3}
-      propertyPath: m_AnchorMax.y
-      value: 1
-      objectReference: {fileID: 0}
-    - target: {fileID: 9082214662459176086, guid: 6077eff354abb4953be2d4d994be830e, type: 3}
-      propertyPath: m_AnchorMin.y
-      value: 1
-      objectReference: {fileID: 0}
-    - target: {fileID: 9082214662459176086, guid: 6077eff354abb4953be2d4d994be830e, type: 3}
+    - target: {fileID: 9082214662459176086, guid: 6077eff354abb4953be2d4d994be830e,
+        type: 3}
+      propertyPath: m_AnchorMax.y
+      value: 1
+      objectReference: {fileID: 0}
+    - target: {fileID: 9082214662459176086, guid: 6077eff354abb4953be2d4d994be830e,
+        type: 3}
+      propertyPath: m_AnchorMin.y
+      value: 1
+      objectReference: {fileID: 0}
+    - target: {fileID: 9082214662459176086, guid: 6077eff354abb4953be2d4d994be830e,
+        type: 3}
       propertyPath: m_SizeDelta.x
       value: 348
       objectReference: {fileID: 0}
-    - target: {fileID: 9082214662459176086, guid: 6077eff354abb4953be2d4d994be830e, type: 3}
+    - target: {fileID: 9082214662459176086, guid: 6077eff354abb4953be2d4d994be830e,
+        type: 3}
       propertyPath: m_SizeDelta.y
       value: 48.75
       objectReference: {fileID: 0}
-    - target: {fileID: 9082214662459176086, guid: 6077eff354abb4953be2d4d994be830e, type: 3}
+    - target: {fileID: 9082214662459176086, guid: 6077eff354abb4953be2d4d994be830e,
+        type: 3}
       propertyPath: m_AnchoredPosition.x
       value: 174
       objectReference: {fileID: 0}
-    - target: {fileID: 9082214662459176086, guid: 6077eff354abb4953be2d4d994be830e, type: 3}
+    - target: {fileID: 9082214662459176086, guid: 6077eff354abb4953be2d4d994be830e,
+        type: 3}
       propertyPath: m_AnchoredPosition.y
       value: -73.125
       objectReference: {fileID: 0}
-    - target: {fileID: 9129438995921044100, guid: 6077eff354abb4953be2d4d994be830e, type: 3}
-      propertyPath: m_AnchorMax.y
-      value: 1
-      objectReference: {fileID: 0}
-    - target: {fileID: 9129438995921044100, guid: 6077eff354abb4953be2d4d994be830e, type: 3}
-      propertyPath: m_AnchorMin.y
-      value: 1
-      objectReference: {fileID: 0}
-    - target: {fileID: 9129438995921044100, guid: 6077eff354abb4953be2d4d994be830e, type: 3}
+    - target: {fileID: 9129438995921044100, guid: 6077eff354abb4953be2d4d994be830e,
+        type: 3}
+      propertyPath: m_AnchorMax.y
+      value: 1
+      objectReference: {fileID: 0}
+    - target: {fileID: 9129438995921044100, guid: 6077eff354abb4953be2d4d994be830e,
+        type: 3}
+      propertyPath: m_AnchorMin.y
+      value: 1
+      objectReference: {fileID: 0}
+    - target: {fileID: 9129438995921044100, guid: 6077eff354abb4953be2d4d994be830e,
+        type: 3}
       propertyPath: m_SizeDelta.x
       value: 348
       objectReference: {fileID: 0}
-    - target: {fileID: 9129438995921044100, guid: 6077eff354abb4953be2d4d994be830e, type: 3}
+    - target: {fileID: 9129438995921044100, guid: 6077eff354abb4953be2d4d994be830e,
+        type: 3}
       propertyPath: m_SizeDelta.y
       value: 48.75
       objectReference: {fileID: 0}
-    - target: {fileID: 9129438995921044100, guid: 6077eff354abb4953be2d4d994be830e, type: 3}
+    - target: {fileID: 9129438995921044100, guid: 6077eff354abb4953be2d4d994be830e,
+        type: 3}
       propertyPath: m_AnchoredPosition.x
       value: 174
       objectReference: {fileID: 0}
-    - target: {fileID: 9129438995921044100, guid: 6077eff354abb4953be2d4d994be830e, type: 3}
+    - target: {fileID: 9129438995921044100, guid: 6077eff354abb4953be2d4d994be830e,
+        type: 3}
       propertyPath: m_AnchoredPosition.y
       value: -121.875
       objectReference: {fileID: 0}
-    - target: {fileID: 9152785347356188261, guid: 6077eff354abb4953be2d4d994be830e, type: 3}
+    - target: {fileID: 9152785347356188261, guid: 6077eff354abb4953be2d4d994be830e,
+        type: 3}
       propertyPath: m_Name
       value: ConnectionStatus
       objectReference: {fileID: 0}
-    - target: {fileID: 9152785347356188261, guid: 6077eff354abb4953be2d4d994be830e, type: 3}
+    - target: {fileID: 9152785347356188261, guid: 6077eff354abb4953be2d4d994be830e,
+        type: 3}
       propertyPath: m_IsActive
       value: 0
       objectReference: {fileID: 0}
@@ -3042,12 +3652,14 @@
   m_SourcePrefab: {fileID: 100100000, guid: 6077eff354abb4953be2d4d994be830e, type: 3}
 --- !u!224 &5396970983893989252 stripped
 RectTransform:
-  m_CorrespondingSourceObject: {fileID: 3721001069623505348, guid: 6077eff354abb4953be2d4d994be830e, type: 3}
+  m_CorrespondingSourceObject: {fileID: 3721001069623505348, guid: 6077eff354abb4953be2d4d994be830e,
+    type: 3}
   m_PrefabInstance: {fileID: 8738744977755375168}
   m_PrefabAsset: {fileID: 0}
 --- !u!114 &7739535119352627263 stripped
 MonoBehaviour:
-  m_CorrespondingSourceObject: {fileID: 1310011404727223935, guid: 6077eff354abb4953be2d4d994be830e, type: 3}
+  m_CorrespondingSourceObject: {fileID: 1310011404727223935, guid: 6077eff354abb4953be2d4d994be830e,
+    type: 3}
   m_PrefabInstance: {fileID: 8738744977755375168}
   m_PrefabAsset: {fileID: 0}
   m_GameObject: {fileID: 0}
