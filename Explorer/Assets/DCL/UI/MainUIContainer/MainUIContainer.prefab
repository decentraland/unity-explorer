--- conflicted
+++ resolved
@@ -580,7 +580,6 @@
   <canvas>k__BackingField: {fileID: 1647044090541485172}
   <raycaster>k__BackingField: {fileID: 8235211841819826033}
   <ChatView>k__BackingField: {fileID: 1832101647578548373}
-  <VoiceChatView>k__BackingField: {fileID: 4434965707918118812}
   <FriendsPanelViewView>k__BackingField: {fileID: 5022243188138649843}
   <MinimapView>k__BackingField: {fileID: 2530848671240461574}
   <FriendPushNotificationView>k__BackingField: {fileID: 4971348738695816434}
@@ -1072,11 +1071,7 @@
       objectReference: {fileID: 0}
     - target: {fileID: 239284970452477663, guid: e495fc295bd1f3e44aeda4cbccc5f767, type: 3}
       propertyPath: m_AnchoredPosition.y
-<<<<<<< HEAD
-      value: -194
-=======
-      value: 0
->>>>>>> b2e5a068
+      value: 0
       objectReference: {fileID: 0}
     - target: {fileID: 260298768150988075, guid: e495fc295bd1f3e44aeda4cbccc5f767, type: 3}
       propertyPath: m_AnchorMax.y
@@ -1548,11 +1543,7 @@
       objectReference: {fileID: 0}
     - target: {fileID: 3059858376115429252, guid: e495fc295bd1f3e44aeda4cbccc5f767, type: 3}
       propertyPath: m_AnchoredPosition.y
-<<<<<<< HEAD
-      value: -219
-=======
-      value: 0
->>>>>>> b2e5a068
+      value: 0
       objectReference: {fileID: 0}
     - target: {fileID: 3475354120315141622, guid: e495fc295bd1f3e44aeda4cbccc5f767, type: 3}
       propertyPath: m_AnchorMax.y
@@ -1692,35 +1683,19 @@
       objectReference: {fileID: 0}
     - target: {fileID: 4496169757731986300, guid: e495fc295bd1f3e44aeda4cbccc5f767, type: 3}
       propertyPath: m_AnchorMax.y
-<<<<<<< HEAD
-      value: 1
+      value: 0
       objectReference: {fileID: 0}
     - target: {fileID: 4496169757731986300, guid: e495fc295bd1f3e44aeda4cbccc5f767, type: 3}
       propertyPath: m_AnchorMin.y
-      value: 1
+      value: 0
       objectReference: {fileID: 0}
     - target: {fileID: 4496169757731986300, guid: e495fc295bd1f3e44aeda4cbccc5f767, type: 3}
       propertyPath: m_AnchoredPosition.x
-      value: 23
+      value: 0
       objectReference: {fileID: 0}
     - target: {fileID: 4496169757731986300, guid: e495fc295bd1f3e44aeda4cbccc5f767, type: 3}
       propertyPath: m_AnchoredPosition.y
-      value: -259
-=======
-      value: 0
-      objectReference: {fileID: 0}
-    - target: {fileID: 4496169757731986300, guid: e495fc295bd1f3e44aeda4cbccc5f767, type: 3}
-      propertyPath: m_AnchorMin.y
-      value: 0
-      objectReference: {fileID: 0}
-    - target: {fileID: 4496169757731986300, guid: e495fc295bd1f3e44aeda4cbccc5f767, type: 3}
-      propertyPath: m_AnchoredPosition.x
-      value: 0
-      objectReference: {fileID: 0}
-    - target: {fileID: 4496169757731986300, guid: e495fc295bd1f3e44aeda4cbccc5f767, type: 3}
-      propertyPath: m_AnchoredPosition.y
-      value: 0
->>>>>>> b2e5a068
+      value: 0
       objectReference: {fileID: 0}
     - target: {fileID: 4496926898282664668, guid: e495fc295bd1f3e44aeda4cbccc5f767, type: 3}
       propertyPath: m_IsActive
@@ -1900,11 +1875,7 @@
       objectReference: {fileID: 0}
     - target: {fileID: 5629447080230894465, guid: e495fc295bd1f3e44aeda4cbccc5f767, type: 3}
       propertyPath: m_AnchoredPosition.y
-<<<<<<< HEAD
-      value: -283
-=======
-      value: 0
->>>>>>> b2e5a068
+      value: 0
       objectReference: {fileID: 0}
     - target: {fileID: 5690124512576908724, guid: e495fc295bd1f3e44aeda4cbccc5f767, type: 3}
       propertyPath: m_AnchorMax.y
@@ -2024,11 +1995,7 @@
       objectReference: {fileID: 0}
     - target: {fileID: 6552569803138220511, guid: e495fc295bd1f3e44aeda4cbccc5f767, type: 3}
       propertyPath: m_AnchoredPosition.y
-<<<<<<< HEAD
-      value: -308
-=======
-      value: 0
->>>>>>> b2e5a068
+      value: 0
       objectReference: {fileID: 0}
     - target: {fileID: 6855022383667530539, guid: e495fc295bd1f3e44aeda4cbccc5f767, type: 3}
       propertyPath: m_IsActive
@@ -2172,11 +2139,7 @@
       objectReference: {fileID: 0}
     - target: {fileID: 7356816839523289458, guid: e495fc295bd1f3e44aeda4cbccc5f767, type: 3}
       propertyPath: m_AnchoredPosition.y
-<<<<<<< HEAD
-      value: -348
-=======
-      value: 0
->>>>>>> b2e5a068
+      value: 0
       objectReference: {fileID: 0}
     - target: {fileID: 7370586444465567073, guid: e495fc295bd1f3e44aeda4cbccc5f767, type: 3}
       propertyPath: m_AnchorMax.y
@@ -2408,35 +2371,19 @@
       objectReference: {fileID: 0}
     - target: {fileID: 8625882705585754948, guid: e495fc295bd1f3e44aeda4cbccc5f767, type: 3}
       propertyPath: m_AnchorMax.y
-<<<<<<< HEAD
-      value: 1
+      value: 0
       objectReference: {fileID: 0}
     - target: {fileID: 8625882705585754948, guid: e495fc295bd1f3e44aeda4cbccc5f767, type: 3}
       propertyPath: m_AnchorMin.y
-      value: 1
+      value: 0
       objectReference: {fileID: 0}
     - target: {fileID: 8625882705585754948, guid: e495fc295bd1f3e44aeda4cbccc5f767, type: 3}
       propertyPath: m_AnchoredPosition.x
-      value: 23
+      value: 0
       objectReference: {fileID: 0}
     - target: {fileID: 8625882705585754948, guid: e495fc295bd1f3e44aeda4cbccc5f767, type: 3}
       propertyPath: m_AnchoredPosition.y
-      value: -170
-=======
-      value: 0
-      objectReference: {fileID: 0}
-    - target: {fileID: 8625882705585754948, guid: e495fc295bd1f3e44aeda4cbccc5f767, type: 3}
-      propertyPath: m_AnchorMin.y
-      value: 0
-      objectReference: {fileID: 0}
-    - target: {fileID: 8625882705585754948, guid: e495fc295bd1f3e44aeda4cbccc5f767, type: 3}
-      propertyPath: m_AnchoredPosition.x
-      value: 0
-      objectReference: {fileID: 0}
-    - target: {fileID: 8625882705585754948, guid: e495fc295bd1f3e44aeda4cbccc5f767, type: 3}
-      propertyPath: m_AnchoredPosition.y
-      value: 0
->>>>>>> b2e5a068
+      value: 0
       objectReference: {fileID: 0}
     - target: {fileID: 8639185943282826979, guid: e495fc295bd1f3e44aeda4cbccc5f767, type: 3}
       propertyPath: m_IsActive
@@ -4027,17 +3974,6 @@
   m_Script: {fileID: 11500000, guid: 13720813be109467ba3f3d2c09134bcb, type: 3}
   m_Name: 
   m_EditorClassIdentifier: 
---- !u!114 &4434965707918118812 stripped
-MonoBehaviour:
-  m_CorrespondingSourceObject: {fileID: 5741011175867402307, guid: f3b1d401bc50845629a6b982f9793f16, type: 3}
-  m_PrefabInstance: {fileID: 8223576145474373599}
-  m_PrefabAsset: {fileID: 0}
-  m_GameObject: {fileID: 0}
-  m_Enabled: 1
-  m_EditorHideFlags: 0
-  m_Script: {fileID: 11500000, guid: a63b2b486ec4141f681fb2fd3f59772f, type: 3}
-  m_Name: 
-  m_EditorClassIdentifier: 
 --- !u!224 &4720797347689379355 stripped
 RectTransform:
   m_CorrespondingSourceObject: {fileID: 3721001069623505348, guid: f3b1d401bc50845629a6b982f9793f16, type: 3}
