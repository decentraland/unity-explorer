%YAML 1.1
%TAG !u! tag:unity3d.com,2011:
--- !u!1 &2245773232865545458
GameObject:
  m_ObjectHideFlags: 0
  m_CorrespondingSourceObject: {fileID: 0}
  m_PrefabInstance: {fileID: 0}
  m_PrefabAsset: {fileID: 0}
  serializedVersion: 6
  m_Component:
  - component: {fileID: 5183775639776229429}
  - component: {fileID: 1150865578934161588}
  m_Layer: 0
  m_Name: UILayout
  m_TagString: Untagged
  m_Icon: {fileID: 0}
  m_NavMeshLayer: 0
  m_StaticEditorFlags: 0
  m_IsActive: 1
--- !u!224 &5183775639776229429
RectTransform:
  m_ObjectHideFlags: 0
  m_CorrespondingSourceObject: {fileID: 0}
  m_PrefabInstance: {fileID: 0}
  m_PrefabAsset: {fileID: 0}
  m_GameObject: {fileID: 2245773232865545458}
  m_LocalRotation: {x: -0, y: -0, z: -0, w: 1}
  m_LocalPosition: {x: 0, y: 0, z: 0}
  m_LocalScale: {x: 1, y: 1, z: 1}
  m_ConstrainProportionsScale: 0
  m_Children:
  - {fileID: 56219058236178599}
  - {fileID: 4950822455619195612}
  - {fileID: 4713063788452843706}
  - {fileID: 6499898352463274438}
  m_Father: {fileID: 816873455510436537}
  m_LocalEulerAnglesHint: {x: 0, y: 0, z: 0}
  m_AnchorMin: {x: 0, y: 0}
  m_AnchorMax: {x: 1, y: 1}
  m_AnchoredPosition: {x: 0, y: 0}
  m_SizeDelta: {x: 0, y: 0}
  m_Pivot: {x: 0.5, y: 0.5}
--- !u!114 &1150865578934161588
MonoBehaviour:
  m_ObjectHideFlags: 0
  m_CorrespondingSourceObject: {fileID: 0}
  m_PrefabInstance: {fileID: 0}
  m_PrefabAsset: {fileID: 0}
  m_GameObject: {fileID: 2245773232865545458}
  m_Enabled: 1
  m_EditorHideFlags: 0
  m_Script: {fileID: 11500000, guid: 30649d3a9faa99c48a7b1166b86bf2a0, type: 3}
  m_Name: 
  m_EditorClassIdentifier: 
  m_Padding:
    m_Left: 0
    m_Right: 0
    m_Top: 0
    m_Bottom: 0
  m_ChildAlignment: 0
  m_Spacing: 10
  m_ChildForceExpandWidth: 0
  m_ChildForceExpandHeight: 0
  m_ChildControlWidth: 1
  m_ChildControlHeight: 1
  m_ChildScaleWidth: 0
  m_ChildScaleHeight: 0
  m_ReverseArrangement: 1
--- !u!1 &2476092012247691402
GameObject:
  m_ObjectHideFlags: 0
  m_CorrespondingSourceObject: {fileID: 0}
  m_PrefabInstance: {fileID: 0}
  m_PrefabAsset: {fileID: 0}
  serializedVersion: 6
  m_Component:
  - component: {fileID: 4713063788452843706}
  - component: {fileID: 3900643109725378707}
  - component: {fileID: 1145296406258996492}
  - component: {fileID: 5776688985946612677}
  - component: {fileID: 2527603276159390384}
  m_Layer: 0
  m_Name: Sidebar
  m_TagString: Untagged
  m_Icon: {fileID: 0}
  m_NavMeshLayer: 0
  m_StaticEditorFlags: 0
  m_IsActive: 1
--- !u!224 &4713063788452843706
RectTransform:
  m_ObjectHideFlags: 0
  m_CorrespondingSourceObject: {fileID: 0}
  m_PrefabInstance: {fileID: 0}
  m_PrefabAsset: {fileID: 0}
  m_GameObject: {fileID: 2476092012247691402}
  m_LocalRotation: {x: 0, y: 0, z: 0, w: 1}
  m_LocalPosition: {x: 0, y: 0, z: 0}
  m_LocalScale: {x: 1, y: 1, z: 1}
  m_ConstrainProportionsScale: 0
  m_Children:
  - {fileID: 718630623414884476}
  - {fileID: 6191178829782708942}
  m_Father: {fileID: 5183775639776229429}
  m_LocalEulerAnglesHint: {x: 0, y: 0, z: 0}
  m_AnchorMin: {x: 0, y: 0}
  m_AnchorMax: {x: 0, y: 0}
  m_AnchoredPosition: {x: 0, y: 0}
  m_SizeDelta: {x: 0, y: 0}
  m_Pivot: {x: 0.5, y: 0.5}
--- !u!114 &3900643109725378707
MonoBehaviour:
  m_ObjectHideFlags: 0
  m_CorrespondingSourceObject: {fileID: 0}
  m_PrefabInstance: {fileID: 0}
  m_PrefabAsset: {fileID: 0}
  m_GameObject: {fileID: 2476092012247691402}
  m_Enabled: 1
  m_EditorHideFlags: 0
  m_Script: {fileID: 11500000, guid: 306cc8c2b49d7114eaa3623786fc2126, type: 3}
  m_Name: 
  m_EditorClassIdentifier: 
  m_IgnoreLayout: 0
  m_MinWidth: -1
  m_MinHeight: -1
  m_PreferredWidth: 46
  m_PreferredHeight: -1
  m_FlexibleWidth: -1
  m_FlexibleHeight: 1
  m_LayoutPriority: 1
--- !u!222 &1145296406258996492
CanvasRenderer:
  m_ObjectHideFlags: 0
  m_CorrespondingSourceObject: {fileID: 0}
  m_PrefabInstance: {fileID: 0}
  m_PrefabAsset: {fileID: 0}
  m_GameObject: {fileID: 2476092012247691402}
  m_CullTransparentMesh: 1
--- !u!114 &5776688985946612677
MonoBehaviour:
  m_ObjectHideFlags: 0
  m_CorrespondingSourceObject: {fileID: 0}
  m_PrefabInstance: {fileID: 0}
  m_PrefabAsset: {fileID: 0}
  m_GameObject: {fileID: 2476092012247691402}
  m_Enabled: 1
  m_EditorHideFlags: 0
  m_Script: {fileID: 11500000, guid: fe87c0e1cc204ed48ad3b37840f39efc, type: 3}
  m_Name: 
  m_EditorClassIdentifier: 
  m_Material: {fileID: 0}
  m_Color: {r: 1, g: 1, b: 1, a: 0}
  m_RaycastTarget: 0
  m_RaycastPadding: {x: 0, y: 0, z: 0, w: 0}
  m_Maskable: 1
  m_OnCullStateChanged:
    m_PersistentCalls:
      m_Calls: []
  m_Sprite: {fileID: 0}
  m_Type: 0
  m_PreserveAspect: 0
  m_FillCenter: 1
  m_FillMethod: 4
  m_FillAmount: 1
  m_FillClockwise: 1
  m_FillOrigin: 0
  m_UseSpriteMesh: 0
  m_PixelsPerUnitMultiplier: 1
--- !u!114 &2527603276159390384
MonoBehaviour:
  m_ObjectHideFlags: 0
  m_CorrespondingSourceObject: {fileID: 0}
  m_PrefabInstance: {fileID: 0}
  m_PrefabAsset: {fileID: 0}
  m_GameObject: {fileID: 2476092012247691402}
  m_Enabled: 1
  m_EditorHideFlags: 0
  m_Script: {fileID: 11500000, guid: cc85937c4d845445cbbaa9287b2bcbe7, type: 3}
  m_Name: 
  m_EditorClassIdentifier: 
--- !u!1 &3609371521176794778
GameObject:
  m_ObjectHideFlags: 0
  m_CorrespondingSourceObject: {fileID: 0}
  m_PrefabInstance: {fileID: 0}
  m_PrefabAsset: {fileID: 0}
  serializedVersion: 6
  m_Component:
  - component: {fileID: 6499898352463274438}
  - component: {fileID: 2707016339455787333}
  - component: {fileID: 6420002948085118613}
  m_Layer: 0
  m_Name: ConnectionStatus
  m_TagString: Untagged
  m_Icon: {fileID: 0}
  m_NavMeshLayer: 0
  m_StaticEditorFlags: 0
  m_IsActive: 1
--- !u!224 &6499898352463274438
RectTransform:
  m_ObjectHideFlags: 0
  m_CorrespondingSourceObject: {fileID: 0}
  m_PrefabInstance: {fileID: 0}
  m_PrefabAsset: {fileID: 0}
  m_GameObject: {fileID: 3609371521176794778}
  m_LocalRotation: {x: 0, y: 0, z: 0, w: 1}
  m_LocalPosition: {x: 0, y: 0, z: 0}
  m_LocalScale: {x: 1, y: 1, z: 1}
  m_ConstrainProportionsScale: 0
  m_Children:
  - {fileID: 5396970983893989252}
  m_Father: {fileID: 5183775639776229429}
  m_LocalEulerAnglesHint: {x: 0, y: 0, z: 0}
  m_AnchorMin: {x: 1, y: 1}
  m_AnchorMax: {x: 1, y: 1}
  m_AnchoredPosition: {x: -10, y: -10}
  m_SizeDelta: {x: 390, y: 202}
  m_Pivot: {x: 1, y: 1}
--- !u!222 &2707016339455787333
CanvasRenderer:
  m_ObjectHideFlags: 0
  m_CorrespondingSourceObject: {fileID: 0}
  m_PrefabInstance: {fileID: 0}
  m_PrefabAsset: {fileID: 0}
  m_GameObject: {fileID: 3609371521176794778}
  m_CullTransparentMesh: 1
--- !u!114 &6420002948085118613
MonoBehaviour:
  m_ObjectHideFlags: 0
  m_CorrespondingSourceObject: {fileID: 0}
  m_PrefabInstance: {fileID: 0}
  m_PrefabAsset: {fileID: 0}
  m_GameObject: {fileID: 3609371521176794778}
  m_Enabled: 1
  m_EditorHideFlags: 0
  m_Script: {fileID: 11500000, guid: 306cc8c2b49d7114eaa3623786fc2126, type: 3}
  m_Name: 
  m_EditorClassIdentifier: 
  m_IgnoreLayout: 1
  m_MinWidth: -1
  m_MinHeight: -1
  m_PreferredWidth: -1
  m_PreferredHeight: -1
  m_FlexibleWidth: -1
  m_FlexibleHeight: -1
  m_LayoutPriority: 1
--- !u!1 &5452332328544057486
GameObject:
  m_ObjectHideFlags: 0
  m_CorrespondingSourceObject: {fileID: 0}
  m_PrefabInstance: {fileID: 0}
  m_PrefabAsset: {fileID: 0}
  serializedVersion: 6
  m_Component:
  - component: {fileID: 56219058236178599}
  - component: {fileID: 2083227059392592802}
  - component: {fileID: 2323411268285548005}
  m_Layer: 0
  m_Name: '- Note -'
  m_TagString: Untagged
  m_Icon: {fileID: 0}
  m_NavMeshLayer: 0
  m_StaticEditorFlags: 0
  m_IsActive: 0
--- !u!224 &56219058236178599
RectTransform:
  m_ObjectHideFlags: 0
  m_CorrespondingSourceObject: {fileID: 0}
  m_PrefabInstance: {fileID: 0}
  m_PrefabAsset: {fileID: 0}
  m_GameObject: {fileID: 5452332328544057486}
  m_LocalRotation: {x: 0, y: 0, z: 0, w: 1}
  m_LocalPosition: {x: 0, y: 0, z: 0}
  m_LocalScale: {x: 0, y: 0, z: 0}
  m_ConstrainProportionsScale: 0
  m_Children: []
  m_Father: {fileID: 5183775639776229429}
  m_LocalEulerAnglesHint: {x: 0, y: 0, z: 0}
  m_AnchorMin: {x: 0, y: 1}
  m_AnchorMax: {x: 0, y: 1}
  m_AnchoredPosition: {x: 0, y: 0}
  m_SizeDelta: {x: 0, y: 0}
  m_Pivot: {x: 0.5, y: 0.5}
--- !u!222 &2083227059392592802
CanvasRenderer:
  m_ObjectHideFlags: 0
  m_CorrespondingSourceObject: {fileID: 0}
  m_PrefabInstance: {fileID: 0}
  m_PrefabAsset: {fileID: 0}
  m_GameObject: {fileID: 5452332328544057486}
  m_CullTransparentMesh: 0
--- !u!114 &2323411268285548005
MonoBehaviour:
  m_ObjectHideFlags: 0
  m_CorrespondingSourceObject: {fileID: 0}
  m_PrefabInstance: {fileID: 0}
  m_PrefabAsset: {fileID: 0}
  m_GameObject: {fileID: 5452332328544057486}
  m_Enabled: 0
  m_EditorHideFlags: 0
  m_Script: {fileID: 11500000, guid: 5f7201a12d95ffc409449d95f23cf332, type: 3}
  m_Name: 
  m_EditorClassIdentifier: 
  m_Material: {fileID: 0}
  m_Color: {r: 1, g: 1, b: 1, a: 1}
  m_RaycastTarget: 1
  m_RaycastPadding: {x: 0, y: 0, z: 0, w: 0}
  m_Maskable: 1
  m_OnCullStateChanged:
    m_PersistentCalls:
      m_Calls: []
  m_FontData:
    m_Font: {fileID: 10102, guid: 0000000000000000e000000000000000, type: 0}
    m_FontSize: 14
    m_FontStyle: 0
    m_BestFit: 0
    m_MinSize: 10
    m_MaxSize: 40
    m_Alignment: 0
    m_AlignByGeometry: 0
    m_RichText: 1
    m_HorizontalOverflow: 0
    m_VerticalOverflow: 0
    m_LineSpacing: 1
  m_Text: "The order of UI elements in the UILayout - horizontal layout is inverted
    because we need the tooltips from the Sidebar to show on top of the body UI elements.
    \nAnd the easiest way to do it is by sorting it in the hierarchy correctly but
    changing how they are layouted."
--- !u!1 &5658050912149109760
GameObject:
  m_ObjectHideFlags: 0
  m_CorrespondingSourceObject: {fileID: 0}
  m_PrefabInstance: {fileID: 0}
  m_PrefabAsset: {fileID: 0}
  serializedVersion: 6
  m_Component:
  - component: {fileID: 718630623414884476}
  - component: {fileID: 5325370025375530474}
  - component: {fileID: 8940816801334495383}
  m_Layer: 0
  m_Name: SidebarDetectionArea
  m_TagString: Untagged
  m_Icon: {fileID: 0}
  m_NavMeshLayer: 0
  m_StaticEditorFlags: 0
  m_IsActive: 0
--- !u!224 &718630623414884476
RectTransform:
  m_ObjectHideFlags: 0
  m_CorrespondingSourceObject: {fileID: 0}
  m_PrefabInstance: {fileID: 0}
  m_PrefabAsset: {fileID: 0}
  m_GameObject: {fileID: 5658050912149109760}
  m_LocalRotation: {x: -0, y: -0, z: -0, w: 1}
  m_LocalPosition: {x: 0, y: 0, z: 0}
  m_LocalScale: {x: 1, y: 1, z: 1}
  m_ConstrainProportionsScale: 0
  m_Children: []
  m_Father: {fileID: 4713063788452843706}
  m_LocalEulerAnglesHint: {x: 0, y: 0, z: 0}
  m_AnchorMin: {x: 0, y: 0}
  m_AnchorMax: {x: 0, y: 1}
  m_AnchoredPosition: {x: 0, y: -5}
  m_SizeDelta: {x: 46, y: -130}
  m_Pivot: {x: 0, y: 0.5}
--- !u!222 &5325370025375530474
CanvasRenderer:
  m_ObjectHideFlags: 0
  m_CorrespondingSourceObject: {fileID: 0}
  m_PrefabInstance: {fileID: 0}
  m_PrefabAsset: {fileID: 0}
  m_GameObject: {fileID: 5658050912149109760}
  m_CullTransparentMesh: 1
--- !u!114 &8940816801334495383
MonoBehaviour:
  m_ObjectHideFlags: 0
  m_CorrespondingSourceObject: {fileID: 0}
  m_PrefabInstance: {fileID: 0}
  m_PrefabAsset: {fileID: 0}
  m_GameObject: {fileID: 5658050912149109760}
  m_Enabled: 1
  m_EditorHideFlags: 0
  m_Script: {fileID: 11500000, guid: fe87c0e1cc204ed48ad3b37840f39efc, type: 3}
  m_Name: 
  m_EditorClassIdentifier: 
  m_Material: {fileID: 0}
  m_Color: {r: 1, g: 1, b: 1, a: 0}
  m_RaycastTarget: 1
  m_RaycastPadding: {x: 0, y: 0, z: 0, w: 0}
  m_Maskable: 0
  m_OnCullStateChanged:
    m_PersistentCalls:
      m_Calls: []
  m_Sprite: {fileID: 0}
  m_Type: 0
  m_PreserveAspect: 0
  m_FillCenter: 1
  m_FillMethod: 4
  m_FillAmount: 1
  m_FillClockwise: 1
  m_FillOrigin: 0
  m_UseSpriteMesh: 0
  m_PixelsPerUnitMultiplier: 1
--- !u!1 &7428071700870488595
GameObject:
  m_ObjectHideFlags: 0
  m_CorrespondingSourceObject: {fileID: 0}
  m_PrefabInstance: {fileID: 0}
  m_PrefabAsset: {fileID: 0}
  serializedVersion: 6
  m_Component:
  - component: {fileID: 4950822455619195612}
  - component: {fileID: 4978858503849552995}
  m_Layer: 0
  m_Name: BodyUI
  m_TagString: Untagged
  m_Icon: {fileID: 0}
  m_NavMeshLayer: 0
  m_StaticEditorFlags: 0
  m_IsActive: 1
--- !u!224 &4950822455619195612
RectTransform:
  m_ObjectHideFlags: 0
  m_CorrespondingSourceObject: {fileID: 0}
  m_PrefabInstance: {fileID: 0}
  m_PrefabAsset: {fileID: 0}
  m_GameObject: {fileID: 7428071700870488595}
  m_LocalRotation: {x: -0, y: -0, z: -0, w: 1}
  m_LocalPosition: {x: 0, y: 0, z: 0}
  m_LocalScale: {x: 1, y: 1, z: 1}
  m_ConstrainProportionsScale: 0
  m_Children:
  - {fileID: 2047588440646256503}
  - {fileID: 4720797347689379355}
  - {fileID: 8350103084299140157}
  - {fileID: 4576630911448043548}
  - {fileID: 6687142488575908541}
  - {fileID: 3339784900465726867}
  m_Father: {fileID: 5183775639776229429}
  m_LocalEulerAnglesHint: {x: 0, y: 0, z: 0}
  m_AnchorMin: {x: 0, y: 0}
  m_AnchorMax: {x: 0, y: 0}
  m_AnchoredPosition: {x: 0, y: 0}
  m_SizeDelta: {x: 0, y: 0}
  m_Pivot: {x: 0.5, y: 0.5}
--- !u!114 &4978858503849552995
MonoBehaviour:
  m_ObjectHideFlags: 0
  m_CorrespondingSourceObject: {fileID: 0}
  m_PrefabInstance: {fileID: 0}
  m_PrefabAsset: {fileID: 0}
  m_GameObject: {fileID: 7428071700870488595}
  m_Enabled: 1
  m_EditorHideFlags: 0
  m_Script: {fileID: 11500000, guid: 306cc8c2b49d7114eaa3623786fc2126, type: 3}
  m_Name: 
  m_EditorClassIdentifier: 
  m_IgnoreLayout: 0
  m_MinWidth: -1
  m_MinHeight: -1
  m_PreferredWidth: -1
  m_PreferredHeight: -1
  m_FlexibleWidth: 1
  m_FlexibleHeight: 1
  m_LayoutPriority: 1
--- !u!1 &8178171541332435676
GameObject:
  m_ObjectHideFlags: 0
  m_CorrespondingSourceObject: {fileID: 0}
  m_PrefabInstance: {fileID: 0}
  m_PrefabAsset: {fileID: 0}
  serializedVersion: 6
  m_Component:
  - component: {fileID: 816873455510436537}
  - component: {fileID: 1647044090541485172}
  - component: {fileID: 4392543827313620798}
  - component: {fileID: 8235211841819826033}
  - component: {fileID: 5601221715444107103}
  m_Layer: 5
  m_Name: MainUIContainer
  m_TagString: Untagged
  m_Icon: {fileID: 0}
  m_NavMeshLayer: 0
  m_StaticEditorFlags: 0
  m_IsActive: 1
--- !u!224 &816873455510436537
RectTransform:
  m_ObjectHideFlags: 0
  m_CorrespondingSourceObject: {fileID: 0}
  m_PrefabInstance: {fileID: 0}
  m_PrefabAsset: {fileID: 0}
  m_GameObject: {fileID: 8178171541332435676}
  m_LocalRotation: {x: 0, y: 0, z: 0, w: 1}
  m_LocalPosition: {x: 0, y: 0, z: 0}
  m_LocalScale: {x: 0, y: 0, z: 0}
  m_ConstrainProportionsScale: 0
  m_Children:
  - {fileID: 5183775639776229429}
  m_Father: {fileID: 0}
  m_LocalEulerAnglesHint: {x: 0, y: 0, z: 0}
  m_AnchorMin: {x: 0, y: 0}
  m_AnchorMax: {x: 0, y: 0}
  m_AnchoredPosition: {x: 0, y: 0}
  m_SizeDelta: {x: 0, y: 0}
  m_Pivot: {x: 0, y: 0}
--- !u!223 &1647044090541485172
Canvas:
  m_ObjectHideFlags: 0
  m_CorrespondingSourceObject: {fileID: 0}
  m_PrefabInstance: {fileID: 0}
  m_PrefabAsset: {fileID: 0}
  m_GameObject: {fileID: 8178171541332435676}
  m_Enabled: 1
  serializedVersion: 3
  m_RenderMode: 0
  m_Camera: {fileID: 0}
  m_PlaneDistance: 100
  m_PixelPerfect: 0
  m_ReceivesEvents: 1
  m_OverrideSorting: 0
  m_OverridePixelPerfect: 0
  m_SortingBucketNormalizedSize: 0
  m_VertexColorAlwaysGammaSpace: 1
  m_AdditionalShaderChannelsFlag: 25
  m_UpdateRectTransformForStandalone: 0
  m_SortingLayerID: 0
  m_SortingOrder: 0
  m_TargetDisplay: 0
--- !u!114 &4392543827313620798
MonoBehaviour:
  m_ObjectHideFlags: 0
  m_CorrespondingSourceObject: {fileID: 0}
  m_PrefabInstance: {fileID: 0}
  m_PrefabAsset: {fileID: 0}
  m_GameObject: {fileID: 8178171541332435676}
  m_Enabled: 1
  m_EditorHideFlags: 0
  m_Script: {fileID: 11500000, guid: 0cd44c1031e13a943bb63640046fad76, type: 3}
  m_Name: 
  m_EditorClassIdentifier: 
  m_UiScaleMode: 1
  m_ReferencePixelsPerUnit: 100
  m_ScaleFactor: 1
  m_ReferenceResolution: {x: 1920, y: 1080}
  m_ScreenMatchMode: 1
  m_MatchWidthOrHeight: 0
  m_PhysicalUnit: 3
  m_FallbackScreenDPI: 96
  m_DefaultSpriteDPI: 96
  m_DynamicPixelsPerUnit: 1
  m_PresetInfoIsWorld: 0
--- !u!114 &8235211841819826033
MonoBehaviour:
  m_ObjectHideFlags: 0
  m_CorrespondingSourceObject: {fileID: 0}
  m_PrefabInstance: {fileID: 0}
  m_PrefabAsset: {fileID: 0}
  m_GameObject: {fileID: 8178171541332435676}
  m_Enabled: 1
  m_EditorHideFlags: 0
  m_Script: {fileID: 11500000, guid: dc42784cf147c0c48a680349fa168899, type: 3}
  m_Name: 
  m_EditorClassIdentifier: 
  m_IgnoreReversedGraphics: 1
  m_BlockingObjects: 0
  m_BlockingMask:
    serializedVersion: 2
    m_Bits: 4294967295
--- !u!114 &5601221715444107103
MonoBehaviour:
  m_ObjectHideFlags: 0
  m_CorrespondingSourceObject: {fileID: 0}
  m_PrefabInstance: {fileID: 0}
  m_PrefabAsset: {fileID: 0}
  m_GameObject: {fileID: 8178171541332435676}
  m_Enabled: 1
  m_EditorHideFlags: 0
  m_Script: {fileID: 11500000, guid: 2d9e597035d0e7c40a10417388ca31d9, type: 3}
  m_Name: 
  m_EditorClassIdentifier: 
  <canvas>k__BackingField: {fileID: 1647044090541485172}
  <raycaster>k__BackingField: {fileID: 8235211841819826033}
  <ChatView>k__BackingField: {fileID: 1832101647578548373}
  <VoiceChatView>k__BackingField: {fileID: 4434965707918118812}
  <VoiceChatPanelResizeView>k__BackingField: {fileID: 9130394635402501185}
  <CommunityVoiceChatView>k__BackingField: {fileID: 5305461176838748031}
  <FriendsPanelViewView>k__BackingField: {fileID: 5022243188138649843}
  <MinimapView>k__BackingField: {fileID: 2530848671240461574}
  <FriendPushNotificationView>k__BackingField: {fileID: 4971348738695816434}
  <MarketplaceCreditsMenuView>k__BackingField: {fileID: 4055415215529769386}
  <ConnectionStatusPanelView>k__BackingField: {fileID: 7739535119352627263}
  <SidebarView>k__BackingField: {fileID: 152339575270123223}
  <ControlsPanelView>k__BackingField: {fileID: 2155008871701633240, guid: 542424588a68b46f688ef5c667aa0c68, type: 3}
  <WarningNotification>k__BackingField: {fileID: 6667610896396879065}
  <pointerDetectionArea>k__BackingField: {fileID: 2527603276159390384}
  <sidebarLayoutElement>k__BackingField: {fileID: 3900643109725378707}
  <sidebarDetectionArea>k__BackingField: {fileID: 5658050912149109760}
--- !u!1001 &866923318198541087
PrefabInstance:
  m_ObjectHideFlags: 0
  serializedVersion: 2
  m_Modification:
    serializedVersion: 3
    m_TransformParent: {fileID: 4950822455619195612}
    m_Modifications:
    - target: {fileID: 2638912823451891750, guid: c84eadd488acd19418270435e047bffb, type: 3}
      propertyPath: m_AnchorMax.y
      value: 1
      objectReference: {fileID: 0}
    - target: {fileID: 2638912823451891750, guid: c84eadd488acd19418270435e047bffb, type: 3}
      propertyPath: m_AnchorMin.y
      value: 1
      objectReference: {fileID: 0}
    - target: {fileID: 2638912823451891750, guid: c84eadd488acd19418270435e047bffb, type: 3}
      propertyPath: m_SizeDelta.x
      value: 800
      objectReference: {fileID: 0}
    - target: {fileID: 2638912823451891750, guid: c84eadd488acd19418270435e047bffb, type: 3}
      propertyPath: m_SizeDelta.y
      value: 600
      objectReference: {fileID: 0}
    - target: {fileID: 2638912823451891750, guid: c84eadd488acd19418270435e047bffb, type: 3}
      propertyPath: m_AnchoredPosition.x
      value: 400
      objectReference: {fileID: 0}
    - target: {fileID: 2638912823451891750, guid: c84eadd488acd19418270435e047bffb, type: 3}
      propertyPath: m_AnchoredPosition.y
      value: -300
      objectReference: {fileID: 0}
    - target: {fileID: 4497329608839928683, guid: c84eadd488acd19418270435e047bffb, type: 3}
      propertyPath: m_SizeDelta.y
      value: 600
      objectReference: {fileID: 0}
    - target: {fileID: 4785629390260472247, guid: c84eadd488acd19418270435e047bffb, type: 3}
      propertyPath: m_Name
      value: MarketplaceCreditsMenu
      objectReference: {fileID: 0}
    - target: {fileID: 4785629390260472247, guid: c84eadd488acd19418270435e047bffb, type: 3}
      propertyPath: m_IsActive
      value: 0
      objectReference: {fileID: 0}
    - target: {fileID: 5029675962775951799, guid: c84eadd488acd19418270435e047bffb, type: 3}
      propertyPath: m_AnchorMax.y
      value: 1
      objectReference: {fileID: 0}
    - target: {fileID: 5029675962775951799, guid: c84eadd488acd19418270435e047bffb, type: 3}
      propertyPath: m_AnchorMin.y
      value: 1
      objectReference: {fileID: 0}
    - target: {fileID: 5029675962775951799, guid: c84eadd488acd19418270435e047bffb, type: 3}
      propertyPath: m_SizeDelta.y
      value: 600
      objectReference: {fileID: 0}
    - target: {fileID: 5821586981498847650, guid: c84eadd488acd19418270435e047bffb, type: 3}
      propertyPath: m_Pivot.x
      value: 0
      objectReference: {fileID: 0}
    - target: {fileID: 5821586981498847650, guid: c84eadd488acd19418270435e047bffb, type: 3}
      propertyPath: m_Pivot.y
      value: 1
      objectReference: {fileID: 0}
    - target: {fileID: 5821586981498847650, guid: c84eadd488acd19418270435e047bffb, type: 3}
      propertyPath: m_AnchorMax.x
      value: 0
      objectReference: {fileID: 0}
    - target: {fileID: 5821586981498847650, guid: c84eadd488acd19418270435e047bffb, type: 3}
      propertyPath: m_AnchorMax.y
      value: 1
      objectReference: {fileID: 0}
    - target: {fileID: 5821586981498847650, guid: c84eadd488acd19418270435e047bffb, type: 3}
      propertyPath: m_AnchorMin.x
      value: 0
      objectReference: {fileID: 0}
    - target: {fileID: 5821586981498847650, guid: c84eadd488acd19418270435e047bffb, type: 3}
      propertyPath: m_AnchorMin.y
      value: 1
      objectReference: {fileID: 0}
    - target: {fileID: 5821586981498847650, guid: c84eadd488acd19418270435e047bffb, type: 3}
      propertyPath: m_SizeDelta.x
      value: 800
      objectReference: {fileID: 0}
    - target: {fileID: 5821586981498847650, guid: c84eadd488acd19418270435e047bffb, type: 3}
      propertyPath: m_SizeDelta.y
      value: 600
      objectReference: {fileID: 0}
    - target: {fileID: 5821586981498847650, guid: c84eadd488acd19418270435e047bffb, type: 3}
      propertyPath: m_LocalPosition.x
      value: 0
      objectReference: {fileID: 0}
    - target: {fileID: 5821586981498847650, guid: c84eadd488acd19418270435e047bffb, type: 3}
      propertyPath: m_LocalPosition.y
      value: 0
      objectReference: {fileID: 0}
    - target: {fileID: 5821586981498847650, guid: c84eadd488acd19418270435e047bffb, type: 3}
      propertyPath: m_LocalPosition.z
      value: 0
      objectReference: {fileID: 0}
    - target: {fileID: 5821586981498847650, guid: c84eadd488acd19418270435e047bffb, type: 3}
      propertyPath: m_LocalRotation.w
      value: 1
      objectReference: {fileID: 0}
    - target: {fileID: 5821586981498847650, guid: c84eadd488acd19418270435e047bffb, type: 3}
      propertyPath: m_LocalRotation.x
      value: 0
      objectReference: {fileID: 0}
    - target: {fileID: 5821586981498847650, guid: c84eadd488acd19418270435e047bffb, type: 3}
      propertyPath: m_LocalRotation.y
      value: 0
      objectReference: {fileID: 0}
    - target: {fileID: 5821586981498847650, guid: c84eadd488acd19418270435e047bffb, type: 3}
      propertyPath: m_LocalRotation.z
      value: 0
      objectReference: {fileID: 0}
    - target: {fileID: 5821586981498847650, guid: c84eadd488acd19418270435e047bffb, type: 3}
      propertyPath: m_AnchoredPosition.x
      value: 0
      objectReference: {fileID: 0}
    - target: {fileID: 5821586981498847650, guid: c84eadd488acd19418270435e047bffb, type: 3}
      propertyPath: m_AnchoredPosition.y
      value: -10
      objectReference: {fileID: 0}
    - target: {fileID: 5821586981498847650, guid: c84eadd488acd19418270435e047bffb, type: 3}
      propertyPath: m_LocalEulerAnglesHint.x
      value: 0
      objectReference: {fileID: 0}
    - target: {fileID: 5821586981498847650, guid: c84eadd488acd19418270435e047bffb, type: 3}
      propertyPath: m_LocalEulerAnglesHint.y
      value: 0
      objectReference: {fileID: 0}
    - target: {fileID: 5821586981498847650, guid: c84eadd488acd19418270435e047bffb, type: 3}
      propertyPath: m_LocalEulerAnglesHint.z
      value: 0
      objectReference: {fileID: 0}
    m_RemovedComponents: []
    m_RemovedGameObjects: []
    m_AddedGameObjects: []
    m_AddedComponents: []
  m_SourcePrefab: {fileID: 100100000, guid: c84eadd488acd19418270435e047bffb, type: 3}
--- !u!114 &4055415215529769386 stripped
MonoBehaviour:
  m_CorrespondingSourceObject: {fileID: 3765102252090958517, guid: c84eadd488acd19418270435e047bffb, type: 3}
  m_PrefabInstance: {fileID: 866923318198541087}
  m_PrefabAsset: {fileID: 0}
  m_GameObject: {fileID: 0}
  m_Enabled: 1
  m_EditorHideFlags: 0
  m_Script: {fileID: 11500000, guid: 3d8147e23dc34145b6cc499e86578b1e, type: 3}
  m_Name: 
  m_EditorClassIdentifier: 
--- !u!224 &6687142488575908541 stripped
RectTransform:
  m_CorrespondingSourceObject: {fileID: 5821586981498847650, guid: c84eadd488acd19418270435e047bffb, type: 3}
  m_PrefabInstance: {fileID: 866923318198541087}
  m_PrefabAsset: {fileID: 0}
--- !u!1001 &2517434824864088357
PrefabInstance:
  m_ObjectHideFlags: 0
  serializedVersion: 2
  m_Modification:
    serializedVersion: 3
    m_TransformParent: {fileID: 4950822455619195612}
    m_Modifications:
    - target: {fileID: 661765492870588913, guid: 34b6dcc3aa92d4c37b8e8c3338a24f23, type: 3}
      propertyPath: m_AnchorMax.y
      value: 0
      objectReference: {fileID: 0}
    - target: {fileID: 661765492870588913, guid: 34b6dcc3aa92d4c37b8e8c3338a24f23, type: 3}
      propertyPath: m_AnchorMin.y
      value: 0
      objectReference: {fileID: 0}
    - target: {fileID: 661765492870588913, guid: 34b6dcc3aa92d4c37b8e8c3338a24f23, type: 3}
      propertyPath: m_SizeDelta.x
      value: 0
      objectReference: {fileID: 0}
    - target: {fileID: 661765492870588913, guid: 34b6dcc3aa92d4c37b8e8c3338a24f23, type: 3}
      propertyPath: m_SizeDelta.y
      value: 0
      objectReference: {fileID: 0}
    - target: {fileID: 661765492870588913, guid: 34b6dcc3aa92d4c37b8e8c3338a24f23, type: 3}
      propertyPath: m_AnchoredPosition.x
      value: 0
      objectReference: {fileID: 0}
    - target: {fileID: 661765492870588913, guid: 34b6dcc3aa92d4c37b8e8c3338a24f23, type: 3}
      propertyPath: m_AnchoredPosition.y
      value: 0
      objectReference: {fileID: 0}
    - target: {fileID: 750613259499169392, guid: 34b6dcc3aa92d4c37b8e8c3338a24f23, type: 3}
      propertyPath: m_AnchorMax.y
      value: 0
      objectReference: {fileID: 0}
    - target: {fileID: 750613259499169392, guid: 34b6dcc3aa92d4c37b8e8c3338a24f23, type: 3}
      propertyPath: m_AnchorMin.y
      value: 0
      objectReference: {fileID: 0}
    - target: {fileID: 750613259499169392, guid: 34b6dcc3aa92d4c37b8e8c3338a24f23, type: 3}
      propertyPath: m_SizeDelta.x
      value: 0
      objectReference: {fileID: 0}
    - target: {fileID: 750613259499169392, guid: 34b6dcc3aa92d4c37b8e8c3338a24f23, type: 3}
      propertyPath: m_SizeDelta.y
      value: 0
      objectReference: {fileID: 0}
    - target: {fileID: 750613259499169392, guid: 34b6dcc3aa92d4c37b8e8c3338a24f23, type: 3}
      propertyPath: m_AnchoredPosition.x
      value: 0
      objectReference: {fileID: 0}
    - target: {fileID: 750613259499169392, guid: 34b6dcc3aa92d4c37b8e8c3338a24f23, type: 3}
      propertyPath: m_AnchoredPosition.y
      value: 0
      objectReference: {fileID: 0}
    - target: {fileID: 2124014971396404240, guid: 34b6dcc3aa92d4c37b8e8c3338a24f23, type: 3}
      propertyPath: m_AnchorMax.y
      value: 0
      objectReference: {fileID: 0}
    - target: {fileID: 2124014971396404240, guid: 34b6dcc3aa92d4c37b8e8c3338a24f23, type: 3}
      propertyPath: m_AnchorMin.y
      value: 0
      objectReference: {fileID: 0}
    - target: {fileID: 2124014971396404240, guid: 34b6dcc3aa92d4c37b8e8c3338a24f23, type: 3}
      propertyPath: m_SizeDelta.x
      value: 0
      objectReference: {fileID: 0}
    - target: {fileID: 2124014971396404240, guid: 34b6dcc3aa92d4c37b8e8c3338a24f23, type: 3}
      propertyPath: m_SizeDelta.y
      value: 0
      objectReference: {fileID: 0}
    - target: {fileID: 2124014971396404240, guid: 34b6dcc3aa92d4c37b8e8c3338a24f23, type: 3}
      propertyPath: m_AnchoredPosition.x
      value: 0
      objectReference: {fileID: 0}
    - target: {fileID: 2124014971396404240, guid: 34b6dcc3aa92d4c37b8e8c3338a24f23, type: 3}
      propertyPath: m_AnchoredPosition.y
      value: 0
      objectReference: {fileID: 0}
    - target: {fileID: 2285854615627427441, guid: 34b6dcc3aa92d4c37b8e8c3338a24f23, type: 3}
      propertyPath: m_AnchorMax.y
      value: 0
      objectReference: {fileID: 0}
    - target: {fileID: 2285854615627427441, guid: 34b6dcc3aa92d4c37b8e8c3338a24f23, type: 3}
      propertyPath: m_AnchorMin.y
      value: 0
      objectReference: {fileID: 0}
    - target: {fileID: 2285854615627427441, guid: 34b6dcc3aa92d4c37b8e8c3338a24f23, type: 3}
      propertyPath: m_SizeDelta.x
      value: 0
      objectReference: {fileID: 0}
    - target: {fileID: 2285854615627427441, guid: 34b6dcc3aa92d4c37b8e8c3338a24f23, type: 3}
      propertyPath: m_AnchoredPosition.x
      value: 0
      objectReference: {fileID: 0}
    - target: {fileID: 2285854615627427441, guid: 34b6dcc3aa92d4c37b8e8c3338a24f23, type: 3}
      propertyPath: m_AnchoredPosition.y
      value: 0
      objectReference: {fileID: 0}
    - target: {fileID: 3342158010931655851, guid: 34b6dcc3aa92d4c37b8e8c3338a24f23, type: 3}
      propertyPath: m_AnchorMax.y
      value: 0
      objectReference: {fileID: 0}
    - target: {fileID: 3342158010931655851, guid: 34b6dcc3aa92d4c37b8e8c3338a24f23, type: 3}
      propertyPath: m_AnchorMin.y
      value: 0
      objectReference: {fileID: 0}
    - target: {fileID: 3342158010931655851, guid: 34b6dcc3aa92d4c37b8e8c3338a24f23, type: 3}
      propertyPath: m_SizeDelta.x
      value: 0
      objectReference: {fileID: 0}
    - target: {fileID: 3342158010931655851, guid: 34b6dcc3aa92d4c37b8e8c3338a24f23, type: 3}
      propertyPath: m_AnchoredPosition.y
      value: 0
      objectReference: {fileID: 0}
    - target: {fileID: 4477806712772544273, guid: 34b6dcc3aa92d4c37b8e8c3338a24f23, type: 3}
      propertyPath: m_AnchorMax.y
      value: 0
      objectReference: {fileID: 0}
    - target: {fileID: 4477806712772544273, guid: 34b6dcc3aa92d4c37b8e8c3338a24f23, type: 3}
      propertyPath: m_AnchorMin.y
      value: 0
      objectReference: {fileID: 0}
    - target: {fileID: 4477806712772544273, guid: 34b6dcc3aa92d4c37b8e8c3338a24f23, type: 3}
      propertyPath: m_SizeDelta.x
      value: 0
      objectReference: {fileID: 0}
    - target: {fileID: 4477806712772544273, guid: 34b6dcc3aa92d4c37b8e8c3338a24f23, type: 3}
      propertyPath: m_AnchoredPosition.x
      value: 0
      objectReference: {fileID: 0}
    - target: {fileID: 4477806712772544273, guid: 34b6dcc3aa92d4c37b8e8c3338a24f23, type: 3}
      propertyPath: m_AnchoredPosition.y
      value: 0
      objectReference: {fileID: 0}
    - target: {fileID: 5219021125016726045, guid: 34b6dcc3aa92d4c37b8e8c3338a24f23, type: 3}
      propertyPath: m_AnchorMax.y
      value: 0
      objectReference: {fileID: 0}
    - target: {fileID: 5219021125016726045, guid: 34b6dcc3aa92d4c37b8e8c3338a24f23, type: 3}
      propertyPath: m_AnchorMin.y
      value: 0
      objectReference: {fileID: 0}
    - target: {fileID: 5219021125016726045, guid: 34b6dcc3aa92d4c37b8e8c3338a24f23, type: 3}
      propertyPath: m_SizeDelta.x
      value: 0
      objectReference: {fileID: 0}
    - target: {fileID: 5219021125016726045, guid: 34b6dcc3aa92d4c37b8e8c3338a24f23, type: 3}
      propertyPath: m_SizeDelta.y
      value: 0
      objectReference: {fileID: 0}
    - target: {fileID: 5219021125016726045, guid: 34b6dcc3aa92d4c37b8e8c3338a24f23, type: 3}
      propertyPath: m_AnchoredPosition.x
      value: 0
      objectReference: {fileID: 0}
    - target: {fileID: 5219021125016726045, guid: 34b6dcc3aa92d4c37b8e8c3338a24f23, type: 3}
      propertyPath: m_AnchoredPosition.y
      value: 0
      objectReference: {fileID: 0}
    - target: {fileID: 5840675177992813848, guid: 34b6dcc3aa92d4c37b8e8c3338a24f23, type: 3}
      propertyPath: m_Pivot.x
      value: 1
      objectReference: {fileID: 0}
    - target: {fileID: 5840675177992813848, guid: 34b6dcc3aa92d4c37b8e8c3338a24f23, type: 3}
      propertyPath: m_Pivot.y
      value: 0
      objectReference: {fileID: 0}
    - target: {fileID: 5840675177992813848, guid: 34b6dcc3aa92d4c37b8e8c3338a24f23, type: 3}
      propertyPath: m_AnchorMax.x
      value: 1
      objectReference: {fileID: 0}
    - target: {fileID: 5840675177992813848, guid: 34b6dcc3aa92d4c37b8e8c3338a24f23, type: 3}
      propertyPath: m_AnchorMax.y
      value: 0
      objectReference: {fileID: 0}
    - target: {fileID: 5840675177992813848, guid: 34b6dcc3aa92d4c37b8e8c3338a24f23, type: 3}
      propertyPath: m_AnchorMin.x
      value: 1
      objectReference: {fileID: 0}
    - target: {fileID: 5840675177992813848, guid: 34b6dcc3aa92d4c37b8e8c3338a24f23, type: 3}
      propertyPath: m_AnchorMin.y
      value: 0
      objectReference: {fileID: 0}
    - target: {fileID: 5840675177992813848, guid: 34b6dcc3aa92d4c37b8e8c3338a24f23, type: 3}
      propertyPath: m_SizeDelta.x
      value: 0
      objectReference: {fileID: 0}
    - target: {fileID: 5840675177992813848, guid: 34b6dcc3aa92d4c37b8e8c3338a24f23, type: 3}
      propertyPath: m_SizeDelta.y
      value: 36
      objectReference: {fileID: 0}
    - target: {fileID: 5840675177992813848, guid: 34b6dcc3aa92d4c37b8e8c3338a24f23, type: 3}
      propertyPath: m_LocalPosition.x
      value: 0
      objectReference: {fileID: 0}
    - target: {fileID: 5840675177992813848, guid: 34b6dcc3aa92d4c37b8e8c3338a24f23, type: 3}
      propertyPath: m_LocalPosition.y
      value: 0
      objectReference: {fileID: 0}
    - target: {fileID: 5840675177992813848, guid: 34b6dcc3aa92d4c37b8e8c3338a24f23, type: 3}
      propertyPath: m_LocalPosition.z
      value: 0
      objectReference: {fileID: 0}
    - target: {fileID: 5840675177992813848, guid: 34b6dcc3aa92d4c37b8e8c3338a24f23, type: 3}
      propertyPath: m_LocalRotation.w
      value: 1
      objectReference: {fileID: 0}
    - target: {fileID: 5840675177992813848, guid: 34b6dcc3aa92d4c37b8e8c3338a24f23, type: 3}
      propertyPath: m_LocalRotation.x
      value: 0
      objectReference: {fileID: 0}
    - target: {fileID: 5840675177992813848, guid: 34b6dcc3aa92d4c37b8e8c3338a24f23, type: 3}
      propertyPath: m_LocalRotation.y
      value: 0
      objectReference: {fileID: 0}
    - target: {fileID: 5840675177992813848, guid: 34b6dcc3aa92d4c37b8e8c3338a24f23, type: 3}
      propertyPath: m_LocalRotation.z
      value: 0
      objectReference: {fileID: 0}
    - target: {fileID: 5840675177992813848, guid: 34b6dcc3aa92d4c37b8e8c3338a24f23, type: 3}
      propertyPath: m_AnchoredPosition.x
      value: -10
      objectReference: {fileID: 0}
    - target: {fileID: 5840675177992813848, guid: 34b6dcc3aa92d4c37b8e8c3338a24f23, type: 3}
      propertyPath: m_AnchoredPosition.y
      value: 10
      objectReference: {fileID: 0}
    - target: {fileID: 5840675177992813848, guid: 34b6dcc3aa92d4c37b8e8c3338a24f23, type: 3}
      propertyPath: m_LocalEulerAnglesHint.x
      value: 0
      objectReference: {fileID: 0}
    - target: {fileID: 5840675177992813848, guid: 34b6dcc3aa92d4c37b8e8c3338a24f23, type: 3}
      propertyPath: m_LocalEulerAnglesHint.y
      value: 0
      objectReference: {fileID: 0}
    - target: {fileID: 5840675177992813848, guid: 34b6dcc3aa92d4c37b8e8c3338a24f23, type: 3}
      propertyPath: m_LocalEulerAnglesHint.z
      value: 0
      objectReference: {fileID: 0}
    - target: {fileID: 8230593926164386103, guid: 34b6dcc3aa92d4c37b8e8c3338a24f23, type: 3}
      propertyPath: m_AnchorMax.y
      value: 0
      objectReference: {fileID: 0}
    - target: {fileID: 8230593926164386103, guid: 34b6dcc3aa92d4c37b8e8c3338a24f23, type: 3}
      propertyPath: m_AnchorMin.y
      value: 0
      objectReference: {fileID: 0}
    - target: {fileID: 8230593926164386103, guid: 34b6dcc3aa92d4c37b8e8c3338a24f23, type: 3}
      propertyPath: m_SizeDelta.x
      value: 0
      objectReference: {fileID: 0}
    - target: {fileID: 8230593926164386103, guid: 34b6dcc3aa92d4c37b8e8c3338a24f23, type: 3}
      propertyPath: m_AnchoredPosition.x
      value: 0
      objectReference: {fileID: 0}
    - target: {fileID: 8230593926164386103, guid: 34b6dcc3aa92d4c37b8e8c3338a24f23, type: 3}
      propertyPath: m_AnchoredPosition.y
      value: 0
      objectReference: {fileID: 0}
    - target: {fileID: 8631111534217522867, guid: 34b6dcc3aa92d4c37b8e8c3338a24f23, type: 3}
      propertyPath: m_Name
      value: FriendPushNotification
      objectReference: {fileID: 0}
    m_RemovedComponents: []
    m_RemovedGameObjects: []
    m_AddedGameObjects: []
    m_AddedComponents: []
  m_SourcePrefab: {fileID: 100100000, guid: 34b6dcc3aa92d4c37b8e8c3338a24f23, type: 3}
--- !u!114 &4971348738695816434 stripped
MonoBehaviour:
  m_CorrespondingSourceObject: {fileID: 7355080728049362391, guid: 34b6dcc3aa92d4c37b8e8c3338a24f23, type: 3}
  m_PrefabInstance: {fileID: 2517434824864088357}
  m_PrefabAsset: {fileID: 0}
  m_GameObject: {fileID: 0}
  m_Enabled: 1
  m_EditorHideFlags: 0
  m_Script: {fileID: 11500000, guid: 2d83940e14264e52b4ab58ee9dea1853, type: 3}
  m_Name: 
  m_EditorClassIdentifier: 
--- !u!224 &8350103084299140157 stripped
RectTransform:
  m_CorrespondingSourceObject: {fileID: 5840675177992813848, guid: 34b6dcc3aa92d4c37b8e8c3338a24f23, type: 3}
  m_PrefabInstance: {fileID: 2517434824864088357}
  m_PrefabAsset: {fileID: 0}
--- !u!1001 &3088119578452600715
PrefabInstance:
  m_ObjectHideFlags: 0
  serializedVersion: 2
  m_Modification:
    serializedVersion: 3
    m_TransformParent: {fileID: 4713063788452843706}
    m_Modifications:
    - target: {fileID: 62449564340620185, guid: e495fc295bd1f3e44aeda4cbccc5f767, type: 3}
      propertyPath: m_AnchorMax.y
      value: 1
      objectReference: {fileID: 0}
    - target: {fileID: 62449564340620185, guid: e495fc295bd1f3e44aeda4cbccc5f767, type: 3}
      propertyPath: m_AnchorMin.y
      value: 1
      objectReference: {fileID: 0}
    - target: {fileID: 62449564340620185, guid: e495fc295bd1f3e44aeda4cbccc5f767, type: 3}
      propertyPath: m_AnchoredPosition.x
      value: 23
      objectReference: {fileID: 0}
    - target: {fileID: 62449564340620185, guid: e495fc295bd1f3e44aeda4cbccc5f767, type: 3}
      propertyPath: m_AnchoredPosition.y
      value: -253
      objectReference: {fileID: 0}
    - target: {fileID: 239284970452477663, guid: e495fc295bd1f3e44aeda4cbccc5f767, type: 3}
      propertyPath: m_AnchorMax.y
      value: 1
      objectReference: {fileID: 0}
    - target: {fileID: 239284970452477663, guid: e495fc295bd1f3e44aeda4cbccc5f767, type: 3}
      propertyPath: m_AnchorMin.y
      value: 1
      objectReference: {fileID: 0}
    - target: {fileID: 239284970452477663, guid: e495fc295bd1f3e44aeda4cbccc5f767, type: 3}
      propertyPath: m_AnchoredPosition.x
      value: 23
      objectReference: {fileID: 0}
    - target: {fileID: 239284970452477663, guid: e495fc295bd1f3e44aeda4cbccc5f767, type: 3}
      propertyPath: m_AnchoredPosition.y
<<<<<<< HEAD
      value: -194
=======
      value: -313.8556
>>>>>>> 496c6f78
      objectReference: {fileID: 0}
    - target: {fileID: 260298768150988075, guid: e495fc295bd1f3e44aeda4cbccc5f767, type: 3}
      propertyPath: m_AnchorMax.y
      value: 1
      objectReference: {fileID: 0}
    - target: {fileID: 260298768150988075, guid: e495fc295bd1f3e44aeda4cbccc5f767, type: 3}
      propertyPath: m_AnchorMin.y
      value: 1
      objectReference: {fileID: 0}
    - target: {fileID: 260298768150988075, guid: e495fc295bd1f3e44aeda4cbccc5f767, type: 3}
      propertyPath: m_AnchoredPosition.x
      value: 0
      objectReference: {fileID: 0}
    - target: {fileID: 260298768150988075, guid: e495fc295bd1f3e44aeda4cbccc5f767, type: 3}
      propertyPath: m_AnchoredPosition.y
      value: 0
      objectReference: {fileID: 0}
    - target: {fileID: 326180737164963739, guid: e495fc295bd1f3e44aeda4cbccc5f767, type: 3}
      propertyPath: m_AnchoredPosition.x
      value: 49
      objectReference: {fileID: 0}
    - target: {fileID: 364310741879980629, guid: e495fc295bd1f3e44aeda4cbccc5f767, type: 3}
      propertyPath: m_IsActive
      value: 0
      objectReference: {fileID: 0}
    - target: {fileID: 557159268770883863, guid: e495fc295bd1f3e44aeda4cbccc5f767, type: 3}
      propertyPath: m_AnchorMax.y
      value: 1
      objectReference: {fileID: 0}
    - target: {fileID: 557159268770883863, guid: e495fc295bd1f3e44aeda4cbccc5f767, type: 3}
      propertyPath: m_AnchorMin.y
      value: 1
      objectReference: {fileID: 0}
    - target: {fileID: 557159268770883863, guid: e495fc295bd1f3e44aeda4cbccc5f767, type: 3}
      propertyPath: m_SizeDelta.x
      value: 54.44
      objectReference: {fileID: 0}
    - target: {fileID: 557159268770883863, guid: e495fc295bd1f3e44aeda4cbccc5f767, type: 3}
      propertyPath: m_AnchoredPosition.x
      value: 27.22
      objectReference: {fileID: 0}
    - target: {fileID: 557159268770883863, guid: e495fc295bd1f3e44aeda4cbccc5f767, type: 3}
      propertyPath: m_AnchoredPosition.y
      value: -10
      objectReference: {fileID: 0}
    - target: {fileID: 617051157247145518, guid: e495fc295bd1f3e44aeda4cbccc5f767, type: 3}
      propertyPath: m_IsActive
      value: 0
      objectReference: {fileID: 0}
    - target: {fileID: 728673555597058970, guid: e495fc295bd1f3e44aeda4cbccc5f767, type: 3}
      propertyPath: m_AnchorMax.y
      value: 1
      objectReference: {fileID: 0}
    - target: {fileID: 728673555597058970, guid: e495fc295bd1f3e44aeda4cbccc5f767, type: 3}
      propertyPath: m_AnchorMin.y
      value: 1
      objectReference: {fileID: 0}
    - target: {fileID: 728673555597058970, guid: e495fc295bd1f3e44aeda4cbccc5f767, type: 3}
      propertyPath: m_SizeDelta.x
      value: 20
      objectReference: {fileID: 0}
    - target: {fileID: 728673555597058970, guid: e495fc295bd1f3e44aeda4cbccc5f767, type: 3}
      propertyPath: m_AnchoredPosition.x
      value: 84
      objectReference: {fileID: 0}
    - target: {fileID: 728673555597058970, guid: e495fc295bd1f3e44aeda4cbccc5f767, type: 3}
      propertyPath: m_AnchoredPosition.y
      value: -9.7
      objectReference: {fileID: 0}
    - target: {fileID: 739231493000633236, guid: e495fc295bd1f3e44aeda4cbccc5f767, type: 3}
      propertyPath: m_IsActive
      value: 0
      objectReference: {fileID: 0}
    - target: {fileID: 822488252307644781, guid: e495fc295bd1f3e44aeda4cbccc5f767, type: 3}
      propertyPath: <canvas>k__BackingField
      value: 
      objectReference: {fileID: 3928979656746108799}
    - target: {fileID: 822488252307644781, guid: e495fc295bd1f3e44aeda4cbccc5f767, type: 3}
      propertyPath: <raycaster>k__BackingField
      value: 
      objectReference: {fileID: 2958791553259585229}
    - target: {fileID: 835415575200949320, guid: e495fc295bd1f3e44aeda4cbccc5f767, type: 3}
      propertyPath: m_AnchorMax.y
      value: 1
      objectReference: {fileID: 0}
    - target: {fileID: 835415575200949320, guid: e495fc295bd1f3e44aeda4cbccc5f767, type: 3}
      propertyPath: m_AnchorMin.y
      value: 1
      objectReference: {fileID: 0}
    - target: {fileID: 835415575200949320, guid: e495fc295bd1f3e44aeda4cbccc5f767, type: 3}
      propertyPath: m_AnchoredPosition.x
      value: 23
      objectReference: {fileID: 0}
    - target: {fileID: 835415575200949320, guid: e495fc295bd1f3e44aeda4cbccc5f767, type: 3}
      propertyPath: m_AnchoredPosition.y
      value: -12
      objectReference: {fileID: 0}
    - target: {fileID: 1012159428012599717, guid: e495fc295bd1f3e44aeda4cbccc5f767, type: 3}
      propertyPath: m_AnchorMax.y
      value: 1
      objectReference: {fileID: 0}
    - target: {fileID: 1012159428012599717, guid: e495fc295bd1f3e44aeda4cbccc5f767, type: 3}
      propertyPath: m_AnchorMin.y
      value: 1
      objectReference: {fileID: 0}
    - target: {fileID: 1012159428012599717, guid: e495fc295bd1f3e44aeda4cbccc5f767, type: 3}
      propertyPath: m_AnchoredPosition.x
      value: 78.44
      objectReference: {fileID: 0}
    - target: {fileID: 1012159428012599717, guid: e495fc295bd1f3e44aeda4cbccc5f767, type: 3}
      propertyPath: m_AnchoredPosition.y
      value: -10
      objectReference: {fileID: 0}
    - target: {fileID: 1019324386410922812, guid: e495fc295bd1f3e44aeda4cbccc5f767, type: 3}
      propertyPath: m_IsActive
      value: 0
      objectReference: {fileID: 0}
    - target: {fileID: 1311582985569795851, guid: e495fc295bd1f3e44aeda4cbccc5f767, type: 3}
      propertyPath: m_IsActive
      value: 0
      objectReference: {fileID: 0}
    - target: {fileID: 1507873625401112471, guid: e495fc295bd1f3e44aeda4cbccc5f767, type: 3}
      propertyPath: m_AnchorMax.x
      value: 1
      objectReference: {fileID: 0}
    - target: {fileID: 1507873625401112471, guid: e495fc295bd1f3e44aeda4cbccc5f767, type: 3}
      propertyPath: m_AnchorMin.y
      value: 0
      objectReference: {fileID: 0}
    - target: {fileID: 1507873625401112471, guid: e495fc295bd1f3e44aeda4cbccc5f767, type: 3}
      propertyPath: m_SizeDelta.x
      value: -4
      objectReference: {fileID: 0}
    - target: {fileID: 1507873625401112471, guid: e495fc295bd1f3e44aeda4cbccc5f767, type: 3}
      propertyPath: m_SizeDelta.y
      value: -4
      objectReference: {fileID: 0}
    - target: {fileID: 1507873625401112471, guid: e495fc295bd1f3e44aeda4cbccc5f767, type: 3}
      propertyPath: m_AnchoredPosition.x
      value: 0
      objectReference: {fileID: 0}
    - target: {fileID: 1507873625401112471, guid: e495fc295bd1f3e44aeda4cbccc5f767, type: 3}
      propertyPath: m_AnchoredPosition.y
      value: 0
      objectReference: {fileID: 0}
    - target: {fileID: 1512566628579775043, guid: e495fc295bd1f3e44aeda4cbccc5f767, type: 3}
      propertyPath: m_AnchorMax.y
      value: 1
      objectReference: {fileID: 0}
    - target: {fileID: 1512566628579775043, guid: e495fc295bd1f3e44aeda4cbccc5f767, type: 3}
      propertyPath: m_AnchorMin.y
      value: 1
      objectReference: {fileID: 0}
    - target: {fileID: 1512566628579775043, guid: e495fc295bd1f3e44aeda4cbccc5f767, type: 3}
      propertyPath: m_AnchoredPosition.x
      value: 153
      objectReference: {fileID: 0}
    - target: {fileID: 1512566628579775043, guid: e495fc295bd1f3e44aeda4cbccc5f767, type: 3}
      propertyPath: m_AnchoredPosition.y
      value: -88
      objectReference: {fileID: 0}
    - target: {fileID: 1583685806497668876, guid: e495fc295bd1f3e44aeda4cbccc5f767, type: 3}
      propertyPath: m_IsActive
      value: 0
      objectReference: {fileID: 0}
    - target: {fileID: 1642678963826568086, guid: e495fc295bd1f3e44aeda4cbccc5f767, type: 3}
      propertyPath: m_AnchorMax.y
      value: 1
      objectReference: {fileID: 0}
    - target: {fileID: 1642678963826568086, guid: e495fc295bd1f3e44aeda4cbccc5f767, type: 3}
      propertyPath: m_AnchorMin.y
      value: 1
      objectReference: {fileID: 0}
    - target: {fileID: 1642678963826568086, guid: e495fc295bd1f3e44aeda4cbccc5f767, type: 3}
      propertyPath: m_AnchoredPosition.x
      value: 23
      objectReference: {fileID: 0}
    - target: {fileID: 1642678963826568086, guid: e495fc295bd1f3e44aeda4cbccc5f767, type: 3}
      propertyPath: m_AnchoredPosition.y
      value: -342
      objectReference: {fileID: 0}
    - target: {fileID: 1658352131639769245, guid: e495fc295bd1f3e44aeda4cbccc5f767, type: 3}
      propertyPath: m_AnchorMax.y
      value: 0
      objectReference: {fileID: 0}
    - target: {fileID: 1658352131639769245, guid: e495fc295bd1f3e44aeda4cbccc5f767, type: 3}
      propertyPath: m_AnchorMin.y
      value: 0
      objectReference: {fileID: 0}
    - target: {fileID: 1658352131639769245, guid: e495fc295bd1f3e44aeda4cbccc5f767, type: 3}
      propertyPath: m_SizeDelta.x
      value: 12
      objectReference: {fileID: 0}
    - target: {fileID: 1658352131639769245, guid: e495fc295bd1f3e44aeda4cbccc5f767, type: 3}
      propertyPath: m_AnchoredPosition.y
      value: 0
      objectReference: {fileID: 0}
    - target: {fileID: 1787416817831789740, guid: e495fc295bd1f3e44aeda4cbccc5f767, type: 3}
      propertyPath: m_IsActive
      value: 0
      objectReference: {fileID: 0}
    - target: {fileID: 1803472696658382716, guid: e495fc295bd1f3e44aeda4cbccc5f767, type: 3}
      propertyPath: m_fontSize
      value: 9.05
      objectReference: {fileID: 0}
    - target: {fileID: 1803472696658382716, guid: e495fc295bd1f3e44aeda4cbccc5f767, type: 3}
      propertyPath: m_fontSizeMax
      value: 11
      objectReference: {fileID: 0}
    - target: {fileID: 1881471736978978254, guid: e495fc295bd1f3e44aeda4cbccc5f767, type: 3}
      propertyPath: m_SizeDelta.x
      value: -4
      objectReference: {fileID: 0}
    - target: {fileID: 1881471736978978254, guid: e495fc295bd1f3e44aeda4cbccc5f767, type: 3}
      propertyPath: m_SizeDelta.y
      value: -4
      objectReference: {fileID: 0}
    - target: {fileID: 1881471736978978254, guid: e495fc295bd1f3e44aeda4cbccc5f767, type: 3}
      propertyPath: m_AnchoredPosition.x
      value: 0
      objectReference: {fileID: 0}
    - target: {fileID: 1881471736978978254, guid: e495fc295bd1f3e44aeda4cbccc5f767, type: 3}
      propertyPath: m_AnchoredPosition.y
      value: 0
      objectReference: {fileID: 0}
    - target: {fileID: 1888031695376465467, guid: e495fc295bd1f3e44aeda4cbccc5f767, type: 3}
      propertyPath: m_SizeDelta.y
      value: 367
      objectReference: {fileID: 0}
    - target: {fileID: 1888031695376465467, guid: e495fc295bd1f3e44aeda4cbccc5f767, type: 3}
      propertyPath: m_AnchoredPosition.x
      value: 49
      objectReference: {fileID: 0}
    - target: {fileID: 1888031695376465467, guid: e495fc295bd1f3e44aeda4cbccc5f767, type: 3}
      propertyPath: m_AnchoredPosition.y
      value: 18
      objectReference: {fileID: 0}
    - target: {fileID: 1959621558750892143, guid: e495fc295bd1f3e44aeda4cbccc5f767, type: 3}
      propertyPath: m_AnchorMax.y
      value: 1
      objectReference: {fileID: 0}
    - target: {fileID: 1959621558750892143, guid: e495fc295bd1f3e44aeda4cbccc5f767, type: 3}
      propertyPath: m_AnchorMin.y
      value: 1
      objectReference: {fileID: 0}
    - target: {fileID: 1959621558750892143, guid: e495fc295bd1f3e44aeda4cbccc5f767, type: 3}
      propertyPath: m_AnchoredPosition.x
      value: 23
      objectReference: {fileID: 0}
    - target: {fileID: 1959621558750892143, guid: e495fc295bd1f3e44aeda4cbccc5f767, type: 3}
      propertyPath: m_AnchoredPosition.y
      value: -382
      objectReference: {fileID: 0}
    - target: {fileID: 2127497387316116056, guid: e495fc295bd1f3e44aeda4cbccc5f767, type: 3}
      propertyPath: m_SizeDelta.x
      value: 18
      objectReference: {fileID: 0}
    - target: {fileID: 2127497387316116056, guid: e495fc295bd1f3e44aeda4cbccc5f767, type: 3}
      propertyPath: m_SizeDelta.y
      value: 18
      objectReference: {fileID: 0}
    - target: {fileID: 2240248867767688283, guid: e495fc295bd1f3e44aeda4cbccc5f767, type: 3}
      propertyPath: m_SizeDelta.x
      value: -4
      objectReference: {fileID: 0}
    - target: {fileID: 2240248867767688283, guid: e495fc295bd1f3e44aeda4cbccc5f767, type: 3}
      propertyPath: m_SizeDelta.y
      value: -4
      objectReference: {fileID: 0}
    - target: {fileID: 2240248867767688283, guid: e495fc295bd1f3e44aeda4cbccc5f767, type: 3}
      propertyPath: m_AnchoredPosition.x
      value: 0
      objectReference: {fileID: 0}
    - target: {fileID: 2240248867767688283, guid: e495fc295bd1f3e44aeda4cbccc5f767, type: 3}
      propertyPath: m_AnchoredPosition.y
      value: 0
      objectReference: {fileID: 0}
    - target: {fileID: 2334251584496375172, guid: e495fc295bd1f3e44aeda4cbccc5f767, type: 3}
      propertyPath: m_IsActive
      value: 0
      objectReference: {fileID: 0}
    - target: {fileID: 2345943681759489479, guid: e495fc295bd1f3e44aeda4cbccc5f767, type: 3}
      propertyPath: m_AnchorMax.y
      value: 1
      objectReference: {fileID: 0}
    - target: {fileID: 2345943681759489479, guid: e495fc295bd1f3e44aeda4cbccc5f767, type: 3}
      propertyPath: m_AnchorMin.y
      value: 1
      objectReference: {fileID: 0}
    - target: {fileID: 2345943681759489479, guid: e495fc295bd1f3e44aeda4cbccc5f767, type: 3}
      propertyPath: m_AnchoredPosition.x
      value: 23
      objectReference: {fileID: 0}
    - target: {fileID: 2345943681759489479, guid: e495fc295bd1f3e44aeda4cbccc5f767, type: 3}
      propertyPath: m_AnchoredPosition.y
      value: -317
      objectReference: {fileID: 0}
    - target: {fileID: 2352952653014969869, guid: e495fc295bd1f3e44aeda4cbccc5f767, type: 3}
      propertyPath: m_AnchorMax.y
      value: 1
      objectReference: {fileID: 0}
    - target: {fileID: 2352952653014969869, guid: e495fc295bd1f3e44aeda4cbccc5f767, type: 3}
      propertyPath: m_AnchorMin.y
      value: 1
      objectReference: {fileID: 0}
    - target: {fileID: 2352952653014969869, guid: e495fc295bd1f3e44aeda4cbccc5f767, type: 3}
      propertyPath: m_AnchoredPosition.x
      value: 23
      objectReference: {fileID: 0}
    - target: {fileID: 2352952653014969869, guid: e495fc295bd1f3e44aeda4cbccc5f767, type: 3}
      propertyPath: m_AnchoredPosition.y
      value: -108
      objectReference: {fileID: 0}
    - target: {fileID: 2449254615540203552, guid: e495fc295bd1f3e44aeda4cbccc5f767, type: 3}
      propertyPath: m_IsActive
      value: 0
      objectReference: {fileID: 0}
    - target: {fileID: 2526371135150135067, guid: e495fc295bd1f3e44aeda4cbccc5f767, type: 3}
      propertyPath: m_AnchorMax.y
      value: 1
      objectReference: {fileID: 0}
    - target: {fileID: 2526371135150135067, guid: e495fc295bd1f3e44aeda4cbccc5f767, type: 3}
      propertyPath: m_AnchorMin.y
      value: 1
      objectReference: {fileID: 0}
    - target: {fileID: 2526371135150135067, guid: e495fc295bd1f3e44aeda4cbccc5f767, type: 3}
      propertyPath: m_AnchoredPosition.x
      value: 153
      objectReference: {fileID: 0}
    - target: {fileID: 2526371135150135067, guid: e495fc295bd1f3e44aeda4cbccc5f767, type: 3}
      propertyPath: m_AnchoredPosition.y
      value: -201
      objectReference: {fileID: 0}
    - target: {fileID: 2537212261313441721, guid: e495fc295bd1f3e44aeda4cbccc5f767, type: 3}
      propertyPath: m_IsActive
      value: 0
      objectReference: {fileID: 0}
    - target: {fileID: 2550677444085999456, guid: e495fc295bd1f3e44aeda4cbccc5f767, type: 3}
      propertyPath: m_AnchorMax.x
      value: 0
      objectReference: {fileID: 0}
    - target: {fileID: 2550677444085999456, guid: e495fc295bd1f3e44aeda4cbccc5f767, type: 3}
      propertyPath: m_AnchorMin.x
      value: 0
      objectReference: {fileID: 0}
    - target: {fileID: 2550677444085999456, guid: e495fc295bd1f3e44aeda4cbccc5f767, type: 3}
      propertyPath: m_AnchoredPosition.x
      value: 44
      objectReference: {fileID: 0}
    - target: {fileID: 2619697000312127578, guid: e495fc295bd1f3e44aeda4cbccc5f767, type: 3}
      propertyPath: m_SortingLayer
      value: 0
      objectReference: {fileID: 0}
    - target: {fileID: 2627617016242068538, guid: e495fc295bd1f3e44aeda4cbccc5f767, type: 3}
      propertyPath: m_AnchorMax.y
      value: 1
      objectReference: {fileID: 0}
    - target: {fileID: 2627617016242068538, guid: e495fc295bd1f3e44aeda4cbccc5f767, type: 3}
      propertyPath: m_AnchorMin.y
      value: 1
      objectReference: {fileID: 0}
    - target: {fileID: 2627617016242068538, guid: e495fc295bd1f3e44aeda4cbccc5f767, type: 3}
      propertyPath: m_AnchoredPosition.x
      value: 153
      objectReference: {fileID: 0}
    - target: {fileID: 2627617016242068538, guid: e495fc295bd1f3e44aeda4cbccc5f767, type: 3}
      propertyPath: m_AnchoredPosition.y
      value: -52.5
      objectReference: {fileID: 0}
    - target: {fileID: 2769590744590877867, guid: e495fc295bd1f3e44aeda4cbccc5f767, type: 3}
      propertyPath: m_AnchorMax.y
      value: 1
      objectReference: {fileID: 0}
    - target: {fileID: 2769590744590877867, guid: e495fc295bd1f3e44aeda4cbccc5f767, type: 3}
      propertyPath: m_AnchorMin.y
      value: 1
      objectReference: {fileID: 0}
    - target: {fileID: 2769590744590877867, guid: e495fc295bd1f3e44aeda4cbccc5f767, type: 3}
      propertyPath: m_SizeDelta.x
      value: 306
      objectReference: {fileID: 0}
    - target: {fileID: 2769590744590877867, guid: e495fc295bd1f3e44aeda4cbccc5f767, type: 3}
      propertyPath: m_SizeDelta.y
      value: 201
      objectReference: {fileID: 0}
    - target: {fileID: 2769590744590877867, guid: e495fc295bd1f3e44aeda4cbccc5f767, type: 3}
      propertyPath: m_AnchoredPosition.x
      value: 153
      objectReference: {fileID: 0}
    - target: {fileID: 2769590744590877867, guid: e495fc295bd1f3e44aeda4cbccc5f767, type: 3}
      propertyPath: m_AnchoredPosition.y
      value: -266.5
      objectReference: {fileID: 0}
    - target: {fileID: 2833699851889850932, guid: e495fc295bd1f3e44aeda4cbccc5f767, type: 3}
      propertyPath: m_AnchorMax.y
      value: 1
      objectReference: {fileID: 0}
    - target: {fileID: 2833699851889850932, guid: e495fc295bd1f3e44aeda4cbccc5f767, type: 3}
      propertyPath: m_AnchorMin.y
      value: 1
      objectReference: {fileID: 0}
    - target: {fileID: 2833699851889850932, guid: e495fc295bd1f3e44aeda4cbccc5f767, type: 3}
      propertyPath: m_AnchoredPosition.x
      value: 23
      objectReference: {fileID: 0}
    - target: {fileID: 2833699851889850932, guid: e495fc295bd1f3e44aeda4cbccc5f767, type: 3}
      propertyPath: m_AnchoredPosition.y
      value: -124
      objectReference: {fileID: 0}
    - target: {fileID: 2834991132609836437, guid: e495fc295bd1f3e44aeda4cbccc5f767, type: 3}
      propertyPath: m_TargetGraphic
      value: 
      objectReference: {fileID: 8705957106494722673}
    - target: {fileID: 2834991132609836437, guid: e495fc295bd1f3e44aeda4cbccc5f767, type: 3}
      propertyPath: m_Colors.m_PressedColor.a
      value: 0
      objectReference: {fileID: 0}
    - target: {fileID: 2834991132609836437, guid: e495fc295bd1f3e44aeda4cbccc5f767, type: 3}
      propertyPath: m_Colors.m_SelectedColor.a
      value: 1
      objectReference: {fileID: 0}
    - target: {fileID: 2834991132609836437, guid: e495fc295bd1f3e44aeda4cbccc5f767, type: 3}
      propertyPath: m_Colors.m_SelectedColor.b
      value: 0.9882353
      objectReference: {fileID: 0}
    - target: {fileID: 2834991132609836437, guid: e495fc295bd1f3e44aeda4cbccc5f767, type: 3}
      propertyPath: m_Colors.m_SelectedColor.g
      value: 0.9882353
      objectReference: {fileID: 0}
    - target: {fileID: 2834991132609836437, guid: e495fc295bd1f3e44aeda4cbccc5f767, type: 3}
      propertyPath: m_Colors.m_SelectedColor.r
      value: 0.9882353
      objectReference: {fileID: 0}
    - target: {fileID: 2834991132609836437, guid: e495fc295bd1f3e44aeda4cbccc5f767, type: 3}
      propertyPath: m_Colors.m_HighlightedColor.a
      value: 1
      objectReference: {fileID: 0}
    - target: {fileID: 2834991132609836437, guid: e495fc295bd1f3e44aeda4cbccc5f767, type: 3}
      propertyPath: m_Colors.m_HighlightedColor.b
      value: 0.9882353
      objectReference: {fileID: 0}
    - target: {fileID: 2834991132609836437, guid: e495fc295bd1f3e44aeda4cbccc5f767, type: 3}
      propertyPath: m_Colors.m_HighlightedColor.g
      value: 0.9882353
      objectReference: {fileID: 0}
    - target: {fileID: 2834991132609836437, guid: e495fc295bd1f3e44aeda4cbccc5f767, type: 3}
      propertyPath: m_Colors.m_HighlightedColor.r
      value: 0.9882353
      objectReference: {fileID: 0}
    - target: {fileID: 2873682898004799741, guid: e495fc295bd1f3e44aeda4cbccc5f767, type: 3}
      propertyPath: m_IsActive
      value: 0
      objectReference: {fileID: 0}
    - target: {fileID: 3004652757250608824, guid: e495fc295bd1f3e44aeda4cbccc5f767, type: 3}
      propertyPath: m_AnchoredPosition.x
      value: 81
      objectReference: {fileID: 0}
    - target: {fileID: 3053933098817393272, guid: e495fc295bd1f3e44aeda4cbccc5f767, type: 3}
      propertyPath: m_IsActive
      value: 1
      objectReference: {fileID: 0}
    - target: {fileID: 3059858376115429252, guid: e495fc295bd1f3e44aeda4cbccc5f767, type: 3}
      propertyPath: m_AnchorMax.y
      value: 1
      objectReference: {fileID: 0}
    - target: {fileID: 3059858376115429252, guid: e495fc295bd1f3e44aeda4cbccc5f767, type: 3}
      propertyPath: m_AnchorMin.y
      value: 1
      objectReference: {fileID: 0}
    - target: {fileID: 3059858376115429252, guid: e495fc295bd1f3e44aeda4cbccc5f767, type: 3}
      propertyPath: m_AnchoredPosition.x
      value: 23
      objectReference: {fileID: 0}
    - target: {fileID: 3059858376115429252, guid: e495fc295bd1f3e44aeda4cbccc5f767, type: 3}
      propertyPath: m_AnchoredPosition.y
<<<<<<< HEAD
      value: -219
=======
      value: -338.8556
>>>>>>> 496c6f78
      objectReference: {fileID: 0}
    - target: {fileID: 3475354120315141622, guid: e495fc295bd1f3e44aeda4cbccc5f767, type: 3}
      propertyPath: m_AnchorMax.y
      value: 1
      objectReference: {fileID: 0}
    - target: {fileID: 3475354120315141622, guid: e495fc295bd1f3e44aeda4cbccc5f767, type: 3}
      propertyPath: m_AnchorMin.y
      value: 1
      objectReference: {fileID: 0}
    - target: {fileID: 3475354120315141622, guid: e495fc295bd1f3e44aeda4cbccc5f767, type: 3}
      propertyPath: m_AnchoredPosition.x
      value: 23
      objectReference: {fileID: 0}
    - target: {fileID: 3475354120315141622, guid: e495fc295bd1f3e44aeda4cbccc5f767, type: 3}
      propertyPath: m_AnchoredPosition.y
      value: -302
      objectReference: {fileID: 0}
    - target: {fileID: 3531244294086588118, guid: e495fc295bd1f3e44aeda4cbccc5f767, type: 3}
      propertyPath: m_AnchorMax.y
      value: 1
      objectReference: {fileID: 0}
    - target: {fileID: 3531244294086588118, guid: e495fc295bd1f3e44aeda4cbccc5f767, type: 3}
      propertyPath: m_AnchorMin.y
      value: 1
      objectReference: {fileID: 0}
    - target: {fileID: 3531244294086588118, guid: e495fc295bd1f3e44aeda4cbccc5f767, type: 3}
      propertyPath: m_AnchoredPosition.x
      value: 23
      objectReference: {fileID: 0}
    - target: {fileID: 3531244294086588118, guid: e495fc295bd1f3e44aeda4cbccc5f767, type: 3}
      propertyPath: m_AnchoredPosition.y
      value: -259.2484
      objectReference: {fileID: 0}
    - target: {fileID: 3749275748906734311, guid: e495fc295bd1f3e44aeda4cbccc5f767, type: 3}
      propertyPath: m_IsActive
      value: 0
      objectReference: {fileID: 0}
    - target: {fileID: 3934321178082072801, guid: e495fc295bd1f3e44aeda4cbccc5f767, type: 3}
      propertyPath: m_IsActive
      value: 0
      objectReference: {fileID: 0}
    - target: {fileID: 4028117508674895084, guid: e495fc295bd1f3e44aeda4cbccc5f767, type: 3}
      propertyPath: m_Type
      value: 0
      objectReference: {fileID: 0}
    - target: {fileID: 4028117508674895084, guid: e495fc295bd1f3e44aeda4cbccc5f767, type: 3}
      propertyPath: m_Sprite
      value: 
      objectReference: {fileID: 21300000, guid: 03c5aa8ec94084a5da46504d4f20698e, type: 3}
    - target: {fileID: 4028117508674895084, guid: e495fc295bd1f3e44aeda4cbccc5f767, type: 3}
      propertyPath: m_Color.b
      value: 0.33333334
      objectReference: {fileID: 0}
    - target: {fileID: 4028117508674895084, guid: e495fc295bd1f3e44aeda4cbccc5f767, type: 3}
      propertyPath: m_Color.g
      value: 0.1764706
      objectReference: {fileID: 0}
    - target: {fileID: 4086429934338082090, guid: e495fc295bd1f3e44aeda4cbccc5f767, type: 3}
      propertyPath: m_AnchorMax.y
      value: 1
      objectReference: {fileID: 0}
    - target: {fileID: 4086429934338082090, guid: e495fc295bd1f3e44aeda4cbccc5f767, type: 3}
      propertyPath: m_AnchorMin.y
      value: 1
      objectReference: {fileID: 0}
    - target: {fileID: 4086429934338082090, guid: e495fc295bd1f3e44aeda4cbccc5f767, type: 3}
      propertyPath: m_SizeDelta.y
      value: 16.95
      objectReference: {fileID: 0}
    - target: {fileID: 4086429934338082090, guid: e495fc295bd1f3e44aeda4cbccc5f767, type: 3}
      propertyPath: m_AnchoredPosition.x
      value: 0.00079345703
      objectReference: {fileID: 0}
    - target: {fileID: 4086429934338082090, guid: e495fc295bd1f3e44aeda4cbccc5f767, type: 3}
      propertyPath: m_AnchoredPosition.y
      value: -20.785
      objectReference: {fileID: 0}
    - target: {fileID: 4196453176324919297, guid: e495fc295bd1f3e44aeda4cbccc5f767, type: 3}
      propertyPath: m_AnchoredPosition.x
      value: 34
      objectReference: {fileID: 0}
    - target: {fileID: 4222197372863658601, guid: e495fc295bd1f3e44aeda4cbccc5f767, type: 3}
      propertyPath: m_PixelsPerUnitMultiplier
      value: 2.5
      objectReference: {fileID: 0}
    - target: {fileID: 4253881426386635964, guid: e495fc295bd1f3e44aeda4cbccc5f767, type: 3}
      propertyPath: m_AnchorMax.y
      value: 1
      objectReference: {fileID: 0}
    - target: {fileID: 4253881426386635964, guid: e495fc295bd1f3e44aeda4cbccc5f767, type: 3}
      propertyPath: m_AnchorMin.y
      value: 1
      objectReference: {fileID: 0}
    - target: {fileID: 4253881426386635964, guid: e495fc295bd1f3e44aeda4cbccc5f767, type: 3}
      propertyPath: m_SizeDelta.y
      value: 16.95
      objectReference: {fileID: 0}
    - target: {fileID: 4253881426386635964, guid: e495fc295bd1f3e44aeda4cbccc5f767, type: 3}
      propertyPath: m_AnchoredPosition.x
      value: 0.00079345703
      objectReference: {fileID: 0}
    - target: {fileID: 4253881426386635964, guid: e495fc295bd1f3e44aeda4cbccc5f767, type: 3}
      propertyPath: m_AnchoredPosition.y
      value: -37.735
      objectReference: {fileID: 0}
    - target: {fileID: 4286131022385580082, guid: e495fc295bd1f3e44aeda4cbccc5f767, type: 3}
      propertyPath: m_IsActive
      value: 0
      objectReference: {fileID: 0}
    - target: {fileID: 4396522941813030435, guid: e495fc295bd1f3e44aeda4cbccc5f767, type: 3}
      propertyPath: m_AnchorMax.y
      value: 1
      objectReference: {fileID: 0}
    - target: {fileID: 4396522941813030435, guid: e495fc295bd1f3e44aeda4cbccc5f767, type: 3}
      propertyPath: m_AnchorMin.y
      value: 1
      objectReference: {fileID: 0}
    - target: {fileID: 4396522941813030435, guid: e495fc295bd1f3e44aeda4cbccc5f767, type: 3}
      propertyPath: m_SizeDelta.x
      value: 100
      objectReference: {fileID: 0}
    - target: {fileID: 4396522941813030435, guid: e495fc295bd1f3e44aeda4cbccc5f767, type: 3}
      propertyPath: m_AnchoredPosition.x
      value: 75
      objectReference: {fileID: 0}
    - target: {fileID: 4396522941813030435, guid: e495fc295bd1f3e44aeda4cbccc5f767, type: 3}
      propertyPath: m_AnchoredPosition.y
      value: -20
      objectReference: {fileID: 0}
    - target: {fileID: 4457638715109782331, guid: e495fc295bd1f3e44aeda4cbccc5f767, type: 3}
      propertyPath: m_SizeDelta.x
      value: 0
      objectReference: {fileID: 0}
    - target: {fileID: 4457638715109782331, guid: e495fc295bd1f3e44aeda4cbccc5f767, type: 3}
      propertyPath: m_SizeDelta.y
      value: 0
      objectReference: {fileID: 0}
    - target: {fileID: 4496169757731986300, guid: e495fc295bd1f3e44aeda4cbccc5f767, type: 3}
      propertyPath: m_AnchorMax.y
      value: 1
      objectReference: {fileID: 0}
    - target: {fileID: 4496169757731986300, guid: e495fc295bd1f3e44aeda4cbccc5f767, type: 3}
      propertyPath: m_AnchorMin.y
      value: 1
      objectReference: {fileID: 0}
    - target: {fileID: 4496169757731986300, guid: e495fc295bd1f3e44aeda4cbccc5f767, type: 3}
      propertyPath: m_AnchoredPosition.x
      value: 23
      objectReference: {fileID: 0}
    - target: {fileID: 4496169757731986300, guid: e495fc295bd1f3e44aeda4cbccc5f767, type: 3}
      propertyPath: m_AnchoredPosition.y
<<<<<<< HEAD
      value: -259
=======
      value: -378.8556
>>>>>>> 496c6f78
      objectReference: {fileID: 0}
    - target: {fileID: 4496926898282664668, guid: e495fc295bd1f3e44aeda4cbccc5f767, type: 3}
      propertyPath: m_IsActive
      value: 0
      objectReference: {fileID: 0}
    - target: {fileID: 4545729726522481975, guid: e495fc295bd1f3e44aeda4cbccc5f767, type: 3}
      propertyPath: m_SortingLayer
      value: 0
      objectReference: {fileID: 0}
    - target: {fileID: 4603168710068174090, guid: e495fc295bd1f3e44aeda4cbccc5f767, type: 3}
      propertyPath: m_Name
      value: SidebarView
      objectReference: {fileID: 0}
    - target: {fileID: 4643131830927817129, guid: e495fc295bd1f3e44aeda4cbccc5f767, type: 3}
      propertyPath: m_Type
      value: 0
      objectReference: {fileID: 0}
    - target: {fileID: 4643131830927817129, guid: e495fc295bd1f3e44aeda4cbccc5f767, type: 3}
      propertyPath: m_Sprite
      value: 
      objectReference: {fileID: 21300000, guid: 03c5aa8ec94084a5da46504d4f20698e, type: 3}
    - target: {fileID: 4643131830927817129, guid: e495fc295bd1f3e44aeda4cbccc5f767, type: 3}
      propertyPath: m_Color.b
      value: 0.09411765
      objectReference: {fileID: 0}
    - target: {fileID: 4643131830927817129, guid: e495fc295bd1f3e44aeda4cbccc5f767, type: 3}
      propertyPath: m_Color.g
      value: 0.08235294
      objectReference: {fileID: 0}
    - target: {fileID: 4643131830927817129, guid: e495fc295bd1f3e44aeda4cbccc5f767, type: 3}
      propertyPath: m_Color.r
      value: 0.08627451
      objectReference: {fileID: 0}
    - target: {fileID: 4666027212119632393, guid: e495fc295bd1f3e44aeda4cbccc5f767, type: 3}
      propertyPath: m_AnchorMax.y
      value: 1
      objectReference: {fileID: 0}
    - target: {fileID: 4666027212119632393, guid: e495fc295bd1f3e44aeda4cbccc5f767, type: 3}
      propertyPath: m_AnchorMin.y
      value: 1
      objectReference: {fileID: 0}
    - target: {fileID: 4666027212119632393, guid: e495fc295bd1f3e44aeda4cbccc5f767, type: 3}
      propertyPath: m_SizeDelta.y
      value: 14.53
      objectReference: {fileID: 0}
    - target: {fileID: 4666027212119632393, guid: e495fc295bd1f3e44aeda4cbccc5f767, type: 3}
      propertyPath: m_AnchoredPosition.x
      value: 0.00079345703
      objectReference: {fileID: 0}
    - target: {fileID: 4666027212119632393, guid: e495fc295bd1f3e44aeda4cbccc5f767, type: 3}
      propertyPath: m_AnchoredPosition.y
      value: -54.685
      objectReference: {fileID: 0}
    - target: {fileID: 4698199097488173447, guid: e495fc295bd1f3e44aeda4cbccc5f767, type: 3}
      propertyPath: m_AnchorMax.y
      value: 1
      objectReference: {fileID: 0}
    - target: {fileID: 4698199097488173447, guid: e495fc295bd1f3e44aeda4cbccc5f767, type: 3}
      propertyPath: m_AnchorMin.y
      value: 1
      objectReference: {fileID: 0}
    - target: {fileID: 4698199097488173447, guid: e495fc295bd1f3e44aeda4cbccc5f767, type: 3}
      propertyPath: m_AnchoredPosition.x
      value: 100
      objectReference: {fileID: 0}
    - target: {fileID: 4698199097488173447, guid: e495fc295bd1f3e44aeda4cbccc5f767, type: 3}
      propertyPath: m_AnchoredPosition.y
      value: -9.7
      objectReference: {fileID: 0}
    - target: {fileID: 4756341342628143424, guid: e495fc295bd1f3e44aeda4cbccc5f767, type: 3}
      propertyPath: m_AnchorMax.y
      value: 0
      objectReference: {fileID: 0}
    - target: {fileID: 4756341342628143424, guid: e495fc295bd1f3e44aeda4cbccc5f767, type: 3}
      propertyPath: m_AnchorMin.y
      value: 0
      objectReference: {fileID: 0}
    - target: {fileID: 4756341342628143424, guid: e495fc295bd1f3e44aeda4cbccc5f767, type: 3}
      propertyPath: m_SizeDelta.x
      value: 0
      objectReference: {fileID: 0}
    - target: {fileID: 4756341342628143424, guid: e495fc295bd1f3e44aeda4cbccc5f767, type: 3}
      propertyPath: m_AnchoredPosition.x
      value: 88.44
      objectReference: {fileID: 0}
    - target: {fileID: 4756341342628143424, guid: e495fc295bd1f3e44aeda4cbccc5f767, type: 3}
      propertyPath: m_AnchoredPosition.y
      value: 0
      objectReference: {fileID: 0}
    - target: {fileID: 4818886527868760749, guid: e495fc295bd1f3e44aeda4cbccc5f767, type: 3}
      propertyPath: m_AnchorMax.y
      value: 1
      objectReference: {fileID: 0}
    - target: {fileID: 4818886527868760749, guid: e495fc295bd1f3e44aeda4cbccc5f767, type: 3}
      propertyPath: m_AnchorMin.y
      value: 1
      objectReference: {fileID: 0}
    - target: {fileID: 4818886527868760749, guid: e495fc295bd1f3e44aeda4cbccc5f767, type: 3}
      propertyPath: m_AnchoredPosition.x
      value: 23
      objectReference: {fileID: 0}
    - target: {fileID: 4818886527868760749, guid: e495fc295bd1f3e44aeda4cbccc5f767, type: 3}
      propertyPath: m_AnchoredPosition.y
      value: -173
      objectReference: {fileID: 0}
    - target: {fileID: 4819338268005737125, guid: e495fc295bd1f3e44aeda4cbccc5f767, type: 3}
      propertyPath: m_AnchorMax.y
      value: 1
      objectReference: {fileID: 0}
    - target: {fileID: 4819338268005737125, guid: e495fc295bd1f3e44aeda4cbccc5f767, type: 3}
      propertyPath: m_AnchorMin.y
      value: 1
      objectReference: {fileID: 0}
    - target: {fileID: 4819338268005737125, guid: e495fc295bd1f3e44aeda4cbccc5f767, type: 3}
      propertyPath: m_SizeDelta.y
      value: 39.4
      objectReference: {fileID: 0}
    - target: {fileID: 4819338268005737125, guid: e495fc295bd1f3e44aeda4cbccc5f767, type: 3}
      propertyPath: m_AnchoredPosition.x
      value: 125
      objectReference: {fileID: 0}
    - target: {fileID: 4819338268005737125, guid: e495fc295bd1f3e44aeda4cbccc5f767, type: 3}
      propertyPath: m_AnchoredPosition.y
      value: -113.7
      objectReference: {fileID: 0}
    - target: {fileID: 4821214578699408807, guid: e495fc295bd1f3e44aeda4cbccc5f767, type: 3}
      propertyPath: m_AnchoredPosition.x
      value: 49
      objectReference: {fileID: 0}
    - target: {fileID: 4821214578699408807, guid: e495fc295bd1f3e44aeda4cbccc5f767, type: 3}
      propertyPath: m_AnchoredPosition.y
      value: 58.3
      objectReference: {fileID: 0}
    - target: {fileID: 4832296261965971448, guid: e495fc295bd1f3e44aeda4cbccc5f767, type: 3}
      propertyPath: m_SizeDelta.x
      value: 0
      objectReference: {fileID: 0}
    - target: {fileID: 4832296261965971448, guid: e495fc295bd1f3e44aeda4cbccc5f767, type: 3}
      propertyPath: m_SizeDelta.y
      value: 0
      objectReference: {fileID: 0}
    - target: {fileID: 4941290130626819199, guid: e495fc295bd1f3e44aeda4cbccc5f767, type: 3}
      propertyPath: m_SizeDelta.x
      value: 18
      objectReference: {fileID: 0}
    - target: {fileID: 4941290130626819199, guid: e495fc295bd1f3e44aeda4cbccc5f767, type: 3}
      propertyPath: m_SizeDelta.y
      value: 18
      objectReference: {fileID: 0}
    - target: {fileID: 5589918054500395128, guid: e495fc295bd1f3e44aeda4cbccc5f767, type: 3}
      propertyPath: m_AnchorMax.y
      value: 1
      objectReference: {fileID: 0}
    - target: {fileID: 5589918054500395128, guid: e495fc295bd1f3e44aeda4cbccc5f767, type: 3}
      propertyPath: m_AnchorMin.y
      value: 1
      objectReference: {fileID: 0}
    - target: {fileID: 5589918054500395128, guid: e495fc295bd1f3e44aeda4cbccc5f767, type: 3}
      propertyPath: m_AnchoredPosition.x
      value: 23
      objectReference: {fileID: 0}
    - target: {fileID: 5589918054500395128, guid: e495fc295bd1f3e44aeda4cbccc5f767, type: 3}
      propertyPath: m_AnchoredPosition.y
      value: -293
      objectReference: {fileID: 0}
    - target: {fileID: 5629447080230894465, guid: e495fc295bd1f3e44aeda4cbccc5f767, type: 3}
      propertyPath: m_AnchorMax.y
      value: 1
      objectReference: {fileID: 0}
    - target: {fileID: 5629447080230894465, guid: e495fc295bd1f3e44aeda4cbccc5f767, type: 3}
      propertyPath: m_AnchorMin.y
      value: 1
      objectReference: {fileID: 0}
    - target: {fileID: 5629447080230894465, guid: e495fc295bd1f3e44aeda4cbccc5f767, type: 3}
      propertyPath: m_AnchoredPosition.x
      value: 23
      objectReference: {fileID: 0}
    - target: {fileID: 5629447080230894465, guid: e495fc295bd1f3e44aeda4cbccc5f767, type: 3}
      propertyPath: m_AnchoredPosition.y
<<<<<<< HEAD
      value: -283
=======
      value: -402.8556
>>>>>>> 496c6f78
      objectReference: {fileID: 0}
    - target: {fileID: 5690124512576908724, guid: e495fc295bd1f3e44aeda4cbccc5f767, type: 3}
      propertyPath: m_AnchorMax.y
      value: 1
      objectReference: {fileID: 0}
    - target: {fileID: 5690124512576908724, guid: e495fc295bd1f3e44aeda4cbccc5f767, type: 3}
      propertyPath: m_AnchorMin.y
      value: 1
      objectReference: {fileID: 0}
    - target: {fileID: 5690124512576908724, guid: e495fc295bd1f3e44aeda4cbccc5f767, type: 3}
      propertyPath: m_AnchoredPosition.x
      value: 153
      objectReference: {fileID: 0}
    - target: {fileID: 5690124512576908724, guid: e495fc295bd1f3e44aeda4cbccc5f767, type: 3}
      propertyPath: m_AnchoredPosition.y
      value: -117
      objectReference: {fileID: 0}
    - target: {fileID: 5721745496699120262, guid: e495fc295bd1f3e44aeda4cbccc5f767, type: 3}
      propertyPath: m_IsActive
      value: 0
      objectReference: {fileID: 0}
    - target: {fileID: 5742260278993648428, guid: e495fc295bd1f3e44aeda4cbccc5f767, type: 3}
      propertyPath: m_AnchorMax.y
      value: 1
      objectReference: {fileID: 0}
    - target: {fileID: 5742260278993648428, guid: e495fc295bd1f3e44aeda4cbccc5f767, type: 3}
      propertyPath: m_AnchorMin.y
      value: 1
      objectReference: {fileID: 0}
    - target: {fileID: 5742260278993648428, guid: e495fc295bd1f3e44aeda4cbccc5f767, type: 3}
      propertyPath: m_AnchoredPosition.x
      value: 23
      objectReference: {fileID: 0}
    - target: {fileID: 5742260278993648428, guid: e495fc295bd1f3e44aeda4cbccc5f767, type: 3}
      propertyPath: m_AnchoredPosition.y
      value: -133
      objectReference: {fileID: 0}
    - target: {fileID: 5785985384675679666, guid: e495fc295bd1f3e44aeda4cbccc5f767, type: 3}
      propertyPath: m_IsActive
      value: 0
      objectReference: {fileID: 0}
    - target: {fileID: 5842461626157146764, guid: e495fc295bd1f3e44aeda4cbccc5f767, type: 3}
      propertyPath: m_fontSize
      value: 9.05
      objectReference: {fileID: 0}
    - target: {fileID: 5842461626157146764, guid: e495fc295bd1f3e44aeda4cbccc5f767, type: 3}
      propertyPath: m_fontSizeMax
      value: 11
      objectReference: {fileID: 0}
    - target: {fileID: 5956557118355942893, guid: e495fc295bd1f3e44aeda4cbccc5f767, type: 3}
      propertyPath: m_SortingLayer
      value: 0
      objectReference: {fileID: 0}
    - target: {fileID: 6016813671512684408, guid: e495fc295bd1f3e44aeda4cbccc5f767, type: 3}
      propertyPath: m_AnchorMax.y
      value: 1
      objectReference: {fileID: 0}
    - target: {fileID: 6016813671512684408, guid: e495fc295bd1f3e44aeda4cbccc5f767, type: 3}
      propertyPath: m_AnchorMin.y
      value: 1
      objectReference: {fileID: 0}
    - target: {fileID: 6016813671512684408, guid: e495fc295bd1f3e44aeda4cbccc5f767, type: 3}
      propertyPath: m_AnchoredPosition.x
      value: 95
      objectReference: {fileID: 0}
    - target: {fileID: 6016813671512684408, guid: e495fc295bd1f3e44aeda4cbccc5f767, type: 3}
      propertyPath: m_AnchoredPosition.y
      value: -32
      objectReference: {fileID: 0}
    - target: {fileID: 6059536110619794759, guid: e495fc295bd1f3e44aeda4cbccc5f767, type: 3}
      propertyPath: m_PixelsPerUnitMultiplier
      value: 2.5
      objectReference: {fileID: 0}
    - target: {fileID: 6187374922625486835, guid: e495fc295bd1f3e44aeda4cbccc5f767, type: 3}
      propertyPath: m_AnchorMax.y
      value: 1
      objectReference: {fileID: 0}
    - target: {fileID: 6187374922625486835, guid: e495fc295bd1f3e44aeda4cbccc5f767, type: 3}
      propertyPath: m_AnchorMin.y
      value: 1
      objectReference: {fileID: 0}
    - target: {fileID: 6187374922625486835, guid: e495fc295bd1f3e44aeda4cbccc5f767, type: 3}
      propertyPath: m_AnchoredPosition.x
      value: 23
      objectReference: {fileID: 0}
    - target: {fileID: 6187374922625486835, guid: e495fc295bd1f3e44aeda4cbccc5f767, type: 3}
      propertyPath: m_AnchoredPosition.y
      value: -84
      objectReference: {fileID: 0}
    - target: {fileID: 6223025834660201070, guid: e495fc295bd1f3e44aeda4cbccc5f767, type: 3}
      propertyPath: m_AnchorMax.y
      value: 1
      objectReference: {fileID: 0}
    - target: {fileID: 6223025834660201070, guid: e495fc295bd1f3e44aeda4cbccc5f767, type: 3}
      propertyPath: m_AnchorMin.y
      value: 1
      objectReference: {fileID: 0}
    - target: {fileID: 6223025834660201070, guid: e495fc295bd1f3e44aeda4cbccc5f767, type: 3}
      propertyPath: m_AnchoredPosition.x
      value: 23
      objectReference: {fileID: 0}
    - target: {fileID: 6223025834660201070, guid: e495fc295bd1f3e44aeda4cbccc5f767, type: 3}
      propertyPath: m_AnchoredPosition.y
      value: -124
      objectReference: {fileID: 0}
    - target: {fileID: 6275068675692716138, guid: e495fc295bd1f3e44aeda4cbccc5f767, type: 3}
      propertyPath: m_AnchorMax.y
      value: 1
      objectReference: {fileID: 0}
    - target: {fileID: 6275068675692716138, guid: e495fc295bd1f3e44aeda4cbccc5f767, type: 3}
      propertyPath: m_AnchorMin.y
      value: 1
      objectReference: {fileID: 0}
    - target: {fileID: 6275068675692716138, guid: e495fc295bd1f3e44aeda4cbccc5f767, type: 3}
      propertyPath: m_AnchoredPosition.x
      value: 23
      objectReference: {fileID: 0}
    - target: {fileID: 6275068675692716138, guid: e495fc295bd1f3e44aeda4cbccc5f767, type: 3}
      propertyPath: m_AnchoredPosition.y
      value: -213
      objectReference: {fileID: 0}
    - target: {fileID: 6552569803138220511, guid: e495fc295bd1f3e44aeda4cbccc5f767, type: 3}
      propertyPath: m_AnchorMax.y
      value: 1
      objectReference: {fileID: 0}
    - target: {fileID: 6552569803138220511, guid: e495fc295bd1f3e44aeda4cbccc5f767, type: 3}
      propertyPath: m_AnchorMin.y
      value: 1
      objectReference: {fileID: 0}
    - target: {fileID: 6552569803138220511, guid: e495fc295bd1f3e44aeda4cbccc5f767, type: 3}
      propertyPath: m_AnchoredPosition.x
      value: 23
      objectReference: {fileID: 0}
    - target: {fileID: 6552569803138220511, guid: e495fc295bd1f3e44aeda4cbccc5f767, type: 3}
      propertyPath: m_AnchoredPosition.y
<<<<<<< HEAD
      value: -308
=======
      value: -427.8556
>>>>>>> 496c6f78
      objectReference: {fileID: 0}
    - target: {fileID: 6855022383667530539, guid: e495fc295bd1f3e44aeda4cbccc5f767, type: 3}
      propertyPath: m_IsActive
      value: 0
      objectReference: {fileID: 0}
    - target: {fileID: 6859771403909443782, guid: e495fc295bd1f3e44aeda4cbccc5f767, type: 3}
      propertyPath: m_AnchorMax.y
      value: 1
      objectReference: {fileID: 0}
    - target: {fileID: 6859771403909443782, guid: e495fc295bd1f3e44aeda4cbccc5f767, type: 3}
      propertyPath: m_AnchorMin.y
      value: 1
      objectReference: {fileID: 0}
    - target: {fileID: 6859771403909443782, guid: e495fc295bd1f3e44aeda4cbccc5f767, type: 3}
      propertyPath: m_AnchoredPosition.x
      value: 153
      objectReference: {fileID: 0}
    - target: {fileID: 6859771403909443782, guid: e495fc295bd1f3e44aeda4cbccc5f767, type: 3}
      propertyPath: m_AnchoredPosition.y
      value: -65
      objectReference: {fileID: 0}
    - target: {fileID: 6888888117400186573, guid: e495fc295bd1f3e44aeda4cbccc5f767, type: 3}
      propertyPath: m_AnchorMax.y
      value: 1
      objectReference: {fileID: 0}
    - target: {fileID: 6888888117400186573, guid: e495fc295bd1f3e44aeda4cbccc5f767, type: 3}
      propertyPath: m_AnchorMin.y
      value: 1
      objectReference: {fileID: 0}
    - target: {fileID: 6888888117400186573, guid: e495fc295bd1f3e44aeda4cbccc5f767, type: 3}
      propertyPath: m_AnchoredPosition.x
      value: 153
      objectReference: {fileID: 0}
    - target: {fileID: 6888888117400186573, guid: e495fc295bd1f3e44aeda4cbccc5f767, type: 3}
      propertyPath: m_AnchoredPosition.y
      value: 0
      objectReference: {fileID: 0}
    - target: {fileID: 6937258849673281556, guid: e495fc295bd1f3e44aeda4cbccc5f767, type: 3}
      propertyPath: m_text
      value: +9
      objectReference: {fileID: 0}
    - target: {fileID: 6937258849673281556, guid: e495fc295bd1f3e44aeda4cbccc5f767, type: 3}
      propertyPath: m_fontSize
      value: 9.05
      objectReference: {fileID: 0}
    - target: {fileID: 6937258849673281556, guid: e495fc295bd1f3e44aeda4cbccc5f767, type: 3}
      propertyPath: m_fontSizeMax
      value: 11
      objectReference: {fileID: 0}
    - target: {fileID: 6937258849673281556, guid: e495fc295bd1f3e44aeda4cbccc5f767, type: 3}
      propertyPath: m_fontSizeBase
      value: 10
      objectReference: {fileID: 0}
    - target: {fileID: 6937258849673281556, guid: e495fc295bd1f3e44aeda4cbccc5f767, type: 3}
      propertyPath: m_enableAutoSizing
      value: 1
      objectReference: {fileID: 0}
    - target: {fileID: 6937258849673281556, guid: e495fc295bd1f3e44aeda4cbccc5f767, type: 3}
      propertyPath: m_HorizontalAlignment
      value: 2
      objectReference: {fileID: 0}
    - target: {fileID: 7025013892562922834, guid: e495fc295bd1f3e44aeda4cbccc5f767, type: 3}
      propertyPath: m_AnchorMax.y
      value: 1
      objectReference: {fileID: 0}
    - target: {fileID: 7025013892562922834, guid: e495fc295bd1f3e44aeda4cbccc5f767, type: 3}
      propertyPath: m_AnchorMin.y
      value: 1
      objectReference: {fileID: 0}
    - target: {fileID: 7025013892562922834, guid: e495fc295bd1f3e44aeda4cbccc5f767, type: 3}
      propertyPath: m_AnchoredPosition.x
      value: 23
      objectReference: {fileID: 0}
    - target: {fileID: 7025013892562922834, guid: e495fc295bd1f3e44aeda4cbccc5f767, type: 3}
      propertyPath: m_AnchoredPosition.y
      value: -44
      objectReference: {fileID: 0}
    - target: {fileID: 7164879677755628076, guid: e495fc295bd1f3e44aeda4cbccc5f767, type: 3}
      propertyPath: m_IsActive
      value: 0
      objectReference: {fileID: 0}
    - target: {fileID: 7182207139074068119, guid: e495fc295bd1f3e44aeda4cbccc5f767, type: 3}
      propertyPath: m_AnchorMax.y
      value: 1
      objectReference: {fileID: 0}
    - target: {fileID: 7182207139074068119, guid: e495fc295bd1f3e44aeda4cbccc5f767, type: 3}
      propertyPath: m_AnchorMin.y
      value: 1
      objectReference: {fileID: 0}
    - target: {fileID: 7182207139074068119, guid: e495fc295bd1f3e44aeda4cbccc5f767, type: 3}
      propertyPath: m_SizeDelta.x
      value: 250
      objectReference: {fileID: 0}
    - target: {fileID: 7182207139074068119, guid: e495fc295bd1f3e44aeda4cbccc5f767, type: 3}
      propertyPath: m_SizeDelta.y
      value: 21.79
      objectReference: {fileID: 0}
    - target: {fileID: 7182207139074068119, guid: e495fc295bd1f3e44aeda4cbccc5f767, type: 3}
      propertyPath: m_AnchoredPosition.x
      value: 0
      objectReference: {fileID: 0}
    - target: {fileID: 7182207139074068119, guid: e495fc295bd1f3e44aeda4cbccc5f767, type: 3}
      propertyPath: m_AnchoredPosition.y
      value: 0
      objectReference: {fileID: 0}
    - target: {fileID: 7200461137344410307, guid: e495fc295bd1f3e44aeda4cbccc5f767, type: 3}
      propertyPath: m_AnchoredPosition.x
      value: 34
      objectReference: {fileID: 0}
    - target: {fileID: 7215676800202101866, guid: e495fc295bd1f3e44aeda4cbccc5f767, type: 3}
      propertyPath: m_AnchorMax.y
      value: 1
      objectReference: {fileID: 0}
    - target: {fileID: 7215676800202101866, guid: e495fc295bd1f3e44aeda4cbccc5f767, type: 3}
      propertyPath: m_AnchorMin.y
      value: 1
      objectReference: {fileID: 0}
    - target: {fileID: 7215676800202101866, guid: e495fc295bd1f3e44aeda4cbccc5f767, type: 3}
      propertyPath: m_SizeDelta.x
      value: 103.284
      objectReference: {fileID: 0}
    - target: {fileID: 7215676800202101866, guid: e495fc295bd1f3e44aeda4cbccc5f767, type: 3}
      propertyPath: m_AnchoredPosition.x
      value: 125
      objectReference: {fileID: 0}
    - target: {fileID: 7215676800202101866, guid: e495fc295bd1f3e44aeda4cbccc5f767, type: 3}
      propertyPath: m_AnchoredPosition.y
      value: -51.79
      objectReference: {fileID: 0}
    - target: {fileID: 7356816839523289458, guid: e495fc295bd1f3e44aeda4cbccc5f767, type: 3}
      propertyPath: m_AnchorMax.y
      value: 1
      objectReference: {fileID: 0}
    - target: {fileID: 7356816839523289458, guid: e495fc295bd1f3e44aeda4cbccc5f767, type: 3}
      propertyPath: m_AnchorMin.y
      value: 1
      objectReference: {fileID: 0}
    - target: {fileID: 7356816839523289458, guid: e495fc295bd1f3e44aeda4cbccc5f767, type: 3}
      propertyPath: m_AnchoredPosition.x
      value: 23
      objectReference: {fileID: 0}
    - target: {fileID: 7356816839523289458, guid: e495fc295bd1f3e44aeda4cbccc5f767, type: 3}
      propertyPath: m_AnchoredPosition.y
<<<<<<< HEAD
      value: -348
=======
      value: -467.8556
>>>>>>> 496c6f78
      objectReference: {fileID: 0}
    - target: {fileID: 7370586444465567073, guid: e495fc295bd1f3e44aeda4cbccc5f767, type: 3}
      propertyPath: m_AnchorMax.y
      value: 1
      objectReference: {fileID: 0}
    - target: {fileID: 7370586444465567073, guid: e495fc295bd1f3e44aeda4cbccc5f767, type: 3}
      propertyPath: m_AnchorMin.y
      value: 1
      objectReference: {fileID: 0}
    - target: {fileID: 7370586444465567073, guid: e495fc295bd1f3e44aeda4cbccc5f767, type: 3}
      propertyPath: m_SizeDelta.x
      value: 74.44
      objectReference: {fileID: 0}
    - target: {fileID: 7370586444465567073, guid: e495fc295bd1f3e44aeda4cbccc5f767, type: 3}
      propertyPath: m_AnchoredPosition.x
      value: 87.78
      objectReference: {fileID: 0}
    - target: {fileID: 7370586444465567073, guid: e495fc295bd1f3e44aeda4cbccc5f767, type: 3}
      propertyPath: m_AnchoredPosition.y
      value: -68
      objectReference: {fileID: 0}
    - target: {fileID: 7446295681497449522, guid: e495fc295bd1f3e44aeda4cbccc5f767, type: 3}
      propertyPath: m_SizeDelta.x
      value: 28
      objectReference: {fileID: 0}
    - target: {fileID: 7446295681497449522, guid: e495fc295bd1f3e44aeda4cbccc5f767, type: 3}
      propertyPath: m_SizeDelta.y
      value: 28
      objectReference: {fileID: 0}
    - target: {fileID: 7483877212398224035, guid: e495fc295bd1f3e44aeda4cbccc5f767, type: 3}
      propertyPath: m_SizeDelta.x
      value: 0
      objectReference: {fileID: 0}
    - target: {fileID: 7483877212398224035, guid: e495fc295bd1f3e44aeda4cbccc5f767, type: 3}
      propertyPath: m_SizeDelta.y
      value: 0
      objectReference: {fileID: 0}
    - target: {fileID: 7543368525077977206, guid: e495fc295bd1f3e44aeda4cbccc5f767, type: 3}
      propertyPath: m_SizeDelta.x
      value: 0
      objectReference: {fileID: 0}
    - target: {fileID: 7543368525077977206, guid: e495fc295bd1f3e44aeda4cbccc5f767, type: 3}
      propertyPath: m_SizeDelta.y
      value: 0
      objectReference: {fileID: 0}
    - target: {fileID: 7575285534605802906, guid: e495fc295bd1f3e44aeda4cbccc5f767, type: 3}
      propertyPath: m_Pivot.x
      value: 0.5
      objectReference: {fileID: 0}
    - target: {fileID: 7575285534605802906, guid: e495fc295bd1f3e44aeda4cbccc5f767, type: 3}
      propertyPath: m_Pivot.y
      value: 0.5
      objectReference: {fileID: 0}
    - target: {fileID: 7575285534605802906, guid: e495fc295bd1f3e44aeda4cbccc5f767, type: 3}
      propertyPath: m_AnchorMax.x
      value: 1
      objectReference: {fileID: 0}
    - target: {fileID: 7575285534605802906, guid: e495fc295bd1f3e44aeda4cbccc5f767, type: 3}
      propertyPath: m_AnchorMax.y
      value: 1
      objectReference: {fileID: 0}
    - target: {fileID: 7575285534605802906, guid: e495fc295bd1f3e44aeda4cbccc5f767, type: 3}
      propertyPath: m_AnchorMin.x
      value: 0
      objectReference: {fileID: 0}
    - target: {fileID: 7575285534605802906, guid: e495fc295bd1f3e44aeda4cbccc5f767, type: 3}
      propertyPath: m_AnchorMin.y
      value: 0
      objectReference: {fileID: 0}
    - target: {fileID: 7575285534605802906, guid: e495fc295bd1f3e44aeda4cbccc5f767, type: 3}
      propertyPath: m_SizeDelta.x
      value: -2
      objectReference: {fileID: 0}
    - target: {fileID: 7575285534605802906, guid: e495fc295bd1f3e44aeda4cbccc5f767, type: 3}
      propertyPath: m_SizeDelta.y
      value: -2
      objectReference: {fileID: 0}
    - target: {fileID: 7575285534605802906, guid: e495fc295bd1f3e44aeda4cbccc5f767, type: 3}
      propertyPath: m_AnchoredPosition.x
      value: 0
      objectReference: {fileID: 0}
    - target: {fileID: 7575285534605802906, guid: e495fc295bd1f3e44aeda4cbccc5f767, type: 3}
      propertyPath: m_AnchoredPosition.y
      value: 0
      objectReference: {fileID: 0}
    - target: {fileID: 7598347316884284022, guid: e495fc295bd1f3e44aeda4cbccc5f767, type: 3}
      propertyPath: m_AnchorMax.x
      value: 0
      objectReference: {fileID: 0}
    - target: {fileID: 7598347316884284022, guid: e495fc295bd1f3e44aeda4cbccc5f767, type: 3}
      propertyPath: m_AnchorMax.y
      value: 0
      objectReference: {fileID: 0}
    - target: {fileID: 7805156087351757482, guid: e495fc295bd1f3e44aeda4cbccc5f767, type: 3}
      propertyPath: m_IsActive
      value: 0
      objectReference: {fileID: 0}
    - target: {fileID: 7826783741785319446, guid: e495fc295bd1f3e44aeda4cbccc5f767, type: 3}
      propertyPath: m_AnchoredPosition.x
      value: 34
      objectReference: {fileID: 0}
    - target: {fileID: 7911973875438315642, guid: e495fc295bd1f3e44aeda4cbccc5f767, type: 3}
      propertyPath: m_AnchorMax.y
      value: 1
      objectReference: {fileID: 0}
    - target: {fileID: 7911973875438315642, guid: e495fc295bd1f3e44aeda4cbccc5f767, type: 3}
      propertyPath: m_AnchorMin.y
      value: 1
      objectReference: {fileID: 0}
    - target: {fileID: 7911973875438315642, guid: e495fc295bd1f3e44aeda4cbccc5f767, type: 3}
      propertyPath: m_SizeDelta.x
      value: 16
      objectReference: {fileID: 0}
    - target: {fileID: 7911973875438315642, guid: e495fc295bd1f3e44aeda4cbccc5f767, type: 3}
      propertyPath: m_AnchoredPosition.x
      value: 66.44
      objectReference: {fileID: 0}
    - target: {fileID: 7911973875438315642, guid: e495fc295bd1f3e44aeda4cbccc5f767, type: 3}
      propertyPath: m_AnchoredPosition.y
      value: -10
      objectReference: {fileID: 0}
    - target: {fileID: 7964194897973300464, guid: e495fc295bd1f3e44aeda4cbccc5f767, type: 3}
      propertyPath: m_SizeDelta.x
      value: 0
      objectReference: {fileID: 0}
    - target: {fileID: 7964194897973300464, guid: e495fc295bd1f3e44aeda4cbccc5f767, type: 3}
      propertyPath: m_AnchoredPosition.x
      value: 0
      objectReference: {fileID: 0}
    - target: {fileID: 7975355991424442877, guid: e495fc295bd1f3e44aeda4cbccc5f767, type: 3}
      propertyPath: m_SizeDelta.x
      value: 28
      objectReference: {fileID: 0}
    - target: {fileID: 7975355991424442877, guid: e495fc295bd1f3e44aeda4cbccc5f767, type: 3}
      propertyPath: m_SizeDelta.y
      value: 28
      objectReference: {fileID: 0}
    - target: {fileID: 7980863835979987734, guid: e495fc295bd1f3e44aeda4cbccc5f767, type: 3}
      propertyPath: m_SizeDelta.y
      value: -12
      objectReference: {fileID: 0}
    - target: {fileID: 7980863835979987734, guid: e495fc295bd1f3e44aeda4cbccc5f767, type: 3}
      propertyPath: m_AnchoredPosition.y
      value: 4
      objectReference: {fileID: 0}
    - target: {fileID: 8009215814738879824, guid: e495fc295bd1f3e44aeda4cbccc5f767, type: 3}
      propertyPath: m_IsActive
      value: 0
      objectReference: {fileID: 0}
    - target: {fileID: 8087575879994425454, guid: e495fc295bd1f3e44aeda4cbccc5f767, type: 3}
      propertyPath: m_SizeDelta.x
      value: -4
      objectReference: {fileID: 0}
    - target: {fileID: 8087575879994425454, guid: e495fc295bd1f3e44aeda4cbccc5f767, type: 3}
      propertyPath: m_SizeDelta.y
      value: -4
      objectReference: {fileID: 0}
    - target: {fileID: 8087575879994425454, guid: e495fc295bd1f3e44aeda4cbccc5f767, type: 3}
      propertyPath: m_AnchoredPosition.x
      value: 0
      objectReference: {fileID: 0}
    - target: {fileID: 8087575879994425454, guid: e495fc295bd1f3e44aeda4cbccc5f767, type: 3}
      propertyPath: m_AnchoredPosition.y
      value: 0
      objectReference: {fileID: 0}
    - target: {fileID: 8104674094646444773, guid: e495fc295bd1f3e44aeda4cbccc5f767, type: 3}
      propertyPath: m_AnchorMax.y
      value: 1
      objectReference: {fileID: 0}
    - target: {fileID: 8104674094646444773, guid: e495fc295bd1f3e44aeda4cbccc5f767, type: 3}
      propertyPath: m_AnchorMin.y
      value: 1
      objectReference: {fileID: 0}
    - target: {fileID: 8104674094646444773, guid: e495fc295bd1f3e44aeda4cbccc5f767, type: 3}
      propertyPath: m_AnchoredPosition.x
      value: 23
      objectReference: {fileID: 0}
    - target: {fileID: 8104674094646444773, guid: e495fc295bd1f3e44aeda4cbccc5f767, type: 3}
      propertyPath: m_AnchoredPosition.y
      value: -170.24841
      objectReference: {fileID: 0}
    - target: {fileID: 8300278909215074304, guid: e495fc295bd1f3e44aeda4cbccc5f767, type: 3}
      propertyPath: m_Pivot.x
      value: 1
      objectReference: {fileID: 0}
    - target: {fileID: 8300278909215074304, guid: e495fc295bd1f3e44aeda4cbccc5f767, type: 3}
      propertyPath: m_Pivot.y
      value: 1
      objectReference: {fileID: 0}
    - target: {fileID: 8300278909215074304, guid: e495fc295bd1f3e44aeda4cbccc5f767, type: 3}
      propertyPath: m_AnchorMax.x
      value: 1
      objectReference: {fileID: 0}
    - target: {fileID: 8300278909215074304, guid: e495fc295bd1f3e44aeda4cbccc5f767, type: 3}
      propertyPath: m_AnchorMin.x
      value: 1
      objectReference: {fileID: 0}
    - target: {fileID: 8300278909215074304, guid: e495fc295bd1f3e44aeda4cbccc5f767, type: 3}
      propertyPath: m_SizeDelta.x
      value: 18
      objectReference: {fileID: 0}
    - target: {fileID: 8300278909215074304, guid: e495fc295bd1f3e44aeda4cbccc5f767, type: 3}
      propertyPath: m_SizeDelta.y
      value: 18
      objectReference: {fileID: 0}
    - target: {fileID: 8300278909215074304, guid: e495fc295bd1f3e44aeda4cbccc5f767, type: 3}
      propertyPath: m_AnchoredPosition.x
      value: 1
      objectReference: {fileID: 0}
    - target: {fileID: 8300278909215074304, guid: e495fc295bd1f3e44aeda4cbccc5f767, type: 3}
      propertyPath: m_AnchoredPosition.y
      value: 1
      objectReference: {fileID: 0}
    - target: {fileID: 8417450041389862813, guid: e495fc295bd1f3e44aeda4cbccc5f767, type: 3}
      propertyPath: m_AnchoredPosition.x
      value: 34
      objectReference: {fileID: 0}
    - target: {fileID: 8456406072287962755, guid: e495fc295bd1f3e44aeda4cbccc5f767, type: 3}
      propertyPath: m_SizeDelta.x
      value: 43.97
      objectReference: {fileID: 0}
    - target: {fileID: 8456406072287962755, guid: e495fc295bd1f3e44aeda4cbccc5f767, type: 3}
      propertyPath: m_SizeDelta.y
      value: 16.95
      objectReference: {fileID: 0}
    - target: {fileID: 8509752931883098116, guid: e495fc295bd1f3e44aeda4cbccc5f767, type: 3}
      propertyPath: m_AnchoredPosition.x
      value: 34
      objectReference: {fileID: 0}
    - target: {fileID: 8583266494908829812, guid: e495fc295bd1f3e44aeda4cbccc5f767, type: 3}
      propertyPath: m_SizeDelta.x
      value: 18
      objectReference: {fileID: 0}
    - target: {fileID: 8583266494908829812, guid: e495fc295bd1f3e44aeda4cbccc5f767, type: 3}
      propertyPath: m_SizeDelta.y
      value: 18
      objectReference: {fileID: 0}
    - target: {fileID: 8625882705585754948, guid: e495fc295bd1f3e44aeda4cbccc5f767, type: 3}
      propertyPath: m_AnchorMax.y
      value: 1
      objectReference: {fileID: 0}
    - target: {fileID: 8625882705585754948, guid: e495fc295bd1f3e44aeda4cbccc5f767, type: 3}
      propertyPath: m_AnchorMin.y
      value: 1
      objectReference: {fileID: 0}
    - target: {fileID: 8625882705585754948, guid: e495fc295bd1f3e44aeda4cbccc5f767, type: 3}
      propertyPath: m_AnchoredPosition.x
      value: 23
      objectReference: {fileID: 0}
    - target: {fileID: 8625882705585754948, guid: e495fc295bd1f3e44aeda4cbccc5f767, type: 3}
      propertyPath: m_AnchoredPosition.y
<<<<<<< HEAD
      value: -170
=======
      value: -289.8556
>>>>>>> 496c6f78
      objectReference: {fileID: 0}
    - target: {fileID: 8639185943282826979, guid: e495fc295bd1f3e44aeda4cbccc5f767, type: 3}
      propertyPath: m_IsActive
      value: 0
      objectReference: {fileID: 0}
    - target: {fileID: 9032804407765535409, guid: e495fc295bd1f3e44aeda4cbccc5f767, type: 3}
      propertyPath: m_SizeDelta.x
      value: 0
      objectReference: {fileID: 0}
    - target: {fileID: 9032804407765535409, guid: e495fc295bd1f3e44aeda4cbccc5f767, type: 3}
      propertyPath: m_SizeDelta.y
      value: 0
      objectReference: {fileID: 0}
    - target: {fileID: 9070476134442061028, guid: e495fc295bd1f3e44aeda4cbccc5f767, type: 3}
      propertyPath: m_AnchorMax.y
      value: 1
      objectReference: {fileID: 0}
    - target: {fileID: 9070476134442061028, guid: e495fc295bd1f3e44aeda4cbccc5f767, type: 3}
      propertyPath: m_AnchorMin.y
      value: 1
      objectReference: {fileID: 0}
    - target: {fileID: 9070476134442061028, guid: e495fc295bd1f3e44aeda4cbccc5f767, type: 3}
      propertyPath: m_SizeDelta.x
      value: 68
      objectReference: {fileID: 0}
    - target: {fileID: 9156279967794621802, guid: e495fc295bd1f3e44aeda4cbccc5f767, type: 3}
      propertyPath: m_AnchorMax.y
      value: 1
      objectReference: {fileID: 0}
    - target: {fileID: 9156279967794621802, guid: e495fc295bd1f3e44aeda4cbccc5f767, type: 3}
      propertyPath: m_AnchorMin.y
      value: 1
      objectReference: {fileID: 0}
    - target: {fileID: 9156279967794621802, guid: e495fc295bd1f3e44aeda4cbccc5f767, type: 3}
      propertyPath: m_AnchoredPosition.x
      value: 125
      objectReference: {fileID: 0}
    - target: {fileID: 9156279967794621802, guid: e495fc295bd1f3e44aeda4cbccc5f767, type: 3}
      propertyPath: m_AnchoredPosition.y
      value: -10
      objectReference: {fileID: 0}
    - target: {fileID: 9164904624699036997, guid: e495fc295bd1f3e44aeda4cbccc5f767, type: 3}
      propertyPath: m_Pivot.x
      value: 0
      objectReference: {fileID: 0}
    - target: {fileID: 9164904624699036997, guid: e495fc295bd1f3e44aeda4cbccc5f767, type: 3}
      propertyPath: m_Pivot.y
      value: 1
      objectReference: {fileID: 0}
    - target: {fileID: 9164904624699036997, guid: e495fc295bd1f3e44aeda4cbccc5f767, type: 3}
      propertyPath: m_AnchorMax.x
      value: 1
      objectReference: {fileID: 0}
    - target: {fileID: 9164904624699036997, guid: e495fc295bd1f3e44aeda4cbccc5f767, type: 3}
      propertyPath: m_AnchorMax.y
      value: 1
      objectReference: {fileID: 0}
    - target: {fileID: 9164904624699036997, guid: e495fc295bd1f3e44aeda4cbccc5f767, type: 3}
      propertyPath: m_AnchorMin.x
      value: 1
      objectReference: {fileID: 0}
    - target: {fileID: 9164904624699036997, guid: e495fc295bd1f3e44aeda4cbccc5f767, type: 3}
      propertyPath: m_AnchorMin.y
      value: 0
      objectReference: {fileID: 0}
    - target: {fileID: 9164904624699036997, guid: e495fc295bd1f3e44aeda4cbccc5f767, type: 3}
      propertyPath: m_SizeDelta.x
      value: 46
      objectReference: {fileID: 0}
    - target: {fileID: 9164904624699036997, guid: e495fc295bd1f3e44aeda4cbccc5f767, type: 3}
      propertyPath: m_SizeDelta.y
      value: 0
      objectReference: {fileID: 0}
    - target: {fileID: 9164904624699036997, guid: e495fc295bd1f3e44aeda4cbccc5f767, type: 3}
      propertyPath: m_LocalPosition.x
      value: 0
      objectReference: {fileID: 0}
    - target: {fileID: 9164904624699036997, guid: e495fc295bd1f3e44aeda4cbccc5f767, type: 3}
      propertyPath: m_LocalPosition.y
      value: 0
      objectReference: {fileID: 0}
    - target: {fileID: 9164904624699036997, guid: e495fc295bd1f3e44aeda4cbccc5f767, type: 3}
      propertyPath: m_LocalPosition.z
      value: 0
      objectReference: {fileID: 0}
    - target: {fileID: 9164904624699036997, guid: e495fc295bd1f3e44aeda4cbccc5f767, type: 3}
      propertyPath: m_LocalRotation.w
      value: 1
      objectReference: {fileID: 0}
    - target: {fileID: 9164904624699036997, guid: e495fc295bd1f3e44aeda4cbccc5f767, type: 3}
      propertyPath: m_LocalRotation.x
      value: -0
      objectReference: {fileID: 0}
    - target: {fileID: 9164904624699036997, guid: e495fc295bd1f3e44aeda4cbccc5f767, type: 3}
      propertyPath: m_LocalRotation.y
      value: -0
      objectReference: {fileID: 0}
    - target: {fileID: 9164904624699036997, guid: e495fc295bd1f3e44aeda4cbccc5f767, type: 3}
      propertyPath: m_LocalRotation.z
      value: -0
      objectReference: {fileID: 0}
    - target: {fileID: 9164904624699036997, guid: e495fc295bd1f3e44aeda4cbccc5f767, type: 3}
      propertyPath: m_AnchoredPosition.x
      value: -46
      objectReference: {fileID: 0}
    - target: {fileID: 9164904624699036997, guid: e495fc295bd1f3e44aeda4cbccc5f767, type: 3}
      propertyPath: m_AnchoredPosition.y
      value: 0
      objectReference: {fileID: 0}
    - target: {fileID: 9164904624699036997, guid: e495fc295bd1f3e44aeda4cbccc5f767, type: 3}
      propertyPath: m_LocalEulerAnglesHint.x
      value: 0
      objectReference: {fileID: 0}
    - target: {fileID: 9164904624699036997, guid: e495fc295bd1f3e44aeda4cbccc5f767, type: 3}
      propertyPath: m_LocalEulerAnglesHint.y
      value: 0
      objectReference: {fileID: 0}
    - target: {fileID: 9164904624699036997, guid: e495fc295bd1f3e44aeda4cbccc5f767, type: 3}
      propertyPath: m_LocalEulerAnglesHint.z
      value: 0
      objectReference: {fileID: 0}
    - target: {fileID: 9192562360528299304, guid: e495fc295bd1f3e44aeda4cbccc5f767, type: 3}
      propertyPath: m_SizeDelta.x
      value: 0
      objectReference: {fileID: 0}
    - target: {fileID: 9192562360528299304, guid: e495fc295bd1f3e44aeda4cbccc5f767, type: 3}
      propertyPath: m_SizeDelta.y
      value: 0
      objectReference: {fileID: 0}
    - target: {fileID: 9198570331361906197, guid: e495fc295bd1f3e44aeda4cbccc5f767, type: 3}
      propertyPath: m_SizeDelta.x
      value: 28
      objectReference: {fileID: 0}
    - target: {fileID: 9198570331361906197, guid: e495fc295bd1f3e44aeda4cbccc5f767, type: 3}
      propertyPath: m_SizeDelta.y
      value: 28
      objectReference: {fileID: 0}
    m_RemovedComponents:
    - {fileID: 6195215706737127612, guid: e495fc295bd1f3e44aeda4cbccc5f767, type: 3}
    m_RemovedGameObjects: []
    m_AddedGameObjects: []
    m_AddedComponents: []
  m_SourcePrefab: {fileID: 100100000, guid: e495fc295bd1f3e44aeda4cbccc5f767, type: 3}
--- !u!114 &152339575270123223 stripped
MonoBehaviour:
  m_CorrespondingSourceObject: {fileID: 2938049466993541468, guid: e495fc295bd1f3e44aeda4cbccc5f767, type: 3}
  m_PrefabInstance: {fileID: 3088119578452600715}
  m_PrefabAsset: {fileID: 0}
  m_GameObject: {fileID: 0}
  m_Enabled: 1
  m_EditorHideFlags: 0
  m_Script: {fileID: 11500000, guid: ae3abdd171fe49a387f7472fddfb3ece, type: 3}
  m_Name: 
  m_EditorClassIdentifier: 
--- !u!114 &2958791553259585229 stripped
MonoBehaviour:
  m_CorrespondingSourceObject: {fileID: 275996492151265606, guid: e495fc295bd1f3e44aeda4cbccc5f767, type: 3}
  m_PrefabInstance: {fileID: 3088119578452600715}
  m_PrefabAsset: {fileID: 0}
  m_GameObject: {fileID: 0}
  m_Enabled: 1
  m_EditorHideFlags: 0
  m_Script: {fileID: 11500000, guid: dc42784cf147c0c48a680349fa168899, type: 3}
  m_Name: 
  m_EditorClassIdentifier: 
--- !u!223 &3928979656746108799 stripped
Canvas:
  m_CorrespondingSourceObject: {fileID: 2043999036361285876, guid: e495fc295bd1f3e44aeda4cbccc5f767, type: 3}
  m_PrefabInstance: {fileID: 3088119578452600715}
  m_PrefabAsset: {fileID: 0}
--- !u!224 &6191178829782708942 stripped
RectTransform:
  m_CorrespondingSourceObject: {fileID: 9164904624699036997, guid: e495fc295bd1f3e44aeda4cbccc5f767, type: 3}
  m_PrefabInstance: {fileID: 3088119578452600715}
  m_PrefabAsset: {fileID: 0}
--- !u!114 &8705957106494722673 stripped
MonoBehaviour:
  m_CorrespondingSourceObject: {fileID: 5911803240365651450, guid: e495fc295bd1f3e44aeda4cbccc5f767, type: 3}
  m_PrefabInstance: {fileID: 3088119578452600715}
  m_PrefabAsset: {fileID: 0}
  m_GameObject: {fileID: 0}
  m_Enabled: 1
  m_EditorHideFlags: 0
  m_Script: {fileID: 11500000, guid: fe87c0e1cc204ed48ad3b37840f39efc, type: 3}
  m_Name: 
  m_EditorClassIdentifier: 
--- !u!1001 &3443520972679509683
PrefabInstance:
  m_ObjectHideFlags: 0
  serializedVersion: 2
  m_Modification:
    serializedVersion: 3
    m_TransformParent: {fileID: 4950822455619195612}
    m_Modifications:
    - target: {fileID: 742869874383310255, guid: f2ef3a867ab2840cb9bc73b4762922fd, type: 3}
      propertyPath: m_AnchorMax.y
      value: 0
      objectReference: {fileID: 0}
    - target: {fileID: 742869874383310255, guid: f2ef3a867ab2840cb9bc73b4762922fd, type: 3}
      propertyPath: m_AnchorMin.y
      value: 0
      objectReference: {fileID: 0}
    - target: {fileID: 742869874383310255, guid: f2ef3a867ab2840cb9bc73b4762922fd, type: 3}
      propertyPath: m_SizeDelta.x
      value: 0
      objectReference: {fileID: 0}
    - target: {fileID: 742869874383310255, guid: f2ef3a867ab2840cb9bc73b4762922fd, type: 3}
      propertyPath: m_AnchoredPosition.y
      value: 0
      objectReference: {fileID: 0}
    - target: {fileID: 1087183099738520250, guid: f2ef3a867ab2840cb9bc73b4762922fd, type: 3}
      propertyPath: m_AnchorMax.y
      value: 0
      objectReference: {fileID: 0}
    - target: {fileID: 1087183099738520250, guid: f2ef3a867ab2840cb9bc73b4762922fd, type: 3}
      propertyPath: m_AnchorMin.y
      value: 0
      objectReference: {fileID: 0}
    - target: {fileID: 1087183099738520250, guid: f2ef3a867ab2840cb9bc73b4762922fd, type: 3}
      propertyPath: m_SizeDelta.y
      value: 0
      objectReference: {fileID: 0}
    - target: {fileID: 1087183099738520250, guid: f2ef3a867ab2840cb9bc73b4762922fd, type: 3}
      propertyPath: m_AnchoredPosition.x
      value: 0
      objectReference: {fileID: 0}
    - target: {fileID: 1087183099738520250, guid: f2ef3a867ab2840cb9bc73b4762922fd, type: 3}
      propertyPath: m_AnchoredPosition.y
      value: 0
      objectReference: {fileID: 0}
    - target: {fileID: 2377257890637130518, guid: f2ef3a867ab2840cb9bc73b4762922fd, type: 3}
      propertyPath: m_AnchorMax.y
      value: 0
      objectReference: {fileID: 0}
    - target: {fileID: 2377257890637130518, guid: f2ef3a867ab2840cb9bc73b4762922fd, type: 3}
      propertyPath: m_AnchorMin.y
      value: 0
      objectReference: {fileID: 0}
    - target: {fileID: 2377257890637130518, guid: f2ef3a867ab2840cb9bc73b4762922fd, type: 3}
      propertyPath: m_SizeDelta.x
      value: 0
      objectReference: {fileID: 0}
    - target: {fileID: 2377257890637130518, guid: f2ef3a867ab2840cb9bc73b4762922fd, type: 3}
      propertyPath: m_AnchoredPosition.x
      value: 0
      objectReference: {fileID: 0}
    - target: {fileID: 2377257890637130518, guid: f2ef3a867ab2840cb9bc73b4762922fd, type: 3}
      propertyPath: m_AnchoredPosition.y
      value: 0
      objectReference: {fileID: 0}
    - target: {fileID: 2480083131922657171, guid: f2ef3a867ab2840cb9bc73b4762922fd, type: 3}
      propertyPath: m_SizeDelta.x
      value: 0
      objectReference: {fileID: 0}
    - target: {fileID: 2549752290301589492, guid: f2ef3a867ab2840cb9bc73b4762922fd, type: 3}
      propertyPath: m_AnchorMax.y
      value: 0
      objectReference: {fileID: 0}
    - target: {fileID: 2549752290301589492, guid: f2ef3a867ab2840cb9bc73b4762922fd, type: 3}
      propertyPath: m_AnchorMin.y
      value: 0
      objectReference: {fileID: 0}
    - target: {fileID: 2549752290301589492, guid: f2ef3a867ab2840cb9bc73b4762922fd, type: 3}
      propertyPath: m_AnchoredPosition.x
      value: 0
      objectReference: {fileID: 0}
    - target: {fileID: 2549752290301589492, guid: f2ef3a867ab2840cb9bc73b4762922fd, type: 3}
      propertyPath: m_AnchoredPosition.y
      value: 0
      objectReference: {fileID: 0}
    - target: {fileID: 2616731610518440135, guid: f2ef3a867ab2840cb9bc73b4762922fd, type: 3}
      propertyPath: m_AnchorMax.y
      value: 0
      objectReference: {fileID: 0}
    - target: {fileID: 2616731610518440135, guid: f2ef3a867ab2840cb9bc73b4762922fd, type: 3}
      propertyPath: m_AnchorMin.y
      value: 0
      objectReference: {fileID: 0}
    - target: {fileID: 2616731610518440135, guid: f2ef3a867ab2840cb9bc73b4762922fd, type: 3}
      propertyPath: m_AnchoredPosition.x
      value: 0
      objectReference: {fileID: 0}
    - target: {fileID: 2616731610518440135, guid: f2ef3a867ab2840cb9bc73b4762922fd, type: 3}
      propertyPath: m_AnchoredPosition.y
      value: 0
      objectReference: {fileID: 0}
    - target: {fileID: 2730229354344199221, guid: f2ef3a867ab2840cb9bc73b4762922fd, type: 3}
      propertyPath: m_AnchorMax.y
      value: 0
      objectReference: {fileID: 0}
    - target: {fileID: 2730229354344199221, guid: f2ef3a867ab2840cb9bc73b4762922fd, type: 3}
      propertyPath: m_AnchorMin.y
      value: 0
      objectReference: {fileID: 0}
    - target: {fileID: 2730229354344199221, guid: f2ef3a867ab2840cb9bc73b4762922fd, type: 3}
      propertyPath: m_SizeDelta.y
      value: 20
      objectReference: {fileID: 0}
    - target: {fileID: 2730229354344199221, guid: f2ef3a867ab2840cb9bc73b4762922fd, type: 3}
      propertyPath: m_AnchoredPosition.x
      value: 0
      objectReference: {fileID: 0}
    - target: {fileID: 2730229354344199221, guid: f2ef3a867ab2840cb9bc73b4762922fd, type: 3}
      propertyPath: m_AnchoredPosition.y
      value: 0
      objectReference: {fileID: 0}
    - target: {fileID: 3721001069623505348, guid: f2ef3a867ab2840cb9bc73b4762922fd, type: 3}
      propertyPath: m_Pivot.x
      value: 0
      objectReference: {fileID: 0}
    - target: {fileID: 3721001069623505348, guid: f2ef3a867ab2840cb9bc73b4762922fd, type: 3}
      propertyPath: m_Pivot.y
      value: 1
      objectReference: {fileID: 0}
    - target: {fileID: 3721001069623505348, guid: f2ef3a867ab2840cb9bc73b4762922fd, type: 3}
      propertyPath: m_AnchorMax.x
      value: 0
      objectReference: {fileID: 0}
    - target: {fileID: 3721001069623505348, guid: f2ef3a867ab2840cb9bc73b4762922fd, type: 3}
      propertyPath: m_AnchorMax.y
      value: 1
      objectReference: {fileID: 0}
    - target: {fileID: 3721001069623505348, guid: f2ef3a867ab2840cb9bc73b4762922fd, type: 3}
      propertyPath: m_AnchorMin.x
      value: 0
      objectReference: {fileID: 0}
    - target: {fileID: 3721001069623505348, guid: f2ef3a867ab2840cb9bc73b4762922fd, type: 3}
      propertyPath: m_AnchorMin.y
      value: 1
      objectReference: {fileID: 0}
    - target: {fileID: 3721001069623505348, guid: f2ef3a867ab2840cb9bc73b4762922fd, type: 3}
      propertyPath: m_SizeDelta.x
      value: 270
      objectReference: {fileID: 0}
    - target: {fileID: 3721001069623505348, guid: f2ef3a867ab2840cb9bc73b4762922fd, type: 3}
      propertyPath: m_SizeDelta.y
      value: 318
      objectReference: {fileID: 0}
    - target: {fileID: 3721001069623505348, guid: f2ef3a867ab2840cb9bc73b4762922fd, type: 3}
      propertyPath: m_LocalPosition.x
      value: 0
      objectReference: {fileID: 0}
    - target: {fileID: 3721001069623505348, guid: f2ef3a867ab2840cb9bc73b4762922fd, type: 3}
      propertyPath: m_LocalPosition.y
      value: 0
      objectReference: {fileID: 0}
    - target: {fileID: 3721001069623505348, guid: f2ef3a867ab2840cb9bc73b4762922fd, type: 3}
      propertyPath: m_LocalPosition.z
      value: 0
      objectReference: {fileID: 0}
    - target: {fileID: 3721001069623505348, guid: f2ef3a867ab2840cb9bc73b4762922fd, type: 3}
      propertyPath: m_LocalRotation.w
      value: 1
      objectReference: {fileID: 0}
    - target: {fileID: 3721001069623505348, guid: f2ef3a867ab2840cb9bc73b4762922fd, type: 3}
      propertyPath: m_LocalRotation.x
      value: -0
      objectReference: {fileID: 0}
    - target: {fileID: 3721001069623505348, guid: f2ef3a867ab2840cb9bc73b4762922fd, type: 3}
      propertyPath: m_LocalRotation.y
      value: -0
      objectReference: {fileID: 0}
    - target: {fileID: 3721001069623505348, guid: f2ef3a867ab2840cb9bc73b4762922fd, type: 3}
      propertyPath: m_LocalRotation.z
      value: -0
      objectReference: {fileID: 0}
    - target: {fileID: 3721001069623505348, guid: f2ef3a867ab2840cb9bc73b4762922fd, type: 3}
      propertyPath: m_AnchoredPosition.x
      value: 0
      objectReference: {fileID: 0}
    - target: {fileID: 3721001069623505348, guid: f2ef3a867ab2840cb9bc73b4762922fd, type: 3}
      propertyPath: m_AnchoredPosition.y
      value: -10
      objectReference: {fileID: 0}
    - target: {fileID: 3721001069623505348, guid: f2ef3a867ab2840cb9bc73b4762922fd, type: 3}
      propertyPath: m_LocalEulerAnglesHint.x
      value: 0
      objectReference: {fileID: 0}
    - target: {fileID: 3721001069623505348, guid: f2ef3a867ab2840cb9bc73b4762922fd, type: 3}
      propertyPath: m_LocalEulerAnglesHint.y
      value: 0
      objectReference: {fileID: 0}
    - target: {fileID: 3721001069623505348, guid: f2ef3a867ab2840cb9bc73b4762922fd, type: 3}
      propertyPath: m_LocalEulerAnglesHint.z
      value: 0
      objectReference: {fileID: 0}
    - target: {fileID: 3994911733430335365, guid: f2ef3a867ab2840cb9bc73b4762922fd, type: 3}
      propertyPath: m_SizeDelta.y
      value: 0
      objectReference: {fileID: 0}
    - target: {fileID: 5037157834932558718, guid: f2ef3a867ab2840cb9bc73b4762922fd, type: 3}
      propertyPath: m_AnchorMax.y
      value: 0
      objectReference: {fileID: 0}
    - target: {fileID: 5037157834932558718, guid: f2ef3a867ab2840cb9bc73b4762922fd, type: 3}
      propertyPath: m_AnchorMin.y
      value: 0
      objectReference: {fileID: 0}
    - target: {fileID: 5037157834932558718, guid: f2ef3a867ab2840cb9bc73b4762922fd, type: 3}
      propertyPath: m_AnchoredPosition.x
      value: 0
      objectReference: {fileID: 0}
    - target: {fileID: 5037157834932558718, guid: f2ef3a867ab2840cb9bc73b4762922fd, type: 3}
      propertyPath: m_AnchoredPosition.y
      value: 0
      objectReference: {fileID: 0}
    - target: {fileID: 5647564073185826373, guid: f2ef3a867ab2840cb9bc73b4762922fd, type: 3}
      propertyPath: m_AnchorMax.y
      value: 0
      objectReference: {fileID: 0}
    - target: {fileID: 5647564073185826373, guid: f2ef3a867ab2840cb9bc73b4762922fd, type: 3}
      propertyPath: m_AnchorMin.y
      value: 0
      objectReference: {fileID: 0}
    - target: {fileID: 5647564073185826373, guid: f2ef3a867ab2840cb9bc73b4762922fd, type: 3}
      propertyPath: m_SizeDelta.x
      value: 0
      objectReference: {fileID: 0}
    - target: {fileID: 5647564073185826373, guid: f2ef3a867ab2840cb9bc73b4762922fd, type: 3}
      propertyPath: m_AnchoredPosition.x
      value: 0
      objectReference: {fileID: 0}
    - target: {fileID: 5647564073185826373, guid: f2ef3a867ab2840cb9bc73b4762922fd, type: 3}
      propertyPath: m_AnchoredPosition.y
      value: 0
      objectReference: {fileID: 0}
    - target: {fileID: 5846655602745955872, guid: f2ef3a867ab2840cb9bc73b4762922fd, type: 3}
      propertyPath: m_OverrideSorting
      value: 0
      objectReference: {fileID: 0}
    - target: {fileID: 5846655602745955872, guid: f2ef3a867ab2840cb9bc73b4762922fd, type: 3}
      propertyPath: m_VertexColorAlwaysGammaSpace
      value: 1
      objectReference: {fileID: 0}
    - target: {fileID: 6087439276851581053, guid: f2ef3a867ab2840cb9bc73b4762922fd, type: 3}
      propertyPath: <SceneRestrictionsIcon>k__BackingField
      value: 
      objectReference: {fileID: 7037425886153711862}
    - target: {fileID: 8925690281373403926, guid: f2ef3a867ab2840cb9bc73b4762922fd, type: 3}
      propertyPath: m_AnchorMax.x
      value: 0
      objectReference: {fileID: 0}
    - target: {fileID: 8925690281373403926, guid: f2ef3a867ab2840cb9bc73b4762922fd, type: 3}
      propertyPath: m_AnchorMax.y
      value: 0
      objectReference: {fileID: 0}
    - target: {fileID: 8925690281373403926, guid: f2ef3a867ab2840cb9bc73b4762922fd, type: 3}
      propertyPath: m_AnchorMin.x
      value: 0
      objectReference: {fileID: 0}
    - target: {fileID: 8925690281373403926, guid: f2ef3a867ab2840cb9bc73b4762922fd, type: 3}
      propertyPath: m_AnchorMin.y
      value: 0
      objectReference: {fileID: 0}
    - target: {fileID: 8925690281373403926, guid: f2ef3a867ab2840cb9bc73b4762922fd, type: 3}
      propertyPath: m_SizeDelta.y
      value: 0
      objectReference: {fileID: 0}
    - target: {fileID: 8925690281373403926, guid: f2ef3a867ab2840cb9bc73b4762922fd, type: 3}
      propertyPath: m_AnchoredPosition.x
      value: 0
      objectReference: {fileID: 0}
    - target: {fileID: 8925690281373403926, guid: f2ef3a867ab2840cb9bc73b4762922fd, type: 3}
      propertyPath: m_AnchoredPosition.y
      value: 0
      objectReference: {fileID: 0}
    - target: {fileID: 8988185207445522830, guid: f2ef3a867ab2840cb9bc73b4762922fd, type: 3}
      propertyPath: m_AnchorMax.y
      value: 0
      objectReference: {fileID: 0}
    - target: {fileID: 8988185207445522830, guid: f2ef3a867ab2840cb9bc73b4762922fd, type: 3}
      propertyPath: m_AnchorMin.y
      value: 0
      objectReference: {fileID: 0}
    - target: {fileID: 8988185207445522830, guid: f2ef3a867ab2840cb9bc73b4762922fd, type: 3}
      propertyPath: m_AnchoredPosition.x
      value: 0
      objectReference: {fileID: 0}
    - target: {fileID: 8988185207445522830, guid: f2ef3a867ab2840cb9bc73b4762922fd, type: 3}
      propertyPath: m_AnchoredPosition.y
      value: 0
      objectReference: {fileID: 0}
    - target: {fileID: 9152785347356188261, guid: f2ef3a867ab2840cb9bc73b4762922fd, type: 3}
      propertyPath: m_Name
      value: Minimap
      objectReference: {fileID: 0}
    - target: {fileID: 9152785347356188261, guid: f2ef3a867ab2840cb9bc73b4762922fd, type: 3}
      propertyPath: m_IsActive
      value: 1
      objectReference: {fileID: 0}
    m_RemovedComponents: []
    m_RemovedGameObjects: []
    m_AddedGameObjects: []
    m_AddedComponents: []
  m_SourcePrefab: {fileID: 100100000, guid: f2ef3a867ab2840cb9bc73b4762922fd, type: 3}
--- !u!224 &2047588440646256503 stripped
RectTransform:
  m_CorrespondingSourceObject: {fileID: 3721001069623505348, guid: f2ef3a867ab2840cb9bc73b4762922fd, type: 3}
  m_PrefabInstance: {fileID: 3443520972679509683}
  m_PrefabAsset: {fileID: 0}
--- !u!114 &2530848671240461574 stripped
MonoBehaviour:
  m_CorrespondingSourceObject: {fileID: 925130602362301365, guid: f2ef3a867ab2840cb9bc73b4762922fd, type: 3}
  m_PrefabInstance: {fileID: 3443520972679509683}
  m_PrefabAsset: {fileID: 0}
  m_GameObject: {fileID: 0}
  m_Enabled: 1
  m_EditorHideFlags: 0
  m_Script: {fileID: 11500000, guid: f38b33006c1e47c191dab3acdcc972df, type: 3}
  m_Name: 
  m_EditorClassIdentifier: 
--- !u!224 &7037425886153711862 stripped
RectTransform:
  m_CorrespondingSourceObject: {fileID: 5647564073185826373, guid: f2ef3a867ab2840cb9bc73b4762922fd, type: 3}
  m_PrefabInstance: {fileID: 3443520972679509683}
  m_PrefabAsset: {fileID: 0}
--- !u!1001 &3721135072543636036
PrefabInstance:
  m_ObjectHideFlags: 0
  serializedVersion: 2
  m_Modification:
    serializedVersion: 3
    m_TransformParent: {fileID: 4950822455619195612}
    m_Modifications:
    - target: {fileID: 2161002204034297815, guid: aae56f4776100974ba051333a3974811, type: 3}
      propertyPath: m_Pivot.x
      value: 0.5
      objectReference: {fileID: 0}
    - target: {fileID: 2161002204034297815, guid: aae56f4776100974ba051333a3974811, type: 3}
      propertyPath: m_Pivot.y
      value: 0.5
      objectReference: {fileID: 0}
    - target: {fileID: 2161002204034297815, guid: aae56f4776100974ba051333a3974811, type: 3}
      propertyPath: m_AnchorMax.x
      value: 0.5
      objectReference: {fileID: 0}
    - target: {fileID: 2161002204034297815, guid: aae56f4776100974ba051333a3974811, type: 3}
      propertyPath: m_AnchorMax.y
      value: 1
      objectReference: {fileID: 0}
    - target: {fileID: 2161002204034297815, guid: aae56f4776100974ba051333a3974811, type: 3}
      propertyPath: m_AnchorMin.x
      value: 0.5
      objectReference: {fileID: 0}
    - target: {fileID: 2161002204034297815, guid: aae56f4776100974ba051333a3974811, type: 3}
      propertyPath: m_AnchorMin.y
      value: 1
      objectReference: {fileID: 0}
    - target: {fileID: 2161002204034297815, guid: aae56f4776100974ba051333a3974811, type: 3}
      propertyPath: m_SizeDelta.x
      value: 433.769
      objectReference: {fileID: 0}
    - target: {fileID: 2161002204034297815, guid: aae56f4776100974ba051333a3974811, type: 3}
      propertyPath: m_SizeDelta.y
      value: 62
      objectReference: {fileID: 0}
    - target: {fileID: 2161002204034297815, guid: aae56f4776100974ba051333a3974811, type: 3}
      propertyPath: m_LocalPosition.x
      value: 0
      objectReference: {fileID: 0}
    - target: {fileID: 2161002204034297815, guid: aae56f4776100974ba051333a3974811, type: 3}
      propertyPath: m_LocalPosition.y
      value: 0
      objectReference: {fileID: 0}
    - target: {fileID: 2161002204034297815, guid: aae56f4776100974ba051333a3974811, type: 3}
      propertyPath: m_LocalPosition.z
      value: 0
      objectReference: {fileID: 0}
    - target: {fileID: 2161002204034297815, guid: aae56f4776100974ba051333a3974811, type: 3}
      propertyPath: m_LocalRotation.w
      value: 1
      objectReference: {fileID: 0}
    - target: {fileID: 2161002204034297815, guid: aae56f4776100974ba051333a3974811, type: 3}
      propertyPath: m_LocalRotation.x
      value: -0
      objectReference: {fileID: 0}
    - target: {fileID: 2161002204034297815, guid: aae56f4776100974ba051333a3974811, type: 3}
      propertyPath: m_LocalRotation.y
      value: -0
      objectReference: {fileID: 0}
    - target: {fileID: 2161002204034297815, guid: aae56f4776100974ba051333a3974811, type: 3}
      propertyPath: m_LocalRotation.z
      value: -0
      objectReference: {fileID: 0}
    - target: {fileID: 2161002204034297815, guid: aae56f4776100974ba051333a3974811, type: 3}
      propertyPath: m_AnchoredPosition.x
      value: 0
      objectReference: {fileID: 0}
    - target: {fileID: 2161002204034297815, guid: aae56f4776100974ba051333a3974811, type: 3}
      propertyPath: m_AnchoredPosition.y
      value: -41.3
      objectReference: {fileID: 0}
    - target: {fileID: 2161002204034297815, guid: aae56f4776100974ba051333a3974811, type: 3}
      propertyPath: m_LocalEulerAnglesHint.x
      value: 0
      objectReference: {fileID: 0}
    - target: {fileID: 2161002204034297815, guid: aae56f4776100974ba051333a3974811, type: 3}
      propertyPath: m_LocalEulerAnglesHint.y
      value: 0
      objectReference: {fileID: 0}
    - target: {fileID: 2161002204034297815, guid: aae56f4776100974ba051333a3974811, type: 3}
      propertyPath: m_LocalEulerAnglesHint.z
      value: 0
      objectReference: {fileID: 0}
    - target: {fileID: 4292958671161261228, guid: aae56f4776100974ba051333a3974811, type: 3}
      propertyPath: m_Alpha
      value: 0
      objectReference: {fileID: 0}
    - target: {fileID: 4292958671161261228, guid: aae56f4776100974ba051333a3974811, type: 3}
      propertyPath: m_Interactable
      value: 0
      objectReference: {fileID: 0}
    - target: {fileID: 4292958671161261228, guid: aae56f4776100974ba051333a3974811, type: 3}
      propertyPath: m_BlocksRaycasts
      value: 0
      objectReference: {fileID: 0}
    - target: {fileID: 4397080764487562581, guid: aae56f4776100974ba051333a3974811, type: 3}
      propertyPath: m_Name
      value: WarningNotification
      objectReference: {fileID: 0}
    m_RemovedComponents: []
    m_RemovedGameObjects: []
    m_AddedGameObjects: []
    m_AddedComponents: []
  m_SourcePrefab: {fileID: 100100000, guid: aae56f4776100974ba051333a3974811, type: 3}
--- !u!224 &3339784900465726867 stripped
RectTransform:
  m_CorrespondingSourceObject: {fileID: 2161002204034297815, guid: aae56f4776100974ba051333a3974811, type: 3}
  m_PrefabInstance: {fileID: 3721135072543636036}
  m_PrefabAsset: {fileID: 0}
--- !u!114 &6667610896396879065 stripped
MonoBehaviour:
  m_CorrespondingSourceObject: {fileID: 8010844266177199773, guid: aae56f4776100974ba051333a3974811, type: 3}
  m_PrefabInstance: {fileID: 3721135072543636036}
  m_PrefabAsset: {fileID: 0}
  m_GameObject: {fileID: 0}
  m_Enabled: 1
  m_EditorHideFlags: 0
  m_Script: {fileID: 11500000, guid: ad5746687007427186ea77e4568f01cc, type: 3}
  m_Name: 
  m_EditorClassIdentifier: 
--- !u!1001 &6078156994302795662
PrefabInstance:
  m_ObjectHideFlags: 0
  serializedVersion: 2
  m_Modification:
    serializedVersion: 3
    m_TransformParent: {fileID: 4950822455619195612}
    m_Modifications:
    - target: {fileID: 871450187491460281, guid: 05e6ec17311e94dfbb4c3e08aaea0891, type: 3}
      propertyPath: m_AnchorMax.y
      value: 1
      objectReference: {fileID: 0}
    - target: {fileID: 871450187491460281, guid: 05e6ec17311e94dfbb4c3e08aaea0891, type: 3}
      propertyPath: m_AnchorMin.y
      value: 1
      objectReference: {fileID: 0}
    - target: {fileID: 871450187491460281, guid: 05e6ec17311e94dfbb4c3e08aaea0891, type: 3}
      propertyPath: m_SizeDelta.x
      value: 120
      objectReference: {fileID: 0}
    - target: {fileID: 871450187491460281, guid: 05e6ec17311e94dfbb4c3e08aaea0891, type: 3}
      propertyPath: m_AnchoredPosition.x
      value: 180
      objectReference: {fileID: 0}
    - target: {fileID: 871450187491460281, guid: 05e6ec17311e94dfbb4c3e08aaea0891, type: 3}
      propertyPath: m_AnchoredPosition.y
      value: -23
      objectReference: {fileID: 0}
    - target: {fileID: 2614828898816641466, guid: 05e6ec17311e94dfbb4c3e08aaea0891, type: 3}
      propertyPath: m_Name
      value: FriendsPanel
      objectReference: {fileID: 0}
    - target: {fileID: 2614828898816641466, guid: 05e6ec17311e94dfbb4c3e08aaea0891, type: 3}
      propertyPath: m_IsActive
      value: 0
      objectReference: {fileID: 0}
    - target: {fileID: 2673267146551555556, guid: 05e6ec17311e94dfbb4c3e08aaea0891, type: 3}
      propertyPath: m_AnchorMax.y
      value: 1
      objectReference: {fileID: 0}
    - target: {fileID: 2673267146551555556, guid: 05e6ec17311e94dfbb4c3e08aaea0891, type: 3}
      propertyPath: m_AnchorMin.y
      value: 1
      objectReference: {fileID: 0}
    - target: {fileID: 2673267146551555556, guid: 05e6ec17311e94dfbb4c3e08aaea0891, type: 3}
      propertyPath: m_SizeDelta.x
      value: 69.34
      objectReference: {fileID: 0}
    - target: {fileID: 2673267146551555556, guid: 05e6ec17311e94dfbb4c3e08aaea0891, type: 3}
      propertyPath: m_AnchoredPosition.x
      value: 60
      objectReference: {fileID: 0}
    - target: {fileID: 2673267146551555556, guid: 05e6ec17311e94dfbb4c3e08aaea0891, type: 3}
      propertyPath: m_AnchoredPosition.y
      value: -23
      objectReference: {fileID: 0}
    - target: {fileID: 3427092257038525224, guid: 05e6ec17311e94dfbb4c3e08aaea0891, type: 3}
      propertyPath: m_AnchorMax.x
      value: 1
      objectReference: {fileID: 0}
    - target: {fileID: 3427092257038525224, guid: 05e6ec17311e94dfbb4c3e08aaea0891, type: 3}
      propertyPath: m_AnchorMax.y
      value: 1
      objectReference: {fileID: 0}
    - target: {fileID: 4566563994291803658, guid: 05e6ec17311e94dfbb4c3e08aaea0891, type: 3}
      propertyPath: m_OverrideSorting
      value: 1
      objectReference: {fileID: 0}
    - target: {fileID: 5500869105293626277, guid: 05e6ec17311e94dfbb4c3e08aaea0891, type: 3}
      propertyPath: m_AnchorMax.x
      value: 1
      objectReference: {fileID: 0}
    - target: {fileID: 5500869105293626277, guid: 05e6ec17311e94dfbb4c3e08aaea0891, type: 3}
      propertyPath: m_AnchorMax.y
      value: 1
      objectReference: {fileID: 0}
    - target: {fileID: 6138151656641032399, guid: 05e6ec17311e94dfbb4c3e08aaea0891, type: 3}
      propertyPath: m_AnchorMax.y
      value: 1
      objectReference: {fileID: 0}
    - target: {fileID: 6138151656641032399, guid: 05e6ec17311e94dfbb4c3e08aaea0891, type: 3}
      propertyPath: m_AnchorMin.y
      value: 1
      objectReference: {fileID: 0}
    - target: {fileID: 6138151656641032399, guid: 05e6ec17311e94dfbb4c3e08aaea0891, type: 3}
      propertyPath: m_SizeDelta.x
      value: 120
      objectReference: {fileID: 0}
    - target: {fileID: 6138151656641032399, guid: 05e6ec17311e94dfbb4c3e08aaea0891, type: 3}
      propertyPath: m_AnchoredPosition.x
      value: 300
      objectReference: {fileID: 0}
    - target: {fileID: 6138151656641032399, guid: 05e6ec17311e94dfbb4c3e08aaea0891, type: 3}
      propertyPath: m_AnchoredPosition.y
      value: -23
      objectReference: {fileID: 0}
    - target: {fileID: 6369359471497089151, guid: 05e6ec17311e94dfbb4c3e08aaea0891, type: 3}
      propertyPath: m_AnchorMax.y
      value: 1
      objectReference: {fileID: 0}
    - target: {fileID: 6369359471497089151, guid: 05e6ec17311e94dfbb4c3e08aaea0891, type: 3}
      propertyPath: m_AnchorMin.y
      value: 1
      objectReference: {fileID: 0}
    - target: {fileID: 6369359471497089151, guid: 05e6ec17311e94dfbb4c3e08aaea0891, type: 3}
      propertyPath: m_SizeDelta.x
      value: 120
      objectReference: {fileID: 0}
    - target: {fileID: 6369359471497089151, guid: 05e6ec17311e94dfbb4c3e08aaea0891, type: 3}
      propertyPath: m_AnchoredPosition.x
      value: 60
      objectReference: {fileID: 0}
    - target: {fileID: 6369359471497089151, guid: 05e6ec17311e94dfbb4c3e08aaea0891, type: 3}
      propertyPath: m_AnchoredPosition.y
      value: -23
      objectReference: {fileID: 0}
    - target: {fileID: 7771671466614427538, guid: 05e6ec17311e94dfbb4c3e08aaea0891, type: 3}
      propertyPath: m_Pivot.x
      value: 0
      objectReference: {fileID: 0}
    - target: {fileID: 7771671466614427538, guid: 05e6ec17311e94dfbb4c3e08aaea0891, type: 3}
      propertyPath: m_Pivot.y
      value: 1
      objectReference: {fileID: 0}
    - target: {fileID: 7771671466614427538, guid: 05e6ec17311e94dfbb4c3e08aaea0891, type: 3}
      propertyPath: m_AnchorMax.x
      value: 1
      objectReference: {fileID: 0}
    - target: {fileID: 7771671466614427538, guid: 05e6ec17311e94dfbb4c3e08aaea0891, type: 3}
      propertyPath: m_AnchorMax.y
      value: 1
      objectReference: {fileID: 0}
    - target: {fileID: 7771671466614427538, guid: 05e6ec17311e94dfbb4c3e08aaea0891, type: 3}
      propertyPath: m_AnchorMin.x
      value: 0
      objectReference: {fileID: 0}
    - target: {fileID: 7771671466614427538, guid: 05e6ec17311e94dfbb4c3e08aaea0891, type: 3}
      propertyPath: m_AnchorMin.y
      value: 0
      objectReference: {fileID: 0}
    - target: {fileID: 7771671466614427538, guid: 05e6ec17311e94dfbb4c3e08aaea0891, type: 3}
      propertyPath: m_SizeDelta.x
      value: 0
      objectReference: {fileID: 0}
    - target: {fileID: 7771671466614427538, guid: 05e6ec17311e94dfbb4c3e08aaea0891, type: 3}
      propertyPath: m_SizeDelta.y
      value: -4
      objectReference: {fileID: 0}
    - target: {fileID: 7771671466614427538, guid: 05e6ec17311e94dfbb4c3e08aaea0891, type: 3}
      propertyPath: m_LocalScale.x
      value: 1
      objectReference: {fileID: 0}
    - target: {fileID: 7771671466614427538, guid: 05e6ec17311e94dfbb4c3e08aaea0891, type: 3}
      propertyPath: m_LocalScale.y
      value: 1
      objectReference: {fileID: 0}
    - target: {fileID: 7771671466614427538, guid: 05e6ec17311e94dfbb4c3e08aaea0891, type: 3}
      propertyPath: m_LocalScale.z
      value: 1
      objectReference: {fileID: 0}
    - target: {fileID: 7771671466614427538, guid: 05e6ec17311e94dfbb4c3e08aaea0891, type: 3}
      propertyPath: m_LocalPosition.x
      value: 0
      objectReference: {fileID: 0}
    - target: {fileID: 7771671466614427538, guid: 05e6ec17311e94dfbb4c3e08aaea0891, type: 3}
      propertyPath: m_LocalPosition.y
      value: 0
      objectReference: {fileID: 0}
    - target: {fileID: 7771671466614427538, guid: 05e6ec17311e94dfbb4c3e08aaea0891, type: 3}
      propertyPath: m_LocalPosition.z
      value: 0
      objectReference: {fileID: 0}
    - target: {fileID: 7771671466614427538, guid: 05e6ec17311e94dfbb4c3e08aaea0891, type: 3}
      propertyPath: m_LocalRotation.w
      value: 1
      objectReference: {fileID: 0}
    - target: {fileID: 7771671466614427538, guid: 05e6ec17311e94dfbb4c3e08aaea0891, type: 3}
      propertyPath: m_LocalRotation.x
      value: 0
      objectReference: {fileID: 0}
    - target: {fileID: 7771671466614427538, guid: 05e6ec17311e94dfbb4c3e08aaea0891, type: 3}
      propertyPath: m_LocalRotation.y
      value: 0
      objectReference: {fileID: 0}
    - target: {fileID: 7771671466614427538, guid: 05e6ec17311e94dfbb4c3e08aaea0891, type: 3}
      propertyPath: m_LocalRotation.z
      value: 0
      objectReference: {fileID: 0}
    - target: {fileID: 7771671466614427538, guid: 05e6ec17311e94dfbb4c3e08aaea0891, type: 3}
      propertyPath: m_AnchoredPosition.x
      value: 0
      objectReference: {fileID: 0}
    - target: {fileID: 7771671466614427538, guid: 05e6ec17311e94dfbb4c3e08aaea0891, type: 3}
      propertyPath: m_AnchoredPosition.y
      value: 0
      objectReference: {fileID: 0}
    - target: {fileID: 7771671466614427538, guid: 05e6ec17311e94dfbb4c3e08aaea0891, type: 3}
      propertyPath: m_LocalEulerAnglesHint.x
      value: 0
      objectReference: {fileID: 0}
    - target: {fileID: 7771671466614427538, guid: 05e6ec17311e94dfbb4c3e08aaea0891, type: 3}
      propertyPath: m_LocalEulerAnglesHint.y
      value: 0
      objectReference: {fileID: 0}
    - target: {fileID: 7771671466614427538, guid: 05e6ec17311e94dfbb4c3e08aaea0891, type: 3}
      propertyPath: m_LocalEulerAnglesHint.z
      value: 0
      objectReference: {fileID: 0}
    m_RemovedComponents: []
    m_RemovedGameObjects: []
    m_AddedGameObjects: []
    m_AddedComponents: []
  m_SourcePrefab: {fileID: 100100000, guid: 05e6ec17311e94dfbb4c3e08aaea0891, type: 3}
--- !u!224 &4576630911448043548 stripped
RectTransform:
  m_CorrespondingSourceObject: {fileID: 7771671466614427538, guid: 05e6ec17311e94dfbb4c3e08aaea0891, type: 3}
  m_PrefabInstance: {fileID: 6078156994302795662}
  m_PrefabAsset: {fileID: 0}
--- !u!114 &5022243188138649843 stripped
MonoBehaviour:
  m_CorrespondingSourceObject: {fileID: 1291235699983939453, guid: 05e6ec17311e94dfbb4c3e08aaea0891, type: 3}
  m_PrefabInstance: {fileID: 6078156994302795662}
  m_PrefabAsset: {fileID: 0}
  m_GameObject: {fileID: 0}
  m_Enabled: 1
  m_EditorHideFlags: 0
  m_Script: {fileID: 11500000, guid: 26e50f2edc85447e96fcb896c52dfd87, type: 3}
  m_Name: 
  m_EditorClassIdentifier: 
--- !u!1001 &8223576145474373599
PrefabInstance:
  m_ObjectHideFlags: 0
  serializedVersion: 2
  m_Modification:
    serializedVersion: 3
    m_TransformParent: {fileID: 4950822455619195612}
    m_Modifications:
    - target: {fileID: 102253817179966044, guid: f3b1d401bc50845629a6b982f9793f16, type: 3}
      propertyPath: m_SizeDelta.y
      value: 0
      objectReference: {fileID: 0}
    - target: {fileID: 243621710923428424, guid: f3b1d401bc50845629a6b982f9793f16, type: 3}
      propertyPath: m_Size
<<<<<<< HEAD
      value: 0.7873956
=======
      value: 0.21626298
>>>>>>> 496c6f78
      objectReference: {fileID: 0}
    - target: {fileID: 243621710923428424, guid: f3b1d401bc50845629a6b982f9793f16, type: 3}
      propertyPath: m_Value
      value: 0
      objectReference: {fileID: 0}
    - target: {fileID: 510719210599564447, guid: f3b1d401bc50845629a6b982f9793f16, type: 3}
      propertyPath: m_AnchorMax.y
      value: 0
      objectReference: {fileID: 0}
    - target: {fileID: 510719210599564447, guid: f3b1d401bc50845629a6b982f9793f16, type: 3}
      propertyPath: m_AnchorMin.y
      value: 0
      objectReference: {fileID: 0}
    - target: {fileID: 510719210599564447, guid: f3b1d401bc50845629a6b982f9793f16, type: 3}
      propertyPath: m_SizeDelta.x
      value: 0
      objectReference: {fileID: 0}
    - target: {fileID: 510719210599564447, guid: f3b1d401bc50845629a6b982f9793f16, type: 3}
      propertyPath: m_AnchoredPosition.x
      value: 0
      objectReference: {fileID: 0}
    - target: {fileID: 510719210599564447, guid: f3b1d401bc50845629a6b982f9793f16, type: 3}
      propertyPath: m_AnchoredPosition.y
      value: 0
      objectReference: {fileID: 0}
    - target: {fileID: 563733743856818651, guid: f3b1d401bc50845629a6b982f9793f16, type: 3}
      propertyPath: m_AnchorMax.y
      value: 0
      objectReference: {fileID: 0}
    - target: {fileID: 563733743856818651, guid: f3b1d401bc50845629a6b982f9793f16, type: 3}
      propertyPath: m_AnchorMin.y
      value: 0
      objectReference: {fileID: 0}
    - target: {fileID: 563733743856818651, guid: f3b1d401bc50845629a6b982f9793f16, type: 3}
      propertyPath: m_AnchoredPosition.x
      value: 0
      objectReference: {fileID: 0}
    - target: {fileID: 563733743856818651, guid: f3b1d401bc50845629a6b982f9793f16, type: 3}
      propertyPath: m_AnchoredPosition.y
      value: 0
      objectReference: {fileID: 0}
    - target: {fileID: 566381147654157823, guid: f3b1d401bc50845629a6b982f9793f16, type: 3}
      propertyPath: m_AnchorMax.y
      value: 0
      objectReference: {fileID: 0}
    - target: {fileID: 566381147654157823, guid: f3b1d401bc50845629a6b982f9793f16, type: 3}
      propertyPath: m_AnchorMin.y
      value: 0
      objectReference: {fileID: 0}
    - target: {fileID: 566381147654157823, guid: f3b1d401bc50845629a6b982f9793f16, type: 3}
      propertyPath: m_SizeDelta.x
      value: 0
      objectReference: {fileID: 0}
    - target: {fileID: 593281150148646864, guid: f3b1d401bc50845629a6b982f9793f16, type: 3}
      propertyPath: m_AnchorMax.y
      value: 1
      objectReference: {fileID: 0}
    - target: {fileID: 593281150148646864, guid: f3b1d401bc50845629a6b982f9793f16, type: 3}
      propertyPath: m_AnchorMin.y
      value: 1
      objectReference: {fileID: 0}
    - target: {fileID: 593281150148646864, guid: f3b1d401bc50845629a6b982f9793f16, type: 3}
      propertyPath: m_AnchoredPosition.x
      value: 56.4
      objectReference: {fileID: 0}
    - target: {fileID: 593281150148646864, guid: f3b1d401bc50845629a6b982f9793f16, type: 3}
      propertyPath: m_AnchoredPosition.y
      value: -15.1385
      objectReference: {fileID: 0}
    - target: {fileID: 664646301092402275, guid: f3b1d401bc50845629a6b982f9793f16, type: 3}
      propertyPath: m_AnchorMax.y
      value: 0
      objectReference: {fileID: 0}
    - target: {fileID: 664646301092402275, guid: f3b1d401bc50845629a6b982f9793f16, type: 3}
      propertyPath: m_AnchorMin.y
      value: 0
      objectReference: {fileID: 0}
    - target: {fileID: 664646301092402275, guid: f3b1d401bc50845629a6b982f9793f16, type: 3}
      propertyPath: m_SizeDelta.x
      value: 0
      objectReference: {fileID: 0}
    - target: {fileID: 664646301092402275, guid: f3b1d401bc50845629a6b982f9793f16, type: 3}
      propertyPath: m_AnchoredPosition.x
      value: 0
      objectReference: {fileID: 0}
    - target: {fileID: 664646301092402275, guid: f3b1d401bc50845629a6b982f9793f16, type: 3}
      propertyPath: m_AnchoredPosition.y
      value: 0
      objectReference: {fileID: 0}
    - target: {fileID: 665457535653319764, guid: f3b1d401bc50845629a6b982f9793f16, type: 3}
      propertyPath: m_AnchorMax.y
      value: 0
      objectReference: {fileID: 0}
    - target: {fileID: 665457535653319764, guid: f3b1d401bc50845629a6b982f9793f16, type: 3}
      propertyPath: m_AnchorMin.y
      value: 0
      objectReference: {fileID: 0}
    - target: {fileID: 665457535653319764, guid: f3b1d401bc50845629a6b982f9793f16, type: 3}
      propertyPath: m_AnchoredPosition.x
      value: 0
      objectReference: {fileID: 0}
    - target: {fileID: 665457535653319764, guid: f3b1d401bc50845629a6b982f9793f16, type: 3}
      propertyPath: m_AnchoredPosition.y
      value: 0
      objectReference: {fileID: 0}
    - target: {fileID: 834245118592697365, guid: f3b1d401bc50845629a6b982f9793f16, type: 3}
      propertyPath: m_SizeDelta.x
      value: 0
      objectReference: {fileID: 0}
    - target: {fileID: 834245118592697365, guid: f3b1d401bc50845629a6b982f9793f16, type: 3}
      propertyPath: m_SizeDelta.y
      value: 0
      objectReference: {fileID: 0}
    - target: {fileID: 1078085038278993042, guid: f3b1d401bc50845629a6b982f9793f16, type: 3}
      propertyPath: m_AnchorMax.y
      value: 1
      objectReference: {fileID: 0}
    - target: {fileID: 1078085038278993042, guid: f3b1d401bc50845629a6b982f9793f16, type: 3}
      propertyPath: m_AnchorMin.y
      value: 1
      objectReference: {fileID: 0}
    - target: {fileID: 1078085038278993042, guid: f3b1d401bc50845629a6b982f9793f16, type: 3}
      propertyPath: m_AnchoredPosition.x
      value: 56.4
      objectReference: {fileID: 0}
    - target: {fileID: 1078085038278993042, guid: f3b1d401bc50845629a6b982f9793f16, type: 3}
      propertyPath: m_AnchoredPosition.y
      value: -15.1385
      objectReference: {fileID: 0}
    - target: {fileID: 1115583169272015923, guid: f3b1d401bc50845629a6b982f9793f16, type: 3}
      propertyPath: m_AnchorMax.y
      value: 0
      objectReference: {fileID: 0}
    - target: {fileID: 1115583169272015923, guid: f3b1d401bc50845629a6b982f9793f16, type: 3}
      propertyPath: m_AnchorMin.y
      value: 0
      objectReference: {fileID: 0}
    - target: {fileID: 1115583169272015923, guid: f3b1d401bc50845629a6b982f9793f16, type: 3}
      propertyPath: m_SizeDelta.x
      value: 0
      objectReference: {fileID: 0}
    - target: {fileID: 1115583169272015923, guid: f3b1d401bc50845629a6b982f9793f16, type: 3}
      propertyPath: m_SizeDelta.y
      value: 0
      objectReference: {fileID: 0}
    - target: {fileID: 1115583169272015923, guid: f3b1d401bc50845629a6b982f9793f16, type: 3}
      propertyPath: m_AnchoredPosition.x
      value: 0
      objectReference: {fileID: 0}
    - target: {fileID: 1115583169272015923, guid: f3b1d401bc50845629a6b982f9793f16, type: 3}
      propertyPath: m_AnchoredPosition.y
      value: 0
      objectReference: {fileID: 0}
    - target: {fileID: 1162558800112525662, guid: f3b1d401bc50845629a6b982f9793f16, type: 3}
      propertyPath: m_AnchorMax.y
      value: 0
      objectReference: {fileID: 0}
    - target: {fileID: 1162558800112525662, guid: f3b1d401bc50845629a6b982f9793f16, type: 3}
      propertyPath: m_AnchorMin.y
      value: 0
      objectReference: {fileID: 0}
    - target: {fileID: 1162558800112525662, guid: f3b1d401bc50845629a6b982f9793f16, type: 3}
      propertyPath: m_AnchoredPosition.x
      value: 0
      objectReference: {fileID: 0}
    - target: {fileID: 1162558800112525662, guid: f3b1d401bc50845629a6b982f9793f16, type: 3}
      propertyPath: m_AnchoredPosition.y
      value: 0
      objectReference: {fileID: 0}
    - target: {fileID: 1300557755116459844, guid: f3b1d401bc50845629a6b982f9793f16, type: 3}
      propertyPath: m_AnchorMax.y
      value: 0
      objectReference: {fileID: 0}
    - target: {fileID: 1300557755116459844, guid: f3b1d401bc50845629a6b982f9793f16, type: 3}
      propertyPath: m_AnchorMin.y
      value: 0
      objectReference: {fileID: 0}
    - target: {fileID: 1300557755116459844, guid: f3b1d401bc50845629a6b982f9793f16, type: 3}
      propertyPath: m_SizeDelta.x
      value: 0
      objectReference: {fileID: 0}
    - target: {fileID: 1300557755116459844, guid: f3b1d401bc50845629a6b982f9793f16, type: 3}
      propertyPath: m_SizeDelta.y
      value: 0
      objectReference: {fileID: 0}
    - target: {fileID: 1300557755116459844, guid: f3b1d401bc50845629a6b982f9793f16, type: 3}
      propertyPath: m_AnchoredPosition.x
      value: 0
      objectReference: {fileID: 0}
    - target: {fileID: 1300557755116459844, guid: f3b1d401bc50845629a6b982f9793f16, type: 3}
      propertyPath: m_AnchoredPosition.y
      value: 0
      objectReference: {fileID: 0}
    - target: {fileID: 1322311983164789190, guid: f3b1d401bc50845629a6b982f9793f16, type: 3}
      propertyPath: m_AnchorMax.y
      value: 1
      objectReference: {fileID: 0}
    - target: {fileID: 1322311983164789190, guid: f3b1d401bc50845629a6b982f9793f16, type: 3}
      propertyPath: m_AnchorMin.y
      value: 1
      objectReference: {fileID: 0}
    - target: {fileID: 1322311983164789190, guid: f3b1d401bc50845629a6b982f9793f16, type: 3}
      propertyPath: m_AnchoredPosition.x
      value: 219
      objectReference: {fileID: 0}
    - target: {fileID: 1322311983164789190, guid: f3b1d401bc50845629a6b982f9793f16, type: 3}
      propertyPath: m_AnchoredPosition.y
      value: -23
      objectReference: {fileID: 0}
    - target: {fileID: 1356590976676138457, guid: f3b1d401bc50845629a6b982f9793f16, type: 3}
      propertyPath: m_SizeDelta.x
      value: 0
      objectReference: {fileID: 0}
    - target: {fileID: 1356590976676138457, guid: f3b1d401bc50845629a6b982f9793f16, type: 3}
      propertyPath: m_SizeDelta.y
      value: 0
      objectReference: {fileID: 0}
    - target: {fileID: 1402808790101428821, guid: f3b1d401bc50845629a6b982f9793f16, type: 3}
      propertyPath: m_AnchorMax.y
      value: 0
      objectReference: {fileID: 0}
    - target: {fileID: 1402808790101428821, guid: f3b1d401bc50845629a6b982f9793f16, type: 3}
      propertyPath: m_AnchorMin.y
      value: 0
      objectReference: {fileID: 0}
    - target: {fileID: 1402808790101428821, guid: f3b1d401bc50845629a6b982f9793f16, type: 3}
      propertyPath: m_SizeDelta.x
      value: 0
      objectReference: {fileID: 0}
    - target: {fileID: 1406463533463213883, guid: f3b1d401bc50845629a6b982f9793f16, type: 3}
      propertyPath: m_AnchorMax.y
      value: 0
      objectReference: {fileID: 0}
    - target: {fileID: 1406463533463213883, guid: f3b1d401bc50845629a6b982f9793f16, type: 3}
      propertyPath: m_AnchorMin.y
      value: 0
      objectReference: {fileID: 0}
    - target: {fileID: 1406463533463213883, guid: f3b1d401bc50845629a6b982f9793f16, type: 3}
      propertyPath: m_SizeDelta.x
      value: 0
      objectReference: {fileID: 0}
    - target: {fileID: 1406463533463213883, guid: f3b1d401bc50845629a6b982f9793f16, type: 3}
      propertyPath: m_AnchoredPosition.y
      value: 0
      objectReference: {fileID: 0}
    - target: {fileID: 1489010136356743476, guid: f3b1d401bc50845629a6b982f9793f16, type: 3}
      propertyPath: m_SizeDelta.x
      value: 0
      objectReference: {fileID: 0}
    - target: {fileID: 1489010136356743476, guid: f3b1d401bc50845629a6b982f9793f16, type: 3}
      propertyPath: m_SizeDelta.y
      value: 0
      objectReference: {fileID: 0}
    - target: {fileID: 1533794053330461817, guid: f3b1d401bc50845629a6b982f9793f16, type: 3}
      propertyPath: m_AnchorMax.y
      value: 0
      objectReference: {fileID: 0}
    - target: {fileID: 1533794053330461817, guid: f3b1d401bc50845629a6b982f9793f16, type: 3}
      propertyPath: m_AnchorMin.y
      value: 0
      objectReference: {fileID: 0}
    - target: {fileID: 1533794053330461817, guid: f3b1d401bc50845629a6b982f9793f16, type: 3}
      propertyPath: m_SizeDelta.x
      value: 0
      objectReference: {fileID: 0}
    - target: {fileID: 1533794053330461817, guid: f3b1d401bc50845629a6b982f9793f16, type: 3}
      propertyPath: m_AnchoredPosition.y
      value: 0
      objectReference: {fileID: 0}
    - target: {fileID: 1652785470212788764, guid: f3b1d401bc50845629a6b982f9793f16, type: 3}
      propertyPath: m_AnchorMax.y
      value: 0
      objectReference: {fileID: 0}
    - target: {fileID: 1652785470212788764, guid: f3b1d401bc50845629a6b982f9793f16, type: 3}
      propertyPath: m_AnchorMin.y
      value: 0
<<<<<<< HEAD
=======
      objectReference: {fileID: 0}
    - target: {fileID: 2047018022822946366, guid: f3b1d401bc50845629a6b982f9793f16, type: 3}
      propertyPath: m_SizeDelta.x
      value: 0
>>>>>>> 496c6f78
      objectReference: {fileID: 0}
    - target: {fileID: 1652785470212788764, guid: f3b1d401bc50845629a6b982f9793f16, type: 3}
      propertyPath: m_AnchoredPosition.x
      value: 0
      objectReference: {fileID: 0}
    - target: {fileID: 1652785470212788764, guid: f3b1d401bc50845629a6b982f9793f16, type: 3}
      propertyPath: m_AnchoredPosition.y
      value: 0
      objectReference: {fileID: 0}
    - target: {fileID: 1869143947337345009, guid: f3b1d401bc50845629a6b982f9793f16, type: 3}
      propertyPath: m_AnchorMax.y
      value: 0
      objectReference: {fileID: 0}
    - target: {fileID: 1869143947337345009, guid: f3b1d401bc50845629a6b982f9793f16, type: 3}
      propertyPath: m_AnchorMin.y
      value: 0
      objectReference: {fileID: 0}
    - target: {fileID: 1869143947337345009, guid: f3b1d401bc50845629a6b982f9793f16, type: 3}
      propertyPath: m_AnchoredPosition.x
      value: 0
      objectReference: {fileID: 0}
    - target: {fileID: 1869143947337345009, guid: f3b1d401bc50845629a6b982f9793f16, type: 3}
      propertyPath: m_AnchoredPosition.y
      value: 0
      objectReference: {fileID: 0}
    - target: {fileID: 1941891540050643730, guid: f3b1d401bc50845629a6b982f9793f16, type: 3}
      propertyPath: m_AnchorMax.y
      value: 0
      objectReference: {fileID: 0}
    - target: {fileID: 1941891540050643730, guid: f3b1d401bc50845629a6b982f9793f16, type: 3}
      propertyPath: m_AnchorMin.y
      value: 0
      objectReference: {fileID: 0}
    - target: {fileID: 1941891540050643730, guid: f3b1d401bc50845629a6b982f9793f16, type: 3}
      propertyPath: m_SizeDelta.x
      value: 0
      objectReference: {fileID: 0}
    - target: {fileID: 1941891540050643730, guid: f3b1d401bc50845629a6b982f9793f16, type: 3}
      propertyPath: m_AnchoredPosition.x
      value: 0
      objectReference: {fileID: 0}
    - target: {fileID: 1941891540050643730, guid: f3b1d401bc50845629a6b982f9793f16, type: 3}
      propertyPath: m_AnchoredPosition.y
      value: 0
      objectReference: {fileID: 0}
    - target: {fileID: 2035379230275926096, guid: f3b1d401bc50845629a6b982f9793f16, type: 3}
      propertyPath: m_AnchorMax.y
      value: 0
      objectReference: {fileID: 0}
    - target: {fileID: 2035379230275926096, guid: f3b1d401bc50845629a6b982f9793f16, type: 3}
      propertyPath: m_AnchorMin.y
      value: 0
      objectReference: {fileID: 0}
    - target: {fileID: 2035379230275926096, guid: f3b1d401bc50845629a6b982f9793f16, type: 3}
      propertyPath: m_SizeDelta.x
      value: 0
      objectReference: {fileID: 0}
    - target: {fileID: 2035379230275926096, guid: f3b1d401bc50845629a6b982f9793f16, type: 3}
      propertyPath: m_AnchoredPosition.x
      value: 0
      objectReference: {fileID: 0}
    - target: {fileID: 2035379230275926096, guid: f3b1d401bc50845629a6b982f9793f16, type: 3}
      propertyPath: m_AnchoredPosition.y
      value: 0
      objectReference: {fileID: 0}
    - target: {fileID: 2047018022822946366, guid: f3b1d401bc50845629a6b982f9793f16, type: 3}
      propertyPath: m_AnchorMax.y
      value: 0
      objectReference: {fileID: 0}
    - target: {fileID: 2047018022822946366, guid: f3b1d401bc50845629a6b982f9793f16, type: 3}
      propertyPath: m_AnchorMin.y
      value: 0
      objectReference: {fileID: 0}
    - target: {fileID: 2047018022822946366, guid: f3b1d401bc50845629a6b982f9793f16, type: 3}
      propertyPath: m_SizeDelta.x
      value: 0
      objectReference: {fileID: 0}
    - target: {fileID: 2047018022822946366, guid: f3b1d401bc50845629a6b982f9793f16, type: 3}
      propertyPath: m_AnchoredPosition.x
      value: 0
      objectReference: {fileID: 0}
    - target: {fileID: 2047018022822946366, guid: f3b1d401bc50845629a6b982f9793f16, type: 3}
      propertyPath: m_AnchoredPosition.y
      value: 0
      objectReference: {fileID: 0}
    - target: {fileID: 2246107075082759032, guid: f3b1d401bc50845629a6b982f9793f16, type: 3}
      propertyPath: m_AnchorMax.y
      value: 0
      objectReference: {fileID: 0}
    - target: {fileID: 2246107075082759032, guid: f3b1d401bc50845629a6b982f9793f16, type: 3}
      propertyPath: m_AnchorMin.y
      value: 0
      objectReference: {fileID: 0}
    - target: {fileID: 2246107075082759032, guid: f3b1d401bc50845629a6b982f9793f16, type: 3}
      propertyPath: m_SizeDelta.x
      value: 0
      objectReference: {fileID: 0}
    - target: {fileID: 2246107075082759032, guid: f3b1d401bc50845629a6b982f9793f16, type: 3}
      propertyPath: m_AnchoredPosition.x
      value: 0
      objectReference: {fileID: 0}
    - target: {fileID: 2246107075082759032, guid: f3b1d401bc50845629a6b982f9793f16, type: 3}
      propertyPath: m_AnchoredPosition.y
      value: 0
      objectReference: {fileID: 0}
    - target: {fileID: 2279782679853722047, guid: f3b1d401bc50845629a6b982f9793f16, type: 3}
      propertyPath: m_AnchorMax.y
      value: 0
      objectReference: {fileID: 0}
    - target: {fileID: 2279782679853722047, guid: f3b1d401bc50845629a6b982f9793f16, type: 3}
      propertyPath: m_AnchorMin.y
      value: 0
      objectReference: {fileID: 0}
    - target: {fileID: 2279782679853722047, guid: f3b1d401bc50845629a6b982f9793f16, type: 3}
      propertyPath: m_SizeDelta.x
      value: 0
      objectReference: {fileID: 0}
    - target: {fileID: 2279782679853722047, guid: f3b1d401bc50845629a6b982f9793f16, type: 3}
      propertyPath: m_AnchoredPosition.x
      value: 0
      objectReference: {fileID: 0}
    - target: {fileID: 2445457802355488448, guid: f3b1d401bc50845629a6b982f9793f16, type: 3}
      propertyPath: m_AnchorMax.y
      value: 0
      objectReference: {fileID: 0}
    - target: {fileID: 2445457802355488448, guid: f3b1d401bc50845629a6b982f9793f16, type: 3}
      propertyPath: m_AnchorMin.y
      value: 0
      objectReference: {fileID: 0}
    - target: {fileID: 2445457802355488448, guid: f3b1d401bc50845629a6b982f9793f16, type: 3}
      propertyPath: m_SizeDelta.y
      value: 0
      objectReference: {fileID: 0}
    - target: {fileID: 2445457802355488448, guid: f3b1d401bc50845629a6b982f9793f16, type: 3}
      propertyPath: m_AnchoredPosition.x
      value: 0
      objectReference: {fileID: 0}
    - target: {fileID: 2445457802355488448, guid: f3b1d401bc50845629a6b982f9793f16, type: 3}
      propertyPath: m_AnchoredPosition.y
      value: 0
      objectReference: {fileID: 0}
    - target: {fileID: 2808196887404687508, guid: f3b1d401bc50845629a6b982f9793f16, type: 3}
      propertyPath: m_AnchorMax.y
      value: 0
      objectReference: {fileID: 0}
    - target: {fileID: 2808196887404687508, guid: f3b1d401bc50845629a6b982f9793f16, type: 3}
      propertyPath: m_AnchorMin.y
      value: 0
      objectReference: {fileID: 0}
    - target: {fileID: 2808196887404687508, guid: f3b1d401bc50845629a6b982f9793f16, type: 3}
      propertyPath: m_SizeDelta.x
      value: 0
      objectReference: {fileID: 0}
    - target: {fileID: 2808196887404687508, guid: f3b1d401bc50845629a6b982f9793f16, type: 3}
      propertyPath: m_SizeDelta.y
      value: 0
      objectReference: {fileID: 0}
    - target: {fileID: 2808196887404687508, guid: f3b1d401bc50845629a6b982f9793f16, type: 3}
      propertyPath: m_AnchoredPosition.x
      value: 0
      objectReference: {fileID: 0}
    - target: {fileID: 2808196887404687508, guid: f3b1d401bc50845629a6b982f9793f16, type: 3}
      propertyPath: m_AnchoredPosition.y
      value: 0
      objectReference: {fileID: 0}
    - target: {fileID: 2827662823718962562, guid: f3b1d401bc50845629a6b982f9793f16, type: 3}
      propertyPath: m_AnchorMax.y
      value: 0
      objectReference: {fileID: 0}
    - target: {fileID: 2827662823718962562, guid: f3b1d401bc50845629a6b982f9793f16, type: 3}
      propertyPath: m_AnchorMin.y
      value: 0
      objectReference: {fileID: 0}
    - target: {fileID: 2827662823718962562, guid: f3b1d401bc50845629a6b982f9793f16, type: 3}
      propertyPath: m_SizeDelta.y
      value: 0
      objectReference: {fileID: 0}
    - target: {fileID: 2827662823718962562, guid: f3b1d401bc50845629a6b982f9793f16, type: 3}
      propertyPath: m_AnchoredPosition.x
      value: 0
      objectReference: {fileID: 0}
    - target: {fileID: 2827662823718962562, guid: f3b1d401bc50845629a6b982f9793f16, type: 3}
      propertyPath: m_AnchoredPosition.y
      value: 0
      objectReference: {fileID: 0}
    - target: {fileID: 2906374295304752409, guid: f3b1d401bc50845629a6b982f9793f16, type: 3}
      propertyPath: m_AnchorMax.y
      value: 0
      objectReference: {fileID: 0}
    - target: {fileID: 2906374295304752409, guid: f3b1d401bc50845629a6b982f9793f16, type: 3}
      propertyPath: m_AnchorMin.y
      value: 0
      objectReference: {fileID: 0}
    - target: {fileID: 2906374295304752409, guid: f3b1d401bc50845629a6b982f9793f16, type: 3}
      propertyPath: m_SizeDelta.x
      value: 0
      objectReference: {fileID: 0}
    - target: {fileID: 2906374295304752409, guid: f3b1d401bc50845629a6b982f9793f16, type: 3}
      propertyPath: m_AnchoredPosition.x
      value: 0
      objectReference: {fileID: 0}
    - target: {fileID: 2906374295304752409, guid: f3b1d401bc50845629a6b982f9793f16, type: 3}
      propertyPath: m_AnchoredPosition.y
      value: 0
      objectReference: {fileID: 0}
    - target: {fileID: 3010292462524168376, guid: f3b1d401bc50845629a6b982f9793f16, type: 3}
      propertyPath: m_AnchorMax.y
      value: 1
      objectReference: {fileID: 0}
    - target: {fileID: 3010292462524168376, guid: f3b1d401bc50845629a6b982f9793f16, type: 3}
      propertyPath: m_AnchorMin.y
      value: 1
      objectReference: {fileID: 0}
    - target: {fileID: 3010292462524168376, guid: f3b1d401bc50845629a6b982f9793f16, type: 3}
      propertyPath: m_SizeDelta.x
      value: 8.76
      objectReference: {fileID: 0}
    - target: {fileID: 3010292462524168376, guid: f3b1d401bc50845629a6b982f9793f16, type: 3}
      propertyPath: m_AnchoredPosition.x
      value: 26
      objectReference: {fileID: 0}
    - target: {fileID: 3010292462524168376, guid: f3b1d401bc50845629a6b982f9793f16, type: 3}
      propertyPath: m_AnchoredPosition.y
      value: -7
      objectReference: {fileID: 0}
    - target: {fileID: 3194559171488964360, guid: f3b1d401bc50845629a6b982f9793f16, type: 3}
      propertyPath: m_AnchorMax.y
      value: 0
      objectReference: {fileID: 0}
    - target: {fileID: 3194559171488964360, guid: f3b1d401bc50845629a6b982f9793f16, type: 3}
      propertyPath: m_AnchorMin.y
      value: 0
      objectReference: {fileID: 0}
    - target: {fileID: 3194559171488964360, guid: f3b1d401bc50845629a6b982f9793f16, type: 3}
      propertyPath: m_SizeDelta.x
      value: 0
      objectReference: {fileID: 0}
    - target: {fileID: 3194559171488964360, guid: f3b1d401bc50845629a6b982f9793f16, type: 3}
      propertyPath: m_AnchoredPosition.x
      value: 0
      objectReference: {fileID: 0}
    - target: {fileID: 3475802799999177665, guid: f3b1d401bc50845629a6b982f9793f16, type: 3}
      propertyPath: m_AnchorMax.y
      value: 0
      objectReference: {fileID: 0}
    - target: {fileID: 3475802799999177665, guid: f3b1d401bc50845629a6b982f9793f16, type: 3}
      propertyPath: m_AnchorMin.y
      value: 0
      objectReference: {fileID: 0}
    - target: {fileID: 3475802799999177665, guid: f3b1d401bc50845629a6b982f9793f16, type: 3}
      propertyPath: m_SizeDelta.x
      value: 0
      objectReference: {fileID: 0}
    - target: {fileID: 3475802799999177665, guid: f3b1d401bc50845629a6b982f9793f16, type: 3}
      propertyPath: m_AnchoredPosition.x
      value: 0
      objectReference: {fileID: 0}
    - target: {fileID: 3475802799999177665, guid: f3b1d401bc50845629a6b982f9793f16, type: 3}
      propertyPath: m_AnchoredPosition.y
      value: 0
      objectReference: {fileID: 0}
    - target: {fileID: 3579141435660512392, guid: f3b1d401bc50845629a6b982f9793f16, type: 3}
      propertyPath: m_AnchorMax.y
      value: 0
      objectReference: {fileID: 0}
    - target: {fileID: 3579141435660512392, guid: f3b1d401bc50845629a6b982f9793f16, type: 3}
      propertyPath: m_AnchorMin.y
      value: 0
      objectReference: {fileID: 0}
    - target: {fileID: 3579141435660512392, guid: f3b1d401bc50845629a6b982f9793f16, type: 3}
      propertyPath: m_SizeDelta.x
      value: 0
      objectReference: {fileID: 0}
    - target: {fileID: 3579141435660512392, guid: f3b1d401bc50845629a6b982f9793f16, type: 3}
      propertyPath: m_SizeDelta.y
      value: 0
      objectReference: {fileID: 0}
    - target: {fileID: 3579141435660512392, guid: f3b1d401bc50845629a6b982f9793f16, type: 3}
      propertyPath: m_AnchoredPosition.x
      value: 0
      objectReference: {fileID: 0}
    - target: {fileID: 3579141435660512392, guid: f3b1d401bc50845629a6b982f9793f16, type: 3}
      propertyPath: m_AnchoredPosition.y
      value: 0
      objectReference: {fileID: 0}
    - target: {fileID: 3659503348718566153, guid: f3b1d401bc50845629a6b982f9793f16, type: 3}
      propertyPath: m_SizeDelta.x
      value: 0
      objectReference: {fileID: 0}
    - target: {fileID: 3721001069623505348, guid: f3b1d401bc50845629a6b982f9793f16, type: 3}
      propertyPath: m_Pivot.x
      value: 0
      objectReference: {fileID: 0}
    - target: {fileID: 3721001069623505348, guid: f3b1d401bc50845629a6b982f9793f16, type: 3}
      propertyPath: m_Pivot.y
      value: 0
      objectReference: {fileID: 0}
    - target: {fileID: 3721001069623505348, guid: f3b1d401bc50845629a6b982f9793f16, type: 3}
      propertyPath: m_AnchorMax.x
      value: 0
      objectReference: {fileID: 0}
    - target: {fileID: 3721001069623505348, guid: f3b1d401bc50845629a6b982f9793f16, type: 3}
      propertyPath: m_AnchorMax.y
      value: 0
      objectReference: {fileID: 0}
    - target: {fileID: 3721001069623505348, guid: f3b1d401bc50845629a6b982f9793f16, type: 3}
      propertyPath: m_AnchorMin.x
      value: 0
      objectReference: {fileID: 0}
    - target: {fileID: 3721001069623505348, guid: f3b1d401bc50845629a6b982f9793f16, type: 3}
      propertyPath: m_AnchorMin.y
      value: 0
      objectReference: {fileID: 0}
    - target: {fileID: 3721001069623505348, guid: f3b1d401bc50845629a6b982f9793f16, type: 3}
      propertyPath: m_SizeDelta.x
      value: 350
      objectReference: {fileID: 0}
    - target: {fileID: 3721001069623505348, guid: f3b1d401bc50845629a6b982f9793f16, type: 3}
      propertyPath: m_SizeDelta.y
      value: 690
      objectReference: {fileID: 0}
    - target: {fileID: 3721001069623505348, guid: f3b1d401bc50845629a6b982f9793f16, type: 3}
      propertyPath: m_LocalScale.x
      value: 1
      objectReference: {fileID: 0}
    - target: {fileID: 3721001069623505348, guid: f3b1d401bc50845629a6b982f9793f16, type: 3}
      propertyPath: m_LocalScale.y
      value: 1
      objectReference: {fileID: 0}
    - target: {fileID: 3721001069623505348, guid: f3b1d401bc50845629a6b982f9793f16, type: 3}
      propertyPath: m_LocalScale.z
      value: 1
      objectReference: {fileID: 0}
    - target: {fileID: 3721001069623505348, guid: f3b1d401bc50845629a6b982f9793f16, type: 3}
      propertyPath: m_LocalPosition.x
      value: 0
      objectReference: {fileID: 0}
    - target: {fileID: 3721001069623505348, guid: f3b1d401bc50845629a6b982f9793f16, type: 3}
      propertyPath: m_LocalPosition.y
      value: 0
      objectReference: {fileID: 0}
    - target: {fileID: 3721001069623505348, guid: f3b1d401bc50845629a6b982f9793f16, type: 3}
      propertyPath: m_LocalPosition.z
      value: 0
      objectReference: {fileID: 0}
    - target: {fileID: 3721001069623505348, guid: f3b1d401bc50845629a6b982f9793f16, type: 3}
      propertyPath: m_LocalRotation.w
      value: 1
      objectReference: {fileID: 0}
    - target: {fileID: 3721001069623505348, guid: f3b1d401bc50845629a6b982f9793f16, type: 3}
      propertyPath: m_LocalRotation.x
      value: 0
      objectReference: {fileID: 0}
    - target: {fileID: 3721001069623505348, guid: f3b1d401bc50845629a6b982f9793f16, type: 3}
      propertyPath: m_LocalRotation.y
      value: 0
      objectReference: {fileID: 0}
    - target: {fileID: 3721001069623505348, guid: f3b1d401bc50845629a6b982f9793f16, type: 3}
      propertyPath: m_LocalRotation.z
      value: 0
      objectReference: {fileID: 0}
    - target: {fileID: 3721001069623505348, guid: f3b1d401bc50845629a6b982f9793f16, type: 3}
      propertyPath: m_AnchoredPosition.x
      value: 0
      objectReference: {fileID: 0}
    - target: {fileID: 3721001069623505348, guid: f3b1d401bc50845629a6b982f9793f16, type: 3}
      propertyPath: m_AnchoredPosition.y
      value: 0
      objectReference: {fileID: 0}
    - target: {fileID: 3721001069623505348, guid: f3b1d401bc50845629a6b982f9793f16, type: 3}
      propertyPath: m_LocalEulerAnglesHint.x
      value: 0
      objectReference: {fileID: 0}
    - target: {fileID: 3721001069623505348, guid: f3b1d401bc50845629a6b982f9793f16, type: 3}
      propertyPath: m_LocalEulerAnglesHint.y
      value: 0
      objectReference: {fileID: 0}
    - target: {fileID: 3721001069623505348, guid: f3b1d401bc50845629a6b982f9793f16, type: 3}
      propertyPath: m_LocalEulerAnglesHint.z
      value: 0
      objectReference: {fileID: 0}
    - target: {fileID: 3748341075739871307, guid: f3b1d401bc50845629a6b982f9793f16, type: 3}
      propertyPath: m_SizeDelta.x
      value: 0
      objectReference: {fileID: 0}
    - target: {fileID: 3991957960462884810, guid: f3b1d401bc50845629a6b982f9793f16, type: 3}
      propertyPath: m_AnchorMax.y
      value: 0
      objectReference: {fileID: 0}
    - target: {fileID: 3991957960462884810, guid: f3b1d401bc50845629a6b982f9793f16, type: 3}
      propertyPath: m_AnchorMin.y
      value: 0
      objectReference: {fileID: 0}
    - target: {fileID: 3991957960462884810, guid: f3b1d401bc50845629a6b982f9793f16, type: 3}
      propertyPath: m_SizeDelta.x
      value: 0
      objectReference: {fileID: 0}
    - target: {fileID: 3991957960462884810, guid: f3b1d401bc50845629a6b982f9793f16, type: 3}
      propertyPath: m_SizeDelta.y
      value: 0
      objectReference: {fileID: 0}
    - target: {fileID: 3991957960462884810, guid: f3b1d401bc50845629a6b982f9793f16, type: 3}
      propertyPath: m_AnchoredPosition.x
      value: 0
      objectReference: {fileID: 0}
    - target: {fileID: 3991957960462884810, guid: f3b1d401bc50845629a6b982f9793f16, type: 3}
      propertyPath: m_AnchoredPosition.y
      value: 0
      objectReference: {fileID: 0}
    - target: {fileID: 4241387548597218035, guid: f3b1d401bc50845629a6b982f9793f16, type: 3}
      propertyPath: m_AnchorMax.x
      value: 0
      objectReference: {fileID: 0}
    - target: {fileID: 4241387548597218035, guid: f3b1d401bc50845629a6b982f9793f16, type: 3}
      propertyPath: m_AnchorMax.y
      value: 0
      objectReference: {fileID: 0}
    - target: {fileID: 4241387548597218035, guid: f3b1d401bc50845629a6b982f9793f16, type: 3}
      propertyPath: m_AnchorMin.y
      value: 0
      objectReference: {fileID: 0}
    - target: {fileID: 4797632633976634192, guid: f3b1d401bc50845629a6b982f9793f16, type: 3}
      propertyPath: m_AnchorMax.y
      value: 0
      objectReference: {fileID: 0}
    - target: {fileID: 4797632633976634192, guid: f3b1d401bc50845629a6b982f9793f16, type: 3}
      propertyPath: m_AnchorMin.y
      value: 0
      objectReference: {fileID: 0}
    - target: {fileID: 4797632633976634192, guid: f3b1d401bc50845629a6b982f9793f16, type: 3}
      propertyPath: m_SizeDelta.x
      value: 0
      objectReference: {fileID: 0}
    - target: {fileID: 4797632633976634192, guid: f3b1d401bc50845629a6b982f9793f16, type: 3}
      propertyPath: m_AnchoredPosition.x
      value: 0
      objectReference: {fileID: 0}
    - target: {fileID: 4797632633976634192, guid: f3b1d401bc50845629a6b982f9793f16, type: 3}
      propertyPath: m_AnchoredPosition.y
      value: 0
      objectReference: {fileID: 0}
    - target: {fileID: 4818495058722043163, guid: f3b1d401bc50845629a6b982f9793f16, type: 3}
      propertyPath: m_SizeDelta.x
      value: 0
      objectReference: {fileID: 0}
    - target: {fileID: 4818495058722043163, guid: f3b1d401bc50845629a6b982f9793f16, type: 3}
      propertyPath: m_SizeDelta.y
      value: 0
      objectReference: {fileID: 0}
    - target: {fileID: 4958350511691414847, guid: f3b1d401bc50845629a6b982f9793f16, type: 3}
      propertyPath: m_AnchorMax.y
      value: 1
      objectReference: {fileID: 0}
    - target: {fileID: 4958350511691414847, guid: f3b1d401bc50845629a6b982f9793f16, type: 3}
      propertyPath: m_AnchorMin.y
      value: 1
      objectReference: {fileID: 0}
    - target: {fileID: 4958350511691414847, guid: f3b1d401bc50845629a6b982f9793f16, type: 3}
      propertyPath: m_SizeDelta.x
      value: 134.02
      objectReference: {fileID: 0}
    - target: {fileID: 4958350511691414847, guid: f3b1d401bc50845629a6b982f9793f16, type: 3}
      propertyPath: m_AnchoredPosition.x
      value: 36
      objectReference: {fileID: 0}
    - target: {fileID: 4958350511691414847, guid: f3b1d401bc50845629a6b982f9793f16, type: 3}
      propertyPath: m_AnchoredPosition.y
      value: -16
      objectReference: {fileID: 0}
    - target: {fileID: 4978357663124302643, guid: f3b1d401bc50845629a6b982f9793f16, type: 3}
      propertyPath: m_Size
      value: 0
      objectReference: {fileID: 0}
    - target: {fileID: 5017916028095252923, guid: f3b1d401bc50845629a6b982f9793f16, type: 3}
      propertyPath: m_AnchorMax.y
      value: 0
      objectReference: {fileID: 0}
    - target: {fileID: 5017916028095252923, guid: f3b1d401bc50845629a6b982f9793f16, type: 3}
      propertyPath: m_AnchorMin.y
      value: 0
      objectReference: {fileID: 0}
    - target: {fileID: 5017916028095252923, guid: f3b1d401bc50845629a6b982f9793f16, type: 3}
      propertyPath: m_SizeDelta.x
      value: 0
      objectReference: {fileID: 0}
    - target: {fileID: 5017916028095252923, guid: f3b1d401bc50845629a6b982f9793f16, type: 3}
      propertyPath: m_AnchoredPosition.y
      value: 0
      objectReference: {fileID: 0}
    - target: {fileID: 5139224247957288545, guid: f3b1d401bc50845629a6b982f9793f16, type: 3}
      propertyPath: m_AnchorMax.y
      value: 0
      objectReference: {fileID: 0}
    - target: {fileID: 5139224247957288545, guid: f3b1d401bc50845629a6b982f9793f16, type: 3}
      propertyPath: m_AnchorMin.y
      value: 0
      objectReference: {fileID: 0}
    - target: {fileID: 5139224247957288545, guid: f3b1d401bc50845629a6b982f9793f16, type: 3}
      propertyPath: m_AnchoredPosition.x
      value: 0
      objectReference: {fileID: 0}
    - target: {fileID: 5139224247957288545, guid: f3b1d401bc50845629a6b982f9793f16, type: 3}
      propertyPath: m_AnchoredPosition.y
      value: 0
      objectReference: {fileID: 0}
    - target: {fileID: 5474561381425772372, guid: f3b1d401bc50845629a6b982f9793f16, type: 3}
      propertyPath: m_AnchorMax.y
      value: 0
      objectReference: {fileID: 0}
    - target: {fileID: 5474561381425772372, guid: f3b1d401bc50845629a6b982f9793f16, type: 3}
      propertyPath: m_AnchorMin.y
      value: 0
      objectReference: {fileID: 0}
    - target: {fileID: 5474561381425772372, guid: f3b1d401bc50845629a6b982f9793f16, type: 3}
      propertyPath: m_SizeDelta.x
      value: 0
      objectReference: {fileID: 0}
    - target: {fileID: 5474561381425772372, guid: f3b1d401bc50845629a6b982f9793f16, type: 3}
      propertyPath: m_SizeDelta.y
      value: 0
      objectReference: {fileID: 0}
    - target: {fileID: 5474561381425772372, guid: f3b1d401bc50845629a6b982f9793f16, type: 3}
      propertyPath: m_AnchoredPosition.x
      value: 0
      objectReference: {fileID: 0}
    - target: {fileID: 5474561381425772372, guid: f3b1d401bc50845629a6b982f9793f16, type: 3}
      propertyPath: m_AnchoredPosition.y
      value: 0
      objectReference: {fileID: 0}
    - target: {fileID: 5665430339207882965, guid: f3b1d401bc50845629a6b982f9793f16, type: 3}
      propertyPath: m_AnchorMax.y
      value: 0
      objectReference: {fileID: 0}
    - target: {fileID: 5665430339207882965, guid: f3b1d401bc50845629a6b982f9793f16, type: 3}
      propertyPath: m_AnchorMin.y
      value: 0
      objectReference: {fileID: 0}
    - target: {fileID: 5665430339207882965, guid: f3b1d401bc50845629a6b982f9793f16, type: 3}
      propertyPath: m_AnchoredPosition.x
      value: 0
      objectReference: {fileID: 0}
    - target: {fileID: 5665430339207882965, guid: f3b1d401bc50845629a6b982f9793f16, type: 3}
      propertyPath: m_AnchoredPosition.y
      value: 0
      objectReference: {fileID: 0}
    - target: {fileID: 5921073682764053688, guid: f3b1d401bc50845629a6b982f9793f16, type: 3}
      propertyPath: m_AnchorMax.y
      value: 0
      objectReference: {fileID: 0}
    - target: {fileID: 5921073682764053688, guid: f3b1d401bc50845629a6b982f9793f16, type: 3}
      propertyPath: m_AnchorMin.y
      value: 0
      objectReference: {fileID: 0}
    - target: {fileID: 5921073682764053688, guid: f3b1d401bc50845629a6b982f9793f16, type: 3}
      propertyPath: m_SizeDelta.x
      value: 0
      objectReference: {fileID: 0}
    - target: {fileID: 5921073682764053688, guid: f3b1d401bc50845629a6b982f9793f16, type: 3}
      propertyPath: m_SizeDelta.y
      value: 0
      objectReference: {fileID: 0}
    - target: {fileID: 5921073682764053688, guid: f3b1d401bc50845629a6b982f9793f16, type: 3}
      propertyPath: m_AnchoredPosition.x
      value: 0
      objectReference: {fileID: 0}
    - target: {fileID: 5921073682764053688, guid: f3b1d401bc50845629a6b982f9793f16, type: 3}
      propertyPath: m_AnchoredPosition.y
      value: 0
      objectReference: {fileID: 0}
    - target: {fileID: 6186551520230418445, guid: f3b1d401bc50845629a6b982f9793f16, type: 3}
      propertyPath: m_SizeDelta.y
      value: 0
      objectReference: {fileID: 0}
    - target: {fileID: 6252910912605816960, guid: f3b1d401bc50845629a6b982f9793f16, type: 3}
      propertyPath: m_AnchorMax.y
      value: 0
      objectReference: {fileID: 0}
    - target: {fileID: 6252910912605816960, guid: f3b1d401bc50845629a6b982f9793f16, type: 3}
      propertyPath: m_AnchorMin.y
      value: 0
      objectReference: {fileID: 0}
    - target: {fileID: 6252910912605816960, guid: f3b1d401bc50845629a6b982f9793f16, type: 3}
      propertyPath: m_SizeDelta.x
      value: 0
      objectReference: {fileID: 0}
    - target: {fileID: 6252910912605816960, guid: f3b1d401bc50845629a6b982f9793f16, type: 3}
      propertyPath: m_SizeDelta.y
      value: 0
      objectReference: {fileID: 0}
    - target: {fileID: 6252910912605816960, guid: f3b1d401bc50845629a6b982f9793f16, type: 3}
      propertyPath: m_AnchoredPosition.y
      value: 0
      objectReference: {fileID: 0}
    - target: {fileID: 6319143392590790763, guid: f3b1d401bc50845629a6b982f9793f16, type: 3}
      propertyPath: m_AnchorMax.y
      value: 0
      objectReference: {fileID: 0}
    - target: {fileID: 6319143392590790763, guid: f3b1d401bc50845629a6b982f9793f16, type: 3}
      propertyPath: m_AnchorMin.y
      value: 0
      objectReference: {fileID: 0}
    - target: {fileID: 6319143392590790763, guid: f3b1d401bc50845629a6b982f9793f16, type: 3}
      propertyPath: m_SizeDelta.x
      value: 0
      objectReference: {fileID: 0}
    - target: {fileID: 6319143392590790763, guid: f3b1d401bc50845629a6b982f9793f16, type: 3}
      propertyPath: m_SizeDelta.y
      value: 0
      objectReference: {fileID: 0}
    - target: {fileID: 6319143392590790763, guid: f3b1d401bc50845629a6b982f9793f16, type: 3}
      propertyPath: m_AnchoredPosition.x
      value: 0
      objectReference: {fileID: 0}
    - target: {fileID: 6319143392590790763, guid: f3b1d401bc50845629a6b982f9793f16, type: 3}
      propertyPath: m_AnchoredPosition.y
      value: 0
      objectReference: {fileID: 0}
    - target: {fileID: 6334738306198345799, guid: f3b1d401bc50845629a6b982f9793f16, type: 3}
      propertyPath: m_AnchoredPosition.y
      value: 5941
      objectReference: {fileID: 0}
    - target: {fileID: 6423328223121998152, guid: f3b1d401bc50845629a6b982f9793f16, type: 3}
      propertyPath: m_AnchorMax.y
      value: 0
      objectReference: {fileID: 0}
    - target: {fileID: 6423328223121998152, guid: f3b1d401bc50845629a6b982f9793f16, type: 3}
      propertyPath: m_AnchorMin.y
      value: 0
      objectReference: {fileID: 0}
    - target: {fileID: 6423328223121998152, guid: f3b1d401bc50845629a6b982f9793f16, type: 3}
      propertyPath: m_SizeDelta.x
      value: 0
      objectReference: {fileID: 0}
    - target: {fileID: 6423328223121998152, guid: f3b1d401bc50845629a6b982f9793f16, type: 3}
      propertyPath: m_SizeDelta.y
      value: 0
      objectReference: {fileID: 0}
    - target: {fileID: 6423328223121998152, guid: f3b1d401bc50845629a6b982f9793f16, type: 3}
      propertyPath: m_AnchoredPosition.x
      value: 0
      objectReference: {fileID: 0}
    - target: {fileID: 6423328223121998152, guid: f3b1d401bc50845629a6b982f9793f16, type: 3}
      propertyPath: m_AnchoredPosition.y
      value: 0
      objectReference: {fileID: 0}
    - target: {fileID: 6434693022191970713, guid: f3b1d401bc50845629a6b982f9793f16, type: 3}
      propertyPath: m_AnchorMax.y
      value: 0
      objectReference: {fileID: 0}
    - target: {fileID: 6434693022191970713, guid: f3b1d401bc50845629a6b982f9793f16, type: 3}
      propertyPath: m_AnchorMin.y
      value: 0
      objectReference: {fileID: 0}
    - target: {fileID: 6434693022191970713, guid: f3b1d401bc50845629a6b982f9793f16, type: 3}
      propertyPath: m_SizeDelta.y
      value: 0
      objectReference: {fileID: 0}
    - target: {fileID: 6434693022191970713, guid: f3b1d401bc50845629a6b982f9793f16, type: 3}
      propertyPath: m_AnchoredPosition.y
      value: 0
      objectReference: {fileID: 0}
    - target: {fileID: 6637979212317966946, guid: f3b1d401bc50845629a6b982f9793f16, type: 3}
      propertyPath: m_AnchorMax.y
      value: 0
      objectReference: {fileID: 0}
    - target: {fileID: 6637979212317966946, guid: f3b1d401bc50845629a6b982f9793f16, type: 3}
      propertyPath: m_AnchorMin.y
      value: 0
      objectReference: {fileID: 0}
    - target: {fileID: 6637979212317966946, guid: f3b1d401bc50845629a6b982f9793f16, type: 3}
      propertyPath: m_SizeDelta.y
      value: 0
      objectReference: {fileID: 0}
    - target: {fileID: 6742917519416138066, guid: f3b1d401bc50845629a6b982f9793f16, type: 3}
      propertyPath: m_SizeDelta.y
      value: 0
      objectReference: {fileID: 0}
    - target: {fileID: 6844714871274944409, guid: f3b1d401bc50845629a6b982f9793f16, type: 3}
      propertyPath: m_AnchorMax.y
      value: 0
      objectReference: {fileID: 0}
    - target: {fileID: 6844714871274944409, guid: f3b1d401bc50845629a6b982f9793f16, type: 3}
      propertyPath: m_AnchorMin.y
      value: 0
      objectReference: {fileID: 0}
    - target: {fileID: 6844714871274944409, guid: f3b1d401bc50845629a6b982f9793f16, type: 3}
      propertyPath: m_SizeDelta.x
      value: 0
      objectReference: {fileID: 0}
    - target: {fileID: 6844714871274944409, guid: f3b1d401bc50845629a6b982f9793f16, type: 3}
      propertyPath: m_AnchoredPosition.x
      value: 0
      objectReference: {fileID: 0}
    - target: {fileID: 6956895055999240630, guid: f3b1d401bc50845629a6b982f9793f16, type: 3}
      propertyPath: m_AnchorMax.y
      value: 1
      objectReference: {fileID: 0}
    - target: {fileID: 6956895055999240630, guid: f3b1d401bc50845629a6b982f9793f16, type: 3}
      propertyPath: m_AnchorMin.y
      value: 1
      objectReference: {fileID: 0}
    - target: {fileID: 6956895055999240630, guid: f3b1d401bc50845629a6b982f9793f16, type: 3}
      propertyPath: m_SizeDelta.x
      value: 8.76
      objectReference: {fileID: 0}
    - target: {fileID: 6956895055999240630, guid: f3b1d401bc50845629a6b982f9793f16, type: 3}
      propertyPath: m_AnchoredPosition.x
      value: 26
      objectReference: {fileID: 0}
    - target: {fileID: 6956895055999240630, guid: f3b1d401bc50845629a6b982f9793f16, type: 3}
      propertyPath: m_AnchoredPosition.y
      value: -7
      objectReference: {fileID: 0}
    - target: {fileID: 7004024068343174192, guid: f3b1d401bc50845629a6b982f9793f16, type: 3}
      propertyPath: m_AnchorMax.y
      value: 0
      objectReference: {fileID: 0}
    - target: {fileID: 7004024068343174192, guid: f3b1d401bc50845629a6b982f9793f16, type: 3}
      propertyPath: m_AnchorMin.y
      value: 0
      objectReference: {fileID: 0}
    - target: {fileID: 7004024068343174192, guid: f3b1d401bc50845629a6b982f9793f16, type: 3}
      propertyPath: m_SizeDelta.y
      value: 0
      objectReference: {fileID: 0}
    - target: {fileID: 7052586870713574084, guid: f3b1d401bc50845629a6b982f9793f16, type: 3}
      propertyPath: m_AnchorMax.y
      value: 0
      objectReference: {fileID: 0}
    - target: {fileID: 7052586870713574084, guid: f3b1d401bc50845629a6b982f9793f16, type: 3}
      propertyPath: m_AnchorMin.y
      value: 0
      objectReference: {fileID: 0}
    - target: {fileID: 7052586870713574084, guid: f3b1d401bc50845629a6b982f9793f16, type: 3}
      propertyPath: m_SizeDelta.x
      value: 0
      objectReference: {fileID: 0}
    - target: {fileID: 7065330647346269168, guid: f3b1d401bc50845629a6b982f9793f16, type: 3}
      propertyPath: m_AnchorMax.y
      value: 0
      objectReference: {fileID: 0}
    - target: {fileID: 7065330647346269168, guid: f3b1d401bc50845629a6b982f9793f16, type: 3}
      propertyPath: m_AnchorMin.y
      value: 0
      objectReference: {fileID: 0}
    - target: {fileID: 7065330647346269168, guid: f3b1d401bc50845629a6b982f9793f16, type: 3}
      propertyPath: m_SizeDelta.x
      value: 0
      objectReference: {fileID: 0}
    - target: {fileID: 7065330647346269168, guid: f3b1d401bc50845629a6b982f9793f16, type: 3}
      propertyPath: m_AnchoredPosition.x
      value: 0
      objectReference: {fileID: 0}
    - target: {fileID: 7065330647346269168, guid: f3b1d401bc50845629a6b982f9793f16, type: 3}
      propertyPath: m_AnchoredPosition.y
      value: 0
      objectReference: {fileID: 0}
    - target: {fileID: 7068616846333524141, guid: f3b1d401bc50845629a6b982f9793f16, type: 3}
      propertyPath: m_SizeDelta.x
      value: 0
      objectReference: {fileID: 0}
    - target: {fileID: 7077874856485138416, guid: f3b1d401bc50845629a6b982f9793f16, type: 3}
      propertyPath: m_AnchorMax.y
      value: 0
      objectReference: {fileID: 0}
    - target: {fileID: 7077874856485138416, guid: f3b1d401bc50845629a6b982f9793f16, type: 3}
      propertyPath: m_AnchorMin.y
      value: 0
      objectReference: {fileID: 0}
    - target: {fileID: 7077874856485138416, guid: f3b1d401bc50845629a6b982f9793f16, type: 3}
      propertyPath: m_SizeDelta.y
      value: 0
      objectReference: {fileID: 0}
    - target: {fileID: 7077874856485138416, guid: f3b1d401bc50845629a6b982f9793f16, type: 3}
      propertyPath: m_AnchoredPosition.y
      value: 0
      objectReference: {fileID: 0}
    - target: {fileID: 7099059789930494223, guid: f3b1d401bc50845629a6b982f9793f16, type: 3}
      propertyPath: m_AnchorMax.y
      value: 0
      objectReference: {fileID: 0}
    - target: {fileID: 7099059789930494223, guid: f3b1d401bc50845629a6b982f9793f16, type: 3}
      propertyPath: m_AnchorMin.y
      value: 0
      objectReference: {fileID: 0}
    - target: {fileID: 7099059789930494223, guid: f3b1d401bc50845629a6b982f9793f16, type: 3}
      propertyPath: m_AnchoredPosition.x
      value: 178
      objectReference: {fileID: 0}
    - target: {fileID: 7099059789930494223, guid: f3b1d401bc50845629a6b982f9793f16, type: 3}
      propertyPath: m_AnchoredPosition.y
      value: -23
      objectReference: {fileID: 0}
    - target: {fileID: 7148002459436244774, guid: f3b1d401bc50845629a6b982f9793f16, type: 3}
      propertyPath: m_AnchorMax.y
      value: 0
      objectReference: {fileID: 0}
    - target: {fileID: 7148002459436244774, guid: f3b1d401bc50845629a6b982f9793f16, type: 3}
      propertyPath: m_AnchorMin.y
      value: 0
      objectReference: {fileID: 0}
    - target: {fileID: 7148002459436244774, guid: f3b1d401bc50845629a6b982f9793f16, type: 3}
      propertyPath: m_AnchoredPosition.x
      value: 0
      objectReference: {fileID: 0}
    - target: {fileID: 7148002459436244774, guid: f3b1d401bc50845629a6b982f9793f16, type: 3}
      propertyPath: m_AnchoredPosition.y
      value: 0
      objectReference: {fileID: 0}
    - target: {fileID: 7265756607220206575, guid: f3b1d401bc50845629a6b982f9793f16, type: 3}
      propertyPath: m_SizeDelta.x
      value: 0
      objectReference: {fileID: 0}
    - target: {fileID: 7272981085720290697, guid: f3b1d401bc50845629a6b982f9793f16, type: 3}
      propertyPath: m_AnchorMax.y
      value: 0
      objectReference: {fileID: 0}
    - target: {fileID: 7272981085720290697, guid: f3b1d401bc50845629a6b982f9793f16, type: 3}
      propertyPath: m_AnchorMin.y
      value: 0
      objectReference: {fileID: 0}
    - target: {fileID: 7272981085720290697, guid: f3b1d401bc50845629a6b982f9793f16, type: 3}
      propertyPath: m_SizeDelta.x
      value: 0
      objectReference: {fileID: 0}
    - target: {fileID: 7272981085720290697, guid: f3b1d401bc50845629a6b982f9793f16, type: 3}
      propertyPath: m_AnchoredPosition.x
      value: 0
      objectReference: {fileID: 0}
    - target: {fileID: 7272981085720290697, guid: f3b1d401bc50845629a6b982f9793f16, type: 3}
      propertyPath: m_AnchoredPosition.y
      value: 0
<<<<<<< HEAD
      objectReference: {fileID: 0}
    - target: {fileID: 7274521898513652914, guid: f3b1d401bc50845629a6b982f9793f16, type: 3}
      propertyPath: m_AnchorMax.y
      value: 0
      objectReference: {fileID: 0}
    - target: {fileID: 7274521898513652914, guid: f3b1d401bc50845629a6b982f9793f16, type: 3}
      propertyPath: m_AnchorMin.y
      value: 0
      objectReference: {fileID: 0}
    - target: {fileID: 7274521898513652914, guid: f3b1d401bc50845629a6b982f9793f16, type: 3}
      propertyPath: m_SizeDelta.y
      value: 0
      objectReference: {fileID: 0}
    - target: {fileID: 7274521898513652914, guid: f3b1d401bc50845629a6b982f9793f16, type: 3}
      propertyPath: m_AnchoredPosition.y
      value: 0
=======
>>>>>>> 496c6f78
      objectReference: {fileID: 0}
    - target: {fileID: 7314532220786135309, guid: f3b1d401bc50845629a6b982f9793f16, type: 3}
      propertyPath: m_AnchorMax.y
      value: 0
      objectReference: {fileID: 0}
    - target: {fileID: 7314532220786135309, guid: f3b1d401bc50845629a6b982f9793f16, type: 3}
      propertyPath: m_AnchorMin.y
      value: 0
      objectReference: {fileID: 0}
    - target: {fileID: 7314532220786135309, guid: f3b1d401bc50845629a6b982f9793f16, type: 3}
      propertyPath: m_SizeDelta.x
      value: 0
      objectReference: {fileID: 0}
    - target: {fileID: 7314532220786135309, guid: f3b1d401bc50845629a6b982f9793f16, type: 3}
      propertyPath: m_AnchoredPosition.y
      value: 0
      objectReference: {fileID: 0}
    - target: {fileID: 7412995275873282405, guid: f3b1d401bc50845629a6b982f9793f16, type: 3}
      propertyPath: m_AnchorMax.y
      value: 0
      objectReference: {fileID: 0}
    - target: {fileID: 7412995275873282405, guid: f3b1d401bc50845629a6b982f9793f16, type: 3}
      propertyPath: m_AnchorMin.y
      value: 0
      objectReference: {fileID: 0}
    - target: {fileID: 7412995275873282405, guid: f3b1d401bc50845629a6b982f9793f16, type: 3}
      propertyPath: m_SizeDelta.y
      value: 0
      objectReference: {fileID: 0}
    - target: {fileID: 7412995275873282405, guid: f3b1d401bc50845629a6b982f9793f16, type: 3}
      propertyPath: m_AnchoredPosition.y
      value: 0
      objectReference: {fileID: 0}
    - target: {fileID: 7426884741399343867, guid: f3b1d401bc50845629a6b982f9793f16, type: 3}
      propertyPath: m_AnchorMax.x
      value: 0
      objectReference: {fileID: 0}
    - target: {fileID: 7426884741399343867, guid: f3b1d401bc50845629a6b982f9793f16, type: 3}
      propertyPath: m_AnchorMax.y
      value: 0
      objectReference: {fileID: 0}
    - target: {fileID: 7426884741399343867, guid: f3b1d401bc50845629a6b982f9793f16, type: 3}
      propertyPath: m_AnchorMin.y
      value: 0
      objectReference: {fileID: 0}
    - target: {fileID: 7493612057185642354, guid: f3b1d401bc50845629a6b982f9793f16, type: 3}
      propertyPath: m_AnchorMax.y
      value: 0
      objectReference: {fileID: 0}
    - target: {fileID: 7493612057185642354, guid: f3b1d401bc50845629a6b982f9793f16, type: 3}
      propertyPath: m_AnchorMin.y
      value: 0
      objectReference: {fileID: 0}
    - target: {fileID: 7493612057185642354, guid: f3b1d401bc50845629a6b982f9793f16, type: 3}
      propertyPath: m_SizeDelta.y
      value: 0
      objectReference: {fileID: 0}
    - target: {fileID: 7539573441000054247, guid: f3b1d401bc50845629a6b982f9793f16, type: 3}
      propertyPath: m_AnchorMax.y
      value: 0
      objectReference: {fileID: 0}
    - target: {fileID: 7539573441000054247, guid: f3b1d401bc50845629a6b982f9793f16, type: 3}
      propertyPath: m_AnchorMin.y
      value: 0
      objectReference: {fileID: 0}
    - target: {fileID: 7539573441000054247, guid: f3b1d401bc50845629a6b982f9793f16, type: 3}
      propertyPath: m_AnchoredPosition.x
      value: 0
      objectReference: {fileID: 0}
    - target: {fileID: 7539573441000054247, guid: f3b1d401bc50845629a6b982f9793f16, type: 3}
      propertyPath: m_AnchoredPosition.y
      value: 0
      objectReference: {fileID: 0}
    - target: {fileID: 7595064321916154549, guid: f3b1d401bc50845629a6b982f9793f16, type: 3}
      propertyPath: m_AnchorMax.y
      value: 0
      objectReference: {fileID: 0}
    - target: {fileID: 7595064321916154549, guid: f3b1d401bc50845629a6b982f9793f16, type: 3}
      propertyPath: m_AnchorMin.y
      value: 0
      objectReference: {fileID: 0}
    - target: {fileID: 7595064321916154549, guid: f3b1d401bc50845629a6b982f9793f16, type: 3}
      propertyPath: m_SizeDelta.x
      value: 0
      objectReference: {fileID: 0}
    - target: {fileID: 7595064321916154549, guid: f3b1d401bc50845629a6b982f9793f16, type: 3}
      propertyPath: m_SizeDelta.y
      value: 0
      objectReference: {fileID: 0}
    - target: {fileID: 7595064321916154549, guid: f3b1d401bc50845629a6b982f9793f16, type: 3}
      propertyPath: m_AnchoredPosition.x
      value: 0
      objectReference: {fileID: 0}
    - target: {fileID: 7595064321916154549, guid: f3b1d401bc50845629a6b982f9793f16, type: 3}
      propertyPath: m_AnchoredPosition.y
      value: 0
      objectReference: {fileID: 0}
    - target: {fileID: 7625896326073120275, guid: f3b1d401bc50845629a6b982f9793f16, type: 3}
      propertyPath: m_AnchorMax.y
      value: 0
      objectReference: {fileID: 0}
    - target: {fileID: 7625896326073120275, guid: f3b1d401bc50845629a6b982f9793f16, type: 3}
      propertyPath: m_AnchorMin.y
      value: 0
      objectReference: {fileID: 0}
    - target: {fileID: 7625896326073120275, guid: f3b1d401bc50845629a6b982f9793f16, type: 3}
      propertyPath: m_SizeDelta.y
      value: 0
      objectReference: {fileID: 0}
    - target: {fileID: 7625896326073120275, guid: f3b1d401bc50845629a6b982f9793f16, type: 3}
      propertyPath: m_AnchoredPosition.x
      value: 0
      objectReference: {fileID: 0}
    - target: {fileID: 7625896326073120275, guid: f3b1d401bc50845629a6b982f9793f16, type: 3}
      propertyPath: m_AnchoredPosition.y
      value: 0
      objectReference: {fileID: 0}
    - target: {fileID: 7654340139690966630, guid: f3b1d401bc50845629a6b982f9793f16, type: 3}
      propertyPath: m_AnchorMax.y
      value: 0
      objectReference: {fileID: 0}
    - target: {fileID: 7654340139690966630, guid: f3b1d401bc50845629a6b982f9793f16, type: 3}
      propertyPath: m_AnchorMin.y
      value: 0
      objectReference: {fileID: 0}
    - target: {fileID: 7654340139690966630, guid: f3b1d401bc50845629a6b982f9793f16, type: 3}
      propertyPath: m_SizeDelta.x
      value: 0
      objectReference: {fileID: 0}
    - target: {fileID: 7654340139690966630, guid: f3b1d401bc50845629a6b982f9793f16, type: 3}
      propertyPath: m_AnchoredPosition.x
      value: 0
      objectReference: {fileID: 0}
    - target: {fileID: 7654340139690966630, guid: f3b1d401bc50845629a6b982f9793f16, type: 3}
      propertyPath: m_AnchoredPosition.y
      value: 0
      objectReference: {fileID: 0}
    - target: {fileID: 7665706946172850193, guid: f3b1d401bc50845629a6b982f9793f16, type: 3}
      propertyPath: m_AnchorMax.y
      value: 1
      objectReference: {fileID: 0}
    - target: {fileID: 7665706946172850193, guid: f3b1d401bc50845629a6b982f9793f16, type: 3}
      propertyPath: m_AnchorMin.y
      value: 1
      objectReference: {fileID: 0}
    - target: {fileID: 7665706946172850193, guid: f3b1d401bc50845629a6b982f9793f16, type: 3}
      propertyPath: m_AnchoredPosition.x
      value: 22.100002
      objectReference: {fileID: 0}
    - target: {fileID: 7665706946172850193, guid: f3b1d401bc50845629a6b982f9793f16, type: 3}
      propertyPath: m_AnchoredPosition.y
      value: -15.1385
      objectReference: {fileID: 0}
    - target: {fileID: 7821383068482764140, guid: f3b1d401bc50845629a6b982f9793f16, type: 3}
      propertyPath: m_SizeDelta.y
      value: 0
      objectReference: {fileID: 0}
    - target: {fileID: 7821383068482764140, guid: f3b1d401bc50845629a6b982f9793f16, type: 3}
      propertyPath: m_AnchoredPosition.y
<<<<<<< HEAD
      value: 34062.023
      objectReference: {fileID: 0}
    - target: {fileID: 7831739321779708755, guid: f3b1d401bc50845629a6b982f9793f16, type: 3}
      propertyPath: m_AnchorMax.y
      value: 1
      objectReference: {fileID: 0}
    - target: {fileID: 7831739321779708755, guid: f3b1d401bc50845629a6b982f9793f16, type: 3}
      propertyPath: m_AnchorMin.y
      value: 1
      objectReference: {fileID: 0}
    - target: {fileID: 7831739321779708755, guid: f3b1d401bc50845629a6b982f9793f16, type: 3}
      propertyPath: m_AnchoredPosition.x
      value: 22.100002
      objectReference: {fileID: 0}
    - target: {fileID: 7831739321779708755, guid: f3b1d401bc50845629a6b982f9793f16, type: 3}
      propertyPath: m_AnchoredPosition.y
      value: -15.1385
      objectReference: {fileID: 0}
    - target: {fileID: 7858290335834953287, guid: f3b1d401bc50845629a6b982f9793f16, type: 3}
      propertyPath: m_AnchorMax.y
      value: 0
      objectReference: {fileID: 0}
    - target: {fileID: 7858290335834953287, guid: f3b1d401bc50845629a6b982f9793f16, type: 3}
      propertyPath: m_AnchorMin.y
      value: 0
      objectReference: {fileID: 0}
    - target: {fileID: 7858290335834953287, guid: f3b1d401bc50845629a6b982f9793f16, type: 3}
      propertyPath: m_AnchoredPosition.x
      value: 0
      objectReference: {fileID: 0}
    - target: {fileID: 7858290335834953287, guid: f3b1d401bc50845629a6b982f9793f16, type: 3}
      propertyPath: m_AnchoredPosition.y
      value: 0
      objectReference: {fileID: 0}
    - target: {fileID: 8005503477344666961, guid: f3b1d401bc50845629a6b982f9793f16, type: 3}
      propertyPath: m_AnchorMax.y
      value: 0
      objectReference: {fileID: 0}
    - target: {fileID: 8005503477344666961, guid: f3b1d401bc50845629a6b982f9793f16, type: 3}
      propertyPath: m_AnchorMin.y
      value: 0
      objectReference: {fileID: 0}
    - target: {fileID: 8005503477344666961, guid: f3b1d401bc50845629a6b982f9793f16, type: 3}
      propertyPath: m_SizeDelta.y
      value: 0
      objectReference: {fileID: 0}
    - target: {fileID: 8005503477344666961, guid: f3b1d401bc50845629a6b982f9793f16, type: 3}
      propertyPath: m_AnchoredPosition.x
      value: 0
      objectReference: {fileID: 0}
    - target: {fileID: 8005503477344666961, guid: f3b1d401bc50845629a6b982f9793f16, type: 3}
      propertyPath: m_AnchoredPosition.y
=======
>>>>>>> 496c6f78
      value: 0
      objectReference: {fileID: 0}
    - target: {fileID: 8250917491738269919, guid: f3b1d401bc50845629a6b982f9793f16, type: 3}
      propertyPath: m_AnchorMax.y
      value: 0
      objectReference: {fileID: 0}
    - target: {fileID: 8250917491738269919, guid: f3b1d401bc50845629a6b982f9793f16, type: 3}
      propertyPath: m_AnchorMin.y
      value: 0
      objectReference: {fileID: 0}
    - target: {fileID: 8250917491738269919, guid: f3b1d401bc50845629a6b982f9793f16, type: 3}
      propertyPath: m_AnchoredPosition.x
      value: 0
      objectReference: {fileID: 0}
    - target: {fileID: 8250917491738269919, guid: f3b1d401bc50845629a6b982f9793f16, type: 3}
      propertyPath: m_AnchoredPosition.y
      value: 0
      objectReference: {fileID: 0}
    - target: {fileID: 8341601108133503693, guid: f3b1d401bc50845629a6b982f9793f16, type: 3}
      propertyPath: m_SizeDelta.y
      value: 0
      objectReference: {fileID: 0}
    - target: {fileID: 8411302640272790022, guid: f3b1d401bc50845629a6b982f9793f16, type: 3}
      propertyPath: m_AnchorMax.y
      value: 0
      objectReference: {fileID: 0}
    - target: {fileID: 8411302640272790022, guid: f3b1d401bc50845629a6b982f9793f16, type: 3}
      propertyPath: m_AnchorMin.y
      value: 0
      objectReference: {fileID: 0}
    - target: {fileID: 8411302640272790022, guid: f3b1d401bc50845629a6b982f9793f16, type: 3}
      propertyPath: m_SizeDelta.x
      value: 0
      objectReference: {fileID: 0}
    - target: {fileID: 8411302640272790022, guid: f3b1d401bc50845629a6b982f9793f16, type: 3}
      propertyPath: m_SizeDelta.y
      value: 0
      objectReference: {fileID: 0}
    - target: {fileID: 8411302640272790022, guid: f3b1d401bc50845629a6b982f9793f16, type: 3}
      propertyPath: m_AnchoredPosition.x
      value: 0
      objectReference: {fileID: 0}
    - target: {fileID: 8411302640272790022, guid: f3b1d401bc50845629a6b982f9793f16, type: 3}
      propertyPath: m_AnchoredPosition.y
      value: 0
      objectReference: {fileID: 0}
    - target: {fileID: 8617624057894710606, guid: f3b1d401bc50845629a6b982f9793f16, type: 3}
      propertyPath: m_AnchoredPosition.y
      value: 11020.953
      objectReference: {fileID: 0}
    - target: {fileID: 8676563760094399490, guid: f3b1d401bc50845629a6b982f9793f16, type: 3}
      propertyPath: m_AnchorMax.y
      value: 0
      objectReference: {fileID: 0}
    - target: {fileID: 8676563760094399490, guid: f3b1d401bc50845629a6b982f9793f16, type: 3}
      propertyPath: m_AnchorMin.y
      value: 0
      objectReference: {fileID: 0}
    - target: {fileID: 8676563760094399490, guid: f3b1d401bc50845629a6b982f9793f16, type: 3}
      propertyPath: m_SizeDelta.x
      value: 0
      objectReference: {fileID: 0}
    - target: {fileID: 8676563760094399490, guid: f3b1d401bc50845629a6b982f9793f16, type: 3}
      propertyPath: m_SizeDelta.y
      value: 0
      objectReference: {fileID: 0}
    - target: {fileID: 8676563760094399490, guid: f3b1d401bc50845629a6b982f9793f16, type: 3}
      propertyPath: m_AnchoredPosition.y
      value: 0
      objectReference: {fileID: 0}
    - target: {fileID: 8734904953207318909, guid: f3b1d401bc50845629a6b982f9793f16, type: 3}
      propertyPath: m_AnchorMax.y
      value: 0
      objectReference: {fileID: 0}
    - target: {fileID: 8734904953207318909, guid: f3b1d401bc50845629a6b982f9793f16, type: 3}
      propertyPath: m_AnchorMin.y
      value: 0
      objectReference: {fileID: 0}
    - target: {fileID: 8734904953207318909, guid: f3b1d401bc50845629a6b982f9793f16, type: 3}
      propertyPath: m_AnchoredPosition.x
      value: 0
      objectReference: {fileID: 0}
    - target: {fileID: 8734904953207318909, guid: f3b1d401bc50845629a6b982f9793f16, type: 3}
      propertyPath: m_AnchoredPosition.y
      value: 0
      objectReference: {fileID: 0}
    - target: {fileID: 9128897290791795990, guid: f3b1d401bc50845629a6b982f9793f16, type: 3}
      propertyPath: m_AnchorMax.y
      value: 0
      objectReference: {fileID: 0}
    - target: {fileID: 9128897290791795990, guid: f3b1d401bc50845629a6b982f9793f16, type: 3}
      propertyPath: m_AnchorMin.y
      value: 0
      objectReference: {fileID: 0}
    - target: {fileID: 9128897290791795990, guid: f3b1d401bc50845629a6b982f9793f16, type: 3}
      propertyPath: m_SizeDelta.x
      value: 0
      objectReference: {fileID: 0}
    - target: {fileID: 9128897290791795990, guid: f3b1d401bc50845629a6b982f9793f16, type: 3}
      propertyPath: m_SizeDelta.y
      value: 0
      objectReference: {fileID: 0}
    - target: {fileID: 9128897290791795990, guid: f3b1d401bc50845629a6b982f9793f16, type: 3}
      propertyPath: m_AnchoredPosition.x
      value: 0
      objectReference: {fileID: 0}
    - target: {fileID: 9128897290791795990, guid: f3b1d401bc50845629a6b982f9793f16, type: 3}
      propertyPath: m_AnchoredPosition.y
      value: 0
      objectReference: {fileID: 0}
    - target: {fileID: 9152785347356188261, guid: f3b1d401bc50845629a6b982f9793f16, type: 3}
      propertyPath: m_Name
      value: Chat
      objectReference: {fileID: 0}
    - target: {fileID: 9152785347356188261, guid: f3b1d401bc50845629a6b982f9793f16, type: 3}
      propertyPath: m_IsActive
      value: 1
      objectReference: {fileID: 0}
    - target: {fileID: 9220415965156284991, guid: f3b1d401bc50845629a6b982f9793f16, type: 3}
      propertyPath: m_AnchorMax.y
      value: 0
      objectReference: {fileID: 0}
    - target: {fileID: 9220415965156284991, guid: f3b1d401bc50845629a6b982f9793f16, type: 3}
      propertyPath: m_AnchorMin.y
      value: 0
      objectReference: {fileID: 0}
    - target: {fileID: 9220415965156284991, guid: f3b1d401bc50845629a6b982f9793f16, type: 3}
      propertyPath: m_AnchoredPosition.x
      value: 0
      objectReference: {fileID: 0}
    - target: {fileID: 9220415965156284991, guid: f3b1d401bc50845629a6b982f9793f16, type: 3}
      propertyPath: m_AnchoredPosition.y
      value: 0
      objectReference: {fileID: 0}
    m_RemovedComponents: []
    m_RemovedGameObjects: []
    m_AddedGameObjects: []
    m_AddedComponents: []
  m_SourcePrefab: {fileID: 100100000, guid: f3b1d401bc50845629a6b982f9793f16, type: 3}
--- !u!114 &1832101647578548373 stripped
MonoBehaviour:
  m_CorrespondingSourceObject: {fileID: 7731814500679257930, guid: f3b1d401bc50845629a6b982f9793f16, type: 3}
  m_PrefabInstance: {fileID: 8223576145474373599}
  m_PrefabAsset: {fileID: 0}
  m_GameObject: {fileID: 0}
  m_Enabled: 1
  m_EditorHideFlags: 0
  m_Script: {fileID: 11500000, guid: 13720813be109467ba3f3d2c09134bcb, type: 3}
  m_Name: 
  m_EditorClassIdentifier: 
--- !u!114 &4434965707918118812 stripped
MonoBehaviour:
  m_CorrespondingSourceObject: {fileID: 5741011175867402307, guid: f3b1d401bc50845629a6b982f9793f16, type: 3}
  m_PrefabInstance: {fileID: 8223576145474373599}
  m_PrefabAsset: {fileID: 0}
  m_GameObject: {fileID: 0}
  m_Enabled: 1
  m_EditorHideFlags: 0
  m_Script: {fileID: 11500000, guid: a63b2b486ec4141f681fb2fd3f59772f, type: 3}
  m_Name: 
  m_EditorClassIdentifier: 
--- !u!224 &4720797347689379355 stripped
RectTransform:
  m_CorrespondingSourceObject: {fileID: 3721001069623505348, guid: f3b1d401bc50845629a6b982f9793f16, type: 3}
  m_PrefabInstance: {fileID: 8223576145474373599}
  m_PrefabAsset: {fileID: 0}
--- !u!114 &5305461176838748031 stripped
MonoBehaviour:
  m_CorrespondingSourceObject: {fileID: 4287649203120320672, guid: f3b1d401bc50845629a6b982f9793f16, type: 3}
  m_PrefabInstance: {fileID: 8223576145474373599}
  m_PrefabAsset: {fileID: 0}
  m_GameObject: {fileID: 0}
  m_Enabled: 1
  m_EditorHideFlags: 0
  m_Script: {fileID: 11500000, guid: 887cfb686b464f99959e740ff35ea332, type: 3}
  m_Name: 
  m_EditorClassIdentifier: 
--- !u!114 &9130394635402501185 stripped
MonoBehaviour:
  m_CorrespondingSourceObject: {fileID: 906823747509164958, guid: f3b1d401bc50845629a6b982f9793f16, type: 3}
  m_PrefabInstance: {fileID: 8223576145474373599}
  m_PrefabAsset: {fileID: 0}
  m_GameObject: {fileID: 0}
  m_Enabled: 1
  m_EditorHideFlags: 0
  m_Script: {fileID: 11500000, guid: f9a9ca43bc834ea18a6cc036a83d9b38, type: 3}
  m_Name: 
  m_EditorClassIdentifier: 
--- !u!1001 &8738744977755375168
PrefabInstance:
  m_ObjectHideFlags: 0
  serializedVersion: 2
  m_Modification:
    serializedVersion: 3
    m_TransformParent: {fileID: 6499898352463274438}
    m_Modifications:
    - target: {fileID: 2706396233118463039, guid: 6077eff354abb4953be2d4d994be830e, type: 3}
      propertyPath: m_AnchorMax.y
      value: 1
      objectReference: {fileID: 0}
    - target: {fileID: 2706396233118463039, guid: 6077eff354abb4953be2d4d994be830e, type: 3}
      propertyPath: m_AnchorMin.y
      value: 1
      objectReference: {fileID: 0}
    - target: {fileID: 2706396233118463039, guid: 6077eff354abb4953be2d4d994be830e, type: 3}
      propertyPath: m_SizeDelta.x
      value: 348
      objectReference: {fileID: 0}
    - target: {fileID: 2706396233118463039, guid: 6077eff354abb4953be2d4d994be830e, type: 3}
      propertyPath: m_SizeDelta.y
      value: 52
      objectReference: {fileID: 0}
    - target: {fileID: 2706396233118463039, guid: 6077eff354abb4953be2d4d994be830e, type: 3}
      propertyPath: m_AnchoredPosition.x
      value: 174
      objectReference: {fileID: 0}
    - target: {fileID: 2706396233118463039, guid: 6077eff354abb4953be2d4d994be830e, type: 3}
      propertyPath: m_AnchoredPosition.y
      value: -26
      objectReference: {fileID: 0}
    - target: {fileID: 3382456182348012152, guid: 6077eff354abb4953be2d4d994be830e, type: 3}
      propertyPath: m_AnchoredPosition.x
      value: -48
      objectReference: {fileID: 0}
    - target: {fileID: 3721001069623505348, guid: 6077eff354abb4953be2d4d994be830e, type: 3}
      propertyPath: m_Pivot.x
      value: 1
      objectReference: {fileID: 0}
    - target: {fileID: 3721001069623505348, guid: 6077eff354abb4953be2d4d994be830e, type: 3}
      propertyPath: m_Pivot.y
      value: 1
      objectReference: {fileID: 0}
    - target: {fileID: 3721001069623505348, guid: 6077eff354abb4953be2d4d994be830e, type: 3}
      propertyPath: m_AnchorMax.x
      value: 1
      objectReference: {fileID: 0}
    - target: {fileID: 3721001069623505348, guid: 6077eff354abb4953be2d4d994be830e, type: 3}
      propertyPath: m_AnchorMax.y
      value: 1
      objectReference: {fileID: 0}
    - target: {fileID: 3721001069623505348, guid: 6077eff354abb4953be2d4d994be830e, type: 3}
      propertyPath: m_AnchorMin.x
      value: 1
      objectReference: {fileID: 0}
    - target: {fileID: 3721001069623505348, guid: 6077eff354abb4953be2d4d994be830e, type: 3}
      propertyPath: m_AnchorMin.y
      value: 1
      objectReference: {fileID: 0}
    - target: {fileID: 3721001069623505348, guid: 6077eff354abb4953be2d4d994be830e, type: 3}
      propertyPath: m_SizeDelta.x
      value: 0
      objectReference: {fileID: 0}
    - target: {fileID: 3721001069623505348, guid: 6077eff354abb4953be2d4d994be830e, type: 3}
      propertyPath: m_SizeDelta.y
      value: 0
      objectReference: {fileID: 0}
    - target: {fileID: 3721001069623505348, guid: 6077eff354abb4953be2d4d994be830e, type: 3}
      propertyPath: m_LocalPosition.x
      value: 0
      objectReference: {fileID: 0}
    - target: {fileID: 3721001069623505348, guid: 6077eff354abb4953be2d4d994be830e, type: 3}
      propertyPath: m_LocalPosition.y
      value: 0
      objectReference: {fileID: 0}
    - target: {fileID: 3721001069623505348, guid: 6077eff354abb4953be2d4d994be830e, type: 3}
      propertyPath: m_LocalPosition.z
      value: 0
      objectReference: {fileID: 0}
    - target: {fileID: 3721001069623505348, guid: 6077eff354abb4953be2d4d994be830e, type: 3}
      propertyPath: m_LocalRotation.w
      value: 1
      objectReference: {fileID: 0}
    - target: {fileID: 3721001069623505348, guid: 6077eff354abb4953be2d4d994be830e, type: 3}
      propertyPath: m_LocalRotation.x
      value: -0
      objectReference: {fileID: 0}
    - target: {fileID: 3721001069623505348, guid: 6077eff354abb4953be2d4d994be830e, type: 3}
      propertyPath: m_LocalRotation.y
      value: -0
      objectReference: {fileID: 0}
    - target: {fileID: 3721001069623505348, guid: 6077eff354abb4953be2d4d994be830e, type: 3}
      propertyPath: m_LocalRotation.z
      value: -0
      objectReference: {fileID: 0}
    - target: {fileID: 3721001069623505348, guid: 6077eff354abb4953be2d4d994be830e, type: 3}
      propertyPath: m_AnchoredPosition.x
      value: 0
      objectReference: {fileID: 0}
    - target: {fileID: 3721001069623505348, guid: 6077eff354abb4953be2d4d994be830e, type: 3}
      propertyPath: m_AnchoredPosition.y
      value: 0
      objectReference: {fileID: 0}
    - target: {fileID: 3721001069623505348, guid: 6077eff354abb4953be2d4d994be830e, type: 3}
      propertyPath: m_LocalEulerAnglesHint.x
      value: 0
      objectReference: {fileID: 0}
    - target: {fileID: 3721001069623505348, guid: 6077eff354abb4953be2d4d994be830e, type: 3}
      propertyPath: m_LocalEulerAnglesHint.y
      value: 0
      objectReference: {fileID: 0}
    - target: {fileID: 3721001069623505348, guid: 6077eff354abb4953be2d4d994be830e, type: 3}
      propertyPath: m_LocalEulerAnglesHint.z
      value: 0
      objectReference: {fileID: 0}
    - target: {fileID: 6423328223121998152, guid: 6077eff354abb4953be2d4d994be830e, type: 3}
      propertyPath: m_Pivot.x
      value: 0.5
      objectReference: {fileID: 0}
    - target: {fileID: 6423328223121998152, guid: 6077eff354abb4953be2d4d994be830e, type: 3}
      propertyPath: m_Pivot.y
      value: 0.5
      objectReference: {fileID: 0}
    - target: {fileID: 6423328223121998152, guid: 6077eff354abb4953be2d4d994be830e, type: 3}
      propertyPath: m_SizeDelta.x
      value: 0
      objectReference: {fileID: 0}
    - target: {fileID: 6423328223121998152, guid: 6077eff354abb4953be2d4d994be830e, type: 3}
      propertyPath: m_AnchoredPosition.x
      value: 0
      objectReference: {fileID: 0}
    - target: {fileID: 9082214662459176086, guid: 6077eff354abb4953be2d4d994be830e, type: 3}
      propertyPath: m_AnchorMax.y
      value: 1
      objectReference: {fileID: 0}
    - target: {fileID: 9082214662459176086, guid: 6077eff354abb4953be2d4d994be830e, type: 3}
      propertyPath: m_AnchorMin.y
      value: 1
      objectReference: {fileID: 0}
    - target: {fileID: 9082214662459176086, guid: 6077eff354abb4953be2d4d994be830e, type: 3}
      propertyPath: m_SizeDelta.x
      value: 348
      objectReference: {fileID: 0}
    - target: {fileID: 9082214662459176086, guid: 6077eff354abb4953be2d4d994be830e, type: 3}
      propertyPath: m_SizeDelta.y
      value: 52
      objectReference: {fileID: 0}
    - target: {fileID: 9082214662459176086, guid: 6077eff354abb4953be2d4d994be830e, type: 3}
      propertyPath: m_AnchoredPosition.x
      value: 174
      objectReference: {fileID: 0}
    - target: {fileID: 9082214662459176086, guid: 6077eff354abb4953be2d4d994be830e, type: 3}
      propertyPath: m_AnchoredPosition.y
      value: -78
      objectReference: {fileID: 0}
    - target: {fileID: 9129438995921044100, guid: 6077eff354abb4953be2d4d994be830e, type: 3}
      propertyPath: m_AnchorMax.y
      value: 1
      objectReference: {fileID: 0}
    - target: {fileID: 9129438995921044100, guid: 6077eff354abb4953be2d4d994be830e, type: 3}
      propertyPath: m_AnchorMin.y
      value: 1
      objectReference: {fileID: 0}
    - target: {fileID: 9129438995921044100, guid: 6077eff354abb4953be2d4d994be830e, type: 3}
      propertyPath: m_SizeDelta.x
      value: 348
      objectReference: {fileID: 0}
    - target: {fileID: 9129438995921044100, guid: 6077eff354abb4953be2d4d994be830e, type: 3}
      propertyPath: m_SizeDelta.y
      value: 52
      objectReference: {fileID: 0}
    - target: {fileID: 9129438995921044100, guid: 6077eff354abb4953be2d4d994be830e, type: 3}
      propertyPath: m_AnchoredPosition.x
      value: 174
      objectReference: {fileID: 0}
    - target: {fileID: 9129438995921044100, guid: 6077eff354abb4953be2d4d994be830e, type: 3}
      propertyPath: m_AnchoredPosition.y
      value: -130
      objectReference: {fileID: 0}
    - target: {fileID: 9152785347356188261, guid: 6077eff354abb4953be2d4d994be830e, type: 3}
      propertyPath: m_Name
      value: ConnectionStatus
      objectReference: {fileID: 0}
    - target: {fileID: 9152785347356188261, guid: 6077eff354abb4953be2d4d994be830e, type: 3}
      propertyPath: m_IsActive
      value: 0
      objectReference: {fileID: 0}
    m_RemovedComponents: []
    m_RemovedGameObjects: []
    m_AddedGameObjects: []
    m_AddedComponents: []
  m_SourcePrefab: {fileID: 100100000, guid: 6077eff354abb4953be2d4d994be830e, type: 3}
--- !u!224 &5396970983893989252 stripped
RectTransform:
  m_CorrespondingSourceObject: {fileID: 3721001069623505348, guid: 6077eff354abb4953be2d4d994be830e, type: 3}
  m_PrefabInstance: {fileID: 8738744977755375168}
  m_PrefabAsset: {fileID: 0}
--- !u!114 &7739535119352627263 stripped
MonoBehaviour:
  m_CorrespondingSourceObject: {fileID: 1310011404727223935, guid: 6077eff354abb4953be2d4d994be830e, type: 3}
  m_PrefabInstance: {fileID: 8738744977755375168}
  m_PrefabAsset: {fileID: 0}
  m_GameObject: {fileID: 0}
  m_Enabled: 1
  m_EditorHideFlags: 0
  m_Script: {fileID: 11500000, guid: 4eba33f1c6ec4416a8b23a8046518ead, type: 3}
  m_Name: 
  m_EditorClassIdentifier: <|MERGE_RESOLUTION|>--- conflicted
+++ resolved
@@ -581,8 +581,6 @@
   <raycaster>k__BackingField: {fileID: 8235211841819826033}
   <ChatView>k__BackingField: {fileID: 1832101647578548373}
   <VoiceChatView>k__BackingField: {fileID: 4434965707918118812}
-  <VoiceChatPanelResizeView>k__BackingField: {fileID: 9130394635402501185}
-  <CommunityVoiceChatView>k__BackingField: {fileID: 5305461176838748031}
   <FriendsPanelViewView>k__BackingField: {fileID: 5022243188138649843}
   <MinimapView>k__BackingField: {fileID: 2530848671240461574}
   <FriendPushNotificationView>k__BackingField: {fileID: 4971348738695816434}
@@ -1074,11 +1072,7 @@
       objectReference: {fileID: 0}
     - target: {fileID: 239284970452477663, guid: e495fc295bd1f3e44aeda4cbccc5f767, type: 3}
       propertyPath: m_AnchoredPosition.y
-<<<<<<< HEAD
-      value: -194
-=======
       value: -313.8556
->>>>>>> 496c6f78
       objectReference: {fileID: 0}
     - target: {fileID: 260298768150988075, guid: e495fc295bd1f3e44aeda4cbccc5f767, type: 3}
       propertyPath: m_AnchorMax.y
@@ -1554,11 +1548,7 @@
       objectReference: {fileID: 0}
     - target: {fileID: 3059858376115429252, guid: e495fc295bd1f3e44aeda4cbccc5f767, type: 3}
       propertyPath: m_AnchoredPosition.y
-<<<<<<< HEAD
-      value: -219
-=======
       value: -338.8556
->>>>>>> 496c6f78
       objectReference: {fileID: 0}
     - target: {fileID: 3475354120315141622, guid: e495fc295bd1f3e44aeda4cbccc5f767, type: 3}
       propertyPath: m_AnchorMax.y
@@ -1710,11 +1700,7 @@
       objectReference: {fileID: 0}
     - target: {fileID: 4496169757731986300, guid: e495fc295bd1f3e44aeda4cbccc5f767, type: 3}
       propertyPath: m_AnchoredPosition.y
-<<<<<<< HEAD
-      value: -259
-=======
       value: -378.8556
->>>>>>> 496c6f78
       objectReference: {fileID: 0}
     - target: {fileID: 4496926898282664668, guid: e495fc295bd1f3e44aeda4cbccc5f767, type: 3}
       propertyPath: m_IsActive
@@ -1894,11 +1880,7 @@
       objectReference: {fileID: 0}
     - target: {fileID: 5629447080230894465, guid: e495fc295bd1f3e44aeda4cbccc5f767, type: 3}
       propertyPath: m_AnchoredPosition.y
-<<<<<<< HEAD
-      value: -283
-=======
       value: -402.8556
->>>>>>> 496c6f78
       objectReference: {fileID: 0}
     - target: {fileID: 5690124512576908724, guid: e495fc295bd1f3e44aeda4cbccc5f767, type: 3}
       propertyPath: m_AnchorMax.y
@@ -2034,11 +2016,7 @@
       objectReference: {fileID: 0}
     - target: {fileID: 6552569803138220511, guid: e495fc295bd1f3e44aeda4cbccc5f767, type: 3}
       propertyPath: m_AnchoredPosition.y
-<<<<<<< HEAD
-      value: -308
-=======
       value: -427.8556
->>>>>>> 496c6f78
       objectReference: {fileID: 0}
     - target: {fileID: 6855022383667530539, guid: e495fc295bd1f3e44aeda4cbccc5f767, type: 3}
       propertyPath: m_IsActive
@@ -2182,11 +2160,7 @@
       objectReference: {fileID: 0}
     - target: {fileID: 7356816839523289458, guid: e495fc295bd1f3e44aeda4cbccc5f767, type: 3}
       propertyPath: m_AnchoredPosition.y
-<<<<<<< HEAD
-      value: -348
-=======
       value: -467.8556
->>>>>>> 496c6f78
       objectReference: {fileID: 0}
     - target: {fileID: 7370586444465567073, guid: e495fc295bd1f3e44aeda4cbccc5f767, type: 3}
       propertyPath: m_AnchorMax.y
@@ -2438,11 +2412,7 @@
       objectReference: {fileID: 0}
     - target: {fileID: 8625882705585754948, guid: e495fc295bd1f3e44aeda4cbccc5f767, type: 3}
       propertyPath: m_AnchoredPosition.y
-<<<<<<< HEAD
-      value: -170
-=======
       value: -289.8556
->>>>>>> 496c6f78
       objectReference: {fileID: 0}
     - target: {fileID: 8639185943282826979, guid: e495fc295bd1f3e44aeda4cbccc5f767, type: 3}
       propertyPath: m_IsActive
@@ -3327,11 +3297,7 @@
       objectReference: {fileID: 0}
     - target: {fileID: 243621710923428424, guid: f3b1d401bc50845629a6b982f9793f16, type: 3}
       propertyPath: m_Size
-<<<<<<< HEAD
-      value: 0.7873956
-=======
       value: 0.21626298
->>>>>>> 496c6f78
       objectReference: {fileID: 0}
     - target: {fileID: 243621710923428424, guid: f3b1d401bc50845629a6b982f9793f16, type: 3}
       propertyPath: m_Value
@@ -3385,42 +3351,6 @@
       propertyPath: m_SizeDelta.x
       value: 0
       objectReference: {fileID: 0}
-    - target: {fileID: 593281150148646864, guid: f3b1d401bc50845629a6b982f9793f16, type: 3}
-      propertyPath: m_AnchorMax.y
-      value: 1
-      objectReference: {fileID: 0}
-    - target: {fileID: 593281150148646864, guid: f3b1d401bc50845629a6b982f9793f16, type: 3}
-      propertyPath: m_AnchorMin.y
-      value: 1
-      objectReference: {fileID: 0}
-    - target: {fileID: 593281150148646864, guid: f3b1d401bc50845629a6b982f9793f16, type: 3}
-      propertyPath: m_AnchoredPosition.x
-      value: 56.4
-      objectReference: {fileID: 0}
-    - target: {fileID: 593281150148646864, guid: f3b1d401bc50845629a6b982f9793f16, type: 3}
-      propertyPath: m_AnchoredPosition.y
-      value: -15.1385
-      objectReference: {fileID: 0}
-    - target: {fileID: 664646301092402275, guid: f3b1d401bc50845629a6b982f9793f16, type: 3}
-      propertyPath: m_AnchorMax.y
-      value: 0
-      objectReference: {fileID: 0}
-    - target: {fileID: 664646301092402275, guid: f3b1d401bc50845629a6b982f9793f16, type: 3}
-      propertyPath: m_AnchorMin.y
-      value: 0
-      objectReference: {fileID: 0}
-    - target: {fileID: 664646301092402275, guid: f3b1d401bc50845629a6b982f9793f16, type: 3}
-      propertyPath: m_SizeDelta.x
-      value: 0
-      objectReference: {fileID: 0}
-    - target: {fileID: 664646301092402275, guid: f3b1d401bc50845629a6b982f9793f16, type: 3}
-      propertyPath: m_AnchoredPosition.x
-      value: 0
-      objectReference: {fileID: 0}
-    - target: {fileID: 664646301092402275, guid: f3b1d401bc50845629a6b982f9793f16, type: 3}
-      propertyPath: m_AnchoredPosition.y
-      value: 0
-      objectReference: {fileID: 0}
     - target: {fileID: 665457535653319764, guid: f3b1d401bc50845629a6b982f9793f16, type: 3}
       propertyPath: m_AnchorMax.y
       value: 0
@@ -3445,22 +3375,6 @@
       propertyPath: m_SizeDelta.y
       value: 0
       objectReference: {fileID: 0}
-    - target: {fileID: 1078085038278993042, guid: f3b1d401bc50845629a6b982f9793f16, type: 3}
-      propertyPath: m_AnchorMax.y
-      value: 1
-      objectReference: {fileID: 0}
-    - target: {fileID: 1078085038278993042, guid: f3b1d401bc50845629a6b982f9793f16, type: 3}
-      propertyPath: m_AnchorMin.y
-      value: 1
-      objectReference: {fileID: 0}
-    - target: {fileID: 1078085038278993042, guid: f3b1d401bc50845629a6b982f9793f16, type: 3}
-      propertyPath: m_AnchoredPosition.x
-      value: 56.4
-      objectReference: {fileID: 0}
-    - target: {fileID: 1078085038278993042, guid: f3b1d401bc50845629a6b982f9793f16, type: 3}
-      propertyPath: m_AnchoredPosition.y
-      value: -15.1385
-      objectReference: {fileID: 0}
     - target: {fileID: 1115583169272015923, guid: f3b1d401bc50845629a6b982f9793f16, type: 3}
       propertyPath: m_AnchorMax.y
       value: 0
@@ -3485,22 +3399,6 @@
       propertyPath: m_AnchoredPosition.y
       value: 0
       objectReference: {fileID: 0}
-    - target: {fileID: 1162558800112525662, guid: f3b1d401bc50845629a6b982f9793f16, type: 3}
-      propertyPath: m_AnchorMax.y
-      value: 0
-      objectReference: {fileID: 0}
-    - target: {fileID: 1162558800112525662, guid: f3b1d401bc50845629a6b982f9793f16, type: 3}
-      propertyPath: m_AnchorMin.y
-      value: 0
-      objectReference: {fileID: 0}
-    - target: {fileID: 1162558800112525662, guid: f3b1d401bc50845629a6b982f9793f16, type: 3}
-      propertyPath: m_AnchoredPosition.x
-      value: 0
-      objectReference: {fileID: 0}
-    - target: {fileID: 1162558800112525662, guid: f3b1d401bc50845629a6b982f9793f16, type: 3}
-      propertyPath: m_AnchoredPosition.y
-      value: 0
-      objectReference: {fileID: 0}
     - target: {fileID: 1300557755116459844, guid: f3b1d401bc50845629a6b982f9793f16, type: 3}
       propertyPath: m_AnchorMax.y
       value: 0
@@ -3525,22 +3423,6 @@
       propertyPath: m_AnchoredPosition.y
       value: 0
       objectReference: {fileID: 0}
-    - target: {fileID: 1322311983164789190, guid: f3b1d401bc50845629a6b982f9793f16, type: 3}
-      propertyPath: m_AnchorMax.y
-      value: 1
-      objectReference: {fileID: 0}
-    - target: {fileID: 1322311983164789190, guid: f3b1d401bc50845629a6b982f9793f16, type: 3}
-      propertyPath: m_AnchorMin.y
-      value: 1
-      objectReference: {fileID: 0}
-    - target: {fileID: 1322311983164789190, guid: f3b1d401bc50845629a6b982f9793f16, type: 3}
-      propertyPath: m_AnchoredPosition.x
-      value: 219
-      objectReference: {fileID: 0}
-    - target: {fileID: 1322311983164789190, guid: f3b1d401bc50845629a6b982f9793f16, type: 3}
-      propertyPath: m_AnchoredPosition.y
-      value: -23
-      objectReference: {fileID: 0}
     - target: {fileID: 1356590976676138457, guid: f3b1d401bc50845629a6b982f9793f16, type: 3}
       propertyPath: m_SizeDelta.x
       value: 0
@@ -3561,22 +3443,6 @@
       propertyPath: m_SizeDelta.x
       value: 0
       objectReference: {fileID: 0}
-    - target: {fileID: 1406463533463213883, guid: f3b1d401bc50845629a6b982f9793f16, type: 3}
-      propertyPath: m_AnchorMax.y
-      value: 0
-      objectReference: {fileID: 0}
-    - target: {fileID: 1406463533463213883, guid: f3b1d401bc50845629a6b982f9793f16, type: 3}
-      propertyPath: m_AnchorMin.y
-      value: 0
-      objectReference: {fileID: 0}
-    - target: {fileID: 1406463533463213883, guid: f3b1d401bc50845629a6b982f9793f16, type: 3}
-      propertyPath: m_SizeDelta.x
-      value: 0
-      objectReference: {fileID: 0}
-    - target: {fileID: 1406463533463213883, guid: f3b1d401bc50845629a6b982f9793f16, type: 3}
-      propertyPath: m_AnchoredPosition.y
-      value: 0
-      objectReference: {fileID: 0}
     - target: {fileID: 1489010136356743476, guid: f3b1d401bc50845629a6b982f9793f16, type: 3}
       propertyPath: m_SizeDelta.x
       value: 0
@@ -3585,118 +3451,39 @@
       propertyPath: m_SizeDelta.y
       value: 0
       objectReference: {fileID: 0}
-    - target: {fileID: 1533794053330461817, guid: f3b1d401bc50845629a6b982f9793f16, type: 3}
-      propertyPath: m_AnchorMax.y
-      value: 0
-      objectReference: {fileID: 0}
-    - target: {fileID: 1533794053330461817, guid: f3b1d401bc50845629a6b982f9793f16, type: 3}
-      propertyPath: m_AnchorMin.y
-      value: 0
-      objectReference: {fileID: 0}
-    - target: {fileID: 1533794053330461817, guid: f3b1d401bc50845629a6b982f9793f16, type: 3}
-      propertyPath: m_SizeDelta.x
-      value: 0
-      objectReference: {fileID: 0}
-    - target: {fileID: 1533794053330461817, guid: f3b1d401bc50845629a6b982f9793f16, type: 3}
-      propertyPath: m_AnchoredPosition.y
-      value: 0
-      objectReference: {fileID: 0}
-    - target: {fileID: 1652785470212788764, guid: f3b1d401bc50845629a6b982f9793f16, type: 3}
-      propertyPath: m_AnchorMax.y
-      value: 0
-      objectReference: {fileID: 0}
-    - target: {fileID: 1652785470212788764, guid: f3b1d401bc50845629a6b982f9793f16, type: 3}
-      propertyPath: m_AnchorMin.y
-      value: 0
-<<<<<<< HEAD
-=======
+    - target: {fileID: 1869143947337345009, guid: f3b1d401bc50845629a6b982f9793f16, type: 3}
+      propertyPath: m_AnchorMax.y
+      value: 0
+      objectReference: {fileID: 0}
+    - target: {fileID: 1869143947337345009, guid: f3b1d401bc50845629a6b982f9793f16, type: 3}
+      propertyPath: m_AnchorMin.y
+      value: 0
+      objectReference: {fileID: 0}
+    - target: {fileID: 1869143947337345009, guid: f3b1d401bc50845629a6b982f9793f16, type: 3}
+      propertyPath: m_AnchoredPosition.x
+      value: 0
+      objectReference: {fileID: 0}
+    - target: {fileID: 1869143947337345009, guid: f3b1d401bc50845629a6b982f9793f16, type: 3}
+      propertyPath: m_AnchoredPosition.y
+      value: 0
       objectReference: {fileID: 0}
     - target: {fileID: 2047018022822946366, guid: f3b1d401bc50845629a6b982f9793f16, type: 3}
-      propertyPath: m_SizeDelta.x
-      value: 0
->>>>>>> 496c6f78
-      objectReference: {fileID: 0}
-    - target: {fileID: 1652785470212788764, guid: f3b1d401bc50845629a6b982f9793f16, type: 3}
-      propertyPath: m_AnchoredPosition.x
-      value: 0
-      objectReference: {fileID: 0}
-    - target: {fileID: 1652785470212788764, guid: f3b1d401bc50845629a6b982f9793f16, type: 3}
-      propertyPath: m_AnchoredPosition.y
-      value: 0
-      objectReference: {fileID: 0}
-    - target: {fileID: 1869143947337345009, guid: f3b1d401bc50845629a6b982f9793f16, type: 3}
-      propertyPath: m_AnchorMax.y
-      value: 0
-      objectReference: {fileID: 0}
-    - target: {fileID: 1869143947337345009, guid: f3b1d401bc50845629a6b982f9793f16, type: 3}
-      propertyPath: m_AnchorMin.y
-      value: 0
-      objectReference: {fileID: 0}
-    - target: {fileID: 1869143947337345009, guid: f3b1d401bc50845629a6b982f9793f16, type: 3}
-      propertyPath: m_AnchoredPosition.x
-      value: 0
-      objectReference: {fileID: 0}
-    - target: {fileID: 1869143947337345009, guid: f3b1d401bc50845629a6b982f9793f16, type: 3}
-      propertyPath: m_AnchoredPosition.y
-      value: 0
-      objectReference: {fileID: 0}
-    - target: {fileID: 1941891540050643730, guid: f3b1d401bc50845629a6b982f9793f16, type: 3}
-      propertyPath: m_AnchorMax.y
-      value: 0
-      objectReference: {fileID: 0}
-    - target: {fileID: 1941891540050643730, guid: f3b1d401bc50845629a6b982f9793f16, type: 3}
-      propertyPath: m_AnchorMin.y
-      value: 0
-      objectReference: {fileID: 0}
-    - target: {fileID: 1941891540050643730, guid: f3b1d401bc50845629a6b982f9793f16, type: 3}
-      propertyPath: m_SizeDelta.x
-      value: 0
-      objectReference: {fileID: 0}
-    - target: {fileID: 1941891540050643730, guid: f3b1d401bc50845629a6b982f9793f16, type: 3}
-      propertyPath: m_AnchoredPosition.x
-      value: 0
-      objectReference: {fileID: 0}
-    - target: {fileID: 1941891540050643730, guid: f3b1d401bc50845629a6b982f9793f16, type: 3}
-      propertyPath: m_AnchoredPosition.y
-      value: 0
-      objectReference: {fileID: 0}
-    - target: {fileID: 2035379230275926096, guid: f3b1d401bc50845629a6b982f9793f16, type: 3}
-      propertyPath: m_AnchorMax.y
-      value: 0
-      objectReference: {fileID: 0}
-    - target: {fileID: 2035379230275926096, guid: f3b1d401bc50845629a6b982f9793f16, type: 3}
-      propertyPath: m_AnchorMin.y
-      value: 0
-      objectReference: {fileID: 0}
-    - target: {fileID: 2035379230275926096, guid: f3b1d401bc50845629a6b982f9793f16, type: 3}
-      propertyPath: m_SizeDelta.x
-      value: 0
-      objectReference: {fileID: 0}
-    - target: {fileID: 2035379230275926096, guid: f3b1d401bc50845629a6b982f9793f16, type: 3}
-      propertyPath: m_AnchoredPosition.x
-      value: 0
-      objectReference: {fileID: 0}
-    - target: {fileID: 2035379230275926096, guid: f3b1d401bc50845629a6b982f9793f16, type: 3}
-      propertyPath: m_AnchoredPosition.y
+      propertyPath: m_AnchorMax.y
       value: 0
       objectReference: {fileID: 0}
     - target: {fileID: 2047018022822946366, guid: f3b1d401bc50845629a6b982f9793f16, type: 3}
-      propertyPath: m_AnchorMax.y
+      propertyPath: m_AnchorMin.y
       value: 0
       objectReference: {fileID: 0}
     - target: {fileID: 2047018022822946366, guid: f3b1d401bc50845629a6b982f9793f16, type: 3}
-      propertyPath: m_AnchorMin.y
+      propertyPath: m_SizeDelta.x
       value: 0
       objectReference: {fileID: 0}
     - target: {fileID: 2047018022822946366, guid: f3b1d401bc50845629a6b982f9793f16, type: 3}
-      propertyPath: m_SizeDelta.x
+      propertyPath: m_AnchoredPosition.x
       value: 0
       objectReference: {fileID: 0}
     - target: {fileID: 2047018022822946366, guid: f3b1d401bc50845629a6b982f9793f16, type: 3}
-      propertyPath: m_AnchoredPosition.x
-      value: 0
-      objectReference: {fileID: 0}
-    - target: {fileID: 2047018022822946366, guid: f3b1d401bc50845629a6b982f9793f16, type: 3}
       propertyPath: m_AnchoredPosition.y
       value: 0
       objectReference: {fileID: 0}
@@ -3736,26 +3523,6 @@
       propertyPath: m_AnchoredPosition.x
       value: 0
       objectReference: {fileID: 0}
-    - target: {fileID: 2445457802355488448, guid: f3b1d401bc50845629a6b982f9793f16, type: 3}
-      propertyPath: m_AnchorMax.y
-      value: 0
-      objectReference: {fileID: 0}
-    - target: {fileID: 2445457802355488448, guid: f3b1d401bc50845629a6b982f9793f16, type: 3}
-      propertyPath: m_AnchorMin.y
-      value: 0
-      objectReference: {fileID: 0}
-    - target: {fileID: 2445457802355488448, guid: f3b1d401bc50845629a6b982f9793f16, type: 3}
-      propertyPath: m_SizeDelta.y
-      value: 0
-      objectReference: {fileID: 0}
-    - target: {fileID: 2445457802355488448, guid: f3b1d401bc50845629a6b982f9793f16, type: 3}
-      propertyPath: m_AnchoredPosition.x
-      value: 0
-      objectReference: {fileID: 0}
-    - target: {fileID: 2445457802355488448, guid: f3b1d401bc50845629a6b982f9793f16, type: 3}
-      propertyPath: m_AnchoredPosition.y
-      value: 0
-      objectReference: {fileID: 0}
     - target: {fileID: 2808196887404687508, guid: f3b1d401bc50845629a6b982f9793f16, type: 3}
       propertyPath: m_AnchorMax.y
       value: 0
@@ -3780,46 +3547,6 @@
       propertyPath: m_AnchoredPosition.y
       value: 0
       objectReference: {fileID: 0}
-    - target: {fileID: 2827662823718962562, guid: f3b1d401bc50845629a6b982f9793f16, type: 3}
-      propertyPath: m_AnchorMax.y
-      value: 0
-      objectReference: {fileID: 0}
-    - target: {fileID: 2827662823718962562, guid: f3b1d401bc50845629a6b982f9793f16, type: 3}
-      propertyPath: m_AnchorMin.y
-      value: 0
-      objectReference: {fileID: 0}
-    - target: {fileID: 2827662823718962562, guid: f3b1d401bc50845629a6b982f9793f16, type: 3}
-      propertyPath: m_SizeDelta.y
-      value: 0
-      objectReference: {fileID: 0}
-    - target: {fileID: 2827662823718962562, guid: f3b1d401bc50845629a6b982f9793f16, type: 3}
-      propertyPath: m_AnchoredPosition.x
-      value: 0
-      objectReference: {fileID: 0}
-    - target: {fileID: 2827662823718962562, guid: f3b1d401bc50845629a6b982f9793f16, type: 3}
-      propertyPath: m_AnchoredPosition.y
-      value: 0
-      objectReference: {fileID: 0}
-    - target: {fileID: 2906374295304752409, guid: f3b1d401bc50845629a6b982f9793f16, type: 3}
-      propertyPath: m_AnchorMax.y
-      value: 0
-      objectReference: {fileID: 0}
-    - target: {fileID: 2906374295304752409, guid: f3b1d401bc50845629a6b982f9793f16, type: 3}
-      propertyPath: m_AnchorMin.y
-      value: 0
-      objectReference: {fileID: 0}
-    - target: {fileID: 2906374295304752409, guid: f3b1d401bc50845629a6b982f9793f16, type: 3}
-      propertyPath: m_SizeDelta.x
-      value: 0
-      objectReference: {fileID: 0}
-    - target: {fileID: 2906374295304752409, guid: f3b1d401bc50845629a6b982f9793f16, type: 3}
-      propertyPath: m_AnchoredPosition.x
-      value: 0
-      objectReference: {fileID: 0}
-    - target: {fileID: 2906374295304752409, guid: f3b1d401bc50845629a6b982f9793f16, type: 3}
-      propertyPath: m_AnchoredPosition.y
-      value: 0
-      objectReference: {fileID: 0}
     - target: {fileID: 3010292462524168376, guid: f3b1d401bc50845629a6b982f9793f16, type: 3}
       propertyPath: m_AnchorMax.y
       value: 1
@@ -3874,34 +3601,6 @@
       objectReference: {fileID: 0}
     - target: {fileID: 3475802799999177665, guid: f3b1d401bc50845629a6b982f9793f16, type: 3}
       propertyPath: m_AnchoredPosition.y
-      value: 0
-      objectReference: {fileID: 0}
-    - target: {fileID: 3579141435660512392, guid: f3b1d401bc50845629a6b982f9793f16, type: 3}
-      propertyPath: m_AnchorMax.y
-      value: 0
-      objectReference: {fileID: 0}
-    - target: {fileID: 3579141435660512392, guid: f3b1d401bc50845629a6b982f9793f16, type: 3}
-      propertyPath: m_AnchorMin.y
-      value: 0
-      objectReference: {fileID: 0}
-    - target: {fileID: 3579141435660512392, guid: f3b1d401bc50845629a6b982f9793f16, type: 3}
-      propertyPath: m_SizeDelta.x
-      value: 0
-      objectReference: {fileID: 0}
-    - target: {fileID: 3579141435660512392, guid: f3b1d401bc50845629a6b982f9793f16, type: 3}
-      propertyPath: m_SizeDelta.y
-      value: 0
-      objectReference: {fileID: 0}
-    - target: {fileID: 3579141435660512392, guid: f3b1d401bc50845629a6b982f9793f16, type: 3}
-      propertyPath: m_AnchoredPosition.x
-      value: 0
-      objectReference: {fileID: 0}
-    - target: {fileID: 3579141435660512392, guid: f3b1d401bc50845629a6b982f9793f16, type: 3}
-      propertyPath: m_AnchoredPosition.y
-      value: 0
-      objectReference: {fileID: 0}
-    - target: {fileID: 3659503348718566153, guid: f3b1d401bc50845629a6b982f9793f16, type: 3}
-      propertyPath: m_SizeDelta.x
       value: 0
       objectReference: {fileID: 0}
     - target: {fileID: 3721001069623505348, guid: f3b1d401bc50845629a6b982f9793f16, type: 3}
@@ -3996,46 +3695,6 @@
       propertyPath: m_LocalEulerAnglesHint.z
       value: 0
       objectReference: {fileID: 0}
-    - target: {fileID: 3748341075739871307, guid: f3b1d401bc50845629a6b982f9793f16, type: 3}
-      propertyPath: m_SizeDelta.x
-      value: 0
-      objectReference: {fileID: 0}
-    - target: {fileID: 3991957960462884810, guid: f3b1d401bc50845629a6b982f9793f16, type: 3}
-      propertyPath: m_AnchorMax.y
-      value: 0
-      objectReference: {fileID: 0}
-    - target: {fileID: 3991957960462884810, guid: f3b1d401bc50845629a6b982f9793f16, type: 3}
-      propertyPath: m_AnchorMin.y
-      value: 0
-      objectReference: {fileID: 0}
-    - target: {fileID: 3991957960462884810, guid: f3b1d401bc50845629a6b982f9793f16, type: 3}
-      propertyPath: m_SizeDelta.x
-      value: 0
-      objectReference: {fileID: 0}
-    - target: {fileID: 3991957960462884810, guid: f3b1d401bc50845629a6b982f9793f16, type: 3}
-      propertyPath: m_SizeDelta.y
-      value: 0
-      objectReference: {fileID: 0}
-    - target: {fileID: 3991957960462884810, guid: f3b1d401bc50845629a6b982f9793f16, type: 3}
-      propertyPath: m_AnchoredPosition.x
-      value: 0
-      objectReference: {fileID: 0}
-    - target: {fileID: 3991957960462884810, guid: f3b1d401bc50845629a6b982f9793f16, type: 3}
-      propertyPath: m_AnchoredPosition.y
-      value: 0
-      objectReference: {fileID: 0}
-    - target: {fileID: 4241387548597218035, guid: f3b1d401bc50845629a6b982f9793f16, type: 3}
-      propertyPath: m_AnchorMax.x
-      value: 0
-      objectReference: {fileID: 0}
-    - target: {fileID: 4241387548597218035, guid: f3b1d401bc50845629a6b982f9793f16, type: 3}
-      propertyPath: m_AnchorMax.y
-      value: 0
-      objectReference: {fileID: 0}
-    - target: {fileID: 4241387548597218035, guid: f3b1d401bc50845629a6b982f9793f16, type: 3}
-      propertyPath: m_AnchorMin.y
-      value: 0
-      objectReference: {fileID: 0}
     - target: {fileID: 4797632633976634192, guid: f3b1d401bc50845629a6b982f9793f16, type: 3}
       propertyPath: m_AnchorMax.y
       value: 0
@@ -4084,10 +3743,6 @@
       propertyPath: m_AnchoredPosition.y
       value: -16
       objectReference: {fileID: 0}
-    - target: {fileID: 4978357663124302643, guid: f3b1d401bc50845629a6b982f9793f16, type: 3}
-      propertyPath: m_Size
-      value: 0
-      objectReference: {fileID: 0}
     - target: {fileID: 5017916028095252923, guid: f3b1d401bc50845629a6b982f9793f16, type: 3}
       propertyPath: m_AnchorMax.y
       value: 0
@@ -4234,7 +3889,7 @@
       objectReference: {fileID: 0}
     - target: {fileID: 6334738306198345799, guid: f3b1d401bc50845629a6b982f9793f16, type: 3}
       propertyPath: m_AnchoredPosition.y
-      value: 5941
+      value: 0
       objectReference: {fileID: 0}
     - target: {fileID: 6423328223121998152, guid: f3b1d401bc50845629a6b982f9793f16, type: 3}
       propertyPath: m_AnchorMax.y
@@ -4260,34 +3915,6 @@
       propertyPath: m_AnchoredPosition.y
       value: 0
       objectReference: {fileID: 0}
-    - target: {fileID: 6434693022191970713, guid: f3b1d401bc50845629a6b982f9793f16, type: 3}
-      propertyPath: m_AnchorMax.y
-      value: 0
-      objectReference: {fileID: 0}
-    - target: {fileID: 6434693022191970713, guid: f3b1d401bc50845629a6b982f9793f16, type: 3}
-      propertyPath: m_AnchorMin.y
-      value: 0
-      objectReference: {fileID: 0}
-    - target: {fileID: 6434693022191970713, guid: f3b1d401bc50845629a6b982f9793f16, type: 3}
-      propertyPath: m_SizeDelta.y
-      value: 0
-      objectReference: {fileID: 0}
-    - target: {fileID: 6434693022191970713, guid: f3b1d401bc50845629a6b982f9793f16, type: 3}
-      propertyPath: m_AnchoredPosition.y
-      value: 0
-      objectReference: {fileID: 0}
-    - target: {fileID: 6637979212317966946, guid: f3b1d401bc50845629a6b982f9793f16, type: 3}
-      propertyPath: m_AnchorMax.y
-      value: 0
-      objectReference: {fileID: 0}
-    - target: {fileID: 6637979212317966946, guid: f3b1d401bc50845629a6b982f9793f16, type: 3}
-      propertyPath: m_AnchorMin.y
-      value: 0
-      objectReference: {fileID: 0}
-    - target: {fileID: 6637979212317966946, guid: f3b1d401bc50845629a6b982f9793f16, type: 3}
-      propertyPath: m_SizeDelta.y
-      value: 0
-      objectReference: {fileID: 0}
     - target: {fileID: 6742917519416138066, guid: f3b1d401bc50845629a6b982f9793f16, type: 3}
       propertyPath: m_SizeDelta.y
       value: 0
@@ -4328,18 +3955,6 @@
       propertyPath: m_AnchoredPosition.y
       value: -7
       objectReference: {fileID: 0}
-    - target: {fileID: 7004024068343174192, guid: f3b1d401bc50845629a6b982f9793f16, type: 3}
-      propertyPath: m_AnchorMax.y
-      value: 0
-      objectReference: {fileID: 0}
-    - target: {fileID: 7004024068343174192, guid: f3b1d401bc50845629a6b982f9793f16, type: 3}
-      propertyPath: m_AnchorMin.y
-      value: 0
-      objectReference: {fileID: 0}
-    - target: {fileID: 7004024068343174192, guid: f3b1d401bc50845629a6b982f9793f16, type: 3}
-      propertyPath: m_SizeDelta.y
-      value: 0
-      objectReference: {fileID: 0}
     - target: {fileID: 7052586870713574084, guid: f3b1d401bc50845629a6b982f9793f16, type: 3}
       propertyPath: m_AnchorMax.y
       value: 0
@@ -4372,62 +3987,6 @@
       propertyPath: m_AnchoredPosition.y
       value: 0
       objectReference: {fileID: 0}
-    - target: {fileID: 7068616846333524141, guid: f3b1d401bc50845629a6b982f9793f16, type: 3}
-      propertyPath: m_SizeDelta.x
-      value: 0
-      objectReference: {fileID: 0}
-    - target: {fileID: 7077874856485138416, guid: f3b1d401bc50845629a6b982f9793f16, type: 3}
-      propertyPath: m_AnchorMax.y
-      value: 0
-      objectReference: {fileID: 0}
-    - target: {fileID: 7077874856485138416, guid: f3b1d401bc50845629a6b982f9793f16, type: 3}
-      propertyPath: m_AnchorMin.y
-      value: 0
-      objectReference: {fileID: 0}
-    - target: {fileID: 7077874856485138416, guid: f3b1d401bc50845629a6b982f9793f16, type: 3}
-      propertyPath: m_SizeDelta.y
-      value: 0
-      objectReference: {fileID: 0}
-    - target: {fileID: 7077874856485138416, guid: f3b1d401bc50845629a6b982f9793f16, type: 3}
-      propertyPath: m_AnchoredPosition.y
-      value: 0
-      objectReference: {fileID: 0}
-    - target: {fileID: 7099059789930494223, guid: f3b1d401bc50845629a6b982f9793f16, type: 3}
-      propertyPath: m_AnchorMax.y
-      value: 0
-      objectReference: {fileID: 0}
-    - target: {fileID: 7099059789930494223, guid: f3b1d401bc50845629a6b982f9793f16, type: 3}
-      propertyPath: m_AnchorMin.y
-      value: 0
-      objectReference: {fileID: 0}
-    - target: {fileID: 7099059789930494223, guid: f3b1d401bc50845629a6b982f9793f16, type: 3}
-      propertyPath: m_AnchoredPosition.x
-      value: 178
-      objectReference: {fileID: 0}
-    - target: {fileID: 7099059789930494223, guid: f3b1d401bc50845629a6b982f9793f16, type: 3}
-      propertyPath: m_AnchoredPosition.y
-      value: -23
-      objectReference: {fileID: 0}
-    - target: {fileID: 7148002459436244774, guid: f3b1d401bc50845629a6b982f9793f16, type: 3}
-      propertyPath: m_AnchorMax.y
-      value: 0
-      objectReference: {fileID: 0}
-    - target: {fileID: 7148002459436244774, guid: f3b1d401bc50845629a6b982f9793f16, type: 3}
-      propertyPath: m_AnchorMin.y
-      value: 0
-      objectReference: {fileID: 0}
-    - target: {fileID: 7148002459436244774, guid: f3b1d401bc50845629a6b982f9793f16, type: 3}
-      propertyPath: m_AnchoredPosition.x
-      value: 0
-      objectReference: {fileID: 0}
-    - target: {fileID: 7148002459436244774, guid: f3b1d401bc50845629a6b982f9793f16, type: 3}
-      propertyPath: m_AnchoredPosition.y
-      value: 0
-      objectReference: {fileID: 0}
-    - target: {fileID: 7265756607220206575, guid: f3b1d401bc50845629a6b982f9793f16, type: 3}
-      propertyPath: m_SizeDelta.x
-      value: 0
-      objectReference: {fileID: 0}
     - target: {fileID: 7272981085720290697, guid: f3b1d401bc50845629a6b982f9793f16, type: 3}
       propertyPath: m_AnchorMax.y
       value: 0
@@ -4447,25 +4006,6 @@
     - target: {fileID: 7272981085720290697, guid: f3b1d401bc50845629a6b982f9793f16, type: 3}
       propertyPath: m_AnchoredPosition.y
       value: 0
-<<<<<<< HEAD
-      objectReference: {fileID: 0}
-    - target: {fileID: 7274521898513652914, guid: f3b1d401bc50845629a6b982f9793f16, type: 3}
-      propertyPath: m_AnchorMax.y
-      value: 0
-      objectReference: {fileID: 0}
-    - target: {fileID: 7274521898513652914, guid: f3b1d401bc50845629a6b982f9793f16, type: 3}
-      propertyPath: m_AnchorMin.y
-      value: 0
-      objectReference: {fileID: 0}
-    - target: {fileID: 7274521898513652914, guid: f3b1d401bc50845629a6b982f9793f16, type: 3}
-      propertyPath: m_SizeDelta.y
-      value: 0
-      objectReference: {fileID: 0}
-    - target: {fileID: 7274521898513652914, guid: f3b1d401bc50845629a6b982f9793f16, type: 3}
-      propertyPath: m_AnchoredPosition.y
-      value: 0
-=======
->>>>>>> 496c6f78
       objectReference: {fileID: 0}
     - target: {fileID: 7314532220786135309, guid: f3b1d401bc50845629a6b982f9793f16, type: 3}
       propertyPath: m_AnchorMax.y
@@ -4480,22 +4020,6 @@
       value: 0
       objectReference: {fileID: 0}
     - target: {fileID: 7314532220786135309, guid: f3b1d401bc50845629a6b982f9793f16, type: 3}
-      propertyPath: m_AnchoredPosition.y
-      value: 0
-      objectReference: {fileID: 0}
-    - target: {fileID: 7412995275873282405, guid: f3b1d401bc50845629a6b982f9793f16, type: 3}
-      propertyPath: m_AnchorMax.y
-      value: 0
-      objectReference: {fileID: 0}
-    - target: {fileID: 7412995275873282405, guid: f3b1d401bc50845629a6b982f9793f16, type: 3}
-      propertyPath: m_AnchorMin.y
-      value: 0
-      objectReference: {fileID: 0}
-    - target: {fileID: 7412995275873282405, guid: f3b1d401bc50845629a6b982f9793f16, type: 3}
-      propertyPath: m_SizeDelta.y
-      value: 0
-      objectReference: {fileID: 0}
-    - target: {fileID: 7412995275873282405, guid: f3b1d401bc50845629a6b982f9793f16, type: 3}
       propertyPath: m_AnchoredPosition.y
       value: 0
       objectReference: {fileID: 0}
@@ -4511,18 +4035,6 @@
       propertyPath: m_AnchorMin.y
       value: 0
       objectReference: {fileID: 0}
-    - target: {fileID: 7493612057185642354, guid: f3b1d401bc50845629a6b982f9793f16, type: 3}
-      propertyPath: m_AnchorMax.y
-      value: 0
-      objectReference: {fileID: 0}
-    - target: {fileID: 7493612057185642354, guid: f3b1d401bc50845629a6b982f9793f16, type: 3}
-      propertyPath: m_AnchorMin.y
-      value: 0
-      objectReference: {fileID: 0}
-    - target: {fileID: 7493612057185642354, guid: f3b1d401bc50845629a6b982f9793f16, type: 3}
-      propertyPath: m_SizeDelta.y
-      value: 0
-      objectReference: {fileID: 0}
     - target: {fileID: 7539573441000054247, guid: f3b1d401bc50845629a6b982f9793f16, type: 3}
       propertyPath: m_AnchorMax.y
       value: 0
@@ -4563,26 +4075,6 @@
       propertyPath: m_AnchoredPosition.y
       value: 0
       objectReference: {fileID: 0}
-    - target: {fileID: 7625896326073120275, guid: f3b1d401bc50845629a6b982f9793f16, type: 3}
-      propertyPath: m_AnchorMax.y
-      value: 0
-      objectReference: {fileID: 0}
-    - target: {fileID: 7625896326073120275, guid: f3b1d401bc50845629a6b982f9793f16, type: 3}
-      propertyPath: m_AnchorMin.y
-      value: 0
-      objectReference: {fileID: 0}
-    - target: {fileID: 7625896326073120275, guid: f3b1d401bc50845629a6b982f9793f16, type: 3}
-      propertyPath: m_SizeDelta.y
-      value: 0
-      objectReference: {fileID: 0}
-    - target: {fileID: 7625896326073120275, guid: f3b1d401bc50845629a6b982f9793f16, type: 3}
-      propertyPath: m_AnchoredPosition.x
-      value: 0
-      objectReference: {fileID: 0}
-    - target: {fileID: 7625896326073120275, guid: f3b1d401bc50845629a6b982f9793f16, type: 3}
-      propertyPath: m_AnchoredPosition.y
-      value: 0
-      objectReference: {fileID: 0}
     - target: {fileID: 7654340139690966630, guid: f3b1d401bc50845629a6b982f9793f16, type: 3}
       propertyPath: m_AnchorMax.y
       value: 0
@@ -4603,83 +4095,12 @@
       propertyPath: m_AnchoredPosition.y
       value: 0
       objectReference: {fileID: 0}
-    - target: {fileID: 7665706946172850193, guid: f3b1d401bc50845629a6b982f9793f16, type: 3}
-      propertyPath: m_AnchorMax.y
-      value: 1
-      objectReference: {fileID: 0}
-    - target: {fileID: 7665706946172850193, guid: f3b1d401bc50845629a6b982f9793f16, type: 3}
-      propertyPath: m_AnchorMin.y
-      value: 1
-      objectReference: {fileID: 0}
-    - target: {fileID: 7665706946172850193, guid: f3b1d401bc50845629a6b982f9793f16, type: 3}
-      propertyPath: m_AnchoredPosition.x
-      value: 22.100002
-      objectReference: {fileID: 0}
-    - target: {fileID: 7665706946172850193, guid: f3b1d401bc50845629a6b982f9793f16, type: 3}
-      propertyPath: m_AnchoredPosition.y
-      value: -15.1385
-      objectReference: {fileID: 0}
     - target: {fileID: 7821383068482764140, guid: f3b1d401bc50845629a6b982f9793f16, type: 3}
       propertyPath: m_SizeDelta.y
       value: 0
       objectReference: {fileID: 0}
     - target: {fileID: 7821383068482764140, guid: f3b1d401bc50845629a6b982f9793f16, type: 3}
       propertyPath: m_AnchoredPosition.y
-<<<<<<< HEAD
-      value: 34062.023
-      objectReference: {fileID: 0}
-    - target: {fileID: 7831739321779708755, guid: f3b1d401bc50845629a6b982f9793f16, type: 3}
-      propertyPath: m_AnchorMax.y
-      value: 1
-      objectReference: {fileID: 0}
-    - target: {fileID: 7831739321779708755, guid: f3b1d401bc50845629a6b982f9793f16, type: 3}
-      propertyPath: m_AnchorMin.y
-      value: 1
-      objectReference: {fileID: 0}
-    - target: {fileID: 7831739321779708755, guid: f3b1d401bc50845629a6b982f9793f16, type: 3}
-      propertyPath: m_AnchoredPosition.x
-      value: 22.100002
-      objectReference: {fileID: 0}
-    - target: {fileID: 7831739321779708755, guid: f3b1d401bc50845629a6b982f9793f16, type: 3}
-      propertyPath: m_AnchoredPosition.y
-      value: -15.1385
-      objectReference: {fileID: 0}
-    - target: {fileID: 7858290335834953287, guid: f3b1d401bc50845629a6b982f9793f16, type: 3}
-      propertyPath: m_AnchorMax.y
-      value: 0
-      objectReference: {fileID: 0}
-    - target: {fileID: 7858290335834953287, guid: f3b1d401bc50845629a6b982f9793f16, type: 3}
-      propertyPath: m_AnchorMin.y
-      value: 0
-      objectReference: {fileID: 0}
-    - target: {fileID: 7858290335834953287, guid: f3b1d401bc50845629a6b982f9793f16, type: 3}
-      propertyPath: m_AnchoredPosition.x
-      value: 0
-      objectReference: {fileID: 0}
-    - target: {fileID: 7858290335834953287, guid: f3b1d401bc50845629a6b982f9793f16, type: 3}
-      propertyPath: m_AnchoredPosition.y
-      value: 0
-      objectReference: {fileID: 0}
-    - target: {fileID: 8005503477344666961, guid: f3b1d401bc50845629a6b982f9793f16, type: 3}
-      propertyPath: m_AnchorMax.y
-      value: 0
-      objectReference: {fileID: 0}
-    - target: {fileID: 8005503477344666961, guid: f3b1d401bc50845629a6b982f9793f16, type: 3}
-      propertyPath: m_AnchorMin.y
-      value: 0
-      objectReference: {fileID: 0}
-    - target: {fileID: 8005503477344666961, guid: f3b1d401bc50845629a6b982f9793f16, type: 3}
-      propertyPath: m_SizeDelta.y
-      value: 0
-      objectReference: {fileID: 0}
-    - target: {fileID: 8005503477344666961, guid: f3b1d401bc50845629a6b982f9793f16, type: 3}
-      propertyPath: m_AnchoredPosition.x
-      value: 0
-      objectReference: {fileID: 0}
-    - target: {fileID: 8005503477344666961, guid: f3b1d401bc50845629a6b982f9793f16, type: 3}
-      propertyPath: m_AnchoredPosition.y
-=======
->>>>>>> 496c6f78
       value: 0
       objectReference: {fileID: 0}
     - target: {fileID: 8250917491738269919, guid: f3b1d401bc50845629a6b982f9793f16, type: 3}
@@ -4726,10 +4147,6 @@
       propertyPath: m_AnchoredPosition.y
       value: 0
       objectReference: {fileID: 0}
-    - target: {fileID: 8617624057894710606, guid: f3b1d401bc50845629a6b982f9793f16, type: 3}
-      propertyPath: m_AnchoredPosition.y
-      value: 11020.953
-      objectReference: {fileID: 0}
     - target: {fileID: 8676563760094399490, guid: f3b1d401bc50845629a6b982f9793f16, type: 3}
       propertyPath: m_AnchorMax.y
       value: 0
@@ -4747,22 +4164,6 @@
       value: 0
       objectReference: {fileID: 0}
     - target: {fileID: 8676563760094399490, guid: f3b1d401bc50845629a6b982f9793f16, type: 3}
-      propertyPath: m_AnchoredPosition.y
-      value: 0
-      objectReference: {fileID: 0}
-    - target: {fileID: 8734904953207318909, guid: f3b1d401bc50845629a6b982f9793f16, type: 3}
-      propertyPath: m_AnchorMax.y
-      value: 0
-      objectReference: {fileID: 0}
-    - target: {fileID: 8734904953207318909, guid: f3b1d401bc50845629a6b982f9793f16, type: 3}
-      propertyPath: m_AnchorMin.y
-      value: 0
-      objectReference: {fileID: 0}
-    - target: {fileID: 8734904953207318909, guid: f3b1d401bc50845629a6b982f9793f16, type: 3}
-      propertyPath: m_AnchoredPosition.x
-      value: 0
-      objectReference: {fileID: 0}
-    - target: {fileID: 8734904953207318909, guid: f3b1d401bc50845629a6b982f9793f16, type: 3}
       propertyPath: m_AnchoredPosition.y
       value: 0
       objectReference: {fileID: 0}
@@ -4797,22 +4198,6 @@
     - target: {fileID: 9152785347356188261, guid: f3b1d401bc50845629a6b982f9793f16, type: 3}
       propertyPath: m_IsActive
       value: 1
-      objectReference: {fileID: 0}
-    - target: {fileID: 9220415965156284991, guid: f3b1d401bc50845629a6b982f9793f16, type: 3}
-      propertyPath: m_AnchorMax.y
-      value: 0
-      objectReference: {fileID: 0}
-    - target: {fileID: 9220415965156284991, guid: f3b1d401bc50845629a6b982f9793f16, type: 3}
-      propertyPath: m_AnchorMin.y
-      value: 0
-      objectReference: {fileID: 0}
-    - target: {fileID: 9220415965156284991, guid: f3b1d401bc50845629a6b982f9793f16, type: 3}
-      propertyPath: m_AnchoredPosition.x
-      value: 0
-      objectReference: {fileID: 0}
-    - target: {fileID: 9220415965156284991, guid: f3b1d401bc50845629a6b982f9793f16, type: 3}
-      propertyPath: m_AnchoredPosition.y
-      value: 0
       objectReference: {fileID: 0}
     m_RemovedComponents: []
     m_RemovedGameObjects: []
@@ -4846,28 +4231,6 @@
   m_CorrespondingSourceObject: {fileID: 3721001069623505348, guid: f3b1d401bc50845629a6b982f9793f16, type: 3}
   m_PrefabInstance: {fileID: 8223576145474373599}
   m_PrefabAsset: {fileID: 0}
---- !u!114 &5305461176838748031 stripped
-MonoBehaviour:
-  m_CorrespondingSourceObject: {fileID: 4287649203120320672, guid: f3b1d401bc50845629a6b982f9793f16, type: 3}
-  m_PrefabInstance: {fileID: 8223576145474373599}
-  m_PrefabAsset: {fileID: 0}
-  m_GameObject: {fileID: 0}
-  m_Enabled: 1
-  m_EditorHideFlags: 0
-  m_Script: {fileID: 11500000, guid: 887cfb686b464f99959e740ff35ea332, type: 3}
-  m_Name: 
-  m_EditorClassIdentifier: 
---- !u!114 &9130394635402501185 stripped
-MonoBehaviour:
-  m_CorrespondingSourceObject: {fileID: 906823747509164958, guid: f3b1d401bc50845629a6b982f9793f16, type: 3}
-  m_PrefabInstance: {fileID: 8223576145474373599}
-  m_PrefabAsset: {fileID: 0}
-  m_GameObject: {fileID: 0}
-  m_Enabled: 1
-  m_EditorHideFlags: 0
-  m_Script: {fileID: 11500000, guid: f9a9ca43bc834ea18a6cc036a83d9b38, type: 3}
-  m_Name: 
-  m_EditorClassIdentifier: 
 --- !u!1001 &8738744977755375168
 PrefabInstance:
   m_ObjectHideFlags: 0
