--- conflicted
+++ resolved
@@ -1071,11 +1071,7 @@
       objectReference: {fileID: 0}
     - target: {fileID: 239284970452477663, guid: e495fc295bd1f3e44aeda4cbccc5f767, type: 3}
       propertyPath: m_AnchoredPosition.y
-<<<<<<< HEAD
       value: -194.1211
-=======
-      value: -553.53625
->>>>>>> fc787246
       objectReference: {fileID: 0}
     - target: {fileID: 260298768150988075, guid: e495fc295bd1f3e44aeda4cbccc5f767, type: 3}
       propertyPath: m_AnchorMax.y
@@ -1551,11 +1547,7 @@
       objectReference: {fileID: 0}
     - target: {fileID: 3059858376115429252, guid: e495fc295bd1f3e44aeda4cbccc5f767, type: 3}
       propertyPath: m_AnchoredPosition.y
-<<<<<<< HEAD
       value: -219.1211
-=======
-      value: -578.53625
->>>>>>> fc787246
       objectReference: {fileID: 0}
     - target: {fileID: 3475354120315141622, guid: e495fc295bd1f3e44aeda4cbccc5f767, type: 3}
       propertyPath: m_AnchorMax.y
@@ -1707,11 +1699,7 @@
       objectReference: {fileID: 0}
     - target: {fileID: 4496169757731986300, guid: e495fc295bd1f3e44aeda4cbccc5f767, type: 3}
       propertyPath: m_AnchoredPosition.y
-<<<<<<< HEAD
       value: -259.1211
-=======
-      value: -618.53625
->>>>>>> fc787246
       objectReference: {fileID: 0}
     - target: {fileID: 4496926898282664668, guid: e495fc295bd1f3e44aeda4cbccc5f767, type: 3}
       propertyPath: m_IsActive
@@ -1891,11 +1879,7 @@
       objectReference: {fileID: 0}
     - target: {fileID: 5629447080230894465, guid: e495fc295bd1f3e44aeda4cbccc5f767, type: 3}
       propertyPath: m_AnchoredPosition.y
-<<<<<<< HEAD
       value: -283.1211
-=======
-      value: -642.53625
->>>>>>> fc787246
       objectReference: {fileID: 0}
     - target: {fileID: 5690124512576908724, guid: e495fc295bd1f3e44aeda4cbccc5f767, type: 3}
       propertyPath: m_AnchorMax.y
@@ -2031,11 +2015,7 @@
       objectReference: {fileID: 0}
     - target: {fileID: 6552569803138220511, guid: e495fc295bd1f3e44aeda4cbccc5f767, type: 3}
       propertyPath: m_AnchoredPosition.y
-<<<<<<< HEAD
       value: -308.1211
-=======
-      value: -667.53625
->>>>>>> fc787246
       objectReference: {fileID: 0}
     - target: {fileID: 6855022383667530539, guid: e495fc295bd1f3e44aeda4cbccc5f767, type: 3}
       propertyPath: m_IsActive
@@ -2179,11 +2159,7 @@
       objectReference: {fileID: 0}
     - target: {fileID: 7356816839523289458, guid: e495fc295bd1f3e44aeda4cbccc5f767, type: 3}
       propertyPath: m_AnchoredPosition.y
-<<<<<<< HEAD
       value: -348.1211
-=======
-      value: -707.53625
->>>>>>> fc787246
       objectReference: {fileID: 0}
     - target: {fileID: 7370586444465567073, guid: e495fc295bd1f3e44aeda4cbccc5f767, type: 3}
       propertyPath: m_AnchorMax.y
@@ -2435,11 +2411,7 @@
       objectReference: {fileID: 0}
     - target: {fileID: 8625882705585754948, guid: e495fc295bd1f3e44aeda4cbccc5f767, type: 3}
       propertyPath: m_AnchoredPosition.y
-<<<<<<< HEAD
       value: -170.1211
-=======
-      value: -529.53625
->>>>>>> fc787246
       objectReference: {fileID: 0}
     - target: {fileID: 8639185943282826979, guid: e495fc295bd1f3e44aeda4cbccc5f767, type: 3}
       propertyPath: m_IsActive
