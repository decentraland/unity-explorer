--- conflicted
+++ resolved
@@ -103,13 +103,8 @@
   m_LocalEulerAnglesHint: {x: 0, y: 0, z: 0}
   m_AnchorMin: {x: 0, y: 1}
   m_AnchorMax: {x: 0, y: 1}
-<<<<<<< HEAD
-  m_AnchoredPosition: {x: 40, y: -540}
-  m_SizeDelta: {x: 80, y: 1080}
-=======
   m_AnchoredPosition: {x: 23, y: -540}
   m_SizeDelta: {x: 46, y: 1080}
->>>>>>> c97663db
   m_Pivot: {x: 0.5, y: 0.5}
 --- !u!114 &3900643109725378707
 MonoBehaviour:
@@ -369,18 +364,12 @@
   m_Children:
   - {fileID: 2047588440646256503}
   - {fileID: 4720797347689379355}
-  - {fileID: 1833039050247265067}
   m_Father: {fileID: 5183775639776229429}
   m_LocalEulerAnglesHint: {x: 0, y: 0, z: 0}
   m_AnchorMin: {x: 0, y: 1}
   m_AnchorMax: {x: 0, y: 1}
-<<<<<<< HEAD
-  m_AnchoredPosition: {x: 1000, y: -540}
-  m_SizeDelta: {x: 1840, y: 1080}
-=======
   m_AnchoredPosition: {x: 988, y: -540}
   m_SizeDelta: {x: 1864, y: 1080}
->>>>>>> c97663db
   m_Pivot: {x: 0.5, y: 0.5}
 --- !u!114 &4978858503849552995
 MonoBehaviour:
@@ -521,167 +510,10 @@
   <raycaster>k__BackingField: {fileID: 8235211841819826033}
   <ChatView>k__BackingField: {fileID: 1832101647578548373}
   <MinimapView>k__BackingField: {fileID: 2530848671240461574}
-  <ConnectionStatusPanelView>k__BackingField: {fileID: 4106717580001258640}
   <SidebarView>k__BackingField: {fileID: 152339575270123223}
   <pointerDetectionArea>k__BackingField: {fileID: 2555230328588682370}
   <sidebarLayoutElement>k__BackingField: {fileID: 3900643109725378707}
-<<<<<<< HEAD
---- !u!1001 &3086062576227429103
-PrefabInstance:
-  m_ObjectHideFlags: 0
-  serializedVersion: 2
-  m_Modification:
-    serializedVersion: 3
-    m_TransformParent: {fileID: 4950822455619195612}
-    m_Modifications:
-    - target: {fileID: 742869874383310255, guid: 6077eff354abb4953be2d4d994be830e, type: 3}
-      propertyPath: m_AnchorMax.y
-      value: 1
-      objectReference: {fileID: 0}
-    - target: {fileID: 742869874383310255, guid: 6077eff354abb4953be2d4d994be830e, type: 3}
-      propertyPath: m_AnchorMin.y
-      value: 1
-      objectReference: {fileID: 0}
-    - target: {fileID: 742869874383310255, guid: 6077eff354abb4953be2d4d994be830e, type: 3}
-      propertyPath: m_SizeDelta.x
-      value: 71.83
-      objectReference: {fileID: 0}
-    - target: {fileID: 742869874383310255, guid: 6077eff354abb4953be2d4d994be830e, type: 3}
-      propertyPath: m_AnchoredPosition.y
-      value: -9.5
-      objectReference: {fileID: 0}
-    - target: {fileID: 2377257890637130518, guid: 6077eff354abb4953be2d4d994be830e, type: 3}
-      propertyPath: m_AnchorMax.y
-      value: 1
-      objectReference: {fileID: 0}
-    - target: {fileID: 2377257890637130518, guid: 6077eff354abb4953be2d4d994be830e, type: 3}
-      propertyPath: m_AnchorMin.y
-      value: 1
-      objectReference: {fileID: 0}
-    - target: {fileID: 2377257890637130518, guid: 6077eff354abb4953be2d4d994be830e, type: 3}
-      propertyPath: m_SizeDelta.x
-      value: 48
-      objectReference: {fileID: 0}
-    - target: {fileID: 2377257890637130518, guid: 6077eff354abb4953be2d4d994be830e, type: 3}
-      propertyPath: m_AnchoredPosition.x
-      value: 78.83
-      objectReference: {fileID: 0}
-    - target: {fileID: 2377257890637130518, guid: 6077eff354abb4953be2d4d994be830e, type: 3}
-      propertyPath: m_AnchoredPosition.y
-      value: -9.5
-      objectReference: {fileID: 0}
-    - target: {fileID: 2480083131922657171, guid: 6077eff354abb4953be2d4d994be830e, type: 3}
-      propertyPath: m_SizeDelta.x
-      value: 126.83
-      objectReference: {fileID: 0}
-    - target: {fileID: 3721001069623505348, guid: 6077eff354abb4953be2d4d994be830e, type: 3}
-      propertyPath: m_Pivot.x
-      value: 0
-      objectReference: {fileID: 0}
-    - target: {fileID: 3721001069623505348, guid: 6077eff354abb4953be2d4d994be830e, type: 3}
-      propertyPath: m_Pivot.y
-      value: 1
-      objectReference: {fileID: 0}
-    - target: {fileID: 3721001069623505348, guid: 6077eff354abb4953be2d4d994be830e, type: 3}
-      propertyPath: m_AnchorMax.x
-      value: 0
-      objectReference: {fileID: 0}
-    - target: {fileID: 3721001069623505348, guid: 6077eff354abb4953be2d4d994be830e, type: 3}
-      propertyPath: m_AnchorMax.y
-      value: 1
-      objectReference: {fileID: 0}
-    - target: {fileID: 3721001069623505348, guid: 6077eff354abb4953be2d4d994be830e, type: 3}
-      propertyPath: m_AnchorMin.x
-      value: 0
-      objectReference: {fileID: 0}
-    - target: {fileID: 3721001069623505348, guid: 6077eff354abb4953be2d4d994be830e, type: 3}
-      propertyPath: m_AnchorMin.y
-      value: 1
-      objectReference: {fileID: 0}
-    - target: {fileID: 3721001069623505348, guid: 6077eff354abb4953be2d4d994be830e, type: 3}
-      propertyPath: m_SizeDelta.x
-      value: 270
-      objectReference: {fileID: 0}
-    - target: {fileID: 3721001069623505348, guid: 6077eff354abb4953be2d4d994be830e, type: 3}
-      propertyPath: m_SizeDelta.y
-      value: 318
-      objectReference: {fileID: 0}
-    - target: {fileID: 3721001069623505348, guid: 6077eff354abb4953be2d4d994be830e, type: 3}
-      propertyPath: m_LocalPosition.x
-      value: 0
-      objectReference: {fileID: 0}
-    - target: {fileID: 3721001069623505348, guid: 6077eff354abb4953be2d4d994be830e, type: 3}
-      propertyPath: m_LocalPosition.y
-      value: 0
-      objectReference: {fileID: 0}
-    - target: {fileID: 3721001069623505348, guid: 6077eff354abb4953be2d4d994be830e, type: 3}
-      propertyPath: m_LocalPosition.z
-      value: 0
-      objectReference: {fileID: 0}
-    - target: {fileID: 3721001069623505348, guid: 6077eff354abb4953be2d4d994be830e, type: 3}
-      propertyPath: m_LocalRotation.w
-      value: 1
-      objectReference: {fileID: 0}
-    - target: {fileID: 3721001069623505348, guid: 6077eff354abb4953be2d4d994be830e, type: 3}
-      propertyPath: m_LocalRotation.x
-      value: 0
-      objectReference: {fileID: 0}
-    - target: {fileID: 3721001069623505348, guid: 6077eff354abb4953be2d4d994be830e, type: 3}
-      propertyPath: m_LocalRotation.y
-      value: 0
-      objectReference: {fileID: 0}
-    - target: {fileID: 3721001069623505348, guid: 6077eff354abb4953be2d4d994be830e, type: 3}
-      propertyPath: m_LocalRotation.z
-      value: 0
-      objectReference: {fileID: 0}
-    - target: {fileID: 3721001069623505348, guid: 6077eff354abb4953be2d4d994be830e, type: 3}
-      propertyPath: m_AnchoredPosition.x
-      value: 296
-      objectReference: {fileID: 0}
-    - target: {fileID: 3721001069623505348, guid: 6077eff354abb4953be2d4d994be830e, type: 3}
-      propertyPath: m_AnchoredPosition.y
-      value: -10
-      objectReference: {fileID: 0}
-    - target: {fileID: 3721001069623505348, guid: 6077eff354abb4953be2d4d994be830e, type: 3}
-      propertyPath: m_LocalEulerAnglesHint.x
-      value: 0
-      objectReference: {fileID: 0}
-    - target: {fileID: 3721001069623505348, guid: 6077eff354abb4953be2d4d994be830e, type: 3}
-      propertyPath: m_LocalEulerAnglesHint.y
-      value: 0
-      objectReference: {fileID: 0}
-    - target: {fileID: 3721001069623505348, guid: 6077eff354abb4953be2d4d994be830e, type: 3}
-      propertyPath: m_LocalEulerAnglesHint.z
-      value: 0
-      objectReference: {fileID: 0}
-    - target: {fileID: 9152785347356188261, guid: 6077eff354abb4953be2d4d994be830e, type: 3}
-      propertyPath: m_Name
-      value: ConnectionStatus
-      objectReference: {fileID: 0}
-    m_RemovedComponents: []
-    m_RemovedGameObjects: []
-    m_AddedGameObjects: []
-    m_AddedComponents: []
-  m_SourcePrefab: {fileID: 100100000, guid: 6077eff354abb4953be2d4d994be830e, type: 3}
---- !u!224 &1833039050247265067 stripped
-RectTransform:
-  m_CorrespondingSourceObject: {fileID: 3721001069623505348, guid: 6077eff354abb4953be2d4d994be830e, type: 3}
-  m_PrefabInstance: {fileID: 3086062576227429103}
-  m_PrefabAsset: {fileID: 0}
---- !u!114 &4106717580001258640 stripped
-MonoBehaviour:
-  m_CorrespondingSourceObject: {fileID: 1310011404727223935, guid: 6077eff354abb4953be2d4d994be830e, type: 3}
-  m_PrefabInstance: {fileID: 3086062576227429103}
-  m_PrefabAsset: {fileID: 0}
-  m_GameObject: {fileID: 0}
-  m_Enabled: 1
-  m_EditorHideFlags: 0
-  m_Script: {fileID: 11500000, guid: 4eba33f1c6ec4416a8b23a8046518ead, type: 3}
-  m_Name: 
-  m_EditorClassIdentifier: 
-=======
   <sidebarDetectionArea>k__BackingField: {fileID: 5658050912149109760}
->>>>>>> c97663db
 --- !u!1001 &3088119578452600715
 PrefabInstance:
   m_ObjectHideFlags: 0
