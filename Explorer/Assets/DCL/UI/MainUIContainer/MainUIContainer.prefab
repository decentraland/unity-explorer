--- conflicted
+++ resolved
@@ -1072,11 +1072,7 @@
       objectReference: {fileID: 0}
     - target: {fileID: 239284970452477663, guid: e495fc295bd1f3e44aeda4cbccc5f767, type: 3}
       propertyPath: m_AnchoredPosition.y
-<<<<<<< HEAD
       value: -194
-=======
-      value: -194.18091
->>>>>>> 456662ec
       objectReference: {fileID: 0}
     - target: {fileID: 260298768150988075, guid: e495fc295bd1f3e44aeda4cbccc5f767, type: 3}
       propertyPath: m_AnchorMax.y
@@ -1548,11 +1544,7 @@
       objectReference: {fileID: 0}
     - target: {fileID: 3059858376115429252, guid: e495fc295bd1f3e44aeda4cbccc5f767, type: 3}
       propertyPath: m_AnchoredPosition.y
-<<<<<<< HEAD
       value: -219
-=======
-      value: -219.18091
->>>>>>> 456662ec
       objectReference: {fileID: 0}
     - target: {fileID: 3475354120315141622, guid: e495fc295bd1f3e44aeda4cbccc5f767, type: 3}
       propertyPath: m_AnchorMax.y
@@ -1704,11 +1696,7 @@
       objectReference: {fileID: 0}
     - target: {fileID: 4496169757731986300, guid: e495fc295bd1f3e44aeda4cbccc5f767, type: 3}
       propertyPath: m_AnchoredPosition.y
-<<<<<<< HEAD
       value: -259
-=======
-      value: -259.1809
->>>>>>> 456662ec
       objectReference: {fileID: 0}
     - target: {fileID: 4496926898282664668, guid: e495fc295bd1f3e44aeda4cbccc5f767, type: 3}
       propertyPath: m_IsActive
@@ -1888,11 +1876,7 @@
       objectReference: {fileID: 0}
     - target: {fileID: 5629447080230894465, guid: e495fc295bd1f3e44aeda4cbccc5f767, type: 3}
       propertyPath: m_AnchoredPosition.y
-<<<<<<< HEAD
       value: -283
-=======
-      value: -283.1809
->>>>>>> 456662ec
       objectReference: {fileID: 0}
     - target: {fileID: 5690124512576908724, guid: e495fc295bd1f3e44aeda4cbccc5f767, type: 3}
       propertyPath: m_AnchorMax.y
@@ -2012,11 +1996,7 @@
       objectReference: {fileID: 0}
     - target: {fileID: 6552569803138220511, guid: e495fc295bd1f3e44aeda4cbccc5f767, type: 3}
       propertyPath: m_AnchoredPosition.y
-<<<<<<< HEAD
       value: -308
-=======
-      value: -308.1809
->>>>>>> 456662ec
       objectReference: {fileID: 0}
     - target: {fileID: 6855022383667530539, guid: e495fc295bd1f3e44aeda4cbccc5f767, type: 3}
       propertyPath: m_IsActive
@@ -2160,11 +2140,7 @@
       objectReference: {fileID: 0}
     - target: {fileID: 7356816839523289458, guid: e495fc295bd1f3e44aeda4cbccc5f767, type: 3}
       propertyPath: m_AnchoredPosition.y
-<<<<<<< HEAD
       value: -348
-=======
-      value: -348.1809
->>>>>>> 456662ec
       objectReference: {fileID: 0}
     - target: {fileID: 7370586444465567073, guid: e495fc295bd1f3e44aeda4cbccc5f767, type: 3}
       propertyPath: m_AnchorMax.y
@@ -2416,11 +2392,7 @@
       objectReference: {fileID: 0}
     - target: {fileID: 8625882705585754948, guid: e495fc295bd1f3e44aeda4cbccc5f767, type: 3}
       propertyPath: m_AnchoredPosition.y
-<<<<<<< HEAD
       value: -170
-=======
-      value: -170.18091
->>>>>>> 456662ec
       objectReference: {fileID: 0}
     - target: {fileID: 8639185943282826979, guid: e495fc295bd1f3e44aeda4cbccc5f767, type: 3}
       propertyPath: m_IsActive
@@ -3305,11 +3277,11 @@
       objectReference: {fileID: 0}
     - target: {fileID: 243621710923428424, guid: f3b1d401bc50845629a6b982f9793f16, type: 3}
       propertyPath: m_Size
-      value: 0.90524536
+      value: 1
       objectReference: {fileID: 0}
     - target: {fileID: 243621710923428424, guid: f3b1d401bc50845629a6b982f9793f16, type: 3}
       propertyPath: m_Value
-      value: 1
+      value: 0
       objectReference: {fileID: 0}
     - target: {fileID: 510719210599564447, guid: f3b1d401bc50845629a6b982f9793f16, type: 3}
       propertyPath: m_AnchorMax.y
@@ -3719,6 +3691,26 @@
       propertyPath: m_AnchoredPosition.y
       value: 0
       objectReference: {fileID: 0}
+    - target: {fileID: 5921073682764053688, guid: f3b1d401bc50845629a6b982f9793f16, type: 3}
+      propertyPath: m_AnchorMax.y
+      value: 0
+      objectReference: {fileID: 0}
+    - target: {fileID: 5921073682764053688, guid: f3b1d401bc50845629a6b982f9793f16, type: 3}
+      propertyPath: m_AnchorMin.y
+      value: 0
+      objectReference: {fileID: 0}
+    - target: {fileID: 5921073682764053688, guid: f3b1d401bc50845629a6b982f9793f16, type: 3}
+      propertyPath: m_SizeDelta.x
+      value: 0
+      objectReference: {fileID: 0}
+    - target: {fileID: 5921073682764053688, guid: f3b1d401bc50845629a6b982f9793f16, type: 3}
+      propertyPath: m_SizeDelta.y
+      value: 0
+      objectReference: {fileID: 0}
+    - target: {fileID: 5921073682764053688, guid: f3b1d401bc50845629a6b982f9793f16, type: 3}
+      propertyPath: m_AnchoredPosition.y
+      value: 0
+      objectReference: {fileID: 0}
     - target: {fileID: 6186551520230418445, guid: f3b1d401bc50845629a6b982f9793f16, type: 3}
       propertyPath: m_SizeDelta.y
       value: 0
@@ -3745,11 +3737,7 @@
       objectReference: {fileID: 0}
     - target: {fileID: 6334738306198345799, guid: f3b1d401bc50845629a6b982f9793f16, type: 3}
       propertyPath: m_AnchoredPosition.y
-<<<<<<< HEAD
-      value: 6837
-=======
       value: 0.000030517578
->>>>>>> 456662ec
       objectReference: {fileID: 0}
     - target: {fileID: 6423328223121998152, guid: f3b1d401bc50845629a6b982f9793f16, type: 3}
       propertyPath: m_AnchorMax.y
@@ -3939,10 +3927,6 @@
       propertyPath: m_SizeDelta.y
       value: 0
       objectReference: {fileID: 0}
-    - target: {fileID: 7821383068482764140, guid: f3b1d401bc50845629a6b982f9793f16, type: 3}
-      propertyPath: m_AnchoredPosition.y
-      value: 78892
-      objectReference: {fileID: 0}
     - target: {fileID: 8250917491738269919, guid: f3b1d401bc50845629a6b982f9793f16, type: 3}
       propertyPath: m_AnchorMax.y
       value: 0
@@ -3984,6 +3968,26 @@
       value: 0
       objectReference: {fileID: 0}
     - target: {fileID: 8411302640272790022, guid: f3b1d401bc50845629a6b982f9793f16, type: 3}
+      propertyPath: m_AnchoredPosition.y
+      value: 0
+      objectReference: {fileID: 0}
+    - target: {fileID: 8676563760094399490, guid: f3b1d401bc50845629a6b982f9793f16, type: 3}
+      propertyPath: m_AnchorMax.y
+      value: 0
+      objectReference: {fileID: 0}
+    - target: {fileID: 8676563760094399490, guid: f3b1d401bc50845629a6b982f9793f16, type: 3}
+      propertyPath: m_AnchorMin.y
+      value: 0
+      objectReference: {fileID: 0}
+    - target: {fileID: 8676563760094399490, guid: f3b1d401bc50845629a6b982f9793f16, type: 3}
+      propertyPath: m_SizeDelta.x
+      value: 0
+      objectReference: {fileID: 0}
+    - target: {fileID: 8676563760094399490, guid: f3b1d401bc50845629a6b982f9793f16, type: 3}
+      propertyPath: m_SizeDelta.y
+      value: 0
+      objectReference: {fileID: 0}
+    - target: {fileID: 8676563760094399490, guid: f3b1d401bc50845629a6b982f9793f16, type: 3}
       propertyPath: m_AnchoredPosition.y
       value: 0
       objectReference: {fileID: 0}
