--- conflicted
+++ resolved
@@ -429,7 +429,7 @@
   m_LocalScale: {x: 1, y: 1, z: 1}
   m_ConstrainProportionsScale: 0
   m_Children:
-  - {fileID: 229208657506014259}
+  - {fileID: 517883092117643189}
   - {fileID: 2047588440646256503}
   - {fileID: 4720797347689379355}
   - {fileID: 8350103084299140157}
@@ -580,7 +580,7 @@
   <canvas>k__BackingField: {fileID: 1647044090541485172}
   <raycaster>k__BackingField: {fileID: 8235211841819826033}
   <ChatView>k__BackingField: {fileID: 1832101647578548373}
-  <SceneDebugConsoleView>k__BackingField: {fileID: 4487167750675022756}
+  <SceneDebugConsoleView>k__BackingField: {fileID: 4198529859063875618}
   <FriendsPanelViewView>k__BackingField: {fileID: 5022243188138649843}
   <MinimapView>k__BackingField: {fileID: 2530848671240461574}
   <FriendPushNotificationView>k__BackingField: {fileID: 4971348738695816434}
@@ -1071,11 +1071,7 @@
       objectReference: {fileID: 0}
     - target: {fileID: 239284970452477663, guid: e495fc295bd1f3e44aeda4cbccc5f767, type: 3}
       propertyPath: m_AnchoredPosition.y
-<<<<<<< HEAD
-      value: -194.4159
-=======
-      value: -194.24841
->>>>>>> 0c1acc25
+      value: -314.55176
       objectReference: {fileID: 0}
     - target: {fileID: 260298768150988075, guid: e495fc295bd1f3e44aeda4cbccc5f767, type: 3}
       propertyPath: m_AnchorMax.y
@@ -1328,8 +1324,6 @@
     - target: {fileID: 1959621558750892143, guid: e495fc295bd1f3e44aeda4cbccc5f767, type: 3}
       propertyPath: m_AnchoredPosition.y
       value: -342
-<<<<<<< HEAD
-=======
       objectReference: {fileID: 0}
     - target: {fileID: 2127497387316116056, guid: e495fc295bd1f3e44aeda4cbccc5f767, type: 3}
       propertyPath: m_SizeDelta.x
@@ -1358,7 +1352,6 @@
     - target: {fileID: 2334251584496375172, guid: e495fc295bd1f3e44aeda4cbccc5f767, type: 3}
       propertyPath: m_IsActive
       value: 0
->>>>>>> 0c1acc25
       objectReference: {fileID: 0}
     - target: {fileID: 2345943681759489479, guid: e495fc295bd1f3e44aeda4cbccc5f767, type: 3}
       propertyPath: m_AnchorMax.y
@@ -1550,11 +1543,7 @@
       objectReference: {fileID: 0}
     - target: {fileID: 3059858376115429252, guid: e495fc295bd1f3e44aeda4cbccc5f767, type: 3}
       propertyPath: m_AnchoredPosition.y
-<<<<<<< HEAD
-      value: -219.4159
-=======
-      value: -219.24841
->>>>>>> 0c1acc25
+      value: -339.55176
       objectReference: {fileID: 0}
     - target: {fileID: 3475354120315141622, guid: e495fc295bd1f3e44aeda4cbccc5f767, type: 3}
       propertyPath: m_AnchorMax.y
@@ -1586,11 +1575,7 @@
       objectReference: {fileID: 0}
     - target: {fileID: 3531244294086588118, guid: e495fc295bd1f3e44aeda4cbccc5f767, type: 3}
       propertyPath: m_AnchoredPosition.y
-<<<<<<< HEAD
-      value: -259.4159
-=======
-      value: -259.2484
->>>>>>> 0c1acc25
+      value: -379.55176
       objectReference: {fileID: 0}
     - target: {fileID: 3749275748906734311, guid: e495fc295bd1f3e44aeda4cbccc5f767, type: 3}
       propertyPath: m_IsActive
@@ -1874,11 +1859,7 @@
       objectReference: {fileID: 0}
     - target: {fileID: 5629447080230894465, guid: e495fc295bd1f3e44aeda4cbccc5f767, type: 3}
       propertyPath: m_AnchoredPosition.y
-<<<<<<< HEAD
-      value: -283.4159
-=======
-      value: -283.2484
->>>>>>> 0c1acc25
+      value: -403.55176
       objectReference: {fileID: 0}
     - target: {fileID: 5690124512576908724, guid: e495fc295bd1f3e44aeda4cbccc5f767, type: 3}
       propertyPath: m_AnchorMax.y
@@ -1951,8 +1932,6 @@
     - target: {fileID: 6187374922625486835, guid: e495fc295bd1f3e44aeda4cbccc5f767, type: 3}
       propertyPath: m_AnchoredPosition.y
       value: -84
-<<<<<<< HEAD
-=======
       objectReference: {fileID: 0}
     - target: {fileID: 6223025834660201070, guid: e495fc295bd1f3e44aeda4cbccc5f767, type: 3}
       propertyPath: m_AnchorMax.y
@@ -1969,7 +1948,6 @@
     - target: {fileID: 6223025834660201070, guid: e495fc295bd1f3e44aeda4cbccc5f767, type: 3}
       propertyPath: m_AnchoredPosition.y
       value: -124
->>>>>>> 0c1acc25
       objectReference: {fileID: 0}
     - target: {fileID: 6275068675692716138, guid: e495fc295bd1f3e44aeda4cbccc5f767, type: 3}
       propertyPath: m_AnchorMax.y
@@ -2001,11 +1979,7 @@
       objectReference: {fileID: 0}
     - target: {fileID: 6552569803138220511, guid: e495fc295bd1f3e44aeda4cbccc5f767, type: 3}
       propertyPath: m_AnchoredPosition.y
-<<<<<<< HEAD
-      value: -308.4159
-=======
-      value: -308.2484
->>>>>>> 0c1acc25
+      value: -428.55176
       objectReference: {fileID: 0}
     - target: {fileID: 6855022383667530539, guid: e495fc295bd1f3e44aeda4cbccc5f767, type: 3}
       propertyPath: m_IsActive
@@ -2149,11 +2123,7 @@
       objectReference: {fileID: 0}
     - target: {fileID: 7356816839523289458, guid: e495fc295bd1f3e44aeda4cbccc5f767, type: 3}
       propertyPath: m_AnchoredPosition.y
-<<<<<<< HEAD
-      value: -348.4159
-=======
-      value: -348.2484
->>>>>>> 0c1acc25
+      value: -468.55176
       objectReference: {fileID: 0}
     - target: {fileID: 7370586444465567073, guid: e495fc295bd1f3e44aeda4cbccc5f767, type: 3}
       propertyPath: m_AnchorMax.y
@@ -2325,11 +2295,7 @@
       objectReference: {fileID: 0}
     - target: {fileID: 8104674094646444773, guid: e495fc295bd1f3e44aeda4cbccc5f767, type: 3}
       propertyPath: m_AnchoredPosition.y
-<<<<<<< HEAD
-      value: -170.4159
-=======
-      value: -170.24841
->>>>>>> 0c1acc25
+      value: -290.55176
       objectReference: {fileID: 0}
     - target: {fileID: 8300278909215074304, guid: e495fc295bd1f3e44aeda4cbccc5f767, type: 3}
       propertyPath: m_Pivot.x
@@ -2902,7 +2868,7 @@
   m_CorrespondingSourceObject: {fileID: 5647564073185826373, guid: f2ef3a867ab2840cb9bc73b4762922fd, type: 3}
   m_PrefabInstance: {fileID: 3443520972679509683}
   m_PrefabAsset: {fileID: 0}
---- !u!1001 &3498723847238510071
+--- !u!1001 &3786477458083786353
 PrefabInstance:
   m_ObjectHideFlags: 0
   serializedVersion: 2
@@ -2951,12 +2917,40 @@
       value: 0
       objectReference: {fileID: 0}
     - target: {fileID: 3721001069623505348, guid: c83a8c429922545cfb1acccb9b1d9c13, type: 3}
+      propertyPath: m_AnchorMax.x
+      value: 0
+      objectReference: {fileID: 0}
+    - target: {fileID: 3721001069623505348, guid: c83a8c429922545cfb1acccb9b1d9c13, type: 3}
+      propertyPath: m_AnchorMax.y
+      value: 1
+      objectReference: {fileID: 0}
+    - target: {fileID: 3721001069623505348, guid: c83a8c429922545cfb1acccb9b1d9c13, type: 3}
+      propertyPath: m_AnchorMin.y
+      value: 1
+      objectReference: {fileID: 0}
+    - target: {fileID: 3721001069623505348, guid: c83a8c429922545cfb1acccb9b1d9c13, type: 3}
       propertyPath: m_LocalPosition.x
       value: 0
       objectReference: {fileID: 0}
     - target: {fileID: 3721001069623505348, guid: c83a8c429922545cfb1acccb9b1d9c13, type: 3}
       propertyPath: m_LocalPosition.y
       value: 0
+      objectReference: {fileID: 0}
+    - target: {fileID: 3721001069623505348, guid: c83a8c429922545cfb1acccb9b1d9c13, type: 3}
+      propertyPath: m_LocalRotation.x
+      value: -0
+      objectReference: {fileID: 0}
+    - target: {fileID: 3721001069623505348, guid: c83a8c429922545cfb1acccb9b1d9c13, type: 3}
+      propertyPath: m_LocalRotation.y
+      value: -0
+      objectReference: {fileID: 0}
+    - target: {fileID: 3721001069623505348, guid: c83a8c429922545cfb1acccb9b1d9c13, type: 3}
+      propertyPath: m_LocalRotation.z
+      value: -0
+      objectReference: {fileID: 0}
+    - target: {fileID: 3721001069623505348, guid: c83a8c429922545cfb1acccb9b1d9c13, type: 3}
+      propertyPath: m_AnchoredPosition.x
+      value: -9.999992
       objectReference: {fileID: 0}
     - target: {fileID: 3721001069623505348, guid: c83a8c429922545cfb1acccb9b1d9c13, type: 3}
       propertyPath: m_LocalEulerAnglesHint.x
@@ -3023,15 +3017,15 @@
     m_AddedGameObjects: []
     m_AddedComponents: []
   m_SourcePrefab: {fileID: 100100000, guid: c83a8c429922545cfb1acccb9b1d9c13, type: 3}
---- !u!224 &229208657506014259 stripped
+--- !u!224 &517883092117643189 stripped
 RectTransform:
   m_CorrespondingSourceObject: {fileID: 3721001069623505348, guid: c83a8c429922545cfb1acccb9b1d9c13, type: 3}
-  m_PrefabInstance: {fileID: 3498723847238510071}
-  m_PrefabAsset: {fileID: 0}
---- !u!114 &4487167750675022756 stripped
+  m_PrefabInstance: {fileID: 3786477458083786353}
+  m_PrefabAsset: {fileID: 0}
+--- !u!114 &4198529859063875618 stripped
 MonoBehaviour:
   m_CorrespondingSourceObject: {fileID: -8158154697459095981, guid: c83a8c429922545cfb1acccb9b1d9c13, type: 3}
-  m_PrefabInstance: {fileID: 3498723847238510071}
+  m_PrefabInstance: {fileID: 3786477458083786353}
   m_PrefabAsset: {fileID: 0}
   m_GameObject: {fileID: 0}
   m_Enabled: 1
