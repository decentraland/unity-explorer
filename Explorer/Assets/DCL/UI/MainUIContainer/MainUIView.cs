using DCL.ChatArea;
using DCL.Friends.UI.FriendPanel;
using DCL.Friends.UI.PushNotifications;
using DCL.MarketplaceCredits;
using DCL.Minimap;
using DCL.UI.Controls;
using DCL.UI.Sidebar;
using MVC;
using UnityEngine;
using UnityEngine.UI;

namespace DCL.UI.MainUI
{
    public class MainUIView : ViewBase, IView
    {
<<<<<<< HEAD
        [field: SerializeField] public ChatMainView ChatMainView { get; private set; }
=======
        [field: SerializeField] public ChatMainSharedAreaView ChatMainView { get; private set; }
>>>>>>> a185efe6
        [field: SerializeField] public FriendsPanelView FriendsPanelViewView { get; private set; }
        [field: SerializeField] public MinimapView MinimapView { get; private set; }
        [field: SerializeField] public FriendPushNotificationView FriendPushNotificationView { get; private set; }
        [field: SerializeField] public MarketplaceCreditsMenuView MarketplaceCreditsMenuView { get; private set; }
        [field: SerializeField] public SidebarView SidebarView { get; private set; }
        [field: SerializeField] public ControlsPanelView ControlsPanelView { get; private set; }
        [field: SerializeField] public WarningNotificationView WarningNotification { get; private set; }
        [field: SerializeField] internal PointerDetectionArea pointerDetectionArea { get; private set; }
        [field: SerializeField] internal LayoutElement sidebarLayoutElement { get; private set; }
        [field: SerializeField] internal GameObject sidebarDetectionArea { get; private set; }
    }
}<|MERGE_RESOLUTION|>--- conflicted
+++ resolved
@@ -13,11 +13,7 @@
 {
     public class MainUIView : ViewBase, IView
     {
-<<<<<<< HEAD
-        [field: SerializeField] public ChatMainView ChatMainView { get; private set; }
-=======
         [field: SerializeField] public ChatMainSharedAreaView ChatMainView { get; private set; }
->>>>>>> a185efe6
         [field: SerializeField] public FriendsPanelView FriendsPanelViewView { get; private set; }
         [field: SerializeField] public MinimapView MinimapView { get; private set; }
         [field: SerializeField] public FriendPushNotificationView FriendPushNotificationView { get; private set; }
