using DCL.Chat;
using DCL.Friends.UI.FriendPanel;
using DCL.Friends.UI.PushNotifications;
using DCL.MarketplaceCredits;
using DCL.Minimap;
using DCL.UI.Controls;
using DCL.UI.Sidebar;
using DCL.VoiceChat;
using DCL.VoiceChat.CommunityVoiceChat;
using MVC;
using UnityEngine;
using UnityEngine.UI;

namespace DCL.UI.MainUI
{
    public class MainUIView : ViewBase, IView
    {
        [field: SerializeField] public ChatView ChatView { get; private set; }
        [field: SerializeField] public VoiceChatView VoiceChatView { get; private set; }
<<<<<<< HEAD
        [field: SerializeField] public VoiceChatPanelResizeView VoiceChatPanelResizeView { get; private set; }
        [field: SerializeField] public CommunityVoiceChatTitlebarView CommunityVoiceChatView { get; private set; }
        [field: SerializeField] public SceneVoiceChatTitlebarView SceneVoiceChatTitlebarView { get; private set; }
=======
        [field: SerializeField] public ChatMainView ChatView2 { get; private set; }
>>>>>>> b0970369
        [field: SerializeField] public FriendsPanelView FriendsPanelViewView { get; private set; }
        [field: SerializeField] public MinimapView MinimapView { get; private set; }
        [field: SerializeField] public FriendPushNotificationView FriendPushNotificationView { get; private set; }
        [field: SerializeField] public MarketplaceCreditsMenuView MarketplaceCreditsMenuView { get; private set; }
        [field: SerializeField] public SidebarView SidebarView { get; private set; }
        [field: SerializeField] public ControlsPanelView ControlsPanelView { get; private set; }
        [field: SerializeField] public WarningNotificationView WarningNotification { get; private set; }
        [field: SerializeField] internal PointerDetectionArea pointerDetectionArea { get; private set; }
        [field: SerializeField] internal LayoutElement sidebarLayoutElement { get; private set; }
        [field: SerializeField] internal GameObject sidebarDetectionArea { get; private set; }
    }
}<|MERGE_RESOLUTION|>--- conflicted
+++ resolved
@@ -17,13 +17,10 @@
     {
         [field: SerializeField] public ChatView ChatView { get; private set; }
         [field: SerializeField] public VoiceChatView VoiceChatView { get; private set; }
-<<<<<<< HEAD
         [field: SerializeField] public VoiceChatPanelResizeView VoiceChatPanelResizeView { get; private set; }
         [field: SerializeField] public CommunityVoiceChatTitlebarView CommunityVoiceChatView { get; private set; }
         [field: SerializeField] public SceneVoiceChatTitlebarView SceneVoiceChatTitlebarView { get; private set; }
-=======
         [field: SerializeField] public ChatMainView ChatView2 { get; private set; }
->>>>>>> b0970369
         [field: SerializeField] public FriendsPanelView FriendsPanelViewView { get; private set; }
         [field: SerializeField] public MinimapView MinimapView { get; private set; }
         [field: SerializeField] public FriendPushNotificationView FriendPushNotificationView { get; private set; }
