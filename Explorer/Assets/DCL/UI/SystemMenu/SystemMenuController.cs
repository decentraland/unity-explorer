--- conflicted
+++ resolved
@@ -122,31 +122,15 @@
                 profileCache.Remove(address);
 
                 await userInAppInitializationFlow.ExecuteAsync(
-<<<<<<< HEAD
-                    new UserInAppInitializationFlowParameters
-                    {
-                        ShowAuthentication = true,
-                        ShowLoading = true,
-                        FromLogout = true,
-                        World = world,
-                        PlayerEntity = playerEntity,
-                    }, ct);
-=======
-
-                    // We have to reload the realm so the scenes are recreated when coming back to the world
-                    // The realm fetches the scene entity definitions again and creates the components in ecs
-                    // so the SceneFacade can be later attached into the entity
                     new UserInAppInitializationFlowParameters(
                         showAuthentication: true,
                         showLoading: true,
-                        reloadRealm: true,
                         loadSource: IUserInAppInitializationFlow.LoadSource.Logout,
                         world: world,
                         playerEntity: playerEntity
                     ),
                     ct
                 );
->>>>>>> c5c6fa2e
             }
 
             logoutCts = logoutCts.SafeRestart();
