using Cysharp.Threading.Tasks;
using DCL.StylizedSkybox.Scripts;
using DCL.UI.SharedSpaceManager;
using MVC;
using System.Threading;
using Utility;

namespace DCL.UI.Skybox
{
    public class SkyboxMenuController : ControllerBase<SkyboxMenuView>, IControllerInSharedSpace<SkyboxMenuView>
    {
        private readonly StylizedSkyboxSettingsAsset skyboxSettings;
        public override CanvasOrdering.SortingLayer Layer => CanvasOrdering.SortingLayer.Popup;

        private CancellationTokenSource skyboxMenuCts = new ();

        public event IPanelInSharedSpace.ViewShowingCompleteDelegate? ViewShowingComplete;

        public SkyboxMenuController(
            ViewFactoryMethod viewFactory, 
            StylizedSkyboxSettingsAsset skyboxSettings) : base(viewFactory)
        {
            this.skyboxSettings = skyboxSettings;
        }

        public async UniTask OnHiddenInSharedSpaceAsync(CancellationToken ct)
        {
            skyboxMenuCts.Cancel();

            await UniTask
                .WaitUntil(() => State == ControllerState.ViewHidden, PlayerLoopTiming.Update, ct);
        }

        protected override async UniTask WaitForCloseIntentAsync(CancellationToken ct)
        {
            ViewShowingComplete?.Invoke(this);
            await UniTask.WaitUntilCanceled(skyboxMenuCts.Token);
        }

        protected override void OnViewInstantiated()
        {
            base.OnViewInstantiated();
            
            BindUIElements();
        }

        protected override void OnBeforeViewShow()
        {
            base.OnBeforeViewShow();
            
            SetupUIElements();
            skyboxMenuCts = skyboxMenuCts.SafeRestart();
        }

        private void OnUseDynamicTimeChanged(bool dynamic)
        {
            SetTimeEnabled(!dynamic);
            viewInstance!.DynamicToggle.isOn = dynamic;
        }

        private void OnDynamicToggleValueChanged(bool dynamic)
        {
            skyboxSettings.UseDynamicTime = dynamic;
        }

        private void OnNormalizedTimeChanged(float time)
        {
            viewInstance!.TimeSlider.SetValueWithoutNotify(time);
            viewInstance.TimeText.text = GetFormatedTime(time);
        }

        private void OnTimeSliderValueChanged(float time)
        {
            skyboxSettings.UseDynamicTime = false;
            skyboxSettings.NormalizedTime = time;
        }

        private void SetTimeEnabled(bool enabled)
        {
            viewInstance!.TopSliderGroup.enabled = !enabled;
            viewInstance!.TextSliderGroup.enabled = !enabled;
        }

        private string GetFormatedTime(float time)
        {
<<<<<<< HEAD
            var totalSec = (int)(time * skyboxSettings.SECONDS_IN_DAY);
=======
            // We need to subtract 1 second to SECONDS_IN_DAY to make the slider range is between 00:00 and 23:59, instead of 00:00 and 24:00
            var totalSec = (int)(time * (SECONDS_IN_DAY - 1));
>>>>>>> 99077014

            int hours = totalSec / 3600;
            int minutes = totalSec % 3600 / 60;
            return $"{hours:00}:{minutes:00}";
        }

        private void OnClose()
        {
            skyboxMenuCts.Cancel();
        }

        public override void Dispose()
        {
            base.Dispose();
            skyboxMenuCts.SafeCancelAndDispose();
            skyboxSettings.UseDynamicTimeChanged -= OnUseDynamicTimeChanged;
            skyboxSettings.NormalizedTimeChanged -= OnNormalizedTimeChanged;
        }

        private void BindUIElements()
        {
            if (viewInstance == null) return;
            
            viewInstance.CloseButton.onClick.AddListener(OnClose);
            
            viewInstance.TimeSlider.value = skyboxSettings.NormalizedTime;
            viewInstance.TimeSlider.onValueChanged.AddListener(OnTimeSliderValueChanged);
            viewInstance.DynamicToggle.isOn = skyboxSettings.UseDynamicTime;
            viewInstance.DynamicToggle.onValueChanged.AddListener(OnDynamicToggleValueChanged);
            
            skyboxSettings.UseDynamicTimeChanged += OnUseDynamicTimeChanged;
            skyboxSettings.NormalizedTimeChanged += OnNormalizedTimeChanged;
        }

        private void SetupUIElements()
        {
            if (skyboxSettings.IsFixedTime)
            {
                SetTimeEnabled(false);
                viewInstance!.DynamicToggle.interactable = false;
            }
            else
            {
                viewInstance!.DynamicToggle.interactable = true;
                SetTimeEnabled(!skyboxSettings.UseDynamicTime);
            }
        }
    }
}<|MERGE_RESOLUTION|>--- conflicted
+++ resolved
@@ -83,12 +83,8 @@
 
         private string GetFormatedTime(float time)
         {
-<<<<<<< HEAD
-            var totalSec = (int)(time * skyboxSettings.SECONDS_IN_DAY);
-=======
             // We need to subtract 1 second to SECONDS_IN_DAY to make the slider range is between 00:00 and 23:59, instead of 00:00 and 24:00
             var totalSec = (int)(time * (SECONDS_IN_DAY - 1));
->>>>>>> 99077014
 
             int hours = totalSec / 3600;
             int minutes = totalSec % 3600 / 60;
