--- conflicted
+++ resolved
@@ -16,14 +16,7 @@
         private readonly IObjectPool<GenericContextMenuToggleView> togglePool;
         private readonly IObjectPool<GenericContextMenuToggleWithIconView> toggleWithIconPool;
         private readonly IObjectPool<GenericContextMenuUserProfileView> userProfilePool;
-<<<<<<< HEAD
         private readonly IObjectPool<GenericContextMenuButtonWithStringDelegateView> buttonWithStringDelegatePool;
-=======
-        private readonly IObjectPool<GenericContextMenuOpenUserProfileButtonView> openUserProfileButtonPool;
-        private readonly IObjectPool<GenericContextMenuMentionUserButtonView> mentionUserButtonPool;
-        private readonly IObjectPool<GenericContextMenuBlockUserButtonView> blockUserButtonPool;
->>>>>>> 833e1faf
-
         private readonly List<GenericContextMenuComponentBase> currentControls = new ();
 
         public ControlsPoolManager(
@@ -34,13 +27,7 @@
             GenericContextMenuToggleView togglePrefab,
             GenericContextMenuToggleWithIconView toggleWithIconPrefab,
             GenericContextMenuUserProfileView userProfilePrefab,
-<<<<<<< HEAD
             GenericContextMenuButtonWithStringDelegateView buttonWithDelegatePrefab)
-=======
-            GenericContextMenuOpenUserProfileButtonView openUserProfileButtonPrefab,
-            GenericContextMenuMentionUserButtonView mentionUserButtonPrefab,
-            GenericContextMenuBlockUserButtonView blockUserButtonPrefab)
->>>>>>> 833e1faf
         {
             separatorPool = new ObjectPool<GenericContextMenuSeparatorView>(
                 createFunc: () => Object.Instantiate(separatorPrefab, controlsParent),
@@ -77,22 +64,12 @@
                 actionOnRelease: userProfileView => userProfileView?.gameObject.SetActive(false),
                 actionOnDestroy: userProfileView => Object.Destroy(userProfileView.gameObject));
 
-<<<<<<< HEAD
             buttonWithStringDelegatePool = new ObjectPool<GenericContextMenuButtonWithStringDelegateView>(
                 createFunc: () => Object.Instantiate(buttonWithDelegatePrefab, controlsParent),
-=======
-            blockUserButtonPool = new ObjectPool<GenericContextMenuBlockUserButtonView>(
-                createFunc: () => GameObject.Instantiate(blockUserButtonPrefab, controlsParent),
-                actionOnGet: buttonView => buttonView.gameObject.SetActive(true),
-                actionOnRelease: buttonView => buttonView.gameObject.SetActive(false),
-                actionOnDestroy: buttonView => GameObject.Destroy(buttonView.gameObject));
-
-            mentionUserButtonPool = new ObjectPool<GenericContextMenuMentionUserButtonView>(
-                createFunc: () => GameObject.Instantiate(mentionUserButtonPrefab, controlsParent),
->>>>>>> 833e1faf
                 actionOnGet: buttonView => buttonView.gameObject.SetActive(true),
                 actionOnRelease: buttonView => buttonView?.gameObject.SetActive(false),
                 actionOnDestroy: buttonView => Object.Destroy(buttonView.gameObject));
+
         }
 
         public void Dispose() =>
@@ -107,15 +84,8 @@
                                                             ToggleWithIconContextMenuControlSettings toggleWithIconSettings => GetToggleWithIcon(toggleWithIconSettings),
                                                             ToggleContextMenuControlSettings toggleSettings => GetToggle(toggleSettings),
                                                             UserProfileContextMenuControlSettings userProfileSettings => GetUserProfile(userProfileSettings),
-<<<<<<< HEAD
                                                             ButtonWithDelegateContextMenuControlSettings<string> buttonWithDelegateSettings => GetButtonWithStringDelegate(buttonWithDelegateSettings),
                                                             _ => throw new ArgumentOutOfRangeException(),
-=======
-                                                            MentionUserButtonContextMenuControlSettings mentionUserButtonContextMenuControlSettings => GetMentionUserButton(mentionUserButtonContextMenuControlSettings),
-                                                            OpenUserProfileButtonContextMenuControlSettings openUserProfileButtonContextMenuControlSettings => GetOpenUserProfileButton(openUserProfileButtonContextMenuControlSettings),
-                                                            BlockUserButtonContextMenuControlSettings blockUserButtonContextMenuControlSettings => GetBlockUserButton(blockUserButtonContextMenuControlSettings),
-                                                            _ => throw new ArgumentOutOfRangeException()
->>>>>>> 833e1faf
                                                         };
 
             component!.transform.SetSiblingIndex(index);
@@ -171,20 +141,6 @@
             return view;
         }
 
-<<<<<<< HEAD
-=======
-        private GenericContextMenuComponentBase GetBlockUserButton(BlockUserButtonContextMenuControlSettings settings)
-        {
-            GenericContextMenuBlockUserButtonView blockUserView = blockUserButtonPool.Get();
-            blockUserView.Configure(settings);
-
-            return blockUserView;
-        }
-
-        public void Dispose() =>
-            ReleaseAllCurrentControls();
-
->>>>>>> 833e1faf
         public void ReleaseAllCurrentControls()
         {
             foreach (GenericContextMenuComponentBase control in currentControls)
