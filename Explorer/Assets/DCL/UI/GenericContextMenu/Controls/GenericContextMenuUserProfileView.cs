--- conflicted
+++ resolved
@@ -35,11 +35,8 @@
         [field: SerializeField] public Button CopyAddressButton { get; private set; }
         [field: SerializeField] public WarningNotificationView CopyAddressToast { get; private set; }
         [field: SerializeField] public VerticalLayoutGroup ContentVerticalLayout { get; private set; }
-<<<<<<< HEAD
         [field: SerializeField] public ProfilePictureView ProfilePictureView { get; private set; }
-=======
         [field: SerializeField] public GameObject FriendsButtonsContainer  { get; private set; }
->>>>>>> b2f2a06e
 
         [field: Header("Friendship Button")]
         [field: SerializeField] public Button AddFriendButton { get; private set; }
