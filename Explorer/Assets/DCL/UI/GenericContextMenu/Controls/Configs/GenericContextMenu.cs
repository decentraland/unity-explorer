--- conflicted
+++ resolved
@@ -45,16 +45,6 @@
         }
     }
 
-<<<<<<< HEAD
-    public enum GenericContextMenuAnchorPoint
-    {
-        TOP_LEFT,
-        TOP_RIGHT,
-        BOTTOM_LEFT,
-        BOTTOM_RIGHT,
-        CENTER_LEFT,
-        CENTER_RIGHT,
-=======
     public class GenericContextMenuElement
     {
         internal readonly IContextMenuControlSettings setting;
@@ -72,6 +62,15 @@
             this.setting = setting;
             this.Enabled = true;
         }
->>>>>>> ca1d6750
+    }
+
+    public enum GenericContextMenuAnchorPoint
+    {
+        TOP_LEFT,
+        TOP_RIGHT,
+        BOTTOM_LEFT,
+        BOTTOM_RIGHT,
+        CENTER_LEFT,
+        CENTER_RIGHT,
     }
 }