{
    "name": "GenericContextMenu",
    "rootNamespace": "",
    "references": [
        "GUID:f51ebe6a0ceec4240a699833d6309b23",
        "GUID:6055be8ebefd69e48b49212b09b47b2f",
        "GUID:e169fa6683c924c7e99a85981a91d953",
        "GUID:b97826ed91484ac1af953a8afc03316e",
        "GUID:fa7b3fdbb04d67549916da7bd2af58ab",
        "GUID:45f6fff651a0a514f8edfdaf9cce45af",
        "GUID:9cce9838ccdc58d46b673e02f1058718",
        "GUID:52421c42d33594c47a6fbd48b45b1259",
        "GUID:e56a0d6a94c144c784012e63b6043100",
        "GUID:2665a8d13d1b3f18800f46e256720795",
<<<<<<< HEAD
        "GUID:d8b63aba1907145bea998dd612889d6b"
=======
        "GUID:d8b63aba1907145bea998dd612889d6b",
        "GUID:ff38b7506167d314d987b4b8e8406988"
>>>>>>> 4ee10c82
    ],
    "includePlatforms": [],
    "excludePlatforms": [],
    "allowUnsafeCode": false,
    "overrideReferences": false,
    "precompiledReferences": [],
    "autoReferenced": true,
    "defineConstraints": [],
    "versionDefines": [],
    "noEngineReferences": false
}<|MERGE_RESOLUTION|>--- conflicted
+++ resolved
@@ -12,12 +12,8 @@
         "GUID:52421c42d33594c47a6fbd48b45b1259",
         "GUID:e56a0d6a94c144c784012e63b6043100",
         "GUID:2665a8d13d1b3f18800f46e256720795",
-<<<<<<< HEAD
-        "GUID:d8b63aba1907145bea998dd612889d6b"
-=======
         "GUID:d8b63aba1907145bea998dd612889d6b",
         "GUID:ff38b7506167d314d987b4b8e8406988"
->>>>>>> 4ee10c82
     ],
     "includePlatforms": [],
     "excludePlatforms": [],
