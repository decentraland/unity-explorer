{
    "name": "DCL.UI.GenericContextMenu.Controllers",
    "rootNamespace": "",
    "references": [
        "GUID:5462d37de7d4344df8aade58a45b403e",
        "GUID:ead265f036164eb7899edc341131f4d5",
        "GUID:166b65e6dfc848bb9fb075f53c293a38",
        "GUID:fa7b3fdbb04d67549916da7bd2af58ab",
        "GUID:ca4e81cdd6a34d1aa54c32ad41fc5b3b",
        "GUID:e56a0d6a94c144c784012e63b6043100",
        "GUID:45f6fff651a0a514f8edfdaf9cce45af",
        "GUID:ae249ee11a6e0ea4aa01cefc0246a151",
        "GUID:7cfe53a67dd47414fbe97d2e908fe310",
        "GUID:f51ebe6a0ceec4240a699833d6309b23",
        "GUID:8322ea9340a544c59ddc56d4793eac74",
        "GUID:e0eedfa2deb9406daf86fd8368728e39",
        "GUID:e9db755bba99425db4ca5d30e48b7429",
        "GUID:d28a7e4beeca475418c15757abf1b6f1",
        "GUID:3640f3c0b42946b0b8794a1ed8e06ca5",
        "GUID:e169fa6683c924c7e99a85981a91d953",
        "GUID:9cce9838ccdc58d46b673e02f1058718",
        "GUID:3db07cecf8bc76f49bd3ffb446a18d11",
        "GUID:99c2bc0e6d3e24728952ed68726bf91b",
<<<<<<< HEAD
        "GUID:ace653ac543d483ba8abee112a3ba2a6",
        "GUID:d1d663468c041497caef8d1c81005199",
        "GUID:36cf0712f9b9c4da5a8ae98277cd3d6e",
        "GUID:4ea6ca08dc181df4487ffee3648c7d94"
=======
        "GUID:4ea6ca08dc181df4487ffee3648c7d94",
        "GUID:7363bec8079ce734ca67326f126adcd9",
        "GUID:828002f0a2864c3cbbca4d1de01c7455"
>>>>>>> 9bf1ca8b
    ],
    "includePlatforms": [],
    "excludePlatforms": [],
    "allowUnsafeCode": false,
    "overrideReferences": false,
    "precompiledReferences": [],
    "autoReferenced": true,
    "defineConstraints": [],
    "versionDefines": [],
    "noEngineReferences": false
}<|MERGE_RESOLUTION|>--- conflicted
+++ resolved
@@ -21,16 +21,12 @@
         "GUID:9cce9838ccdc58d46b673e02f1058718",
         "GUID:3db07cecf8bc76f49bd3ffb446a18d11",
         "GUID:99c2bc0e6d3e24728952ed68726bf91b",
-<<<<<<< HEAD
         "GUID:ace653ac543d483ba8abee112a3ba2a6",
         "GUID:d1d663468c041497caef8d1c81005199",
         "GUID:36cf0712f9b9c4da5a8ae98277cd3d6e",
-        "GUID:4ea6ca08dc181df4487ffee3648c7d94"
-=======
         "GUID:4ea6ca08dc181df4487ffee3648c7d94",
         "GUID:7363bec8079ce734ca67326f126adcd9",
         "GUID:828002f0a2864c3cbbca4d1de01c7455"
->>>>>>> 9bf1ca8b
     ],
     "includePlatforms": [],
     "excludePlatforms": [],
