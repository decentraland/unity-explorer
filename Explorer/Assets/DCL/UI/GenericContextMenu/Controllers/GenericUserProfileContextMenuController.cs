using Cysharp.Threading.Tasks;
using DCL.Chat.ControllerShowParams;
using DCL.Chat.EventBus;
using DCL.Communities.CommunitiesDataProvider;
using DCL.Diagnostics;
using DCL.FeatureFlags;
using DCL.EmotesWheel.Params;
using DCL.Friends;
using DCL.Friends.UI;
using DCL.Friends.UI.BlockUserPrompt;
using DCL.Friends.UI.FriendPanel.Sections;
using DCL.Friends.UI.FriendPanel.Sections.Friends;
using DCL.Friends.UI.Requests;
using DCL.Multiplayer.Connectivity;
using DCL.Passport;
using DCL.PerformanceAndDiagnostics.Analytics;
using DCL.Profiles;
using DCL.UI.Controls.Configs;
using DCL.UI.SharedSpaceManager;
using DCL.Utilities;
using DCL.Utilities.Extensions;
using DCL.Utility.Types;
using DCL.Web3;
using ECS.SceneLifeCycle.Realm;
using MVC;
using Segment.Serialization;
using System;
using System.Threading;
using UnityEngine;
using Utility;
using FriendshipStatus = DCL.Friends.FriendshipStatus;

namespace DCL.UI
{
    public class GenericUserProfileContextMenuController
    {
        private delegate void StringDelegate(string id);

        private const int CONTEXT_MENU_SEPARATOR_HEIGHT = 20;
        private const int CONTEXT_MENU_ELEMENTS_SPACING = 5;
        private const int CONTEXT_MENU_WIDTH = 250;
        private static readonly RectOffset CONTEXT_MENU_VERTICAL_LAYOUT_PADDING = new (15, 15, 20, 25);
        private static readonly Vector2 CONTEXT_MENU_OFFSET = new (5, -10);
        private static readonly Vector2 SUBMENU_CONTEXT_MENU_OFFSET = new (0, -30);

        private readonly ObjectProxy<IFriendsService> friendServiceProxy;
        private readonly ObjectProxy<FriendsConnectivityStatusTracker> friendOnlineStatusCacheProxy;
        private readonly IMVCManager mvcManager;
        private readonly IChatEventBus chatEventBus;
        private readonly bool includeUserBlocking;
        private readonly IAnalyticsController analytics;
        private readonly IOnlineUsersProvider onlineUsersProvider;
        private readonly IRealmNavigator realmNavigator;
        private readonly bool includeVoiceChat;
        private readonly bool includeCommunities;

        private readonly string[] getUserPositionBuffer = new string[1];

        private readonly GenericContextMenu contextMenu;
        private readonly UserProfileContextMenuControlSettings userProfileControlSettings;
        private readonly ButtonWithDelegateContextMenuControlSettings<string> openUserProfileButtonControlSettings;
        private readonly ButtonWithDelegateContextMenuControlSettings<string> mentionUserButtonControlSettings;
        private readonly ButtonWithDelegateContextMenuControlSettings<string> jumpInButtonControlSettings;
        private readonly ButtonWithDelegateContextMenuControlSettings<string> blockButtonControlSettings;
        private readonly ButtonWithDelegateContextMenuControlSettings<string> openConversationControlSettings;
        private readonly ButtonWithDelegateContextMenuControlSettings<string> startCallButtonControlSettings;
        private readonly ButtonWithDelegateContextMenuControlSettings<string> socialEmoteButtonControlSettings;

        private readonly GenericContextMenuElement contextMenuJumpInButton;
        private readonly GenericContextMenuElement contextMenuBlockUserButton;
        private readonly GenericContextMenuElement contextMenuCallButton;
        private readonly GenericContextMenuElement contextMenuSocialEmoteButton;
        private readonly ISharedSpaceManager sharedSpaceManager;

        private CancellationTokenSource cancellationTokenSource;
        private UniTaskCompletionSource closeContextMenuTask;
        private Profile targetProfile;

        private readonly CommunityInvitationContextMenuButtonHandler invitationButtonHandler;

        public GenericUserProfileContextMenuController(
            ObjectProxy<IFriendsService> friendServiceProxy,
            IChatEventBus chatEventBus,
            IMVCManager mvcManager,
            GenericUserProfileContextMenuSettings contextMenuSettings,
            IAnalyticsController analytics,
            bool includeUserBlocking,
            IOnlineUsersProvider onlineUsersProvider,
            IRealmNavigator realmNavigator,
            ObjectProxy<FriendsConnectivityStatusTracker> friendOnlineStatusCacheProxy,
            ISharedSpaceManager sharedSpaceManager,
            bool includeCommunities,
            CommunitiesDataProvider communitiesDataProvider)
        {
            this.friendServiceProxy = friendServiceProxy;
            this.chatEventBus = chatEventBus;
            this.mvcManager = mvcManager;
            this.analytics = analytics;
            this.includeUserBlocking = includeUserBlocking;
            this.onlineUsersProvider = onlineUsersProvider;
            this.realmNavigator = realmNavigator;
            this.friendOnlineStatusCacheProxy = friendOnlineStatusCacheProxy;
            this.sharedSpaceManager = sharedSpaceManager;
            this.includeVoiceChat = FeaturesRegistry.Instance.IsEnabled(FeatureId.VOICE_CHAT);
            this.includeUserBlocking = includeUserBlocking;
            this.onlineUsersProvider = onlineUsersProvider;
            this.realmNavigator = realmNavigator;
            this.includeCommunities = includeCommunities;

            userProfileControlSettings = new UserProfileContextMenuControlSettings(OnFriendsButtonClicked);
            openUserProfileButtonControlSettings = new ButtonWithDelegateContextMenuControlSettings<string>(contextMenuSettings.OpenUserProfileButtonConfig.Text, contextMenuSettings.OpenUserProfileButtonConfig.Sprite, new StringDelegate(OnShowUserPassportClicked));
            mentionUserButtonControlSettings = new ButtonWithDelegateContextMenuControlSettings<string>(contextMenuSettings.MentionButtonConfig.Text, contextMenuSettings.MentionButtonConfig.Sprite, new StringDelegate(OnMentionUserClicked));
            jumpInButtonControlSettings = new ButtonWithDelegateContextMenuControlSettings<string>(contextMenuSettings.JumpInButtonConfig.Text, contextMenuSettings.JumpInButtonConfig.Sprite, new StringDelegate(OnJumpInClicked));
            blockButtonControlSettings = new ButtonWithDelegateContextMenuControlSettings<string>(contextMenuSettings.BlockButtonConfig.Text, contextMenuSettings.BlockButtonConfig.Sprite, new StringDelegate(OnBlockUserClicked));
            openConversationControlSettings = new ButtonWithDelegateContextMenuControlSettings<string>(contextMenuSettings.OpenConversationButtonConfig.Text, contextMenuSettings.OpenConversationButtonConfig.Sprite, new StringDelegate(OnOpenConversationButtonClicked));
            startCallButtonControlSettings = new ButtonWithDelegateContextMenuControlSettings<string>(contextMenuSettings.StartCallButtonConfig.Text, contextMenuSettings.StartCallButtonConfig.Sprite, new StringDelegate(OnStartCallButtonClicked));
            socialEmoteButtonControlSettings = new ButtonWithDelegateContextMenuControlSettings<string>(contextMenuSettings.SocialEmoteButtonConfig.Text, contextMenuSettings.SocialEmoteButtonConfig.Sprite, new StringDelegate(OnSocialEmoteButtonClicked));

            contextMenuJumpInButton = new GenericContextMenuElement(jumpInButtonControlSettings, false);
            contextMenuBlockUserButton = new GenericContextMenuElement(blockButtonControlSettings, false);
            contextMenuCallButton = new GenericContextMenuElement(startCallButtonControlSettings, false);
            contextMenuSocialEmoteButton = new GenericContextMenuElement(socialEmoteButtonControlSettings, false);

            contextMenu = new GenericContextMenu(CONTEXT_MENU_WIDTH, SUBMENU_CONTEXT_MENU_OFFSET, CONTEXT_MENU_VERTICAL_LAYOUT_PADDING, CONTEXT_MENU_ELEMENTS_SPACING, anchorPoint: ContextMenuOpenDirection.BOTTOM_RIGHT)
                         .AddControl(userProfileControlSettings)
                         .AddControl(new SeparatorContextMenuControlSettings(CONTEXT_MENU_SEPARATOR_HEIGHT, -CONTEXT_MENU_VERTICAL_LAYOUT_PADDING.left, -CONTEXT_MENU_VERTICAL_LAYOUT_PADDING.right))
                         .AddControl(mentionUserButtonControlSettings)
                         .AddControl(openUserProfileButtonControlSettings)
                         .AddControl(openConversationControlSettings)
                         .AddControl(contextMenuCallButton)
                         .AddControl(contextMenuSocialEmoteButton)
                         .AddControl(contextMenuJumpInButton)
                         .AddControl(contextMenuBlockUserButton);

            if (includeCommunities)
            {
                invitationButtonHandler = new CommunityInvitationContextMenuButtonHandler(communitiesDataProvider, CONTEXT_MENU_ELEMENTS_SPACING);
                invitationButtonHandler.AddSubmenuControlToContextMenu(contextMenu, new Vector2(0.0f, contextMenu.offsetFromTarget.y), contextMenuSettings.InviteToCommunityConfig.Text, contextMenuSettings.InviteToCommunityConfig.Sprite);
            }
        }

        public async UniTask ShowUserProfileContextMenuAsync(Profile profile, Vector3 position, Vector2 offset,
            CancellationToken ct, UniTask closeMenuTask, Action onContextMenuHide = null,
<<<<<<< HEAD
            ContextMenuOpenDirection anchorPoint = ContextMenuOpenDirection.BOTTOM_RIGHT, bool enableSocialEmotes = false)
=======
            ContextMenuOpenDirection anchorPoint = ContextMenuOpenDirection.BOTTOM_RIGHT, Action onContextMenuShow = null)
>>>>>>> de5ee5b4
        {
            closeContextMenuTask?.TrySetResult();
            closeContextMenuTask = new UniTaskCompletionSource();
            UniTask closeTask = UniTask.WhenAny(closeContextMenuTask.Task, closeMenuTask);
            UserProfileContextMenuControlSettings.FriendshipStatus contextMenuFriendshipStatus = UserProfileContextMenuControlSettings.FriendshipStatus.DISABLED;
            targetProfile = profile;

            if (friendServiceProxy.Configured)
            {
                Result<FriendshipStatus> friendshipStatusAsyncResult = await friendServiceProxy.Object.GetFriendshipStatusAsync(profile.UserId, ct)
                                                                                    .SuppressToResultAsync(ReportCategory.FRIENDS);

                if (!friendshipStatusAsyncResult.Success)
                {
                    contextMenuBlockUserButton.Enabled = false;
                    contextMenuJumpInButton.Enabled = false;
                }
                else
                {
                    FriendshipStatus friendshipStatus = friendshipStatusAsyncResult.Value;

                    contextMenuFriendshipStatus = ConvertFriendshipStatus(friendshipStatus);

                    blockButtonControlSettings.SetData(profile.UserId);
                    jumpInButtonControlSettings.SetData(profile.UserId);

                    contextMenuBlockUserButton.Enabled = includeUserBlocking && friendshipStatus != FriendshipStatus.BLOCKED;
                    contextMenuJumpInButton.Enabled = friendshipStatus == FriendshipStatus.FRIEND &&
                                                      friendOnlineStatusCacheProxy.Object.GetFriendStatus(profile.UserId) != OnlineStatus.OFFLINE;
                }
            }

            contextMenuSocialEmoteButton.Enabled = enableSocialEmotes;

            userProfileControlSettings.SetInitialData(profile.ToUserData(), contextMenuFriendshipStatus);

            mentionUserButtonControlSettings.SetData(profile.MentionName);
            openUserProfileButtonControlSettings.SetData(profile.UserId);
            openConversationControlSettings.SetData(profile.UserId);

            if (includeVoiceChat)
            {
                contextMenuCallButton.Enabled = includeVoiceChat;
                startCallButtonControlSettings.SetData(profile.UserId);
            }

            contextMenu.ChangeAnchorPoint(anchorPoint);

            if (offset == default(Vector2))
                offset = CONTEXT_MENU_OFFSET;

            contextMenu.ChangeOffsetFromTarget(offset);

            if (includeCommunities)
                invitationButtonHandler.SetUserToInvite(profile.UserId);

            if (ct.IsCancellationRequested) return;

            await mvcManager.ShowAsync(GenericContextMenuController.IssueCommand(
                new GenericContextMenuParameter(contextMenu, position, actionOnHide: onContextMenuHide, actionOnShow: onContextMenuShow, closeTask: closeTask)), ct);
        }

        private UserProfileContextMenuControlSettings.FriendshipStatus ConvertFriendshipStatus(FriendshipStatus friendshipStatus)
        {
            return friendshipStatus switch
                   {
                       FriendshipStatus.NONE => UserProfileContextMenuControlSettings.FriendshipStatus.NONE,
                       FriendshipStatus.FRIEND => UserProfileContextMenuControlSettings.FriendshipStatus.FRIEND,
                       FriendshipStatus.REQUEST_SENT => UserProfileContextMenuControlSettings.FriendshipStatus.REQUEST_SENT,
                       FriendshipStatus.REQUEST_RECEIVED => UserProfileContextMenuControlSettings.FriendshipStatus.REQUEST_RECEIVED,
                       FriendshipStatus.BLOCKED => UserProfileContextMenuControlSettings.FriendshipStatus.BLOCKED,
                       _ => UserProfileContextMenuControlSettings.FriendshipStatus.NONE,
                   };
        }

        private void OnFriendsButtonClicked(UserProfileContextMenuControlSettings.UserData userData, UserProfileContextMenuControlSettings.FriendshipStatus friendshipStatus)
        {
            switch (friendshipStatus)
            {
                case UserProfileContextMenuControlSettings.FriendshipStatus.NONE:
                    SendFriendRequest(userData.userAddress);
                    break;
                case UserProfileContextMenuControlSettings.FriendshipStatus.FRIEND:
                    RemoveFriend(userData.userAddress);
                    break;
                case UserProfileContextMenuControlSettings.FriendshipStatus.REQUEST_SENT:
                    CancelFriendRequest(userData.userAddress);
                    break;
                case UserProfileContextMenuControlSettings.FriendshipStatus.REQUEST_RECEIVED:
                    AcceptFriendship(userData.userAddress);
                    break;
                case UserProfileContextMenuControlSettings.FriendshipStatus.BLOCKED: break;
                default: throw new ArgumentOutOfRangeException(nameof(friendshipStatus), friendshipStatus, null);
            }
        }

        private void RemoveFriend(string userAddress)
        {
            cancellationTokenSource = cancellationTokenSource.SafeRestart();
            RemoveFriendAsync(cancellationTokenSource.Token).Forget();
            return;

            async UniTaskVoid RemoveFriendAsync(CancellationToken ct)
            {
                await mvcManager.ShowAsync(UnfriendConfirmationPopupController.IssueCommand(new UnfriendConfirmationPopupController.Params
                {
                    UserId = new Web3Address(userAddress),
                }), ct);
            }
        }

        private void CancelFriendRequest(string userAddress)
        {
            IFriendsService friendService = friendServiceProxy.Object;
            cancellationTokenSource = cancellationTokenSource.SafeRestart();
            CancelFriendRequestThenChangeInteractionStatusAsync(cancellationTokenSource.Token).Forget();
            return;

            async UniTaskVoid CancelFriendRequestThenChangeInteractionStatusAsync(CancellationToken ct)
            {
                await friendService.CancelFriendshipAsync(userAddress, ct).SuppressToResultAsync(ReportCategory.FRIENDS);
            }
        }

        private void SendFriendRequest(string userAddress)
        {
            cancellationTokenSource = cancellationTokenSource.SafeRestart();
            ShowFriendRequestUIAsync(cancellationTokenSource.Token).Forget();
            return;

            async UniTaskVoid ShowFriendRequestUIAsync(CancellationToken ct)
            {
                await mvcManager.ShowAsync(FriendRequestController.IssueCommand(new FriendRequestParams
                {
                    DestinationUser = new Web3Address(userAddress),
                }), ct);
            }
        }

        private void AcceptFriendship(string userAddress)
        {
            cancellationTokenSource = cancellationTokenSource.SafeRestart();
            IFriendsService friendService = friendServiceProxy.Object!;

            AcceptFriendRequestThenChangeInteractionStatusAsync(cancellationTokenSource.Token).Forget();
            return;

            async UniTaskVoid AcceptFriendRequestThenChangeInteractionStatusAsync(CancellationToken ct)
            {
                await friendService.AcceptFriendshipAsync(userAddress, ct);
            }
        }

        private void OnShowUserPassportClicked(string userId)
        {
            cancellationTokenSource = cancellationTokenSource.SafeRestart();
            closeContextMenuTask.TrySetResult();
            ShowPassport(userId, cancellationTokenSource.Token).Forget();
        }

        private void OnMentionUserClicked(string userName)
        {
            closeContextMenuTask.TrySetResult();

            ShowChatAsync(() =>
            {
                chatEventBus.InsertText(userName + " ");
            }).Forget();
        }

        private void OnOpenConversationButtonClicked(string userId)
        {
            closeContextMenuTask.TrySetResult();
            ShowChatAsync(() => chatEventBus.OpenPrivateConversationUsingUserId(userId)).Forget();
        }

        private async UniTaskVoid ShowChatAsync(Action onChatShown)
        {
            await sharedSpaceManager.ShowAsync(PanelsSharingSpace.Chat, new ChatMainSharedAreaControllerShowParams(true, true));
            onChatShown?.Invoke();
        }

        private void OnStartCallButtonClicked(string userId)
        {
            closeContextMenuTask.TrySetResult();
            StartCallAsync(userId).Forget();
        }

        private async UniTaskVoid StartCallAsync(string userId)
        {
            await sharedSpaceManager.ShowAsync(PanelsSharingSpace.Chat, new ChatMainSharedAreaControllerShowParams(true, true));
            chatEventBus.OpenPrivateConversationUsingUserId(userId);
            chatEventBus.StartCallInCurrentConversation();
        }

        private void OnBlockUserClicked(string userId)
        {
            ShowBlockUserPromptAsync(targetProfile).Forget();
        }

        private async UniTaskVoid ShowBlockUserPromptAsync(Profile profile)
        {
            await mvcManager.ShowAsync(BlockUserPromptController.IssueCommand(new BlockUserPromptParams(new Web3Address(profile.UserId), profile.Name, BlockUserPromptParams.UserBlockAction.BLOCK)));
        }

        private void OnJumpInClicked(string userId)
        {
            cancellationTokenSource = cancellationTokenSource.SafeRestart();
            FriendListSectionUtilities.JumpToFriendLocation(userId, cancellationTokenSource, getUserPositionBuffer, onlineUsersProvider, realmNavigator, parcel => JumpToFriendClicked(userId, parcel));
        }

        private void OnSocialEmoteButtonClicked(string userId)
        {
            // TODO: Disable Emote button if not clicking on a avatar
            //chatEventBus.InsertText("");
            // FriendsPushNotifications
            sharedSpaceManager.ShowAsync(PanelsSharingSpace.EmotesWheel,
                                         new EmotesWheelParams()
                                         {
                                             IsSocialEmote = true,
                                             TargetUsername = targetProfile.ValidatedName,
                                             TargetUsernameColor = targetProfile.UserNameColor
                                         });
            closeContextMenuTask.TrySetResult();
        }

        private UniTask ShowPassport(string userId, CancellationToken ct) =>
            mvcManager.ShowAsync(PassportController.IssueCommand(new PassportParams(userId)), ct);

        private void JumpToFriendClicked(string targetAddress, Vector2Int parcel) =>
            analytics.Track(AnalyticsEvents.Friends.JUMP_TO_FRIEND_CLICKED, new JsonObject
            {
                { "receiver_id", targetAddress },
                { "friend_position", parcel.ToString() },
            });
    }
}<|MERGE_RESOLUTION|>--- conflicted
+++ resolved
@@ -141,11 +141,7 @@
 
         public async UniTask ShowUserProfileContextMenuAsync(Profile profile, Vector3 position, Vector2 offset,
             CancellationToken ct, UniTask closeMenuTask, Action onContextMenuHide = null,
-<<<<<<< HEAD
-            ContextMenuOpenDirection anchorPoint = ContextMenuOpenDirection.BOTTOM_RIGHT, bool enableSocialEmotes = false)
-=======
-            ContextMenuOpenDirection anchorPoint = ContextMenuOpenDirection.BOTTOM_RIGHT, Action onContextMenuShow = null)
->>>>>>> de5ee5b4
+            ContextMenuOpenDirection anchorPoint = ContextMenuOpenDirection.BOTTOM_RIGHT, Action onContextMenuShow = null, bool enableSocialEmotes = false)
         {
             closeContextMenuTask?.TrySetResult();
             closeContextMenuTask = new UniTaskCompletionSource();
