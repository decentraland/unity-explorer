--- conflicted
+++ resolved
@@ -250,27 +250,16 @@
             closeContextMenuTask.TrySetResult();
 
             //Per design request we need to add an extra character after adding the mention to the chat.
-<<<<<<< HEAD
-            ShowChat(() => chatEventBus.InsertText(userName + " ")).Forget();
-=======
             ShowChatAsync(() => chatEventBus.InsertText(userName + " ")).Forget();
->>>>>>> 4ee10c82
         }
 
         private void OnOpenConversationButtonClicked(string userId)
         {
             closeContextMenuTask.TrySetResult();
-<<<<<<< HEAD
-            ShowChat(() => chatEventBus.OpenConversationUsingUserId(userId)).Forget();
-        }
-
-        private async UniTaskVoid ShowChat(Action onChatShown)
-=======
             ShowChatAsync(() => chatEventBus.OpenConversationUsingUserId(userId)).Forget();
         }
 
         private async UniTaskVoid ShowChatAsync(Action onChatShown)
->>>>>>> 4ee10c82
         {
             await sharedSpaceManager.ShowAsync(PanelsSharingSpace.Chat, new ChatControllerShowParams(true, true));
             onChatShown?.Invoke();
