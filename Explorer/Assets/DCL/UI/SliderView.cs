﻿using DCL.Audio;
using System;
using UnityEngine;
using UnityEngine.UI;

namespace DCL.UI
{
    public class SliderView : MonoBehaviour
    {
        [field: SerializeField]
        public Slider Slider { get; private set; }

<<<<<<< HEAD
        [field: SerializeField]
        public Button DecreaseButton { get; private set; }

        [field: SerializeField]
        public Button IncreaseButton { get; private set; }
=======
        [field: Header("Audio")]
        [field: SerializeField]
        public AudioClipConfig SliderValueChanged { get; private set; }

        private void OnEnable()
        {
            Slider.onValueChanged.AddListener(OnSliderValueChanged);
        }

        private void OnDisable()
        {
            Slider.onValueChanged.RemoveListener(OnSliderValueChanged);
        }

        private void OnSliderValueChanged(float value)
        {
            UIAudioEventsBus.Instance.SendPlayAudioEvent(SliderValueChanged);
        }
>>>>>>> 4b4d73b1
    }
}<|MERGE_RESOLUTION|>--- conflicted
+++ resolved
@@ -10,13 +10,12 @@
         [field: SerializeField]
         public Slider Slider { get; private set; }
 
-<<<<<<< HEAD
         [field: SerializeField]
         public Button DecreaseButton { get; private set; }
 
         [field: SerializeField]
         public Button IncreaseButton { get; private set; }
-=======
+        
         [field: Header("Audio")]
         [field: SerializeField]
         public AudioClipConfig SliderValueChanged { get; private set; }
@@ -35,6 +34,5 @@
         {
             UIAudioEventsBus.Instance.SendPlayAudioEvent(SliderValueChanged);
         }
->>>>>>> 4b4d73b1
     }
 }