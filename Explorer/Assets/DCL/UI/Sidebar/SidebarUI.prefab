--- conflicted
+++ resolved
@@ -1,217 +1,5 @@
 %YAML 1.1
 %TAG !u! tag:unity3d.com,2011:
---- !u!1 &1787416817831789740
-GameObject:
-  m_ObjectHideFlags: 0
-  m_CorrespondingSourceObject: {fileID: 0}
-  m_PrefabInstance: {fileID: 0}
-  m_PrefabAsset: {fileID: 0}
-  serializedVersion: 6
-  m_Component:
-  - component: {fileID: 2991212517004843317}
-  - component: {fileID: 5336796634738550921}
-  - component: {fileID: 4212051439145193277}
-  m_Layer: 5
-  m_Name: ClaimIndicator
-  m_TagString: Untagged
-  m_Icon: {fileID: 0}
-  m_NavMeshLayer: 0
-  m_StaticEditorFlags: 0
-  m_IsActive: 0
---- !u!224 &2991212517004843317
-RectTransform:
-  m_ObjectHideFlags: 0
-  m_CorrespondingSourceObject: {fileID: 0}
-  m_PrefabInstance: {fileID: 0}
-  m_PrefabAsset: {fileID: 0}
-  m_GameObject: {fileID: 1787416817831789740}
-  m_LocalRotation: {x: -0, y: -0, z: -0, w: 1}
-  m_LocalPosition: {x: 0, y: 0, z: 0}
-  m_LocalScale: {x: 1, y: 1, z: 1}
-  m_ConstrainProportionsScale: 0
-  m_Children:
-  - {fileID: 4856236622514793420}
-  m_Father: {fileID: 1068083198430836537}
-  m_LocalEulerAnglesHint: {x: 0, y: 0, z: 0}
-  m_AnchorMin: {x: 1, y: 1}
-  m_AnchorMax: {x: 1, y: 1}
-  m_AnchoredPosition: {x: 5, y: 4.5}
-  m_SizeDelta: {x: 20, y: 20}
-  m_Pivot: {x: 1, y: 1}
---- !u!222 &5336796634738550921
-CanvasRenderer:
-  m_ObjectHideFlags: 0
-  m_CorrespondingSourceObject: {fileID: 0}
-  m_PrefabInstance: {fileID: 0}
-  m_PrefabAsset: {fileID: 0}
-  m_GameObject: {fileID: 1787416817831789740}
-  m_CullTransparentMesh: 1
---- !u!114 &4212051439145193277
-MonoBehaviour:
-  m_ObjectHideFlags: 0
-  m_CorrespondingSourceObject: {fileID: 0}
-  m_PrefabInstance: {fileID: 0}
-  m_PrefabAsset: {fileID: 0}
-  m_GameObject: {fileID: 1787416817831789740}
-  m_Enabled: 1
-  m_EditorHideFlags: 0
-  m_Script: {fileID: 11500000, guid: fe87c0e1cc204ed48ad3b37840f39efc, type: 3}
-  m_Name: 
-  m_EditorClassIdentifier: 
-  m_Material: {fileID: 0}
-  m_Color: {r: 0.08627451, g: 0.08235294, b: 0.09411765, a: 1}
-  m_RaycastTarget: 1
-  m_RaycastPadding: {x: 0, y: 0, z: 0, w: 0}
-  m_Maskable: 1
-  m_OnCullStateChanged:
-    m_PersistentCalls:
-      m_Calls: []
-  m_Sprite: {fileID: 21300000, guid: 03c5aa8ec94084a5da46504d4f20698e, type: 3}
-  m_Type: 0
-  m_PreserveAspect: 0
-  m_FillCenter: 1
-  m_FillMethod: 4
-  m_FillAmount: 1
-  m_FillClockwise: 1
-  m_FillOrigin: 0
-  m_UseSpriteMesh: 0
-  m_PixelsPerUnitMultiplier: 2.2
---- !u!1 &2621366924532573116
-GameObject:
-  m_ObjectHideFlags: 0
-  m_CorrespondingSourceObject: {fileID: 0}
-  m_PrefabInstance: {fileID: 0}
-  m_PrefabAsset: {fileID: 0}
-  serializedVersion: 6
-  m_Component:
-  - component: {fileID: 2724776544649103811}
-  - component: {fileID: 1718635922770191872}
-  - component: {fileID: 4415922865263651400}
-  m_Layer: 5
-  m_Name: Text
-  m_TagString: Untagged
-  m_Icon: {fileID: 0}
-  m_NavMeshLayer: 0
-  m_StaticEditorFlags: 0
-  m_IsActive: 1
---- !u!224 &2724776544649103811
-RectTransform:
-  m_ObjectHideFlags: 0
-  m_CorrespondingSourceObject: {fileID: 0}
-  m_PrefabInstance: {fileID: 0}
-  m_PrefabAsset: {fileID: 0}
-  m_GameObject: {fileID: 2621366924532573116}
-  m_LocalRotation: {x: -0, y: -0, z: -0, w: 1}
-  m_LocalPosition: {x: 0, y: 0, z: 0}
-  m_LocalScale: {x: 1, y: 1, z: 1}
-  m_ConstrainProportionsScale: 0
-  m_Children: []
-  m_Father: {fileID: 2240248867767688283}
-  m_LocalEulerAnglesHint: {x: 0, y: 0, z: 0}
-  m_AnchorMin: {x: 0, y: 0}
-  m_AnchorMax: {x: 1, y: 1}
-  m_AnchoredPosition: {x: 0, y: 0}
-  m_SizeDelta: {x: 0, y: 0}
-  m_Pivot: {x: 0.5, y: 0.5}
---- !u!222 &1718635922770191872
-CanvasRenderer:
-  m_ObjectHideFlags: 0
-  m_CorrespondingSourceObject: {fileID: 0}
-  m_PrefabInstance: {fileID: 0}
-  m_PrefabAsset: {fileID: 0}
-  m_GameObject: {fileID: 2621366924532573116}
-  m_CullTransparentMesh: 1
---- !u!114 &4415922865263651400
-MonoBehaviour:
-  m_ObjectHideFlags: 0
-  m_CorrespondingSourceObject: {fileID: 0}
-  m_PrefabInstance: {fileID: 0}
-  m_PrefabAsset: {fileID: 0}
-  m_GameObject: {fileID: 2621366924532573116}
-  m_Enabled: 1
-  m_EditorHideFlags: 0
-  m_Script: {fileID: 11500000, guid: f4688fdb7df04437aeb418b961361dc5, type: 3}
-  m_Name: 
-  m_EditorClassIdentifier: 
-  m_Material: {fileID: 0}
-  m_Color: {r: 1, g: 1, b: 1, a: 1}
-  m_RaycastTarget: 0
-  m_RaycastPadding: {x: 0, y: 0, z: 0, w: 0}
-  m_Maskable: 1
-  m_OnCullStateChanged:
-    m_PersistentCalls:
-      m_Calls: []
-  m_text: '!'
-  m_isRightToLeft: 0
-  m_fontAsset: {fileID: 11400000, guid: 96ae0a2159a39234f858ea23bdcc74ad, type: 2}
-  m_sharedMaterial: {fileID: 735423033564544980, guid: 96ae0a2159a39234f858ea23bdcc74ad, type: 2}
-  m_fontSharedMaterials: []
-  m_fontMaterial: {fileID: 0}
-  m_fontMaterials: []
-  m_fontColor32:
-    serializedVersion: 2
-    rgba: 4294769916
-  m_fontColor: {r: 0.9882353, g: 0.9882353, b: 0.9882353, a: 1}
-  m_enableVertexGradient: 0
-  m_colorMode: 3
-  m_fontColorGradient:
-    topLeft: {r: 1, g: 1, b: 1, a: 1}
-    topRight: {r: 1, g: 1, b: 1, a: 1}
-    bottomLeft: {r: 1, g: 1, b: 1, a: 1}
-    bottomRight: {r: 1, g: 1, b: 1, a: 1}
-  m_fontColorGradientPreset: {fileID: 0}
-  m_spriteAsset: {fileID: 0}
-  m_tintAllSprites: 0
-  m_StyleSheet: {fileID: 0}
-  m_TextStyleHashCode: -1183493901
-  m_overrideHtmlColors: 0
-  m_faceColor:
-    serializedVersion: 2
-    rgba: 4294967295
-  m_fontSize: 11
-  m_fontSizeBase: 11
-  m_fontWeight: 400
-  m_enableAutoSizing: 0
-  m_fontSizeMin: 10
-  m_fontSizeMax: 12
-  m_fontStyle: 0
-  m_HorizontalAlignment: 2
-  m_VerticalAlignment: 512
-  m_textAlignment: 65535
-  m_characterSpacing: 0
-  m_wordSpacing: 0
-  m_lineSpacing: 0
-  m_lineSpacingMax: 0
-  m_paragraphSpacing: 0
-  m_charWidthMaxAdj: 0
-  m_TextWrappingMode: 0
-  m_wordWrappingRatios: 0.4
-  m_overflowMode: 1
-  m_linkedTextComponent: {fileID: 0}
-  parentLinkedComponent: {fileID: 0}
-  m_enableKerning: 1
-  m_ActiveFontFeatures: 6e72656b
-  m_enableExtraPadding: 0
-  checkPaddingRequired: 0
-  m_isRichText: 1
-  m_EmojiFallbackSupport: 1
-  m_parseCtrlCharacters: 1
-  m_isOrthographic: 1
-  m_isCullingEnabled: 0
-  m_horizontalMapping: 0
-  m_verticalMapping: 0
-  m_uvLineOffset: 0
-  m_geometrySortingOrder: 0
-  m_IsTextObjectScaleStatic: 0
-  m_VertexBufferAutoSizeReduction: 0
-  m_useMaxVisibleDescender: 1
-  m_pageToDisplay: 1
-  m_margin: {x: 0, y: 0, z: 0, w: 0}
-  m_isUsingLegacyAnimationComponent: 0
-  m_isVolumetricText: 0
-  m_hasFontAssetChanged: 0
-  m_baseMaterial: {fileID: 0}
-  m_maskOffset: {x: 0, y: 0, z: 0, w: 0}
 --- !u!1 &4603168710068174090
 GameObject:
   m_ObjectHideFlags: 0
@@ -274,637 +62,6 @@
   m_Script: {fileID: 11500000, guid: ae3abdd171fe49a387f7472fddfb3ece, type: 3}
   m_Name: 
   m_EditorClassIdentifier: 
-  <canvas>k__BackingField: {fileID: 8069633883423024809}
-  <raycaster>k__BackingField: {fileID: 4233404171620025052}
-  <notificationsButton>k__BackingField: {fileID: 7474329147563909817}
-  <NotificationsMenuView>k__BackingField: {fileID: 822488252307644781}
-  <backpackNotificationIndicator>k__BackingField: {fileID: 7805156087351757482}
-  <ProfileWidget>k__BackingField: {fileID: 8183886167291671765}
-  <profileMenu>k__BackingField: {fileID: 617051157247145518}
-  <ProfileMenuView>k__BackingField: {fileID: 9096970311108952280}
-  <InWorldCameraButton>k__BackingField: {fileID: 1734187727223042766}
-  <mapButton>k__BackingField: {fileID: 8108662634941636583}
-  <backpackButton>k__BackingField: {fileID: 7310006030576766240}
-  <cameraReelButton>k__BackingField: {fileID: 3655238427613538003}
-  <settingsButton>k__BackingField: {fileID: 9220203987770033458}
-  <PersistentFriendsPanelOpener>k__BackingField: {fileID: 6452909264407924360}
-  <FriendRequestNotificationIndicator>k__BackingField: {fileID: 138840389733440639}
-  <skyboxButton>k__BackingField: {fileID: 6608129208367220506}
-  <SkyboxMenuView>k__BackingField: {fileID: 8821864330962428420}
-  <sidebarSettingsButton>k__BackingField: {fileID: 1441228183698799381}
-  <sidebarSettingsWidget>k__BackingField: {fileID: 2506691189012929090}
-  <autoHideToggle>k__BackingField: {fileID: 6705180925666095888}
-  <emotesWheelButton>k__BackingField: {fileID: 2030530796887550123}
-  <friendsButton>k__BackingField: {fileID: 7532474831575772309}
-  <helpButton>k__BackingField: {fileID: 2978611201982790949}
-  <controlsButton>k__BackingField: {fileID: 2642532882811586268}
-  <unreadMessagesButton>k__BackingField: {fileID: 6088716717838591032}
-  <chatUnreadMessagesNumber>k__BackingField: {fileID: 3554301536170617574}
-  <marketplaceCreditsButton>k__BackingField: {fileID: 2090166761187815274}
-  <marketplaceCreditsButtonAnimator>k__BackingField: {fileID: 2868303754279923844}
-  <marketplaceCreditsButtonAlertMark>k__BackingField: {fileID: 1787416817831789740}
---- !u!114 &359438563268453406
-MonoBehaviour:
-  m_ObjectHideFlags: 0
-  m_CorrespondingSourceObject: {fileID: 0}
-  m_PrefabInstance: {fileID: 0}
-  m_PrefabAsset: {fileID: 0}
-  m_GameObject: {fileID: 4603168710068174090}
-  m_Enabled: 1
-  m_EditorHideFlags: 0
-  m_Script: {fileID: 11500000, guid: fe87c0e1cc204ed48ad3b37840f39efc, type: 3}
-  m_Name: 
-  m_EditorClassIdentifier: 
-  m_Material: {fileID: 0}
-  m_Color: {r: 0, g: 0, b: 0, a: 0.8}
-  m_RaycastTarget: 1
-  m_RaycastPadding: {x: 0, y: 0, z: 0, w: 0}
-  m_Maskable: 1
-  m_OnCullStateChanged:
-    m_PersistentCalls:
-      m_Calls: []
-  m_Sprite: {fileID: 0}
-  m_Type: 0
-  m_PreserveAspect: 0
-  m_FillCenter: 1
-  m_FillMethod: 4
-  m_FillAmount: 1
-  m_FillClockwise: 1
-  m_FillOrigin: 0
-  m_UseSpriteMesh: 0
-  m_PixelsPerUnitMultiplier: 1
---- !u!223 &8069633883423024809
-Canvas:
-  m_ObjectHideFlags: 0
-  m_CorrespondingSourceObject: {fileID: 0}
-  m_PrefabInstance: {fileID: 0}
-  m_PrefabAsset: {fileID: 0}
-  m_GameObject: {fileID: 4603168710068174090}
-  m_Enabled: 1
-  serializedVersion: 3
-  m_RenderMode: 2
-  m_Camera: {fileID: 0}
-  m_PlaneDistance: 100
-  m_PixelPerfect: 0
-  m_ReceivesEvents: 1
-  m_OverrideSorting: 0
-  m_OverridePixelPerfect: 0
-  m_SortingBucketNormalizedSize: 0
-  m_VertexColorAlwaysGammaSpace: 0
-  m_AdditionalShaderChannelsFlag: 25
-  m_UpdateRectTransformForStandalone: 0
-  m_SortingLayerID: 0
-  m_SortingOrder: 0
-  m_TargetDisplay: 0
---- !u!114 &4233404171620025052
-MonoBehaviour:
-  m_ObjectHideFlags: 0
-  m_CorrespondingSourceObject: {fileID: 0}
-  m_PrefabInstance: {fileID: 0}
-  m_PrefabAsset: {fileID: 0}
-  m_GameObject: {fileID: 4603168710068174090}
-  m_Enabled: 1
-  m_EditorHideFlags: 0
-  m_Script: {fileID: 11500000, guid: dc42784cf147c0c48a680349fa168899, type: 3}
-  m_Name: 
-  m_EditorClassIdentifier: 
-  m_IgnoreReversedGraphics: 1
-  m_BlockingObjects: 0
-  m_BlockingMask:
-    serializedVersion: 2
-    m_Bits: 4294967295
---- !u!1 &6982725810937577401
-GameObject:
-  m_ObjectHideFlags: 0
-  m_CorrespondingSourceObject: {fileID: 0}
-  m_PrefabInstance: {fileID: 0}
-  m_PrefabAsset: {fileID: 0}
-  serializedVersion: 6
-  m_Component:
-  - component: {fileID: 5980459007808257277}
-  - component: {fileID: 9190006473600995597}
-  - component: {fileID: 5333290614100705255}
-  m_Layer: 5
-  m_Name: Text
-  m_TagString: Untagged
-  m_Icon: {fileID: 0}
-  m_NavMeshLayer: 0
-  m_StaticEditorFlags: 0
-  m_IsActive: 1
---- !u!224 &5980459007808257277
-RectTransform:
-  m_ObjectHideFlags: 0
-  m_CorrespondingSourceObject: {fileID: 0}
-  m_PrefabInstance: {fileID: 0}
-  m_PrefabAsset: {fileID: 0}
-  m_GameObject: {fileID: 6982725810937577401}
-  m_LocalRotation: {x: -0, y: -0, z: -0, w: 1}
-  m_LocalPosition: {x: 0, y: 0, z: 0}
-  m_LocalScale: {x: 1, y: 1, z: 1}
-  m_ConstrainProportionsScale: 0
-  m_Children: []
-  m_Father: {fileID: 4856236622514793420}
-  m_LocalEulerAnglesHint: {x: 0, y: 0, z: 0}
-  m_AnchorMin: {x: 0, y: 0}
-  m_AnchorMax: {x: 1, y: 1}
-  m_AnchoredPosition: {x: 0, y: 0}
-  m_SizeDelta: {x: 0, y: 0}
-  m_Pivot: {x: 0.5, y: 0.5}
---- !u!222 &9190006473600995597
-CanvasRenderer:
-  m_ObjectHideFlags: 0
-  m_CorrespondingSourceObject: {fileID: 0}
-  m_PrefabInstance: {fileID: 0}
-  m_PrefabAsset: {fileID: 0}
-  m_GameObject: {fileID: 6982725810937577401}
-  m_CullTransparentMesh: 1
---- !u!114 &5333290614100705255
-MonoBehaviour:
-  m_ObjectHideFlags: 0
-  m_CorrespondingSourceObject: {fileID: 0}
-  m_PrefabInstance: {fileID: 0}
-  m_PrefabAsset: {fileID: 0}
-  m_GameObject: {fileID: 6982725810937577401}
-  m_Enabled: 1
-  m_EditorHideFlags: 0
-  m_Script: {fileID: 11500000, guid: f4688fdb7df04437aeb418b961361dc5, type: 3}
-  m_Name: 
-  m_EditorClassIdentifier: 
-  m_Material: {fileID: 0}
-  m_Color: {r: 1, g: 1, b: 1, a: 1}
-  m_RaycastTarget: 0
-  m_RaycastPadding: {x: 0, y: 0, z: 0, w: 0}
-  m_Maskable: 1
-  m_OnCullStateChanged:
-    m_PersistentCalls:
-      m_Calls: []
-  m_text: '!'
-  m_isRightToLeft: 0
-  m_fontAsset: {fileID: 11400000, guid: 96ae0a2159a39234f858ea23bdcc74ad, type: 2}
-  m_sharedMaterial: {fileID: 735423033564544980, guid: 96ae0a2159a39234f858ea23bdcc74ad, type: 2}
-  m_fontSharedMaterials: []
-  m_fontMaterial: {fileID: 0}
-  m_fontMaterials: []
-  m_fontColor32:
-    serializedVersion: 2
-    rgba: 4294769916
-  m_fontColor: {r: 0.9882353, g: 0.9882353, b: 0.9882353, a: 1}
-  m_enableVertexGradient: 0
-  m_colorMode: 3
-  m_fontColorGradient:
-    topLeft: {r: 1, g: 1, b: 1, a: 1}
-    topRight: {r: 1, g: 1, b: 1, a: 1}
-    bottomLeft: {r: 1, g: 1, b: 1, a: 1}
-    bottomRight: {r: 1, g: 1, b: 1, a: 1}
-  m_fontColorGradientPreset: {fileID: 0}
-  m_spriteAsset: {fileID: 0}
-  m_tintAllSprites: 0
-  m_StyleSheet: {fileID: 0}
-  m_TextStyleHashCode: -1183493901
-  m_overrideHtmlColors: 0
-  m_faceColor:
-    serializedVersion: 2
-    rgba: 4294967295
-  m_fontSize: 11
-  m_fontSizeBase: 11
-  m_fontWeight: 400
-  m_enableAutoSizing: 0
-  m_fontSizeMin: 10
-  m_fontSizeMax: 12
-  m_fontStyle: 0
-  m_HorizontalAlignment: 2
-  m_VerticalAlignment: 512
-  m_textAlignment: 65535
-  m_characterSpacing: 0
-  m_wordSpacing: 0
-  m_lineSpacing: 0
-  m_lineSpacingMax: 0
-  m_paragraphSpacing: 0
-  m_charWidthMaxAdj: 0
-  m_TextWrappingMode: 0
-  m_wordWrappingRatios: 0.4
-  m_overflowMode: 1
-  m_linkedTextComponent: {fileID: 0}
-  parentLinkedComponent: {fileID: 0}
-  m_enableKerning: 1
-  m_ActiveFontFeatures: 6e72656b
-  m_enableExtraPadding: 0
-  checkPaddingRequired: 0
-  m_isRichText: 1
-  m_EmojiFallbackSupport: 1
-  m_parseCtrlCharacters: 1
-  m_isOrthographic: 1
-  m_isCullingEnabled: 0
-  m_horizontalMapping: 0
-  m_verticalMapping: 0
-  m_uvLineOffset: 0
-  m_geometrySortingOrder: 0
-  m_IsTextObjectScaleStatic: 0
-  m_VertexBufferAutoSizeReduction: 0
-  m_useMaxVisibleDescender: 1
-  m_pageToDisplay: 1
-  m_margin: {x: 0, y: 0, z: 0, w: 0}
-  m_isUsingLegacyAnimationComponent: 0
-  m_isVolumetricText: 0
-  m_hasFontAssetChanged: 0
-  m_baseMaterial: {fileID: 0}
-  m_maskOffset: {x: 0, y: 0, z: 0, w: 0}
---- !u!1 &7445836427020501892
-GameObject:
-  m_ObjectHideFlags: 0
-  m_CorrespondingSourceObject: {fileID: 0}
-  m_PrefabInstance: {fileID: 0}
-  m_PrefabAsset: {fileID: 0}
-  serializedVersion: 6
-  m_Component:
-  - component: {fileID: 4856236622514793420}
-  - component: {fileID: 5642548644821779190}
-  - component: {fileID: 4034159581070723387}
-  m_Layer: 5
-  m_Name: RedBackground
-  m_TagString: Untagged
-  m_Icon: {fileID: 0}
-  m_NavMeshLayer: 0
-  m_StaticEditorFlags: 0
-  m_IsActive: 1
---- !u!224 &4856236622514793420
-RectTransform:
-  m_ObjectHideFlags: 0
-  m_CorrespondingSourceObject: {fileID: 0}
-  m_PrefabInstance: {fileID: 0}
-  m_PrefabAsset: {fileID: 0}
-  m_GameObject: {fileID: 7445836427020501892}
-  m_LocalRotation: {x: -0, y: -0, z: -0, w: 1}
-  m_LocalPosition: {x: 0, y: 0, z: 0}
-  m_LocalScale: {x: 1, y: 1, z: 1}
-  m_ConstrainProportionsScale: 0
-  m_Children:
-  - {fileID: 5980459007808257277}
-  m_Father: {fileID: 2991212517004843317}
-  m_LocalEulerAnglesHint: {x: 0, y: 0, z: 0}
-  m_AnchorMin: {x: 0.5, y: 0.5}
-  m_AnchorMax: {x: 0.5, y: 0.5}
-  m_AnchoredPosition: {x: 0, y: 0}
-  m_SizeDelta: {x: 15.5, y: 15.5}
-  m_Pivot: {x: 0.5, y: 0.5}
---- !u!222 &5642548644821779190
-CanvasRenderer:
-  m_ObjectHideFlags: 0
-  m_CorrespondingSourceObject: {fileID: 0}
-  m_PrefabInstance: {fileID: 0}
-  m_PrefabAsset: {fileID: 0}
-  m_GameObject: {fileID: 7445836427020501892}
-  m_CullTransparentMesh: 1
---- !u!114 &4034159581070723387
-MonoBehaviour:
-  m_ObjectHideFlags: 0
-  m_CorrespondingSourceObject: {fileID: 0}
-  m_PrefabInstance: {fileID: 0}
-  m_PrefabAsset: {fileID: 0}
-  m_GameObject: {fileID: 7445836427020501892}
-  m_Enabled: 1
-  m_EditorHideFlags: 0
-  m_Script: {fileID: 11500000, guid: fe87c0e1cc204ed48ad3b37840f39efc, type: 3}
-  m_Name: 
-  m_EditorClassIdentifier: 
-  m_Material: {fileID: 0}
-  m_Color: {r: 1, g: 0.1764706, b: 0.33333334, a: 1}
-  m_RaycastTarget: 1
-  m_RaycastPadding: {x: 0, y: 0, z: 0, w: 0}
-  m_Maskable: 1
-  m_OnCullStateChanged:
-    m_PersistentCalls:
-      m_Calls: []
-  m_Sprite: {fileID: 21300000, guid: 03c5aa8ec94084a5da46504d4f20698e, type: 3}
-  m_Type: 0
-  m_PreserveAspect: 0
-  m_FillCenter: 1
-  m_FillMethod: 4
-  m_FillAmount: 1
-  m_FillClockwise: 1
-  m_FillOrigin: 0
-  m_UseSpriteMesh: 0
-  m_PixelsPerUnitMultiplier: 2.2
---- !u!1001 &137083001511190705
-PrefabInstance:
-  m_ObjectHideFlags: 0
-  serializedVersion: 2
-  m_Modification:
-    serializedVersion: 3
-    m_TransformParent: {fileID: 4817722374049450153}
-    m_Modifications:
-    - target: {fileID: 216954503483567130, guid: 571c63ddcf1523b45a64fabd71cb6dd5, type: 3}
-      propertyPath: m_SizeDelta.x
-      value: 30
-      objectReference: {fileID: 0}
-    - target: {fileID: 216954503483567130, guid: 571c63ddcf1523b45a64fabd71cb6dd5, type: 3}
-      propertyPath: m_SizeDelta.y
-      value: 30
-      objectReference: {fileID: 0}
-    - target: {fileID: 298914080153479309, guid: 571c63ddcf1523b45a64fabd71cb6dd5, type: 3}
-      propertyPath: m_Name
-      value: Icon
-      objectReference: {fileID: 0}
-    - target: {fileID: 556587912230755051, guid: 571c63ddcf1523b45a64fabd71cb6dd5, type: 3}
-      propertyPath: m_SizeDelta.x
-      value: 130
-      objectReference: {fileID: 0}
-    - target: {fileID: 791050805523401173, guid: 571c63ddcf1523b45a64fabd71cb6dd5, type: 3}
-      propertyPath: m_SizeDelta.x
-      value: 30
-      objectReference: {fileID: 0}
-    - target: {fileID: 791050805523401173, guid: 571c63ddcf1523b45a64fabd71cb6dd5, type: 3}
-      propertyPath: m_SizeDelta.y
-      value: 30
-      objectReference: {fileID: 0}
-    - target: {fileID: 824787487679499640, guid: 571c63ddcf1523b45a64fabd71cb6dd5, type: 3}
-      propertyPath: m_IsActive
-      value: 0
-      objectReference: {fileID: 0}
-    - target: {fileID: 935382261191405662, guid: 571c63ddcf1523b45a64fabd71cb6dd5, type: 3}
-      propertyPath: m_AnchorMax.x
-      value: 0.5
-      objectReference: {fileID: 0}
-    - target: {fileID: 935382261191405662, guid: 571c63ddcf1523b45a64fabd71cb6dd5, type: 3}
-      propertyPath: m_AnchorMin.x
-      value: 0.5
-      objectReference: {fileID: 0}
-    - target: {fileID: 935382261191405662, guid: 571c63ddcf1523b45a64fabd71cb6dd5, type: 3}
-      propertyPath: m_SizeDelta.x
-      value: 113.11
-      objectReference: {fileID: 0}
-    - target: {fileID: 935382261191405662, guid: 571c63ddcf1523b45a64fabd71cb6dd5, type: 3}
-      propertyPath: m_SizeDelta.y
-      value: 0
-      objectReference: {fileID: 0}
-    - target: {fileID: 935382261191405662, guid: 571c63ddcf1523b45a64fabd71cb6dd5, type: 3}
-      propertyPath: m_AnchoredPosition.x
-      value: 0.000022888184
-      objectReference: {fileID: 0}
-    - target: {fileID: 1023683380798118866, guid: 571c63ddcf1523b45a64fabd71cb6dd5, type: 3}
-      propertyPath: m_IsActive
-      value: 1
-      objectReference: {fileID: 0}
-    - target: {fileID: 1095953891227981704, guid: 571c63ddcf1523b45a64fabd71cb6dd5, type: 3}
-      propertyPath: m_SizeDelta.x
-      value: 24
-      objectReference: {fileID: 0}
-    - target: {fileID: 1095953891227981704, guid: 571c63ddcf1523b45a64fabd71cb6dd5, type: 3}
-      propertyPath: m_SizeDelta.y
-      value: 24
-      objectReference: {fileID: 0}
-    - target: {fileID: 1500693959885502415, guid: 571c63ddcf1523b45a64fabd71cb6dd5, type: 3}
-      propertyPath: m_TargetGraphic
-      value: 
-      objectReference: {fileID: 4672633126887232701}
-    - target: {fileID: 1500693959885502415, guid: 571c63ddcf1523b45a64fabd71cb6dd5, type: 3}
-      propertyPath: m_Colors.m_NormalColor.a
-      value: 0
-      objectReference: {fileID: 0}
-    - target: {fileID: 1500693959885502415, guid: 571c63ddcf1523b45a64fabd71cb6dd5, type: 3}
-      propertyPath: m_Colors.m_PressedColor.b
-      value: 0.09411765
-      objectReference: {fileID: 0}
-    - target: {fileID: 1500693959885502415, guid: 571c63ddcf1523b45a64fabd71cb6dd5, type: 3}
-      propertyPath: m_Colors.m_PressedColor.g
-      value: 0.08235294
-      objectReference: {fileID: 0}
-    - target: {fileID: 1500693959885502415, guid: 571c63ddcf1523b45a64fabd71cb6dd5, type: 3}
-      propertyPath: m_Colors.m_PressedColor.r
-      value: 0.08627451
-      objectReference: {fileID: 0}
-    - target: {fileID: 1500693959885502415, guid: 571c63ddcf1523b45a64fabd71cb6dd5, type: 3}
-      propertyPath: m_Colors.m_SelectedColor.b
-      value: 0.2901961
-      objectReference: {fileID: 0}
-    - target: {fileID: 1500693959885502415, guid: 571c63ddcf1523b45a64fabd71cb6dd5, type: 3}
-      propertyPath: m_Colors.m_SelectedColor.g
-      value: 0.2509804
-      objectReference: {fileID: 0}
-    - target: {fileID: 1500693959885502415, guid: 571c63ddcf1523b45a64fabd71cb6dd5, type: 3}
-      propertyPath: m_Colors.m_SelectedColor.r
-      value: 0.2627451
-      objectReference: {fileID: 0}
-    - target: {fileID: 1500693959885502415, guid: 571c63ddcf1523b45a64fabd71cb6dd5, type: 3}
-      propertyPath: m_Colors.m_HighlightedColor.a
-      value: 1
-      objectReference: {fileID: 0}
-    - target: {fileID: 1500693959885502415, guid: 571c63ddcf1523b45a64fabd71cb6dd5, type: 3}
-      propertyPath: m_Colors.m_HighlightedColor.b
-      value: 0.2901961
-      objectReference: {fileID: 0}
-    - target: {fileID: 1500693959885502415, guid: 571c63ddcf1523b45a64fabd71cb6dd5, type: 3}
-      propertyPath: m_Colors.m_HighlightedColor.g
-      value: 0.2509804
-      objectReference: {fileID: 0}
-    - target: {fileID: 1500693959885502415, guid: 571c63ddcf1523b45a64fabd71cb6dd5, type: 3}
-      propertyPath: m_Colors.m_HighlightedColor.r
-      value: 0.2627451
-      objectReference: {fileID: 0}
-    - target: {fileID: 2014140899845957181, guid: 571c63ddcf1523b45a64fabd71cb6dd5, type: 3}
-      propertyPath: m_SizeDelta.x
-      value: 30
-      objectReference: {fileID: 0}
-    - target: {fileID: 2014140899845957181, guid: 571c63ddcf1523b45a64fabd71cb6dd5, type: 3}
-      propertyPath: m_SizeDelta.y
-      value: 30
-      objectReference: {fileID: 0}
-    - target: {fileID: 2749807465873248309, guid: 571c63ddcf1523b45a64fabd71cb6dd5, type: 3}
-      propertyPath: m_Controller
-      value: 
-      objectReference: {fileID: 9100000, guid: c90666800d064c54ca8f01021238009b, type: 2}
-    - target: {fileID: 2788950014895397509, guid: 571c63ddcf1523b45a64fabd71cb6dd5, type: 3}
-      propertyPath: m_Pivot.x
-      value: 0.5
-      objectReference: {fileID: 0}
-    - target: {fileID: 2788950014895397509, guid: 571c63ddcf1523b45a64fabd71cb6dd5, type: 3}
-      propertyPath: m_Pivot.y
-      value: 0.5
-      objectReference: {fileID: 0}
-    - target: {fileID: 2788950014895397509, guid: 571c63ddcf1523b45a64fabd71cb6dd5, type: 3}
-      propertyPath: m_AnchorMax.x
-      value: 0
-      objectReference: {fileID: 0}
-    - target: {fileID: 2788950014895397509, guid: 571c63ddcf1523b45a64fabd71cb6dd5, type: 3}
-      propertyPath: m_AnchorMax.y
-      value: 1
-      objectReference: {fileID: 0}
-    - target: {fileID: 2788950014895397509, guid: 571c63ddcf1523b45a64fabd71cb6dd5, type: 3}
-      propertyPath: m_AnchorMin.x
-      value: 0
-      objectReference: {fileID: 0}
-    - target: {fileID: 2788950014895397509, guid: 571c63ddcf1523b45a64fabd71cb6dd5, type: 3}
-      propertyPath: m_AnchorMin.y
-      value: 1
-      objectReference: {fileID: 0}
-    - target: {fileID: 2788950014895397509, guid: 571c63ddcf1523b45a64fabd71cb6dd5, type: 3}
-      propertyPath: m_SizeDelta.x
-      value: 32
-      objectReference: {fileID: 0}
-    - target: {fileID: 2788950014895397509, guid: 571c63ddcf1523b45a64fabd71cb6dd5, type: 3}
-      propertyPath: m_SizeDelta.y
-      value: 32
-      objectReference: {fileID: 0}
-    - target: {fileID: 2788950014895397509, guid: 571c63ddcf1523b45a64fabd71cb6dd5, type: 3}
-      propertyPath: m_LocalPosition.x
-      value: 0
-      objectReference: {fileID: 0}
-    - target: {fileID: 2788950014895397509, guid: 571c63ddcf1523b45a64fabd71cb6dd5, type: 3}
-      propertyPath: m_LocalPosition.y
-      value: 0
-      objectReference: {fileID: 0}
-    - target: {fileID: 2788950014895397509, guid: 571c63ddcf1523b45a64fabd71cb6dd5, type: 3}
-      propertyPath: m_LocalPosition.z
-      value: 0
-      objectReference: {fileID: 0}
-    - target: {fileID: 2788950014895397509, guid: 571c63ddcf1523b45a64fabd71cb6dd5, type: 3}
-      propertyPath: m_LocalRotation.w
-      value: 1
-      objectReference: {fileID: 0}
-    - target: {fileID: 2788950014895397509, guid: 571c63ddcf1523b45a64fabd71cb6dd5, type: 3}
-      propertyPath: m_LocalRotation.x
-      value: -0
-      objectReference: {fileID: 0}
-    - target: {fileID: 2788950014895397509, guid: 571c63ddcf1523b45a64fabd71cb6dd5, type: 3}
-      propertyPath: m_LocalRotation.y
-      value: -0
-      objectReference: {fileID: 0}
-    - target: {fileID: 2788950014895397509, guid: 571c63ddcf1523b45a64fabd71cb6dd5, type: 3}
-      propertyPath: m_LocalRotation.z
-      value: -0
-      objectReference: {fileID: 0}
-    - target: {fileID: 2788950014895397509, guid: 571c63ddcf1523b45a64fabd71cb6dd5, type: 3}
-      propertyPath: m_AnchoredPosition.x
-      value: 23
-      objectReference: {fileID: 0}
-    - target: {fileID: 2788950014895397509, guid: 571c63ddcf1523b45a64fabd71cb6dd5, type: 3}
-      propertyPath: m_AnchoredPosition.y
-      value: -124
-      objectReference: {fileID: 0}
-    - target: {fileID: 2788950014895397509, guid: 571c63ddcf1523b45a64fabd71cb6dd5, type: 3}
-      propertyPath: m_LocalEulerAnglesHint.x
-      value: 0
-      objectReference: {fileID: 0}
-    - target: {fileID: 2788950014895397509, guid: 571c63ddcf1523b45a64fabd71cb6dd5, type: 3}
-      propertyPath: m_LocalEulerAnglesHint.y
-      value: 0
-      objectReference: {fileID: 0}
-    - target: {fileID: 2788950014895397509, guid: 571c63ddcf1523b45a64fabd71cb6dd5, type: 3}
-      propertyPath: m_LocalEulerAnglesHint.z
-      value: 0
-      objectReference: {fileID: 0}
-    - target: {fileID: 3146780150498150332, guid: 571c63ddcf1523b45a64fabd71cb6dd5, type: 3}
-      propertyPath: m_Sprite
-      value: 
-      objectReference: {fileID: 21300000, guid: 311d727e083ff4efc9d4ca2b49c4a9b1, type: 3}
-    - target: {fileID: 3219149122954669430, guid: 571c63ddcf1523b45a64fabd71cb6dd5, type: 3}
-      propertyPath: <hoverableButton>k__BackingField
-      value: 
-      objectReference: {fileID: 2090166761187815274}
-    - target: {fileID: 4701620919981290508, guid: 571c63ddcf1523b45a64fabd71cb6dd5, type: 3}
-      propertyPath: m_Color.a
-      value: 1
-      objectReference: {fileID: 0}
-    - target: {fileID: 4701620919981290508, guid: 571c63ddcf1523b45a64fabd71cb6dd5, type: 3}
-      propertyPath: m_PixelsPerUnitMultiplier
-      value: 2.5
-      objectReference: {fileID: 0}
-    - target: {fileID: 5656729445006871095, guid: 571c63ddcf1523b45a64fabd71cb6dd5, type: 3}
-      propertyPath: m_Name
-      value: MarketplaceCreditsButton
-      objectReference: {fileID: 0}
-    - target: {fileID: 5656729445006871095, guid: 571c63ddcf1523b45a64fabd71cb6dd5, type: 3}
-      propertyPath: m_IsActive
-      value: 0
-      objectReference: {fileID: 0}
-    - target: {fileID: 5790594399661718223, guid: 571c63ddcf1523b45a64fabd71cb6dd5, type: 3}
-      propertyPath: m_IsActive
-      value: 0
-      objectReference: {fileID: 0}
-    - target: {fileID: 5984625867669522073, guid: 571c63ddcf1523b45a64fabd71cb6dd5, type: 3}
-      propertyPath: m_text
-      value: Weekly Rewards
-      objectReference: {fileID: 0}
-    - target: {fileID: 6451472314827119683, guid: 571c63ddcf1523b45a64fabd71cb6dd5, type: 3}
-      propertyPath: m_Sprite
-      value: 
-      objectReference: {fileID: 21300000, guid: 1bdabd0b8b9b94931a241981e7786be2, type: 3}
-    - target: {fileID: 7669936517213317908, guid: 571c63ddcf1523b45a64fabd71cb6dd5, type: 3}
-      propertyPath: m_IsActive
-      value: 0
-      objectReference: {fileID: 0}
-    - target: {fileID: 7727841365288015261, guid: 571c63ddcf1523b45a64fabd71cb6dd5, type: 3}
-      propertyPath: m_Sprite
-      value: 
-      objectReference: {fileID: 21300000, guid: a5f3de6eea31f4275a59bbba101961ef, type: 3}
-    - target: {fileID: 8350839749097872697, guid: 571c63ddcf1523b45a64fabd71cb6dd5, type: 3}
-      propertyPath: m_Sprite
-      value: 
-      objectReference: {fileID: 21300000, guid: 9d960f4bc948f0c4ea73bec9600054e5, type: 3}
-    - target: {fileID: 8532040109245339427, guid: 571c63ddcf1523b45a64fabd71cb6dd5, type: 3}
-      propertyPath: m_IsActive
-      value: 0
-      objectReference: {fileID: 0}
-    m_RemovedComponents:
-    - {fileID: 2042614679920404985, guid: 571c63ddcf1523b45a64fabd71cb6dd5, type: 3}
-    m_RemovedGameObjects: []
-    m_AddedGameObjects:
-    - targetCorrespondingSourceObject: {fileID: 1095953891227981704, guid: 571c63ddcf1523b45a64fabd71cb6dd5, type: 3}
-      insertIndex: -1
-      addedObject: {fileID: 2991212517004843317}
-    m_AddedComponents:
-    - targetCorrespondingSourceObject: {fileID: 5656729445006871095, guid: 571c63ddcf1523b45a64fabd71cb6dd5, type: 3}
-      insertIndex: 1
-      addedObject: {fileID: 2090166761187815274}
-    - targetCorrespondingSourceObject: {fileID: 5656729445006871095, guid: 571c63ddcf1523b45a64fabd71cb6dd5, type: 3}
-      insertIndex: -1
-      addedObject: {fileID: 1775466152386900419}
-  m_SourcePrefab: {fileID: 100100000, guid: 571c63ddcf1523b45a64fabd71cb6dd5, type: 3}
---- !u!224 &1068083198430836537 stripped
-RectTransform:
-  m_CorrespondingSourceObject: {fileID: 1095953891227981704, guid: 571c63ddcf1523b45a64fabd71cb6dd5, type: 3}
-  m_PrefabInstance: {fileID: 137083001511190705}
-  m_PrefabAsset: {fileID: 0}
---- !u!114 &1528001719623817086 stripped
-MonoBehaviour:
-  m_CorrespondingSourceObject: {fileID: 1500693959885502415, guid: 571c63ddcf1523b45a64fabd71cb6dd5, type: 3}
-  m_PrefabInstance: {fileID: 137083001511190705}
-  m_PrefabAsset: {fileID: 0}
-  m_GameObject: {fileID: 5721745496699120262}
-  m_Enabled: 1
-  m_EditorHideFlags: 0
-  m_Script: {fileID: 11500000, guid: 4e29b1a8efbd4b44bb3f3716e73f07ff, type: 3}
-  m_Name: 
-  m_EditorClassIdentifier: 
---- !u!224 &2833699851889850932 stripped
-RectTransform:
-  m_CorrespondingSourceObject: {fileID: 2788950014895397509, guid: 571c63ddcf1523b45a64fabd71cb6dd5, type: 3}
-  m_PrefabInstance: {fileID: 137083001511190705}
-  m_PrefabAsset: {fileID: 0}
---- !u!95 &2868303754279923844 stripped
-Animator:
-  m_CorrespondingSourceObject: {fileID: 2749807465873248309, guid: 571c63ddcf1523b45a64fabd71cb6dd5, type: 3}
-  m_PrefabInstance: {fileID: 137083001511190705}
-  m_PrefabAsset: {fileID: 0}
---- !u!114 &4672633126887232701 stripped
-MonoBehaviour:
-  m_CorrespondingSourceObject: {fileID: 4701620919981290508, guid: 571c63ddcf1523b45a64fabd71cb6dd5, type: 3}
-  m_PrefabInstance: {fileID: 137083001511190705}
-  m_PrefabAsset: {fileID: 0}
-  m_GameObject: {fileID: 0}
-  m_Enabled: 1
-  m_EditorHideFlags: 0
-  m_Script: {fileID: 11500000, guid: fe87c0e1cc204ed48ad3b37840f39efc, type: 3}
-  m_Name: 
-  m_EditorClassIdentifier: 
-<<<<<<< HEAD
---- !u!1 &5721745496699120262 stripped
-GameObject:
-  m_CorrespondingSourceObject: {fileID: 5656729445006871095, guid: 571c63ddcf1523b45a64fabd71cb6dd5, type: 3}
-  m_PrefabInstance: {fileID: 137083001511190705}
-  m_PrefabAsset: {fileID: 0}
---- !u!114 &2090166761187815274
-=======
   <canvas>k__BackingField: {fileID: 8069633883423024809}
   <raycaster>k__BackingField: {fileID: 4233404171620025052}
   <notificationsButton>k__BackingField: {fileID: 7474329147563909817}
@@ -932,74 +89,75 @@
   <unreadMessagesButton>k__BackingField: {fileID: 6088716717838591032}
   <chatUnreadMessagesNumber>k__BackingField: {fileID: 3554301536170617574}
 --- !u!114 &359438563268453406
->>>>>>> 8ecadbd3
 MonoBehaviour:
   m_ObjectHideFlags: 0
   m_CorrespondingSourceObject: {fileID: 0}
   m_PrefabInstance: {fileID: 0}
   m_PrefabAsset: {fileID: 0}
-  m_GameObject: {fileID: 5721745496699120262}
-  m_Enabled: 1
-  m_EditorHideFlags: 0
-  m_Script: {fileID: 11500000, guid: c49ca1955f944decaab3280e1c39b5a1, type: 3}
-  m_Name: 
-  m_EditorClassIdentifier: 
-  <Button>k__BackingField: {fileID: 1528001719623817086}
-  <ButtonPressedAudio>k__BackingField: {fileID: 11400000, guid: cbbd6a003fc75e24da47c13feacd92c7, type: 2}
-  <ButtonHoveredAudio>k__BackingField: {fileID: 11400000, guid: 59da234351971c0498a566fb811b0c36, type: 2}
-  <Animator>k__BackingField: {fileID: 2868303754279923844}
---- !u!212 &1775466152386900419
-SpriteRenderer:
+  m_GameObject: {fileID: 4603168710068174090}
+  m_Enabled: 1
+  m_EditorHideFlags: 0
+  m_Script: {fileID: 11500000, guid: fe87c0e1cc204ed48ad3b37840f39efc, type: 3}
+  m_Name: 
+  m_EditorClassIdentifier: 
+  m_Material: {fileID: 0}
+  m_Color: {r: 0, g: 0, b: 0, a: 0.8}
+  m_RaycastTarget: 1
+  m_RaycastPadding: {x: 0, y: 0, z: 0, w: 0}
+  m_Maskable: 1
+  m_OnCullStateChanged:
+    m_PersistentCalls:
+      m_Calls: []
+  m_Sprite: {fileID: 0}
+  m_Type: 0
+  m_PreserveAspect: 0
+  m_FillCenter: 1
+  m_FillMethod: 4
+  m_FillAmount: 1
+  m_FillClockwise: 1
+  m_FillOrigin: 0
+  m_UseSpriteMesh: 0
+  m_PixelsPerUnitMultiplier: 1
+--- !u!223 &8069633883423024809
+Canvas:
   m_ObjectHideFlags: 0
   m_CorrespondingSourceObject: {fileID: 0}
   m_PrefabInstance: {fileID: 0}
   m_PrefabAsset: {fileID: 0}
-  m_GameObject: {fileID: 5721745496699120262}
-  m_Enabled: 1
-  m_CastShadows: 0
-  m_ReceiveShadows: 0
-  m_DynamicOccludee: 1
-  m_StaticShadowCaster: 0
-  m_MotionVectors: 1
-  m_LightProbeUsage: 1
-  m_ReflectionProbeUsage: 1
-  m_RayTracingMode: 0
-  m_RayTraceProcedural: 0
-  m_RenderingLayerMask: 1
-  m_RendererPriority: 0
-  m_Materials:
-  - {fileID: 10754, guid: 0000000000000000f000000000000000, type: 0}
-  m_StaticBatchInfo:
-    firstSubMesh: 0
-    subMeshCount: 0
-  m_StaticBatchRoot: {fileID: 0}
-  m_ProbeAnchor: {fileID: 0}
-  m_LightProbeVolumeOverride: {fileID: 0}
-  m_ScaleInLightmap: 1
-  m_ReceiveGI: 1
-  m_PreserveUVs: 0
-  m_IgnoreNormalsForChartDetection: 0
-  m_ImportantGI: 0
-  m_StitchLightmapSeams: 1
-  m_SelectedEditorRenderState: 0
-  m_MinimumChartSize: 4
-  m_AutoUVMaxDistance: 0.5
-  m_AutoUVMaxAngle: 89
-  m_LightmapParameters: {fileID: 0}
+  m_GameObject: {fileID: 4603168710068174090}
+  m_Enabled: 1
+  serializedVersion: 3
+  m_RenderMode: 2
+  m_Camera: {fileID: 0}
+  m_PlaneDistance: 100
+  m_PixelPerfect: 0
+  m_ReceivesEvents: 1
+  m_OverrideSorting: 0
+  m_OverridePixelPerfect: 0
+  m_SortingBucketNormalizedSize: 0
+  m_VertexColorAlwaysGammaSpace: 0
+  m_AdditionalShaderChannelsFlag: 25
+  m_UpdateRectTransformForStandalone: 0
   m_SortingLayerID: 0
-  m_SortingLayer: 0
   m_SortingOrder: 0
-  m_Sprite: {fileID: 0}
-  m_Color: {r: 1, g: 1, b: 1, a: 1}
-  m_FlipX: 0
-  m_FlipY: 0
-  m_DrawMode: 0
-  m_Size: {x: 1, y: 1}
-  m_AdaptiveModeThreshold: 0.5
-  m_SpriteTileMode: 0
-  m_WasSpriteAssigned: 0
-  m_MaskInteraction: 0
-  m_SpriteSortPoint: 0
+  m_TargetDisplay: 0
+--- !u!114 &4233404171620025052
+MonoBehaviour:
+  m_ObjectHideFlags: 0
+  m_CorrespondingSourceObject: {fileID: 0}
+  m_PrefabInstance: {fileID: 0}
+  m_PrefabAsset: {fileID: 0}
+  m_GameObject: {fileID: 4603168710068174090}
+  m_Enabled: 1
+  m_EditorHideFlags: 0
+  m_Script: {fileID: 11500000, guid: dc42784cf147c0c48a680349fa168899, type: 3}
+  m_Name: 
+  m_EditorClassIdentifier: 
+  m_IgnoreReversedGraphics: 1
+  m_BlockingObjects: 0
+  m_BlockingMask:
+    serializedVersion: 2
+    m_Bits: 4294967295
 --- !u!1001 &1089184277027898555
 PrefabInstance:
   m_ObjectHideFlags: 0
@@ -1052,70 +210,6 @@
       propertyPath: m_AnchoredPosition.y
       value: 0
       objectReference: {fileID: 0}
-    - target: {fileID: 1156150966030162144, guid: a78bfe36c05846b438aaf25abbe523cc, type: 3}
-      propertyPath: m_AnchorMax.x
-      value: 0.5
-      objectReference: {fileID: 0}
-    - target: {fileID: 1156150966030162144, guid: a78bfe36c05846b438aaf25abbe523cc, type: 3}
-      propertyPath: m_AnchorMax.y
-      value: 0.5
-      objectReference: {fileID: 0}
-    - target: {fileID: 1156150966030162144, guid: a78bfe36c05846b438aaf25abbe523cc, type: 3}
-      propertyPath: m_AnchorMin.x
-      value: 0.5
-      objectReference: {fileID: 0}
-    - target: {fileID: 1156150966030162144, guid: a78bfe36c05846b438aaf25abbe523cc, type: 3}
-      propertyPath: m_AnchorMin.y
-      value: 0.5
-      objectReference: {fileID: 0}
-    - target: {fileID: 1156150966030162144, guid: a78bfe36c05846b438aaf25abbe523cc, type: 3}
-      propertyPath: m_SizeDelta.x
-      value: 15.5
-      objectReference: {fileID: 0}
-    - target: {fileID: 1156150966030162144, guid: a78bfe36c05846b438aaf25abbe523cc, type: 3}
-      propertyPath: m_SizeDelta.y
-      value: 15.5
-      objectReference: {fileID: 0}
-    - target: {fileID: 1156150966030162144, guid: a78bfe36c05846b438aaf25abbe523cc, type: 3}
-      propertyPath: m_AnchoredPosition.x
-      value: 0
-      objectReference: {fileID: 0}
-    - target: {fileID: 1156150966030162144, guid: a78bfe36c05846b438aaf25abbe523cc, type: 3}
-      propertyPath: m_AnchoredPosition.y
-      value: 0
-      objectReference: {fileID: 0}
-    - target: {fileID: 1340925684800569059, guid: a78bfe36c05846b438aaf25abbe523cc, type: 3}
-      propertyPath: m_Pivot.x
-      value: 1
-      objectReference: {fileID: 0}
-    - target: {fileID: 1340925684800569059, guid: a78bfe36c05846b438aaf25abbe523cc, type: 3}
-      propertyPath: m_Pivot.y
-      value: 1
-      objectReference: {fileID: 0}
-    - target: {fileID: 1340925684800569059, guid: a78bfe36c05846b438aaf25abbe523cc, type: 3}
-      propertyPath: m_AnchorMax.x
-      value: 1
-      objectReference: {fileID: 0}
-    - target: {fileID: 1340925684800569059, guid: a78bfe36c05846b438aaf25abbe523cc, type: 3}
-      propertyPath: m_AnchorMin.x
-      value: 1
-      objectReference: {fileID: 0}
-    - target: {fileID: 1340925684800569059, guid: a78bfe36c05846b438aaf25abbe523cc, type: 3}
-      propertyPath: m_SizeDelta.x
-      value: 20
-      objectReference: {fileID: 0}
-    - target: {fileID: 1340925684800569059, guid: a78bfe36c05846b438aaf25abbe523cc, type: 3}
-      propertyPath: m_SizeDelta.y
-      value: 20
-      objectReference: {fileID: 0}
-    - target: {fileID: 1340925684800569059, guid: a78bfe36c05846b438aaf25abbe523cc, type: 3}
-      propertyPath: m_AnchoredPosition.x
-      value: 1
-      objectReference: {fileID: 0}
-    - target: {fileID: 1340925684800569059, guid: a78bfe36c05846b438aaf25abbe523cc, type: 3}
-      propertyPath: m_AnchoredPosition.y
-      value: 1
-      objectReference: {fileID: 0}
     - target: {fileID: 1453666765052253396, guid: a78bfe36c05846b438aaf25abbe523cc, type: 3}
       propertyPath: m_AnchorMax.y
       value: 0
@@ -1170,11 +264,11 @@
       objectReference: {fileID: 0}
     - target: {fileID: 2013254471882568492, guid: a78bfe36c05846b438aaf25abbe523cc, type: 3}
       propertyPath: m_SizeDelta.x
-      value: 15.5
+      value: 16
       objectReference: {fileID: 0}
     - target: {fileID: 2013254471882568492, guid: a78bfe36c05846b438aaf25abbe523cc, type: 3}
       propertyPath: m_SizeDelta.y
-      value: 15.5
+      value: 16
       objectReference: {fileID: 0}
     - target: {fileID: 2013254471882568492, guid: a78bfe36c05846b438aaf25abbe523cc, type: 3}
       propertyPath: m_AnchoredPosition.x
@@ -1203,27 +297,11 @@
     - target: {fileID: 2706417837005350393, guid: a78bfe36c05846b438aaf25abbe523cc, type: 3}
       propertyPath: m_AnchoredPosition.x
       value: 43
-      objectReference: {fileID: 0}
-    - target: {fileID: 2853443476823272149, guid: a78bfe36c05846b438aaf25abbe523cc, type: 3}
-      propertyPath: m_AnchorMax.y
-      value: 0
-      objectReference: {fileID: 0}
-    - target: {fileID: 2853443476823272149, guid: a78bfe36c05846b438aaf25abbe523cc, type: 3}
-      propertyPath: m_AnchorMin.y
-      value: 0
-      objectReference: {fileID: 0}
-    - target: {fileID: 2853443476823272149, guid: a78bfe36c05846b438aaf25abbe523cc, type: 3}
-      propertyPath: m_AnchoredPosition.x
-      value: 0
-      objectReference: {fileID: 0}
-    - target: {fileID: 2853443476823272149, guid: a78bfe36c05846b438aaf25abbe523cc, type: 3}
-      propertyPath: m_AnchoredPosition.y
-      value: 0
       objectReference: {fileID: 0}
     - target: {fileID: 2903245328140939566, guid: a78bfe36c05846b438aaf25abbe523cc, type: 3}
       propertyPath: m_TargetGraphic
       value: 
-      objectReference: {fileID: 5911803240365651450}
+      objectReference: {fileID: 0}
     - target: {fileID: 3372457639009423180, guid: a78bfe36c05846b438aaf25abbe523cc, type: 3}
       propertyPath: m_SizeDelta.x
       value: 86
@@ -1344,26 +422,6 @@
       propertyPath: m_AnchoredPosition.y
       value: 0
       objectReference: {fileID: 0}
-    - target: {fileID: 5238693465271612427, guid: a78bfe36c05846b438aaf25abbe523cc, type: 3}
-      propertyPath: m_Type
-      value: 0
-      objectReference: {fileID: 0}
-    - target: {fileID: 5238693465271612427, guid: a78bfe36c05846b438aaf25abbe523cc, type: 3}
-      propertyPath: m_Sprite
-      value: 
-      objectReference: {fileID: 21300000, guid: 03c5aa8ec94084a5da46504d4f20698e, type: 3}
-    - target: {fileID: 5238693465271612427, guid: a78bfe36c05846b438aaf25abbe523cc, type: 3}
-      propertyPath: m_Color.b
-      value: 0.09411765
-      objectReference: {fileID: 0}
-    - target: {fileID: 5238693465271612427, guid: a78bfe36c05846b438aaf25abbe523cc, type: 3}
-      propertyPath: m_Color.g
-      value: 0.08235294
-      objectReference: {fileID: 0}
-    - target: {fileID: 5238693465271612427, guid: a78bfe36c05846b438aaf25abbe523cc, type: 3}
-      propertyPath: m_Color.r
-      value: 0.08627451
-      objectReference: {fileID: 0}
     - target: {fileID: 5604293973387185170, guid: a78bfe36c05846b438aaf25abbe523cc, type: 3}
       propertyPath: m_Pivot.x
       value: 0.5
@@ -1516,14 +574,6 @@
       propertyPath: m_SortingLayer
       value: 0
       objectReference: {fileID: 0}
-    - target: {fileID: 6803257912564709683, guid: a78bfe36c05846b438aaf25abbe523cc, type: 3}
-      propertyPath: m_SortingLayer
-      value: 32709
-      objectReference: {fileID: 0}
-    - target: {fileID: 7155361432440409617, guid: a78bfe36c05846b438aaf25abbe523cc, type: 3}
-      propertyPath: m_IsActive
-      value: 0
-      objectReference: {fileID: 0}
     - target: {fileID: 7367147209351313697, guid: a78bfe36c05846b438aaf25abbe523cc, type: 3}
       propertyPath: m_AnchorMax.x
       value: 1
@@ -1542,18 +592,14 @@
       objectReference: {fileID: 0}
     - target: {fileID: 7367147209351313697, guid: a78bfe36c05846b438aaf25abbe523cc, type: 3}
       propertyPath: m_SizeDelta.x
-      value: -3
+      value: -2
       objectReference: {fileID: 0}
     - target: {fileID: 7367147209351313697, guid: a78bfe36c05846b438aaf25abbe523cc, type: 3}
       propertyPath: m_SizeDelta.y
-      value: -1
+      value: -2
       objectReference: {fileID: 0}
     - target: {fileID: 7367147209351313697, guid: a78bfe36c05846b438aaf25abbe523cc, type: 3}
       propertyPath: m_AnchoredPosition.x
-      value: 0
-      objectReference: {fileID: 0}
-    - target: {fileID: 7367147209351313697, guid: a78bfe36c05846b438aaf25abbe523cc, type: 3}
-      propertyPath: m_AnchoredPosition.y
       value: 0
       objectReference: {fileID: 0}
     - target: {fileID: 7490815415717683088, guid: a78bfe36c05846b438aaf25abbe523cc, type: 3}
@@ -1590,19 +636,19 @@
       objectReference: {fileID: 0}
     - target: {fileID: 8024173734661604527, guid: a78bfe36c05846b438aaf25abbe523cc, type: 3}
       propertyPath: m_text
-      value: 1
+      value: +9
       objectReference: {fileID: 0}
     - target: {fileID: 8024173734661604527, guid: a78bfe36c05846b438aaf25abbe523cc, type: 3}
       propertyPath: m_fontSize
-      value: 11
+      value: 10.55
       objectReference: {fileID: 0}
     - target: {fileID: 8024173734661604527, guid: a78bfe36c05846b438aaf25abbe523cc, type: 3}
       propertyPath: m_fontSizeMax
-      value: 11
+      value: 12
       objectReference: {fileID: 0}
     - target: {fileID: 8024173734661604527, guid: a78bfe36c05846b438aaf25abbe523cc, type: 3}
       propertyPath: m_fontSizeMin
-      value: 8
+      value: 10
       objectReference: {fileID: 0}
     - target: {fileID: 8024173734661604527, guid: a78bfe36c05846b438aaf25abbe523cc, type: 3}
       propertyPath: m_fontSizeBase
@@ -1616,22 +662,6 @@
       propertyPath: m_HorizontalAlignment
       value: 2
       objectReference: {fileID: 0}
-    - target: {fileID: 8133334005125536039, guid: a78bfe36c05846b438aaf25abbe523cc, type: 3}
-      propertyPath: m_Type
-      value: 0
-      objectReference: {fileID: 0}
-    - target: {fileID: 8133334005125536039, guid: a78bfe36c05846b438aaf25abbe523cc, type: 3}
-      propertyPath: m_Sprite
-      value: 
-      objectReference: {fileID: 21300000, guid: 03c5aa8ec94084a5da46504d4f20698e, type: 3}
-    - target: {fileID: 8133334005125536039, guid: a78bfe36c05846b438aaf25abbe523cc, type: 3}
-      propertyPath: m_Color.b
-      value: 0.33333334
-      objectReference: {fileID: 0}
-    - target: {fileID: 8133334005125536039, guid: a78bfe36c05846b438aaf25abbe523cc, type: 3}
-      propertyPath: m_Color.g
-      value: 0.1764706
-      objectReference: {fileID: 0}
     - target: {fileID: 8234683020808998410, guid: a78bfe36c05846b438aaf25abbe523cc, type: 3}
       propertyPath: m_SizeDelta.x
       value: 84.5
@@ -1666,11 +696,11 @@
       objectReference: {fileID: 0}
     - target: {fileID: 8947822211123522747, guid: a78bfe36c05846b438aaf25abbe523cc, type: 3}
       propertyPath: m_SizeDelta.x
-      value: 20
+      value: 18
       objectReference: {fileID: 0}
     - target: {fileID: 8947822211123522747, guid: a78bfe36c05846b438aaf25abbe523cc, type: 3}
       propertyPath: m_SizeDelta.y
-      value: 20
+      value: 18
       objectReference: {fileID: 0}
     - target: {fileID: 8947822211123522747, guid: a78bfe36c05846b438aaf25abbe523cc, type: 3}
       propertyPath: m_AnchoredPosition.x
@@ -1688,17 +718,10 @@
     - {fileID: 6549461500875830279, guid: a78bfe36c05846b438aaf25abbe523cc, type: 3}
     m_RemovedGameObjects:
     - {fileID: 7690863683829341105, guid: a78bfe36c05846b438aaf25abbe523cc, type: 3}
-    - {fileID: 5741418341377866343, guid: a78bfe36c05846b438aaf25abbe523cc, type: 3}
     m_AddedGameObjects:
-    - targetCorrespondingSourceObject: {fileID: 5604293973387185170, guid: a78bfe36c05846b438aaf25abbe523cc, type: 3}
-      insertIndex: 3
-      addedObject: {fileID: 2833699851889850932}
     - targetCorrespondingSourceObject: {fileID: 7953449017702476265, guid: a78bfe36c05846b438aaf25abbe523cc, type: 3}
       insertIndex: 1
       addedObject: {fileID: 5665101462421059373}
-    - targetCorrespondingSourceObject: {fileID: 1156150966030162144, guid: a78bfe36c05846b438aaf25abbe523cc, type: 3}
-      insertIndex: -1
-      addedObject: {fileID: 2724776544649103811}
     m_AddedComponents: []
   m_SourcePrefab: {fileID: 100100000, guid: a78bfe36c05846b438aaf25abbe523cc, type: 3}
 --- !u!1 &617051157247145518 stripped
@@ -1728,11 +751,6 @@
   m_Script: {fileID: 11500000, guid: 4e29b1a8efbd4b44bb3f3716e73f07ff, type: 3}
   m_Name: 
   m_EditorClassIdentifier: 
---- !u!224 &2240248867767688283 stripped
-RectTransform:
-  m_CorrespondingSourceObject: {fileID: 1156150966030162144, guid: a78bfe36c05846b438aaf25abbe523cc, type: 3}
-  m_PrefabInstance: {fileID: 1089184277027898555}
-  m_PrefabAsset: {fileID: 0}
 --- !u!114 &2506691189012929090 stripped
 MonoBehaviour:
   m_CorrespondingSourceObject: {fileID: 3302265589590384377, guid: a78bfe36c05846b438aaf25abbe523cc, type: 3}
@@ -1782,17 +800,6 @@
   m_CorrespondingSourceObject: {fileID: 5604293973387185170, guid: a78bfe36c05846b438aaf25abbe523cc, type: 3}
   m_PrefabInstance: {fileID: 1089184277027898555}
   m_PrefabAsset: {fileID: 0}
---- !u!114 &5911803240365651450 stripped
-MonoBehaviour:
-  m_CorrespondingSourceObject: {fileID: 6707969730068558145, guid: a78bfe36c05846b438aaf25abbe523cc, type: 3}
-  m_PrefabInstance: {fileID: 1089184277027898555}
-  m_PrefabAsset: {fileID: 0}
-  m_GameObject: {fileID: 0}
-  m_Enabled: 1
-  m_EditorHideFlags: 0
-  m_Script: {fileID: 11500000, guid: fe87c0e1cc204ed48ad3b37840f39efc, type: 3}
-  m_Name: 
-  m_EditorClassIdentifier: 
 --- !u!114 &6705180925666095888 stripped
 MonoBehaviour:
   m_CorrespondingSourceObject: {fileID: 5913254704669603755, guid: a78bfe36c05846b438aaf25abbe523cc, type: 3}
@@ -1892,10 +899,6 @@
       propertyPath: m_IsActive
       value: 0
       objectReference: {fileID: 0}
-    - target: {fileID: 576307358197377617, guid: 58646341e04d9404dbdad22f4c50cf14, type: 3}
-      propertyPath: m_IsActive
-      value: 0
-      objectReference: {fileID: 0}
     - target: {fileID: 717765978264897833, guid: 58646341e04d9404dbdad22f4c50cf14, type: 3}
       propertyPath: m_Padding.m_Bottom
       value: 16
@@ -1916,14 +919,6 @@
       propertyPath: m_AnchoredPosition.y
       value: 0
       objectReference: {fileID: 0}
-    - target: {fileID: 818457603041284781, guid: 58646341e04d9404dbdad22f4c50cf14, type: 3}
-      propertyPath: m_Color.b
-      value: 0.33333334
-      objectReference: {fileID: 0}
-    - target: {fileID: 818457603041284781, guid: 58646341e04d9404dbdad22f4c50cf14, type: 3}
-      propertyPath: m_Color.g
-      value: 0.1764706
-      objectReference: {fileID: 0}
     - target: {fileID: 1233798118443281530, guid: 58646341e04d9404dbdad22f4c50cf14, type: 3}
       propertyPath: m_AnchorMax.y
       value: 0
@@ -1984,22 +979,6 @@
       propertyPath: m_IsActive
       value: 1
       objectReference: {fileID: 0}
-    - target: {fileID: 3179105483922320461, guid: 58646341e04d9404dbdad22f4c50cf14, type: 3}
-      propertyPath: m_SizeDelta.x
-      value: -3
-      objectReference: {fileID: 0}
-    - target: {fileID: 3179105483922320461, guid: 58646341e04d9404dbdad22f4c50cf14, type: 3}
-      propertyPath: m_SizeDelta.y
-      value: -1
-      objectReference: {fileID: 0}
-    - target: {fileID: 3179105483922320461, guid: 58646341e04d9404dbdad22f4c50cf14, type: 3}
-      propertyPath: m_AnchoredPosition.x
-      value: 0
-      objectReference: {fileID: 0}
-    - target: {fileID: 3179105483922320461, guid: 58646341e04d9404dbdad22f4c50cf14, type: 3}
-      propertyPath: m_AnchoredPosition.y
-      value: 0
-      objectReference: {fileID: 0}
     - target: {fileID: 3728835406615941058, guid: 58646341e04d9404dbdad22f4c50cf14, type: 3}
       propertyPath: m_text
       value: Chat <color=#716B7C>[T]</color>
@@ -2007,35 +986,11 @@
     - target: {fileID: 3976426553183566224, guid: 58646341e04d9404dbdad22f4c50cf14, type: 3}
       propertyPath: m_ConstrainProportionsScale
       value: 1
-      objectReference: {fileID: 0}
-    - target: {fileID: 4114341721256285648, guid: 58646341e04d9404dbdad22f4c50cf14, type: 3}
-      propertyPath: m_text
-      value: 1
-      objectReference: {fileID: 0}
-    - target: {fileID: 4114341721256285648, guid: 58646341e04d9404dbdad22f4c50cf14, type: 3}
-      propertyPath: m_fontSize
-      value: 11
-      objectReference: {fileID: 0}
-    - target: {fileID: 4114341721256285648, guid: 58646341e04d9404dbdad22f4c50cf14, type: 3}
-      propertyPath: m_fontSizeMax
-      value: 11
-      objectReference: {fileID: 0}
-    - target: {fileID: 4114341721256285648, guid: 58646341e04d9404dbdad22f4c50cf14, type: 3}
-      propertyPath: m_fontSizeMin
-      value: 8
       objectReference: {fileID: 0}
     - target: {fileID: 4123870558896641304, guid: 58646341e04d9404dbdad22f4c50cf14, type: 3}
       propertyPath: m_Sprite
       value: 
       objectReference: {fileID: 21300000, guid: 58c7b4af70b3b41568d67e3d8947d58e, type: 3}
-    - target: {fileID: 4180043799720701794, guid: 58646341e04d9404dbdad22f4c50cf14, type: 3}
-      propertyPath: m_SizeDelta.x
-      value: 15
-      objectReference: {fileID: 0}
-    - target: {fileID: 4180043799720701794, guid: 58646341e04d9404dbdad22f4c50cf14, type: 3}
-      propertyPath: m_SizeDelta.y
-      value: 15
-      objectReference: {fileID: 0}
     - target: {fileID: 5045864245587694558, guid: 58646341e04d9404dbdad22f4c50cf14, type: 3}
       propertyPath: m_AnchorMax.y
       value: 0
@@ -2057,14 +1012,6 @@
       value: 
       objectReference: {fileID: 21300000, guid: 0763ad3c1be944323aa31f821eec75c6, type: 3}
     - target: {fileID: 5774455068466698946, guid: 58646341e04d9404dbdad22f4c50cf14, type: 3}
-      propertyPath: m_SizeDelta.x
-      value: 15
-      objectReference: {fileID: 0}
-    - target: {fileID: 5774455068466698946, guid: 58646341e04d9404dbdad22f4c50cf14, type: 3}
-      propertyPath: m_SizeDelta.y
-      value: 15
-      objectReference: {fileID: 0}
-    - target: {fileID: 5774455068466698946, guid: 58646341e04d9404dbdad22f4c50cf14, type: 3}
       propertyPath: m_AnchoredPosition.x
       value: 0
       objectReference: {fileID: 0}
@@ -2114,11 +1061,11 @@
       objectReference: {fileID: 0}
     - target: {fileID: 6270075306048031448, guid: 58646341e04d9404dbdad22f4c50cf14, type: 3}
       propertyPath: m_SizeDelta.x
-      value: 20
+      value: 18
       objectReference: {fileID: 0}
     - target: {fileID: 6270075306048031448, guid: 58646341e04d9404dbdad22f4c50cf14, type: 3}
       propertyPath: m_SizeDelta.y
-      value: 20
+      value: 18
       objectReference: {fileID: 0}
     - target: {fileID: 6270075306048031448, guid: 58646341e04d9404dbdad22f4c50cf14, type: 3}
       propertyPath: m_LocalRotation.x
@@ -2146,43 +1093,19 @@
       objectReference: {fileID: 0}
     - target: {fileID: 7183262810460087617, guid: 58646341e04d9404dbdad22f4c50cf14, type: 3}
       propertyPath: m_SizeDelta.x
-      value: 26
+      value: 28
       objectReference: {fileID: 0}
     - target: {fileID: 7183262810460087617, guid: 58646341e04d9404dbdad22f4c50cf14, type: 3}
       propertyPath: m_SizeDelta.y
-      value: 26
-      objectReference: {fileID: 0}
-    - target: {fileID: 7245401275248619219, guid: 58646341e04d9404dbdad22f4c50cf14, type: 3}
-      propertyPath: m_SizeDelta.x
-      value: 20
-      objectReference: {fileID: 0}
-    - target: {fileID: 7245401275248619219, guid: 58646341e04d9404dbdad22f4c50cf14, type: 3}
-      propertyPath: m_SizeDelta.y
-      value: 20
-      objectReference: {fileID: 0}
-    - target: {fileID: 7252322815003539642, guid: 58646341e04d9404dbdad22f4c50cf14, type: 3}
-      propertyPath: m_SizeDelta.x
-      value: -3
-      objectReference: {fileID: 0}
-    - target: {fileID: 7252322815003539642, guid: 58646341e04d9404dbdad22f4c50cf14, type: 3}
-      propertyPath: m_SizeDelta.y
-      value: -1
-      objectReference: {fileID: 0}
-    - target: {fileID: 7252322815003539642, guid: 58646341e04d9404dbdad22f4c50cf14, type: 3}
-      propertyPath: m_AnchoredPosition.x
-      value: 0
-      objectReference: {fileID: 0}
-    - target: {fileID: 7252322815003539642, guid: 58646341e04d9404dbdad22f4c50cf14, type: 3}
-      propertyPath: m_AnchoredPosition.y
-      value: 0
+      value: 28
       objectReference: {fileID: 0}
     - target: {fileID: 7658570226127208590, guid: 58646341e04d9404dbdad22f4c50cf14, type: 3}
       propertyPath: m_SizeDelta.x
-      value: 26
+      value: 28
       objectReference: {fileID: 0}
     - target: {fileID: 7658570226127208590, guid: 58646341e04d9404dbdad22f4c50cf14, type: 3}
       propertyPath: m_SizeDelta.y
-      value: 26
+      value: 28
       objectReference: {fileID: 0}
     - target: {fileID: 7926893247295201581, guid: 58646341e04d9404dbdad22f4c50cf14, type: 3}
       propertyPath: m_AnchorMax.y
@@ -2202,27 +1125,11 @@
       objectReference: {fileID: 0}
     - target: {fileID: 8036473213102431955, guid: 58646341e04d9404dbdad22f4c50cf14, type: 3}
       propertyPath: m_SizeDelta.x
-      value: 26
+      value: 28
       objectReference: {fileID: 0}
     - target: {fileID: 8036473213102431955, guid: 58646341e04d9404dbdad22f4c50cf14, type: 3}
       propertyPath: m_SizeDelta.y
-      value: 26
-      objectReference: {fileID: 0}
-    - target: {fileID: 8145530439383005216, guid: 58646341e04d9404dbdad22f4c50cf14, type: 3}
-      propertyPath: m_text
-      value: 1
-      objectReference: {fileID: 0}
-    - target: {fileID: 8145530439383005216, guid: 58646341e04d9404dbdad22f4c50cf14, type: 3}
-      propertyPath: m_fontSize
-      value: 11
-      objectReference: {fileID: 0}
-    - target: {fileID: 8145530439383005216, guid: 58646341e04d9404dbdad22f4c50cf14, type: 3}
-      propertyPath: m_fontSizeMax
-      value: 11
-      objectReference: {fileID: 0}
-    - target: {fileID: 8145530439383005216, guid: 58646341e04d9404dbdad22f4c50cf14, type: 3}
-      propertyPath: m_fontSizeMin
-      value: 8
+      value: 28
       objectReference: {fileID: 0}
     - target: {fileID: 8386085941965291156, guid: 58646341e04d9404dbdad22f4c50cf14, type: 3}
       propertyPath: m_TargetGraphic
@@ -2366,11 +1273,11 @@
       objectReference: {fileID: 0}
     - target: {fileID: 8881520630929239910, guid: 58646341e04d9404dbdad22f4c50cf14, type: 3}
       propertyPath: m_SizeDelta.x
-      value: 26
+      value: 28
       objectReference: {fileID: 0}
     - target: {fileID: 8881520630929239910, guid: 58646341e04d9404dbdad22f4c50cf14, type: 3}
       propertyPath: m_SizeDelta.y
-      value: 26
+      value: 28
       objectReference: {fileID: 0}
     - target: {fileID: 8971419458337465698, guid: 58646341e04d9404dbdad22f4c50cf14, type: 3}
       propertyPath: m_IsActive
