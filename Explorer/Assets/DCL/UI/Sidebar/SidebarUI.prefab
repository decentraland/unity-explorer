%YAML 1.1
%TAG !u! tag:unity3d.com,2011:
--- !u!1 &55990897789929027
GameObject:
  m_ObjectHideFlags: 0
  m_CorrespondingSourceObject: {fileID: 0}
  m_PrefabInstance: {fileID: 0}
  m_PrefabAsset: {fileID: 0}
  serializedVersion: 6
  m_Component:
  - component: {fileID: 5327950588846824213}
  - component: {fileID: 4766588875388328906}
  - component: {fileID: 3428100696695647615}
  m_Layer: 5
  m_Name: UnhoverSprites
  m_TagString: Untagged
  m_Icon: {fileID: 0}
  m_NavMeshLayer: 0
  m_StaticEditorFlags: 0
  m_IsActive: 0
--- !u!224 &5327950588846824213
RectTransform:
  m_ObjectHideFlags: 0
  m_CorrespondingSourceObject: {fileID: 0}
  m_PrefabInstance: {fileID: 0}
  m_PrefabAsset: {fileID: 0}
  m_GameObject: {fileID: 55990897789929027}
  m_LocalRotation: {x: 0, y: 0, z: 0, w: 1}
  m_LocalPosition: {x: 0, y: 0, z: 0}
  m_LocalScale: {x: 1, y: 1, z: 1}
  m_ConstrainProportionsScale: 0
  m_Children: []
  m_Father: {fileID: 4950177294663027666}
  m_LocalEulerAnglesHint: {x: 0, y: 0, z: 0}
  m_AnchorMin: {x: 0.5, y: 0.5}
  m_AnchorMax: {x: 0.5, y: 0.5}
  m_AnchoredPosition: {x: 0, y: -1}
  m_SizeDelta: {x: 32, y: 32}
  m_Pivot: {x: 0.5, y: 0.5}
--- !u!222 &4766588875388328906
CanvasRenderer:
  m_ObjectHideFlags: 0
  m_CorrespondingSourceObject: {fileID: 0}
  m_PrefabInstance: {fileID: 0}
  m_PrefabAsset: {fileID: 0}
  m_GameObject: {fileID: 55990897789929027}
  m_CullTransparentMesh: 1
--- !u!114 &3428100696695647615
MonoBehaviour:
  m_ObjectHideFlags: 0
  m_CorrespondingSourceObject: {fileID: 0}
  m_PrefabInstance: {fileID: 0}
  m_PrefabAsset: {fileID: 0}
  m_GameObject: {fileID: 55990897789929027}
  m_Enabled: 1
  m_EditorHideFlags: 0
  m_Script: {fileID: 11500000, guid: fe87c0e1cc204ed48ad3b37840f39efc, type: 3}
  m_Name: 
  m_EditorClassIdentifier: 
  m_Material: {fileID: 0}
  m_Color: {r: 1, g: 1, b: 1, a: 1}
  m_RaycastTarget: 1
  m_RaycastPadding: {x: 0, y: 0, z: 0, w: 0}
  m_Maskable: 1
  m_OnCullStateChanged:
    m_PersistentCalls:
      m_Calls: []
  m_Sprite: {fileID: 21300000, guid: 2870e92ed7996e84286a98b98fb8e952, type: 3}
  m_Type: 0
  m_PreserveAspect: 0
  m_FillCenter: 1
  m_FillMethod: 4
  m_FillAmount: 1
  m_FillClockwise: 1
  m_FillOrigin: 0
  m_UseSpriteMesh: 0
  m_PixelsPerUnitMultiplier: 1
--- !u!1 &1344876062520897653
GameObject:
  m_ObjectHideFlags: 0
  m_CorrespondingSourceObject: {fileID: 0}
  m_PrefabInstance: {fileID: 0}
  m_PrefabAsset: {fileID: 0}
  serializedVersion: 6
  m_Component:
  - component: {fileID: 817830149569808908}
  - component: {fileID: 4823144716789737696}
  - component: {fileID: 2248017243310883013}
  m_Layer: 5
  m_Name: SelectedBackground
  m_TagString: Untagged
  m_Icon: {fileID: 0}
  m_NavMeshLayer: 0
  m_StaticEditorFlags: 0
  m_IsActive: 1
--- !u!224 &817830149569808908
RectTransform:
  m_ObjectHideFlags: 0
  m_CorrespondingSourceObject: {fileID: 0}
  m_PrefabInstance: {fileID: 0}
  m_PrefabAsset: {fileID: 0}
  m_GameObject: {fileID: 1344876062520897653}
  m_LocalRotation: {x: -0, y: -0, z: -0, w: 1}
  m_LocalPosition: {x: 0, y: 0, z: 0}
  m_LocalScale: {x: 1, y: 1, z: 1}
  m_ConstrainProportionsScale: 0
  m_Children: []
  m_Father: {fileID: 4950177294663027666}
  m_LocalEulerAnglesHint: {x: 0, y: 0, z: 0}
  m_AnchorMin: {x: 0.5, y: 0.5}
  m_AnchorMax: {x: 0.5, y: 0.5}
  m_AnchoredPosition: {x: 0, y: 0}
  m_SizeDelta: {x: 32, y: 32}
  m_Pivot: {x: 0.5, y: 0.5}
--- !u!222 &4823144716789737696
CanvasRenderer:
  m_ObjectHideFlags: 0
  m_CorrespondingSourceObject: {fileID: 0}
  m_PrefabInstance: {fileID: 0}
  m_PrefabAsset: {fileID: 0}
  m_GameObject: {fileID: 1344876062520897653}
  m_CullTransparentMesh: 1
--- !u!114 &2248017243310883013
MonoBehaviour:
  m_ObjectHideFlags: 0
  m_CorrespondingSourceObject: {fileID: 0}
  m_PrefabInstance: {fileID: 0}
  m_PrefabAsset: {fileID: 0}
  m_GameObject: {fileID: 1344876062520897653}
  m_Enabled: 1
  m_EditorHideFlags: 0
  m_Script: {fileID: 11500000, guid: fe87c0e1cc204ed48ad3b37840f39efc, type: 3}
  m_Name: 
  m_EditorClassIdentifier: 
  m_Material: {fileID: 0}
  m_Color: {r: 1, g: 1, b: 1, a: 1}
  m_RaycastTarget: 1
  m_RaycastPadding: {x: 0, y: 0, z: 0, w: 0}
  m_Maskable: 1
  m_OnCullStateChanged:
    m_PersistentCalls:
      m_Calls: []
  m_Sprite: {fileID: 21300000, guid: 12dd1efc4e826764f9b02be515a9a033, type: 3}
  m_Type: 1
  m_PreserveAspect: 0
  m_FillCenter: 1
  m_FillMethod: 4
  m_FillAmount: 1
  m_FillClockwise: 1
  m_FillOrigin: 0
  m_UseSpriteMesh: 0
  m_PixelsPerUnitMultiplier: 2.5
--- !u!1 &4603168710068174090
GameObject:
  m_ObjectHideFlags: 0
  m_CorrespondingSourceObject: {fileID: 0}
  m_PrefabInstance: {fileID: 0}
  m_PrefabAsset: {fileID: 0}
  serializedVersion: 6
  m_Component:
  - component: {fileID: 9164904624699036997}
  - component: {fileID: 140288653555970321}
  - component: {fileID: 2938049466993541468}
  - component: {fileID: 359438563268453406}
  - component: {fileID: 8069633883423024809}
  - component: {fileID: 4233404171620025052}
  m_Layer: 5
  m_Name: SidebarUI
  m_TagString: Untagged
  m_Icon: {fileID: 0}
  m_NavMeshLayer: 0
  m_StaticEditorFlags: 0
  m_IsActive: 1
--- !u!224 &9164904624699036997
RectTransform:
  m_ObjectHideFlags: 0
  m_CorrespondingSourceObject: {fileID: 0}
  m_PrefabInstance: {fileID: 0}
  m_PrefabAsset: {fileID: 0}
  m_GameObject: {fileID: 4603168710068174090}
  m_LocalRotation: {x: 0, y: 0, z: 0, w: 1}
  m_LocalPosition: {x: 0, y: 0, z: 0}
  m_LocalScale: {x: 1, y: 1, z: 1}
  m_ConstrainProportionsScale: 0
  m_Children:
  - {fileID: 4817722374049450153}
  - {fileID: 6256374512070760242}
  m_Father: {fileID: 0}
  m_LocalEulerAnglesHint: {x: 0, y: 0, z: 0}
  m_AnchorMin: {x: 1, y: 0}
  m_AnchorMax: {x: 1, y: 1}
  m_AnchoredPosition: {x: -1047.5, y: 0}
  m_SizeDelta: {x: 46, y: 0}
  m_Pivot: {x: 0, y: 1}
--- !u!222 &140288653555970321
CanvasRenderer:
  m_ObjectHideFlags: 0
  m_CorrespondingSourceObject: {fileID: 0}
  m_PrefabInstance: {fileID: 0}
  m_PrefabAsset: {fileID: 0}
  m_GameObject: {fileID: 4603168710068174090}
  m_CullTransparentMesh: 1
--- !u!114 &2938049466993541468
MonoBehaviour:
  m_ObjectHideFlags: 0
  m_CorrespondingSourceObject: {fileID: 0}
  m_PrefabInstance: {fileID: 0}
  m_PrefabAsset: {fileID: 0}
  m_GameObject: {fileID: 4603168710068174090}
  m_Enabled: 1
  m_EditorHideFlags: 0
  m_Script: {fileID: 11500000, guid: ae3abdd171fe49a387f7472fddfb3ece, type: 3}
  m_Name: 
  m_EditorClassIdentifier: 
  <canvas>k__BackingField: {fileID: 8069633883423024809}
  <raycaster>k__BackingField: {fileID: 4233404171620025052}
  <notificationsButton>k__BackingField: {fileID: 7474329147563909817}
  <NotificationsMenuView>k__BackingField: {fileID: 822488252307644781}
  <backpackNotificationIndicator>k__BackingField: {fileID: 7805156087351757482}
  <ProfileWidget>k__BackingField: {fileID: 8183886167291671765}
  <profileMenu>k__BackingField: {fileID: 617051157247145518}
  <ProfileMenuView>k__BackingField: {fileID: 9096970311108952280}
  <FaceFrame>k__BackingField: {fileID: 713957529403070190}
  <PersistentEmoteWheelOpener>k__BackingField: {fileID: 5415830858801336587}
  <InWorldCameraButton>k__BackingField: {fileID: 1734187727223042766}
  <mapButton>k__BackingField: {fileID: 8108662634941636583}
  <backpackButton>k__BackingField: {fileID: 7310006030576766240}
  <cameraReelButton>k__BackingField: {fileID: 3655238427613538003}
  <settingsButton>k__BackingField: {fileID: 9220203987770033458}
  <sidebarSettingsButton>k__BackingField: {fileID: 1441228183698799381}
  <sidebarSettingsWidget>k__BackingField: {fileID: 2506691189012929090}
  <autoHideToggle>k__BackingField: {fileID: 6705180925666095888}
  <helpButton>k__BackingField: {fileID: 2978611201982790949}
--- !u!114 &359438563268453406
MonoBehaviour:
  m_ObjectHideFlags: 0
  m_CorrespondingSourceObject: {fileID: 0}
  m_PrefabInstance: {fileID: 0}
  m_PrefabAsset: {fileID: 0}
  m_GameObject: {fileID: 4603168710068174090}
  m_Enabled: 1
  m_EditorHideFlags: 0
  m_Script: {fileID: 11500000, guid: fe87c0e1cc204ed48ad3b37840f39efc, type: 3}
  m_Name: 
  m_EditorClassIdentifier: 
  m_Material: {fileID: 0}
  m_Color: {r: 0, g: 0, b: 0, a: 0.8}
  m_RaycastTarget: 1
  m_RaycastPadding: {x: 0, y: 0, z: 0, w: 0}
  m_Maskable: 1
  m_OnCullStateChanged:
    m_PersistentCalls:
      m_Calls: []
  m_Sprite: {fileID: 0}
  m_Type: 0
  m_PreserveAspect: 0
  m_FillCenter: 1
  m_FillMethod: 4
  m_FillAmount: 1
  m_FillClockwise: 1
  m_FillOrigin: 0
  m_UseSpriteMesh: 0
  m_PixelsPerUnitMultiplier: 1
--- !u!223 &8069633883423024809
Canvas:
  m_ObjectHideFlags: 0
  m_CorrespondingSourceObject: {fileID: 0}
  m_PrefabInstance: {fileID: 0}
  m_PrefabAsset: {fileID: 0}
  m_GameObject: {fileID: 4603168710068174090}
  m_Enabled: 1
  serializedVersion: 3
  m_RenderMode: 2
  m_Camera: {fileID: 0}
  m_PlaneDistance: 100
  m_PixelPerfect: 0
  m_ReceivesEvents: 1
  m_OverrideSorting: 0
  m_OverridePixelPerfect: 0
  m_SortingBucketNormalizedSize: 0
  m_VertexColorAlwaysGammaSpace: 0
  m_AdditionalShaderChannelsFlag: 25
  m_UpdateRectTransformForStandalone: 0
  m_SortingLayerID: 0
  m_SortingOrder: 0
  m_TargetDisplay: 0
--- !u!114 &4233404171620025052
MonoBehaviour:
  m_ObjectHideFlags: 0
  m_CorrespondingSourceObject: {fileID: 0}
  m_PrefabInstance: {fileID: 0}
  m_PrefabAsset: {fileID: 0}
  m_GameObject: {fileID: 4603168710068174090}
  m_Enabled: 1
  m_EditorHideFlags: 0
  m_Script: {fileID: 11500000, guid: dc42784cf147c0c48a680349fa168899, type: 3}
  m_Name: 
  m_EditorClassIdentifier: 
  m_IgnoreReversedGraphics: 1
  m_BlockingObjects: 0
  m_BlockingMask:
    serializedVersion: 2
    m_Bits: 4294967295
--- !u!1001 &1089184277027898555
PrefabInstance:
  m_ObjectHideFlags: 0
  serializedVersion: 2
  m_Modification:
    serializedVersion: 3
    m_TransformParent: {fileID: 9164904624699036997}
    m_Modifications:
    - target: {fileID: 327198572831187187, guid: a78bfe36c05846b438aaf25abbe523cc, type: 3}
      propertyPath: m_AnchorMax.y
      value: 0
      objectReference: {fileID: 0}
    - target: {fileID: 327198572831187187, guid: a78bfe36c05846b438aaf25abbe523cc, type: 3}
      propertyPath: m_AnchorMin.y
      value: 0
      objectReference: {fileID: 0}
    - target: {fileID: 327198572831187187, guid: a78bfe36c05846b438aaf25abbe523cc, type: 3}
      propertyPath: m_AnchoredPosition.x
      value: 0
      objectReference: {fileID: 0}
    - target: {fileID: 327198572831187187, guid: a78bfe36c05846b438aaf25abbe523cc, type: 3}
      propertyPath: m_AnchoredPosition.y
      value: 0
      objectReference: {fileID: 0}
    - target: {fileID: 753630656185560868, guid: a78bfe36c05846b438aaf25abbe523cc, type: 3}
      propertyPath: m_Name
      value: UpperLayout
      objectReference: {fileID: 0}
    - target: {fileID: 1134998193861742370, guid: a78bfe36c05846b438aaf25abbe523cc, type: 3}
      propertyPath: m_AnchorMax.y
      value: 0
      objectReference: {fileID: 0}
    - target: {fileID: 1134998193861742370, guid: a78bfe36c05846b438aaf25abbe523cc, type: 3}
      propertyPath: m_AnchorMin.y
      value: 0
      objectReference: {fileID: 0}
    - target: {fileID: 1134998193861742370, guid: a78bfe36c05846b438aaf25abbe523cc, type: 3}
      propertyPath: m_AnchoredPosition.x
      value: 0
      objectReference: {fileID: 0}
    - target: {fileID: 1134998193861742370, guid: a78bfe36c05846b438aaf25abbe523cc, type: 3}
      propertyPath: m_AnchoredPosition.y
      value: 0
      objectReference: {fileID: 0}
    - target: {fileID: 1453666765052253396, guid: a78bfe36c05846b438aaf25abbe523cc, type: 3}
      propertyPath: m_AnchorMax.y
      value: 0
      objectReference: {fileID: 0}
    - target: {fileID: 1453666765052253396, guid: a78bfe36c05846b438aaf25abbe523cc, type: 3}
      propertyPath: m_AnchorMin.y
      value: 0
      objectReference: {fileID: 0}
    - target: {fileID: 1453666765052253396, guid: a78bfe36c05846b438aaf25abbe523cc, type: 3}
      propertyPath: m_AnchoredPosition.x
      value: 0
      objectReference: {fileID: 0}
    - target: {fileID: 1453666765052253396, guid: a78bfe36c05846b438aaf25abbe523cc, type: 3}
      propertyPath: m_AnchoredPosition.y
      value: 0
      objectReference: {fileID: 0}
    - target: {fileID: 2706417837005350393, guid: a78bfe36c05846b438aaf25abbe523cc, type: 3}
      propertyPath: m_SizeDelta.x
      value: 106.18
      objectReference: {fileID: 0}
    - target: {fileID: 2706417837005350393, guid: a78bfe36c05846b438aaf25abbe523cc, type: 3}
      propertyPath: m_SizeDelta.y
      value: 16.95
      objectReference: {fileID: 0}
    - target: {fileID: 3428356476637866364, guid: a78bfe36c05846b438aaf25abbe523cc, type: 3}
      propertyPath: m_AnchorMax.y
      value: 0
      objectReference: {fileID: 0}
    - target: {fileID: 3428356476637866364, guid: a78bfe36c05846b438aaf25abbe523cc, type: 3}
      propertyPath: m_AnchorMin.y
      value: 0
      objectReference: {fileID: 0}
    - target: {fileID: 3428356476637866364, guid: a78bfe36c05846b438aaf25abbe523cc, type: 3}
      propertyPath: m_AnchoredPosition.x
      value: 0
      objectReference: {fileID: 0}
    - target: {fileID: 3428356476637866364, guid: a78bfe36c05846b438aaf25abbe523cc, type: 3}
      propertyPath: m_AnchoredPosition.y
      value: 0
      objectReference: {fileID: 0}
    - target: {fileID: 3439292905778670262, guid: a78bfe36c05846b438aaf25abbe523cc, type: 3}
      propertyPath: m_AnchorMax.y
      value: 0
      objectReference: {fileID: 0}
    - target: {fileID: 3439292905778670262, guid: a78bfe36c05846b438aaf25abbe523cc, type: 3}
      propertyPath: m_AnchorMin.y
      value: 0
      objectReference: {fileID: 0}
    - target: {fileID: 3439292905778670262, guid: a78bfe36c05846b438aaf25abbe523cc, type: 3}
      propertyPath: m_AnchoredPosition.x
      value: 0
      objectReference: {fileID: 0}
    - target: {fileID: 3439292905778670262, guid: a78bfe36c05846b438aaf25abbe523cc, type: 3}
      propertyPath: m_AnchoredPosition.y
      value: 0
      objectReference: {fileID: 0}
    - target: {fileID: 4796034050072095939, guid: a78bfe36c05846b438aaf25abbe523cc, type: 3}
      propertyPath: m_AnchorMax.y
      value: 0
      objectReference: {fileID: 0}
    - target: {fileID: 4796034050072095939, guid: a78bfe36c05846b438aaf25abbe523cc, type: 3}
      propertyPath: m_AnchorMin.y
      value: 0
      objectReference: {fileID: 0}
    - target: {fileID: 4796034050072095939, guid: a78bfe36c05846b438aaf25abbe523cc, type: 3}
      propertyPath: m_AnchoredPosition.x
      value: 0
      objectReference: {fileID: 0}
    - target: {fileID: 4796034050072095939, guid: a78bfe36c05846b438aaf25abbe523cc, type: 3}
      propertyPath: m_AnchoredPosition.y
      value: 0
      objectReference: {fileID: 0}
    - target: {fileID: 5604293973387185170, guid: a78bfe36c05846b438aaf25abbe523cc, type: 3}
      propertyPath: m_Pivot.x
      value: 0.5
      objectReference: {fileID: 0}
    - target: {fileID: 5604293973387185170, guid: a78bfe36c05846b438aaf25abbe523cc, type: 3}
      propertyPath: m_Pivot.y
      value: 0.5
      objectReference: {fileID: 0}
    - target: {fileID: 5604293973387185170, guid: a78bfe36c05846b438aaf25abbe523cc, type: 3}
      propertyPath: m_AnchorMax.x
      value: 1
      objectReference: {fileID: 0}
    - target: {fileID: 5604293973387185170, guid: a78bfe36c05846b438aaf25abbe523cc, type: 3}
      propertyPath: m_AnchorMax.y
      value: 1
      objectReference: {fileID: 0}
    - target: {fileID: 5604293973387185170, guid: a78bfe36c05846b438aaf25abbe523cc, type: 3}
      propertyPath: m_AnchorMin.x
      value: 0
      objectReference: {fileID: 0}
    - target: {fileID: 5604293973387185170, guid: a78bfe36c05846b438aaf25abbe523cc, type: 3}
      propertyPath: m_AnchorMin.y
      value: 0
      objectReference: {fileID: 0}
    - target: {fileID: 5604293973387185170, guid: a78bfe36c05846b438aaf25abbe523cc, type: 3}
      propertyPath: m_SizeDelta.x
      value: 0
      objectReference: {fileID: 0}
    - target: {fileID: 5604293973387185170, guid: a78bfe36c05846b438aaf25abbe523cc, type: 3}
      propertyPath: m_SizeDelta.y
      value: -800
      objectReference: {fileID: 0}
    - target: {fileID: 5604293973387185170, guid: a78bfe36c05846b438aaf25abbe523cc, type: 3}
      propertyPath: m_LocalPosition.x
      value: 0
      objectReference: {fileID: 0}
    - target: {fileID: 5604293973387185170, guid: a78bfe36c05846b438aaf25abbe523cc, type: 3}
      propertyPath: m_LocalPosition.y
      value: 0
      objectReference: {fileID: 0}
    - target: {fileID: 5604293973387185170, guid: a78bfe36c05846b438aaf25abbe523cc, type: 3}
      propertyPath: m_LocalPosition.z
      value: 0
      objectReference: {fileID: 0}
    - target: {fileID: 5604293973387185170, guid: a78bfe36c05846b438aaf25abbe523cc, type: 3}
      propertyPath: m_LocalRotation.w
      value: 1
      objectReference: {fileID: 0}
    - target: {fileID: 5604293973387185170, guid: a78bfe36c05846b438aaf25abbe523cc, type: 3}
      propertyPath: m_LocalRotation.x
      value: 0
      objectReference: {fileID: 0}
    - target: {fileID: 5604293973387185170, guid: a78bfe36c05846b438aaf25abbe523cc, type: 3}
      propertyPath: m_LocalRotation.y
      value: 0
      objectReference: {fileID: 0}
    - target: {fileID: 5604293973387185170, guid: a78bfe36c05846b438aaf25abbe523cc, type: 3}
      propertyPath: m_LocalRotation.z
      value: 0
      objectReference: {fileID: 0}
    - target: {fileID: 5604293973387185170, guid: a78bfe36c05846b438aaf25abbe523cc, type: 3}
      propertyPath: m_AnchoredPosition.x
      value: 0
      objectReference: {fileID: 0}
    - target: {fileID: 5604293973387185170, guid: a78bfe36c05846b438aaf25abbe523cc, type: 3}
      propertyPath: m_AnchoredPosition.y
      value: 400
      objectReference: {fileID: 0}
    - target: {fileID: 5604293973387185170, guid: a78bfe36c05846b438aaf25abbe523cc, type: 3}
      propertyPath: m_LocalEulerAnglesHint.x
      value: 0
      objectReference: {fileID: 0}
    - target: {fileID: 5604293973387185170, guid: a78bfe36c05846b438aaf25abbe523cc, type: 3}
      propertyPath: m_LocalEulerAnglesHint.y
      value: 0
      objectReference: {fileID: 0}
    - target: {fileID: 5604293973387185170, guid: a78bfe36c05846b438aaf25abbe523cc, type: 3}
      propertyPath: m_LocalEulerAnglesHint.z
      value: 0
      objectReference: {fileID: 0}
    - target: {fileID: 5619806891425674774, guid: a78bfe36c05846b438aaf25abbe523cc, type: 3}
      propertyPath: m_AnchorMax.y
      value: 0
      objectReference: {fileID: 0}
    - target: {fileID: 5619806891425674774, guid: a78bfe36c05846b438aaf25abbe523cc, type: 3}
      propertyPath: m_AnchorMin.y
      value: 0
      objectReference: {fileID: 0}
    - target: {fileID: 5619806891425674774, guid: a78bfe36c05846b438aaf25abbe523cc, type: 3}
      propertyPath: m_AnchoredPosition.x
      value: 0
      objectReference: {fileID: 0}
    - target: {fileID: 5619806891425674774, guid: a78bfe36c05846b438aaf25abbe523cc, type: 3}
      propertyPath: m_AnchoredPosition.y
      value: 0
      objectReference: {fileID: 0}
    - target: {fileID: 6343332045173302481, guid: a78bfe36c05846b438aaf25abbe523cc, type: 3}
      propertyPath: m_AnchorMax.y
      value: 0
      objectReference: {fileID: 0}
    - target: {fileID: 6343332045173302481, guid: a78bfe36c05846b438aaf25abbe523cc, type: 3}
      propertyPath: m_AnchorMin.y
      value: 0
      objectReference: {fileID: 0}
    - target: {fileID: 6343332045173302481, guid: a78bfe36c05846b438aaf25abbe523cc, type: 3}
      propertyPath: m_AnchoredPosition.x
      value: 0
      objectReference: {fileID: 0}
    - target: {fileID: 6343332045173302481, guid: a78bfe36c05846b438aaf25abbe523cc, type: 3}
      propertyPath: m_AnchoredPosition.y
      value: 0
      objectReference: {fileID: 0}
    - target: {fileID: 6539358469415291720, guid: a78bfe36c05846b438aaf25abbe523cc, type: 3}
      propertyPath: m_AnchorMax.y
      value: 0
      objectReference: {fileID: 0}
    - target: {fileID: 6539358469415291720, guid: a78bfe36c05846b438aaf25abbe523cc, type: 3}
      propertyPath: m_AnchorMin.y
      value: 0
      objectReference: {fileID: 0}
    - target: {fileID: 6539358469415291720, guid: a78bfe36c05846b438aaf25abbe523cc, type: 3}
      propertyPath: m_AnchoredPosition.x
      value: 0
      objectReference: {fileID: 0}
    - target: {fileID: 6539358469415291720, guid: a78bfe36c05846b438aaf25abbe523cc, type: 3}
      propertyPath: m_AnchoredPosition.y
      value: 0
      objectReference: {fileID: 0}
    - target: {fileID: 6752160793399028054, guid: a78bfe36c05846b438aaf25abbe523cc, type: 3}
      propertyPath: m_SortingLayer
      value: 0
      objectReference: {fileID: 0}
    - target: {fileID: 7953449017702476265, guid: a78bfe36c05846b438aaf25abbe523cc, type: 3}
      propertyPath: m_AnchorMax.y
      value: 0
      objectReference: {fileID: 0}
    - target: {fileID: 7953449017702476265, guid: a78bfe36c05846b438aaf25abbe523cc, type: 3}
      propertyPath: m_AnchorMin.y
      value: 0
      objectReference: {fileID: 0}
    - target: {fileID: 7953449017702476265, guid: a78bfe36c05846b438aaf25abbe523cc, type: 3}
      propertyPath: m_AnchoredPosition.x
      value: 0
      objectReference: {fileID: 0}
    - target: {fileID: 7953449017702476265, guid: a78bfe36c05846b438aaf25abbe523cc, type: 3}
      propertyPath: m_AnchoredPosition.y
      value: 0
      objectReference: {fileID: 0}
    - target: {fileID: 8730324042609602408, guid: a78bfe36c05846b438aaf25abbe523cc, type: 3}
      propertyPath: m_IsActive
      value: 0
      objectReference: {fileID: 0}
    m_RemovedComponents: []
    m_RemovedGameObjects: []
    m_AddedGameObjects: []
    m_AddedComponents: []
  m_SourcePrefab: {fileID: 100100000, guid: a78bfe36c05846b438aaf25abbe523cc, type: 3}
--- !u!1 &617051157247145518 stripped
GameObject:
  m_CorrespondingSourceObject: {fileID: 544297384457663125, guid: a78bfe36c05846b438aaf25abbe523cc, type: 3}
  m_PrefabInstance: {fileID: 1089184277027898555}
  m_PrefabAsset: {fileID: 0}
--- !u!114 &713957529403070190 stripped
MonoBehaviour:
  m_CorrespondingSourceObject: {fileID: 501574953908916821, guid: a78bfe36c05846b438aaf25abbe523cc, type: 3}
  m_PrefabInstance: {fileID: 1089184277027898555}
  m_PrefabAsset: {fileID: 0}
  m_GameObject: {fileID: 0}
  m_Enabled: 1
  m_EditorHideFlags: 0
  m_Script: {fileID: 11500000, guid: fe87c0e1cc204ed48ad3b37840f39efc, type: 3}
  m_Name: 
  m_EditorClassIdentifier: 
--- !u!114 &822488252307644781 stripped
MonoBehaviour:
  m_CorrespondingSourceObject: {fileID: 321901688867448278, guid: a78bfe36c05846b438aaf25abbe523cc, type: 3}
  m_PrefabInstance: {fileID: 1089184277027898555}
  m_PrefabAsset: {fileID: 0}
  m_GameObject: {fileID: 0}
  m_Enabled: 1
  m_EditorHideFlags: 0
  m_Script: {fileID: 11500000, guid: 0660d0b9f4c845cfa1d0fcc8f8e91d4b, type: 3}
  m_Name: 
  m_EditorClassIdentifier: 
--- !u!114 &1441228183698799381 stripped
MonoBehaviour:
  m_CorrespondingSourceObject: {fileID: 1953940129153662894, guid: a78bfe36c05846b438aaf25abbe523cc, type: 3}
  m_PrefabInstance: {fileID: 1089184277027898555}
  m_PrefabAsset: {fileID: 0}
  m_GameObject: {fileID: 0}
  m_Enabled: 1
  m_EditorHideFlags: 0
  m_Script: {fileID: 11500000, guid: 4e29b1a8efbd4b44bb3f3716e73f07ff, type: 3}
  m_Name: 
  m_EditorClassIdentifier: 
--- !u!114 &2506691189012929090 stripped
MonoBehaviour:
  m_CorrespondingSourceObject: {fileID: 3302265589590384377, guid: a78bfe36c05846b438aaf25abbe523cc, type: 3}
  m_PrefabInstance: {fileID: 1089184277027898555}
  m_PrefabAsset: {fileID: 0}
  m_GameObject: {fileID: 0}
  m_Enabled: 1
  m_EditorHideFlags: 0
  m_Script: {fileID: 11500000, guid: 2484fd80a26d4165bc1109fe1a374b84, type: 3}
  m_Name: 
  m_EditorClassIdentifier: 
--- !u!114 &2978611201982790949 stripped
MonoBehaviour:
  m_CorrespondingSourceObject: {fileID: 2759484254438996382, guid: a78bfe36c05846b438aaf25abbe523cc, type: 3}
  m_PrefabInstance: {fileID: 1089184277027898555}
  m_PrefabAsset: {fileID: 0}
  m_GameObject: {fileID: 0}
  m_Enabled: 1
  m_EditorHideFlags: 0
  m_Script: {fileID: 11500000, guid: 4e29b1a8efbd4b44bb3f3716e73f07ff, type: 3}
  m_Name: 
  m_EditorClassIdentifier: 
--- !u!114 &3655238427613538003 stripped
MonoBehaviour:
  m_CorrespondingSourceObject: {fileID: 4442674242960712296, guid: a78bfe36c05846b438aaf25abbe523cc, type: 3}
  m_PrefabInstance: {fileID: 1089184277027898555}
  m_PrefabAsset: {fileID: 0}
  m_GameObject: {fileID: 0}
  m_Enabled: 1
  m_EditorHideFlags: 0
  m_Script: {fileID: 11500000, guid: 4e29b1a8efbd4b44bb3f3716e73f07ff, type: 3}
  m_Name: 
  m_EditorClassIdentifier: 
--- !u!224 &4817722374049450153 stripped
RectTransform:
  m_CorrespondingSourceObject: {fileID: 5604293973387185170, guid: a78bfe36c05846b438aaf25abbe523cc, type: 3}
  m_PrefabInstance: {fileID: 1089184277027898555}
  m_PrefabAsset: {fileID: 0}
--- !u!114 &6705180925666095888 stripped
MonoBehaviour:
  m_CorrespondingSourceObject: {fileID: 5913254704669603755, guid: a78bfe36c05846b438aaf25abbe523cc, type: 3}
  m_PrefabInstance: {fileID: 1089184277027898555}
  m_PrefabAsset: {fileID: 0}
  m_GameObject: {fileID: 0}
  m_Enabled: 1
  m_EditorHideFlags: 0
  m_Script: {fileID: 11500000, guid: 9085046f02f69544eb97fd06b6048fe2, type: 3}
  m_Name: 
  m_EditorClassIdentifier: 
--- !u!114 &7310006030576766240 stripped
MonoBehaviour:
  m_CorrespondingSourceObject: {fileID: 7669582428751366555, guid: a78bfe36c05846b438aaf25abbe523cc, type: 3}
  m_PrefabInstance: {fileID: 1089184277027898555}
  m_PrefabAsset: {fileID: 0}
  m_GameObject: {fileID: 0}
  m_Enabled: 1
  m_EditorHideFlags: 0
  m_Script: {fileID: 11500000, guid: 4e29b1a8efbd4b44bb3f3716e73f07ff, type: 3}
  m_Name: 
  m_EditorClassIdentifier: 
--- !u!114 &7474329147563909817 stripped
MonoBehaviour:
  m_CorrespondingSourceObject: {fileID: 7541182562930353666, guid: a78bfe36c05846b438aaf25abbe523cc, type: 3}
  m_PrefabInstance: {fileID: 1089184277027898555}
  m_PrefabAsset: {fileID: 0}
  m_GameObject: {fileID: 0}
  m_Enabled: 1
  m_EditorHideFlags: 0
  m_Script: {fileID: 11500000, guid: 4e29b1a8efbd4b44bb3f3716e73f07ff, type: 3}
  m_Name: 
  m_EditorClassIdentifier: 
--- !u!1 &7805156087351757482 stripped
GameObject:
  m_CorrespondingSourceObject: {fileID: 7155361432440409617, guid: a78bfe36c05846b438aaf25abbe523cc, type: 3}
  m_PrefabInstance: {fileID: 1089184277027898555}
  m_PrefabAsset: {fileID: 0}
--- !u!114 &8108662634941636583 stripped
MonoBehaviour:
  m_CorrespondingSourceObject: {fileID: 9194748314017176412, guid: a78bfe36c05846b438aaf25abbe523cc, type: 3}
  m_PrefabInstance: {fileID: 1089184277027898555}
  m_PrefabAsset: {fileID: 0}
  m_GameObject: {fileID: 0}
  m_Enabled: 1
  m_EditorHideFlags: 0
  m_Script: {fileID: 11500000, guid: 4e29b1a8efbd4b44bb3f3716e73f07ff, type: 3}
  m_Name: 
  m_EditorClassIdentifier: 
--- !u!114 &8183886167291671765 stripped
MonoBehaviour:
  m_CorrespondingSourceObject: {fileID: 9119382768320999534, guid: a78bfe36c05846b438aaf25abbe523cc, type: 3}
  m_PrefabInstance: {fileID: 1089184277027898555}
  m_PrefabAsset: {fileID: 0}
  m_GameObject: {fileID: 0}
  m_Enabled: 1
  m_EditorHideFlags: 0
  m_Script: {fileID: 11500000, guid: 6333f24857394fb7bc08abc34e065140, type: 3}
  m_Name: 
  m_EditorClassIdentifier: 
--- !u!114 &9096970311108952280 stripped
MonoBehaviour:
  m_CorrespondingSourceObject: {fileID: 8152466508641780835, guid: a78bfe36c05846b438aaf25abbe523cc, type: 3}
  m_PrefabInstance: {fileID: 1089184277027898555}
  m_PrefabAsset: {fileID: 0}
  m_GameObject: {fileID: 617051157247145518}
  m_Enabled: 1
  m_EditorHideFlags: 0
  m_Script: {fileID: 11500000, guid: 9f43d9654c4bda24aa1490081d457856, type: 3}
  m_Name: 
  m_EditorClassIdentifier: 
--- !u!114 &9220203987770033458 stripped
MonoBehaviour:
  m_CorrespondingSourceObject: {fileID: 8136089148690530697, guid: a78bfe36c05846b438aaf25abbe523cc, type: 3}
  m_PrefabInstance: {fileID: 1089184277027898555}
  m_PrefabAsset: {fileID: 0}
  m_GameObject: {fileID: 0}
  m_Enabled: 1
  m_EditorHideFlags: 0
  m_Script: {fileID: 11500000, guid: 4e29b1a8efbd4b44bb3f3716e73f07ff, type: 3}
  m_Name: 
  m_EditorClassIdentifier: 
--- !u!1001 &2314334691772897964
PrefabInstance:
  m_ObjectHideFlags: 0
  serializedVersion: 2
  m_Modification:
    serializedVersion: 3
    m_TransformParent: {fileID: 9164904624699036997}
    m_Modifications:
    - target: {fileID: 717765978264897833, guid: 58646341e04d9404dbdad22f4c50cf14, type: 3}
      propertyPath: m_Spacing
      value: 8
      objectReference: {fileID: 0}
    - target: {fileID: 717765978264897833, guid: 58646341e04d9404dbdad22f4c50cf14, type: 3}
      propertyPath: m_Padding.m_Bottom
      value: 16
      objectReference: {fileID: 0}
    - target: {fileID: 750104256498992424, guid: 58646341e04d9404dbdad22f4c50cf14, type: 3}
      propertyPath: m_AnchorMax.y
      value: 0
      objectReference: {fileID: 0}
    - target: {fileID: 750104256498992424, guid: 58646341e04d9404dbdad22f4c50cf14, type: 3}
      propertyPath: m_AnchorMin.y
      value: 0
      objectReference: {fileID: 0}
    - target: {fileID: 750104256498992424, guid: 58646341e04d9404dbdad22f4c50cf14, type: 3}
      propertyPath: m_AnchoredPosition.x
      value: 0
      objectReference: {fileID: 0}
    - target: {fileID: 750104256498992424, guid: 58646341e04d9404dbdad22f4c50cf14, type: 3}
      propertyPath: m_AnchoredPosition.y
      value: 0
      objectReference: {fileID: 0}
    - target: {fileID: 2316985108408266739, guid: 58646341e04d9404dbdad22f4c50cf14, type: 3}
      propertyPath: m_SizeDelta.x
      value: 81.31
      objectReference: {fileID: 0}
    - target: {fileID: 2316985108408266739, guid: 58646341e04d9404dbdad22f4c50cf14, type: 3}
      propertyPath: m_SizeDelta.y
      value: 16.95
      objectReference: {fileID: 0}
    - target: {fileID: 2940364398902199929, guid: 58646341e04d9404dbdad22f4c50cf14, type: 3}
      propertyPath: m_Name
      value: BottomLayout
      objectReference: {fileID: 0}
    - target: {fileID: 6537913694418667662, guid: 58646341e04d9404dbdad22f4c50cf14, type: 3}
      propertyPath: m_IsActive
      value: 0
      objectReference: {fileID: 0}
    - target: {fileID: 8560551636243942814, guid: 58646341e04d9404dbdad22f4c50cf14, type: 3}
      propertyPath: m_Pivot.x
      value: 0.5
      objectReference: {fileID: 0}
    - target: {fileID: 8560551636243942814, guid: 58646341e04d9404dbdad22f4c50cf14, type: 3}
      propertyPath: m_Pivot.y
      value: 0.5
      objectReference: {fileID: 0}
    - target: {fileID: 8560551636243942814, guid: 58646341e04d9404dbdad22f4c50cf14, type: 3}
      propertyPath: m_AnchorMax.x
      value: 1
      objectReference: {fileID: 0}
    - target: {fileID: 8560551636243942814, guid: 58646341e04d9404dbdad22f4c50cf14, type: 3}
      propertyPath: m_AnchorMax.y
      value: 1
      objectReference: {fileID: 0}
    - target: {fileID: 8560551636243942814, guid: 58646341e04d9404dbdad22f4c50cf14, type: 3}
      propertyPath: m_AnchorMin.x
      value: 0
      objectReference: {fileID: 0}
    - target: {fileID: 8560551636243942814, guid: 58646341e04d9404dbdad22f4c50cf14, type: 3}
      propertyPath: m_AnchorMin.y
      value: 0
      objectReference: {fileID: 0}
    - target: {fileID: 8560551636243942814, guid: 58646341e04d9404dbdad22f4c50cf14, type: 3}
      propertyPath: m_SizeDelta.x
      value: 0
      objectReference: {fileID: 0}
    - target: {fileID: 8560551636243942814, guid: 58646341e04d9404dbdad22f4c50cf14, type: 3}
      propertyPath: m_SizeDelta.y
      value: -800
      objectReference: {fileID: 0}
    - target: {fileID: 8560551636243942814, guid: 58646341e04d9404dbdad22f4c50cf14, type: 3}
      propertyPath: m_LocalPosition.x
      value: 0
      objectReference: {fileID: 0}
    - target: {fileID: 8560551636243942814, guid: 58646341e04d9404dbdad22f4c50cf14, type: 3}
      propertyPath: m_LocalPosition.y
      value: 0
      objectReference: {fileID: 0}
    - target: {fileID: 8560551636243942814, guid: 58646341e04d9404dbdad22f4c50cf14, type: 3}
      propertyPath: m_LocalPosition.z
      value: 0
      objectReference: {fileID: 0}
    - target: {fileID: 8560551636243942814, guid: 58646341e04d9404dbdad22f4c50cf14, type: 3}
      propertyPath: m_LocalRotation.w
      value: 1
      objectReference: {fileID: 0}
    - target: {fileID: 8560551636243942814, guid: 58646341e04d9404dbdad22f4c50cf14, type: 3}
      propertyPath: m_LocalRotation.x
      value: -0
      objectReference: {fileID: 0}
    - target: {fileID: 8560551636243942814, guid: 58646341e04d9404dbdad22f4c50cf14, type: 3}
      propertyPath: m_LocalRotation.y
      value: -0
      objectReference: {fileID: 0}
    - target: {fileID: 8560551636243942814, guid: 58646341e04d9404dbdad22f4c50cf14, type: 3}
      propertyPath: m_LocalRotation.z
      value: -0
      objectReference: {fileID: 0}
    - target: {fileID: 8560551636243942814, guid: 58646341e04d9404dbdad22f4c50cf14, type: 3}
      propertyPath: m_AnchoredPosition.x
      value: 0
      objectReference: {fileID: 0}
    - target: {fileID: 8560551636243942814, guid: 58646341e04d9404dbdad22f4c50cf14, type: 3}
      propertyPath: m_AnchoredPosition.y
      value: -400
      objectReference: {fileID: 0}
    - target: {fileID: 8560551636243942814, guid: 58646341e04d9404dbdad22f4c50cf14, type: 3}
      propertyPath: m_LocalEulerAnglesHint.x
      value: 0
      objectReference: {fileID: 0}
    - target: {fileID: 8560551636243942814, guid: 58646341e04d9404dbdad22f4c50cf14, type: 3}
      propertyPath: m_LocalEulerAnglesHint.y
      value: 0
      objectReference: {fileID: 0}
    - target: {fileID: 8560551636243942814, guid: 58646341e04d9404dbdad22f4c50cf14, type: 3}
      propertyPath: m_LocalEulerAnglesHint.z
      value: 0
      objectReference: {fileID: 0}
    - target: {fileID: 8971419458337465698, guid: 58646341e04d9404dbdad22f4c50cf14, type: 3}
      propertyPath: m_IsActive
      value: 0
      objectReference: {fileID: 0}
    m_RemovedComponents: []
    m_RemovedGameObjects: []
    m_AddedGameObjects:
    - targetCorrespondingSourceObject: {fileID: 8560551636243942814, guid: 58646341e04d9404dbdad22f4c50cf14, type: 3}
      insertIndex: -1
      addedObject: {fileID: 3531244294086588118}
    m_AddedComponents: []
  m_SourcePrefab: {fileID: 100100000, guid: 58646341e04d9404dbdad22f4c50cf14, type: 3}
--- !u!114 &1734187727223042766 stripped
MonoBehaviour:
  m_CorrespondingSourceObject: {fileID: 4039510815974631522, guid: 58646341e04d9404dbdad22f4c50cf14, type: 3}
  m_PrefabInstance: {fileID: 2314334691772897964}
  m_PrefabAsset: {fileID: 0}
  m_GameObject: {fileID: 0}
  m_Enabled: 1
  m_EditorHideFlags: 0
  m_Script: {fileID: 11500000, guid: 4e29b1a8efbd4b44bb3f3716e73f07ff, type: 3}
  m_Name: 
  m_EditorClassIdentifier: 
--- !u!224 &6256374512070760242 stripped
RectTransform:
  m_CorrespondingSourceObject: {fileID: 8560551636243942814, guid: 58646341e04d9404dbdad22f4c50cf14, type: 3}
  m_PrefabInstance: {fileID: 2314334691772897964}
  m_PrefabAsset: {fileID: 0}
--- !u!1001 &4203936450024229999
PrefabInstance:
  m_ObjectHideFlags: 0
  serializedVersion: 2
  m_Modification:
    serializedVersion: 3
    m_TransformParent: {fileID: 6256374512070760242}
    m_Modifications:
    - target: {fileID: 20029135659260774, guid: c522d0b7573224f59a5c1fde68c734e3, type: 3}
      propertyPath: m_fontColor32.rgba
      value: 4294769916
      objectReference: {fileID: 0}
    - target: {fileID: 71468218957528954, guid: c522d0b7573224f59a5c1fde68c734e3, type: 3}
      propertyPath: m_Color.a
      value: 0
      objectReference: {fileID: 0}
    - target: {fileID: 71468218957528954, guid: c522d0b7573224f59a5c1fde68c734e3, type: 3}
      propertyPath: m_Enabled
      value: 1
      objectReference: {fileID: 0}
    - target: {fileID: 183003218226827509, guid: c522d0b7573224f59a5c1fde68c734e3, type: 3}
      propertyPath: m_AnchorMax.x
      value: 1
      objectReference: {fileID: 0}
    - target: {fileID: 183003218226827509, guid: c522d0b7573224f59a5c1fde68c734e3, type: 3}
      propertyPath: m_AnchorMax.y
      value: 1
      objectReference: {fileID: 0}
    - target: {fileID: 183003218226827509, guid: c522d0b7573224f59a5c1fde68c734e3, type: 3}
      propertyPath: m_AnchorMin.x
      value: 0
      objectReference: {fileID: 0}
    - target: {fileID: 183003218226827509, guid: c522d0b7573224f59a5c1fde68c734e3, type: 3}
      propertyPath: m_AnchorMin.y
      value: 0
      objectReference: {fileID: 0}
    - target: {fileID: 183003218226827509, guid: c522d0b7573224f59a5c1fde68c734e3, type: 3}
      propertyPath: m_SizeDelta.x
      value: 0
      objectReference: {fileID: 0}
    - target: {fileID: 183003218226827509, guid: c522d0b7573224f59a5c1fde68c734e3, type: 3}
      propertyPath: m_SizeDelta.y
      value: 0
      objectReference: {fileID: 0}
    - target: {fileID: 816873455510436537, guid: c522d0b7573224f59a5c1fde68c734e3, type: 3}
      propertyPath: m_Pivot.x
      value: 0.5
      objectReference: {fileID: 0}
    - target: {fileID: 816873455510436537, guid: c522d0b7573224f59a5c1fde68c734e3, type: 3}
      propertyPath: m_Pivot.y
      value: 0.5
      objectReference: {fileID: 0}
    - target: {fileID: 816873455510436537, guid: c522d0b7573224f59a5c1fde68c734e3, type: 3}
      propertyPath: m_AnchorMax.x
      value: 0
      objectReference: {fileID: 0}
    - target: {fileID: 816873455510436537, guid: c522d0b7573224f59a5c1fde68c734e3, type: 3}
      propertyPath: m_AnchorMax.y
      value: 0
      objectReference: {fileID: 0}
    - target: {fileID: 816873455510436537, guid: c522d0b7573224f59a5c1fde68c734e3, type: 3}
      propertyPath: m_AnchorMin.x
      value: 0
      objectReference: {fileID: 0}
    - target: {fileID: 816873455510436537, guid: c522d0b7573224f59a5c1fde68c734e3, type: 3}
      propertyPath: m_AnchorMin.y
      value: 0
      objectReference: {fileID: 0}
    - target: {fileID: 816873455510436537, guid: c522d0b7573224f59a5c1fde68c734e3, type: 3}
      propertyPath: m_SizeDelta.x
      value: 32
      objectReference: {fileID: 0}
    - target: {fileID: 816873455510436537, guid: c522d0b7573224f59a5c1fde68c734e3, type: 3}
      propertyPath: m_SizeDelta.y
      value: 32
      objectReference: {fileID: 0}
    - target: {fileID: 816873455510436537, guid: c522d0b7573224f59a5c1fde68c734e3, type: 3}
      propertyPath: m_LocalScale.x
      value: 1
      objectReference: {fileID: 0}
    - target: {fileID: 816873455510436537, guid: c522d0b7573224f59a5c1fde68c734e3, type: 3}
      propertyPath: m_LocalScale.y
      value: 1
      objectReference: {fileID: 0}
    - target: {fileID: 816873455510436537, guid: c522d0b7573224f59a5c1fde68c734e3, type: 3}
      propertyPath: m_LocalScale.z
      value: 1
      objectReference: {fileID: 0}
    - target: {fileID: 816873455510436537, guid: c522d0b7573224f59a5c1fde68c734e3, type: 3}
      propertyPath: m_LocalPosition.x
      value: 0
      objectReference: {fileID: 0}
    - target: {fileID: 816873455510436537, guid: c522d0b7573224f59a5c1fde68c734e3, type: 3}
      propertyPath: m_LocalPosition.y
      value: 0
      objectReference: {fileID: 0}
    - target: {fileID: 816873455510436537, guid: c522d0b7573224f59a5c1fde68c734e3, type: 3}
      propertyPath: m_LocalPosition.z
      value: 0
      objectReference: {fileID: 0}
    - target: {fileID: 816873455510436537, guid: c522d0b7573224f59a5c1fde68c734e3, type: 3}
      propertyPath: m_LocalRotation.w
      value: 1
      objectReference: {fileID: 0}
    - target: {fileID: 816873455510436537, guid: c522d0b7573224f59a5c1fde68c734e3, type: 3}
      propertyPath: m_LocalRotation.x
      value: -0
      objectReference: {fileID: 0}
    - target: {fileID: 816873455510436537, guid: c522d0b7573224f59a5c1fde68c734e3, type: 3}
      propertyPath: m_LocalRotation.y
      value: -0
      objectReference: {fileID: 0}
    - target: {fileID: 816873455510436537, guid: c522d0b7573224f59a5c1fde68c734e3, type: 3}
      propertyPath: m_LocalRotation.z
      value: -0
      objectReference: {fileID: 0}
    - target: {fileID: 816873455510436537, guid: c522d0b7573224f59a5c1fde68c734e3, type: 3}
      propertyPath: m_AnchoredPosition.x
      value: 0
      objectReference: {fileID: 0}
    - target: {fileID: 816873455510436537, guid: c522d0b7573224f59a5c1fde68c734e3, type: 3}
      propertyPath: m_AnchoredPosition.y
      value: 0
      objectReference: {fileID: 0}
    - target: {fileID: 816873455510436537, guid: c522d0b7573224f59a5c1fde68c734e3, type: 3}
      propertyPath: m_LocalEulerAnglesHint.x
      value: 0
      objectReference: {fileID: 0}
    - target: {fileID: 816873455510436537, guid: c522d0b7573224f59a5c1fde68c734e3, type: 3}
      propertyPath: m_LocalEulerAnglesHint.y
      value: 0
      objectReference: {fileID: 0}
    - target: {fileID: 816873455510436537, guid: c522d0b7573224f59a5c1fde68c734e3, type: 3}
      propertyPath: m_LocalEulerAnglesHint.z
      value: 0
      objectReference: {fileID: 0}
    - target: {fileID: 833422943994051026, guid: c522d0b7573224f59a5c1fde68c734e3, type: 3}
      propertyPath: m_Colors.m_NormalColor.a
      value: 0
      objectReference: {fileID: 0}
    - target: {fileID: 1883680586860276323, guid: c522d0b7573224f59a5c1fde68c734e3, type: 3}
      propertyPath: m_Sprite
      value: 
      objectReference: {fileID: 21300000, guid: b03add26bbd1e014d93b8b4f1723536b, type: 3}
    - target: {fileID: 2111446578221211890, guid: c522d0b7573224f59a5c1fde68c734e3, type: 3}
      propertyPath: m_Controller
      value: 
      objectReference: {fileID: 22100000, guid: 40f50b6fc78e2ba478f5be1178f63db3, type: 2}
    - target: {fileID: 2442755038717903830, guid: c522d0b7573224f59a5c1fde68c734e3, type: 3}
      propertyPath: m_Name
      value: HoverSprites
      objectReference: {fileID: 0}
    - target: {fileID: 2772674678068339908, guid: c522d0b7573224f59a5c1fde68c734e3, type: 3}
      propertyPath: m_Transition
      value: 1
      objectReference: {fileID: 0}
    - target: {fileID: 2772674678068339908, guid: c522d0b7573224f59a5c1fde68c734e3, type: 3}
      propertyPath: m_TargetGraphic
      value: 
      objectReference: {fileID: 2248017243310883013}
    - target: {fileID: 2772674678068339908, guid: c522d0b7573224f59a5c1fde68c734e3, type: 3}
      propertyPath: m_Colors.m_NormalColor.a
      value: 0
      objectReference: {fileID: 0}
    - target: {fileID: 2772674678068339908, guid: c522d0b7573224f59a5c1fde68c734e3, type: 3}
      propertyPath: m_Colors.m_PressedColor.a
      value: 1
      objectReference: {fileID: 0}
    - target: {fileID: 2772674678068339908, guid: c522d0b7573224f59a5c1fde68c734e3, type: 3}
      propertyPath: m_Colors.m_PressedColor.b
      value: 0.09411765
      objectReference: {fileID: 0}
    - target: {fileID: 2772674678068339908, guid: c522d0b7573224f59a5c1fde68c734e3, type: 3}
      propertyPath: m_Colors.m_PressedColor.g
      value: 0.08235294
      objectReference: {fileID: 0}
    - target: {fileID: 2772674678068339908, guid: c522d0b7573224f59a5c1fde68c734e3, type: 3}
      propertyPath: m_Colors.m_PressedColor.r
      value: 0.08627451
      objectReference: {fileID: 0}
    - target: {fileID: 2772674678068339908, guid: c522d0b7573224f59a5c1fde68c734e3, type: 3}
      propertyPath: m_Colors.m_HighlightedColor.a
      value: 1
      objectReference: {fileID: 0}
    - target: {fileID: 2772674678068339908, guid: c522d0b7573224f59a5c1fde68c734e3, type: 3}
      propertyPath: m_Colors.m_HighlightedColor.b
      value: 0.2901961
      objectReference: {fileID: 0}
    - target: {fileID: 2772674678068339908, guid: c522d0b7573224f59a5c1fde68c734e3, type: 3}
      propertyPath: m_Colors.m_HighlightedColor.g
      value: 0.2509804
      objectReference: {fileID: 0}
    - target: {fileID: 2772674678068339908, guid: c522d0b7573224f59a5c1fde68c734e3, type: 3}
      propertyPath: m_Colors.m_HighlightedColor.r
      value: 0.2627451
      objectReference: {fileID: 0}
    - target: {fileID: 2772674678068339908, guid: c522d0b7573224f59a5c1fde68c734e3, type: 3}
      propertyPath: m_SpriteState.m_PressedSprite
      value: 
      objectReference: {fileID: 0}
    - target: {fileID: 2772674678068339908, guid: c522d0b7573224f59a5c1fde68c734e3, type: 3}
      propertyPath: m_SpriteState.m_DisabledSprite
      value: 
      objectReference: {fileID: 0}
    - target: {fileID: 2772674678068339908, guid: c522d0b7573224f59a5c1fde68c734e3, type: 3}
      propertyPath: m_SpriteState.m_SelectedSprite
      value: 
      objectReference: {fileID: 0}
    - target: {fileID: 2772674678068339908, guid: c522d0b7573224f59a5c1fde68c734e3, type: 3}
      propertyPath: m_SpriteState.m_HighlightedSprite
      value: 
      objectReference: {fileID: 0}
    - target: {fileID: 3464718153883801595, guid: c522d0b7573224f59a5c1fde68c734e3, type: 3}
      propertyPath: m_IsActive
      value: 0
      objectReference: {fileID: 0}
    - target: {fileID: 4392543827313620798, guid: c522d0b7573224f59a5c1fde68c734e3, type: 3}
      propertyPath: m_PresetInfoIsWorld
      value: 0
      objectReference: {fileID: 0}
    - target: {fileID: 4596462494624646587, guid: c522d0b7573224f59a5c1fde68c734e3, type: 3}
      propertyPath: m_IsActive
      value: 0
      objectReference: {fileID: 0}
    - target: {fileID: 4753231099487728027, guid: c522d0b7573224f59a5c1fde68c734e3, type: 3}
      propertyPath: m_IsActive
      value: 1
      objectReference: {fileID: 0}
    - target: {fileID: 5036061327164331713, guid: c522d0b7573224f59a5c1fde68c734e3, type: 3}
      propertyPath: m_AnchorMax.x
      value: 0.5
      objectReference: {fileID: 0}
    - target: {fileID: 5036061327164331713, guid: c522d0b7573224f59a5c1fde68c734e3, type: 3}
      propertyPath: m_AnchorMax.y
      value: 0.5
      objectReference: {fileID: 0}
    - target: {fileID: 5036061327164331713, guid: c522d0b7573224f59a5c1fde68c734e3, type: 3}
      propertyPath: m_AnchorMin.x
      value: 0.5
      objectReference: {fileID: 0}
    - target: {fileID: 5036061327164331713, guid: c522d0b7573224f59a5c1fde68c734e3, type: 3}
      propertyPath: m_AnchorMin.y
      value: 0.5
      objectReference: {fileID: 0}
    - target: {fileID: 5036061327164331713, guid: c522d0b7573224f59a5c1fde68c734e3, type: 3}
      propertyPath: m_SizeDelta.x
      value: 32
      objectReference: {fileID: 0}
    - target: {fileID: 5036061327164331713, guid: c522d0b7573224f59a5c1fde68c734e3, type: 3}
      propertyPath: m_SizeDelta.y
      value: 32
      objectReference: {fileID: 0}
    - target: {fileID: 5036061327164331713, guid: c522d0b7573224f59a5c1fde68c734e3, type: 3}
      propertyPath: m_AnchoredPosition.y
      value: -1
      objectReference: {fileID: 0}
    - target: {fileID: 6173784497767621631, guid: c522d0b7573224f59a5c1fde68c734e3, type: 3}
      propertyPath: m_SizeDelta.x
      value: 32
      objectReference: {fileID: 0}
    - target: {fileID: 6173784497767621631, guid: c522d0b7573224f59a5c1fde68c734e3, type: 3}
      propertyPath: m_SizeDelta.y
      value: 32
      objectReference: {fileID: 0}
    - target: {fileID: 6536838295727438890, guid: c522d0b7573224f59a5c1fde68c734e3, type: 3}
      propertyPath: m_Sprite
      value: 
      objectReference: {fileID: 21300000, guid: 00c66f380f003b141b75b3430d50772a, type: 3}
    - target: {fileID: 6794543341588572917, guid: c522d0b7573224f59a5c1fde68c734e3, type: 3}
      propertyPath: m_SizeDelta.x
      value: 32
      objectReference: {fileID: 0}
    - target: {fileID: 6794543341588572917, guid: c522d0b7573224f59a5c1fde68c734e3, type: 3}
      propertyPath: m_SizeDelta.y
      value: 32
      objectReference: {fileID: 0}
    - target: {fileID: 8178171541332435676, guid: c522d0b7573224f59a5c1fde68c734e3, type: 3}
      propertyPath: m_Name
      value: EmoteWheelOpener
      objectReference: {fileID: 0}
    - target: {fileID: 8178171541332435676, guid: c522d0b7573224f59a5c1fde68c734e3, type: 3}
      propertyPath: m_IsActive
      value: 1
      objectReference: {fileID: 0}
    - target: {fileID: 9143980598213920701, guid: c522d0b7573224f59a5c1fde68c734e3, type: 3}
      propertyPath: m_SizeDelta.x
      value: 32
      objectReference: {fileID: 0}
    - target: {fileID: 9143980598213920701, guid: c522d0b7573224f59a5c1fde68c734e3, type: 3}
      propertyPath: m_SizeDelta.y
      value: 32
      objectReference: {fileID: 0}
    - target: {fileID: 9143980598213920701, guid: c522d0b7573224f59a5c1fde68c734e3, type: 3}
      propertyPath: m_AnchoredPosition.x
      value: 0
      objectReference: {fileID: 0}
<<<<<<< HEAD
    - target: {fileID: 7727841365288015261, guid: 571c63ddcf1523b45a64fabd71cb6dd5, type: 3}
      propertyPath: m_Sprite
      value: 
      objectReference: {fileID: 21300000, guid: 6ecc2e6faadb3df45a904eae81b18723, type: 3}
    - target: {fileID: 8350839749097872697, guid: 571c63ddcf1523b45a64fabd71cb6dd5, type: 3}
      propertyPath: m_Sprite
      value: 
      objectReference: {fileID: 21300000, guid: 311d727e083ff4efc9d4ca2b49c4a9b1, type: 3}
    - target: {fileID: 8532040109245339427, guid: 571c63ddcf1523b45a64fabd71cb6dd5, type: 3}
      propertyPath: m_IsActive
=======
    - target: {fileID: 9143980598213920701, guid: c522d0b7573224f59a5c1fde68c734e3, type: 3}
      propertyPath: m_AnchoredPosition.y
>>>>>>> 349917c9
      value: 0
      objectReference: {fileID: 0}
    m_RemovedComponents:
    - {fileID: 4392543827313620798, guid: c522d0b7573224f59a5c1fde68c734e3, type: 3}
    m_RemovedGameObjects: []
    m_AddedGameObjects:
    - targetCorrespondingSourceObject: {fileID: 9143980598213920701, guid: c522d0b7573224f59a5c1fde68c734e3, type: 3}
      insertIndex: 0
      addedObject: {fileID: 817830149569808908}
    - targetCorrespondingSourceObject: {fileID: 9143980598213920701, guid: c522d0b7573224f59a5c1fde68c734e3, type: 3}
      insertIndex: 3
      addedObject: {fileID: 5327950588846824213}
    m_AddedComponents:
    - targetCorrespondingSourceObject: {fileID: 8178171541332435676, guid: c522d0b7573224f59a5c1fde68c734e3, type: 3}
      insertIndex: -1
      addedObject: {fileID: 1050598597115154478}
    - targetCorrespondingSourceObject: {fileID: 8178171541332435676, guid: c522d0b7573224f59a5c1fde68c734e3, type: 3}
      insertIndex: -1
      addedObject: {fileID: 465278280967926141}
  m_SourcePrefab: {fileID: 100100000, guid: c522d0b7573224f59a5c1fde68c734e3, type: 3}
--- !u!1 &739231493000633236 stripped
GameObject:
  m_CorrespondingSourceObject: {fileID: 3464718153883801595, guid: c522d0b7573224f59a5c1fde68c734e3, type: 3}
  m_PrefabInstance: {fileID: 4203936450024229999}
  m_PrefabAsset: {fileID: 0}
--- !u!114 &2030530796887550123 stripped
MonoBehaviour:
  m_CorrespondingSourceObject: {fileID: 2772674678068339908, guid: c522d0b7573224f59a5c1fde68c734e3, type: 3}
  m_PrefabInstance: {fileID: 4203936450024229999}
  m_PrefabAsset: {fileID: 0}
  m_GameObject: {fileID: 0}
  m_Enabled: 1
  m_EditorHideFlags: 0
  m_Script: {fileID: 11500000, guid: 4e29b1a8efbd4b44bb3f3716e73f07ff, type: 3}
  m_Name: 
  m_EditorClassIdentifier: 
--- !u!95 &2817631124620323997 stripped
Animator:
  m_CorrespondingSourceObject: {fileID: 2111446578221211890, guid: c522d0b7573224f59a5c1fde68c734e3, type: 3}
  m_PrefabInstance: {fileID: 4203936450024229999}
  m_PrefabAsset: {fileID: 0}
--- !u!224 &3531244294086588118 stripped
RectTransform:
  m_CorrespondingSourceObject: {fileID: 816873455510436537, guid: c522d0b7573224f59a5c1fde68c734e3, type: 3}
  m_PrefabInstance: {fileID: 4203936450024229999}
  m_PrefabAsset: {fileID: 0}
--- !u!224 &4950177294663027666 stripped
RectTransform:
  m_CorrespondingSourceObject: {fileID: 9143980598213920701, guid: c522d0b7573224f59a5c1fde68c734e3, type: 3}
  m_PrefabInstance: {fileID: 4203936450024229999}
  m_PrefabAsset: {fileID: 0}
--- !u!114 &5415830858801336587 stripped
MonoBehaviour:
  m_CorrespondingSourceObject: {fileID: 8178401225095585124, guid: c522d0b7573224f59a5c1fde68c734e3, type: 3}
  m_PrefabInstance: {fileID: 4203936450024229999}
  m_PrefabAsset: {fileID: 0}
  m_GameObject: {fileID: 5416091209600265907}
  m_Enabled: 1
  m_EditorHideFlags: 0
  m_Script: {fileID: 11500000, guid: e23afb52c7e24e5588cb1d13677a2f78, type: 3}
  m_Name: 
  m_EditorClassIdentifier: 
--- !u!1 &5416091209600265907 stripped
GameObject:
  m_CorrespondingSourceObject: {fileID: 8178171541332435676, guid: c522d0b7573224f59a5c1fde68c734e3, type: 3}
  m_PrefabInstance: {fileID: 4203936450024229999}
  m_PrefabAsset: {fileID: 0}
--- !u!114 &1050598597115154478
MonoBehaviour:
  m_ObjectHideFlags: 0
  m_CorrespondingSourceObject: {fileID: 0}
  m_PrefabInstance: {fileID: 0}
  m_PrefabAsset: {fileID: 0}
  m_GameObject: {fileID: 5416091209600265907}
  m_Enabled: 1
  m_EditorHideFlags: 0
  m_Script: {fileID: 11500000, guid: 1904e717380b4c7fa10890b87cf36167, type: 3}
  m_Name: 
  m_EditorClassIdentifier: 
  <tooltip>k__BackingField: {fileID: 739231493000633236}
  <hoverableButton>k__BackingField: {fileID: 465278280967926141}
--- !u!114 &465278280967926141
MonoBehaviour:
  m_ObjectHideFlags: 0
  m_CorrespondingSourceObject: {fileID: 0}
  m_PrefabInstance: {fileID: 0}
  m_PrefabAsset: {fileID: 0}
  m_GameObject: {fileID: 5416091209600265907}
  m_Enabled: 1
  m_EditorHideFlags: 0
  m_Script: {fileID: 11500000, guid: 03bc8dc52cfe497f9933d219f4940373, type: 3}
  m_Name: 
  m_EditorClassIdentifier: 
  <Button>k__BackingField: {fileID: 2030530796887550123}
  <ButtonPressedAudio>k__BackingField: {fileID: 11400000, guid: cbbd6a003fc75e24da47c13feacd92c7, type: 2}
  <ButtonHoveredAudio>k__BackingField: {fileID: 11400000, guid: 59da234351971c0498a566fb811b0c36, type: 2}
  <Animator>k__BackingField: {fileID: 2817631124620323997}<|MERGE_RESOLUTION|>--- conflicted
+++ resolved
@@ -1184,21 +1184,8 @@
       propertyPath: m_AnchoredPosition.x
       value: 0
       objectReference: {fileID: 0}
-<<<<<<< HEAD
-    - target: {fileID: 7727841365288015261, guid: 571c63ddcf1523b45a64fabd71cb6dd5, type: 3}
-      propertyPath: m_Sprite
-      value: 
-      objectReference: {fileID: 21300000, guid: 6ecc2e6faadb3df45a904eae81b18723, type: 3}
-    - target: {fileID: 8350839749097872697, guid: 571c63ddcf1523b45a64fabd71cb6dd5, type: 3}
-      propertyPath: m_Sprite
-      value: 
-      objectReference: {fileID: 21300000, guid: 311d727e083ff4efc9d4ca2b49c4a9b1, type: 3}
-    - target: {fileID: 8532040109245339427, guid: 571c63ddcf1523b45a64fabd71cb6dd5, type: 3}
-      propertyPath: m_IsActive
-=======
     - target: {fileID: 9143980598213920701, guid: c522d0b7573224f59a5c1fde68c734e3, type: 3}
       propertyPath: m_AnchoredPosition.y
->>>>>>> 349917c9
       value: 0
       objectReference: {fileID: 0}
     m_RemovedComponents:
