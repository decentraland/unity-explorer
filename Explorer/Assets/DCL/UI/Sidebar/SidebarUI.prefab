%YAML 1.1
%TAG !u! tag:unity3d.com,2011:
--- !u!1 &4603168710068174090
GameObject:
  m_ObjectHideFlags: 0
  m_CorrespondingSourceObject: {fileID: 0}
  m_PrefabInstance: {fileID: 0}
  m_PrefabAsset: {fileID: 0}
  serializedVersion: 6
  m_Component:
  - component: {fileID: 9164904624699036997}
  - component: {fileID: 140288653555970321}
  - component: {fileID: 2938049466993541468}
  - component: {fileID: 359438563268453406}
  - component: {fileID: 8069633883423024809}
  - component: {fileID: 4233404171620025052}
  m_Layer: 5
  m_Name: SidebarUI
  m_TagString: Untagged
  m_Icon: {fileID: 0}
  m_NavMeshLayer: 0
  m_StaticEditorFlags: 0
  m_IsActive: 1
--- !u!224 &9164904624699036997
RectTransform:
  m_ObjectHideFlags: 0
  m_CorrespondingSourceObject: {fileID: 0}
  m_PrefabInstance: {fileID: 0}
  m_PrefabAsset: {fileID: 0}
  m_GameObject: {fileID: 4603168710068174090}
  m_LocalRotation: {x: 0, y: 0, z: 0, w: 1}
  m_LocalPosition: {x: 0, y: 0, z: 0}
  m_LocalScale: {x: 1, y: 1, z: 1}
  m_ConstrainProportionsScale: 0
  m_Children:
  - {fileID: 4817722374049450153}
  - {fileID: 6256374512070760242}
  m_Father: {fileID: 0}
  m_LocalEulerAnglesHint: {x: 0, y: 0, z: 0}
  m_AnchorMin: {x: 1, y: 0}
  m_AnchorMax: {x: 1, y: 1}
  m_AnchoredPosition: {x: -1047.5, y: 0}
  m_SizeDelta: {x: 46, y: 0}
  m_Pivot: {x: 0, y: 1}
--- !u!222 &140288653555970321
CanvasRenderer:
  m_ObjectHideFlags: 0
  m_CorrespondingSourceObject: {fileID: 0}
  m_PrefabInstance: {fileID: 0}
  m_PrefabAsset: {fileID: 0}
  m_GameObject: {fileID: 4603168710068174090}
  m_CullTransparentMesh: 1
--- !u!114 &2938049466993541468
MonoBehaviour:
  m_ObjectHideFlags: 0
  m_CorrespondingSourceObject: {fileID: 0}
  m_PrefabInstance: {fileID: 0}
  m_PrefabAsset: {fileID: 0}
  m_GameObject: {fileID: 4603168710068174090}
  m_Enabled: 1
  m_EditorHideFlags: 0
  m_Script: {fileID: 11500000, guid: ae3abdd171fe49a387f7472fddfb3ece, type: 3}
  m_Name: 
  m_EditorClassIdentifier: 
  <canvas>k__BackingField: {fileID: 8069633883423024809}
  <raycaster>k__BackingField: {fileID: 4233404171620025052}
  <notificationsButton>k__BackingField: {fileID: 7474329147563909817}
  <NotificationsMenuView>k__BackingField: {fileID: 822488252307644781}
  <backpackNotificationIndicator>k__BackingField: {fileID: 7805156087351757482}
  <ProfileWidget>k__BackingField: {fileID: 8183886167291671765}
  <profileMenu>k__BackingField: {fileID: 617051157247145518}
  <ProfileMenuView>k__BackingField: {fileID: 9096970311108952280}
  <FaceFrame>k__BackingField: {fileID: 713957529403070190}
  <PersistentEmoteWheelOpener>k__BackingField: {fileID: 5415830858801336587}
  <InWorldCameraButton>k__BackingField: {fileID: 1734187727223042766}
  <mapButton>k__BackingField: {fileID: 8108662634941636583}
  <backpackButton>k__BackingField: {fileID: 7310006030576766240}
  <cameraReelButton>k__BackingField: {fileID: 3655238427613538003}
  <settingsButton>k__BackingField: {fileID: 9220203987770033458}
  <skyboxButton>k__BackingField: {fileID: 6608129208367220506}
  <SkyboxMenuView>k__BackingField: {fileID: 8821864330962428420}
  <sidebarSettingsButton>k__BackingField: {fileID: 1441228183698799381}
  <sidebarSettingsWidget>k__BackingField: {fileID: 2506691189012929090}
  <autoHideToggle>k__BackingField: {fileID: 6705180925666095888}
  <helpButton>k__BackingField: {fileID: 2978611201982790949}
--- !u!114 &359438563268453406
MonoBehaviour:
  m_ObjectHideFlags: 0
  m_CorrespondingSourceObject: {fileID: 0}
  m_PrefabInstance: {fileID: 0}
  m_PrefabAsset: {fileID: 0}
  m_GameObject: {fileID: 4603168710068174090}
  m_Enabled: 1
  m_EditorHideFlags: 0
  m_Script: {fileID: 11500000, guid: fe87c0e1cc204ed48ad3b37840f39efc, type: 3}
  m_Name: 
  m_EditorClassIdentifier: 
  m_Material: {fileID: 0}
  m_Color: {r: 0, g: 0, b: 0, a: 0.8}
  m_RaycastTarget: 1
  m_RaycastPadding: {x: 0, y: 0, z: 0, w: 0}
  m_Maskable: 1
  m_OnCullStateChanged:
    m_PersistentCalls:
      m_Calls: []
  m_Sprite: {fileID: 0}
  m_Type: 0
  m_PreserveAspect: 0
  m_FillCenter: 1
  m_FillMethod: 4
  m_FillAmount: 1
  m_FillClockwise: 1
  m_FillOrigin: 0
  m_UseSpriteMesh: 0
  m_PixelsPerUnitMultiplier: 1
--- !u!223 &8069633883423024809
Canvas:
  m_ObjectHideFlags: 0
  m_CorrespondingSourceObject: {fileID: 0}
  m_PrefabInstance: {fileID: 0}
  m_PrefabAsset: {fileID: 0}
  m_GameObject: {fileID: 4603168710068174090}
  m_Enabled: 1
  serializedVersion: 3
  m_RenderMode: 2
  m_Camera: {fileID: 0}
  m_PlaneDistance: 100
  m_PixelPerfect: 0
  m_ReceivesEvents: 1
  m_OverrideSorting: 0
  m_OverridePixelPerfect: 0
  m_SortingBucketNormalizedSize: 0
  m_VertexColorAlwaysGammaSpace: 0
  m_AdditionalShaderChannelsFlag: 25
  m_UpdateRectTransformForStandalone: 0
  m_SortingLayerID: 0
  m_SortingOrder: 0
  m_TargetDisplay: 0
--- !u!114 &4233404171620025052
MonoBehaviour:
  m_ObjectHideFlags: 0
  m_CorrespondingSourceObject: {fileID: 0}
  m_PrefabInstance: {fileID: 0}
  m_PrefabAsset: {fileID: 0}
  m_GameObject: {fileID: 4603168710068174090}
  m_Enabled: 1
  m_EditorHideFlags: 0
  m_Script: {fileID: 11500000, guid: dc42784cf147c0c48a680349fa168899, type: 3}
  m_Name: 
  m_EditorClassIdentifier: 
  m_IgnoreReversedGraphics: 1
  m_BlockingObjects: 0
  m_BlockingMask:
    serializedVersion: 2
    m_Bits: 4294967295
--- !u!1001 &1089184277027898555
PrefabInstance:
  m_ObjectHideFlags: 0
  serializedVersion: 2
  m_Modification:
    serializedVersion: 3
    m_TransformParent: {fileID: 9164904624699036997}
    m_Modifications:
    - target: {fileID: 327198572831187187, guid: a78bfe36c05846b438aaf25abbe523cc, type: 3}
      propertyPath: m_AnchorMax.y
      value: 0
      objectReference: {fileID: 0}
    - target: {fileID: 327198572831187187, guid: a78bfe36c05846b438aaf25abbe523cc, type: 3}
      propertyPath: m_AnchorMin.y
      value: 0
      objectReference: {fileID: 0}
    - target: {fileID: 327198572831187187, guid: a78bfe36c05846b438aaf25abbe523cc, type: 3}
      propertyPath: m_AnchoredPosition.x
      value: 0
      objectReference: {fileID: 0}
    - target: {fileID: 327198572831187187, guid: a78bfe36c05846b438aaf25abbe523cc, type: 3}
      propertyPath: m_AnchoredPosition.y
      value: 0
      objectReference: {fileID: 0}
    - target: {fileID: 753630656185560868, guid: a78bfe36c05846b438aaf25abbe523cc, type: 3}
      propertyPath: m_Name
      value: UpperLayout
      objectReference: {fileID: 0}
    - target: {fileID: 753630656185560868, guid: a78bfe36c05846b438aaf25abbe523cc, type: 3}
      propertyPath: m_IsActive
      value: 1
      objectReference: {fileID: 0}
    - target: {fileID: 1134998193861742370, guid: a78bfe36c05846b438aaf25abbe523cc, type: 3}
      propertyPath: m_AnchorMax.y
      value: 0
      objectReference: {fileID: 0}
    - target: {fileID: 1134998193861742370, guid: a78bfe36c05846b438aaf25abbe523cc, type: 3}
      propertyPath: m_AnchorMin.y
      value: 0
      objectReference: {fileID: 0}
    - target: {fileID: 1134998193861742370, guid: a78bfe36c05846b438aaf25abbe523cc, type: 3}
      propertyPath: m_AnchoredPosition.x
      value: 0
      objectReference: {fileID: 0}
    - target: {fileID: 1134998193861742370, guid: a78bfe36c05846b438aaf25abbe523cc, type: 3}
      propertyPath: m_AnchoredPosition.y
      value: 0
      objectReference: {fileID: 0}
    - target: {fileID: 1453666765052253396, guid: a78bfe36c05846b438aaf25abbe523cc, type: 3}
      propertyPath: m_AnchorMax.y
      value: 0
      objectReference: {fileID: 0}
    - target: {fileID: 1453666765052253396, guid: a78bfe36c05846b438aaf25abbe523cc, type: 3}
      propertyPath: m_AnchorMin.y
      value: 0
      objectReference: {fileID: 0}
    - target: {fileID: 1453666765052253396, guid: a78bfe36c05846b438aaf25abbe523cc, type: 3}
      propertyPath: m_AnchoredPosition.x
      value: 0
      objectReference: {fileID: 0}
    - target: {fileID: 1453666765052253396, guid: a78bfe36c05846b438aaf25abbe523cc, type: 3}
      propertyPath: m_AnchoredPosition.y
      value: 0
      objectReference: {fileID: 0}
    - target: {fileID: 2706417837005350393, guid: a78bfe36c05846b438aaf25abbe523cc, type: 3}
      propertyPath: m_SizeDelta.x
      value: 71.82
      objectReference: {fileID: 0}
    - target: {fileID: 2706417837005350393, guid: a78bfe36c05846b438aaf25abbe523cc, type: 3}
      propertyPath: m_SizeDelta.y
      value: 16.95
      objectReference: {fileID: 0}
    - target: {fileID: 2706417837005350393, guid: a78bfe36c05846b438aaf25abbe523cc, type: 3}
      propertyPath: m_AnchoredPosition.x
      value: 43
      objectReference: {fileID: 0}
    - target: {fileID: 3372457639009423180, guid: a78bfe36c05846b438aaf25abbe523cc, type: 3}
      propertyPath: m_SizeDelta.x
      value: 86
      objectReference: {fileID: 0}
    - target: {fileID: 3372457639009423180, guid: a78bfe36c05846b438aaf25abbe523cc, type: 3}
      propertyPath: m_AnchoredPosition.x
      value: 34
      objectReference: {fileID: 0}
    - target: {fileID: 3377716543326700699, guid: a78bfe36c05846b438aaf25abbe523cc, type: 3}
      propertyPath: m_IsActive
      value: 0
      objectReference: {fileID: 0}
    - target: {fileID: 3428356476637866364, guid: a78bfe36c05846b438aaf25abbe523cc, type: 3}
      propertyPath: m_AnchorMax.y
      value: 0
      objectReference: {fileID: 0}
    - target: {fileID: 3428356476637866364, guid: a78bfe36c05846b438aaf25abbe523cc, type: 3}
      propertyPath: m_AnchorMin.y
      value: 0
      objectReference: {fileID: 0}
    - target: {fileID: 3428356476637866364, guid: a78bfe36c05846b438aaf25abbe523cc, type: 3}
      propertyPath: m_AnchoredPosition.x
      value: 0
      objectReference: {fileID: 0}
    - target: {fileID: 3428356476637866364, guid: a78bfe36c05846b438aaf25abbe523cc, type: 3}
      propertyPath: m_AnchoredPosition.y
      value: 0
      objectReference: {fileID: 0}
    - target: {fileID: 3439292905778670262, guid: a78bfe36c05846b438aaf25abbe523cc, type: 3}
      propertyPath: m_AnchorMax.y
      value: 0
      objectReference: {fileID: 0}
    - target: {fileID: 3439292905778670262, guid: a78bfe36c05846b438aaf25abbe523cc, type: 3}
      propertyPath: m_AnchorMin.y
      value: 0
      objectReference: {fileID: 0}
    - target: {fileID: 3439292905778670262, guid: a78bfe36c05846b438aaf25abbe523cc, type: 3}
      propertyPath: m_AnchoredPosition.x
      value: 0
      objectReference: {fileID: 0}
    - target: {fileID: 3439292905778670262, guid: a78bfe36c05846b438aaf25abbe523cc, type: 3}
      propertyPath: m_AnchoredPosition.y
      value: 0
      objectReference: {fileID: 0}
    - target: {fileID: 4796034050072095939, guid: a78bfe36c05846b438aaf25abbe523cc, type: 3}
      propertyPath: m_AnchorMax.y
      value: 0
      objectReference: {fileID: 0}
    - target: {fileID: 4796034050072095939, guid: a78bfe36c05846b438aaf25abbe523cc, type: 3}
      propertyPath: m_AnchorMin.y
      value: 0
      objectReference: {fileID: 0}
    - target: {fileID: 4796034050072095939, guid: a78bfe36c05846b438aaf25abbe523cc, type: 3}
      propertyPath: m_AnchoredPosition.x
      value: 0
      objectReference: {fileID: 0}
    - target: {fileID: 4796034050072095939, guid: a78bfe36c05846b438aaf25abbe523cc, type: 3}
      propertyPath: m_AnchoredPosition.y
      value: 0
      objectReference: {fileID: 0}
    - target: {fileID: 5604293973387185170, guid: a78bfe36c05846b438aaf25abbe523cc, type: 3}
      propertyPath: m_Pivot.x
      value: 0.5
      objectReference: {fileID: 0}
    - target: {fileID: 5604293973387185170, guid: a78bfe36c05846b438aaf25abbe523cc, type: 3}
      propertyPath: m_Pivot.y
      value: 0.5
      objectReference: {fileID: 0}
    - target: {fileID: 5604293973387185170, guid: a78bfe36c05846b438aaf25abbe523cc, type: 3}
      propertyPath: m_AnchorMax.x
      value: 1
      objectReference: {fileID: 0}
    - target: {fileID: 5604293973387185170, guid: a78bfe36c05846b438aaf25abbe523cc, type: 3}
      propertyPath: m_AnchorMax.y
      value: 1
      objectReference: {fileID: 0}
    - target: {fileID: 5604293973387185170, guid: a78bfe36c05846b438aaf25abbe523cc, type: 3}
      propertyPath: m_AnchorMin.x
      value: 0
      objectReference: {fileID: 0}
    - target: {fileID: 5604293973387185170, guid: a78bfe36c05846b438aaf25abbe523cc, type: 3}
      propertyPath: m_AnchorMin.y
      value: 0
      objectReference: {fileID: 0}
    - target: {fileID: 5604293973387185170, guid: a78bfe36c05846b438aaf25abbe523cc, type: 3}
      propertyPath: m_SizeDelta.x
      value: 0
      objectReference: {fileID: 0}
    - target: {fileID: 5604293973387185170, guid: a78bfe36c05846b438aaf25abbe523cc, type: 3}
      propertyPath: m_SizeDelta.y
      value: -800
      objectReference: {fileID: 0}
    - target: {fileID: 5604293973387185170, guid: a78bfe36c05846b438aaf25abbe523cc, type: 3}
      propertyPath: m_LocalPosition.x
      value: 0
      objectReference: {fileID: 0}
    - target: {fileID: 5604293973387185170, guid: a78bfe36c05846b438aaf25abbe523cc, type: 3}
      propertyPath: m_LocalPosition.y
      value: 0
      objectReference: {fileID: 0}
    - target: {fileID: 5604293973387185170, guid: a78bfe36c05846b438aaf25abbe523cc, type: 3}
      propertyPath: m_LocalPosition.z
      value: 0
      objectReference: {fileID: 0}
    - target: {fileID: 5604293973387185170, guid: a78bfe36c05846b438aaf25abbe523cc, type: 3}
      propertyPath: m_LocalRotation.w
      value: 1
      objectReference: {fileID: 0}
    - target: {fileID: 5604293973387185170, guid: a78bfe36c05846b438aaf25abbe523cc, type: 3}
      propertyPath: m_LocalRotation.x
      value: 0
      objectReference: {fileID: 0}
    - target: {fileID: 5604293973387185170, guid: a78bfe36c05846b438aaf25abbe523cc, type: 3}
      propertyPath: m_LocalRotation.y
      value: 0
      objectReference: {fileID: 0}
    - target: {fileID: 5604293973387185170, guid: a78bfe36c05846b438aaf25abbe523cc, type: 3}
      propertyPath: m_LocalRotation.z
      value: 0
      objectReference: {fileID: 0}
    - target: {fileID: 5604293973387185170, guid: a78bfe36c05846b438aaf25abbe523cc, type: 3}
      propertyPath: m_AnchoredPosition.x
      value: 0
      objectReference: {fileID: 0}
    - target: {fileID: 5604293973387185170, guid: a78bfe36c05846b438aaf25abbe523cc, type: 3}
      propertyPath: m_AnchoredPosition.y
      value: 400
      objectReference: {fileID: 0}
    - target: {fileID: 5604293973387185170, guid: a78bfe36c05846b438aaf25abbe523cc, type: 3}
      propertyPath: m_LocalEulerAnglesHint.x
      value: 0
      objectReference: {fileID: 0}
    - target: {fileID: 5604293973387185170, guid: a78bfe36c05846b438aaf25abbe523cc, type: 3}
      propertyPath: m_LocalEulerAnglesHint.y
      value: 0
      objectReference: {fileID: 0}
    - target: {fileID: 5604293973387185170, guid: a78bfe36c05846b438aaf25abbe523cc, type: 3}
      propertyPath: m_LocalEulerAnglesHint.z
      value: 0
      objectReference: {fileID: 0}
    - target: {fileID: 5619806891425674774, guid: a78bfe36c05846b438aaf25abbe523cc, type: 3}
      propertyPath: m_AnchorMax.y
      value: 0
      objectReference: {fileID: 0}
    - target: {fileID: 5619806891425674774, guid: a78bfe36c05846b438aaf25abbe523cc, type: 3}
      propertyPath: m_AnchorMin.y
      value: 0
      objectReference: {fileID: 0}
    - target: {fileID: 5619806891425674774, guid: a78bfe36c05846b438aaf25abbe523cc, type: 3}
      propertyPath: m_AnchoredPosition.x
      value: 0
      objectReference: {fileID: 0}
    - target: {fileID: 5619806891425674774, guid: a78bfe36c05846b438aaf25abbe523cc, type: 3}
      propertyPath: m_AnchoredPosition.y
      value: 0
      objectReference: {fileID: 0}
    - target: {fileID: 6343332045173302481, guid: a78bfe36c05846b438aaf25abbe523cc, type: 3}
      propertyPath: m_AnchorMax.y
      value: 0
      objectReference: {fileID: 0}
    - target: {fileID: 6343332045173302481, guid: a78bfe36c05846b438aaf25abbe523cc, type: 3}
      propertyPath: m_AnchorMin.y
      value: 0
      objectReference: {fileID: 0}
    - target: {fileID: 6343332045173302481, guid: a78bfe36c05846b438aaf25abbe523cc, type: 3}
      propertyPath: m_AnchoredPosition.x
      value: 0
      objectReference: {fileID: 0}
    - target: {fileID: 6343332045173302481, guid: a78bfe36c05846b438aaf25abbe523cc, type: 3}
      propertyPath: m_AnchoredPosition.y
      value: 0
      objectReference: {fileID: 0}
    - target: {fileID: 6539358469415291720, guid: a78bfe36c05846b438aaf25abbe523cc, type: 3}
      propertyPath: m_AnchorMax.y
      value: 0
      objectReference: {fileID: 0}
    - target: {fileID: 6539358469415291720, guid: a78bfe36c05846b438aaf25abbe523cc, type: 3}
      propertyPath: m_AnchorMin.y
      value: 0
      objectReference: {fileID: 0}
    - target: {fileID: 6539358469415291720, guid: a78bfe36c05846b438aaf25abbe523cc, type: 3}
      propertyPath: m_AnchoredPosition.x
      value: 0
      objectReference: {fileID: 0}
    - target: {fileID: 6539358469415291720, guid: a78bfe36c05846b438aaf25abbe523cc, type: 3}
      propertyPath: m_AnchoredPosition.y
      value: 0
      objectReference: {fileID: 0}
    - target: {fileID: 6752160793399028054, guid: a78bfe36c05846b438aaf25abbe523cc, type: 3}
      propertyPath: m_SortingLayer
      value: 0
      objectReference: {fileID: 0}
    - target: {fileID: 7490815415717683088, guid: a78bfe36c05846b438aaf25abbe523cc, type: 3}
      propertyPath: m_Name
      value: GalleryButton
      objectReference: {fileID: 0}
    - target: {fileID: 7490815415717683088, guid: a78bfe36c05846b438aaf25abbe523cc, type: 3}
      propertyPath: m_IsActive
      value: 1
      objectReference: {fileID: 0}
    - target: {fileID: 7953449017702476265, guid: a78bfe36c05846b438aaf25abbe523cc, type: 3}
      propertyPath: m_AnchorMax.y
      value: 0
      objectReference: {fileID: 0}
    - target: {fileID: 7953449017702476265, guid: a78bfe36c05846b438aaf25abbe523cc, type: 3}
      propertyPath: m_AnchorMin.y
      value: 0
      objectReference: {fileID: 0}
    - target: {fileID: 7953449017702476265, guid: a78bfe36c05846b438aaf25abbe523cc, type: 3}
      propertyPath: m_AnchoredPosition.x
      value: 0
      objectReference: {fileID: 0}
    - target: {fileID: 7953449017702476265, guid: a78bfe36c05846b438aaf25abbe523cc, type: 3}
      propertyPath: m_AnchoredPosition.y
      value: 0
      objectReference: {fileID: 0}
    - target: {fileID: 8234683020808998410, guid: a78bfe36c05846b438aaf25abbe523cc, type: 3}
      propertyPath: m_SizeDelta.x
      value: 84.5
      objectReference: {fileID: 0}
    - target: {fileID: 8234683020808998410, guid: a78bfe36c05846b438aaf25abbe523cc, type: 3}
      propertyPath: m_SizeDelta.y
      value: 16.95
      objectReference: {fileID: 0}
    - target: {fileID: 8730324042609602408, guid: a78bfe36c05846b438aaf25abbe523cc, type: 3}
      propertyPath: m_IsActive
      value: 0
      objectReference: {fileID: 0}
    - target: {fileID: 8825274197710312254, guid: a78bfe36c05846b438aaf25abbe523cc, type: 3}
      propertyPath: m_text
      value: Gallery <color=#716B7C>[K]</color>
      objectReference: {fileID: 0}
    m_RemovedComponents: []
    m_RemovedGameObjects: []
    m_AddedGameObjects: []
    m_AddedComponents: []
  m_SourcePrefab: {fileID: 100100000, guid: a78bfe36c05846b438aaf25abbe523cc, type: 3}
--- !u!1 &617051157247145518 stripped
GameObject:
  m_CorrespondingSourceObject: {fileID: 544297384457663125, guid: a78bfe36c05846b438aaf25abbe523cc, type: 3}
  m_PrefabInstance: {fileID: 1089184277027898555}
  m_PrefabAsset: {fileID: 0}
--- !u!114 &713957529403070190 stripped
MonoBehaviour:
  m_CorrespondingSourceObject: {fileID: 501574953908916821, guid: a78bfe36c05846b438aaf25abbe523cc, type: 3}
  m_PrefabInstance: {fileID: 1089184277027898555}
  m_PrefabAsset: {fileID: 0}
  m_GameObject: {fileID: 0}
  m_Enabled: 1
  m_EditorHideFlags: 0
  m_Script: {fileID: 11500000, guid: fe87c0e1cc204ed48ad3b37840f39efc, type: 3}
  m_Name: 
  m_EditorClassIdentifier: 
--- !u!114 &822488252307644781 stripped
MonoBehaviour:
  m_CorrespondingSourceObject: {fileID: 321901688867448278, guid: a78bfe36c05846b438aaf25abbe523cc, type: 3}
  m_PrefabInstance: {fileID: 1089184277027898555}
  m_PrefabAsset: {fileID: 0}
  m_GameObject: {fileID: 0}
  m_Enabled: 1
  m_EditorHideFlags: 0
  m_Script: {fileID: 11500000, guid: 0660d0b9f4c845cfa1d0fcc8f8e91d4b, type: 3}
  m_Name: 
  m_EditorClassIdentifier: 
--- !u!114 &1441228183698799381 stripped
MonoBehaviour:
  m_CorrespondingSourceObject: {fileID: 1953940129153662894, guid: a78bfe36c05846b438aaf25abbe523cc, type: 3}
  m_PrefabInstance: {fileID: 1089184277027898555}
  m_PrefabAsset: {fileID: 0}
  m_GameObject: {fileID: 0}
  m_Enabled: 1
  m_EditorHideFlags: 0
  m_Script: {fileID: 11500000, guid: 4e29b1a8efbd4b44bb3f3716e73f07ff, type: 3}
  m_Name: 
  m_EditorClassIdentifier: 
--- !u!114 &2506691189012929090 stripped
MonoBehaviour:
  m_CorrespondingSourceObject: {fileID: 3302265589590384377, guid: a78bfe36c05846b438aaf25abbe523cc, type: 3}
  m_PrefabInstance: {fileID: 1089184277027898555}
  m_PrefabAsset: {fileID: 0}
  m_GameObject: {fileID: 0}
  m_Enabled: 1
  m_EditorHideFlags: 0
  m_Script: {fileID: 11500000, guid: 2484fd80a26d4165bc1109fe1a374b84, type: 3}
  m_Name: 
  m_EditorClassIdentifier: 
--- !u!114 &2978611201982790949 stripped
MonoBehaviour:
  m_CorrespondingSourceObject: {fileID: 2759484254438996382, guid: a78bfe36c05846b438aaf25abbe523cc, type: 3}
  m_PrefabInstance: {fileID: 1089184277027898555}
  m_PrefabAsset: {fileID: 0}
  m_GameObject: {fileID: 0}
  m_Enabled: 1
  m_EditorHideFlags: 0
  m_Script: {fileID: 11500000, guid: 4e29b1a8efbd4b44bb3f3716e73f07ff, type: 3}
  m_Name: 
  m_EditorClassIdentifier: 
--- !u!114 &3655238427613538003 stripped
MonoBehaviour:
  m_CorrespondingSourceObject: {fileID: 4442674242960712296, guid: a78bfe36c05846b438aaf25abbe523cc, type: 3}
  m_PrefabInstance: {fileID: 1089184277027898555}
  m_PrefabAsset: {fileID: 0}
  m_GameObject: {fileID: 0}
  m_Enabled: 1
  m_EditorHideFlags: 0
  m_Script: {fileID: 11500000, guid: 4e29b1a8efbd4b44bb3f3716e73f07ff, type: 3}
  m_Name: 
  m_EditorClassIdentifier: 
--- !u!224 &4817722374049450153 stripped
RectTransform:
  m_CorrespondingSourceObject: {fileID: 5604293973387185170, guid: a78bfe36c05846b438aaf25abbe523cc, type: 3}
  m_PrefabInstance: {fileID: 1089184277027898555}
  m_PrefabAsset: {fileID: 0}
--- !u!114 &6705180925666095888 stripped
MonoBehaviour:
  m_CorrespondingSourceObject: {fileID: 5913254704669603755, guid: a78bfe36c05846b438aaf25abbe523cc, type: 3}
  m_PrefabInstance: {fileID: 1089184277027898555}
  m_PrefabAsset: {fileID: 0}
  m_GameObject: {fileID: 0}
  m_Enabled: 1
  m_EditorHideFlags: 0
  m_Script: {fileID: 11500000, guid: 9085046f02f69544eb97fd06b6048fe2, type: 3}
  m_Name: 
  m_EditorClassIdentifier: 
--- !u!114 &7310006030576766240 stripped
MonoBehaviour:
  m_CorrespondingSourceObject: {fileID: 7669582428751366555, guid: a78bfe36c05846b438aaf25abbe523cc, type: 3}
  m_PrefabInstance: {fileID: 1089184277027898555}
  m_PrefabAsset: {fileID: 0}
  m_GameObject: {fileID: 0}
  m_Enabled: 1
  m_EditorHideFlags: 0
  m_Script: {fileID: 11500000, guid: 4e29b1a8efbd4b44bb3f3716e73f07ff, type: 3}
  m_Name: 
  m_EditorClassIdentifier: 
--- !u!114 &7474329147563909817 stripped
MonoBehaviour:
  m_CorrespondingSourceObject: {fileID: 7541182562930353666, guid: a78bfe36c05846b438aaf25abbe523cc, type: 3}
  m_PrefabInstance: {fileID: 1089184277027898555}
  m_PrefabAsset: {fileID: 0}
  m_GameObject: {fileID: 0}
  m_Enabled: 1
  m_EditorHideFlags: 0
  m_Script: {fileID: 11500000, guid: 4e29b1a8efbd4b44bb3f3716e73f07ff, type: 3}
  m_Name: 
  m_EditorClassIdentifier: 
--- !u!1 &7805156087351757482 stripped
GameObject:
  m_CorrespondingSourceObject: {fileID: 7155361432440409617, guid: a78bfe36c05846b438aaf25abbe523cc, type: 3}
  m_PrefabInstance: {fileID: 1089184277027898555}
  m_PrefabAsset: {fileID: 0}
--- !u!114 &8108662634941636583 stripped
MonoBehaviour:
  m_CorrespondingSourceObject: {fileID: 9194748314017176412, guid: a78bfe36c05846b438aaf25abbe523cc, type: 3}
  m_PrefabInstance: {fileID: 1089184277027898555}
  m_PrefabAsset: {fileID: 0}
  m_GameObject: {fileID: 0}
  m_Enabled: 1
  m_EditorHideFlags: 0
  m_Script: {fileID: 11500000, guid: 4e29b1a8efbd4b44bb3f3716e73f07ff, type: 3}
  m_Name: 
  m_EditorClassIdentifier: 
--- !u!114 &8183886167291671765 stripped
MonoBehaviour:
  m_CorrespondingSourceObject: {fileID: 9119382768320999534, guid: a78bfe36c05846b438aaf25abbe523cc, type: 3}
  m_PrefabInstance: {fileID: 1089184277027898555}
  m_PrefabAsset: {fileID: 0}
  m_GameObject: {fileID: 0}
  m_Enabled: 1
  m_EditorHideFlags: 0
  m_Script: {fileID: 11500000, guid: 6333f24857394fb7bc08abc34e065140, type: 3}
  m_Name: 
  m_EditorClassIdentifier: 
--- !u!114 &9096970311108952280 stripped
MonoBehaviour:
  m_CorrespondingSourceObject: {fileID: 8152466508641780835, guid: a78bfe36c05846b438aaf25abbe523cc, type: 3}
  m_PrefabInstance: {fileID: 1089184277027898555}
  m_PrefabAsset: {fileID: 0}
  m_GameObject: {fileID: 617051157247145518}
  m_Enabled: 1
  m_EditorHideFlags: 0
  m_Script: {fileID: 11500000, guid: 9f43d9654c4bda24aa1490081d457856, type: 3}
  m_Name: 
  m_EditorClassIdentifier: 
--- !u!114 &9220203987770033458 stripped
MonoBehaviour:
  m_CorrespondingSourceObject: {fileID: 8136089148690530697, guid: a78bfe36c05846b438aaf25abbe523cc, type: 3}
  m_PrefabInstance: {fileID: 1089184277027898555}
  m_PrefabAsset: {fileID: 0}
  m_GameObject: {fileID: 0}
  m_Enabled: 1
  m_EditorHideFlags: 0
  m_Script: {fileID: 11500000, guid: 4e29b1a8efbd4b44bb3f3716e73f07ff, type: 3}
  m_Name: 
  m_EditorClassIdentifier: 
--- !u!1001 &2314334691772897964
PrefabInstance:
  m_ObjectHideFlags: 0
  serializedVersion: 2
  m_Modification:
    serializedVersion: 3
    m_TransformParent: {fileID: 9164904624699036997}
    m_Modifications:
    - target: {fileID: 717765978264897833, guid: 58646341e04d9404dbdad22f4c50cf14, type: 3}
      propertyPath: m_Padding.m_Bottom
      value: 16
      objectReference: {fileID: 0}
    - target: {fileID: 750104256498992424, guid: 58646341e04d9404dbdad22f4c50cf14, type: 3}
      propertyPath: m_AnchorMax.y
      value: 0
      objectReference: {fileID: 0}
    - target: {fileID: 750104256498992424, guid: 58646341e04d9404dbdad22f4c50cf14, type: 3}
      propertyPath: m_AnchorMin.y
      value: 0
      objectReference: {fileID: 0}
    - target: {fileID: 750104256498992424, guid: 58646341e04d9404dbdad22f4c50cf14, type: 3}
      propertyPath: m_AnchoredPosition.x
      value: 0
      objectReference: {fileID: 0}
    - target: {fileID: 750104256498992424, guid: 58646341e04d9404dbdad22f4c50cf14, type: 3}
      propertyPath: m_AnchoredPosition.y
      value: 0
      objectReference: {fileID: 0}
<<<<<<< HEAD
    - target: {fileID: 872000397419580216, guid: 58646341e04d9404dbdad22f4c50cf14, type: 3}
      propertyPath: m_AnchorMax.y
=======
    - target: {fileID: 2316985108408266739, guid: 58646341e04d9404dbdad22f4c50cf14, type: 3}
      propertyPath: m_SizeDelta.x
      value: 81.31
      objectReference: {fileID: 0}
    - target: {fileID: 2316985108408266739, guid: 58646341e04d9404dbdad22f4c50cf14, type: 3}
      propertyPath: m_SizeDelta.y
      value: 16.95
      objectReference: {fileID: 0}
    - target: {fileID: 2749113458305455736, guid: 58646341e04d9404dbdad22f4c50cf14, type: 3}
      propertyPath: m_ConstrainProportionsScale
      value: 1
      objectReference: {fileID: 0}
    - target: {fileID: 2940364398902199929, guid: 58646341e04d9404dbdad22f4c50cf14, type: 3}
      propertyPath: m_Name
      value: BottomLayout
      objectReference: {fileID: 0}
    - target: {fileID: 2940364398902199929, guid: 58646341e04d9404dbdad22f4c50cf14, type: 3}
      propertyPath: m_IsActive
>>>>>>> aec4c8e5
      value: 1
      objectReference: {fileID: 0}
    - target: {fileID: 872000397419580216, guid: 58646341e04d9404dbdad22f4c50cf14, type: 3}
      propertyPath: m_AnchorMin.y
      value: 1
      objectReference: {fileID: 0}
    - target: {fileID: 872000397419580216, guid: 58646341e04d9404dbdad22f4c50cf14, type: 3}
      propertyPath: m_SizeDelta.x
      value: 100
      objectReference: {fileID: 0}
    - target: {fileID: 872000397419580216, guid: 58646341e04d9404dbdad22f4c50cf14, type: 3}
      propertyPath: m_AnchoredPosition.x
      value: 75
      objectReference: {fileID: 0}
    - target: {fileID: 872000397419580216, guid: 58646341e04d9404dbdad22f4c50cf14, type: 3}
      propertyPath: m_AnchoredPosition.y
      value: -20
      objectReference: {fileID: 0}
    - target: {fileID: 1233798118443281530, guid: 58646341e04d9404dbdad22f4c50cf14, type: 3}
      propertyPath: m_AnchorMax.y
      value: 0
      objectReference: {fileID: 0}
    - target: {fileID: 1233798118443281530, guid: 58646341e04d9404dbdad22f4c50cf14, type: 3}
      propertyPath: m_AnchorMin.y
      value: 0
      objectReference: {fileID: 0}
    - target: {fileID: 1233798118443281530, guid: 58646341e04d9404dbdad22f4c50cf14, type: 3}
      propertyPath: m_AnchoredPosition.x
      value: 0
      objectReference: {fileID: 0}
    - target: {fileID: 1233798118443281530, guid: 58646341e04d9404dbdad22f4c50cf14, type: 3}
      propertyPath: m_AnchoredPosition.y
      value: 0
      objectReference: {fileID: 0}
    - target: {fileID: 1302974906627252736, guid: 58646341e04d9404dbdad22f4c50cf14, type: 3}
      propertyPath: m_AnchorMax.y
      value: 0
      objectReference: {fileID: 0}
    - target: {fileID: 1302974906627252736, guid: 58646341e04d9404dbdad22f4c50cf14, type: 3}
      propertyPath: m_AnchorMin.y
      value: 0
      objectReference: {fileID: 0}
    - target: {fileID: 1302974906627252736, guid: 58646341e04d9404dbdad22f4c50cf14, type: 3}
      propertyPath: m_AnchoredPosition.x
      value: 0
      objectReference: {fileID: 0}
    - target: {fileID: 1302974906627252736, guid: 58646341e04d9404dbdad22f4c50cf14, type: 3}
      propertyPath: m_AnchoredPosition.y
      value: 0
      objectReference: {fileID: 0}
    - target: {fileID: 1690523265776480688, guid: 58646341e04d9404dbdad22f4c50cf14, type: 3}
      propertyPath: m_AnchorMax.y
      value: 1
      objectReference: {fileID: 0}
    - target: {fileID: 1690523265776480688, guid: 58646341e04d9404dbdad22f4c50cf14, type: 3}
      propertyPath: m_AnchorMin.y
      value: 1
      objectReference: {fileID: 0}
    - target: {fileID: 1690523265776480688, guid: 58646341e04d9404dbdad22f4c50cf14, type: 3}
      propertyPath: m_SizeDelta.x
      value: 306
      objectReference: {fileID: 0}
    - target: {fileID: 1690523265776480688, guid: 58646341e04d9404dbdad22f4c50cf14, type: 3}
      propertyPath: m_SizeDelta.y
      value: 0
      objectReference: {fileID: 0}
    - target: {fileID: 1690523265776480688, guid: 58646341e04d9404dbdad22f4c50cf14, type: 3}
      propertyPath: m_AnchoredPosition.x
      value: 153
      objectReference: {fileID: 0}
    - target: {fileID: 1690523265776480688, guid: 58646341e04d9404dbdad22f4c50cf14, type: 3}
      propertyPath: m_AnchoredPosition.y
      value: -89
      objectReference: {fileID: 0}
    - target: {fileID: 2543468681691954291, guid: 58646341e04d9404dbdad22f4c50cf14, type: 3}
      propertyPath: m_AnchoredPosition.x
      value: 0
      objectReference: {fileID: 0}
    - target: {fileID: 2543468681691954291, guid: 58646341e04d9404dbdad22f4c50cf14, type: 3}
      propertyPath: m_AnchoredPosition.y
      value: 0
      objectReference: {fileID: 0}
    - target: {fileID: 2731387793882539864, guid: 58646341e04d9404dbdad22f4c50cf14, type: 3}
      propertyPath: m_AnchorMax.y
      value: 0
      objectReference: {fileID: 0}
<<<<<<< HEAD
    - target: {fileID: 2731387793882539864, guid: 58646341e04d9404dbdad22f4c50cf14, type: 3}
      propertyPath: m_AnchorMin.y
      value: 0
=======
    - target: {fileID: 8971419458337465698, guid: 58646341e04d9404dbdad22f4c50cf14, type: 3}
      propertyPath: m_IsActive
      value: 0
      objectReference: {fileID: 0}
    m_RemovedComponents: []
    m_RemovedGameObjects: []
    m_AddedGameObjects:
    - targetCorrespondingSourceObject: {fileID: 8560551636243942814, guid: 58646341e04d9404dbdad22f4c50cf14, type: 3}
      insertIndex: -1
      addedObject: {fileID: 3531244294086588118}
    m_AddedComponents: []
  m_SourcePrefab: {fileID: 100100000, guid: 58646341e04d9404dbdad22f4c50cf14, type: 3}
--- !u!114 &1734187727223042766 stripped
MonoBehaviour:
  m_CorrespondingSourceObject: {fileID: 4039510815974631522, guid: 58646341e04d9404dbdad22f4c50cf14, type: 3}
  m_PrefabInstance: {fileID: 2314334691772897964}
  m_PrefabAsset: {fileID: 0}
  m_GameObject: {fileID: 0}
  m_Enabled: 1
  m_EditorHideFlags: 0
  m_Script: {fileID: 11500000, guid: 4e29b1a8efbd4b44bb3f3716e73f07ff, type: 3}
  m_Name: 
  m_EditorClassIdentifier: 
--- !u!224 &6256374512070760242 stripped
RectTransform:
  m_CorrespondingSourceObject: {fileID: 8560551636243942814, guid: 58646341e04d9404dbdad22f4c50cf14, type: 3}
  m_PrefabInstance: {fileID: 2314334691772897964}
  m_PrefabAsset: {fileID: 0}
--- !u!1001 &4203936450024229999
PrefabInstance:
  m_ObjectHideFlags: 0
  serializedVersion: 2
  m_Modification:
    serializedVersion: 3
    m_TransformParent: {fileID: 6256374512070760242}
    m_Modifications:
    - target: {fileID: 20029135659260774, guid: c522d0b7573224f59a5c1fde68c734e3, type: 3}
      propertyPath: m_fontColor32.rgba
      value: 4294769916
>>>>>>> aec4c8e5
      objectReference: {fileID: 0}
    - target: {fileID: 2731387793882539864, guid: 58646341e04d9404dbdad22f4c50cf14, type: 3}
      propertyPath: m_AnchoredPosition.x
      value: 0
      objectReference: {fileID: 0}
    - target: {fileID: 2731387793882539864, guid: 58646341e04d9404dbdad22f4c50cf14, type: 3}
      propertyPath: m_AnchoredPosition.y
      value: 0
      objectReference: {fileID: 0}
    - target: {fileID: 2749113458305455736, guid: 58646341e04d9404dbdad22f4c50cf14, type: 3}
      propertyPath: m_ConstrainProportionsScale
      value: 1
      objectReference: {fileID: 0}
    - target: {fileID: 2940364398902199929, guid: 58646341e04d9404dbdad22f4c50cf14, type: 3}
      propertyPath: m_Name
      value: BottomLayout
      objectReference: {fileID: 0}
    - target: {fileID: 2940364398902199929, guid: 58646341e04d9404dbdad22f4c50cf14, type: 3}
      propertyPath: m_IsActive
      value: 1
      objectReference: {fileID: 0}
    - target: {fileID: 3052433410701721912, guid: 58646341e04d9404dbdad22f4c50cf14, type: 3}
      propertyPath: m_Name
      value: Tooltip
      objectReference: {fileID: 0}
    - target: {fileID: 3863158608437287552, guid: 58646341e04d9404dbdad22f4c50cf14, type: 3}
      propertyPath: m_SizeDelta.x
      value: 103.2424
      objectReference: {fileID: 0}
    - target: {fileID: 3936441329831697420, guid: 58646341e04d9404dbdad22f4c50cf14, type: 3}
      propertyPath: m_AnchorMax.y
      value: 0
      objectReference: {fileID: 0}
    - target: {fileID: 3936441329831697420, guid: 58646341e04d9404dbdad22f4c50cf14, type: 3}
      propertyPath: m_AnchorMin.y
      value: 0
      objectReference: {fileID: 0}
    - target: {fileID: 3936441329831697420, guid: 58646341e04d9404dbdad22f4c50cf14, type: 3}
      propertyPath: m_SizeDelta.x
      value: 0
      objectReference: {fileID: 0}
    - target: {fileID: 3936441329831697420, guid: 58646341e04d9404dbdad22f4c50cf14, type: 3}
      propertyPath: m_AnchoredPosition.x
      value: 0
      objectReference: {fileID: 0}
    - target: {fileID: 3936441329831697420, guid: 58646341e04d9404dbdad22f4c50cf14, type: 3}
      propertyPath: m_AnchoredPosition.y
      value: 0
      objectReference: {fileID: 0}
    - target: {fileID: 3976426553183566224, guid: 58646341e04d9404dbdad22f4c50cf14, type: 3}
      propertyPath: m_ConstrainProportionsScale
      value: 1
      objectReference: {fileID: 0}
    - target: {fileID: 4253268675529414273, guid: 58646341e04d9404dbdad22f4c50cf14, type: 3}
      propertyPath: m_AnchorMax.y
      value: 0
      objectReference: {fileID: 0}
    - target: {fileID: 4253268675529414273, guid: 58646341e04d9404dbdad22f4c50cf14, type: 3}
      propertyPath: m_AnchorMin.y
      value: 0
      objectReference: {fileID: 0}
    - target: {fileID: 4253268675529414273, guid: 58646341e04d9404dbdad22f4c50cf14, type: 3}
      propertyPath: m_SizeDelta.x
      value: 0
      objectReference: {fileID: 0}
    - target: {fileID: 4253268675529414273, guid: 58646341e04d9404dbdad22f4c50cf14, type: 3}
      propertyPath: m_AnchoredPosition.x
      value: 0
      objectReference: {fileID: 0}
    - target: {fileID: 4253268675529414273, guid: 58646341e04d9404dbdad22f4c50cf14, type: 3}
      propertyPath: m_AnchoredPosition.y
      value: 0
      objectReference: {fileID: 0}
    - target: {fileID: 4918301789721285528, guid: 58646341e04d9404dbdad22f4c50cf14, type: 3}
      propertyPath: m_SizeDelta.x
      value: 85.27
      objectReference: {fileID: 0}
    - target: {fileID: 4918301789721285528, guid: 58646341e04d9404dbdad22f4c50cf14, type: 3}
      propertyPath: m_SizeDelta.y
      value: 16.95
      objectReference: {fileID: 0}
    - target: {fileID: 5115785954086669304, guid: 58646341e04d9404dbdad22f4c50cf14, type: 3}
      propertyPath: m_IsActive
      value: 0
      objectReference: {fileID: 0}
    - target: {fileID: 5546935088878238207, guid: 58646341e04d9404dbdad22f4c50cf14, type: 3}
      propertyPath: m_AnchorMax.y
      value: 0
      objectReference: {fileID: 0}
    - target: {fileID: 5546935088878238207, guid: 58646341e04d9404dbdad22f4c50cf14, type: 3}
      propertyPath: m_AnchorMin.y
      value: 0
      objectReference: {fileID: 0}
    - target: {fileID: 5546935088878238207, guid: 58646341e04d9404dbdad22f4c50cf14, type: 3}
      propertyPath: m_SizeDelta.x
      value: 0
      objectReference: {fileID: 0}
    - target: {fileID: 5546935088878238207, guid: 58646341e04d9404dbdad22f4c50cf14, type: 3}
      propertyPath: m_AnchoredPosition.y
      value: 0
      objectReference: {fileID: 0}
    - target: {fileID: 5623806202032101489, guid: 58646341e04d9404dbdad22f4c50cf14, type: 3}
      propertyPath: m_AnchorMax.y
      value: 0
      objectReference: {fileID: 0}
    - target: {fileID: 5623806202032101489, guid: 58646341e04d9404dbdad22f4c50cf14, type: 3}
      propertyPath: m_AnchorMin.y
      value: 0
      objectReference: {fileID: 0}
    - target: {fileID: 5623806202032101489, guid: 58646341e04d9404dbdad22f4c50cf14, type: 3}
      propertyPath: m_AnchoredPosition.x
      value: 0
      objectReference: {fileID: 0}
    - target: {fileID: 5623806202032101489, guid: 58646341e04d9404dbdad22f4c50cf14, type: 3}
      propertyPath: m_AnchoredPosition.y
      value: 0
      objectReference: {fileID: 0}
    - target: {fileID: 5793807278663194697, guid: 58646341e04d9404dbdad22f4c50cf14, type: 3}
      propertyPath: m_AnchorMax.y
      value: 0
      objectReference: {fileID: 0}
    - target: {fileID: 5793807278663194697, guid: 58646341e04d9404dbdad22f4c50cf14, type: 3}
      propertyPath: m_AnchorMin.y
      value: 0
      objectReference: {fileID: 0}
    - target: {fileID: 5793807278663194697, guid: 58646341e04d9404dbdad22f4c50cf14, type: 3}
      propertyPath: m_AnchoredPosition.x
      value: 0
      objectReference: {fileID: 0}
    - target: {fileID: 5793807278663194697, guid: 58646341e04d9404dbdad22f4c50cf14, type: 3}
      propertyPath: m_AnchoredPosition.y
      value: 0
      objectReference: {fileID: 0}
    - target: {fileID: 6292642202673905786, guid: 58646341e04d9404dbdad22f4c50cf14, type: 3}
      propertyPath: m_AnchorMax.y
      value: 1
      objectReference: {fileID: 0}
    - target: {fileID: 6292642202673905786, guid: 58646341e04d9404dbdad22f4c50cf14, type: 3}
      propertyPath: m_AnchorMin.y
      value: 1
      objectReference: {fileID: 0}
    - target: {fileID: 6292642202673905786, guid: 58646341e04d9404dbdad22f4c50cf14, type: 3}
      propertyPath: m_SizeDelta.x
      value: 220.7
      objectReference: {fileID: 0}
    - target: {fileID: 6292642202673905786, guid: 58646341e04d9404dbdad22f4c50cf14, type: 3}
      propertyPath: m_AnchoredPosition.x
      value: 14.650002
      objectReference: {fileID: 0}
    - target: {fileID: 6292642202673905786, guid: 58646341e04d9404dbdad22f4c50cf14, type: 3}
      propertyPath: m_AnchoredPosition.y
      value: -68
      objectReference: {fileID: 0}
    - target: {fileID: 6689705538194021729, guid: 58646341e04d9404dbdad22f4c50cf14, type: 3}
      propertyPath: m_AnchorMax.y
      value: 0
      objectReference: {fileID: 0}
    - target: {fileID: 6689705538194021729, guid: 58646341e04d9404dbdad22f4c50cf14, type: 3}
      propertyPath: m_AnchorMin.y
      value: 0
      objectReference: {fileID: 0}
    - target: {fileID: 6689705538194021729, guid: 58646341e04d9404dbdad22f4c50cf14, type: 3}
      propertyPath: m_SizeDelta.x
      value: 0
      objectReference: {fileID: 0}
    - target: {fileID: 6689705538194021729, guid: 58646341e04d9404dbdad22f4c50cf14, type: 3}
      propertyPath: m_AnchoredPosition.x
      value: 0
      objectReference: {fileID: 0}
    - target: {fileID: 6689705538194021729, guid: 58646341e04d9404dbdad22f4c50cf14, type: 3}
      propertyPath: m_AnchoredPosition.y
      value: 0
      objectReference: {fileID: 0}
    - target: {fileID: 7105103273133425251, guid: 58646341e04d9404dbdad22f4c50cf14, type: 3}
      propertyPath: m_AnchorMax.y
      value: 0
      objectReference: {fileID: 0}
    - target: {fileID: 7105103273133425251, guid: 58646341e04d9404dbdad22f4c50cf14, type: 3}
      propertyPath: m_AnchorMin.y
      value: 0
      objectReference: {fileID: 0}
    - target: {fileID: 7105103273133425251, guid: 58646341e04d9404dbdad22f4c50cf14, type: 3}
      propertyPath: m_SizeDelta.x
      value: 0
      objectReference: {fileID: 0}
    - target: {fileID: 7105103273133425251, guid: 58646341e04d9404dbdad22f4c50cf14, type: 3}
      propertyPath: m_AnchoredPosition.x
      value: 0
      objectReference: {fileID: 0}
    - target: {fileID: 7105103273133425251, guid: 58646341e04d9404dbdad22f4c50cf14, type: 3}
      propertyPath: m_AnchoredPosition.y
      value: 0
      objectReference: {fileID: 0}
    - target: {fileID: 7138364109335036129, guid: 58646341e04d9404dbdad22f4c50cf14, type: 3}
      propertyPath: m_Enabled
      value: 0
      objectReference: {fileID: 0}
    - target: {fileID: 7937783806726555101, guid: 58646341e04d9404dbdad22f4c50cf14, type: 3}
      propertyPath: m_AnchorMax.y
      value: 0
      objectReference: {fileID: 0}
    - target: {fileID: 7937783806726555101, guid: 58646341e04d9404dbdad22f4c50cf14, type: 3}
      propertyPath: m_AnchorMin.y
      value: 0
      objectReference: {fileID: 0}
    - target: {fileID: 7937783806726555101, guid: 58646341e04d9404dbdad22f4c50cf14, type: 3}
      propertyPath: m_AnchoredPosition.x
      value: 0
      objectReference: {fileID: 0}
    - target: {fileID: 7937783806726555101, guid: 58646341e04d9404dbdad22f4c50cf14, type: 3}
      propertyPath: m_AnchoredPosition.y
      value: 0
      objectReference: {fileID: 0}
    - target: {fileID: 7962468396197698518, guid: 58646341e04d9404dbdad22f4c50cf14, type: 3}
      propertyPath: m_AnchorMax.y
      value: 0
      objectReference: {fileID: 0}
    - target: {fileID: 7962468396197698518, guid: 58646341e04d9404dbdad22f4c50cf14, type: 3}
      propertyPath: m_AnchorMin.y
      value: 0
      objectReference: {fileID: 0}
    - target: {fileID: 7962468396197698518, guid: 58646341e04d9404dbdad22f4c50cf14, type: 3}
      propertyPath: m_AnchoredPosition.x
      value: 0
      objectReference: {fileID: 0}
    - target: {fileID: 7962468396197698518, guid: 58646341e04d9404dbdad22f4c50cf14, type: 3}
      propertyPath: m_AnchoredPosition.y
      value: 0
      objectReference: {fileID: 0}
    - target: {fileID: 8082055603884170396, guid: 58646341e04d9404dbdad22f4c50cf14, type: 3}
      propertyPath: m_AnchorMax.y
      value: 0
      objectReference: {fileID: 0}
<<<<<<< HEAD
    - target: {fileID: 8082055603884170396, guid: 58646341e04d9404dbdad22f4c50cf14, type: 3}
      propertyPath: m_AnchorMin.y
=======
    - target: {fileID: 3464718153883801595, guid: c522d0b7573224f59a5c1fde68c734e3, type: 3}
      propertyPath: m_Name
      value: Tooltip
      objectReference: {fileID: 0}
    - target: {fileID: 3464718153883801595, guid: c522d0b7573224f59a5c1fde68c734e3, type: 3}
      propertyPath: m_IsActive
>>>>>>> aec4c8e5
      value: 0
      objectReference: {fileID: 0}
    - target: {fileID: 8082055603884170396, guid: 58646341e04d9404dbdad22f4c50cf14, type: 3}
      propertyPath: m_AnchoredPosition.x
      value: 0
      objectReference: {fileID: 0}
    - target: {fileID: 8082055603884170396, guid: 58646341e04d9404dbdad22f4c50cf14, type: 3}
      propertyPath: m_AnchoredPosition.y
      value: 0
      objectReference: {fileID: 0}
    - target: {fileID: 8357514812988774334, guid: 58646341e04d9404dbdad22f4c50cf14, type: 3}
      propertyPath: m_AnchorMax.y
      value: 1
      objectReference: {fileID: 0}
    - target: {fileID: 8357514812988774334, guid: 58646341e04d9404dbdad22f4c50cf14, type: 3}
      propertyPath: m_AnchorMin.y
      value: 1
      objectReference: {fileID: 0}
    - target: {fileID: 8357514812988774334, guid: 58646341e04d9404dbdad22f4c50cf14, type: 3}
      propertyPath: m_SizeDelta.x
      value: 250
      objectReference: {fileID: 0}
    - target: {fileID: 8357514812988774334, guid: 58646341e04d9404dbdad22f4c50cf14, type: 3}
      propertyPath: m_SizeDelta.y
      value: 0
      objectReference: {fileID: 0}
    - target: {fileID: 8357514812988774334, guid: 58646341e04d9404dbdad22f4c50cf14, type: 3}
      propertyPath: m_AnchoredPosition.x
      value: 125
      objectReference: {fileID: 0}
    - target: {fileID: 8357514812988774334, guid: 58646341e04d9404dbdad22f4c50cf14, type: 3}
      propertyPath: m_AnchoredPosition.y
      value: -113.7
      objectReference: {fileID: 0}
    - target: {fileID: 8560551636243942814, guid: 58646341e04d9404dbdad22f4c50cf14, type: 3}
      propertyPath: m_Pivot.x
      value: 0.5
      objectReference: {fileID: 0}
    - target: {fileID: 8560551636243942814, guid: 58646341e04d9404dbdad22f4c50cf14, type: 3}
      propertyPath: m_Pivot.y
      value: 0.5
      objectReference: {fileID: 0}
    - target: {fileID: 8560551636243942814, guid: 58646341e04d9404dbdad22f4c50cf14, type: 3}
      propertyPath: m_AnchorMax.x
      value: 1
      objectReference: {fileID: 0}
    - target: {fileID: 8560551636243942814, guid: 58646341e04d9404dbdad22f4c50cf14, type: 3}
      propertyPath: m_AnchorMax.y
      value: 1
      objectReference: {fileID: 0}
    - target: {fileID: 8560551636243942814, guid: 58646341e04d9404dbdad22f4c50cf14, type: 3}
      propertyPath: m_AnchorMin.x
      value: 0
      objectReference: {fileID: 0}
    - target: {fileID: 8560551636243942814, guid: 58646341e04d9404dbdad22f4c50cf14, type: 3}
      propertyPath: m_AnchorMin.y
      value: 0
      objectReference: {fileID: 0}
    - target: {fileID: 8560551636243942814, guid: 58646341e04d9404dbdad22f4c50cf14, type: 3}
      propertyPath: m_SizeDelta.x
      value: 0
      objectReference: {fileID: 0}
    - target: {fileID: 8560551636243942814, guid: 58646341e04d9404dbdad22f4c50cf14, type: 3}
      propertyPath: m_SizeDelta.y
      value: -733.9
      objectReference: {fileID: 0}
    - target: {fileID: 8560551636243942814, guid: 58646341e04d9404dbdad22f4c50cf14, type: 3}
      propertyPath: m_LocalPosition.x
      value: 0
      objectReference: {fileID: 0}
    - target: {fileID: 8560551636243942814, guid: 58646341e04d9404dbdad22f4c50cf14, type: 3}
      propertyPath: m_LocalPosition.y
      value: 0
      objectReference: {fileID: 0}
    - target: {fileID: 8560551636243942814, guid: 58646341e04d9404dbdad22f4c50cf14, type: 3}
      propertyPath: m_LocalPosition.z
      value: 0
      objectReference: {fileID: 0}
    - target: {fileID: 8560551636243942814, guid: 58646341e04d9404dbdad22f4c50cf14, type: 3}
      propertyPath: m_LocalRotation.w
      value: 1
      objectReference: {fileID: 0}
    - target: {fileID: 8560551636243942814, guid: 58646341e04d9404dbdad22f4c50cf14, type: 3}
      propertyPath: m_LocalRotation.x
      value: -0
      objectReference: {fileID: 0}
    - target: {fileID: 8560551636243942814, guid: 58646341e04d9404dbdad22f4c50cf14, type: 3}
      propertyPath: m_LocalRotation.y
      value: -0
      objectReference: {fileID: 0}
    - target: {fileID: 8560551636243942814, guid: 58646341e04d9404dbdad22f4c50cf14, type: 3}
      propertyPath: m_LocalRotation.z
      value: -0
      objectReference: {fileID: 0}
    - target: {fileID: 8560551636243942814, guid: 58646341e04d9404dbdad22f4c50cf14, type: 3}
      propertyPath: m_AnchoredPosition.x
      value: 0
      objectReference: {fileID: 0}
    - target: {fileID: 8560551636243942814, guid: 58646341e04d9404dbdad22f4c50cf14, type: 3}
      propertyPath: m_AnchoredPosition.y
      value: -366.95
      objectReference: {fileID: 0}
    - target: {fileID: 8560551636243942814, guid: 58646341e04d9404dbdad22f4c50cf14, type: 3}
      propertyPath: m_LocalEulerAnglesHint.x
      value: 0
      objectReference: {fileID: 0}
    - target: {fileID: 8560551636243942814, guid: 58646341e04d9404dbdad22f4c50cf14, type: 3}
      propertyPath: m_LocalEulerAnglesHint.y
      value: 0
      objectReference: {fileID: 0}
    - target: {fileID: 8560551636243942814, guid: 58646341e04d9404dbdad22f4c50cf14, type: 3}
      propertyPath: m_LocalEulerAnglesHint.z
      value: 0
      objectReference: {fileID: 0}
    - target: {fileID: 9218028372063213743, guid: 58646341e04d9404dbdad22f4c50cf14, type: 3}
      propertyPath: m_AnchorMax.y
      value: 0
      objectReference: {fileID: 0}
    - target: {fileID: 9218028372063213743, guid: 58646341e04d9404dbdad22f4c50cf14, type: 3}
      propertyPath: m_AnchorMin.y
      value: 0
      objectReference: {fileID: 0}
    - target: {fileID: 9218028372063213743, guid: 58646341e04d9404dbdad22f4c50cf14, type: 3}
      propertyPath: m_AnchoredPosition.x
      value: 0
      objectReference: {fileID: 0}
    - target: {fileID: 9218028372063213743, guid: 58646341e04d9404dbdad22f4c50cf14, type: 3}
      propertyPath: m_AnchoredPosition.y
      value: 0
      objectReference: {fileID: 0}
    m_RemovedComponents:
    - {fileID: 0}
    m_RemovedGameObjects:
    - {fileID: 5115785954086669304, guid: 58646341e04d9404dbdad22f4c50cf14, type: 3}
    m_AddedGameObjects: []
    m_AddedComponents: []
  m_SourcePrefab: {fileID: 100100000, guid: 58646341e04d9404dbdad22f4c50cf14, type: 3}
--- !u!114 &1734187727223042766 stripped
MonoBehaviour:
  m_CorrespondingSourceObject: {fileID: 4039510815974631522, guid: 58646341e04d9404dbdad22f4c50cf14, type: 3}
  m_PrefabInstance: {fileID: 2314334691772897964}
  m_PrefabAsset: {fileID: 0}
  m_GameObject: {fileID: 0}
  m_Enabled: 1
  m_EditorHideFlags: 0
  m_Script: {fileID: 11500000, guid: 4e29b1a8efbd4b44bb3f3716e73f07ff, type: 3}
  m_Name: 
  m_EditorClassIdentifier: 
--- !u!114 &5415830858801336587 stripped
MonoBehaviour:
  m_CorrespondingSourceObject: {fileID: 7725589101777210279, guid: 58646341e04d9404dbdad22f4c50cf14, type: 3}
  m_PrefabInstance: {fileID: 2314334691772897964}
  m_PrefabAsset: {fileID: 0}
  m_GameObject: {fileID: 0}
  m_Enabled: 1
  m_EditorHideFlags: 0
  m_Script: {fileID: 11500000, guid: e23afb52c7e24e5588cb1d13677a2f78, type: 3}
  m_Name: 
  m_EditorClassIdentifier: 
--- !u!224 &6256374512070760242 stripped
RectTransform:
  m_CorrespondingSourceObject: {fileID: 8560551636243942814, guid: 58646341e04d9404dbdad22f4c50cf14, type: 3}
  m_PrefabInstance: {fileID: 2314334691772897964}
  m_PrefabAsset: {fileID: 0}
--- !u!114 &6608129208367220506 stripped
MonoBehaviour:
  m_CorrespondingSourceObject: {fileID: 8911182902983663030, guid: 58646341e04d9404dbdad22f4c50cf14, type: 3}
  m_PrefabInstance: {fileID: 2314334691772897964}
  m_PrefabAsset: {fileID: 0}
  m_GameObject: {fileID: 0}
  m_Enabled: 1
  m_EditorHideFlags: 0
  m_Script: {fileID: 11500000, guid: 5af5e70507204a07acd1b718ece0311e, type: 3}
  m_Name: 
  m_EditorClassIdentifier: 
--- !u!114 &8821864330962428420 stripped
MonoBehaviour:
  m_CorrespondingSourceObject: {fileID: 6517735594159306920, guid: 58646341e04d9404dbdad22f4c50cf14, type: 3}
  m_PrefabInstance: {fileID: 2314334691772897964}
  m_PrefabAsset: {fileID: 0}
  m_GameObject: {fileID: 0}
  m_Enabled: 1
  m_EditorHideFlags: 0
  m_Script: {fileID: 11500000, guid: 619848039f8e4fad9bf86037459cd6d2, type: 3}
  m_Name: 
  m_EditorClassIdentifier: <|MERGE_RESOLUTION|>--- conflicted
+++ resolved
@@ -1,5 +1,155 @@
 %YAML 1.1
 %TAG !u! tag:unity3d.com,2011:
+--- !u!1 &55990897789929027
+GameObject:
+  m_ObjectHideFlags: 0
+  m_CorrespondingSourceObject: {fileID: 0}
+  m_PrefabInstance: {fileID: 0}
+  m_PrefabAsset: {fileID: 0}
+  serializedVersion: 6
+  m_Component:
+  - component: {fileID: 5327950588846824213}
+  - component: {fileID: 4766588875388328906}
+  - component: {fileID: 3428100696695647615}
+  m_Layer: 5
+  m_Name: UnhoverSprites
+  m_TagString: Untagged
+  m_Icon: {fileID: 0}
+  m_NavMeshLayer: 0
+  m_StaticEditorFlags: 0
+  m_IsActive: 0
+--- !u!224 &5327950588846824213
+RectTransform:
+  m_ObjectHideFlags: 0
+  m_CorrespondingSourceObject: {fileID: 0}
+  m_PrefabInstance: {fileID: 0}
+  m_PrefabAsset: {fileID: 0}
+  m_GameObject: {fileID: 55990897789929027}
+  m_LocalRotation: {x: 0, y: 0, z: 0, w: 1}
+  m_LocalPosition: {x: 0, y: 0, z: 0}
+  m_LocalScale: {x: 1, y: 1, z: 1}
+  m_ConstrainProportionsScale: 0
+  m_Children: []
+  m_Father: {fileID: 4950177294663027666}
+  m_LocalEulerAnglesHint: {x: 0, y: 0, z: 0}
+  m_AnchorMin: {x: 0.5, y: 0.5}
+  m_AnchorMax: {x: 0.5, y: 0.5}
+  m_AnchoredPosition: {x: 0, y: -1}
+  m_SizeDelta: {x: 32, y: 32}
+  m_Pivot: {x: 0.5, y: 0.5}
+--- !u!222 &4766588875388328906
+CanvasRenderer:
+  m_ObjectHideFlags: 0
+  m_CorrespondingSourceObject: {fileID: 0}
+  m_PrefabInstance: {fileID: 0}
+  m_PrefabAsset: {fileID: 0}
+  m_GameObject: {fileID: 55990897789929027}
+  m_CullTransparentMesh: 1
+--- !u!114 &3428100696695647615
+MonoBehaviour:
+  m_ObjectHideFlags: 0
+  m_CorrespondingSourceObject: {fileID: 0}
+  m_PrefabInstance: {fileID: 0}
+  m_PrefabAsset: {fileID: 0}
+  m_GameObject: {fileID: 55990897789929027}
+  m_Enabled: 1
+  m_EditorHideFlags: 0
+  m_Script: {fileID: 11500000, guid: fe87c0e1cc204ed48ad3b37840f39efc, type: 3}
+  m_Name: 
+  m_EditorClassIdentifier: 
+  m_Material: {fileID: 0}
+  m_Color: {r: 1, g: 1, b: 1, a: 1}
+  m_RaycastTarget: 1
+  m_RaycastPadding: {x: 0, y: 0, z: 0, w: 0}
+  m_Maskable: 1
+  m_OnCullStateChanged:
+    m_PersistentCalls:
+      m_Calls: []
+  m_Sprite: {fileID: 21300000, guid: 2870e92ed7996e84286a98b98fb8e952, type: 3}
+  m_Type: 0
+  m_PreserveAspect: 0
+  m_FillCenter: 1
+  m_FillMethod: 4
+  m_FillAmount: 1
+  m_FillClockwise: 1
+  m_FillOrigin: 0
+  m_UseSpriteMesh: 0
+  m_PixelsPerUnitMultiplier: 1
+--- !u!1 &1344876062520897653
+GameObject:
+  m_ObjectHideFlags: 0
+  m_CorrespondingSourceObject: {fileID: 0}
+  m_PrefabInstance: {fileID: 0}
+  m_PrefabAsset: {fileID: 0}
+  serializedVersion: 6
+  m_Component:
+  - component: {fileID: 817830149569808908}
+  - component: {fileID: 4823144716789737696}
+  - component: {fileID: 2248017243310883013}
+  m_Layer: 5
+  m_Name: SelectedBackground
+  m_TagString: Untagged
+  m_Icon: {fileID: 0}
+  m_NavMeshLayer: 0
+  m_StaticEditorFlags: 0
+  m_IsActive: 1
+--- !u!224 &817830149569808908
+RectTransform:
+  m_ObjectHideFlags: 0
+  m_CorrespondingSourceObject: {fileID: 0}
+  m_PrefabInstance: {fileID: 0}
+  m_PrefabAsset: {fileID: 0}
+  m_GameObject: {fileID: 1344876062520897653}
+  m_LocalRotation: {x: -0, y: -0, z: -0, w: 1}
+  m_LocalPosition: {x: 0, y: 0, z: 0}
+  m_LocalScale: {x: 1, y: 1, z: 1}
+  m_ConstrainProportionsScale: 0
+  m_Children: []
+  m_Father: {fileID: 4950177294663027666}
+  m_LocalEulerAnglesHint: {x: 0, y: 0, z: 0}
+  m_AnchorMin: {x: 0.5, y: 0.5}
+  m_AnchorMax: {x: 0.5, y: 0.5}
+  m_AnchoredPosition: {x: 0, y: 0}
+  m_SizeDelta: {x: 32, y: 32}
+  m_Pivot: {x: 0.5, y: 0.5}
+--- !u!222 &4823144716789737696
+CanvasRenderer:
+  m_ObjectHideFlags: 0
+  m_CorrespondingSourceObject: {fileID: 0}
+  m_PrefabInstance: {fileID: 0}
+  m_PrefabAsset: {fileID: 0}
+  m_GameObject: {fileID: 1344876062520897653}
+  m_CullTransparentMesh: 1
+--- !u!114 &2248017243310883013
+MonoBehaviour:
+  m_ObjectHideFlags: 0
+  m_CorrespondingSourceObject: {fileID: 0}
+  m_PrefabInstance: {fileID: 0}
+  m_PrefabAsset: {fileID: 0}
+  m_GameObject: {fileID: 1344876062520897653}
+  m_Enabled: 1
+  m_EditorHideFlags: 0
+  m_Script: {fileID: 11500000, guid: fe87c0e1cc204ed48ad3b37840f39efc, type: 3}
+  m_Name: 
+  m_EditorClassIdentifier: 
+  m_Material: {fileID: 0}
+  m_Color: {r: 1, g: 1, b: 1, a: 1}
+  m_RaycastTarget: 1
+  m_RaycastPadding: {x: 0, y: 0, z: 0, w: 0}
+  m_Maskable: 1
+  m_OnCullStateChanged:
+    m_PersistentCalls:
+      m_Calls: []
+  m_Sprite: {fileID: 21300000, guid: 12dd1efc4e826764f9b02be515a9a033, type: 3}
+  m_Type: 1
+  m_PreserveAspect: 0
+  m_FillCenter: 1
+  m_FillMethod: 4
+  m_FillAmount: 1
+  m_FillClockwise: 1
+  m_FillOrigin: 0
+  m_UseSpriteMesh: 0
+  m_PixelsPerUnitMultiplier: 2.5
 --- !u!1 &4603168710068174090
 GameObject:
   m_ObjectHideFlags: 0
@@ -77,8 +227,6 @@
   <backpackButton>k__BackingField: {fileID: 7310006030576766240}
   <cameraReelButton>k__BackingField: {fileID: 3655238427613538003}
   <settingsButton>k__BackingField: {fileID: 9220203987770033458}
-  <skyboxButton>k__BackingField: {fileID: 6608129208367220506}
-  <SkyboxMenuView>k__BackingField: {fileID: 8821864330962428420}
   <sidebarSettingsButton>k__BackingField: {fileID: 1441228183698799381}
   <sidebarSettingsWidget>k__BackingField: {fileID: 2506691189012929090}
   <autoHideToggle>k__BackingField: {fileID: 6705180925666095888}
@@ -652,10 +800,6 @@
       propertyPath: m_AnchoredPosition.y
       value: 0
       objectReference: {fileID: 0}
-<<<<<<< HEAD
-    - target: {fileID: 872000397419580216, guid: 58646341e04d9404dbdad22f4c50cf14, type: 3}
-      propertyPath: m_AnchorMax.y
-=======
     - target: {fileID: 2316985108408266739, guid: 58646341e04d9404dbdad22f4c50cf14, type: 3}
       propertyPath: m_SizeDelta.x
       value: 81.31
@@ -674,98 +818,92 @@
       objectReference: {fileID: 0}
     - target: {fileID: 2940364398902199929, guid: 58646341e04d9404dbdad22f4c50cf14, type: 3}
       propertyPath: m_IsActive
->>>>>>> aec4c8e5
-      value: 1
-      objectReference: {fileID: 0}
-    - target: {fileID: 872000397419580216, guid: 58646341e04d9404dbdad22f4c50cf14, type: 3}
-      propertyPath: m_AnchorMin.y
-      value: 1
-      objectReference: {fileID: 0}
-    - target: {fileID: 872000397419580216, guid: 58646341e04d9404dbdad22f4c50cf14, type: 3}
+      value: 1
+      objectReference: {fileID: 0}
+    - target: {fileID: 3976426553183566224, guid: 58646341e04d9404dbdad22f4c50cf14, type: 3}
+      propertyPath: m_ConstrainProportionsScale
+      value: 1
+      objectReference: {fileID: 0}
+    - target: {fileID: 8560551636243942814, guid: 58646341e04d9404dbdad22f4c50cf14, type: 3}
+      propertyPath: m_Pivot.x
+      value: 0.5
+      objectReference: {fileID: 0}
+    - target: {fileID: 8560551636243942814, guid: 58646341e04d9404dbdad22f4c50cf14, type: 3}
+      propertyPath: m_Pivot.y
+      value: 0.5
+      objectReference: {fileID: 0}
+    - target: {fileID: 8560551636243942814, guid: 58646341e04d9404dbdad22f4c50cf14, type: 3}
+      propertyPath: m_AnchorMax.x
+      value: 1
+      objectReference: {fileID: 0}
+    - target: {fileID: 8560551636243942814, guid: 58646341e04d9404dbdad22f4c50cf14, type: 3}
+      propertyPath: m_AnchorMax.y
+      value: 1
+      objectReference: {fileID: 0}
+    - target: {fileID: 8560551636243942814, guid: 58646341e04d9404dbdad22f4c50cf14, type: 3}
+      propertyPath: m_AnchorMin.x
+      value: 0
+      objectReference: {fileID: 0}
+    - target: {fileID: 8560551636243942814, guid: 58646341e04d9404dbdad22f4c50cf14, type: 3}
+      propertyPath: m_AnchorMin.y
+      value: 0
+      objectReference: {fileID: 0}
+    - target: {fileID: 8560551636243942814, guid: 58646341e04d9404dbdad22f4c50cf14, type: 3}
       propertyPath: m_SizeDelta.x
-      value: 100
-      objectReference: {fileID: 0}
-    - target: {fileID: 872000397419580216, guid: 58646341e04d9404dbdad22f4c50cf14, type: 3}
-      propertyPath: m_AnchoredPosition.x
-      value: 75
-      objectReference: {fileID: 0}
-    - target: {fileID: 872000397419580216, guid: 58646341e04d9404dbdad22f4c50cf14, type: 3}
-      propertyPath: m_AnchoredPosition.y
-      value: -20
-      objectReference: {fileID: 0}
-    - target: {fileID: 1233798118443281530, guid: 58646341e04d9404dbdad22f4c50cf14, type: 3}
-      propertyPath: m_AnchorMax.y
-      value: 0
-      objectReference: {fileID: 0}
-    - target: {fileID: 1233798118443281530, guid: 58646341e04d9404dbdad22f4c50cf14, type: 3}
-      propertyPath: m_AnchorMin.y
-      value: 0
-      objectReference: {fileID: 0}
-    - target: {fileID: 1233798118443281530, guid: 58646341e04d9404dbdad22f4c50cf14, type: 3}
-      propertyPath: m_AnchoredPosition.x
-      value: 0
-      objectReference: {fileID: 0}
-    - target: {fileID: 1233798118443281530, guid: 58646341e04d9404dbdad22f4c50cf14, type: 3}
-      propertyPath: m_AnchoredPosition.y
-      value: 0
-      objectReference: {fileID: 0}
-    - target: {fileID: 1302974906627252736, guid: 58646341e04d9404dbdad22f4c50cf14, type: 3}
-      propertyPath: m_AnchorMax.y
-      value: 0
-      objectReference: {fileID: 0}
-    - target: {fileID: 1302974906627252736, guid: 58646341e04d9404dbdad22f4c50cf14, type: 3}
-      propertyPath: m_AnchorMin.y
-      value: 0
-      objectReference: {fileID: 0}
-    - target: {fileID: 1302974906627252736, guid: 58646341e04d9404dbdad22f4c50cf14, type: 3}
-      propertyPath: m_AnchoredPosition.x
-      value: 0
-      objectReference: {fileID: 0}
-    - target: {fileID: 1302974906627252736, guid: 58646341e04d9404dbdad22f4c50cf14, type: 3}
-      propertyPath: m_AnchoredPosition.y
-      value: 0
-      objectReference: {fileID: 0}
-    - target: {fileID: 1690523265776480688, guid: 58646341e04d9404dbdad22f4c50cf14, type: 3}
-      propertyPath: m_AnchorMax.y
-      value: 1
-      objectReference: {fileID: 0}
-    - target: {fileID: 1690523265776480688, guid: 58646341e04d9404dbdad22f4c50cf14, type: 3}
-      propertyPath: m_AnchorMin.y
-      value: 1
-      objectReference: {fileID: 0}
-    - target: {fileID: 1690523265776480688, guid: 58646341e04d9404dbdad22f4c50cf14, type: 3}
-      propertyPath: m_SizeDelta.x
-      value: 306
-      objectReference: {fileID: 0}
-    - target: {fileID: 1690523265776480688, guid: 58646341e04d9404dbdad22f4c50cf14, type: 3}
+      value: 0
+      objectReference: {fileID: 0}
+    - target: {fileID: 8560551636243942814, guid: 58646341e04d9404dbdad22f4c50cf14, type: 3}
       propertyPath: m_SizeDelta.y
-      value: 0
-      objectReference: {fileID: 0}
-    - target: {fileID: 1690523265776480688, guid: 58646341e04d9404dbdad22f4c50cf14, type: 3}
-      propertyPath: m_AnchoredPosition.x
-      value: 153
-      objectReference: {fileID: 0}
-    - target: {fileID: 1690523265776480688, guid: 58646341e04d9404dbdad22f4c50cf14, type: 3}
-      propertyPath: m_AnchoredPosition.y
-      value: -89
-      objectReference: {fileID: 0}
-    - target: {fileID: 2543468681691954291, guid: 58646341e04d9404dbdad22f4c50cf14, type: 3}
-      propertyPath: m_AnchoredPosition.x
-      value: 0
-      objectReference: {fileID: 0}
-    - target: {fileID: 2543468681691954291, guid: 58646341e04d9404dbdad22f4c50cf14, type: 3}
-      propertyPath: m_AnchoredPosition.y
-      value: 0
-      objectReference: {fileID: 0}
-    - target: {fileID: 2731387793882539864, guid: 58646341e04d9404dbdad22f4c50cf14, type: 3}
-      propertyPath: m_AnchorMax.y
-      value: 0
-      objectReference: {fileID: 0}
-<<<<<<< HEAD
-    - target: {fileID: 2731387793882539864, guid: 58646341e04d9404dbdad22f4c50cf14, type: 3}
-      propertyPath: m_AnchorMin.y
-      value: 0
-=======
+      value: -800
+      objectReference: {fileID: 0}
+    - target: {fileID: 8560551636243942814, guid: 58646341e04d9404dbdad22f4c50cf14, type: 3}
+      propertyPath: m_LocalPosition.x
+      value: 0
+      objectReference: {fileID: 0}
+    - target: {fileID: 8560551636243942814, guid: 58646341e04d9404dbdad22f4c50cf14, type: 3}
+      propertyPath: m_LocalPosition.y
+      value: 0
+      objectReference: {fileID: 0}
+    - target: {fileID: 8560551636243942814, guid: 58646341e04d9404dbdad22f4c50cf14, type: 3}
+      propertyPath: m_LocalPosition.z
+      value: 0
+      objectReference: {fileID: 0}
+    - target: {fileID: 8560551636243942814, guid: 58646341e04d9404dbdad22f4c50cf14, type: 3}
+      propertyPath: m_LocalRotation.w
+      value: 1
+      objectReference: {fileID: 0}
+    - target: {fileID: 8560551636243942814, guid: 58646341e04d9404dbdad22f4c50cf14, type: 3}
+      propertyPath: m_LocalRotation.x
+      value: -0
+      objectReference: {fileID: 0}
+    - target: {fileID: 8560551636243942814, guid: 58646341e04d9404dbdad22f4c50cf14, type: 3}
+      propertyPath: m_LocalRotation.y
+      value: -0
+      objectReference: {fileID: 0}
+    - target: {fileID: 8560551636243942814, guid: 58646341e04d9404dbdad22f4c50cf14, type: 3}
+      propertyPath: m_LocalRotation.z
+      value: -0
+      objectReference: {fileID: 0}
+    - target: {fileID: 8560551636243942814, guid: 58646341e04d9404dbdad22f4c50cf14, type: 3}
+      propertyPath: m_AnchoredPosition.x
+      value: 0
+      objectReference: {fileID: 0}
+    - target: {fileID: 8560551636243942814, guid: 58646341e04d9404dbdad22f4c50cf14, type: 3}
+      propertyPath: m_AnchoredPosition.y
+      value: -400
+      objectReference: {fileID: 0}
+    - target: {fileID: 8560551636243942814, guid: 58646341e04d9404dbdad22f4c50cf14, type: 3}
+      propertyPath: m_LocalEulerAnglesHint.x
+      value: 0
+      objectReference: {fileID: 0}
+    - target: {fileID: 8560551636243942814, guid: 58646341e04d9404dbdad22f4c50cf14, type: 3}
+      propertyPath: m_LocalEulerAnglesHint.y
+      value: 0
+      objectReference: {fileID: 0}
+    - target: {fileID: 8560551636243942814, guid: 58646341e04d9404dbdad22f4c50cf14, type: 3}
+      propertyPath: m_LocalEulerAnglesHint.z
+      value: 0
+      objectReference: {fileID: 0}
     - target: {fileID: 8971419458337465698, guid: 58646341e04d9404dbdad22f4c50cf14, type: 3}
       propertyPath: m_IsActive
       value: 0
@@ -805,392 +943,329 @@
     - target: {fileID: 20029135659260774, guid: c522d0b7573224f59a5c1fde68c734e3, type: 3}
       propertyPath: m_fontColor32.rgba
       value: 4294769916
->>>>>>> aec4c8e5
-      objectReference: {fileID: 0}
-    - target: {fileID: 2731387793882539864, guid: 58646341e04d9404dbdad22f4c50cf14, type: 3}
-      propertyPath: m_AnchoredPosition.x
-      value: 0
-      objectReference: {fileID: 0}
-    - target: {fileID: 2731387793882539864, guid: 58646341e04d9404dbdad22f4c50cf14, type: 3}
-      propertyPath: m_AnchoredPosition.y
-      value: 0
-      objectReference: {fileID: 0}
-    - target: {fileID: 2749113458305455736, guid: 58646341e04d9404dbdad22f4c50cf14, type: 3}
-      propertyPath: m_ConstrainProportionsScale
-      value: 1
-      objectReference: {fileID: 0}
-    - target: {fileID: 2940364398902199929, guid: 58646341e04d9404dbdad22f4c50cf14, type: 3}
+      objectReference: {fileID: 0}
+    - target: {fileID: 71468218957528954, guid: c522d0b7573224f59a5c1fde68c734e3, type: 3}
+      propertyPath: m_Color.a
+      value: 0
+      objectReference: {fileID: 0}
+    - target: {fileID: 71468218957528954, guid: c522d0b7573224f59a5c1fde68c734e3, type: 3}
+      propertyPath: m_Enabled
+      value: 1
+      objectReference: {fileID: 0}
+    - target: {fileID: 183003218226827509, guid: c522d0b7573224f59a5c1fde68c734e3, type: 3}
+      propertyPath: m_AnchorMax.x
+      value: 1
+      objectReference: {fileID: 0}
+    - target: {fileID: 183003218226827509, guid: c522d0b7573224f59a5c1fde68c734e3, type: 3}
+      propertyPath: m_AnchorMax.y
+      value: 1
+      objectReference: {fileID: 0}
+    - target: {fileID: 183003218226827509, guid: c522d0b7573224f59a5c1fde68c734e3, type: 3}
+      propertyPath: m_AnchorMin.x
+      value: 0
+      objectReference: {fileID: 0}
+    - target: {fileID: 183003218226827509, guid: c522d0b7573224f59a5c1fde68c734e3, type: 3}
+      propertyPath: m_AnchorMin.y
+      value: 0
+      objectReference: {fileID: 0}
+    - target: {fileID: 183003218226827509, guid: c522d0b7573224f59a5c1fde68c734e3, type: 3}
+      propertyPath: m_SizeDelta.x
+      value: 0
+      objectReference: {fileID: 0}
+    - target: {fileID: 183003218226827509, guid: c522d0b7573224f59a5c1fde68c734e3, type: 3}
+      propertyPath: m_SizeDelta.y
+      value: 0
+      objectReference: {fileID: 0}
+    - target: {fileID: 816873455510436537, guid: c522d0b7573224f59a5c1fde68c734e3, type: 3}
+      propertyPath: m_Pivot.x
+      value: 0.5
+      objectReference: {fileID: 0}
+    - target: {fileID: 816873455510436537, guid: c522d0b7573224f59a5c1fde68c734e3, type: 3}
+      propertyPath: m_Pivot.y
+      value: 0.5
+      objectReference: {fileID: 0}
+    - target: {fileID: 816873455510436537, guid: c522d0b7573224f59a5c1fde68c734e3, type: 3}
+      propertyPath: m_AnchorMax.x
+      value: 0
+      objectReference: {fileID: 0}
+    - target: {fileID: 816873455510436537, guid: c522d0b7573224f59a5c1fde68c734e3, type: 3}
+      propertyPath: m_AnchorMax.y
+      value: 0
+      objectReference: {fileID: 0}
+    - target: {fileID: 816873455510436537, guid: c522d0b7573224f59a5c1fde68c734e3, type: 3}
+      propertyPath: m_AnchorMin.x
+      value: 0
+      objectReference: {fileID: 0}
+    - target: {fileID: 816873455510436537, guid: c522d0b7573224f59a5c1fde68c734e3, type: 3}
+      propertyPath: m_AnchorMin.y
+      value: 0
+      objectReference: {fileID: 0}
+    - target: {fileID: 816873455510436537, guid: c522d0b7573224f59a5c1fde68c734e3, type: 3}
+      propertyPath: m_SizeDelta.x
+      value: 32
+      objectReference: {fileID: 0}
+    - target: {fileID: 816873455510436537, guid: c522d0b7573224f59a5c1fde68c734e3, type: 3}
+      propertyPath: m_SizeDelta.y
+      value: 32
+      objectReference: {fileID: 0}
+    - target: {fileID: 816873455510436537, guid: c522d0b7573224f59a5c1fde68c734e3, type: 3}
+      propertyPath: m_LocalScale.x
+      value: 1
+      objectReference: {fileID: 0}
+    - target: {fileID: 816873455510436537, guid: c522d0b7573224f59a5c1fde68c734e3, type: 3}
+      propertyPath: m_LocalScale.y
+      value: 1
+      objectReference: {fileID: 0}
+    - target: {fileID: 816873455510436537, guid: c522d0b7573224f59a5c1fde68c734e3, type: 3}
+      propertyPath: m_LocalScale.z
+      value: 1
+      objectReference: {fileID: 0}
+    - target: {fileID: 816873455510436537, guid: c522d0b7573224f59a5c1fde68c734e3, type: 3}
+      propertyPath: m_LocalPosition.x
+      value: 0
+      objectReference: {fileID: 0}
+    - target: {fileID: 816873455510436537, guid: c522d0b7573224f59a5c1fde68c734e3, type: 3}
+      propertyPath: m_LocalPosition.y
+      value: 0
+      objectReference: {fileID: 0}
+    - target: {fileID: 816873455510436537, guid: c522d0b7573224f59a5c1fde68c734e3, type: 3}
+      propertyPath: m_LocalPosition.z
+      value: 0
+      objectReference: {fileID: 0}
+    - target: {fileID: 816873455510436537, guid: c522d0b7573224f59a5c1fde68c734e3, type: 3}
+      propertyPath: m_LocalRotation.w
+      value: 1
+      objectReference: {fileID: 0}
+    - target: {fileID: 816873455510436537, guid: c522d0b7573224f59a5c1fde68c734e3, type: 3}
+      propertyPath: m_LocalRotation.x
+      value: -0
+      objectReference: {fileID: 0}
+    - target: {fileID: 816873455510436537, guid: c522d0b7573224f59a5c1fde68c734e3, type: 3}
+      propertyPath: m_LocalRotation.y
+      value: -0
+      objectReference: {fileID: 0}
+    - target: {fileID: 816873455510436537, guid: c522d0b7573224f59a5c1fde68c734e3, type: 3}
+      propertyPath: m_LocalRotation.z
+      value: -0
+      objectReference: {fileID: 0}
+    - target: {fileID: 816873455510436537, guid: c522d0b7573224f59a5c1fde68c734e3, type: 3}
+      propertyPath: m_AnchoredPosition.x
+      value: 0
+      objectReference: {fileID: 0}
+    - target: {fileID: 816873455510436537, guid: c522d0b7573224f59a5c1fde68c734e3, type: 3}
+      propertyPath: m_AnchoredPosition.y
+      value: 0
+      objectReference: {fileID: 0}
+    - target: {fileID: 816873455510436537, guid: c522d0b7573224f59a5c1fde68c734e3, type: 3}
+      propertyPath: m_LocalEulerAnglesHint.x
+      value: 0
+      objectReference: {fileID: 0}
+    - target: {fileID: 816873455510436537, guid: c522d0b7573224f59a5c1fde68c734e3, type: 3}
+      propertyPath: m_LocalEulerAnglesHint.y
+      value: 0
+      objectReference: {fileID: 0}
+    - target: {fileID: 816873455510436537, guid: c522d0b7573224f59a5c1fde68c734e3, type: 3}
+      propertyPath: m_LocalEulerAnglesHint.z
+      value: 0
+      objectReference: {fileID: 0}
+    - target: {fileID: 833422943994051026, guid: c522d0b7573224f59a5c1fde68c734e3, type: 3}
+      propertyPath: m_Colors.m_NormalColor.a
+      value: 0
+      objectReference: {fileID: 0}
+    - target: {fileID: 1883680586860276323, guid: c522d0b7573224f59a5c1fde68c734e3, type: 3}
+      propertyPath: m_Sprite
+      value: 
+      objectReference: {fileID: 21300000, guid: b03add26bbd1e014d93b8b4f1723536b, type: 3}
+    - target: {fileID: 2111446578221211890, guid: c522d0b7573224f59a5c1fde68c734e3, type: 3}
+      propertyPath: m_Controller
+      value: 
+      objectReference: {fileID: 22100000, guid: 40f50b6fc78e2ba478f5be1178f63db3, type: 2}
+    - target: {fileID: 2442755038717903830, guid: c522d0b7573224f59a5c1fde68c734e3, type: 3}
       propertyPath: m_Name
-      value: BottomLayout
-      objectReference: {fileID: 0}
-    - target: {fileID: 2940364398902199929, guid: 58646341e04d9404dbdad22f4c50cf14, type: 3}
-      propertyPath: m_IsActive
-      value: 1
-      objectReference: {fileID: 0}
-    - target: {fileID: 3052433410701721912, guid: 58646341e04d9404dbdad22f4c50cf14, type: 3}
-      propertyPath: m_Name
-      value: Tooltip
-      objectReference: {fileID: 0}
-    - target: {fileID: 3863158608437287552, guid: 58646341e04d9404dbdad22f4c50cf14, type: 3}
-      propertyPath: m_SizeDelta.x
-      value: 103.2424
-      objectReference: {fileID: 0}
-    - target: {fileID: 3936441329831697420, guid: 58646341e04d9404dbdad22f4c50cf14, type: 3}
-      propertyPath: m_AnchorMax.y
-      value: 0
-      objectReference: {fileID: 0}
-    - target: {fileID: 3936441329831697420, guid: 58646341e04d9404dbdad22f4c50cf14, type: 3}
-      propertyPath: m_AnchorMin.y
-      value: 0
-      objectReference: {fileID: 0}
-    - target: {fileID: 3936441329831697420, guid: 58646341e04d9404dbdad22f4c50cf14, type: 3}
-      propertyPath: m_SizeDelta.x
-      value: 0
-      objectReference: {fileID: 0}
-    - target: {fileID: 3936441329831697420, guid: 58646341e04d9404dbdad22f4c50cf14, type: 3}
-      propertyPath: m_AnchoredPosition.x
-      value: 0
-      objectReference: {fileID: 0}
-    - target: {fileID: 3936441329831697420, guid: 58646341e04d9404dbdad22f4c50cf14, type: 3}
-      propertyPath: m_AnchoredPosition.y
-      value: 0
-      objectReference: {fileID: 0}
-    - target: {fileID: 3976426553183566224, guid: 58646341e04d9404dbdad22f4c50cf14, type: 3}
-      propertyPath: m_ConstrainProportionsScale
-      value: 1
-      objectReference: {fileID: 0}
-    - target: {fileID: 4253268675529414273, guid: 58646341e04d9404dbdad22f4c50cf14, type: 3}
-      propertyPath: m_AnchorMax.y
-      value: 0
-      objectReference: {fileID: 0}
-    - target: {fileID: 4253268675529414273, guid: 58646341e04d9404dbdad22f4c50cf14, type: 3}
-      propertyPath: m_AnchorMin.y
-      value: 0
-      objectReference: {fileID: 0}
-    - target: {fileID: 4253268675529414273, guid: 58646341e04d9404dbdad22f4c50cf14, type: 3}
-      propertyPath: m_SizeDelta.x
-      value: 0
-      objectReference: {fileID: 0}
-    - target: {fileID: 4253268675529414273, guid: 58646341e04d9404dbdad22f4c50cf14, type: 3}
-      propertyPath: m_AnchoredPosition.x
-      value: 0
-      objectReference: {fileID: 0}
-    - target: {fileID: 4253268675529414273, guid: 58646341e04d9404dbdad22f4c50cf14, type: 3}
-      propertyPath: m_AnchoredPosition.y
-      value: 0
-      objectReference: {fileID: 0}
-    - target: {fileID: 4918301789721285528, guid: 58646341e04d9404dbdad22f4c50cf14, type: 3}
-      propertyPath: m_SizeDelta.x
-      value: 85.27
-      objectReference: {fileID: 0}
-    - target: {fileID: 4918301789721285528, guid: 58646341e04d9404dbdad22f4c50cf14, type: 3}
-      propertyPath: m_SizeDelta.y
-      value: 16.95
-      objectReference: {fileID: 0}
-    - target: {fileID: 5115785954086669304, guid: 58646341e04d9404dbdad22f4c50cf14, type: 3}
-      propertyPath: m_IsActive
-      value: 0
-      objectReference: {fileID: 0}
-    - target: {fileID: 5546935088878238207, guid: 58646341e04d9404dbdad22f4c50cf14, type: 3}
-      propertyPath: m_AnchorMax.y
-      value: 0
-      objectReference: {fileID: 0}
-    - target: {fileID: 5546935088878238207, guid: 58646341e04d9404dbdad22f4c50cf14, type: 3}
-      propertyPath: m_AnchorMin.y
-      value: 0
-      objectReference: {fileID: 0}
-    - target: {fileID: 5546935088878238207, guid: 58646341e04d9404dbdad22f4c50cf14, type: 3}
-      propertyPath: m_SizeDelta.x
-      value: 0
-      objectReference: {fileID: 0}
-    - target: {fileID: 5546935088878238207, guid: 58646341e04d9404dbdad22f4c50cf14, type: 3}
-      propertyPath: m_AnchoredPosition.y
-      value: 0
-      objectReference: {fileID: 0}
-    - target: {fileID: 5623806202032101489, guid: 58646341e04d9404dbdad22f4c50cf14, type: 3}
-      propertyPath: m_AnchorMax.y
-      value: 0
-      objectReference: {fileID: 0}
-    - target: {fileID: 5623806202032101489, guid: 58646341e04d9404dbdad22f4c50cf14, type: 3}
-      propertyPath: m_AnchorMin.y
-      value: 0
-      objectReference: {fileID: 0}
-    - target: {fileID: 5623806202032101489, guid: 58646341e04d9404dbdad22f4c50cf14, type: 3}
-      propertyPath: m_AnchoredPosition.x
-      value: 0
-      objectReference: {fileID: 0}
-    - target: {fileID: 5623806202032101489, guid: 58646341e04d9404dbdad22f4c50cf14, type: 3}
-      propertyPath: m_AnchoredPosition.y
-      value: 0
-      objectReference: {fileID: 0}
-    - target: {fileID: 5793807278663194697, guid: 58646341e04d9404dbdad22f4c50cf14, type: 3}
-      propertyPath: m_AnchorMax.y
-      value: 0
-      objectReference: {fileID: 0}
-    - target: {fileID: 5793807278663194697, guid: 58646341e04d9404dbdad22f4c50cf14, type: 3}
-      propertyPath: m_AnchorMin.y
-      value: 0
-      objectReference: {fileID: 0}
-    - target: {fileID: 5793807278663194697, guid: 58646341e04d9404dbdad22f4c50cf14, type: 3}
-      propertyPath: m_AnchoredPosition.x
-      value: 0
-      objectReference: {fileID: 0}
-    - target: {fileID: 5793807278663194697, guid: 58646341e04d9404dbdad22f4c50cf14, type: 3}
-      propertyPath: m_AnchoredPosition.y
-      value: 0
-      objectReference: {fileID: 0}
-    - target: {fileID: 6292642202673905786, guid: 58646341e04d9404dbdad22f4c50cf14, type: 3}
-      propertyPath: m_AnchorMax.y
-      value: 1
-      objectReference: {fileID: 0}
-    - target: {fileID: 6292642202673905786, guid: 58646341e04d9404dbdad22f4c50cf14, type: 3}
-      propertyPath: m_AnchorMin.y
-      value: 1
-      objectReference: {fileID: 0}
-    - target: {fileID: 6292642202673905786, guid: 58646341e04d9404dbdad22f4c50cf14, type: 3}
-      propertyPath: m_SizeDelta.x
-      value: 220.7
-      objectReference: {fileID: 0}
-    - target: {fileID: 6292642202673905786, guid: 58646341e04d9404dbdad22f4c50cf14, type: 3}
-      propertyPath: m_AnchoredPosition.x
-      value: 14.650002
-      objectReference: {fileID: 0}
-    - target: {fileID: 6292642202673905786, guid: 58646341e04d9404dbdad22f4c50cf14, type: 3}
-      propertyPath: m_AnchoredPosition.y
-      value: -68
-      objectReference: {fileID: 0}
-    - target: {fileID: 6689705538194021729, guid: 58646341e04d9404dbdad22f4c50cf14, type: 3}
-      propertyPath: m_AnchorMax.y
-      value: 0
-      objectReference: {fileID: 0}
-    - target: {fileID: 6689705538194021729, guid: 58646341e04d9404dbdad22f4c50cf14, type: 3}
-      propertyPath: m_AnchorMin.y
-      value: 0
-      objectReference: {fileID: 0}
-    - target: {fileID: 6689705538194021729, guid: 58646341e04d9404dbdad22f4c50cf14, type: 3}
-      propertyPath: m_SizeDelta.x
-      value: 0
-      objectReference: {fileID: 0}
-    - target: {fileID: 6689705538194021729, guid: 58646341e04d9404dbdad22f4c50cf14, type: 3}
-      propertyPath: m_AnchoredPosition.x
-      value: 0
-      objectReference: {fileID: 0}
-    - target: {fileID: 6689705538194021729, guid: 58646341e04d9404dbdad22f4c50cf14, type: 3}
-      propertyPath: m_AnchoredPosition.y
-      value: 0
-      objectReference: {fileID: 0}
-    - target: {fileID: 7105103273133425251, guid: 58646341e04d9404dbdad22f4c50cf14, type: 3}
-      propertyPath: m_AnchorMax.y
-      value: 0
-      objectReference: {fileID: 0}
-    - target: {fileID: 7105103273133425251, guid: 58646341e04d9404dbdad22f4c50cf14, type: 3}
-      propertyPath: m_AnchorMin.y
-      value: 0
-      objectReference: {fileID: 0}
-    - target: {fileID: 7105103273133425251, guid: 58646341e04d9404dbdad22f4c50cf14, type: 3}
-      propertyPath: m_SizeDelta.x
-      value: 0
-      objectReference: {fileID: 0}
-    - target: {fileID: 7105103273133425251, guid: 58646341e04d9404dbdad22f4c50cf14, type: 3}
-      propertyPath: m_AnchoredPosition.x
-      value: 0
-      objectReference: {fileID: 0}
-    - target: {fileID: 7105103273133425251, guid: 58646341e04d9404dbdad22f4c50cf14, type: 3}
-      propertyPath: m_AnchoredPosition.y
-      value: 0
-      objectReference: {fileID: 0}
-    - target: {fileID: 7138364109335036129, guid: 58646341e04d9404dbdad22f4c50cf14, type: 3}
-      propertyPath: m_Enabled
-      value: 0
-      objectReference: {fileID: 0}
-    - target: {fileID: 7937783806726555101, guid: 58646341e04d9404dbdad22f4c50cf14, type: 3}
-      propertyPath: m_AnchorMax.y
-      value: 0
-      objectReference: {fileID: 0}
-    - target: {fileID: 7937783806726555101, guid: 58646341e04d9404dbdad22f4c50cf14, type: 3}
-      propertyPath: m_AnchorMin.y
-      value: 0
-      objectReference: {fileID: 0}
-    - target: {fileID: 7937783806726555101, guid: 58646341e04d9404dbdad22f4c50cf14, type: 3}
-      propertyPath: m_AnchoredPosition.x
-      value: 0
-      objectReference: {fileID: 0}
-    - target: {fileID: 7937783806726555101, guid: 58646341e04d9404dbdad22f4c50cf14, type: 3}
-      propertyPath: m_AnchoredPosition.y
-      value: 0
-      objectReference: {fileID: 0}
-    - target: {fileID: 7962468396197698518, guid: 58646341e04d9404dbdad22f4c50cf14, type: 3}
-      propertyPath: m_AnchorMax.y
-      value: 0
-      objectReference: {fileID: 0}
-    - target: {fileID: 7962468396197698518, guid: 58646341e04d9404dbdad22f4c50cf14, type: 3}
-      propertyPath: m_AnchorMin.y
-      value: 0
-      objectReference: {fileID: 0}
-    - target: {fileID: 7962468396197698518, guid: 58646341e04d9404dbdad22f4c50cf14, type: 3}
-      propertyPath: m_AnchoredPosition.x
-      value: 0
-      objectReference: {fileID: 0}
-    - target: {fileID: 7962468396197698518, guid: 58646341e04d9404dbdad22f4c50cf14, type: 3}
-      propertyPath: m_AnchoredPosition.y
-      value: 0
-      objectReference: {fileID: 0}
-    - target: {fileID: 8082055603884170396, guid: 58646341e04d9404dbdad22f4c50cf14, type: 3}
-      propertyPath: m_AnchorMax.y
-      value: 0
-      objectReference: {fileID: 0}
-<<<<<<< HEAD
-    - target: {fileID: 8082055603884170396, guid: 58646341e04d9404dbdad22f4c50cf14, type: 3}
-      propertyPath: m_AnchorMin.y
-=======
+      value: HoverSprites
+      objectReference: {fileID: 0}
+    - target: {fileID: 2772674678068339908, guid: c522d0b7573224f59a5c1fde68c734e3, type: 3}
+      propertyPath: m_Transition
+      value: 1
+      objectReference: {fileID: 0}
+    - target: {fileID: 2772674678068339908, guid: c522d0b7573224f59a5c1fde68c734e3, type: 3}
+      propertyPath: m_TargetGraphic
+      value: 
+      objectReference: {fileID: 2248017243310883013}
+    - target: {fileID: 2772674678068339908, guid: c522d0b7573224f59a5c1fde68c734e3, type: 3}
+      propertyPath: m_Colors.m_NormalColor.a
+      value: 0
+      objectReference: {fileID: 0}
+    - target: {fileID: 2772674678068339908, guid: c522d0b7573224f59a5c1fde68c734e3, type: 3}
+      propertyPath: m_Colors.m_PressedColor.a
+      value: 1
+      objectReference: {fileID: 0}
+    - target: {fileID: 2772674678068339908, guid: c522d0b7573224f59a5c1fde68c734e3, type: 3}
+      propertyPath: m_Colors.m_PressedColor.b
+      value: 0.09411765
+      objectReference: {fileID: 0}
+    - target: {fileID: 2772674678068339908, guid: c522d0b7573224f59a5c1fde68c734e3, type: 3}
+      propertyPath: m_Colors.m_PressedColor.g
+      value: 0.08235294
+      objectReference: {fileID: 0}
+    - target: {fileID: 2772674678068339908, guid: c522d0b7573224f59a5c1fde68c734e3, type: 3}
+      propertyPath: m_Colors.m_PressedColor.r
+      value: 0.08627451
+      objectReference: {fileID: 0}
+    - target: {fileID: 2772674678068339908, guid: c522d0b7573224f59a5c1fde68c734e3, type: 3}
+      propertyPath: m_Colors.m_HighlightedColor.a
+      value: 1
+      objectReference: {fileID: 0}
+    - target: {fileID: 2772674678068339908, guid: c522d0b7573224f59a5c1fde68c734e3, type: 3}
+      propertyPath: m_Colors.m_HighlightedColor.b
+      value: 0.2901961
+      objectReference: {fileID: 0}
+    - target: {fileID: 2772674678068339908, guid: c522d0b7573224f59a5c1fde68c734e3, type: 3}
+      propertyPath: m_Colors.m_HighlightedColor.g
+      value: 0.2509804
+      objectReference: {fileID: 0}
+    - target: {fileID: 2772674678068339908, guid: c522d0b7573224f59a5c1fde68c734e3, type: 3}
+      propertyPath: m_Colors.m_HighlightedColor.r
+      value: 0.2627451
+      objectReference: {fileID: 0}
+    - target: {fileID: 2772674678068339908, guid: c522d0b7573224f59a5c1fde68c734e3, type: 3}
+      propertyPath: m_SpriteState.m_PressedSprite
+      value: 
+      objectReference: {fileID: 0}
+    - target: {fileID: 2772674678068339908, guid: c522d0b7573224f59a5c1fde68c734e3, type: 3}
+      propertyPath: m_SpriteState.m_DisabledSprite
+      value: 
+      objectReference: {fileID: 0}
+    - target: {fileID: 2772674678068339908, guid: c522d0b7573224f59a5c1fde68c734e3, type: 3}
+      propertyPath: m_SpriteState.m_SelectedSprite
+      value: 
+      objectReference: {fileID: 0}
+    - target: {fileID: 2772674678068339908, guid: c522d0b7573224f59a5c1fde68c734e3, type: 3}
+      propertyPath: m_SpriteState.m_HighlightedSprite
+      value: 
+      objectReference: {fileID: 0}
     - target: {fileID: 3464718153883801595, guid: c522d0b7573224f59a5c1fde68c734e3, type: 3}
       propertyPath: m_Name
       value: Tooltip
       objectReference: {fileID: 0}
     - target: {fileID: 3464718153883801595, guid: c522d0b7573224f59a5c1fde68c734e3, type: 3}
       propertyPath: m_IsActive
->>>>>>> aec4c8e5
-      value: 0
-      objectReference: {fileID: 0}
-    - target: {fileID: 8082055603884170396, guid: 58646341e04d9404dbdad22f4c50cf14, type: 3}
-      propertyPath: m_AnchoredPosition.x
-      value: 0
-      objectReference: {fileID: 0}
-    - target: {fileID: 8082055603884170396, guid: 58646341e04d9404dbdad22f4c50cf14, type: 3}
-      propertyPath: m_AnchoredPosition.y
-      value: 0
-      objectReference: {fileID: 0}
-    - target: {fileID: 8357514812988774334, guid: 58646341e04d9404dbdad22f4c50cf14, type: 3}
-      propertyPath: m_AnchorMax.y
-      value: 1
-      objectReference: {fileID: 0}
-    - target: {fileID: 8357514812988774334, guid: 58646341e04d9404dbdad22f4c50cf14, type: 3}
-      propertyPath: m_AnchorMin.y
-      value: 1
-      objectReference: {fileID: 0}
-    - target: {fileID: 8357514812988774334, guid: 58646341e04d9404dbdad22f4c50cf14, type: 3}
+      value: 0
+      objectReference: {fileID: 0}
+    - target: {fileID: 4392543827313620798, guid: c522d0b7573224f59a5c1fde68c734e3, type: 3}
+      propertyPath: m_PresetInfoIsWorld
+      value: 0
+      objectReference: {fileID: 0}
+    - target: {fileID: 4596462494624646587, guid: c522d0b7573224f59a5c1fde68c734e3, type: 3}
+      propertyPath: m_IsActive
+      value: 0
+      objectReference: {fileID: 0}
+    - target: {fileID: 4753231099487728027, guid: c522d0b7573224f59a5c1fde68c734e3, type: 3}
+      propertyPath: m_IsActive
+      value: 1
+      objectReference: {fileID: 0}
+    - target: {fileID: 5036061327164331713, guid: c522d0b7573224f59a5c1fde68c734e3, type: 3}
+      propertyPath: m_AnchorMax.x
+      value: 0.5
+      objectReference: {fileID: 0}
+    - target: {fileID: 5036061327164331713, guid: c522d0b7573224f59a5c1fde68c734e3, type: 3}
+      propertyPath: m_AnchorMax.y
+      value: 0.5
+      objectReference: {fileID: 0}
+    - target: {fileID: 5036061327164331713, guid: c522d0b7573224f59a5c1fde68c734e3, type: 3}
+      propertyPath: m_AnchorMin.x
+      value: 0.5
+      objectReference: {fileID: 0}
+    - target: {fileID: 5036061327164331713, guid: c522d0b7573224f59a5c1fde68c734e3, type: 3}
+      propertyPath: m_AnchorMin.y
+      value: 0.5
+      objectReference: {fileID: 0}
+    - target: {fileID: 5036061327164331713, guid: c522d0b7573224f59a5c1fde68c734e3, type: 3}
       propertyPath: m_SizeDelta.x
-      value: 250
-      objectReference: {fileID: 0}
-    - target: {fileID: 8357514812988774334, guid: 58646341e04d9404dbdad22f4c50cf14, type: 3}
+      value: 32
+      objectReference: {fileID: 0}
+    - target: {fileID: 5036061327164331713, guid: c522d0b7573224f59a5c1fde68c734e3, type: 3}
       propertyPath: m_SizeDelta.y
-      value: 0
-      objectReference: {fileID: 0}
-    - target: {fileID: 8357514812988774334, guid: 58646341e04d9404dbdad22f4c50cf14, type: 3}
-      propertyPath: m_AnchoredPosition.x
-      value: 125
-      objectReference: {fileID: 0}
-    - target: {fileID: 8357514812988774334, guid: 58646341e04d9404dbdad22f4c50cf14, type: 3}
-      propertyPath: m_AnchoredPosition.y
-      value: -113.7
-      objectReference: {fileID: 0}
-    - target: {fileID: 8560551636243942814, guid: 58646341e04d9404dbdad22f4c50cf14, type: 3}
-      propertyPath: m_Pivot.x
-      value: 0.5
-      objectReference: {fileID: 0}
-    - target: {fileID: 8560551636243942814, guid: 58646341e04d9404dbdad22f4c50cf14, type: 3}
-      propertyPath: m_Pivot.y
-      value: 0.5
-      objectReference: {fileID: 0}
-    - target: {fileID: 8560551636243942814, guid: 58646341e04d9404dbdad22f4c50cf14, type: 3}
-      propertyPath: m_AnchorMax.x
-      value: 1
-      objectReference: {fileID: 0}
-    - target: {fileID: 8560551636243942814, guid: 58646341e04d9404dbdad22f4c50cf14, type: 3}
-      propertyPath: m_AnchorMax.y
-      value: 1
-      objectReference: {fileID: 0}
-    - target: {fileID: 8560551636243942814, guid: 58646341e04d9404dbdad22f4c50cf14, type: 3}
-      propertyPath: m_AnchorMin.x
-      value: 0
-      objectReference: {fileID: 0}
-    - target: {fileID: 8560551636243942814, guid: 58646341e04d9404dbdad22f4c50cf14, type: 3}
-      propertyPath: m_AnchorMin.y
-      value: 0
-      objectReference: {fileID: 0}
-    - target: {fileID: 8560551636243942814, guid: 58646341e04d9404dbdad22f4c50cf14, type: 3}
+      value: 32
+      objectReference: {fileID: 0}
+    - target: {fileID: 5036061327164331713, guid: c522d0b7573224f59a5c1fde68c734e3, type: 3}
+      propertyPath: m_AnchoredPosition.y
+      value: -1
+      objectReference: {fileID: 0}
+    - target: {fileID: 6173784497767621631, guid: c522d0b7573224f59a5c1fde68c734e3, type: 3}
       propertyPath: m_SizeDelta.x
-      value: 0
-      objectReference: {fileID: 0}
-    - target: {fileID: 8560551636243942814, guid: 58646341e04d9404dbdad22f4c50cf14, type: 3}
+      value: 32
+      objectReference: {fileID: 0}
+    - target: {fileID: 6173784497767621631, guid: c522d0b7573224f59a5c1fde68c734e3, type: 3}
       propertyPath: m_SizeDelta.y
-      value: -733.9
-      objectReference: {fileID: 0}
-    - target: {fileID: 8560551636243942814, guid: 58646341e04d9404dbdad22f4c50cf14, type: 3}
-      propertyPath: m_LocalPosition.x
-      value: 0
-      objectReference: {fileID: 0}
-    - target: {fileID: 8560551636243942814, guid: 58646341e04d9404dbdad22f4c50cf14, type: 3}
-      propertyPath: m_LocalPosition.y
-      value: 0
-      objectReference: {fileID: 0}
-    - target: {fileID: 8560551636243942814, guid: 58646341e04d9404dbdad22f4c50cf14, type: 3}
-      propertyPath: m_LocalPosition.z
-      value: 0
-      objectReference: {fileID: 0}
-    - target: {fileID: 8560551636243942814, guid: 58646341e04d9404dbdad22f4c50cf14, type: 3}
-      propertyPath: m_LocalRotation.w
-      value: 1
-      objectReference: {fileID: 0}
-    - target: {fileID: 8560551636243942814, guid: 58646341e04d9404dbdad22f4c50cf14, type: 3}
-      propertyPath: m_LocalRotation.x
-      value: -0
-      objectReference: {fileID: 0}
-    - target: {fileID: 8560551636243942814, guid: 58646341e04d9404dbdad22f4c50cf14, type: 3}
-      propertyPath: m_LocalRotation.y
-      value: -0
-      objectReference: {fileID: 0}
-    - target: {fileID: 8560551636243942814, guid: 58646341e04d9404dbdad22f4c50cf14, type: 3}
-      propertyPath: m_LocalRotation.z
-      value: -0
-      objectReference: {fileID: 0}
-    - target: {fileID: 8560551636243942814, guid: 58646341e04d9404dbdad22f4c50cf14, type: 3}
-      propertyPath: m_AnchoredPosition.x
-      value: 0
-      objectReference: {fileID: 0}
-    - target: {fileID: 8560551636243942814, guid: 58646341e04d9404dbdad22f4c50cf14, type: 3}
-      propertyPath: m_AnchoredPosition.y
-      value: -366.95
-      objectReference: {fileID: 0}
-    - target: {fileID: 8560551636243942814, guid: 58646341e04d9404dbdad22f4c50cf14, type: 3}
-      propertyPath: m_LocalEulerAnglesHint.x
-      value: 0
-      objectReference: {fileID: 0}
-    - target: {fileID: 8560551636243942814, guid: 58646341e04d9404dbdad22f4c50cf14, type: 3}
-      propertyPath: m_LocalEulerAnglesHint.y
-      value: 0
-      objectReference: {fileID: 0}
-    - target: {fileID: 8560551636243942814, guid: 58646341e04d9404dbdad22f4c50cf14, type: 3}
-      propertyPath: m_LocalEulerAnglesHint.z
-      value: 0
-      objectReference: {fileID: 0}
-    - target: {fileID: 9218028372063213743, guid: 58646341e04d9404dbdad22f4c50cf14, type: 3}
-      propertyPath: m_AnchorMax.y
-      value: 0
-      objectReference: {fileID: 0}
-    - target: {fileID: 9218028372063213743, guid: 58646341e04d9404dbdad22f4c50cf14, type: 3}
-      propertyPath: m_AnchorMin.y
-      value: 0
-      objectReference: {fileID: 0}
-    - target: {fileID: 9218028372063213743, guid: 58646341e04d9404dbdad22f4c50cf14, type: 3}
-      propertyPath: m_AnchoredPosition.x
-      value: 0
-      objectReference: {fileID: 0}
-    - target: {fileID: 9218028372063213743, guid: 58646341e04d9404dbdad22f4c50cf14, type: 3}
+      value: 32
+      objectReference: {fileID: 0}
+    - target: {fileID: 6536838295727438890, guid: c522d0b7573224f59a5c1fde68c734e3, type: 3}
+      propertyPath: m_Sprite
+      value: 
+      objectReference: {fileID: 21300000, guid: 00c66f380f003b141b75b3430d50772a, type: 3}
+    - target: {fileID: 6794543341588572917, guid: c522d0b7573224f59a5c1fde68c734e3, type: 3}
+      propertyPath: m_SizeDelta.x
+      value: 32
+      objectReference: {fileID: 0}
+    - target: {fileID: 6794543341588572917, guid: c522d0b7573224f59a5c1fde68c734e3, type: 3}
+      propertyPath: m_SizeDelta.y
+      value: 32
+      objectReference: {fileID: 0}
+    - target: {fileID: 8178171541332435676, guid: c522d0b7573224f59a5c1fde68c734e3, type: 3}
+      propertyPath: m_Name
+      value: EmoteWheelOpener
+      objectReference: {fileID: 0}
+    - target: {fileID: 8178171541332435676, guid: c522d0b7573224f59a5c1fde68c734e3, type: 3}
+      propertyPath: m_IsActive
+      value: 1
+      objectReference: {fileID: 0}
+    - target: {fileID: 9143980598213920701, guid: c522d0b7573224f59a5c1fde68c734e3, type: 3}
+      propertyPath: m_SizeDelta.x
+      value: 32
+      objectReference: {fileID: 0}
+    - target: {fileID: 9143980598213920701, guid: c522d0b7573224f59a5c1fde68c734e3, type: 3}
+      propertyPath: m_SizeDelta.y
+      value: 32
+      objectReference: {fileID: 0}
+    - target: {fileID: 9143980598213920701, guid: c522d0b7573224f59a5c1fde68c734e3, type: 3}
+      propertyPath: m_AnchoredPosition.x
+      value: 0
+      objectReference: {fileID: 0}
+    - target: {fileID: 9143980598213920701, guid: c522d0b7573224f59a5c1fde68c734e3, type: 3}
       propertyPath: m_AnchoredPosition.y
       value: 0
       objectReference: {fileID: 0}
     m_RemovedComponents:
-    - {fileID: 0}
-    m_RemovedGameObjects:
-    - {fileID: 5115785954086669304, guid: 58646341e04d9404dbdad22f4c50cf14, type: 3}
-    m_AddedGameObjects: []
-    m_AddedComponents: []
-  m_SourcePrefab: {fileID: 100100000, guid: 58646341e04d9404dbdad22f4c50cf14, type: 3}
---- !u!114 &1734187727223042766 stripped
-MonoBehaviour:
-  m_CorrespondingSourceObject: {fileID: 4039510815974631522, guid: 58646341e04d9404dbdad22f4c50cf14, type: 3}
-  m_PrefabInstance: {fileID: 2314334691772897964}
+    - {fileID: 4392543827313620798, guid: c522d0b7573224f59a5c1fde68c734e3, type: 3}
+    m_RemovedGameObjects: []
+    m_AddedGameObjects:
+    - targetCorrespondingSourceObject: {fileID: 9143980598213920701, guid: c522d0b7573224f59a5c1fde68c734e3, type: 3}
+      insertIndex: 0
+      addedObject: {fileID: 817830149569808908}
+    - targetCorrespondingSourceObject: {fileID: 9143980598213920701, guid: c522d0b7573224f59a5c1fde68c734e3, type: 3}
+      insertIndex: 3
+      addedObject: {fileID: 5327950588846824213}
+    m_AddedComponents:
+    - targetCorrespondingSourceObject: {fileID: 8178171541332435676, guid: c522d0b7573224f59a5c1fde68c734e3, type: 3}
+      insertIndex: -1
+      addedObject: {fileID: 4917815363495259791}
+    - targetCorrespondingSourceObject: {fileID: 8178171541332435676, guid: c522d0b7573224f59a5c1fde68c734e3, type: 3}
+      insertIndex: -1
+      addedObject: {fileID: 1050598597115154478}
+    - targetCorrespondingSourceObject: {fileID: 8178171541332435676, guid: c522d0b7573224f59a5c1fde68c734e3, type: 3}
+      insertIndex: -1
+      addedObject: {fileID: 465278280967926141}
+  m_SourcePrefab: {fileID: 100100000, guid: c522d0b7573224f59a5c1fde68c734e3, type: 3}
+--- !u!1 &739231493000633236 stripped
+GameObject:
+  m_CorrespondingSourceObject: {fileID: 3464718153883801595, guid: c522d0b7573224f59a5c1fde68c734e3, type: 3}
+  m_PrefabInstance: {fileID: 4203936450024229999}
+  m_PrefabAsset: {fileID: 0}
+--- !u!114 &2030530796887550123 stripped
+MonoBehaviour:
+  m_CorrespondingSourceObject: {fileID: 2772674678068339908, guid: c522d0b7573224f59a5c1fde68c734e3, type: 3}
+  m_PrefabInstance: {fileID: 4203936450024229999}
   m_PrefabAsset: {fileID: 0}
   m_GameObject: {fileID: 0}
   m_Enabled: 1
@@ -1198,41 +1273,84 @@
   m_Script: {fileID: 11500000, guid: 4e29b1a8efbd4b44bb3f3716e73f07ff, type: 3}
   m_Name: 
   m_EditorClassIdentifier: 
+--- !u!95 &2817631124620323997 stripped
+Animator:
+  m_CorrespondingSourceObject: {fileID: 2111446578221211890, guid: c522d0b7573224f59a5c1fde68c734e3, type: 3}
+  m_PrefabInstance: {fileID: 4203936450024229999}
+  m_PrefabAsset: {fileID: 0}
+--- !u!224 &3531244294086588118 stripped
+RectTransform:
+  m_CorrespondingSourceObject: {fileID: 816873455510436537, guid: c522d0b7573224f59a5c1fde68c734e3, type: 3}
+  m_PrefabInstance: {fileID: 4203936450024229999}
+  m_PrefabAsset: {fileID: 0}
+--- !u!224 &4950177294663027666 stripped
+RectTransform:
+  m_CorrespondingSourceObject: {fileID: 9143980598213920701, guid: c522d0b7573224f59a5c1fde68c734e3, type: 3}
+  m_PrefabInstance: {fileID: 4203936450024229999}
+  m_PrefabAsset: {fileID: 0}
 --- !u!114 &5415830858801336587 stripped
 MonoBehaviour:
-  m_CorrespondingSourceObject: {fileID: 7725589101777210279, guid: 58646341e04d9404dbdad22f4c50cf14, type: 3}
-  m_PrefabInstance: {fileID: 2314334691772897964}
-  m_PrefabAsset: {fileID: 0}
-  m_GameObject: {fileID: 0}
+  m_CorrespondingSourceObject: {fileID: 8178401225095585124, guid: c522d0b7573224f59a5c1fde68c734e3, type: 3}
+  m_PrefabInstance: {fileID: 4203936450024229999}
+  m_PrefabAsset: {fileID: 0}
+  m_GameObject: {fileID: 5416091209600265907}
   m_Enabled: 1
   m_EditorHideFlags: 0
   m_Script: {fileID: 11500000, guid: e23afb52c7e24e5588cb1d13677a2f78, type: 3}
   m_Name: 
   m_EditorClassIdentifier: 
---- !u!224 &6256374512070760242 stripped
-RectTransform:
-  m_CorrespondingSourceObject: {fileID: 8560551636243942814, guid: 58646341e04d9404dbdad22f4c50cf14, type: 3}
-  m_PrefabInstance: {fileID: 2314334691772897964}
-  m_PrefabAsset: {fileID: 0}
---- !u!114 &6608129208367220506 stripped
-MonoBehaviour:
-  m_CorrespondingSourceObject: {fileID: 8911182902983663030, guid: 58646341e04d9404dbdad22f4c50cf14, type: 3}
-  m_PrefabInstance: {fileID: 2314334691772897964}
-  m_PrefabAsset: {fileID: 0}
-  m_GameObject: {fileID: 0}
-  m_Enabled: 1
-  m_EditorHideFlags: 0
-  m_Script: {fileID: 11500000, guid: 5af5e70507204a07acd1b718ece0311e, type: 3}
-  m_Name: 
-  m_EditorClassIdentifier: 
---- !u!114 &8821864330962428420 stripped
-MonoBehaviour:
-  m_CorrespondingSourceObject: {fileID: 6517735594159306920, guid: 58646341e04d9404dbdad22f4c50cf14, type: 3}
-  m_PrefabInstance: {fileID: 2314334691772897964}
-  m_PrefabAsset: {fileID: 0}
-  m_GameObject: {fileID: 0}
-  m_Enabled: 1
-  m_EditorHideFlags: 0
-  m_Script: {fileID: 11500000, guid: 619848039f8e4fad9bf86037459cd6d2, type: 3}
-  m_Name: 
-  m_EditorClassIdentifier: +--- !u!1 &5416091209600265907 stripped
+GameObject:
+  m_CorrespondingSourceObject: {fileID: 8178171541332435676, guid: c522d0b7573224f59a5c1fde68c734e3, type: 3}
+  m_PrefabInstance: {fileID: 4203936450024229999}
+  m_PrefabAsset: {fileID: 0}
+--- !u!114 &4917815363495259791
+MonoBehaviour:
+  m_ObjectHideFlags: 0
+  m_CorrespondingSourceObject: {fileID: 0}
+  m_PrefabInstance: {fileID: 0}
+  m_PrefabAsset: {fileID: 0}
+  m_GameObject: {fileID: 5416091209600265907}
+  m_Enabled: 1
+  m_EditorHideFlags: 0
+  m_Script: {fileID: 11500000, guid: 306cc8c2b49d7114eaa3623786fc2126, type: 3}
+  m_Name: 
+  m_EditorClassIdentifier: 
+  m_IgnoreLayout: 0
+  m_MinWidth: -1
+  m_MinHeight: -1
+  m_PreferredWidth: -1
+  m_PreferredHeight: -1
+  m_FlexibleWidth: -1
+  m_FlexibleHeight: -1
+  m_LayoutPriority: 1
+--- !u!114 &1050598597115154478
+MonoBehaviour:
+  m_ObjectHideFlags: 0
+  m_CorrespondingSourceObject: {fileID: 0}
+  m_PrefabInstance: {fileID: 0}
+  m_PrefabAsset: {fileID: 0}
+  m_GameObject: {fileID: 5416091209600265907}
+  m_Enabled: 1
+  m_EditorHideFlags: 0
+  m_Script: {fileID: 11500000, guid: 1904e717380b4c7fa10890b87cf36167, type: 3}
+  m_Name: 
+  m_EditorClassIdentifier: 
+  <tooltip>k__BackingField: {fileID: 739231493000633236}
+  <hoverableButton>k__BackingField: {fileID: 465278280967926141}
+--- !u!114 &465278280967926141
+MonoBehaviour:
+  m_ObjectHideFlags: 0
+  m_CorrespondingSourceObject: {fileID: 0}
+  m_PrefabInstance: {fileID: 0}
+  m_PrefabAsset: {fileID: 0}
+  m_GameObject: {fileID: 5416091209600265907}
+  m_Enabled: 1
+  m_EditorHideFlags: 0
+  m_Script: {fileID: 11500000, guid: 03bc8dc52cfe497f9933d219f4940373, type: 3}
+  m_Name: 
+  m_EditorClassIdentifier: 
+  <Button>k__BackingField: {fileID: 2030530796887550123}
+  <ButtonPressedAudio>k__BackingField: {fileID: 11400000, guid: cbbd6a003fc75e24da47c13feacd92c7, type: 2}
+  <ButtonHoveredAudio>k__BackingField: {fileID: 11400000, guid: 59da234351971c0498a566fb811b0c36, type: 2}
+  <Animator>k__BackingField: {fileID: 2817631124620323997}