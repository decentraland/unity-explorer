%YAML 1.1
%TAG !u! tag:unity3d.com,2011:
--- !u!1 &963729568839388895
GameObject:
  m_ObjectHideFlags: 0
  m_CorrespondingSourceObject: {fileID: 0}
  m_PrefabInstance: {fileID: 0}
  m_PrefabAsset: {fileID: 0}
  serializedVersion: 6
  m_Component:
  - component: {fileID: 8850727235365783867}
  m_Layer: 5
  m_Name: PanelsContainer
  m_TagString: Untagged
  m_Icon: {fileID: 0}
  m_NavMeshLayer: 0
  m_StaticEditorFlags: 0
  m_IsActive: 1
--- !u!224 &8850727235365783867
RectTransform:
  m_ObjectHideFlags: 0
  m_CorrespondingSourceObject: {fileID: 0}
  m_PrefabInstance: {fileID: 0}
  m_PrefabAsset: {fileID: 0}
  m_GameObject: {fileID: 963729568839388895}
  m_LocalRotation: {x: 0, y: 0, z: 0, w: 1}
  m_LocalPosition: {x: 0, y: 0, z: 0}
  m_LocalScale: {x: 1, y: 1, z: 1}
  m_ConstrainProportionsScale: 0
  m_Children:
  - {fileID: 8686235842884613257}
  m_Father: {fileID: 9164904624699036997}
  m_LocalEulerAnglesHint: {x: 0, y: 0, z: 0}
  m_AnchorMin: {x: 0, y: 1}
  m_AnchorMax: {x: 0, y: 1}
  m_AnchoredPosition: {x: 0, y: 0}
  m_SizeDelta: {x: 100, y: 100}
  m_Pivot: {x: 0, y: 1}
--- !u!1 &4603168710068174090
GameObject:
  m_ObjectHideFlags: 0
  m_CorrespondingSourceObject: {fileID: 0}
  m_PrefabInstance: {fileID: 0}
  m_PrefabAsset: {fileID: 0}
  serializedVersion: 6
  m_Component:
  - component: {fileID: 9164904624699036997}
  - component: {fileID: 140288653555970321}
  - component: {fileID: 2938049466993541468}
  - component: {fileID: 359438563268453406}
  - component: {fileID: 8069633883423024809}
  - component: {fileID: 4233404171620025052}
  m_Layer: 5
  m_Name: SidebarUI
  m_TagString: Untagged
  m_Icon: {fileID: 0}
  m_NavMeshLayer: 0
  m_StaticEditorFlags: 0
  m_IsActive: 1
--- !u!224 &9164904624699036997
RectTransform:
  m_ObjectHideFlags: 0
  m_CorrespondingSourceObject: {fileID: 0}
  m_PrefabInstance: {fileID: 0}
  m_PrefabAsset: {fileID: 0}
  m_GameObject: {fileID: 4603168710068174090}
  m_LocalRotation: {x: 0, y: 0, z: 0, w: 1}
  m_LocalPosition: {x: 0, y: 0, z: 0}
  m_LocalScale: {x: 1, y: 1, z: 1}
  m_ConstrainProportionsScale: 0
  m_Children:
  - {fileID: 4817722374049450153}
  - {fileID: 6256374512070760242}
  - {fileID: 8850727235365783867}
  m_Father: {fileID: 0}
  m_LocalEulerAnglesHint: {x: 0, y: 0, z: 0}
  m_AnchorMin: {x: 1, y: 0}
  m_AnchorMax: {x: 1, y: 1}
  m_AnchoredPosition: {x: -1047.5, y: 0}
  m_SizeDelta: {x: 46, y: 0}
  m_Pivot: {x: 0, y: 1}
--- !u!222 &140288653555970321
CanvasRenderer:
  m_ObjectHideFlags: 0
  m_CorrespondingSourceObject: {fileID: 0}
  m_PrefabInstance: {fileID: 0}
  m_PrefabAsset: {fileID: 0}
  m_GameObject: {fileID: 4603168710068174090}
  m_CullTransparentMesh: 1
--- !u!114 &2938049466993541468
MonoBehaviour:
  m_ObjectHideFlags: 0
  m_CorrespondingSourceObject: {fileID: 0}
  m_PrefabInstance: {fileID: 0}
  m_PrefabAsset: {fileID: 0}
  m_GameObject: {fileID: 4603168710068174090}
  m_Enabled: 1
  m_EditorHideFlags: 0
  m_Script: {fileID: 11500000, guid: ae3abdd171fe49a387f7472fddfb3ece, type: 3}
  m_Name: 
  m_EditorClassIdentifier: 
  <canvas>k__BackingField: {fileID: 8069633883423024809}
  <raycaster>k__BackingField: {fileID: 4233404171620025052}
  <notificationsButton>k__BackingField: {fileID: 412537817595511995}
  <NotificationsMenuView>k__BackingField: {fileID: 822488252307644781}
  <backpackNotificationIndicator>k__BackingField: {fileID: 7805156087351757482}
  <ProfileWidget>k__BackingField: {fileID: 8183886167291671765}
  <profileMenu>k__BackingField: {fileID: 617051157247145518}
  <ProfileMenuView>k__BackingField: {fileID: 9096970311108952280}
<<<<<<< HEAD
  <MarketplaceCreditsButton>k__BackingField: {fileID: 1628218832571676466}
  <MarketplaceCreditsButtonAnimator>k__BackingField: {fileID: 2889596805832123614}
  <MarketplaceCreditsClaimIndicator>k__BackingField: {fileID: 6122044736337722905}
  <MarketplaceCreditsMenuView>k__BackingField: {fileID: 2018051840742496158}
  <PersistentEmoteWheelOpener>k__BackingField: {fileID: 5415830858801336587}
=======
  <FaceFrame>k__BackingField: {fileID: 0}
>>>>>>> 98f6f973
  <InWorldCameraButton>k__BackingField: {fileID: 1734187727223042766}
  <mapButton>k__BackingField: {fileID: 8108662634941636583}
  <backpackButton>k__BackingField: {fileID: 7310006030576766240}
  <cameraReelButton>k__BackingField: {fileID: 3655238427613538003}
  <settingsButton>k__BackingField: {fileID: 9220203987770033458}
  <PersistentFriendsPanelOpener>k__BackingField: {fileID: 6452909264407924360}
  <FriendRequestNotificationIndicator>k__BackingField: {fileID: 138840389733440639}
  <skyboxButton>k__BackingField: {fileID: 6608129208367220506}
  <SkyboxMenuView>k__BackingField: {fileID: 8821864330962428420}
  <sidebarSettingsButton>k__BackingField: {fileID: 1441228183698799381}
  <sidebarSettingsWidget>k__BackingField: {fileID: 2506691189012929090}
  <autoHideToggle>k__BackingField: {fileID: 6705180925666095888}
  <emotesWheelButton>k__BackingField: {fileID: 2030530796887550123}
  <friendsButton>k__BackingField: {fileID: 7532474831575772309}
  <helpButton>k__BackingField: {fileID: 2978611201982790949}
  <controlsButton>k__BackingField: {fileID: 2642532882811586268}
  <unreadMessagesButton>k__BackingField: {fileID: 6088716717838591032}
  <chatUnreadMessagesNumber>k__BackingField: {fileID: 3554301536170617574}
--- !u!114 &359438563268453406
MonoBehaviour:
  m_ObjectHideFlags: 0
  m_CorrespondingSourceObject: {fileID: 0}
  m_PrefabInstance: {fileID: 0}
  m_PrefabAsset: {fileID: 0}
  m_GameObject: {fileID: 4603168710068174090}
  m_Enabled: 1
  m_EditorHideFlags: 0
  m_Script: {fileID: 11500000, guid: fe87c0e1cc204ed48ad3b37840f39efc, type: 3}
  m_Name: 
  m_EditorClassIdentifier: 
  m_Material: {fileID: 0}
  m_Color: {r: 0, g: 0, b: 0, a: 0.8}
  m_RaycastTarget: 1
  m_RaycastPadding: {x: 0, y: 0, z: 0, w: 0}
  m_Maskable: 1
  m_OnCullStateChanged:
    m_PersistentCalls:
      m_Calls: []
  m_Sprite: {fileID: 0}
  m_Type: 0
  m_PreserveAspect: 0
  m_FillCenter: 1
  m_FillMethod: 4
  m_FillAmount: 1
  m_FillClockwise: 1
  m_FillOrigin: 0
  m_UseSpriteMesh: 0
  m_PixelsPerUnitMultiplier: 1
--- !u!223 &8069633883423024809
Canvas:
  m_ObjectHideFlags: 0
  m_CorrespondingSourceObject: {fileID: 0}
  m_PrefabInstance: {fileID: 0}
  m_PrefabAsset: {fileID: 0}
  m_GameObject: {fileID: 4603168710068174090}
  m_Enabled: 1
  serializedVersion: 3
  m_RenderMode: 2
  m_Camera: {fileID: 0}
  m_PlaneDistance: 100
  m_PixelPerfect: 0
  m_ReceivesEvents: 1
  m_OverrideSorting: 0
  m_OverridePixelPerfect: 0
  m_SortingBucketNormalizedSize: 0
  m_VertexColorAlwaysGammaSpace: 0
  m_AdditionalShaderChannelsFlag: 25
  m_UpdateRectTransformForStandalone: 0
  m_SortingLayerID: 0
  m_SortingOrder: 0
  m_TargetDisplay: 0
--- !u!114 &4233404171620025052
MonoBehaviour:
  m_ObjectHideFlags: 0
  m_CorrespondingSourceObject: {fileID: 0}
  m_PrefabInstance: {fileID: 0}
  m_PrefabAsset: {fileID: 0}
  m_GameObject: {fileID: 4603168710068174090}
  m_Enabled: 1
  m_EditorHideFlags: 0
  m_Script: {fileID: 11500000, guid: dc42784cf147c0c48a680349fa168899, type: 3}
  m_Name: 
  m_EditorClassIdentifier: 
  m_IgnoreReversedGraphics: 1
  m_BlockingObjects: 0
  m_BlockingMask:
    serializedVersion: 2
    m_Bits: 4294967295
--- !u!1 &6122044736337722905
GameObject:
  m_ObjectHideFlags: 0
  m_CorrespondingSourceObject: {fileID: 0}
  m_PrefabInstance: {fileID: 0}
  m_PrefabAsset: {fileID: 0}
  serializedVersion: 6
  m_Component:
  - component: {fileID: 7682936901971574684}
  - component: {fileID: 8337480381530657570}
  - component: {fileID: 4490348939164211544}
  m_Layer: 5
  m_Name: ClaimIndicator
  m_TagString: Untagged
  m_Icon: {fileID: 0}
  m_NavMeshLayer: 0
  m_StaticEditorFlags: 0
  m_IsActive: 0
--- !u!224 &7682936901971574684
RectTransform:
  m_ObjectHideFlags: 0
  m_CorrespondingSourceObject: {fileID: 0}
  m_PrefabInstance: {fileID: 0}
  m_PrefabAsset: {fileID: 0}
  m_GameObject: {fileID: 6122044736337722905}
  m_LocalRotation: {x: -0, y: -0, z: -0, w: 1}
  m_LocalPosition: {x: 0, y: 0, z: 0}
  m_LocalScale: {x: 1, y: 1, z: 1}
  m_ConstrainProportionsScale: 0
  m_Children:
  - {fileID: 2290224014253862307}
  m_Father: {fileID: 73522074529063779}
  m_LocalEulerAnglesHint: {x: 0, y: 0, z: 0}
  m_AnchorMin: {x: 1, y: 1}
  m_AnchorMax: {x: 1, y: 1}
  m_AnchoredPosition: {x: 5, y: 4.5}
  m_SizeDelta: {x: 18, y: 18}
  m_Pivot: {x: 1, y: 1}
--- !u!222 &8337480381530657570
CanvasRenderer:
  m_ObjectHideFlags: 0
  m_CorrespondingSourceObject: {fileID: 0}
  m_PrefabInstance: {fileID: 0}
  m_PrefabAsset: {fileID: 0}
  m_GameObject: {fileID: 6122044736337722905}
  m_CullTransparentMesh: 1
--- !u!114 &4490348939164211544
MonoBehaviour:
  m_ObjectHideFlags: 0
  m_CorrespondingSourceObject: {fileID: 0}
  m_PrefabInstance: {fileID: 0}
  m_PrefabAsset: {fileID: 0}
  m_GameObject: {fileID: 6122044736337722905}
  m_Enabled: 1
  m_EditorHideFlags: 0
  m_Script: {fileID: 11500000, guid: fe87c0e1cc204ed48ad3b37840f39efc, type: 3}
  m_Name: 
  m_EditorClassIdentifier: 
  m_Material: {fileID: 0}
  m_Color: {r: 0.08627451, g: 0.08235294, b: 0.09411765, a: 1}
  m_RaycastTarget: 1
  m_RaycastPadding: {x: 0, y: 0, z: 0, w: 0}
  m_Maskable: 1
  m_OnCullStateChanged:
    m_PersistentCalls:
      m_Calls: []
  m_Sprite: {fileID: 21300000, guid: 03c5aa8ec94084a5da46504d4f20698e, type: 3}
  m_Type: 0
  m_PreserveAspect: 0
  m_FillCenter: 1
  m_FillMethod: 4
  m_FillAmount: 1
  m_FillClockwise: 1
  m_FillOrigin: 0
  m_UseSpriteMesh: 0
  m_PixelsPerUnitMultiplier: 2.2
--- !u!1 &7457984157761520441
GameObject:
  m_ObjectHideFlags: 0
  m_CorrespondingSourceObject: {fileID: 0}
  m_PrefabInstance: {fileID: 0}
  m_PrefabAsset: {fileID: 0}
  serializedVersion: 6
  m_Component:
  - component: {fileID: 2867585785207863}
  - component: {fileID: 4600605875189410402}
  - component: {fileID: 5757495813902229663}
  m_Layer: 5
  m_Name: Text
  m_TagString: Untagged
  m_Icon: {fileID: 0}
  m_NavMeshLayer: 0
  m_StaticEditorFlags: 0
  m_IsActive: 1
--- !u!224 &2867585785207863
RectTransform:
  m_ObjectHideFlags: 0
  m_CorrespondingSourceObject: {fileID: 0}
  m_PrefabInstance: {fileID: 0}
  m_PrefabAsset: {fileID: 0}
  m_GameObject: {fileID: 7457984157761520441}
  m_LocalRotation: {x: -0, y: -0, z: -0, w: 1}
  m_LocalPosition: {x: 0, y: 0, z: 0}
  m_LocalScale: {x: 1, y: 1, z: 1}
  m_ConstrainProportionsScale: 0
  m_Children: []
  m_Father: {fileID: 2290224014253862307}
  m_LocalEulerAnglesHint: {x: 0, y: 0, z: 0}
  m_AnchorMin: {x: 0, y: 0}
  m_AnchorMax: {x: 1, y: 1}
  m_AnchoredPosition: {x: 0, y: 0}
  m_SizeDelta: {x: 0, y: 0}
  m_Pivot: {x: 0.5, y: 0.5}
--- !u!222 &4600605875189410402
CanvasRenderer:
  m_ObjectHideFlags: 0
  m_CorrespondingSourceObject: {fileID: 0}
  m_PrefabInstance: {fileID: 0}
  m_PrefabAsset: {fileID: 0}
  m_GameObject: {fileID: 7457984157761520441}
  m_CullTransparentMesh: 1
--- !u!114 &5757495813902229663
MonoBehaviour:
  m_ObjectHideFlags: 0
  m_CorrespondingSourceObject: {fileID: 0}
  m_PrefabInstance: {fileID: 0}
  m_PrefabAsset: {fileID: 0}
  m_GameObject: {fileID: 7457984157761520441}
  m_Enabled: 1
  m_EditorHideFlags: 0
  m_Script: {fileID: 11500000, guid: f4688fdb7df04437aeb418b961361dc5, type: 3}
  m_Name: 
  m_EditorClassIdentifier: 
  m_Material: {fileID: 0}
  m_Color: {r: 1, g: 1, b: 1, a: 1}
  m_RaycastTarget: 0
  m_RaycastPadding: {x: 0, y: 0, z: 0, w: 0}
  m_Maskable: 1
  m_OnCullStateChanged:
    m_PersistentCalls:
      m_Calls: []
  m_text: '!'
  m_isRightToLeft: 0
  m_fontAsset: {fileID: 11400000, guid: 96ae0a2159a39234f858ea23bdcc74ad, type: 2}
  m_sharedMaterial: {fileID: 735423033564544980, guid: 96ae0a2159a39234f858ea23bdcc74ad, type: 2}
  m_fontSharedMaterials: []
  m_fontMaterial: {fileID: 0}
  m_fontMaterials: []
  m_fontColor32:
    serializedVersion: 2
    rgba: 4294769916
  m_fontColor: {r: 0.9882353, g: 0.9882353, b: 0.9882353, a: 1}
  m_enableVertexGradient: 0
  m_colorMode: 3
  m_fontColorGradient:
    topLeft: {r: 1, g: 1, b: 1, a: 1}
    topRight: {r: 1, g: 1, b: 1, a: 1}
    bottomLeft: {r: 1, g: 1, b: 1, a: 1}
    bottomRight: {r: 1, g: 1, b: 1, a: 1}
  m_fontColorGradientPreset: {fileID: 0}
  m_spriteAsset: {fileID: 0}
  m_tintAllSprites: 0
  m_StyleSheet: {fileID: 0}
  m_TextStyleHashCode: -1183493901
  m_overrideHtmlColors: 0
  m_faceColor:
    serializedVersion: 2
    rgba: 4294967295
  m_fontSize: 11
  m_fontSizeBase: 11
  m_fontWeight: 400
  m_enableAutoSizing: 0
  m_fontSizeMin: 10
  m_fontSizeMax: 12
  m_fontStyle: 0
  m_HorizontalAlignment: 2
  m_VerticalAlignment: 512
  m_textAlignment: 65535
  m_characterSpacing: 0
  m_wordSpacing: 0
  m_lineSpacing: 0
  m_lineSpacingMax: 0
  m_paragraphSpacing: 0
  m_charWidthMaxAdj: 0
  m_TextWrappingMode: 0
  m_wordWrappingRatios: 0.4
  m_overflowMode: 1
  m_linkedTextComponent: {fileID: 0}
  parentLinkedComponent: {fileID: 0}
  m_enableKerning: 1
  m_ActiveFontFeatures: 6e72656b
  m_enableExtraPadding: 0
  checkPaddingRequired: 0
  m_isRichText: 1
  m_EmojiFallbackSupport: 1
  m_parseCtrlCharacters: 1
  m_isOrthographic: 1
  m_isCullingEnabled: 0
  m_horizontalMapping: 0
  m_verticalMapping: 0
  m_uvLineOffset: 0
  m_geometrySortingOrder: 0
  m_IsTextObjectScaleStatic: 0
  m_VertexBufferAutoSizeReduction: 0
  m_useMaxVisibleDescender: 1
  m_pageToDisplay: 1
  m_margin: {x: 0, y: 0, z: 0, w: 0}
  m_isUsingLegacyAnimationComponent: 0
  m_isVolumetricText: 0
  m_hasFontAssetChanged: 0
  m_baseMaterial: {fileID: 0}
  m_maskOffset: {x: 0, y: 0, z: 0, w: 0}
--- !u!1 &7673286697207318198
GameObject:
  m_ObjectHideFlags: 0
  m_CorrespondingSourceObject: {fileID: 0}
  m_PrefabInstance: {fileID: 0}
  m_PrefabAsset: {fileID: 0}
  serializedVersion: 6
  m_Component:
  - component: {fileID: 2290224014253862307}
  - component: {fileID: 6104078660175566693}
  - component: {fileID: 561008480078232018}
  m_Layer: 5
  m_Name: RedBackground
  m_TagString: Untagged
  m_Icon: {fileID: 0}
  m_NavMeshLayer: 0
  m_StaticEditorFlags: 0
  m_IsActive: 1
--- !u!224 &2290224014253862307
RectTransform:
  m_ObjectHideFlags: 0
  m_CorrespondingSourceObject: {fileID: 0}
  m_PrefabInstance: {fileID: 0}
  m_PrefabAsset: {fileID: 0}
  m_GameObject: {fileID: 7673286697207318198}
  m_LocalRotation: {x: -0, y: -0, z: -0, w: 1}
  m_LocalPosition: {x: 0, y: 0, z: 0}
  m_LocalScale: {x: 1, y: 1, z: 1}
  m_ConstrainProportionsScale: 0
  m_Children:
  - {fileID: 2867585785207863}
  m_Father: {fileID: 7682936901971574684}
  m_LocalEulerAnglesHint: {x: 0, y: 0, z: 0}
  m_AnchorMin: {x: 0.5, y: 0.5}
  m_AnchorMax: {x: 0.5, y: 0.5}
  m_AnchoredPosition: {x: 0, y: 0}
  m_SizeDelta: {x: 14, y: 14}
  m_Pivot: {x: 0.5, y: 0.5}
--- !u!222 &6104078660175566693
CanvasRenderer:
  m_ObjectHideFlags: 0
  m_CorrespondingSourceObject: {fileID: 0}
  m_PrefabInstance: {fileID: 0}
  m_PrefabAsset: {fileID: 0}
  m_GameObject: {fileID: 7673286697207318198}
  m_CullTransparentMesh: 1
--- !u!114 &561008480078232018
MonoBehaviour:
  m_ObjectHideFlags: 0
  m_CorrespondingSourceObject: {fileID: 0}
  m_PrefabInstance: {fileID: 0}
  m_PrefabAsset: {fileID: 0}
  m_GameObject: {fileID: 7673286697207318198}
  m_Enabled: 1
  m_EditorHideFlags: 0
  m_Script: {fileID: 11500000, guid: fe87c0e1cc204ed48ad3b37840f39efc, type: 3}
  m_Name: 
  m_EditorClassIdentifier: 
  m_Material: {fileID: 0}
  m_Color: {r: 1, g: 0.1764706, b: 0.33333334, a: 1}
  m_RaycastTarget: 1
  m_RaycastPadding: {x: 0, y: 0, z: 0, w: 0}
  m_Maskable: 1
  m_OnCullStateChanged:
    m_PersistentCalls:
      m_Calls: []
  m_Sprite: {fileID: 21300000, guid: 03c5aa8ec94084a5da46504d4f20698e, type: 3}
  m_Type: 0
  m_PreserveAspect: 0
  m_FillCenter: 1
  m_FillMethod: 4
  m_FillAmount: 1
  m_FillClockwise: 1
  m_FillOrigin: 0
  m_UseSpriteMesh: 0
  m_PixelsPerUnitMultiplier: 2.2
--- !u!1001 &1089184277027898555
PrefabInstance:
  m_ObjectHideFlags: 0
  serializedVersion: 2
  m_Modification:
    serializedVersion: 3
    m_TransformParent: {fileID: 9164904624699036997}
    m_Modifications:
    - target: {fileID: 157597412273347658, guid: a78bfe36c05846b438aaf25abbe523cc, type: 3}
      propertyPath: m_SizeDelta.x
      value: 28
      objectReference: {fileID: 0}
    - target: {fileID: 157597412273347658, guid: a78bfe36c05846b438aaf25abbe523cc, type: 3}
      propertyPath: m_SizeDelta.y
      value: 28
      objectReference: {fileID: 0}
    - target: {fileID: 327198572831187187, guid: a78bfe36c05846b438aaf25abbe523cc, type: 3}
      propertyPath: m_AnchorMax.y
      value: 0
      objectReference: {fileID: 0}
    - target: {fileID: 327198572831187187, guid: a78bfe36c05846b438aaf25abbe523cc, type: 3}
      propertyPath: m_AnchorMin.y
      value: 0
      objectReference: {fileID: 0}
    - target: {fileID: 327198572831187187, guid: a78bfe36c05846b438aaf25abbe523cc, type: 3}
      propertyPath: m_AnchoredPosition.x
      value: 0
      objectReference: {fileID: 0}
    - target: {fileID: 327198572831187187, guid: a78bfe36c05846b438aaf25abbe523cc, type: 3}
      propertyPath: m_AnchoredPosition.y
      value: 0
      objectReference: {fileID: 0}
    - target: {fileID: 362773141035210973, guid: a78bfe36c05846b438aaf25abbe523cc, type: 3}
      propertyPath: m_Name
      value: Icon
      objectReference: {fileID: 0}
    - target: {fileID: 362773141035210973, guid: a78bfe36c05846b438aaf25abbe523cc, type: 3}
      propertyPath: m_IsActive
      value: 1
      objectReference: {fileID: 0}
    - target: {fileID: 474079983075568315, guid: a78bfe36c05846b438aaf25abbe523cc, type: 3}
      propertyPath: m_SizeDelta.x
      value: 130
      objectReference: {fileID: 0}
    - target: {fileID: 747345904109829416, guid: a78bfe36c05846b438aaf25abbe523cc, type: 3}
      propertyPath: m_IsActive
      value: 0
      objectReference: {fileID: 0}
    - target: {fileID: 753630656185560868, guid: a78bfe36c05846b438aaf25abbe523cc, type: 3}
      propertyPath: m_Name
      value: UpperLayout
      objectReference: {fileID: 0}
    - target: {fileID: 753630656185560868, guid: a78bfe36c05846b438aaf25abbe523cc, type: 3}
      propertyPath: m_IsActive
      value: 1
      objectReference: {fileID: 0}
    - target: {fileID: 996990757063491598, guid: a78bfe36c05846b438aaf25abbe523cc, type: 3}
      propertyPath: m_AnchorMax.x
      value: 0.5
      objectReference: {fileID: 0}
    - target: {fileID: 996990757063491598, guid: a78bfe36c05846b438aaf25abbe523cc, type: 3}
      propertyPath: m_AnchorMin.x
      value: 0.5
      objectReference: {fileID: 0}
    - target: {fileID: 996990757063491598, guid: a78bfe36c05846b438aaf25abbe523cc, type: 3}
      propertyPath: m_SizeDelta.x
      value: 113.11
      objectReference: {fileID: 0}
    - target: {fileID: 996990757063491598, guid: a78bfe36c05846b438aaf25abbe523cc, type: 3}
      propertyPath: m_SizeDelta.y
      value: 0
      objectReference: {fileID: 0}
    - target: {fileID: 996990757063491598, guid: a78bfe36c05846b438aaf25abbe523cc, type: 3}
      propertyPath: m_AnchoredPosition.x
      value: 0.000022888184
      objectReference: {fileID: 0}
    - target: {fileID: 1015769230139992024, guid: a78bfe36c05846b438aaf25abbe523cc, type: 3}
      propertyPath: m_SizeDelta.x
      value: 24
      objectReference: {fileID: 0}
    - target: {fileID: 1015769230139992024, guid: a78bfe36c05846b438aaf25abbe523cc, type: 3}
      propertyPath: m_SizeDelta.y
      value: 24
      objectReference: {fileID: 0}
    - target: {fileID: 1015769230139992024, guid: a78bfe36c05846b438aaf25abbe523cc, type: 3}
      propertyPath: m_LocalRotation.w
      value: 1
      objectReference: {fileID: 0}
    - target: {fileID: 1015769230139992024, guid: a78bfe36c05846b438aaf25abbe523cc, type: 3}
      propertyPath: m_LocalRotation.z
      value: 0
      objectReference: {fileID: 0}
    - target: {fileID: 1015769230139992024, guid: a78bfe36c05846b438aaf25abbe523cc, type: 3}
      propertyPath: m_LocalEulerAnglesHint.z
      value: 0
      objectReference: {fileID: 0}
    - target: {fileID: 1088176101826276226, guid: a78bfe36c05846b438aaf25abbe523cc, type: 3}
      propertyPath: m_IsActive
      value: 1
      objectReference: {fileID: 0}
    - target: {fileID: 1121400856783686900, guid: a78bfe36c05846b438aaf25abbe523cc, type: 3}
      propertyPath: m_Sprite
      value: 
      objectReference: {fileID: 21300000, guid: 9d960f4bc948f0c4ea73bec9600054e5, type: 3}
    - target: {fileID: 1134998193861742370, guid: a78bfe36c05846b438aaf25abbe523cc, type: 3}
      propertyPath: m_AnchorMax.y
      value: 0
      objectReference: {fileID: 0}
    - target: {fileID: 1134998193861742370, guid: a78bfe36c05846b438aaf25abbe523cc, type: 3}
      propertyPath: m_AnchorMin.y
      value: 0
      objectReference: {fileID: 0}
    - target: {fileID: 1134998193861742370, guid: a78bfe36c05846b438aaf25abbe523cc, type: 3}
      propertyPath: m_AnchoredPosition.x
      value: 0
      objectReference: {fileID: 0}
    - target: {fileID: 1134998193861742370, guid: a78bfe36c05846b438aaf25abbe523cc, type: 3}
      propertyPath: m_AnchoredPosition.y
      value: 0
      objectReference: {fileID: 0}
    - target: {fileID: 1453666765052253396, guid: a78bfe36c05846b438aaf25abbe523cc, type: 3}
      propertyPath: m_AnchorMax.y
      value: 0
      objectReference: {fileID: 0}
    - target: {fileID: 1453666765052253396, guid: a78bfe36c05846b438aaf25abbe523cc, type: 3}
      propertyPath: m_AnchorMin.y
      value: 0
      objectReference: {fileID: 0}
    - target: {fileID: 1453666765052253396, guid: a78bfe36c05846b438aaf25abbe523cc, type: 3}
      propertyPath: m_AnchoredPosition.x
      value: 0
      objectReference: {fileID: 0}
    - target: {fileID: 1453666765052253396, guid: a78bfe36c05846b438aaf25abbe523cc, type: 3}
      propertyPath: m_AnchoredPosition.y
      value: 0
      objectReference: {fileID: 0}
    - target: {fileID: 1584890824784693151, guid: a78bfe36c05846b438aaf25abbe523cc, type: 3}
      propertyPath: m_Interactable
      value: 1
      objectReference: {fileID: 0}
    - target: {fileID: 1678415931674854480, guid: a78bfe36c05846b438aaf25abbe523cc, type: 3}
      propertyPath: m_Sprite
      value: 
      objectReference: {fileID: 21300000, guid: 6ecc2e6faadb3df45a904eae81b18723, type: 3}
    - target: {fileID: 1861808005131267885, guid: a78bfe36c05846b438aaf25abbe523cc, type: 3}
      propertyPath: m_AnchorMax.y
      value: 0
      objectReference: {fileID: 0}
    - target: {fileID: 1861808005131267885, guid: a78bfe36c05846b438aaf25abbe523cc, type: 3}
      propertyPath: m_AnchorMin.y
      value: 0
      objectReference: {fileID: 0}
    - target: {fileID: 1861808005131267885, guid: a78bfe36c05846b438aaf25abbe523cc, type: 3}
      propertyPath: m_AnchoredPosition.x
      value: 0
      objectReference: {fileID: 0}
    - target: {fileID: 1861808005131267885, guid: a78bfe36c05846b438aaf25abbe523cc, type: 3}
      propertyPath: m_AnchoredPosition.y
      value: 0
      objectReference: {fileID: 0}
    - target: {fileID: 2013254471882568492, guid: a78bfe36c05846b438aaf25abbe523cc, type: 3}
      propertyPath: m_AnchorMax.x
      value: 0.5
      objectReference: {fileID: 0}
    - target: {fileID: 2013254471882568492, guid: a78bfe36c05846b438aaf25abbe523cc, type: 3}
      propertyPath: m_AnchorMax.y
      value: 0.5
      objectReference: {fileID: 0}
    - target: {fileID: 2013254471882568492, guid: a78bfe36c05846b438aaf25abbe523cc, type: 3}
      propertyPath: m_AnchorMin.x
      value: 0.5
      objectReference: {fileID: 0}
    - target: {fileID: 2013254471882568492, guid: a78bfe36c05846b438aaf25abbe523cc, type: 3}
      propertyPath: m_AnchorMin.y
      value: 0.5
      objectReference: {fileID: 0}
    - target: {fileID: 2013254471882568492, guid: a78bfe36c05846b438aaf25abbe523cc, type: 3}
      propertyPath: m_SizeDelta.x
      value: 14
      objectReference: {fileID: 0}
    - target: {fileID: 2013254471882568492, guid: a78bfe36c05846b438aaf25abbe523cc, type: 3}
      propertyPath: m_SizeDelta.y
      value: 14
      objectReference: {fileID: 0}
    - target: {fileID: 2013254471882568492, guid: a78bfe36c05846b438aaf25abbe523cc, type: 3}
      propertyPath: m_AnchoredPosition.x
      value: 0
      objectReference: {fileID: 0}
    - target: {fileID: 2013254471882568492, guid: a78bfe36c05846b438aaf25abbe523cc, type: 3}
      propertyPath: m_AnchoredPosition.y
      value: 0
      objectReference: {fileID: 0}
    - target: {fileID: 2635034304742003605, guid: a78bfe36c05846b438aaf25abbe523cc, type: 3}
      propertyPath: m_SizeDelta.x
      value: 32
      objectReference: {fileID: 0}
    - target: {fileID: 2635034304742003605, guid: a78bfe36c05846b438aaf25abbe523cc, type: 3}
      propertyPath: m_SizeDelta.y
      value: 32
      objectReference: {fileID: 0}
    - target: {fileID: 2706417837005350393, guid: a78bfe36c05846b438aaf25abbe523cc, type: 3}
      propertyPath: m_SizeDelta.x
      value: 71.82
      objectReference: {fileID: 0}
    - target: {fileID: 2706417837005350393, guid: a78bfe36c05846b438aaf25abbe523cc, type: 3}
      propertyPath: m_SizeDelta.y
      value: 16.95
      objectReference: {fileID: 0}
    - target: {fileID: 2706417837005350393, guid: a78bfe36c05846b438aaf25abbe523cc, type: 3}
      propertyPath: m_AnchoredPosition.x
      value: 43
      objectReference: {fileID: 0}
    - target: {fileID: 2811486040593424485, guid: a78bfe36c05846b438aaf25abbe523cc, type: 3}
      propertyPath: m_Controller
      value: 
      objectReference: {fileID: 9100000, guid: c90666800d064c54ca8f01021238009b, type: 2}
    - target: {fileID: 2853443476823272149, guid: a78bfe36c05846b438aaf25abbe523cc, type: 3}
      propertyPath: m_AnchorMax.y
      value: 0
      objectReference: {fileID: 0}
    - target: {fileID: 2853443476823272149, guid: a78bfe36c05846b438aaf25abbe523cc, type: 3}
      propertyPath: m_AnchorMin.y
      value: 0
      objectReference: {fileID: 0}
    - target: {fileID: 2853443476823272149, guid: a78bfe36c05846b438aaf25abbe523cc, type: 3}
      propertyPath: m_LocalRotation.w
      value: 1
      objectReference: {fileID: 0}
    - target: {fileID: 2853443476823272149, guid: a78bfe36c05846b438aaf25abbe523cc, type: 3}
      propertyPath: m_LocalRotation.x
      value: 0
      objectReference: {fileID: 0}
    - target: {fileID: 2853443476823272149, guid: a78bfe36c05846b438aaf25abbe523cc, type: 3}
      propertyPath: m_LocalRotation.y
      value: 0
      objectReference: {fileID: 0}
    - target: {fileID: 2853443476823272149, guid: a78bfe36c05846b438aaf25abbe523cc, type: 3}
      propertyPath: m_LocalRotation.z
      value: 0
      objectReference: {fileID: 0}
    - target: {fileID: 2853443476823272149, guid: a78bfe36c05846b438aaf25abbe523cc, type: 3}
      propertyPath: m_AnchoredPosition.x
      value: 0
      objectReference: {fileID: 0}
    - target: {fileID: 2853443476823272149, guid: a78bfe36c05846b438aaf25abbe523cc, type: 3}
      propertyPath: m_AnchoredPosition.y
      value: 0
      objectReference: {fileID: 0}
    - target: {fileID: 2853443476823272149, guid: a78bfe36c05846b438aaf25abbe523cc, type: 3}
      propertyPath: m_LocalEulerAnglesHint.z
      value: 0
      objectReference: {fileID: 0}
    - target: {fileID: 2903245328140939566, guid: a78bfe36c05846b438aaf25abbe523cc, type: 3}
      propertyPath: m_TargetGraphic
      value: 
      objectReference: {fileID: 5911803240365651450}
    - target: {fileID: 3372457639009423180, guid: a78bfe36c05846b438aaf25abbe523cc, type: 3}
      propertyPath: m_SizeDelta.x
      value: 86
      objectReference: {fileID: 0}
    - target: {fileID: 3372457639009423180, guid: a78bfe36c05846b438aaf25abbe523cc, type: 3}
      propertyPath: m_AnchoredPosition.x
      value: 34
      objectReference: {fileID: 0}
    - target: {fileID: 3377716543326700699, guid: a78bfe36c05846b438aaf25abbe523cc, type: 3}
      propertyPath: m_IsActive
      value: 0
      objectReference: {fileID: 0}
    - target: {fileID: 3428356476637866364, guid: a78bfe36c05846b438aaf25abbe523cc, type: 3}
      propertyPath: m_AnchorMax.y
      value: 0
      objectReference: {fileID: 0}
    - target: {fileID: 3428356476637866364, guid: a78bfe36c05846b438aaf25abbe523cc, type: 3}
      propertyPath: m_AnchorMin.y
      value: 0
      objectReference: {fileID: 0}
    - target: {fileID: 3428356476637866364, guid: a78bfe36c05846b438aaf25abbe523cc, type: 3}
      propertyPath: m_AnchoredPosition.x
      value: 0
      objectReference: {fileID: 0}
    - target: {fileID: 3428356476637866364, guid: a78bfe36c05846b438aaf25abbe523cc, type: 3}
      propertyPath: m_AnchoredPosition.y
      value: 0
      objectReference: {fileID: 0}
    - target: {fileID: 3439292905778670262, guid: a78bfe36c05846b438aaf25abbe523cc, type: 3}
      propertyPath: m_AnchorMax.y
      value: 0
      objectReference: {fileID: 0}
    - target: {fileID: 3439292905778670262, guid: a78bfe36c05846b438aaf25abbe523cc, type: 3}
      propertyPath: m_AnchorMin.y
      value: 0
      objectReference: {fileID: 0}
    - target: {fileID: 3439292905778670262, guid: a78bfe36c05846b438aaf25abbe523cc, type: 3}
      propertyPath: m_AnchoredPosition.x
      value: 0
      objectReference: {fileID: 0}
    - target: {fileID: 3439292905778670262, guid: a78bfe36c05846b438aaf25abbe523cc, type: 3}
      propertyPath: m_AnchoredPosition.y
      value: 0
      objectReference: {fileID: 0}
    - target: {fileID: 3483450228376543776, guid: a78bfe36c05846b438aaf25abbe523cc, type: 3}
      propertyPath: m_SizeDelta.x
      value: 32
      objectReference: {fileID: 0}
    - target: {fileID: 3483450228376543776, guid: a78bfe36c05846b438aaf25abbe523cc, type: 3}
      propertyPath: m_SizeDelta.y
      value: 32
      objectReference: {fileID: 0}
    - target: {fileID: 3861923829944728701, guid: a78bfe36c05846b438aaf25abbe523cc, type: 3}
      propertyPath: m_SizeDelta.x
      value: 32
      objectReference: {fileID: 0}
    - target: {fileID: 3861923829944728701, guid: a78bfe36c05846b438aaf25abbe523cc, type: 3}
      propertyPath: m_SizeDelta.y
      value: 32
      objectReference: {fileID: 0}
    - target: {fileID: 4105929206815881303, guid: a78bfe36c05846b438aaf25abbe523cc, type: 3}
      propertyPath: m_Type
      value: 0
      objectReference: {fileID: 0}
    - target: {fileID: 4105929206815881303, guid: a78bfe36c05846b438aaf25abbe523cc, type: 3}
      propertyPath: m_Sprite
      value: 
      objectReference: {fileID: 21300000, guid: 03c5aa8ec94084a5da46504d4f20698e, type: 3}
    - target: {fileID: 4105929206815881303, guid: a78bfe36c05846b438aaf25abbe523cc, type: 3}
      propertyPath: m_Color.b
      value: 0.33333334
      objectReference: {fileID: 0}
    - target: {fileID: 4105929206815881303, guid: a78bfe36c05846b438aaf25abbe523cc, type: 3}
      propertyPath: m_Color.g
      value: 0.1764706
      objectReference: {fileID: 0}
    - target: {fileID: 4144449722529127514, guid: a78bfe36c05846b438aaf25abbe523cc, type: 3}
      propertyPath: m_IsActive
      value: 0
      objectReference: {fileID: 0}
    - target: {fileID: 4350733699373193650, guid: a78bfe36c05846b438aaf25abbe523cc, type: 3}
      propertyPath: m_SizeDelta.x
      value: 32
      objectReference: {fileID: 0}
    - target: {fileID: 4350733699373193650, guid: a78bfe36c05846b438aaf25abbe523cc, type: 3}
      propertyPath: m_SizeDelta.y
      value: 32
      objectReference: {fileID: 0}
    - target: {fileID: 4550746121267493197, guid: a78bfe36c05846b438aaf25abbe523cc, type: 3}
      propertyPath: m_AnchorMax.y
      value: 0
      objectReference: {fileID: 0}
    - target: {fileID: 4550746121267493197, guid: a78bfe36c05846b438aaf25abbe523cc, type: 3}
      propertyPath: m_AnchorMin.y
      value: 0
      objectReference: {fileID: 0}
    - target: {fileID: 4550746121267493197, guid: a78bfe36c05846b438aaf25abbe523cc, type: 3}
      propertyPath: m_AnchoredPosition.x
      value: 0
      objectReference: {fileID: 0}
    - target: {fileID: 4550746121267493197, guid: a78bfe36c05846b438aaf25abbe523cc, type: 3}
      propertyPath: m_AnchoredPosition.y
      value: 0
      objectReference: {fileID: 0}
    - target: {fileID: 4616932523993875548, guid: a78bfe36c05846b438aaf25abbe523cc, type: 3}
      propertyPath: m_Color.a
      value: 1
      objectReference: {fileID: 0}
    - target: {fileID: 4616932523993875548, guid: a78bfe36c05846b438aaf25abbe523cc, type: 3}
      propertyPath: m_Color.b
      value: 1
      objectReference: {fileID: 0}
    - target: {fileID: 4616932523993875548, guid: a78bfe36c05846b438aaf25abbe523cc, type: 3}
      propertyPath: m_Color.g
      value: 1
      objectReference: {fileID: 0}
    - target: {fileID: 4616932523993875548, guid: a78bfe36c05846b438aaf25abbe523cc, type: 3}
      propertyPath: m_Color.r
      value: 1
      objectReference: {fileID: 0}
    - target: {fileID: 4616932523993875548, guid: a78bfe36c05846b438aaf25abbe523cc, type: 3}
      propertyPath: m_Enabled
      value: 1
      objectReference: {fileID: 0}
    - target: {fileID: 4796034050072095939, guid: a78bfe36c05846b438aaf25abbe523cc, type: 3}
      propertyPath: m_AnchorMax.y
      value: 0
      objectReference: {fileID: 0}
    - target: {fileID: 4796034050072095939, guid: a78bfe36c05846b438aaf25abbe523cc, type: 3}
      propertyPath: m_AnchorMin.y
      value: 0
      objectReference: {fileID: 0}
    - target: {fileID: 4796034050072095939, guid: a78bfe36c05846b438aaf25abbe523cc, type: 3}
      propertyPath: m_AnchoredPosition.x
      value: 0
      objectReference: {fileID: 0}
    - target: {fileID: 4796034050072095939, guid: a78bfe36c05846b438aaf25abbe523cc, type: 3}
      propertyPath: m_AnchoredPosition.y
      value: 0
      objectReference: {fileID: 0}
    - target: {fileID: 5604293973387185170, guid: a78bfe36c05846b438aaf25abbe523cc, type: 3}
      propertyPath: m_Pivot.x
      value: 0.5
      objectReference: {fileID: 0}
    - target: {fileID: 5604293973387185170, guid: a78bfe36c05846b438aaf25abbe523cc, type: 3}
      propertyPath: m_Pivot.y
      value: 0.5
      objectReference: {fileID: 0}
    - target: {fileID: 5604293973387185170, guid: a78bfe36c05846b438aaf25abbe523cc, type: 3}
      propertyPath: m_AnchorMax.x
      value: 1
      objectReference: {fileID: 0}
    - target: {fileID: 5604293973387185170, guid: a78bfe36c05846b438aaf25abbe523cc, type: 3}
      propertyPath: m_AnchorMax.y
      value: 1
      objectReference: {fileID: 0}
    - target: {fileID: 5604293973387185170, guid: a78bfe36c05846b438aaf25abbe523cc, type: 3}
      propertyPath: m_AnchorMin.x
      value: 0
      objectReference: {fileID: 0}
    - target: {fileID: 5604293973387185170, guid: a78bfe36c05846b438aaf25abbe523cc, type: 3}
      propertyPath: m_AnchorMin.y
      value: 0
      objectReference: {fileID: 0}
    - target: {fileID: 5604293973387185170, guid: a78bfe36c05846b438aaf25abbe523cc, type: 3}
      propertyPath: m_SizeDelta.x
      value: 0
      objectReference: {fileID: 0}
    - target: {fileID: 5604293973387185170, guid: a78bfe36c05846b438aaf25abbe523cc, type: 3}
      propertyPath: m_SizeDelta.y
      value: -700
      objectReference: {fileID: 0}
    - target: {fileID: 5604293973387185170, guid: a78bfe36c05846b438aaf25abbe523cc, type: 3}
      propertyPath: m_LocalPosition.x
      value: 0
      objectReference: {fileID: 0}
    - target: {fileID: 5604293973387185170, guid: a78bfe36c05846b438aaf25abbe523cc, type: 3}
      propertyPath: m_LocalPosition.y
      value: 0
      objectReference: {fileID: 0}
    - target: {fileID: 5604293973387185170, guid: a78bfe36c05846b438aaf25abbe523cc, type: 3}
      propertyPath: m_LocalPosition.z
      value: 0
      objectReference: {fileID: 0}
    - target: {fileID: 5604293973387185170, guid: a78bfe36c05846b438aaf25abbe523cc, type: 3}
      propertyPath: m_LocalRotation.w
      value: 1
      objectReference: {fileID: 0}
    - target: {fileID: 5604293973387185170, guid: a78bfe36c05846b438aaf25abbe523cc, type: 3}
      propertyPath: m_LocalRotation.x
      value: 0
      objectReference: {fileID: 0}
    - target: {fileID: 5604293973387185170, guid: a78bfe36c05846b438aaf25abbe523cc, type: 3}
      propertyPath: m_LocalRotation.y
      value: 0
      objectReference: {fileID: 0}
    - target: {fileID: 5604293973387185170, guid: a78bfe36c05846b438aaf25abbe523cc, type: 3}
      propertyPath: m_LocalRotation.z
      value: 0
      objectReference: {fileID: 0}
    - target: {fileID: 5604293973387185170, guid: a78bfe36c05846b438aaf25abbe523cc, type: 3}
      propertyPath: m_AnchoredPosition.x
      value: 0
      objectReference: {fileID: 0}
    - target: {fileID: 5604293973387185170, guid: a78bfe36c05846b438aaf25abbe523cc, type: 3}
      propertyPath: m_AnchoredPosition.y
      value: 350
      objectReference: {fileID: 0}
    - target: {fileID: 5604293973387185170, guid: a78bfe36c05846b438aaf25abbe523cc, type: 3}
      propertyPath: m_LocalEulerAnglesHint.x
      value: 0
      objectReference: {fileID: 0}
    - target: {fileID: 5604293973387185170, guid: a78bfe36c05846b438aaf25abbe523cc, type: 3}
      propertyPath: m_LocalEulerAnglesHint.y
      value: 0
      objectReference: {fileID: 0}
    - target: {fileID: 5604293973387185170, guid: a78bfe36c05846b438aaf25abbe523cc, type: 3}
      propertyPath: m_LocalEulerAnglesHint.z
      value: 0
      objectReference: {fileID: 0}
    - target: {fileID: 5619806891425674774, guid: a78bfe36c05846b438aaf25abbe523cc, type: 3}
      propertyPath: m_AnchorMax.y
      value: 0
      objectReference: {fileID: 0}
    - target: {fileID: 5619806891425674774, guid: a78bfe36c05846b438aaf25abbe523cc, type: 3}
      propertyPath: m_AnchorMin.y
      value: 0
      objectReference: {fileID: 0}
    - target: {fileID: 5619806891425674774, guid: a78bfe36c05846b438aaf25abbe523cc, type: 3}
      propertyPath: m_AnchoredPosition.x
      value: 0
      objectReference: {fileID: 0}
    - target: {fileID: 5619806891425674774, guid: a78bfe36c05846b438aaf25abbe523cc, type: 3}
      propertyPath: m_AnchoredPosition.y
      value: 0
      objectReference: {fileID: 0}
    - target: {fileID: 5724700304058006802, guid: a78bfe36c05846b438aaf25abbe523cc, type: 3}
      propertyPath: m_Type
      value: 0
      objectReference: {fileID: 0}
    - target: {fileID: 5724700304058006802, guid: a78bfe36c05846b438aaf25abbe523cc, type: 3}
      propertyPath: m_Sprite
      value: 
      objectReference: {fileID: 21300000, guid: 03c5aa8ec94084a5da46504d4f20698e, type: 3}
    - target: {fileID: 5724700304058006802, guid: a78bfe36c05846b438aaf25abbe523cc, type: 3}
      propertyPath: m_Color.b
      value: 0.09411765
      objectReference: {fileID: 0}
    - target: {fileID: 5724700304058006802, guid: a78bfe36c05846b438aaf25abbe523cc, type: 3}
      propertyPath: m_Color.g
      value: 0.08235294
      objectReference: {fileID: 0}
    - target: {fileID: 5724700304058006802, guid: a78bfe36c05846b438aaf25abbe523cc, type: 3}
      propertyPath: m_Color.r
      value: 0.08627451
      objectReference: {fileID: 0}
    - target: {fileID: 5741418341377866343, guid: a78bfe36c05846b438aaf25abbe523cc, type: 3}
      propertyPath: m_IsActive
      value: 1
      objectReference: {fileID: 0}
    - target: {fileID: 5868597234541398687, guid: a78bfe36c05846b438aaf25abbe523cc, type: 3}
      propertyPath: m_IsActive
      value: 0
      objectReference: {fileID: 0}
    - target: {fileID: 5917881086982207177, guid: a78bfe36c05846b438aaf25abbe523cc, type: 3}
      propertyPath: m_text
      value: Weekly Rewards
      objectReference: {fileID: 0}
    - target: {fileID: 6343332045173302481, guid: a78bfe36c05846b438aaf25abbe523cc, type: 3}
      propertyPath: m_AnchorMax.y
      value: 0
      objectReference: {fileID: 0}
    - target: {fileID: 6343332045173302481, guid: a78bfe36c05846b438aaf25abbe523cc, type: 3}
      propertyPath: m_AnchorMin.y
      value: 0
      objectReference: {fileID: 0}
    - target: {fileID: 6343332045173302481, guid: a78bfe36c05846b438aaf25abbe523cc, type: 3}
      propertyPath: m_AnchoredPosition.x
      value: 0
      objectReference: {fileID: 0}
    - target: {fileID: 6343332045173302481, guid: a78bfe36c05846b438aaf25abbe523cc, type: 3}
      propertyPath: m_AnchoredPosition.y
      value: 0
      objectReference: {fileID: 0}
    - target: {fileID: 6539358469415291720, guid: a78bfe36c05846b438aaf25abbe523cc, type: 3}
      propertyPath: m_AnchorMax.y
      value: 0
      objectReference: {fileID: 0}
    - target: {fileID: 6539358469415291720, guid: a78bfe36c05846b438aaf25abbe523cc, type: 3}
      propertyPath: m_AnchorMin.y
      value: 0
      objectReference: {fileID: 0}
    - target: {fileID: 6539358469415291720, guid: a78bfe36c05846b438aaf25abbe523cc, type: 3}
      propertyPath: m_AnchoredPosition.x
      value: 0
      objectReference: {fileID: 0}
    - target: {fileID: 6539358469415291720, guid: a78bfe36c05846b438aaf25abbe523cc, type: 3}
      propertyPath: m_AnchoredPosition.y
      value: 0
      objectReference: {fileID: 0}
    - target: {fileID: 6752160793399028054, guid: a78bfe36c05846b438aaf25abbe523cc, type: 3}
      propertyPath: m_SortingLayer
      value: 0
      objectReference: {fileID: 0}
    - target: {fileID: 6803257912564709683, guid: a78bfe36c05846b438aaf25abbe523cc, type: 3}
      propertyPath: m_SortingLayer
      value: 0
      objectReference: {fileID: 0}
    - target: {fileID: 7367147209351313697, guid: a78bfe36c05846b438aaf25abbe523cc, type: 3}
      propertyPath: m_AnchorMax.x
      value: 1
      objectReference: {fileID: 0}
    - target: {fileID: 7367147209351313697, guid: a78bfe36c05846b438aaf25abbe523cc, type: 3}
      propertyPath: m_AnchorMax.y
      value: 1
      objectReference: {fileID: 0}
    - target: {fileID: 7367147209351313697, guid: a78bfe36c05846b438aaf25abbe523cc, type: 3}
      propertyPath: m_AnchorMin.x
      value: 0
      objectReference: {fileID: 0}
    - target: {fileID: 7367147209351313697, guid: a78bfe36c05846b438aaf25abbe523cc, type: 3}
      propertyPath: m_AnchorMin.y
      value: 0
      objectReference: {fileID: 0}
    - target: {fileID: 7367147209351313697, guid: a78bfe36c05846b438aaf25abbe523cc, type: 3}
      propertyPath: m_SizeDelta.x
      value: -2
      objectReference: {fileID: 0}
    - target: {fileID: 7367147209351313697, guid: a78bfe36c05846b438aaf25abbe523cc, type: 3}
      propertyPath: m_SizeDelta.y
      value: -2
      objectReference: {fileID: 0}
    - target: {fileID: 7367147209351313697, guid: a78bfe36c05846b438aaf25abbe523cc, type: 3}
      propertyPath: m_AnchoredPosition.x
      value: 0
      objectReference: {fileID: 0}
    - target: {fileID: 7490815415717683088, guid: a78bfe36c05846b438aaf25abbe523cc, type: 3}
      propertyPath: m_Name
      value: GalleryButton
      objectReference: {fileID: 0}
    - target: {fileID: 7490815415717683088, guid: a78bfe36c05846b438aaf25abbe523cc, type: 3}
      propertyPath: m_IsActive
      value: 1
      objectReference: {fileID: 0}
    - target: {fileID: 7643714939983635917, guid: a78bfe36c05846b438aaf25abbe523cc, type: 3}
      propertyPath: m_Sprite
      value: 
      objectReference: {fileID: 21300000, guid: a5f3de6eea31f4275a59bbba101961ef, type: 3}
    - target: {fileID: 7643714939983635917, guid: a78bfe36c05846b438aaf25abbe523cc, type: 3}
      propertyPath: m_Enabled
      value: 1
      objectReference: {fileID: 0}
    - target: {fileID: 7690863683829341105, guid: a78bfe36c05846b438aaf25abbe523cc, type: 3}
      propertyPath: m_IsActive
      value: 0
      objectReference: {fileID: 0}
    - target: {fileID: 7736118021547498308, guid: a78bfe36c05846b438aaf25abbe523cc, type: 3}
      propertyPath: m_IsActive
      value: 0
      objectReference: {fileID: 0}
    - target: {fileID: 7813611504790713137, guid: a78bfe36c05846b438aaf25abbe523cc, type: 3}
      propertyPath: m_text
      value: Mouse and Key Controls <color=#716B7C>[H]</color>
      objectReference: {fileID: 0}
    - target: {fileID: 7953449017702476265, guid: a78bfe36c05846b438aaf25abbe523cc, type: 3}
      propertyPath: m_AnchorMax.y
      value: 0
      objectReference: {fileID: 0}
    - target: {fileID: 7953449017702476265, guid: a78bfe36c05846b438aaf25abbe523cc, type: 3}
      propertyPath: m_AnchorMin.y
      value: 0
      objectReference: {fileID: 0}
    - target: {fileID: 7953449017702476265, guid: a78bfe36c05846b438aaf25abbe523cc, type: 3}
      propertyPath: m_AnchoredPosition.x
      value: 0
      objectReference: {fileID: 0}
    - target: {fileID: 7953449017702476265, guid: a78bfe36c05846b438aaf25abbe523cc, type: 3}
      propertyPath: m_AnchoredPosition.y
      value: 0
      objectReference: {fileID: 0}
    - target: {fileID: 8024173734661604527, guid: a78bfe36c05846b438aaf25abbe523cc, type: 3}
      propertyPath: m_text
      value: +9
      objectReference: {fileID: 0}
    - target: {fileID: 8024173734661604527, guid: a78bfe36c05846b438aaf25abbe523cc, type: 3}
      propertyPath: m_fontSize
      value: 9.05
      objectReference: {fileID: 0}
    - target: {fileID: 8024173734661604527, guid: a78bfe36c05846b438aaf25abbe523cc, type: 3}
      propertyPath: m_fontSizeMax
      value: 12
      objectReference: {fileID: 0}
    - target: {fileID: 8024173734661604527, guid: a78bfe36c05846b438aaf25abbe523cc, type: 3}
      propertyPath: m_fontSizeMin
      value: 8
      objectReference: {fileID: 0}
    - target: {fileID: 8024173734661604527, guid: a78bfe36c05846b438aaf25abbe523cc, type: 3}
      propertyPath: m_fontSizeBase
      value: 12
      objectReference: {fileID: 0}
    - target: {fileID: 8024173734661604527, guid: a78bfe36c05846b438aaf25abbe523cc, type: 3}
      propertyPath: m_enableAutoSizing
      value: 1
      objectReference: {fileID: 0}
    - target: {fileID: 8024173734661604527, guid: a78bfe36c05846b438aaf25abbe523cc, type: 3}
      propertyPath: m_HorizontalAlignment
      value: 2
      objectReference: {fileID: 0}
    - target: {fileID: 8234683020808998410, guid: a78bfe36c05846b438aaf25abbe523cc, type: 3}
      propertyPath: m_SizeDelta.x
      value: 84.5
      objectReference: {fileID: 0}
    - target: {fileID: 8234683020808998410, guid: a78bfe36c05846b438aaf25abbe523cc, type: 3}
      propertyPath: m_SizeDelta.y
      value: 16.95
      objectReference: {fileID: 0}
    - target: {fileID: 8271147119481269609, guid: a78bfe36c05846b438aaf25abbe523cc, type: 3}
      propertyPath: m_Sprite
      value: 
      objectReference: {fileID: 21300000, guid: a5f3de6eea31f4275a59bbba101961ef, type: 3}
    - target: {fileID: 8595900250309912435, guid: a78bfe36c05846b438aaf25abbe523cc, type: 3}
      propertyPath: m_IsActive
      value: 0
      objectReference: {fileID: 0}
    - target: {fileID: 8730324042609602408, guid: a78bfe36c05846b438aaf25abbe523cc, type: 3}
      propertyPath: m_IsActive
      value: 0
      objectReference: {fileID: 0}
    - target: {fileID: 8825274197710312254, guid: a78bfe36c05846b438aaf25abbe523cc, type: 3}
      propertyPath: m_text
      value: Gallery <color=#716B7C>[K]</color>
      objectReference: {fileID: 0}
    - target: {fileID: 8947822211123522747, guid: a78bfe36c05846b438aaf25abbe523cc, type: 3}
      propertyPath: m_Pivot.x
      value: 1
      objectReference: {fileID: 0}
    - target: {fileID: 8947822211123522747, guid: a78bfe36c05846b438aaf25abbe523cc, type: 3}
      propertyPath: m_Pivot.y
      value: 1
      objectReference: {fileID: 0}
    - target: {fileID: 8947822211123522747, guid: a78bfe36c05846b438aaf25abbe523cc, type: 3}
      propertyPath: m_AnchorMax.x
      value: 1
      objectReference: {fileID: 0}
    - target: {fileID: 8947822211123522747, guid: a78bfe36c05846b438aaf25abbe523cc, type: 3}
      propertyPath: m_AnchorMin.x
      value: 1
      objectReference: {fileID: 0}
    - target: {fileID: 8947822211123522747, guid: a78bfe36c05846b438aaf25abbe523cc, type: 3}
      propertyPath: m_SizeDelta.x
      value: 18
      objectReference: {fileID: 0}
    - target: {fileID: 8947822211123522747, guid: a78bfe36c05846b438aaf25abbe523cc, type: 3}
      propertyPath: m_SizeDelta.y
      value: 18
      objectReference: {fileID: 0}
    - target: {fileID: 8947822211123522747, guid: a78bfe36c05846b438aaf25abbe523cc, type: 3}
      propertyPath: m_AnchoredPosition.x
      value: 1
      objectReference: {fileID: 0}
    - target: {fileID: 8947822211123522747, guid: a78bfe36c05846b438aaf25abbe523cc, type: 3}
      propertyPath: m_AnchoredPosition.y
      value: 1
      objectReference: {fileID: 0}
    - target: {fileID: 9119382768320999534, guid: a78bfe36c05846b438aaf25abbe523cc, type: 3}
      propertyPath: <ProfilePictureView>k__BackingField
      value: 
      objectReference: {fileID: 5039601352786082520}
    m_RemovedComponents:
    - {fileID: 6549461500875830279, guid: a78bfe36c05846b438aaf25abbe523cc, type: 3}
    m_RemovedGameObjects:
    - {fileID: 7690863683829341105, guid: a78bfe36c05846b438aaf25abbe523cc, type: 3}
    - {fileID: 747345904109829416, guid: a78bfe36c05846b438aaf25abbe523cc, type: 3}
    - {fileID: 7736118021547498308, guid: a78bfe36c05846b438aaf25abbe523cc, type: 3}
    - {fileID: 8595900250309912435, guid: a78bfe36c05846b438aaf25abbe523cc, type: 3}
    m_AddedGameObjects:
    - targetCorrespondingSourceObject: {fileID: 7953449017702476265, guid: a78bfe36c05846b438aaf25abbe523cc, type: 3}
      insertIndex: 1
      addedObject: {fileID: 5665101462421059373}
    - targetCorrespondingSourceObject: {fileID: 1015769230139992024, guid: a78bfe36c05846b438aaf25abbe523cc, type: 3}
      insertIndex: -1
      addedObject: {fileID: 7682936901971574684}
    m_AddedComponents: []
  m_SourcePrefab: {fileID: 100100000, guid: a78bfe36c05846b438aaf25abbe523cc, type: 3}
--- !u!224 &73522074529063779 stripped
RectTransform:
  m_CorrespondingSourceObject: {fileID: 1015769230139992024, guid: a78bfe36c05846b438aaf25abbe523cc, type: 3}
  m_PrefabInstance: {fileID: 1089184277027898555}
  m_PrefabAsset: {fileID: 0}
--- !u!114 &412537817595511995 stripped
MonoBehaviour:
  m_CorrespondingSourceObject: {fileID: 766790208803979264, guid: a78bfe36c05846b438aaf25abbe523cc, type: 3}
  m_PrefabInstance: {fileID: 1089184277027898555}
  m_PrefabAsset: {fileID: 0}
  m_GameObject: {fileID: 0}
  m_Enabled: 1
  m_EditorHideFlags: 0
  m_Script: {fileID: 11500000, guid: c49ca1955f944decaab3280e1c39b5a1, type: 3}
  m_Name: 
  m_EditorClassIdentifier: 
--- !u!1 &617051157247145518 stripped
GameObject:
  m_CorrespondingSourceObject: {fileID: 544297384457663125, guid: a78bfe36c05846b438aaf25abbe523cc, type: 3}
  m_PrefabInstance: {fileID: 1089184277027898555}
  m_PrefabAsset: {fileID: 0}
--- !u!114 &822488252307644781 stripped
MonoBehaviour:
  m_CorrespondingSourceObject: {fileID: 321901688867448278, guid: a78bfe36c05846b438aaf25abbe523cc, type: 3}
  m_PrefabInstance: {fileID: 1089184277027898555}
  m_PrefabAsset: {fileID: 0}
  m_GameObject: {fileID: 0}
  m_Enabled: 1
  m_EditorHideFlags: 0
  m_Script: {fileID: 11500000, guid: 0660d0b9f4c845cfa1d0fcc8f8e91d4b, type: 3}
  m_Name: 
  m_EditorClassIdentifier: 
--- !u!114 &1441228183698799381 stripped
MonoBehaviour:
  m_CorrespondingSourceObject: {fileID: 1953940129153662894, guid: a78bfe36c05846b438aaf25abbe523cc, type: 3}
  m_PrefabInstance: {fileID: 1089184277027898555}
  m_PrefabAsset: {fileID: 0}
  m_GameObject: {fileID: 0}
  m_Enabled: 1
  m_EditorHideFlags: 0
  m_Script: {fileID: 11500000, guid: 4e29b1a8efbd4b44bb3f3716e73f07ff, type: 3}
  m_Name: 
  m_EditorClassIdentifier: 
--- !u!114 &1628218832571676466 stripped
MonoBehaviour:
  m_CorrespondingSourceObject: {fileID: 1838901528702317449, guid: a78bfe36c05846b438aaf25abbe523cc, type: 3}
  m_PrefabInstance: {fileID: 1089184277027898555}
  m_PrefabAsset: {fileID: 0}
  m_GameObject: {fileID: 0}
  m_Enabled: 1
  m_EditorHideFlags: 0
  m_Script: {fileID: 11500000, guid: c49ca1955f944decaab3280e1c39b5a1, type: 3}
  m_Name: 
  m_EditorClassIdentifier: 
--- !u!114 &2506691189012929090 stripped
MonoBehaviour:
  m_CorrespondingSourceObject: {fileID: 3302265589590384377, guid: a78bfe36c05846b438aaf25abbe523cc, type: 3}
  m_PrefabInstance: {fileID: 1089184277027898555}
  m_PrefabAsset: {fileID: 0}
  m_GameObject: {fileID: 0}
  m_Enabled: 1
  m_EditorHideFlags: 0
  m_Script: {fileID: 11500000, guid: 2484fd80a26d4165bc1109fe1a374b84, type: 3}
  m_Name: 
  m_EditorClassIdentifier: 
--- !u!114 &2642532882811586268 stripped
MonoBehaviour:
  m_CorrespondingSourceObject: {fileID: 3148481180277817959, guid: a78bfe36c05846b438aaf25abbe523cc, type: 3}
  m_PrefabInstance: {fileID: 1089184277027898555}
  m_PrefabAsset: {fileID: 0}
  m_GameObject: {fileID: 0}
  m_Enabled: 1
  m_EditorHideFlags: 0
  m_Script: {fileID: 11500000, guid: 4e29b1a8efbd4b44bb3f3716e73f07ff, type: 3}
  m_Name: 
  m_EditorClassIdentifier: 
--- !u!95 &2889596805832123614 stripped
Animator:
  m_CorrespondingSourceObject: {fileID: 2811486040593424485, guid: a78bfe36c05846b438aaf25abbe523cc, type: 3}
  m_PrefabInstance: {fileID: 1089184277027898555}
  m_PrefabAsset: {fileID: 0}
--- !u!114 &2978611201982790949 stripped
MonoBehaviour:
  m_CorrespondingSourceObject: {fileID: 2759484254438996382, guid: a78bfe36c05846b438aaf25abbe523cc, type: 3}
  m_PrefabInstance: {fileID: 1089184277027898555}
  m_PrefabAsset: {fileID: 0}
  m_GameObject: {fileID: 0}
  m_Enabled: 1
  m_EditorHideFlags: 0
  m_Script: {fileID: 11500000, guid: 4e29b1a8efbd4b44bb3f3716e73f07ff, type: 3}
  m_Name: 
  m_EditorClassIdentifier: 
--- !u!114 &3655238427613538003 stripped
MonoBehaviour:
  m_CorrespondingSourceObject: {fileID: 4442674242960712296, guid: a78bfe36c05846b438aaf25abbe523cc, type: 3}
  m_PrefabInstance: {fileID: 1089184277027898555}
  m_PrefabAsset: {fileID: 0}
  m_GameObject: {fileID: 0}
  m_Enabled: 1
  m_EditorHideFlags: 0
  m_Script: {fileID: 11500000, guid: 4e29b1a8efbd4b44bb3f3716e73f07ff, type: 3}
  m_Name: 
  m_EditorClassIdentifier: 
--- !u!224 &4817722374049450153 stripped
RectTransform:
  m_CorrespondingSourceObject: {fileID: 5604293973387185170, guid: a78bfe36c05846b438aaf25abbe523cc, type: 3}
  m_PrefabInstance: {fileID: 1089184277027898555}
  m_PrefabAsset: {fileID: 0}
--- !u!114 &5911803240365651450 stripped
MonoBehaviour:
  m_CorrespondingSourceObject: {fileID: 6707969730068558145, guid: a78bfe36c05846b438aaf25abbe523cc, type: 3}
  m_PrefabInstance: {fileID: 1089184277027898555}
  m_PrefabAsset: {fileID: 0}
  m_GameObject: {fileID: 0}
  m_Enabled: 1
  m_EditorHideFlags: 0
  m_Script: {fileID: 11500000, guid: fe87c0e1cc204ed48ad3b37840f39efc, type: 3}
  m_Name: 
  m_EditorClassIdentifier: 
--- !u!114 &6705180925666095888 stripped
MonoBehaviour:
  m_CorrespondingSourceObject: {fileID: 5913254704669603755, guid: a78bfe36c05846b438aaf25abbe523cc, type: 3}
  m_PrefabInstance: {fileID: 1089184277027898555}
  m_PrefabAsset: {fileID: 0}
  m_GameObject: {fileID: 0}
  m_Enabled: 1
  m_EditorHideFlags: 0
  m_Script: {fileID: 11500000, guid: 9085046f02f69544eb97fd06b6048fe2, type: 3}
  m_Name: 
  m_EditorClassIdentifier: 
--- !u!224 &7025013892562922834 stripped
RectTransform:
  m_CorrespondingSourceObject: {fileID: 7953449017702476265, guid: a78bfe36c05846b438aaf25abbe523cc, type: 3}
  m_PrefabInstance: {fileID: 1089184277027898555}
  m_PrefabAsset: {fileID: 0}
--- !u!114 &7310006030576766240 stripped
MonoBehaviour:
  m_CorrespondingSourceObject: {fileID: 7669582428751366555, guid: a78bfe36c05846b438aaf25abbe523cc, type: 3}
  m_PrefabInstance: {fileID: 1089184277027898555}
  m_PrefabAsset: {fileID: 0}
  m_GameObject: {fileID: 0}
  m_Enabled: 1
  m_EditorHideFlags: 0
  m_Script: {fileID: 11500000, guid: 4e29b1a8efbd4b44bb3f3716e73f07ff, type: 3}
  m_Name: 
  m_EditorClassIdentifier: 
--- !u!1 &7805156087351757482 stripped
GameObject:
  m_CorrespondingSourceObject: {fileID: 7155361432440409617, guid: a78bfe36c05846b438aaf25abbe523cc, type: 3}
  m_PrefabInstance: {fileID: 1089184277027898555}
  m_PrefabAsset: {fileID: 0}
--- !u!114 &8108662634941636583 stripped
MonoBehaviour:
  m_CorrespondingSourceObject: {fileID: 9194748314017176412, guid: a78bfe36c05846b438aaf25abbe523cc, type: 3}
  m_PrefabInstance: {fileID: 1089184277027898555}
  m_PrefabAsset: {fileID: 0}
  m_GameObject: {fileID: 0}
  m_Enabled: 1
  m_EditorHideFlags: 0
  m_Script: {fileID: 11500000, guid: 4e29b1a8efbd4b44bb3f3716e73f07ff, type: 3}
  m_Name: 
  m_EditorClassIdentifier: 
--- !u!114 &8183886167291671765 stripped
MonoBehaviour:
  m_CorrespondingSourceObject: {fileID: 9119382768320999534, guid: a78bfe36c05846b438aaf25abbe523cc, type: 3}
  m_PrefabInstance: {fileID: 1089184277027898555}
  m_PrefabAsset: {fileID: 0}
  m_GameObject: {fileID: 0}
  m_Enabled: 1
  m_EditorHideFlags: 0
  m_Script: {fileID: 11500000, guid: 6333f24857394fb7bc08abc34e065140, type: 3}
  m_Name: 
  m_EditorClassIdentifier: 
--- !u!114 &9096970311108952280 stripped
MonoBehaviour:
  m_CorrespondingSourceObject: {fileID: 8152466508641780835, guid: a78bfe36c05846b438aaf25abbe523cc, type: 3}
  m_PrefabInstance: {fileID: 1089184277027898555}
  m_PrefabAsset: {fileID: 0}
  m_GameObject: {fileID: 617051157247145518}
  m_Enabled: 1
  m_EditorHideFlags: 0
  m_Script: {fileID: 11500000, guid: 9f43d9654c4bda24aa1490081d457856, type: 3}
  m_Name: 
  m_EditorClassIdentifier: 
--- !u!114 &9220203987770033458 stripped
MonoBehaviour:
  m_CorrespondingSourceObject: {fileID: 8136089148690530697, guid: a78bfe36c05846b438aaf25abbe523cc, type: 3}
  m_PrefabInstance: {fileID: 1089184277027898555}
  m_PrefabAsset: {fileID: 0}
  m_GameObject: {fileID: 0}
  m_Enabled: 1
  m_EditorHideFlags: 0
  m_Script: {fileID: 11500000, guid: 4e29b1a8efbd4b44bb3f3716e73f07ff, type: 3}
  m_Name: 
  m_EditorClassIdentifier: 
--- !u!1001 &2314334691772897964
PrefabInstance:
  m_ObjectHideFlags: 0
  serializedVersion: 2
  m_Modification:
    serializedVersion: 3
    m_TransformParent: {fileID: 9164904624699036997}
    m_Modifications:
    - target: {fileID: 34557999228915496, guid: 58646341e04d9404dbdad22f4c50cf14, type: 3}
      propertyPath: m_IsActive
      value: 0
      objectReference: {fileID: 0}
    - target: {fileID: 717765978264897833, guid: 58646341e04d9404dbdad22f4c50cf14, type: 3}
      propertyPath: m_Padding.m_Bottom
      value: 16
      objectReference: {fileID: 0}
    - target: {fileID: 750104256498992424, guid: 58646341e04d9404dbdad22f4c50cf14, type: 3}
      propertyPath: m_AnchorMax.y
      value: 0
      objectReference: {fileID: 0}
    - target: {fileID: 750104256498992424, guid: 58646341e04d9404dbdad22f4c50cf14, type: 3}
      propertyPath: m_AnchorMin.y
      value: 0
      objectReference: {fileID: 0}
    - target: {fileID: 750104256498992424, guid: 58646341e04d9404dbdad22f4c50cf14, type: 3}
      propertyPath: m_AnchoredPosition.x
      value: 0
      objectReference: {fileID: 0}
    - target: {fileID: 750104256498992424, guid: 58646341e04d9404dbdad22f4c50cf14, type: 3}
      propertyPath: m_AnchoredPosition.y
      value: 0
      objectReference: {fileID: 0}
    - target: {fileID: 1233798118443281530, guid: 58646341e04d9404dbdad22f4c50cf14, type: 3}
      propertyPath: m_AnchorMax.y
      value: 0
      objectReference: {fileID: 0}
    - target: {fileID: 1233798118443281530, guid: 58646341e04d9404dbdad22f4c50cf14, type: 3}
      propertyPath: m_AnchorMin.y
      value: 0
      objectReference: {fileID: 0}
    - target: {fileID: 1233798118443281530, guid: 58646341e04d9404dbdad22f4c50cf14, type: 3}
      propertyPath: m_AnchoredPosition.x
      value: 0
      objectReference: {fileID: 0}
    - target: {fileID: 1233798118443281530, guid: 58646341e04d9404dbdad22f4c50cf14, type: 3}
      propertyPath: m_AnchoredPosition.y
      value: 0
      objectReference: {fileID: 0}
    - target: {fileID: 1980420650442876771, guid: 58646341e04d9404dbdad22f4c50cf14, type: 3}
      propertyPath: m_IsActive
      value: 1
      objectReference: {fileID: 0}
    - target: {fileID: 2316985108408266739, guid: 58646341e04d9404dbdad22f4c50cf14, type: 3}
      propertyPath: m_SizeDelta.x
      value: 81.31
      objectReference: {fileID: 0}
    - target: {fileID: 2316985108408266739, guid: 58646341e04d9404dbdad22f4c50cf14, type: 3}
      propertyPath: m_SizeDelta.y
      value: 16.95
      objectReference: {fileID: 0}
    - target: {fileID: 2417684086538108247, guid: 58646341e04d9404dbdad22f4c50cf14, type: 3}
      propertyPath: m_Color.a
      value: 1
      objectReference: {fileID: 0}
    - target: {fileID: 2543468681691954291, guid: 58646341e04d9404dbdad22f4c50cf14, type: 3}
      propertyPath: m_AnchorMax.y
      value: 0
      objectReference: {fileID: 0}
    - target: {fileID: 2543468681691954291, guid: 58646341e04d9404dbdad22f4c50cf14, type: 3}
      propertyPath: m_AnchorMin.y
      value: 0
      objectReference: {fileID: 0}
    - target: {fileID: 2543468681691954291, guid: 58646341e04d9404dbdad22f4c50cf14, type: 3}
      propertyPath: m_AnchoredPosition.x
      value: 0
      objectReference: {fileID: 0}
    - target: {fileID: 2543468681691954291, guid: 58646341e04d9404dbdad22f4c50cf14, type: 3}
      propertyPath: m_AnchoredPosition.y
      value: 0
      objectReference: {fileID: 0}
    - target: {fileID: 2749113458305455736, guid: 58646341e04d9404dbdad22f4c50cf14, type: 3}
      propertyPath: m_ConstrainProportionsScale
      value: 1
      objectReference: {fileID: 0}
    - target: {fileID: 2940364398902199929, guid: 58646341e04d9404dbdad22f4c50cf14, type: 3}
      propertyPath: m_Name
      value: BottomLayout
      objectReference: {fileID: 0}
    - target: {fileID: 2940364398902199929, guid: 58646341e04d9404dbdad22f4c50cf14, type: 3}
      propertyPath: m_IsActive
      value: 1
      objectReference: {fileID: 0}
    - target: {fileID: 3728835406615941058, guid: 58646341e04d9404dbdad22f4c50cf14, type: 3}
      propertyPath: m_text
      value: Chat <color=#716B7C>[T]</color>
      objectReference: {fileID: 0}
    - target: {fileID: 3976426553183566224, guid: 58646341e04d9404dbdad22f4c50cf14, type: 3}
      propertyPath: m_ConstrainProportionsScale
      value: 1
      objectReference: {fileID: 0}
    - target: {fileID: 4114341721256285648, guid: 58646341e04d9404dbdad22f4c50cf14, type: 3}
      propertyPath: m_fontSizeMin
      value: 8
      objectReference: {fileID: 0}
    - target: {fileID: 4123870558896641304, guid: 58646341e04d9404dbdad22f4c50cf14, type: 3}
      propertyPath: m_Sprite
      value: 
      objectReference: {fileID: 21300000, guid: 58c7b4af70b3b41568d67e3d8947d58e, type: 3}
    - target: {fileID: 4180043799720701794, guid: 58646341e04d9404dbdad22f4c50cf14, type: 3}
      propertyPath: m_SizeDelta.x
      value: 14
      objectReference: {fileID: 0}
    - target: {fileID: 4180043799720701794, guid: 58646341e04d9404dbdad22f4c50cf14, type: 3}
      propertyPath: m_SizeDelta.y
      value: 14
      objectReference: {fileID: 0}
    - target: {fileID: 5045864245587694558, guid: 58646341e04d9404dbdad22f4c50cf14, type: 3}
      propertyPath: m_AnchorMax.y
      value: 0
      objectReference: {fileID: 0}
    - target: {fileID: 5045864245587694558, guid: 58646341e04d9404dbdad22f4c50cf14, type: 3}
      propertyPath: m_AnchorMin.y
      value: 0
      objectReference: {fileID: 0}
    - target: {fileID: 5045864245587694558, guid: 58646341e04d9404dbdad22f4c50cf14, type: 3}
      propertyPath: m_AnchoredPosition.x
      value: 0
      objectReference: {fileID: 0}
    - target: {fileID: 5045864245587694558, guid: 58646341e04d9404dbdad22f4c50cf14, type: 3}
      propertyPath: m_AnchoredPosition.y
      value: 0
      objectReference: {fileID: 0}
    - target: {fileID: 5411442536550043367, guid: 58646341e04d9404dbdad22f4c50cf14, type: 3}
      propertyPath: m_Sprite
      value: 
      objectReference: {fileID: 21300000, guid: 0763ad3c1be944323aa31f821eec75c6, type: 3}
    - target: {fileID: 5774455068466698946, guid: 58646341e04d9404dbdad22f4c50cf14, type: 3}
      propertyPath: m_SizeDelta.x
      value: 14
      objectReference: {fileID: 0}
    - target: {fileID: 5774455068466698946, guid: 58646341e04d9404dbdad22f4c50cf14, type: 3}
      propertyPath: m_SizeDelta.y
      value: 14
      objectReference: {fileID: 0}
    - target: {fileID: 5774455068466698946, guid: 58646341e04d9404dbdad22f4c50cf14, type: 3}
      propertyPath: m_AnchoredPosition.x
      value: 0
      objectReference: {fileID: 0}
    - target: {fileID: 5774455068466698946, guid: 58646341e04d9404dbdad22f4c50cf14, type: 3}
      propertyPath: m_AnchoredPosition.y
      value: 0
      objectReference: {fileID: 0}
    - target: {fileID: 5793807278663194697, guid: 58646341e04d9404dbdad22f4c50cf14, type: 3}
      propertyPath: m_AnchorMax.y
      value: 0
      objectReference: {fileID: 0}
    - target: {fileID: 5793807278663194697, guid: 58646341e04d9404dbdad22f4c50cf14, type: 3}
      propertyPath: m_AnchorMin.y
      value: 0
      objectReference: {fileID: 0}
    - target: {fileID: 5793807278663194697, guid: 58646341e04d9404dbdad22f4c50cf14, type: 3}
      propertyPath: m_AnchoredPosition.x
      value: 0
      objectReference: {fileID: 0}
    - target: {fileID: 5793807278663194697, guid: 58646341e04d9404dbdad22f4c50cf14, type: 3}
      propertyPath: m_AnchoredPosition.y
      value: 0
      objectReference: {fileID: 0}
    - target: {fileID: 6270075306048031448, guid: 58646341e04d9404dbdad22f4c50cf14, type: 3}
      propertyPath: m_Pivot.x
      value: 1
      objectReference: {fileID: 0}
    - target: {fileID: 6270075306048031448, guid: 58646341e04d9404dbdad22f4c50cf14, type: 3}
      propertyPath: m_Pivot.y
      value: 1
      objectReference: {fileID: 0}
    - target: {fileID: 6270075306048031448, guid: 58646341e04d9404dbdad22f4c50cf14, type: 3}
      propertyPath: m_AnchorMax.x
      value: 1
      objectReference: {fileID: 0}
    - target: {fileID: 6270075306048031448, guid: 58646341e04d9404dbdad22f4c50cf14, type: 3}
      propertyPath: m_AnchorMax.y
      value: 1
      objectReference: {fileID: 0}
    - target: {fileID: 6270075306048031448, guid: 58646341e04d9404dbdad22f4c50cf14, type: 3}
      propertyPath: m_AnchorMin.x
      value: 1
      objectReference: {fileID: 0}
    - target: {fileID: 6270075306048031448, guid: 58646341e04d9404dbdad22f4c50cf14, type: 3}
      propertyPath: m_AnchorMin.y
      value: 1
      objectReference: {fileID: 0}
    - target: {fileID: 6270075306048031448, guid: 58646341e04d9404dbdad22f4c50cf14, type: 3}
      propertyPath: m_SizeDelta.x
      value: 18
      objectReference: {fileID: 0}
    - target: {fileID: 6270075306048031448, guid: 58646341e04d9404dbdad22f4c50cf14, type: 3}
      propertyPath: m_SizeDelta.y
      value: 18
      objectReference: {fileID: 0}
    - target: {fileID: 6270075306048031448, guid: 58646341e04d9404dbdad22f4c50cf14, type: 3}
      propertyPath: m_LocalRotation.x
      value: -0
      objectReference: {fileID: 0}
    - target: {fileID: 6270075306048031448, guid: 58646341e04d9404dbdad22f4c50cf14, type: 3}
      propertyPath: m_LocalRotation.y
      value: -0
      objectReference: {fileID: 0}
    - target: {fileID: 6270075306048031448, guid: 58646341e04d9404dbdad22f4c50cf14, type: 3}
      propertyPath: m_LocalRotation.z
      value: -0
      objectReference: {fileID: 0}
    - target: {fileID: 6270075306048031448, guid: 58646341e04d9404dbdad22f4c50cf14, type: 3}
      propertyPath: m_AnchoredPosition.x
      value: 1
      objectReference: {fileID: 0}
    - target: {fileID: 6270075306048031448, guid: 58646341e04d9404dbdad22f4c50cf14, type: 3}
      propertyPath: m_AnchoredPosition.y
      value: 1
      objectReference: {fileID: 0}
    - target: {fileID: 7113266948723442373, guid: 58646341e04d9404dbdad22f4c50cf14, type: 3}
      propertyPath: m_IsActive
      value: 1
      objectReference: {fileID: 0}
    - target: {fileID: 7183262810460087617, guid: 58646341e04d9404dbdad22f4c50cf14, type: 3}
      propertyPath: m_SizeDelta.x
      value: 28
      objectReference: {fileID: 0}
    - target: {fileID: 7183262810460087617, guid: 58646341e04d9404dbdad22f4c50cf14, type: 3}
      propertyPath: m_SizeDelta.y
      value: 28
      objectReference: {fileID: 0}
    - target: {fileID: 7658570226127208590, guid: 58646341e04d9404dbdad22f4c50cf14, type: 3}
      propertyPath: m_SizeDelta.x
      value: 28
      objectReference: {fileID: 0}
    - target: {fileID: 7658570226127208590, guid: 58646341e04d9404dbdad22f4c50cf14, type: 3}
      propertyPath: m_SizeDelta.y
      value: 28
      objectReference: {fileID: 0}
    - target: {fileID: 7926893247295201581, guid: 58646341e04d9404dbdad22f4c50cf14, type: 3}
      propertyPath: m_AnchorMax.y
      value: 0
      objectReference: {fileID: 0}
    - target: {fileID: 7926893247295201581, guid: 58646341e04d9404dbdad22f4c50cf14, type: 3}
      propertyPath: m_AnchorMin.y
      value: 0
      objectReference: {fileID: 0}
    - target: {fileID: 7926893247295201581, guid: 58646341e04d9404dbdad22f4c50cf14, type: 3}
      propertyPath: m_AnchoredPosition.x
      value: 0
      objectReference: {fileID: 0}
    - target: {fileID: 7926893247295201581, guid: 58646341e04d9404dbdad22f4c50cf14, type: 3}
      propertyPath: m_AnchoredPosition.y
      value: 0
      objectReference: {fileID: 0}
    - target: {fileID: 8036473213102431955, guid: 58646341e04d9404dbdad22f4c50cf14, type: 3}
      propertyPath: m_SizeDelta.x
      value: 28
      objectReference: {fileID: 0}
    - target: {fileID: 8036473213102431955, guid: 58646341e04d9404dbdad22f4c50cf14, type: 3}
      propertyPath: m_SizeDelta.y
      value: 28
      objectReference: {fileID: 0}
    - target: {fileID: 8145530439383005216, guid: 58646341e04d9404dbdad22f4c50cf14, type: 3}
      propertyPath: m_fontSizeMin
      value: 8
      objectReference: {fileID: 0}
    - target: {fileID: 8386085941965291156, guid: 58646341e04d9404dbdad22f4c50cf14, type: 3}
      propertyPath: m_TargetGraphic
      value: 
      objectReference: {fileID: 113572945209288699}
    - target: {fileID: 8386085941965291156, guid: 58646341e04d9404dbdad22f4c50cf14, type: 3}
      propertyPath: m_Colors.m_NormalColor.a
      value: 0
      objectReference: {fileID: 0}
    - target: {fileID: 8386085941965291156, guid: 58646341e04d9404dbdad22f4c50cf14, type: 3}
      propertyPath: m_Colors.m_PressedColor.b
      value: 0.09411765
      objectReference: {fileID: 0}
    - target: {fileID: 8386085941965291156, guid: 58646341e04d9404dbdad22f4c50cf14, type: 3}
      propertyPath: m_Colors.m_PressedColor.g
      value: 0.08235294
      objectReference: {fileID: 0}
    - target: {fileID: 8386085941965291156, guid: 58646341e04d9404dbdad22f4c50cf14, type: 3}
      propertyPath: m_Colors.m_PressedColor.r
      value: 0.08627451
      objectReference: {fileID: 0}
    - target: {fileID: 8386085941965291156, guid: 58646341e04d9404dbdad22f4c50cf14, type: 3}
      propertyPath: m_Colors.m_SelectedColor.b
      value: 0.2901961
      objectReference: {fileID: 0}
    - target: {fileID: 8386085941965291156, guid: 58646341e04d9404dbdad22f4c50cf14, type: 3}
      propertyPath: m_Colors.m_SelectedColor.g
      value: 0.2509804
      objectReference: {fileID: 0}
    - target: {fileID: 8386085941965291156, guid: 58646341e04d9404dbdad22f4c50cf14, type: 3}
      propertyPath: m_Colors.m_SelectedColor.r
      value: 0.2627451
      objectReference: {fileID: 0}
    - target: {fileID: 8386085941965291156, guid: 58646341e04d9404dbdad22f4c50cf14, type: 3}
      propertyPath: m_Colors.m_HighlightedColor.b
      value: 0.2901961
      objectReference: {fileID: 0}
    - target: {fileID: 8386085941965291156, guid: 58646341e04d9404dbdad22f4c50cf14, type: 3}
      propertyPath: m_Colors.m_HighlightedColor.g
      value: 0.2509804
      objectReference: {fileID: 0}
    - target: {fileID: 8386085941965291156, guid: 58646341e04d9404dbdad22f4c50cf14, type: 3}
      propertyPath: m_Colors.m_HighlightedColor.r
      value: 0.2627451
      objectReference: {fileID: 0}
    - target: {fileID: 8560551636243942814, guid: 58646341e04d9404dbdad22f4c50cf14, type: 3}
      propertyPath: m_Pivot.x
      value: 0.5
      objectReference: {fileID: 0}
    - target: {fileID: 8560551636243942814, guid: 58646341e04d9404dbdad22f4c50cf14, type: 3}
      propertyPath: m_Pivot.y
      value: 0.5
      objectReference: {fileID: 0}
    - target: {fileID: 8560551636243942814, guid: 58646341e04d9404dbdad22f4c50cf14, type: 3}
      propertyPath: m_AnchorMax.x
      value: 1
      objectReference: {fileID: 0}
    - target: {fileID: 8560551636243942814, guid: 58646341e04d9404dbdad22f4c50cf14, type: 3}
      propertyPath: m_AnchorMax.y
      value: 1
      objectReference: {fileID: 0}
    - target: {fileID: 8560551636243942814, guid: 58646341e04d9404dbdad22f4c50cf14, type: 3}
      propertyPath: m_AnchorMin.x
      value: 0
      objectReference: {fileID: 0}
    - target: {fileID: 8560551636243942814, guid: 58646341e04d9404dbdad22f4c50cf14, type: 3}
      propertyPath: m_AnchorMin.y
      value: 0
      objectReference: {fileID: 0}
    - target: {fileID: 8560551636243942814, guid: 58646341e04d9404dbdad22f4c50cf14, type: 3}
      propertyPath: m_SizeDelta.x
      value: 0
      objectReference: {fileID: 0}
    - target: {fileID: 8560551636243942814, guid: 58646341e04d9404dbdad22f4c50cf14, type: 3}
      propertyPath: m_SizeDelta.y
      value: -700
      objectReference: {fileID: 0}
    - target: {fileID: 8560551636243942814, guid: 58646341e04d9404dbdad22f4c50cf14, type: 3}
      propertyPath: m_LocalPosition.x
      value: 0
      objectReference: {fileID: 0}
    - target: {fileID: 8560551636243942814, guid: 58646341e04d9404dbdad22f4c50cf14, type: 3}
      propertyPath: m_LocalPosition.y
      value: 0
      objectReference: {fileID: 0}
    - target: {fileID: 8560551636243942814, guid: 58646341e04d9404dbdad22f4c50cf14, type: 3}
      propertyPath: m_LocalPosition.z
      value: 0
      objectReference: {fileID: 0}
    - target: {fileID: 8560551636243942814, guid: 58646341e04d9404dbdad22f4c50cf14, type: 3}
      propertyPath: m_LocalRotation.w
      value: 1
      objectReference: {fileID: 0}
    - target: {fileID: 8560551636243942814, guid: 58646341e04d9404dbdad22f4c50cf14, type: 3}
      propertyPath: m_LocalRotation.x
      value: -0
      objectReference: {fileID: 0}
    - target: {fileID: 8560551636243942814, guid: 58646341e04d9404dbdad22f4c50cf14, type: 3}
      propertyPath: m_LocalRotation.y
      value: -0
      objectReference: {fileID: 0}
    - target: {fileID: 8560551636243942814, guid: 58646341e04d9404dbdad22f4c50cf14, type: 3}
      propertyPath: m_LocalRotation.z
      value: -0
      objectReference: {fileID: 0}
    - target: {fileID: 8560551636243942814, guid: 58646341e04d9404dbdad22f4c50cf14, type: 3}
      propertyPath: m_AnchoredPosition.x
      value: 0
      objectReference: {fileID: 0}
    - target: {fileID: 8560551636243942814, guid: 58646341e04d9404dbdad22f4c50cf14, type: 3}
      propertyPath: m_AnchoredPosition.y
      value: -350
      objectReference: {fileID: 0}
    - target: {fileID: 8560551636243942814, guid: 58646341e04d9404dbdad22f4c50cf14, type: 3}
      propertyPath: m_LocalEulerAnglesHint.x
      value: 0
      objectReference: {fileID: 0}
    - target: {fileID: 8560551636243942814, guid: 58646341e04d9404dbdad22f4c50cf14, type: 3}
      propertyPath: m_LocalEulerAnglesHint.y
      value: 0
      objectReference: {fileID: 0}
    - target: {fileID: 8560551636243942814, guid: 58646341e04d9404dbdad22f4c50cf14, type: 3}
      propertyPath: m_LocalEulerAnglesHint.z
      value: 0
      objectReference: {fileID: 0}
    - target: {fileID: 8858946222971280243, guid: 58646341e04d9404dbdad22f4c50cf14, type: 3}
      propertyPath: m_AnchorMax.y
      value: 0
      objectReference: {fileID: 0}
    - target: {fileID: 8858946222971280243, guid: 58646341e04d9404dbdad22f4c50cf14, type: 3}
      propertyPath: m_AnchorMin.y
      value: 0
      objectReference: {fileID: 0}
    - target: {fileID: 8858946222971280243, guid: 58646341e04d9404dbdad22f4c50cf14, type: 3}
      propertyPath: m_AnchoredPosition.x
      value: 0
      objectReference: {fileID: 0}
    - target: {fileID: 8858946222971280243, guid: 58646341e04d9404dbdad22f4c50cf14, type: 3}
      propertyPath: m_AnchoredPosition.y
      value: 0
      objectReference: {fileID: 0}
    - target: {fileID: 8881520630929239910, guid: 58646341e04d9404dbdad22f4c50cf14, type: 3}
      propertyPath: m_SizeDelta.x
      value: 28
      objectReference: {fileID: 0}
    - target: {fileID: 8881520630929239910, guid: 58646341e04d9404dbdad22f4c50cf14, type: 3}
      propertyPath: m_SizeDelta.y
      value: 28
      objectReference: {fileID: 0}
    - target: {fileID: 8971419458337465698, guid: 58646341e04d9404dbdad22f4c50cf14, type: 3}
      propertyPath: m_IsActive
      value: 0
      objectReference: {fileID: 0}
    m_RemovedComponents: []
    m_RemovedGameObjects: []
    m_AddedGameObjects: []
    m_AddedComponents: []
  m_SourcePrefab: {fileID: 100100000, guid: 58646341e04d9404dbdad22f4c50cf14, type: 3}
--- !u!114 &113572945209288699 stripped
MonoBehaviour:
  m_CorrespondingSourceObject: {fileID: 2417684086538108247, guid: 58646341e04d9404dbdad22f4c50cf14, type: 3}
  m_PrefabInstance: {fileID: 2314334691772897964}
  m_PrefabAsset: {fileID: 0}
  m_GameObject: {fileID: 0}
  m_Enabled: 1
  m_EditorHideFlags: 0
  m_Script: {fileID: 11500000, guid: fe87c0e1cc204ed48ad3b37840f39efc, type: 3}
  m_Name: 
  m_EditorClassIdentifier: 
--- !u!114 &138840389733440639 stripped
MonoBehaviour:
  m_CorrespondingSourceObject: {fileID: 2446415272944682707, guid: 58646341e04d9404dbdad22f4c50cf14, type: 3}
  m_PrefabInstance: {fileID: 2314334691772897964}
  m_PrefabAsset: {fileID: 0}
  m_GameObject: {fileID: 0}
  m_Enabled: 1
  m_EditorHideFlags: 0
  m_Script: {fileID: 11500000, guid: c445fb9b7035494ba43c3fc672a920f3, type: 3}
  m_Name: 
  m_EditorClassIdentifier: 
--- !u!114 &1734187727223042766 stripped
MonoBehaviour:
  m_CorrespondingSourceObject: {fileID: 4039510815974631522, guid: 58646341e04d9404dbdad22f4c50cf14, type: 3}
  m_PrefabInstance: {fileID: 2314334691772897964}
  m_PrefabAsset: {fileID: 0}
  m_GameObject: {fileID: 0}
  m_Enabled: 1
  m_EditorHideFlags: 0
  m_Script: {fileID: 11500000, guid: 4e29b1a8efbd4b44bb3f3716e73f07ff, type: 3}
  m_Name: 
  m_EditorClassIdentifier: 
--- !u!114 &2030530796887550123 stripped
MonoBehaviour:
  m_CorrespondingSourceObject: {fileID: 4338037518215000583, guid: 58646341e04d9404dbdad22f4c50cf14, type: 3}
  m_PrefabInstance: {fileID: 2314334691772897964}
  m_PrefabAsset: {fileID: 0}
  m_GameObject: {fileID: 0}
  m_Enabled: 1
  m_EditorHideFlags: 0
  m_Script: {fileID: 11500000, guid: 4e29b1a8efbd4b44bb3f3716e73f07ff, type: 3}
  m_Name: 
  m_EditorClassIdentifier: 
--- !u!114 &3554301536170617574 stripped
MonoBehaviour:
  m_CorrespondingSourceObject: {fileID: 1246724455828271178, guid: 58646341e04d9404dbdad22f4c50cf14, type: 3}
  m_PrefabInstance: {fileID: 2314334691772897964}
  m_PrefabAsset: {fileID: 0}
  m_GameObject: {fileID: 0}
  m_Enabled: 1
  m_EditorHideFlags: 0
  m_Script: {fileID: 11500000, guid: e9f221c091987054795693b12d9106d7, type: 3}
  m_Name: 
  m_EditorClassIdentifier: 
--- !u!114 &6088716717838591032 stripped
MonoBehaviour:
  m_CorrespondingSourceObject: {fileID: 8386085941965291156, guid: 58646341e04d9404dbdad22f4c50cf14, type: 3}
  m_PrefabInstance: {fileID: 2314334691772897964}
  m_PrefabAsset: {fileID: 0}
  m_GameObject: {fileID: 0}
  m_Enabled: 1
  m_EditorHideFlags: 0
  m_Script: {fileID: 11500000, guid: 4e29b1a8efbd4b44bb3f3716e73f07ff, type: 3}
  m_Name: 
  m_EditorClassIdentifier: 
--- !u!224 &6256374512070760242 stripped
RectTransform:
  m_CorrespondingSourceObject: {fileID: 8560551636243942814, guid: 58646341e04d9404dbdad22f4c50cf14, type: 3}
  m_PrefabInstance: {fileID: 2314334691772897964}
  m_PrefabAsset: {fileID: 0}
--- !u!114 &6452909264407924360 stripped
MonoBehaviour:
  m_CorrespondingSourceObject: {fileID: 8760484146601530404, guid: 58646341e04d9404dbdad22f4c50cf14, type: 3}
  m_PrefabInstance: {fileID: 2314334691772897964}
  m_PrefabAsset: {fileID: 0}
  m_GameObject: {fileID: 0}
  m_Enabled: 1
  m_EditorHideFlags: 0
  m_Script: {fileID: 11500000, guid: ec1c006ee7e24398b1c8859e8a4f6104, type: 3}
  m_Name: 
  m_EditorClassIdentifier: 
--- !u!114 &6608129208367220506 stripped
MonoBehaviour:
  m_CorrespondingSourceObject: {fileID: 8911182902983663030, guid: 58646341e04d9404dbdad22f4c50cf14, type: 3}
  m_PrefabInstance: {fileID: 2314334691772897964}
  m_PrefabAsset: {fileID: 0}
  m_GameObject: {fileID: 0}
  m_Enabled: 1
  m_EditorHideFlags: 0
  m_Script: {fileID: 11500000, guid: 5af5e70507204a07acd1b718ece0311e, type: 3}
  m_Name: 
  m_EditorClassIdentifier: 
--- !u!114 &7532474831575772309 stripped
MonoBehaviour:
  m_CorrespondingSourceObject: {fileID: 5230529442473342521, guid: 58646341e04d9404dbdad22f4c50cf14, type: 3}
  m_PrefabInstance: {fileID: 2314334691772897964}
  m_PrefabAsset: {fileID: 0}
  m_GameObject: {fileID: 0}
  m_Enabled: 1
  m_EditorHideFlags: 0
  m_Script: {fileID: 11500000, guid: 4e29b1a8efbd4b44bb3f3716e73f07ff, type: 3}
  m_Name: 
  m_EditorClassIdentifier: 
--- !u!114 &8821864330962428420 stripped
MonoBehaviour:
  m_CorrespondingSourceObject: {fileID: 6517735594159306920, guid: 58646341e04d9404dbdad22f4c50cf14, type: 3}
  m_PrefabInstance: {fileID: 2314334691772897964}
  m_PrefabAsset: {fileID: 0}
  m_GameObject: {fileID: 0}
  m_Enabled: 1
  m_EditorHideFlags: 0
  m_Script: {fileID: 11500000, guid: 619848039f8e4fad9bf86037459cd6d2, type: 3}
  m_Name: 
  m_EditorClassIdentifier: 
--- !u!1001 &2900841500837426475
PrefabInstance:
  m_ObjectHideFlags: 0
  serializedVersion: 2
  m_Modification:
    serializedVersion: 3
    m_TransformParent: {fileID: 8850727235365783867}
    m_Modifications:
    - target: {fileID: 4785629390260472247, guid: c84eadd488acd19418270435e047bffb, type: 3}
      propertyPath: m_Name
      value: MarketplaceCreditsMenu
      objectReference: {fileID: 0}
    - target: {fileID: 4785629390260472247, guid: c84eadd488acd19418270435e047bffb, type: 3}
      propertyPath: m_IsActive
      value: 0
      objectReference: {fileID: 0}
    - target: {fileID: 5821586981498847650, guid: c84eadd488acd19418270435e047bffb, type: 3}
      propertyPath: m_Pivot.x
      value: 0
      objectReference: {fileID: 0}
    - target: {fileID: 5821586981498847650, guid: c84eadd488acd19418270435e047bffb, type: 3}
      propertyPath: m_Pivot.y
      value: 1
      objectReference: {fileID: 0}
    - target: {fileID: 5821586981498847650, guid: c84eadd488acd19418270435e047bffb, type: 3}
      propertyPath: m_AnchorMax.x
      value: 0
      objectReference: {fileID: 0}
    - target: {fileID: 5821586981498847650, guid: c84eadd488acd19418270435e047bffb, type: 3}
      propertyPath: m_AnchorMax.y
      value: 1
      objectReference: {fileID: 0}
    - target: {fileID: 5821586981498847650, guid: c84eadd488acd19418270435e047bffb, type: 3}
      propertyPath: m_AnchorMin.x
      value: 0
      objectReference: {fileID: 0}
    - target: {fileID: 5821586981498847650, guid: c84eadd488acd19418270435e047bffb, type: 3}
      propertyPath: m_AnchorMin.y
      value: 1
      objectReference: {fileID: 0}
    - target: {fileID: 5821586981498847650, guid: c84eadd488acd19418270435e047bffb, type: 3}
      propertyPath: m_SizeDelta.x
      value: 800
      objectReference: {fileID: 0}
    - target: {fileID: 5821586981498847650, guid: c84eadd488acd19418270435e047bffb, type: 3}
      propertyPath: m_SizeDelta.y
      value: 600
      objectReference: {fileID: 0}
    - target: {fileID: 5821586981498847650, guid: c84eadd488acd19418270435e047bffb, type: 3}
      propertyPath: m_LocalPosition.x
      value: 0
      objectReference: {fileID: 0}
    - target: {fileID: 5821586981498847650, guid: c84eadd488acd19418270435e047bffb, type: 3}
      propertyPath: m_LocalPosition.y
      value: 0
      objectReference: {fileID: 0}
    - target: {fileID: 5821586981498847650, guid: c84eadd488acd19418270435e047bffb, type: 3}
      propertyPath: m_LocalPosition.z
      value: 0
      objectReference: {fileID: 0}
    - target: {fileID: 5821586981498847650, guid: c84eadd488acd19418270435e047bffb, type: 3}
      propertyPath: m_LocalRotation.w
      value: 1
      objectReference: {fileID: 0}
    - target: {fileID: 5821586981498847650, guid: c84eadd488acd19418270435e047bffb, type: 3}
      propertyPath: m_LocalRotation.x
      value: 0
      objectReference: {fileID: 0}
    - target: {fileID: 5821586981498847650, guid: c84eadd488acd19418270435e047bffb, type: 3}
      propertyPath: m_LocalRotation.y
      value: 0
      objectReference: {fileID: 0}
    - target: {fileID: 5821586981498847650, guid: c84eadd488acd19418270435e047bffb, type: 3}
      propertyPath: m_LocalRotation.z
      value: 0
      objectReference: {fileID: 0}
    - target: {fileID: 5821586981498847650, guid: c84eadd488acd19418270435e047bffb, type: 3}
      propertyPath: m_AnchoredPosition.x
      value: 56
      objectReference: {fileID: 0}
    - target: {fileID: 5821586981498847650, guid: c84eadd488acd19418270435e047bffb, type: 3}
      propertyPath: m_AnchoredPosition.y
      value: -8
      objectReference: {fileID: 0}
    - target: {fileID: 5821586981498847650, guid: c84eadd488acd19418270435e047bffb, type: 3}
      propertyPath: m_LocalEulerAnglesHint.x
      value: 0
      objectReference: {fileID: 0}
    - target: {fileID: 5821586981498847650, guid: c84eadd488acd19418270435e047bffb, type: 3}
      propertyPath: m_LocalEulerAnglesHint.y
      value: 0
      objectReference: {fileID: 0}
    - target: {fileID: 5821586981498847650, guid: c84eadd488acd19418270435e047bffb, type: 3}
      propertyPath: m_LocalEulerAnglesHint.z
      value: 0
      objectReference: {fileID: 0}
    m_RemovedComponents: []
    m_RemovedGameObjects: []
    m_AddedGameObjects: []
    m_AddedComponents: []
  m_SourcePrefab: {fileID: 100100000, guid: c84eadd488acd19418270435e047bffb, type: 3}
--- !u!114 &2018051840742496158 stripped
MonoBehaviour:
  m_CorrespondingSourceObject: {fileID: 3765102252090958517, guid: c84eadd488acd19418270435e047bffb, type: 3}
  m_PrefabInstance: {fileID: 2900841500837426475}
  m_PrefabAsset: {fileID: 0}
  m_GameObject: {fileID: 0}
  m_Enabled: 1
  m_EditorHideFlags: 0
  m_Script: {fileID: 11500000, guid: 3d8147e23dc34145b6cc499e86578b1e, type: 3}
  m_Name: 
  m_EditorClassIdentifier: 
--- !u!224 &8686235842884613257 stripped
RectTransform:
  m_CorrespondingSourceObject: {fileID: 5821586981498847650, guid: c84eadd488acd19418270435e047bffb, type: 3}
  m_PrefabInstance: {fileID: 2900841500837426475}
  m_PrefabAsset: {fileID: 0}
--- !u!1001 &5585558153919520274
PrefabInstance:
  m_ObjectHideFlags: 0
  serializedVersion: 2
  m_Modification:
    serializedVersion: 3
    m_TransformParent: {fileID: 7025013892562922834}
    m_Modifications:
    - target: {fileID: 224503025678412095, guid: d64840fd5d5fce94fbdc7bddcba01226, type: 3}
      propertyPath: m_Pivot.x
      value: 0.5
      objectReference: {fileID: 0}
    - target: {fileID: 224503025678412095, guid: d64840fd5d5fce94fbdc7bddcba01226, type: 3}
      propertyPath: m_Pivot.y
      value: 0.5
      objectReference: {fileID: 0}
    - target: {fileID: 224503025678412095, guid: d64840fd5d5fce94fbdc7bddcba01226, type: 3}
      propertyPath: m_AnchorMax.x
      value: 0.5
      objectReference: {fileID: 0}
    - target: {fileID: 224503025678412095, guid: d64840fd5d5fce94fbdc7bddcba01226, type: 3}
      propertyPath: m_AnchorMax.y
      value: 0.5
      objectReference: {fileID: 0}
    - target: {fileID: 224503025678412095, guid: d64840fd5d5fce94fbdc7bddcba01226, type: 3}
      propertyPath: m_AnchorMin.x
      value: 0.5
      objectReference: {fileID: 0}
    - target: {fileID: 224503025678412095, guid: d64840fd5d5fce94fbdc7bddcba01226, type: 3}
      propertyPath: m_AnchorMin.y
      value: 0.5
      objectReference: {fileID: 0}
    - target: {fileID: 224503025678412095, guid: d64840fd5d5fce94fbdc7bddcba01226, type: 3}
      propertyPath: m_SizeDelta.x
      value: 30
      objectReference: {fileID: 0}
    - target: {fileID: 224503025678412095, guid: d64840fd5d5fce94fbdc7bddcba01226, type: 3}
      propertyPath: m_SizeDelta.y
      value: 30
      objectReference: {fileID: 0}
    - target: {fileID: 224503025678412095, guid: d64840fd5d5fce94fbdc7bddcba01226, type: 3}
      propertyPath: m_LocalPosition.x
      value: 0
      objectReference: {fileID: 0}
    - target: {fileID: 224503025678412095, guid: d64840fd5d5fce94fbdc7bddcba01226, type: 3}
      propertyPath: m_LocalPosition.y
      value: 0
      objectReference: {fileID: 0}
    - target: {fileID: 224503025678412095, guid: d64840fd5d5fce94fbdc7bddcba01226, type: 3}
      propertyPath: m_LocalPosition.z
      value: 0
      objectReference: {fileID: 0}
    - target: {fileID: 224503025678412095, guid: d64840fd5d5fce94fbdc7bddcba01226, type: 3}
      propertyPath: m_LocalRotation.w
      value: 1
      objectReference: {fileID: 0}
    - target: {fileID: 224503025678412095, guid: d64840fd5d5fce94fbdc7bddcba01226, type: 3}
      propertyPath: m_LocalRotation.x
      value: 0
      objectReference: {fileID: 0}
    - target: {fileID: 224503025678412095, guid: d64840fd5d5fce94fbdc7bddcba01226, type: 3}
      propertyPath: m_LocalRotation.y
      value: 0
      objectReference: {fileID: 0}
    - target: {fileID: 224503025678412095, guid: d64840fd5d5fce94fbdc7bddcba01226, type: 3}
      propertyPath: m_LocalRotation.z
      value: 0
      objectReference: {fileID: 0}
    - target: {fileID: 224503025678412095, guid: d64840fd5d5fce94fbdc7bddcba01226, type: 3}
      propertyPath: m_AnchoredPosition.x
      value: 0
      objectReference: {fileID: 0}
    - target: {fileID: 224503025678412095, guid: d64840fd5d5fce94fbdc7bddcba01226, type: 3}
      propertyPath: m_AnchoredPosition.y
      value: 0
      objectReference: {fileID: 0}
    - target: {fileID: 224503025678412095, guid: d64840fd5d5fce94fbdc7bddcba01226, type: 3}
      propertyPath: m_LocalEulerAnglesHint.x
      value: 0
      objectReference: {fileID: 0}
    - target: {fileID: 224503025678412095, guid: d64840fd5d5fce94fbdc7bddcba01226, type: 3}
      propertyPath: m_LocalEulerAnglesHint.y
      value: 0
      objectReference: {fileID: 0}
    - target: {fileID: 224503025678412095, guid: d64840fd5d5fce94fbdc7bddcba01226, type: 3}
      propertyPath: m_LocalEulerAnglesHint.z
      value: 0
      objectReference: {fileID: 0}
    - target: {fileID: 605195446501450412, guid: d64840fd5d5fce94fbdc7bddcba01226, type: 3}
      propertyPath: m_PreferredHeight
      value: 32
      objectReference: {fileID: 0}
    - target: {fileID: 2651887179082774473, guid: d64840fd5d5fce94fbdc7bddcba01226, type: 3}
      propertyPath: m_IsActive
      value: 1
      objectReference: {fileID: 0}
    - target: {fileID: 7319283368522151503, guid: d64840fd5d5fce94fbdc7bddcba01226, type: 3}
      propertyPath: m_Name
      value: ProfilePictureView
      objectReference: {fileID: 0}
    m_RemovedComponents:
    - {fileID: 605195446501450412, guid: d64840fd5d5fce94fbdc7bddcba01226, type: 3}
    m_RemovedGameObjects: []
    m_AddedGameObjects: []
    m_AddedComponents: []
  m_SourcePrefab: {fileID: 100100000, guid: d64840fd5d5fce94fbdc7bddcba01226, type: 3}
--- !u!114 &5039601352786082520 stripped
MonoBehaviour:
  m_CorrespondingSourceObject: {fileID: 609007630589666506, guid: d64840fd5d5fce94fbdc7bddcba01226, type: 3}
  m_PrefabInstance: {fileID: 5585558153919520274}
  m_PrefabAsset: {fileID: 0}
  m_GameObject: {fileID: 0}
  m_Enabled: 1
  m_EditorHideFlags: 0
  m_Script: {fileID: 11500000, guid: 946db314bdcc52a41a226ff3aa3acbbd, type: 3}
  m_Name: 
  m_EditorClassIdentifier: 
--- !u!224 &5665101462421059373 stripped
RectTransform:
  m_CorrespondingSourceObject: {fileID: 224503025678412095, guid: d64840fd5d5fce94fbdc7bddcba01226, type: 3}
  m_PrefabInstance: {fileID: 5585558153919520274}
  m_PrefabAsset: {fileID: 0}<|MERGE_RESOLUTION|>--- conflicted
+++ resolved
@@ -1,41 +1,5 @@
 %YAML 1.1
 %TAG !u! tag:unity3d.com,2011:
---- !u!1 &963729568839388895
-GameObject:
-  m_ObjectHideFlags: 0
-  m_CorrespondingSourceObject: {fileID: 0}
-  m_PrefabInstance: {fileID: 0}
-  m_PrefabAsset: {fileID: 0}
-  serializedVersion: 6
-  m_Component:
-  - component: {fileID: 8850727235365783867}
-  m_Layer: 5
-  m_Name: PanelsContainer
-  m_TagString: Untagged
-  m_Icon: {fileID: 0}
-  m_NavMeshLayer: 0
-  m_StaticEditorFlags: 0
-  m_IsActive: 1
---- !u!224 &8850727235365783867
-RectTransform:
-  m_ObjectHideFlags: 0
-  m_CorrespondingSourceObject: {fileID: 0}
-  m_PrefabInstance: {fileID: 0}
-  m_PrefabAsset: {fileID: 0}
-  m_GameObject: {fileID: 963729568839388895}
-  m_LocalRotation: {x: 0, y: 0, z: 0, w: 1}
-  m_LocalPosition: {x: 0, y: 0, z: 0}
-  m_LocalScale: {x: 1, y: 1, z: 1}
-  m_ConstrainProportionsScale: 0
-  m_Children:
-  - {fileID: 8686235842884613257}
-  m_Father: {fileID: 9164904624699036997}
-  m_LocalEulerAnglesHint: {x: 0, y: 0, z: 0}
-  m_AnchorMin: {x: 0, y: 1}
-  m_AnchorMax: {x: 0, y: 1}
-  m_AnchoredPosition: {x: 0, y: 0}
-  m_SizeDelta: {x: 100, y: 100}
-  m_Pivot: {x: 0, y: 1}
 --- !u!1 &4603168710068174090
 GameObject:
   m_ObjectHideFlags: 0
@@ -71,7 +35,6 @@
   m_Children:
   - {fileID: 4817722374049450153}
   - {fileID: 6256374512070760242}
-  - {fileID: 8850727235365783867}
   m_Father: {fileID: 0}
   m_LocalEulerAnglesHint: {x: 0, y: 0, z: 0}
   m_AnchorMin: {x: 1, y: 0}
@@ -101,21 +64,13 @@
   m_EditorClassIdentifier: 
   <canvas>k__BackingField: {fileID: 8069633883423024809}
   <raycaster>k__BackingField: {fileID: 4233404171620025052}
-  <notificationsButton>k__BackingField: {fileID: 412537817595511995}
+  <notificationsButton>k__BackingField: {fileID: 7474329147563909817}
   <NotificationsMenuView>k__BackingField: {fileID: 822488252307644781}
   <backpackNotificationIndicator>k__BackingField: {fileID: 7805156087351757482}
   <ProfileWidget>k__BackingField: {fileID: 8183886167291671765}
   <profileMenu>k__BackingField: {fileID: 617051157247145518}
   <ProfileMenuView>k__BackingField: {fileID: 9096970311108952280}
-<<<<<<< HEAD
-  <MarketplaceCreditsButton>k__BackingField: {fileID: 1628218832571676466}
-  <MarketplaceCreditsButtonAnimator>k__BackingField: {fileID: 2889596805832123614}
-  <MarketplaceCreditsClaimIndicator>k__BackingField: {fileID: 6122044736337722905}
-  <MarketplaceCreditsMenuView>k__BackingField: {fileID: 2018051840742496158}
-  <PersistentEmoteWheelOpener>k__BackingField: {fileID: 5415830858801336587}
-=======
   <FaceFrame>k__BackingField: {fileID: 0}
->>>>>>> 98f6f973
   <InWorldCameraButton>k__BackingField: {fileID: 1734187727223042766}
   <mapButton>k__BackingField: {fileID: 8108662634941636583}
   <backpackButton>k__BackingField: {fileID: 7310006030576766240}
@@ -204,294 +159,6 @@
   m_BlockingMask:
     serializedVersion: 2
     m_Bits: 4294967295
---- !u!1 &6122044736337722905
-GameObject:
-  m_ObjectHideFlags: 0
-  m_CorrespondingSourceObject: {fileID: 0}
-  m_PrefabInstance: {fileID: 0}
-  m_PrefabAsset: {fileID: 0}
-  serializedVersion: 6
-  m_Component:
-  - component: {fileID: 7682936901971574684}
-  - component: {fileID: 8337480381530657570}
-  - component: {fileID: 4490348939164211544}
-  m_Layer: 5
-  m_Name: ClaimIndicator
-  m_TagString: Untagged
-  m_Icon: {fileID: 0}
-  m_NavMeshLayer: 0
-  m_StaticEditorFlags: 0
-  m_IsActive: 0
---- !u!224 &7682936901971574684
-RectTransform:
-  m_ObjectHideFlags: 0
-  m_CorrespondingSourceObject: {fileID: 0}
-  m_PrefabInstance: {fileID: 0}
-  m_PrefabAsset: {fileID: 0}
-  m_GameObject: {fileID: 6122044736337722905}
-  m_LocalRotation: {x: -0, y: -0, z: -0, w: 1}
-  m_LocalPosition: {x: 0, y: 0, z: 0}
-  m_LocalScale: {x: 1, y: 1, z: 1}
-  m_ConstrainProportionsScale: 0
-  m_Children:
-  - {fileID: 2290224014253862307}
-  m_Father: {fileID: 73522074529063779}
-  m_LocalEulerAnglesHint: {x: 0, y: 0, z: 0}
-  m_AnchorMin: {x: 1, y: 1}
-  m_AnchorMax: {x: 1, y: 1}
-  m_AnchoredPosition: {x: 5, y: 4.5}
-  m_SizeDelta: {x: 18, y: 18}
-  m_Pivot: {x: 1, y: 1}
---- !u!222 &8337480381530657570
-CanvasRenderer:
-  m_ObjectHideFlags: 0
-  m_CorrespondingSourceObject: {fileID: 0}
-  m_PrefabInstance: {fileID: 0}
-  m_PrefabAsset: {fileID: 0}
-  m_GameObject: {fileID: 6122044736337722905}
-  m_CullTransparentMesh: 1
---- !u!114 &4490348939164211544
-MonoBehaviour:
-  m_ObjectHideFlags: 0
-  m_CorrespondingSourceObject: {fileID: 0}
-  m_PrefabInstance: {fileID: 0}
-  m_PrefabAsset: {fileID: 0}
-  m_GameObject: {fileID: 6122044736337722905}
-  m_Enabled: 1
-  m_EditorHideFlags: 0
-  m_Script: {fileID: 11500000, guid: fe87c0e1cc204ed48ad3b37840f39efc, type: 3}
-  m_Name: 
-  m_EditorClassIdentifier: 
-  m_Material: {fileID: 0}
-  m_Color: {r: 0.08627451, g: 0.08235294, b: 0.09411765, a: 1}
-  m_RaycastTarget: 1
-  m_RaycastPadding: {x: 0, y: 0, z: 0, w: 0}
-  m_Maskable: 1
-  m_OnCullStateChanged:
-    m_PersistentCalls:
-      m_Calls: []
-  m_Sprite: {fileID: 21300000, guid: 03c5aa8ec94084a5da46504d4f20698e, type: 3}
-  m_Type: 0
-  m_PreserveAspect: 0
-  m_FillCenter: 1
-  m_FillMethod: 4
-  m_FillAmount: 1
-  m_FillClockwise: 1
-  m_FillOrigin: 0
-  m_UseSpriteMesh: 0
-  m_PixelsPerUnitMultiplier: 2.2
---- !u!1 &7457984157761520441
-GameObject:
-  m_ObjectHideFlags: 0
-  m_CorrespondingSourceObject: {fileID: 0}
-  m_PrefabInstance: {fileID: 0}
-  m_PrefabAsset: {fileID: 0}
-  serializedVersion: 6
-  m_Component:
-  - component: {fileID: 2867585785207863}
-  - component: {fileID: 4600605875189410402}
-  - component: {fileID: 5757495813902229663}
-  m_Layer: 5
-  m_Name: Text
-  m_TagString: Untagged
-  m_Icon: {fileID: 0}
-  m_NavMeshLayer: 0
-  m_StaticEditorFlags: 0
-  m_IsActive: 1
---- !u!224 &2867585785207863
-RectTransform:
-  m_ObjectHideFlags: 0
-  m_CorrespondingSourceObject: {fileID: 0}
-  m_PrefabInstance: {fileID: 0}
-  m_PrefabAsset: {fileID: 0}
-  m_GameObject: {fileID: 7457984157761520441}
-  m_LocalRotation: {x: -0, y: -0, z: -0, w: 1}
-  m_LocalPosition: {x: 0, y: 0, z: 0}
-  m_LocalScale: {x: 1, y: 1, z: 1}
-  m_ConstrainProportionsScale: 0
-  m_Children: []
-  m_Father: {fileID: 2290224014253862307}
-  m_LocalEulerAnglesHint: {x: 0, y: 0, z: 0}
-  m_AnchorMin: {x: 0, y: 0}
-  m_AnchorMax: {x: 1, y: 1}
-  m_AnchoredPosition: {x: 0, y: 0}
-  m_SizeDelta: {x: 0, y: 0}
-  m_Pivot: {x: 0.5, y: 0.5}
---- !u!222 &4600605875189410402
-CanvasRenderer:
-  m_ObjectHideFlags: 0
-  m_CorrespondingSourceObject: {fileID: 0}
-  m_PrefabInstance: {fileID: 0}
-  m_PrefabAsset: {fileID: 0}
-  m_GameObject: {fileID: 7457984157761520441}
-  m_CullTransparentMesh: 1
---- !u!114 &5757495813902229663
-MonoBehaviour:
-  m_ObjectHideFlags: 0
-  m_CorrespondingSourceObject: {fileID: 0}
-  m_PrefabInstance: {fileID: 0}
-  m_PrefabAsset: {fileID: 0}
-  m_GameObject: {fileID: 7457984157761520441}
-  m_Enabled: 1
-  m_EditorHideFlags: 0
-  m_Script: {fileID: 11500000, guid: f4688fdb7df04437aeb418b961361dc5, type: 3}
-  m_Name: 
-  m_EditorClassIdentifier: 
-  m_Material: {fileID: 0}
-  m_Color: {r: 1, g: 1, b: 1, a: 1}
-  m_RaycastTarget: 0
-  m_RaycastPadding: {x: 0, y: 0, z: 0, w: 0}
-  m_Maskable: 1
-  m_OnCullStateChanged:
-    m_PersistentCalls:
-      m_Calls: []
-  m_text: '!'
-  m_isRightToLeft: 0
-  m_fontAsset: {fileID: 11400000, guid: 96ae0a2159a39234f858ea23bdcc74ad, type: 2}
-  m_sharedMaterial: {fileID: 735423033564544980, guid: 96ae0a2159a39234f858ea23bdcc74ad, type: 2}
-  m_fontSharedMaterials: []
-  m_fontMaterial: {fileID: 0}
-  m_fontMaterials: []
-  m_fontColor32:
-    serializedVersion: 2
-    rgba: 4294769916
-  m_fontColor: {r: 0.9882353, g: 0.9882353, b: 0.9882353, a: 1}
-  m_enableVertexGradient: 0
-  m_colorMode: 3
-  m_fontColorGradient:
-    topLeft: {r: 1, g: 1, b: 1, a: 1}
-    topRight: {r: 1, g: 1, b: 1, a: 1}
-    bottomLeft: {r: 1, g: 1, b: 1, a: 1}
-    bottomRight: {r: 1, g: 1, b: 1, a: 1}
-  m_fontColorGradientPreset: {fileID: 0}
-  m_spriteAsset: {fileID: 0}
-  m_tintAllSprites: 0
-  m_StyleSheet: {fileID: 0}
-  m_TextStyleHashCode: -1183493901
-  m_overrideHtmlColors: 0
-  m_faceColor:
-    serializedVersion: 2
-    rgba: 4294967295
-  m_fontSize: 11
-  m_fontSizeBase: 11
-  m_fontWeight: 400
-  m_enableAutoSizing: 0
-  m_fontSizeMin: 10
-  m_fontSizeMax: 12
-  m_fontStyle: 0
-  m_HorizontalAlignment: 2
-  m_VerticalAlignment: 512
-  m_textAlignment: 65535
-  m_characterSpacing: 0
-  m_wordSpacing: 0
-  m_lineSpacing: 0
-  m_lineSpacingMax: 0
-  m_paragraphSpacing: 0
-  m_charWidthMaxAdj: 0
-  m_TextWrappingMode: 0
-  m_wordWrappingRatios: 0.4
-  m_overflowMode: 1
-  m_linkedTextComponent: {fileID: 0}
-  parentLinkedComponent: {fileID: 0}
-  m_enableKerning: 1
-  m_ActiveFontFeatures: 6e72656b
-  m_enableExtraPadding: 0
-  checkPaddingRequired: 0
-  m_isRichText: 1
-  m_EmojiFallbackSupport: 1
-  m_parseCtrlCharacters: 1
-  m_isOrthographic: 1
-  m_isCullingEnabled: 0
-  m_horizontalMapping: 0
-  m_verticalMapping: 0
-  m_uvLineOffset: 0
-  m_geometrySortingOrder: 0
-  m_IsTextObjectScaleStatic: 0
-  m_VertexBufferAutoSizeReduction: 0
-  m_useMaxVisibleDescender: 1
-  m_pageToDisplay: 1
-  m_margin: {x: 0, y: 0, z: 0, w: 0}
-  m_isUsingLegacyAnimationComponent: 0
-  m_isVolumetricText: 0
-  m_hasFontAssetChanged: 0
-  m_baseMaterial: {fileID: 0}
-  m_maskOffset: {x: 0, y: 0, z: 0, w: 0}
---- !u!1 &7673286697207318198
-GameObject:
-  m_ObjectHideFlags: 0
-  m_CorrespondingSourceObject: {fileID: 0}
-  m_PrefabInstance: {fileID: 0}
-  m_PrefabAsset: {fileID: 0}
-  serializedVersion: 6
-  m_Component:
-  - component: {fileID: 2290224014253862307}
-  - component: {fileID: 6104078660175566693}
-  - component: {fileID: 561008480078232018}
-  m_Layer: 5
-  m_Name: RedBackground
-  m_TagString: Untagged
-  m_Icon: {fileID: 0}
-  m_NavMeshLayer: 0
-  m_StaticEditorFlags: 0
-  m_IsActive: 1
---- !u!224 &2290224014253862307
-RectTransform:
-  m_ObjectHideFlags: 0
-  m_CorrespondingSourceObject: {fileID: 0}
-  m_PrefabInstance: {fileID: 0}
-  m_PrefabAsset: {fileID: 0}
-  m_GameObject: {fileID: 7673286697207318198}
-  m_LocalRotation: {x: -0, y: -0, z: -0, w: 1}
-  m_LocalPosition: {x: 0, y: 0, z: 0}
-  m_LocalScale: {x: 1, y: 1, z: 1}
-  m_ConstrainProportionsScale: 0
-  m_Children:
-  - {fileID: 2867585785207863}
-  m_Father: {fileID: 7682936901971574684}
-  m_LocalEulerAnglesHint: {x: 0, y: 0, z: 0}
-  m_AnchorMin: {x: 0.5, y: 0.5}
-  m_AnchorMax: {x: 0.5, y: 0.5}
-  m_AnchoredPosition: {x: 0, y: 0}
-  m_SizeDelta: {x: 14, y: 14}
-  m_Pivot: {x: 0.5, y: 0.5}
---- !u!222 &6104078660175566693
-CanvasRenderer:
-  m_ObjectHideFlags: 0
-  m_CorrespondingSourceObject: {fileID: 0}
-  m_PrefabInstance: {fileID: 0}
-  m_PrefabAsset: {fileID: 0}
-  m_GameObject: {fileID: 7673286697207318198}
-  m_CullTransparentMesh: 1
---- !u!114 &561008480078232018
-MonoBehaviour:
-  m_ObjectHideFlags: 0
-  m_CorrespondingSourceObject: {fileID: 0}
-  m_PrefabInstance: {fileID: 0}
-  m_PrefabAsset: {fileID: 0}
-  m_GameObject: {fileID: 7673286697207318198}
-  m_Enabled: 1
-  m_EditorHideFlags: 0
-  m_Script: {fileID: 11500000, guid: fe87c0e1cc204ed48ad3b37840f39efc, type: 3}
-  m_Name: 
-  m_EditorClassIdentifier: 
-  m_Material: {fileID: 0}
-  m_Color: {r: 1, g: 0.1764706, b: 0.33333334, a: 1}
-  m_RaycastTarget: 1
-  m_RaycastPadding: {x: 0, y: 0, z: 0, w: 0}
-  m_Maskable: 1
-  m_OnCullStateChanged:
-    m_PersistentCalls:
-      m_Calls: []
-  m_Sprite: {fileID: 21300000, guid: 03c5aa8ec94084a5da46504d4f20698e, type: 3}
-  m_Type: 0
-  m_PreserveAspect: 0
-  m_FillCenter: 1
-  m_FillMethod: 4
-  m_FillAmount: 1
-  m_FillClockwise: 1
-  m_FillOrigin: 0
-  m_UseSpriteMesh: 0
-  m_PixelsPerUnitMultiplier: 2.2
 --- !u!1001 &1089184277027898555
 PrefabInstance:
   m_ObjectHideFlags: 0
@@ -500,14 +167,6 @@
     serializedVersion: 3
     m_TransformParent: {fileID: 9164904624699036997}
     m_Modifications:
-    - target: {fileID: 157597412273347658, guid: a78bfe36c05846b438aaf25abbe523cc, type: 3}
-      propertyPath: m_SizeDelta.x
-      value: 28
-      objectReference: {fileID: 0}
-    - target: {fileID: 157597412273347658, guid: a78bfe36c05846b438aaf25abbe523cc, type: 3}
-      propertyPath: m_SizeDelta.y
-      value: 28
-      objectReference: {fileID: 0}
     - target: {fileID: 327198572831187187, guid: a78bfe36c05846b438aaf25abbe523cc, type: 3}
       propertyPath: m_AnchorMax.y
       value: 0
@@ -522,22 +181,6 @@
       objectReference: {fileID: 0}
     - target: {fileID: 327198572831187187, guid: a78bfe36c05846b438aaf25abbe523cc, type: 3}
       propertyPath: m_AnchoredPosition.y
-      value: 0
-      objectReference: {fileID: 0}
-    - target: {fileID: 362773141035210973, guid: a78bfe36c05846b438aaf25abbe523cc, type: 3}
-      propertyPath: m_Name
-      value: Icon
-      objectReference: {fileID: 0}
-    - target: {fileID: 362773141035210973, guid: a78bfe36c05846b438aaf25abbe523cc, type: 3}
-      propertyPath: m_IsActive
-      value: 1
-      objectReference: {fileID: 0}
-    - target: {fileID: 474079983075568315, guid: a78bfe36c05846b438aaf25abbe523cc, type: 3}
-      propertyPath: m_SizeDelta.x
-      value: 130
-      objectReference: {fileID: 0}
-    - target: {fileID: 747345904109829416, guid: a78bfe36c05846b438aaf25abbe523cc, type: 3}
-      propertyPath: m_IsActive
       value: 0
       objectReference: {fileID: 0}
     - target: {fileID: 753630656185560868, guid: a78bfe36c05846b438aaf25abbe523cc, type: 3}
@@ -545,50 +188,6 @@
       value: UpperLayout
       objectReference: {fileID: 0}
     - target: {fileID: 753630656185560868, guid: a78bfe36c05846b438aaf25abbe523cc, type: 3}
-      propertyPath: m_IsActive
-      value: 1
-      objectReference: {fileID: 0}
-    - target: {fileID: 996990757063491598, guid: a78bfe36c05846b438aaf25abbe523cc, type: 3}
-      propertyPath: m_AnchorMax.x
-      value: 0.5
-      objectReference: {fileID: 0}
-    - target: {fileID: 996990757063491598, guid: a78bfe36c05846b438aaf25abbe523cc, type: 3}
-      propertyPath: m_AnchorMin.x
-      value: 0.5
-      objectReference: {fileID: 0}
-    - target: {fileID: 996990757063491598, guid: a78bfe36c05846b438aaf25abbe523cc, type: 3}
-      propertyPath: m_SizeDelta.x
-      value: 113.11
-      objectReference: {fileID: 0}
-    - target: {fileID: 996990757063491598, guid: a78bfe36c05846b438aaf25abbe523cc, type: 3}
-      propertyPath: m_SizeDelta.y
-      value: 0
-      objectReference: {fileID: 0}
-    - target: {fileID: 996990757063491598, guid: a78bfe36c05846b438aaf25abbe523cc, type: 3}
-      propertyPath: m_AnchoredPosition.x
-      value: 0.000022888184
-      objectReference: {fileID: 0}
-    - target: {fileID: 1015769230139992024, guid: a78bfe36c05846b438aaf25abbe523cc, type: 3}
-      propertyPath: m_SizeDelta.x
-      value: 24
-      objectReference: {fileID: 0}
-    - target: {fileID: 1015769230139992024, guid: a78bfe36c05846b438aaf25abbe523cc, type: 3}
-      propertyPath: m_SizeDelta.y
-      value: 24
-      objectReference: {fileID: 0}
-    - target: {fileID: 1015769230139992024, guid: a78bfe36c05846b438aaf25abbe523cc, type: 3}
-      propertyPath: m_LocalRotation.w
-      value: 1
-      objectReference: {fileID: 0}
-    - target: {fileID: 1015769230139992024, guid: a78bfe36c05846b438aaf25abbe523cc, type: 3}
-      propertyPath: m_LocalRotation.z
-      value: 0
-      objectReference: {fileID: 0}
-    - target: {fileID: 1015769230139992024, guid: a78bfe36c05846b438aaf25abbe523cc, type: 3}
-      propertyPath: m_LocalEulerAnglesHint.z
-      value: 0
-      objectReference: {fileID: 0}
-    - target: {fileID: 1088176101826276226, guid: a78bfe36c05846b438aaf25abbe523cc, type: 3}
       propertyPath: m_IsActive
       value: 1
       objectReference: {fileID: 0}
@@ -628,10 +227,6 @@
       propertyPath: m_AnchoredPosition.y
       value: 0
       objectReference: {fileID: 0}
-    - target: {fileID: 1584890824784693151, guid: a78bfe36c05846b438aaf25abbe523cc, type: 3}
-      propertyPath: m_Interactable
-      value: 1
-      objectReference: {fileID: 0}
     - target: {fileID: 1678415931674854480, guid: a78bfe36c05846b438aaf25abbe523cc, type: 3}
       propertyPath: m_Sprite
       value: 
@@ -670,11 +265,11 @@
       objectReference: {fileID: 0}
     - target: {fileID: 2013254471882568492, guid: a78bfe36c05846b438aaf25abbe523cc, type: 3}
       propertyPath: m_SizeDelta.x
-      value: 14
+      value: 16
       objectReference: {fileID: 0}
     - target: {fileID: 2013254471882568492, guid: a78bfe36c05846b438aaf25abbe523cc, type: 3}
       propertyPath: m_SizeDelta.y
-      value: 14
+      value: 16
       objectReference: {fileID: 0}
     - target: {fileID: 2013254471882568492, guid: a78bfe36c05846b438aaf25abbe523cc, type: 3}
       propertyPath: m_AnchoredPosition.x
@@ -703,51 +298,11 @@
     - target: {fileID: 2706417837005350393, guid: a78bfe36c05846b438aaf25abbe523cc, type: 3}
       propertyPath: m_AnchoredPosition.x
       value: 43
-      objectReference: {fileID: 0}
-    - target: {fileID: 2811486040593424485, guid: a78bfe36c05846b438aaf25abbe523cc, type: 3}
-      propertyPath: m_Controller
-      value: 
-      objectReference: {fileID: 9100000, guid: c90666800d064c54ca8f01021238009b, type: 2}
-    - target: {fileID: 2853443476823272149, guid: a78bfe36c05846b438aaf25abbe523cc, type: 3}
-      propertyPath: m_AnchorMax.y
-      value: 0
-      objectReference: {fileID: 0}
-    - target: {fileID: 2853443476823272149, guid: a78bfe36c05846b438aaf25abbe523cc, type: 3}
-      propertyPath: m_AnchorMin.y
-      value: 0
-      objectReference: {fileID: 0}
-    - target: {fileID: 2853443476823272149, guid: a78bfe36c05846b438aaf25abbe523cc, type: 3}
-      propertyPath: m_LocalRotation.w
-      value: 1
-      objectReference: {fileID: 0}
-    - target: {fileID: 2853443476823272149, guid: a78bfe36c05846b438aaf25abbe523cc, type: 3}
-      propertyPath: m_LocalRotation.x
-      value: 0
-      objectReference: {fileID: 0}
-    - target: {fileID: 2853443476823272149, guid: a78bfe36c05846b438aaf25abbe523cc, type: 3}
-      propertyPath: m_LocalRotation.y
-      value: 0
-      objectReference: {fileID: 0}
-    - target: {fileID: 2853443476823272149, guid: a78bfe36c05846b438aaf25abbe523cc, type: 3}
-      propertyPath: m_LocalRotation.z
-      value: 0
-      objectReference: {fileID: 0}
-    - target: {fileID: 2853443476823272149, guid: a78bfe36c05846b438aaf25abbe523cc, type: 3}
-      propertyPath: m_AnchoredPosition.x
-      value: 0
-      objectReference: {fileID: 0}
-    - target: {fileID: 2853443476823272149, guid: a78bfe36c05846b438aaf25abbe523cc, type: 3}
-      propertyPath: m_AnchoredPosition.y
-      value: 0
-      objectReference: {fileID: 0}
-    - target: {fileID: 2853443476823272149, guid: a78bfe36c05846b438aaf25abbe523cc, type: 3}
-      propertyPath: m_LocalEulerAnglesHint.z
-      value: 0
       objectReference: {fileID: 0}
     - target: {fileID: 2903245328140939566, guid: a78bfe36c05846b438aaf25abbe523cc, type: 3}
       propertyPath: m_TargetGraphic
       value: 
-      objectReference: {fileID: 5911803240365651450}
+      objectReference: {fileID: 0}
     - target: {fileID: 3372457639009423180, guid: a78bfe36c05846b438aaf25abbe523cc, type: 3}
       propertyPath: m_SizeDelta.x
       value: 86
@@ -852,26 +407,6 @@
       propertyPath: m_AnchoredPosition.y
       value: 0
       objectReference: {fileID: 0}
-    - target: {fileID: 4616932523993875548, guid: a78bfe36c05846b438aaf25abbe523cc, type: 3}
-      propertyPath: m_Color.a
-      value: 1
-      objectReference: {fileID: 0}
-    - target: {fileID: 4616932523993875548, guid: a78bfe36c05846b438aaf25abbe523cc, type: 3}
-      propertyPath: m_Color.b
-      value: 1
-      objectReference: {fileID: 0}
-    - target: {fileID: 4616932523993875548, guid: a78bfe36c05846b438aaf25abbe523cc, type: 3}
-      propertyPath: m_Color.g
-      value: 1
-      objectReference: {fileID: 0}
-    - target: {fileID: 4616932523993875548, guid: a78bfe36c05846b438aaf25abbe523cc, type: 3}
-      propertyPath: m_Color.r
-      value: 1
-      objectReference: {fileID: 0}
-    - target: {fileID: 4616932523993875548, guid: a78bfe36c05846b438aaf25abbe523cc, type: 3}
-      propertyPath: m_Enabled
-      value: 1
-      objectReference: {fileID: 0}
     - target: {fileID: 4796034050072095939, guid: a78bfe36c05846b438aaf25abbe523cc, type: 3}
       propertyPath: m_AnchorMax.y
       value: 0
@@ -1004,18 +539,6 @@
       propertyPath: m_Color.r
       value: 0.08627451
       objectReference: {fileID: 0}
-    - target: {fileID: 5741418341377866343, guid: a78bfe36c05846b438aaf25abbe523cc, type: 3}
-      propertyPath: m_IsActive
-      value: 1
-      objectReference: {fileID: 0}
-    - target: {fileID: 5868597234541398687, guid: a78bfe36c05846b438aaf25abbe523cc, type: 3}
-      propertyPath: m_IsActive
-      value: 0
-      objectReference: {fileID: 0}
-    - target: {fileID: 5917881086982207177, guid: a78bfe36c05846b438aaf25abbe523cc, type: 3}
-      propertyPath: m_text
-      value: Weekly Rewards
-      objectReference: {fileID: 0}
     - target: {fileID: 6343332045173302481, guid: a78bfe36c05846b438aaf25abbe523cc, type: 3}
       propertyPath: m_AnchorMax.y
       value: 0
@@ -1049,10 +572,6 @@
       value: 0
       objectReference: {fileID: 0}
     - target: {fileID: 6752160793399028054, guid: a78bfe36c05846b438aaf25abbe523cc, type: 3}
-      propertyPath: m_SortingLayer
-      value: 0
-      objectReference: {fileID: 0}
-    - target: {fileID: 6803257912564709683, guid: a78bfe36c05846b438aaf25abbe523cc, type: 3}
       propertyPath: m_SortingLayer
       value: 0
       objectReference: {fileID: 0}
@@ -1092,19 +611,7 @@
       propertyPath: m_IsActive
       value: 1
       objectReference: {fileID: 0}
-    - target: {fileID: 7643714939983635917, guid: a78bfe36c05846b438aaf25abbe523cc, type: 3}
-      propertyPath: m_Sprite
-      value: 
-      objectReference: {fileID: 21300000, guid: a5f3de6eea31f4275a59bbba101961ef, type: 3}
-    - target: {fileID: 7643714939983635917, guid: a78bfe36c05846b438aaf25abbe523cc, type: 3}
-      propertyPath: m_Enabled
-      value: 1
-      objectReference: {fileID: 0}
     - target: {fileID: 7690863683829341105, guid: a78bfe36c05846b438aaf25abbe523cc, type: 3}
-      propertyPath: m_IsActive
-      value: 0
-      objectReference: {fileID: 0}
-    - target: {fileID: 7736118021547498308, guid: a78bfe36c05846b438aaf25abbe523cc, type: 3}
       propertyPath: m_IsActive
       value: 0
       objectReference: {fileID: 0}
@@ -1134,7 +641,7 @@
       objectReference: {fileID: 0}
     - target: {fileID: 8024173734661604527, guid: a78bfe36c05846b438aaf25abbe523cc, type: 3}
       propertyPath: m_fontSize
-      value: 9.05
+      value: 10.55
       objectReference: {fileID: 0}
     - target: {fileID: 8024173734661604527, guid: a78bfe36c05846b438aaf25abbe523cc, type: 3}
       propertyPath: m_fontSizeMax
@@ -1142,7 +649,7 @@
       objectReference: {fileID: 0}
     - target: {fileID: 8024173734661604527, guid: a78bfe36c05846b438aaf25abbe523cc, type: 3}
       propertyPath: m_fontSizeMin
-      value: 8
+      value: 10
       objectReference: {fileID: 0}
     - target: {fileID: 8024173734661604527, guid: a78bfe36c05846b438aaf25abbe523cc, type: 3}
       propertyPath: m_fontSizeBase
@@ -1163,14 +670,6 @@
     - target: {fileID: 8234683020808998410, guid: a78bfe36c05846b438aaf25abbe523cc, type: 3}
       propertyPath: m_SizeDelta.y
       value: 16.95
-      objectReference: {fileID: 0}
-    - target: {fileID: 8271147119481269609, guid: a78bfe36c05846b438aaf25abbe523cc, type: 3}
-      propertyPath: m_Sprite
-      value: 
-      objectReference: {fileID: 21300000, guid: a5f3de6eea31f4275a59bbba101961ef, type: 3}
-    - target: {fileID: 8595900250309912435, guid: a78bfe36c05846b438aaf25abbe523cc, type: 3}
-      propertyPath: m_IsActive
-      value: 0
       objectReference: {fileID: 0}
     - target: {fileID: 8730324042609602408, guid: a78bfe36c05846b438aaf25abbe523cc, type: 3}
       propertyPath: m_IsActive
@@ -1220,34 +719,12 @@
     - {fileID: 6549461500875830279, guid: a78bfe36c05846b438aaf25abbe523cc, type: 3}
     m_RemovedGameObjects:
     - {fileID: 7690863683829341105, guid: a78bfe36c05846b438aaf25abbe523cc, type: 3}
-    - {fileID: 747345904109829416, guid: a78bfe36c05846b438aaf25abbe523cc, type: 3}
-    - {fileID: 7736118021547498308, guid: a78bfe36c05846b438aaf25abbe523cc, type: 3}
-    - {fileID: 8595900250309912435, guid: a78bfe36c05846b438aaf25abbe523cc, type: 3}
     m_AddedGameObjects:
     - targetCorrespondingSourceObject: {fileID: 7953449017702476265, guid: a78bfe36c05846b438aaf25abbe523cc, type: 3}
       insertIndex: 1
       addedObject: {fileID: 5665101462421059373}
-    - targetCorrespondingSourceObject: {fileID: 1015769230139992024, guid: a78bfe36c05846b438aaf25abbe523cc, type: 3}
-      insertIndex: -1
-      addedObject: {fileID: 7682936901971574684}
     m_AddedComponents: []
   m_SourcePrefab: {fileID: 100100000, guid: a78bfe36c05846b438aaf25abbe523cc, type: 3}
---- !u!224 &73522074529063779 stripped
-RectTransform:
-  m_CorrespondingSourceObject: {fileID: 1015769230139992024, guid: a78bfe36c05846b438aaf25abbe523cc, type: 3}
-  m_PrefabInstance: {fileID: 1089184277027898555}
-  m_PrefabAsset: {fileID: 0}
---- !u!114 &412537817595511995 stripped
-MonoBehaviour:
-  m_CorrespondingSourceObject: {fileID: 766790208803979264, guid: a78bfe36c05846b438aaf25abbe523cc, type: 3}
-  m_PrefabInstance: {fileID: 1089184277027898555}
-  m_PrefabAsset: {fileID: 0}
-  m_GameObject: {fileID: 0}
-  m_Enabled: 1
-  m_EditorHideFlags: 0
-  m_Script: {fileID: 11500000, guid: c49ca1955f944decaab3280e1c39b5a1, type: 3}
-  m_Name: 
-  m_EditorClassIdentifier: 
 --- !u!1 &617051157247145518 stripped
 GameObject:
   m_CorrespondingSourceObject: {fileID: 544297384457663125, guid: a78bfe36c05846b438aaf25abbe523cc, type: 3}
@@ -1275,17 +752,6 @@
   m_Script: {fileID: 11500000, guid: 4e29b1a8efbd4b44bb3f3716e73f07ff, type: 3}
   m_Name: 
   m_EditorClassIdentifier: 
---- !u!114 &1628218832571676466 stripped
-MonoBehaviour:
-  m_CorrespondingSourceObject: {fileID: 1838901528702317449, guid: a78bfe36c05846b438aaf25abbe523cc, type: 3}
-  m_PrefabInstance: {fileID: 1089184277027898555}
-  m_PrefabAsset: {fileID: 0}
-  m_GameObject: {fileID: 0}
-  m_Enabled: 1
-  m_EditorHideFlags: 0
-  m_Script: {fileID: 11500000, guid: c49ca1955f944decaab3280e1c39b5a1, type: 3}
-  m_Name: 
-  m_EditorClassIdentifier: 
 --- !u!114 &2506691189012929090 stripped
 MonoBehaviour:
   m_CorrespondingSourceObject: {fileID: 3302265589590384377, guid: a78bfe36c05846b438aaf25abbe523cc, type: 3}
@@ -1308,11 +774,6 @@
   m_Script: {fileID: 11500000, guid: 4e29b1a8efbd4b44bb3f3716e73f07ff, type: 3}
   m_Name: 
   m_EditorClassIdentifier: 
---- !u!95 &2889596805832123614 stripped
-Animator:
-  m_CorrespondingSourceObject: {fileID: 2811486040593424485, guid: a78bfe36c05846b438aaf25abbe523cc, type: 3}
-  m_PrefabInstance: {fileID: 1089184277027898555}
-  m_PrefabAsset: {fileID: 0}
 --- !u!114 &2978611201982790949 stripped
 MonoBehaviour:
   m_CorrespondingSourceObject: {fileID: 2759484254438996382, guid: a78bfe36c05846b438aaf25abbe523cc, type: 3}
@@ -1340,17 +801,6 @@
   m_CorrespondingSourceObject: {fileID: 5604293973387185170, guid: a78bfe36c05846b438aaf25abbe523cc, type: 3}
   m_PrefabInstance: {fileID: 1089184277027898555}
   m_PrefabAsset: {fileID: 0}
---- !u!114 &5911803240365651450 stripped
-MonoBehaviour:
-  m_CorrespondingSourceObject: {fileID: 6707969730068558145, guid: a78bfe36c05846b438aaf25abbe523cc, type: 3}
-  m_PrefabInstance: {fileID: 1089184277027898555}
-  m_PrefabAsset: {fileID: 0}
-  m_GameObject: {fileID: 0}
-  m_Enabled: 1
-  m_EditorHideFlags: 0
-  m_Script: {fileID: 11500000, guid: fe87c0e1cc204ed48ad3b37840f39efc, type: 3}
-  m_Name: 
-  m_EditorClassIdentifier: 
 --- !u!114 &6705180925666095888 stripped
 MonoBehaviour:
   m_CorrespondingSourceObject: {fileID: 5913254704669603755, guid: a78bfe36c05846b438aaf25abbe523cc, type: 3}
@@ -1370,6 +820,17 @@
 --- !u!114 &7310006030576766240 stripped
 MonoBehaviour:
   m_CorrespondingSourceObject: {fileID: 7669582428751366555, guid: a78bfe36c05846b438aaf25abbe523cc, type: 3}
+  m_PrefabInstance: {fileID: 1089184277027898555}
+  m_PrefabAsset: {fileID: 0}
+  m_GameObject: {fileID: 0}
+  m_Enabled: 1
+  m_EditorHideFlags: 0
+  m_Script: {fileID: 11500000, guid: 4e29b1a8efbd4b44bb3f3716e73f07ff, type: 3}
+  m_Name: 
+  m_EditorClassIdentifier: 
+--- !u!114 &7474329147563909817 stripped
+MonoBehaviour:
+  m_CorrespondingSourceObject: {fileID: 7541182562930353666, guid: a78bfe36c05846b438aaf25abbe523cc, type: 3}
   m_PrefabInstance: {fileID: 1089184277027898555}
   m_PrefabAsset: {fileID: 0}
   m_GameObject: {fileID: 0}
@@ -1527,22 +988,10 @@
       propertyPath: m_ConstrainProportionsScale
       value: 1
       objectReference: {fileID: 0}
-    - target: {fileID: 4114341721256285648, guid: 58646341e04d9404dbdad22f4c50cf14, type: 3}
-      propertyPath: m_fontSizeMin
-      value: 8
-      objectReference: {fileID: 0}
     - target: {fileID: 4123870558896641304, guid: 58646341e04d9404dbdad22f4c50cf14, type: 3}
       propertyPath: m_Sprite
       value: 
       objectReference: {fileID: 21300000, guid: 58c7b4af70b3b41568d67e3d8947d58e, type: 3}
-    - target: {fileID: 4180043799720701794, guid: 58646341e04d9404dbdad22f4c50cf14, type: 3}
-      propertyPath: m_SizeDelta.x
-      value: 14
-      objectReference: {fileID: 0}
-    - target: {fileID: 4180043799720701794, guid: 58646341e04d9404dbdad22f4c50cf14, type: 3}
-      propertyPath: m_SizeDelta.y
-      value: 14
-      objectReference: {fileID: 0}
     - target: {fileID: 5045864245587694558, guid: 58646341e04d9404dbdad22f4c50cf14, type: 3}
       propertyPath: m_AnchorMax.y
       value: 0
@@ -1564,14 +1013,6 @@
       value: 
       objectReference: {fileID: 21300000, guid: 0763ad3c1be944323aa31f821eec75c6, type: 3}
     - target: {fileID: 5774455068466698946, guid: 58646341e04d9404dbdad22f4c50cf14, type: 3}
-      propertyPath: m_SizeDelta.x
-      value: 14
-      objectReference: {fileID: 0}
-    - target: {fileID: 5774455068466698946, guid: 58646341e04d9404dbdad22f4c50cf14, type: 3}
-      propertyPath: m_SizeDelta.y
-      value: 14
-      objectReference: {fileID: 0}
-    - target: {fileID: 5774455068466698946, guid: 58646341e04d9404dbdad22f4c50cf14, type: 3}
       propertyPath: m_AnchoredPosition.x
       value: 0
       objectReference: {fileID: 0}
@@ -1690,10 +1131,6 @@
     - target: {fileID: 8036473213102431955, guid: 58646341e04d9404dbdad22f4c50cf14, type: 3}
       propertyPath: m_SizeDelta.y
       value: 28
-      objectReference: {fileID: 0}
-    - target: {fileID: 8145530439383005216, guid: 58646341e04d9404dbdad22f4c50cf14, type: 3}
-      propertyPath: m_fontSizeMin
-      value: 8
       objectReference: {fileID: 0}
     - target: {fileID: 8386085941965291156, guid: 58646341e04d9404dbdad22f4c50cf14, type: 3}
       propertyPath: m_TargetGraphic
@@ -1967,123 +1404,6 @@
   m_Script: {fileID: 11500000, guid: 619848039f8e4fad9bf86037459cd6d2, type: 3}
   m_Name: 
   m_EditorClassIdentifier: 
---- !u!1001 &2900841500837426475
-PrefabInstance:
-  m_ObjectHideFlags: 0
-  serializedVersion: 2
-  m_Modification:
-    serializedVersion: 3
-    m_TransformParent: {fileID: 8850727235365783867}
-    m_Modifications:
-    - target: {fileID: 4785629390260472247, guid: c84eadd488acd19418270435e047bffb, type: 3}
-      propertyPath: m_Name
-      value: MarketplaceCreditsMenu
-      objectReference: {fileID: 0}
-    - target: {fileID: 4785629390260472247, guid: c84eadd488acd19418270435e047bffb, type: 3}
-      propertyPath: m_IsActive
-      value: 0
-      objectReference: {fileID: 0}
-    - target: {fileID: 5821586981498847650, guid: c84eadd488acd19418270435e047bffb, type: 3}
-      propertyPath: m_Pivot.x
-      value: 0
-      objectReference: {fileID: 0}
-    - target: {fileID: 5821586981498847650, guid: c84eadd488acd19418270435e047bffb, type: 3}
-      propertyPath: m_Pivot.y
-      value: 1
-      objectReference: {fileID: 0}
-    - target: {fileID: 5821586981498847650, guid: c84eadd488acd19418270435e047bffb, type: 3}
-      propertyPath: m_AnchorMax.x
-      value: 0
-      objectReference: {fileID: 0}
-    - target: {fileID: 5821586981498847650, guid: c84eadd488acd19418270435e047bffb, type: 3}
-      propertyPath: m_AnchorMax.y
-      value: 1
-      objectReference: {fileID: 0}
-    - target: {fileID: 5821586981498847650, guid: c84eadd488acd19418270435e047bffb, type: 3}
-      propertyPath: m_AnchorMin.x
-      value: 0
-      objectReference: {fileID: 0}
-    - target: {fileID: 5821586981498847650, guid: c84eadd488acd19418270435e047bffb, type: 3}
-      propertyPath: m_AnchorMin.y
-      value: 1
-      objectReference: {fileID: 0}
-    - target: {fileID: 5821586981498847650, guid: c84eadd488acd19418270435e047bffb, type: 3}
-      propertyPath: m_SizeDelta.x
-      value: 800
-      objectReference: {fileID: 0}
-    - target: {fileID: 5821586981498847650, guid: c84eadd488acd19418270435e047bffb, type: 3}
-      propertyPath: m_SizeDelta.y
-      value: 600
-      objectReference: {fileID: 0}
-    - target: {fileID: 5821586981498847650, guid: c84eadd488acd19418270435e047bffb, type: 3}
-      propertyPath: m_LocalPosition.x
-      value: 0
-      objectReference: {fileID: 0}
-    - target: {fileID: 5821586981498847650, guid: c84eadd488acd19418270435e047bffb, type: 3}
-      propertyPath: m_LocalPosition.y
-      value: 0
-      objectReference: {fileID: 0}
-    - target: {fileID: 5821586981498847650, guid: c84eadd488acd19418270435e047bffb, type: 3}
-      propertyPath: m_LocalPosition.z
-      value: 0
-      objectReference: {fileID: 0}
-    - target: {fileID: 5821586981498847650, guid: c84eadd488acd19418270435e047bffb, type: 3}
-      propertyPath: m_LocalRotation.w
-      value: 1
-      objectReference: {fileID: 0}
-    - target: {fileID: 5821586981498847650, guid: c84eadd488acd19418270435e047bffb, type: 3}
-      propertyPath: m_LocalRotation.x
-      value: 0
-      objectReference: {fileID: 0}
-    - target: {fileID: 5821586981498847650, guid: c84eadd488acd19418270435e047bffb, type: 3}
-      propertyPath: m_LocalRotation.y
-      value: 0
-      objectReference: {fileID: 0}
-    - target: {fileID: 5821586981498847650, guid: c84eadd488acd19418270435e047bffb, type: 3}
-      propertyPath: m_LocalRotation.z
-      value: 0
-      objectReference: {fileID: 0}
-    - target: {fileID: 5821586981498847650, guid: c84eadd488acd19418270435e047bffb, type: 3}
-      propertyPath: m_AnchoredPosition.x
-      value: 56
-      objectReference: {fileID: 0}
-    - target: {fileID: 5821586981498847650, guid: c84eadd488acd19418270435e047bffb, type: 3}
-      propertyPath: m_AnchoredPosition.y
-      value: -8
-      objectReference: {fileID: 0}
-    - target: {fileID: 5821586981498847650, guid: c84eadd488acd19418270435e047bffb, type: 3}
-      propertyPath: m_LocalEulerAnglesHint.x
-      value: 0
-      objectReference: {fileID: 0}
-    - target: {fileID: 5821586981498847650, guid: c84eadd488acd19418270435e047bffb, type: 3}
-      propertyPath: m_LocalEulerAnglesHint.y
-      value: 0
-      objectReference: {fileID: 0}
-    - target: {fileID: 5821586981498847650, guid: c84eadd488acd19418270435e047bffb, type: 3}
-      propertyPath: m_LocalEulerAnglesHint.z
-      value: 0
-      objectReference: {fileID: 0}
-    m_RemovedComponents: []
-    m_RemovedGameObjects: []
-    m_AddedGameObjects: []
-    m_AddedComponents: []
-  m_SourcePrefab: {fileID: 100100000, guid: c84eadd488acd19418270435e047bffb, type: 3}
---- !u!114 &2018051840742496158 stripped
-MonoBehaviour:
-  m_CorrespondingSourceObject: {fileID: 3765102252090958517, guid: c84eadd488acd19418270435e047bffb, type: 3}
-  m_PrefabInstance: {fileID: 2900841500837426475}
-  m_PrefabAsset: {fileID: 0}
-  m_GameObject: {fileID: 0}
-  m_Enabled: 1
-  m_EditorHideFlags: 0
-  m_Script: {fileID: 11500000, guid: 3d8147e23dc34145b6cc499e86578b1e, type: 3}
-  m_Name: 
-  m_EditorClassIdentifier: 
---- !u!224 &8686235842884613257 stripped
-RectTransform:
-  m_CorrespondingSourceObject: {fileID: 5821586981498847650, guid: c84eadd488acd19418270435e047bffb, type: 3}
-  m_PrefabInstance: {fileID: 2900841500837426475}
-  m_PrefabAsset: {fileID: 0}
 --- !u!1001 &5585558153919520274
 PrefabInstance:
   m_ObjectHideFlags: 0
