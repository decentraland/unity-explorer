%YAML 1.1
%TAG !u! tag:unity3d.com,2011:
--- !u!1 &55990897789929027
GameObject:
  m_ObjectHideFlags: 0
  m_CorrespondingSourceObject: {fileID: 0}
  m_PrefabInstance: {fileID: 0}
  m_PrefabAsset: {fileID: 0}
  serializedVersion: 6
  m_Component:
  - component: {fileID: 5327950588846824213}
  - component: {fileID: 4766588875388328906}
  - component: {fileID: 3428100696695647615}
  m_Layer: 5
  m_Name: UnhoverSprites
  m_TagString: Untagged
  m_Icon: {fileID: 0}
  m_NavMeshLayer: 0
  m_StaticEditorFlags: 0
  m_IsActive: 0
--- !u!224 &5327950588846824213
RectTransform:
  m_ObjectHideFlags: 0
  m_CorrespondingSourceObject: {fileID: 0}
  m_PrefabInstance: {fileID: 0}
  m_PrefabAsset: {fileID: 0}
  m_GameObject: {fileID: 55990897789929027}
  m_LocalRotation: {x: 0, y: 0, z: 0, w: 1}
  m_LocalPosition: {x: 0, y: 0, z: 0}
  m_LocalScale: {x: 1, y: 1, z: 1}
  m_ConstrainProportionsScale: 0
  m_Children: []
  m_Father: {fileID: 4950177294663027666}
  m_LocalEulerAnglesHint: {x: 0, y: 0, z: 0}
  m_AnchorMin: {x: 0.5, y: 0.5}
  m_AnchorMax: {x: 0.5, y: 0.5}
  m_AnchoredPosition: {x: 0, y: -1}
  m_SizeDelta: {x: 32, y: 32}
  m_Pivot: {x: 0.5, y: 0.5}
--- !u!222 &4766588875388328906
CanvasRenderer:
  m_ObjectHideFlags: 0
  m_CorrespondingSourceObject: {fileID: 0}
  m_PrefabInstance: {fileID: 0}
  m_PrefabAsset: {fileID: 0}
  m_GameObject: {fileID: 55990897789929027}
  m_CullTransparentMesh: 1
--- !u!114 &3428100696695647615
MonoBehaviour:
  m_ObjectHideFlags: 0
  m_CorrespondingSourceObject: {fileID: 0}
  m_PrefabInstance: {fileID: 0}
  m_PrefabAsset: {fileID: 0}
  m_GameObject: {fileID: 55990897789929027}
  m_Enabled: 1
  m_EditorHideFlags: 0
  m_Script: {fileID: 11500000, guid: fe87c0e1cc204ed48ad3b37840f39efc, type: 3}
  m_Name: 
  m_EditorClassIdentifier: 
  m_Material: {fileID: 0}
  m_Color: {r: 1, g: 1, b: 1, a: 1}
  m_RaycastTarget: 1
  m_RaycastPadding: {x: 0, y: 0, z: 0, w: 0}
  m_Maskable: 1
  m_OnCullStateChanged:
    m_PersistentCalls:
      m_Calls: []
  m_Sprite: {fileID: 21300000, guid: 2870e92ed7996e84286a98b98fb8e952, type: 3}
  m_Type: 0
  m_PreserveAspect: 0
  m_FillCenter: 1
  m_FillMethod: 4
  m_FillAmount: 1
  m_FillClockwise: 1
  m_FillOrigin: 0
  m_UseSpriteMesh: 0
  m_PixelsPerUnitMultiplier: 1
--- !u!1 &1344876062520897653
GameObject:
  m_ObjectHideFlags: 0
  m_CorrespondingSourceObject: {fileID: 0}
  m_PrefabInstance: {fileID: 0}
  m_PrefabAsset: {fileID: 0}
  serializedVersion: 6
  m_Component:
  - component: {fileID: 817830149569808908}
  - component: {fileID: 4823144716789737696}
  - component: {fileID: 2248017243310883013}
  m_Layer: 5
  m_Name: SelectedBackground
  m_TagString: Untagged
  m_Icon: {fileID: 0}
  m_NavMeshLayer: 0
  m_StaticEditorFlags: 0
  m_IsActive: 1
--- !u!224 &817830149569808908
RectTransform:
  m_ObjectHideFlags: 0
  m_CorrespondingSourceObject: {fileID: 0}
  m_PrefabInstance: {fileID: 0}
  m_PrefabAsset: {fileID: 0}
  m_GameObject: {fileID: 1344876062520897653}
  m_LocalRotation: {x: -0, y: -0, z: -0, w: 1}
  m_LocalPosition: {x: 0, y: 0, z: 0}
  m_LocalScale: {x: 1, y: 1, z: 1}
  m_ConstrainProportionsScale: 0
  m_Children: []
  m_Father: {fileID: 4950177294663027666}
  m_LocalEulerAnglesHint: {x: 0, y: 0, z: 0}
  m_AnchorMin: {x: 0.5, y: 0.5}
  m_AnchorMax: {x: 0.5, y: 0.5}
  m_AnchoredPosition: {x: 0, y: 0}
  m_SizeDelta: {x: 32, y: 32}
  m_Pivot: {x: 0.5, y: 0.5}
--- !u!222 &4823144716789737696
CanvasRenderer:
  m_ObjectHideFlags: 0
  m_CorrespondingSourceObject: {fileID: 0}
  m_PrefabInstance: {fileID: 0}
  m_PrefabAsset: {fileID: 0}
  m_GameObject: {fileID: 1344876062520897653}
  m_CullTransparentMesh: 1
--- !u!114 &2248017243310883013
MonoBehaviour:
  m_ObjectHideFlags: 0
  m_CorrespondingSourceObject: {fileID: 0}
  m_PrefabInstance: {fileID: 0}
  m_PrefabAsset: {fileID: 0}
  m_GameObject: {fileID: 1344876062520897653}
  m_Enabled: 1
  m_EditorHideFlags: 0
  m_Script: {fileID: 11500000, guid: fe87c0e1cc204ed48ad3b37840f39efc, type: 3}
  m_Name: 
  m_EditorClassIdentifier: 
  m_Material: {fileID: 0}
  m_Color: {r: 1, g: 1, b: 1, a: 1}
  m_RaycastTarget: 1
  m_RaycastPadding: {x: 0, y: 0, z: 0, w: 0}
  m_Maskable: 1
  m_OnCullStateChanged:
    m_PersistentCalls:
      m_Calls: []
  m_Sprite: {fileID: 21300000, guid: 12dd1efc4e826764f9b02be515a9a033, type: 3}
  m_Type: 1
  m_PreserveAspect: 0
  m_FillCenter: 1
  m_FillMethod: 4
  m_FillAmount: 1
  m_FillClockwise: 1
  m_FillOrigin: 0
  m_UseSpriteMesh: 0
  m_PixelsPerUnitMultiplier: 2.5
--- !u!1 &4603168710068174090
GameObject:
  m_ObjectHideFlags: 0
  m_CorrespondingSourceObject: {fileID: 0}
  m_PrefabInstance: {fileID: 0}
  m_PrefabAsset: {fileID: 0}
  serializedVersion: 6
  m_Component:
  - component: {fileID: 9164904624699036997}
  - component: {fileID: 140288653555970321}
  - component: {fileID: 2938049466993541468}
  - component: {fileID: 359438563268453406}
  - component: {fileID: 8069633883423024809}
  - component: {fileID: 4233404171620025052}
  m_Layer: 5
  m_Name: SidebarUI
  m_TagString: Untagged
  m_Icon: {fileID: 0}
  m_NavMeshLayer: 0
  m_StaticEditorFlags: 0
  m_IsActive: 1
--- !u!224 &9164904624699036997
RectTransform:
  m_ObjectHideFlags: 0
  m_CorrespondingSourceObject: {fileID: 0}
  m_PrefabInstance: {fileID: 0}
  m_PrefabAsset: {fileID: 0}
  m_GameObject: {fileID: 4603168710068174090}
  m_LocalRotation: {x: 0, y: 0, z: 0, w: 1}
  m_LocalPosition: {x: 0, y: 0, z: 0}
  m_LocalScale: {x: 1, y: 1, z: 1}
  m_ConstrainProportionsScale: 0
  m_Children:
  - {fileID: 4817722374049450153}
  - {fileID: 6256374512070760242}
  m_Father: {fileID: 0}
  m_LocalEulerAnglesHint: {x: 0, y: 0, z: 0}
  m_AnchorMin: {x: 1, y: 0}
  m_AnchorMax: {x: 1, y: 1}
  m_AnchoredPosition: {x: -1047.5, y: 0}
  m_SizeDelta: {x: 46, y: 0}
  m_Pivot: {x: 0, y: 1}
--- !u!222 &140288653555970321
CanvasRenderer:
  m_ObjectHideFlags: 0
  m_CorrespondingSourceObject: {fileID: 0}
  m_PrefabInstance: {fileID: 0}
  m_PrefabAsset: {fileID: 0}
  m_GameObject: {fileID: 4603168710068174090}
  m_CullTransparentMesh: 1
--- !u!114 &2938049466993541468
MonoBehaviour:
  m_ObjectHideFlags: 0
  m_CorrespondingSourceObject: {fileID: 0}
  m_PrefabInstance: {fileID: 0}
  m_PrefabAsset: {fileID: 0}
  m_GameObject: {fileID: 4603168710068174090}
  m_Enabled: 1
  m_EditorHideFlags: 0
  m_Script: {fileID: 11500000, guid: ae3abdd171fe49a387f7472fddfb3ece, type: 3}
  m_Name: 
  m_EditorClassIdentifier: 
  <canvas>k__BackingField: {fileID: 8069633883423024809}
  <raycaster>k__BackingField: {fileID: 4233404171620025052}
  <notificationsButton>k__BackingField: {fileID: 7474329147563909817}
  <NotificationsMenuView>k__BackingField: {fileID: 822488252307644781}
  <backpackNotificationIndicator>k__BackingField: {fileID: 7805156087351757482}
  <ProfileWidget>k__BackingField: {fileID: 8183886167291671765}
  <profileMenu>k__BackingField: {fileID: 617051157247145518}
  <ProfileMenuView>k__BackingField: {fileID: 9096970311108952280}
  <FaceFrame>k__BackingField: {fileID: 713957529403070190}
  <PersistentEmoteWheelOpener>k__BackingField: {fileID: 5415830858801336587}
  <InWorldCameraButton>k__BackingField: {fileID: 1734187727223042766}
  <mapButton>k__BackingField: {fileID: 8108662634941636583}
  <backpackButton>k__BackingField: {fileID: 7310006030576766240}
  <cameraReelButton>k__BackingField: {fileID: 3655238427613538003}
  <settingsButton>k__BackingField: {fileID: 9220203987770033458}
  <skyboxButton>k__BackingField: {fileID: 6608129208367220506}
  <SkyboxMenuView>k__BackingField: {fileID: 8821864330962428420}
  <sidebarSettingsButton>k__BackingField: {fileID: 1441228183698799381}
  <sidebarSettingsWidget>k__BackingField: {fileID: 2506691189012929090}
  <autoHideToggle>k__BackingField: {fileID: 6705180925666095888}
  <helpButton>k__BackingField: {fileID: 2978611201982790949}
--- !u!114 &359438563268453406
MonoBehaviour:
  m_ObjectHideFlags: 0
  m_CorrespondingSourceObject: {fileID: 0}
  m_PrefabInstance: {fileID: 0}
  m_PrefabAsset: {fileID: 0}
  m_GameObject: {fileID: 4603168710068174090}
  m_Enabled: 1
  m_EditorHideFlags: 0
  m_Script: {fileID: 11500000, guid: fe87c0e1cc204ed48ad3b37840f39efc, type: 3}
  m_Name: 
  m_EditorClassIdentifier: 
  m_Material: {fileID: 0}
  m_Color: {r: 0, g: 0, b: 0, a: 0.8}
  m_RaycastTarget: 1
  m_RaycastPadding: {x: 0, y: 0, z: 0, w: 0}
  m_Maskable: 1
  m_OnCullStateChanged:
    m_PersistentCalls:
      m_Calls: []
  m_Sprite: {fileID: 0}
  m_Type: 0
  m_PreserveAspect: 0
  m_FillCenter: 1
  m_FillMethod: 4
  m_FillAmount: 1
  m_FillClockwise: 1
  m_FillOrigin: 0
  m_UseSpriteMesh: 0
  m_PixelsPerUnitMultiplier: 1
--- !u!223 &8069633883423024809
Canvas:
  m_ObjectHideFlags: 0
  m_CorrespondingSourceObject: {fileID: 0}
  m_PrefabInstance: {fileID: 0}
  m_PrefabAsset: {fileID: 0}
  m_GameObject: {fileID: 4603168710068174090}
  m_Enabled: 1
  serializedVersion: 3
  m_RenderMode: 2
  m_Camera: {fileID: 0}
  m_PlaneDistance: 100
  m_PixelPerfect: 0
  m_ReceivesEvents: 1
  m_OverrideSorting: 0
  m_OverridePixelPerfect: 0
  m_SortingBucketNormalizedSize: 0
  m_VertexColorAlwaysGammaSpace: 0
  m_AdditionalShaderChannelsFlag: 25
  m_UpdateRectTransformForStandalone: 0
  m_SortingLayerID: 0
  m_SortingOrder: 0
  m_TargetDisplay: 0
--- !u!114 &4233404171620025052
MonoBehaviour:
  m_ObjectHideFlags: 0
  m_CorrespondingSourceObject: {fileID: 0}
  m_PrefabInstance: {fileID: 0}
  m_PrefabAsset: {fileID: 0}
  m_GameObject: {fileID: 4603168710068174090}
  m_Enabled: 1
  m_EditorHideFlags: 0
  m_Script: {fileID: 11500000, guid: dc42784cf147c0c48a680349fa168899, type: 3}
  m_Name: 
  m_EditorClassIdentifier: 
  m_IgnoreReversedGraphics: 1
  m_BlockingObjects: 0
  m_BlockingMask:
    serializedVersion: 2
    m_Bits: 4294967295
--- !u!1001 &1089184277027898555
PrefabInstance:
  m_ObjectHideFlags: 0
  serializedVersion: 2
  m_Modification:
    serializedVersion: 3
    m_TransformParent: {fileID: 9164904624699036997}
    m_Modifications:
    - target: {fileID: 327198572831187187, guid: a78bfe36c05846b438aaf25abbe523cc, type: 3}
      propertyPath: m_AnchorMax.y
      value: 0
      objectReference: {fileID: 0}
    - target: {fileID: 327198572831187187, guid: a78bfe36c05846b438aaf25abbe523cc, type: 3}
      propertyPath: m_AnchorMin.y
      value: 0
      objectReference: {fileID: 0}
    - target: {fileID: 327198572831187187, guid: a78bfe36c05846b438aaf25abbe523cc, type: 3}
      propertyPath: m_AnchoredPosition.x
      value: 0
      objectReference: {fileID: 0}
    - target: {fileID: 327198572831187187, guid: a78bfe36c05846b438aaf25abbe523cc, type: 3}
      propertyPath: m_AnchoredPosition.y
      value: 0
      objectReference: {fileID: 0}
    - target: {fileID: 753630656185560868, guid: a78bfe36c05846b438aaf25abbe523cc, type: 3}
      propertyPath: m_Name
      value: UpperLayout
      objectReference: {fileID: 0}
    - target: {fileID: 753630656185560868, guid: a78bfe36c05846b438aaf25abbe523cc, type: 3}
      propertyPath: m_IsActive
      value: 1
      objectReference: {fileID: 0}
    - target: {fileID: 1134998193861742370, guid: a78bfe36c05846b438aaf25abbe523cc, type: 3}
      propertyPath: m_AnchorMax.y
      value: 0
      objectReference: {fileID: 0}
    - target: {fileID: 1134998193861742370, guid: a78bfe36c05846b438aaf25abbe523cc, type: 3}
      propertyPath: m_AnchorMin.y
      value: 0
      objectReference: {fileID: 0}
    - target: {fileID: 1134998193861742370, guid: a78bfe36c05846b438aaf25abbe523cc, type: 3}
      propertyPath: m_AnchoredPosition.x
      value: 0
      objectReference: {fileID: 0}
    - target: {fileID: 1134998193861742370, guid: a78bfe36c05846b438aaf25abbe523cc, type: 3}
      propertyPath: m_AnchoredPosition.y
      value: 0
      objectReference: {fileID: 0}
    - target: {fileID: 1453666765052253396, guid: a78bfe36c05846b438aaf25abbe523cc, type: 3}
      propertyPath: m_AnchorMax.y
      value: 0
      objectReference: {fileID: 0}
    - target: {fileID: 1453666765052253396, guid: a78bfe36c05846b438aaf25abbe523cc, type: 3}
      propertyPath: m_AnchorMin.y
      value: 0
      objectReference: {fileID: 0}
    - target: {fileID: 1453666765052253396, guid: a78bfe36c05846b438aaf25abbe523cc, type: 3}
      propertyPath: m_AnchoredPosition.x
      value: 0
      objectReference: {fileID: 0}
    - target: {fileID: 1453666765052253396, guid: a78bfe36c05846b438aaf25abbe523cc, type: 3}
      propertyPath: m_AnchoredPosition.y
      value: 0
      objectReference: {fileID: 0}
<<<<<<< HEAD
    - target: {fileID: 1678415931674854480, guid: a78bfe36c05846b438aaf25abbe523cc, type: 3}
      propertyPath: m_Sprite
      value: 
      objectReference: {fileID: 21300000, guid: 6ecc2e6faadb3df45a904eae81b18723, type: 3}
    - target: {fileID: 2706417837005350393, guid: a78bfe36c05846b438aaf25abbe523cc, type: 3}
      propertyPath: m_SizeDelta.x
      value: 106.18
=======
    - target: {fileID: 2706417837005350393, guid: a78bfe36c05846b438aaf25abbe523cc, type: 3}
      propertyPath: m_SizeDelta.x
      value: 71.82
>>>>>>> 0b987430
      objectReference: {fileID: 0}
    - target: {fileID: 2706417837005350393, guid: a78bfe36c05846b438aaf25abbe523cc, type: 3}
      propertyPath: m_SizeDelta.y
      value: 16.95
      objectReference: {fileID: 0}
<<<<<<< HEAD
=======
    - target: {fileID: 2706417837005350393, guid: a78bfe36c05846b438aaf25abbe523cc, type: 3}
      propertyPath: m_AnchoredPosition.x
      value: 43
      objectReference: {fileID: 0}
    - target: {fileID: 3372457639009423180, guid: a78bfe36c05846b438aaf25abbe523cc, type: 3}
      propertyPath: m_SizeDelta.x
      value: 86
      objectReference: {fileID: 0}
    - target: {fileID: 3372457639009423180, guid: a78bfe36c05846b438aaf25abbe523cc, type: 3}
      propertyPath: m_AnchoredPosition.x
      value: 34
      objectReference: {fileID: 0}
    - target: {fileID: 3377716543326700699, guid: a78bfe36c05846b438aaf25abbe523cc, type: 3}
      propertyPath: m_IsActive
      value: 0
      objectReference: {fileID: 0}
>>>>>>> 0b987430
    - target: {fileID: 3428356476637866364, guid: a78bfe36c05846b438aaf25abbe523cc, type: 3}
      propertyPath: m_AnchorMax.y
      value: 0
      objectReference: {fileID: 0}
    - target: {fileID: 3428356476637866364, guid: a78bfe36c05846b438aaf25abbe523cc, type: 3}
      propertyPath: m_AnchorMin.y
      value: 0
      objectReference: {fileID: 0}
    - target: {fileID: 3428356476637866364, guid: a78bfe36c05846b438aaf25abbe523cc, type: 3}
      propertyPath: m_AnchoredPosition.x
      value: 0
      objectReference: {fileID: 0}
    - target: {fileID: 3428356476637866364, guid: a78bfe36c05846b438aaf25abbe523cc, type: 3}
      propertyPath: m_AnchoredPosition.y
      value: 0
      objectReference: {fileID: 0}
    - target: {fileID: 3439292905778670262, guid: a78bfe36c05846b438aaf25abbe523cc, type: 3}
      propertyPath: m_AnchorMax.y
      value: 0
      objectReference: {fileID: 0}
    - target: {fileID: 3439292905778670262, guid: a78bfe36c05846b438aaf25abbe523cc, type: 3}
      propertyPath: m_AnchorMin.y
      value: 0
      objectReference: {fileID: 0}
    - target: {fileID: 3439292905778670262, guid: a78bfe36c05846b438aaf25abbe523cc, type: 3}
      propertyPath: m_AnchoredPosition.x
      value: 0
      objectReference: {fileID: 0}
    - target: {fileID: 3439292905778670262, guid: a78bfe36c05846b438aaf25abbe523cc, type: 3}
      propertyPath: m_AnchoredPosition.y
      value: 0
      objectReference: {fileID: 0}
    - target: {fileID: 4796034050072095939, guid: a78bfe36c05846b438aaf25abbe523cc, type: 3}
      propertyPath: m_AnchorMax.y
      value: 0
      objectReference: {fileID: 0}
    - target: {fileID: 4796034050072095939, guid: a78bfe36c05846b438aaf25abbe523cc, type: 3}
      propertyPath: m_AnchorMin.y
      value: 0
      objectReference: {fileID: 0}
    - target: {fileID: 4796034050072095939, guid: a78bfe36c05846b438aaf25abbe523cc, type: 3}
      propertyPath: m_AnchoredPosition.x
      value: 0
      objectReference: {fileID: 0}
    - target: {fileID: 4796034050072095939, guid: a78bfe36c05846b438aaf25abbe523cc, type: 3}
      propertyPath: m_AnchoredPosition.y
      value: 0
      objectReference: {fileID: 0}
    - target: {fileID: 5604293973387185170, guid: a78bfe36c05846b438aaf25abbe523cc, type: 3}
      propertyPath: m_Pivot.x
      value: 0.5
      objectReference: {fileID: 0}
    - target: {fileID: 5604293973387185170, guid: a78bfe36c05846b438aaf25abbe523cc, type: 3}
      propertyPath: m_Pivot.y
      value: 0.5
      objectReference: {fileID: 0}
    - target: {fileID: 5604293973387185170, guid: a78bfe36c05846b438aaf25abbe523cc, type: 3}
      propertyPath: m_AnchorMax.x
      value: 1
      objectReference: {fileID: 0}
    - target: {fileID: 5604293973387185170, guid: a78bfe36c05846b438aaf25abbe523cc, type: 3}
      propertyPath: m_AnchorMax.y
      value: 1
      objectReference: {fileID: 0}
    - target: {fileID: 5604293973387185170, guid: a78bfe36c05846b438aaf25abbe523cc, type: 3}
      propertyPath: m_AnchorMin.x
      value: 0
      objectReference: {fileID: 0}
    - target: {fileID: 5604293973387185170, guid: a78bfe36c05846b438aaf25abbe523cc, type: 3}
      propertyPath: m_AnchorMin.y
      value: 0
      objectReference: {fileID: 0}
    - target: {fileID: 5604293973387185170, guid: a78bfe36c05846b438aaf25abbe523cc, type: 3}
      propertyPath: m_SizeDelta.x
      value: 0
      objectReference: {fileID: 0}
    - target: {fileID: 5604293973387185170, guid: a78bfe36c05846b438aaf25abbe523cc, type: 3}
      propertyPath: m_SizeDelta.y
      value: -800
      objectReference: {fileID: 0}
    - target: {fileID: 5604293973387185170, guid: a78bfe36c05846b438aaf25abbe523cc, type: 3}
      propertyPath: m_LocalPosition.x
      value: 0
      objectReference: {fileID: 0}
    - target: {fileID: 5604293973387185170, guid: a78bfe36c05846b438aaf25abbe523cc, type: 3}
      propertyPath: m_LocalPosition.y
      value: 0
      objectReference: {fileID: 0}
    - target: {fileID: 5604293973387185170, guid: a78bfe36c05846b438aaf25abbe523cc, type: 3}
      propertyPath: m_LocalPosition.z
      value: 0
      objectReference: {fileID: 0}
    - target: {fileID: 5604293973387185170, guid: a78bfe36c05846b438aaf25abbe523cc, type: 3}
      propertyPath: m_LocalRotation.w
      value: 1
      objectReference: {fileID: 0}
    - target: {fileID: 5604293973387185170, guid: a78bfe36c05846b438aaf25abbe523cc, type: 3}
      propertyPath: m_LocalRotation.x
      value: 0
      objectReference: {fileID: 0}
    - target: {fileID: 5604293973387185170, guid: a78bfe36c05846b438aaf25abbe523cc, type: 3}
      propertyPath: m_LocalRotation.y
      value: 0
      objectReference: {fileID: 0}
    - target: {fileID: 5604293973387185170, guid: a78bfe36c05846b438aaf25abbe523cc, type: 3}
      propertyPath: m_LocalRotation.z
      value: 0
      objectReference: {fileID: 0}
    - target: {fileID: 5604293973387185170, guid: a78bfe36c05846b438aaf25abbe523cc, type: 3}
      propertyPath: m_AnchoredPosition.x
      value: 0
      objectReference: {fileID: 0}
    - target: {fileID: 5604293973387185170, guid: a78bfe36c05846b438aaf25abbe523cc, type: 3}
      propertyPath: m_AnchoredPosition.y
      value: 400
      objectReference: {fileID: 0}
    - target: {fileID: 5604293973387185170, guid: a78bfe36c05846b438aaf25abbe523cc, type: 3}
      propertyPath: m_LocalEulerAnglesHint.x
      value: 0
      objectReference: {fileID: 0}
    - target: {fileID: 5604293973387185170, guid: a78bfe36c05846b438aaf25abbe523cc, type: 3}
      propertyPath: m_LocalEulerAnglesHint.y
      value: 0
      objectReference: {fileID: 0}
    - target: {fileID: 5604293973387185170, guid: a78bfe36c05846b438aaf25abbe523cc, type: 3}
      propertyPath: m_LocalEulerAnglesHint.z
      value: 0
      objectReference: {fileID: 0}
    - target: {fileID: 5619806891425674774, guid: a78bfe36c05846b438aaf25abbe523cc, type: 3}
      propertyPath: m_AnchorMax.y
      value: 0
      objectReference: {fileID: 0}
    - target: {fileID: 5619806891425674774, guid: a78bfe36c05846b438aaf25abbe523cc, type: 3}
      propertyPath: m_AnchorMin.y
      value: 0
      objectReference: {fileID: 0}
    - target: {fileID: 5619806891425674774, guid: a78bfe36c05846b438aaf25abbe523cc, type: 3}
      propertyPath: m_AnchoredPosition.x
      value: 0
      objectReference: {fileID: 0}
    - target: {fileID: 5619806891425674774, guid: a78bfe36c05846b438aaf25abbe523cc, type: 3}
      propertyPath: m_AnchoredPosition.y
      value: 0
      objectReference: {fileID: 0}
    - target: {fileID: 6343332045173302481, guid: a78bfe36c05846b438aaf25abbe523cc, type: 3}
      propertyPath: m_AnchorMax.y
      value: 0
      objectReference: {fileID: 0}
    - target: {fileID: 6343332045173302481, guid: a78bfe36c05846b438aaf25abbe523cc, type: 3}
      propertyPath: m_AnchorMin.y
      value: 0
      objectReference: {fileID: 0}
    - target: {fileID: 6343332045173302481, guid: a78bfe36c05846b438aaf25abbe523cc, type: 3}
      propertyPath: m_AnchoredPosition.x
      value: 0
      objectReference: {fileID: 0}
    - target: {fileID: 6343332045173302481, guid: a78bfe36c05846b438aaf25abbe523cc, type: 3}
      propertyPath: m_AnchoredPosition.y
      value: 0
      objectReference: {fileID: 0}
    - target: {fileID: 6539358469415291720, guid: a78bfe36c05846b438aaf25abbe523cc, type: 3}
      propertyPath: m_AnchorMax.y
      value: 0
      objectReference: {fileID: 0}
    - target: {fileID: 6539358469415291720, guid: a78bfe36c05846b438aaf25abbe523cc, type: 3}
      propertyPath: m_AnchorMin.y
      value: 0
      objectReference: {fileID: 0}
    - target: {fileID: 6539358469415291720, guid: a78bfe36c05846b438aaf25abbe523cc, type: 3}
      propertyPath: m_AnchoredPosition.x
      value: 0
      objectReference: {fileID: 0}
    - target: {fileID: 6539358469415291720, guid: a78bfe36c05846b438aaf25abbe523cc, type: 3}
      propertyPath: m_AnchoredPosition.y
      value: 0
      objectReference: {fileID: 0}
    - target: {fileID: 6752160793399028054, guid: a78bfe36c05846b438aaf25abbe523cc, type: 3}
      propertyPath: m_SortingLayer
      value: 0
      objectReference: {fileID: 0}
    - target: {fileID: 7490815415717683088, guid: a78bfe36c05846b438aaf25abbe523cc, type: 3}
      propertyPath: m_Name
      value: GalleryButton
      objectReference: {fileID: 0}
    - target: {fileID: 7490815415717683088, guid: a78bfe36c05846b438aaf25abbe523cc, type: 3}
      propertyPath: m_IsActive
      value: 1
      objectReference: {fileID: 0}
    - target: {fileID: 7953449017702476265, guid: a78bfe36c05846b438aaf25abbe523cc, type: 3}
      propertyPath: m_AnchorMax.y
      value: 0
      objectReference: {fileID: 0}
    - target: {fileID: 7953449017702476265, guid: a78bfe36c05846b438aaf25abbe523cc, type: 3}
      propertyPath: m_AnchorMin.y
      value: 0
      objectReference: {fileID: 0}
    - target: {fileID: 7953449017702476265, guid: a78bfe36c05846b438aaf25abbe523cc, type: 3}
      propertyPath: m_AnchoredPosition.x
      value: 0
      objectReference: {fileID: 0}
    - target: {fileID: 7953449017702476265, guid: a78bfe36c05846b438aaf25abbe523cc, type: 3}
      propertyPath: m_AnchoredPosition.y
      value: 0
      objectReference: {fileID: 0}
    - target: {fileID: 8234683020808998410, guid: a78bfe36c05846b438aaf25abbe523cc, type: 3}
      propertyPath: m_SizeDelta.x
      value: 84.5
      objectReference: {fileID: 0}
    - target: {fileID: 8234683020808998410, guid: a78bfe36c05846b438aaf25abbe523cc, type: 3}
      propertyPath: m_SizeDelta.y
      value: 16.95
      objectReference: {fileID: 0}
    - target: {fileID: 8730324042609602408, guid: a78bfe36c05846b438aaf25abbe523cc, type: 3}
      propertyPath: m_IsActive
      value: 0
      objectReference: {fileID: 0}
    - target: {fileID: 8825274197710312254, guid: a78bfe36c05846b438aaf25abbe523cc, type: 3}
      propertyPath: m_text
      value: Gallery <color=#716B7C>[K]</color>
      objectReference: {fileID: 0}
    m_RemovedComponents: []
    m_RemovedGameObjects: []
    m_AddedGameObjects: []
    m_AddedComponents: []
  m_SourcePrefab: {fileID: 100100000, guid: a78bfe36c05846b438aaf25abbe523cc, type: 3}
--- !u!1 &617051157247145518 stripped
GameObject:
  m_CorrespondingSourceObject: {fileID: 544297384457663125, guid: a78bfe36c05846b438aaf25abbe523cc, type: 3}
  m_PrefabInstance: {fileID: 1089184277027898555}
  m_PrefabAsset: {fileID: 0}
--- !u!114 &713957529403070190 stripped
MonoBehaviour:
  m_CorrespondingSourceObject: {fileID: 501574953908916821, guid: a78bfe36c05846b438aaf25abbe523cc, type: 3}
  m_PrefabInstance: {fileID: 1089184277027898555}
  m_PrefabAsset: {fileID: 0}
  m_GameObject: {fileID: 0}
  m_Enabled: 1
  m_EditorHideFlags: 0
  m_Script: {fileID: 11500000, guid: fe87c0e1cc204ed48ad3b37840f39efc, type: 3}
  m_Name: 
  m_EditorClassIdentifier: 
--- !u!114 &822488252307644781 stripped
MonoBehaviour:
  m_CorrespondingSourceObject: {fileID: 321901688867448278, guid: a78bfe36c05846b438aaf25abbe523cc, type: 3}
  m_PrefabInstance: {fileID: 1089184277027898555}
  m_PrefabAsset: {fileID: 0}
  m_GameObject: {fileID: 0}
  m_Enabled: 1
  m_EditorHideFlags: 0
  m_Script: {fileID: 11500000, guid: 0660d0b9f4c845cfa1d0fcc8f8e91d4b, type: 3}
  m_Name: 
  m_EditorClassIdentifier: 
--- !u!114 &1441228183698799381 stripped
MonoBehaviour:
  m_CorrespondingSourceObject: {fileID: 1953940129153662894, guid: a78bfe36c05846b438aaf25abbe523cc, type: 3}
  m_PrefabInstance: {fileID: 1089184277027898555}
  m_PrefabAsset: {fileID: 0}
  m_GameObject: {fileID: 0}
  m_Enabled: 1
  m_EditorHideFlags: 0
  m_Script: {fileID: 11500000, guid: 4e29b1a8efbd4b44bb3f3716e73f07ff, type: 3}
  m_Name: 
  m_EditorClassIdentifier: 
--- !u!114 &2506691189012929090 stripped
MonoBehaviour:
  m_CorrespondingSourceObject: {fileID: 3302265589590384377, guid: a78bfe36c05846b438aaf25abbe523cc, type: 3}
  m_PrefabInstance: {fileID: 1089184277027898555}
  m_PrefabAsset: {fileID: 0}
  m_GameObject: {fileID: 0}
  m_Enabled: 1
  m_EditorHideFlags: 0
  m_Script: {fileID: 11500000, guid: 2484fd80a26d4165bc1109fe1a374b84, type: 3}
  m_Name: 
  m_EditorClassIdentifier: 
--- !u!114 &2978611201982790949 stripped
MonoBehaviour:
  m_CorrespondingSourceObject: {fileID: 2759484254438996382, guid: a78bfe36c05846b438aaf25abbe523cc, type: 3}
  m_PrefabInstance: {fileID: 1089184277027898555}
  m_PrefabAsset: {fileID: 0}
  m_GameObject: {fileID: 0}
  m_Enabled: 1
  m_EditorHideFlags: 0
  m_Script: {fileID: 11500000, guid: 4e29b1a8efbd4b44bb3f3716e73f07ff, type: 3}
  m_Name: 
  m_EditorClassIdentifier: 
--- !u!114 &3655238427613538003 stripped
MonoBehaviour:
  m_CorrespondingSourceObject: {fileID: 4442674242960712296, guid: a78bfe36c05846b438aaf25abbe523cc, type: 3}
  m_PrefabInstance: {fileID: 1089184277027898555}
  m_PrefabAsset: {fileID: 0}
  m_GameObject: {fileID: 0}
  m_Enabled: 1
  m_EditorHideFlags: 0
  m_Script: {fileID: 11500000, guid: 4e29b1a8efbd4b44bb3f3716e73f07ff, type: 3}
  m_Name: 
  m_EditorClassIdentifier: 
--- !u!224 &4817722374049450153 stripped
RectTransform:
  m_CorrespondingSourceObject: {fileID: 5604293973387185170, guid: a78bfe36c05846b438aaf25abbe523cc, type: 3}
  m_PrefabInstance: {fileID: 1089184277027898555}
  m_PrefabAsset: {fileID: 0}
--- !u!114 &6705180925666095888 stripped
MonoBehaviour:
  m_CorrespondingSourceObject: {fileID: 5913254704669603755, guid: a78bfe36c05846b438aaf25abbe523cc, type: 3}
  m_PrefabInstance: {fileID: 1089184277027898555}
  m_PrefabAsset: {fileID: 0}
  m_GameObject: {fileID: 0}
  m_Enabled: 1
  m_EditorHideFlags: 0
  m_Script: {fileID: 11500000, guid: 9085046f02f69544eb97fd06b6048fe2, type: 3}
  m_Name: 
  m_EditorClassIdentifier: 
--- !u!114 &7310006030576766240 stripped
MonoBehaviour:
  m_CorrespondingSourceObject: {fileID: 7669582428751366555, guid: a78bfe36c05846b438aaf25abbe523cc, type: 3}
  m_PrefabInstance: {fileID: 1089184277027898555}
  m_PrefabAsset: {fileID: 0}
  m_GameObject: {fileID: 0}
  m_Enabled: 1
  m_EditorHideFlags: 0
  m_Script: {fileID: 11500000, guid: 4e29b1a8efbd4b44bb3f3716e73f07ff, type: 3}
  m_Name: 
  m_EditorClassIdentifier: 
--- !u!114 &7474329147563909817 stripped
MonoBehaviour:
  m_CorrespondingSourceObject: {fileID: 7541182562930353666, guid: a78bfe36c05846b438aaf25abbe523cc, type: 3}
  m_PrefabInstance: {fileID: 1089184277027898555}
  m_PrefabAsset: {fileID: 0}
  m_GameObject: {fileID: 0}
  m_Enabled: 1
  m_EditorHideFlags: 0
  m_Script: {fileID: 11500000, guid: 4e29b1a8efbd4b44bb3f3716e73f07ff, type: 3}
  m_Name: 
  m_EditorClassIdentifier: 
--- !u!1 &7805156087351757482 stripped
GameObject:
  m_CorrespondingSourceObject: {fileID: 7155361432440409617, guid: a78bfe36c05846b438aaf25abbe523cc, type: 3}
  m_PrefabInstance: {fileID: 1089184277027898555}
  m_PrefabAsset: {fileID: 0}
--- !u!114 &8108662634941636583 stripped
MonoBehaviour:
  m_CorrespondingSourceObject: {fileID: 9194748314017176412, guid: a78bfe36c05846b438aaf25abbe523cc, type: 3}
  m_PrefabInstance: {fileID: 1089184277027898555}
  m_PrefabAsset: {fileID: 0}
  m_GameObject: {fileID: 0}
  m_Enabled: 1
  m_EditorHideFlags: 0
  m_Script: {fileID: 11500000, guid: 4e29b1a8efbd4b44bb3f3716e73f07ff, type: 3}
  m_Name: 
  m_EditorClassIdentifier: 
--- !u!114 &8183886167291671765 stripped
MonoBehaviour:
  m_CorrespondingSourceObject: {fileID: 9119382768320999534, guid: a78bfe36c05846b438aaf25abbe523cc, type: 3}
  m_PrefabInstance: {fileID: 1089184277027898555}
  m_PrefabAsset: {fileID: 0}
  m_GameObject: {fileID: 0}
  m_Enabled: 1
  m_EditorHideFlags: 0
  m_Script: {fileID: 11500000, guid: 6333f24857394fb7bc08abc34e065140, type: 3}
  m_Name: 
  m_EditorClassIdentifier: 
--- !u!114 &9096970311108952280 stripped
MonoBehaviour:
  m_CorrespondingSourceObject: {fileID: 8152466508641780835, guid: a78bfe36c05846b438aaf25abbe523cc, type: 3}
  m_PrefabInstance: {fileID: 1089184277027898555}
  m_PrefabAsset: {fileID: 0}
  m_GameObject: {fileID: 617051157247145518}
  m_Enabled: 1
  m_EditorHideFlags: 0
  m_Script: {fileID: 11500000, guid: 9f43d9654c4bda24aa1490081d457856, type: 3}
  m_Name: 
  m_EditorClassIdentifier: 
--- !u!114 &9220203987770033458 stripped
MonoBehaviour:
  m_CorrespondingSourceObject: {fileID: 8136089148690530697, guid: a78bfe36c05846b438aaf25abbe523cc, type: 3}
  m_PrefabInstance: {fileID: 1089184277027898555}
  m_PrefabAsset: {fileID: 0}
  m_GameObject: {fileID: 0}
  m_Enabled: 1
  m_EditorHideFlags: 0
  m_Script: {fileID: 11500000, guid: 4e29b1a8efbd4b44bb3f3716e73f07ff, type: 3}
  m_Name: 
  m_EditorClassIdentifier: 
--- !u!1001 &2314334691772897964
PrefabInstance:
  m_ObjectHideFlags: 0
  serializedVersion: 2
  m_Modification:
    serializedVersion: 3
    m_TransformParent: {fileID: 9164904624699036997}
    m_Modifications:
    - target: {fileID: 717765978264897833, guid: 58646341e04d9404dbdad22f4c50cf14, type: 3}
      propertyPath: m_Padding.m_Bottom
      value: 16
      objectReference: {fileID: 0}
    - target: {fileID: 750104256498992424, guid: 58646341e04d9404dbdad22f4c50cf14, type: 3}
      propertyPath: m_AnchorMax.y
      value: 0
      objectReference: {fileID: 0}
    - target: {fileID: 750104256498992424, guid: 58646341e04d9404dbdad22f4c50cf14, type: 3}
      propertyPath: m_AnchorMin.y
      value: 0
      objectReference: {fileID: 0}
    - target: {fileID: 750104256498992424, guid: 58646341e04d9404dbdad22f4c50cf14, type: 3}
      propertyPath: m_AnchoredPosition.x
      value: 0
      objectReference: {fileID: 0}
    - target: {fileID: 750104256498992424, guid: 58646341e04d9404dbdad22f4c50cf14, type: 3}
      propertyPath: m_AnchoredPosition.y
      value: 0
      objectReference: {fileID: 0}
    - target: {fileID: 2316985108408266739, guid: 58646341e04d9404dbdad22f4c50cf14, type: 3}
      propertyPath: m_SizeDelta.x
      value: 81.31
      objectReference: {fileID: 0}
    - target: {fileID: 2316985108408266739, guid: 58646341e04d9404dbdad22f4c50cf14, type: 3}
      propertyPath: m_SizeDelta.y
      value: 16.95
      objectReference: {fileID: 0}
    - target: {fileID: 2543468681691954291, guid: 58646341e04d9404dbdad22f4c50cf14, type: 3}
      propertyPath: m_AnchorMax.y
      value: 0
      objectReference: {fileID: 0}
    - target: {fileID: 2543468681691954291, guid: 58646341e04d9404dbdad22f4c50cf14, type: 3}
      propertyPath: m_AnchorMin.y
      value: 0
      objectReference: {fileID: 0}
    - target: {fileID: 2543468681691954291, guid: 58646341e04d9404dbdad22f4c50cf14, type: 3}
      propertyPath: m_AnchoredPosition.x
      value: 0
      objectReference: {fileID: 0}
    - target: {fileID: 2543468681691954291, guid: 58646341e04d9404dbdad22f4c50cf14, type: 3}
      propertyPath: m_AnchoredPosition.y
      value: 0
      objectReference: {fileID: 0}
    - target: {fileID: 2749113458305455736, guid: 58646341e04d9404dbdad22f4c50cf14, type: 3}
      propertyPath: m_ConstrainProportionsScale
      value: 1
      objectReference: {fileID: 0}
    - target: {fileID: 2940364398902199929, guid: 58646341e04d9404dbdad22f4c50cf14, type: 3}
      propertyPath: m_Name
      value: BottomLayout
      objectReference: {fileID: 0}
    - target: {fileID: 2940364398902199929, guid: 58646341e04d9404dbdad22f4c50cf14, type: 3}
      propertyPath: m_IsActive
      value: 1
      objectReference: {fileID: 0}
    - target: {fileID: 3976426553183566224, guid: 58646341e04d9404dbdad22f4c50cf14, type: 3}
      propertyPath: m_ConstrainProportionsScale
      value: 1
      objectReference: {fileID: 0}
    - target: {fileID: 5793807278663194697, guid: 58646341e04d9404dbdad22f4c50cf14, type: 3}
      propertyPath: m_AnchorMax.y
      value: 0
      objectReference: {fileID: 0}
    - target: {fileID: 5793807278663194697, guid: 58646341e04d9404dbdad22f4c50cf14, type: 3}
      propertyPath: m_AnchorMin.y
      value: 0
      objectReference: {fileID: 0}
    - target: {fileID: 5793807278663194697, guid: 58646341e04d9404dbdad22f4c50cf14, type: 3}
      propertyPath: m_AnchoredPosition.x
      value: 0
      objectReference: {fileID: 0}
    - target: {fileID: 5793807278663194697, guid: 58646341e04d9404dbdad22f4c50cf14, type: 3}
      propertyPath: m_AnchoredPosition.y
      value: 0
      objectReference: {fileID: 0}
    - target: {fileID: 8560551636243942814, guid: 58646341e04d9404dbdad22f4c50cf14, type: 3}
      propertyPath: m_Pivot.x
      value: 0.5
      objectReference: {fileID: 0}
    - target: {fileID: 8560551636243942814, guid: 58646341e04d9404dbdad22f4c50cf14, type: 3}
      propertyPath: m_Pivot.y
      value: 0.5
      objectReference: {fileID: 0}
    - target: {fileID: 8560551636243942814, guid: 58646341e04d9404dbdad22f4c50cf14, type: 3}
      propertyPath: m_AnchorMax.x
      value: 1
      objectReference: {fileID: 0}
    - target: {fileID: 8560551636243942814, guid: 58646341e04d9404dbdad22f4c50cf14, type: 3}
      propertyPath: m_AnchorMax.y
      value: 1
      objectReference: {fileID: 0}
    - target: {fileID: 8560551636243942814, guid: 58646341e04d9404dbdad22f4c50cf14, type: 3}
      propertyPath: m_AnchorMin.x
      value: 0
      objectReference: {fileID: 0}
    - target: {fileID: 8560551636243942814, guid: 58646341e04d9404dbdad22f4c50cf14, type: 3}
      propertyPath: m_AnchorMin.y
      value: 0
      objectReference: {fileID: 0}
    - target: {fileID: 8560551636243942814, guid: 58646341e04d9404dbdad22f4c50cf14, type: 3}
      propertyPath: m_SizeDelta.x
      value: 0
      objectReference: {fileID: 0}
    - target: {fileID: 8560551636243942814, guid: 58646341e04d9404dbdad22f4c50cf14, type: 3}
      propertyPath: m_SizeDelta.y
      value: -800
      objectReference: {fileID: 0}
    - target: {fileID: 8560551636243942814, guid: 58646341e04d9404dbdad22f4c50cf14, type: 3}
      propertyPath: m_LocalPosition.x
      value: 0
      objectReference: {fileID: 0}
    - target: {fileID: 8560551636243942814, guid: 58646341e04d9404dbdad22f4c50cf14, type: 3}
      propertyPath: m_LocalPosition.y
      value: 0
      objectReference: {fileID: 0}
    - target: {fileID: 8560551636243942814, guid: 58646341e04d9404dbdad22f4c50cf14, type: 3}
      propertyPath: m_LocalPosition.z
      value: 0
      objectReference: {fileID: 0}
    - target: {fileID: 8560551636243942814, guid: 58646341e04d9404dbdad22f4c50cf14, type: 3}
      propertyPath: m_LocalRotation.w
      value: 1
      objectReference: {fileID: 0}
    - target: {fileID: 8560551636243942814, guid: 58646341e04d9404dbdad22f4c50cf14, type: 3}
      propertyPath: m_LocalRotation.x
      value: -0
      objectReference: {fileID: 0}
    - target: {fileID: 8560551636243942814, guid: 58646341e04d9404dbdad22f4c50cf14, type: 3}
      propertyPath: m_LocalRotation.y
      value: -0
      objectReference: {fileID: 0}
    - target: {fileID: 8560551636243942814, guid: 58646341e04d9404dbdad22f4c50cf14, type: 3}
      propertyPath: m_LocalRotation.z
      value: -0
      objectReference: {fileID: 0}
    - target: {fileID: 8560551636243942814, guid: 58646341e04d9404dbdad22f4c50cf14, type: 3}
      propertyPath: m_AnchoredPosition.x
      value: 0
      objectReference: {fileID: 0}
    - target: {fileID: 8560551636243942814, guid: 58646341e04d9404dbdad22f4c50cf14, type: 3}
      propertyPath: m_AnchoredPosition.y
      value: -400
      objectReference: {fileID: 0}
    - target: {fileID: 8560551636243942814, guid: 58646341e04d9404dbdad22f4c50cf14, type: 3}
      propertyPath: m_LocalEulerAnglesHint.x
      value: 0
      objectReference: {fileID: 0}
    - target: {fileID: 8560551636243942814, guid: 58646341e04d9404dbdad22f4c50cf14, type: 3}
      propertyPath: m_LocalEulerAnglesHint.y
      value: 0
      objectReference: {fileID: 0}
    - target: {fileID: 8560551636243942814, guid: 58646341e04d9404dbdad22f4c50cf14, type: 3}
      propertyPath: m_LocalEulerAnglesHint.z
      value: 0
      objectReference: {fileID: 0}
    - target: {fileID: 8971419458337465698, guid: 58646341e04d9404dbdad22f4c50cf14, type: 3}
      propertyPath: m_IsActive
      value: 0
      objectReference: {fileID: 0}
    m_RemovedComponents: []
    m_RemovedGameObjects: []
    m_AddedGameObjects:
    - targetCorrespondingSourceObject: {fileID: 8560551636243942814, guid: 58646341e04d9404dbdad22f4c50cf14, type: 3}
      insertIndex: -1
      addedObject: {fileID: 3531244294086588118}
    m_AddedComponents: []
  m_SourcePrefab: {fileID: 100100000, guid: 58646341e04d9404dbdad22f4c50cf14, type: 3}
--- !u!114 &1734187727223042766 stripped
MonoBehaviour:
  m_CorrespondingSourceObject: {fileID: 4039510815974631522, guid: 58646341e04d9404dbdad22f4c50cf14, type: 3}
  m_PrefabInstance: {fileID: 2314334691772897964}
  m_PrefabAsset: {fileID: 0}
  m_GameObject: {fileID: 0}
  m_Enabled: 1
  m_EditorHideFlags: 0
  m_Script: {fileID: 11500000, guid: 4e29b1a8efbd4b44bb3f3716e73f07ff, type: 3}
  m_Name: 
  m_EditorClassIdentifier: 
--- !u!224 &6256374512070760242 stripped
RectTransform:
  m_CorrespondingSourceObject: {fileID: 8560551636243942814, guid: 58646341e04d9404dbdad22f4c50cf14, type: 3}
  m_PrefabInstance: {fileID: 2314334691772897964}
  m_PrefabAsset: {fileID: 0}
--- !u!114 &6608129208367220506 stripped
MonoBehaviour:
  m_CorrespondingSourceObject: {fileID: 8911182902983663030, guid: 58646341e04d9404dbdad22f4c50cf14, type: 3}
  m_PrefabInstance: {fileID: 2314334691772897964}
  m_PrefabAsset: {fileID: 0}
  m_GameObject: {fileID: 0}
  m_Enabled: 1
  m_EditorHideFlags: 0
  m_Script: {fileID: 11500000, guid: 5af5e70507204a07acd1b718ece0311e, type: 3}
  m_Name: 
  m_EditorClassIdentifier: 
--- !u!114 &8821864330962428420 stripped
MonoBehaviour:
  m_CorrespondingSourceObject: {fileID: 6517735594159306920, guid: 58646341e04d9404dbdad22f4c50cf14, type: 3}
  m_PrefabInstance: {fileID: 2314334691772897964}
  m_PrefabAsset: {fileID: 0}
  m_GameObject: {fileID: 0}
  m_Enabled: 1
  m_EditorHideFlags: 0
  m_Script: {fileID: 11500000, guid: 619848039f8e4fad9bf86037459cd6d2, type: 3}
  m_Name: 
  m_EditorClassIdentifier: 
--- !u!1001 &4203936450024229999
PrefabInstance:
  m_ObjectHideFlags: 0
  serializedVersion: 2
  m_Modification:
    serializedVersion: 3
    m_TransformParent: {fileID: 6256374512070760242}
    m_Modifications:
    - target: {fileID: 20029135659260774, guid: c522d0b7573224f59a5c1fde68c734e3, type: 3}
      propertyPath: m_fontColor32.rgba
      value: 4294769916
      objectReference: {fileID: 0}
    - target: {fileID: 71468218957528954, guid: c522d0b7573224f59a5c1fde68c734e3, type: 3}
      propertyPath: m_Color.a
      value: 0
      objectReference: {fileID: 0}
    - target: {fileID: 71468218957528954, guid: c522d0b7573224f59a5c1fde68c734e3, type: 3}
      propertyPath: m_Enabled
      value: 1
      objectReference: {fileID: 0}
    - target: {fileID: 183003218226827509, guid: c522d0b7573224f59a5c1fde68c734e3, type: 3}
      propertyPath: m_AnchorMax.x
      value: 1
      objectReference: {fileID: 0}
    - target: {fileID: 183003218226827509, guid: c522d0b7573224f59a5c1fde68c734e3, type: 3}
      propertyPath: m_AnchorMax.y
      value: 1
      objectReference: {fileID: 0}
    - target: {fileID: 183003218226827509, guid: c522d0b7573224f59a5c1fde68c734e3, type: 3}
      propertyPath: m_AnchorMin.x
      value: 0
      objectReference: {fileID: 0}
    - target: {fileID: 183003218226827509, guid: c522d0b7573224f59a5c1fde68c734e3, type: 3}
      propertyPath: m_AnchorMin.y
      value: 0
      objectReference: {fileID: 0}
    - target: {fileID: 183003218226827509, guid: c522d0b7573224f59a5c1fde68c734e3, type: 3}
      propertyPath: m_SizeDelta.x
      value: 0
      objectReference: {fileID: 0}
    - target: {fileID: 183003218226827509, guid: c522d0b7573224f59a5c1fde68c734e3, type: 3}
      propertyPath: m_SizeDelta.y
      value: 0
      objectReference: {fileID: 0}
    - target: {fileID: 816873455510436537, guid: c522d0b7573224f59a5c1fde68c734e3, type: 3}
      propertyPath: m_Pivot.x
      value: 0.5
      objectReference: {fileID: 0}
    - target: {fileID: 816873455510436537, guid: c522d0b7573224f59a5c1fde68c734e3, type: 3}
      propertyPath: m_Pivot.y
      value: 0.5
      objectReference: {fileID: 0}
    - target: {fileID: 816873455510436537, guid: c522d0b7573224f59a5c1fde68c734e3, type: 3}
      propertyPath: m_AnchorMax.x
      value: 0
      objectReference: {fileID: 0}
    - target: {fileID: 816873455510436537, guid: c522d0b7573224f59a5c1fde68c734e3, type: 3}
      propertyPath: m_AnchorMax.y
      value: 0
      objectReference: {fileID: 0}
    - target: {fileID: 816873455510436537, guid: c522d0b7573224f59a5c1fde68c734e3, type: 3}
      propertyPath: m_AnchorMin.x
      value: 0
      objectReference: {fileID: 0}
    - target: {fileID: 816873455510436537, guid: c522d0b7573224f59a5c1fde68c734e3, type: 3}
      propertyPath: m_AnchorMin.y
      value: 0
      objectReference: {fileID: 0}
    - target: {fileID: 816873455510436537, guid: c522d0b7573224f59a5c1fde68c734e3, type: 3}
      propertyPath: m_SizeDelta.x
      value: 32
      objectReference: {fileID: 0}
    - target: {fileID: 816873455510436537, guid: c522d0b7573224f59a5c1fde68c734e3, type: 3}
      propertyPath: m_SizeDelta.y
      value: 32
      objectReference: {fileID: 0}
    - target: {fileID: 816873455510436537, guid: c522d0b7573224f59a5c1fde68c734e3, type: 3}
      propertyPath: m_LocalScale.x
      value: 1
      objectReference: {fileID: 0}
    - target: {fileID: 816873455510436537, guid: c522d0b7573224f59a5c1fde68c734e3, type: 3}
      propertyPath: m_LocalScale.y
      value: 1
      objectReference: {fileID: 0}
    - target: {fileID: 816873455510436537, guid: c522d0b7573224f59a5c1fde68c734e3, type: 3}
      propertyPath: m_LocalScale.z
      value: 1
      objectReference: {fileID: 0}
    - target: {fileID: 816873455510436537, guid: c522d0b7573224f59a5c1fde68c734e3, type: 3}
      propertyPath: m_LocalPosition.x
      value: 0
      objectReference: {fileID: 0}
    - target: {fileID: 816873455510436537, guid: c522d0b7573224f59a5c1fde68c734e3, type: 3}
      propertyPath: m_LocalPosition.y
      value: 0
      objectReference: {fileID: 0}
    - target: {fileID: 816873455510436537, guid: c522d0b7573224f59a5c1fde68c734e3, type: 3}
      propertyPath: m_LocalPosition.z
      value: 0
      objectReference: {fileID: 0}
    - target: {fileID: 816873455510436537, guid: c522d0b7573224f59a5c1fde68c734e3, type: 3}
      propertyPath: m_LocalRotation.w
      value: 1
      objectReference: {fileID: 0}
    - target: {fileID: 816873455510436537, guid: c522d0b7573224f59a5c1fde68c734e3, type: 3}
      propertyPath: m_LocalRotation.x
      value: -0
      objectReference: {fileID: 0}
    - target: {fileID: 816873455510436537, guid: c522d0b7573224f59a5c1fde68c734e3, type: 3}
      propertyPath: m_LocalRotation.y
      value: -0
      objectReference: {fileID: 0}
    - target: {fileID: 816873455510436537, guid: c522d0b7573224f59a5c1fde68c734e3, type: 3}
      propertyPath: m_LocalRotation.z
      value: -0
      objectReference: {fileID: 0}
    - target: {fileID: 816873455510436537, guid: c522d0b7573224f59a5c1fde68c734e3, type: 3}
      propertyPath: m_AnchoredPosition.x
      value: 0
      objectReference: {fileID: 0}
    - target: {fileID: 816873455510436537, guid: c522d0b7573224f59a5c1fde68c734e3, type: 3}
      propertyPath: m_AnchoredPosition.y
      value: 0
      objectReference: {fileID: 0}
    - target: {fileID: 816873455510436537, guid: c522d0b7573224f59a5c1fde68c734e3, type: 3}
      propertyPath: m_LocalEulerAnglesHint.x
      value: 0
      objectReference: {fileID: 0}
    - target: {fileID: 816873455510436537, guid: c522d0b7573224f59a5c1fde68c734e3, type: 3}
      propertyPath: m_LocalEulerAnglesHint.y
      value: 0
      objectReference: {fileID: 0}
    - target: {fileID: 816873455510436537, guid: c522d0b7573224f59a5c1fde68c734e3, type: 3}
      propertyPath: m_LocalEulerAnglesHint.z
      value: 0
      objectReference: {fileID: 0}
    - target: {fileID: 833422943994051026, guid: c522d0b7573224f59a5c1fde68c734e3, type: 3}
      propertyPath: m_Colors.m_NormalColor.a
      value: 0
      objectReference: {fileID: 0}
    - target: {fileID: 1883680586860276323, guid: c522d0b7573224f59a5c1fde68c734e3, type: 3}
      propertyPath: m_Sprite
      value: 
      objectReference: {fileID: 21300000, guid: b03add26bbd1e014d93b8b4f1723536b, type: 3}
    - target: {fileID: 2111446578221211890, guid: c522d0b7573224f59a5c1fde68c734e3, type: 3}
      propertyPath: m_Controller
      value: 
      objectReference: {fileID: 22100000, guid: 40f50b6fc78e2ba478f5be1178f63db3, type: 2}
    - target: {fileID: 2442755038717903830, guid: c522d0b7573224f59a5c1fde68c734e3, type: 3}
      propertyPath: m_Name
      value: HoverSprites
      objectReference: {fileID: 0}
    - target: {fileID: 2772674678068339908, guid: c522d0b7573224f59a5c1fde68c734e3, type: 3}
      propertyPath: m_Transition
      value: 1
      objectReference: {fileID: 0}
    - target: {fileID: 2772674678068339908, guid: c522d0b7573224f59a5c1fde68c734e3, type: 3}
      propertyPath: m_TargetGraphic
      value: 
      objectReference: {fileID: 2248017243310883013}
    - target: {fileID: 2772674678068339908, guid: c522d0b7573224f59a5c1fde68c734e3, type: 3}
      propertyPath: m_Colors.m_NormalColor.a
      value: 0
      objectReference: {fileID: 0}
    - target: {fileID: 2772674678068339908, guid: c522d0b7573224f59a5c1fde68c734e3, type: 3}
      propertyPath: m_Colors.m_PressedColor.a
      value: 1
      objectReference: {fileID: 0}
    - target: {fileID: 2772674678068339908, guid: c522d0b7573224f59a5c1fde68c734e3, type: 3}
      propertyPath: m_Colors.m_PressedColor.b
      value: 0.09411765
      objectReference: {fileID: 0}
    - target: {fileID: 2772674678068339908, guid: c522d0b7573224f59a5c1fde68c734e3, type: 3}
      propertyPath: m_Colors.m_PressedColor.g
      value: 0.08235294
      objectReference: {fileID: 0}
    - target: {fileID: 2772674678068339908, guid: c522d0b7573224f59a5c1fde68c734e3, type: 3}
      propertyPath: m_Colors.m_PressedColor.r
      value: 0.08627451
      objectReference: {fileID: 0}
    - target: {fileID: 2772674678068339908, guid: c522d0b7573224f59a5c1fde68c734e3, type: 3}
      propertyPath: m_Colors.m_HighlightedColor.a
      value: 1
      objectReference: {fileID: 0}
    - target: {fileID: 2772674678068339908, guid: c522d0b7573224f59a5c1fde68c734e3, type: 3}
      propertyPath: m_Colors.m_HighlightedColor.b
      value: 0.2901961
      objectReference: {fileID: 0}
    - target: {fileID: 2772674678068339908, guid: c522d0b7573224f59a5c1fde68c734e3, type: 3}
      propertyPath: m_Colors.m_HighlightedColor.g
      value: 0.2509804
      objectReference: {fileID: 0}
    - target: {fileID: 2772674678068339908, guid: c522d0b7573224f59a5c1fde68c734e3, type: 3}
      propertyPath: m_Colors.m_HighlightedColor.r
      value: 0.2627451
      objectReference: {fileID: 0}
    - target: {fileID: 2772674678068339908, guid: c522d0b7573224f59a5c1fde68c734e3, type: 3}
      propertyPath: m_SpriteState.m_PressedSprite
      value: 
      objectReference: {fileID: 0}
    - target: {fileID: 2772674678068339908, guid: c522d0b7573224f59a5c1fde68c734e3, type: 3}
      propertyPath: m_SpriteState.m_DisabledSprite
      value: 
      objectReference: {fileID: 0}
    - target: {fileID: 2772674678068339908, guid: c522d0b7573224f59a5c1fde68c734e3, type: 3}
      propertyPath: m_SpriteState.m_SelectedSprite
      value: 
      objectReference: {fileID: 0}
    - target: {fileID: 2772674678068339908, guid: c522d0b7573224f59a5c1fde68c734e3, type: 3}
      propertyPath: m_SpriteState.m_HighlightedSprite
      value: 
      objectReference: {fileID: 0}
    - target: {fileID: 3464718153883801595, guid: c522d0b7573224f59a5c1fde68c734e3, type: 3}
      propertyPath: m_Name
      value: Tooltip
      objectReference: {fileID: 0}
    - target: {fileID: 3464718153883801595, guid: c522d0b7573224f59a5c1fde68c734e3, type: 3}
      propertyPath: m_IsActive
      value: 0
      objectReference: {fileID: 0}
    - target: {fileID: 4392543827313620798, guid: c522d0b7573224f59a5c1fde68c734e3, type: 3}
      propertyPath: m_PresetInfoIsWorld
      value: 0
      objectReference: {fileID: 0}
    - target: {fileID: 4596462494624646587, guid: c522d0b7573224f59a5c1fde68c734e3, type: 3}
      propertyPath: m_IsActive
      value: 0
      objectReference: {fileID: 0}
    - target: {fileID: 4753231099487728027, guid: c522d0b7573224f59a5c1fde68c734e3, type: 3}
      propertyPath: m_IsActive
      value: 1
      objectReference: {fileID: 0}
    - target: {fileID: 5036061327164331713, guid: c522d0b7573224f59a5c1fde68c734e3, type: 3}
      propertyPath: m_AnchorMax.x
      value: 0.5
      objectReference: {fileID: 0}
    - target: {fileID: 5036061327164331713, guid: c522d0b7573224f59a5c1fde68c734e3, type: 3}
      propertyPath: m_AnchorMax.y
      value: 0.5
      objectReference: {fileID: 0}
    - target: {fileID: 5036061327164331713, guid: c522d0b7573224f59a5c1fde68c734e3, type: 3}
      propertyPath: m_AnchorMin.x
      value: 0.5
      objectReference: {fileID: 0}
    - target: {fileID: 5036061327164331713, guid: c522d0b7573224f59a5c1fde68c734e3, type: 3}
      propertyPath: m_AnchorMin.y
      value: 0.5
      objectReference: {fileID: 0}
    - target: {fileID: 5036061327164331713, guid: c522d0b7573224f59a5c1fde68c734e3, type: 3}
      propertyPath: m_SizeDelta.x
      value: 32
      objectReference: {fileID: 0}
    - target: {fileID: 5036061327164331713, guid: c522d0b7573224f59a5c1fde68c734e3, type: 3}
      propertyPath: m_SizeDelta.y
      value: 32
      objectReference: {fileID: 0}
    - target: {fileID: 5036061327164331713, guid: c522d0b7573224f59a5c1fde68c734e3, type: 3}
      propertyPath: m_AnchoredPosition.y
      value: -1
      objectReference: {fileID: 0}
    - target: {fileID: 6173784497767621631, guid: c522d0b7573224f59a5c1fde68c734e3, type: 3}
      propertyPath: m_SizeDelta.x
      value: 32
      objectReference: {fileID: 0}
    - target: {fileID: 6173784497767621631, guid: c522d0b7573224f59a5c1fde68c734e3, type: 3}
      propertyPath: m_SizeDelta.y
      value: 32
      objectReference: {fileID: 0}
    - target: {fileID: 6536838295727438890, guid: c522d0b7573224f59a5c1fde68c734e3, type: 3}
      propertyPath: m_Sprite
      value: 
      objectReference: {fileID: 21300000, guid: 00c66f380f003b141b75b3430d50772a, type: 3}
    - target: {fileID: 6794543341588572917, guid: c522d0b7573224f59a5c1fde68c734e3, type: 3}
      propertyPath: m_SizeDelta.x
      value: 32
      objectReference: {fileID: 0}
    - target: {fileID: 6794543341588572917, guid: c522d0b7573224f59a5c1fde68c734e3, type: 3}
      propertyPath: m_SizeDelta.y
      value: 32
      objectReference: {fileID: 0}
    - target: {fileID: 8178171541332435676, guid: c522d0b7573224f59a5c1fde68c734e3, type: 3}
      propertyPath: m_Name
      value: EmoteWheelOpener
      objectReference: {fileID: 0}
    - target: {fileID: 8178171541332435676, guid: c522d0b7573224f59a5c1fde68c734e3, type: 3}
      propertyPath: m_IsActive
      value: 1
      objectReference: {fileID: 0}
    - target: {fileID: 9143980598213920701, guid: c522d0b7573224f59a5c1fde68c734e3, type: 3}
      propertyPath: m_SizeDelta.x
      value: 32
      objectReference: {fileID: 0}
    - target: {fileID: 9143980598213920701, guid: c522d0b7573224f59a5c1fde68c734e3, type: 3}
      propertyPath: m_SizeDelta.y
      value: 32
      objectReference: {fileID: 0}
    - target: {fileID: 9143980598213920701, guid: c522d0b7573224f59a5c1fde68c734e3, type: 3}
      propertyPath: m_AnchoredPosition.x
      value: 0
      objectReference: {fileID: 0}
    - target: {fileID: 9143980598213920701, guid: c522d0b7573224f59a5c1fde68c734e3, type: 3}
      propertyPath: m_AnchoredPosition.y
      value: 0
      objectReference: {fileID: 0}
    m_RemovedComponents:
    - {fileID: 4392543827313620798, guid: c522d0b7573224f59a5c1fde68c734e3, type: 3}
    m_RemovedGameObjects: []
    m_AddedGameObjects:
    - targetCorrespondingSourceObject: {fileID: 9143980598213920701, guid: c522d0b7573224f59a5c1fde68c734e3, type: 3}
      insertIndex: 0
      addedObject: {fileID: 817830149569808908}
    - targetCorrespondingSourceObject: {fileID: 9143980598213920701, guid: c522d0b7573224f59a5c1fde68c734e3, type: 3}
      insertIndex: 3
      addedObject: {fileID: 5327950588846824213}
    m_AddedComponents:
    - targetCorrespondingSourceObject: {fileID: 8178171541332435676, guid: c522d0b7573224f59a5c1fde68c734e3, type: 3}
      insertIndex: -1
      addedObject: {fileID: 4917815363495259791}
    - targetCorrespondingSourceObject: {fileID: 8178171541332435676, guid: c522d0b7573224f59a5c1fde68c734e3, type: 3}
      insertIndex: -1
      addedObject: {fileID: 1050598597115154478}
    - targetCorrespondingSourceObject: {fileID: 8178171541332435676, guid: c522d0b7573224f59a5c1fde68c734e3, type: 3}
      insertIndex: -1
      addedObject: {fileID: 465278280967926141}
  m_SourcePrefab: {fileID: 100100000, guid: c522d0b7573224f59a5c1fde68c734e3, type: 3}
--- !u!1 &739231493000633236 stripped
GameObject:
  m_CorrespondingSourceObject: {fileID: 3464718153883801595, guid: c522d0b7573224f59a5c1fde68c734e3, type: 3}
  m_PrefabInstance: {fileID: 4203936450024229999}
  m_PrefabAsset: {fileID: 0}
--- !u!114 &2030530796887550123 stripped
MonoBehaviour:
  m_CorrespondingSourceObject: {fileID: 2772674678068339908, guid: c522d0b7573224f59a5c1fde68c734e3, type: 3}
  m_PrefabInstance: {fileID: 4203936450024229999}
  m_PrefabAsset: {fileID: 0}
  m_GameObject: {fileID: 0}
  m_Enabled: 1
  m_EditorHideFlags: 0
  m_Script: {fileID: 11500000, guid: 4e29b1a8efbd4b44bb3f3716e73f07ff, type: 3}
  m_Name: 
  m_EditorClassIdentifier: 
--- !u!95 &2817631124620323997 stripped
Animator:
  m_CorrespondingSourceObject: {fileID: 2111446578221211890, guid: c522d0b7573224f59a5c1fde68c734e3, type: 3}
  m_PrefabInstance: {fileID: 4203936450024229999}
  m_PrefabAsset: {fileID: 0}
--- !u!224 &3531244294086588118 stripped
RectTransform:
  m_CorrespondingSourceObject: {fileID: 816873455510436537, guid: c522d0b7573224f59a5c1fde68c734e3, type: 3}
  m_PrefabInstance: {fileID: 4203936450024229999}
  m_PrefabAsset: {fileID: 0}
--- !u!224 &4950177294663027666 stripped
RectTransform:
  m_CorrespondingSourceObject: {fileID: 9143980598213920701, guid: c522d0b7573224f59a5c1fde68c734e3, type: 3}
  m_PrefabInstance: {fileID: 4203936450024229999}
  m_PrefabAsset: {fileID: 0}
--- !u!114 &5415830858801336587 stripped
MonoBehaviour:
  m_CorrespondingSourceObject: {fileID: 8178401225095585124, guid: c522d0b7573224f59a5c1fde68c734e3, type: 3}
  m_PrefabInstance: {fileID: 4203936450024229999}
  m_PrefabAsset: {fileID: 0}
  m_GameObject: {fileID: 5416091209600265907}
  m_Enabled: 1
  m_EditorHideFlags: 0
  m_Script: {fileID: 11500000, guid: e23afb52c7e24e5588cb1d13677a2f78, type: 3}
  m_Name: 
  m_EditorClassIdentifier: 
--- !u!1 &5416091209600265907 stripped
GameObject:
  m_CorrespondingSourceObject: {fileID: 8178171541332435676, guid: c522d0b7573224f59a5c1fde68c734e3, type: 3}
  m_PrefabInstance: {fileID: 4203936450024229999}
  m_PrefabAsset: {fileID: 0}
--- !u!114 &4917815363495259791
MonoBehaviour:
  m_ObjectHideFlags: 0
  m_CorrespondingSourceObject: {fileID: 0}
  m_PrefabInstance: {fileID: 0}
  m_PrefabAsset: {fileID: 0}
  m_GameObject: {fileID: 5416091209600265907}
  m_Enabled: 1
  m_EditorHideFlags: 0
  m_Script: {fileID: 11500000, guid: 306cc8c2b49d7114eaa3623786fc2126, type: 3}
  m_Name: 
  m_EditorClassIdentifier: 
  m_IgnoreLayout: 0
  m_MinWidth: -1
  m_MinHeight: -1
  m_PreferredWidth: -1
  m_PreferredHeight: -1
  m_FlexibleWidth: -1
  m_FlexibleHeight: -1
  m_LayoutPriority: 1
--- !u!114 &1050598597115154478
MonoBehaviour:
  m_ObjectHideFlags: 0
  m_CorrespondingSourceObject: {fileID: 0}
  m_PrefabInstance: {fileID: 0}
  m_PrefabAsset: {fileID: 0}
  m_GameObject: {fileID: 5416091209600265907}
  m_Enabled: 1
  m_EditorHideFlags: 0
  m_Script: {fileID: 11500000, guid: 1904e717380b4c7fa10890b87cf36167, type: 3}
  m_Name: 
  m_EditorClassIdentifier: 
  <tooltip>k__BackingField: {fileID: 739231493000633236}
  <hoverableButton>k__BackingField: {fileID: 465278280967926141}
--- !u!114 &465278280967926141
MonoBehaviour:
  m_ObjectHideFlags: 0
  m_CorrespondingSourceObject: {fileID: 0}
  m_PrefabInstance: {fileID: 0}
  m_PrefabAsset: {fileID: 0}
  m_GameObject: {fileID: 5416091209600265907}
  m_Enabled: 1
  m_EditorHideFlags: 0
  m_Script: {fileID: 11500000, guid: 03bc8dc52cfe497f9933d219f4940373, type: 3}
  m_Name: 
  m_EditorClassIdentifier: 
  <Button>k__BackingField: {fileID: 2030530796887550123}
  <ButtonPressedAudio>k__BackingField: {fileID: 11400000, guid: cbbd6a003fc75e24da47c13feacd92c7, type: 2}
  <ButtonHoveredAudio>k__BackingField: {fileID: 11400000, guid: 59da234351971c0498a566fb811b0c36, type: 2}
  <Animator>k__BackingField: {fileID: 2817631124620323997}<|MERGE_RESOLUTION|>--- conflicted
+++ resolved
@@ -367,26 +367,14 @@
       propertyPath: m_AnchoredPosition.y
       value: 0
       objectReference: {fileID: 0}
-<<<<<<< HEAD
-    - target: {fileID: 1678415931674854480, guid: a78bfe36c05846b438aaf25abbe523cc, type: 3}
-      propertyPath: m_Sprite
-      value: 
-      objectReference: {fileID: 21300000, guid: 6ecc2e6faadb3df45a904eae81b18723, type: 3}
-    - target: {fileID: 2706417837005350393, guid: a78bfe36c05846b438aaf25abbe523cc, type: 3}
-      propertyPath: m_SizeDelta.x
-      value: 106.18
-=======
     - target: {fileID: 2706417837005350393, guid: a78bfe36c05846b438aaf25abbe523cc, type: 3}
       propertyPath: m_SizeDelta.x
       value: 71.82
->>>>>>> 0b987430
       objectReference: {fileID: 0}
     - target: {fileID: 2706417837005350393, guid: a78bfe36c05846b438aaf25abbe523cc, type: 3}
       propertyPath: m_SizeDelta.y
       value: 16.95
       objectReference: {fileID: 0}
-<<<<<<< HEAD
-=======
     - target: {fileID: 2706417837005350393, guid: a78bfe36c05846b438aaf25abbe523cc, type: 3}
       propertyPath: m_AnchoredPosition.x
       value: 43
@@ -403,7 +391,6 @@
       propertyPath: m_IsActive
       value: 0
       objectReference: {fileID: 0}
->>>>>>> 0b987430
     - target: {fileID: 3428356476637866364, guid: a78bfe36c05846b438aaf25abbe523cc, type: 3}
       propertyPath: m_AnchorMax.y
       value: 0
