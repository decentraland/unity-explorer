--- conflicted
+++ resolved
@@ -314,87 +314,108 @@
     serializedVersion: 3
     m_TransformParent: {fileID: 6552569803138220511}
     m_Modifications:
-    - target: {fileID: 3076032502904695219, guid: 21d891fe070fe479ebac513ad5a9ce71, type: 3}
+    - target: {fileID: 3076032502904695219, guid: 21d891fe070fe479ebac513ad5a9ce71,
+        type: 3}
       propertyPath: m_Name
       value: NotificationIndicator
       objectReference: {fileID: 0}
-    - target: {fileID: 5315339567973788977, guid: 21d891fe070fe479ebac513ad5a9ce71, type: 3}
+    - target: {fileID: 5315339567973788977, guid: 21d891fe070fe479ebac513ad5a9ce71,
+        type: 3}
       propertyPath: m_Pivot.x
       value: 0.5
       objectReference: {fileID: 0}
-    - target: {fileID: 5315339567973788977, guid: 21d891fe070fe479ebac513ad5a9ce71, type: 3}
+    - target: {fileID: 5315339567973788977, guid: 21d891fe070fe479ebac513ad5a9ce71,
+        type: 3}
       propertyPath: m_Pivot.y
       value: 0.5
       objectReference: {fileID: 0}
-    - target: {fileID: 5315339567973788977, guid: 21d891fe070fe479ebac513ad5a9ce71, type: 3}
+    - target: {fileID: 5315339567973788977, guid: 21d891fe070fe479ebac513ad5a9ce71,
+        type: 3}
       propertyPath: m_AnchorMax.x
       value: 0
       objectReference: {fileID: 0}
-    - target: {fileID: 5315339567973788977, guid: 21d891fe070fe479ebac513ad5a9ce71, type: 3}
+    - target: {fileID: 5315339567973788977, guid: 21d891fe070fe479ebac513ad5a9ce71,
+        type: 3}
       propertyPath: m_AnchorMax.y
       value: 1
       objectReference: {fileID: 0}
-    - target: {fileID: 5315339567973788977, guid: 21d891fe070fe479ebac513ad5a9ce71, type: 3}
+    - target: {fileID: 5315339567973788977, guid: 21d891fe070fe479ebac513ad5a9ce71,
+        type: 3}
       propertyPath: m_AnchorMin.x
       value: 0
       objectReference: {fileID: 0}
-    - target: {fileID: 5315339567973788977, guid: 21d891fe070fe479ebac513ad5a9ce71, type: 3}
+    - target: {fileID: 5315339567973788977, guid: 21d891fe070fe479ebac513ad5a9ce71,
+        type: 3}
       propertyPath: m_AnchorMin.y
       value: 1
       objectReference: {fileID: 0}
-    - target: {fileID: 5315339567973788977, guid: 21d891fe070fe479ebac513ad5a9ce71, type: 3}
+    - target: {fileID: 5315339567973788977, guid: 21d891fe070fe479ebac513ad5a9ce71,
+        type: 3}
       propertyPath: m_SizeDelta.x
       value: 12.5
       objectReference: {fileID: 0}
-    - target: {fileID: 5315339567973788977, guid: 21d891fe070fe479ebac513ad5a9ce71, type: 3}
+    - target: {fileID: 5315339567973788977, guid: 21d891fe070fe479ebac513ad5a9ce71,
+        type: 3}
       propertyPath: m_SizeDelta.y
       value: 12.5
       objectReference: {fileID: 0}
-    - target: {fileID: 5315339567973788977, guid: 21d891fe070fe479ebac513ad5a9ce71, type: 3}
+    - target: {fileID: 5315339567973788977, guid: 21d891fe070fe479ebac513ad5a9ce71,
+        type: 3}
       propertyPath: m_LocalPosition.x
       value: 0
       objectReference: {fileID: 0}
-    - target: {fileID: 5315339567973788977, guid: 21d891fe070fe479ebac513ad5a9ce71, type: 3}
+    - target: {fileID: 5315339567973788977, guid: 21d891fe070fe479ebac513ad5a9ce71,
+        type: 3}
       propertyPath: m_LocalPosition.y
       value: 0
       objectReference: {fileID: 0}
-    - target: {fileID: 5315339567973788977, guid: 21d891fe070fe479ebac513ad5a9ce71, type: 3}
+    - target: {fileID: 5315339567973788977, guid: 21d891fe070fe479ebac513ad5a9ce71,
+        type: 3}
       propertyPath: m_LocalPosition.z
       value: 0
       objectReference: {fileID: 0}
-    - target: {fileID: 5315339567973788977, guid: 21d891fe070fe479ebac513ad5a9ce71, type: 3}
+    - target: {fileID: 5315339567973788977, guid: 21d891fe070fe479ebac513ad5a9ce71,
+        type: 3}
       propertyPath: m_LocalRotation.w
       value: 1
       objectReference: {fileID: 0}
-    - target: {fileID: 5315339567973788977, guid: 21d891fe070fe479ebac513ad5a9ce71, type: 3}
+    - target: {fileID: 5315339567973788977, guid: 21d891fe070fe479ebac513ad5a9ce71,
+        type: 3}
       propertyPath: m_LocalRotation.x
       value: -0
       objectReference: {fileID: 0}
-    - target: {fileID: 5315339567973788977, guid: 21d891fe070fe479ebac513ad5a9ce71, type: 3}
+    - target: {fileID: 5315339567973788977, guid: 21d891fe070fe479ebac513ad5a9ce71,
+        type: 3}
       propertyPath: m_LocalRotation.y
       value: -0
       objectReference: {fileID: 0}
-    - target: {fileID: 5315339567973788977, guid: 21d891fe070fe479ebac513ad5a9ce71, type: 3}
+    - target: {fileID: 5315339567973788977, guid: 21d891fe070fe479ebac513ad5a9ce71,
+        type: 3}
       propertyPath: m_LocalRotation.z
       value: -0
       objectReference: {fileID: 0}
-    - target: {fileID: 5315339567973788977, guid: 21d891fe070fe479ebac513ad5a9ce71, type: 3}
+    - target: {fileID: 5315339567973788977, guid: 21d891fe070fe479ebac513ad5a9ce71,
+        type: 3}
       propertyPath: m_AnchoredPosition.x
       value: 29.650051
       objectReference: {fileID: 0}
-    - target: {fileID: 5315339567973788977, guid: 21d891fe070fe479ebac513ad5a9ce71, type: 3}
+    - target: {fileID: 5315339567973788977, guid: 21d891fe070fe479ebac513ad5a9ce71,
+        type: 3}
       propertyPath: m_AnchoredPosition.y
       value: -12.189941
       objectReference: {fileID: 0}
-    - target: {fileID: 5315339567973788977, guid: 21d891fe070fe479ebac513ad5a9ce71, type: 3}
+    - target: {fileID: 5315339567973788977, guid: 21d891fe070fe479ebac513ad5a9ce71,
+        type: 3}
       propertyPath: m_LocalEulerAnglesHint.x
       value: 0
       objectReference: {fileID: 0}
-    - target: {fileID: 5315339567973788977, guid: 21d891fe070fe479ebac513ad5a9ce71, type: 3}
+    - target: {fileID: 5315339567973788977, guid: 21d891fe070fe479ebac513ad5a9ce71,
+        type: 3}
       propertyPath: m_LocalEulerAnglesHint.y
       value: 0
       objectReference: {fileID: 0}
-    - target: {fileID: 5315339567973788977, guid: 21d891fe070fe479ebac513ad5a9ce71, type: 3}
+    - target: {fileID: 5315339567973788977, guid: 21d891fe070fe479ebac513ad5a9ce71,
+        type: 3}
       propertyPath: m_LocalEulerAnglesHint.z
       value: 0
       objectReference: {fileID: 0}
@@ -405,7 +426,8 @@
   m_SourcePrefab: {fileID: 100100000, guid: 21d891fe070fe479ebac513ad5a9ce71, type: 3}
 --- !u!114 &138840389733440639 stripped
 MonoBehaviour:
-  m_CorrespondingSourceObject: {fileID: 917712345357714737, guid: 21d891fe070fe479ebac513ad5a9ce71, type: 3}
+  m_CorrespondingSourceObject: {fileID: 917712345357714737, guid: 21d891fe070fe479ebac513ad5a9ce71,
+    type: 3}
   m_PrefabInstance: {fileID: 959579107585186126}
   m_PrefabAsset: {fileID: 0}
   m_GameObject: {fileID: 0}
@@ -416,7 +438,8 @@
   m_EditorClassIdentifier: 
 --- !u!224 &4941290130626819199 stripped
 RectTransform:
-  m_CorrespondingSourceObject: {fileID: 5315339567973788977, guid: 21d891fe070fe479ebac513ad5a9ce71, type: 3}
+  m_CorrespondingSourceObject: {fileID: 5315339567973788977, guid: 21d891fe070fe479ebac513ad5a9ce71,
+    type: 3}
   m_PrefabInstance: {fileID: 959579107585186126}
   m_PrefabAsset: {fileID: 0}
 --- !u!1001 &1089184277027898555
@@ -427,343 +450,430 @@
     serializedVersion: 3
     m_TransformParent: {fileID: 9164904624699036997}
     m_Modifications:
-    - target: {fileID: 327198572831187187, guid: a78bfe36c05846b438aaf25abbe523cc, type: 3}
+    - target: {fileID: 327198572831187187, guid: a78bfe36c05846b438aaf25abbe523cc,
+        type: 3}
       propertyPath: m_AnchorMax.y
       value: 0
       objectReference: {fileID: 0}
-    - target: {fileID: 327198572831187187, guid: a78bfe36c05846b438aaf25abbe523cc, type: 3}
+    - target: {fileID: 327198572831187187, guid: a78bfe36c05846b438aaf25abbe523cc,
+        type: 3}
       propertyPath: m_AnchorMin.y
       value: 0
       objectReference: {fileID: 0}
-    - target: {fileID: 327198572831187187, guid: a78bfe36c05846b438aaf25abbe523cc, type: 3}
+    - target: {fileID: 327198572831187187, guid: a78bfe36c05846b438aaf25abbe523cc,
+        type: 3}
       propertyPath: m_AnchoredPosition.x
       value: 0
       objectReference: {fileID: 0}
-    - target: {fileID: 327198572831187187, guid: a78bfe36c05846b438aaf25abbe523cc, type: 3}
+    - target: {fileID: 327198572831187187, guid: a78bfe36c05846b438aaf25abbe523cc,
+        type: 3}
       propertyPath: m_AnchoredPosition.y
       value: 0
       objectReference: {fileID: 0}
-    - target: {fileID: 753630656185560868, guid: a78bfe36c05846b438aaf25abbe523cc, type: 3}
+    - target: {fileID: 753630656185560868, guid: a78bfe36c05846b438aaf25abbe523cc,
+        type: 3}
       propertyPath: m_Name
       value: UpperLayout
       objectReference: {fileID: 0}
-    - target: {fileID: 753630656185560868, guid: a78bfe36c05846b438aaf25abbe523cc, type: 3}
+    - target: {fileID: 753630656185560868, guid: a78bfe36c05846b438aaf25abbe523cc,
+        type: 3}
       propertyPath: m_IsActive
       value: 1
       objectReference: {fileID: 0}
-    - target: {fileID: 1121400856783686900, guid: a78bfe36c05846b438aaf25abbe523cc, type: 3}
+    - target: {fileID: 1121400856783686900, guid: a78bfe36c05846b438aaf25abbe523cc,
+        type: 3}
       propertyPath: m_Sprite
       value: 
-      objectReference: {fileID: 21300000, guid: 9d960f4bc948f0c4ea73bec9600054e5, type: 3}
-    - target: {fileID: 1134998193861742370, guid: a78bfe36c05846b438aaf25abbe523cc, type: 3}
+      objectReference: {fileID: 21300000, guid: 9d960f4bc948f0c4ea73bec9600054e5,
+        type: 3}
+    - target: {fileID: 1134998193861742370, guid: a78bfe36c05846b438aaf25abbe523cc,
+        type: 3}
       propertyPath: m_AnchorMax.y
       value: 0
       objectReference: {fileID: 0}
-    - target: {fileID: 1134998193861742370, guid: a78bfe36c05846b438aaf25abbe523cc, type: 3}
+    - target: {fileID: 1134998193861742370, guid: a78bfe36c05846b438aaf25abbe523cc,
+        type: 3}
       propertyPath: m_AnchorMin.y
       value: 0
       objectReference: {fileID: 0}
-    - target: {fileID: 1134998193861742370, guid: a78bfe36c05846b438aaf25abbe523cc, type: 3}
+    - target: {fileID: 1134998193861742370, guid: a78bfe36c05846b438aaf25abbe523cc,
+        type: 3}
       propertyPath: m_AnchoredPosition.x
       value: 0
       objectReference: {fileID: 0}
-    - target: {fileID: 1134998193861742370, guid: a78bfe36c05846b438aaf25abbe523cc, type: 3}
+    - target: {fileID: 1134998193861742370, guid: a78bfe36c05846b438aaf25abbe523cc,
+        type: 3}
       propertyPath: m_AnchoredPosition.y
       value: 0
       objectReference: {fileID: 0}
-    - target: {fileID: 1453666765052253396, guid: a78bfe36c05846b438aaf25abbe523cc, type: 3}
+    - target: {fileID: 1453666765052253396, guid: a78bfe36c05846b438aaf25abbe523cc,
+        type: 3}
       propertyPath: m_AnchorMax.y
       value: 0
       objectReference: {fileID: 0}
-    - target: {fileID: 1453666765052253396, guid: a78bfe36c05846b438aaf25abbe523cc, type: 3}
+    - target: {fileID: 1453666765052253396, guid: a78bfe36c05846b438aaf25abbe523cc,
+        type: 3}
       propertyPath: m_AnchorMin.y
       value: 0
       objectReference: {fileID: 0}
-    - target: {fileID: 1453666765052253396, guid: a78bfe36c05846b438aaf25abbe523cc, type: 3}
+    - target: {fileID: 1453666765052253396, guid: a78bfe36c05846b438aaf25abbe523cc,
+        type: 3}
       propertyPath: m_AnchoredPosition.x
       value: 0
       objectReference: {fileID: 0}
-    - target: {fileID: 1453666765052253396, guid: a78bfe36c05846b438aaf25abbe523cc, type: 3}
+    - target: {fileID: 1453666765052253396, guid: a78bfe36c05846b438aaf25abbe523cc,
+        type: 3}
       propertyPath: m_AnchoredPosition.y
       value: 0
       objectReference: {fileID: 0}
-    - target: {fileID: 1678415931674854480, guid: a78bfe36c05846b438aaf25abbe523cc, type: 3}
+    - target: {fileID: 1678415931674854480, guid: a78bfe36c05846b438aaf25abbe523cc,
+        type: 3}
       propertyPath: m_Sprite
       value: 
-      objectReference: {fileID: 21300000, guid: 6ecc2e6faadb3df45a904eae81b18723, type: 3}
-    - target: {fileID: 1861808005131267885, guid: a78bfe36c05846b438aaf25abbe523cc, type: 3}
+      objectReference: {fileID: 21300000, guid: 6ecc2e6faadb3df45a904eae81b18723,
+        type: 3}
+    - target: {fileID: 1861808005131267885, guid: a78bfe36c05846b438aaf25abbe523cc,
+        type: 3}
       propertyPath: m_AnchorMax.y
       value: 0
       objectReference: {fileID: 0}
-    - target: {fileID: 1861808005131267885, guid: a78bfe36c05846b438aaf25abbe523cc, type: 3}
+    - target: {fileID: 1861808005131267885, guid: a78bfe36c05846b438aaf25abbe523cc,
+        type: 3}
       propertyPath: m_AnchorMin.y
       value: 0
       objectReference: {fileID: 0}
-    - target: {fileID: 1861808005131267885, guid: a78bfe36c05846b438aaf25abbe523cc, type: 3}
+    - target: {fileID: 1861808005131267885, guid: a78bfe36c05846b438aaf25abbe523cc,
+        type: 3}
       propertyPath: m_AnchoredPosition.x
       value: 0
       objectReference: {fileID: 0}
-    - target: {fileID: 1861808005131267885, guid: a78bfe36c05846b438aaf25abbe523cc, type: 3}
+    - target: {fileID: 1861808005131267885, guid: a78bfe36c05846b438aaf25abbe523cc,
+        type: 3}
       propertyPath: m_AnchoredPosition.y
       value: 0
       objectReference: {fileID: 0}
-    - target: {fileID: 2706417837005350393, guid: a78bfe36c05846b438aaf25abbe523cc, type: 3}
+    - target: {fileID: 2706417837005350393, guid: a78bfe36c05846b438aaf25abbe523cc,
+        type: 3}
       propertyPath: m_SizeDelta.x
       value: 71.82
       objectReference: {fileID: 0}
-    - target: {fileID: 2706417837005350393, guid: a78bfe36c05846b438aaf25abbe523cc, type: 3}
+    - target: {fileID: 2706417837005350393, guid: a78bfe36c05846b438aaf25abbe523cc,
+        type: 3}
       propertyPath: m_SizeDelta.y
       value: 16.95
       objectReference: {fileID: 0}
-    - target: {fileID: 2706417837005350393, guid: a78bfe36c05846b438aaf25abbe523cc, type: 3}
+    - target: {fileID: 2706417837005350393, guid: a78bfe36c05846b438aaf25abbe523cc,
+        type: 3}
       propertyPath: m_AnchoredPosition.x
       value: 43
       objectReference: {fileID: 0}
-    - target: {fileID: 3372457639009423180, guid: a78bfe36c05846b438aaf25abbe523cc, type: 3}
+    - target: {fileID: 3372457639009423180, guid: a78bfe36c05846b438aaf25abbe523cc,
+        type: 3}
       propertyPath: m_SizeDelta.x
       value: 86
       objectReference: {fileID: 0}
-    - target: {fileID: 3372457639009423180, guid: a78bfe36c05846b438aaf25abbe523cc, type: 3}
+    - target: {fileID: 3372457639009423180, guid: a78bfe36c05846b438aaf25abbe523cc,
+        type: 3}
       propertyPath: m_AnchoredPosition.x
       value: 34
       objectReference: {fileID: 0}
-    - target: {fileID: 3377716543326700699, guid: a78bfe36c05846b438aaf25abbe523cc, type: 3}
+    - target: {fileID: 3377716543326700699, guid: a78bfe36c05846b438aaf25abbe523cc,
+        type: 3}
       propertyPath: m_IsActive
       value: 0
       objectReference: {fileID: 0}
-    - target: {fileID: 3428356476637866364, guid: a78bfe36c05846b438aaf25abbe523cc, type: 3}
+    - target: {fileID: 3428356476637866364, guid: a78bfe36c05846b438aaf25abbe523cc,
+        type: 3}
       propertyPath: m_AnchorMax.y
       value: 0
       objectReference: {fileID: 0}
-    - target: {fileID: 3428356476637866364, guid: a78bfe36c05846b438aaf25abbe523cc, type: 3}
+    - target: {fileID: 3428356476637866364, guid: a78bfe36c05846b438aaf25abbe523cc,
+        type: 3}
       propertyPath: m_AnchorMin.y
       value: 0
       objectReference: {fileID: 0}
-    - target: {fileID: 3428356476637866364, guid: a78bfe36c05846b438aaf25abbe523cc, type: 3}
+    - target: {fileID: 3428356476637866364, guid: a78bfe36c05846b438aaf25abbe523cc,
+        type: 3}
       propertyPath: m_AnchoredPosition.x
       value: 0
       objectReference: {fileID: 0}
-    - target: {fileID: 3428356476637866364, guid: a78bfe36c05846b438aaf25abbe523cc, type: 3}
+    - target: {fileID: 3428356476637866364, guid: a78bfe36c05846b438aaf25abbe523cc,
+        type: 3}
       propertyPath: m_AnchoredPosition.y
       value: 0
       objectReference: {fileID: 0}
-    - target: {fileID: 3439292905778670262, guid: a78bfe36c05846b438aaf25abbe523cc, type: 3}
+    - target: {fileID: 3439292905778670262, guid: a78bfe36c05846b438aaf25abbe523cc,
+        type: 3}
       propertyPath: m_AnchorMax.y
       value: 0
       objectReference: {fileID: 0}
-    - target: {fileID: 3439292905778670262, guid: a78bfe36c05846b438aaf25abbe523cc, type: 3}
+    - target: {fileID: 3439292905778670262, guid: a78bfe36c05846b438aaf25abbe523cc,
+        type: 3}
       propertyPath: m_AnchorMin.y
       value: 0
       objectReference: {fileID: 0}
-    - target: {fileID: 3439292905778670262, guid: a78bfe36c05846b438aaf25abbe523cc, type: 3}
+    - target: {fileID: 3439292905778670262, guid: a78bfe36c05846b438aaf25abbe523cc,
+        type: 3}
       propertyPath: m_AnchoredPosition.x
       value: 0
       objectReference: {fileID: 0}
-    - target: {fileID: 3439292905778670262, guid: a78bfe36c05846b438aaf25abbe523cc, type: 3}
+    - target: {fileID: 3439292905778670262, guid: a78bfe36c05846b438aaf25abbe523cc,
+        type: 3}
       propertyPath: m_AnchoredPosition.y
       value: 0
       objectReference: {fileID: 0}
-    - target: {fileID: 4550746121267493197, guid: a78bfe36c05846b438aaf25abbe523cc, type: 3}
+    - target: {fileID: 4550746121267493197, guid: a78bfe36c05846b438aaf25abbe523cc,
+        type: 3}
       propertyPath: m_AnchorMax.y
       value: 0
       objectReference: {fileID: 0}
-    - target: {fileID: 4550746121267493197, guid: a78bfe36c05846b438aaf25abbe523cc, type: 3}
+    - target: {fileID: 4550746121267493197, guid: a78bfe36c05846b438aaf25abbe523cc,
+        type: 3}
       propertyPath: m_AnchorMin.y
       value: 0
       objectReference: {fileID: 0}
-    - target: {fileID: 4550746121267493197, guid: a78bfe36c05846b438aaf25abbe523cc, type: 3}
+    - target: {fileID: 4550746121267493197, guid: a78bfe36c05846b438aaf25abbe523cc,
+        type: 3}
       propertyPath: m_AnchoredPosition.x
       value: 0
       objectReference: {fileID: 0}
-    - target: {fileID: 4550746121267493197, guid: a78bfe36c05846b438aaf25abbe523cc, type: 3}
+    - target: {fileID: 4550746121267493197, guid: a78bfe36c05846b438aaf25abbe523cc,
+        type: 3}
       propertyPath: m_AnchoredPosition.y
       value: 0
       objectReference: {fileID: 0}
-    - target: {fileID: 4796034050072095939, guid: a78bfe36c05846b438aaf25abbe523cc, type: 3}
+    - target: {fileID: 4796034050072095939, guid: a78bfe36c05846b438aaf25abbe523cc,
+        type: 3}
       propertyPath: m_AnchorMax.y
       value: 0
       objectReference: {fileID: 0}
-    - target: {fileID: 4796034050072095939, guid: a78bfe36c05846b438aaf25abbe523cc, type: 3}
+    - target: {fileID: 4796034050072095939, guid: a78bfe36c05846b438aaf25abbe523cc,
+        type: 3}
       propertyPath: m_AnchorMin.y
       value: 0
       objectReference: {fileID: 0}
-    - target: {fileID: 4796034050072095939, guid: a78bfe36c05846b438aaf25abbe523cc, type: 3}
+    - target: {fileID: 4796034050072095939, guid: a78bfe36c05846b438aaf25abbe523cc,
+        type: 3}
       propertyPath: m_AnchoredPosition.x
       value: 0
       objectReference: {fileID: 0}
-    - target: {fileID: 4796034050072095939, guid: a78bfe36c05846b438aaf25abbe523cc, type: 3}
+    - target: {fileID: 4796034050072095939, guid: a78bfe36c05846b438aaf25abbe523cc,
+        type: 3}
       propertyPath: m_AnchoredPosition.y
       value: 0
       objectReference: {fileID: 0}
-    - target: {fileID: 5604293973387185170, guid: a78bfe36c05846b438aaf25abbe523cc, type: 3}
+    - target: {fileID: 5604293973387185170, guid: a78bfe36c05846b438aaf25abbe523cc,
+        type: 3}
       propertyPath: m_Pivot.x
       value: 0.5
       objectReference: {fileID: 0}
-    - target: {fileID: 5604293973387185170, guid: a78bfe36c05846b438aaf25abbe523cc, type: 3}
+    - target: {fileID: 5604293973387185170, guid: a78bfe36c05846b438aaf25abbe523cc,
+        type: 3}
       propertyPath: m_Pivot.y
       value: 0.5
       objectReference: {fileID: 0}
-    - target: {fileID: 5604293973387185170, guid: a78bfe36c05846b438aaf25abbe523cc, type: 3}
+    - target: {fileID: 5604293973387185170, guid: a78bfe36c05846b438aaf25abbe523cc,
+        type: 3}
       propertyPath: m_AnchorMax.x
       value: 1
       objectReference: {fileID: 0}
-    - target: {fileID: 5604293973387185170, guid: a78bfe36c05846b438aaf25abbe523cc, type: 3}
+    - target: {fileID: 5604293973387185170, guid: a78bfe36c05846b438aaf25abbe523cc,
+        type: 3}
       propertyPath: m_AnchorMax.y
       value: 1
       objectReference: {fileID: 0}
-    - target: {fileID: 5604293973387185170, guid: a78bfe36c05846b438aaf25abbe523cc, type: 3}
+    - target: {fileID: 5604293973387185170, guid: a78bfe36c05846b438aaf25abbe523cc,
+        type: 3}
       propertyPath: m_AnchorMin.x
       value: 0
       objectReference: {fileID: 0}
-    - target: {fileID: 5604293973387185170, guid: a78bfe36c05846b438aaf25abbe523cc, type: 3}
+    - target: {fileID: 5604293973387185170, guid: a78bfe36c05846b438aaf25abbe523cc,
+        type: 3}
       propertyPath: m_AnchorMin.y
       value: 0
       objectReference: {fileID: 0}
-    - target: {fileID: 5604293973387185170, guid: a78bfe36c05846b438aaf25abbe523cc, type: 3}
+    - target: {fileID: 5604293973387185170, guid: a78bfe36c05846b438aaf25abbe523cc,
+        type: 3}
       propertyPath: m_SizeDelta.x
       value: 0
       objectReference: {fileID: 0}
-    - target: {fileID: 5604293973387185170, guid: a78bfe36c05846b438aaf25abbe523cc, type: 3}
+    - target: {fileID: 5604293973387185170, guid: a78bfe36c05846b438aaf25abbe523cc,
+        type: 3}
       propertyPath: m_SizeDelta.y
       value: -800
       objectReference: {fileID: 0}
-    - target: {fileID: 5604293973387185170, guid: a78bfe36c05846b438aaf25abbe523cc, type: 3}
+    - target: {fileID: 5604293973387185170, guid: a78bfe36c05846b438aaf25abbe523cc,
+        type: 3}
       propertyPath: m_LocalPosition.x
       value: 0
       objectReference: {fileID: 0}
-    - target: {fileID: 5604293973387185170, guid: a78bfe36c05846b438aaf25abbe523cc, type: 3}
+    - target: {fileID: 5604293973387185170, guid: a78bfe36c05846b438aaf25abbe523cc,
+        type: 3}
       propertyPath: m_LocalPosition.y
       value: 0
       objectReference: {fileID: 0}
-    - target: {fileID: 5604293973387185170, guid: a78bfe36c05846b438aaf25abbe523cc, type: 3}
+    - target: {fileID: 5604293973387185170, guid: a78bfe36c05846b438aaf25abbe523cc,
+        type: 3}
       propertyPath: m_LocalPosition.z
       value: 0
       objectReference: {fileID: 0}
-    - target: {fileID: 5604293973387185170, guid: a78bfe36c05846b438aaf25abbe523cc, type: 3}
+    - target: {fileID: 5604293973387185170, guid: a78bfe36c05846b438aaf25abbe523cc,
+        type: 3}
       propertyPath: m_LocalRotation.w
       value: 1
       objectReference: {fileID: 0}
-    - target: {fileID: 5604293973387185170, guid: a78bfe36c05846b438aaf25abbe523cc, type: 3}
+    - target: {fileID: 5604293973387185170, guid: a78bfe36c05846b438aaf25abbe523cc,
+        type: 3}
       propertyPath: m_LocalRotation.x
       value: 0
       objectReference: {fileID: 0}
-    - target: {fileID: 5604293973387185170, guid: a78bfe36c05846b438aaf25abbe523cc, type: 3}
+    - target: {fileID: 5604293973387185170, guid: a78bfe36c05846b438aaf25abbe523cc,
+        type: 3}
       propertyPath: m_LocalRotation.y
       value: 0
       objectReference: {fileID: 0}
-    - target: {fileID: 5604293973387185170, guid: a78bfe36c05846b438aaf25abbe523cc, type: 3}
+    - target: {fileID: 5604293973387185170, guid: a78bfe36c05846b438aaf25abbe523cc,
+        type: 3}
       propertyPath: m_LocalRotation.z
       value: 0
       objectReference: {fileID: 0}
-    - target: {fileID: 5604293973387185170, guid: a78bfe36c05846b438aaf25abbe523cc, type: 3}
+    - target: {fileID: 5604293973387185170, guid: a78bfe36c05846b438aaf25abbe523cc,
+        type: 3}
       propertyPath: m_AnchoredPosition.x
       value: 0
       objectReference: {fileID: 0}
-    - target: {fileID: 5604293973387185170, guid: a78bfe36c05846b438aaf25abbe523cc, type: 3}
+    - target: {fileID: 5604293973387185170, guid: a78bfe36c05846b438aaf25abbe523cc,
+        type: 3}
       propertyPath: m_AnchoredPosition.y
       value: 400
       objectReference: {fileID: 0}
-    - target: {fileID: 5604293973387185170, guid: a78bfe36c05846b438aaf25abbe523cc, type: 3}
+    - target: {fileID: 5604293973387185170, guid: a78bfe36c05846b438aaf25abbe523cc,
+        type: 3}
       propertyPath: m_LocalEulerAnglesHint.x
       value: 0
       objectReference: {fileID: 0}
-    - target: {fileID: 5604293973387185170, guid: a78bfe36c05846b438aaf25abbe523cc, type: 3}
+    - target: {fileID: 5604293973387185170, guid: a78bfe36c05846b438aaf25abbe523cc,
+        type: 3}
       propertyPath: m_LocalEulerAnglesHint.y
       value: 0
       objectReference: {fileID: 0}
-    - target: {fileID: 5604293973387185170, guid: a78bfe36c05846b438aaf25abbe523cc, type: 3}
+    - target: {fileID: 5604293973387185170, guid: a78bfe36c05846b438aaf25abbe523cc,
+        type: 3}
       propertyPath: m_LocalEulerAnglesHint.z
       value: 0
       objectReference: {fileID: 0}
-    - target: {fileID: 5619806891425674774, guid: a78bfe36c05846b438aaf25abbe523cc, type: 3}
+    - target: {fileID: 5619806891425674774, guid: a78bfe36c05846b438aaf25abbe523cc,
+        type: 3}
       propertyPath: m_AnchorMax.y
       value: 0
       objectReference: {fileID: 0}
-    - target: {fileID: 5619806891425674774, guid: a78bfe36c05846b438aaf25abbe523cc, type: 3}
+    - target: {fileID: 5619806891425674774, guid: a78bfe36c05846b438aaf25abbe523cc,
+        type: 3}
       propertyPath: m_AnchorMin.y
       value: 0
       objectReference: {fileID: 0}
-    - target: {fileID: 5619806891425674774, guid: a78bfe36c05846b438aaf25abbe523cc, type: 3}
+    - target: {fileID: 5619806891425674774, guid: a78bfe36c05846b438aaf25abbe523cc,
+        type: 3}
       propertyPath: m_AnchoredPosition.x
       value: 0
       objectReference: {fileID: 0}
-    - target: {fileID: 5619806891425674774, guid: a78bfe36c05846b438aaf25abbe523cc, type: 3}
+    - target: {fileID: 5619806891425674774, guid: a78bfe36c05846b438aaf25abbe523cc,
+        type: 3}
       propertyPath: m_AnchoredPosition.y
       value: 0
       objectReference: {fileID: 0}
-    - target: {fileID: 6343332045173302481, guid: a78bfe36c05846b438aaf25abbe523cc, type: 3}
+    - target: {fileID: 6343332045173302481, guid: a78bfe36c05846b438aaf25abbe523cc,
+        type: 3}
       propertyPath: m_AnchorMax.y
       value: 0
       objectReference: {fileID: 0}
-    - target: {fileID: 6343332045173302481, guid: a78bfe36c05846b438aaf25abbe523cc, type: 3}
+    - target: {fileID: 6343332045173302481, guid: a78bfe36c05846b438aaf25abbe523cc,
+        type: 3}
       propertyPath: m_AnchorMin.y
       value: 0
       objectReference: {fileID: 0}
-    - target: {fileID: 6343332045173302481, guid: a78bfe36c05846b438aaf25abbe523cc, type: 3}
+    - target: {fileID: 6343332045173302481, guid: a78bfe36c05846b438aaf25abbe523cc,
+        type: 3}
       propertyPath: m_AnchoredPosition.x
       value: 0
       objectReference: {fileID: 0}
-    - target: {fileID: 6343332045173302481, guid: a78bfe36c05846b438aaf25abbe523cc, type: 3}
+    - target: {fileID: 6343332045173302481, guid: a78bfe36c05846b438aaf25abbe523cc,
+        type: 3}
       propertyPath: m_AnchoredPosition.y
       value: 0
       objectReference: {fileID: 0}
-    - target: {fileID: 6539358469415291720, guid: a78bfe36c05846b438aaf25abbe523cc, type: 3}
+    - target: {fileID: 6539358469415291720, guid: a78bfe36c05846b438aaf25abbe523cc,
+        type: 3}
       propertyPath: m_AnchorMax.y
       value: 0
       objectReference: {fileID: 0}
-    - target: {fileID: 6539358469415291720, guid: a78bfe36c05846b438aaf25abbe523cc, type: 3}
+    - target: {fileID: 6539358469415291720, guid: a78bfe36c05846b438aaf25abbe523cc,
+        type: 3}
       propertyPath: m_AnchorMin.y
       value: 0
       objectReference: {fileID: 0}
-    - target: {fileID: 6539358469415291720, guid: a78bfe36c05846b438aaf25abbe523cc, type: 3}
+    - target: {fileID: 6539358469415291720, guid: a78bfe36c05846b438aaf25abbe523cc,
+        type: 3}
       propertyPath: m_AnchoredPosition.x
       value: 0
       objectReference: {fileID: 0}
-    - target: {fileID: 6539358469415291720, guid: a78bfe36c05846b438aaf25abbe523cc, type: 3}
+    - target: {fileID: 6539358469415291720, guid: a78bfe36c05846b438aaf25abbe523cc,
+        type: 3}
       propertyPath: m_AnchoredPosition.y
       value: 0
       objectReference: {fileID: 0}
-    - target: {fileID: 6752160793399028054, guid: a78bfe36c05846b438aaf25abbe523cc, type: 3}
+    - target: {fileID: 6752160793399028054, guid: a78bfe36c05846b438aaf25abbe523cc,
+        type: 3}
       propertyPath: m_SortingLayer
       value: 0
       objectReference: {fileID: 0}
-    - target: {fileID: 7490815415717683088, guid: a78bfe36c05846b438aaf25abbe523cc, type: 3}
+    - target: {fileID: 7490815415717683088, guid: a78bfe36c05846b438aaf25abbe523cc,
+        type: 3}
       propertyPath: m_Name
       value: GalleryButton
       objectReference: {fileID: 0}
-    - target: {fileID: 7490815415717683088, guid: a78bfe36c05846b438aaf25abbe523cc, type: 3}
+    - target: {fileID: 7490815415717683088, guid: a78bfe36c05846b438aaf25abbe523cc,
+        type: 3}
       propertyPath: m_IsActive
       value: 1
       objectReference: {fileID: 0}
-    - target: {fileID: 7953449017702476265, guid: a78bfe36c05846b438aaf25abbe523cc, type: 3}
+    - target: {fileID: 7953449017702476265, guid: a78bfe36c05846b438aaf25abbe523cc,
+        type: 3}
       propertyPath: m_AnchorMax.y
       value: 0
       objectReference: {fileID: 0}
-    - target: {fileID: 7953449017702476265, guid: a78bfe36c05846b438aaf25abbe523cc, type: 3}
+    - target: {fileID: 7953449017702476265, guid: a78bfe36c05846b438aaf25abbe523cc,
+        type: 3}
       propertyPath: m_AnchorMin.y
       value: 0
       objectReference: {fileID: 0}
-    - target: {fileID: 7953449017702476265, guid: a78bfe36c05846b438aaf25abbe523cc, type: 3}
+    - target: {fileID: 7953449017702476265, guid: a78bfe36c05846b438aaf25abbe523cc,
+        type: 3}
       propertyPath: m_AnchoredPosition.x
       value: 0
       objectReference: {fileID: 0}
-    - target: {fileID: 7953449017702476265, guid: a78bfe36c05846b438aaf25abbe523cc, type: 3}
+    - target: {fileID: 7953449017702476265, guid: a78bfe36c05846b438aaf25abbe523cc,
+        type: 3}
       propertyPath: m_AnchoredPosition.y
       value: 0
       objectReference: {fileID: 0}
-    - target: {fileID: 8234683020808998410, guid: a78bfe36c05846b438aaf25abbe523cc, type: 3}
+    - target: {fileID: 8234683020808998410, guid: a78bfe36c05846b438aaf25abbe523cc,
+        type: 3}
       propertyPath: m_SizeDelta.x
       value: 84.5
       objectReference: {fileID: 0}
-    - target: {fileID: 8234683020808998410, guid: a78bfe36c05846b438aaf25abbe523cc, type: 3}
+    - target: {fileID: 8234683020808998410, guid: a78bfe36c05846b438aaf25abbe523cc,
+        type: 3}
       propertyPath: m_SizeDelta.y
       value: 16.95
       objectReference: {fileID: 0}
-    - target: {fileID: 8730324042609602408, guid: a78bfe36c05846b438aaf25abbe523cc, type: 3}
+    - target: {fileID: 8730324042609602408, guid: a78bfe36c05846b438aaf25abbe523cc,
+        type: 3}
       propertyPath: m_IsActive
       value: 0
       objectReference: {fileID: 0}
-    - target: {fileID: 8825274197710312254, guid: a78bfe36c05846b438aaf25abbe523cc, type: 3}
+    - target: {fileID: 8825274197710312254, guid: a78bfe36c05846b438aaf25abbe523cc,
+        type: 3}
       propertyPath: m_text
       value: Gallery <color=#716B7C>[K]</color>
       objectReference: {fileID: 0}
@@ -774,12 +884,14 @@
   m_SourcePrefab: {fileID: 100100000, guid: a78bfe36c05846b438aaf25abbe523cc, type: 3}
 --- !u!1 &617051157247145518 stripped
 GameObject:
-  m_CorrespondingSourceObject: {fileID: 544297384457663125, guid: a78bfe36c05846b438aaf25abbe523cc, type: 3}
+  m_CorrespondingSourceObject: {fileID: 544297384457663125, guid: a78bfe36c05846b438aaf25abbe523cc,
+    type: 3}
   m_PrefabInstance: {fileID: 1089184277027898555}
   m_PrefabAsset: {fileID: 0}
 --- !u!114 &713957529403070190 stripped
 MonoBehaviour:
-  m_CorrespondingSourceObject: {fileID: 501574953908916821, guid: a78bfe36c05846b438aaf25abbe523cc, type: 3}
+  m_CorrespondingSourceObject: {fileID: 501574953908916821, guid: a78bfe36c05846b438aaf25abbe523cc,
+    type: 3}
   m_PrefabInstance: {fileID: 1089184277027898555}
   m_PrefabAsset: {fileID: 0}
   m_GameObject: {fileID: 0}
@@ -790,7 +902,8 @@
   m_EditorClassIdentifier: 
 --- !u!114 &822488252307644781 stripped
 MonoBehaviour:
-  m_CorrespondingSourceObject: {fileID: 321901688867448278, guid: a78bfe36c05846b438aaf25abbe523cc, type: 3}
+  m_CorrespondingSourceObject: {fileID: 321901688867448278, guid: a78bfe36c05846b438aaf25abbe523cc,
+    type: 3}
   m_PrefabInstance: {fileID: 1089184277027898555}
   m_PrefabAsset: {fileID: 0}
   m_GameObject: {fileID: 0}
@@ -801,7 +914,8 @@
   m_EditorClassIdentifier: 
 --- !u!114 &1441228183698799381 stripped
 MonoBehaviour:
-  m_CorrespondingSourceObject: {fileID: 1953940129153662894, guid: a78bfe36c05846b438aaf25abbe523cc, type: 3}
+  m_CorrespondingSourceObject: {fileID: 1953940129153662894, guid: a78bfe36c05846b438aaf25abbe523cc,
+    type: 3}
   m_PrefabInstance: {fileID: 1089184277027898555}
   m_PrefabAsset: {fileID: 0}
   m_GameObject: {fileID: 0}
@@ -812,7 +926,8 @@
   m_EditorClassIdentifier: 
 --- !u!114 &2506691189012929090 stripped
 MonoBehaviour:
-  m_CorrespondingSourceObject: {fileID: 3302265589590384377, guid: a78bfe36c05846b438aaf25abbe523cc, type: 3}
+  m_CorrespondingSourceObject: {fileID: 3302265589590384377, guid: a78bfe36c05846b438aaf25abbe523cc,
+    type: 3}
   m_PrefabInstance: {fileID: 1089184277027898555}
   m_PrefabAsset: {fileID: 0}
   m_GameObject: {fileID: 0}
@@ -823,7 +938,8 @@
   m_EditorClassIdentifier: 
 --- !u!114 &2642532882811586268 stripped
 MonoBehaviour:
-  m_CorrespondingSourceObject: {fileID: 3148481180277817959, guid: a78bfe36c05846b438aaf25abbe523cc, type: 3}
+  m_CorrespondingSourceObject: {fileID: 3148481180277817959, guid: a78bfe36c05846b438aaf25abbe523cc,
+    type: 3}
   m_PrefabInstance: {fileID: 1089184277027898555}
   m_PrefabAsset: {fileID: 0}
   m_GameObject: {fileID: 0}
@@ -834,7 +950,8 @@
   m_EditorClassIdentifier: 
 --- !u!114 &2978611201982790949 stripped
 MonoBehaviour:
-  m_CorrespondingSourceObject: {fileID: 2759484254438996382, guid: a78bfe36c05846b438aaf25abbe523cc, type: 3}
+  m_CorrespondingSourceObject: {fileID: 2759484254438996382, guid: a78bfe36c05846b438aaf25abbe523cc,
+    type: 3}
   m_PrefabInstance: {fileID: 1089184277027898555}
   m_PrefabAsset: {fileID: 0}
   m_GameObject: {fileID: 0}
@@ -845,7 +962,8 @@
   m_EditorClassIdentifier: 
 --- !u!114 &3655238427613538003 stripped
 MonoBehaviour:
-  m_CorrespondingSourceObject: {fileID: 4442674242960712296, guid: a78bfe36c05846b438aaf25abbe523cc, type: 3}
+  m_CorrespondingSourceObject: {fileID: 4442674242960712296, guid: a78bfe36c05846b438aaf25abbe523cc,
+    type: 3}
   m_PrefabInstance: {fileID: 1089184277027898555}
   m_PrefabAsset: {fileID: 0}
   m_GameObject: {fileID: 0}
@@ -856,12 +974,14 @@
   m_EditorClassIdentifier: 
 --- !u!224 &4817722374049450153 stripped
 RectTransform:
-  m_CorrespondingSourceObject: {fileID: 5604293973387185170, guid: a78bfe36c05846b438aaf25abbe523cc, type: 3}
+  m_CorrespondingSourceObject: {fileID: 5604293973387185170, guid: a78bfe36c05846b438aaf25abbe523cc,
+    type: 3}
   m_PrefabInstance: {fileID: 1089184277027898555}
   m_PrefabAsset: {fileID: 0}
 --- !u!114 &6705180925666095888 stripped
 MonoBehaviour:
-  m_CorrespondingSourceObject: {fileID: 5913254704669603755, guid: a78bfe36c05846b438aaf25abbe523cc, type: 3}
+  m_CorrespondingSourceObject: {fileID: 5913254704669603755, guid: a78bfe36c05846b438aaf25abbe523cc,
+    type: 3}
   m_PrefabInstance: {fileID: 1089184277027898555}
   m_PrefabAsset: {fileID: 0}
   m_GameObject: {fileID: 0}
@@ -872,7 +992,8 @@
   m_EditorClassIdentifier: 
 --- !u!114 &7310006030576766240 stripped
 MonoBehaviour:
-  m_CorrespondingSourceObject: {fileID: 7669582428751366555, guid: a78bfe36c05846b438aaf25abbe523cc, type: 3}
+  m_CorrespondingSourceObject: {fileID: 7669582428751366555, guid: a78bfe36c05846b438aaf25abbe523cc,
+    type: 3}
   m_PrefabInstance: {fileID: 1089184277027898555}
   m_PrefabAsset: {fileID: 0}
   m_GameObject: {fileID: 0}
@@ -883,7 +1004,8 @@
   m_EditorClassIdentifier: 
 --- !u!114 &7474329147563909817 stripped
 MonoBehaviour:
-  m_CorrespondingSourceObject: {fileID: 7541182562930353666, guid: a78bfe36c05846b438aaf25abbe523cc, type: 3}
+  m_CorrespondingSourceObject: {fileID: 7541182562930353666, guid: a78bfe36c05846b438aaf25abbe523cc,
+    type: 3}
   m_PrefabInstance: {fileID: 1089184277027898555}
   m_PrefabAsset: {fileID: 0}
   m_GameObject: {fileID: 0}
@@ -894,12 +1016,14 @@
   m_EditorClassIdentifier: 
 --- !u!1 &7805156087351757482 stripped
 GameObject:
-  m_CorrespondingSourceObject: {fileID: 7155361432440409617, guid: a78bfe36c05846b438aaf25abbe523cc, type: 3}
+  m_CorrespondingSourceObject: {fileID: 7155361432440409617, guid: a78bfe36c05846b438aaf25abbe523cc,
+    type: 3}
   m_PrefabInstance: {fileID: 1089184277027898555}
   m_PrefabAsset: {fileID: 0}
 --- !u!114 &8108662634941636583 stripped
 MonoBehaviour:
-  m_CorrespondingSourceObject: {fileID: 9194748314017176412, guid: a78bfe36c05846b438aaf25abbe523cc, type: 3}
+  m_CorrespondingSourceObject: {fileID: 9194748314017176412, guid: a78bfe36c05846b438aaf25abbe523cc,
+    type: 3}
   m_PrefabInstance: {fileID: 1089184277027898555}
   m_PrefabAsset: {fileID: 0}
   m_GameObject: {fileID: 0}
@@ -910,7 +1034,8 @@
   m_EditorClassIdentifier: 
 --- !u!114 &8183886167291671765 stripped
 MonoBehaviour:
-  m_CorrespondingSourceObject: {fileID: 9119382768320999534, guid: a78bfe36c05846b438aaf25abbe523cc, type: 3}
+  m_CorrespondingSourceObject: {fileID: 9119382768320999534, guid: a78bfe36c05846b438aaf25abbe523cc,
+    type: 3}
   m_PrefabInstance: {fileID: 1089184277027898555}
   m_PrefabAsset: {fileID: 0}
   m_GameObject: {fileID: 0}
@@ -921,7 +1046,8 @@
   m_EditorClassIdentifier: 
 --- !u!114 &9096970311108952280 stripped
 MonoBehaviour:
-  m_CorrespondingSourceObject: {fileID: 8152466508641780835, guid: a78bfe36c05846b438aaf25abbe523cc, type: 3}
+  m_CorrespondingSourceObject: {fileID: 8152466508641780835, guid: a78bfe36c05846b438aaf25abbe523cc,
+    type: 3}
   m_PrefabInstance: {fileID: 1089184277027898555}
   m_PrefabAsset: {fileID: 0}
   m_GameObject: {fileID: 617051157247145518}
@@ -932,7 +1058,8 @@
   m_EditorClassIdentifier: 
 --- !u!114 &9220203987770033458 stripped
 MonoBehaviour:
-  m_CorrespondingSourceObject: {fileID: 8136089148690530697, guid: a78bfe36c05846b438aaf25abbe523cc, type: 3}
+  m_CorrespondingSourceObject: {fileID: 8136089148690530697, guid: a78bfe36c05846b438aaf25abbe523cc,
+    type: 3}
   m_PrefabInstance: {fileID: 1089184277027898555}
   m_PrefabAsset: {fileID: 0}
   m_GameObject: {fileID: 0}
@@ -949,218 +1076,262 @@
     serializedVersion: 3
     m_TransformParent: {fileID: 9164904624699036997}
     m_Modifications:
-    - target: {fileID: 717765978264897833, guid: 58646341e04d9404dbdad22f4c50cf14, type: 3}
+    - target: {fileID: 717765978264897833, guid: 58646341e04d9404dbdad22f4c50cf14,
+        type: 3}
       propertyPath: m_Padding.m_Bottom
       value: 16
       objectReference: {fileID: 0}
-    - target: {fileID: 750104256498992424, guid: 58646341e04d9404dbdad22f4c50cf14, type: 3}
+    - target: {fileID: 750104256498992424, guid: 58646341e04d9404dbdad22f4c50cf14,
+        type: 3}
       propertyPath: m_AnchorMax.y
       value: 0
       objectReference: {fileID: 0}
-    - target: {fileID: 750104256498992424, guid: 58646341e04d9404dbdad22f4c50cf14, type: 3}
+    - target: {fileID: 750104256498992424, guid: 58646341e04d9404dbdad22f4c50cf14,
+        type: 3}
       propertyPath: m_AnchorMin.y
       value: 0
       objectReference: {fileID: 0}
-    - target: {fileID: 750104256498992424, guid: 58646341e04d9404dbdad22f4c50cf14, type: 3}
+    - target: {fileID: 750104256498992424, guid: 58646341e04d9404dbdad22f4c50cf14,
+        type: 3}
       propertyPath: m_AnchoredPosition.x
       value: 0
       objectReference: {fileID: 0}
-    - target: {fileID: 750104256498992424, guid: 58646341e04d9404dbdad22f4c50cf14, type: 3}
+    - target: {fileID: 750104256498992424, guid: 58646341e04d9404dbdad22f4c50cf14,
+        type: 3}
       propertyPath: m_AnchoredPosition.y
       value: 0
       objectReference: {fileID: 0}
-    - target: {fileID: 1980420650442876771, guid: 58646341e04d9404dbdad22f4c50cf14, type: 3}
+    - target: {fileID: 1980420650442876771, guid: 58646341e04d9404dbdad22f4c50cf14,
+        type: 3}
       propertyPath: m_IsActive
       value: 1
       objectReference: {fileID: 0}
-    - target: {fileID: 2316985108408266739, guid: 58646341e04d9404dbdad22f4c50cf14, type: 3}
+    - target: {fileID: 2316985108408266739, guid: 58646341e04d9404dbdad22f4c50cf14,
+        type: 3}
       propertyPath: m_SizeDelta.x
       value: 81.31
       objectReference: {fileID: 0}
-    - target: {fileID: 2316985108408266739, guid: 58646341e04d9404dbdad22f4c50cf14, type: 3}
+    - target: {fileID: 2316985108408266739, guid: 58646341e04d9404dbdad22f4c50cf14,
+        type: 3}
       propertyPath: m_SizeDelta.y
       value: 16.95
       objectReference: {fileID: 0}
-    - target: {fileID: 2543468681691954291, guid: 58646341e04d9404dbdad22f4c50cf14, type: 3}
+    - target: {fileID: 2543468681691954291, guid: 58646341e04d9404dbdad22f4c50cf14,
+        type: 3}
       propertyPath: m_AnchorMax.y
       value: 0
       objectReference: {fileID: 0}
-    - target: {fileID: 2543468681691954291, guid: 58646341e04d9404dbdad22f4c50cf14, type: 3}
+    - target: {fileID: 2543468681691954291, guid: 58646341e04d9404dbdad22f4c50cf14,
+        type: 3}
       propertyPath: m_AnchorMin.y
       value: 0
       objectReference: {fileID: 0}
-    - target: {fileID: 2543468681691954291, guid: 58646341e04d9404dbdad22f4c50cf14, type: 3}
+    - target: {fileID: 2543468681691954291, guid: 58646341e04d9404dbdad22f4c50cf14,
+        type: 3}
       propertyPath: m_AnchoredPosition.x
       value: 0
       objectReference: {fileID: 0}
-    - target: {fileID: 2543468681691954291, guid: 58646341e04d9404dbdad22f4c50cf14, type: 3}
+    - target: {fileID: 2543468681691954291, guid: 58646341e04d9404dbdad22f4c50cf14,
+        type: 3}
       propertyPath: m_AnchoredPosition.y
       value: 0
       objectReference: {fileID: 0}
-    - target: {fileID: 2749113458305455736, guid: 58646341e04d9404dbdad22f4c50cf14, type: 3}
+    - target: {fileID: 2749113458305455736, guid: 58646341e04d9404dbdad22f4c50cf14,
+        type: 3}
       propertyPath: m_ConstrainProportionsScale
       value: 1
       objectReference: {fileID: 0}
-    - target: {fileID: 2762437626405649744, guid: 58646341e04d9404dbdad22f4c50cf14, type: 3}
+    - target: {fileID: 2762437626405649744, guid: 58646341e04d9404dbdad22f4c50cf14,
+        type: 3}
       propertyPath: m_IsActive
       value: 1
       objectReference: {fileID: 0}
-    - target: {fileID: 2940364398902199929, guid: 58646341e04d9404dbdad22f4c50cf14, type: 3}
+    - target: {fileID: 2940364398902199929, guid: 58646341e04d9404dbdad22f4c50cf14,
+        type: 3}
       propertyPath: m_Name
       value: BottomLayout
       objectReference: {fileID: 0}
-    - target: {fileID: 2940364398902199929, guid: 58646341e04d9404dbdad22f4c50cf14, type: 3}
+    - target: {fileID: 2940364398902199929, guid: 58646341e04d9404dbdad22f4c50cf14,
+        type: 3}
       propertyPath: m_IsActive
       value: 1
       objectReference: {fileID: 0}
-    - target: {fileID: 3976426553183566224, guid: 58646341e04d9404dbdad22f4c50cf14, type: 3}
+    - target: {fileID: 3976426553183566224, guid: 58646341e04d9404dbdad22f4c50cf14,
+        type: 3}
       propertyPath: m_ConstrainProportionsScale
       value: 1
       objectReference: {fileID: 0}
-    - target: {fileID: 5793807278663194697, guid: 58646341e04d9404dbdad22f4c50cf14, type: 3}
+    - target: {fileID: 5793807278663194697, guid: 58646341e04d9404dbdad22f4c50cf14,
+        type: 3}
       propertyPath: m_AnchorMax.y
       value: 0
       objectReference: {fileID: 0}
-    - target: {fileID: 5793807278663194697, guid: 58646341e04d9404dbdad22f4c50cf14, type: 3}
+    - target: {fileID: 5793807278663194697, guid: 58646341e04d9404dbdad22f4c50cf14,
+        type: 3}
       propertyPath: m_AnchorMin.y
       value: 0
       objectReference: {fileID: 0}
-    - target: {fileID: 5793807278663194697, guid: 58646341e04d9404dbdad22f4c50cf14, type: 3}
+    - target: {fileID: 5793807278663194697, guid: 58646341e04d9404dbdad22f4c50cf14,
+        type: 3}
       propertyPath: m_AnchoredPosition.x
       value: 0
       objectReference: {fileID: 0}
-    - target: {fileID: 5793807278663194697, guid: 58646341e04d9404dbdad22f4c50cf14, type: 3}
+    - target: {fileID: 5793807278663194697, guid: 58646341e04d9404dbdad22f4c50cf14,
+        type: 3}
       propertyPath: m_AnchoredPosition.y
       value: 0
       objectReference: {fileID: 0}
-    - target: {fileID: 7074305723516468914, guid: 58646341e04d9404dbdad22f4c50cf14, type: 3}
+    - target: {fileID: 7074305723516468914, guid: 58646341e04d9404dbdad22f4c50cf14,
+        type: 3}
       propertyPath: m_SizeDelta.x
       value: 30
       objectReference: {fileID: 0}
-    - target: {fileID: 7074305723516468914, guid: 58646341e04d9404dbdad22f4c50cf14, type: 3}
+    - target: {fileID: 7074305723516468914, guid: 58646341e04d9404dbdad22f4c50cf14,
+        type: 3}
       propertyPath: m_SizeDelta.y
       value: 30
       objectReference: {fileID: 0}
-    - target: {fileID: 7113266948723442373, guid: 58646341e04d9404dbdad22f4c50cf14, type: 3}
+    - target: {fileID: 7113266948723442373, guid: 58646341e04d9404dbdad22f4c50cf14,
+        type: 3}
       propertyPath: m_IsActive
       value: 1
       objectReference: {fileID: 0}
-    - target: {fileID: 8560551636243942814, guid: 58646341e04d9404dbdad22f4c50cf14, type: 3}
+    - target: {fileID: 8560551636243942814, guid: 58646341e04d9404dbdad22f4c50cf14,
+        type: 3}
       propertyPath: m_Pivot.x
       value: 0.5
       objectReference: {fileID: 0}
-    - target: {fileID: 8560551636243942814, guid: 58646341e04d9404dbdad22f4c50cf14, type: 3}
+    - target: {fileID: 8560551636243942814, guid: 58646341e04d9404dbdad22f4c50cf14,
+        type: 3}
       propertyPath: m_Pivot.y
       value: 0.5
       objectReference: {fileID: 0}
-    - target: {fileID: 8560551636243942814, guid: 58646341e04d9404dbdad22f4c50cf14, type: 3}
+    - target: {fileID: 8560551636243942814, guid: 58646341e04d9404dbdad22f4c50cf14,
+        type: 3}
       propertyPath: m_AnchorMax.x
       value: 1
       objectReference: {fileID: 0}
-    - target: {fileID: 8560551636243942814, guid: 58646341e04d9404dbdad22f4c50cf14, type: 3}
+    - target: {fileID: 8560551636243942814, guid: 58646341e04d9404dbdad22f4c50cf14,
+        type: 3}
       propertyPath: m_AnchorMax.y
       value: 1
       objectReference: {fileID: 0}
-    - target: {fileID: 8560551636243942814, guid: 58646341e04d9404dbdad22f4c50cf14, type: 3}
+    - target: {fileID: 8560551636243942814, guid: 58646341e04d9404dbdad22f4c50cf14,
+        type: 3}
       propertyPath: m_AnchorMin.x
       value: 0
       objectReference: {fileID: 0}
-    - target: {fileID: 8560551636243942814, guid: 58646341e04d9404dbdad22f4c50cf14, type: 3}
+    - target: {fileID: 8560551636243942814, guid: 58646341e04d9404dbdad22f4c50cf14,
+        type: 3}
       propertyPath: m_AnchorMin.y
       value: 0
       objectReference: {fileID: 0}
-    - target: {fileID: 8560551636243942814, guid: 58646341e04d9404dbdad22f4c50cf14, type: 3}
+    - target: {fileID: 8560551636243942814, guid: 58646341e04d9404dbdad22f4c50cf14,
+        type: 3}
       propertyPath: m_SizeDelta.x
       value: 0
       objectReference: {fileID: 0}
-    - target: {fileID: 8560551636243942814, guid: 58646341e04d9404dbdad22f4c50cf14, type: 3}
+    - target: {fileID: 8560551636243942814, guid: 58646341e04d9404dbdad22f4c50cf14,
+        type: 3}
       propertyPath: m_SizeDelta.y
       value: -800
       objectReference: {fileID: 0}
-    - target: {fileID: 8560551636243942814, guid: 58646341e04d9404dbdad22f4c50cf14, type: 3}
+    - target: {fileID: 8560551636243942814, guid: 58646341e04d9404dbdad22f4c50cf14,
+        type: 3}
       propertyPath: m_LocalPosition.x
       value: 0
       objectReference: {fileID: 0}
-    - target: {fileID: 8560551636243942814, guid: 58646341e04d9404dbdad22f4c50cf14, type: 3}
+    - target: {fileID: 8560551636243942814, guid: 58646341e04d9404dbdad22f4c50cf14,
+        type: 3}
       propertyPath: m_LocalPosition.y
       value: 0
       objectReference: {fileID: 0}
-    - target: {fileID: 8560551636243942814, guid: 58646341e04d9404dbdad22f4c50cf14, type: 3}
+    - target: {fileID: 8560551636243942814, guid: 58646341e04d9404dbdad22f4c50cf14,
+        type: 3}
       propertyPath: m_LocalPosition.z
       value: 0
       objectReference: {fileID: 0}
-    - target: {fileID: 8560551636243942814, guid: 58646341e04d9404dbdad22f4c50cf14, type: 3}
+    - target: {fileID: 8560551636243942814, guid: 58646341e04d9404dbdad22f4c50cf14,
+        type: 3}
       propertyPath: m_LocalRotation.w
       value: 1
       objectReference: {fileID: 0}
-    - target: {fileID: 8560551636243942814, guid: 58646341e04d9404dbdad22f4c50cf14, type: 3}
+    - target: {fileID: 8560551636243942814, guid: 58646341e04d9404dbdad22f4c50cf14,
+        type: 3}
       propertyPath: m_LocalRotation.x
       value: -0
       objectReference: {fileID: 0}
-    - target: {fileID: 8560551636243942814, guid: 58646341e04d9404dbdad22f4c50cf14, type: 3}
+    - target: {fileID: 8560551636243942814, guid: 58646341e04d9404dbdad22f4c50cf14,
+        type: 3}
       propertyPath: m_LocalRotation.y
       value: -0
       objectReference: {fileID: 0}
-    - target: {fileID: 8560551636243942814, guid: 58646341e04d9404dbdad22f4c50cf14, type: 3}
+    - target: {fileID: 8560551636243942814, guid: 58646341e04d9404dbdad22f4c50cf14,
+        type: 3}
       propertyPath: m_LocalRotation.z
       value: -0
       objectReference: {fileID: 0}
-    - target: {fileID: 8560551636243942814, guid: 58646341e04d9404dbdad22f4c50cf14, type: 3}
+    - target: {fileID: 8560551636243942814, guid: 58646341e04d9404dbdad22f4c50cf14,
+        type: 3}
       propertyPath: m_AnchoredPosition.x
       value: 0
       objectReference: {fileID: 0}
-    - target: {fileID: 8560551636243942814, guid: 58646341e04d9404dbdad22f4c50cf14, type: 3}
+    - target: {fileID: 8560551636243942814, guid: 58646341e04d9404dbdad22f4c50cf14,
+        type: 3}
       propertyPath: m_AnchoredPosition.y
       value: -400
       objectReference: {fileID: 0}
-    - target: {fileID: 8560551636243942814, guid: 58646341e04d9404dbdad22f4c50cf14, type: 3}
+    - target: {fileID: 8560551636243942814, guid: 58646341e04d9404dbdad22f4c50cf14,
+        type: 3}
       propertyPath: m_LocalEulerAnglesHint.x
       value: 0
       objectReference: {fileID: 0}
-    - target: {fileID: 8560551636243942814, guid: 58646341e04d9404dbdad22f4c50cf14, type: 3}
+    - target: {fileID: 8560551636243942814, guid: 58646341e04d9404dbdad22f4c50cf14,
+        type: 3}
       propertyPath: m_LocalEulerAnglesHint.y
       value: 0
       objectReference: {fileID: 0}
-    - target: {fileID: 8560551636243942814, guid: 58646341e04d9404dbdad22f4c50cf14, type: 3}
+    - target: {fileID: 8560551636243942814, guid: 58646341e04d9404dbdad22f4c50cf14,
+        type: 3}
       propertyPath: m_LocalEulerAnglesHint.z
       value: 0
       objectReference: {fileID: 0}
-    - target: {fileID: 8911182902983663030, guid: 58646341e04d9404dbdad22f4c50cf14, type: 3}
+    - target: {fileID: 8911182902983663030, guid: 58646341e04d9404dbdad22f4c50cf14,
+        type: 3}
       propertyPath: m_Enabled
       value: 1
       objectReference: {fileID: 0}
-    - target: {fileID: 8936568980067893416, guid: 58646341e04d9404dbdad22f4c50cf14, type: 3}
+    - target: {fileID: 8936568980067893416, guid: 58646341e04d9404dbdad22f4c50cf14,
+        type: 3}
       propertyPath: m_Enabled
       value: 1
       objectReference: {fileID: 0}
-    - target: {fileID: 8971419458337465698, guid: 58646341e04d9404dbdad22f4c50cf14, type: 3}
+    - target: {fileID: 8971419458337465698, guid: 58646341e04d9404dbdad22f4c50cf14,
+        type: 3}
       propertyPath: m_IsActive
       value: 0
       objectReference: {fileID: 0}
     m_RemovedComponents: []
     m_RemovedGameObjects: []
     m_AddedGameObjects:
-    - targetCorrespondingSourceObject: {fileID: 8560551636243942814, guid: 58646341e04d9404dbdad22f4c50cf14, type: 3}
+    - targetCorrespondingSourceObject: {fileID: 8560551636243942814, guid: 58646341e04d9404dbdad22f4c50cf14,
+        type: 3}
       insertIndex: -1
       addedObject: {fileID: 3531244294086588118}
-<<<<<<< HEAD
-    - targetCorrespondingSourceObject: {fileID: 8560551636243942814, guid: 58646341e04d9404dbdad22f4c50cf14, type: 3}
+    - targetCorrespondingSourceObject: {fileID: 8560551636243942814, guid: 58646341e04d9404dbdad22f4c50cf14,
+        type: 3}
       insertIndex: -1
       addedObject: {fileID: 6552569803138220511}
-    m_AddedComponents: []
-=======
-    m_AddedComponents:
-    - targetCorrespondingSourceObject: {fileID: 2762437626405649744, guid: 58646341e04d9404dbdad22f4c50cf14, type: 3}
-      insertIndex: 1
-      addedObject: {fileID: 3956864470455739569}
-    - targetCorrespondingSourceObject: {fileID: 2762437626405649744, guid: 58646341e04d9404dbdad22f4c50cf14, type: 3}
-      insertIndex: -1
-      addedObject: {fileID: 8386583946393446096}
->>>>>>> 907c855a
+    m_AddedComponents: [{targetCorrespondingSourceObject: {fileID: 2762437626405649744,
+          guid: 58646341e04d9404dbdad22f4c50cf14, type: 3}, insertIndex: 1, addedObject: {
+          fileID: 3956864470455739569}}, {targetCorrespondingSourceObject: {fileID: 2762437626405649744,
+          guid: 58646341e04d9404dbdad22f4c50cf14, type: 3}, insertIndex: -1, addedObject: {
+          fileID: 8386583946393446096}}]
   m_SourcePrefab: {fileID: 100100000, guid: 58646341e04d9404dbdad22f4c50cf14, type: 3}
 --- !u!1 &452626337361324028 stripped
 GameObject:
-  m_CorrespondingSourceObject: {fileID: 2762437626405649744, guid: 58646341e04d9404dbdad22f4c50cf14, type: 3}
+  m_CorrespondingSourceObject: {fileID: 2762437626405649744, guid: 58646341e04d9404dbdad22f4c50cf14,
+    type: 3}
   m_PrefabInstance: {fileID: 2314334691772897964}
   m_PrefabAsset: {fileID: 0}
 --- !u!95 &3956864470455739569
@@ -1197,12 +1368,15 @@
   m_Name: 
   m_EditorClassIdentifier: 
   <Button>k__BackingField: {fileID: 6636961149193837060}
-  <ButtonPressedAudio>k__BackingField: {fileID: 11400000, guid: cbbd6a003fc75e24da47c13feacd92c7, type: 2}
-  <ButtonHoveredAudio>k__BackingField: {fileID: 11400000, guid: 59da234351971c0498a566fb811b0c36, type: 2}
+  <ButtonPressedAudio>k__BackingField: {fileID: 11400000, guid: cbbd6a003fc75e24da47c13feacd92c7,
+    type: 2}
+  <ButtonHoveredAudio>k__BackingField: {fileID: 11400000, guid: 59da234351971c0498a566fb811b0c36,
+    type: 2}
   <Animator>k__BackingField: {fileID: 3956864470455739569}
 --- !u!114 &1734187727223042766 stripped
 MonoBehaviour:
-  m_CorrespondingSourceObject: {fileID: 4039510815974631522, guid: 58646341e04d9404dbdad22f4c50cf14, type: 3}
+  m_CorrespondingSourceObject: {fileID: 4039510815974631522, guid: 58646341e04d9404dbdad22f4c50cf14,
+    type: 3}
   m_PrefabInstance: {fileID: 2314334691772897964}
   m_PrefabAsset: {fileID: 0}
   m_GameObject: {fileID: 0}
@@ -1213,12 +1387,14 @@
   m_EditorClassIdentifier: 
 --- !u!224 &6256374512070760242 stripped
 RectTransform:
-  m_CorrespondingSourceObject: {fileID: 8560551636243942814, guid: 58646341e04d9404dbdad22f4c50cf14, type: 3}
+  m_CorrespondingSourceObject: {fileID: 8560551636243942814, guid: 58646341e04d9404dbdad22f4c50cf14,
+    type: 3}
   m_PrefabInstance: {fileID: 2314334691772897964}
   m_PrefabAsset: {fileID: 0}
 --- !u!114 &6608129208367220506 stripped
 MonoBehaviour:
-  m_CorrespondingSourceObject: {fileID: 8911182902983663030, guid: 58646341e04d9404dbdad22f4c50cf14, type: 3}
+  m_CorrespondingSourceObject: {fileID: 8911182902983663030, guid: 58646341e04d9404dbdad22f4c50cf14,
+    type: 3}
   m_PrefabInstance: {fileID: 2314334691772897964}
   m_PrefabAsset: {fileID: 0}
   m_GameObject: {fileID: 452626337361324028}
@@ -1229,7 +1405,8 @@
   m_EditorClassIdentifier: 
 --- !u!114 &6636961149193837060 stripped
 MonoBehaviour:
-  m_CorrespondingSourceObject: {fileID: 8936568980067893416, guid: 58646341e04d9404dbdad22f4c50cf14, type: 3}
+  m_CorrespondingSourceObject: {fileID: 8936568980067893416, guid: 58646341e04d9404dbdad22f4c50cf14,
+    type: 3}
   m_PrefabInstance: {fileID: 2314334691772897964}
   m_PrefabAsset: {fileID: 0}
   m_GameObject: {fileID: 452626337361324028}
@@ -1240,7 +1417,8 @@
   m_EditorClassIdentifier: 
 --- !u!114 &8821864330962428420 stripped
 MonoBehaviour:
-  m_CorrespondingSourceObject: {fileID: 6517735594159306920, guid: 58646341e04d9404dbdad22f4c50cf14, type: 3}
+  m_CorrespondingSourceObject: {fileID: 6517735594159306920, guid: 58646341e04d9404dbdad22f4c50cf14,
+    type: 3}
   m_PrefabInstance: {fileID: 2314334691772897964}
   m_PrefabAsset: {fileID: 0}
   m_GameObject: {fileID: 0}
@@ -1257,299 +1435,376 @@
     serializedVersion: 3
     m_TransformParent: {fileID: 6256374512070760242}
     m_Modifications:
-    - target: {fileID: 20029135659260774, guid: c522d0b7573224f59a5c1fde68c734e3, type: 3}
+    - target: {fileID: 20029135659260774, guid: c522d0b7573224f59a5c1fde68c734e3,
+        type: 3}
       propertyPath: m_fontColor32.rgba
       value: 4294769916
       objectReference: {fileID: 0}
-    - target: {fileID: 71468218957528954, guid: c522d0b7573224f59a5c1fde68c734e3, type: 3}
+    - target: {fileID: 71468218957528954, guid: c522d0b7573224f59a5c1fde68c734e3,
+        type: 3}
       propertyPath: m_Color.a
       value: 0
       objectReference: {fileID: 0}
-    - target: {fileID: 71468218957528954, guid: c522d0b7573224f59a5c1fde68c734e3, type: 3}
+    - target: {fileID: 71468218957528954, guid: c522d0b7573224f59a5c1fde68c734e3,
+        type: 3}
       propertyPath: m_Enabled
       value: 1
       objectReference: {fileID: 0}
-    - target: {fileID: 183003218226827509, guid: c522d0b7573224f59a5c1fde68c734e3, type: 3}
+    - target: {fileID: 183003218226827509, guid: c522d0b7573224f59a5c1fde68c734e3,
+        type: 3}
       propertyPath: m_AnchorMax.x
       value: 1
       objectReference: {fileID: 0}
-    - target: {fileID: 183003218226827509, guid: c522d0b7573224f59a5c1fde68c734e3, type: 3}
+    - target: {fileID: 183003218226827509, guid: c522d0b7573224f59a5c1fde68c734e3,
+        type: 3}
       propertyPath: m_AnchorMax.y
       value: 1
       objectReference: {fileID: 0}
-    - target: {fileID: 183003218226827509, guid: c522d0b7573224f59a5c1fde68c734e3, type: 3}
+    - target: {fileID: 183003218226827509, guid: c522d0b7573224f59a5c1fde68c734e3,
+        type: 3}
       propertyPath: m_AnchorMin.x
       value: 0
       objectReference: {fileID: 0}
-    - target: {fileID: 183003218226827509, guid: c522d0b7573224f59a5c1fde68c734e3, type: 3}
+    - target: {fileID: 183003218226827509, guid: c522d0b7573224f59a5c1fde68c734e3,
+        type: 3}
       propertyPath: m_AnchorMin.y
       value: 0
       objectReference: {fileID: 0}
-    - target: {fileID: 183003218226827509, guid: c522d0b7573224f59a5c1fde68c734e3, type: 3}
+    - target: {fileID: 183003218226827509, guid: c522d0b7573224f59a5c1fde68c734e3,
+        type: 3}
       propertyPath: m_SizeDelta.x
       value: 0
       objectReference: {fileID: 0}
-    - target: {fileID: 183003218226827509, guid: c522d0b7573224f59a5c1fde68c734e3, type: 3}
+    - target: {fileID: 183003218226827509, guid: c522d0b7573224f59a5c1fde68c734e3,
+        type: 3}
       propertyPath: m_SizeDelta.y
       value: 0
       objectReference: {fileID: 0}
-    - target: {fileID: 816873455510436537, guid: c522d0b7573224f59a5c1fde68c734e3, type: 3}
+    - target: {fileID: 816873455510436537, guid: c522d0b7573224f59a5c1fde68c734e3,
+        type: 3}
       propertyPath: m_Pivot.x
       value: 0.5
       objectReference: {fileID: 0}
-    - target: {fileID: 816873455510436537, guid: c522d0b7573224f59a5c1fde68c734e3, type: 3}
+    - target: {fileID: 816873455510436537, guid: c522d0b7573224f59a5c1fde68c734e3,
+        type: 3}
       propertyPath: m_Pivot.y
       value: 0.5
       objectReference: {fileID: 0}
-    - target: {fileID: 816873455510436537, guid: c522d0b7573224f59a5c1fde68c734e3, type: 3}
+    - target: {fileID: 816873455510436537, guid: c522d0b7573224f59a5c1fde68c734e3,
+        type: 3}
       propertyPath: m_AnchorMax.x
       value: 0
       objectReference: {fileID: 0}
-    - target: {fileID: 816873455510436537, guid: c522d0b7573224f59a5c1fde68c734e3, type: 3}
+    - target: {fileID: 816873455510436537, guid: c522d0b7573224f59a5c1fde68c734e3,
+        type: 3}
       propertyPath: m_AnchorMax.y
       value: 0
       objectReference: {fileID: 0}
-    - target: {fileID: 816873455510436537, guid: c522d0b7573224f59a5c1fde68c734e3, type: 3}
+    - target: {fileID: 816873455510436537, guid: c522d0b7573224f59a5c1fde68c734e3,
+        type: 3}
       propertyPath: m_AnchorMin.x
       value: 0
       objectReference: {fileID: 0}
-    - target: {fileID: 816873455510436537, guid: c522d0b7573224f59a5c1fde68c734e3, type: 3}
+    - target: {fileID: 816873455510436537, guid: c522d0b7573224f59a5c1fde68c734e3,
+        type: 3}
       propertyPath: m_AnchorMin.y
       value: 0
       objectReference: {fileID: 0}
-    - target: {fileID: 816873455510436537, guid: c522d0b7573224f59a5c1fde68c734e3, type: 3}
+    - target: {fileID: 816873455510436537, guid: c522d0b7573224f59a5c1fde68c734e3,
+        type: 3}
       propertyPath: m_SizeDelta.x
       value: 32
       objectReference: {fileID: 0}
-    - target: {fileID: 816873455510436537, guid: c522d0b7573224f59a5c1fde68c734e3, type: 3}
+    - target: {fileID: 816873455510436537, guid: c522d0b7573224f59a5c1fde68c734e3,
+        type: 3}
       propertyPath: m_SizeDelta.y
       value: 32
       objectReference: {fileID: 0}
-    - target: {fileID: 816873455510436537, guid: c522d0b7573224f59a5c1fde68c734e3, type: 3}
+    - target: {fileID: 816873455510436537, guid: c522d0b7573224f59a5c1fde68c734e3,
+        type: 3}
       propertyPath: m_LocalScale.x
       value: 1
       objectReference: {fileID: 0}
-    - target: {fileID: 816873455510436537, guid: c522d0b7573224f59a5c1fde68c734e3, type: 3}
+    - target: {fileID: 816873455510436537, guid: c522d0b7573224f59a5c1fde68c734e3,
+        type: 3}
       propertyPath: m_LocalScale.y
       value: 1
       objectReference: {fileID: 0}
-    - target: {fileID: 816873455510436537, guid: c522d0b7573224f59a5c1fde68c734e3, type: 3}
+    - target: {fileID: 816873455510436537, guid: c522d0b7573224f59a5c1fde68c734e3,
+        type: 3}
       propertyPath: m_LocalScale.z
       value: 1
       objectReference: {fileID: 0}
-    - target: {fileID: 816873455510436537, guid: c522d0b7573224f59a5c1fde68c734e3, type: 3}
+    - target: {fileID: 816873455510436537, guid: c522d0b7573224f59a5c1fde68c734e3,
+        type: 3}
       propertyPath: m_LocalPosition.x
       value: 0
       objectReference: {fileID: 0}
-    - target: {fileID: 816873455510436537, guid: c522d0b7573224f59a5c1fde68c734e3, type: 3}
+    - target: {fileID: 816873455510436537, guid: c522d0b7573224f59a5c1fde68c734e3,
+        type: 3}
       propertyPath: m_LocalPosition.y
       value: 0
       objectReference: {fileID: 0}
-    - target: {fileID: 816873455510436537, guid: c522d0b7573224f59a5c1fde68c734e3, type: 3}
+    - target: {fileID: 816873455510436537, guid: c522d0b7573224f59a5c1fde68c734e3,
+        type: 3}
       propertyPath: m_LocalPosition.z
       value: 0
       objectReference: {fileID: 0}
-    - target: {fileID: 816873455510436537, guid: c522d0b7573224f59a5c1fde68c734e3, type: 3}
+    - target: {fileID: 816873455510436537, guid: c522d0b7573224f59a5c1fde68c734e3,
+        type: 3}
       propertyPath: m_LocalRotation.w
       value: 1
       objectReference: {fileID: 0}
-    - target: {fileID: 816873455510436537, guid: c522d0b7573224f59a5c1fde68c734e3, type: 3}
+    - target: {fileID: 816873455510436537, guid: c522d0b7573224f59a5c1fde68c734e3,
+        type: 3}
       propertyPath: m_LocalRotation.x
       value: -0
       objectReference: {fileID: 0}
-    - target: {fileID: 816873455510436537, guid: c522d0b7573224f59a5c1fde68c734e3, type: 3}
+    - target: {fileID: 816873455510436537, guid: c522d0b7573224f59a5c1fde68c734e3,
+        type: 3}
       propertyPath: m_LocalRotation.y
       value: -0
       objectReference: {fileID: 0}
-    - target: {fileID: 816873455510436537, guid: c522d0b7573224f59a5c1fde68c734e3, type: 3}
+    - target: {fileID: 816873455510436537, guid: c522d0b7573224f59a5c1fde68c734e3,
+        type: 3}
       propertyPath: m_LocalRotation.z
       value: -0
       objectReference: {fileID: 0}
-    - target: {fileID: 816873455510436537, guid: c522d0b7573224f59a5c1fde68c734e3, type: 3}
+    - target: {fileID: 816873455510436537, guid: c522d0b7573224f59a5c1fde68c734e3,
+        type: 3}
       propertyPath: m_AnchoredPosition.x
       value: 0
       objectReference: {fileID: 0}
-    - target: {fileID: 816873455510436537, guid: c522d0b7573224f59a5c1fde68c734e3, type: 3}
+    - target: {fileID: 816873455510436537, guid: c522d0b7573224f59a5c1fde68c734e3,
+        type: 3}
       propertyPath: m_AnchoredPosition.y
       value: 0
       objectReference: {fileID: 0}
-    - target: {fileID: 816873455510436537, guid: c522d0b7573224f59a5c1fde68c734e3, type: 3}
+    - target: {fileID: 816873455510436537, guid: c522d0b7573224f59a5c1fde68c734e3,
+        type: 3}
       propertyPath: m_LocalEulerAnglesHint.x
       value: 0
       objectReference: {fileID: 0}
-    - target: {fileID: 816873455510436537, guid: c522d0b7573224f59a5c1fde68c734e3, type: 3}
+    - target: {fileID: 816873455510436537, guid: c522d0b7573224f59a5c1fde68c734e3,
+        type: 3}
       propertyPath: m_LocalEulerAnglesHint.y
       value: 0
       objectReference: {fileID: 0}
-    - target: {fileID: 816873455510436537, guid: c522d0b7573224f59a5c1fde68c734e3, type: 3}
+    - target: {fileID: 816873455510436537, guid: c522d0b7573224f59a5c1fde68c734e3,
+        type: 3}
       propertyPath: m_LocalEulerAnglesHint.z
       value: 0
       objectReference: {fileID: 0}
-    - target: {fileID: 833422943994051026, guid: c522d0b7573224f59a5c1fde68c734e3, type: 3}
+    - target: {fileID: 833422943994051026, guid: c522d0b7573224f59a5c1fde68c734e3,
+        type: 3}
       propertyPath: m_Colors.m_NormalColor.a
       value: 0
       objectReference: {fileID: 0}
-    - target: {fileID: 1883680586860276323, guid: c522d0b7573224f59a5c1fde68c734e3, type: 3}
+    - target: {fileID: 1883680586860276323, guid: c522d0b7573224f59a5c1fde68c734e3,
+        type: 3}
       propertyPath: m_Sprite
       value: 
-      objectReference: {fileID: 21300000, guid: b03add26bbd1e014d93b8b4f1723536b, type: 3}
-    - target: {fileID: 2111446578221211890, guid: c522d0b7573224f59a5c1fde68c734e3, type: 3}
+      objectReference: {fileID: 21300000, guid: b03add26bbd1e014d93b8b4f1723536b,
+        type: 3}
+    - target: {fileID: 2111446578221211890, guid: c522d0b7573224f59a5c1fde68c734e3,
+        type: 3}
       propertyPath: m_Controller
       value: 
-      objectReference: {fileID: 22100000, guid: 40f50b6fc78e2ba478f5be1178f63db3, type: 2}
-    - target: {fileID: 2442755038717903830, guid: c522d0b7573224f59a5c1fde68c734e3, type: 3}
+      objectReference: {fileID: 22100000, guid: 40f50b6fc78e2ba478f5be1178f63db3,
+        type: 2}
+    - target: {fileID: 2442755038717903830, guid: c522d0b7573224f59a5c1fde68c734e3,
+        type: 3}
       propertyPath: m_Name
       value: HoverSprites
       objectReference: {fileID: 0}
-    - target: {fileID: 2772674678068339908, guid: c522d0b7573224f59a5c1fde68c734e3, type: 3}
+    - target: {fileID: 2772674678068339908, guid: c522d0b7573224f59a5c1fde68c734e3,
+        type: 3}
       propertyPath: m_Transition
       value: 1
       objectReference: {fileID: 0}
-    - target: {fileID: 2772674678068339908, guid: c522d0b7573224f59a5c1fde68c734e3, type: 3}
+    - target: {fileID: 2772674678068339908, guid: c522d0b7573224f59a5c1fde68c734e3,
+        type: 3}
       propertyPath: m_TargetGraphic
       value: 
       objectReference: {fileID: 2248017243310883013}
-    - target: {fileID: 2772674678068339908, guid: c522d0b7573224f59a5c1fde68c734e3, type: 3}
+    - target: {fileID: 2772674678068339908, guid: c522d0b7573224f59a5c1fde68c734e3,
+        type: 3}
       propertyPath: m_Colors.m_NormalColor.a
       value: 0
       objectReference: {fileID: 0}
-    - target: {fileID: 2772674678068339908, guid: c522d0b7573224f59a5c1fde68c734e3, type: 3}
+    - target: {fileID: 2772674678068339908, guid: c522d0b7573224f59a5c1fde68c734e3,
+        type: 3}
       propertyPath: m_Colors.m_PressedColor.a
       value: 1
       objectReference: {fileID: 0}
-    - target: {fileID: 2772674678068339908, guid: c522d0b7573224f59a5c1fde68c734e3, type: 3}
+    - target: {fileID: 2772674678068339908, guid: c522d0b7573224f59a5c1fde68c734e3,
+        type: 3}
       propertyPath: m_Colors.m_PressedColor.b
       value: 0.09411765
       objectReference: {fileID: 0}
-    - target: {fileID: 2772674678068339908, guid: c522d0b7573224f59a5c1fde68c734e3, type: 3}
+    - target: {fileID: 2772674678068339908, guid: c522d0b7573224f59a5c1fde68c734e3,
+        type: 3}
       propertyPath: m_Colors.m_PressedColor.g
       value: 0.08235294
       objectReference: {fileID: 0}
-    - target: {fileID: 2772674678068339908, guid: c522d0b7573224f59a5c1fde68c734e3, type: 3}
+    - target: {fileID: 2772674678068339908, guid: c522d0b7573224f59a5c1fde68c734e3,
+        type: 3}
       propertyPath: m_Colors.m_PressedColor.r
       value: 0.08627451
       objectReference: {fileID: 0}
-    - target: {fileID: 2772674678068339908, guid: c522d0b7573224f59a5c1fde68c734e3, type: 3}
+    - target: {fileID: 2772674678068339908, guid: c522d0b7573224f59a5c1fde68c734e3,
+        type: 3}
       propertyPath: m_Colors.m_HighlightedColor.a
       value: 1
       objectReference: {fileID: 0}
-    - target: {fileID: 2772674678068339908, guid: c522d0b7573224f59a5c1fde68c734e3, type: 3}
+    - target: {fileID: 2772674678068339908, guid: c522d0b7573224f59a5c1fde68c734e3,
+        type: 3}
       propertyPath: m_Colors.m_HighlightedColor.b
       value: 0.2901961
       objectReference: {fileID: 0}
-    - target: {fileID: 2772674678068339908, guid: c522d0b7573224f59a5c1fde68c734e3, type: 3}
+    - target: {fileID: 2772674678068339908, guid: c522d0b7573224f59a5c1fde68c734e3,
+        type: 3}
       propertyPath: m_Colors.m_HighlightedColor.g
       value: 0.2509804
       objectReference: {fileID: 0}
-    - target: {fileID: 2772674678068339908, guid: c522d0b7573224f59a5c1fde68c734e3, type: 3}
+    - target: {fileID: 2772674678068339908, guid: c522d0b7573224f59a5c1fde68c734e3,
+        type: 3}
       propertyPath: m_Colors.m_HighlightedColor.r
       value: 0.2627451
       objectReference: {fileID: 0}
-    - target: {fileID: 2772674678068339908, guid: c522d0b7573224f59a5c1fde68c734e3, type: 3}
+    - target: {fileID: 2772674678068339908, guid: c522d0b7573224f59a5c1fde68c734e3,
+        type: 3}
       propertyPath: m_SpriteState.m_PressedSprite
       value: 
       objectReference: {fileID: 0}
-    - target: {fileID: 2772674678068339908, guid: c522d0b7573224f59a5c1fde68c734e3, type: 3}
+    - target: {fileID: 2772674678068339908, guid: c522d0b7573224f59a5c1fde68c734e3,
+        type: 3}
       propertyPath: m_SpriteState.m_DisabledSprite
       value: 
       objectReference: {fileID: 0}
-    - target: {fileID: 2772674678068339908, guid: c522d0b7573224f59a5c1fde68c734e3, type: 3}
+    - target: {fileID: 2772674678068339908, guid: c522d0b7573224f59a5c1fde68c734e3,
+        type: 3}
       propertyPath: m_SpriteState.m_SelectedSprite
       value: 
       objectReference: {fileID: 0}
-    - target: {fileID: 2772674678068339908, guid: c522d0b7573224f59a5c1fde68c734e3, type: 3}
+    - target: {fileID: 2772674678068339908, guid: c522d0b7573224f59a5c1fde68c734e3,
+        type: 3}
       propertyPath: m_SpriteState.m_HighlightedSprite
       value: 
       objectReference: {fileID: 0}
-    - target: {fileID: 3464718153883801595, guid: c522d0b7573224f59a5c1fde68c734e3, type: 3}
+    - target: {fileID: 3464718153883801595, guid: c522d0b7573224f59a5c1fde68c734e3,
+        type: 3}
       propertyPath: m_Name
       value: Tooltip
       objectReference: {fileID: 0}
-    - target: {fileID: 3464718153883801595, guid: c522d0b7573224f59a5c1fde68c734e3, type: 3}
+    - target: {fileID: 3464718153883801595, guid: c522d0b7573224f59a5c1fde68c734e3,
+        type: 3}
       propertyPath: m_IsActive
       value: 0
       objectReference: {fileID: 0}
-    - target: {fileID: 4392543827313620798, guid: c522d0b7573224f59a5c1fde68c734e3, type: 3}
+    - target: {fileID: 4392543827313620798, guid: c522d0b7573224f59a5c1fde68c734e3,
+        type: 3}
       propertyPath: m_PresetInfoIsWorld
       value: 0
       objectReference: {fileID: 0}
-    - target: {fileID: 4596462494624646587, guid: c522d0b7573224f59a5c1fde68c734e3, type: 3}
+    - target: {fileID: 4596462494624646587, guid: c522d0b7573224f59a5c1fde68c734e3,
+        type: 3}
       propertyPath: m_IsActive
       value: 0
       objectReference: {fileID: 0}
-    - target: {fileID: 4753231099487728027, guid: c522d0b7573224f59a5c1fde68c734e3, type: 3}
+    - target: {fileID: 4753231099487728027, guid: c522d0b7573224f59a5c1fde68c734e3,
+        type: 3}
       propertyPath: m_IsActive
       value: 1
       objectReference: {fileID: 0}
-    - target: {fileID: 5036061327164331713, guid: c522d0b7573224f59a5c1fde68c734e3, type: 3}
+    - target: {fileID: 5036061327164331713, guid: c522d0b7573224f59a5c1fde68c734e3,
+        type: 3}
       propertyPath: m_AnchorMax.x
       value: 0.5
       objectReference: {fileID: 0}
-    - target: {fileID: 5036061327164331713, guid: c522d0b7573224f59a5c1fde68c734e3, type: 3}
+    - target: {fileID: 5036061327164331713, guid: c522d0b7573224f59a5c1fde68c734e3,
+        type: 3}
       propertyPath: m_AnchorMax.y
       value: 0.5
       objectReference: {fileID: 0}
-    - target: {fileID: 5036061327164331713, guid: c522d0b7573224f59a5c1fde68c734e3, type: 3}
+    - target: {fileID: 5036061327164331713, guid: c522d0b7573224f59a5c1fde68c734e3,
+        type: 3}
       propertyPath: m_AnchorMin.x
       value: 0.5
       objectReference: {fileID: 0}
-    - target: {fileID: 5036061327164331713, guid: c522d0b7573224f59a5c1fde68c734e3, type: 3}
+    - target: {fileID: 5036061327164331713, guid: c522d0b7573224f59a5c1fde68c734e3,
+        type: 3}
       propertyPath: m_AnchorMin.y
       value: 0.5
       objectReference: {fileID: 0}
-    - target: {fileID: 5036061327164331713, guid: c522d0b7573224f59a5c1fde68c734e3, type: 3}
+    - target: {fileID: 5036061327164331713, guid: c522d0b7573224f59a5c1fde68c734e3,
+        type: 3}
       propertyPath: m_SizeDelta.x
       value: 32
       objectReference: {fileID: 0}
-    - target: {fileID: 5036061327164331713, guid: c522d0b7573224f59a5c1fde68c734e3, type: 3}
+    - target: {fileID: 5036061327164331713, guid: c522d0b7573224f59a5c1fde68c734e3,
+        type: 3}
       propertyPath: m_SizeDelta.y
       value: 32
       objectReference: {fileID: 0}
-    - target: {fileID: 5036061327164331713, guid: c522d0b7573224f59a5c1fde68c734e3, type: 3}
+    - target: {fileID: 5036061327164331713, guid: c522d0b7573224f59a5c1fde68c734e3,
+        type: 3}
       propertyPath: m_AnchoredPosition.y
       value: -1
       objectReference: {fileID: 0}
-    - target: {fileID: 6173784497767621631, guid: c522d0b7573224f59a5c1fde68c734e3, type: 3}
+    - target: {fileID: 6173784497767621631, guid: c522d0b7573224f59a5c1fde68c734e3,
+        type: 3}
       propertyPath: m_SizeDelta.x
       value: 32
       objectReference: {fileID: 0}
-    - target: {fileID: 6173784497767621631, guid: c522d0b7573224f59a5c1fde68c734e3, type: 3}
+    - target: {fileID: 6173784497767621631, guid: c522d0b7573224f59a5c1fde68c734e3,
+        type: 3}
       propertyPath: m_SizeDelta.y
       value: 32
       objectReference: {fileID: 0}
-    - target: {fileID: 6536838295727438890, guid: c522d0b7573224f59a5c1fde68c734e3, type: 3}
+    - target: {fileID: 6536838295727438890, guid: c522d0b7573224f59a5c1fde68c734e3,
+        type: 3}
       propertyPath: m_Sprite
       value: 
-      objectReference: {fileID: 21300000, guid: 00c66f380f003b141b75b3430d50772a, type: 3}
-    - target: {fileID: 6794543341588572917, guid: c522d0b7573224f59a5c1fde68c734e3, type: 3}
+      objectReference: {fileID: 21300000, guid: 00c66f380f003b141b75b3430d50772a,
+        type: 3}
+    - target: {fileID: 6794543341588572917, guid: c522d0b7573224f59a5c1fde68c734e3,
+        type: 3}
       propertyPath: m_SizeDelta.x
       value: 32
       objectReference: {fileID: 0}
-    - target: {fileID: 6794543341588572917, guid: c522d0b7573224f59a5c1fde68c734e3, type: 3}
+    - target: {fileID: 6794543341588572917, guid: c522d0b7573224f59a5c1fde68c734e3,
+        type: 3}
       propertyPath: m_SizeDelta.y
       value: 32
       objectReference: {fileID: 0}
-    - target: {fileID: 8178171541332435676, guid: c522d0b7573224f59a5c1fde68c734e3, type: 3}
+    - target: {fileID: 8178171541332435676, guid: c522d0b7573224f59a5c1fde68c734e3,
+        type: 3}
       propertyPath: m_Name
       value: EmoteWheelOpener
       objectReference: {fileID: 0}
-    - target: {fileID: 8178171541332435676, guid: c522d0b7573224f59a5c1fde68c734e3, type: 3}
+    - target: {fileID: 8178171541332435676, guid: c522d0b7573224f59a5c1fde68c734e3,
+        type: 3}
       propertyPath: m_IsActive
       value: 1
       objectReference: {fileID: 0}
-    - target: {fileID: 9143980598213920701, guid: c522d0b7573224f59a5c1fde68c734e3, type: 3}
+    - target: {fileID: 9143980598213920701, guid: c522d0b7573224f59a5c1fde68c734e3,
+        type: 3}
       propertyPath: m_SizeDelta.x
       value: 32
       objectReference: {fileID: 0}
-    - target: {fileID: 9143980598213920701, guid: c522d0b7573224f59a5c1fde68c734e3, type: 3}
+    - target: {fileID: 9143980598213920701, guid: c522d0b7573224f59a5c1fde68c734e3,
+        type: 3}
       propertyPath: m_SizeDelta.y
       value: 32
       objectReference: {fileID: 0}
-    - target: {fileID: 9143980598213920701, guid: c522d0b7573224f59a5c1fde68c734e3, type: 3}
+    - target: {fileID: 9143980598213920701, guid: c522d0b7573224f59a5c1fde68c734e3,
+        type: 3}
       propertyPath: m_AnchoredPosition.x
       value: 0
       objectReference: {fileID: 0}
-    - target: {fileID: 9143980598213920701, guid: c522d0b7573224f59a5c1fde68c734e3, type: 3}
+    - target: {fileID: 9143980598213920701, guid: c522d0b7573224f59a5c1fde68c734e3,
+        type: 3}
       propertyPath: m_AnchoredPosition.y
       value: 0
       objectReference: {fileID: 0}
@@ -1557,31 +1812,38 @@
     - {fileID: 4392543827313620798, guid: c522d0b7573224f59a5c1fde68c734e3, type: 3}
     m_RemovedGameObjects: []
     m_AddedGameObjects:
-    - targetCorrespondingSourceObject: {fileID: 9143980598213920701, guid: c522d0b7573224f59a5c1fde68c734e3, type: 3}
+    - targetCorrespondingSourceObject: {fileID: 9143980598213920701, guid: c522d0b7573224f59a5c1fde68c734e3,
+        type: 3}
       insertIndex: 0
       addedObject: {fileID: 817830149569808908}
-    - targetCorrespondingSourceObject: {fileID: 9143980598213920701, guid: c522d0b7573224f59a5c1fde68c734e3, type: 3}
+    - targetCorrespondingSourceObject: {fileID: 9143980598213920701, guid: c522d0b7573224f59a5c1fde68c734e3,
+        type: 3}
       insertIndex: 3
       addedObject: {fileID: 5327950588846824213}
     m_AddedComponents:
-    - targetCorrespondingSourceObject: {fileID: 8178171541332435676, guid: c522d0b7573224f59a5c1fde68c734e3, type: 3}
+    - targetCorrespondingSourceObject: {fileID: 8178171541332435676, guid: c522d0b7573224f59a5c1fde68c734e3,
+        type: 3}
       insertIndex: -1
       addedObject: {fileID: 4917815363495259791}
-    - targetCorrespondingSourceObject: {fileID: 8178171541332435676, guid: c522d0b7573224f59a5c1fde68c734e3, type: 3}
+    - targetCorrespondingSourceObject: {fileID: 8178171541332435676, guid: c522d0b7573224f59a5c1fde68c734e3,
+        type: 3}
       insertIndex: -1
       addedObject: {fileID: 1050598597115154478}
-    - targetCorrespondingSourceObject: {fileID: 8178171541332435676, guid: c522d0b7573224f59a5c1fde68c734e3, type: 3}
+    - targetCorrespondingSourceObject: {fileID: 8178171541332435676, guid: c522d0b7573224f59a5c1fde68c734e3,
+        type: 3}
       insertIndex: -1
       addedObject: {fileID: 465278280967926141}
   m_SourcePrefab: {fileID: 100100000, guid: c522d0b7573224f59a5c1fde68c734e3, type: 3}
 --- !u!1 &739231493000633236 stripped
 GameObject:
-  m_CorrespondingSourceObject: {fileID: 3464718153883801595, guid: c522d0b7573224f59a5c1fde68c734e3, type: 3}
+  m_CorrespondingSourceObject: {fileID: 3464718153883801595, guid: c522d0b7573224f59a5c1fde68c734e3,
+    type: 3}
   m_PrefabInstance: {fileID: 4203936450024229999}
   m_PrefabAsset: {fileID: 0}
 --- !u!114 &2030530796887550123 stripped
 MonoBehaviour:
-  m_CorrespondingSourceObject: {fileID: 2772674678068339908, guid: c522d0b7573224f59a5c1fde68c734e3, type: 3}
+  m_CorrespondingSourceObject: {fileID: 2772674678068339908, guid: c522d0b7573224f59a5c1fde68c734e3,
+    type: 3}
   m_PrefabInstance: {fileID: 4203936450024229999}
   m_PrefabAsset: {fileID: 0}
   m_GameObject: {fileID: 0}
@@ -1592,22 +1854,26 @@
   m_EditorClassIdentifier: 
 --- !u!95 &2817631124620323997 stripped
 Animator:
-  m_CorrespondingSourceObject: {fileID: 2111446578221211890, guid: c522d0b7573224f59a5c1fde68c734e3, type: 3}
+  m_CorrespondingSourceObject: {fileID: 2111446578221211890, guid: c522d0b7573224f59a5c1fde68c734e3,
+    type: 3}
   m_PrefabInstance: {fileID: 4203936450024229999}
   m_PrefabAsset: {fileID: 0}
 --- !u!224 &3531244294086588118 stripped
 RectTransform:
-  m_CorrespondingSourceObject: {fileID: 816873455510436537, guid: c522d0b7573224f59a5c1fde68c734e3, type: 3}
+  m_CorrespondingSourceObject: {fileID: 816873455510436537, guid: c522d0b7573224f59a5c1fde68c734e3,
+    type: 3}
   m_PrefabInstance: {fileID: 4203936450024229999}
   m_PrefabAsset: {fileID: 0}
 --- !u!224 &4950177294663027666 stripped
 RectTransform:
-  m_CorrespondingSourceObject: {fileID: 9143980598213920701, guid: c522d0b7573224f59a5c1fde68c734e3, type: 3}
+  m_CorrespondingSourceObject: {fileID: 9143980598213920701, guid: c522d0b7573224f59a5c1fde68c734e3,
+    type: 3}
   m_PrefabInstance: {fileID: 4203936450024229999}
   m_PrefabAsset: {fileID: 0}
 --- !u!114 &5415830858801336587 stripped
 MonoBehaviour:
-  m_CorrespondingSourceObject: {fileID: 8178401225095585124, guid: c522d0b7573224f59a5c1fde68c734e3, type: 3}
+  m_CorrespondingSourceObject: {fileID: 8178401225095585124, guid: c522d0b7573224f59a5c1fde68c734e3,
+    type: 3}
   m_PrefabInstance: {fileID: 4203936450024229999}
   m_PrefabAsset: {fileID: 0}
   m_GameObject: {fileID: 5416091209600265907}
@@ -1618,7 +1884,8 @@
   m_EditorClassIdentifier: 
 --- !u!1 &5416091209600265907 stripped
 GameObject:
-  m_CorrespondingSourceObject: {fileID: 8178171541332435676, guid: c522d0b7573224f59a5c1fde68c734e3, type: 3}
+  m_CorrespondingSourceObject: {fileID: 8178171541332435676, guid: c522d0b7573224f59a5c1fde68c734e3,
+    type: 3}
   m_PrefabInstance: {fileID: 4203936450024229999}
   m_PrefabAsset: {fileID: 0}
 --- !u!114 &4917815363495259791
@@ -1668,8 +1935,10 @@
   m_Name: 
   m_EditorClassIdentifier: 
   <Button>k__BackingField: {fileID: 2030530796887550123}
-  <ButtonPressedAudio>k__BackingField: {fileID: 11400000, guid: cbbd6a003fc75e24da47c13feacd92c7, type: 2}
-  <ButtonHoveredAudio>k__BackingField: {fileID: 11400000, guid: 59da234351971c0498a566fb811b0c36, type: 2}
+  <ButtonPressedAudio>k__BackingField: {fileID: 11400000, guid: cbbd6a003fc75e24da47c13feacd92c7,
+    type: 2}
+  <ButtonHoveredAudio>k__BackingField: {fileID: 11400000, guid: 59da234351971c0498a566fb811b0c36,
+    type: 2}
   <Animator>k__BackingField: {fileID: 2817631124620323997}
 --- !u!1001 &8960809518265555802
 PrefabInstance:
@@ -1679,232 +1948,293 @@
     serializedVersion: 3
     m_TransformParent: {fileID: 6256374512070760242}
     m_Modifications:
-    - target: {fileID: 216954503483567130, guid: 571c63ddcf1523b45a64fabd71cb6dd5, type: 3}
+    - target: {fileID: 216954503483567130, guid: 571c63ddcf1523b45a64fabd71cb6dd5,
+        type: 3}
       propertyPath: m_SizeDelta.x
       value: 32
       objectReference: {fileID: 0}
-    - target: {fileID: 216954503483567130, guid: 571c63ddcf1523b45a64fabd71cb6dd5, type: 3}
+    - target: {fileID: 216954503483567130, guid: 571c63ddcf1523b45a64fabd71cb6dd5,
+        type: 3}
       propertyPath: m_SizeDelta.y
       value: 32
       objectReference: {fileID: 0}
-    - target: {fileID: 556587912230755051, guid: 571c63ddcf1523b45a64fabd71cb6dd5, type: 3}
+    - target: {fileID: 556587912230755051, guid: 571c63ddcf1523b45a64fabd71cb6dd5,
+        type: 3}
       propertyPath: m_SizeDelta.x
       value: 90
       objectReference: {fileID: 0}
-    - target: {fileID: 791050805523401173, guid: 571c63ddcf1523b45a64fabd71cb6dd5, type: 3}
+    - target: {fileID: 791050805523401173, guid: 571c63ddcf1523b45a64fabd71cb6dd5,
+        type: 3}
       propertyPath: m_SizeDelta.x
       value: 32
       objectReference: {fileID: 0}
-    - target: {fileID: 791050805523401173, guid: 571c63ddcf1523b45a64fabd71cb6dd5, type: 3}
+    - target: {fileID: 791050805523401173, guid: 571c63ddcf1523b45a64fabd71cb6dd5,
+        type: 3}
       propertyPath: m_SizeDelta.y
       value: 32
       objectReference: {fileID: 0}
-    - target: {fileID: 935382261191405662, guid: 571c63ddcf1523b45a64fabd71cb6dd5, type: 3}
+    - target: {fileID: 935382261191405662, guid: 571c63ddcf1523b45a64fabd71cb6dd5,
+        type: 3}
       propertyPath: m_SizeDelta.x
       value: 73.18
       objectReference: {fileID: 0}
-    - target: {fileID: 935382261191405662, guid: 571c63ddcf1523b45a64fabd71cb6dd5, type: 3}
+    - target: {fileID: 935382261191405662, guid: 571c63ddcf1523b45a64fabd71cb6dd5,
+        type: 3}
       propertyPath: m_SizeDelta.y
       value: 16.95
       objectReference: {fileID: 0}
-    - target: {fileID: 1095953891227981704, guid: 571c63ddcf1523b45a64fabd71cb6dd5, type: 3}
+    - target: {fileID: 1095953891227981704, guid: 571c63ddcf1523b45a64fabd71cb6dd5,
+        type: 3}
       propertyPath: m_SizeDelta.x
       value: 28
       objectReference: {fileID: 0}
-    - target: {fileID: 1095953891227981704, guid: 571c63ddcf1523b45a64fabd71cb6dd5, type: 3}
+    - target: {fileID: 1095953891227981704, guid: 571c63ddcf1523b45a64fabd71cb6dd5,
+        type: 3}
       propertyPath: m_SizeDelta.y
       value: 28
       objectReference: {fileID: 0}
-    - target: {fileID: 1500693959885502415, guid: 571c63ddcf1523b45a64fabd71cb6dd5, type: 3}
+    - target: {fileID: 1500693959885502415, guid: 571c63ddcf1523b45a64fabd71cb6dd5,
+        type: 3}
       propertyPath: m_TargetGraphic
       value: 
       objectReference: {fileID: 4423858194169720662}
-    - target: {fileID: 1500693959885502415, guid: 571c63ddcf1523b45a64fabd71cb6dd5, type: 3}
+    - target: {fileID: 1500693959885502415, guid: 571c63ddcf1523b45a64fabd71cb6dd5,
+        type: 3}
       propertyPath: m_Colors.m_NormalColor.a
       value: 0
       objectReference: {fileID: 0}
-    - target: {fileID: 1500693959885502415, guid: 571c63ddcf1523b45a64fabd71cb6dd5, type: 3}
+    - target: {fileID: 1500693959885502415, guid: 571c63ddcf1523b45a64fabd71cb6dd5,
+        type: 3}
       propertyPath: m_Colors.m_PressedColor.b
       value: 0.09411765
       objectReference: {fileID: 0}
-    - target: {fileID: 1500693959885502415, guid: 571c63ddcf1523b45a64fabd71cb6dd5, type: 3}
+    - target: {fileID: 1500693959885502415, guid: 571c63ddcf1523b45a64fabd71cb6dd5,
+        type: 3}
       propertyPath: m_Colors.m_PressedColor.g
       value: 0.08235294
       objectReference: {fileID: 0}
-    - target: {fileID: 1500693959885502415, guid: 571c63ddcf1523b45a64fabd71cb6dd5, type: 3}
+    - target: {fileID: 1500693959885502415, guid: 571c63ddcf1523b45a64fabd71cb6dd5,
+        type: 3}
       propertyPath: m_Colors.m_PressedColor.r
       value: 0.08627451
       objectReference: {fileID: 0}
-    - target: {fileID: 1500693959885502415, guid: 571c63ddcf1523b45a64fabd71cb6dd5, type: 3}
+    - target: {fileID: 1500693959885502415, guid: 571c63ddcf1523b45a64fabd71cb6dd5,
+        type: 3}
       propertyPath: m_Colors.m_SelectedColor.b
       value: 0.2901961
       objectReference: {fileID: 0}
-    - target: {fileID: 1500693959885502415, guid: 571c63ddcf1523b45a64fabd71cb6dd5, type: 3}
+    - target: {fileID: 1500693959885502415, guid: 571c63ddcf1523b45a64fabd71cb6dd5,
+        type: 3}
       propertyPath: m_Colors.m_SelectedColor.g
       value: 0.2509804
       objectReference: {fileID: 0}
-    - target: {fileID: 1500693959885502415, guid: 571c63ddcf1523b45a64fabd71cb6dd5, type: 3}
+    - target: {fileID: 1500693959885502415, guid: 571c63ddcf1523b45a64fabd71cb6dd5,
+        type: 3}
       propertyPath: m_Colors.m_SelectedColor.r
       value: 0.2627451
       objectReference: {fileID: 0}
-    - target: {fileID: 1500693959885502415, guid: 571c63ddcf1523b45a64fabd71cb6dd5, type: 3}
+    - target: {fileID: 1500693959885502415, guid: 571c63ddcf1523b45a64fabd71cb6dd5,
+        type: 3}
       propertyPath: m_Colors.m_HighlightedColor.a
       value: 1
       objectReference: {fileID: 0}
-    - target: {fileID: 1500693959885502415, guid: 571c63ddcf1523b45a64fabd71cb6dd5, type: 3}
+    - target: {fileID: 1500693959885502415, guid: 571c63ddcf1523b45a64fabd71cb6dd5,
+        type: 3}
       propertyPath: m_Colors.m_HighlightedColor.b
       value: 0.2901961
       objectReference: {fileID: 0}
-    - target: {fileID: 1500693959885502415, guid: 571c63ddcf1523b45a64fabd71cb6dd5, type: 3}
+    - target: {fileID: 1500693959885502415, guid: 571c63ddcf1523b45a64fabd71cb6dd5,
+        type: 3}
       propertyPath: m_Colors.m_HighlightedColor.g
       value: 0.2509804
       objectReference: {fileID: 0}
-    - target: {fileID: 1500693959885502415, guid: 571c63ddcf1523b45a64fabd71cb6dd5, type: 3}
+    - target: {fileID: 1500693959885502415, guid: 571c63ddcf1523b45a64fabd71cb6dd5,
+        type: 3}
       propertyPath: m_Colors.m_HighlightedColor.r
       value: 0.2627451
       objectReference: {fileID: 0}
-    - target: {fileID: 2014140899845957181, guid: 571c63ddcf1523b45a64fabd71cb6dd5, type: 3}
+    - target: {fileID: 2014140899845957181, guid: 571c63ddcf1523b45a64fabd71cb6dd5,
+        type: 3}
       propertyPath: m_SizeDelta.x
       value: 32
       objectReference: {fileID: 0}
-    - target: {fileID: 2014140899845957181, guid: 571c63ddcf1523b45a64fabd71cb6dd5, type: 3}
+    - target: {fileID: 2014140899845957181, guid: 571c63ddcf1523b45a64fabd71cb6dd5,
+        type: 3}
       propertyPath: m_SizeDelta.y
       value: 32
       objectReference: {fileID: 0}
-    - target: {fileID: 2749807465873248309, guid: 571c63ddcf1523b45a64fabd71cb6dd5, type: 3}
+    - target: {fileID: 2749807465873248309, guid: 571c63ddcf1523b45a64fabd71cb6dd5,
+        type: 3}
       propertyPath: m_Controller
       value: 
-      objectReference: {fileID: 22100000, guid: db4dd4a74ff3544c686ad48bdb223343, type: 2}
-    - target: {fileID: 2788950014895397509, guid: 571c63ddcf1523b45a64fabd71cb6dd5, type: 3}
+      objectReference: {fileID: 22100000, guid: db4dd4a74ff3544c686ad48bdb223343,
+        type: 2}
+    - target: {fileID: 2788950014895397509, guid: 571c63ddcf1523b45a64fabd71cb6dd5,
+        type: 3}
       propertyPath: m_Pivot.x
       value: 0.5
       objectReference: {fileID: 0}
-    - target: {fileID: 2788950014895397509, guid: 571c63ddcf1523b45a64fabd71cb6dd5, type: 3}
+    - target: {fileID: 2788950014895397509, guid: 571c63ddcf1523b45a64fabd71cb6dd5,
+        type: 3}
       propertyPath: m_Pivot.y
       value: 0.5
       objectReference: {fileID: 0}
-    - target: {fileID: 2788950014895397509, guid: 571c63ddcf1523b45a64fabd71cb6dd5, type: 3}
+    - target: {fileID: 2788950014895397509, guid: 571c63ddcf1523b45a64fabd71cb6dd5,
+        type: 3}
       propertyPath: m_AnchorMax.x
       value: 0
       objectReference: {fileID: 0}
-    - target: {fileID: 2788950014895397509, guid: 571c63ddcf1523b45a64fabd71cb6dd5, type: 3}
+    - target: {fileID: 2788950014895397509, guid: 571c63ddcf1523b45a64fabd71cb6dd5,
+        type: 3}
       propertyPath: m_AnchorMax.y
       value: 0
       objectReference: {fileID: 0}
-    - target: {fileID: 2788950014895397509, guid: 571c63ddcf1523b45a64fabd71cb6dd5, type: 3}
+    - target: {fileID: 2788950014895397509, guid: 571c63ddcf1523b45a64fabd71cb6dd5,
+        type: 3}
       propertyPath: m_AnchorMin.x
       value: 0
       objectReference: {fileID: 0}
-    - target: {fileID: 2788950014895397509, guid: 571c63ddcf1523b45a64fabd71cb6dd5, type: 3}
+    - target: {fileID: 2788950014895397509, guid: 571c63ddcf1523b45a64fabd71cb6dd5,
+        type: 3}
       propertyPath: m_AnchorMin.y
       value: 0
       objectReference: {fileID: 0}
-    - target: {fileID: 2788950014895397509, guid: 571c63ddcf1523b45a64fabd71cb6dd5, type: 3}
+    - target: {fileID: 2788950014895397509, guid: 571c63ddcf1523b45a64fabd71cb6dd5,
+        type: 3}
       propertyPath: m_SizeDelta.x
       value: 32
       objectReference: {fileID: 0}
-    - target: {fileID: 2788950014895397509, guid: 571c63ddcf1523b45a64fabd71cb6dd5, type: 3}
+    - target: {fileID: 2788950014895397509, guid: 571c63ddcf1523b45a64fabd71cb6dd5,
+        type: 3}
       propertyPath: m_SizeDelta.y
       value: 32
       objectReference: {fileID: 0}
-    - target: {fileID: 2788950014895397509, guid: 571c63ddcf1523b45a64fabd71cb6dd5, type: 3}
+    - target: {fileID: 2788950014895397509, guid: 571c63ddcf1523b45a64fabd71cb6dd5,
+        type: 3}
       propertyPath: m_LocalPosition.x
       value: 0
       objectReference: {fileID: 0}
-    - target: {fileID: 2788950014895397509, guid: 571c63ddcf1523b45a64fabd71cb6dd5, type: 3}
+    - target: {fileID: 2788950014895397509, guid: 571c63ddcf1523b45a64fabd71cb6dd5,
+        type: 3}
       propertyPath: m_LocalPosition.y
       value: 0
       objectReference: {fileID: 0}
-    - target: {fileID: 2788950014895397509, guid: 571c63ddcf1523b45a64fabd71cb6dd5, type: 3}
+    - target: {fileID: 2788950014895397509, guid: 571c63ddcf1523b45a64fabd71cb6dd5,
+        type: 3}
       propertyPath: m_LocalPosition.z
       value: 0
       objectReference: {fileID: 0}
-    - target: {fileID: 2788950014895397509, guid: 571c63ddcf1523b45a64fabd71cb6dd5, type: 3}
+    - target: {fileID: 2788950014895397509, guid: 571c63ddcf1523b45a64fabd71cb6dd5,
+        type: 3}
       propertyPath: m_LocalRotation.w
       value: 1
       objectReference: {fileID: 0}
-    - target: {fileID: 2788950014895397509, guid: 571c63ddcf1523b45a64fabd71cb6dd5, type: 3}
+    - target: {fileID: 2788950014895397509, guid: 571c63ddcf1523b45a64fabd71cb6dd5,
+        type: 3}
       propertyPath: m_LocalRotation.x
       value: -0
       objectReference: {fileID: 0}
-    - target: {fileID: 2788950014895397509, guid: 571c63ddcf1523b45a64fabd71cb6dd5, type: 3}
+    - target: {fileID: 2788950014895397509, guid: 571c63ddcf1523b45a64fabd71cb6dd5,
+        type: 3}
       propertyPath: m_LocalRotation.y
       value: -0
       objectReference: {fileID: 0}
-    - target: {fileID: 2788950014895397509, guid: 571c63ddcf1523b45a64fabd71cb6dd5, type: 3}
+    - target: {fileID: 2788950014895397509, guid: 571c63ddcf1523b45a64fabd71cb6dd5,
+        type: 3}
       propertyPath: m_LocalRotation.z
       value: -0
       objectReference: {fileID: 0}
-    - target: {fileID: 2788950014895397509, guid: 571c63ddcf1523b45a64fabd71cb6dd5, type: 3}
+    - target: {fileID: 2788950014895397509, guid: 571c63ddcf1523b45a64fabd71cb6dd5,
+        type: 3}
       propertyPath: m_AnchoredPosition.x
       value: 0
       objectReference: {fileID: 0}
-    - target: {fileID: 2788950014895397509, guid: 571c63ddcf1523b45a64fabd71cb6dd5, type: 3}
+    - target: {fileID: 2788950014895397509, guid: 571c63ddcf1523b45a64fabd71cb6dd5,
+        type: 3}
       propertyPath: m_AnchoredPosition.y
       value: 0
       objectReference: {fileID: 0}
-    - target: {fileID: 2788950014895397509, guid: 571c63ddcf1523b45a64fabd71cb6dd5, type: 3}
+    - target: {fileID: 2788950014895397509, guid: 571c63ddcf1523b45a64fabd71cb6dd5,
+        type: 3}
       propertyPath: m_LocalEulerAnglesHint.x
       value: 0
       objectReference: {fileID: 0}
-    - target: {fileID: 2788950014895397509, guid: 571c63ddcf1523b45a64fabd71cb6dd5, type: 3}
+    - target: {fileID: 2788950014895397509, guid: 571c63ddcf1523b45a64fabd71cb6dd5,
+        type: 3}
       propertyPath: m_LocalEulerAnglesHint.y
       value: 0
       objectReference: {fileID: 0}
-    - target: {fileID: 2788950014895397509, guid: 571c63ddcf1523b45a64fabd71cb6dd5, type: 3}
+    - target: {fileID: 2788950014895397509, guid: 571c63ddcf1523b45a64fabd71cb6dd5,
+        type: 3}
       propertyPath: m_LocalEulerAnglesHint.z
       value: 0
       objectReference: {fileID: 0}
-    - target: {fileID: 3146780150498150332, guid: 571c63ddcf1523b45a64fabd71cb6dd5, type: 3}
+    - target: {fileID: 3146780150498150332, guid: 571c63ddcf1523b45a64fabd71cb6dd5,
+        type: 3}
       propertyPath: m_Sprite
       value: 
-      objectReference: {fileID: 21300000, guid: e55e467aa1f0c436483056cd26064aab, type: 3}
-    - target: {fileID: 4701620919981290508, guid: 571c63ddcf1523b45a64fabd71cb6dd5, type: 3}
+      objectReference: {fileID: 21300000, guid: e55e467aa1f0c436483056cd26064aab,
+        type: 3}
+    - target: {fileID: 4701620919981290508, guid: 571c63ddcf1523b45a64fabd71cb6dd5,
+        type: 3}
       propertyPath: m_Color.a
       value: 1
       objectReference: {fileID: 0}
-    - target: {fileID: 4701620919981290508, guid: 571c63ddcf1523b45a64fabd71cb6dd5, type: 3}
+    - target: {fileID: 4701620919981290508, guid: 571c63ddcf1523b45a64fabd71cb6dd5,
+        type: 3}
       propertyPath: m_PixelsPerUnitMultiplier
       value: 2.5
       objectReference: {fileID: 0}
-    - target: {fileID: 5656729445006871095, guid: 571c63ddcf1523b45a64fabd71cb6dd5, type: 3}
+    - target: {fileID: 5656729445006871095, guid: 571c63ddcf1523b45a64fabd71cb6dd5,
+        type: 3}
       propertyPath: m_Name
       value: FriendsButton
       objectReference: {fileID: 0}
-    - target: {fileID: 5790594399661718223, guid: 571c63ddcf1523b45a64fabd71cb6dd5, type: 3}
+    - target: {fileID: 5790594399661718223, guid: 571c63ddcf1523b45a64fabd71cb6dd5,
+        type: 3}
       propertyPath: m_IsActive
       value: 0
       objectReference: {fileID: 0}
-    - target: {fileID: 5984625867669522073, guid: 571c63ddcf1523b45a64fabd71cb6dd5, type: 3}
+    - target: {fileID: 5984625867669522073, guid: 571c63ddcf1523b45a64fabd71cb6dd5,
+        type: 3}
       propertyPath: m_text
       value: Friends <color=#716B7C>[L]</color>
       objectReference: {fileID: 0}
-    - target: {fileID: 6451472314827119683, guid: 571c63ddcf1523b45a64fabd71cb6dd5, type: 3}
+    - target: {fileID: 6451472314827119683, guid: 571c63ddcf1523b45a64fabd71cb6dd5,
+        type: 3}
       propertyPath: m_Sprite
       value: 
-      objectReference: {fileID: 21300000, guid: af5f709eaf2604e2fa417448d115ff21, type: 3}
-    - target: {fileID: 7727841365288015261, guid: 571c63ddcf1523b45a64fabd71cb6dd5, type: 3}
+      objectReference: {fileID: 21300000, guid: af5f709eaf2604e2fa417448d115ff21,
+        type: 3}
+    - target: {fileID: 7727841365288015261, guid: 571c63ddcf1523b45a64fabd71cb6dd5,
+        type: 3}
       propertyPath: m_Sprite
       value: 
-      objectReference: {fileID: 21300000, guid: 664d8ada18433407bbc74c6bee347d43, type: 3}
-    - target: {fileID: 8350839749097872697, guid: 571c63ddcf1523b45a64fabd71cb6dd5, type: 3}
+      objectReference: {fileID: 21300000, guid: 664d8ada18433407bbc74c6bee347d43,
+        type: 3}
+    - target: {fileID: 8350839749097872697, guid: 571c63ddcf1523b45a64fabd71cb6dd5,
+        type: 3}
       propertyPath: m_Sprite
       value: 
-      objectReference: {fileID: 21300000, guid: 86dbb279b12d344ddb61ec75d52123b4, type: 3}
+      objectReference: {fileID: 21300000, guid: 86dbb279b12d344ddb61ec75d52123b4,
+        type: 3}
     m_RemovedComponents: []
     m_RemovedGameObjects: []
     m_AddedGameObjects:
-    - targetCorrespondingSourceObject: {fileID: 2788950014895397509, guid: 571c63ddcf1523b45a64fabd71cb6dd5, type: 3}
+    - targetCorrespondingSourceObject: {fileID: 2788950014895397509, guid: 571c63ddcf1523b45a64fabd71cb6dd5,
+        type: 3}
       insertIndex: -1
       addedObject: {fileID: 4941290130626819199}
     m_AddedComponents:
-    - targetCorrespondingSourceObject: {fileID: 5656729445006871095, guid: 571c63ddcf1523b45a64fabd71cb6dd5, type: 3}
+    - targetCorrespondingSourceObject: {fileID: 5656729445006871095, guid: 571c63ddcf1523b45a64fabd71cb6dd5,
+        type: 3}
       insertIndex: -1
       addedObject: {fileID: 6452909264407924360}
   m_SourcePrefab: {fileID: 100100000, guid: 571c63ddcf1523b45a64fabd71cb6dd5, type: 3}
 --- !u!1 &3664678519118025069 stripped
 GameObject:
-  m_CorrespondingSourceObject: {fileID: 5656729445006871095, guid: 571c63ddcf1523b45a64fabd71cb6dd5, type: 3}
+  m_CorrespondingSourceObject: {fileID: 5656729445006871095, guid: 571c63ddcf1523b45a64fabd71cb6dd5,
+    type: 3}
   m_PrefabInstance: {fileID: 8960809518265555802}
   m_PrefabAsset: {fileID: 0}
 --- !u!114 &6452909264407924360
@@ -1926,7 +2256,8 @@
   <FriendsDisabledContainer>k__BackingField: {fileID: 8586406389889013282}
 --- !u!114 &4423858194169720662 stripped
 MonoBehaviour:
-  m_CorrespondingSourceObject: {fileID: 4701620919981290508, guid: 571c63ddcf1523b45a64fabd71cb6dd5, type: 3}
+  m_CorrespondingSourceObject: {fileID: 4701620919981290508, guid: 571c63ddcf1523b45a64fabd71cb6dd5,
+    type: 3}
   m_PrefabInstance: {fileID: 8960809518265555802}
   m_PrefabAsset: {fileID: 0}
   m_GameObject: {fileID: 0}
@@ -1937,12 +2268,14 @@
   m_EditorClassIdentifier: 
 --- !u!224 &6552569803138220511 stripped
 RectTransform:
-  m_CorrespondingSourceObject: {fileID: 2788950014895397509, guid: 571c63ddcf1523b45a64fabd71cb6dd5, type: 3}
+  m_CorrespondingSourceObject: {fileID: 2788950014895397509, guid: 571c63ddcf1523b45a64fabd71cb6dd5,
+    type: 3}
   m_PrefabInstance: {fileID: 8960809518265555802}
   m_PrefabAsset: {fileID: 0}
 --- !u!114 &7532474831575772309 stripped
 MonoBehaviour:
-  m_CorrespondingSourceObject: {fileID: 1500693959885502415, guid: 571c63ddcf1523b45a64fabd71cb6dd5, type: 3}
+  m_CorrespondingSourceObject: {fileID: 1500693959885502415, guid: 571c63ddcf1523b45a64fabd71cb6dd5,
+    type: 3}
   m_PrefabInstance: {fileID: 8960809518265555802}
   m_PrefabAsset: {fileID: 0}
   m_GameObject: {fileID: 3664678519118025069}
@@ -1953,11 +2286,13 @@
   m_EditorClassIdentifier: 
 --- !u!1 &8586406389889013282 stripped
 GameObject:
-  m_CorrespondingSourceObject: {fileID: 824787487679499640, guid: 571c63ddcf1523b45a64fabd71cb6dd5, type: 3}
+  m_CorrespondingSourceObject: {fileID: 824787487679499640, guid: 571c63ddcf1523b45a64fabd71cb6dd5,
+    type: 3}
   m_PrefabInstance: {fileID: 8960809518265555802}
   m_PrefabAsset: {fileID: 0}
 --- !u!1 &8682592646125941719 stripped
 GameObject:
-  m_CorrespondingSourceObject: {fileID: 298914080153479309, guid: 571c63ddcf1523b45a64fabd71cb6dd5, type: 3}
+  m_CorrespondingSourceObject: {fileID: 298914080153479309, guid: 571c63ddcf1523b45a64fabd71cb6dd5,
+    type: 3}
   m_PrefabInstance: {fileID: 8960809518265555802}
   m_PrefabAsset: {fileID: 0}