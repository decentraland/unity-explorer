using Cysharp.Threading.Tasks;
using DCL.Browser;
using DCL.Chat;
using DCL.Chat.History;
using DCL.ExplorePanel;
using DCL.Multiplayer.Connections.DecentralandUrls;
using DCL.Notifications.NotificationsMenu;
using DCL.NotificationsBusController.NotificationsBus;
using DCL.NotificationsBusController.NotificationTypes;
using DCL.SidebarBus;
using DCL.UI.Controls;
using DCL.UI.ProfileElements;
using DCL.UI.Profiles;
using DCL.UI.Sidebar.SidebarActionsBus;
using DCL.UI.Skybox;
using MVC;
using System;
using System.Threading;
using Utility;

namespace DCL.UI.Sidebar
{
    public class SidebarController : ControllerBase<SidebarView>
    {
        private readonly IMVCManager mvcManager;
        private readonly ProfileWidgetController profileIconWidgetController;
        private readonly ISidebarBus sidebarBus;
        private readonly INotificationsBusController notificationsBusController;
        private readonly NotificationsMenuController notificationsMenuController;
        private readonly ProfileMenuController profileMenuController;
        private readonly SkyboxMenuController skyboxMenuController;
        private readonly ControlsPanelController controlsPanelController;
<<<<<<< HEAD
=======
        private readonly IProfileRepository profileRepository;
        private readonly IWeb3IdentityCache identityCache;
>>>>>>> b2f2a06e
        private readonly IWebBrowser webBrowser;
        private readonly ISidebarActionsBus sidebarActionsBus;
        private readonly bool includeCameraReel;
        private readonly bool includeFriends;
        private readonly ChatView chatView;
        private readonly IChatHistory chatHistory;

        private CancellationTokenSource profileWidgetCts = new ();
        private CancellationTokenSource systemMenuCts = new ();

        public event Action? HelpOpened;

        public override CanvasOrdering.SortingLayer Layer => CanvasOrdering.SortingLayer.Persistent;

        public SidebarController(
            ViewFactoryMethod viewFactory,
            IMVCManager mvcManager,
            INotificationsBusController notificationsBusController,
            NotificationsMenuController notificationsMenuController,
            ProfileWidgetController profileIconWidgetController,
            ProfileMenuController profileMenuMenuWidgetController,
            SkyboxMenuController skyboxMenuController,
            ControlsPanelController controlsPanelController,
            ISidebarBus sidebarBus,
<<<<<<< HEAD
=======
            IWeb3IdentityCache identityCache,
            IProfileRepository profileRepository,
>>>>>>> b2f2a06e
            IWebBrowser webBrowser,
            ISidebarActionsBus sidebarActionsBus,
            bool includeCameraReel,
            bool includeFriends,
            ChatView chatView,
            IChatHistory chatHistory)
            : base(viewFactory)
        {
            this.mvcManager = mvcManager;
            this.profileIconWidgetController = profileIconWidgetController;
            profileMenuController = profileMenuMenuWidgetController;
            this.sidebarBus = sidebarBus;
            this.notificationsBusController = notificationsBusController;
            this.notificationsMenuController = notificationsMenuController;
            this.skyboxMenuController = skyboxMenuController;
            this.controlsPanelController = controlsPanelController;
<<<<<<< HEAD
=======
            this.identityCache = identityCache;
            this.profileRepository = profileRepository;
>>>>>>> b2f2a06e
            this.webBrowser = webBrowser;
            this.sidebarActionsBus = sidebarActionsBus;
            this.includeCameraReel = includeCameraReel;
            this.chatView = chatView;
            this.chatHistory = chatHistory;
            this.includeFriends = includeFriends;

            sidebarActionsBus.SubscribeOnCloseAllWidgets(CloseAllWidgets);
        }

        public override void Dispose()
        {
            base.Dispose();

            notificationsMenuController.Dispose();
        }

        protected override void OnViewInstantiated()
        {
            mvcManager.RegisterController(controlsPanelController);

            viewInstance!.backpackButton.onClick.AddListener(() =>
            {
                viewInstance.backpackNotificationIndicator.SetActive(false);
                OpenExplorePanelInSection(ExploreSections.Backpack);
            });

            viewInstance.settingsButton.onClick.AddListener(() => OpenExplorePanelInSection(ExploreSections.Settings));
            viewInstance.mapButton.onClick.AddListener(() => OpenExplorePanelInSection(ExploreSections.Navmap));

            viewInstance.ProfileWidget.OpenProfileButton.onClick.AddListener(OpenProfileMenu);
            viewInstance.sidebarSettingsButton.onClick.AddListener(OpenSidebarSettings);
            viewInstance.notificationsButton.onClick.AddListener(OpenNotificationsPanel);
            viewInstance.autoHideToggle.onValueChanged.AddListener(OnAutoHideToggleChanged);
            viewInstance.backpackNotificationIndicator.SetActive(false);
            viewInstance.helpButton.onClick.AddListener(OnHelpButtonClicked);
            notificationsBusController.SubscribeToNotificationTypeReceived(NotificationType.REWARD_ASSIGNMENT, OnRewardNotificationReceived);
            notificationsBusController.SubscribeToNotificationTypeClick(NotificationType.REWARD_ASSIGNMENT, OnRewardNotificationClicked);
            viewInstance.sidebarSettingsWidget.OnViewHidden += OnSidebarSettingsClosed;
            viewInstance.skyboxButton.Button.onClick.AddListener(OpenSkyboxSettings);
            viewInstance.SkyboxMenuView.OnViewHidden += OnSkyboxSettingsClosed;
            viewInstance.controlsButton.onClick.AddListener(OnControlsButtonClicked);
            viewInstance.unreadMessagesButton.onClick.AddListener(OnUnreadMessagesButtonClicked);

            if (includeCameraReel)
                viewInstance.cameraReelButton.onClick.AddListener(() => OpenExplorePanelInSection(ExploreSections.CameraReel));
            else
            {
                viewInstance.cameraReelButton.gameObject.SetActive(false);
                viewInstance.InWorldCameraButton.gameObject.SetActive(false);
            }

            viewInstance.PersistentFriendsPanelOpener.gameObject.SetActive(includeFriends);

            chatHistory.ReadMessagesChanged += OnChatHistoryReadMessagesChanged;
            chatHistory.MessageAdded += OnChatHistoryMessageAdded;
            chatView.FoldingChanged += OnChatViewFoldingChanged;
        }

        private void OnChatHistoryMessageAdded(ChatChannel destinationChannel, ChatMessage addedMessage)
        {
            viewInstance!.chatUnreadMessagesNumber.Number = chatHistory.TotalMessages - chatHistory.ReadMessages;
        }

        private void OnChatViewFoldingChanged(bool isUnfolded)
        {
            // TODO: The sidebar should provide a mechanism to fix the icon of a button, so it can be active while the Chat window is unfolded
        }

        private void OnChatHistoryReadMessagesChanged(ChatChannel changedChannel)
        {
            viewInstance!.chatUnreadMessagesNumber.Number = chatHistory.TotalMessages - chatHistory.ReadMessages;
        }

        private void OnUnreadMessagesButtonClicked()
        {
            if (!chatView.IsUnfolded)
            {
                chatView.IsUnfolded = true;
                chatView.ShowNewMessages();
            }
            else
            {
                chatView.IsUnfolded = false;
            }
        }

        private void OnHelpButtonClicked()
        {
            webBrowser.OpenUrl(DecentralandUrl.Help);
            HelpOpened?.Invoke();
        }

        private void OnControlsButtonClicked()
        {
            mvcManager.ShowAsync(ControlsPanelController.IssueCommand()).Forget();
            sidebarActionsBus.OpenWidget();
        }

        private void OnAutoHideToggleChanged(bool value)
        {
            sidebarBus.SetAutoHideSidebarStatus(value);
        }

        private void CloseAllWidgets()
        {
            systemMenuCts = systemMenuCts.SafeRestart();

            if (profileMenuController.State is ControllerState.ViewFocused or ControllerState.ViewBlurred)
                profileMenuController.HideViewAsync(systemMenuCts.Token).Forget();

            if (skyboxMenuController.State is ControllerState.ViewFocused or ControllerState.ViewBlurred)
                skyboxMenuController.HideViewAsync(systemMenuCts.Token).Forget();

            notificationsMenuController.ToggleNotificationsPanel(true);
            viewInstance!.sidebarSettingsWidget.CloseElement();
            sidebarBus.UnblockSidebar();
        }

        private void OpenSidebarSettings()
        {
            CloseAllWidgets();
            sidebarBus.BlockSidebar();
            viewInstance!.sidebarSettingsWidget.ShowAsync(CancellationToken.None).Forget();
            viewInstance.sidebarSettingsButton.OnSelect(null);
            sidebarActionsBus.OpenWidget();
        }

        private void OnSidebarSettingsClosed()
        {
            sidebarBus.UnblockSidebar();
            viewInstance!.sidebarSettingsButton.OnDeselect(null);
        }

        private void OnRewardNotificationClicked(object[] parameters)
        {
            viewInstance!.backpackNotificationIndicator.SetActive(false);
        }

        private void OnRewardNotificationReceived(INotification newNotification)
        {
            viewInstance!.backpackNotificationIndicator.SetActive(true);
        }

        protected override void OnViewShow()
        {
            profileWidgetCts = profileWidgetCts.SafeRestart();

            //We load the data into the profile widget
            profileIconWidgetController.LaunchViewLifeCycleAsync(new CanvasOrdering(CanvasOrdering.SortingLayer.Persistent, 0), new ControllerNoData(), profileWidgetCts.Token).Forget();
<<<<<<< HEAD
=======
            UpdateFrameColorAsync().Forget();
        }

        private async UniTaskVoid UpdateFrameColorAsync()
        {
            Profile? profile = await profileRepository.GetAsync(identityCache.Identity!.Address, profileWidgetCts.Token);

            if (profile != null)
                viewInstance!.FaceFrame.color = profile.UserNameColor;
>>>>>>> b2f2a06e
        }

        protected override void OnViewClose()
        {
            base.OnViewClose();
            profileWidgetCts.SafeCancelAndDispose();
            systemMenuCts.SafeCancelAndDispose();
        }

        private void OpenProfileMenu()
        {
            if (profileMenuController.State is ControllerState.ViewFocused or ControllerState.ViewBlurred)

                //Profile is already open
                return;

            CloseAllWidgets();
            sidebarBus.BlockSidebar();

            systemMenuCts = systemMenuCts.SafeRestart();
            viewInstance!.ProfileMenuView.gameObject.SetActive(true);
            profileMenuController.LaunchViewLifeCycleAsync(new CanvasOrdering(CanvasOrdering.SortingLayer.Overlay, 0), new ControllerNoData(), systemMenuCts.Token).Forget();
            sidebarActionsBus.OpenWidget();
        }

        private void OpenSkyboxSettings()
        {
            CloseAllWidgets();
            sidebarBus.BlockSidebar();

            systemMenuCts = systemMenuCts.SafeRestart();
            viewInstance!.skyboxButton.SetSelected(true);
            skyboxMenuController.LaunchViewLifeCycleAsync(new CanvasOrdering(CanvasOrdering.SortingLayer.Overlay, 0), new ControllerNoData(), systemMenuCts.Token).Forget();
            sidebarActionsBus.OpenWidget();
        }

        private void OnSkyboxSettingsClosed()
        {
            sidebarBus.UnblockSidebar();
            viewInstance!.skyboxButton.SetSelected(false);
        }

        private void OpenNotificationsPanel()
        {
            CloseAllWidgets();
            sidebarBus.BlockSidebar();
            notificationsMenuController.ToggleNotificationsPanel(false);
            sidebarActionsBus.OpenWidget();
        }

        private void OpenExplorePanelInSection(ExploreSections section, BackpackSections backpackSection = BackpackSections.Avatar)
        {
            CloseAllWidgets();

            mvcManager.ShowAsync(
                ExplorePanelController.IssueCommand(
                    new ExplorePanelParameter(section, backpackSection)));
            sidebarActionsBus.OpenWidget();
        }

        protected override UniTask WaitForCloseIntentAsync(CancellationToken ct) =>
            UniTask.Never(ct);
    }
}<|MERGE_RESOLUTION|>--- conflicted
+++ resolved
@@ -30,11 +30,6 @@
         private readonly ProfileMenuController profileMenuController;
         private readonly SkyboxMenuController skyboxMenuController;
         private readonly ControlsPanelController controlsPanelController;
-<<<<<<< HEAD
-=======
-        private readonly IProfileRepository profileRepository;
-        private readonly IWeb3IdentityCache identityCache;
->>>>>>> b2f2a06e
         private readonly IWebBrowser webBrowser;
         private readonly ISidebarActionsBus sidebarActionsBus;
         private readonly bool includeCameraReel;
@@ -59,11 +54,6 @@
             SkyboxMenuController skyboxMenuController,
             ControlsPanelController controlsPanelController,
             ISidebarBus sidebarBus,
-<<<<<<< HEAD
-=======
-            IWeb3IdentityCache identityCache,
-            IProfileRepository profileRepository,
->>>>>>> b2f2a06e
             IWebBrowser webBrowser,
             ISidebarActionsBus sidebarActionsBus,
             bool includeCameraReel,
@@ -80,11 +70,6 @@
             this.notificationsMenuController = notificationsMenuController;
             this.skyboxMenuController = skyboxMenuController;
             this.controlsPanelController = controlsPanelController;
-<<<<<<< HEAD
-=======
-            this.identityCache = identityCache;
-            this.profileRepository = profileRepository;
->>>>>>> b2f2a06e
             this.webBrowser = webBrowser;
             this.sidebarActionsBus = sidebarActionsBus;
             this.includeCameraReel = includeCameraReel;
@@ -235,18 +220,6 @@
 
             //We load the data into the profile widget
             profileIconWidgetController.LaunchViewLifeCycleAsync(new CanvasOrdering(CanvasOrdering.SortingLayer.Persistent, 0), new ControllerNoData(), profileWidgetCts.Token).Forget();
-<<<<<<< HEAD
-=======
-            UpdateFrameColorAsync().Forget();
-        }
-
-        private async UniTaskVoid UpdateFrameColorAsync()
-        {
-            Profile? profile = await profileRepository.GetAsync(identityCache.Identity!.Address, profileWidgetCts.Token);
-
-            if (profile != null)
-                viewInstance!.FaceFrame.color = profile.UserNameColor;
->>>>>>> b2f2a06e
         }
 
         protected override void OnViewClose()
