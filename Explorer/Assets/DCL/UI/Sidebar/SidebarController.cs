--- conflicted
+++ resolved
@@ -33,6 +33,7 @@
     {
         private static readonly int IDLE_ICON_ANIMATOR = Animator.StringToHash("Empty");
         private static readonly int HIGHLIGHTED_ICON_ANIMATOR = Animator.StringToHash("Active");
+
         private readonly IMVCManager mvcManager;
         private readonly ProfileWidgetController profileIconWidgetController;
         private readonly INotificationsBusController notificationsBusController;
@@ -53,12 +54,7 @@
 
         private CancellationTokenSource profileWidgetCts = new ();
         private CancellationTokenSource checkForMarketplaceCreditsFeatureCts;
-<<<<<<< HEAD
-=======
         private CancellationTokenSource checkForCommunitiesFeatureCts;
-        private const string IDLE_ICON_ANIMATOR = "Empty";
-        private const string HIGHLIGHTED_ICON_ANIMATOR = "Active";
->>>>>>> 54baf87f
         private bool? pendingSkyboxInteractableState;
 
         public event Action? HelpOpened;
