--- conflicted
+++ resolved
@@ -108,12 +108,8 @@
             notificationsMenuController.Dispose(); // TODO: Does it make sense to call this here?
             checkForMarketplaceCreditsFeatureCts.SafeCancelAndDispose();
 
-<<<<<<< HEAD
             sceneRestrictionBusController?.UnsubscribeToSceneRestriction(OnSceneRestrictionChanged);
-=======
-            sceneRestrictionBusController.UnsubscribeToSceneRestriction(OnSceneRestrictionChanged);
             checkForCommunitiesFeatureCts.SafeCancelAndDispose();
->>>>>>> 8531c80f
         }
 
         protected override void OnViewInstantiated()
