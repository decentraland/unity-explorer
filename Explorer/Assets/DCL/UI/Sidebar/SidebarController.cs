using Cysharp.Threading.Tasks;
using DCL.Browser;
using DCL.Chat;
using DCL.Chat.ControllerShowParams;
using DCL.Chat.History;
using DCL.EmotesWheel;
using DCL.ExplorePanel;
using DCL.FeatureFlags;
using DCL.Friends.UI.FriendPanel;
using DCL.MarketplaceCredits;
using DCL.Multiplayer.Connections.DecentralandUrls;
using DCL.Notifications.NotificationsMenu;
using DCL.NotificationsBusController.NotificationsBus;
using DCL.NotificationsBusController.NotificationTypes;
using DCL.Profiles.Self;
using DCL.SceneRestrictionBusController.SceneRestriction;
using DCL.SceneRestrictionBusController.SceneRestrictionBus;
using DCL.UI.Controls;
using DCL.UI.ProfileElements;
using DCL.UI.Profiles;
using DCL.UI.SharedSpaceManager;
using DCL.UI.Skybox;
using ECS;
using MVC;
using System;
using System.Threading;
using Utility;

namespace DCL.UI.Sidebar
{
    public class SidebarController : ControllerBase<SidebarView>
    {
        private readonly IMVCManager mvcManager;
        private readonly ProfileWidgetController profileIconWidgetController;
        private readonly INotificationsBusController notificationsBusController;
        private readonly NotificationsMenuController notificationsMenuController;
        private readonly ProfileMenuController profileMenuController;
        private readonly SkyboxMenuController skyboxMenuController;
        private readonly ControlsPanelController controlsPanelController;
        private readonly IWebBrowser webBrowser;
        private readonly bool includeCameraReel;
        private readonly bool includeFriends;
        private readonly ChatView chatView;
        private readonly IChatHistory chatHistory;
        private readonly ISharedSpaceManager sharedSpaceManager;
        private readonly ISelfProfile selfProfile;
        private readonly IRealmData realmData;
<<<<<<< HEAD
        private readonly FeatureFlagsCache featureFlagsCache;
        private readonly ISceneRestrictionBusController sceneRestrictionBusController;
=======
>>>>>>> f4834f2e
        private bool includeMarketplaceCredits;

        private CancellationTokenSource profileWidgetCts = new ();
        private CancellationTokenSource checkForMarketplaceCreditsFeatureCts;
        private const string IDLE_ICON_ANIMATOR = "Empty";
        private const string HIGHLIGHTED_ICON_ANIMATOR = "Active";
        private bool? pendingSkyboxInteractableState;

        public event Action? HelpOpened;

        public override CanvasOrdering.SortingLayer Layer => CanvasOrdering.SortingLayer.Persistent;

        public SidebarController(
            ViewFactoryMethod viewFactory,
            IMVCManager mvcManager,
            INotificationsBusController notificationsBusController,
            NotificationsMenuController notificationsMenuController,
            ProfileWidgetController profileIconWidgetController,
            ProfileMenuController profileMenuMenuWidgetController,
            SkyboxMenuController skyboxMenuController,
            ControlsPanelController controlsPanelController,
            IWebBrowser webBrowser,
            bool includeCameraReel,
            bool includeFriends,
            bool includeMarketplaceCredits,
            ChatView chatView,
            IChatHistory chatHistory,
            ISharedSpaceManager sharedSpaceManager,
            ISelfProfile selfProfile,
<<<<<<< HEAD
            IRealmData realmData,
            FeatureFlagsCache featureFlagsCache,
            ISceneRestrictionBusController sceneRestrictionBusController)
=======
            IRealmData realmData)
>>>>>>> f4834f2e
            : base(viewFactory)
        {
            this.mvcManager = mvcManager;
            this.profileIconWidgetController = profileIconWidgetController;
            this.profileMenuController = profileMenuMenuWidgetController;
            this.notificationsBusController = notificationsBusController;
            this.notificationsMenuController = notificationsMenuController;
            this.skyboxMenuController = skyboxMenuController;
            this.controlsPanelController = controlsPanelController;
            this.webBrowser = webBrowser;
            this.includeCameraReel = includeCameraReel;
            this.chatView = chatView;
            this.chatHistory = chatHistory;
            this.includeFriends = includeFriends;
            this.includeMarketplaceCredits = includeMarketplaceCredits;
            this.sharedSpaceManager = sharedSpaceManager;
            this.selfProfile = selfProfile;
            this.realmData = realmData;
<<<<<<< HEAD
            this.featureFlagsCache = featureFlagsCache;
            this.sceneRestrictionBusController = sceneRestrictionBusController;

            sceneRestrictionBusController.SubscribeToSceneRestriction(OnSceneRestrictionChanged);
=======
>>>>>>> f4834f2e
        }

        public override void Dispose()
        {
            base.Dispose();

            notificationsMenuController.Dispose(); // TODO: Does it make sense to call this here?
            checkForMarketplaceCreditsFeatureCts.SafeCancelAndDispose();

            sceneRestrictionBusController.UnsubscribeToSceneRestriction(OnSceneRestrictionChanged);
        }

        protected override void OnViewInstantiated()
        {
            mvcManager.RegisterController(controlsPanelController);

            viewInstance!.backpackButton.onClick.AddListener(() =>
            {
                viewInstance.backpackNotificationIndicator.SetActive(false);
                OpenExplorePanelInSectionAsync(ExploreSections.Backpack);
            });

            viewInstance.settingsButton.onClick.AddListener(() => OpenExplorePanelInSectionAsync(ExploreSections.Settings).Forget());
            viewInstance.mapButton.onClick.AddListener(() => OpenExplorePanelInSectionAsync(ExploreSections.Navmap).Forget());

            viewInstance.ProfileWidget.OpenProfileButton.onClick.AddListener(OpenProfileMenuAsync);
            viewInstance.sidebarSettingsButton.onClick.AddListener(OpenSidebarSettingsAsync);
            viewInstance.notificationsButton.onClick.AddListener(OpenNotificationsPanelAsync);
            viewInstance.autoHideToggle.onValueChanged.AddListener(OnAutoHideToggleChanged);
            viewInstance.backpackNotificationIndicator.SetActive(false);
            viewInstance.helpButton.onClick.AddListener(OnHelpButtonClicked);
            notificationsBusController.SubscribeToNotificationTypeReceived(NotificationType.REWARD_ASSIGNMENT, OnRewardNotificationReceived);
            notificationsBusController.SubscribeToNotificationTypeClick(NotificationType.REWARD_ASSIGNMENT, OnRewardNotificationClicked);
            viewInstance.skyboxButton.onClick.AddListener(OpenSkyboxSettingsAsync);
            viewInstance.sidebarSettingsWidget.ViewShowingComplete += (panel) => viewInstance.sidebarSettingsButton.OnSelect(null);
            viewInstance.controlsButton.onClick.AddListener(OnControlsButtonClickedAsync);
            viewInstance.unreadMessagesButton.onClick.AddListener(OnUnreadMessagesButtonClicked);
            viewInstance.emotesWheelButton.onClick.AddListener(OnEmotesWheelButtonClickedAsync);

            if (includeCameraReel)
                viewInstance.cameraReelButton.onClick.AddListener(() => OpenExplorePanelInSectionAsync(ExploreSections.CameraReel));
            else
            {
                viewInstance.cameraReelButton.gameObject.SetActive(false);
                viewInstance.InWorldCameraButton.gameObject.SetActive(false);
            }

            if(includeFriends)
                viewInstance.friendsButton.onClick.AddListener(OnFriendsButtonClickedAsync);

            viewInstance.PersistentFriendsPanelOpener.gameObject.SetActive(includeFriends);

            chatHistory.ReadMessagesChanged += OnChatHistoryReadMessagesChanged;
            chatHistory.MessageAdded += OnChatHistoryMessageAdded;
            chatView.FoldingChanged += OnChatViewFoldingChanged;

            mvcManager.RegisterController(skyboxMenuController);
            mvcManager.RegisterController(profileMenuController);
            mvcManager.OnViewShowed += OnMvcManagerViewShowed;
            mvcManager.OnViewClosed += OnMvcManagerViewClosed;

            sharedSpaceManager.RegisterPanel(PanelsSharingSpace.Notifications, notificationsMenuController);
            sharedSpaceManager.RegisterPanel(PanelsSharingSpace.Skybox, skyboxMenuController);
            sharedSpaceManager.RegisterPanel(PanelsSharingSpace.SidebarProfile, profileMenuController);
            sharedSpaceManager.RegisterPanel(PanelsSharingSpace.SidebarSettings, viewInstance!.sidebarSettingsWidget);

            checkForMarketplaceCreditsFeatureCts = checkForMarketplaceCreditsFeatureCts.SafeRestart();
            CheckForMarketplaceCreditsFeatureAsync(checkForMarketplaceCreditsFeatureCts.Token).Forget();

            if (pendingSkyboxInteractableState.HasValue)
            {
                viewInstance.skyboxButton.interactable = pendingSkyboxInteractableState.Value;
                pendingSkyboxInteractableState = null;
            }
        }

        private void OnSceneRestrictionChanged(SceneRestriction restriction)
        {
            if (restriction.Type == SceneRestrictions.SKYBOX_TIME_BLOCKED)
            {
                bool isRestricted = restriction.Action == SceneRestrictionsAction.APPLIED;
                if (viewInstance)
                    viewInstance.skyboxButton.interactable = !isRestricted;
                else
                    pendingSkyboxInteractableState = !isRestricted;
            }
        }

        private void OnMvcManagerViewClosed(IController closedController)
        {
            // Panels that are controllers and can be opened using shortcuts
            if (closedController is EmotesWheelController)
            {
                viewInstance.emotesWheelButton.animator.SetTrigger(IDLE_ICON_ANIMATOR);
            }
            else if (closedController is FriendsPanelController)
            {
                viewInstance.friendsButton.animator.SetTrigger(IDLE_ICON_ANIMATOR);
                OnChatViewFoldingChanged(chatView.IsUnfolded);
            }
        }

        private void OnMvcManagerViewShowed(IController showedController)
        {
            // Panels that are controllers and can be opened using shortcuts
            if (showedController is EmotesWheelController)
            {
                viewInstance.emotesWheelButton.animator.SetTrigger(HIGHLIGHTED_ICON_ANIMATOR);
            }
            else if (showedController is FriendsPanelController)
            {
                viewInstance.friendsButton.animator.SetTrigger(HIGHLIGHTED_ICON_ANIMATOR);
                OnChatViewFoldingChanged(false);
            }
        }

        private void OnChatHistoryMessageAdded(ChatChannel destinationChannel, ChatMessage addedMessage)
        {
            viewInstance!.chatUnreadMessagesNumber.Number = chatHistory.TotalMessages - chatHistory.ReadMessages;
        }

        private void OnChatViewFoldingChanged(bool isUnfolded)
        {
            viewInstance.unreadMessagesButton.animator.ResetTrigger(!isUnfolded ? HIGHLIGHTED_ICON_ANIMATOR : IDLE_ICON_ANIMATOR);
            viewInstance.unreadMessagesButton.animator.SetTrigger(isUnfolded ? HIGHLIGHTED_ICON_ANIMATOR : IDLE_ICON_ANIMATOR);
        }

        private void OnChatHistoryReadMessagesChanged(ChatChannel changedChannel)
        {
            viewInstance!.chatUnreadMessagesNumber.Number = chatHistory.TotalMessages - chatHistory.ReadMessages;
        }

        private void OnAutoHideToggleChanged(bool value)
        {
            viewInstance.SetAutoHideSidebarStatus(value);
        }

        private void OnRewardNotificationClicked(object[] parameters)
        {
            viewInstance!.backpackNotificationIndicator.SetActive(false);
        }

        private void OnRewardNotificationReceived(INotification newNotification)
        {
            viewInstance!.backpackNotificationIndicator.SetActive(true);
        }

        protected override void OnViewShow()
        {
            profileWidgetCts = profileWidgetCts.SafeRestart();

            //We load the data into the profile widget
            profileIconWidgetController.LaunchViewLifeCycleAsync(new CanvasOrdering(CanvasOrdering.SortingLayer.Persistent, 0), new ControllerNoData(), profileWidgetCts.Token).Forget();
        }

        protected override void OnViewClose()
        {
            base.OnViewClose();
            profileWidgetCts.SafeCancelAndDispose();
        }

        protected override UniTask WaitForCloseIntentAsync(CancellationToken ct) =>
            UniTask.Never(ct);

        private async UniTaskVoid CheckForMarketplaceCreditsFeatureAsync(CancellationToken ct)
        {
            viewInstance?.marketplaceCreditsButton.gameObject.SetActive(false);

            await UniTask.WaitUntil(() => realmData.Configured, cancellationToken: ct);
            var ownProfile = await selfProfile.ProfileAsync(ct);
            if (ownProfile == null)
                return;

            includeMarketplaceCredits = MarketplaceCreditsUtils.IsUserAllowedToUseTheFeatureAsync(
                includeMarketplaceCredits,
                ownProfile.UserId,
                ct);

            includeMarketplaceCredits = false;
            viewInstance?.marketplaceCreditsButton.gameObject.SetActive(includeMarketplaceCredits);
            if (includeMarketplaceCredits)
                viewInstance?.marketplaceCreditsButton.Button.onClick.AddListener(OnMarketplaceCreditsButtonClickedAsync);
        }

        #region Sidebar button handlers

        private void OnUnreadMessagesButtonClicked()
        {
            // Note: It is persistent, it's not possible to wait for it to close, it is managed with events
            sharedSpaceManager.ToggleVisibilityAsync(PanelsSharingSpace.Chat, new ChatControllerShowParams(true, true)).Forget();
        }

        private async void OnEmotesWheelButtonClickedAsync()
        {
            await sharedSpaceManager.ToggleVisibilityAsync(PanelsSharingSpace.EmotesWheel);
        }

        private async void OnFriendsButtonClickedAsync()
        {
            await sharedSpaceManager.ToggleVisibilityAsync(PanelsSharingSpace.Friends, new FriendsPanelParameter(FriendsPanelController.FriendsPanelTab.FRIENDS));
        }

        private async void OnMarketplaceCreditsButtonClickedAsync() =>
            await sharedSpaceManager.ToggleVisibilityAsync(PanelsSharingSpace.MarketplaceCredits, new MarketplaceCreditsMenuController.Params(isOpenedFromNotification: false));

        private void OnHelpButtonClicked()
        {
            webBrowser.OpenUrl(DecentralandUrl.Help);
            HelpOpened?.Invoke();
        }

        private async void OnControlsButtonClickedAsync()
        {
            await mvcManager.ShowAsync(ControlsPanelController.IssueCommand());
        }

        private async void OpenSidebarSettingsAsync()
        {
            viewInstance.BlockSidebar();
            await sharedSpaceManager.ShowAsync(PanelsSharingSpace.SidebarSettings);
            viewInstance.UnblockSidebar();

            viewInstance!.sidebarSettingsButton.OnDeselect(null);
        }

        private async void OpenProfileMenuAsync()
        {
            if (profileMenuController.State is ControllerState.ViewFocused or ControllerState.ViewBlurred)

                //Profile is already open
                return;

            viewInstance!.ProfileMenuView.gameObject.SetActive(true);

            viewInstance.BlockSidebar();
            await sharedSpaceManager.ToggleVisibilityAsync(PanelsSharingSpace.SidebarProfile);
            viewInstance.UnblockSidebar();
        }

        private async void OpenSkyboxSettingsAsync()
        {
            viewInstance.BlockSidebar();
            viewInstance.skyboxButton.animator.SetTrigger(HIGHLIGHTED_ICON_ANIMATOR);
            await sharedSpaceManager.ToggleVisibilityAsync(PanelsSharingSpace.Skybox);
            viewInstance.skyboxButton.animator.SetTrigger(IDLE_ICON_ANIMATOR);
            viewInstance.UnblockSidebar();
        }

        private async void OpenNotificationsPanelAsync()
        {
            viewInstance.BlockSidebar();
            viewInstance.notificationsButton.animator.SetTrigger(HIGHLIGHTED_ICON_ANIMATOR);
            await sharedSpaceManager.ToggleVisibilityAsync(PanelsSharingSpace.Notifications);
            viewInstance.notificationsButton.animator.SetTrigger(IDLE_ICON_ANIMATOR);
            viewInstance.UnblockSidebar();
        }

        private async UniTaskVoid OpenExplorePanelInSectionAsync(ExploreSections section, BackpackSections backpackSection = BackpackSections.Avatar)
        {
            // Note: The buttons of these options (map, backpack, etc.) are not highlighted because they are not visible anyway
            await sharedSpaceManager.ShowAsync(PanelsSharingSpace.Explore, new ExplorePanelParameter(section, backpackSection));
        }

        #endregion
    }
}<|MERGE_RESOLUTION|>--- conflicted
+++ resolved
@@ -45,11 +45,7 @@
         private readonly ISharedSpaceManager sharedSpaceManager;
         private readonly ISelfProfile selfProfile;
         private readonly IRealmData realmData;
-<<<<<<< HEAD
-        private readonly FeatureFlagsCache featureFlagsCache;
         private readonly ISceneRestrictionBusController sceneRestrictionBusController;
-=======
->>>>>>> f4834f2e
         private bool includeMarketplaceCredits;
 
         private CancellationTokenSource profileWidgetCts = new ();
@@ -79,13 +75,8 @@
             IChatHistory chatHistory,
             ISharedSpaceManager sharedSpaceManager,
             ISelfProfile selfProfile,
-<<<<<<< HEAD
             IRealmData realmData,
-            FeatureFlagsCache featureFlagsCache,
             ISceneRestrictionBusController sceneRestrictionBusController)
-=======
-            IRealmData realmData)
->>>>>>> f4834f2e
             : base(viewFactory)
         {
             this.mvcManager = mvcManager;
@@ -104,13 +95,8 @@
             this.sharedSpaceManager = sharedSpaceManager;
             this.selfProfile = selfProfile;
             this.realmData = realmData;
-<<<<<<< HEAD
-            this.featureFlagsCache = featureFlagsCache;
-            this.sceneRestrictionBusController = sceneRestrictionBusController;
 
             sceneRestrictionBusController.SubscribeToSceneRestriction(OnSceneRestrictionChanged);
-=======
->>>>>>> f4834f2e
         }
 
         public override void Dispose()
