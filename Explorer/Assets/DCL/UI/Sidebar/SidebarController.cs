--- conflicted
+++ resolved
@@ -34,13 +34,8 @@
 {
     public class SidebarController : ControllerBase<SidebarView>
     {
-<<<<<<< HEAD
-        private static readonly int IDLE_ICON_ANIMATOR = Animator.StringToHash("Empty");
-        private static readonly int HIGHLIGHTED_ICON_ANIMATOR = Animator.StringToHash("Active");
-=======
         private const string IDLE_ICON_ANIMATOR = "Empty";
         private const string HIGHLIGHTED_ICON_ANIMATOR = "Active";
->>>>>>> f96b8a81
 
         private readonly IMVCManager mvcManager;
         private readonly ProfileWidgetController profileIconWidgetController;
@@ -203,9 +198,8 @@
                 if (viewInstance)
                 {
                     if (isRestricted)
-                    {
                         skyboxMenuController.HideViewAsync(CancellationToken.None).Forget();
-                    }
+
                     viewInstance.skyboxButton.interactable = !isRestricted;
                 }
                 else
@@ -221,9 +215,6 @@
 
             async UniTaskVoid OpenReferralWebsiteAsync(CancellationToken ct)
             {
-<<<<<<< HEAD
-                viewInstance?.emotesWheelButton.animator.SetTrigger(IDLE_ICON_ANIMATOR);
-=======
                 try
                 {
                     Profile? myProfile = await selfProfile.ProfileAsync(ct);
@@ -239,14 +230,14 @@
                 }
                 catch (OperationCanceledException) { }
                 catch (Exception e) { ReportHub.LogException(e, ReportCategory.PROFILE); }
->>>>>>> f96b8a81
             }
         }
 
         private void OnMvcManagerViewClosed(IController closedController)
         {
             // Panels that are controllers and can be opened using shortcuts
-            if (closedController is EmotesWheelController) { viewInstance.emotesWheelButton.animator.SetTrigger(IDLE_ICON_ANIMATOR); }
+            if (closedController is EmotesWheelController)
+                viewInstance.emotesWheelButton.animator.SetTrigger(IDLE_ICON_ANIMATOR);
             else if (closedController is FriendsPanelController)
             {
                 viewInstance?.friendsButton.animator.SetTrigger(IDLE_ICON_ANIMATOR);
@@ -257,14 +248,8 @@
         private void OnMvcManagerViewShowed(IController showedController)
         {
             // Panels that are controllers and can be opened using shortcuts
-<<<<<<< HEAD
             if (showedController is EmotesWheelController)
-            {
                 viewInstance?.emotesWheelButton.animator.SetTrigger(HIGHLIGHTED_ICON_ANIMATOR);
-            }
-=======
-            if (showedController is EmotesWheelController) { viewInstance.emotesWheelButton.animator.SetTrigger(HIGHLIGHTED_ICON_ANIMATOR); }
->>>>>>> f96b8a81
             else if (showedController is FriendsPanelController)
             {
                 viewInstance?.friendsButton.animator.SetTrigger(HIGHLIGHTED_ICON_ANIMATOR);
