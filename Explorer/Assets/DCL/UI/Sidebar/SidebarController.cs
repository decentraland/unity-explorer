using CommunicationData.URLHelpers;
using Cysharp.Threading.Tasks;
using DCL.Browser;
using DCL.Chat;
using DCL.Chat.ControllerShowParams;
using DCL.Chat.History;
<<<<<<< HEAD
using DCL.Diagnostics;
=======
using DCL.Communities;
>>>>>>> 54baf87f
using DCL.EmotesWheel;
using DCL.ExplorePanel;
using DCL.FeatureFlags;
using DCL.Friends.UI.FriendPanel;
using DCL.MarketplaceCredits;
using DCL.Multiplayer.Connections.DecentralandUrls;
using DCL.Notifications.NotificationsMenu;
using DCL.NotificationsBusController.NotificationsBus;
using DCL.NotificationsBusController.NotificationTypes;
using DCL.Profiles;
using DCL.Profiles.Self;
using DCL.SceneRestrictionBusController.SceneRestriction;
using DCL.SceneRestrictionBusController.SceneRestrictionBus;
using DCL.UI.Controls;
using DCL.UI.ProfileElements;
using DCL.UI.Profiles;
using DCL.UI.SharedSpaceManager;
using DCL.UI.Skybox;
using ECS;
using MVC;
using System;
using System.Threading;
using Utility;

namespace DCL.UI.Sidebar
{
    public class SidebarController : ControllerBase<SidebarView>
    {
        private const string IDLE_ICON_ANIMATOR = "Empty";
        private const string HIGHLIGHTED_ICON_ANIMATOR = "Active";

        private readonly IMVCManager mvcManager;
        private readonly ProfileWidgetController profileIconWidgetController;
        private readonly INotificationsBusController notificationsBusController;
        private readonly NotificationsMenuController notificationsMenuController;
        private readonly ProfileMenuController profileMenuController;
        private readonly SkyboxMenuController skyboxMenuController;
        private readonly ControlsPanelController controlsPanelController;
        private readonly IWebBrowser webBrowser;
        private readonly bool includeCameraReel;
        private readonly bool includeFriends;
        private readonly ChatView chatView;
        private readonly IChatHistory chatHistory;
        private readonly ISharedSpaceManager sharedSpaceManager;
        private readonly ISelfProfile selfProfile;
        private readonly IRealmData realmData;
        private readonly ISceneRestrictionBusController sceneRestrictionBusController;
        private readonly IDecentralandUrlsSource decentralandUrlsSource;
        private readonly URLBuilder urlBuilder = new ();

        private bool includeMarketplaceCredits;
        private CancellationTokenSource profileWidgetCts = new ();
        private CancellationTokenSource checkForMarketplaceCreditsFeatureCts;
<<<<<<< HEAD
        private CancellationTokenSource? referralNotificationCts;
=======
        private CancellationTokenSource checkForCommunitiesFeatureCts;
        private const string IDLE_ICON_ANIMATOR = "Empty";
        private const string HIGHLIGHTED_ICON_ANIMATOR = "Active";
>>>>>>> 54baf87f
        private bool? pendingSkyboxInteractableState;

        public event Action? HelpOpened;

        public override CanvasOrdering.SortingLayer Layer => CanvasOrdering.SortingLayer.Persistent;

        public SidebarController(
            ViewFactoryMethod viewFactory,
            IMVCManager mvcManager,
            INotificationsBusController notificationsBusController,
            NotificationsMenuController notificationsMenuController,
            ProfileWidgetController profileIconWidgetController,
            ProfileMenuController profileMenuMenuWidgetController,
            SkyboxMenuController skyboxMenuController,
            ControlsPanelController controlsPanelController,
            IWebBrowser webBrowser,
            bool includeCameraReel,
            bool includeFriends,
            bool includeMarketplaceCredits,
            ChatView chatView,
            IChatHistory chatHistory,
            ISharedSpaceManager sharedSpaceManager,
            ISelfProfile selfProfile,
            IRealmData realmData,
            ISceneRestrictionBusController sceneRestrictionBusController,
            IDecentralandUrlsSource decentralandUrlsSource)
            : base(viewFactory)
        {
            this.mvcManager = mvcManager;
            this.profileIconWidgetController = profileIconWidgetController;
            this.profileMenuController = profileMenuMenuWidgetController;
            this.notificationsBusController = notificationsBusController;
            this.notificationsMenuController = notificationsMenuController;
            this.skyboxMenuController = skyboxMenuController;
            this.controlsPanelController = controlsPanelController;
            this.webBrowser = webBrowser;
            this.includeCameraReel = includeCameraReel;
            this.chatView = chatView;
            this.chatHistory = chatHistory;
            this.includeFriends = includeFriends;
            this.includeMarketplaceCredits = includeMarketplaceCredits;
            this.sharedSpaceManager = sharedSpaceManager;
            this.selfProfile = selfProfile;
            this.realmData = realmData;
            sceneRestrictionBusController.SubscribeToSceneRestriction(OnSceneRestrictionChanged);
            this.decentralandUrlsSource = decentralandUrlsSource;
        }

        public override void Dispose()
        {
            base.Dispose();

            notificationsMenuController.Dispose(); // TODO: Does it make sense to call this here?
            checkForMarketplaceCreditsFeatureCts.SafeCancelAndDispose();
            sceneRestrictionBusController.UnsubscribeToSceneRestriction(OnSceneRestrictionChanged);
<<<<<<< HEAD
            referralNotificationCts.SafeCancelAndDispose();
=======
            checkForCommunitiesFeatureCts.SafeCancelAndDispose();
>>>>>>> 54baf87f
        }

        protected override void OnViewInstantiated()
        {
            mvcManager.RegisterController(controlsPanelController);

            viewInstance!.backpackButton.onClick.AddListener(() =>
            {
                viewInstance.backpackNotificationIndicator.SetActive(false);
                OpenExplorePanelInSectionAsync(ExploreSections.Backpack);
            });

            viewInstance.settingsButton.onClick.AddListener(() => OpenExplorePanelInSectionAsync(ExploreSections.Settings).Forget());
            viewInstance.communitiesButton.onClick.AddListener(() => OpenExplorePanelInSectionAsync(ExploreSections.Communities).Forget());
            viewInstance.mapButton.onClick.AddListener(() => OpenExplorePanelInSectionAsync(ExploreSections.Navmap).Forget());

            viewInstance.ProfileWidget.OpenProfileButton.onClick.AddListener(OpenProfileMenuAsync);
            viewInstance.sidebarSettingsButton.onClick.AddListener(OpenSidebarSettingsAsync);
            viewInstance.notificationsButton.onClick.AddListener(OpenNotificationsPanelAsync);
            viewInstance.autoHideToggle.onValueChanged.AddListener(OnAutoHideToggleChanged);
            viewInstance.backpackNotificationIndicator.SetActive(false);
            viewInstance.helpButton.onClick.AddListener(OnHelpButtonClicked);
            notificationsBusController.SubscribeToNotificationTypeReceived(NotificationType.REWARD_ASSIGNMENT, OnRewardNotificationReceived);
            notificationsBusController.SubscribeToNotificationTypeClick(NotificationType.REWARD_ASSIGNMENT, OnRewardNotificationClicked);
            notificationsBusController.SubscribeToNotificationTypeClick(NotificationType.REFERRAL_NEW_TIER_REACHED, OnReferralNewTierNotificationClicked);
            viewInstance.skyboxButton.onClick.AddListener(OpenSkyboxSettingsAsync);
            viewInstance.sidebarSettingsWidget.ViewShowingComplete += (panel) => viewInstance.sidebarSettingsButton.OnSelect(null);
            viewInstance.controlsButton.onClick.AddListener(OnControlsButtonClickedAsync);
            viewInstance.unreadMessagesButton.onClick.AddListener(OnUnreadMessagesButtonClicked);
            viewInstance.emotesWheelButton.onClick.AddListener(OnEmotesWheelButtonClickedAsync);

            if (includeCameraReel)
                viewInstance.cameraReelButton.onClick.AddListener(() => OpenExplorePanelInSectionAsync(ExploreSections.CameraReel));
            else
            {
                viewInstance.cameraReelButton.gameObject.SetActive(false);
                viewInstance.InWorldCameraButton.gameObject.SetActive(false);
            }

            if (includeFriends)
                viewInstance.friendsButton.onClick.AddListener(OnFriendsButtonClickedAsync);

            viewInstance.PersistentFriendsPanelOpener.gameObject.SetActive(includeFriends);

            chatHistory.ReadMessagesChanged += OnChatHistoryReadMessagesChanged;
            chatHistory.MessageAdded += OnChatHistoryMessageAdded;
            chatView.FoldingChanged += OnChatViewFoldingChanged;

            mvcManager.RegisterController(skyboxMenuController);
            mvcManager.RegisterController(profileMenuController);
            mvcManager.OnViewShowed += OnMvcManagerViewShowed;
            mvcManager.OnViewClosed += OnMvcManagerViewClosed;

            sharedSpaceManager.RegisterPanel(PanelsSharingSpace.Notifications, notificationsMenuController);
            sharedSpaceManager.RegisterPanel(PanelsSharingSpace.Skybox, skyboxMenuController);
            sharedSpaceManager.RegisterPanel(PanelsSharingSpace.SidebarProfile, profileMenuController);
            sharedSpaceManager.RegisterPanel(PanelsSharingSpace.SidebarSettings, viewInstance!.sidebarSettingsWidget);

            checkForMarketplaceCreditsFeatureCts = checkForMarketplaceCreditsFeatureCts.SafeRestart();
            CheckForMarketplaceCreditsFeatureAsync(checkForMarketplaceCreditsFeatureCts.Token).Forget();

            if (pendingSkyboxInteractableState.HasValue)
            {
                viewInstance.skyboxButton.interactable = pendingSkyboxInteractableState.Value;
                pendingSkyboxInteractableState = null;
            }

            checkForCommunitiesFeatureCts = checkForCommunitiesFeatureCts.SafeRestart();
            CheckForCommunitiesFeatureAsync(checkForCommunitiesFeatureCts.Token).Forget();
        }

        private void OnSceneRestrictionChanged(SceneRestriction restriction)
        {
            if (restriction.Type == SceneRestrictions.SKYBOX_TIME_BLOCKED)
            {
                bool isRestricted = restriction.Action == SceneRestrictionsAction.APPLIED;
                if (viewInstance)
                    viewInstance.skyboxButton.interactable = !isRestricted;
                else
                    pendingSkyboxInteractableState = !isRestricted;
            }
        }

        private void OnReferralNewTierNotificationClicked(object[] parameters)
        {
            referralNotificationCts = referralNotificationCts.SafeRestart();
            OpenReferralWebsiteAsync(referralNotificationCts.Token).Forget();
            return;

            async UniTaskVoid OpenReferralWebsiteAsync(CancellationToken ct)
            {
                try
                {
                    Profile? myProfile = await selfProfile.ProfileAsync(ct);
                    if (myProfile == null) return;

                    urlBuilder.Clear();

                    URLAddress url = urlBuilder.AppendDomain(URLDomain.FromString(decentralandUrlsSource.Url(DecentralandUrl.Host)))
                                               .AppendPath(URLPath.FromString($"profile/accounts/{myProfile.UserId}/referral"))
                                               .Build();

                    webBrowser.OpenUrl(url);
                }
                catch (OperationCanceledException) { }
                catch (Exception e) { ReportHub.LogException(e, ReportCategory.PROFILE); }
            }
        }

        private void OnMvcManagerViewClosed(IController closedController)
        {
            // Panels that are controllers and can be opened using shortcuts
            if (closedController is EmotesWheelController) { viewInstance.emotesWheelButton.animator.SetTrigger(IDLE_ICON_ANIMATOR); }
            else if (closedController is FriendsPanelController)
            {
                viewInstance.friendsButton.animator.SetTrigger(IDLE_ICON_ANIMATOR);
                OnChatViewFoldingChanged(chatView.IsUnfolded);
            }
        }

        private void OnMvcManagerViewShowed(IController showedController)
        {
            // Panels that are controllers and can be opened using shortcuts
            if (showedController is EmotesWheelController) { viewInstance.emotesWheelButton.animator.SetTrigger(HIGHLIGHTED_ICON_ANIMATOR); }
            else if (showedController is FriendsPanelController)
            {
                viewInstance.friendsButton.animator.SetTrigger(HIGHLIGHTED_ICON_ANIMATOR);
                OnChatViewFoldingChanged(false);
            }
        }

        private void OnChatHistoryMessageAdded(ChatChannel destinationChannel, ChatMessage addedMessage)
        {
            viewInstance!.chatUnreadMessagesNumber.Number = chatHistory.TotalMessages - chatHistory.ReadMessages;
        }

        private void OnChatViewFoldingChanged(bool isUnfolded)
        {
            viewInstance.unreadMessagesButton.animator.ResetTrigger(!isUnfolded ? HIGHLIGHTED_ICON_ANIMATOR : IDLE_ICON_ANIMATOR);
            viewInstance.unreadMessagesButton.animator.SetTrigger(isUnfolded ? HIGHLIGHTED_ICON_ANIMATOR : IDLE_ICON_ANIMATOR);
        }

        private void OnChatHistoryReadMessagesChanged(ChatChannel changedChannel)
        {
            viewInstance!.chatUnreadMessagesNumber.Number = chatHistory.TotalMessages - chatHistory.ReadMessages;
        }

        private void OnAutoHideToggleChanged(bool value)
        {
            viewInstance.SetAutoHideSidebarStatus(value);
        }

        private void OnRewardNotificationClicked(object[] parameters)
        {
            viewInstance!.backpackNotificationIndicator.SetActive(false);
        }

        private void OnRewardNotificationReceived(INotification newNotification)
        {
            viewInstance!.backpackNotificationIndicator.SetActive(true);
        }

        protected override void OnViewShow()
        {
            profileWidgetCts = profileWidgetCts.SafeRestart();

            //We load the data into the profile widget
            profileIconWidgetController.LaunchViewLifeCycleAsync(new CanvasOrdering(CanvasOrdering.SortingLayer.Persistent, 0), new ControllerNoData(), profileWidgetCts.Token).Forget();
        }

        protected override void OnViewClose()
        {
            base.OnViewClose();
            profileWidgetCts.SafeCancelAndDispose();
        }

        protected override UniTask WaitForCloseIntentAsync(CancellationToken ct) =>
            UniTask.Never(ct);

        private async UniTaskVoid CheckForMarketplaceCreditsFeatureAsync(CancellationToken ct)
        {
            viewInstance?.marketplaceCreditsButton.gameObject.SetActive(false);

            await UniTask.WaitUntil(() => realmData.Configured, cancellationToken: ct);
            var ownProfile = await selfProfile.ProfileAsync(ct);

            if (ownProfile == null)
                return;

            includeMarketplaceCredits = MarketplaceCreditsUtils.IsUserAllowedToUseTheFeatureAsync(
                includeMarketplaceCredits,
                ownProfile.UserId,
                ct);

            viewInstance?.marketplaceCreditsButton.gameObject.SetActive(includeMarketplaceCredits);

            if (includeMarketplaceCredits)
                viewInstance?.marketplaceCreditsButton.Button.onClick.AddListener(OnMarketplaceCreditsButtonClickedAsync);
        }

<<<<<<< HEAD
#region Sidebar button handlers
=======
        private async UniTaskVoid CheckForCommunitiesFeatureAsync(CancellationToken ct)
        {
            viewInstance?.communitiesButton.gameObject.SetActive(false);
            bool includeCommunities = await CommunitiesFeatureAccess.Instance.IsUserAllowedToUseTheFeatureAsync(ct);
            viewInstance?.communitiesButton.gameObject.SetActive(includeCommunities);
        }

        #region Sidebar button handlers

>>>>>>> 54baf87f
        private void OnUnreadMessagesButtonClicked()
        {
            // Note: It is persistent, it's not possible to wait for it to close, it is managed with events
            sharedSpaceManager.ToggleVisibilityAsync(PanelsSharingSpace.Chat, new ChatControllerShowParams(true, true)).Forget();
        }

        private async void OnEmotesWheelButtonClickedAsync()
        {
            await sharedSpaceManager.ToggleVisibilityAsync(PanelsSharingSpace.EmotesWheel);
        }

        private async void OnFriendsButtonClickedAsync()
        {
            await sharedSpaceManager.ToggleVisibilityAsync(PanelsSharingSpace.Friends, new FriendsPanelParameter(FriendsPanelController.FriendsPanelTab.FRIENDS));
        }

        private async void OnMarketplaceCreditsButtonClickedAsync() =>
            await sharedSpaceManager.ToggleVisibilityAsync(PanelsSharingSpace.MarketplaceCredits, new MarketplaceCreditsMenuController.Params(isOpenedFromNotification: false));

        private void OnHelpButtonClicked()
        {
            webBrowser.OpenUrl(DecentralandUrl.Help);
            HelpOpened?.Invoke();
        }

        private async void OnControlsButtonClickedAsync()
        {
            await mvcManager.ShowAsync(ControlsPanelController.IssueCommand());
        }

        private async void OpenSidebarSettingsAsync()
        {
            viewInstance.BlockSidebar();
            await sharedSpaceManager.ShowAsync(PanelsSharingSpace.SidebarSettings);
            viewInstance.UnblockSidebar();

            viewInstance!.sidebarSettingsButton.OnDeselect(null);
        }

        private async void OpenProfileMenuAsync()
        {
            if (profileMenuController.State is ControllerState.ViewFocused or ControllerState.ViewBlurred)

                //Profile is already open
                return;

            viewInstance!.ProfileMenuView.gameObject.SetActive(true);

            viewInstance.BlockSidebar();
            await sharedSpaceManager.ToggleVisibilityAsync(PanelsSharingSpace.SidebarProfile);
            viewInstance.UnblockSidebar();
        }

        private async void OpenSkyboxSettingsAsync()
        {
            viewInstance.BlockSidebar();
            viewInstance.skyboxButton.animator.SetTrigger(HIGHLIGHTED_ICON_ANIMATOR);
            await sharedSpaceManager.ToggleVisibilityAsync(PanelsSharingSpace.Skybox);
            viewInstance.skyboxButton.animator.SetTrigger(IDLE_ICON_ANIMATOR);
            viewInstance.UnblockSidebar();
        }

        private async void OpenNotificationsPanelAsync()
        {
            viewInstance.BlockSidebar();
            viewInstance.notificationsButton.animator.SetTrigger(HIGHLIGHTED_ICON_ANIMATOR);
            await sharedSpaceManager.ToggleVisibilityAsync(PanelsSharingSpace.Notifications);
            viewInstance.notificationsButton.animator.SetTrigger(IDLE_ICON_ANIMATOR);
            viewInstance.UnblockSidebar();
        }

        private async UniTaskVoid OpenExplorePanelInSectionAsync(ExploreSections section, BackpackSections backpackSection = BackpackSections.Avatar)
        {
            // Note: The buttons of these options (map, backpack, etc.) are not highlighted because they are not visible anyway
            await sharedSpaceManager.ShowAsync(PanelsSharingSpace.Explore, new ExplorePanelParameter(section, backpackSection));
        }
#endregion
    }
}<|MERGE_RESOLUTION|>--- conflicted
+++ resolved
@@ -4,11 +4,8 @@
 using DCL.Chat;
 using DCL.Chat.ControllerShowParams;
 using DCL.Chat.History;
-<<<<<<< HEAD
 using DCL.Diagnostics;
-=======
 using DCL.Communities;
->>>>>>> 54baf87f
 using DCL.EmotesWheel;
 using DCL.ExplorePanel;
 using DCL.FeatureFlags;
@@ -62,13 +59,8 @@
         private bool includeMarketplaceCredits;
         private CancellationTokenSource profileWidgetCts = new ();
         private CancellationTokenSource checkForMarketplaceCreditsFeatureCts;
-<<<<<<< HEAD
         private CancellationTokenSource? referralNotificationCts;
-=======
         private CancellationTokenSource checkForCommunitiesFeatureCts;
-        private const string IDLE_ICON_ANIMATOR = "Empty";
-        private const string HIGHLIGHTED_ICON_ANIMATOR = "Active";
->>>>>>> 54baf87f
         private bool? pendingSkyboxInteractableState;
 
         public event Action? HelpOpened;
@@ -124,11 +116,8 @@
             notificationsMenuController.Dispose(); // TODO: Does it make sense to call this here?
             checkForMarketplaceCreditsFeatureCts.SafeCancelAndDispose();
             sceneRestrictionBusController.UnsubscribeToSceneRestriction(OnSceneRestrictionChanged);
-<<<<<<< HEAD
             referralNotificationCts.SafeCancelAndDispose();
-=======
             checkForCommunitiesFeatureCts.SafeCancelAndDispose();
->>>>>>> 54baf87f
         }
 
         protected override void OnViewInstantiated()
@@ -329,9 +318,6 @@
                 viewInstance?.marketplaceCreditsButton.Button.onClick.AddListener(OnMarketplaceCreditsButtonClickedAsync);
         }
 
-<<<<<<< HEAD
-#region Sidebar button handlers
-=======
         private async UniTaskVoid CheckForCommunitiesFeatureAsync(CancellationToken ct)
         {
             viewInstance?.communitiesButton.gameObject.SetActive(false);
@@ -341,7 +327,6 @@
 
         #region Sidebar button handlers
 
->>>>>>> 54baf87f
         private void OnUnreadMessagesButtonClicked()
         {
             // Note: It is persistent, it's not possible to wait for it to close, it is managed with events
