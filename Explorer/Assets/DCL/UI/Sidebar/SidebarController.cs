--- conflicted
+++ resolved
@@ -33,6 +33,9 @@
 {
     public class SidebarController : ControllerBase<SidebarView>
     {
+        private const string IDLE_ICON_ANIMATOR = "Empty";
+        private const string HIGHLIGHTED_ICON_ANIMATOR = "Active";
+
         private readonly IMVCManager mvcManager;
         private readonly ProfileWidgetController profileIconWidgetController;
         private readonly INotificationsBusController notificationsBusController;
@@ -48,20 +51,14 @@
         private readonly ISharedSpaceManager sharedSpaceManager;
         private readonly ISelfProfile selfProfile;
         private readonly IRealmData realmData;
-<<<<<<< HEAD
+        private readonly ISceneRestrictionBusController sceneRestrictionBusController;
         private readonly IDecentralandUrlsSource decentralandUrlsSource;
         private readonly URLBuilder urlBuilder = new ();
-=======
-        private readonly ISceneRestrictionBusController sceneRestrictionBusController;
-        private bool includeMarketplaceCredits;
->>>>>>> f343a38d
 
         private bool includeMarketplaceCredits;
         private CancellationTokenSource profileWidgetCts = new ();
         private CancellationTokenSource checkForMarketplaceCreditsFeatureCts;
         private CancellationTokenSource? referralNotificationCts;
-        private const string IDLE_ICON_ANIMATOR = "Empty";
-        private const string HIGHLIGHTED_ICON_ANIMATOR = "Active";
         private bool? pendingSkyboxInteractableState;
 
         public event Action? HelpOpened;
@@ -86,11 +83,8 @@
             ISharedSpaceManager sharedSpaceManager,
             ISelfProfile selfProfile,
             IRealmData realmData,
-<<<<<<< HEAD
+            ISceneRestrictionBusController sceneRestrictionBusController,
             IDecentralandUrlsSource decentralandUrlsSource)
-=======
-            ISceneRestrictionBusController sceneRestrictionBusController)
->>>>>>> f343a38d
             : base(viewFactory)
         {
             this.mvcManager = mvcManager;
@@ -109,12 +103,8 @@
             this.sharedSpaceManager = sharedSpaceManager;
             this.selfProfile = selfProfile;
             this.realmData = realmData;
-<<<<<<< HEAD
+            sceneRestrictionBusController.SubscribeToSceneRestriction(OnSceneRestrictionChanged);
             this.decentralandUrlsSource = decentralandUrlsSource;
-=======
-
-            sceneRestrictionBusController.SubscribeToSceneRestriction(OnSceneRestrictionChanged);
->>>>>>> f343a38d
         }
 
         public override void Dispose()
@@ -123,12 +113,8 @@
 
             notificationsMenuController.Dispose(); // TODO: Does it make sense to call this here?
             checkForMarketplaceCreditsFeatureCts.SafeCancelAndDispose();
-<<<<<<< HEAD
+            sceneRestrictionBusController.UnsubscribeToSceneRestriction(OnSceneRestrictionChanged);
             referralNotificationCts.SafeCancelAndDispose();
-=======
-
-            sceneRestrictionBusController.UnsubscribeToSceneRestriction(OnSceneRestrictionChanged);
->>>>>>> f343a38d
         }
 
         protected override void OnViewInstantiated()
@@ -155,10 +141,6 @@
             notificationsBusController.SubscribeToNotificationTypeClick(NotificationType.REFERRAL_NEW_TIER_REACHED, OnReferralNewTierNotificationClicked);
             viewInstance.skyboxButton.onClick.AddListener(OpenSkyboxSettingsAsync);
             viewInstance.sidebarSettingsWidget.ViewShowingComplete += (panel) => viewInstance.sidebarSettingsButton.OnSelect(null);
-<<<<<<< HEAD
-            ;
-=======
->>>>>>> f343a38d
             viewInstance.controlsButton.onClick.AddListener(OnControlsButtonClickedAsync);
             viewInstance.unreadMessagesButton.onClick.AddListener(OnUnreadMessagesButtonClicked);
             viewInstance.emotesWheelButton.onClick.AddListener(OnEmotesWheelButtonClickedAsync);
