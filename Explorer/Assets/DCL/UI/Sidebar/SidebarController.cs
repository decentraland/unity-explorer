--- conflicted
+++ resolved
@@ -105,14 +105,9 @@
             this.sharedSpaceManager = sharedSpaceManager;
             this.selfProfile = selfProfile;
             this.realmData = realmData;
-<<<<<<< HEAD
-            sceneRestrictionBusController.SubscribeToSceneRestriction(OnSceneRestrictionChanged);
+            this.sceneRestrictionBusController = sceneRestrictionBusController;
+            this.sceneRestrictionBusController.SubscribeToSceneRestriction(OnSceneRestrictionChanged);
             this.decentralandUrlsSource = decentralandUrlsSource;
-=======
-            this.sceneRestrictionBusController = sceneRestrictionBusController;
-
-            this.sceneRestrictionBusController.SubscribeToSceneRestriction(OnSceneRestrictionChanged);
->>>>>>> ce03f793
         }
 
         public override void Dispose()
@@ -121,13 +116,8 @@
 
             notificationsMenuController.Dispose(); // TODO: Does it make sense to call this here?
             checkForMarketplaceCreditsFeatureCts.SafeCancelAndDispose();
-<<<<<<< HEAD
-            sceneRestrictionBusController.UnsubscribeToSceneRestriction(OnSceneRestrictionChanged);
+            sceneRestrictionBusController?.UnsubscribeToSceneRestriction(OnSceneRestrictionChanged);
             referralNotificationCts.SafeCancelAndDispose();
-=======
-
-            sceneRestrictionBusController?.UnsubscribeToSceneRestriction(OnSceneRestrictionChanged);
->>>>>>> ce03f793
             checkForCommunitiesFeatureCts.SafeCancelAndDispose();
         }
 
