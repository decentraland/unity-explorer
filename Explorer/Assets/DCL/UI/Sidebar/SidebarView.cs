﻿using DCL.EmotesWheel;
using DCL.Friends.UI;
using DCL.Friends.UI.FriendPanel;
using DCL.MarketplaceCredits;
using DCL.Notifications.NotificationsMenu;
using DCL.UI.Buttons;
using DCL.UI.Controls;
using DCL.UI.ProfileElements;
using DCL.UI.Profiles;
using DCL.UI.Skybox;
using MVC;
using UnityEngine;
using UnityEngine.UI;

namespace DCL.UI.Sidebar
{
    public class SidebarView : ViewBase, IView
    {
        [field: Header("Notifications")]
        [field: SerializeField] public HoverableAndSelectableButtonWithAnimator notificationsButton { get; private set; }
        [field: SerializeField] public NotificationsMenuView NotificationsMenuView { get; private set; }
        [field: SerializeField] internal GameObject backpackNotificationIndicator { get; private set; }


        [field: Header("Profile")]
        [field: SerializeField] public ProfileWidgetView ProfileWidget { get; private set; }
        [field: SerializeField] internal GameObject profileMenu { get; private set; }
        [field: SerializeField] public ProfileMenuView ProfileMenuView { get; private set; }
<<<<<<< HEAD
        [field: SerializeField] public Image FaceFrame { get; private set; }

        [field: Header("Marketplace Credits")]
        [field: SerializeField] public HoverableAndSelectableButtonWithAnimator MarketplaceCreditsButton { get; private set; } = null!;
        [field: SerializeField] public MarketplaceCreditsMenuView MarketplaceCreditsMenuView { get; private set; }

=======
>>>>>>> 34210d8d

        [field: Header("Explore Panel Shortcuts")]
        [field: SerializeField] public PersistentEmoteWheelOpenerView PersistentEmoteWheelOpener { get; private set; }
        [field: SerializeField] public Button InWorldCameraButton { get; private set; }
        [field: SerializeField] internal Button mapButton { get; private set; }
        [field: SerializeField] internal Button backpackButton { get; private set; }
        [field: SerializeField] internal Button cameraReelButton { get; private set; }
        [field: SerializeField] internal Button settingsButton { get; private set; }

        [field: Header("Friends")]
        [field: SerializeField] public PersistentFriendPanelOpenerView PersistentFriendsPanelOpener { get; private set; }
        [field: SerializeField] public NotificationIndicatorView FriendRequestNotificationIndicator { get; private set; }

        [field: Header("Skybox")]
        [field: SerializeField] internal SimpleHoverableButton skyboxButton { get; private set; }
        [field: SerializeField] public SkyboxMenuView SkyboxMenuView { get; private set; }

        [field: Header("Sidebar Settings")]
        [field: SerializeField] internal Button sidebarSettingsButton { get; private set; }
        [field: SerializeField] internal ElementWithCloseArea sidebarSettingsWidget { get; private set; }
        [field: SerializeField] internal Toggle autoHideToggle { get; private set; }


        [field: Header("Help")]
        [field: SerializeField] internal Button helpButton { get; private set; }

        [field: Header("Controls")]
        [field: SerializeField] internal Button controlsButton { get; private set; }

        [field: Header("Chat")]
        [field: SerializeField] internal Button unreadMessagesButton { get; private set; }
        [field: SerializeField] internal NumericBadgeUIElement chatUnreadMessagesNumber { get; private set; }
    }
}<|MERGE_RESOLUTION|>--- conflicted
+++ resolved
@@ -26,15 +26,10 @@
         [field: SerializeField] public ProfileWidgetView ProfileWidget { get; private set; }
         [field: SerializeField] internal GameObject profileMenu { get; private set; }
         [field: SerializeField] public ProfileMenuView ProfileMenuView { get; private set; }
-<<<<<<< HEAD
-        [field: SerializeField] public Image FaceFrame { get; private set; }
 
         [field: Header("Marketplace Credits")]
         [field: SerializeField] public HoverableAndSelectableButtonWithAnimator MarketplaceCreditsButton { get; private set; } = null!;
         [field: SerializeField] public MarketplaceCreditsMenuView MarketplaceCreditsMenuView { get; private set; }
-
-=======
->>>>>>> 34210d8d
 
         [field: Header("Explore Panel Shortcuts")]
         [field: SerializeField] public PersistentEmoteWheelOpenerView PersistentEmoteWheelOpener { get; private set; }
