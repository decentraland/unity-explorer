﻿using DCL.EmotesWheel;
using DCL.Friends.UI;
using DCL.Notifications.NotificationsMenu;
using DCL.UI.Buttons;
using DCL.UI.ProfileElements;
using DCL.UI.Skybox;
using MVC;
using UnityEngine;
using UnityEngine.UI;

namespace DCL.UI.Sidebar
{
    public class SidebarView : ViewBase, IView
    {
        [field: Header("Notifications")]
        [field: SerializeField] internal Button notificationsButton { get; private set; }
        [field: SerializeField] public NotificationsMenuView NotificationsMenuView { get; private set; }
        [field: SerializeField] internal GameObject backpackNotificationIndicator { get; private set; }


        [field: Header("Profile")]
        [field: SerializeField] public ProfileWidgetView ProfileWidget { get; private set; }
        [field: SerializeField] internal GameObject profileMenu { get; private set; }
        [field: SerializeField] public ProfileMenuView ProfileMenuView { get; private set; }
        [field: SerializeField] public Image FaceFrame { get; private set; }


        [field: Header("Explore Panel Shortcuts")]
        [field: SerializeField] public PersistentEmoteWheelOpenerView PersistentEmoteWheelOpener { get; private set; }
        [field: SerializeField] public Button InWorldCameraButton { get; private set; }
        [field: SerializeField] internal Button mapButton { get; private set; }
        [field: SerializeField] internal Button backpackButton { get; private set; }
        [field: SerializeField] internal Button cameraReelButton { get; private set; }
        [field: SerializeField] internal Button settingsButton { get; private set; }

<<<<<<< HEAD
        [field: Header("Friends")]
        [field: SerializeField] internal Button friendsButton { get; private set; }
        [field: SerializeField] public FriendsPanelView FriendsPanelView { get; private set; }
=======
        [field: Header("Skybox")]
        [field: SerializeField] internal SimpleHoverableButton skyboxButton { get; private set; }
        [field: SerializeField] public SkyboxMenuView SkyboxMenuView { get; private set; }
>>>>>>> 0b987430

        [field: Header("Sidebar Settings")]
        [field: SerializeField] internal Button sidebarSettingsButton { get; private set; }
        [field: SerializeField] internal ElementWithCloseArea sidebarSettingsWidget { get; private set; }
        [field: SerializeField] internal Toggle autoHideToggle { get; private set; }


        [field: Header("Help")]
        [field: SerializeField] internal Button helpButton { get; private set; }

    }
}<|MERGE_RESOLUTION|>--- conflicted
+++ resolved
@@ -33,15 +33,13 @@
         [field: SerializeField] internal Button cameraReelButton { get; private set; }
         [field: SerializeField] internal Button settingsButton { get; private set; }
 
-<<<<<<< HEAD
         [field: Header("Friends")]
         [field: SerializeField] internal Button friendsButton { get; private set; }
         [field: SerializeField] public FriendsPanelView FriendsPanelView { get; private set; }
-=======
+
         [field: Header("Skybox")]
         [field: SerializeField] internal SimpleHoverableButton skyboxButton { get; private set; }
         [field: SerializeField] public SkyboxMenuView SkyboxMenuView { get; private set; }
->>>>>>> 0b987430
 
         [field: Header("Sidebar Settings")]
         [field: SerializeField] internal Button sidebarSettingsButton { get; private set; }
