%YAML 1.1
%TAG !u! tag:unity3d.com,2011:
--- !u!1 &2071087497235170086
GameObject:
  m_ObjectHideFlags: 0
  m_CorrespondingSourceObject: {fileID: 0}
  m_PrefabInstance: {fileID: 0}
  m_PrefabAsset: {fileID: 0}
  serializedVersion: 6
  m_Component:
  - component: {fileID: 653903058307613973}
  - component: {fileID: 4395358827892025751}
  - component: {fileID: 5834070666658853751}
  - component: {fileID: 792637660094053675}
  m_Layer: 5
  m_Name: Template
  m_TagString: Untagged
  m_Icon: {fileID: 0}
  m_NavMeshLayer: 0
  m_StaticEditorFlags: 0
  m_IsActive: 0
--- !u!224 &653903058307613973
RectTransform:
  m_ObjectHideFlags: 0
  m_CorrespondingSourceObject: {fileID: 0}
  m_PrefabInstance: {fileID: 0}
  m_PrefabAsset: {fileID: 0}
  m_GameObject: {fileID: 2071087497235170086}
  m_LocalRotation: {x: -0, y: -0, z: -0, w: 1}
  m_LocalPosition: {x: 0, y: 0, z: 0}
  m_LocalScale: {x: 1, y: 1, z: 1}
  m_ConstrainProportionsScale: 0
  m_Children:
  - {fileID: 3934912518001919750}
  - {fileID: 1064365583007083750}
  m_Father: {fileID: 995531357363407314}
  m_LocalEulerAnglesHint: {x: 0, y: 0, z: 0}
  m_AnchorMin: {x: 0, y: 0}
  m_AnchorMax: {x: 1, y: 0}
  m_AnchoredPosition: {x: 0, y: -5}
  m_SizeDelta: {x: 0, y: 150}
  m_Pivot: {x: 0.5, y: 1}
--- !u!222 &4395358827892025751
CanvasRenderer:
  m_ObjectHideFlags: 0
  m_CorrespondingSourceObject: {fileID: 0}
  m_PrefabInstance: {fileID: 0}
  m_PrefabAsset: {fileID: 0}
  m_GameObject: {fileID: 2071087497235170086}
  m_CullTransparentMesh: 1
--- !u!114 &5834070666658853751
MonoBehaviour:
  m_ObjectHideFlags: 0
  m_CorrespondingSourceObject: {fileID: 0}
  m_PrefabInstance: {fileID: 0}
  m_PrefabAsset: {fileID: 0}
  m_GameObject: {fileID: 2071087497235170086}
  m_Enabled: 1
  m_EditorHideFlags: 0
  m_Script: {fileID: 11500000, guid: fe87c0e1cc204ed48ad3b37840f39efc, type: 3}
  m_Name: 
  m_EditorClassIdentifier: 
  m_Material: {fileID: 0}
  m_Color: {r: 0.9882353, g: 0.9882353, b: 0.9882353, a: 1}
  m_RaycastTarget: 1
  m_RaycastPadding: {x: 0, y: 0, z: 0, w: 0}
  m_Maskable: 1
  m_OnCullStateChanged:
    m_PersistentCalls:
      m_Calls: []
  m_Sprite: {fileID: 21300000, guid: 12dd1efc4e826764f9b02be515a9a033, type: 3}
  m_Type: 1
  m_PreserveAspect: 0
  m_FillCenter: 1
  m_FillMethod: 4
  m_FillAmount: 1
  m_FillClockwise: 1
  m_FillOrigin: 0
  m_UseSpriteMesh: 0
  m_PixelsPerUnitMultiplier: 2
--- !u!114 &792637660094053675
MonoBehaviour:
  m_ObjectHideFlags: 0
  m_CorrespondingSourceObject: {fileID: 0}
  m_PrefabInstance: {fileID: 0}
  m_PrefabAsset: {fileID: 0}
  m_GameObject: {fileID: 2071087497235170086}
  m_Enabled: 1
  m_EditorHideFlags: 0
  m_Script: {fileID: 11500000, guid: 1aa08ab6e0800fa44ae55d278d1423e3, type: 3}
  m_Name: 
  m_EditorClassIdentifier: 
  m_Content: {fileID: 8746719066198385247}
  m_Horizontal: 0
  m_Vertical: 1
  m_MovementType: 2
  m_Elasticity: 0.1
  m_Inertia: 1
  m_DecelerationRate: 0.135
  m_ScrollSensitivity: 1
  m_Viewport: {fileID: 3934912518001919750}
  m_HorizontalScrollbar: {fileID: 0}
  m_VerticalScrollbar: {fileID: 2817116627298475768}
  m_HorizontalScrollbarVisibility: 0
  m_VerticalScrollbarVisibility: 2
  m_HorizontalScrollbarSpacing: 0
  m_VerticalScrollbarSpacing: -3
  m_OnValueChanged:
    m_PersistentCalls:
      m_Calls: []
--- !u!1 &3158904978973541342
GameObject:
  m_ObjectHideFlags: 0
  m_CorrespondingSourceObject: {fileID: 0}
  m_PrefabInstance: {fileID: 0}
  m_PrefabAsset: {fileID: 0}
  serializedVersion: 6
  m_Component:
  - component: {fileID: 2795045580744227095}
  m_Layer: 5
  m_Name: Sliding Area
  m_TagString: Untagged
  m_Icon: {fileID: 0}
  m_NavMeshLayer: 0
  m_StaticEditorFlags: 0
  m_IsActive: 1
--- !u!224 &2795045580744227095
RectTransform:
  m_ObjectHideFlags: 0
  m_CorrespondingSourceObject: {fileID: 0}
  m_PrefabInstance: {fileID: 0}
  m_PrefabAsset: {fileID: 0}
  m_GameObject: {fileID: 3158904978973541342}
  m_LocalRotation: {x: -0, y: -0, z: -0, w: 1}
  m_LocalPosition: {x: 0, y: 0, z: 0}
  m_LocalScale: {x: 1, y: 1, z: 1}
  m_ConstrainProportionsScale: 0
  m_Children:
  - {fileID: 1118012870425258339}
  m_Father: {fileID: 1064365583007083750}
  m_LocalEulerAnglesHint: {x: 0, y: 0, z: 0}
  m_AnchorMin: {x: 0, y: 0}
  m_AnchorMax: {x: 1, y: 1}
  m_AnchoredPosition: {x: 0, y: 0}
  m_SizeDelta: {x: 0, y: 0}
  m_Pivot: {x: 0.5, y: 0.5}
--- !u!1 &3230303487810745348
GameObject:
  m_ObjectHideFlags: 0
  m_CorrespondingSourceObject: {fileID: 0}
  m_PrefabInstance: {fileID: 0}
  m_PrefabAsset: {fileID: 0}
  serializedVersion: 6
  m_Component:
  - component: {fileID: 5689154709315860971}
  - component: {fileID: 7203773649793118357}
  - component: {fileID: 8322738909789879814}
  m_Layer: 5
  m_Name: Item Background
  m_TagString: Untagged
  m_Icon: {fileID: 0}
  m_NavMeshLayer: 0
  m_StaticEditorFlags: 0
  m_IsActive: 1
--- !u!224 &5689154709315860971
RectTransform:
  m_ObjectHideFlags: 0
  m_CorrespondingSourceObject: {fileID: 0}
  m_PrefabInstance: {fileID: 0}
  m_PrefabAsset: {fileID: 0}
  m_GameObject: {fileID: 3230303487810745348}
  m_LocalRotation: {x: -0, y: -0, z: -0, w: 1}
  m_LocalPosition: {x: 0, y: 0, z: 0}
  m_LocalScale: {x: 1, y: 1, z: 1}
  m_ConstrainProportionsScale: 0
  m_Children: []
  m_Father: {fileID: 4440020951502890940}
  m_LocalEulerAnglesHint: {x: 0, y: 0, z: 0}
  m_AnchorMin: {x: 0, y: 0}
  m_AnchorMax: {x: 1, y: 1}
  m_AnchoredPosition: {x: 0, y: 0}
  m_SizeDelta: {x: 0, y: 0}
  m_Pivot: {x: 0.5, y: 0.5}
--- !u!222 &7203773649793118357
CanvasRenderer:
  m_ObjectHideFlags: 0
  m_CorrespondingSourceObject: {fileID: 0}
  m_PrefabInstance: {fileID: 0}
  m_PrefabAsset: {fileID: 0}
  m_GameObject: {fileID: 3230303487810745348}
  m_CullTransparentMesh: 1
--- !u!114 &8322738909789879814
MonoBehaviour:
  m_ObjectHideFlags: 0
  m_CorrespondingSourceObject: {fileID: 0}
  m_PrefabInstance: {fileID: 0}
  m_PrefabAsset: {fileID: 0}
  m_GameObject: {fileID: 3230303487810745348}
  m_Enabled: 1
  m_EditorHideFlags: 0
  m_Script: {fileID: 11500000, guid: fe87c0e1cc204ed48ad3b37840f39efc, type: 3}
  m_Name: 
  m_EditorClassIdentifier: 
  m_Material: {fileID: 0}
  m_Color: {r: 1, g: 1, b: 1, a: 1}
  m_RaycastTarget: 1
  m_RaycastPadding: {x: 0, y: 0, z: 0, w: 0}
  m_Maskable: 1
  m_OnCullStateChanged:
    m_PersistentCalls:
      m_Calls: []
  m_Sprite: {fileID: 21300000, guid: 12dd1efc4e826764f9b02be515a9a033, type: 3}
  m_Type: 1
  m_PreserveAspect: 0
  m_FillCenter: 1
  m_FillMethod: 4
  m_FillAmount: 1
  m_FillClockwise: 1
  m_FillOrigin: 0
  m_UseSpriteMesh: 0
  m_PixelsPerUnitMultiplier: 2.5
--- !u!1 &4135711823586699441
GameObject:
  m_ObjectHideFlags: 0
  m_CorrespondingSourceObject: {fileID: 0}
  m_PrefabInstance: {fileID: 0}
  m_PrefabAsset: {fileID: 0}
  serializedVersion: 6
  m_Component:
  - component: {fileID: 1118012870425258339}
  - component: {fileID: 2168497284687998357}
  - component: {fileID: 2513428484858057696}
  m_Layer: 5
  m_Name: Handle
  m_TagString: Untagged
  m_Icon: {fileID: 0}
  m_NavMeshLayer: 0
  m_StaticEditorFlags: 0
  m_IsActive: 1
--- !u!224 &1118012870425258339
RectTransform:
  m_ObjectHideFlags: 0
  m_CorrespondingSourceObject: {fileID: 0}
  m_PrefabInstance: {fileID: 0}
  m_PrefabAsset: {fileID: 0}
  m_GameObject: {fileID: 4135711823586699441}
  m_LocalRotation: {x: -0, y: -0, z: -0, w: 1}
  m_LocalPosition: {x: 0, y: 0, z: 0}
  m_LocalScale: {x: 1, y: 1, z: 1}
  m_ConstrainProportionsScale: 0
  m_Children: []
  m_Father: {fileID: 2795045580744227095}
  m_LocalEulerAnglesHint: {x: 0, y: 0, z: 0}
  m_AnchorMin: {x: 0, y: 0}
  m_AnchorMax: {x: 1, y: 0.81333333}
  m_AnchoredPosition: {x: 0, y: 0}
  m_SizeDelta: {x: 0, y: 0}
  m_Pivot: {x: 0.5, y: 0.5}
--- !u!222 &2168497284687998357
CanvasRenderer:
  m_ObjectHideFlags: 0
  m_CorrespondingSourceObject: {fileID: 0}
  m_PrefabInstance: {fileID: 0}
  m_PrefabAsset: {fileID: 0}
  m_GameObject: {fileID: 4135711823586699441}
  m_CullTransparentMesh: 1
--- !u!114 &2513428484858057696
MonoBehaviour:
  m_ObjectHideFlags: 0
  m_CorrespondingSourceObject: {fileID: 0}
  m_PrefabInstance: {fileID: 0}
  m_PrefabAsset: {fileID: 0}
  m_GameObject: {fileID: 4135711823586699441}
  m_Enabled: 1
  m_EditorHideFlags: 0
  m_Script: {fileID: 11500000, guid: fe87c0e1cc204ed48ad3b37840f39efc, type: 3}
  m_Name: 
  m_EditorClassIdentifier: 
  m_Material: {fileID: 0}
  m_Color: {r: 1, g: 1, b: 1, a: 1}
  m_RaycastTarget: 1
  m_RaycastPadding: {x: 0, y: 0, z: 0, w: 0}
  m_Maskable: 1
  m_OnCullStateChanged:
    m_PersistentCalls:
      m_Calls: []
  m_Sprite: {fileID: 21300000, guid: 3511e442bc30148ee990f816a8fbf595, type: 3}
  m_Type: 1
  m_PreserveAspect: 0
  m_FillCenter: 1
  m_FillMethod: 4
  m_FillAmount: 1
  m_FillClockwise: 1
  m_FillOrigin: 0
  m_UseSpriteMesh: 0
  m_PixelsPerUnitMultiplier: 2
--- !u!1 &4138486182103137224
GameObject:
  m_ObjectHideFlags: 0
  m_CorrespondingSourceObject: {fileID: 0}
  m_PrefabInstance: {fileID: 0}
  m_PrefabAsset: {fileID: 0}
  serializedVersion: 6
  m_Component:
  - component: {fileID: 838490949411588429}
  - component: {fileID: 30133752844400206}
  - component: {fileID: 3634989480188834563}
  m_Layer: 5
  m_Name: Item Label
  m_TagString: Untagged
  m_Icon: {fileID: 0}
  m_NavMeshLayer: 0
  m_StaticEditorFlags: 0
  m_IsActive: 1
--- !u!224 &838490949411588429
RectTransform:
  m_ObjectHideFlags: 0
  m_CorrespondingSourceObject: {fileID: 0}
  m_PrefabInstance: {fileID: 0}
  m_PrefabAsset: {fileID: 0}
  m_GameObject: {fileID: 4138486182103137224}
  m_LocalRotation: {x: -0, y: -0, z: -0, w: 1}
  m_LocalPosition: {x: 0, y: 0, z: 0}
  m_LocalScale: {x: 1, y: 1, z: 1}
  m_ConstrainProportionsScale: 0
  m_Children: []
  m_Father: {fileID: 4440020951502890940}
  m_LocalEulerAnglesHint: {x: 0, y: 0, z: 0}
  m_AnchorMin: {x: 0, y: 0}
  m_AnchorMax: {x: 1, y: 1}
  m_AnchoredPosition: {x: 0, y: -0.5}
  m_SizeDelta: {x: -20, y: -3}
  m_Pivot: {x: 0.5, y: 0.5}
--- !u!222 &30133752844400206
CanvasRenderer:
  m_ObjectHideFlags: 0
  m_CorrespondingSourceObject: {fileID: 0}
  m_PrefabInstance: {fileID: 0}
  m_PrefabAsset: {fileID: 0}
  m_GameObject: {fileID: 4138486182103137224}
  m_CullTransparentMesh: 1
--- !u!114 &3634989480188834563
MonoBehaviour:
  m_ObjectHideFlags: 0
  m_CorrespondingSourceObject: {fileID: 0}
  m_PrefabInstance: {fileID: 0}
  m_PrefabAsset: {fileID: 0}
  m_GameObject: {fileID: 4138486182103137224}
  m_Enabled: 1
  m_EditorHideFlags: 0
  m_Script: {fileID: 11500000, guid: f4688fdb7df04437aeb418b961361dc5, type: 3}
  m_Name: 
  m_EditorClassIdentifier: 
  m_Material: {fileID: 0}
  m_Color: {r: 1, g: 1, b: 1, a: 1}
  m_RaycastTarget: 1
  m_RaycastPadding: {x: 0, y: 0, z: 0, w: 0}
  m_Maskable: 1
  m_OnCullStateChanged:
    m_PersistentCalls:
      m_Calls: []
  m_text: Option A
  m_isRightToLeft: 0
  m_fontAsset: {fileID: 11400000, guid: 96ae0a2159a39234f858ea23bdcc74ad, type: 2}
  m_sharedMaterial: {fileID: 735423033564544980, guid: 96ae0a2159a39234f858ea23bdcc74ad, type: 2}
  m_fontSharedMaterials: []
  m_fontMaterial: {fileID: 0}
  m_fontMaterials: []
  m_fontColor32:
    serializedVersion: 2
    rgba: 4279768342
  m_fontColor: {r: 0.08627451, g: 0.08235294, b: 0.09411765, a: 1}
  m_enableVertexGradient: 0
  m_colorMode: 3
  m_fontColorGradient:
    topLeft: {r: 1, g: 1, b: 1, a: 1}
    topRight: {r: 1, g: 1, b: 1, a: 1}
    bottomLeft: {r: 1, g: 1, b: 1, a: 1}
    bottomRight: {r: 1, g: 1, b: 1, a: 1}
  m_fontColorGradientPreset: {fileID: 0}
  m_spriteAsset: {fileID: 0}
  m_tintAllSprites: 0
  m_StyleSheet: {fileID: 0}
  m_TextStyleHashCode: -1183493901
  m_overrideHtmlColors: 0
  m_faceColor:
    serializedVersion: 2
    rgba: 4294967295
  m_fontSize: 16
  m_fontSizeBase: 16
  m_fontWeight: 400
  m_enableAutoSizing: 0
  m_fontSizeMin: 18
  m_fontSizeMax: 72
  m_fontStyle: 0
  m_HorizontalAlignment: 1
  m_VerticalAlignment: 512
  m_textAlignment: 65535
  m_characterSpacing: 0
  m_wordSpacing: 0
  m_lineSpacing: 0
  m_lineSpacingMax: 0
  m_paragraphSpacing: 0
  m_charWidthMaxAdj: 0
  m_TextWrappingMode: 1
  m_wordWrappingRatios: 0.4
  m_overflowMode: 1
  m_linkedTextComponent: {fileID: 0}
  parentLinkedComponent: {fileID: 0}
  m_enableKerning: 0
  m_ActiveFontFeatures: 6e72656b
  m_enableExtraPadding: 0
  checkPaddingRequired: 0
  m_isRichText: 1
  m_EmojiFallbackSupport: 1
  m_parseCtrlCharacters: 1
  m_isOrthographic: 1
  m_isCullingEnabled: 0
  m_horizontalMapping: 0
  m_verticalMapping: 0
  m_uvLineOffset: 0
  m_geometrySortingOrder: 0
  m_IsTextObjectScaleStatic: 0
  m_VertexBufferAutoSizeReduction: 0
  m_useMaxVisibleDescender: 1
  m_pageToDisplay: 1
  m_margin: {x: 0, y: 0, z: 0, w: 0}
  m_isUsingLegacyAnimationComponent: 0
  m_isVolumetricText: 0
  m_hasFontAssetChanged: 0
  m_baseMaterial: {fileID: 0}
  m_maskOffset: {x: 0, y: 0, z: 0, w: 0}
--- !u!1 &4373461734180405973
GameObject:
  m_ObjectHideFlags: 0
  m_CorrespondingSourceObject: {fileID: 0}
  m_PrefabInstance: {fileID: 0}
  m_PrefabAsset: {fileID: 0}
  serializedVersion: 6
  m_Component:
  - component: {fileID: 1064365583007083750}
  - component: {fileID: 5446313415308693874}
  - component: {fileID: 2270823623897408714}
  - component: {fileID: 2817116627298475768}
  m_Layer: 5
  m_Name: Scrollbar
  m_TagString: Untagged
  m_Icon: {fileID: 0}
  m_NavMeshLayer: 0
  m_StaticEditorFlags: 0
  m_IsActive: 1
--- !u!224 &1064365583007083750
RectTransform:
  m_ObjectHideFlags: 0
  m_CorrespondingSourceObject: {fileID: 0}
  m_PrefabInstance: {fileID: 0}
  m_PrefabAsset: {fileID: 0}
  m_GameObject: {fileID: 4373461734180405973}
  m_LocalRotation: {x: -0, y: -0, z: -0, w: 1}
  m_LocalPosition: {x: 0, y: 0, z: 0}
  m_LocalScale: {x: 1, y: 1, z: 1}
  m_ConstrainProportionsScale: 0
  m_Children:
  - {fileID: 2795045580744227095}
  m_Father: {fileID: 653903058307613973}
  m_LocalEulerAnglesHint: {x: 0, y: 0, z: 0}
  m_AnchorMin: {x: 1, y: 0}
  m_AnchorMax: {x: 1, y: 1}
  m_AnchoredPosition: {x: -8, y: -10}
  m_SizeDelta: {x: 10, y: -20}
  m_Pivot: {x: 1, y: 1}
--- !u!222 &5446313415308693874
CanvasRenderer:
  m_ObjectHideFlags: 0
  m_CorrespondingSourceObject: {fileID: 0}
  m_PrefabInstance: {fileID: 0}
  m_PrefabAsset: {fileID: 0}
  m_GameObject: {fileID: 4373461734180405973}
  m_CullTransparentMesh: 1
--- !u!114 &2270823623897408714
MonoBehaviour:
  m_ObjectHideFlags: 0
  m_CorrespondingSourceObject: {fileID: 0}
  m_PrefabInstance: {fileID: 0}
  m_PrefabAsset: {fileID: 0}
  m_GameObject: {fileID: 4373461734180405973}
  m_Enabled: 0
  m_EditorHideFlags: 0
  m_Script: {fileID: 11500000, guid: fe87c0e1cc204ed48ad3b37840f39efc, type: 3}
  m_Name: 
  m_EditorClassIdentifier: 
  m_Material: {fileID: 0}
  m_Color: {r: 1, g: 1, b: 1, a: 1}
  m_RaycastTarget: 1
  m_RaycastPadding: {x: 0, y: 0, z: 0, w: 0}
  m_Maskable: 1
  m_OnCullStateChanged:
    m_PersistentCalls:
      m_Calls: []
  m_Sprite: {fileID: 10907, guid: 0000000000000000f000000000000000, type: 0}
  m_Type: 1
  m_PreserveAspect: 0
  m_FillCenter: 1
  m_FillMethod: 4
  m_FillAmount: 1
  m_FillClockwise: 1
  m_FillOrigin: 0
  m_UseSpriteMesh: 0
  m_PixelsPerUnitMultiplier: 1
--- !u!114 &2817116627298475768
MonoBehaviour:
  m_ObjectHideFlags: 0
  m_CorrespondingSourceObject: {fileID: 0}
  m_PrefabInstance: {fileID: 0}
  m_PrefabAsset: {fileID: 0}
  m_GameObject: {fileID: 4373461734180405973}
  m_Enabled: 1
  m_EditorHideFlags: 0
  m_Script: {fileID: 11500000, guid: 2a4db7a114972834c8e4117be1d82ba3, type: 3}
  m_Name: 
  m_EditorClassIdentifier: 
  m_Navigation:
    m_Mode: 3
    m_WrapAround: 0
    m_SelectOnUp: {fileID: 0}
    m_SelectOnDown: {fileID: 0}
    m_SelectOnLeft: {fileID: 0}
    m_SelectOnRight: {fileID: 0}
  m_Transition: 1
  m_Colors:
    m_NormalColor: {r: 1, g: 1, b: 1, a: 1}
    m_HighlightedColor: {r: 0.9607843, g: 0.9607843, b: 0.9607843, a: 1}
    m_PressedColor: {r: 0.78431374, g: 0.78431374, b: 0.78431374, a: 1}
    m_SelectedColor: {r: 0.9607843, g: 0.9607843, b: 0.9607843, a: 1}
    m_DisabledColor: {r: 0.78431374, g: 0.78431374, b: 0.78431374, a: 0.5019608}
    m_ColorMultiplier: 1
    m_FadeDuration: 0.1
  m_SpriteState:
    m_HighlightedSprite: {fileID: 0}
    m_PressedSprite: {fileID: 0}
    m_SelectedSprite: {fileID: 0}
    m_DisabledSprite: {fileID: 0}
  m_AnimationTriggers:
    m_NormalTrigger: Normal
    m_HighlightedTrigger: Highlighted
    m_PressedTrigger: Pressed
    m_SelectedTrigger: Selected
    m_DisabledTrigger: Disabled
  m_Interactable: 1
  m_TargetGraphic: {fileID: 2513428484858057696}
  m_HandleRect: {fileID: 1118012870425258339}
  m_Direction: 2
  m_Value: 0
  m_Size: 0.81333333
  m_NumberOfSteps: 0
  m_OnValueChanged:
    m_PersistentCalls:
      m_Calls: []
--- !u!1 &5176596980878750815
GameObject:
  m_ObjectHideFlags: 0
  m_CorrespondingSourceObject: {fileID: 0}
  m_PrefabInstance: {fileID: 0}
  m_PrefabAsset: {fileID: 0}
  serializedVersion: 6
  m_Component:
  - component: {fileID: 3372537468748972478}
  - component: {fileID: 6088393029432153378}
  - component: {fileID: 2527551405140638716}
  m_Layer: 5
  m_Name: Arrow
  m_TagString: Untagged
  m_Icon: {fileID: 0}
  m_NavMeshLayer: 0
  m_StaticEditorFlags: 0
  m_IsActive: 1
--- !u!224 &3372537468748972478
RectTransform:
  m_ObjectHideFlags: 0
  m_CorrespondingSourceObject: {fileID: 0}
  m_PrefabInstance: {fileID: 0}
  m_PrefabAsset: {fileID: 0}
  m_GameObject: {fileID: 5176596980878750815}
  m_LocalRotation: {x: -0, y: -0, z: -0, w: 1}
  m_LocalPosition: {x: 0, y: 0, z: 0}
  m_LocalScale: {x: 1, y: 1, z: 1}
  m_ConstrainProportionsScale: 0
  m_Children: []
  m_Father: {fileID: 995531357363407314}
  m_LocalEulerAnglesHint: {x: 0, y: 0, z: 0}
  m_AnchorMin: {x: 1, y: 0.5}
  m_AnchorMax: {x: 1, y: 0.5}
  m_AnchoredPosition: {x: -17, y: 0}
  m_SizeDelta: {x: 14, y: 8}
  m_Pivot: {x: 1, y: 0.5}
--- !u!222 &6088393029432153378
CanvasRenderer:
  m_ObjectHideFlags: 0
  m_CorrespondingSourceObject: {fileID: 0}
  m_PrefabInstance: {fileID: 0}
  m_PrefabAsset: {fileID: 0}
  m_GameObject: {fileID: 5176596980878750815}
  m_CullTransparentMesh: 1
--- !u!114 &2527551405140638716
MonoBehaviour:
  m_ObjectHideFlags: 0
  m_CorrespondingSourceObject: {fileID: 0}
  m_PrefabInstance: {fileID: 0}
  m_PrefabAsset: {fileID: 0}
  m_GameObject: {fileID: 5176596980878750815}
  m_Enabled: 1
  m_EditorHideFlags: 0
  m_Script: {fileID: 11500000, guid: fe87c0e1cc204ed48ad3b37840f39efc, type: 3}
  m_Name: 
  m_EditorClassIdentifier: 
  m_Material: {fileID: 0}
  m_Color: {r: 0.08627451, g: 0.08235294, b: 0.09411765, a: 1}
  m_RaycastTarget: 1
  m_RaycastPadding: {x: 0, y: 0, z: 0, w: 0}
  m_Maskable: 1
  m_OnCullStateChanged:
    m_PersistentCalls:
      m_Calls: []
  m_Sprite: {fileID: 21300000, guid: 9879272c733ec44189c11c901f5b3500, type: 3}
  m_Type: 0
  m_PreserveAspect: 1
  m_FillCenter: 1
  m_FillMethod: 4
  m_FillAmount: 1
  m_FillClockwise: 1
  m_FillOrigin: 0
  m_UseSpriteMesh: 0
  m_PixelsPerUnitMultiplier: 1
--- !u!1 &5421800564082040363
GameObject:
  m_ObjectHideFlags: 0
  m_CorrespondingSourceObject: {fileID: 0}
  m_PrefabInstance: {fileID: 0}
  m_PrefabAsset: {fileID: 0}
  serializedVersion: 6
  m_Component:
  - component: {fileID: 995531357363407314}
  - component: {fileID: 3541195163587389241}
  - component: {fileID: 757672483842942602}
  - component: {fileID: 4393135781987986162}
  - component: {fileID: 8936808559723068834}
  m_Layer: 5
  m_Name: Dropdown
  m_TagString: Untagged
  m_Icon: {fileID: 0}
  m_NavMeshLayer: 0
  m_StaticEditorFlags: 0
  m_IsActive: 1
--- !u!224 &995531357363407314
RectTransform:
  m_ObjectHideFlags: 0
  m_CorrespondingSourceObject: {fileID: 0}
  m_PrefabInstance: {fileID: 0}
  m_PrefabAsset: {fileID: 0}
  m_GameObject: {fileID: 5421800564082040363}
  m_LocalRotation: {x: 0, y: 0, z: 0, w: 1}
  m_LocalPosition: {x: 0, y: 0, z: 0}
  m_LocalScale: {x: 1, y: 1, z: 1}
  m_ConstrainProportionsScale: 0
  m_Children:
  - {fileID: 8362590212356825145}
  - {fileID: 3372537468748972478}
  - {fileID: 653903058307613973}
  m_Father: {fileID: 0}
  m_LocalEulerAnglesHint: {x: 0, y: 0, z: 0}
  m_AnchorMin: {x: 0, y: 1}
  m_AnchorMax: {x: 0, y: 1}
  m_AnchoredPosition: {x: 0, y: 0}
  m_SizeDelta: {x: 344, y: 40}
  m_Pivot: {x: 0, y: 1}
--- !u!222 &3541195163587389241
CanvasRenderer:
  m_ObjectHideFlags: 0
  m_CorrespondingSourceObject: {fileID: 0}
  m_PrefabInstance: {fileID: 0}
  m_PrefabAsset: {fileID: 0}
  m_GameObject: {fileID: 5421800564082040363}
  m_CullTransparentMesh: 1
--- !u!114 &757672483842942602
MonoBehaviour:
  m_ObjectHideFlags: 0
  m_CorrespondingSourceObject: {fileID: 0}
  m_PrefabInstance: {fileID: 0}
  m_PrefabAsset: {fileID: 0}
  m_GameObject: {fileID: 5421800564082040363}
  m_Enabled: 1
  m_EditorHideFlags: 0
  m_Script: {fileID: 11500000, guid: fe87c0e1cc204ed48ad3b37840f39efc, type: 3}
  m_Name: 
  m_EditorClassIdentifier: 
  m_Material: {fileID: 0}
  m_Color: {r: 0.9882353, g: 0.9882353, b: 0.9882353, a: 1}
  m_RaycastTarget: 1
  m_RaycastPadding: {x: 0, y: 0, z: 0, w: 0}
  m_Maskable: 1
  m_OnCullStateChanged:
    m_PersistentCalls:
      m_Calls: []
  m_Sprite: {fileID: 21300000, guid: 12dd1efc4e826764f9b02be515a9a033, type: 3}
  m_Type: 1
  m_PreserveAspect: 0
  m_FillCenter: 1
  m_FillMethod: 4
  m_FillAmount: 1
  m_FillClockwise: 1
  m_FillOrigin: 0
  m_UseSpriteMesh: 0
  m_PixelsPerUnitMultiplier: 2
--- !u!114 &4393135781987986162
MonoBehaviour:
  m_ObjectHideFlags: 0
  m_CorrespondingSourceObject: {fileID: 0}
  m_PrefabInstance: {fileID: 0}
  m_PrefabAsset: {fileID: 0}
  m_GameObject: {fileID: 5421800564082040363}
  m_Enabled: 1
  m_EditorHideFlags: 0
  m_Script: {fileID: 11500000, guid: 7b743370ac3e4ec2a1668f5455a8ef8a, type: 3}
  m_Name: 
  m_EditorClassIdentifier: 
  m_Navigation:
    m_Mode: 3
    m_WrapAround: 0
    m_SelectOnUp: {fileID: 0}
    m_SelectOnDown: {fileID: 0}
    m_SelectOnLeft: {fileID: 0}
    m_SelectOnRight: {fileID: 0}
  m_Transition: 1
  m_Colors:
    m_NormalColor: {r: 0.9882353, g: 0.9882353, b: 0.9882353, a: 1}
    m_HighlightedColor: {r: 0.9254902, g: 0.92156863, b: 0.92941177, a: 1}
    m_PressedColor: {r: 0.8509804, g: 0.8509804, b: 0.8509804, a: 1}
    m_SelectedColor: {r: 0.9882353, g: 0.9882353, b: 0.9882353, a: 1}
    m_DisabledColor: {r: 0.9254902, g: 0.92156863, b: 0.92941177, a: 0.3529412}
    m_ColorMultiplier: 1
    m_FadeDuration: 0.1
  m_SpriteState:
    m_HighlightedSprite: {fileID: 0}
    m_PressedSprite: {fileID: 0}
    m_SelectedSprite: {fileID: 0}
    m_DisabledSprite: {fileID: 0}
  m_AnimationTriggers:
    m_NormalTrigger: Normal
    m_HighlightedTrigger: Highlighted
    m_PressedTrigger: Pressed
    m_SelectedTrigger: Selected
    m_DisabledTrigger: Disabled
  m_Interactable: 1
  m_TargetGraphic: {fileID: 757672483842942602}
  m_Template: {fileID: 653903058307613973}
  m_CaptionText: {fileID: 5338121310425341266}
  m_CaptionImage: {fileID: 0}
  m_Placeholder: {fileID: 0}
  m_ItemText: {fileID: 3634989480188834563}
  m_ItemImage: {fileID: 0}
  m_Value: 0
  m_MultiSelect: 0
  m_Options:
    m_Options: []
  m_OnValueChanged:
    m_PersistentCalls:
      m_Calls: []
  m_AlphaFadeSpeed: 0.15
--- !u!114 &8936808559723068834
MonoBehaviour:
  m_ObjectHideFlags: 0
  m_CorrespondingSourceObject: {fileID: 0}
  m_PrefabInstance: {fileID: 0}
  m_PrefabAsset: {fileID: 0}
  m_GameObject: {fileID: 5421800564082040363}
  m_Enabled: 1
  m_EditorHideFlags: 0
  m_Script: {fileID: 11500000, guid: 1296571d0b4849b582d82ec6b599c4d9, type: 3}
  m_Name: 
  m_EditorClassIdentifier: 
  <Dropdown>k__BackingField: {fileID: 4393135781987986162}
<<<<<<< HEAD
  DropDownInteractedAudio: {fileID: 11400000, guid: 1f73c26d770f4214f8cbe56fd6930df9, type: 2}
=======
  <DropDownClickedAudio>k__BackingField: {fileID: 11400000, guid: 1f73c26d770f4214f8cbe56fd6930df9, type: 2}
  <DropDownInteractedAudio>k__BackingField: {fileID: 11400000, guid: 1f73c26d770f4214f8cbe56fd6930df9, type: 2}
>>>>>>> ec5ece41
--- !u!1 &5482399107006373554
GameObject:
  m_ObjectHideFlags: 0
  m_CorrespondingSourceObject: {fileID: 0}
  m_PrefabInstance: {fileID: 0}
  m_PrefabAsset: {fileID: 0}
  serializedVersion: 6
  m_Component:
  - component: {fileID: 1661856881678183712}
  - component: {fileID: 3511708787222511151}
  - component: {fileID: 7695168424637913072}
  m_Layer: 5
  m_Name: Item Checkmark
  m_TagString: Untagged
  m_Icon: {fileID: 0}
  m_NavMeshLayer: 0
  m_StaticEditorFlags: 0
  m_IsActive: 1
--- !u!224 &1661856881678183712
RectTransform:
  m_ObjectHideFlags: 0
  m_CorrespondingSourceObject: {fileID: 0}
  m_PrefabInstance: {fileID: 0}
  m_PrefabAsset: {fileID: 0}
  m_GameObject: {fileID: 5482399107006373554}
  m_LocalRotation: {x: -0, y: -0, z: -0, w: 1}
  m_LocalPosition: {x: 0, y: 0, z: 0}
  m_LocalScale: {x: 1, y: 1, z: 1}
  m_ConstrainProportionsScale: 0
  m_Children: []
  m_Father: {fileID: 4440020951502890940}
  m_LocalEulerAnglesHint: {x: 0, y: 0, z: 0}
  m_AnchorMin: {x: 1, y: 0.5}
  m_AnchorMax: {x: 1, y: 0.5}
  m_AnchoredPosition: {x: -10, y: 0}
  m_SizeDelta: {x: 16, y: 16}
  m_Pivot: {x: 1, y: 0.5}
--- !u!222 &3511708787222511151
CanvasRenderer:
  m_ObjectHideFlags: 0
  m_CorrespondingSourceObject: {fileID: 0}
  m_PrefabInstance: {fileID: 0}
  m_PrefabAsset: {fileID: 0}
  m_GameObject: {fileID: 5482399107006373554}
  m_CullTransparentMesh: 1
--- !u!114 &7695168424637913072
MonoBehaviour:
  m_ObjectHideFlags: 0
  m_CorrespondingSourceObject: {fileID: 0}
  m_PrefabInstance: {fileID: 0}
  m_PrefabAsset: {fileID: 0}
  m_GameObject: {fileID: 5482399107006373554}
  m_Enabled: 1
  m_EditorHideFlags: 0
  m_Script: {fileID: 11500000, guid: fe87c0e1cc204ed48ad3b37840f39efc, type: 3}
  m_Name: 
  m_EditorClassIdentifier: 
  m_Material: {fileID: 0}
  m_Color: {r: 1, g: 0.45490196, b: 0.22352941, a: 1}
  m_RaycastTarget: 1
  m_RaycastPadding: {x: 0, y: 0, z: 0, w: 0}
  m_Maskable: 1
  m_OnCullStateChanged:
    m_PersistentCalls:
      m_Calls: []
  m_Sprite: {fileID: 21300000, guid: 26a52df623c514a6087f35458a11ab2d, type: 3}
  m_Type: 0
  m_PreserveAspect: 1
  m_FillCenter: 1
  m_FillMethod: 4
  m_FillAmount: 1
  m_FillClockwise: 1
  m_FillOrigin: 0
  m_UseSpriteMesh: 0
  m_PixelsPerUnitMultiplier: 1
--- !u!1 &5750143636575628580
GameObject:
  m_ObjectHideFlags: 0
  m_CorrespondingSourceObject: {fileID: 0}
  m_PrefabInstance: {fileID: 0}
  m_PrefabAsset: {fileID: 0}
  serializedVersion: 6
  m_Component:
  - component: {fileID: 3934912518001919750}
  - component: {fileID: 7463723560703870918}
  - component: {fileID: 971420151815746262}
  m_Layer: 5
  m_Name: Viewport
  m_TagString: Untagged
  m_Icon: {fileID: 0}
  m_NavMeshLayer: 0
  m_StaticEditorFlags: 0
  m_IsActive: 1
--- !u!224 &3934912518001919750
RectTransform:
  m_ObjectHideFlags: 0
  m_CorrespondingSourceObject: {fileID: 0}
  m_PrefabInstance: {fileID: 0}
  m_PrefabAsset: {fileID: 0}
  m_GameObject: {fileID: 5750143636575628580}
  m_LocalRotation: {x: -0, y: -0, z: -0, w: 1}
  m_LocalPosition: {x: 0, y: 0, z: 0}
  m_LocalScale: {x: 1, y: 1, z: 1}
  m_ConstrainProportionsScale: 0
  m_Children:
  - {fileID: 8746719066198385247}
  m_Father: {fileID: 653903058307613973}
  m_LocalEulerAnglesHint: {x: 0, y: 0, z: 0}
  m_AnchorMin: {x: 0, y: 0}
  m_AnchorMax: {x: 1, y: 1}
  m_AnchoredPosition: {x: 0, y: 0}
  m_SizeDelta: {x: -7, y: 0}
  m_Pivot: {x: 0, y: 1}
--- !u!222 &7463723560703870918
CanvasRenderer:
  m_ObjectHideFlags: 0
  m_CorrespondingSourceObject: {fileID: 0}
  m_PrefabInstance: {fileID: 0}
  m_PrefabAsset: {fileID: 0}
  m_GameObject: {fileID: 5750143636575628580}
  m_CullTransparentMesh: 1
--- !u!114 &971420151815746262
MonoBehaviour:
  m_ObjectHideFlags: 0
  m_CorrespondingSourceObject: {fileID: 0}
  m_PrefabInstance: {fileID: 0}
  m_PrefabAsset: {fileID: 0}
  m_GameObject: {fileID: 5750143636575628580}
  m_Enabled: 1
  m_EditorHideFlags: 0
  m_Script: {fileID: 11500000, guid: 3312d7739989d2b4e91e6319e9a96d76, type: 3}
  m_Name: 
  m_EditorClassIdentifier: 
  m_Padding: {x: 0, y: 0, z: 0, w: 0}
  m_Softness: {x: 0, y: 20}
--- !u!1 &6535023856177625080
GameObject:
  m_ObjectHideFlags: 0
  m_CorrespondingSourceObject: {fileID: 0}
  m_PrefabInstance: {fileID: 0}
  m_PrefabAsset: {fileID: 0}
  serializedVersion: 6
  m_Component:
  - component: {fileID: 8746719066198385247}
  m_Layer: 5
  m_Name: Content
  m_TagString: Untagged
  m_Icon: {fileID: 0}
  m_NavMeshLayer: 0
  m_StaticEditorFlags: 0
  m_IsActive: 1
--- !u!224 &8746719066198385247
RectTransform:
  m_ObjectHideFlags: 0
  m_CorrespondingSourceObject: {fileID: 0}
  m_PrefabInstance: {fileID: 0}
  m_PrefabAsset: {fileID: 0}
  m_GameObject: {fileID: 6535023856177625080}
  m_LocalRotation: {x: -0, y: -0, z: -0, w: 1}
  m_LocalPosition: {x: 0, y: 0, z: 0}
  m_LocalScale: {x: 1, y: 1, z: 1}
  m_ConstrainProportionsScale: 0
  m_Children:
  - {fileID: 4440020951502890940}
  m_Father: {fileID: 3934912518001919750}
  m_LocalEulerAnglesHint: {x: 0, y: 0, z: 0}
  m_AnchorMin: {x: 0, y: 1}
  m_AnchorMax: {x: 1, y: 1}
  m_AnchoredPosition: {x: 2.9415, y: 0}
  m_SizeDelta: {x: 5.8831, y: 28}
  m_Pivot: {x: 0.5, y: 1}
--- !u!1 &7247753959446334915
GameObject:
  m_ObjectHideFlags: 0
  m_CorrespondingSourceObject: {fileID: 0}
  m_PrefabInstance: {fileID: 0}
  m_PrefabAsset: {fileID: 0}
  serializedVersion: 6
  m_Component:
  - component: {fileID: 4440020951502890940}
  - component: {fileID: 637017690365863735}
  m_Layer: 5
  m_Name: Item
  m_TagString: Untagged
  m_Icon: {fileID: 0}
  m_NavMeshLayer: 0
  m_StaticEditorFlags: 0
  m_IsActive: 1
--- !u!224 &4440020951502890940
RectTransform:
  m_ObjectHideFlags: 0
  m_CorrespondingSourceObject: {fileID: 0}
  m_PrefabInstance: {fileID: 0}
  m_PrefabAsset: {fileID: 0}
  m_GameObject: {fileID: 7247753959446334915}
  m_LocalRotation: {x: -0, y: -0, z: -0, w: 1}
  m_LocalPosition: {x: 0, y: 0, z: 0}
  m_LocalScale: {x: 1, y: 1, z: 1}
  m_ConstrainProportionsScale: 0
  m_Children:
  - {fileID: 5689154709315860971}
  - {fileID: 838490949411588429}
  - {fileID: 1661856881678183712}
  m_Father: {fileID: 8746719066198385247}
  m_LocalEulerAnglesHint: {x: 0, y: 0, z: 0}
  m_AnchorMin: {x: 0, y: 0.5}
  m_AnchorMax: {x: 1, y: 0.5}
  m_AnchoredPosition: {x: 0, y: 0}
  m_SizeDelta: {x: -12, y: 36}
  m_Pivot: {x: 0.5, y: 1}
--- !u!114 &637017690365863735
MonoBehaviour:
  m_ObjectHideFlags: 0
  m_CorrespondingSourceObject: {fileID: 0}
  m_PrefabInstance: {fileID: 0}
  m_PrefabAsset: {fileID: 0}
  m_GameObject: {fileID: 7247753959446334915}
  m_Enabled: 1
  m_EditorHideFlags: 0
  m_Script: {fileID: 11500000, guid: 9085046f02f69544eb97fd06b6048fe2, type: 3}
  m_Name: 
  m_EditorClassIdentifier: 
  m_Navigation:
    m_Mode: 3
    m_WrapAround: 0
    m_SelectOnUp: {fileID: 0}
    m_SelectOnDown: {fileID: 0}
    m_SelectOnLeft: {fileID: 0}
    m_SelectOnRight: {fileID: 0}
  m_Transition: 1
  m_Colors:
    m_NormalColor: {r: 0.9882353, g: 0.9882353, b: 0.9882353, a: 1}
    m_HighlightedColor: {r: 0.9254902, g: 0.92156863, b: 0.92941177, a: 1}
    m_PressedColor: {r: 0.8509804, g: 0.8509804, b: 0.8509804, a: 1}
    m_SelectedColor: {r: 0.9254902, g: 0.92156863, b: 0.92941177, a: 1}
    m_DisabledColor: {r: 0.78431374, g: 0.78431374, b: 0.78431374, a: 0.5019608}
    m_ColorMultiplier: 1
    m_FadeDuration: 0.1
  m_SpriteState:
    m_HighlightedSprite: {fileID: 0}
    m_PressedSprite: {fileID: 0}
    m_SelectedSprite: {fileID: 0}
    m_DisabledSprite: {fileID: 0}
  m_AnimationTriggers:
    m_NormalTrigger: Normal
    m_HighlightedTrigger: Highlighted
    m_PressedTrigger: Pressed
    m_SelectedTrigger: Selected
    m_DisabledTrigger: Disabled
  m_Interactable: 1
  m_TargetGraphic: {fileID: 8322738909789879814}
  toggleTransition: 1
  graphic: {fileID: 7695168424637913072}
  m_Group: {fileID: 0}
  onValueChanged:
    m_PersistentCalls:
      m_Calls: []
  m_IsOn: 1
--- !u!1 &8008223571950828349
GameObject:
  m_ObjectHideFlags: 0
  m_CorrespondingSourceObject: {fileID: 0}
  m_PrefabInstance: {fileID: 0}
  m_PrefabAsset: {fileID: 0}
  serializedVersion: 6
  m_Component:
  - component: {fileID: 8362590212356825145}
  - component: {fileID: 363876275469119241}
  - component: {fileID: 5338121310425341266}
  m_Layer: 5
  m_Name: Label
  m_TagString: Untagged
  m_Icon: {fileID: 0}
  m_NavMeshLayer: 0
  m_StaticEditorFlags: 0
  m_IsActive: 1
--- !u!224 &8362590212356825145
RectTransform:
  m_ObjectHideFlags: 0
  m_CorrespondingSourceObject: {fileID: 0}
  m_PrefabInstance: {fileID: 0}
  m_PrefabAsset: {fileID: 0}
  m_GameObject: {fileID: 8008223571950828349}
  m_LocalRotation: {x: -0, y: -0, z: -0, w: 1}
  m_LocalPosition: {x: 0, y: 0, z: 0}
  m_LocalScale: {x: 1, y: 1, z: 1}
  m_ConstrainProportionsScale: 0
  m_Children: []
  m_Father: {fileID: 995531357363407314}
  m_LocalEulerAnglesHint: {x: 0, y: 0, z: 0}
  m_AnchorMin: {x: 0, y: 0}
  m_AnchorMax: {x: 1, y: 1}
  m_AnchoredPosition: {x: -9.6011, y: -0.5}
  m_SizeDelta: {x: -50.7979, y: -13}
  m_Pivot: {x: 0.5, y: 0.5}
--- !u!222 &363876275469119241
CanvasRenderer:
  m_ObjectHideFlags: 0
  m_CorrespondingSourceObject: {fileID: 0}
  m_PrefabInstance: {fileID: 0}
  m_PrefabAsset: {fileID: 0}
  m_GameObject: {fileID: 8008223571950828349}
  m_CullTransparentMesh: 1
--- !u!114 &5338121310425341266
MonoBehaviour:
  m_ObjectHideFlags: 0
  m_CorrespondingSourceObject: {fileID: 0}
  m_PrefabInstance: {fileID: 0}
  m_PrefabAsset: {fileID: 0}
  m_GameObject: {fileID: 8008223571950828349}
  m_Enabled: 1
  m_EditorHideFlags: 0
  m_Script: {fileID: 11500000, guid: f4688fdb7df04437aeb418b961361dc5, type: 3}
  m_Name: 
  m_EditorClassIdentifier: 
  m_Material: {fileID: 0}
  m_Color: {r: 1, g: 1, b: 1, a: 1}
  m_RaycastTarget: 1
  m_RaycastPadding: {x: 0, y: 0, z: 0, w: 0}
  m_Maskable: 1
  m_OnCullStateChanged:
    m_PersistentCalls:
      m_Calls: []
  m_text: 
  m_isRightToLeft: 0
  m_fontAsset: {fileID: 11400000, guid: 96ae0a2159a39234f858ea23bdcc74ad, type: 2}
  m_sharedMaterial: {fileID: 735423033564544980, guid: 96ae0a2159a39234f858ea23bdcc74ad, type: 2}
  m_fontSharedMaterials: []
  m_fontMaterial: {fileID: 0}
  m_fontMaterials: []
  m_fontColor32:
    serializedVersion: 2
    rgba: 4279768342
  m_fontColor: {r: 0.08627451, g: 0.08235294, b: 0.09411765, a: 1}
  m_enableVertexGradient: 0
  m_colorMode: 3
  m_fontColorGradient:
    topLeft: {r: 1, g: 1, b: 1, a: 1}
    topRight: {r: 1, g: 1, b: 1, a: 1}
    bottomLeft: {r: 1, g: 1, b: 1, a: 1}
    bottomRight: {r: 1, g: 1, b: 1, a: 1}
  m_fontColorGradientPreset: {fileID: 0}
  m_spriteAsset: {fileID: 0}
  m_tintAllSprites: 0
  m_StyleSheet: {fileID: 0}
  m_TextStyleHashCode: -1183493901
  m_overrideHtmlColors: 0
  m_faceColor:
    serializedVersion: 2
    rgba: 4294967295
  m_fontSize: 16
  m_fontSizeBase: 16
  m_fontWeight: 400
  m_enableAutoSizing: 0
  m_fontSizeMin: 18
  m_fontSizeMax: 72
  m_fontStyle: 0
  m_HorizontalAlignment: 1
  m_VerticalAlignment: 512
  m_textAlignment: 65535
  m_characterSpacing: 0
  m_wordSpacing: 0
  m_lineSpacing: 0
  m_lineSpacingMax: 0
  m_paragraphSpacing: 0
  m_charWidthMaxAdj: 0
  m_TextWrappingMode: 1
  m_wordWrappingRatios: 0.4
  m_overflowMode: 1
  m_linkedTextComponent: {fileID: 0}
  parentLinkedComponent: {fileID: 0}
  m_enableKerning: 0
  m_ActiveFontFeatures: 6e72656b
  m_enableExtraPadding: 0
  checkPaddingRequired: 0
  m_isRichText: 1
  m_EmojiFallbackSupport: 1
  m_parseCtrlCharacters: 1
  m_isOrthographic: 1
  m_isCullingEnabled: 0
  m_horizontalMapping: 0
  m_verticalMapping: 0
  m_uvLineOffset: 0
  m_geometrySortingOrder: 0
  m_IsTextObjectScaleStatic: 0
  m_VertexBufferAutoSizeReduction: 0
  m_useMaxVisibleDescender: 1
  m_pageToDisplay: 1
  m_margin: {x: 0, y: 0, z: 0, w: 0}
  m_isUsingLegacyAnimationComponent: 0
  m_isVolumetricText: 0
  m_hasFontAssetChanged: 0
  m_baseMaterial: {fileID: 0}
  m_maskOffset: {x: 0, y: 0, z: 0, w: 0}<|MERGE_RESOLUTION|>--- conflicted
+++ resolved
@@ -779,12 +779,8 @@
   m_Name: 
   m_EditorClassIdentifier: 
   <Dropdown>k__BackingField: {fileID: 4393135781987986162}
-<<<<<<< HEAD
-  DropDownInteractedAudio: {fileID: 11400000, guid: 1f73c26d770f4214f8cbe56fd6930df9, type: 2}
-=======
   <DropDownClickedAudio>k__BackingField: {fileID: 11400000, guid: 1f73c26d770f4214f8cbe56fd6930df9, type: 2}
   <DropDownInteractedAudio>k__BackingField: {fileID: 11400000, guid: 1f73c26d770f4214f8cbe56fd6930df9, type: 2}
->>>>>>> ec5ece41
 --- !u!1 &5482399107006373554
 GameObject:
   m_ObjectHideFlags: 0
