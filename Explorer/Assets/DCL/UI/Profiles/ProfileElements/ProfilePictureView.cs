--- conflicted
+++ resolved
@@ -120,13 +120,8 @@
             LoadThumbnailAsync(faceSnapshotUrl, false).Forget();
         }
 
-<<<<<<< HEAD
-        [Obsolete("Use " + nameof(Bind) + " instead.")]
-        public void SetImage(Sprite image)
-=======
-        [Obsolete("Use" + nameof(Bind) + " instead.")]
+        [Obsolete("Use " + nameof(Bind) + " instead.")]
         public void SetImage(Sprite image, bool fitAndCenterImage = true)
->>>>>>> bd499346
         {
             thumbnailImageView.SetImage(image, fitAndCenterImage);
             SetLoadingState(false);
