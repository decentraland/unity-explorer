﻿using Cysharp.Threading.Tasks;
using DCL.Diagnostics;
using DCL.UI.Profiles.Helpers;
using System;
using System.Threading;
using UnityEngine;
using UnityEngine.EventSystems;
using UnityEngine.UI;
using Utility;

namespace DCL.UI.ProfileElements
{
    public class ProfilePictureView : MonoBehaviour, IDisposable, IPointerEnterHandler, IPointerExitHandler
    {
        public event Action? PointerEnter;
        public event Action? PointerExit;

        [SerializeField] private ImageView thumbnailImageView;
        [SerializeField] private Image thumbnailBackground;
        [SerializeField] private Sprite defaultEmptyThumbnail;
        [SerializeField] private Image thumbnailFrame;

        private ProfileRepositoryWrapper profileRepositoryWrapper;
        private CancellationTokenSource? cts;
        private string? currentUrl;

        private Color originalThumbnailImageColor;
        private Color originalThumbnailBackgroundColor;
        private Color originalThumbnailFrameColor;

        private void Awake()
        {
            if(thumbnailImageView != null)
                originalThumbnailImageColor = thumbnailImageView.ImageColor;

            if(thumbnailFrame != null)
                originalThumbnailFrameColor = thumbnailFrame.color;
        }

        public void Dispose()
        {
            cts.SafeCancelAndDispose();
        }

        public async UniTask SetupAsync(ProfileRepositoryWrapper profileDataProvider, Color userColor, string faceSnapshotUrl, string _, CancellationToken ct)
        {
            this.profileRepositoryWrapper = profileDataProvider;
            SetupOnlyColor(userColor);
            await LoadThumbnailAsync(faceSnapshotUrl, ct);
        }

        public void Setup(ProfileRepositoryWrapper profileDataProvider, Color userColor, string faceSnapshotUrl, string _="")
        {
            this.profileRepositoryWrapper = profileDataProvider;
            SetupOnlyColor(userColor);
            LoadThumbnailAsync(faceSnapshotUrl).Forget();
        }

        public void SetupOnlyColor(Color userColor)
        {
            thumbnailBackground.color = userColor;
            originalThumbnailBackgroundColor = userColor;
        }

        public void SetLoadingState(bool isLoading)
        {
            thumbnailImageView.IsLoading = isLoading;
            thumbnailImageView.ImageEnabled = !isLoading;
        }

        public void SetDefaultThumbnail()
        {
            thumbnailImageView.SetImage(defaultEmptyThumbnail);
            currentUrl = null;
        }

        private async UniTask SetThumbnailImageWithAnimationAsync(Sprite sprite, CancellationToken ct)
        {
            thumbnailImageView.SetImage(sprite);
            thumbnailImageView.ImageEnabled = true;
            await thumbnailImageView.FadeInAsync(0.5f, ct);
        }

        private async UniTask LoadThumbnailAsync(string faceSnapshotUrl, CancellationToken ct = default)
        {
            if (faceSnapshotUrl.Equals(currentUrl)) return;

            cts = ct != default ? cts.SafeRestartLinked(ct) : cts.SafeRestart();
            currentUrl = faceSnapshotUrl;

            try
            {
                ct.ThrowIfCancellationRequested();

                Sprite? sprite = profileRepositoryWrapper.GetProfileThumbnail(faceSnapshotUrl);

                if (sprite != null)
                {
                    thumbnailImageView.SetImage(sprite);
                    SetLoadingState(false);
                    thumbnailImageView.Alpha = 1f;
                    return;
                }

                SetLoadingState(true);
                thumbnailImageView.Alpha = 0f;

                sprite = await profileRepositoryWrapper.GetProfileThumbnailAsync(faceSnapshotUrl, cts.Token);

                if (sprite == null)
                    currentUrl = null;

                await SetThumbnailImageWithAnimationAsync(sprite ? sprite! : defaultEmptyThumbnail, cts.Token);
            }
            catch (OperationCanceledException)
            {
                currentUrl = null;
            }
            catch (Exception e)
            {
                ReportHub.LogError(ReportCategory.UI, e.Message + e.StackTrace);

                currentUrl = null;
                await SetThumbnailImageWithAnimationAsync(defaultEmptyThumbnail, cts.Token);
            }
        }

<<<<<<< HEAD
        public void GreyOut(bool greyOut, float opacity)
        {
            if(thumbnailImageView != null)
                thumbnailImageView.ImageColor = greyOut ? Color.Lerp(originalThumbnailImageColor, new Color(0.0f, 0.0f, 0.0f, originalThumbnailImageColor.a), opacity) : originalThumbnailImageColor;

            if(thumbnailBackground != null)
                thumbnailBackground.color = greyOut ? Color.Lerp(originalThumbnailBackgroundColor, new Color(0.0f, 0.0f, 0.0f, originalThumbnailBackgroundColor.a), opacity) : originalThumbnailBackgroundColor;

            if(thumbnailFrame != null)
                thumbnailFrame.color = greyOut ? Color.Lerp(originalThumbnailFrameColor, new Color(0.0f, 0.0f, 0.0f, originalThumbnailFrameColor.a), opacity) : originalThumbnailFrameColor;
        }
=======
        public void OnPointerEnter(PointerEventData eventData) =>
            PointerEnter?.Invoke();

        public void OnPointerExit(PointerEventData eventData) =>
            PointerExit?.Invoke();
>>>>>>> 12a4b6ab
    }
}<|MERGE_RESOLUTION|>--- conflicted
+++ resolved
@@ -125,7 +125,12 @@
             }
         }
 
-<<<<<<< HEAD
+        public void OnPointerEnter(PointerEventData eventData) =>
+            PointerEnter?.Invoke();
+
+        public void OnPointerExit(PointerEventData eventData) =>
+            PointerExit?.Invoke();
+
         public void GreyOut(bool greyOut, float opacity)
         {
             if(thumbnailImageView != null)
@@ -137,12 +142,5 @@
             if(thumbnailFrame != null)
                 thumbnailFrame.color = greyOut ? Color.Lerp(originalThumbnailFrameColor, new Color(0.0f, 0.0f, 0.0f, originalThumbnailFrameColor.a), opacity) : originalThumbnailFrameColor;
         }
-=======
-        public void OnPointerEnter(PointerEventData eventData) =>
-            PointerEnter?.Invoke();
-
-        public void OnPointerExit(PointerEventData eventData) =>
-            PointerExit?.Invoke();
->>>>>>> 12a4b6ab
     }
 }