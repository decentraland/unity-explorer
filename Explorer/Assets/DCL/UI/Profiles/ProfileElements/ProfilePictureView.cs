﻿using Cysharp.Threading.Tasks;
using DCL.Diagnostics;
using DCL.UI.Profiles.Helpers;
using System;
using System.Threading;
using UnityEngine;
using UnityEngine.UI;
using Utility;

namespace DCL.UI.ProfileElements
{
    public class ProfilePictureView : MonoBehaviour, IDisposable
    {
        [SerializeField] private ImageView thumbnailImageView;
        [SerializeField] private Image thumbnailBackground;
        [SerializeField] private Sprite defaultEmptyThumbnail;

        private ProfileRepositoryWrapper profileRepositoryWrapper;
        private CancellationTokenSource? cts;
        private string? currentUrl;

        public void Dispose()
        {
            cts.SafeCancelAndDispose();
        }

<<<<<<< HEAD
        public async UniTask SetupAsync(ProfileRepositoryWrapper profileDataProvider, Color userColor, Uri faceSnapshotUrl, string userId, CancellationToken ct)
=======
        public async UniTask SetupAsync(ProfileRepositoryWrapper profileDataProvider, Color userColor, string faceSnapshotUrl, string _, CancellationToken ct)
>>>>>>> 34ed225f
        {
            this.profileRepositoryWrapper = profileDataProvider;
            SetupOnlyColor(userColor);
            await LoadThumbnailAsync(faceSnapshotUrl, ct);
        }

<<<<<<< HEAD
        public void Setup(ProfileRepositoryWrapper profileDataProvider, Color userColor, Uri faceSnapshotUrl, string userId)
=======
        public void Setup(ProfileRepositoryWrapper profileDataProvider, Color userColor, string faceSnapshotUrl, string _="")
>>>>>>> 34ed225f
        {
            this.profileRepositoryWrapper = profileDataProvider;
            SetupOnlyColor(userColor);
            LoadThumbnailAsync(faceSnapshotUrl).Forget();
        }

        public void SetupOnlyColor(Color userColor)
        {
            thumbnailBackground.color = userColor;
        }

        public void SetLoadingState(bool isLoading)
        {
            thumbnailImageView.IsLoading = isLoading;
            thumbnailImageView.ImageEnabled = !isLoading;
        }

        public void SetDefaultThumbnail()
        {
            thumbnailImageView.SetImage(defaultEmptyThumbnail);
            currentUrl = null;
        }

        private async UniTask SetThumbnailImageWithAnimationAsync(Sprite sprite, CancellationToken ct)
        {
            thumbnailImageView.SetImage(sprite);
            thumbnailImageView.ImageEnabled = true;
            await thumbnailImageView.FadeInAsync(0.5f, ct);
        }

<<<<<<< HEAD
        private async UniTask LoadThumbnailAsync(Uri faceSnapshotUrl, string userId, CancellationToken ct = default)
=======
        private async UniTask LoadThumbnailAsync(string faceSnapshotUrl, CancellationToken ct = default)
>>>>>>> 34ed225f
        {
            if (faceSnapshotUrl.Equals(currentUrl)) return;

            cts = ct != default ? cts.SafeRestartLinked(ct) : cts.SafeRestart();
            currentUrl = faceSnapshotUrl;

            try
            {
                ct.ThrowIfCancellationRequested();

                Sprite? sprite = profileRepositoryWrapper.GetProfileThumbnail(faceSnapshotUrl);

                if (sprite != null)
                {
                    thumbnailImageView.SetImage(sprite);
                    SetLoadingState(false);
                    thumbnailImageView.Alpha = 1f;
                    return;
                }

                SetLoadingState(true);
                thumbnailImageView.Alpha = 0f;

                sprite = await profileRepositoryWrapper.GetProfileThumbnailAsync(faceSnapshotUrl, cts.Token);

                if (sprite == null)
                    currentUrl = null;

                await SetThumbnailImageWithAnimationAsync(sprite ? sprite! : defaultEmptyThumbnail, cts.Token);
            }
            catch (OperationCanceledException)
            {
                currentUrl = null;
            }
            catch (Exception e)
            {
                ReportHub.LogError(ReportCategory.UI, e.Message + e.StackTrace);

                currentUrl = null;
                await SetThumbnailImageWithAnimationAsync(defaultEmptyThumbnail, cts.Token);
            }
        }
    }
}<|MERGE_RESOLUTION|>--- conflicted
+++ resolved
@@ -24,22 +24,14 @@
             cts.SafeCancelAndDispose();
         }
 
-<<<<<<< HEAD
-        public async UniTask SetupAsync(ProfileRepositoryWrapper profileDataProvider, Color userColor, Uri faceSnapshotUrl, string userId, CancellationToken ct)
-=======
-        public async UniTask SetupAsync(ProfileRepositoryWrapper profileDataProvider, Color userColor, string faceSnapshotUrl, string _, CancellationToken ct)
->>>>>>> 34ed225f
+        public async UniTask SetupAsync(ProfileRepositoryWrapper profileDataProvider, Color userColor, Uri faceSnapshotUrl, string _, CancellationToken ct)
         {
             this.profileRepositoryWrapper = profileDataProvider;
             SetupOnlyColor(userColor);
             await LoadThumbnailAsync(faceSnapshotUrl, ct);
         }
 
-<<<<<<< HEAD
-        public void Setup(ProfileRepositoryWrapper profileDataProvider, Color userColor, Uri faceSnapshotUrl, string userId)
-=======
-        public void Setup(ProfileRepositoryWrapper profileDataProvider, Color userColor, string faceSnapshotUrl, string _="")
->>>>>>> 34ed225f
+        public void Setup(ProfileRepositoryWrapper profileDataProvider, Color userColor, Uri faceSnapshotUrl, string _="")
         {
             this.profileRepositoryWrapper = profileDataProvider;
             SetupOnlyColor(userColor);
@@ -70,11 +62,7 @@
             await thumbnailImageView.FadeInAsync(0.5f, ct);
         }
 
-<<<<<<< HEAD
-        private async UniTask LoadThumbnailAsync(Uri faceSnapshotUrl, string userId, CancellationToken ct = default)
-=======
-        private async UniTask LoadThumbnailAsync(string faceSnapshotUrl, CancellationToken ct = default)
->>>>>>> 34ed225f
+        private async UniTask LoadThumbnailAsync(Uri faceSnapshotUrl, CancellationToken ct = default)
         {
             if (faceSnapshotUrl.Equals(currentUrl)) return;
 
