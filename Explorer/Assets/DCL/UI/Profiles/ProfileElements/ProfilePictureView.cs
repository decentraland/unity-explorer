--- conflicted
+++ resolved
@@ -120,13 +120,8 @@
             LoadThumbnailAsync(faceSnapshotUrl, false).Forget();
         }
 
-<<<<<<< HEAD
-        [Obsolete("Use " + nameof(Bind) + " instead.")]
-        public void SetImage(Sprite image, bool fitAndCenterImage = true)
-=======
-        [Obsolete("Use" + nameof(Bind) + " instead.")]
+        [Obsolete("Use " + nameof(Bind) + " instead.")]
         public void SetImage(Sprite image)
->>>>>>> 9bf1ca8b
         {
             thumbnailImageView.SetImage(image);
             SetLoadingState(false);
