﻿using Cysharp.Threading.Tasks;
using DCL.Diagnostics;
using DCL.UI.Profiles.Helpers;
using DCL.Utilities;
using System;
using System.Threading;
using UnityEngine;
using UnityEngine.EventSystems;
using UnityEngine.UI;
using Utility;

namespace DCL.UI.ProfileElements
{
    public class ProfilePictureView : MonoBehaviour, IDisposable, IPointerEnterHandler, IPointerExitHandler
    {
        [SerializeField] private ImageView thumbnailImageView;
        [SerializeField] private Image thumbnailBackground;
        [SerializeField] private Sprite defaultEmptyThumbnail;
        [SerializeField] private Image thumbnailFrame;

        private IDisposable? binding;
        private CancellationTokenSource? cts;
        private string? currentUrl;

        private float greyOutOpacity;

        private bool originalColorsInitialized;
        private Color originalThumbnailBackgroundColor;
        private Color originalThumbnailFrameColor;

        private Color originalThumbnailImageColor;

        [Obsolete]
        private ProfileRepositoryWrapper profileRepositoryWrapper;

        public void Dispose()
        {
            cts.SafeCancelAndDispose();

            binding?.Dispose();
        }

        public void OnPointerEnter(PointerEventData eventData) =>
            PointerEnter?.Invoke();

        public void OnPointerExit(PointerEventData eventData) =>
            PointerExit?.Invoke();

        public event Action? PointerEnter;
        public event Action? PointerExit;

        public void Bind(IReactiveProperty<ProfileThumbnailViewModel.WithColor> viewModelProp)
        {
            binding?.Dispose();

            viewModelProp.UpdateValue(viewModelProp.Value.SetProfile(viewModelProp.Value.Thumbnail.TryBind()));

            OnThumbnailWithColorUpdated(viewModelProp.Value);
            binding = viewModelProp.Subscribe(OnThumbnailWithColorUpdated);
        }

<<<<<<< HEAD
        public async UniTask SetupAsync(ProfileRepositoryWrapper profileDataProvider, Color userColor, string? faceSnapshotUrl, string _, CancellationToken ct)
        {
            this.profileRepositoryWrapper = profileDataProvider;
            SetupOnlyColor(userColor);

            await LoadThumbnailAsync(faceSnapshotUrl, ct);
=======
        public void Bind(IReactiveProperty<ProfileThumbnailViewModel> viewModelProp, Color userNameColor)
        {
            // Unbind previous binding if exists
            binding?.Dispose();

            viewModelProp.UpdateValue(viewModelProp.Value.TryBind());

            SetBaseBackgroundColor(userNameColor);

            OnThumbnailUpdated(viewModelProp.Value);
            binding = viewModelProp.Subscribe(OnThumbnailUpdated);
>>>>>>> b0970369
        }

        private void OnThumbnailWithColorUpdated(ProfileThumbnailViewModel.WithColor model)
        {
            SetBaseBackgroundColor(model.ProfileColor);
            OnThumbnailUpdated(model.Thumbnail);
        }

        private void OnThumbnailUpdated(ProfileThumbnailViewModel model)
        {
            switch (model.ThumbnailState)
            {
                case ProfileThumbnailViewModel.State.LOADING:
                    SetLoadingState(true);
                    thumbnailImageView.Alpha = 0f;
                    break;
                case ProfileThumbnailViewModel.State.FALLBACK:
                case ProfileThumbnailViewModel.State.LOADED_FROM_CACHE:
                    thumbnailImageView.SetImage(model.Sprite!, true);
                    SetLoadingState(false);
                    thumbnailImageView.Alpha = 1f;
                    break;
                case ProfileThumbnailViewModel.State.LOADED_REMOTELY:
                    SetThumbnailImageWithAnimationAsync(model.Sprite!, destroyCancellationToken).Forget();
                    break;
                default:
                    thumbnailImageView.SetImage(defaultEmptyThumbnail, true);
                    SetLoadingState(false);
                    thumbnailImageView.Alpha = 1f;
                    break;
            }
        }

        [Obsolete("Use" + nameof(Bind) + " instead.")]
        public async UniTask SetupAsync(ProfileRepositoryWrapper profileDataProvider, Color userColor, string faceSnapshotUrl, string _, CancellationToken ct,
            bool rethrowError = false)
        {
            profileRepositoryWrapper = profileDataProvider;
            SetBackgroundColor(userColor);
            await LoadThumbnailAsync(faceSnapshotUrl, rethrowError, ct);
        }

        [Obsolete("Use" + nameof(Bind) + " instead.")]
        public void Setup(ProfileRepositoryWrapper profileDataProvider, Color userColor, string faceSnapshotUrl, string _ = "")
        {
            profileRepositoryWrapper = profileDataProvider;
            SetBackgroundColor(userColor);
            LoadThumbnailAsync(faceSnapshotUrl, false).Forget();
        }

        [Obsolete("Use" + nameof(Bind) + " instead.")]
        public void SetImage(Sprite image)
        {
            thumbnailImageView.SetImage(image, true);
            SetLoadingState(false);
        }

        [Obsolete("Use" + nameof(Bind) + " instead.")]
        public void SetBackgroundColor(Color userColor)
        {
            SetBaseBackgroundColor(userColor);
        }

        public void SetLoadingState(bool isLoading)
        {
            thumbnailImageView.IsLoading = isLoading;
            thumbnailImageView.ImageEnabled = !isLoading;
        }

        public void SetDefaultThumbnail()
        {
            thumbnailImageView.SetImage(defaultEmptyThumbnail, true);
            currentUrl = null;
        }

        private async UniTask SetThumbnailImageWithAnimationAsync(Sprite sprite, CancellationToken ct)
        {
            thumbnailImageView.SetImage(sprite, true);
            thumbnailImageView.ImageEnabled = true;
            await thumbnailImageView.FadeInAsync(0.5f, ct);
        }

<<<<<<< HEAD
        private async UniTask LoadThumbnailAsync(string? faceSnapshotUrl, CancellationToken ct = default)
=======
        private async UniTask LoadThumbnailAsync(string faceSnapshotUrl, bool rethrowError, CancellationToken ct = default)
>>>>>>> b0970369
        {
            if (string.IsNullOrEmpty(faceSnapshotUrl)) return;
            if (faceSnapshotUrl.Equals(currentUrl)) return;

            cts = ct != default(CancellationToken) ? cts.SafeRestartLinked(ct) : cts.SafeRestart();
            currentUrl = faceSnapshotUrl;

            try
            {
                ct.ThrowIfCancellationRequested();

                Sprite? sprite = profileRepositoryWrapper.GetProfileThumbnail(faceSnapshotUrl);

                if (sprite != null)
                {
                    thumbnailImageView.SetImage(sprite, true);
                    SetLoadingState(false);
                    thumbnailImageView.Alpha = 1f;
                    return;
                }

                SetLoadingState(true);
                thumbnailImageView.Alpha = 0f;

                sprite = await profileRepositoryWrapper.GetProfileThumbnailAsync(faceSnapshotUrl, cts.Token);

                if (sprite == null)
                    currentUrl = null;

                await SetThumbnailImageWithAnimationAsync(sprite ? sprite! : defaultEmptyThumbnail, cts.Token);
            }
            catch (OperationCanceledException) { currentUrl = null; }
            catch (Exception e)
            {
                currentUrl = null;
                await SetThumbnailImageWithAnimationAsync(defaultEmptyThumbnail, cts.Token);

                if (rethrowError)
                    throw;

                ReportHub.LogError(ReportCategory.UI, e.Message + e.StackTrace);
            }
        }

        private void SetBaseBackgroundColor(Color newBaseColor)
        {
            originalThumbnailBackgroundColor = newBaseColor;
            GreyOut(greyOutOpacity);
        }

        public void GreyOut(float opacity)
        {
            greyOutOpacity = opacity;

            InitializeOriginalColors();

            if (thumbnailImageView != null)
                thumbnailImageView.ImageColor = Color.Lerp(originalThumbnailImageColor, new Color(0.0f, 0.0f, 0.0f, originalThumbnailImageColor.a), opacity);

            if (thumbnailBackground != null)
                thumbnailBackground.color = Color.Lerp(originalThumbnailBackgroundColor, new Color(0.0f, 0.0f, 0.0f, originalThumbnailBackgroundColor.a), opacity);

            if (thumbnailFrame != null)
                thumbnailFrame.color = Color.Lerp(originalThumbnailFrameColor, new Color(0.0f, 0.0f, 0.0f, originalThumbnailFrameColor.a), opacity);
        }

        private void InitializeOriginalColors()
        {
            if (originalColorsInitialized)
                return;

            if (thumbnailImageView != null)
                originalThumbnailImageColor = thumbnailImageView.ImageColor;

            if (thumbnailFrame != null)
                originalThumbnailFrameColor = thumbnailFrame.color;

            originalColorsInitialized = true;
        }
    }
}<|MERGE_RESOLUTION|>--- conflicted
+++ resolved
@@ -59,14 +59,6 @@
             binding = viewModelProp.Subscribe(OnThumbnailWithColorUpdated);
         }
 
-<<<<<<< HEAD
-        public async UniTask SetupAsync(ProfileRepositoryWrapper profileDataProvider, Color userColor, string? faceSnapshotUrl, string _, CancellationToken ct)
-        {
-            this.profileRepositoryWrapper = profileDataProvider;
-            SetupOnlyColor(userColor);
-
-            await LoadThumbnailAsync(faceSnapshotUrl, ct);
-=======
         public void Bind(IReactiveProperty<ProfileThumbnailViewModel> viewModelProp, Color userNameColor)
         {
             // Unbind previous binding if exists
@@ -78,7 +70,6 @@
 
             OnThumbnailUpdated(viewModelProp.Value);
             binding = viewModelProp.Subscribe(OnThumbnailUpdated);
->>>>>>> b0970369
         }
 
         private void OnThumbnailWithColorUpdated(ProfileThumbnailViewModel.WithColor model)
@@ -161,11 +152,7 @@
             await thumbnailImageView.FadeInAsync(0.5f, ct);
         }
 
-<<<<<<< HEAD
-        private async UniTask LoadThumbnailAsync(string? faceSnapshotUrl, CancellationToken ct = default)
-=======
         private async UniTask LoadThumbnailAsync(string faceSnapshotUrl, bool rethrowError, CancellationToken ct = default)
->>>>>>> b0970369
         {
             if (string.IsNullOrEmpty(faceSnapshotUrl)) return;
             if (faceSnapshotUrl.Equals(currentUrl)) return;
