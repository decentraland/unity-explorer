--- conflicted
+++ resolved
@@ -24,28 +24,14 @@
             cts.SafeCancelAndDispose();
         }
 
-<<<<<<< HEAD
-        public void Setup(Color userColor, Uri faceSnapshotUrl, string userId)
-        {
-            SetupOnlyColor(userColor);
-            LoadThumbnailAsync(faceSnapshotUrl, userId).Forget();
-        }
-
-        public async UniTask SetupWithDependenciesAsync(ProfileRepositoryWrapper profileDataProvider, Color userColor, Uri faceSnapshotUrl, string userId, CancellationToken ct)
-=======
-        public async UniTask SetupAsync(ProfileRepositoryWrapper profileDataProvider, Color userColor, string faceSnapshotUrl, string userId, CancellationToken ct)
->>>>>>> b2e5a068
+        public async UniTask SetupAsync(ProfileRepositoryWrapper profileDataProvider, Color userColor, Uri faceSnapshotUrl, string userId, CancellationToken ct)
         {
             this.profileRepositoryWrapper = profileDataProvider;
             SetupOnlyColor(userColor);
             await LoadThumbnailAsync(faceSnapshotUrl, userId, ct);
         }
 
-<<<<<<< HEAD
-        public void SetupWithDependencies(ProfileRepositoryWrapper profileDataProvider, Color userColor, Uri faceSnapshotUrl, string userId)
-=======
-        public void Setup(ProfileRepositoryWrapper profileDataProvider, Color userColor, string faceSnapshotUrl, string userId)
->>>>>>> b2e5a068
+        public void Setup(ProfileRepositoryWrapper profileDataProvider, Color userColor, Uri faceSnapshotUrl, string userId)
         {
             this.profileRepositoryWrapper = profileDataProvider;
             SetupOnlyColor(userColor);
