--- conflicted
+++ resolved
@@ -1,49 +1,46 @@
-using DCL.Audio;
-using System;
-using UnityEngine;
-using UnityEngine.UI;
-
-namespace DCL.UI
-{
-    public class ToggleView : MonoBehaviour
-    {
-        [field: SerializeField]
-        public Toggle Toggle { get; private set; }
-
-        [field: SerializeField]
-        public GameObject OnImage { get; private set; }
-
-        [field: SerializeField]
-        public GameObject OffImage { get; private set; }
-
-<<<<<<< HEAD
-=======
-        [field: SerializeField]
-        public Image OnBackgroundImage { get; private set; }
-
-        [field: SerializeField]
-        public Image OffBackgroundImage { get; private set; }
-        
->>>>>>> ec5ece41
-        [field: Header("Audio")]
-        [field: SerializeField]
-        public AudioClipConfig ToggleOnAudio { get; private set; }
-        [field: SerializeField]
-        public AudioClipConfig ToggleOffAudio { get; private set; }
-
-        private void OnEnable()
-        {
-            Toggle.onValueChanged.AddListener(OnToggle);
-        }
-
-        private void OnDisable()
-        {
-            Toggle.onValueChanged.RemoveListener(OnToggle);
-        }
-
-        private void OnToggle(bool toggle)
-        {
-            UIAudioEventsBus.Instance.SendPlayAudioEvent(toggle ? ToggleOnAudio : ToggleOffAudio);
-        }
-    }
-}
+using DCL.Audio;
+using System;
+using UnityEngine;
+using UnityEngine.UI;
+
+namespace DCL.UI
+{
+    public class ToggleView : MonoBehaviour
+    {
+        [field: SerializeField]
+        public Toggle Toggle { get; private set; }
+
+        [field: SerializeField]
+        public GameObject OnImage { get; private set; }
+
+        [field: SerializeField]
+        public GameObject OffImage { get; private set; }
+
+        [field: SerializeField]
+        public Image OnBackgroundImage { get; private set; }
+
+        [field: SerializeField]
+        public Image OffBackgroundImage { get; private set; }
+        
+        [field: Header("Audio")]
+        [field: SerializeField]
+        public AudioClipConfig ToggleOnAudio { get; private set; }
+        [field: SerializeField]
+        public AudioClipConfig ToggleOffAudio { get; private set; }
+
+        private void OnEnable()
+        {
+            Toggle.onValueChanged.AddListener(OnToggle);
+        }
+
+        private void OnDisable()
+        {
+            Toggle.onValueChanged.RemoveListener(OnToggle);
+        }
+
+        private void OnToggle(bool toggle)
+        {
+            UIAudioEventsBus.Instance.SendPlayAudioEvent(toggle ? ToggleOnAudio : ToggleOffAudio);
+        }
+    }
+}