--- conflicted
+++ resolved
@@ -7,17 +7,11 @@
     "GUID:166b65e6dfc848bb9fb075f53c293a38",
     "GUID:6055be8ebefd69e48b49212b09b47b2f",
     "GUID:1d2c76eb8b48e0b40940e8b31a679ce1",
-    "GUID:101b8b6ebaf64668909b49c4b7a1420d",
     "GUID:7175400a68914a45acecc9fb068de3b8",
-    "GUID:702f733b4deb246808c6ce84d93b5c9c",
     "GUID:a285ec5e26824438b1b2ab8f22969298",
-    "GUID:254c118155004a75a699a9410d44311f",
     "GUID:fa7b3fdbb04d67549916da7bd2af58ab",
     "GUID:4725c02394ab4ce19f889e4e8001f989",
-<<<<<<< HEAD
-    "GUID:4d7a7b59acaf5954db4a5fa15a5b160c"
-=======
+    "GUID:4d7a7b59acaf5954db4a5fa15a5b160c",
     "GUID:e25ef972de004615a22937e739de2def"
->>>>>>> 210659ca
   ]
 }