using Arch.Core;
using Cysharp.Threading.Tasks;
using DCL.Chat.Commands;
using DCL.DebugUtilities;
using DCL.Multiplayer.Connections.Rooms.Status;
using DCL.UI.ConnectionStatusPanel.StatusEntry;
using DCL.UI.ErrorPopup;
using DCL.UserInAppInitializationFlow;
using DCL.Utilities;
using ECS.SceneLifeCycle;
using ECS.SceneLifeCycle.CurrentScene;
using LiveKit.Proto;
using MVC;
using System;
using System.Collections.Generic;
using System.Threading;
using DCL.Ipfs;
using Utility;

namespace DCL.UI.ConnectionStatusPanel
{
    public class ConnectionStatusPanelController : ControllerBase<ConnectionStatusPanelView>
    {
        private readonly IUserInAppInitializationFlow userInAppInitializationFlow;
        private readonly IMVCManager mvcManager;
        private readonly ICurrentSceneInfo currentSceneInfo;
        private readonly ECSReloadScene ecsReloadScene;
        private readonly IRoomsStatus roomsStatus;
        private readonly World world;
        private readonly Entity playerEntity;
        private readonly IDebugContainerBuilder debugBuilder;
        private readonly CancellationTokenSource cancellationTokenSource = new ();
        private readonly List<IDisposable> subscriptions = new (2);
        private readonly IChatCommandsBus chatCommandsBus;
        private bool isSceneReloading;

        public override CanvasOrdering.SortingLayer Layer => CanvasOrdering.SortingLayer.Persistent;

        public ConnectionStatusPanelController(
            ViewFactoryMethod viewFactory,
            IUserInAppInitializationFlow userInAppInitializationFlow,
            IMVCManager mvcManager,
            ICurrentSceneInfo currentSceneInfo,
            ECSReloadScene ecsReloadScene,
            IRoomsStatus roomsStatus,
            World world,
            Entity playerEntity,
            IDebugContainerBuilder debugBuilder,
            IChatCommandsBus chatCommandsBus
        ) : base(viewFactory)
        {
            this.userInAppInitializationFlow = userInAppInitializationFlow;
            this.mvcManager = mvcManager;
            this.currentSceneInfo = currentSceneInfo;
            this.ecsReloadScene = ecsReloadScene;
            this.roomsStatus = roomsStatus;
            this.world = world;
            this.playerEntity = playerEntity;
            this.debugBuilder = debugBuilder;
            this.chatCommandsBus = chatCommandsBus;
        }

        protected override void OnViewInstantiated()
        {
            currentSceneInfo.SceneStatus.OnUpdate += SceneStatusOnUpdate;
<<<<<<< HEAD
            chatCommandsBus.OnSetConnectionStatusPanelVisibility += SetVisibility;

=======
            currentSceneInfo.SceneAssetBundleStatus.OnUpdate += AssetBundleSceneStatusOnUpdate;
>>>>>>> 210659ca
            SceneStatusOnUpdate(currentSceneInfo.SceneStatus.Value);
            AssetBundleSceneStatusOnUpdate(currentSceneInfo.SceneAssetBundleStatus.Value);
            Bind(roomsStatus.ConnectionQualityScene, viewInstance!.SceneRoom);
            Bind(roomsStatus.ConnectionQualityIsland, viewInstance.GlobalRoom);
        }

        private void AssetBundleSceneStatusOnUpdate(AssetBundleRegistryEnum? obj)
        {
            if (obj == null)
            {
                viewInstance!.AssetBundle.HideStatus();
                return;
            }

            viewInstance!.AssetBundle.ShowStatus(obj.Value);
        }

        protected override void OnViewShow() =>
            SetVisibility(debugBuilder.IsVisible);

        public void SetVisibility(bool isVisible) =>
            viewInstance?.gameObject.SetActive(isVisible);

        private void SceneStatusOnUpdate(ICurrentSceneInfo.RunningStatus? obj)
        {
            const float DELAY = 5f;

            async UniTaskVoid ShowButtonAsync(CancellationToken ct)
            {
                await UniTask.Delay(TimeSpan.FromSeconds(DELAY), cancellationToken: ct);

                viewInstance.Scene.ShowReloadButton(TryReloadScene);
            }

            if (obj == null)
            {
                viewInstance!.Scene.HideStatus();
                return;
            }

            var status = obj.Value;

            viewInstance!.Scene.ShowStatus(status);

            if (status is ICurrentSceneInfo.RunningStatus.Crashed)
                ShowButtonAsync(cancellationTokenSource.Token).Forget();
        }

        private void Bind(IReadonlyReactiveProperty<ConnectionQuality> value, IStatusEntry statusEntry)
        {
            var subscription = value.Subscribe(newValue => UpdateStatusEntry(statusEntry, value, newValue));
            UpdateStatusEntry(statusEntry, value, value.Value);
            subscriptions.Add(subscription);
        }

        private void UpdateStatusEntry(IStatusEntry statusEntry, IReadonlyReactiveProperty<ConnectionQuality> value, ConnectionQuality quality)
        {
            var status = StatusFrom(quality);
            statusEntry.ShowStatus(status);

            if (status is IStatusEntry.Status.Lost)
                TryShowErrorAsync(value, cancellationTokenSource.Token).Forget();
        }

        private async UniTaskVoid TryShowErrorAsync(IReadonlyReactiveProperty<ConnectionQuality> value, CancellationToken ct)
        {
            const float DELAY_BEFORE_LOST_ACCEPT = 10;

            await UniTask.Delay(TimeSpan.FromSeconds(DELAY_BEFORE_LOST_ACCEPT), cancellationToken: ct);

            if (value.Value is not ConnectionQuality.QualityLost)
                return;

            await mvcManager.ShowAsync(new ShowCommand<ErrorPopupView, ErrorPopupData>(ErrorPopupData.Default), ct);
            await userInAppInitializationFlow.ExecuteAsync(
                new UserInAppInitializationFlowParameters(
                    showAuthentication: true,
                    showLoading: true,
                    loadSource: IUserInAppInitializationFlow.LoadSource.Recover,
                    world: world,
                    playerEntity: playerEntity
                ),
                ct
            );
        }

        protected override UniTask WaitForCloseIntentAsync(CancellationToken ct) =>
            UniTask.Never(ct);

        public override void Dispose()
        {
            foreach (IDisposable subscription in subscriptions) subscription.Dispose();
            subscriptions.Clear();

            currentSceneInfo.SceneStatus.OnUpdate -= SceneStatusOnUpdate;
            chatCommandsBus.OnSetConnectionStatusPanelVisibility -= SetVisibility;
            base.Dispose();

            cancellationTokenSource.SafeCancelAndDispose();
        }

        private void TryReloadScene()
        {
            async UniTask TryReloadSceneAsync()
            {
                if (isSceneReloading)
                    return;

                isSceneReloading = true;

                await ecsReloadScene.TryReloadSceneAsync(cancellationTokenSource.Token);
                isSceneReloading = false;
            }

            TryReloadSceneAsync().Forget();
        }

        private static IStatusEntry.Status StatusFrom(ConnectionQuality quality) =>
            quality switch
            {
                ConnectionQuality.QualityPoor => IStatusEntry.Status.Poor,
                ConnectionQuality.QualityGood => IStatusEntry.Status.Good,
                ConnectionQuality.QualityExcellent => IStatusEntry.Status.Excellent,
                ConnectionQuality.QualityLost => IStatusEntry.Status.Lost,
                _ => throw new ArgumentOutOfRangeException(nameof(quality), quality, null!)
            };
    }
}<|MERGE_RESOLUTION|>--- conflicted
+++ resolved
@@ -63,12 +63,9 @@
         protected override void OnViewInstantiated()
         {
             currentSceneInfo.SceneStatus.OnUpdate += SceneStatusOnUpdate;
-<<<<<<< HEAD
+            currentSceneInfo.SceneAssetBundleStatus.OnUpdate += AssetBundleSceneStatusOnUpdate;
             chatCommandsBus.OnSetConnectionStatusPanelVisibility += SetVisibility;
 
-=======
-            currentSceneInfo.SceneAssetBundleStatus.OnUpdate += AssetBundleSceneStatusOnUpdate;
->>>>>>> 210659ca
             SceneStatusOnUpdate(currentSceneInfo.SceneStatus.Value);
             AssetBundleSceneStatusOnUpdate(currentSceneInfo.SceneAssetBundleStatus.Value);
             Bind(roomsStatus.ConnectionQualityScene, viewInstance!.SceneRoom);
