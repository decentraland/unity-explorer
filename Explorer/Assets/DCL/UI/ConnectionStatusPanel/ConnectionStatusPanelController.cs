using Arch.Core;
using Cysharp.Threading.Tasks;
using DCL.DebugUtilities;
using DCL.Multiplayer.Connections.Rooms.Status;
using DCL.UI.ConnectionStatusPanel.StatusEntry;
using DCL.UI.ErrorPopup;
using DCL.UserInAppInitializationFlow;
using DCL.Utilities;
using ECS.SceneLifeCycle;
using ECS.SceneLifeCycle.CurrentScene;
using LiveKit.Proto;
using MVC;
using System;
using System.Collections.Generic;
using System.Threading;
using Utility;

namespace DCL.UI.ConnectionStatusPanel
{
    public partial class ConnectionStatusPanelController : ControllerBase<ConnectionStatusPanelView>
    {
        private readonly IUserInAppInitializationFlow userInAppInitializationFlow;
        private readonly IMVCManager mvcManager;
        private readonly ICurrentSceneInfo currentSceneInfo;
        private readonly ECSReloadScene ecsReloadScene;
        private readonly IRoomsStatus roomsStatus;
        private readonly World world;
        private readonly Entity playerEntity;
        private readonly IDebugContainerBuilder debugBuilder;
        private readonly CancellationTokenSource cancellationTokenSource = new ();
        private readonly List<IDisposable> subscriptions = new (2);
        private bool isSceneReloading;

        public override CanvasOrdering.SortingLayer Layer => CanvasOrdering.SortingLayer.Persistent;

        public ConnectionStatusPanelController(
            ViewFactoryMethod viewFactory,
            IUserInAppInitializationFlow userInAppInitializationFlow,
            IMVCManager mvcManager,
            ICurrentSceneInfo currentSceneInfo,
            ECSReloadScene ecsReloadScene,
            IRoomsStatus roomsStatus,
            World world,
            Entity playerEntity,
            IDebugContainerBuilder debugBuilder
        ) : base(viewFactory)
        {
            this.userInAppInitializationFlow = userInAppInitializationFlow;
            this.mvcManager = mvcManager;
            this.currentSceneInfo = currentSceneInfo;
            this.ecsReloadScene = ecsReloadScene;
            this.roomsStatus = roomsStatus;
            this.world = world;
            this.playerEntity = playerEntity;
            this.debugBuilder = debugBuilder;
        }

        protected override void OnViewInstantiated()
        {
            currentSceneInfo.SceneStatus.OnUpdate += SceneStatusOnUpdate;
            SceneStatusOnUpdate(currentSceneInfo.SceneStatus.Value);
            Bind(roomsStatus.ConnectionQualityScene, viewInstance.SceneRoom);
            Bind(roomsStatus.ConnectionQualityIsland, viewInstance.GlobalRoom);
        }

        protected override void OnViewShow() =>
            SetVisibility(debugBuilder.IsVisible);

        public void SetVisibility(bool isVisible) =>
            viewInstance?.gameObject.SetActive(isVisible);

        private void SceneStatusOnUpdate(ICurrentSceneInfo.Status? obj)
        {
            const float DELAY = 5f;

            async UniTaskVoid ShowButtonAsync(CancellationToken ct)
            {
                await UniTask.Delay(TimeSpan.FromSeconds(DELAY), cancellationToken: ct);

                viewInstance.Scene.ShowReloadButton(TryReloadScene);
            }

            if (obj == null)
            {
                viewInstance.Scene.HideStatus();
                return;
            }

            var status = obj.Value;

            viewInstance.Scene.ShowStatus(status);

            if (status is ICurrentSceneInfo.Status.Crashed)
                ShowButtonAsync(cancellationTokenSource.Token).Forget();
        }

        private void Bind(IReadonlyReactiveProperty<ConnectionQuality> value, IStatusEntry statusEntry)
        {
            var subscription = value.Subscribe(newValue => UpdateStatusEntry(statusEntry, value, newValue));
            UpdateStatusEntry(statusEntry, value, value.Value);
            subscriptions.Add(subscription);
        }

        private void UpdateStatusEntry(IStatusEntry statusEntry, IReadonlyReactiveProperty<ConnectionQuality> value, ConnectionQuality quality)
        {
            var status = StatusFrom(quality);
            statusEntry.ShowStatus(status);

            if (status is IStatusEntry.Status.Lost)
                TryShowErrorAsync(value, cancellationTokenSource.Token).Forget();
        }

        private async UniTaskVoid TryShowErrorAsync(IReadonlyReactiveProperty<ConnectionQuality> value, CancellationToken ct)
        {
            const float DELAY_BEFORE_LOST_ACCEPT = 10;

            await UniTask.Delay(TimeSpan.FromSeconds(DELAY_BEFORE_LOST_ACCEPT), cancellationToken: ct);

            if (value.Value is not ConnectionQuality.QualityLost)
                return;

            await mvcManager.ShowAsync(new ShowCommand<ErrorPopupView, ErrorPopupData>(ErrorPopupData.Default), ct);
            await userInAppInitializationFlow.ExecuteAsync(
<<<<<<< HEAD
                new UserInAppInitializationFlowParameters
                {
                    ShowAuthentication = true,
                    ShowLoading = true,
                    FromLogout = false,
                    World = world,
                    PlayerEntity = playerEntity,
                }, ct);
=======
                new UserInAppInitializationFlowParameters(
                    showAuthentication: true,
                    showLoading: true,
                    reloadRealm: true,
                    loadSource: IUserInAppInitializationFlow.LoadSource.Recover,
                    world: world,
                    playerEntity: playerEntity
                ),
                ct
            );
>>>>>>> c5c6fa2e
        }

        protected override UniTask WaitForCloseIntentAsync(CancellationToken ct) =>
            UniTask.Never(ct);

        public override void Dispose()
        {
            foreach (IDisposable subscription in subscriptions) subscription.Dispose();
            subscriptions.Clear();

            currentSceneInfo.SceneStatus.OnUpdate -= SceneStatusOnUpdate;
            base.Dispose();

            cancellationTokenSource.SafeCancelAndDispose();
        }

        private void TryReloadScene()
        {
            async UniTask TryReloadSceneAsync()
            {
                if (isSceneReloading)
                    return;

                isSceneReloading = true;

                await ecsReloadScene.TryReloadSceneAsync(cancellationTokenSource.Token);
                isSceneReloading = false;
            }

            TryReloadSceneAsync().Forget();
        }

        private static IStatusEntry.Status StatusFrom(ConnectionQuality quality) =>
            quality switch
            {
                ConnectionQuality.QualityPoor => IStatusEntry.Status.Poor,
                ConnectionQuality.QualityGood => IStatusEntry.Status.Good,
                ConnectionQuality.QualityExcellent => IStatusEntry.Status.Excellent,
                ConnectionQuality.QualityLost => IStatusEntry.Status.Lost,
                _ => throw new ArgumentOutOfRangeException(nameof(quality), quality, null!)
            };
    }
}<|MERGE_RESOLUTION|>--- conflicted
+++ resolved
@@ -121,27 +121,15 @@
 
             await mvcManager.ShowAsync(new ShowCommand<ErrorPopupView, ErrorPopupData>(ErrorPopupData.Default), ct);
             await userInAppInitializationFlow.ExecuteAsync(
-<<<<<<< HEAD
-                new UserInAppInitializationFlowParameters
-                {
-                    ShowAuthentication = true,
-                    ShowLoading = true,
-                    FromLogout = false,
-                    World = world,
-                    PlayerEntity = playerEntity,
-                }, ct);
-=======
                 new UserInAppInitializationFlowParameters(
                     showAuthentication: true,
                     showLoading: true,
-                    reloadRealm: true,
                     loadSource: IUserInAppInitializationFlow.LoadSource.Recover,
                     world: world,
                     playerEntity: playerEntity
                 ),
                 ct
             );
->>>>>>> c5c6fa2e
         }
 
         protected override UniTask WaitForCloseIntentAsync(CancellationToken ct) =>
