--- conflicted
+++ resolved
@@ -54,11 +54,7 @@
     - _StencilOp: 0
     - _StencilReadMask: 255
     - _StencilWriteMask: 255
-<<<<<<< HEAD
-    - _fillHead: 0.57108665
-=======
     - _fillHead: 1
->>>>>>> 20fb5da0
     - _fillTail: 0
     - _fillTails: 0.5
     m_Colors:
