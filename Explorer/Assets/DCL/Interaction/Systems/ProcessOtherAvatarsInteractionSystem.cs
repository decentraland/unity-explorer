using Arch.Core;
using Arch.System;
using Arch.SystemGroups;
using Arch.SystemGroups.DefaultSystemGroups;
using Cysharp.Threading.Tasks;
using DCL.AvatarRendering.AvatarShape.Components;
using DCL.AvatarRendering.Emotes;
using DCL.Character.CharacterCamera.Components;
using DCL.Character.Components;
using DCL.Diagnostics;
using DCL.Input;
using DCL.Input.Component;
using DCL.Interaction.PlayerOriginated.Components;
using DCL.Interaction.Utility;
using DCL.Profiles;
using DCL.SocialEmotes.UI;
using DCL.UI;
using DCL.UI.Controls.Configs;
using DCL.Utilities;
using DCL.Web3;
using DCL.Web3.Identities;
using ECS.Abstract;
using MVC;
using System.Threading;
using UnityEngine;
using UnityEngine.InputSystem;
using Utility;
using Random = UnityEngine.Random;
using SocialEmoteInteractionsManager = DCL.SocialEmotes.SocialEmoteInteractionsManager;

namespace DCL.Interaction.Systems
{
    [UpdateInGroup(typeof(PresentationSystemGroup))]
    [UpdateAfter(typeof(ProcessPointerEventsSystem))]
    [LogCategory(ReportCategory.INPUT)]
    public partial class ProcessOtherAvatarsInteractionSystem : BaseUnityLoopSystem
    {
        private const string OPTIONS_TOOLTIP = "Options...";

        private readonly IEventSystem eventSystem;
        private readonly DCLInput dclInput;
        private readonly IMVCManagerMenusAccessFacade menusAccessFacade;
        private HoverFeedbackComponent.Tooltip viewProfileTooltip;
        private HoverFeedbackComponent.Tooltip socialEmoteInteractionTooltip;
        private Profile? currentProfileHovered;
        private Vector2? currentPositionHovered;
        private UniTaskCompletionSource contextMenuTask = new ();
        private readonly IWeb3IdentityCache identityCache;
        private readonly CancellationTokenSource cts = new ();
        private readonly ObjectProxy<Entity> cameraEntityProxy;
        private readonly Entity playerEntity;
        private readonly SocialEmoteOutcomesContextMenuSettings contextMenuSettings;
        private readonly SocialEmotesSettings socialEmotesSettings;

        private GenericContextMenu contextMenuConfiguration;

        private ProcessOtherAvatarsInteractionSystem(
            World world,
            IEventSystem eventSystem,
            IMVCManagerMenusAccessFacade menusAccessFacade,
            IWeb3IdentityCache identityCache,
            ObjectProxy<Entity> cameraEntityProxy,
            Entity playerEntity,
            SocialEmoteOutcomesContextMenuSettings contextMenuSettings,
            SocialEmotesSettings socialEmotesSettings) : base(world)
        {
            this.eventSystem = eventSystem;
            dclInput = DCLInput.Instance;
            this.menusAccessFacade = menusAccessFacade;
            this.identityCache = identityCache;
            this.cameraEntityProxy = cameraEntityProxy;
            this.playerEntity = playerEntity;
            this.contextMenuSettings = contextMenuSettings;
            this.socialEmotesSettings = socialEmotesSettings;

            dclInput.Player.Pointer!.performed += OpenEmoteOutcomeContextMenu;
            dclInput.Player.RightPointer!.performed += OpenOptionsContextMenu;

            contextMenuConfiguration = new GenericContextMenu(contextMenuSettings.Width,
                    contextMenuSettings.Offset,
                    contextMenuSettings.VerticalLayoutPadding,
                    contextMenuSettings.ElementsSpacing,
                    ContextMenuOpenDirection.CENTER_RIGHT);
        }

        protected override void Update(float t)
        {
            ProcessRaycastResultQuery(World);
        }

        protected override void OnDispose()
        {
            cts.SafeCancelAndDispose();
            dclInput.Player.Pointer!.performed -= OpenEmoteOutcomeContextMenu;
            dclInput.Player.RightPointer!.performed -= OpenOptionsContextMenu;
            contextMenuTask.TrySetResult();
        }

        private bool wasLocked;

        [Query]
        private void ProcessRaycastResult(ref PlayerOriginRaycastResultForGlobalEntities raycastResultForGlobalEntities,
            ref HoverFeedbackComponent hoverFeedbackComponent, ref HoverStateComponent hoverStateComponent)
        {
            currentProfileHovered = null;
            currentPositionHovered = null;
            hoverFeedbackComponent.Remove(viewProfileTooltip);
            hoverFeedbackComponent.Remove(socialEmoteInteractionTooltip);

            bool canHover = !eventSystem.IsPointerOverGameObject();
            GlobalColliderGlobalEntityInfo? entityInfo = raycastResultForGlobalEntities.GetEntityInfo();

            if (!raycastResultForGlobalEntities.IsValidHit || !canHover || entityInfo == null)
                return;

            Entity entityRef = entityInfo.Value.EntityReference;

            if (!World.IsAlive(entityRef)
                || !World!.TryGet(entityRef, out Profile? profile)
                || World.Has<HiddenPlayerComponent>(entityRef)
                || World.Has<IgnoreInteractionComponent>(entityRef))
                return;

            currentPositionHovered = Mouse.current.position.ReadValue();
            currentProfileHovered = profile;
            hoverStateComponent.AssignCollider(raycastResultForGlobalEntities.Collider, true);

            Vector3 otherPosition = World.Get<CharacterTransform>(entityRef).Position;
            Vector3 playerPosition = World.Get<CharacterTransform>(playerEntity).Position;

            float sqrDistanceToAvatar = (otherPosition - playerPosition).sqrMagnitude;

            // Distance limit
            if(sqrDistanceToAvatar > socialEmotesSettings.VisibilityDistance * socialEmotesSettings.VisibilityDistance)
                return;

            // Tooltips
            SocialEmoteInteractionsManager.ISocialEmoteInteractionReadOnly? socialEmoteInteraction = SocialEmoteInteractionsManager.Instance.GetInteractionState(profile!.UserId);

            if (socialEmoteInteraction is { AreInteracting: false } &&
                (string.IsNullOrEmpty(socialEmoteInteraction.TargetWalletAddress) || // Is not a directed emote
                    socialEmoteInteraction.TargetWalletAddress == identityCache.Identity!.Address)) // Is a directed emote and the target is the local player
            {
<<<<<<< HEAD
                viewProfileTooltip = new HoverFeedbackComponent.Tooltip(OPTIONS_TOOLTIP, dclInput.Player.RightPointer);
                hoverFeedbackComponent.Add(viewProfileTooltip);
                socialEmoteInteractionTooltip = new HoverFeedbackComponent.Tooltip(socialEmoteInteraction.Emote.Model.Asset!.metadata.name, dclInput.Player.Pointer);
                hoverFeedbackComponent.Add(socialEmoteInteractionTooltip);
=======
                Vector3 otherPosition = World.Get<CharacterTransform>(entityRef).Position;
                Vector3 playerPosition = Vector3.zero;
                World.Query(in new QueryDescription().WithAll<CharacterTransform, PlayerComponent>(),
                (ref CharacterTransform characterTransform) => playerPosition = characterTransform.Position);

                const float MAX_SQR_DISTANCE_TO_INTERACT = 5.0f * 5.0f; // TODO: Move to a proper place
                float sqrDistanceToAvatar = (otherPosition - playerPosition).sqrMagnitude;
                bool isCloseEnoughToInteract = sqrDistanceToAvatar < MAX_SQR_DISTANCE_TO_INTERACT;

                if (!World.Has<ShowAvatarHighlightIntent>(entityRef))
                    World.Add(entityRef, new ShowAvatarHighlightIntent(0.001f, isCloseEnoughToInteract ? Color.green : Color.red));

                if (socialEmoteOutcomeMenuController.State == ControllerState.ViewHidden)
                {
                    // From hidden to showing
                    mvcManager.ShowAsync(SocialEmoteOutcomeMenuController.IssueCommand(new SocialEmoteOutcomeMenuController.SocialEmoteOutcomeMenuParams()
                    {
                        InteractingUserWalletAddress = currentProfileHovered.UserId,
                        Username = profile.ValidatedName,
                        UsernameColor = profile.UserNameColor,
                        IsCloseEnoughToAvatar = sqrDistanceToAvatar < MAX_SQR_DISTANCE_TO_INTERACT
                    }), cts.Token).Forget();
                }
                else
                {
                    // Is visible, updates data
                    socialEmoteOutcomeMenuController.SetParams(new SocialEmoteOutcomeMenuController.SocialEmoteOutcomeMenuParams()
                    {
                        InteractingUserWalletAddress = currentProfileHovered.UserId,
                        Username = profile.ValidatedName,
                        UsernameColor = profile.UserNameColor,
                        IsCloseEnoughToAvatar = sqrDistanceToAvatar < MAX_SQR_DISTANCE_TO_INTERACT
                    });
                }
>>>>>>> 0246a5d7
            }
            else
            {
                viewProfileTooltip = new HoverFeedbackComponent.Tooltip(OPTIONS_TOOLTIP, dclInput.Player.RightPointer);
                hoverFeedbackComponent.Add(viewProfileTooltip);
            }
        }

        private void OpenOptionsContextMenu(InputAction.CallbackContext context)
        {
            if (!context.control.IsPressed() || currentProfileHovered == null)
                return;

            string userId = currentProfileHovered.UserId;

            if (string.IsNullOrEmpty(userId))
                return;

            wasLocked = World.Get<CursorComponent>(cameraEntityProxy.Object).CursorState == CursorState.Locked;

            ref CursorComponent cursor = ref World.Get<CursorComponent>(cameraEntityProxy.Object);

            if(cursor.CursorState == CursorState.Locked)
                World.Add(cameraEntityProxy.Object, new PointerLockIntention(true, true));

            World.Set(cameraEntityProxy.Object, cursor);

            contextMenuTask.TrySetResult();
            contextMenuTask = new UniTaskCompletionSource();
            menusAccessFacade.ShowUserProfileContextMenuFromWalletIdAsync(new Web3Address(userId), currentPositionHovered!.Value, new Vector2(50, 0), CancellationToken.None, contextMenuTask.Task, anchorPoint: MenuAnchorPoint.CENTER_RIGHT, isOpenedOnWorldAvatar: true, onHide: OnHide);
        }

        private void OnHide()
        {
            ReportHub.Log(ReportCategory.EMOTE_DEBUG, "HIDDEN");

            if (wasLocked)
            {
                ReportHub.Log(ReportCategory.EMOTE_DEBUG, "--> LOCKED");
                World.Get<CursorComponent>(cameraEntityProxy.Object).CursorState = CursorState.Locked;
            }
        }

        private void OpenEmoteOutcomeContextMenu(InputAction.CallbackContext context)
        {
            if (!context.control.IsPressed() || currentProfileHovered == null)
                return;

            string userId = currentProfileHovered.UserId;

            if (string.IsNullOrEmpty(userId))
                return;

            SocialEmoteInteractionsManager.ISocialEmoteInteractionReadOnly? interaction = SocialEmoteInteractionsManager.Instance.GetInteractionState(currentProfileHovered.UserId);

            if (interaction is { AreInteracting: false } &&
                (string.IsNullOrEmpty(interaction.TargetWalletAddress) || // Is not a directed emote
                    interaction.TargetWalletAddress == identityCache.Identity!.Address)) // Is a directed emote and the target is the local player
            {
                contextMenuConfiguration.ClearControls();

                contextMenuConfiguration.AddControl(new TextContextMenuControlSettings(interaction.Emote.Model.Asset.metadata.name));

                EmoteDTO.EmoteOutcomeDTO[] outcomes = interaction.Emote.Model.Asset!.metadata.data!.outcomes!;

                if (interaction.Emote.Model.Asset!.metadata.data!.randomizeOutcomes)
                {
                    OnOutcomePerformed(Random.Range(0, outcomes.Length), currentProfileHovered.UserId, playerEntity);
                }
                else if (outcomes.Length == 1)
                {
                    OnOutcomePerformed(0, currentProfileHovered.UserId, playerEntity);
                }
                else
                {
                    for (int i = 0; i < outcomes.Length; ++i)
                    {
                        int outcomeIndex = i;
                        string initiatorWalletAddress = currentProfileHovered.UserId;
                        contextMenuConfiguration.AddControl(new ButtonContextMenuControlSettings(outcomes[i].title, contextMenuSettings.EmoteIcon,
                                                            () => OnOutcomePerformed(outcomeIndex, initiatorWalletAddress, playerEntity)));
                    }

                    contextMenuTask.TrySetResult();
                    contextMenuTask = new UniTaskCompletionSource();

                    GenericContextMenuParameter parameter = new GenericContextMenuParameter(
                        contextMenuConfiguration,
                        currentPositionHovered!.Value,
                        closeTask: contextMenuTask.Task,
                        actionOnHide: OnHide
                    );

                    ref CursorComponent cursor = ref World.Get<CursorComponent>(cameraEntityProxy.Object);

                    wasLocked = World.Get<CursorComponent>(cameraEntityProxy.Object).CursorState == CursorState.Locked;

                    if(cursor.CursorState == CursorState.Locked)
                        World.Add(cameraEntityProxy.Object, new PointerLockIntention(true, true));

                    World.Set(cameraEntityProxy.Object, cursor);

                    menusAccessFacade.ShowGenericContextMenuAsync(parameter).Forget();
                }
            }
        }

        private void OnOutcomePerformed(int outcomeIndex, string interactingUserWalletAddress, Entity playerEntity)
        {
            SocialEmoteInteractionsManager.ISocialEmoteInteractionReadOnly? interaction = SocialEmoteInteractionsManager.Instance.GetInteractionState(interactingUserWalletAddress);

            // Checks if the current emote has an outcome for the given index
            int outcomeCount = interaction!.Emote.Model.Asset!.metadata.data!.outcomes!.Length;

            if (outcomeIndex >= outcomeCount)
                return;

            if (interaction is { AreInteracting: false })
            {
                // Random outcome?
                if (outcomeIndex == 0 && interaction!.Emote.Model.Asset!.metadata.data!.randomizeOutcomes)
                {
                    outcomeIndex = Random.Range(0, outcomeCount);
                }

                ReportHub.LogError(ReportCategory.EMOTE_DEBUG, "<color=#FF9933>MOVING --> TO INITIATOR</color>");
                Transform initiatorTransform = World.Get<CharacterTransform>(interaction.InitiatorEntity).Transform;

                World.Add(playerEntity, new MoveBeforePlayingSocialEmoteIntent(
                    initiatorTransform.position,
                    initiatorTransform.rotation,
                    interaction.InitiatorEntity,
                    new TriggerEmoteReactingToSocialEmoteIntent(
                        interaction.Emote.DTO.Metadata.id,
                        outcomeIndex,
                        interaction.InitiatorWalletAddress,
                        interaction.Id))
                );
            }
        }
    }
}<|MERGE_RESOLUTION|>--- conflicted
+++ resolved
@@ -141,47 +141,15 @@
                 (string.IsNullOrEmpty(socialEmoteInteraction.TargetWalletAddress) || // Is not a directed emote
                     socialEmoteInteraction.TargetWalletAddress == identityCache.Identity!.Address)) // Is a directed emote and the target is the local player
             {
-<<<<<<< HEAD
                 viewProfileTooltip = new HoverFeedbackComponent.Tooltip(OPTIONS_TOOLTIP, dclInput.Player.RightPointer);
                 hoverFeedbackComponent.Add(viewProfileTooltip);
                 socialEmoteInteractionTooltip = new HoverFeedbackComponent.Tooltip(socialEmoteInteraction.Emote.Model.Asset!.metadata.name, dclInput.Player.Pointer);
                 hoverFeedbackComponent.Add(socialEmoteInteractionTooltip);
-=======
-                Vector3 otherPosition = World.Get<CharacterTransform>(entityRef).Position;
-                Vector3 playerPosition = Vector3.zero;
-                World.Query(in new QueryDescription().WithAll<CharacterTransform, PlayerComponent>(),
-                (ref CharacterTransform characterTransform) => playerPosition = characterTransform.Position);
-
-                const float MAX_SQR_DISTANCE_TO_INTERACT = 5.0f * 5.0f; // TODO: Move to a proper place
-                float sqrDistanceToAvatar = (otherPosition - playerPosition).sqrMagnitude;
-                bool isCloseEnoughToInteract = sqrDistanceToAvatar < MAX_SQR_DISTANCE_TO_INTERACT;
+
+                bool isCloseEnoughToInteract = sqrDistanceToAvatar < socialEmotesSettings.InteractionDistance * socialEmotesSettings.InteractionDistance;
 
                 if (!World.Has<ShowAvatarHighlightIntent>(entityRef))
                     World.Add(entityRef, new ShowAvatarHighlightIntent(0.001f, isCloseEnoughToInteract ? Color.green : Color.red));
-
-                if (socialEmoteOutcomeMenuController.State == ControllerState.ViewHidden)
-                {
-                    // From hidden to showing
-                    mvcManager.ShowAsync(SocialEmoteOutcomeMenuController.IssueCommand(new SocialEmoteOutcomeMenuController.SocialEmoteOutcomeMenuParams()
-                    {
-                        InteractingUserWalletAddress = currentProfileHovered.UserId,
-                        Username = profile.ValidatedName,
-                        UsernameColor = profile.UserNameColor,
-                        IsCloseEnoughToAvatar = sqrDistanceToAvatar < MAX_SQR_DISTANCE_TO_INTERACT
-                    }), cts.Token).Forget();
-                }
-                else
-                {
-                    // Is visible, updates data
-                    socialEmoteOutcomeMenuController.SetParams(new SocialEmoteOutcomeMenuController.SocialEmoteOutcomeMenuParams()
-                    {
-                        InteractingUserWalletAddress = currentProfileHovered.UserId,
-                        Username = profile.ValidatedName,
-                        UsernameColor = profile.UserNameColor,
-                        IsCloseEnoughToAvatar = sqrDistanceToAvatar < MAX_SQR_DISTANCE_TO_INTERACT
-                    });
-                }
->>>>>>> 0246a5d7
             }
             else
             {
