using Arch.Core;
using Arch.System;
using Arch.SystemGroups;
using Arch.SystemGroups.DefaultSystemGroups;
using Cysharp.Threading.Tasks;
using DCL.AvatarRendering.AvatarShape.Components;
using DCL.AvatarRendering.Emotes;
using DCL.Character.Components;
using DCL.Diagnostics;
using DCL.Input;
using DCL.Interaction.PlayerOriginated.Components;
using DCL.Interaction.Utility;
using DCL.Profiles;
using DCL.SocialEmotes.UI;
using DCL.Web3;
using ECS.Abstract;
using MVC;
using System.Threading;
using UnityEngine;
using UnityEngine.InputSystem;
using Utility;
using SocialEmoteInteractionsManager = DCL.SocialEmotes.SocialEmoteInteractionsManager;

namespace DCL.Interaction.Systems
{
    [UpdateInGroup(typeof(PresentationSystemGroup))]
    [UpdateAfter(typeof(ProcessPointerEventsSystem))]
    [LogCategory(ReportCategory.INPUT)]
    public partial class ProcessOtherAvatarsInteractionSystem : BaseUnityLoopSystem
    {
        private const string HOVER_TOOLTIP = "Options...";

        private readonly IEventSystem eventSystem;
        private readonly DCLInput dclInput;
        private readonly IMVCManagerMenusAccessFacade menusAccessFacade;
        private HoverFeedbackComponent.Tooltip viewProfileTooltip;
        private Profile? currentProfileHovered;
        private readonly IMVCManager mvcManager;
        private Vector2? currentPositionHovered;
        private UniTaskCompletionSource contextMenuTask = new ();
        private EmotesBus emotesBus;
        private readonly SocialEmoteOutcomeMenuController socialEmoteOutcomeMenuController;
        private readonly CancellationTokenSource cts = new CancellationTokenSource();

        private ProcessOtherAvatarsInteractionSystem(
            World world,
            IEventSystem eventSystem,
            IMVCManagerMenusAccessFacade menusAccessFacade,
            IMVCManager mvcManager,
            EmotesBus emotesBus,
            SocialEmoteOutcomeMenuController socialEmoteOutcomeMenuController) : base(world)
        {
            this.eventSystem = eventSystem;
            dclInput = DCLInput.Instance;
            this.menusAccessFacade = menusAccessFacade;
            this.mvcManager = mvcManager;
            this.emotesBus = emotesBus;
            this.socialEmoteOutcomeMenuController = socialEmoteOutcomeMenuController;

            dclInput.Player.Pointer!.performed += OpenContextMenu;
        }

        protected override void Update(float t)
        {
            ProcessRaycastResultQuery(World);
        }

        protected override void OnDispose()
        {
            cts.SafeCancelAndDispose();
            dclInput.Player.RightPointer!.performed -= OpenContextMenu;
            contextMenuTask.TrySetResult();
        }

        [Query]
        private void ProcessRaycastResult(ref PlayerOriginRaycastResultForGlobalEntities raycastResultForGlobalEntities,
            ref HoverFeedbackComponent hoverFeedbackComponent, ref HoverStateComponent hoverStateComponent)
        {
            currentProfileHovered = null;
            currentPositionHovered = null;
            hoverFeedbackComponent.Remove(viewProfileTooltip);

            bool canHover = !eventSystem.IsPointerOverGameObject();
            GlobalColliderGlobalEntityInfo? entityInfo = raycastResultForGlobalEntities.GetEntityInfo();

            if (!raycastResultForGlobalEntities.IsValidHit || !canHover || entityInfo == null)
            {
                if(socialEmoteOutcomeMenuController.State != ControllerState.ViewHiding && socialEmoteOutcomeMenuController.State != ControllerState.ViewHidden)
                    socialEmoteOutcomeMenuController.HideViewAsync(cts.Token).Forget();

                return;
            }

            Entity entityRef = entityInfo.Value.EntityReference;

            if (!World.IsAlive(entityRef)
                || !World!.TryGet(entityRef, out Profile? profile)
                || World.Has<BlockedPlayerComponent>(entityRef)
                || World.Has<IgnoreInteractionComponent>(entityRef))
            {
                if(socialEmoteOutcomeMenuController.State != ControllerState.ViewHiding && socialEmoteOutcomeMenuController.State != ControllerState.ViewHidden)
                    socialEmoteOutcomeMenuController.HideViewAsync(cts.Token).Forget();

                return;
            }

            currentPositionHovered = Mouse.current.position.ReadValue();
            currentProfileHovered = profile;
            hoverStateComponent.AssignCollider(raycastResultForGlobalEntities.Collider, true);

            SocialEmoteInteractionsManager.ISocialEmoteInteractionReadOnly? socialEmoteInteraction = SocialEmoteInteractionsManager.Instance.GetInteractionState(profile.UserId);

<<<<<<< HEAD
            if (socialEmoteInteraction.HasValue && !socialEmoteInteraction.Value.AreInteracting)
            {
                Vector3 otherPosition = World.Get<CharacterTransform>(entityRef).Position;
                Vector3 playerPosition = Vector3.zero;
                World.Query(in new QueryDescription().WithAll<CharacterTransform, PlayerComponent>(),
                (ref CharacterTransform characterTransform) => playerPosition = characterTransform.Position);

                const float MAX_SQR_DISTANCE_TO_INTERACT = 2.0f * 2.0f; // TODO: Move to a proper place
                float sqrDistanceToAvatar = (otherPosition - playerPosition).sqrMagnitude;

                if (socialEmoteOutcomeMenuController.State == ControllerState.ViewHidden)
                {
                    // From hidden to showing
                    mvcManager.ShowAsync(SocialEmoteOutcomeMenuController.IssueCommand(new SocialEmoteOutcomeMenuController.SocialEmoteOutcomeMenuParams()
                    {
                        InteractingUserWalletAddress = currentProfileHovered.UserId,
                        Username = profile.ValidatedName,
                        UsernameColor = profile.UserNameColor,
                        IsCloseEnoughToAvatar = sqrDistanceToAvatar < MAX_SQR_DISTANCE_TO_INTERACT
                    }), cts.Token).Forget();
                }
                else
                {
                    // Is visible, updates data
                    socialEmoteOutcomeMenuController.SetParams(new SocialEmoteOutcomeMenuController.SocialEmoteOutcomeMenuParams()
                    {
                        InteractingUserWalletAddress = currentProfileHovered.UserId,
                        Username = profile.ValidatedName,
                        UsernameColor = profile.UserNameColor,
                        IsCloseEnoughToAvatar = sqrDistanceToAvatar < MAX_SQR_DISTANCE_TO_INTERACT
                    });
                }
            }
=======
            if (socialEmoteInteraction is { AreInteracting: false })
                viewProfileTooltip = new HoverFeedbackComponent.Tooltip("INTERACT!", dclInput.Player.Pointer);
>>>>>>> 01aa99e4
            else
            {
                // The initiator is probably interacting with another avatar so the menu should be hidden immediately
                if(socialEmoteOutcomeMenuController.State != ControllerState.ViewHiding && socialEmoteOutcomeMenuController.State != ControllerState.ViewHidden)
                    socialEmoteOutcomeMenuController.HideViewAsync(cts.Token).Forget();

                viewProfileTooltip = new HoverFeedbackComponent.Tooltip(HOVER_TOOLTIP, dclInput.Player.Pointer);
                hoverFeedbackComponent.Add(viewProfileTooltip);
            }
        }

        private void OpenContextMenu(InputAction.CallbackContext context)
        {
            if (context.control!.IsPressed() || currentProfileHovered == null)
                return;

            string userId = currentProfileHovered.UserId;

            if (string.IsNullOrEmpty(userId))
                return;

            SocialEmoteInteractionsManager.ISocialEmoteInteractionReadOnly? socialEmoteInteraction = SocialEmoteInteractionsManager.Instance.GetInteractionState(userId);

<<<<<<< HEAD
            if (!socialEmoteInteraction.HasValue || socialEmoteInteraction.Value.AreInteracting)
=======
            if (socialEmoteInteraction is { AreInteracting: false })
            {
                // The hovered avatar is playing a social emote, in the starting step
                emotesBus.PlaySocialEmoteReaction(userId, socialEmoteInteraction.Emote, 0);
            }
            else
>>>>>>> 01aa99e4
            {
                // A context menu will be available if no social emote interaction is in process
                contextMenuTask.TrySetResult();
                contextMenuTask = new UniTaskCompletionSource();
                menusAccessFacade.ShowUserProfileContextMenuFromWalletIdAsync(new Web3Address(userId), currentPositionHovered!.Value, new Vector2(10, 0), CancellationToken.None, contextMenuTask.Task, anchorPoint: MenuAnchorPoint.CENTER_RIGHT, enableSocialEmotes: true);
            }
        }
    }
}<|MERGE_RESOLUTION|>--- conflicted
+++ resolved
@@ -110,8 +110,7 @@
 
             SocialEmoteInteractionsManager.ISocialEmoteInteractionReadOnly? socialEmoteInteraction = SocialEmoteInteractionsManager.Instance.GetInteractionState(profile.UserId);
 
-<<<<<<< HEAD
-            if (socialEmoteInteraction.HasValue && !socialEmoteInteraction.Value.AreInteracting)
+            if (socialEmoteInteraction is { AreInteracting: false })
             {
                 Vector3 otherPosition = World.Get<CharacterTransform>(entityRef).Position;
                 Vector3 playerPosition = Vector3.zero;
@@ -144,10 +143,6 @@
                     });
                 }
             }
-=======
-            if (socialEmoteInteraction is { AreInteracting: false })
-                viewProfileTooltip = new HoverFeedbackComponent.Tooltip("INTERACT!", dclInput.Player.Pointer);
->>>>>>> 01aa99e4
             else
             {
                 // The initiator is probably interacting with another avatar so the menu should be hidden immediately
@@ -171,16 +166,12 @@
 
             SocialEmoteInteractionsManager.ISocialEmoteInteractionReadOnly? socialEmoteInteraction = SocialEmoteInteractionsManager.Instance.GetInteractionState(userId);
 
-<<<<<<< HEAD
-            if (!socialEmoteInteraction.HasValue || socialEmoteInteraction.Value.AreInteracting)
-=======
             if (socialEmoteInteraction is { AreInteracting: false })
             {
                 // The hovered avatar is playing a social emote, in the starting step
                 emotesBus.PlaySocialEmoteReaction(userId, socialEmoteInteraction.Emote, 0);
             }
             else
->>>>>>> 01aa99e4
             {
                 // A context menu will be available if no social emote interaction is in process
                 contextMenuTask.TrySetResult();
