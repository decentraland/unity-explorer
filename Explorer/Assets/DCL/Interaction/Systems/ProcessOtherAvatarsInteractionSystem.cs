using Arch.Core;
using Arch.System;
using Arch.SystemGroups;
using Arch.SystemGroups.DefaultSystemGroups;
using Cysharp.Threading.Tasks;
using DCL.AvatarRendering.AvatarShape.Components;
using DCL.Diagnostics;
using DCL.Input;
using DCL.Interaction.PlayerOriginated.Components;
using DCL.Interaction.Utility;
using DCL.Passport;
using DCL.Profiles;
using ECS.Abstract;
using MVC;
using UnityEngine.InputSystem;
using InputAction = DCL.ECSComponents.InputAction;

namespace DCL.Interaction.Systems
{
    [UpdateInGroup(typeof(PresentationSystemGroup))]
    [UpdateAfter(typeof(ProcessPointerEventsSystem))]
    [LogCategory(ReportCategory.INPUT)]
    public partial class ProcessOtherAvatarsInteractionSystem : BaseUnityLoopSystem
    {
        private const string VIEW_PROFILE_TOOLTIP = "View Profile";

        private readonly IEventSystem eventSystem;
        private readonly DCLInput dclInput;
        private readonly IMVCManager mvcManager;
        private readonly HoverFeedbackComponent.Tooltip viewProfileTooltip = new (VIEW_PROFILE_TOOLTIP, InputAction.IaPointer);
        private Profile? currentProfileHovered;

        private ProcessOtherAvatarsInteractionSystem(
            World world,
            IEventSystem eventSystem,
            DCLInput dclInput,
            IMVCManager mvcManager) : base(world)
        {
            this.eventSystem = eventSystem;
            this.dclInput = dclInput;
            this.mvcManager = mvcManager;

            dclInput.Player.Pointer!.performed += OpenPassport;
        }

        protected override void Update(float t)
        {
            ProcessRaycastResultQuery(World);
        }

        protected override void OnDispose()
        {
            dclInput.Player.Pointer!.performed -= OpenPassport;
        }

        [Query]
        private void ProcessRaycastResult(ref PlayerOriginRaycastResultForGlobalEntities raycastResultForGlobalEntities, ref HoverFeedbackComponent hoverFeedbackComponent, ref HoverStateComponent hoverStateComponent)
        {
            currentProfileHovered = null;
            hoverFeedbackComponent.Remove(viewProfileTooltip);

            bool canHover = !eventSystem.IsPointerOverGameObject();
            GlobalColliderGlobalEntityInfo? entityInfo = raycastResultForGlobalEntities.GetEntityInfo();

            if (!raycastResultForGlobalEntities.IsValidHit || !canHover || entityInfo == null)
                return;

            Entity entityRef = entityInfo.Value.EntityReference;

<<<<<<< HEAD
            if (!World.IsAlive(entityRef) || !World!.TryGet(entityRef, out Profile? profile)
                                          || World.Has<BlockedPlayerComponent>(entityRef))
=======
            if (!entityRef.IsAlive(World!)
                || !World!.TryGet(entityRef, out Profile? profile)
                || World.Has<BlockedPlayerComponent>(entityRef)
                || World.Has<IgnoreInteractionComponent>(entityRef))
>>>>>>> 8dade44c
                return;

            currentProfileHovered = profile;
            hoverStateComponent.AssignCollider(raycastResultForGlobalEntities.Collider, isAtDistance: true);
            hoverFeedbackComponent.Add(viewProfileTooltip);
        }

        private void OpenPassport(UnityEngine.InputSystem.InputAction.CallbackContext context)
        {
            if (context.control!.IsPressed() || currentProfileHovered == null)
                return;

            string userId = currentProfileHovered.UserId;

            if (string.IsNullOrEmpty(userId))
                return;

            mvcManager.ShowAsync(PassportController.IssueCommand(new PassportController.Params(userId))).Forget();
        }
    }
}<|MERGE_RESOLUTION|>--- conflicted
+++ resolved
@@ -67,15 +67,10 @@
 
             Entity entityRef = entityInfo.Value.EntityReference;
 
-<<<<<<< HEAD
-            if (!World.IsAlive(entityRef) || !World!.TryGet(entityRef, out Profile? profile)
-                                          || World.Has<BlockedPlayerComponent>(entityRef))
-=======
-            if (!entityRef.IsAlive(World!)
+            if (!World.IsAlive(entityRef)
                 || !World!.TryGet(entityRef, out Profile? profile)
                 || World.Has<BlockedPlayerComponent>(entityRef)
                 || World.Has<IgnoreInteractionComponent>(entityRef))
->>>>>>> 8dade44c
                 return;
 
             currentProfileHovered = profile;
