--- conflicted
+++ resolved
@@ -52,7 +52,6 @@
                 return;
             }
 
-<<<<<<< HEAD
             switch (pbVirtualCamera.DefaultTransition.TransitionModeCase)
             {
                 case CameraTransition.TransitionModeOneofCase.Time:
@@ -65,7 +64,7 @@
                     if (speedValue > 0)
                     {
                         cameraData.CinemachineBrain!.m_DefaultBlend.m_Style = CinemachineBlendDefinition.Style.EaseInOut;
-                        float blendTime = distanceBetweenCameras / speedValue; // SPEED = 1 -> 1 meter per second
+                        float blendTime = CalculateDistanceBlendTime(distanceBetweenCameras, speedValue); // SPEED = 1 -> 1 meter per second
                         if (blendTime == 0)
                             cameraData.CinemachineBrain!.m_DefaultBlend.m_Style = CinemachineBlendDefinition.Style.Cut;
                         else
@@ -77,11 +76,6 @@
                     }
                     break;
                 default:
-=======
-                // SPEED = 1 -> 1 meter per second
-                float blendTime = CalculateDistanceBlendTime(distanceBetweenCameras, speedValue);
-                if (blendTime == 0)
->>>>>>> 480c5809
                     cameraData.CinemachineBrain!.m_DefaultBlend.m_Style = CinemachineBlendDefinition.Style.Cut;
                     break;
             }
