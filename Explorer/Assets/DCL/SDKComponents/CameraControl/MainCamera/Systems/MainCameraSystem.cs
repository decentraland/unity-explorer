--- conflicted
+++ resolved
@@ -49,11 +49,7 @@
         {
             SetupMainCameraQuery(World);
 
-<<<<<<< HEAD
-            HandleActiveVirtualCameraDirtyStateQuery(World);
-=======
             HandleActiveVirtualCameraLookAtChangeQuery(World);
->>>>>>> 3bd6d362
             HandleVirtualCameraChangeQuery(World);
             DisableVirtualCameraOnSceneLeaveQuery(World);
 
