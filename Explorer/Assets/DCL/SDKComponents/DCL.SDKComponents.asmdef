{
    "name": "DCL.SDKComponents",
    "rootNamespace": "",
    "references": [
        "GUID:3c7b57a14671040bd8c549056adc04f5",
        "GUID:275e22790c04e9b47a5085d7b0c4432a",
        "GUID:4794e238ed0f65142a4aea5848b513e5",
        "GUID:3640f3c0b42946b0b8794a1ed8e06ca5",
        "GUID:101b8b6ebaf64668909b49c4b7a1420d",
        "GUID:1b8e1e1bd01505f478f0369c04a4fb2f",
        "GUID:d0ec51c740809fd4680d3ea27279dca7",
<<<<<<< HEAD
        "GUID:166b65e6dfc848bb9fb075f53c293a38",
        "GUID:3ca842002c51d0a43b73e45298809a13"
=======
      "GUID:166b65e6dfc848bb9fb075f53c293a38",
      "GUID:8322ea9340a544c59ddc56d4793eac74",
      "GUID:286980af24684da6acc1caa413039811",
      "GUID:9e314663ce958b746873cb22d57ede55"
>>>>>>> e53871b5
    ],
    "includePlatforms": [],
    "excludePlatforms": [],
    "allowUnsafeCode": false,
    "overrideReferences": false,
    "precompiledReferences": [],
    "autoReferenced": true,
    "defineConstraints": [],
    "versionDefines": [],
    "noEngineReferences": false
}<|MERGE_RESOLUTION|>--- conflicted
+++ resolved
@@ -9,15 +9,10 @@
         "GUID:101b8b6ebaf64668909b49c4b7a1420d",
         "GUID:1b8e1e1bd01505f478f0369c04a4fb2f",
         "GUID:d0ec51c740809fd4680d3ea27279dca7",
-<<<<<<< HEAD
-        "GUID:166b65e6dfc848bb9fb075f53c293a38",
-        "GUID:3ca842002c51d0a43b73e45298809a13"
-=======
       "GUID:166b65e6dfc848bb9fb075f53c293a38",
       "GUID:8322ea9340a544c59ddc56d4793eac74",
       "GUID:286980af24684da6acc1caa413039811",
       "GUID:9e314663ce958b746873cb22d57ede55"
->>>>>>> e53871b5
     ],
     "includePlatforms": [],
     "excludePlatforms": [],
