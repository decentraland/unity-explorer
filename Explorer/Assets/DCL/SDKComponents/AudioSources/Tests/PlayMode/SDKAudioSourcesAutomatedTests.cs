﻿using Arch.Core;
using Cysharp.Threading.Tasks;
using DCL.AssetsProvision;
using DCL.AssetsProvision.Provisions;
using DCL.Browser.DecentralandUrls;
using DCL.DebugUtilities;
using DCL.Diagnostics;
using DCL.Multiplayer.Connections.DecentralandUrls;
using DCL.Multiplayer.Connections.Messaging.Hubs;
using DCL.Multiplayer.Connections.RoomHubs;
using DCL.PluginSystem;
using DCL.PluginSystem.World;
using DCL.Profiles;
using DCL.Web3;
using DCL.Web3.Accounts.Factory;
using DCL.Web3.Authenticators;
using DCL.Web3.Identities;
using DCL.WebRequests;
using ECS;
using ECS.Prioritization.Components;
using ECS.StreamableLoading.AudioClips;
using Global;
using Global.AppArgs;
using Global.Dynamic;
using MVC;
using NSubstitute;
using NUnit.Framework;
using SceneRunner;
using SceneRunner.Scene;
using System;
using System.Collections;
using System.Linq;
using System.Threading;
using UnityEditor;
using UnityEngine;
using UnityEngine.TestTools;
using Object = UnityEngine.Object;

namespace DCL.SDKComponents.AudioSources.Tests.PlayMode
{
    public class SDKAudioSourcesAutomatedTests
    {
        private const string TEST_SCENE = "Dance-floor";
        private const int TARGET_FPS = 60;

        private readonly CancellationTokenSource tearDownCts = new ();

        private readonly PluginSettingsContainer globalPluginSettings =
            AssetDatabase.LoadAssetAtPath<PluginSettingsContainer>("Assets/DCL/PluginSystem/Global/Global Plugins Settings.asset");
        private readonly PluginSettingsContainer scenePluginSettings =
            AssetDatabase.LoadAssetAtPath<PluginSettingsContainer>("Assets/DCL/PluginSystem/World/World Plugins Container.asset");

        private StaticContainer? staticContainer;
        private ISceneFacade? currentScene;

        [UnityTearDown]
        public IEnumerator TearDown()
        {
            yield return currentScene?.DisposeAsync().ToCoroutine();

            tearDownCts.Cancel();
            tearDownCts.Dispose();

            staticContainer?.Dispose();
        }

        //[UnityTest]
        [Retry(5)]
        public IEnumerator ShouldCreateAudioSourcesForSDKDanceFloorScene()
        {
            InitializationFlowAsync(tearDownCts.Token).Forget();

            yield return new WaitUntil(() => staticContainer != null);
            yield return new WaitUntil(() => currentScene != null);

            var scene = currentScene as SceneFacade;
            yield return new WaitUntil(() => scene!.SceneStateProvider.State == SceneState.Running);

            AudioClipsCache clipsCache = staticContainer.ECSWorldPlugins.OfType<AudioSourcesPlugin>().FirstOrDefault().audioClipsCache;

            yield return new WaitUntil(() => clipsCache.cache.Count > 0);
            yield return new WaitUntil(() => clipsCache.OngoingRequests.Count == 0);
            Assert.That(clipsCache.cache.Count, Is.EqualTo(1));

            AudioSource[]? audioSources = Object.FindObjectsOfType<AudioSource>();
            Assert.That(audioSources.Length, Is.EqualTo(1));
            Assert.That(audioSources[0].isPlaying);
        }

        private async UniTask InitializationFlowAsync(CancellationToken ct)
        {
            try
            {
                var identityCache = new MemoryWeb3IdentityCache();
                var web3AccountFactory = new Web3AccountFactory();

                var web3Authenticator = new ProxyWeb3Authenticator(new RandomGeneratedWeb3Authenticator(web3AccountFactory), identityCache);
                await web3Authenticator.LoginAsync(ct);

                SceneSharedContainer sceneSharedContainer;

                (staticContainer, sceneSharedContainer) = await InstallAsync(globalPluginSettings, scenePluginSettings, identityCache,
                    Substitute.For<IEthereumApi>(), Substitute.For<IProfileRepository>(), ct);

                currentScene = await sceneSharedContainer
                                    .SceneFactory
                                    .CreateSceneFromStreamableDirectoryAsync(TEST_SCENE, new PartitionComponent(), ct);

                await currentScene.StartUpdateLoopAsync(TARGET_FPS, ct);
            }
            catch (OperationCanceledException) { }
            catch (Exception) // unhandled exception
            {
                GameReports.PrintIsDead();
                throw;
            }
        }

        private static async UniTask<(StaticContainer staticContainer, SceneSharedContainer sceneSharedContainer)> InstallAsync(IPluginSettingsContainer globalSettingsContainer,
            IPluginSettingsContainer sceneSettingsContainer,
            IWeb3IdentityCache web3IdentityCache,
            IEthereumApi ethereumApi,
            IProfileRepository profileRepository,
            CancellationToken ct)
        {
            ErrorTraceAssetsProvisioner assetProvisioner = new AddressablesProvisioner().WithErrorTrace();

            ProvidedAsset<ReportsHandlingSettings> reportHandlingSettings = await BootstrapContainer.ProvideReportHandlingSettingsAsync(assetProvisioner,
                sceneSettingsContainer.GetSettings<BootstrapSettings>(), ct);

            // First load the common global plugin
            (StaticContainer? staticContainer, bool isLoaded)
                = await StaticContainer.CreateAsync(
                    new DecentralandUrlsSource(DecentralandEnvironment.Org),
                    assetProvisioner,
                    reportHandlingSettings.Value,
                    new ApplicationParametersParser(),
                    new DebugViewsCatalog(),
                    globalSettingsContainer,
                    web3IdentityCache,
                    ethereumApi,
                    false,
<<<<<<< HEAD
=======
                    World.Create(),
                    new Entity(),
>>>>>>> c4fa7a0f
                    ct
                );

            if (!isLoaded)
                GameReports.PrintIsDead();

            await UniTask.WhenAll(staticContainer.ECSWorldPlugins.Select(gp => sceneSettingsContainer.InitializePluginAsync(gp, ct)));

            var sceneSharedContainer = SceneSharedContainer.Create(
                in staticContainer,
                Substitute.For<IDecentralandUrlsSource>(),
                Substitute.For<IMVCManager>(),
                web3IdentityCache, profileRepository,
                IWebRequestController.DEFAULT,
                new IRoomHub.Fake(),
                Substitute.For<IRealmData>(),
                new IMessagePipesHub.Fake()
            );

            return (staticContainer, sceneSharedContainer);
        }
    }
}<|MERGE_RESOLUTION|>--- conflicted
+++ resolved
@@ -140,11 +140,8 @@
                     web3IdentityCache,
                     ethereumApi,
                     false,
-<<<<<<< HEAD
-=======
                     World.Create(),
                     new Entity(),
->>>>>>> c4fa7a0f
                     ct
                 );
 
