﻿using Arch.Core;
using Arch.System;
using Arch.SystemGroups;
using Arch.SystemGroups.Throttling;
using CommunicationData.URLHelpers;
using Cysharp.Threading.Tasks;
using DCL.Diagnostics;
using DCL.ECSComponents;
using DCL.Optimization.PerformanceBudgeting;
using DCL.Optimization.Pools;
using DCL.Utilities.Extensions;
using DCL.WebRequests;
using ECS.Abstract;
using ECS.Unity.Groups;
using ECS.Unity.Textures.Components;
using RenderHeads.Media.AVProVideo;
using SceneRunner.Scene;
using System.Threading;

namespace DCL.SDKComponents.MediaStream
{
    [UpdateInGroup(typeof(ComponentInstantiationGroup))]
    [LogCategory(ReportCategory.MEDIA_STREAM)]
    [ThrottlingEnabled]
    public partial class CreateMediaPlayerSystem : BaseUnityLoopSystem
    {
        private readonly ISceneStateProvider sceneStateProvider;
        private readonly IPerformanceBudget frameTimeBudget;
        private readonly IComponentPool<MediaPlayer> mediaPlayerPool;
        private readonly IWebRequestController webRequestController;
        private readonly ISceneData sceneData;

        public CreateMediaPlayerSystem(World world, IWebRequestController webRequestController, ISceneData sceneData, IComponentPool<MediaPlayer> mediaPlayerPool, ISceneStateProvider sceneStateProvider,
            IPerformanceBudget frameTimeBudget) : base(world)
        {
            this.webRequestController = webRequestController;
            this.sceneData = sceneData;
            this.sceneStateProvider = sceneStateProvider;
            this.frameTimeBudget = frameTimeBudget;
            this.mediaPlayerPool = mediaPlayerPool;
        }

        protected override void Update(float t)
        {
            CreateAudioStreamQuery(World);
            CreateVideoPlayerQuery(World);
        }

        [Query]
        [None(typeof(MediaPlayerComponent))]
        private void CreateAudioStream(in Entity entity, ref PBAudioStream sdkComponent)
        {
            CreateMediaPlayer(entity, sdkComponent.Url, sdkComponent.HasVolume, sdkComponent.Volume);
        }

        [Query]
        [None(typeof(MediaPlayerComponent))]
        [All(typeof(VideoTextureConsumer))]
        private void CreateVideoPlayer(in Entity entity, PBVideoPlayer sdkComponent)
        {
            CreateMediaPlayer(entity, sdkComponent.Src, sdkComponent.HasVolume, sdkComponent.Volume);
        }

        private void CreateMediaPlayer(Entity entity, string url, bool hasVolume, float volume)
        {
            if (!frameTimeBudget.TrySpendBudget()) return;

            MediaPlayerComponent component = CreateMediaPlayerComponent(entity, url, hasVolume, volume);

            if (component.State != VideoState.VsError)
                component.OpenMediaPromise.UrlReachabilityResolveAsync(webRequestController, component.URL, GetReportData(), component.Cts.Token).SuppressCancellationThrow().Forget();

            World.Add(entity, component);
        }

        private MediaPlayerComponent CreateMediaPlayerComponent(Entity entity, string url, bool hasVolume, float volume)
        {
            // if it is not valid, we try get it as a scene local video
            bool isValidStreamUrl = url.IsValidUrl();
            bool isValidLocalPath = false;

            if (!isValidStreamUrl)
            {
                isValidLocalPath = sceneData.TryGetMediaUrl(url, out URLAddress mediaUrl);
                if(isValidLocalPath)
                    url = mediaUrl;
            }

            var component = new MediaPlayerComponent
            {
                MediaPlayer = mediaPlayerPool.Get(),
                URL = url,
<<<<<<< HEAD
                PreviousCurrentTimeChecked = -1,
                LastPropagatedState = VideoState.VsPaused,
=======
                IsFromContentServer = url.Contains("/content/contents"),
                State = url.IsValidUrl() ? VideoState.VsNone : VideoState.VsError,
                PreviousPlayingTimeCheck = -1,
                LastStateChangeTime = -1,
>>>>>>> 34fd8dfc
                Cts = new CancellationTokenSource(),
                OpenMediaPromise = new OpenMediaPromise(),
            };
            component.SetState(isValidStreamUrl || isValidLocalPath || string.IsNullOrEmpty(url) ? VideoState.VsNone : VideoState.VsError);

#if UNITY_EDITOR
            component.MediaPlayer.gameObject.name = $"MediaPlayer_Entity_{entity}";
#endif

            component.MediaPlayer.UpdateVolume(sceneStateProvider.IsCurrent, hasVolume, volume);

            return component;
        }
    }
}<|MERGE_RESOLUTION|>--- conflicted
+++ resolved
@@ -24,6 +24,8 @@
     [ThrottlingEnabled]
     public partial class CreateMediaPlayerSystem : BaseUnityLoopSystem
     {
+        private static string CONTENT_SERVER_PREFIX = "/content/contents";
+
         private readonly ISceneStateProvider sceneStateProvider;
         private readonly IPerformanceBudget frameTimeBudget;
         private readonly IComponentPool<MediaPlayer> mediaPlayerPool;
@@ -90,15 +92,9 @@
             {
                 MediaPlayer = mediaPlayerPool.Get(),
                 URL = url,
-<<<<<<< HEAD
+                IsFromContentServer = url.Contains(CONTENT_SERVER_PREFIX),
                 PreviousCurrentTimeChecked = -1,
                 LastPropagatedState = VideoState.VsPaused,
-=======
-                IsFromContentServer = url.Contains("/content/contents"),
-                State = url.IsValidUrl() ? VideoState.VsNone : VideoState.VsError,
-                PreviousPlayingTimeCheck = -1,
-                LastStateChangeTime = -1,
->>>>>>> 34fd8dfc
                 Cts = new CancellationTokenSource(),
                 OpenMediaPromise = new OpenMediaPromise(),
             };
