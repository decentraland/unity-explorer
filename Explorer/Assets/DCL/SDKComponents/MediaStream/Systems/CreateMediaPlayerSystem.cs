--- conflicted
+++ resolved
@@ -40,16 +40,6 @@
 
         [Query]
         [None(typeof(MediaPlayerComponent))]
-<<<<<<< HEAD
-        private void CreateAudioStream(in Entity entity, ref PBAudioStream sdkComponent)
-        {
-            CreateMediaPlayer(entity, sdkComponent.Url, sdkComponent.HasVolume, sdkComponent.Volume);
-        }
-
-        [Query]
-        [None(typeof(MediaPlayerComponent))]
-        private void CreateVideoPlayer(in Entity entity, PBVideoPlayer sdkComponent, ref VideoTextureConsumer videoTextureConsumer)
-=======
         private void CreateAudioStream(Entity entity, ref PBAudioStream sdkComponent)
         {
             if (mediaFactory.TryCreateMediaPlayer(sdkComponent.Url, sdkComponent.HasVolume, sdkComponent.Volume, out MediaPlayerComponent component))
@@ -58,7 +48,6 @@
 
         [Query]
         private void CreateVideoPlayer(Entity entity, PBVideoPlayer sdkComponent)
->>>>>>> 16caba6c
         {
             var address = MediaAddress.New(sdkComponent.Src!);
 
@@ -66,37 +55,7 @@
             if (address.IsLivekitAddress(out _) && !sceneStateProvider.IsCurrent)
                 return;
 
-<<<<<<< HEAD
-            videoTextureConsumer.IsDirty = true;
-            CreateMediaPlayer(entity, sdkComponent.Src, sdkComponent.HasVolume, sdkComponent.Volume);
-        }
-
-        private void CreateMediaPlayer(Entity entity, string url, bool hasVolume, float volume)
-        {
-            if (!frameTimeBudget.TrySpendBudget()) return;
-
-            MediaPlayerComponent component = CreateMediaPlayerComponent(entity, url, hasVolume, volume);
-
-            if (component.State != VideoState.VsError)
-                component.OpenMediaPromise.UrlReachabilityResolveAsync(webRequestController, component.MediaAddress, GetReportData(), component.Cts.Token).SuppressCancellationThrow().Forget();
-
-            // There is no way to set this from the scene code, at the moment
-            // If the player has no transform, it will appear at 0,0,0 and nobody will hear it if it is in 3D
-            if (component.MediaPlayer.TryGetAvProPlayer(out var player) && player!.TryGetComponent(out AudioSource mediaPlayerAudio))
-                // At the moment we consider streams as global audio always, until there is a way to change it from the scene
-                mediaPlayerAudio!.spatialBlend = 0.0f;
-
-            World.Add(entity, component);
-        }
-
-        [SuppressMessage("ReSharper", "RedundantAssignment")]
-        private MediaPlayerComponent CreateMediaPlayerComponent(Entity entity, string url, bool hasVolume, float volume)
-        {
-            var isValidLocalPath = false;
-            var isValidStreamUrl = false;
-=======
             // MediaPlayerComponent / VideoTextureConsumer can be present in any combination
->>>>>>> 16caba6c
 
             if (!World.Has<MediaPlayerComponent>(entity))
             {
