--- conflicted
+++ resolved
@@ -15,18 +15,13 @@
     [LogCategory(ReportCategory.MEDIA_STREAM)]
     public partial class CleanUpMediaPlayerSystem : BaseUnityLoopSystem, IFinalizeWorldSystem
     {
-<<<<<<< HEAD
         internal CleanUpMediaPlayerSystem(World world) : base(world) { }
-=======
         private readonly MediaPlayerCustomPool mediaPlayerPool;
-        private readonly IExtendedObjectPool<Texture2D> videoTexturesPool;
 
-        internal CleanUpMediaPlayerSystem(World world, MediaPlayerCustomPool mediaPlayerPool, IExtendedObjectPool<Texture2D> videoTexturesPool) : base(world)
+        internal CleanUpMediaPlayerSystem(World world, MediaPlayerCustomPool mediaPlayerPool) : base(world)
         {
             this.mediaPlayerPool = mediaPlayerPool;
-            this.videoTexturesPool = videoTexturesPool;
         }
->>>>>>> 0a431295
 
         protected override void Update(float t)
         {
@@ -63,11 +58,9 @@
 
         private void CleanUpMediaPlayer(ref MediaPlayerComponent mediaPlayerComponent)
         {
-<<<<<<< HEAD
+            //TODO integrate cleanup
+            //MediaPlayerUtils.CleanUpMediaPlayer(ref mediaPlayerComponent, mediaPlayerPool);
             mediaPlayerComponent.Dispose();
-=======
-            MediaPlayerUtils.CleanUpMediaPlayer(ref mediaPlayerComponent, mediaPlayerPool);
->>>>>>> 0a431295
         }
 
         public void FinalizeComponents(in Query query)
