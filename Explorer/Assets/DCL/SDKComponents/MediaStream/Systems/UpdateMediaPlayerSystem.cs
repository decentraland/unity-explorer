using Arch.Core;
using Arch.System;
using Arch.SystemGroups;
using Arch.SystemGroups.Throttling;
using CommunicationData.URLHelpers;
using Cysharp.Threading.Tasks;
using DCL.Diagnostics;
using DCL.ECSComponents;
using DCL.Optimization.PerformanceBudgeting;
using DCL.Settings;
using DCL.Utilities.Extensions;
using DCL.WebRequests;
using ECS.Abstract;
using ECS.Groups;
using ECS.Unity.Textures.Components;
using ECS.Unity.Transforms.Components;
using SceneRunner.Scene;
using System;
using UnityEngine;
using Utility;

namespace DCL.SDKComponents.MediaStream
{
    [UpdateInGroup(typeof(SyncedPresentationSystemGroup))]
    [LogCategory(ReportCategory.MEDIA_STREAM)]
    [ThrottlingEnabled]
    public partial class UpdateMediaPlayerSystem : BaseUnityLoopSystem
    {
        private readonly IWebRequestController webRequestController;
        private readonly ISceneData sceneData;
        private readonly ISceneStateProvider sceneStateProvider;
        private readonly IPerformanceBudget frameTimeBudget;
        private readonly WorldVolumeMacBus worldVolumeMacBus;
        private float worldVolumePercentage = 1f;
        private float masterVolumePercentage = 1f;
        private readonly MediaPlayerCustomPool mediaPlayerPool;

        public UpdateMediaPlayerSystem(
            World world,
            IWebRequestController webRequestController,
            ISceneData sceneData,
            ISceneStateProvider sceneStateProvider,
            IPerformanceBudget frameTimeBudget,
            WorldVolumeMacBus worldVolumeMacBus, MediaPlayerCustomPool mediaPlayerPool) : base(world)
        {
            this.webRequestController = webRequestController;
            this.sceneData = sceneData;
            this.sceneStateProvider = sceneStateProvider;
            this.frameTimeBudget = frameTimeBudget;
            this.worldVolumeMacBus = worldVolumeMacBus;
            this.mediaPlayerPool = mediaPlayerPool;

            //This following part is a workaround applied for the MacOS platform, the reason
            //is related to the video and audio streams, the MacOS environment does not support
            //the volume control for the video and audio streams, as it doesn’t allow to route audio
            //from HLS through to Unity. This is a limitation of Apple’s AVFoundation framework
            //Similar issue reported here https://github.com/RenderHeads/UnityPlugin-AVProVideo/issues/1086
#if UNITY_EDITOR_OSX || UNITY_STANDALONE_OSX
            this.worldVolumeMacBus.OnWorldVolumeChanged += OnWorldVolumeChanged;
            this.worldVolumeMacBus.OnMasterVolumeChanged += OnMasterVolumeChanged;
            masterVolumePercentage = worldVolumeMacBus.GetMasterVolume();
            worldVolumePercentage = worldVolumeMacBus.GetWorldVolume();
#endif
        }

        private void OnWorldVolumeChanged(float volume)
        {
            worldVolumePercentage = volume;
        }

        private void OnMasterVolumeChanged(float volume)
        {
            masterVolumePercentage = volume;
        }

        protected override void Update(float t)
        {
            UpdateMediaPlayerPositionQuery(World);
            UpdateAudioStreamQuery(World);
            UpdateVideoStreamQuery(World);

            UpdateVideoTextureQuery(World);
        }

        [Query]
        private void UpdateMediaPlayerPosition(ref MediaPlayerComponent mediaPlayer, ref TransformComponent transformComponent)
        {
            mediaPlayer.MediaPlayer.PlaceAt(transformComponent.Transform.position);
        }

        [Query]
        private void UpdateAudioStream(in Entity entity, ref MediaPlayerComponent component, PBAudioStream sdkComponent)
        {
            if (!frameTimeBudget.TrySpendBudget()) return;

            if (component.State != VideoState.VsError)
            {
                float actualVolume = (sdkComponent.HasVolume ? sdkComponent.Volume : MediaPlayerComponent.DEFAULT_VOLUME) * worldVolumePercentage * masterVolumePercentage;
                component.MediaPlayer.UpdateVolume(sceneStateProvider.IsCurrent, sdkComponent.HasVolume, actualVolume);
            }

<<<<<<< HEAD
            var address = MediaAddress.New(sdkComponent.Url!);
            HandleComponentChange(ref component, sdkComponent, address, sdkComponent.HasPlaying, sdkComponent.Playing);
=======
            if (RequiresURLChange(entity,  ref component, sdkComponent.Url, sdkComponent)) return;

            HandleComponentChange(ref component, sdkComponent, sdkComponent.Url, sdkComponent.HasPlaying, sdkComponent.Playing);
>>>>>>> 0a431295
            ConsumePromise(ref component, sdkComponent.HasPlaying && sdkComponent.Playing);
        }

        [Query]
        private void UpdateVideoStream(in Entity entity, ref MediaPlayerComponent component, PBVideoPlayer sdkComponent)
        {
            if (!frameTimeBudget.TrySpendBudget()) return;

            if (component.State != VideoState.VsError)
            {
                float actualVolume = (sdkComponent.HasVolume ? sdkComponent.Volume : MediaPlayerComponent.DEFAULT_VOLUME) * worldVolumePercentage * masterVolumePercentage;
                component.MediaPlayer.UpdateVolume(sceneStateProvider.IsCurrent, sdkComponent.HasVolume, actualVolume);
            }

<<<<<<< HEAD
            var address = MediaAddress.New(sdkComponent.Src!);
            HandleComponentChange(ref component, sdkComponent, address, sdkComponent.HasPlaying, sdkComponent.Playing, sdkComponent, static (mediaPlayer, sdk) => mediaPlayer.UpdatePlaybackProperties(sdk));
=======
            if (RequiresURLChange(entity,  ref component, sdkComponent.Src, sdkComponent)) return;

            HandleComponentChange(ref component, sdkComponent, sdkComponent.Src, sdkComponent.HasPlaying, sdkComponent.Playing, sdkComponent, static (mediaPlayer, sdk) => mediaPlayer.UpdatePlaybackProperties(sdk));
>>>>>>> 0a431295
            ConsumePromise(ref component, false, sdkComponent, static (mediaPlayer, sdk) => mediaPlayer.SetPlaybackProperties(sdk));
        }

        private bool RequiresURLChange(in Entity entity, ref MediaPlayerComponent component, string url, IDirtyMarker sdkComponent)
        {
            if (sdkComponent.IsDirty && component.URL != url && (!sceneData.TryGetMediaUrl(url, out var localMediaUrl) || component.URL != localMediaUrl))
            {
                MediaPlayerUtils.CleanUpMediaPlayer(ref component, mediaPlayerPool);
                sdkComponent.IsDirty = false;
                World.Remove<MediaPlayerComponent>(entity);
                return true;
            }

            return false;
        }

        [Query]
        [All(typeof(PBVideoPlayer))]
        private void UpdateVideoTexture(ref MediaPlayerComponent playerComponent, ref VideoTextureConsumer assignedTexture)
        {
            if (!playerComponent.IsPlaying
                || playerComponent.State == VideoState.VsError
                || !playerComponent.MediaPlayer.MediaOpened
               )
                return;

            // Video is already playing in the background, and CopyTexture is a GPU operation,
            // so it does not make sense to budget by CPU as it can lead to much worse UX

            Texture? avText = playerComponent.MediaPlayer.LastTexture();
            if (avText == null) return;

            // Handle texture update
            if (assignedTexture.Texture.Asset.HasEqualResolution(to: avText))
                Graphics.CopyTexture(avText, assignedTexture.Texture);
            else
                assignedTexture.Texture.Asset.ResizeTexture(to: avText); // will be updated on the next frame/update-loop
        }

        private void HandleComponentChange(
            ref MediaPlayerComponent component,
            IDirtyMarker sdkComponent,
            MediaAddress mediaAddress,
            bool hasPlaying,
            bool isPlaying,
            PBVideoPlayer? sdkVideoComponent = null,
            Action<MultiMediaPlayer, PBVideoPlayer>? onPlaybackUpdate = null
        )
        {
            if (!sdkComponent.IsDirty) return;

<<<<<<< HEAD
            bool ShouldUpdateSource(in MediaPlayerComponent component) =>
                component.MediaAddress.MediaKind switch
                {
                    MediaAddress.Kind.URL => !sceneData.TryGetMediaUrl(mediaAddress.Url, out URLAddress localMediaUrl) || component.MediaAddress.Url != localMediaUrl,
                    MediaAddress.Kind.LIVEKIT => true,
                    _ => throw new ArgumentOutOfRangeException()
                };

            if (component.MediaAddress != mediaAddress && ShouldUpdateSource(in component))
            {
                component.MediaPlayer.CloseCurrentStream();

                UpdateStreamUrl(ref component, mediaAddress);

                if (component.State != VideoState.VsError)
                {
                    component.Cts = component.Cts.SafeRestart();
                    component.OpenMediaPromise.UrlReachabilityResolveAsync(webRequestController, component.MediaAddress, GetReportData(), component.Cts.Token).Forget();
                }
            }
            else if (component.State != VideoState.VsError)
=======
            if (component.State != VideoState.VsError)
>>>>>>> 0a431295
            {
                component.MediaPlayer.UpdatePlayback(hasPlaying, isPlaying);

                if (sdkVideoComponent != null)
                    onPlaybackUpdate?.Invoke(component.MediaPlayer, sdkVideoComponent);
            }

            sdkComponent.IsDirty = false;
        }

        private static void ConsumePromise(ref MediaPlayerComponent component, bool autoPlay, PBVideoPlayer? sdkVideoComponent = null, Action<MultiMediaPlayer, PBVideoPlayer>? onOpened = null)
        {
            if (!component.OpenMediaPromise.IsResolved) return;

            if (component.OpenMediaPromise.IsReachableConsume(component.MediaAddress))
            {
<<<<<<< HEAD
                component.MediaPlayer.OpenMedia(component.MediaAddress, component.IsFromContentServer, autoPlay);
=======
                //The problem is that video files coming from our content server are flagged as application/octet-stream,
                //but mac OS without a specific content type cannot play them. (more info here https://github.com/RenderHeads/UnityPlugin-AVProVideo/issues/2008 )
                //This adds a query param for video files from content server to force the correct content type

                //VideoPlayer may be reused
                if (!component.MediaPlayer.MediaOpened)
                    component.MediaPlayer.OpenMedia(MediaPathType.AbsolutePathOrURL, component.IsFromContentServer ? string.Format("{0}?includeMimeType", component.URL) : component.URL, autoPlay);
>>>>>>> 0a431295

                if (sdkVideoComponent != null)
                    onOpened?.Invoke(component.MediaPlayer, sdkVideoComponent);
            }
            else
            {
                component.SetState(component.MediaAddress.IsEmpty ? VideoState.VsNone : VideoState.VsError);
                component.MediaPlayer.CloseCurrentStream();
            }
        }

<<<<<<< HEAD
        private void UpdateStreamUrl(ref MediaPlayerComponent component, MediaAddress mediaAddress)
        {
            if (component.MediaAddress.MediaKind is MediaAddress.Kind.LIVEKIT)
            {
                component.MediaAddress = mediaAddress;
                return;
            }

            string url = mediaAddress.Url;

            bool isValidStreamUrl = url.IsValidUrl();
            bool isValidLocalPath = false;

            if (!isValidStreamUrl)
            {
                isValidLocalPath = sceneData.TryGetMediaUrl(url, out URLAddress mediaUrl);

                if (isValidLocalPath)
                    mediaAddress = MediaAddress.New(mediaUrl.Value);
            }

            component.MediaAddress = mediaAddress;
            component.SetState(isValidStreamUrl || isValidLocalPath || mediaAddress.IsEmpty ? VideoState.VsNone : VideoState.VsError);
        }

=======
>>>>>>> 0a431295
        protected override void OnDispose()
        {
#if UNITY_EDITOR_OSX || UNITY_STANDALONE_OSX
            worldVolumeMacBus.OnWorldVolumeChanged -= OnWorldVolumeChanged;
            worldVolumeMacBus.OnMasterVolumeChanged -= OnMasterVolumeChanged;
#endif
        }
    }
}<|MERGE_RESOLUTION|>--- conflicted
+++ resolved
@@ -31,9 +31,10 @@
         private readonly ISceneStateProvider sceneStateProvider;
         private readonly IPerformanceBudget frameTimeBudget;
         private readonly WorldVolumeMacBus worldVolumeMacBus;
+        private readonly MediaPlayerCustomPool mediaPlayerPool;
+
         private float worldVolumePercentage = 1f;
         private float masterVolumePercentage = 1f;
-        private readonly MediaPlayerCustomPool mediaPlayerPool;
 
         public UpdateMediaPlayerSystem(
             World world,
@@ -41,7 +42,9 @@
             ISceneData sceneData,
             ISceneStateProvider sceneStateProvider,
             IPerformanceBudget frameTimeBudget,
-            WorldVolumeMacBus worldVolumeMacBus, MediaPlayerCustomPool mediaPlayerPool) : base(world)
+            WorldVolumeMacBus worldVolumeMacBus,
+            MediaPlayerCustomPool mediaPlayerPool
+        ) : base(world)
         {
             this.webRequestController = webRequestController;
             this.sceneData = sceneData;
@@ -99,14 +102,10 @@
                 component.MediaPlayer.UpdateVolume(sceneStateProvider.IsCurrent, sdkComponent.HasVolume, actualVolume);
             }
 
-<<<<<<< HEAD
+            if (RequiresURLChange(entity,  ref component, sdkComponent.Url, sdkComponent)) return;
+
             var address = MediaAddress.New(sdkComponent.Url!);
             HandleComponentChange(ref component, sdkComponent, address, sdkComponent.HasPlaying, sdkComponent.Playing);
-=======
-            if (RequiresURLChange(entity,  ref component, sdkComponent.Url, sdkComponent)) return;
-
-            HandleComponentChange(ref component, sdkComponent, sdkComponent.Url, sdkComponent.HasPlaying, sdkComponent.Playing);
->>>>>>> 0a431295
             ConsumePromise(ref component, sdkComponent.HasPlaying && sdkComponent.Playing);
         }
 
@@ -121,14 +120,10 @@
                 component.MediaPlayer.UpdateVolume(sceneStateProvider.IsCurrent, sdkComponent.HasVolume, actualVolume);
             }
 
-<<<<<<< HEAD
+            if (RequiresURLChange(entity,  ref component, sdkComponent.Src, sdkComponent)) return;
+
             var address = MediaAddress.New(sdkComponent.Src!);
             HandleComponentChange(ref component, sdkComponent, address, sdkComponent.HasPlaying, sdkComponent.Playing, sdkComponent, static (mediaPlayer, sdk) => mediaPlayer.UpdatePlaybackProperties(sdk));
-=======
-            if (RequiresURLChange(entity,  ref component, sdkComponent.Src, sdkComponent)) return;
-
-            HandleComponentChange(ref component, sdkComponent, sdkComponent.Src, sdkComponent.HasPlaying, sdkComponent.Playing, sdkComponent, static (mediaPlayer, sdk) => mediaPlayer.UpdatePlaybackProperties(sdk));
->>>>>>> 0a431295
             ConsumePromise(ref component, false, sdkComponent, static (mediaPlayer, sdk) => mediaPlayer.SetPlaybackProperties(sdk));
         }
 
@@ -180,7 +175,6 @@
         {
             if (!sdkComponent.IsDirty) return;
 
-<<<<<<< HEAD
             bool ShouldUpdateSource(in MediaPlayerComponent component) =>
                 component.MediaAddress.MediaKind switch
                 {
@@ -202,9 +196,6 @@
                 }
             }
             else if (component.State != VideoState.VsError)
-=======
-            if (component.State != VideoState.VsError)
->>>>>>> 0a431295
             {
                 component.MediaPlayer.UpdatePlayback(hasPlaying, isPlaying);
 
@@ -221,17 +212,15 @@
 
             if (component.OpenMediaPromise.IsReachableConsume(component.MediaAddress))
             {
-<<<<<<< HEAD
-                component.MediaPlayer.OpenMedia(component.MediaAddress, component.IsFromContentServer, autoPlay);
-=======
                 //The problem is that video files coming from our content server are flagged as application/octet-stream,
                 //but mac OS without a specific content type cannot play them. (more info here https://github.com/RenderHeads/UnityPlugin-AVProVideo/issues/2008 )
                 //This adds a query param for video files from content server to force the correct content type
 
                 //VideoPlayer may be reused
-                if (!component.MediaPlayer.MediaOpened)
-                    component.MediaPlayer.OpenMedia(MediaPathType.AbsolutePathOrURL, component.IsFromContentServer ? string.Format("{0}?includeMimeType", component.URL) : component.URL, autoPlay);
->>>>>>> 0a431295
+                //TODO migrate to mediplayer
+                //if (!component.MediaPlayer.MediaOpened)
+
+                component.MediaPlayer.OpenMedia(component.MediaAddress, component.IsFromContentServer, autoPlay);
 
                 if (sdkVideoComponent != null)
                     onOpened?.Invoke(component.MediaPlayer, sdkVideoComponent);
@@ -243,7 +232,6 @@
             }
         }
 
-<<<<<<< HEAD
         private void UpdateStreamUrl(ref MediaPlayerComponent component, MediaAddress mediaAddress)
         {
             if (component.MediaAddress.MediaKind is MediaAddress.Kind.LIVEKIT)
@@ -269,8 +257,6 @@
             component.SetState(isValidStreamUrl || isValidLocalPath || mediaAddress.IsEmpty ? VideoState.VsNone : VideoState.VsError);
         }
 
-=======
->>>>>>> 0a431295
         protected override void OnDispose()
         {
 #if UNITY_EDITOR_OSX || UNITY_STANDALONE_OSX
