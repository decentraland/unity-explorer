using Arch.Core;
using Arch.System;
using Arch.SystemGroups;
using Arch.SystemGroups.Throttling;
using CommunicationData.URLHelpers;
using Cysharp.Threading.Tasks;
using DCL.Audio;
using DCL.Diagnostics;
using DCL.ECSComponents;
using DCL.Optimization.PerformanceBudgeting;
using DCL.Utilities.Extensions;
using DCL.WebRequests;
using ECS.Abstract;
using ECS.Groups;
using ECS.LifeCycle;
using ECS.LifeCycle.Components;
using ECS.Unity.Textures.Components;
using ECS.Unity.Transforms.Components;
using SceneRunner.Scene;
using UnityEngine;
using UnityEngine.Profiling;
using Utility;

namespace DCL.SDKComponents.MediaStream
{
    [UpdateInGroup(typeof(SyncedPresentationSystemGroup))]
    [LogCategory(ReportCategory.MEDIA_STREAM)]
    [ThrottlingEnabled]
    public partial class UpdateMediaPlayerSystem : BaseUnityLoopSystem, ISceneIsCurrentListener
    {
        private readonly IWebRequestController webRequestController;
        private readonly ISceneData sceneData;
        private readonly ISceneStateProvider sceneStateProvider;
        private readonly IPerformanceBudget frameTimeBudget;
        private readonly MediaFactory mediaFactory;
        private readonly VolumeBus volumeBus;

        private readonly float audioFadeSpeed;

        public UpdateMediaPlayerSystem(
            World world,
            IWebRequestController webRequestController,
            ISceneData sceneData,
            ISceneStateProvider sceneStateProvider,
            IPerformanceBudget frameTimeBudget,
            MediaFactory mediaFactory,
            float audioFadeSpeed
        ) : base(world)
        {
            this.webRequestController = webRequestController;
            this.sceneData = sceneData;
            this.sceneStateProvider = sceneStateProvider;
            this.frameTimeBudget = frameTimeBudget;
            this.mediaFactory = mediaFactory;
            this.audioFadeSpeed = audioFadeSpeed;
<<<<<<< HEAD

            //This following part is a workaround applied for the MacOS platform, the reason
            //is related to the video and audio streams, the MacOS environment does not support
            //the volume control for the video and audio streams, as it doesn’t allow to route audio
            //from HLS through to Unity. This is a limitation of Apple’s AVFoundation framework
            //Similar issue reported here https://github.com/RenderHeads/UnityPlugin-AVProVideo/issues/1086
            this.volumeBus = volumeBus;
            this.volumeBus.OnWorldVolumeChanged += OnWorldVolumeChanged;
            this.volumeBus.OnMasterVolumeChanged += OnMasterVolumeChanged;
            masterVolumePercentage = volumeBus.GetSerializedMasterVolume();
            worldVolumePercentage = volumeBus.GetSerializedWorldVolume();
        }

        protected override void OnDispose()
        {
#if UNITY_EDITOR_OSX || UNITY_STANDALONE_OSX
            volumeBus.OnWorldVolumeChanged -= OnWorldVolumeChanged;
            volumeBus.OnMasterVolumeChanged -= OnMasterVolumeChanged;
#endif
=======
>>>>>>> 16caba6c
        }

        protected override void Update(float t)
        {
            UpdateMediaPlayerPositionQuery(World);
            UpdateAudioStreamQuery(World, t);
            UpdateVideoStreamQuery(World, t);
<<<<<<< HEAD
=======
            UpdateCustomStreamQuery(World, t);

>>>>>>> 16caba6c
            UpdateVideoTextureQuery(World);
        }

        public void OnSceneIsCurrentChanged(bool enteredScene)
        {
            ToggleCurrentStreamsStateQuery(World, enteredScene);
        }

        [Query]
        private void UpdateMediaPlayerPosition(ref MediaPlayerComponent mediaPlayer, ref TransformComponent transformComponent)
        {
            mediaPlayer.MediaPlayer.PlaceAt(transformComponent.Transform.position);
        }

        [Query]
        private void UpdateAudioStream(in Entity entity, ref MediaPlayerComponent component, PBAudioStream sdkComponent, [Data] float dt)
        {
            if (!frameTimeBudget.TrySpendBudget()) return;

<<<<<<< HEAD
            var address = MediaAddress.New(sdkComponent.Url!);

            if (TryReInitializeOnSourceChange(entity, ref component, address)) return;

            if (component.State != VideoState.VsError)
            {
                if (sdkComponent.HasPlaying && sdkComponent.Playing != component.IsPlaying)
                    component.MediaPlayer.UpdatePlayback(sdkComponent.HasPlaying, sdkComponent.Playing);

                float targetVolume = (sdkComponent.HasVolume ? sdkComponent.Volume : MediaPlayerComponent.DEFAULT_VOLUME) * worldVolumePercentage * masterVolumePercentage;

                if (!sceneStateProvider.IsCurrent)
                    targetVolume = 0f;

                component.MediaPlayer.CrossfadeVolume(targetVolume, dt * audioFadeSpeed);
            }
=======
            FadeVolume(ref component, sdkComponent.HasVolume ? sdkComponent.Volume : MediaPlayerComponent.DEFAULT_VOLUME, dt);
>>>>>>> 16caba6c

            ConsumePromise(ref component, sdkComponent.HasPlaying && sdkComponent.Playing);
        }

        [Query]
        private void UpdateVideoStream(in Entity entity, ref MediaPlayerComponent component, PBVideoPlayer sdkComponent, [Data] float dt)
        {
            if (!frameTimeBudget.TrySpendBudget()) return;

<<<<<<< HEAD
            var address = MediaAddress.New(sdkComponent.Src!);

            if (TryReInitializeOnSourceChange(entity, ref component, address)) return;

            if (component.State != VideoState.VsError)
            {
                if (sdkComponent.HasPlaying && sdkComponent.Playing != component.IsPlaying)
                {
                    component.MediaPlayer.UpdatePlayback(sdkComponent.HasPlaying, sdkComponent.Playing);
                    component.MediaPlayer.UpdatePlaybackProperties(sdkComponent);
                }

                float targetVolume = (sdkComponent.HasVolume ? sdkComponent.Volume : MediaPlayerComponent.DEFAULT_VOLUME) * worldVolumePercentage * masterVolumePercentage;
=======
            FadeVolume(ref component, sdkComponent.HasVolume ? sdkComponent.Volume : MediaPlayerComponent.DEFAULT_VOLUME, dt);

            var address = MediaAddress.New(sdkComponent.Src!);
            if (RequiresURLChange(entity, ref component, address, sdkComponent)) return;

            HandleComponentChange(ref component, sdkComponent, address, sdkComponent.HasPlaying, sdkComponent.Playing, sdkComponent, static (mediaPlayer, sdk) => mediaPlayer.UpdatePlaybackProperties(sdk));

            if (ConsumePromise(ref component, false))
                component.MediaPlayer.SetPlaybackProperties(sdkComponent);
        }

        private void FadeVolume(ref MediaPlayerComponent component, float volume, float dt)
        {
            if (component.State != VideoState.VsError)
            {
                float targetVolume = volume * mediaFactory.worldVolumePercentage * mediaFactory.masterVolumePercentage;
>>>>>>> 16caba6c

                if (!sceneStateProvider.IsCurrent)
                    targetVolume = 0f;

                component.MediaPlayer.CrossfadeVolume(targetVolume, dt * audioFadeSpeed);
            }
        }

<<<<<<< HEAD
            if (ConsumePromise(ref component, false))
                component.MediaPlayer.SetPlaybackProperties(sdkComponent);
=======
        /// <summary>
        ///     If there is no SDK component which controls the playback state, the video is looped and started automatically
        /// </summary>
        [Query]
        private void UpdateCustomStream(ref MediaPlayerComponent mediaPlayer, CustomMediaStream customMediaStream, [Data] float dt)
        {
            if (!frameTimeBudget.TrySpendBudget()) return;

            FadeVolume(ref mediaPlayer, customMediaStream.Volume, dt);

            if (ConsumePromise(ref mediaPlayer, true))
                mediaPlayer.MediaPlayer.SetPlaybackProperties(customMediaStream);
        }

        private bool RequiresURLChange(in Entity entity, ref MediaPlayerComponent component, MediaAddress address, IDirtyMarker sdkComponent)
        {
            if (sdkComponent.IsNotDirty())
                return false;

            if (component.MediaAddress.IsUrlMediaAddress(out var urlMediaAddress) && address.IsUrlMediaAddress(out var other))
            {
                string selfUrl = urlMediaAddress!.Value.Url;
                string otherUrl = other!.Value.Url;

                if (selfUrl != otherUrl
                    && (!sceneData.TryGetMediaUrl(otherUrl, out var localMediaUrl) || selfUrl != localMediaUrl))
                    return PerformRemove(World, ref component, sdkComponent, entity);
            }
            else if (component.MediaAddress != address)
                return PerformRemove(World, ref component, sdkComponent, entity);

            return false;

            static bool PerformRemove(World world, ref MediaPlayerComponent component, IDirtyMarker sdkComponent, Entity entity)
            {
                component.Dispose();
                sdkComponent.IsDirty = false;
                world.Remove<MediaPlayerComponent>(entity);
                return true;
            }
>>>>>>> 16caba6c
        }

        // This query for all media players regardless of their origin
        [Query]
        private void UpdateVideoTexture(ref MediaPlayerComponent playerComponent, ref VideoTextureConsumer assignedTexture)
        {
            playerComponent.MediaPlayer.EnsurePlaying();

            if (!playerComponent.IsPlaying
                || playerComponent.State == VideoState.VsError
                || !playerComponent.MediaPlayer.MediaOpened
               )
                return;

            // Video is already playing in the background, and CopyTexture is a GPU operation,
            // so it does not make sense to budget by CPU as it can lead to much worse UX

            Texture? avText = playerComponent.MediaPlayer.LastTexture();
            if (avText == null) return;

            if (!assignedTexture.Texture.HasEqualResolution(to: avText))
                assignedTexture.Resize(avText.width, avText.height);

            if (playerComponent.MediaPlayer.GetTexureScale.Equals(new Vector2(1, -1)))
                Graphics.Blit(avText, assignedTexture.Texture, new Vector2(1, -1), new Vector2(0, 1));
            else
                Graphics.CopyTexture(avText, assignedTexture.Texture);
        }

        [Query]
        private void ToggleCurrentStreamsState(Entity entity, MediaPlayerComponent mediaPlayerComponent, [Data] bool enteredScene)
        {
            if (mediaPlayerComponent.MediaPlayer.IsLivekitPlayer(out LivekitPlayer livekitPlayer) && !enteredScene)
            {
                //Streams rely on livekit room being active; which can only be in we are on the same scene. Next time we enter the scene, it will be recreate by
                //the regular CreateMediaPlayerSystem
                mediaPlayerComponent.Dispose();
                World.Remove<MediaPlayerComponent>(entity);
            }
        }

        private bool TryReInitializeOnSourceChange(in Entity entity, ref MediaPlayerComponent component, MediaAddress address)
        {
            if (component.MediaAddress.IsUrlMediaAddress(out var urlMediaAddress) && address.IsUrlMediaAddress(out var other))
            {
                string selfUrl = urlMediaAddress!.Value.Url;
                string otherUrl = other!.Value.Url;

                if (selfUrl == otherUrl
                    || (sceneData.TryGetMediaUrl(otherUrl, out var localMediaUrl) && selfUrl == localMediaUrl)) return false;

                RemoveAndForceReInitialization(ref component, entity);
                return true;
            }

            if (component.MediaAddress == address) return false;

            RemoveAndForceReInitialization(ref component, entity);
            return true;

            void RemoveAndForceReInitialization(ref MediaPlayerComponent component, Entity entity)
            {
                component.Dispose();
                World.Remove<MediaPlayerComponent>(entity);
            }
        }

        private static bool ConsumePromise(ref MediaPlayerComponent component, bool autoPlay)
        {
            if (!component.OpenMediaPromise.IsResolved) return false;
<<<<<<< HEAD
            if (component.OpenMediaPromise.IsConsumed) return false;
=======
>>>>>>> 16caba6c

            if (component.OpenMediaPromise.IsReachableConsume(component.MediaAddress))
            {
                Profiler.BeginSample(component.MediaPlayer.HasControl
                    ? "MediaPlayer.OpenMedia"
                    : "MediaPlayer.InitialiseAndOpenMedia");

                try { component.MediaPlayer.OpenMedia(component.MediaAddress, component.IsFromContentServer, autoPlay); }
                finally { Profiler.EndSample(); }

                return true;
<<<<<<< HEAD
=======
            }

            component.SetState(component.MediaAddress.IsEmpty ? VideoState.VsNone : VideoState.VsError);
            Profiler.BeginSample("MediaPlayer.CloseCurrentStream");

            try { component.MediaPlayer.CloseCurrentStream(); }
            finally { Profiler.EndSample(); }

            return false;
        }

        private void UpdateStreamUrl(ref MediaPlayerComponent component, MediaAddress mediaAddress)
        {
            if (component.MediaAddress.IsLivekitAddress(out _))
            {
                component.MediaAddress = mediaAddress;
                return;
>>>>>>> 16caba6c
            }

            component.SetState(component.MediaAddress.IsEmpty ? VideoState.VsNone : VideoState.VsError);
            Profiler.BeginSample("MediaPlayer.CloseCurrentStream");

            try { component.MediaPlayer.CloseCurrentStream(); }
            finally { Profiler.EndSample(); }

<<<<<<< HEAD
            return false;
        }

        private void OnWorldVolumeChanged(float volume)
=======
            if (!isValidStreamUrl)
            {
                isValidLocalPath = sceneData.TryGetMediaUrl(url, out URLAddress mediaUrl);

                if (isValidLocalPath)
                    mediaAddress = MediaAddress.New(mediaUrl.Value);
            }

            component.MediaAddress = mediaAddress;
            component.SetState(isValidStreamUrl || isValidLocalPath || mediaAddress.IsEmpty ? VideoState.VsNone : VideoState.VsError);
        }

        public void OnSceneIsCurrentChanged(bool enteredScene)
>>>>>>> 16caba6c
        {
            worldVolumePercentage = volume;
        }

        private void OnMasterVolumeChanged(float volume)
        {
            masterVolumePercentage = volume;
        }
    }
}<|MERGE_RESOLUTION|>--- conflicted
+++ resolved
@@ -53,28 +53,6 @@
             this.frameTimeBudget = frameTimeBudget;
             this.mediaFactory = mediaFactory;
             this.audioFadeSpeed = audioFadeSpeed;
-<<<<<<< HEAD
-
-            //This following part is a workaround applied for the MacOS platform, the reason
-            //is related to the video and audio streams, the MacOS environment does not support
-            //the volume control for the video and audio streams, as it doesn’t allow to route audio
-            //from HLS through to Unity. This is a limitation of Apple’s AVFoundation framework
-            //Similar issue reported here https://github.com/RenderHeads/UnityPlugin-AVProVideo/issues/1086
-            this.volumeBus = volumeBus;
-            this.volumeBus.OnWorldVolumeChanged += OnWorldVolumeChanged;
-            this.volumeBus.OnMasterVolumeChanged += OnMasterVolumeChanged;
-            masterVolumePercentage = volumeBus.GetSerializedMasterVolume();
-            worldVolumePercentage = volumeBus.GetSerializedWorldVolume();
-        }
-
-        protected override void OnDispose()
-        {
-#if UNITY_EDITOR_OSX || UNITY_STANDALONE_OSX
-            volumeBus.OnWorldVolumeChanged -= OnWorldVolumeChanged;
-            volumeBus.OnMasterVolumeChanged -= OnMasterVolumeChanged;
-#endif
-=======
->>>>>>> 16caba6c
         }
 
         protected override void Update(float t)
@@ -82,11 +60,8 @@
             UpdateMediaPlayerPositionQuery(World);
             UpdateAudioStreamQuery(World, t);
             UpdateVideoStreamQuery(World, t);
-<<<<<<< HEAD
-=======
             UpdateCustomStreamQuery(World, t);
 
->>>>>>> 16caba6c
             UpdateVideoTextureQuery(World);
         }
 
@@ -95,6 +70,11 @@
             ToggleCurrentStreamsStateQuery(World, enteredScene);
         }
 
+        public void OnSceneIsCurrentChanged(bool enteredScene)
+        {
+            ToggleCurrentStreamsStateQuery(World, enteredScene);
+        }
+
         [Query]
         private void UpdateMediaPlayerPosition(ref MediaPlayerComponent mediaPlayer, ref TransformComponent transformComponent)
         {
@@ -106,39 +86,31 @@
         {
             if (!frameTimeBudget.TrySpendBudget()) return;
 
-<<<<<<< HEAD
             var address = MediaAddress.New(sdkComponent.Url!);
 
             if (TryReInitializeOnSourceChange(entity, ref component, address)) return;
+
+            FadeVolume(ref component, sdkComponent.HasVolume ? sdkComponent.Volume : MediaPlayerComponent.DEFAULT_VOLUME, dt);
 
             if (component.State != VideoState.VsError)
             {
                 if (sdkComponent.HasPlaying && sdkComponent.Playing != component.IsPlaying)
                     component.MediaPlayer.UpdatePlayback(sdkComponent.HasPlaying, sdkComponent.Playing);
-
-                float targetVolume = (sdkComponent.HasVolume ? sdkComponent.Volume : MediaPlayerComponent.DEFAULT_VOLUME) * worldVolumePercentage * masterVolumePercentage;
-
-                if (!sceneStateProvider.IsCurrent)
-                    targetVolume = 0f;
-
-                component.MediaPlayer.CrossfadeVolume(targetVolume, dt * audioFadeSpeed);
-            }
-=======
+            }
+
+            ConsumePromise(ref component, sdkComponent.HasPlaying && sdkComponent.Playing);
+        }
+
+        [Query]
+        private void UpdateVideoStream(in Entity entity, ref MediaPlayerComponent component, PBVideoPlayer sdkComponent, [Data] float dt)
+        {
+            if (!frameTimeBudget.TrySpendBudget()) return;
+
+            var address = MediaAddress.New(sdkComponent.Src!);
+
+            if (TryReInitializeOnSourceChange(entity, ref component, address)) return;
+
             FadeVolume(ref component, sdkComponent.HasVolume ? sdkComponent.Volume : MediaPlayerComponent.DEFAULT_VOLUME, dt);
->>>>>>> 16caba6c
-
-            ConsumePromise(ref component, sdkComponent.HasPlaying && sdkComponent.Playing);
-        }
-
-        [Query]
-        private void UpdateVideoStream(in Entity entity, ref MediaPlayerComponent component, PBVideoPlayer sdkComponent, [Data] float dt)
-        {
-            if (!frameTimeBudget.TrySpendBudget()) return;
-
-<<<<<<< HEAD
-            var address = MediaAddress.New(sdkComponent.Src!);
-
-            if (TryReInitializeOnSourceChange(entity, ref component, address)) return;
 
             if (component.State != VideoState.VsError)
             {
@@ -147,38 +119,12 @@
                     component.MediaPlayer.UpdatePlayback(sdkComponent.HasPlaying, sdkComponent.Playing);
                     component.MediaPlayer.UpdatePlaybackProperties(sdkComponent);
                 }
-
-                float targetVolume = (sdkComponent.HasVolume ? sdkComponent.Volume : MediaPlayerComponent.DEFAULT_VOLUME) * worldVolumePercentage * masterVolumePercentage;
-=======
-            FadeVolume(ref component, sdkComponent.HasVolume ? sdkComponent.Volume : MediaPlayerComponent.DEFAULT_VOLUME, dt);
-
-            var address = MediaAddress.New(sdkComponent.Src!);
-            if (RequiresURLChange(entity, ref component, address, sdkComponent)) return;
-
-            HandleComponentChange(ref component, sdkComponent, address, sdkComponent.HasPlaying, sdkComponent.Playing, sdkComponent, static (mediaPlayer, sdk) => mediaPlayer.UpdatePlaybackProperties(sdk));
+            }
 
             if (ConsumePromise(ref component, false))
                 component.MediaPlayer.SetPlaybackProperties(sdkComponent);
         }
 
-        private void FadeVolume(ref MediaPlayerComponent component, float volume, float dt)
-        {
-            if (component.State != VideoState.VsError)
-            {
-                float targetVolume = volume * mediaFactory.worldVolumePercentage * mediaFactory.masterVolumePercentage;
->>>>>>> 16caba6c
-
-                if (!sceneStateProvider.IsCurrent)
-                    targetVolume = 0f;
-
-                component.MediaPlayer.CrossfadeVolume(targetVolume, dt * audioFadeSpeed);
-            }
-        }
-
-<<<<<<< HEAD
-            if (ConsumePromise(ref component, false))
-                component.MediaPlayer.SetPlaybackProperties(sdkComponent);
-=======
         /// <summary>
         ///     If there is no SDK component which controls the playback state, the video is looped and started automatically
         /// </summary>
@@ -191,35 +137,6 @@
 
             if (ConsumePromise(ref mediaPlayer, true))
                 mediaPlayer.MediaPlayer.SetPlaybackProperties(customMediaStream);
-        }
-
-        private bool RequiresURLChange(in Entity entity, ref MediaPlayerComponent component, MediaAddress address, IDirtyMarker sdkComponent)
-        {
-            if (sdkComponent.IsNotDirty())
-                return false;
-
-            if (component.MediaAddress.IsUrlMediaAddress(out var urlMediaAddress) && address.IsUrlMediaAddress(out var other))
-            {
-                string selfUrl = urlMediaAddress!.Value.Url;
-                string otherUrl = other!.Value.Url;
-
-                if (selfUrl != otherUrl
-                    && (!sceneData.TryGetMediaUrl(otherUrl, out var localMediaUrl) || selfUrl != localMediaUrl))
-                    return PerformRemove(World, ref component, sdkComponent, entity);
-            }
-            else if (component.MediaAddress != address)
-                return PerformRemove(World, ref component, sdkComponent, entity);
-
-            return false;
-
-            static bool PerformRemove(World world, ref MediaPlayerComponent component, IDirtyMarker sdkComponent, Entity entity)
-            {
-                component.Dispose();
-                sdkComponent.IsDirty = false;
-                world.Remove<MediaPlayerComponent>(entity);
-                return true;
-            }
->>>>>>> 16caba6c
         }
 
         // This query for all media players regardless of their origin
@@ -290,10 +207,7 @@
         private static bool ConsumePromise(ref MediaPlayerComponent component, bool autoPlay)
         {
             if (!component.OpenMediaPromise.IsResolved) return false;
-<<<<<<< HEAD
             if (component.OpenMediaPromise.IsConsumed) return false;
-=======
->>>>>>> 16caba6c
 
             if (component.OpenMediaPromise.IsReachableConsume(component.MediaAddress))
             {
@@ -305,8 +219,6 @@
                 finally { Profiler.EndSample(); }
 
                 return true;
-<<<<<<< HEAD
-=======
             }
 
             component.SetState(component.MediaAddress.IsEmpty ? VideoState.VsNone : VideoState.VsError);
@@ -318,48 +230,17 @@
             return false;
         }
 
-        private void UpdateStreamUrl(ref MediaPlayerComponent component, MediaAddress mediaAddress)
-        {
-            if (component.MediaAddress.IsLivekitAddress(out _))
-            {
-                component.MediaAddress = mediaAddress;
-                return;
->>>>>>> 16caba6c
-            }
-
-            component.SetState(component.MediaAddress.IsEmpty ? VideoState.VsNone : VideoState.VsError);
-            Profiler.BeginSample("MediaPlayer.CloseCurrentStream");
-
-            try { component.MediaPlayer.CloseCurrentStream(); }
-            finally { Profiler.EndSample(); }
-
-<<<<<<< HEAD
-            return false;
-        }
-
-        private void OnWorldVolumeChanged(float volume)
-=======
-            if (!isValidStreamUrl)
-            {
-                isValidLocalPath = sceneData.TryGetMediaUrl(url, out URLAddress mediaUrl);
-
-                if (isValidLocalPath)
-                    mediaAddress = MediaAddress.New(mediaUrl.Value);
-            }
-
-            component.MediaAddress = mediaAddress;
-            component.SetState(isValidStreamUrl || isValidLocalPath || mediaAddress.IsEmpty ? VideoState.VsNone : VideoState.VsError);
-        }
-
-        public void OnSceneIsCurrentChanged(bool enteredScene)
->>>>>>> 16caba6c
-        {
-            worldVolumePercentage = volume;
-        }
-
-        private void OnMasterVolumeChanged(float volume)
-        {
-            masterVolumePercentage = volume;
+        private void FadeVolume(ref MediaPlayerComponent component, float volume, float dt)
+        {
+            if (component.State != VideoState.VsError)
+            {
+                float targetVolume = volume * mediaFactory.worldVolumePercentage * mediaFactory.masterVolumePercentage;
+
+                if (!sceneStateProvider.IsCurrent)
+                    targetVolume = 0f;
+
+                component.MediaPlayer.CrossfadeVolume(targetVolume, dt * audioFadeSpeed);
+            }
         }
     }
 }