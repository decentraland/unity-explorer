﻿using DCL.ECSComponents;
using RenderHeads.Media.AVProVideo;
using System.Threading;
using Utility;

namespace DCL.SDKComponents.MediaStream
{
    public struct MediaPlayerComponent
    {
        public const float DEFAULT_VOLUME = 1f;
        public const float DEFAULT_PLAYBACK_RATE = 1f;
        public const float DEFAULT_POSITION = 0f;

        public MediaPlayer MediaPlayer;

        public string URL;
<<<<<<< HEAD
        public VideoState State { get; private set; }
        public VideoState LastPropagatedState;
        public double PreviousCurrentTimeChecked;
        public float LastStateChangeTime { get; private set; }
=======
        public bool IsFromContentServer;
        public VideoState State;
        public double PreviousPlayingTimeCheck;
        public float LastStateChangeTime;
>>>>>>> 34fd8dfc

        public CancellationTokenSource Cts;
        public OpenMediaPromise OpenMediaPromise;

        public bool IsPlaying => MediaPlayer.Control.IsPlaying();
        public float CurrentTime => (float)MediaPlayer.Control.GetCurrentTime();
        public float Duration => (float)MediaPlayer.Info.GetDuration();

        public void SetState(VideoState newState)
        {
            if (State == newState) return;
            State = newState;
            LastStateChangeTime = UnityEngine.Time.realtimeSinceStartup;
        }

        public void Dispose()
        {
            MediaPlayer = null;
            Cts.SafeCancelAndDispose();
        }
    }
}<|MERGE_RESOLUTION|>--- conflicted
+++ resolved
@@ -14,17 +14,11 @@
         public MediaPlayer MediaPlayer;
 
         public string URL;
-<<<<<<< HEAD
+        public bool IsFromContentServer;
         public VideoState State { get; private set; }
         public VideoState LastPropagatedState;
         public double PreviousCurrentTimeChecked;
         public float LastStateChangeTime { get; private set; }
-=======
-        public bool IsFromContentServer;
-        public VideoState State;
-        public double PreviousPlayingTimeCheck;
-        public float LastStateChangeTime;
->>>>>>> 34fd8dfc
 
         public CancellationTokenSource Cts;
         public OpenMediaPromise OpenMediaPromise;
