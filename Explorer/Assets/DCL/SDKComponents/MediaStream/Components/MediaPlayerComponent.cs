--- conflicted
+++ resolved
@@ -12,12 +12,9 @@
         public const float DEFAULT_VOLUME = 1f;
         public const float DEFAULT_PLAYBACK_RATE = 1f;
         public const float DEFAULT_POSITION = 0f;
-<<<<<<< HEAD
+        private const float PLAY_CHECK_THRESHOLD = 0.5f;
         public const float DEFAULT_SPATIAL_MIN_DISTANCE = 0f;
         public const float DEFAULT_SPATIAL_MAX_DISTANCE = 60f;
-=======
-        private const float PLAY_CHECK_THRESHOLD = 0.5f;
->>>>>>> 9ba023ab
 
         private float lastVideoTime;
         private float frozenTimestamp;
