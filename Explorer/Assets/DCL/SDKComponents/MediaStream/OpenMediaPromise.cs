--- conflicted
+++ resolved
@@ -30,7 +30,6 @@
             isReachable = false;
             this.mediaAddress = newMediaAddress;
 
-<<<<<<< HEAD
             if (mediaAddress.MediaKind is MediaAddress.Kind.LIVEKIT)
             {
                 isReachable = true;
@@ -39,25 +38,17 @@
             }
 
             string url = mediaAddress.Url;
-            isReachable = await webRequestController.IsHeadReachableAsync(reportData, URLAddress.FromString(url), ct);
-            //This is needed because some servers might not handle HEAD requests correctly and return 404 errors, even thou they are perfectly
-            if (!isReachable)
-                isReachable = await webRequestController.IsGetReachableAsync(reportData, URLAddress.FromString(url), ct);
-=======
-            isReachable = await webRequestController.IsHeadReachableAsync(reportData, URLAddress.FromString(this.url), ct, 5);
+
+            isReachable = await webRequestController.IsHeadReachableAsync(reportData, URLAddress.FromString(url), ct, 5);
             //This is needed because some servers might not handle HEAD requests correctly and return 404 errors, even thou they are perfectly
             if (!isReachable)
                 isReachable = await IsGetReachableAsync(ct);
->>>>>>> 64ece69e
 
             ReportHub.Log(ReportCategory.MEDIA_STREAM, $"Resource <{url}> isReachable = <{isReachable}>");
 
             status = Status.Resolved;
         }
 
-<<<<<<< HEAD
-        public bool IsReachableConsume(MediaAddress address)
-=======
         /*The following function is a temporary workardound for Issue #2485
          *The streaming server was taking 3 minutes to fail with timeout in the IsHeadReachableAsync method, by adding a timeout it was getting stuck
          *in the previous IsGetReachable async that was performing a get request, starting the stream and never ending
@@ -81,8 +72,7 @@
             return true;
         }
 
-        public bool IsReachableConsume(string url)
->>>>>>> 64ece69e
+        public bool IsReachableConsume(MediaAddress address)
         {
             status = Status.Consumed;
 
