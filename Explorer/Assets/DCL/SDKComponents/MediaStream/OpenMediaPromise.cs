﻿using CommunicationData.URLHelpers;
using Cysharp.Threading.Tasks;
using DCL.Diagnostics;
using DCL.WebRequests;
using System.Threading;
using Utility.Types;

namespace DCL.SDKComponents.MediaStream
{
    public class OpenMediaPromise
    {
        internal enum Status
        {
            Pending,
            Resolved,
            Consumed,
        }

        internal Status status;

        // TODO (Vit): add caching mechanism for resolved promises: <url, isReachable> (on some upper level)
        internal MediaAddress mediaAddress;
        internal bool isReachable;

        public bool IsResolved => status == Status.Resolved;

        public async UniTask UrlReachabilityResolveAsync(IWebRequestController webRequestController, MediaAddress newMediaAddress, ReportData reportData, CancellationToken ct)
        {
            status = Status.Pending;
            isReachable = false;
            this.mediaAddress = newMediaAddress;

<<<<<<< HEAD
            Result result = await webRequestController.IsHeadReachableAsync(reportData, URLAddress.FromString(this.url), ct);
            isReachable = result.Success;
            //This is needed because some servers might not handle HEAD requests correctly and return 404 errors, even thou they are perfectly
            if (!isReachable)
                isReachable = await webRequestController.IsGetReachableAsync(reportData, URLAddress.FromString(this.url), ct);
=======
            if (mediaAddress.IsLivekitAddress(out _))
            {
                isReachable = true;
                status = Status.Resolved;
                return;
            }

            mediaAddress.IsUrlMediaAddress(out var urlMediaAddress);
            string url = urlMediaAddress!.Value.Url;

            isReachable = await webRequestController.IsHeadReachableAsync(reportData, URLAddress.FromString(url), ct, 5);
            //This is needed because some servers might not handle HEAD requests correctly and return 404 errors, even thou they are perfectly
            if (!isReachable)
                isReachable = await IsGetReachableAsync(url, ct);
>>>>>>> e00176c8

            ReportHub.Log(ReportCategory.MEDIA_STREAM, $"Resource <{url}> isReachable = <{isReachable}>");

            status = Status.Resolved;
        }

<<<<<<< HEAD
        public bool IsReachableConsume(string url)
=======
        /*The following function is a temporary workardound for Issue #2485
         *The streaming server was taking 3 minutes to fail with timeout in the IsHeadReachableAsync method, by adding a timeout it was getting stuck
         *in the previous IsGetReachable async that was performing a get request, starting the stream and never ending
         *There was no other way other then the new UnityWebRequest to start the request with the webrequestcontroller and interrupt it after a few bytes were received
         * This will be soon replaced by the integration of HTTP2 library that will provide a clearer way to solve the problem
         */
        private async UniTask<bool> IsGetReachableAsync(string url, CancellationToken ct)
        {
            UnityWebRequest isGetReachableRequest = UnityWebRequest.Get(url);
            isGetReachableRequest.SendWebRequest().ToUniTask(cancellationToken: ct);

            while (isGetReachableRequest.downloadedBytes == 0)
            {
                if (!string.IsNullOrEmpty(isGetReachableRequest.error))
                    return false;

                await UniTask.Yield();
            }

            isGetReachableRequest.Abort();
            return true;
        }

        public bool IsReachableConsume(MediaAddress address)
>>>>>>> e00176c8
        {
            status = Status.Consumed;

            if (this.mediaAddress != address)
            {
                ReportHub.LogWarning(ReportCategory.MEDIA_STREAM, $"Try to consume different url - wanted <{address}>, but was <{this.mediaAddress}>");
                return false;
            }

            if (!isReachable)
            {
                ReportHub.LogWarning(ReportCategory.MEDIA_STREAM, $"Try to consume not reachable URL <{this.mediaAddress}>");
                return false;
            }

            return true;
        }
    }
}<|MERGE_RESOLUTION|>--- conflicted
+++ resolved
@@ -30,13 +30,6 @@
             isReachable = false;
             this.mediaAddress = newMediaAddress;
 
-<<<<<<< HEAD
-            Result result = await webRequestController.IsHeadReachableAsync(reportData, URLAddress.FromString(this.url), ct);
-            isReachable = result.Success;
-            //This is needed because some servers might not handle HEAD requests correctly and return 404 errors, even thou they are perfectly
-            if (!isReachable)
-                isReachable = await webRequestController.IsGetReachableAsync(reportData, URLAddress.FromString(this.url), ct);
-=======
             if (mediaAddress.IsLivekitAddress(out _))
             {
                 isReachable = true;
@@ -47,45 +40,18 @@
             mediaAddress.IsUrlMediaAddress(out var urlMediaAddress);
             string url = urlMediaAddress!.Value.Url;
 
-            isReachable = await webRequestController.IsHeadReachableAsync(reportData, URLAddress.FromString(url), ct, 5);
+            Result result = await webRequestController.IsHeadReachableAsync(reportData, URLAddress.FromString(this.url), ct);
+            isReachable = result.Success;
             //This is needed because some servers might not handle HEAD requests correctly and return 404 errors, even thou they are perfectly
             if (!isReachable)
-                isReachable = await IsGetReachableAsync(url, ct);
->>>>>>> e00176c8
+                isReachable = await webRequestController.IsGetReachableAsync(reportData, URLAddress.FromString(this.url), ct);
 
             ReportHub.Log(ReportCategory.MEDIA_STREAM, $"Resource <{url}> isReachable = <{isReachable}>");
 
             status = Status.Resolved;
         }
 
-<<<<<<< HEAD
         public bool IsReachableConsume(string url)
-=======
-        /*The following function is a temporary workardound for Issue #2485
-         *The streaming server was taking 3 minutes to fail with timeout in the IsHeadReachableAsync method, by adding a timeout it was getting stuck
-         *in the previous IsGetReachable async that was performing a get request, starting the stream and never ending
-         *There was no other way other then the new UnityWebRequest to start the request with the webrequestcontroller and interrupt it after a few bytes were received
-         * This will be soon replaced by the integration of HTTP2 library that will provide a clearer way to solve the problem
-         */
-        private async UniTask<bool> IsGetReachableAsync(string url, CancellationToken ct)
-        {
-            UnityWebRequest isGetReachableRequest = UnityWebRequest.Get(url);
-            isGetReachableRequest.SendWebRequest().ToUniTask(cancellationToken: ct);
-
-            while (isGetReachableRequest.downloadedBytes == 0)
-            {
-                if (!string.IsNullOrEmpty(isGetReachableRequest.error))
-                    return false;
-
-                await UniTask.Yield();
-            }
-
-            isGetReachableRequest.Abort();
-            return true;
-        }
-
-        public bool IsReachableConsume(MediaAddress address)
->>>>>>> e00176c8
         {
             status = Status.Consumed;
 
