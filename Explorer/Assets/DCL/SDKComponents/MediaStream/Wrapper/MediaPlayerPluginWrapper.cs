﻿using Arch.Core;
using Arch.SystemGroups;
using CrdtEcsBridge.ECSToCRDTWriter;
using DCL.Optimization.PerformanceBudgeting;
using DCL.Optimization.Pools;
using DCL.ResourcesUnloading;
using DCL.WebRequests;
using ECS.ComponentsPooling.Systems;
using ECS.LifeCycle;
using SceneRunner.Scene;
using System.Collections.Generic;
using UnityEngine;
using RenderHeads.Media.AVProVideo;
using DCL.ECSComponents;
using DCL.Settings;

namespace DCL.SDKComponents.MediaStream.Wrapper
{
    public class MediaPlayerPluginWrapper
    {
        private readonly IComponentPoolsRegistry componentPoolsRegistry;
        private readonly IWebRequestController webRequestController;
        private readonly IExtendedObjectPool<Texture2D> videoTexturePool;
        private readonly IPerformanceBudget frameTimeBudget;
<<<<<<< HEAD
        private readonly GameObjectPool<MediaPlayer> mediaPlayerPool;
=======
        private readonly WorldVolumeMacBus worldVolumeMacBus;
        private readonly IComponentPool<MediaPlayer> mediaPlayerPool;
>>>>>>> d77efc3f

        public MediaPlayerPluginWrapper(
            IComponentPoolsRegistry componentPoolsRegistry,
            IWebRequestController webRequestController,
            CacheCleaner cacheCleaner,
            IExtendedObjectPool<Texture2D> videoTexturePool,
            IPerformanceBudget frameTimeBudget,
            MediaPlayer mediaPlayerPrefab,
            WorldVolumeMacBus worldVolumeMacBus)
        {
#if AV_PRO_PRESENT && !UNITY_EDITOR_LINUX && !UNITY_STANDALONE_LINUX
            this.componentPoolsRegistry = componentPoolsRegistry;
            this.webRequestController = webRequestController;

            this.videoTexturePool = videoTexturePool;
            this.frameTimeBudget = frameTimeBudget;
            this.worldVolumeMacBus = worldVolumeMacBus;
            cacheCleaner.Register(videoTexturePool);

            mediaPlayerPool = componentPoolsRegistry.AddGameObjectPool(
                creationHandler: () =>
                {
                    var mediaPlayer = Object.Instantiate(mediaPlayerPrefab, mediaPlayerPool!.PoolContainerTransform);
                    mediaPlayer.PlatformOptionsWindows.audioOutput = Windows.AudioOutput.Unity;
                    mediaPlayer.PlatformOptionsMacOSX.audioMode = MediaPlayer.OptionsApple.AudioMode.Unity;
                    //Add other options if we release on other platforms :D
                    return mediaPlayer;
                },
                onGet: mediaPlayer =>
                {
                    mediaPlayer.AutoOpen = false;
                    mediaPlayer.enabled = true;
                },
                onRelease: mediaPlayer =>
                {
                    mediaPlayer.CloseCurrentStream();
                    mediaPlayer.enabled = false;
                });

            cacheCleaner.Register(mediaPlayerPool);
#endif
        }

        public void InjectToWorld(ref ArchSystemsWorldBuilder<World> builder, ISceneData sceneData, ISceneStateProvider sceneStateProvider, IECSToCRDTWriter ecsToCrdtWriter, List<IFinalizeWorldSystem> finalizeWorldSystems)
        {
#if AV_PRO_PRESENT && !UNITY_EDITOR_LINUX && !UNITY_STANDALONE_LINUX

            CreateMediaPlayerSystem.InjectToWorld(ref builder, webRequestController, sceneData, mediaPlayerPool, sceneStateProvider, frameTimeBudget);
            UpdateMediaPlayerSystem.InjectToWorld(ref builder, webRequestController, sceneData, sceneStateProvider, frameTimeBudget, worldVolumeMacBus);
            VideoEventsSystem.InjectToWorld(ref builder, ecsToCrdtWriter, sceneStateProvider, componentPoolsRegistry.GetReferenceTypePool<PBVideoEvent>(), frameTimeBudget);

            finalizeWorldSystems.Add(CleanUpMediaPlayerSystem.InjectToWorld(ref builder, mediaPlayerPool, videoTexturePool));
#endif
        }
    }
}<|MERGE_RESOLUTION|>--- conflicted
+++ resolved
@@ -22,12 +22,8 @@
         private readonly IWebRequestController webRequestController;
         private readonly IExtendedObjectPool<Texture2D> videoTexturePool;
         private readonly IPerformanceBudget frameTimeBudget;
-<<<<<<< HEAD
         private readonly GameObjectPool<MediaPlayer> mediaPlayerPool;
-=======
         private readonly WorldVolumeMacBus worldVolumeMacBus;
-        private readonly IComponentPool<MediaPlayer> mediaPlayerPool;
->>>>>>> d77efc3f
 
         public MediaPlayerPluginWrapper(
             IComponentPoolsRegistry componentPoolsRegistry,
