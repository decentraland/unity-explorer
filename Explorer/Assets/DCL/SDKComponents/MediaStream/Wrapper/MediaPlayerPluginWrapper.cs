--- conflicted
+++ resolved
@@ -26,11 +26,8 @@
         private readonly WorldVolumeMacBus worldVolumeMacBus;
         private readonly IExposedCameraData exposedCameraData;
         private readonly VideoPrioritizationSettings videoPrioritizationSettings;
-<<<<<<< HEAD
         private readonly ObjectProxy<IRoomHub> roomHub;
-=======
         private readonly MediaPlayerCustomPool mediaPlayerCustomPool;
->>>>>>> 0a431295
 
         public MediaPlayerPluginWrapper(
             IWebRequestController webRequestController,
@@ -40,13 +37,9 @@
             MediaPlayer mediaPlayerPrefab,
             WorldVolumeMacBus worldVolumeMacBus,
             IExposedCameraData exposedCameraData,
-<<<<<<< HEAD
             VideoPrioritizationSettings videoPrioritizationSettings,
             ObjectProxy<IRoomHub> roomHub,
             FeatureFlagsCache featureFlagsCache)
-=======
-            VideoPrioritizationSettings videoPrioritizationSettings)
->>>>>>> 0a431295
         {
             this.exposedCameraData = exposedCameraData;
             this.videoPrioritizationSettings = videoPrioritizationSettings;
@@ -67,27 +60,16 @@
         {
 #if AV_PRO_PRESENT && !UNITY_EDITOR_LINUX && !UNITY_STANDALONE_LINUX
 
-<<<<<<< HEAD
             CreateMediaPlayerSystem.InjectToWorld(ref builder, webRequestController, roomHub, sceneData, mediaPlayerPool, sceneStateProvider, frameTimeBudget);
             UpdateMediaPlayerSystem.InjectToWorld(ref builder, webRequestController, sceneData, sceneStateProvider, frameTimeBudget, worldVolumeMacBus);
-=======
-            CreateMediaPlayerSystem.InjectToWorld(ref builder, webRequestController, sceneData, mediaPlayerCustomPool, sceneStateProvider, frameTimeBudget);
-            UpdateMediaPlayerSystem.InjectToWorld(ref builder, webRequestController, sceneData, sceneStateProvider, frameTimeBudget, worldVolumeMacBus, mediaPlayerCustomPool);
->>>>>>> 0a431295
 
             if(featureFlagsCache.Configuration.IsEnabled(FeatureFlagsStrings.VIDEO_PRIORITIZATION))
                 UpdateMediaPlayerPrioritizationSystem.InjectToWorld(ref builder, exposedCameraData, videoPrioritizationSettings);
 
             VideoEventsSystem.InjectToWorld(ref builder, ecsToCrdtWriter, sceneStateProvider, frameTimeBudget);
 
-<<<<<<< HEAD
             finalizeWorldSystems.Add(CleanUpMediaPlayerSystem.InjectToWorld(ref builder));
-=======
-            finalizeWorldSystems.Add(CleanUpMediaPlayerSystem.InjectToWorld(ref builder, mediaPlayerCustomPool, videoTexturePool));
->>>>>>> 0a431295
 #endif
         }
-
-
     }
 }