--- conflicted
+++ resolved
@@ -110,10 +110,7 @@
         private void UpdateTweenTextureSequence(CRDTEntity sdkEntity, in PBTween pbTween, ref SDKTweenComponent sdkTweenComponent, ref MaterialComponent materialComponent)
         {
             if (pbTween.ModeCase != PBTween.ModeOneofCase.TextureMove) return;
-<<<<<<< HEAD
-=======
-
->>>>>>> 4e3c0dce
+
             if (sdkTweenComponent.IsDirty)
             {
                 SetupTween(ref sdkTweenComponent, in pbTween);
