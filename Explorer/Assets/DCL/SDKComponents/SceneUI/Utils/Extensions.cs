--- conflicted
+++ resolved
@@ -77,18 +77,6 @@
             uiTransformComponent.Transform.UnregisterCallback(uiTransformComponent.currentOnPointerDownCallback);
             uiTransformComponent.Transform.UnregisterCallback(uiTransformComponent.currentOnPointerUpCallback);
         }
-<<<<<<< HEAD
-
-        public static void RegisterPointerEvents(this UITransformComponent uiTransformComponent, RepeatedField<PBPointerEvents.Types.Entry> pointerEvents)
-        {
-            if (uiTransformComponent.RegisteredPointerEvents == null)
-                uiTransformComponent.RegisteredPointerEvents = new RepeatedField<PBPointerEvents.Types.Entry>();
-            else
-                uiTransformComponent.RegisteredPointerEvents.Clear();
-
-            if (pointerEvents != null)
-                uiTransformComponent.RegisteredPointerEvents.AddRange(pointerEvents);
-        }
 
         public static void RegisterInputCallbacks(this UIInputComponent uiInputComponent, EventCallback<ChangeEvent<string>> newOnChangeCallback, EventCallback<KeyDownEvent> newOnSubmitCallback)
         {
@@ -103,7 +91,5 @@
             uiInputComponent.TextField.UnregisterCallback(uiInputComponent.currentOnValueChanged);
             uiInputComponent.TextField.UnregisterCallback(uiInputComponent.currentOnSubmit);
         }
-=======
->>>>>>> 8e10eee3
     }
 }