--- conflicted
+++ resolved
@@ -110,13 +110,9 @@
 
             var texturePromise = uiBackgroundComponent.TexturePromise.Value;
 
-<<<<<<< HEAD
-            if (texturePromise.TryConsume(World, out StreamableLoadingResult<Texture2DData> promiseResult))
-=======
             // We hide the image until the texture is loaded in order to avoid to show a white image in the meanwhile
             uiBackgroundComponent.Image.IsHidden = true;
-            if (texturePromise.TryConsume(World, out StreamableLoadingResult<Texture2D> promiseResult))
->>>>>>> f9a14b4c
+            if (texturePromise.TryConsume(World, out StreamableLoadingResult<Texture2DData> promiseResult))
             {
                 // Backgrounds with texture
                 if (promiseResult.Succeeded)
