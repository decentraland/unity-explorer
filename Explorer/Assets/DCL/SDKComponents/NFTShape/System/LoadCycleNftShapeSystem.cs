--- conflicted
+++ resolved
@@ -3,11 +3,7 @@
 using Arch.SystemGroups;
 using Arch.SystemGroups.Throttling;
 using DCL.ECSComponents;
-<<<<<<< HEAD
-using DCL.Optimization.Pools;
-=======
 using DCL.SDKComponents.MediaStream;
->>>>>>> 16caba6c
 using DCL.SDKComponents.NFTShape.Component;
 using DCL.SDKComponents.NFTShape.Renderer;
 using DCL.WebRequests;
@@ -18,14 +14,10 @@
 using ECS.StreamableLoading.NFTShapes;
 using ECS.StreamableLoading.NFTShapes.URNs;
 using ECS.StreamableLoading.Textures;
-<<<<<<< HEAD
 using ECS.Unity.Textures.Components;
 using UnityEngine;
 using NftTypePromise = ECS.StreamableLoading.Common.AssetPromise<ECS.StreamableLoading.NFTShapes.NftTypeResult, ECS.StreamableLoading.NFTShapes.GetNFTTypeIntention>;
-using NftImagePromise = ECS.StreamableLoading.Common.AssetPromise<ECS.StreamableLoading.Textures.Texture2DData, ECS.StreamableLoading.NFTShapes.GetNFTImageIntention>;
-=======
-using Promise = ECS.StreamableLoading.Common.AssetPromise<ECS.StreamableLoading.Textures.TextureData, ECS.StreamableLoading.NFTShapes.GetNFTShapeIntention>;
->>>>>>> 16caba6c
+using NftImagePromise = ECS.StreamableLoading.Common.AssetPromise<ECS.StreamableLoading.Textures.TextureData, ECS.StreamableLoading.NFTShapes.GetNFTImageIntention>;
 
 namespace DCL.SDKComponents.NFTShape.System
 {
@@ -35,20 +27,17 @@
     public partial class LoadCycleNftShapeSystem : BaseUnityLoopSystem
     {
         private readonly IURNSource urnSource;
-        private readonly ExtendedObjectPool<Texture2D> videoTexturePool;
 
-        public LoadCycleNftShapeSystem(World world, IURNSource urnSource,
-            ExtendedObjectPool<Texture2D> videoTexturePool) : base(world)
+        public LoadCycleNftShapeSystem(World world, IURNSource urnSource) : base(world)
         {
             this.urnSource = urnSource;
-            this.videoTexturePool = videoTexturePool;
         }
 
         protected override void Update(float t)
         {
             StartQuery(World!);
             ResolveTypeQuery(World!);
-            ResolveNftShapeQuery(World!);
+            FinishAndApplyQuery(World!);
         }
 
         [Query]
@@ -60,7 +49,6 @@
         }
 
         [Query]
-<<<<<<< HEAD
         private void ResolveType(in Entity entity,
             ref NFTLoadingComponent nftLoadingComponent,
             ref NftShapeRendererComponent nftShapeRendererComponent,
@@ -84,14 +72,15 @@
                     nftLoadingComponent.ImagePromise = NftImagePromise.Create(World!, new GetNFTImageIntention(result.Asset.URL), partitionComponent);
                     break;
                 case WebContentInfo.ContentType.Video:
-                    var texture2D = videoTexturePool.Get();
-                    var data = new Texture2DData(texture2D, result.Asset.URL);
+                    // TODO
+                    //var texture2D = videoTexturePool.Get();
+                    //var data = new Texture2DData(texture2D, result.Asset.URL);
                     // See https://github.com/decentraland/unity-explorer/issues/5611
                     // Since caching is not used here, we need to add a reference to the data
                     // to prevent it from being cleaned up automatically
-                    data.AddReference();
+                    //data.AddReference();
 
-                    ResolveVideo(entity, ref nftShapeRendererComponent, data);
+                    //ResolveVideo(entity, ref nftShapeRendererComponent, data);
                     break;
                 default:
                     nftRenderer.NotifyFailed();
@@ -100,23 +89,18 @@
         }
 
         [Query]
-        private void ResolveNftShape(ref NFTLoadingComponent nftLoadingComponent, ref NftShapeRendererComponent nftShapeRendererComponent)
+        private void FinishAndApply(ref NFTLoadingComponent nftLoadingComponent, ref NftShapeRendererComponent nftShapeRendererComponent)
         {
-            ResolveImage(ref nftLoadingComponent, ref nftShapeRendererComponent);
+            ApplyImage(ref nftLoadingComponent, ref nftShapeRendererComponent);
         }
 
-        private void ResolveImage(ref NFTLoadingComponent nftLoadingComponent, ref NftShapeRendererComponent nftShapeRendererComponent)
+        private void ApplyImage(ref NFTLoadingComponent nftLoadingComponent, ref NftShapeRendererComponent nftShapeRendererComponent)
         {
             if (nftLoadingComponent.ImagePromise is not { } promise) return;
             if (promise.IsConsumed || !promise.TryConsume(World!, out StreamableLoadingResult<Texture2DData> result)) return;
 
             // Need to reassign promise, otherwise it becomes outdated once it is consumed. It is a reference issue due to handling a copy of it
             nftLoadingComponent.ImagePromise = promise;
-=======
-        private void FinishAndApply(ref NFTLoadingComponent nftLoadingComponent, in NftShapeRendererComponent nftShapeRendererComponent)
-        {
-            if (nftLoadingComponent.Promise.IsConsumed || !nftLoadingComponent.Promise.TryConsume(World!, out StreamableLoadingResult<TextureData> result)) return;
->>>>>>> 16caba6c
 
             INftShapeRenderer nftRenderer = nftShapeRendererComponent.PoolableComponent;
 
@@ -126,60 +110,30 @@
                 return;
             }
 
-<<<<<<< HEAD
             nftRenderer.Apply(result.Asset!);
         }
 
-        private void ResolveVideo(in Entity entity,
+        private void ApplyVideo(
+            ref NFTLoadingComponent nftLoadingComponent,
             ref NftShapeRendererComponent nftShapeRendererComponent,
-            Texture2DData textureData)
+            TextureData textureData)
         {
+            if (nftLoadingComponent.Promise.IsConsumed || !nftLoadingComponent.Promise.TryConsume(World!, out StreamableLoadingResult<TextureData> result)) return;
+
             INftShapeRenderer nftRenderer = nftShapeRendererComponent.PoolableComponent;
 
-            nftRenderer.Apply(textureData.Asset);
+            if (!result.Succeeded || result.Asset == null || result.Asset.Asset == null)
+            {
+                nftRenderer.NotifyFailed();
+                return;
+            }
 
-            if (textureData.VideoURL != null)
-                Play(entity, textureData);
-
-            return;
-
-            void Play(in Entity entity, Texture2DData textureData)
-            {
-                var vtc = new VideoTextureConsumer(textureData);
-                var texture2D = vtc.Texture.Asset;
-                texture2D.Reinitialize(1, 1);
-                texture2D.SetPixel(0, 0, Color.clear);
-                texture2D.Apply();
-
-                if (World.TryGet<PBVideoPlayer>(entity, out var videoPlayer))
-                {
-                    videoPlayer!.Src = textureData.VideoURL;
-                    videoPlayer.IsDirty = true;
-
-                    World.Add(entity, vtc);
-                }
-                else
-                {
-                    var pbVideo = new PBVideoPlayer
-                    {
-                        Src = textureData.VideoURL,
-                        Playing = true,
-                        Loop = true,
-                    };
-
-                    World.Add(entity, pbVideo, vtc);
-                }
-
-                vtc.IsDirty = true;
-            }
-=======
             AnyTexture anyTexture = result.Asset.Asset;
 
             nftRenderer.Apply(anyTexture.Texture);
 
             if (anyTexture.IsVideoTextureData(out VideoTextureData? videoTextureData))
                 nftLoadingComponent.VideoPlayerEntity = World.Create(result.Asset!, new CustomMediaStream(MediaPlayerComponent.DEFAULT_VOLUME, true), videoTextureData!.Value.Consumer, videoTextureData.Value.MediaPlayer);
->>>>>>> 16caba6c
         }
     }
 }