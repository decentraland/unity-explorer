using Arch.Core;
using Arch.System;
using Arch.SystemGroups;
using Arch.SystemGroups.Throttling;
using DCL.ECSComponents;
using DCL.Optimization.PerformanceBudgeting;
using DCL.SDKComponents.NFTShape.Component;
using DCL.SDKComponents.NFTShape.Frames.FramePrefabs;
using DCL.SDKComponents.NFTShape.Renderer;
using DCL.SDKComponents.NFTShape.Renderer.Factory;
using ECS.Abstract;
using ECS.Groups;
using ECS.LifeCycle.Components;
using ECS.StreamableLoading.Cache;

using ECS.Unity.Materials.Components;
using ECS.Unity.Transforms.Components;


namespace DCL.SDKComponents.NFTShape.System
{
    [UpdateInGroup(typeof(ComponentInstantiationGroup))]
    [ThrottlingEnabled]
    public partial class InstantiateNftShapeSystem : BaseUnityLoopSystem
    {
        private readonly INFTShapeRendererFactory nftShapeRendererFactory;
        private readonly IPerformanceBudget instantiationFrameTimeBudgetProvider;
        private readonly IReadOnlyFramePrefabs prefabs;

        private readonly EntityEventBuffer<NftShapeRendererComponent> changedNftShapes;

        public InstantiateNftShapeSystem(
            World world,
            INFTShapeRendererFactory nftShapeRendererFactory,
            IPerformanceBudget instantiationFrameTimeBudgetProvider,
            IReadOnlyFramePrefabs prefabs,
            EntityEventBuffer<NftShapeRendererComponent> changedNftShapes) : base(world)
        {
            this.nftShapeRendererFactory = nftShapeRendererFactory;
            this.instantiationFrameTimeBudgetProvider = instantiationFrameTimeBudgetProvider;
            this.prefabs = prefabs;
            this.changedNftShapes = changedNftShapes;
        }

        protected override void Update(float t)
        {
            ReconfigureNftShapeQuery(World);
            InstantiateRemainingQuery(World!);
        }

        [Query]
        [None(typeof(NftShapeRendererComponent), typeof(MaterialComponent))]
        private void InstantiateRemaining(Entity entity, in TransformComponent transform, in PBNftShape nftShape)
        {
            if (prefabs.IsInitialized == false || instantiationFrameTimeBudgetProvider.TrySpendBudget() == false)
                return;

            NftShapeRendererComponent component = NewNftShapeRendererComponent(transform, nftShape);

            World!.Add(entity, component);
            changedNftShapes.Add(entity, component);
        }

        [Query]
        private void ReconfigureNftShape(Entity entity, PBNftShape pbNftShape, ref NftShapeRendererComponent nftShapeRendererComponent,
            ref NFTLoadingComponent loadingComponent)
        {
            if (!pbNftShape.IsDirty) return;

            bool sourceChanged = pbNftShape.Urn != loadingComponent.OriginalUrn;

            nftShapeRendererComponent.PoolableComponent.Apply(pbNftShape, sourceChanged);

            // If URN has changed forget and delete the current loading promise so it will be started again in `LoadCycleNftShapeSystem`
            if (!sourceChanged) return;

            changedNftShapes.Add(entity, nftShapeRendererComponent);
<<<<<<< HEAD
            loadingComponent.TypePromise.ForgetLoading(World);

            if (loadingComponent.ImagePromise != null)
            {
                var imagePromise = loadingComponent.ImagePromise.Value;
                imagePromise.TryDereference(World);
                imagePromise.ForgetLoading(World);
                // Need to reassign reference, otherwise it becomes outdated due to handling a copy
                loadingComponent.ImagePromise = imagePromise;
            }

=======
            loadingComponent.Promise.TryDereference(World);
            loadingComponent.Promise.ForgetLoading(World);

            // Instead of going through the obscure flow of Media Player initialization simply destroy the previous player
            if (loadingComponent.VideoPlayerEntity != Entity.Null)
                World.Add(loadingComponent.VideoPlayerEntity, new DeleteEntityIntention());

>>>>>>> 16caba6c
            World.Remove<NFTLoadingComponent>(entity);
        }

        private NftShapeRendererComponent NewNftShapeRendererComponent(in TransformComponent transform, in PBNftShape nftShape)
        {
            INftShapeRenderer renderer = nftShapeRendererFactory.New(transform.Transform);
            renderer.Apply(nftShape, true);

            return new NftShapeRendererComponent(renderer);
        }
    }
}<|MERGE_RESOLUTION|>--- conflicted
+++ resolved
@@ -75,7 +75,6 @@
             if (!sourceChanged) return;
 
             changedNftShapes.Add(entity, nftShapeRendererComponent);
-<<<<<<< HEAD
             loadingComponent.TypePromise.ForgetLoading(World);
 
             if (loadingComponent.ImagePromise != null)
@@ -87,15 +86,10 @@
                 loadingComponent.ImagePromise = imagePromise;
             }
 
-=======
-            loadingComponent.Promise.TryDereference(World);
-            loadingComponent.Promise.ForgetLoading(World);
-
             // Instead of going through the obscure flow of Media Player initialization simply destroy the previous player
             if (loadingComponent.VideoPlayerEntity != Entity.Null)
                 World.Add(loadingComponent.VideoPlayerEntity, new DeleteEntityIntention());
 
->>>>>>> 16caba6c
             World.Remove<NFTLoadingComponent>(entity);
         }
 
