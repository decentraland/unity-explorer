<<<<<<< HEAD
using NftTypePromise = ECS.StreamableLoading.Common.AssetPromise<ECS.StreamableLoading.NFTShapes.NftTypeResult, ECS.StreamableLoading.NFTShapes.GetNFTTypeIntention>;
using NftImagePromise = ECS.StreamableLoading.Common.AssetPromise<ECS.StreamableLoading.Textures.Texture2DData, ECS.StreamableLoading.NFTShapes.GetNFTImageIntention>;
=======
using Arch.Core;
using Promise = ECS.StreamableLoading.Common.AssetPromise<ECS.StreamableLoading.Textures.TextureData, ECS.StreamableLoading.NFTShapes.GetNFTShapeIntention>;
>>>>>>> 16caba6c

namespace DCL.SDKComponents.NFTShape.Component
{
    public struct NFTLoadingComponent
    {
        public NftTypePromise TypePromise;
        public NftImagePromise? ImagePromise;

<<<<<<< HEAD
        public readonly string OriginalUrn;

        public NFTLoadingComponent(string originalUrn, NftTypePromise typePromise)
        {
            this.OriginalUrn = originalUrn;
            TypePromise = typePromise;
            ImagePromise = null;
        }

        public readonly override string ToString() =>
            $"NFTLoadingComponent {{ promise: {TypePromise.Entity} {TypePromise.LoadingIntention.CommonArguments.URL} {OriginalUrn} }}";
=======
        public Entity VideoPlayerEntity;

        public NFTLoadingComponent(Promise promise)
        {
            Promise = promise;
            VideoPlayerEntity = Entity.Null;
        }

        public readonly override string ToString() =>
            $"NFTLoadingComponent {{ promise: {Promise.Entity} {Promise.LoadingIntention.CommonArguments.URL}, VideoPlayerEntity: {VideoPlayerEntity} }}";
>>>>>>> 16caba6c
    }
}<|MERGE_RESOLUTION|>--- conflicted
+++ resolved
@@ -1,10 +1,6 @@
-<<<<<<< HEAD
 using NftTypePromise = ECS.StreamableLoading.Common.AssetPromise<ECS.StreamableLoading.NFTShapes.NftTypeResult, ECS.StreamableLoading.NFTShapes.GetNFTTypeIntention>;
 using NftImagePromise = ECS.StreamableLoading.Common.AssetPromise<ECS.StreamableLoading.Textures.Texture2DData, ECS.StreamableLoading.NFTShapes.GetNFTImageIntention>;
-=======
 using Arch.Core;
-using Promise = ECS.StreamableLoading.Common.AssetPromise<ECS.StreamableLoading.Textures.TextureData, ECS.StreamableLoading.NFTShapes.GetNFTShapeIntention>;
->>>>>>> 16caba6c
 
 namespace DCL.SDKComponents.NFTShape.Component
 {
@@ -12,8 +8,8 @@
     {
         public NftTypePromise TypePromise;
         public NftImagePromise? ImagePromise;
+        public Entity VideoPlayerEntity;
 
-<<<<<<< HEAD
         public readonly string OriginalUrn;
 
         public NFTLoadingComponent(string originalUrn, NftTypePromise typePromise)
@@ -21,21 +17,10 @@
             this.OriginalUrn = originalUrn;
             TypePromise = typePromise;
             ImagePromise = null;
-        }
-
-        public readonly override string ToString() =>
-            $"NFTLoadingComponent {{ promise: {TypePromise.Entity} {TypePromise.LoadingIntention.CommonArguments.URL} {OriginalUrn} }}";
-=======
-        public Entity VideoPlayerEntity;
-
-        public NFTLoadingComponent(Promise promise)
-        {
-            Promise = promise;
             VideoPlayerEntity = Entity.Null;
         }
 
         public readonly override string ToString() =>
-            $"NFTLoadingComponent {{ promise: {Promise.Entity} {Promise.LoadingIntention.CommonArguments.URL}, VideoPlayerEntity: {VideoPlayerEntity} }}";
->>>>>>> 16caba6c
+            $"NFTLoadingComponent {{ promise: {TypePromise.Entity} {TypePromise.LoadingIntention.CommonArguments.URL}, OriginalUrn: {OriginalUrn}, VideoPlayerEntity: {VideoPlayerEntity} }}";
     }
 }