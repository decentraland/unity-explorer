using Arch.Core;
using DCL.Browser.DecentralandUrls;
using DCL.DemoWorlds;
using DCL.ECSComponents;
using DCL.Multiplayer.Connections.DecentralandUrls;
using DCL.Optimization.PerformanceBudgeting;
using DCL.Optimization.Pools;
using DCL.SDKComponents.NFTShape.Component;
using DCL.SDKComponents.NFTShape.Frames.FramePrefabs;
using DCL.SDKComponents.NFTShape.Frames.Pool;
using DCL.SDKComponents.NFTShape.Renderer.Factory;
using DCL.SDKComponents.NFTShape.System;
using DCL.Utilities.Extensions;
using DCL.WebRequests;
using ECS.Abstract;
using ECS.Prioritization.Components;
using ECS.StreamableLoading.Cache.Disk;
using ECS.StreamableLoading.DeferredLoading;
using ECS.StreamableLoading.NFTShapes;
using ECS.StreamableLoading.NFTShapes.URNs;
using ECS.StreamableLoading.Textures;
using ECS.Unity.Transforms.Components;
<<<<<<< HEAD
using Plugins.TexturesFuse.TexturesServerWrap.Unzips;
using System.Buffers;
=======
>>>>>>> 4e3c0dce
using System.Collections.Generic;
using UnityEngine;

namespace DCL.SDKComponents.NFTShape.Demo
{
    public class NFTShapeDemoWorld : IDemoWorld
    {
        private readonly IDemoWorld origin;

        public NFTShapeDemoWorld(World world, IFramesPool framesPool,
            IReadOnlyFramePrefabs framePrefabs, IComponentPool<PartitionComponent> partitionComponentPool,
            params (PBNftShape textShape, PBVisibilityComponent visibility, PBBillboard billboard)[] list)
            : this(world, framesPool, framePrefabs, partitionComponentPool, list.AsReadOnly()) { }

        public NFTShapeDemoWorld(World world, IFramesPool framesPool,
            IReadOnlyFramePrefabs framePrefabs, IComponentPool<PartitionComponent> partitionComponentPool,
            IReadOnlyList<(PBNftShape textShape, PBVisibilityComponent visibility, PBBillboard billboard)> list)
        {
            var buffer = new EntityEventBuffer<NftShapeRendererComponent>(1);

            origin = new DemoWorld(
                world,
                w =>
                {
                    foreach ((PBNftShape nftShape, PBVisibilityComponent visibility, PBBillboard billboard) in list)
                    {
                        PartitionComponent partitionComponent = partitionComponentPool.Get();
                        partitionComponent.IsBehind = false;
                        partitionComponent.RawSqrDistance = 0f;

                        w.Create(nftShape, visibility, billboard, NewTransform(), partitionComponent);
                    }
                },
                w => new AssetsDeferredLoadingSystem(w, new NullPerformanceBudget(), new NullPerformanceBudget()),
                w => new LoadNFTShapeSystem(
                    w,
                    new NftShapeCache(),
                    IWebRequestController.DEFAULT,
<<<<<<< HEAD
                    ArrayPool<byte>.Create(1024 * 1024, 100),
                    ITexturesFuse.NewTestInstance()
=======
                    IDiskCache<Texture2DData>.Null.INSTANCE
>>>>>>> 4e3c0dce
                ).InitializeAndReturnSelf(),
                w => new LoadCycleNftShapeSystem(w, new BasedURNSource(new DecentralandUrlsSource(DecentralandEnvironment.Org))),
                w => new InstantiateNftShapeSystem(w, new PoolNFTShapeRendererFactory(new ComponentPoolsRegistry(), framesPool), new FrameTimeCapBudget.Default(), framePrefabs, buffer),
                w => new VisibilityNftShapeSystem(w, buffer)
            );
        }

        private static TransformComponent NewTransform() =>
            new (new GameObject("nft test"));

        public void SetUp() =>
            origin.SetUp();

        public void Update() =>
            origin.Update();
    }
}<|MERGE_RESOLUTION|>--- conflicted
+++ resolved
@@ -20,11 +20,8 @@
 using ECS.StreamableLoading.NFTShapes.URNs;
 using ECS.StreamableLoading.Textures;
 using ECS.Unity.Transforms.Components;
-<<<<<<< HEAD
 using Plugins.TexturesFuse.TexturesServerWrap.Unzips;
 using System.Buffers;
-=======
->>>>>>> 4e3c0dce
 using System.Collections.Generic;
 using UnityEngine;
 
@@ -63,12 +60,9 @@
                     w,
                     new NftShapeCache(),
                     IWebRequestController.DEFAULT,
-<<<<<<< HEAD
                     ArrayPool<byte>.Create(1024 * 1024, 100),
-                    ITexturesFuse.NewTestInstance()
-=======
+                    ITexturesFuse.NewTestInstance(),
                     IDiskCache<Texture2DData>.Null.INSTANCE
->>>>>>> 4e3c0dce
                 ).InitializeAndReturnSelf(),
                 w => new LoadCycleNftShapeSystem(w, new BasedURNSource(new DecentralandUrlsSource(DecentralandEnvironment.Org))),
                 w => new InstantiateNftShapeSystem(w, new PoolNFTShapeRendererFactory(new ComponentPoolsRegistry(), framesPool), new FrameTimeCapBudget.Default(), framePrefabs, buffer),
