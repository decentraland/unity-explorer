--- conflicted
+++ resolved
@@ -55,14 +55,8 @@
 
         public void Dispose()
         {
-<<<<<<< HEAD
-            checkEditionAvailabilityCts.SafeCancelAndDispose();
-            nameElementController.Dispose();
-            walletAddressElementController.Dispose();
-=======
             view.CopyUserNameButton.onClick.RemoveAllListeners();
             view.CopyWalletAddressButton.onClick.RemoveAllListeners();
->>>>>>> 83e8bf56
             Clear();
         }
 
