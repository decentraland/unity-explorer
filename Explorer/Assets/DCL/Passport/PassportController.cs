using Arch.Core;
using Cysharp.Threading.Tasks;
using DCL.AvatarRendering.Wearables;
using DCL.Backpack;
using DCL.BadgesAPIService;
using DCL.Browser;
using DCL.CharacterPreview;
using DCL.Chat.ControllerShowParams;
using DCL.Chat.EventBus;
using DCL.Diagnostics;
using DCL.Friends;
using DCL.Friends.UI;
using DCL.Friends.UI.BlockUserPrompt;
using DCL.Friends.UI.FriendPanel.Sections;
using DCL.Friends.UI.FriendPanel.Sections.Friends;
using DCL.Friends.UI.Requests;
using DCL.Input;
using DCL.Input.Component;
using DCL.InWorldCamera.CameraReelGallery;
using DCL.InWorldCamera.CameraReelStorageService;
using DCL.InWorldCamera.CameraReelStorageService.Schemas;
using DCL.InWorldCamera.PhotoDetail;
using DCL.Multiplayer.Connections.DecentralandUrls;
using DCL.Multiplayer.Connectivity;
using DCL.Multiplayer.Profiles.Poses;
using DCL.NotificationsBusController.NotificationsBus;
using DCL.NotificationsBusController.NotificationTypes;
using DCL.Passport.Modules;
using DCL.Passport.Modules.Badges;
using DCL.Profiles;
using DCL.UI.Profiles.Helpers;
using DCL.Profiles.Self;
using DCL.UI;
using DCL.UI.GenericContextMenu;
using DCL.UI.GenericContextMenu.Controls.Configs;
using DCL.UI.GenericContextMenuParameter;
using DCL.UI.SharedSpaceManager;
using DCL.Utilities;
using DCL.Utilities.Extensions;
using DCL.VoiceChat;
using DCL.Web3;
using DCL.Web3.Identities;
using DCL.WebRequests;
using ECS.SceneLifeCycle.Realm;
using MVC;
using System;
using System.Collections.Generic;
using System.Threading;
using UnityEngine;
using UnityEngine.Assertions;
using Utility;
using Utility.Types;

namespace DCL.Passport
{
    public partial class PassportController : ControllerBase<PassportView, PassportController.Params>
    {
        private enum OpenBadgeSectionOrigin
        {
            BUTTON,
            NOTIFICATION
        }

        private const int MUTUAL_PAGE_SIZE = 3;
        private static readonly int BG_SHADER_COLOR_1 = Shader.PropertyToID("_Color1");
        private static readonly RectOffset CONTEXT_MENU_VERTICAL_LAYOUT_PADDING = new (15, 15, 20, 25);
        private static readonly Vector2 CONTEXT_MENU_OFFSET = new (25, 0);
        private const int CONTEXT_MENU_SEPARATOR_HEIGHT = 20;
        private const int CONTEXT_MENU_ELEMENTS_SPACING = 5;
        private const int CONTEXT_MENU_WIDTH = 250;

        private readonly ICursor cursor;
        private readonly IProfileRepository profileRepository;
        private readonly ICharacterPreviewFactory characterPreviewFactory;
        private readonly NftTypeIconSO rarityBackgrounds;
        private readonly NFTColorsSO rarityColors;
        private readonly NftTypeIconSO categoryIcons;
        private readonly CharacterPreviewEventBus characterPreviewEventBus;
        private readonly IMVCManager mvcManager;
        private readonly ISelfProfile selfProfile;
        private readonly World world;
        private readonly IThumbnailProvider thumbnailProvider;
        private readonly IWebBrowser webBrowser;
        private readonly IDecentralandUrlsSource decentralandUrlsSource;
        private readonly BadgesAPIClient badgesAPIClient;
        private readonly IWebRequestController webRequestController;
        private readonly PassportProfileInfoController passportProfileInfoController;
        private readonly List<IPassportModuleController> commonPassportModules = new ();
        private readonly List<IPassportModuleController> overviewPassportModules = new ();
        private readonly List<IPassportModuleController> badgesPassportModules = new ();
        private readonly IInputBlock inputBlock;
        private readonly IRemoteMetadata remoteMetadata;
        private readonly ICameraReelStorageService cameraReelStorageService;
        private readonly ICameraReelScreenshotsStorage cameraReelScreenshotsStorage;
        private readonly ObjectProxy<IFriendsService> friendServiceProxy;
        private readonly ObjectProxy<FriendsConnectivityStatusTracker> friendOnlineStatusCacheProxy;
        private readonly int gridLayoutFixedColumnCount;
        private readonly int thumbnailHeight;
        private readonly int thumbnailWidth;
        private readonly bool enableCameraReel;
        private readonly bool enableFriendshipInteractions;
        private readonly bool includeUserBlocking;
        private readonly bool isNameEditorEnabled;
        private readonly bool isCallEnabled;
        private readonly UserProfileContextMenuControlSettings userProfileContextMenuControlSettings;
        private readonly string[] getUserPositionBuffer = new string[1];
        private readonly IOnlineUsersProvider onlineUsersProvider;
        private readonly IRealmNavigator realmNavigator;
        private readonly IWeb3IdentityCache web3IdentityCache;
        private readonly INftNamesProvider nftNamesProvider;
        private readonly IChatEventBus chatEventBus;
        private readonly ISharedSpaceManager sharedSpaceManager;
        private readonly ProfileRepositoryWrapper profileRepositoryWrapper;
        private readonly IVoiceChatCallStatusService voiceChatCallStatusService;

        private CameraReelGalleryController? cameraReelGalleryController;
        private Profile? ownProfile;
        private Profile? targetProfile;
        private bool isOwnProfile;
        private string? currentUserId;
        private CancellationTokenSource? openPassportFromNotificationCts;
        private CancellationTokenSource? characterPreviewLoadingCts;
        private CancellationTokenSource? photoLoadingCts;
        private CancellationTokenSource? friendshipStatusCts;
        private CancellationTokenSource? friendshipOperationCts;
        private CancellationTokenSource? fetchMutualFriendsCts;
        private PassportErrorsController? passportErrorsController;
        private PassportCharacterPreviewController? characterPreviewController;
        private PassportSection currentSection;
        private PassportSection alreadyLoadedSections;
        private BadgesDetails_PassportModuleController? badgesDetailsPassportModuleController;
        private GenericContextMenu contextMenu;
        private GenericContextMenuElement contextMenuSeparator;
        private GenericContextMenuElement contextMenuJumpInButton;
        private GenericContextMenuElement contextMenuBlockUserButton;

        private UniTaskCompletionSource? contextMenuCloseTask;
        private UniTaskCompletionSource? passportCloseTask;
        private CancellationTokenSource jumpToFriendLocationCts = new ();

        public override CanvasOrdering.SortingLayer Layer => CanvasOrdering.SortingLayer.Popup;

        public event Action<string, bool>? PassportOpened;
        public event Action<string, bool, string>? BadgesSectionOpened;
        public event Action<string, bool>? BadgeSelected;
        public event Action<string, Vector2Int>? JumpToFriendClicked;
        public event Action? NameClaimRequested;

        public PassportController(
            ViewFactoryMethod viewFactory,
            ICursor cursor,
            IProfileRepository profileRepository,
            ICharacterPreviewFactory characterPreviewFactory,
            NftTypeIconSO rarityBackgrounds,
            NFTColorsSO rarityColors,
            NftTypeIconSO categoryIcons,
            CharacterPreviewEventBus characterPreviewEventBus,
            IMVCManager mvcManager,
            ISelfProfile selfProfile,
            World world,
            Entity playerEntity,
            IThumbnailProvider thumbnailProvider,
            IWebBrowser webBrowser,
            IDecentralandUrlsSource decentralandUrlsSource,
            BadgesAPIClient badgesAPIClient,
            IWebRequestController webRequestController,
            IInputBlock inputBlock,
            INotificationsBusController notificationBusController,
            IRemoteMetadata remoteMetadata,
            ICameraReelStorageService cameraReelStorageService,
            ICameraReelScreenshotsStorage cameraReelScreenshotsStorage,
            ObjectProxy<IFriendsService> friendServiceProxy,
            ObjectProxy<FriendsConnectivityStatusTracker> friendOnlineStatusCacheProxy,
            IOnlineUsersProvider onlineUsersProvider,
            IRealmNavigator realmNavigator,
            IWeb3IdentityCache web3IdentityCache,
            INftNamesProvider nftNamesProvider,
            int gridLayoutFixedColumnCount,
            int thumbnailHeight,
            int thumbnailWidth,
            bool enableCameraReel,
            bool enableFriendshipInteractions,
            bool includeUserBlocking,
            bool isNameEditorEnabled,
            bool isCallEnabled,
            IChatEventBus chatEventBus,
            ISharedSpaceManager sharedSpaceManager,
            ProfileRepositoryWrapper profileDataProvider,
            IVoiceChatCallStatusService voiceChatCallStatusService) : base(viewFactory)
        {
            this.cursor = cursor;
            this.profileRepository = profileRepository;
            this.characterPreviewFactory = characterPreviewFactory;
            this.rarityBackgrounds = rarityBackgrounds;
            this.rarityColors = rarityColors;
            this.categoryIcons = categoryIcons;
            this.characterPreviewEventBus = characterPreviewEventBus;
            this.mvcManager = mvcManager;
            this.selfProfile = selfProfile;
            this.world = world;
            this.thumbnailProvider = thumbnailProvider;
            this.webBrowser = webBrowser;
            this.decentralandUrlsSource = decentralandUrlsSource;
            this.badgesAPIClient = badgesAPIClient;
            this.webRequestController = webRequestController;
            this.inputBlock = inputBlock;
            this.remoteMetadata = remoteMetadata;
            this.cameraReelStorageService = cameraReelStorageService;
            this.cameraReelScreenshotsStorage = cameraReelScreenshotsStorage;
            this.friendServiceProxy = friendServiceProxy;
            this.friendOnlineStatusCacheProxy = friendOnlineStatusCacheProxy;
            this.onlineUsersProvider = onlineUsersProvider;
            this.realmNavigator = realmNavigator;
            this.web3IdentityCache = web3IdentityCache;
            this.profileRepositoryWrapper = profileDataProvider;
            this.nftNamesProvider = nftNamesProvider;
            this.gridLayoutFixedColumnCount = gridLayoutFixedColumnCount;
            this.thumbnailHeight = thumbnailHeight;
            this.thumbnailWidth = thumbnailWidth;
            this.enableCameraReel = enableCameraReel;
            this.enableFriendshipInteractions = enableFriendshipInteractions;
            this.includeUserBlocking = includeUserBlocking;
            this.isNameEditorEnabled = isNameEditorEnabled;
            this.isCallEnabled = isCallEnabled;
            this.chatEventBus = chatEventBus;
            this.sharedSpaceManager = sharedSpaceManager;
            this.voiceChatCallStatusService = voiceChatCallStatusService;

            passportProfileInfoController = new PassportProfileInfoController(selfProfile, world, playerEntity);
            notificationBusController.SubscribeToNotificationTypeReceived(NotificationType.BADGE_GRANTED, OnBadgeNotificationReceived);
            notificationBusController.SubscribeToNotificationTypeClick(NotificationType.BADGE_GRANTED, OnBadgeNotificationClicked);
            notificationBusController.SubscribeToNotificationTypeClick(NotificationType.REFERRAL_INVITED_USERS_ACCEPTED, OnReferralUserAcceptedNotificationClicked);

            userProfileContextMenuControlSettings = new UserProfileContextMenuControlSettings((_, _) => { });
        }

        private void ThumbnailClicked(List<CameraReelResponseCompact> reels, int index, Action<CameraReelResponseCompact> reelDeleteIntention) =>
            mvcManager.ShowAsync(PhotoDetailController.IssueCommand(new PhotoDetailParameter(reels, index, false, reelDeleteIntention)));

        protected override void OnViewInstantiated()
        {
            Assert.IsNotNull(world);

            passportErrorsController = new PassportErrorsController(viewInstance!.ErrorNotification);
            characterPreviewController = new PassportCharacterPreviewController(viewInstance.CharacterPreviewView, characterPreviewFactory, world, characterPreviewEventBus);
            var userBasicInfoPassportModuleController = new UserBasicInfo_PassportModuleController(viewInstance.UserBasicInfoModuleView, selfProfile, webBrowser, mvcManager, nftNamesProvider, decentralandUrlsSource, isNameEditorEnabled);
            userBasicInfoPassportModuleController.NameClaimRequested += OnNameClaimRequested;
            commonPassportModules.Add(userBasicInfoPassportModuleController);
            overviewPassportModules.Add(new UserDetailedInfo_PassportModuleController(viewInstance.UserDetailedInfoModuleView, mvcManager, selfProfile, viewInstance.AddLinkModal, passportErrorsController, passportProfileInfoController));
            overviewPassportModules.Add(new EquippedItems_PassportModuleController(viewInstance.EquippedItemsModuleView, world, rarityBackgrounds, rarityColors, categoryIcons, thumbnailProvider, webBrowser, decentralandUrlsSource, passportErrorsController));
            overviewPassportModules.Add(new BadgesOverview_PassportModuleController(viewInstance.BadgesOverviewModuleView, badgesAPIClient, passportErrorsController, webRequestController));

            badgesDetailsPassportModuleController = new BadgesDetails_PassportModuleController(viewInstance.BadgesDetailsModuleView, viewInstance.BadgeInfoModuleView, badgesAPIClient, passportErrorsController, webRequestController, selfProfile);
            cameraReelGalleryController = new CameraReelGalleryController(viewInstance.CameraReelGalleryModuleView, cameraReelStorageService, cameraReelScreenshotsStorage, new ReelGalleryConfigParams(gridLayoutFixedColumnCount, thumbnailHeight, thumbnailWidth, false, false), false);
            cameraReelGalleryController.ThumbnailClicked += ThumbnailClicked;
            badgesPassportModules.Add(badgesDetailsPassportModuleController);

            passportProfileInfoController.PublishError += OnPublishError;
            passportProfileInfoController.OnProfilePublished += OnProfilePublished;
            badgesDetailsPassportModuleController.OnBadgeSelected += OnBadgeSelected;

            viewInstance.OverviewSectionButton.Button.onClick.AddListener(OpenOverviewSection);
            viewInstance.BadgesSectionButton.Button.onClick.AddListener(() => OpenBadgesSection());
            viewInstance.PhotosSectionButton.Button.onClick.AddListener(OpenPhotosSection);
            viewInstance.AcceptFriendButton.onClick.AddListener(AcceptFriendship);
            viewInstance.AddFriendButton.onClick.AddListener(SendFriendRequest);
            viewInstance.CancelFriendButton.onClick.AddListener(CancelFriendRequest);
            viewInstance.RemoveFriendButton.onClick.AddListener(RemoveFriend);
            viewInstance.UnblockFriendButton.onClick.AddListener(UnblockUser);
            viewInstance.ContextMenuButton.onClick.AddListener(ShowContextMenu);
            viewInstance.JumpInButton.onClick.AddListener(OnJumpToFriendButtonClicked);
            viewInstance.ChatButton.onClick.AddListener(OnChatButtonClicked);

            viewInstance.CallButton.gameObject.SetActive(isCallEnabled);
            if (isCallEnabled)
                viewInstance.CallButton.onClick.AddListener(OnStartCallButtonClicked);

            viewInstance.PhotosSectionButton.gameObject.SetActive(enableCameraReel);
            viewInstance.FriendInteractionContainer.SetActive(enableFriendshipInteractions);
            viewInstance.MutualFriends.Root.SetActive(enableFriendshipInteractions);

            contextMenu = new GenericContextMenu(CONTEXT_MENU_WIDTH, CONTEXT_MENU_OFFSET, CONTEXT_MENU_VERTICAL_LAYOUT_PADDING, CONTEXT_MENU_ELEMENTS_SPACING)
                         .AddControl(userProfileContextMenuControlSettings)
                         .AddControl(contextMenuSeparator = new GenericContextMenuElement(new SeparatorContextMenuControlSettings(CONTEXT_MENU_SEPARATOR_HEIGHT, -CONTEXT_MENU_VERTICAL_LAYOUT_PADDING.left, -CONTEXT_MENU_VERTICAL_LAYOUT_PADDING.right), false))
                         .AddControl(contextMenuJumpInButton = new GenericContextMenuElement(new ButtonContextMenuControlSettings(viewInstance.JumpInText, viewInstance.JumpInSprite,
                              () => FriendListSectionUtilities.JumpToFriendLocation(inputData.UserId, jumpToFriendLocationCts, getUserPositionBuffer, onlineUsersProvider, realmNavigator,
                                  parcel => JumpToFriendClicked?.Invoke(inputData.UserId, parcel))), false))
                         .AddControl(contextMenuBlockUserButton = new GenericContextMenuElement(new ButtonContextMenuControlSettings(viewInstance.BlockText, viewInstance.BlockSprite, BlockUserClicked), false));
        }

        private void OnStartCallButtonClicked()
        {
            OnStartCallAsync().Forget();
        }

        private async UniTaskVoid OnStartCallAsync()
        {
            try
            {
                //TODO FRAN & DAVIDE: Fix this xD not clean or pretty, works for now.
                await sharedSpaceManager.ShowAsync(PanelsSharingSpace.Chat, new ChatControllerShowParams(true, true));
                chatEventBus.OpenPrivateConversationUsingUserId(inputData.UserId);
                await UniTask.Delay(500);
                chatEventBus.StartCallInCurrentConversation();
            }
            catch (OperationCanceledException) { }
            catch (Exception ex)
            {
                ReportHub.LogError(new ReportData(ReportCategory.VOICE_CHAT), $"Error starting call from passport {ex.Message}");
            }
        }

        private void OnChatButtonClicked()
        {
            OnOpenConversationAsync().Forget();
        }

        private async UniTaskVoid OnOpenConversationAsync()
        {
            await sharedSpaceManager.ShowAsync(PanelsSharingSpace.Chat, new ChatControllerShowParams(true, true));
            chatEventBus.OpenPrivateConversationUsingUserId(inputData.UserId);
        }

        private void OnJumpToFriendButtonClicked()
        {
            FriendListSectionUtilities.JumpToFriendLocation(inputData.UserId, jumpToFriendLocationCts, getUserPositionBuffer, onlineUsersProvider, realmNavigator,
                parcel => JumpToFriendClicked?.Invoke(inputData.UserId, parcel));
        }

        private void OnNameClaimRequested() =>
            NameClaimRequested?.Invoke();

        private void ShowContextMenu()
        {
            contextMenuCloseTask = new UniTaskCompletionSource();
            jumpToFriendLocationCts = jumpToFriendLocationCts.SafeRestart();
            mvcManager.ShowAsync(GenericContextMenuController.IssueCommand(new GenericContextMenuParameter(contextMenu, viewInstance!.ContextMenuButton.transform.position, closeTask: contextMenuCloseTask?.Task))).Forget();
        }

        private void OnPublishError()
        {
            passportErrorsController!.Show();
        }

        protected override void OnBeforeViewShow()
        {
            viewInstance!.ContextMenuButton.gameObject.SetActive(false);
        }

        protected override void OnViewShow()
        {
            currentUserId = inputData.UserId;
            isOwnProfile = inputData.IsOwnProfile;
            alreadyLoadedSections = PassportSection.NONE;
            cursor.Unlock();

            if (string.IsNullOrEmpty(inputData.BadgeIdSelected))
                OpenOverviewSection();
            else
                OpenBadgesSection(inputData.BadgeIdSelected);

            inputBlock.Disable(InputMapComponent.BLOCK_USER_INPUT);

<<<<<<< HEAD
            //We disable the buttons, they will be enabled further down if they meet the requisites
=======
            //We disable the optional buttons, they will be enabled further down if they meet the requisites
>>>>>>> ce03f793
            viewInstance!.JumpInButton.gameObject.SetActive(false);
            viewInstance.ChatButton.gameObject.SetActive(false);

            viewInstance.ErrorNotification.Hide(true);

            if (enableFriendshipInteractions)
            {
                ShowFriendshipInteraction();
                ShowMutualFriends();
            }
            PassportOpened?.Invoke(currentUserId, isOwnProfile);
        }

        protected override void OnViewClose()
        {
            passportErrorsController!.Hide(true);

            inputBlock.Enable(InputMapComponent.BLOCK_USER_INPUT);

            characterPreviewController!.OnHide();

            characterPreviewLoadingCts.SafeCancelAndDispose();

            foreach (IPassportModuleController module in commonPassportModules)
                module.Clear();

            foreach (IPassportModuleController module in overviewPassportModules)
                module.Clear();

            foreach (IPassportModuleController module in badgesPassportModules)
                module.Clear();

            currentSection = PassportSection.NONE;
            contextMenuCloseTask?.TrySetResult();
        }

        protected override UniTask WaitForCloseIntentAsync(CancellationToken ct) =>
            UniTask.WhenAny(
                viewInstance!.CloseButton.OnClickAsync(ct),
                viewInstance.BackgroundButton.OnClickAsync(ct),
                viewInstance.JumpInButton.OnClickAsync(ct),
                viewInstance.ChatButton.OnClickAsync(ct),
                viewInstance.CallButton.OnClickAsync(ct));

        public override void Dispose()
        {
            passportErrorsController?.Hide(true);
            openPassportFromNotificationCts.SafeCancelAndDispose();
            characterPreviewLoadingCts.SafeCancelAndDispose();
            characterPreviewController?.Dispose();
            friendshipStatusCts.SafeCancelAndDispose();
            friendshipOperationCts.SafeCancelAndDispose();
            fetchMutualFriendsCts?.SafeCancelAndDispose();
            photoLoadingCts.SafeCancelAndDispose();
            jumpToFriendLocationCts.SafeCancelAndDispose();
            passportProfileInfoController.OnProfilePublished -= OnProfilePublished;
            passportProfileInfoController.PublishError -= OnPublishError;


            foreach (IPassportModuleController module in commonPassportModules)
                module.Dispose();

            foreach (IPassportModuleController module in overviewPassportModules)
                module.Dispose();

            foreach (IPassportModuleController module in badgesPassportModules)
                module.Dispose();
        }

        private async UniTaskVoid LoadPassportSectionAsync(string userId, PassportSection sectionToLoad, CancellationToken ct, string? badgeIdSelected = null)
        {
            try
            {
                if (EnumUtils.HasFlag(alreadyLoadedSections, sectionToLoad))
                    return;

                // Load user profile
                Profile? profile = await profileRepository.GetAsync(userId, 0, remoteMetadata.GetLambdaDomainOrNull(userId), ct);

                if (profile == null)
                    return;

                UpdateBackgroundColor(profile.UserNameColor);

                if (sectionToLoad == PassportSection.OVERVIEW)
                {
                    // Load avatar preview
                    characterPreviewController!.Initialize(profile.Avatar);
                    characterPreviewController.OnShow();
                }

                // Load passport modules
                SetupPassportModules(profile, sectionToLoad, badgeIdSelected);
                alreadyLoadedSections |= sectionToLoad;
            }
            catch (OperationCanceledException) { }
            catch (Exception e)
            {
                const string ERROR_MESSAGE = "There was an error while opening the Passport. Please try again!";
                passportErrorsController!.Show(ERROR_MESSAGE);
                ReportHub.LogError(ReportCategory.PROFILE, $"{ERROR_MESSAGE} ERROR: {e.Message}");
            }
        }

        private void UpdateBackgroundColor(Color profileColor)
        {
            Color.RGBToHSV(profileColor, out float h, out float s, out float v);
            viewInstance?.BackgroundImage.material.SetColor(BG_SHADER_COLOR_1, Color.HSVToRGB(h, s, Mathf.Clamp01(v - 0.3f)));
        }

        private void SetupPassportModules(Profile profile, PassportSection passportSection, string? badgeIdSelected = null)
        {
            foreach (IPassportModuleController module in commonPassportModules)
                module.Setup(profile);

            List<IPassportModuleController> passportModulesToSetup = passportSection == PassportSection.OVERVIEW ? overviewPassportModules : badgesPassportModules;

            foreach (IPassportModuleController module in passportModulesToSetup)
            {
                if (module is BadgesDetails_PassportModuleController badgesDetailsController && !string.IsNullOrEmpty(badgeIdSelected))
                    badgesDetailsController.SetBadgeByDefault(badgeIdSelected);

                module.Setup(profile);
            }
        }

        private void OnProfilePublished(Profile profile) =>
            SetupPassportModules(profile, PassportSection.OVERVIEW);

        private void OpenPhotosSection()
        {
            if (currentSection == PassportSection.PHOTOS)
                return;

            photoLoadingCts = photoLoadingCts.SafeRestart();

            viewInstance!.OpenPhotosSection();

            cameraReelGalleryController!.ShowWalletGalleryAsync(currentUserId!, photoLoadingCts.Token).Forget();

            currentSection = PassportSection.PHOTOS;

            if (!viewInstance.CharacterPreviewView.gameObject.activeSelf)
            {
                viewInstance.CharacterPreviewView.gameObject.SetActive(true);
                characterPreviewController?.OnShow();
            }
        }

        private void OpenOverviewSection()
        {
            if (currentSection == PassportSection.OVERVIEW)
                return;

            viewInstance!.OpenOverviewSection();

            characterPreviewLoadingCts = characterPreviewLoadingCts.SafeRestart();
            LoadPassportSectionAsync(currentUserId!, PassportSection.OVERVIEW, characterPreviewLoadingCts.Token).Forget();
            currentSection = PassportSection.OVERVIEW;
            viewInstance.BadgeInfoModuleView.gameObject.SetActive(false);
            characterPreviewController?.OnShow();
        }

        private void OpenBadgesSection(string? badgeIdSelected = null)
        {
            if (currentSection == PassportSection.BADGES)
                return;

            viewInstance!.OpenBadgesSection();

            characterPreviewLoadingCts = characterPreviewLoadingCts.SafeRestart();
            LoadPassportSectionAsync(currentUserId!, PassportSection.BADGES, characterPreviewLoadingCts.Token, badgeIdSelected).Forget();
            currentSection = PassportSection.BADGES;
            viewInstance.BadgeInfoModuleView.gameObject.SetActive(true);
            characterPreviewController?.OnHide(false);
            bool isOwnPassport = ownProfile?.UserId == currentUserId;
            BadgesSectionOpened?.Invoke(currentUserId!, isOwnPassport, OpenBadgeSectionOrigin.BUTTON.ToString());
        }

        private void OnBadgeNotificationReceived(INotification notification) =>
            BadgesUtils.SetBadgeAsNew(((BadgeGrantedNotification)notification).Metadata.Id);

        private void OnBadgeNotificationClicked(object[] parameters)
        {
            string badgeIdToOpen = string.Empty;

            if (parameters.Length > 0 && parameters[0] is BadgeGrantedNotification badgeNotification)
                badgeIdToOpen = badgeNotification.Metadata.Id;

            openPassportFromNotificationCts = openPassportFromNotificationCts.SafeRestart();
            OpenPassportFromBadgeNotificationAsync(badgeIdToOpen, openPassportFromNotificationCts.Token).Forget();
        }

        private void OnReferralUserAcceptedNotificationClicked(object[] parameters)
        {
            if (parameters.Length <= 0) return;
            ReferralNotification notification = (ReferralNotification) parameters[0];
            openPassportFromNotificationCts = openPassportFromNotificationCts.SafeRestart();
            OpenPassportAsync(openPassportFromNotificationCts.Token).Forget();
            return;

            async UniTaskVoid OpenPassportAsync(CancellationToken ct)
            {
                try { await mvcManager.ShowAsync(IssueCommand(new Params(notification.Metadata.invitedUserAddress)), ct); }
                catch (OperationCanceledException) { }
                catch (Exception e) { ReportHub.LogException(e, ReportCategory.PROFILE); }
            }
        }

        private async UniTaskVoid OpenPassportFromBadgeNotificationAsync(string badgeIdToOpen, CancellationToken ct)
        {
            try
            {
                ownProfile ??= await selfProfile.ProfileAsync(ct);

                if (ownProfile != null)
                {
                    BadgesSectionOpened?.Invoke(ownProfile.UserId, true, OpenBadgeSectionOrigin.NOTIFICATION.ToString());
                    mvcManager.ShowAsync(IssueCommand(new Params(ownProfile.UserId, badgeIdToOpen, isOwnProfile: true)), ct).Forget();
                }
            }
            catch (OperationCanceledException) { }
            catch (Exception e)
            {
                const string ERROR_MESSAGE = "There was an error while opening the Badges section into the Passport. Please try again!";
                passportErrorsController!.Show(ERROR_MESSAGE);
                ReportHub.LogError(ReportCategory.PROFILE, $"{ERROR_MESSAGE} ERROR: {e.Message}");
            }
        }

        private void OnBadgeSelected(string badgeId)
        {
            bool isOwnPassport = ownProfile?.UserId == currentUserId;
            BadgeSelected?.Invoke(badgeId, isOwnPassport);
        }

        private void ShowFriendshipInteraction()
        {
            DisableAllFriendInteractions();

            if (!friendServiceProxy.Configured) return;

            IFriendsService friendService = friendServiceProxy.Object!;

            friendshipStatusCts = friendshipStatusCts.SafeRestart();
            FetchFriendshipStatusAndShowInteractionAsync(friendshipStatusCts.Token).Forget();

            return;

            async UniTaskVoid FetchFriendshipStatusAndShowInteractionAsync(CancellationToken ct)
            {
                // Fetch our own profile since inputData.IsOwnProfile sometimes is wrong
                Profile? ownProfile = await selfProfile.ProfileAsync(ct);

                // Dont show any interaction for our own user
                if (ownProfile?.UserId == inputData.UserId) return;

                FriendshipStatus friendshipStatus = await friendService.GetFriendshipStatusAsync(inputData.UserId, ct);

                switch (friendshipStatus)
                {
                    case FriendshipStatus.NONE:
                        viewInstance!.AddFriendButton.gameObject.SetActive(true);
                        break;
                    case FriendshipStatus.FRIEND:
                        viewInstance!.RemoveFriendButton.gameObject.SetActive(true);
                        break;
                    case FriendshipStatus.REQUEST_SENT:
                        viewInstance!.CancelFriendButton.gameObject.SetActive(true);
                        break;
                    case FriendshipStatus.REQUEST_RECEIVED:
                        viewInstance!.AcceptFriendButton.gameObject.SetActive(true);
                        break;
                    case FriendshipStatus.BLOCKED:
                        viewInstance!.UnblockFriendButton.gameObject.SetActive(true);
                        break;
                }

                bool friendOnlineStatus = friendOnlineStatusCacheProxy.Object!.GetFriendStatus(inputData.UserId) != OnlineStatus.OFFLINE;
                viewInstance!.JumpInButton.gameObject.SetActive(friendOnlineStatus);

                //TODO FRAN: We need to add here the other reasons why this button could be disabled. For now, only if blocked or blocked by.
                viewInstance.ChatButton.gameObject.SetActive(friendshipStatus != FriendshipStatus.BLOCKED && friendshipStatus != FriendshipStatus.BLOCKED_BY);

                await SetupContextMenuAsync(friendshipStatus, ct);
            }
        }

        private async UniTask SetupContextMenuAsync(FriendshipStatus friendshipStatus, CancellationToken ct)
        {
            targetProfile = await profileRepository.GetAsync(inputData.UserId, ct);

            if (targetProfile == null)
            {
                ReportHub.Log(LogType.Error, new ReportData(ReportCategory.FRIENDS), $"Failed to show context menu button for user {inputData.UserId}. Profile is null.");
                return;
            }

            viewInstance!.ContextMenuButton.gameObject.SetActive(true);

            contextMenuJumpInButton.Enabled = friendOnlineStatusCacheProxy.Object!.GetFriendStatus(inputData.UserId) != OnlineStatus.OFFLINE;
            contextMenuBlockUserButton.Enabled = friendshipStatus != FriendshipStatus.BLOCKED && includeUserBlocking;
            contextMenuSeparator.Enabled = contextMenuJumpInButton.Enabled || contextMenuBlockUserButton.Enabled;

            userProfileContextMenuControlSettings.SetInitialData(targetProfile.ToUserData(), UserProfileContextMenuControlSettings.FriendshipStatus.DISABLED);
        }

        private void BlockUserClicked()
        {
            BlockUserClickedAsync(friendshipStatusCts!.Token).Forget();

            async UniTaskVoid BlockUserClickedAsync(CancellationToken ct)
            {
                await mvcManager.ShowAsync(BlockUserPromptController.IssueCommand(new BlockUserPromptParams(new Web3Address(targetProfile!.UserId), targetProfile.Name, BlockUserPromptParams.UserBlockAction.BLOCK)), ct);

                ShowFriendshipInteraction();
            }
        }

        private void ShowMutualFriends()
        {
            var config = viewInstance!.MutualFriends;
            config.Root.SetActive(false);

            if (inputData.IsOwnProfile || (web3IdentityCache.Identity != null && web3IdentityCache.Identity.Address.Equals(inputData.UserId))) return;
            if (!friendServiceProxy.Configured) return;

            IFriendsService friendService = friendServiceProxy.Object!;

            fetchMutualFriendsCts = fetchMutualFriendsCts.SafeRestart();
            FetchMutualFriendsAsync(fetchMutualFriendsCts.Token).Forget();
            return;

            async UniTaskVoid FetchMutualFriendsAsync(CancellationToken ct)
            {
                foreach (var thumbnail in config.Thumbnails)
                    thumbnail.Root.SetActive(false);

                config.Root.SetActive(false);

                // We only request the first page so we show a couple of mutual thumbnails. This is by design
                Result<PaginatedFriendsResult> promiseResult = await friendService.GetMutualFriendsAsync(
                                                                                       inputData.UserId, 0, MUTUAL_PAGE_SIZE, ct)
                                                                                  .SuppressToResultAsync(ReportCategory.FRIENDS);

                if (!promiseResult.Success)
                    return;

                PaginatedFriendsResult mutualFriendsResult = promiseResult.Value;

                config.Root.SetActive(mutualFriendsResult.Friends.Count > 0);
                config.AmountLabel.text = $"{mutualFriendsResult.TotalAmount} Mutual";

                var mutualConfig = config.Thumbnails;

                for (var i = 0; i < mutualConfig.Length; i++)
                {
                    bool friendExists = i < mutualFriendsResult.Friends.Count;
                    mutualConfig[i].Root.SetActive(friendExists);
                    if (!friendExists) continue;
                    FriendProfile mutualFriend = mutualFriendsResult.Friends[i];
                    mutualConfig[i].Picture.Setup(profileRepositoryWrapper, mutualFriend.UserNameColor, mutualFriend.FacePictureUrl, mutualFriend.Address);
                }
            }
        }

        private void DisableAllFriendInteractions()
        {
            viewInstance!.AcceptFriendButton.gameObject.SetActive(false);
            viewInstance.AddFriendButton.gameObject.SetActive(false);
            viewInstance.CancelFriendButton.gameObject.SetActive(false);
            viewInstance.RemoveFriendButton.gameObject.SetActive(false);
            viewInstance.UnblockFriendButton.gameObject.SetActive(false);
        }

        private void RemoveFriend()
        {
            friendshipOperationCts = friendshipOperationCts.SafeRestart();
            RemoveFriendThenChangeInteractionStatusAsync(friendshipOperationCts.Token).Forget();
            return;

            async UniTaskVoid RemoveFriendThenChangeInteractionStatusAsync(CancellationToken ct)
            {
                await mvcManager.ShowAsync(UnfriendConfirmationPopupController.IssueCommand(new UnfriendConfirmationPopupController.Params
                {
                    UserId = new Web3Address(inputData.UserId),
                }), ct);

                ShowFriendshipInteraction();
            }
        }

        private void UnblockUser()
        {
            friendshipOperationCts = friendshipOperationCts.SafeRestart();
            UnblockAndThenChangeInteractionStatusAsync(friendshipOperationCts.Token).Forget();
            return;

            async UniTaskVoid UnblockAndThenChangeInteractionStatusAsync(CancellationToken ct)
            {
                await mvcManager.ShowAsync(BlockUserPromptController.IssueCommand(new BlockUserPromptParams(new Web3Address(targetProfile!.UserId), targetProfile.Name, BlockUserPromptParams.UserBlockAction.UNBLOCK)), ct);

                ShowFriendshipInteraction();
            }
        }

        private void CancelFriendRequest()
        {
            if (!friendServiceProxy.Configured) return;

            IFriendsService friendService = friendServiceProxy.Object!;

            friendshipOperationCts = friendshipOperationCts.SafeRestart();

            CancelFriendRequestThenChangeInteractionStatusAsync(friendshipOperationCts.Token).Forget();
            return;

            async UniTaskVoid CancelFriendRequestThenChangeInteractionStatusAsync(CancellationToken ct)
            {
                await friendService.CancelFriendshipAsync(inputData.UserId, ct).SuppressToResultAsync(ReportCategory.FRIENDS);

                ShowFriendshipInteraction();
            }
        }

        private void SendFriendRequest()
        {
            friendshipOperationCts = friendshipOperationCts.SafeRestart();

            ShowFriendRequestUIAsync(friendshipOperationCts.Token).Forget();
            return;

            async UniTaskVoid ShowFriendRequestUIAsync(CancellationToken ct)
            {
                await mvcManager.ShowAsync(FriendRequestController.IssueCommand(new FriendRequestParams
                {
                    DestinationUser = new Web3Address(inputData.UserId),
                }), ct);

                ShowFriendshipInteraction();
            }
        }

        private void AcceptFriendship()
        {
            if (!friendServiceProxy.Configured) return;

            IFriendsService friendService = friendServiceProxy.Object!;

            friendshipOperationCts = friendshipOperationCts.SafeRestart();

            AcceptFriendRequestThenChangeInteractionStatusAsync(friendshipOperationCts.Token).Forget();
            return;

            async UniTaskVoid AcceptFriendRequestThenChangeInteractionStatusAsync(CancellationToken ct)
            {
                await friendService.AcceptFriendshipAsync(inputData.UserId, ct);

                ShowFriendshipInteraction();
            }
        }
    }
}<|MERGE_RESOLUTION|>--- conflicted
+++ resolved
@@ -361,11 +361,7 @@
 
             inputBlock.Disable(InputMapComponent.BLOCK_USER_INPUT);
 
-<<<<<<< HEAD
-            //We disable the buttons, they will be enabled further down if they meet the requisites
-=======
             //We disable the optional buttons, they will be enabled further down if they meet the requisites
->>>>>>> ce03f793
             viewInstance!.JumpInButton.gameObject.SetActive(false);
             viewInstance.ChatButton.gameObject.SetActive(false);
 
