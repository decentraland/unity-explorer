--- conflicted
+++ resolved
@@ -254,7 +254,6 @@
 
             passportErrorsController = new PassportErrorsController(viewInstance!.ErrorNotification);
             characterPreviewController = new PassportCharacterPreviewController(viewInstance.CharacterPreviewView, characterPreviewFactory, world, characterPreviewEventBus);
-<<<<<<< HEAD
             characterPreviewController = new PassportCharacterPreviewController(
                 viewInstance.CharacterPreviewView, 
                 characterPreviewFactory, 
@@ -266,11 +265,8 @@
                 webBrowser, 
                 mvcManager, 
                 nftNamesProvider, 
-                decentralandUrlsSource, 
-                isProfileNameEditorEnabled);
-=======
-            var userBasicInfoPassportModuleController = new UserBasicInfo_PassportModuleController(viewInstance.UserBasicInfoModuleView, selfProfile, webBrowser, mvcManager, nftNamesProvider, decentralandUrlsSource, isNameEditorEnabled);
->>>>>>> b52756e9
+                decentralandUrlsSource,
+                isNameEditorEnabled);
             userBasicInfoPassportModuleController.NameClaimRequested += OnNameClaimRequested;
             commonPassportModules.Add(userBasicInfoPassportModuleController);
             overviewPassportModules.Add(new UserDetailedInfo_PassportModuleController(
