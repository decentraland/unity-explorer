using Arch.Core;
using Cysharp.Threading.Tasks;
using DCL.AvatarRendering.Wearables;
using DCL.Backpack;
using DCL.BadgesAPIService;
using DCL.Browser;
using DCL.CharacterPreview;
using DCL.Chat;
using DCL.Diagnostics;
using DCL.Input;
using DCL.Input.Component;
using DCL.Multiplayer.Connections.DecentralandUrls;
using DCL.NotificationsBusController.NotificationsBus;
using DCL.NotificationsBusController.NotificationTypes;
using DCL.Passport.Modules;
using DCL.Passport.Modules.Badges;
using DCL.Passport.Utils;
using DCL.Profiles;
using DCL.Profiles.Self;
using DCL.WebRequests;
using MVC;
using System;
using System.Collections.Generic;
using System.Threading;
using UnityEngine;
using UnityEngine.Assertions;
using Utility;

namespace DCL.Passport
{
    public partial class PassportController : ControllerBase<PassportView, PassportController.Params>
    {
        private static readonly int BG_SHADER_COLOR_1 = Shader.PropertyToID("_Color1");

        public override CanvasOrdering.SortingLayer Layer => CanvasOrdering.SortingLayer.Popup;

        private readonly ICursor cursor;
        private readonly IProfileRepository profileRepository;
        private readonly ICharacterPreviewFactory characterPreviewFactory;
        private readonly ChatEntryConfigurationSO chatEntryConfiguration;
        private readonly NftTypeIconSO rarityBackgrounds;
        private readonly NFTColorsSO rarityColors;
        private readonly NftTypeIconSO categoryIcons;
        private readonly CharacterPreviewEventBus characterPreviewEventBus;
        private readonly IMVCManager mvcManager;
        private readonly ISelfProfile selfProfile;
        private readonly World world;
        private readonly IThumbnailProvider thumbnailProvider;
        private readonly IWebBrowser webBrowser;
        private readonly IDecentralandUrlsSource decentralandUrlsSource;
        private readonly BadgesAPIClient badgesAPIClient;
        private readonly IWebRequestController webRequestController;
        private readonly PassportProfileInfoController passportProfileInfoController;
        private readonly List<IPassportModuleController> overviewPassportModules = new ();
        private readonly List<IPassportModuleController> badgesPassportModules = new ();
        private readonly IInputBlock inputBlock;

        private Profile? ownProfile;
        private string currentUserId;
        private CancellationTokenSource getOwnProfileCts;
        private CancellationTokenSource? characterPreviewLoadingCts;
        private PassportErrorsController? passportErrorsController;
        private PassportCharacterPreviewController? characterPreviewController;
        private PassportSection? currentSection;
        private bool overviewSectionAlreadyLoaded;
        private bool badgesSectionAlreadyLoaded;

        public event Action<string>? PassportOpened;

        public PassportController(
            ViewFactoryMethod viewFactory,
            ICursor cursor,
            IProfileRepository profileRepository,
            ICharacterPreviewFactory characterPreviewFactory,
            ChatEntryConfigurationSO chatEntryConfiguration,
            NftTypeIconSO rarityBackgrounds,
            NFTColorsSO rarityColors,
            NftTypeIconSO categoryIcons,
            CharacterPreviewEventBus characterPreviewEventBus,
            IMVCManager mvcManager,
            ISelfProfile selfProfile,
            World world,
            Entity playerEntity,
            IThumbnailProvider thumbnailProvider,
            IWebBrowser webBrowser,
            IDecentralandUrlsSource decentralandUrlsSource,
            BadgesAPIClient badgesAPIClient,
            IWebRequestController webRequestController,
            IInputBlock inputBlock,
            INotificationsBusController notificationBusController
        ) : base(viewFactory)
        {
            this.cursor = cursor;
            this.profileRepository = profileRepository;
            this.characterPreviewFactory = characterPreviewFactory;
            this.chatEntryConfiguration = chatEntryConfiguration;
            this.rarityBackgrounds = rarityBackgrounds;
            this.rarityColors = rarityColors;
            this.categoryIcons = categoryIcons;
            this.characterPreviewEventBus = characterPreviewEventBus;
            this.mvcManager = mvcManager;
            this.selfProfile = selfProfile;
            this.world = world;
            this.thumbnailProvider = thumbnailProvider;
            this.webBrowser = webBrowser;
            this.decentralandUrlsSource = decentralandUrlsSource;
            this.badgesAPIClient = badgesAPIClient;
            this.webRequestController = webRequestController;
            this.inputBlock = inputBlock;

            getOwnProfileCts = getOwnProfileCts.SafeRestart();
            GetOwnProfileAsync(getOwnProfileCts.Token).Forget();

            passportProfileInfoController = new PassportProfileInfoController(selfProfile, world, playerEntity);
            notificationBusController.SubscribeToNotificationTypeReceived(NotificationType.BADGE_GRANTED, OnBadgeNotificationReceived);
            notificationBusController.SubscribeToNotificationTypeClick(NotificationType.BADGE_GRANTED, OnBadgeNotificationClicked);
        }

        protected override void OnViewInstantiated()
        {
            Assert.IsNotNull(world);
            passportErrorsController = new PassportErrorsController(viewInstance!.ErrorNotification);
            characterPreviewController = new PassportCharacterPreviewController(viewInstance.CharacterPreviewView, characterPreviewFactory, world, characterPreviewEventBus);
            overviewPassportModules.Add(new UserBasicInfo_PassportModuleController(viewInstance.UserBasicInfoModuleView, chatEntryConfiguration, selfProfile, passportErrorsController));
            overviewPassportModules.Add(new UserDetailedInfo_PassportModuleController(viewInstance.UserDetailedInfoModuleView, mvcManager, selfProfile, viewInstance.AddLinkModal, passportErrorsController, passportProfileInfoController));
            overviewPassportModules.Add(new EquippedItems_PassportModuleController(viewInstance.EquippedItemsModuleView, world, rarityBackgrounds, rarityColors, categoryIcons, thumbnailProvider, webBrowser, decentralandUrlsSource, passportErrorsController));
            overviewPassportModules.Add(new BadgesOverview_PassportModuleController(viewInstance.BadgesOverviewModuleView, badgesAPIClient, passportErrorsController, webRequestController));
            badgesPassportModules.Add(new BadgesDetails_PassportModuleController(viewInstance.BadgesDetailsModuleView, viewInstance.BadgeInfoModuleView, badgesAPIClient, passportErrorsController, webRequestController, selfProfile));

            passportProfileInfoController.PublishError += OnPublishError;
            passportProfileInfoController.OnProfilePublished += OnProfilePublished;

            viewInstance.OverviewSectionButton.Button.onClick.AddListener(OpenOverviewSection);
            viewInstance.BadgesSectionButton.Button.onClick.AddListener(() => OpenBadgesSection());
        }

        private void OnPublishError()
        {
            passportErrorsController!.Show();
        }

        protected override void OnViewShow()
        {
            currentUserId = inputData.UserId;
            overviewSectionAlreadyLoaded = false;
            badgesSectionAlreadyLoaded = false;
            cursor.Unlock();

<<<<<<< HEAD
            if (string.IsNullOrEmpty(inputData.BadgeIdSelected))
                OpenOverviewSection();
            else
                OpenBadgesSection(inputData.BadgeIdSelected);
=======
            inputBlock.Disable(InputMapComponent.Kind.Shortcuts , InputMapComponent.Kind.Camera , InputMapComponent.Kind.Player);

            viewInstance.ErrorNotification.Hide(true);
>>>>>>> cb84ec94

            viewInstance!.ErrorNotification.Hide(true);
            PassportOpened?.Invoke(currentUserId);

            inputBlock.BlockInputs(InputMapComponent.Kind.Shortcuts , InputMapComponent.Kind.Camera , InputMapComponent.Kind.Player);
        }

        protected override void OnViewClose()
        {
            passportErrorsController!.Hide(true);

            inputBlock.Enable(InputMapComponent.Kind.Shortcuts , InputMapComponent.Kind.Camera , InputMapComponent.Kind.Player);

            characterPreviewController!.OnHide();

            characterPreviewLoadingCts.SafeCancelAndDispose();
            foreach (IPassportModuleController module in overviewPassportModules)
                module.Clear();

            foreach (IPassportModuleController module in badgesPassportModules)
                module.Clear();

            currentSection = null;
        }

        protected override UniTask WaitForCloseIntentAsync(CancellationToken ct) =>
            UniTask.WhenAny(
                viewInstance!.CloseButton.OnClickAsync(ct),
                viewInstance.BackgroundButton.OnClickAsync(ct));

        public override void Dispose()
        {
            passportErrorsController?.Hide(true);
            getOwnProfileCts.SafeCancelAndDispose();
            characterPreviewLoadingCts.SafeCancelAndDispose();
            characterPreviewController?.Dispose();

            passportProfileInfoController.OnProfilePublished -= OnProfilePublished;
            passportProfileInfoController.PublishError -= OnPublishError;

            foreach (IPassportModuleController module in overviewPassportModules)
                module.Dispose();

            foreach (IPassportModuleController module in badgesPassportModules)
                module.Dispose();
        }

        private async UniTaskVoid LoadPassportSectionAsync(string userId, PassportSection sectionToLoad, CancellationToken ct, string? badgeIdSelected = null)
        {
            try
            {
                switch (sectionToLoad)
                {
                    case PassportSection.OVERVIEW when overviewSectionAlreadyLoaded:
                    case PassportSection.BADGES when badgesSectionAlreadyLoaded:
                        return;
                }

                // Load user profile
                var profile = await profileRepository.GetAsync(userId, 0, ct);

                if (profile == null)
                    return;

                UpdateBackgroundColor(profile.Name);

                if (sectionToLoad == PassportSection.OVERVIEW)
                {
                    // Load avatar preview
                    characterPreviewController!.Initialize(profile.Avatar);
                    characterPreviewController.OnShow();
                }

                // Load passport modules
                SetupPassportModules(profile, sectionToLoad, badgeIdSelected);

                if (sectionToLoad == PassportSection.OVERVIEW)
                    overviewSectionAlreadyLoaded = true;
                else
                    badgesSectionAlreadyLoaded = true;
            }
            catch (OperationCanceledException) { }
            catch (Exception e)
            {
                const string ERROR_MESSAGE = "There was an error while trying to load the profile. Please try again!";
                passportErrorsController!.Show(ERROR_MESSAGE);
                ReportHub.LogError(ReportCategory.PROFILE, $"{ERROR_MESSAGE} ERROR: {e.Message}");
            }
        }

        private void UpdateBackgroundColor(string profileName)
        {
            Color.RGBToHSV(chatEntryConfiguration.GetNameColor(profileName), out float h, out float s, out float v);
            viewInstance?.BackgroundImage.material.SetColor(BG_SHADER_COLOR_1, Color.HSVToRGB(h, s, Mathf.Clamp01(v - 0.3f)));
        }

        private void SetupPassportModules(Profile profile, PassportSection passportSection, string? badgeIdSelected = null)
        {
            var passportModulesToSetup = passportSection == PassportSection.OVERVIEW ? overviewPassportModules : badgesPassportModules;

            foreach (IPassportModuleController module in passportModulesToSetup)
            {
                if (module is BadgesDetails_PassportModuleController badgesDetailsController && !string.IsNullOrEmpty(badgeIdSelected))
                    badgesDetailsController.SetBadgeToSelect(badgeIdSelected);

                module.Setup(profile);
            }
        }

        private void OnProfilePublished(Profile profile) =>
            SetupPassportModules(profile, PassportSection.OVERVIEW);

        private void OpenOverviewSection()
        {
            if (currentSection == PassportSection.OVERVIEW)
                return;

            viewInstance!.OverviewSectionButton.SetSelected(true);
            viewInstance.BadgesSectionButton.SetSelected(false);
            viewInstance.OverviewSectionPanel.SetActive(true);
            viewInstance.BadgesSectionPanel.SetActive(false);
            viewInstance.MainScroll.content = viewInstance.OverviewSectionPanel.transform as RectTransform;
            viewInstance.MainScroll.verticalNormalizedPosition = 1;
            viewInstance.CharacterPreviewView.gameObject.SetActive(true);

            characterPreviewLoadingCts = characterPreviewLoadingCts.SafeRestart();
            LoadPassportSectionAsync(currentUserId, PassportSection.OVERVIEW, characterPreviewLoadingCts.Token).Forget();
            currentSection = PassportSection.OVERVIEW;
            viewInstance.BadgeInfoModuleView.gameObject.SetActive(false);
        }

        private void OpenBadgesSection(string? badgeIdSelected = null)
        {
            if (currentSection == PassportSection.BADGES)
                return;

            viewInstance!.OverviewSectionButton.SetSelected(false);
            viewInstance.BadgesSectionButton.SetSelected(true);
            viewInstance.OverviewSectionPanel.SetActive(false);
            viewInstance.BadgesSectionPanel.SetActive(true);
            viewInstance.MainScroll.content = viewInstance.BadgesSectionPanel.transform as RectTransform;
            viewInstance.MainScroll.verticalNormalizedPosition = 1;
            viewInstance.CharacterPreviewView.gameObject.SetActive(false);

            characterPreviewLoadingCts = characterPreviewLoadingCts.SafeRestart();
            LoadPassportSectionAsync(currentUserId, PassportSection.BADGES, characterPreviewLoadingCts.Token, badgeIdSelected).Forget();
            currentSection = PassportSection.BADGES;
            viewInstance.BadgeInfoModuleView.gameObject.SetActive(true);
        }

        private async UniTaskVoid GetOwnProfileAsync(CancellationToken ct) =>
            ownProfile = await selfProfile.ProfileAsync(ct);

        private void OnBadgeNotificationReceived(INotification notification) =>
            BadgesUtils.SetBadgeAsNew(((BadgeGrantedNotification)notification).Metadata.Id);

        private void OnBadgeNotificationClicked(object[] parameters)
        {
            if (ownProfile == null || viewInstance == null || viewInstance.gameObject.activeSelf)
                return;

            // TODO (Santi): We have to receive all the notification data into 'parameters' to know if we have to open the passport with a specific badge selected
            mvcManager.ShowAsync(IssueCommand(new Params(ownProfile.UserId))).Forget();
        }
    }
}<|MERGE_RESOLUTION|>--- conflicted
+++ resolved
@@ -146,21 +146,15 @@
             badgesSectionAlreadyLoaded = false;
             cursor.Unlock();
 
-<<<<<<< HEAD
             if (string.IsNullOrEmpty(inputData.BadgeIdSelected))
                 OpenOverviewSection();
             else
                 OpenBadgesSection(inputData.BadgeIdSelected);
-=======
-            inputBlock.Disable(InputMapComponent.Kind.Shortcuts , InputMapComponent.Kind.Camera , InputMapComponent.Kind.Player);
-
-            viewInstance.ErrorNotification.Hide(true);
->>>>>>> cb84ec94
 
             viewInstance!.ErrorNotification.Hide(true);
             PassportOpened?.Invoke(currentUserId);
 
-            inputBlock.BlockInputs(InputMapComponent.Kind.Shortcuts , InputMapComponent.Kind.Camera , InputMapComponent.Kind.Player);
+            inputBlock.Disable(InputMapComponent.Kind.Shortcuts , InputMapComponent.Kind.Camera , InputMapComponent.Kind.Player);
         }
 
         protected override void OnViewClose()
