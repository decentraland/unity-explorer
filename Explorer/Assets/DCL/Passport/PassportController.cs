--- conflicted
+++ resolved
@@ -7,11 +7,8 @@
 using DCL.CharacterPreview;
 using DCL.Chat.ControllerShowParams;
 using DCL.Chat.EventBus;
-<<<<<<< HEAD
+using DCL.Clipboard;
 using DCL.Communities.CommunitiesDataProvider;
-=======
-using DCL.Clipboard;
->>>>>>> d6abbdb7
 using DCL.Diagnostics;
 using DCL.Friends;
 using DCL.Friends.UI;
@@ -52,11 +49,8 @@
 using System.Collections.Generic;
 using System.Threading;
 using DCL.InWorldCamera;
-<<<<<<< HEAD
+using DCL.InWorldCamera.CameraReelGallery.Components;
 using DCL.UI.GenericContextMenu.Controllers.Communities;
-=======
-using DCL.InWorldCamera.CameraReelGallery.Components;
->>>>>>> d6abbdb7
 using UnityEngine;
 using UnityEngine.Assertions;
 using Utility;
@@ -125,12 +119,9 @@
         private readonly GalleryEventBus galleryEventBus;
         private readonly ProfileRepositoryWrapper profileRepositoryWrapper;
         private readonly IVoiceChatCallStatusService voiceChatCallStatusService;
-<<<<<<< HEAD
-        private readonly CommunitiesDataProvider communitiesDataProvider;
-=======
         private readonly ISystemClipboard systemClipboard;
         private readonly CameraReelGalleryMessagesConfiguration cameraReelGalleryMessagesConfiguration;
->>>>>>> d6abbdb7
+        private readonly CommunitiesDataProvider communitiesDataProvider;
 
         private CameraReelGalleryController? cameraReelGalleryController;
         private Profile? ownProfile;
@@ -211,12 +202,9 @@
             IVoiceChatCallStatusService voiceChatCallStatusService,
             BadgePreviewCameraView badge3DPreviewCameraPrefab,
             GalleryEventBus galleryEventBus,
-<<<<<<< HEAD
+            ISystemClipboard systemClipboard,
+            CameraReelGalleryMessagesConfiguration cameraReelGalleryMessagesConfiguration,
             CommunitiesDataProvider communitiesDataProvider) : base(viewFactory)
-=======
-            ISystemClipboard systemClipboard,
-            CameraReelGalleryMessagesConfiguration cameraReelGalleryMessagesConfiguration) : base(viewFactory)
->>>>>>> d6abbdb7
         {
             this.cursor = cursor;
             this.profileRepository = profileRepository;
@@ -257,13 +245,10 @@
             this.sharedSpaceManager = sharedSpaceManager;
             this.voiceChatCallStatusService = voiceChatCallStatusService;
             this.galleryEventBus = galleryEventBus;
-<<<<<<< HEAD
+            this.systemClipboard = systemClipboard;
+            this.cameraReelGalleryMessagesConfiguration = cameraReelGalleryMessagesConfiguration;
             this.includeCommunities = includeCommunities;
             this.communitiesDataProvider = communitiesDataProvider;
-=======
-            this.systemClipboard = systemClipboard;
-            this.cameraReelGalleryMessagesConfiguration = cameraReelGalleryMessagesConfiguration;
->>>>>>> d6abbdb7
 
             passportProfileInfoController = new PassportProfileInfoController(selfProfile, world, playerEntity);
             notificationBusController.SubscribeToNotificationTypeReceived(NotificationType.BADGE_GRANTED, OnBadgeNotificationReceived);
