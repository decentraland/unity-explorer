--- conflicted
+++ resolved
@@ -558,11 +558,7 @@
 
             userProfileContextMenuControlSettings.SetInitialData(profile.Name, profile.UserId, profile.HasClaimedName,
                 profile.UserNameColor, ConvertFriendshipStatus(friendshipStatus),
-<<<<<<< HEAD
                 profile.Avatar.FaceSnapshotUrl);
-=======
-                thumbnailSprite);
->>>>>>> b2f2a06e
         }
 
         private static void BlockUserClicked(string userId)
