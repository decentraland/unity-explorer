--- conflicted
+++ resolved
@@ -187,12 +187,8 @@
             IChatEventBus chatEventBus,
             ISharedSpaceManager sharedSpaceManager,
             ProfileRepositoryWrapper profileDataProvider,
-<<<<<<< HEAD
-            IVoiceChatOrchestrator voiceChatOrchestrator) : base(viewFactory)
-=======
-            IVoiceChatCallStatusService voiceChatCallStatusService,
+            IVoiceChatOrchestrator voiceChatOrchestrator,
             BadgePreviewCameraView badge3DPreviewCameraPrefab) : base(viewFactory)
->>>>>>> 42e0a458
         {
             this.cursor = cursor;
             this.profileRepository = profileRepository;
