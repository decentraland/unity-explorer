--- conflicted
+++ resolved
@@ -116,13 +116,9 @@
         private readonly ISharedSpaceManager sharedSpaceManager;
         private readonly GalleryEventBus galleryEventBus;
         private readonly ProfileRepositoryWrapper profileRepositoryWrapper;
-<<<<<<< HEAD
         private readonly IVoiceChatOrchestrator voiceChatOrchestrator;
-=======
-        private readonly IVoiceChatCallStatusService voiceChatCallStatusService;
         private readonly ISystemClipboard systemClipboard;
         private readonly CameraReelGalleryMessagesConfiguration cameraReelGalleryMessagesConfiguration;
->>>>>>> bb47cb91
 
         private CameraReelGalleryController? cameraReelGalleryController;
         private Profile? ownProfile;
