using Arch.Core;
using Cysharp.Threading.Tasks;
using DCL.AvatarRendering.Wearables;
using DCL.Backpack;
using DCL.BadgesAPIService;
using DCL.Browser;
using DCL.CharacterPreview;
using DCL.Chat.ControllerShowParams;
using DCL.Chat.EventBus;
using DCL.Diagnostics;
using DCL.Friends;
using DCL.Friends.UI;
using DCL.Friends.UI.BlockUserPrompt;
using DCL.Friends.UI.FriendPanel.Sections.Friends;
using DCL.Friends.UI.Requests;
using DCL.Input;
using DCL.Input.Component;
using DCL.InWorldCamera.CameraReelGallery;
using DCL.InWorldCamera.CameraReelStorageService;
using DCL.InWorldCamera.CameraReelStorageService.Schemas;
using DCL.InWorldCamera.PhotoDetail;
using DCL.Multiplayer.Connections.DecentralandUrls;
using DCL.Multiplayer.Connectivity;
using DCL.Multiplayer.Profiles.Poses;
using DCL.NotificationsBusController.NotificationsBus;
using DCL.NotificationsBusController.NotificationTypes;
using DCL.Passport.Modules;
using DCL.Passport.Modules.Badges;
using DCL.Profiles;
using DCL.UI.Profiles.Helpers;
using DCL.Profiles.Self;
using DCL.UI;
using DCL.UI.GenericContextMenu;
using DCL.UI.GenericContextMenu.Controls.Configs;
using DCL.UI.SharedSpaceManager;
using DCL.Utilities;
<<<<<<< HEAD
using DCL.VoiceChat;
=======
using DCL.Utilities.Extensions;
>>>>>>> b2e5a068
using DCL.Web3;
using DCL.Web3.Identities;
using DCL.WebRequests;
using ECS.SceneLifeCycle.Realm;
using MVC;
using System;
using System.Collections.Generic;
using System.Threading;
using UnityEngine;
using UnityEngine.Assertions;
using Utility;
using Utility.Types;

namespace DCL.Passport
{
    public partial class PassportController : ControllerBase<PassportView, PassportController.Params>
    {
        private enum OpenBadgeSectionOrigin
        {
            BUTTON,
            NOTIFICATION
        }

        private const int MUTUAL_PAGE_SIZE = 3;
        private static readonly int BG_SHADER_COLOR_1 = Shader.PropertyToID("_Color1");
        private static readonly RectOffset CONTEXT_MENU_VERTICAL_LAYOUT_PADDING = new (15, 15, 20, 25);
        private static readonly Vector2 CONTEXT_MENU_OFFSET = new (25, 0);
        private const int CONTEXT_MENU_SEPARATOR_HEIGHT = 20;
        private const int CONTEXT_MENU_ELEMENTS_SPACING = 5;
        private const int CONTEXT_MENU_WIDTH = 250;

        private readonly ICursor cursor;
        private readonly IProfileRepository profileRepository;
        private readonly ICharacterPreviewFactory characterPreviewFactory;
        private readonly NftTypeIconSO rarityBackgrounds;
        private readonly NFTColorsSO rarityColors;
        private readonly NftTypeIconSO categoryIcons;
        private readonly CharacterPreviewEventBus characterPreviewEventBus;
        private readonly IMVCManager mvcManager;
        private readonly ISelfProfile selfProfile;
        private readonly World world;
        private readonly IThumbnailProvider thumbnailProvider;
        private readonly IWebBrowser webBrowser;
        private readonly IDecentralandUrlsSource decentralandUrlsSource;
        private readonly BadgesAPIClient badgesAPIClient;
        private readonly IWebRequestController webRequestController;
        private readonly PassportProfileInfoController passportProfileInfoController;
        private readonly List<IPassportModuleController> commonPassportModules = new ();
        private readonly List<IPassportModuleController> overviewPassportModules = new ();
        private readonly List<IPassportModuleController> badgesPassportModules = new ();
        private readonly IInputBlock inputBlock;
        private readonly IRemoteMetadata remoteMetadata;
        private readonly ICameraReelStorageService cameraReelStorageService;
        private readonly ICameraReelScreenshotsStorage cameraReelScreenshotsStorage;
        private readonly ObjectProxy<IFriendsService> friendServiceProxy;
        private readonly ObjectProxy<IFriendsConnectivityStatusTracker> friendOnlineStatusCacheProxy;
        private readonly int gridLayoutFixedColumnCount;
        private readonly int thumbnailHeight;
        private readonly int thumbnailWidth;
        private readonly bool enableCameraReel;
        private readonly bool enableFriendshipInteractions;
        private readonly bool includeUserBlocking;
        private readonly bool isNameEditorEnabled;
        private readonly bool isCallEnabled;
        private readonly UserProfileContextMenuControlSettings userProfileContextMenuControlSettings;
        private readonly string[] getUserPositionBuffer = new string[1];
        private readonly IOnlineUsersProvider onlineUsersProvider;
        private readonly IRealmNavigator realmNavigator;
        private readonly IWeb3IdentityCache web3IdentityCache;
        private readonly INftNamesProvider nftNamesProvider;
        private readonly IChatEventBus chatEventBus;
        private readonly ISharedSpaceManager sharedSpaceManager;
<<<<<<< HEAD
        private readonly IVoiceChatCallStatusService voiceChatCallStatusService;
=======
        private readonly ProfileRepositoryWrapper profileRepositoryWrapper;
>>>>>>> b2e5a068

        private CameraReelGalleryController? cameraReelGalleryController;
        private Profile? ownProfile;
        private Profile? targetProfile;
        private bool isOwnProfile;
        private string? currentUserId;
        private CancellationTokenSource? openPassportFromBadgeNotificationCts;
        private CancellationTokenSource? characterPreviewLoadingCts;
        private CancellationTokenSource? photoLoadingCts;
        private CancellationTokenSource? friendshipStatusCts;
        private CancellationTokenSource? friendshipOperationCts;
        private CancellationTokenSource? fetchMutualFriendsCts;
        private PassportErrorsController? passportErrorsController;
        private PassportCharacterPreviewController? characterPreviewController;
        private PassportSection currentSection;
        private PassportSection alreadyLoadedSections;
        private BadgesDetails_PassportModuleController? badgesDetailsPassportModuleController;
        private GenericContextMenu contextMenu;
        private GenericContextMenuElement contextMenuSeparator;
        private GenericContextMenuElement contextMenuJumpInButton;
        private GenericContextMenuElement contextMenuBlockUserButton;
        private CallButtonController callButtonController;

        private UniTaskCompletionSource? contextMenuCloseTask;
        private UniTaskCompletionSource? passportCloseTask;
        private CancellationTokenSource jumpToFriendLocationCts = new ();

        public override CanvasOrdering.SortingLayer Layer => CanvasOrdering.SortingLayer.Popup;

        public event Action<string, bool>? PassportOpened;
        public event Action<string, bool, string>? BadgesSectionOpened;
        public event Action<string, bool>? BadgeSelected;
        public event Action<string, Vector2Int>? JumpToFriendClicked;
        public event Action? NameClaimRequested;

        public PassportController(
            ViewFactoryMethod viewFactory,
            ICursor cursor,
            IProfileRepository profileRepository,
            ICharacterPreviewFactory characterPreviewFactory,
            NftTypeIconSO rarityBackgrounds,
            NFTColorsSO rarityColors,
            NftTypeIconSO categoryIcons,
            CharacterPreviewEventBus characterPreviewEventBus,
            IMVCManager mvcManager,
            ISelfProfile selfProfile,
            World world,
            Entity playerEntity,
            IThumbnailProvider thumbnailProvider,
            IWebBrowser webBrowser,
            IDecentralandUrlsSource decentralandUrlsSource,
            BadgesAPIClient badgesAPIClient,
            IWebRequestController webRequestController,
            IInputBlock inputBlock,
            INotificationsBusController notificationBusController,
            IRemoteMetadata remoteMetadata,
            ICameraReelStorageService cameraReelStorageService,
            ICameraReelScreenshotsStorage cameraReelScreenshotsStorage,
            ObjectProxy<IFriendsService> friendServiceProxy,
            ObjectProxy<IFriendsConnectivityStatusTracker> friendOnlineStatusCacheProxy,
            IOnlineUsersProvider onlineUsersProvider,
            IRealmNavigator realmNavigator,
            IWeb3IdentityCache web3IdentityCache,
            ViewDependencies viewDependencies,
            INftNamesProvider nftNamesProvider,
            int gridLayoutFixedColumnCount,
            int thumbnailHeight,
            int thumbnailWidth,
            bool enableCameraReel,
            bool enableFriendshipInteractions,
            bool includeUserBlocking,
            bool isNameEditorEnabled,
            bool isCallEnabled,
            IChatEventBus chatEventBus,
            ISharedSpaceManager sharedSpaceManager,
<<<<<<< HEAD
            IVoiceChatCallStatusService voiceChatCallStatusService) : base(viewFactory)
=======
            ProfileRepositoryWrapper profileDataProvider) : base(viewFactory)
>>>>>>> b2e5a068
        {
            this.cursor = cursor;
            this.profileRepository = profileRepository;
            this.characterPreviewFactory = characterPreviewFactory;
            this.rarityBackgrounds = rarityBackgrounds;
            this.rarityColors = rarityColors;
            this.categoryIcons = categoryIcons;
            this.characterPreviewEventBus = characterPreviewEventBus;
            this.mvcManager = mvcManager;
            this.selfProfile = selfProfile;
            this.world = world;
            this.thumbnailProvider = thumbnailProvider;
            this.webBrowser = webBrowser;
            this.decentralandUrlsSource = decentralandUrlsSource;
            this.badgesAPIClient = badgesAPIClient;
            this.webRequestController = webRequestController;
            this.inputBlock = inputBlock;
            this.remoteMetadata = remoteMetadata;
            this.cameraReelStorageService = cameraReelStorageService;
            this.cameraReelScreenshotsStorage = cameraReelScreenshotsStorage;
            this.friendServiceProxy = friendServiceProxy;
            this.friendOnlineStatusCacheProxy = friendOnlineStatusCacheProxy;
            this.onlineUsersProvider = onlineUsersProvider;
            this.realmNavigator = realmNavigator;
            this.web3IdentityCache = web3IdentityCache;
            this.profileRepositoryWrapper = profileDataProvider;
            this.nftNamesProvider = nftNamesProvider;
            this.gridLayoutFixedColumnCount = gridLayoutFixedColumnCount;
            this.thumbnailHeight = thumbnailHeight;
            this.thumbnailWidth = thumbnailWidth;
            this.enableCameraReel = enableCameraReel;
            this.enableFriendshipInteractions = enableFriendshipInteractions;
            this.includeUserBlocking = includeUserBlocking;
            this.isNameEditorEnabled = isNameEditorEnabled;
            this.isCallEnabled = isCallEnabled;
            this.chatEventBus = chatEventBus;
            this.sharedSpaceManager = sharedSpaceManager;
            this.voiceChatCallStatusService = voiceChatCallStatusService;

            passportProfileInfoController = new PassportProfileInfoController(selfProfile, world, playerEntity);
            notificationBusController.SubscribeToNotificationTypeReceived(NotificationType.BADGE_GRANTED, OnBadgeNotificationReceived);
            notificationBusController.SubscribeToNotificationTypeClick(NotificationType.BADGE_GRANTED, OnBadgeNotificationClicked);

            userProfileContextMenuControlSettings = new UserProfileContextMenuControlSettings((_, _) => { });
        }

        private void ThumbnailClicked(List<CameraReelResponseCompact> reels, int index, Action<CameraReelResponseCompact> reelDeleteIntention) =>
            mvcManager.ShowAsync(PhotoDetailController.IssueCommand(new PhotoDetailParameter(reels, index, false, reelDeleteIntention)));

        protected override void OnViewInstantiated()
        {
            Assert.IsNotNull(world);

<<<<<<< HEAD
            viewInstance!.InjectDependencies(viewDependencies);
            callButtonController = new CallButtonController(viewInstance.VoiceChatButton);
            callButtonController.StartCall += OnStartCall;
=======
>>>>>>> b2e5a068
            passportErrorsController = new PassportErrorsController(viewInstance!.ErrorNotification);
            characterPreviewController = new PassportCharacterPreviewController(viewInstance.CharacterPreviewView, characterPreviewFactory, world, characterPreviewEventBus);
            var userBasicInfoPassportModuleController = new UserBasicInfo_PassportModuleController(viewInstance.UserBasicInfoModuleView, selfProfile, webBrowser, mvcManager, nftNamesProvider, decentralandUrlsSource, isNameEditorEnabled);
            userBasicInfoPassportModuleController.NameClaimRequested += OnNameClaimRequested;
            commonPassportModules.Add(userBasicInfoPassportModuleController);
            overviewPassportModules.Add(new UserDetailedInfo_PassportModuleController(viewInstance.UserDetailedInfoModuleView, mvcManager, selfProfile, viewInstance.AddLinkModal, passportErrorsController, passportProfileInfoController));
            overviewPassportModules.Add(new EquippedItems_PassportModuleController(viewInstance.EquippedItemsModuleView, world, rarityBackgrounds, rarityColors, categoryIcons, thumbnailProvider, webBrowser, decentralandUrlsSource, passportErrorsController));
            overviewPassportModules.Add(new BadgesOverview_PassportModuleController(viewInstance.BadgesOverviewModuleView, badgesAPIClient, passportErrorsController, webRequestController));

            badgesDetailsPassportModuleController = new BadgesDetails_PassportModuleController(viewInstance.BadgesDetailsModuleView, viewInstance.BadgeInfoModuleView, badgesAPIClient, passportErrorsController, webRequestController, selfProfile);
            cameraReelGalleryController = new CameraReelGalleryController(viewInstance.CameraReelGalleryModuleView, cameraReelStorageService, cameraReelScreenshotsStorage, new ReelGalleryConfigParams(gridLayoutFixedColumnCount, thumbnailHeight, thumbnailWidth, false, false), false);
            cameraReelGalleryController.ThumbnailClicked += ThumbnailClicked;
            badgesPassportModules.Add(badgesDetailsPassportModuleController);

            passportProfileInfoController.PublishError += OnPublishError;
            passportProfileInfoController.OnProfilePublished += OnProfilePublished;
            badgesDetailsPassportModuleController.OnBadgeSelected += OnBadgeSelected;

            viewInstance.OverviewSectionButton.Button.onClick.AddListener(OpenOverviewSection);
            viewInstance.BadgesSectionButton.Button.onClick.AddListener(() => OpenBadgesSection());
            viewInstance.PhotosSectionButton.Button.onClick.AddListener(OpenPhotosSection);
            viewInstance.AcceptFriendButton.onClick.AddListener(AcceptFriendship);
            viewInstance.AddFriendButton.onClick.AddListener(SendFriendRequest);
            viewInstance.CancelFriendButton.onClick.AddListener(CancelFriendRequest);
            viewInstance.RemoveFriendButton.onClick.AddListener(RemoveFriend);
            viewInstance.UnblockFriendButton.onClick.AddListener(UnblockUser);
            viewInstance.ContextMenuButton.onClick.AddListener(ShowContextMenu);
            viewInstance.JumpInButton.onClick.AddListener(OnJumpToFriendButtonClicked);
            viewInstance.ChatButton.onClick.AddListener(OnChatButtonClicked);
            viewInstance.VoiceChatButton.CallButton.onClick.AddListener(OnVoiceChatButtonClicked);

            viewInstance.PhotosSectionButton.gameObject.SetActive(enableCameraReel);
            viewInstance.FriendInteractionContainer.SetActive(enableFriendshipInteractions);
            viewInstance.MutualFriends.Root.SetActive(enableFriendshipInteractions);

            contextMenu = new GenericContextMenu(CONTEXT_MENU_WIDTH, CONTEXT_MENU_OFFSET, CONTEXT_MENU_VERTICAL_LAYOUT_PADDING, CONTEXT_MENU_ELEMENTS_SPACING)
                         .AddControl(userProfileContextMenuControlSettings)
                         .AddControl(contextMenuSeparator = new GenericContextMenuElement(new SeparatorContextMenuControlSettings(CONTEXT_MENU_SEPARATOR_HEIGHT, -CONTEXT_MENU_VERTICAL_LAYOUT_PADDING.left, -CONTEXT_MENU_VERTICAL_LAYOUT_PADDING.right), false))
                         .AddControl(contextMenuJumpInButton = new GenericContextMenuElement(new ButtonContextMenuControlSettings(viewInstance.JumpInText, viewInstance.JumpInSprite,
                              () => FriendListSectionUtilities.JumpToFriendLocation(inputData.UserId, jumpToFriendLocationCts, getUserPositionBuffer, onlineUsersProvider, realmNavigator,
                                  parcel => JumpToFriendClicked?.Invoke(inputData.UserId, parcel))), false))
                         .AddControl(contextMenuBlockUserButton = new GenericContextMenuElement(new ButtonContextMenuControlSettings(viewInstance.BlockText, viewInstance.BlockSprite, BlockUserClicked), false));
        }

        private void OnStartCall(string userId)
        {
            voiceChatCallStatusService.StartCall(new Web3Address(userId));
        }

        private void OnChatButtonClicked()
        {
            OnOpenConversationAsync().Forget();
        }

        private void OnVoiceChatButtonClicked()
        {

        }

        private async UniTaskVoid OnOpenConversationAsync()
        {
            await sharedSpaceManager.ShowAsync(PanelsSharingSpace.Chat, new ChatControllerShowParams(true, true));
            chatEventBus.OpenConversationUsingUserId(inputData.UserId);
        }

        private void OnJumpToFriendButtonClicked()
        {
            FriendListSectionUtilities.JumpToFriendLocation(inputData.UserId, jumpToFriendLocationCts, getUserPositionBuffer, onlineUsersProvider, realmNavigator,
                parcel => JumpToFriendClicked?.Invoke(inputData.UserId, parcel));
        }

        private void OnNameClaimRequested() =>
            NameClaimRequested?.Invoke();

        private void ShowContextMenu()
        {
            contextMenuCloseTask = new UniTaskCompletionSource();
            jumpToFriendLocationCts = jumpToFriendLocationCts.SafeRestart();
            mvcManager.ShowAsync(GenericContextMenuController.IssueCommand(new GenericContextMenuParameter(contextMenu, viewInstance!.ContextMenuButton.transform.position, closeTask: contextMenuCloseTask?.Task))).Forget();
        }

        private void OnPublishError()
        {
            passportErrorsController!.Show();
        }

        protected override void OnBeforeViewShow()
        {
            viewInstance!.ContextMenuButton.gameObject.SetActive(false);
        }

        protected override void OnViewShow()
        {
            currentUserId = inputData.UserId;
            isOwnProfile = inputData.IsOwnProfile;
            alreadyLoadedSections = PassportSection.NONE;
            cursor.Unlock();
            if (string.IsNullOrEmpty(inputData.BadgeIdSelected))
                OpenOverviewSection();
            else
                OpenBadgesSection(inputData.BadgeIdSelected);

            inputBlock.Disable(InputMapComponent.BLOCK_USER_INPUT);
            //We disable the buttons, they will be enabled further down if they meet the requisites
            viewInstance!.JumpInButton.gameObject.SetActive(false);
            viewInstance.ChatButton.gameObject.SetActive(false);
            viewInstance.VoiceChatButton.gameObject.SetActive(false);

            viewInstance.ErrorNotification.Hide(true);

            if (enableFriendshipInteractions)
            {
                ShowFriendshipInteraction();
                ShowMutualFriends();
            }

            //TODO: Change the user call status to the one provided by backend as soon as we have the integrations
            callButtonController.SetCallStatusForUser(CallButtonController.OtherUserCallStatus.USER_AVAILABLE, currentUserId);
            PassportOpened?.Invoke(currentUserId, isOwnProfile);
        }

        protected override void OnViewClose()
        {
            passportErrorsController!.Hide(true);

            inputBlock.Enable(InputMapComponent.BLOCK_USER_INPUT);

            characterPreviewController!.OnHide();

            characterPreviewLoadingCts.SafeCancelAndDispose();

            foreach (IPassportModuleController module in commonPassportModules)
                module.Clear();

            foreach (IPassportModuleController module in overviewPassportModules)
                module.Clear();

            foreach (IPassportModuleController module in badgesPassportModules)
                module.Clear();

            currentSection = PassportSection.NONE;
            contextMenuCloseTask?.TrySetResult();
        }

        protected override UniTask WaitForCloseIntentAsync(CancellationToken ct) =>
            UniTask.WhenAny(
                viewInstance!.CloseButton.OnClickAsync(ct),
                viewInstance.BackgroundButton.OnClickAsync(ct),
                viewInstance.JumpInButton.OnClickAsync(ct),
                viewInstance.ChatButton.OnClickAsync(ct),
                viewInstance.VoiceChatButton.CallButton.OnClickAsync(ct));

        public override void Dispose()
        {
            passportErrorsController?.Hide(true);
            openPassportFromBadgeNotificationCts.SafeCancelAndDispose();
            characterPreviewLoadingCts.SafeCancelAndDispose();
            characterPreviewController?.Dispose();
            friendshipStatusCts.SafeCancelAndDispose();
            friendshipOperationCts.SafeCancelAndDispose();
            fetchMutualFriendsCts?.SafeCancelAndDispose();
            photoLoadingCts.SafeCancelAndDispose();
            jumpToFriendLocationCts.SafeCancelAndDispose();

            passportProfileInfoController.OnProfilePublished -= OnProfilePublished;
            passportProfileInfoController.PublishError -= OnPublishError;
            callButtonController.StartCall -= OnStartCall;

            foreach (IPassportModuleController module in commonPassportModules)
                module.Dispose();

            foreach (IPassportModuleController module in overviewPassportModules)
                module.Dispose();

            foreach (IPassportModuleController module in badgesPassportModules)
                module.Dispose();
        }

        private async UniTaskVoid LoadPassportSectionAsync(string userId, PassportSection sectionToLoad, CancellationToken ct, string? badgeIdSelected = null)
        {
            try
            {
                if (EnumUtils.HasFlag(alreadyLoadedSections, sectionToLoad))
                    return;

                // Load user profile
                Profile? profile = await profileRepository.GetAsync(userId, 0, remoteMetadata.GetLambdaDomainOrNull(userId), ct);

                if (profile == null)
                    return;

                UpdateBackgroundColor(profile.UserNameColor);

                if (sectionToLoad == PassportSection.OVERVIEW)
                {
                    // Load avatar preview
                    characterPreviewController!.Initialize(profile.Avatar);
                    characterPreviewController.OnShow();
                }

                // Load passport modules
                SetupPassportModules(profile, sectionToLoad, badgeIdSelected);
                alreadyLoadedSections |= sectionToLoad;
            }
            catch (OperationCanceledException) { }
            catch (Exception e)
            {
                const string ERROR_MESSAGE = "There was an error while opening the Passport. Please try again!";
                passportErrorsController!.Show(ERROR_MESSAGE);
                ReportHub.LogError(ReportCategory.PROFILE, $"{ERROR_MESSAGE} ERROR: {e.Message}");
            }
        }

        private void UpdateBackgroundColor(Color profileColor)
        {
            Color.RGBToHSV(profileColor, out float h, out float s, out float v);
            viewInstance?.BackgroundImage.material.SetColor(BG_SHADER_COLOR_1, Color.HSVToRGB(h, s, Mathf.Clamp01(v - 0.3f)));
        }

        private void SetupPassportModules(Profile profile, PassportSection passportSection, string? badgeIdSelected = null)
        {
            foreach (IPassportModuleController module in commonPassportModules)
                module.Setup(profile);

            List<IPassportModuleController> passportModulesToSetup = passportSection == PassportSection.OVERVIEW ? overviewPassportModules : badgesPassportModules;

            foreach (IPassportModuleController module in passportModulesToSetup)
            {
                if (module is BadgesDetails_PassportModuleController badgesDetailsController && !string.IsNullOrEmpty(badgeIdSelected))
                    badgesDetailsController.SetBadgeByDefault(badgeIdSelected);

                module.Setup(profile);
            }
        }

        private void OnProfilePublished(Profile profile) =>
            SetupPassportModules(profile, PassportSection.OVERVIEW);

        private void OpenPhotosSection()
        {
            if (currentSection == PassportSection.PHOTOS)
                return;

            photoLoadingCts = photoLoadingCts.SafeRestart();

            viewInstance!.OpenPhotosSection();

            cameraReelGalleryController!.ShowWalletGalleryAsync(currentUserId!, photoLoadingCts.Token).Forget();

            currentSection = PassportSection.PHOTOS;

            if (!viewInstance.CharacterPreviewView.gameObject.activeSelf)
            {
                viewInstance.CharacterPreviewView.gameObject.SetActive(true);
                characterPreviewController?.OnShow();
            }
        }

        private void OpenOverviewSection()
        {
            if (currentSection == PassportSection.OVERVIEW)
                return;

            viewInstance!.OpenOverviewSection();

            characterPreviewLoadingCts = characterPreviewLoadingCts.SafeRestart();
            LoadPassportSectionAsync(currentUserId!, PassportSection.OVERVIEW, characterPreviewLoadingCts.Token).Forget();
            currentSection = PassportSection.OVERVIEW;
            viewInstance.BadgeInfoModuleView.gameObject.SetActive(false);
            characterPreviewController?.OnShow();
        }

        private void OpenBadgesSection(string? badgeIdSelected = null)
        {
            if (currentSection == PassportSection.BADGES)
                return;

            viewInstance!.OpenBadgesSection();

            characterPreviewLoadingCts = characterPreviewLoadingCts.SafeRestart();
            LoadPassportSectionAsync(currentUserId!, PassportSection.BADGES, characterPreviewLoadingCts.Token, badgeIdSelected).Forget();
            currentSection = PassportSection.BADGES;
            viewInstance.BadgeInfoModuleView.gameObject.SetActive(true);
            characterPreviewController?.OnHide(false);
            bool isOwnPassport = ownProfile?.UserId == currentUserId;
            BadgesSectionOpened?.Invoke(currentUserId!, isOwnPassport, OpenBadgeSectionOrigin.BUTTON.ToString());
        }

        private void OnBadgeNotificationReceived(INotification notification) =>
            BadgesUtils.SetBadgeAsNew(((BadgeGrantedNotification)notification).Metadata.Id);

        private void OnBadgeNotificationClicked(object[] parameters)
        {
            string badgeIdToOpen = string.Empty;

            if (parameters.Length > 0 && parameters[0] is BadgeGrantedNotification badgeNotification)
                badgeIdToOpen = badgeNotification.Metadata.Id;

            openPassportFromBadgeNotificationCts = openPassportFromBadgeNotificationCts.SafeRestart();
            OpenPassportFromBadgeNotificationAsync(badgeIdToOpen, openPassportFromBadgeNotificationCts.Token).Forget();
        }

        private async UniTaskVoid OpenPassportFromBadgeNotificationAsync(string badgeIdToOpen, CancellationToken ct)
        {
            try
            {
                ownProfile ??= await selfProfile.ProfileAsync(ct);

                if (ownProfile != null)
                {
                    BadgesSectionOpened?.Invoke(ownProfile.UserId, true, OpenBadgeSectionOrigin.NOTIFICATION.ToString());
                    mvcManager.ShowAsync(IssueCommand(new Params(ownProfile.UserId, badgeIdToOpen, isOwnProfile: true)), ct).Forget();
                }
            }
            catch (OperationCanceledException) { }
            catch (Exception e)
            {
                const string ERROR_MESSAGE = "There was an error while opening the Badges section into the Passport. Please try again!";
                passportErrorsController!.Show(ERROR_MESSAGE);
                ReportHub.LogError(ReportCategory.PROFILE, $"{ERROR_MESSAGE} ERROR: {e.Message}");
            }
        }

        private void OnBadgeSelected(string badgeId)
        {
            bool isOwnPassport = ownProfile?.UserId == currentUserId;
            BadgeSelected?.Invoke(badgeId, isOwnPassport);
        }

        private void ShowFriendshipInteraction()
        {
            DisableAllFriendInteractions();

            if (!friendServiceProxy.Configured) return;

            IFriendsService friendService = friendServiceProxy.Object!;

            friendshipStatusCts = friendshipStatusCts.SafeRestart();
            FetchFriendshipStatusAndShowInteractionAsync(friendshipStatusCts.Token).Forget();

            return;

            async UniTaskVoid FetchFriendshipStatusAndShowInteractionAsync(CancellationToken ct)
            {
                // Fetch our own profile since inputData.IsOwnProfile sometimes is wrong
                Profile? ownProfile = await selfProfile.ProfileAsync(ct);
                // Dont show any interaction for our own user
                if (ownProfile?.UserId == inputData.UserId) return;

                FriendshipStatus friendshipStatus = await friendService.GetFriendshipStatusAsync(inputData.UserId, ct);

                switch (friendshipStatus)
                {
                    case FriendshipStatus.NONE:
                        viewInstance!.AddFriendButton.gameObject.SetActive(true);
                        break;
                    case FriendshipStatus.FRIEND:
                        viewInstance!.RemoveFriendButton.gameObject.SetActive(true);
                        break;
                    case FriendshipStatus.REQUEST_SENT:
                        viewInstance!.CancelFriendButton.gameObject.SetActive(true);
                        break;
                    case FriendshipStatus.REQUEST_RECEIVED:
                        viewInstance!.AcceptFriendButton.gameObject.SetActive(true);
                        break;
                    case FriendshipStatus.BLOCKED:
                        viewInstance!.UnblockFriendButton.gameObject.SetActive(true);
                        break;
                }

                bool friendOnlineStatus = friendOnlineStatusCacheProxy.Object!.GetFriendStatus(inputData.UserId) != OnlineStatus.OFFLINE;
                viewInstance!.JumpInButton.gameObject.SetActive(friendOnlineStatus);
                //TODO FRAN: We need to add here the other reasons why this button could be disabled. For now, only if blocked or blocked by.
                viewInstance.ChatButton.gameObject.SetActive(friendshipStatus != FriendshipStatus.BLOCKED && friendshipStatus != FriendshipStatus.BLOCKED_BY);
                viewInstance.VoiceChatButton.gameObject.SetActive(friendshipStatus != FriendshipStatus.BLOCKED && friendshipStatus != FriendshipStatus.BLOCKED_BY && friendOnlineStatus && isCallEnabled);

                await SetupContextMenuAsync(friendshipStatus, ct);
            }
        }

        private async UniTask SetupContextMenuAsync(FriendshipStatus friendshipStatus, CancellationToken ct)
        {
            targetProfile = await profileRepository.GetAsync(inputData.UserId, ct);

            if (targetProfile == null)
            {
                ReportHub.Log(LogType.Error, new ReportData(ReportCategory.FRIENDS), $"Failed to show context menu button for user {inputData.UserId}. Profile is null.");
                return;
            }

            viewInstance!.ContextMenuButton.gameObject.SetActive(true);

            contextMenuJumpInButton.Enabled = friendOnlineStatusCacheProxy.Object!.GetFriendStatus(inputData.UserId) != OnlineStatus.OFFLINE;
            contextMenuBlockUserButton.Enabled = friendshipStatus != FriendshipStatus.BLOCKED && includeUserBlocking;
            contextMenuSeparator.Enabled = contextMenuJumpInButton.Enabled || contextMenuBlockUserButton.Enabled;

            userProfileContextMenuControlSettings.SetInitialData(targetProfile.Name, targetProfile.UserId, targetProfile.HasClaimedName,
                targetProfile.UserNameColor, UserProfileContextMenuControlSettings.FriendshipStatus.DISABLED,
                targetProfile.Avatar.FaceSnapshotUrl);
        }

        private void BlockUserClicked()
        {
            BlockUserClickedAsync(friendshipStatusCts!.Token).Forget();
            async UniTaskVoid BlockUserClickedAsync(CancellationToken ct)
            {
                await mvcManager.ShowAsync(BlockUserPromptController.IssueCommand(new BlockUserPromptParams(new Web3Address(targetProfile!.UserId), targetProfile.Name, BlockUserPromptParams.UserBlockAction.BLOCK)), ct);

                ShowFriendshipInteraction();
            }
        }

        private void ShowMutualFriends()
        {
            var config = viewInstance!.MutualFriends;
            config.Root.SetActive(false);

            if (inputData.IsOwnProfile || (web3IdentityCache.Identity != null && web3IdentityCache.Identity.Address.Equals(inputData.UserId))) return;
            if (!friendServiceProxy.Configured) return;

            IFriendsService friendService = friendServiceProxy.Object!;

            fetchMutualFriendsCts = fetchMutualFriendsCts.SafeRestart();
            FetchMutualFriendsAsync(fetchMutualFriendsCts.Token).Forget();
            return;

            async UniTaskVoid FetchMutualFriendsAsync(CancellationToken ct)
            {
                foreach (var thumbnail in config.Thumbnails)
                    thumbnail.Root.SetActive(false);

                config.Root.SetActive(false);

                // We only request the first page so we show a couple of mutual thumbnails. This is by design
                Result<PaginatedFriendsResult> promiseResult = await friendService.GetMutualFriendsAsync(
                                                                                       inputData.UserId, 0, MUTUAL_PAGE_SIZE, ct)
                                                                                  .SuppressToResultAsync(ReportCategory.FRIENDS);

                if (!promiseResult.Success)
                    return;

                PaginatedFriendsResult mutualFriendsResult = promiseResult.Value;

                config.Root.SetActive(mutualFriendsResult.Friends.Count > 0);
                config.AmountLabel.text = $"{mutualFriendsResult.TotalAmount} Mutual";

                var mutualConfig = config.Thumbnails;

                for (var i = 0; i < mutualConfig.Length; i++)
                {
                    bool friendExists = i < mutualFriendsResult.Friends.Count;
                    mutualConfig[i].Root.SetActive(friendExists);
                    if (!friendExists) continue;
                    FriendProfile mutualFriend = mutualFriendsResult.Friends[i];
                    mutualConfig[i].Picture.Setup(profileRepositoryWrapper, mutualFriend.UserNameColor, mutualFriend.FacePictureUrl, mutualFriend.Address);
                }
            }
        }

        private void DisableAllFriendInteractions()
        {
            viewInstance!.AcceptFriendButton.gameObject.SetActive(false);
            viewInstance.AddFriendButton.gameObject.SetActive(false);
            viewInstance.CancelFriendButton.gameObject.SetActive(false);
            viewInstance.RemoveFriendButton.gameObject.SetActive(false);
            viewInstance.UnblockFriendButton.gameObject.SetActive(false);
        }

        private void RemoveFriend()
        {
            friendshipOperationCts = friendshipOperationCts.SafeRestart();
            RemoveFriendThenChangeInteractionStatusAsync(friendshipOperationCts.Token).Forget();
            return;

            async UniTaskVoid RemoveFriendThenChangeInteractionStatusAsync(CancellationToken ct)
            {
                await mvcManager.ShowAsync(UnfriendConfirmationPopupController.IssueCommand(new UnfriendConfirmationPopupController.Params
                {
                    UserId = new Web3Address(inputData.UserId),
                }), ct);

                ShowFriendshipInteraction();
            }
        }

        private void UnblockUser()
        {
            friendshipOperationCts = friendshipOperationCts.SafeRestart();
            UnblockAndThenChangeInteractionStatusAsync(friendshipOperationCts.Token).Forget();
            return;

            async UniTaskVoid UnblockAndThenChangeInteractionStatusAsync(CancellationToken ct)
            {
                await mvcManager.ShowAsync(BlockUserPromptController.IssueCommand(new BlockUserPromptParams(new Web3Address(targetProfile!.UserId), targetProfile.Name, BlockUserPromptParams.UserBlockAction.UNBLOCK)), ct);

                ShowFriendshipInteraction();
            }
        }

        private void CancelFriendRequest()
        {
            if (!friendServiceProxy.Configured) return;

            IFriendsService friendService = friendServiceProxy.Object!;

            friendshipOperationCts = friendshipOperationCts.SafeRestart();

            CancelFriendRequestThenChangeInteractionStatusAsync(friendshipOperationCts.Token).Forget();
            return;

            async UniTaskVoid CancelFriendRequestThenChangeInteractionStatusAsync(CancellationToken ct)
            {
                await friendService.CancelFriendshipAsync(inputData.UserId, ct).SuppressToResultAsync(ReportCategory.FRIENDS);

                ShowFriendshipInteraction();
            }
        }

        private void SendFriendRequest()
        {
            friendshipOperationCts = friendshipOperationCts.SafeRestart();

            ShowFriendRequestUIAsync(friendshipOperationCts.Token).Forget();
            return;

            async UniTaskVoid ShowFriendRequestUIAsync(CancellationToken ct)
            {
                await mvcManager.ShowAsync(FriendRequestController.IssueCommand(new FriendRequestParams
                {
                    DestinationUser = new Web3Address(inputData.UserId),
                }), ct);

                ShowFriendshipInteraction();
            }
        }

        private void AcceptFriendship()
        {
            if (!friendServiceProxy.Configured) return;

            IFriendsService friendService = friendServiceProxy.Object!;

            friendshipOperationCts = friendshipOperationCts.SafeRestart();

            AcceptFriendRequestThenChangeInteractionStatusAsync(friendshipOperationCts.Token).Forget();
            return;

            async UniTaskVoid AcceptFriendRequestThenChangeInteractionStatusAsync(CancellationToken ct)
            {
                await friendService.AcceptFriendshipAsync(inputData.UserId, ct);

                ShowFriendshipInteraction();
            }
        }
    }
}<|MERGE_RESOLUTION|>--- conflicted
+++ resolved
@@ -34,11 +34,8 @@
 using DCL.UI.GenericContextMenu.Controls.Configs;
 using DCL.UI.SharedSpaceManager;
 using DCL.Utilities;
-<<<<<<< HEAD
+using DCL.Utilities.Extensions;
 using DCL.VoiceChat;
-=======
-using DCL.Utilities.Extensions;
->>>>>>> b2e5a068
 using DCL.Web3;
 using DCL.Web3.Identities;
 using DCL.WebRequests;
@@ -111,11 +108,8 @@
         private readonly INftNamesProvider nftNamesProvider;
         private readonly IChatEventBus chatEventBus;
         private readonly ISharedSpaceManager sharedSpaceManager;
-<<<<<<< HEAD
+        private readonly ProfileRepositoryWrapper profileRepositoryWrapper;
         private readonly IVoiceChatCallStatusService voiceChatCallStatusService;
-=======
-        private readonly ProfileRepositoryWrapper profileRepositoryWrapper;
->>>>>>> b2e5a068
 
         private CameraReelGalleryController? cameraReelGalleryController;
         private Profile? ownProfile;
@@ -191,11 +185,8 @@
             bool isCallEnabled,
             IChatEventBus chatEventBus,
             ISharedSpaceManager sharedSpaceManager,
-<<<<<<< HEAD
+            ProfileRepositoryWrapper profileDataProvider,
             IVoiceChatCallStatusService voiceChatCallStatusService) : base(viewFactory)
-=======
-            ProfileRepositoryWrapper profileDataProvider) : base(viewFactory)
->>>>>>> b2e5a068
         {
             this.cursor = cursor;
             this.profileRepository = profileRepository;
@@ -249,12 +240,8 @@
         {
             Assert.IsNotNull(world);
 
-<<<<<<< HEAD
-            viewInstance!.InjectDependencies(viewDependencies);
             callButtonController = new CallButtonController(viewInstance.VoiceChatButton);
             callButtonController.StartCall += OnStartCall;
-=======
->>>>>>> b2e5a068
             passportErrorsController = new PassportErrorsController(viewInstance!.ErrorNotification);
             characterPreviewController = new PassportCharacterPreviewController(viewInstance.CharacterPreviewView, characterPreviewFactory, world, characterPreviewEventBus);
             var userBasicInfoPassportModuleController = new UserBasicInfo_PassportModuleController(viewInstance.UserBasicInfoModuleView, selfProfile, webBrowser, mvcManager, nftNamesProvider, decentralandUrlsSource, isNameEditorEnabled);
