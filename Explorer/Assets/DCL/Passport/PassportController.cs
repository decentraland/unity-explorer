--- conflicted
+++ resolved
@@ -187,11 +187,8 @@
             IChatEventBus chatEventBus,
             ISharedSpaceManager sharedSpaceManager,
             ProfileRepositoryWrapper profileDataProvider,
-<<<<<<< HEAD
+            IVoiceChatCallStatusService voiceChatCallStatusService,
             GameObject badge3DPreviewCameraPrefab) : base(viewFactory)
-=======
-            IVoiceChatCallStatusService voiceChatCallStatusService) : base(viewFactory)
->>>>>>> 0e91d8f7
         {
             this.cursor = cursor;
             this.profileRepository = profileRepository;
