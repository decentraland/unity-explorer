using Arch.Core;
using Cysharp.Threading.Tasks;
using DCL.AvatarRendering.Wearables;
using DCL.Backpack;
using DCL.BadgesAPIService;
using DCL.Browser;
using DCL.CharacterPreview;
using DCL.Chat.ControllerShowParams;
using DCL.Chat.EventBus;
using DCL.Clipboard;
using DCL.Communities.CommunitiesDataProvider;
using DCL.Diagnostics;
using DCL.FeatureFlags;
using DCL.Friends;
using DCL.Friends.UI;
using DCL.Friends.UI.BlockUserPrompt;
using DCL.Friends.UI.FriendPanel.Sections;
using DCL.Friends.UI.FriendPanel.Sections.Friends;
using DCL.Friends.UI.Requests;
using DCL.Input;
using DCL.Input.Component;
using DCL.InWorldCamera.CameraReelGallery;
using DCL.InWorldCamera.CameraReelStorageService;
using DCL.InWorldCamera.CameraReelStorageService.Schemas;
using DCL.InWorldCamera.PhotoDetail;
using DCL.Multiplayer.Connections.DecentralandUrls;
using DCL.Multiplayer.Connectivity;
using DCL.Multiplayer.Profiles.Poses;
<<<<<<< HEAD
=======
using DCL.NotificationsBusController.NotificationTypes;
>>>>>>> 522ea535
using DCL.Passport.Modules;
using DCL.Passport.Modules.Badges;
using DCL.Profiles;
using DCL.UI.Profiles.Helpers;
using DCL.Profiles.Self;
using DCL.UI;
using DCL.UI.SharedSpaceManager;
using DCL.Utilities;
using DCL.Utilities.Extensions;
using DCL.VoiceChat;
using DCL.Web3;
using DCL.Web3.Identities;
using DCL.WebRequests;
using ECS.SceneLifeCycle.Realm;
using MVC;
using System;
using System.Collections.Generic;
using System.Threading;
using DCL.InWorldCamera;
using DCL.InWorldCamera.CameraReelGallery.Components;
using DCL.NotificationsBus;
using DCL.NotificationsBus.NotificationTypes;
using DCL.UI.Controls.Configs;
using UnityEngine;
using UnityEngine.Assertions;
using Utility;
using Utility.Types;

namespace DCL.Passport
{
    public class PassportController : ControllerBase<PassportView, PassportParams>, IBlocksChat
    {
        private enum OpenBadgeSectionOrigin
        {
            BUTTON,
            NOTIFICATION
        }

        private const int MUTUAL_PAGE_SIZE = 3;
        private static readonly int BG_SHADER_COLOR_1 = Shader.PropertyToID("_Color1");
        private static readonly RectOffset CONTEXT_MENU_VERTICAL_LAYOUT_PADDING = new (15, 15, 20, 25);
        private static readonly Vector2 CONTEXT_MENU_OFFSET = new (25, 0);
        private const int CONTEXT_MENU_SEPARATOR_HEIGHT = 20;
        private const int CONTEXT_MENU_ELEMENTS_SPACING = 5;
        private const int CONTEXT_MENU_WIDTH = 250;

        private static readonly Vector2 CONTEXT_MENU_SUBMENU_OFFSET = new Vector2(0.0f, -26.0f);

        private readonly ICursor cursor;
        private readonly IProfileRepository profileRepository;
        private readonly ICharacterPreviewFactory characterPreviewFactory;
        private readonly NftTypeIconSO rarityBackgrounds;
        private readonly NFTColorsSO rarityColors;
        private readonly NftTypeIconSO categoryIcons;
        private readonly CharacterPreviewEventBus characterPreviewEventBus;
        private readonly IMVCManager mvcManager;
        private readonly ISelfProfile selfProfile;
        private readonly World world;
        private readonly IThumbnailProvider thumbnailProvider;
        private readonly IWebBrowser webBrowser;
        private readonly IDecentralandUrlsSource decentralandUrlsSource;
        private readonly BadgesAPIClient badgesAPIClient;
        private readonly IWebRequestController webRequestController;
        private readonly PassportProfileInfoController passportProfileInfoController;
        private readonly List<IPassportModuleController> commonPassportModules = new ();
        private readonly List<IPassportModuleController> overviewPassportModules = new ();
        private readonly List<IPassportModuleController> badgesPassportModules = new ();
        private readonly IInputBlock inputBlock;
        private readonly IRemoteMetadata remoteMetadata;
        private readonly ICameraReelStorageService cameraReelStorageService;
        private readonly ICameraReelScreenshotsStorage cameraReelScreenshotsStorage;
        private readonly ObjectProxy<IFriendsService> friendServiceProxy;
        private readonly ObjectProxy<FriendsConnectivityStatusTracker> friendOnlineStatusCacheProxy;
        private readonly int gridLayoutFixedColumnCount;
        private readonly int thumbnailHeight;
        private readonly int thumbnailWidth;
        private readonly bool enableCameraReel;
        private readonly bool enableFriendshipInteractions;
        private readonly bool includeUserBlocking;
        private readonly bool includeCommunities;
        private readonly bool isNameEditorEnabled;
        private readonly bool isCallEnabled;
        private readonly UserProfileContextMenuControlSettings userProfileContextMenuControlSettings;
        private readonly string[] getUserPositionBuffer = new string[1];
        private readonly IOnlineUsersProvider onlineUsersProvider;
        private readonly IRealmNavigator realmNavigator;
        private readonly IWeb3IdentityCache web3IdentityCache;
        private readonly INftNamesProvider nftNamesProvider;
        private readonly IChatEventBus chatEventBus;
        private readonly ISharedSpaceManager sharedSpaceManager;
        private readonly GalleryEventBus galleryEventBus;
        private readonly ProfileRepositoryWrapper profileRepositoryWrapper;
        private readonly IVoiceChatOrchestrator voiceChatOrchestrator;
        private readonly ISystemClipboard systemClipboard;
        private readonly CameraReelGalleryMessagesConfiguration cameraReelGalleryMessagesConfiguration;
        private readonly CommunitiesDataProvider communitiesDataProvider;

        private CameraReelGalleryController? cameraReelGalleryController;
        private Profile? ownProfile;
        private Profile? targetProfile;
        private bool isOwnProfile;
        private string? currentUserId;
        private CancellationTokenSource? openPassportFromNotificationCts;
        private CancellationTokenSource? characterPreviewLoadingCts;
        private CancellationTokenSource? photoLoadingCts;
        private CancellationTokenSource? friendshipStatusCts;
        private CancellationTokenSource? friendshipOperationCts;
        private CancellationTokenSource? fetchMutualFriendsCts;
        private PassportErrorsController? passportErrorsController;
        private PassportCharacterPreviewController? characterPreviewController;
        private PassportSection currentSection;
        private PassportSection alreadyLoadedSections;
        private BadgesDetails_PassportModuleController? badgesDetailsPassportModuleController;
        private GenericContextMenu contextMenu;
        private GenericContextMenuElement contextMenuSeparator;
        private GenericContextMenuElement contextMenuJumpInButton;
        private GenericContextMenuElement contextMenuBlockUserButton;
        private CommunityInvitationContextMenuButtonHandler invitationButtonHandler;

        private UniTaskCompletionSource? contextMenuCloseTask;
        private UniTaskCompletionSource? passportCloseTask;
        private CancellationTokenSource jumpToFriendLocationCts = new ();
        private readonly BadgePreviewCameraView badge3DPreviewCamera;

        public override CanvasOrdering.SortingLayer Layer => CanvasOrdering.SortingLayer.Popup;

        public event Action<string, bool>? PassportOpened;
        public event Action<string, bool, string>? BadgesSectionOpened;
        public event Action<string, bool>? BadgeSelected;
        public event Action<string, Vector2Int>? JumpToFriendClicked;
        public event Action? NameClaimRequested;

        public PassportController(
            ViewFactoryMethod viewFactory,
            ICursor cursor,
            IProfileRepository profileRepository,
            ICharacterPreviewFactory characterPreviewFactory,
            NftTypeIconSO rarityBackgrounds,
            NFTColorsSO rarityColors,
            NftTypeIconSO categoryIcons,
            CharacterPreviewEventBus characterPreviewEventBus,
            IMVCManager mvcManager,
            ISelfProfile selfProfile,
            World world,
            Entity playerEntity,
            IThumbnailProvider thumbnailProvider,
            IWebBrowser webBrowser,
            IDecentralandUrlsSource decentralandUrlsSource,
            BadgesAPIClient badgesAPIClient,
            IWebRequestController webRequestController,
            IInputBlock inputBlock,
<<<<<<< HEAD
            NotificationsBusController notificationBusController,
=======
>>>>>>> 522ea535
            IRemoteMetadata remoteMetadata,
            ICameraReelStorageService cameraReelStorageService,
            ICameraReelScreenshotsStorage cameraReelScreenshotsStorage,
            ObjectProxy<IFriendsService> friendServiceProxy,
            ObjectProxy<FriendsConnectivityStatusTracker> friendOnlineStatusCacheProxy,
            IOnlineUsersProvider onlineUsersProvider,
            IRealmNavigator realmNavigator,
            IWeb3IdentityCache web3IdentityCache,
            INftNamesProvider nftNamesProvider,
            int gridLayoutFixedColumnCount,
            int thumbnailHeight,
            int thumbnailWidth,
            bool enableCameraReel,
            bool enableFriendshipInteractions,
            bool includeUserBlocking,
            bool includeCommunities,
            bool isNameEditorEnabled,
            IChatEventBus chatEventBus,
            ISharedSpaceManager sharedSpaceManager,
            ProfileRepositoryWrapper profileDataProvider,
            IVoiceChatOrchestrator voiceChatOrchestrator,
            BadgePreviewCameraView badge3DPreviewCameraPrefab,
            GalleryEventBus galleryEventBus,
            ISystemClipboard systemClipboard,
            CameraReelGalleryMessagesConfiguration cameraReelGalleryMessagesConfiguration,
            CommunitiesDataProvider communitiesDataProvider) : base(viewFactory)
        {
            this.cursor = cursor;
            this.profileRepository = profileRepository;
            this.characterPreviewFactory = characterPreviewFactory;
            this.rarityBackgrounds = rarityBackgrounds;
            this.rarityColors = rarityColors;
            this.categoryIcons = categoryIcons;
            this.characterPreviewEventBus = characterPreviewEventBus;
            this.mvcManager = mvcManager;
            this.selfProfile = selfProfile;
            this.world = world;
            this.thumbnailProvider = thumbnailProvider;
            this.webBrowser = webBrowser;
            this.decentralandUrlsSource = decentralandUrlsSource;
            this.badgesAPIClient = badgesAPIClient;
            this.webRequestController = webRequestController;
            this.inputBlock = inputBlock;
            this.remoteMetadata = remoteMetadata;
            this.cameraReelStorageService = cameraReelStorageService;
            this.cameraReelScreenshotsStorage = cameraReelScreenshotsStorage;
            this.friendServiceProxy = friendServiceProxy;
            this.friendOnlineStatusCacheProxy = friendOnlineStatusCacheProxy;
            this.onlineUsersProvider = onlineUsersProvider;
            this.realmNavigator = realmNavigator;
            this.web3IdentityCache = web3IdentityCache;
            this.profileRepositoryWrapper = profileDataProvider;
            this.badge3DPreviewCamera = GameObject.Instantiate(badge3DPreviewCameraPrefab);
            this.nftNamesProvider = nftNamesProvider;
            this.gridLayoutFixedColumnCount = gridLayoutFixedColumnCount;
            this.thumbnailHeight = thumbnailHeight;
            this.thumbnailWidth = thumbnailWidth;
            this.enableCameraReel = enableCameraReel;
            this.enableFriendshipInteractions = enableFriendshipInteractions;
            this.includeUserBlocking = includeUserBlocking;
            this.isNameEditorEnabled = isNameEditorEnabled;
            this.isCallEnabled = FeaturesRegistry.Instance.IsEnabled(FeatureId.VOICE_CHAT);;
            this.chatEventBus = chatEventBus;
            this.sharedSpaceManager = sharedSpaceManager;
            this.voiceChatOrchestrator = voiceChatOrchestrator;
            this.galleryEventBus = galleryEventBus;
            this.systemClipboard = systemClipboard;
            this.cameraReelGalleryMessagesConfiguration = cameraReelGalleryMessagesConfiguration;
            this.includeCommunities = includeCommunities;
            this.communitiesDataProvider = communitiesDataProvider;

            passportProfileInfoController = new PassportProfileInfoController(selfProfile, world, playerEntity);
            NotificationsBusController.NotificationsBus.NotificationsBusController.Instance.SubscribeToNotificationTypeReceived(NotificationType.BADGE_GRANTED, OnBadgeNotificationReceived);
            NotificationsBusController.NotificationsBus.NotificationsBusController.Instance.SubscribeToNotificationTypeClick(NotificationType.BADGE_GRANTED, OnBadgeNotificationClicked);
            NotificationsBusController.NotificationsBus.NotificationsBusController.Instance.SubscribeToNotificationTypeClick(NotificationType.REFERRAL_INVITED_USERS_ACCEPTED, OnReferralUserAcceptedNotificationClicked);

            userProfileContextMenuControlSettings = new UserProfileContextMenuControlSettings((_, _) => { });
            badge3DPreviewCamera.gameObject.SetActive(false);
        }

        private void ThumbnailClicked(List<CameraReelResponseCompact> reels, int index,
            Action<CameraReelResponseCompact> reelDeleteIntention, Action<CameraReelResponseCompact> reelListRefreshIntention) =>
            mvcManager.ShowAsync(PhotoDetailController.IssueCommand(new PhotoDetailParameter(reels, index,
                !isOwnProfile, PhotoDetailParameter.CallerContext.Passport, reelDeleteIntention,
                reelListRefreshIntention, galleryEventBus)));

        protected override void OnViewInstantiated()
        {
            Assert.IsNotNull(world);

            passportErrorsController = new PassportErrorsController(viewInstance!.ErrorNotification);
            characterPreviewController = new PassportCharacterPreviewController(viewInstance.CharacterPreviewView, characterPreviewFactory, world, characterPreviewEventBus);

            characterPreviewController = new PassportCharacterPreviewController(
                viewInstance.CharacterPreviewView,
                characterPreviewFactory,
                world,
                characterPreviewEventBus);

            var userBasicInfoPassportModuleController = new UserBasicInfo_PassportModuleController(
                viewInstance.UserBasicInfoModuleView,
                selfProfile,
                webBrowser,
                mvcManager,
                nftNamesProvider,
                decentralandUrlsSource,
                isNameEditorEnabled);

            userBasicInfoPassportModuleController.NameClaimRequested += OnNameClaimRequested;
            commonPassportModules.Add(userBasicInfoPassportModuleController);

            overviewPassportModules.Add(new UserDetailedInfo_PassportModuleController(
                viewInstance.UserDetailedInfoModuleView,
                mvcManager,
                selfProfile,
                viewInstance.AddLinkModal,
                passportErrorsController,
                passportProfileInfoController));

            overviewPassportModules.Add(new EquippedItems_PassportModuleController(
                viewInstance.EquippedItemsModuleView,
                world,
                rarityBackgrounds,
                rarityColors,
                categoryIcons,
                thumbnailProvider,
                webBrowser,
                decentralandUrlsSource,
                passportErrorsController));

            overviewPassportModules.Add(new BadgesOverview_PassportModuleController(
                viewInstance.BadgesOverviewModuleView,
                badgesAPIClient,
                passportErrorsController,
                webRequestController));

            badgesDetailsPassportModuleController = new BadgesDetails_PassportModuleController(
                viewInstance.BadgesDetailsModuleView,
                viewInstance.BadgeInfoModuleView,
                badgesAPIClient,
                passportErrorsController,
                webRequestController,
                selfProfile,
                badge3DPreviewCamera);

            cameraReelGalleryController = new CameraReelGalleryController(
                viewInstance.CameraReelGalleryModuleView,
                cameraReelStorageService,
                cameraReelScreenshotsStorage,
                new ReelGalleryConfigParams(
                    gridLayoutFixedColumnCount,
                    thumbnailHeight,
                    thumbnailWidth,
                    gridShowMonth: false,
                    groupByMonth: false,
                    enableDeleteContextOption: false,
                    hideReelOnPrivateSet: true),
                useSignedRequest: false,
                galleryEventBus,
                viewInstance.CameraReelGalleryContextMenuView,
                webBrowser,
                decentralandUrlsSource,
                systemClipboard,
                cameraReelGalleryMessagesConfiguration,
                mvcManager);

            cameraReelGalleryController.ThumbnailClicked += ThumbnailClicked;
            badgesPassportModules.Add(badgesDetailsPassportModuleController);

            passportProfileInfoController.PublishError += OnPublishError;
            passportProfileInfoController.OnProfilePublished += OnProfilePublished;
            badgesDetailsPassportModuleController.OnBadgeSelected += OnBadgeSelected;

            foreach (PassportView.SectionData section in viewInstance.Sections)
            {
                PassportSection passportSection = section.PassportSection;
                section.ButtonWithState.Button.onClick.AddListener(() => OpenSection(passportSection));

                if (passportSection == PassportSection.PHOTOS)
                    section.ButtonWithState.Button.gameObject.SetActive(enableCameraReel);
            }

            viewInstance.AcceptFriendButton.onClick.AddListener(AcceptFriendship);
            viewInstance.AddFriendButton.onClick.AddListener(SendFriendRequest);
            viewInstance.CancelFriendButton.onClick.AddListener(CancelFriendRequest);
            viewInstance.RemoveFriendButton.onClick.AddListener(RemoveFriend);
            viewInstance.UnblockFriendButton.onClick.AddListener(UnblockUser);
            viewInstance.ContextMenuButton.onClick.AddListener(ShowContextMenu);
            viewInstance.JumpInButton.onClick.AddListener(OnJumpToFriendButtonClicked);
            viewInstance.ChatButton.onClick.AddListener(OnChatButtonClicked);

            viewInstance.CallButton.gameObject.SetActive(isCallEnabled);

            if (isCallEnabled)
                viewInstance.CallButton.onClick.AddListener(OnStartCallButtonClicked);

            viewInstance.FriendInteractionContainer.SetActive(enableFriendshipInteractions);
            viewInstance.MutualFriends.Root.SetActive(enableFriendshipInteractions);

            contextMenu = new GenericContextMenu(CONTEXT_MENU_WIDTH, CONTEXT_MENU_OFFSET, CONTEXT_MENU_VERTICAL_LAYOUT_PADDING, CONTEXT_MENU_ELEMENTS_SPACING)
                         .AddControl(userProfileContextMenuControlSettings)
                         .AddControl(contextMenuSeparator = new GenericContextMenuElement(new SeparatorContextMenuControlSettings(CONTEXT_MENU_SEPARATOR_HEIGHT, -CONTEXT_MENU_VERTICAL_LAYOUT_PADDING.left, -CONTEXT_MENU_VERTICAL_LAYOUT_PADDING.right), false))
                         .AddControl(contextMenuJumpInButton = new GenericContextMenuElement(new ButtonContextMenuControlSettings(viewInstance.JumpInText, viewInstance.JumpInSprite,
                              () => FriendListSectionUtilities.JumpToFriendLocation(inputData.UserId, jumpToFriendLocationCts, getUserPositionBuffer, onlineUsersProvider, realmNavigator,
                                  parcel => JumpToFriendClicked?.Invoke(inputData.UserId, parcel))), false))
                         .AddControl(contextMenuBlockUserButton = new GenericContextMenuElement(new ButtonContextMenuControlSettings(viewInstance.BlockText, viewInstance.BlockSprite, BlockUserClicked), false));

            if (includeCommunities)
            {
                invitationButtonHandler = new CommunityInvitationContextMenuButtonHandler(communitiesDataProvider, CONTEXT_MENU_ELEMENTS_SPACING);
                invitationButtonHandler.AddSubmenuControlToContextMenu(contextMenu, CONTEXT_MENU_SUBMENU_OFFSET, viewInstance.InviteToCommunityText, viewInstance.InviteToCommunitySprite);
            }
        }

        private void OnStartCallButtonClicked()
        {
            OnStartCallAsync().Forget();
        }

        private async UniTaskVoid OnStartCallAsync()
        {
            try
            {
                await sharedSpaceManager.ShowAsync(PanelsSharingSpace.Chat, new ChatControllerShowParams(true, true));
                chatEventBus.OpenPrivateConversationUsingUserId(inputData.UserId);
                await UniTask.Delay(500);
                chatEventBus.StartCallInCurrentConversation();
            }
            catch (OperationCanceledException) { }
            catch (Exception ex) { ReportHub.LogError(new ReportData(ReportCategory.VOICE_CHAT), $"Error starting call from passport {ex.Message}"); }
        }

        private void OnChatButtonClicked()
        {
            OnOpenConversationAsync().Forget();
        }

        private async UniTaskVoid OnOpenConversationAsync()
        {
            await sharedSpaceManager.ShowAsync(PanelsSharingSpace.Chat, new ChatControllerShowParams(true, true));
            chatEventBus.OpenPrivateConversationUsingUserId(inputData.UserId);
        }

        private void OnJumpToFriendButtonClicked()
        {
            FriendListSectionUtilities.JumpToFriendLocation(inputData.UserId, jumpToFriendLocationCts, getUserPositionBuffer, onlineUsersProvider, realmNavigator,
                parcel => JumpToFriendClicked?.Invoke(inputData.UserId, parcel));
        }

        private void OnNameClaimRequested() =>
            NameClaimRequested?.Invoke();

        private void ShowContextMenu()
        {
            if (includeCommunities)
                invitationButtonHandler.SetUserToInvite(inputData.UserId);

            contextMenuCloseTask = new UniTaskCompletionSource();
            jumpToFriendLocationCts = jumpToFriendLocationCts.SafeRestart();
            mvcManager.ShowAsync(GenericContextMenuController.IssueCommand(new GenericContextMenuParameter(contextMenu, viewInstance!.ContextMenuButton.transform.position, closeTask: contextMenuCloseTask?.Task))).Forget();
        }

        private void OnPublishError()
        {
            passportErrorsController!.Show();
        }

        protected override void OnBeforeViewShow()
        {
            viewInstance!.ContextMenuButton.gameObject.SetActive(false);
        }

        protected override void OnViewShow()
        {
            currentUserId = inputData.UserId;
            isOwnProfile = inputData.IsOwnProfile;
            alreadyLoadedSections = PassportSection.NONE;
            cursor.Unlock();

            if (string.IsNullOrEmpty(inputData.BadgeIdSelected))
                OpenOverviewSection();
            else
                OpenBadgesSection(inputData.BadgeIdSelected);

            inputBlock.Disable(InputMapComponent.BLOCK_USER_INPUT);

            //We disable the optional buttons, they will be enabled further down if they meet the requisites
            viewInstance!.JumpInButton.gameObject.SetActive(false);
            viewInstance.ChatButton.gameObject.SetActive(false);

            viewInstance.ErrorNotification.Hide(true);

            if (enableFriendshipInteractions)
            {
                ShowFriendshipInteraction();
                ShowMutualFriends();
            }

            PassportOpened?.Invoke(currentUserId, isOwnProfile);
            badge3DPreviewCamera.gameObject.SetActive(true);
        }

        protected override void OnViewClose()
        {
            passportErrorsController!.Hide(true);

            inputBlock.Enable(InputMapComponent.BLOCK_USER_INPUT);

            characterPreviewController!.OnHide();

            characterPreviewLoadingCts.SafeCancelAndDispose();

            foreach (IPassportModuleController module in commonPassportModules)
                module.Clear();

            foreach (IPassportModuleController module in overviewPassportModules)
                module.Clear();

            foreach (IPassportModuleController module in badgesPassportModules)
                module.Clear();

            currentSection = PassportSection.NONE;
            contextMenuCloseTask?.TrySetResult();
            badge3DPreviewCamera.gameObject.SetActive(false);
        }

        protected override UniTask WaitForCloseIntentAsync(CancellationToken ct) =>
            UniTask.WhenAny(
                viewInstance!.CloseButton.OnClickAsync(ct),
                viewInstance.BackgroundButton.OnClickAsync(ct),
                viewInstance.JumpInButton.OnClickAsync(ct),
                viewInstance.ChatButton.OnClickAsync(ct),
                viewInstance.CallButton.OnClickAsync(ct));

        public override void Dispose()
        {
            passportErrorsController?.Hide(true);
            openPassportFromNotificationCts.SafeCancelAndDispose();
            characterPreviewLoadingCts.SafeCancelAndDispose();
            characterPreviewController?.Dispose();
            friendshipStatusCts.SafeCancelAndDispose();
            friendshipOperationCts.SafeCancelAndDispose();
            fetchMutualFriendsCts?.SafeCancelAndDispose();
            photoLoadingCts.SafeCancelAndDispose();
            jumpToFriendLocationCts.SafeCancelAndDispose();
            passportProfileInfoController.OnProfilePublished -= OnProfilePublished;
            passportProfileInfoController.PublishError -= OnPublishError;

            foreach (IPassportModuleController module in commonPassportModules)
                module.Dispose();

            foreach (IPassportModuleController module in overviewPassportModules)
                module.Dispose();

            foreach (IPassportModuleController module in badgesPassportModules)
                module.Dispose();
        }

        private async UniTaskVoid LoadPassportSectionAsync(string userId, PassportSection sectionToLoad, CancellationToken ct, string? badgeIdSelected = null)
        {
            try
            {
                if (EnumUtils.HasFlag(alreadyLoadedSections, sectionToLoad))
                    return;

                // Ensure the view is initialized before fetching the profile to prevent rendering artifacts
                // that may appear while the profile is still loading
                if (sectionToLoad == PassportSection.OVERVIEW)
                    characterPreviewController!.OnBeforeShow();

                // Load user profile
                Profile? profile = await profileRepository.GetAsync(userId, 0, remoteMetadata.GetLambdaDomainOrNull(userId), ct);

                if (profile == null)
                    return;

                UpdateBackgroundColor(profile.UserNameColor);

                if (sectionToLoad == PassportSection.OVERVIEW)
                {
                    // Load avatar preview
                    characterPreviewController!.Initialize(profile.Avatar, CharacterPreviewUtils.AVATAR_POSITION_3);
                    characterPreviewController.OnShow();
                }

                // Load passport modules
                SetupPassportModules(profile, sectionToLoad, badgeIdSelected);
                alreadyLoadedSections |= sectionToLoad;
            }
            catch (OperationCanceledException) { }
            catch (Exception e)
            {
                const string ERROR_MESSAGE = "There was an error while opening the Passport. Please try again!";
                passportErrorsController!.Show(ERROR_MESSAGE);
                ReportHub.LogError(ReportCategory.PROFILE, $"{ERROR_MESSAGE} ERROR: {e.Message}");
            }
        }

        private void UpdateBackgroundColor(Color profileColor)
        {
            Color.RGBToHSV(profileColor, out float h, out float s, out float v);
            viewInstance?.BackgroundImage.material.SetColor(BG_SHADER_COLOR_1, Color.HSVToRGB(h, s, Mathf.Clamp01(v - 0.3f)));
        }

        private void SetupPassportModules(Profile profile, PassportSection passportSection, string? badgeIdSelected = null)
        {
            foreach (IPassportModuleController module in commonPassportModules)
                module.Setup(profile);

            List<IPassportModuleController> passportModulesToSetup = passportSection == PassportSection.OVERVIEW ? overviewPassportModules : badgesPassportModules;

            foreach (IPassportModuleController module in passportModulesToSetup)
            {
                if (module is BadgesDetails_PassportModuleController badgesDetailsController && !string.IsNullOrEmpty(badgeIdSelected))
                    badgesDetailsController.SetBadgeByDefault(badgeIdSelected);

                module.Setup(profile);
            }
        }

        private void OnProfilePublished(Profile profile) =>
            SetupPassportModules(profile, PassportSection.OVERVIEW);

        private void OpenSection(PassportSection selectedSection)
        {
            switch (selectedSection)
            {
                case PassportSection.OVERVIEW:
                    OpenOverviewSection();
                    break;
                case PassportSection.BADGES:
                    OpenBadgesSection();
                    break;
                case PassportSection.PHOTOS:
                    OpenPhotosSection();
                    break;
            }
        }

        private void OpenPhotosSection()
        {
            if (currentSection == PassportSection.PHOTOS)
                return;

            photoLoadingCts = photoLoadingCts.SafeRestart();
            characterPreviewLoadingCts = characterPreviewLoadingCts.SafeRestart();

            cameraReelGalleryController!.TryEnableContextMenuButton(isOwnProfile);
            cameraReelGalleryController.ShowWalletGalleryAsync(currentUserId!, photoLoadingCts.Token).Forget();

            currentSection = PassportSection.PHOTOS;
            viewInstance!.OpenSection(currentSection);

            SetCharacterPreviewVisible(true);
        }

        private void OpenOverviewSection()
        {
            if (currentSection == PassportSection.OVERVIEW)
                return;

            characterPreviewLoadingCts = characterPreviewLoadingCts.SafeRestart();
            LoadPassportSectionAsync(currentUserId!, PassportSection.OVERVIEW, characterPreviewLoadingCts.Token).Forget();

            currentSection = PassportSection.OVERVIEW;
            viewInstance!.OpenSection(currentSection);

            SetCharacterPreviewVisible(true);
        }

        private void OpenBadgesSection(string? badgeIdSelected = null)
        {
            if (currentSection == PassportSection.BADGES)
                return;

            characterPreviewLoadingCts = characterPreviewLoadingCts.SafeRestart();
            LoadPassportSectionAsync(currentUserId!, PassportSection.BADGES, characterPreviewLoadingCts.Token, badgeIdSelected).Forget();

            currentSection = PassportSection.BADGES;
            viewInstance!.OpenSection(currentSection);

            SetCharacterPreviewVisible(false, false);

            bool isOwnPassport = ownProfile?.UserId == currentUserId;
            BadgesSectionOpened?.Invoke(currentUserId!, isOwnPassport, OpenBadgeSectionOrigin.BUTTON.ToString());
        }

        private void SetCharacterPreviewVisible(bool visible, bool triggerOnShowBusEvent = true)
        {
            GameObject previewGO = viewInstance.CharacterPreviewView.gameObject;

            if (previewGO.activeSelf == visible)
                return;

            previewGO.SetActive(visible);

            if (visible)
            {
                characterPreviewController?.OnBeforeShow();
                characterPreviewController?.OnShow(triggerOnShowBusEvent);
            }
            else
                characterPreviewController?.OnHide(triggerOnShowBusEvent);
        }

        private void OnBadgeNotificationReceived(INotification notification) =>
            BadgesUtils.SetBadgeAsNew(((BadgeGrantedNotification)notification).Metadata.Id);

        private void OnBadgeNotificationClicked(object[] parameters)
        {
            string badgeIdToOpen = string.Empty;

            if (parameters.Length > 0 && parameters[0] is BadgeGrantedNotification badgeNotification)
                badgeIdToOpen = badgeNotification.Metadata.Id;

            openPassportFromNotificationCts = openPassportFromNotificationCts.SafeRestart();
            OpenPassportFromBadgeNotificationAsync(badgeIdToOpen, openPassportFromNotificationCts.Token).Forget();
        }

        private void OnReferralUserAcceptedNotificationClicked(object[] parameters)
        {
            if (parameters.Length <= 0) return;
            ReferralNotification notification = (ReferralNotification)parameters[0];
            openPassportFromNotificationCts = openPassportFromNotificationCts.SafeRestart();
            OpenPassportAsync(openPassportFromNotificationCts.Token).Forget();
            return;

            async UniTaskVoid OpenPassportAsync(CancellationToken ct)
            {
                try { await mvcManager.ShowAsync(IssueCommand(new PassportParams(notification.Metadata.invitedUserAddress)), ct); }
                catch (OperationCanceledException) { }
                catch (Exception e) { ReportHub.LogException(e, ReportCategory.PROFILE); }
            }
        }

        private async UniTaskVoid OpenPassportFromBadgeNotificationAsync(string badgeIdToOpen, CancellationToken ct)
        {
            try
            {
                ownProfile ??= await selfProfile.ProfileAsync(ct);

                if (ownProfile != null)
                {
                    BadgesSectionOpened?.Invoke(ownProfile.UserId, true, OpenBadgeSectionOrigin.NOTIFICATION.ToString());
                    mvcManager.ShowAsync(IssueCommand(new PassportParams(ownProfile.UserId, badgeIdToOpen, isOwnProfile: true)), ct).Forget();
                }
            }
            catch (OperationCanceledException) { }
            catch (Exception e)
            {
                const string ERROR_MESSAGE = "There was an error while opening the Badges section into the Passport. Please try again!";
                passportErrorsController!.Show(ERROR_MESSAGE);
                ReportHub.LogError(ReportCategory.PROFILE, $"{ERROR_MESSAGE} ERROR: {e.Message}");
            }
        }

        private void OnBadgeSelected(string badgeId)
        {
            bool isOwnPassport = ownProfile?.UserId == currentUserId;
            BadgeSelected?.Invoke(badgeId, isOwnPassport);
        }

        private void ShowFriendshipInteraction()
        {
            DisableAllFriendInteractions();

            if (!friendServiceProxy.Configured) return;

            IFriendsService friendService = friendServiceProxy.Object!;

            friendshipStatusCts = friendshipStatusCts.SafeRestart();
            FetchFriendshipStatusAndShowInteractionAsync(friendshipStatusCts.Token).Forget();

            return;

            async UniTaskVoid FetchFriendshipStatusAndShowInteractionAsync(CancellationToken ct)
            {
                try
                {
                    // Fetch our own profile since inputData.IsOwnProfile sometimes is wrong
                    Profile? ownProfile = await selfProfile.ProfileAsync(ct);

                    // Dont show any interaction for our own user
                    if (ownProfile?.UserId == inputData.UserId) return;

                    FriendshipStatus friendshipStatus = await friendService.GetFriendshipStatusAsync(inputData.UserId, ct);

                    switch (friendshipStatus)
                    {
                        case FriendshipStatus.NONE:
                            viewInstance!.AddFriendButton.gameObject.SetActive(true);
                            break;
                        case FriendshipStatus.FRIEND:
                            viewInstance!.RemoveFriendButton.gameObject.SetActive(true);
                            break;
                        case FriendshipStatus.REQUEST_SENT:
                            viewInstance!.CancelFriendButton.gameObject.SetActive(true);
                            break;
                        case FriendshipStatus.REQUEST_RECEIVED:
                            viewInstance!.AcceptFriendButton.gameObject.SetActive(true);
                            break;
                        case FriendshipStatus.BLOCKED:
                            viewInstance!.UnblockFriendButton.gameObject.SetActive(true);
                            break;
                    }

                    bool friendOnlineStatus = friendOnlineStatusCacheProxy.Object!.GetFriendStatus(inputData.UserId) != OnlineStatus.OFFLINE;
                    viewInstance!.JumpInButton.gameObject.SetActive(friendOnlineStatus);

                    //TODO FRAN: We need to add here the other reasons why this button could be disabled. For now, only if blocked or blocked by.
                    viewInstance.ChatButton.gameObject.SetActive(friendshipStatus != FriendshipStatus.BLOCKED && friendshipStatus != FriendshipStatus.BLOCKED_BY);

                    await SetupContextMenuAsync(friendshipStatus, ct);
                }
                catch (OperationCanceledException) { }
                catch (Exception e)
                {
                    ReportHub.LogException(e, ReportCategory.PROFILE);

                    viewInstance!.ChatButton.gameObject.SetActive(false);
                    viewInstance!.JumpInButton.gameObject.SetActive(false);
                    viewInstance!.ContextMenuButton.gameObject.SetActive(false);
                }
            }
        }

        private async UniTask SetupContextMenuAsync(FriendshipStatus friendshipStatus, CancellationToken ct)
        {
            targetProfile = await profileRepository.GetAsync(inputData.UserId, ct);

            if (targetProfile == null)
            {
                ReportHub.Log(LogType.Error, new ReportData(ReportCategory.FRIENDS), $"Failed to show context menu button for user {inputData.UserId}. Profile is null.");
                return;
            }

            viewInstance!.ContextMenuButton.gameObject.SetActive(true);

            contextMenuJumpInButton.Enabled = friendOnlineStatusCacheProxy.Object!.GetFriendStatus(inputData.UserId) != OnlineStatus.OFFLINE;
            contextMenuBlockUserButton.Enabled = friendshipStatus != FriendshipStatus.BLOCKED && includeUserBlocking;
            contextMenuSeparator.Enabled = contextMenuJumpInButton.Enabled || contextMenuBlockUserButton.Enabled;

            userProfileContextMenuControlSettings.SetInitialData(targetProfile.ToUserData(), UserProfileContextMenuControlSettings.FriendshipStatus.DISABLED);
        }

        private void BlockUserClicked()
        {
            BlockUserClickedAsync(friendshipStatusCts!.Token).Forget();

            async UniTaskVoid BlockUserClickedAsync(CancellationToken ct)
            {
                await mvcManager.ShowAsync(BlockUserPromptController.IssueCommand(new BlockUserPromptParams(new Web3Address(targetProfile!.UserId), targetProfile.Name, BlockUserPromptParams.UserBlockAction.BLOCK)), ct);

                ShowFriendshipInteraction();
            }
        }

        private void ShowMutualFriends()
        {
            var config = viewInstance!.MutualFriends;
            config.Root.SetActive(false);

            if (inputData.IsOwnProfile || (web3IdentityCache.Identity != null && web3IdentityCache.Identity.Address.Equals(inputData.UserId))) return;
            if (!friendServiceProxy.Configured) return;

            IFriendsService friendService = friendServiceProxy.Object!;

            fetchMutualFriendsCts = fetchMutualFriendsCts.SafeRestart();
            FetchMutualFriendsAsync(fetchMutualFriendsCts.Token).Forget();
            return;

            async UniTaskVoid FetchMutualFriendsAsync(CancellationToken ct)
            {
                foreach (var thumbnail in config.Thumbnails)
                    thumbnail.Root.SetActive(false);

                config.Root.SetActive(false);

                // We only request the first page so we show a couple of mutual thumbnails. This is by design
                Result<PaginatedFriendsResult> promiseResult = await friendService.GetMutualFriendsAsync(
                                                                                       inputData.UserId, 0, MUTUAL_PAGE_SIZE, ct)
                                                                                  .SuppressToResultAsync(ReportCategory.FRIENDS);

                if (!promiseResult.Success)
                    return;

                PaginatedFriendsResult mutualFriendsResult = promiseResult.Value;

                config.Root.SetActive(mutualFriendsResult.Friends.Count > 0);
                config.AmountLabel.text = $"{mutualFriendsResult.TotalAmount} Mutual";

                var mutualConfig = config.Thumbnails;

                for (var i = 0; i < mutualConfig.Length; i++)
                {
                    bool friendExists = i < mutualFriendsResult.Friends.Count;
                    mutualConfig[i].Root.SetActive(friendExists);
                    if (!friendExists) continue;
                    FriendProfile mutualFriend = mutualFriendsResult.Friends[i];
                    mutualConfig[i].Picture.Setup(profileRepositoryWrapper, mutualFriend.UserNameColor, mutualFriend.FacePictureUrl, mutualFriend.Address);
                }
            }
        }

        private void DisableAllFriendInteractions()
        {
            viewInstance!.AcceptFriendButton.gameObject.SetActive(false);
            viewInstance.AddFriendButton.gameObject.SetActive(false);
            viewInstance.CancelFriendButton.gameObject.SetActive(false);
            viewInstance.RemoveFriendButton.gameObject.SetActive(false);
            viewInstance.UnblockFriendButton.gameObject.SetActive(false);
        }

        private void RemoveFriend()
        {
            friendshipOperationCts = friendshipOperationCts.SafeRestart();
            RemoveFriendThenChangeInteractionStatusAsync(friendshipOperationCts.Token).Forget();
            return;

            async UniTaskVoid RemoveFriendThenChangeInteractionStatusAsync(CancellationToken ct)
            {
                await mvcManager.ShowAsync(UnfriendConfirmationPopupController.IssueCommand(new UnfriendConfirmationPopupController.Params
                {
                    UserId = new Web3Address(inputData.UserId),
                }), ct);

                ShowFriendshipInteraction();
            }
        }

        private void UnblockUser()
        {
            friendshipOperationCts = friendshipOperationCts.SafeRestart();
            UnblockAndThenChangeInteractionStatusAsync(friendshipOperationCts.Token).Forget();
            return;

            async UniTaskVoid UnblockAndThenChangeInteractionStatusAsync(CancellationToken ct)
            {
                await mvcManager.ShowAsync(BlockUserPromptController.IssueCommand(new BlockUserPromptParams(new Web3Address(targetProfile!.UserId), targetProfile.Name, BlockUserPromptParams.UserBlockAction.UNBLOCK)), ct);

                ShowFriendshipInteraction();
            }
        }

        private void CancelFriendRequest()
        {
            if (!friendServiceProxy.Configured) return;

            IFriendsService friendService = friendServiceProxy.Object!;

            friendshipOperationCts = friendshipOperationCts.SafeRestart();

            CancelFriendRequestThenChangeInteractionStatusAsync(friendshipOperationCts.Token).Forget();
            return;

            async UniTaskVoid CancelFriendRequestThenChangeInteractionStatusAsync(CancellationToken ct)
            {
                await friendService.CancelFriendshipAsync(inputData.UserId, ct).SuppressToResultAsync(ReportCategory.FRIENDS);

                ShowFriendshipInteraction();
            }
        }

        private void SendFriendRequest()
        {
            friendshipOperationCts = friendshipOperationCts.SafeRestart();

            ShowFriendRequestUIAsync(friendshipOperationCts.Token).Forget();
            return;

            async UniTaskVoid ShowFriendRequestUIAsync(CancellationToken ct)
            {
                await mvcManager.ShowAsync(FriendRequestController.IssueCommand(new FriendRequestParams
                {
                    DestinationUser = new Web3Address(inputData.UserId),
                }), ct);

                ShowFriendshipInteraction();
            }
        }

        private void AcceptFriendship()
        {
            if (!friendServiceProxy.Configured) return;

            IFriendsService friendService = friendServiceProxy.Object!;

            friendshipOperationCts = friendshipOperationCts.SafeRestart();

            AcceptFriendRequestThenChangeInteractionStatusAsync(friendshipOperationCts.Token).Forget();
            return;

            async UniTaskVoid AcceptFriendRequestThenChangeInteractionStatusAsync(CancellationToken ct)
            {
                await friendService.AcceptFriendshipAsync(inputData.UserId, ct);

                ShowFriendshipInteraction();
            }
        }
    }
}<|MERGE_RESOLUTION|>--- conflicted
+++ resolved
@@ -26,10 +26,6 @@
 using DCL.Multiplayer.Connections.DecentralandUrls;
 using DCL.Multiplayer.Connectivity;
 using DCL.Multiplayer.Profiles.Poses;
-<<<<<<< HEAD
-=======
-using DCL.NotificationsBusController.NotificationTypes;
->>>>>>> 522ea535
 using DCL.Passport.Modules;
 using DCL.Passport.Modules.Badges;
 using DCL.Profiles;
@@ -181,10 +177,6 @@
             BadgesAPIClient badgesAPIClient,
             IWebRequestController webRequestController,
             IInputBlock inputBlock,
-<<<<<<< HEAD
-            NotificationsBusController notificationBusController,
-=======
->>>>>>> 522ea535
             IRemoteMetadata remoteMetadata,
             ICameraReelStorageService cameraReelStorageService,
             ICameraReelScreenshotsStorage cameraReelScreenshotsStorage,
@@ -257,9 +249,9 @@
             this.communitiesDataProvider = communitiesDataProvider;
 
             passportProfileInfoController = new PassportProfileInfoController(selfProfile, world, playerEntity);
-            NotificationsBusController.NotificationsBus.NotificationsBusController.Instance.SubscribeToNotificationTypeReceived(NotificationType.BADGE_GRANTED, OnBadgeNotificationReceived);
-            NotificationsBusController.NotificationsBus.NotificationsBusController.Instance.SubscribeToNotificationTypeClick(NotificationType.BADGE_GRANTED, OnBadgeNotificationClicked);
-            NotificationsBusController.NotificationsBus.NotificationsBusController.Instance.SubscribeToNotificationTypeClick(NotificationType.REFERRAL_INVITED_USERS_ACCEPTED, OnReferralUserAcceptedNotificationClicked);
+            NotificationsBusController.Instance.SubscribeToNotificationTypeReceived(NotificationType.BADGE_GRANTED, OnBadgeNotificationReceived);
+            NotificationsBusController.Instance.SubscribeToNotificationTypeClick(NotificationType.BADGE_GRANTED, OnBadgeNotificationClicked);
+            NotificationsBusController.Instance.SubscribeToNotificationTypeClick(NotificationType.REFERRAL_INVITED_USERS_ACCEPTED, OnReferralUserAcceptedNotificationClicked);
 
             userProfileContextMenuControlSettings = new UserProfileContextMenuControlSettings((_, _) => { });
             badge3DPreviewCamera.gameObject.SetActive(false);
