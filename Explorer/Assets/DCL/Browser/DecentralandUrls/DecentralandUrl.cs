namespace DCL.Multiplayer.Connections.DecentralandUrls
{
    public enum DecentralandUrl
    {
        Host,
        Genesis,

        ArchipelagoStatus,
        GatekeeperStatus,
        ArchipelagoHotScenes,

        DiscordLink,
        DiscordDirectLink,
        TwitterLink,
        NewsletterSubscriptionLink,
        MarketplaceLink,

        PrivacyPolicy,
        TermsOfUse,

        ApiChunks,

        ApiPlaces,
        POI,
        Map,
        ContentModerationReport,

        ApiEvents,

        ApiAuth,
        AuthSignatureWebApp,
        ApiRpc,

        GateKeeperSceneAdapter,
        LocalGateKeeperSceneAdapter,
        ChatAdapter,

        OpenSea,

        PeerAbout,
        RemotePeers,
        RemotePeersWorld,

        DAO,

        Notification,
        NotificationRead,

        Help,
        MinimumSpecs,

        FeatureFlags,

        Market,
        MarketplaceClaimName,

        AssetBundlesCDN,

        Badges,

        CameraReelUsers,
        CameraReelImages,
        CameraReelPlaces,
        CameraReelLink,

        ApiFriends,
        AssetBundleRegistry,

        BuilderApiDtos,
        BuilderApiContent,

        Blocklist,

        WorldContentServer,

        Servers,

        MediaConverter,

        MarketplaceCredits,
        GoShoppingWithMarketplaceCredits,
        EmailSubscriptions,

<<<<<<< HEAD
        DecentralandWorlds,
=======
        Communities,
>>>>>>> 1d188b6e
    }
}<|MERGE_RESOLUTION|>--- conflicted
+++ resolved
@@ -81,10 +81,8 @@
         GoShoppingWithMarketplaceCredits,
         EmailSubscriptions,
 
-<<<<<<< HEAD
+        Communities,
+
         DecentralandWorlds,
-=======
-        Communities,
->>>>>>> 1d188b6e
     }
 }