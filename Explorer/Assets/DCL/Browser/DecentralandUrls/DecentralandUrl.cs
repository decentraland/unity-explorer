--- conflicted
+++ resolved
@@ -62,10 +62,8 @@
         BuilderApiDtos,
         BuilderApiContent,
 
-<<<<<<< HEAD
+        Blocklist,
+
         MarketplaceCredits,
-=======
-        Blocklist
->>>>>>> 27a8d47e
     }
 }