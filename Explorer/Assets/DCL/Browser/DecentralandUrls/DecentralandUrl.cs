namespace DCL.Multiplayer.Connections.DecentralandUrls
{
    public enum DecentralandUrl
    {
        Host,
        Genesis,

        ArchipelagoStatus,
        GatekeeperStatus,
        ArchipelagoHotScenes,

        DiscordLink,

        PrivacyPolicy,
        TermsOfUse,

        ApiChunks,

        ApiPlaces,
        POI,
        Map,
        ContentModerationReport,

        ApiEvents,

        ApiAuth,
        AuthSignatureWebApp,
        ApiRpc,

        GateKeeperSceneAdapter,
        LocalGateKeeperSceneAdapter,

        OpenSea,

        PeerAbout,
        RemotePeers,
        RemotePeersWorld,

        DAO,

        Notification,
        NotificationRead,

        Help,
        MinimumSpecs,

        FeatureFlags,

        Market,
        MarketplaceClaimName,

        AssetBundlesCDN,

        Badges,

        CameraReelUsers,
        CameraReelImages,
        CameraReelPlaces,
        CameraReelLink,

        ApiFriends,
        AssetBundleRegistry,

        BuilderApiDtos,
        BuilderApiContent,

        Blocklist,

<<<<<<< HEAD
        WorldContentServer,
=======
        Servers,
        MediaConverter,
>>>>>>> b280dfde
    }
}<|MERGE_RESOLUTION|>--- conflicted
+++ resolved
@@ -66,11 +66,9 @@
 
         Blocklist,
 
-<<<<<<< HEAD
         WorldContentServer,
-=======
+
         Servers,
         MediaConverter,
->>>>>>> b280dfde
     }
 }