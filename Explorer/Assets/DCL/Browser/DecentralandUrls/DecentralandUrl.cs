namespace DCL.Multiplayer.Connections.DecentralandUrls
{
    public enum DecentralandUrl
    {
        Host,
        Genesis,

        ArchipelagoStatus,
        GatekeeperStatus,
        ArchipelagoHotScenes,

        DiscordLink,

        PrivacyPolicy,
        TermsOfUse,

        ApiChunks,

        ApiPlaces,
        POI,
        Map,
        ContentModerationReport,

        ApiEvents,

        ApiAuth,
        AuthSignatureWebApp,
        ApiRpc,

        GateKeeperSceneAdapter,
        LocalGateKeeperSceneAdapter,

        OpenSea,

        PeerAbout,
        RemotePeers,

        DAO,

        Notification,
        NotificationRead,

        Help,

        FeatureFlags,

        Market,
        MarketplaceClaimName,

        AssetBundlesCDN,

        Badges,

        CameraReelUsers,
        CameraReelImages,
        CameraReelPlaces,
        CameraReelLink,

        ApiFriends,
        AssetBundleRegistry,

        BuilderApiDtos,
        BuilderApiContent,

<<<<<<< HEAD
        WorldContentServer,
=======
        Blocklist
>>>>>>> f92a8e51
    }
}<|MERGE_RESOLUTION|>--- conflicted
+++ resolved
@@ -62,10 +62,8 @@
         BuilderApiDtos,
         BuilderApiContent,
 
-<<<<<<< HEAD
+        Blocklist,
+
         WorldContentServer,
-=======
-        Blocklist
->>>>>>> f92a8e51
     }
 }