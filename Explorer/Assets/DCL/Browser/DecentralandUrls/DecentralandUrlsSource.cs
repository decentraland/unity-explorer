using DCL.Multiplayer.Connections.DecentralandUrls;
using System;
using System.Collections.Generic;

namespace DCL.Browser.DecentralandUrls
{
    //TODO test urls
    public class DecentralandUrlsSource : IDecentralandUrlsSource
    {
        private const string ENV = "{ENV}";
        private static string ASSET_BUNDLE_URL;
        private static string GENESIS_URL;

        private const string ASSET_BUNDLE_URL_TEMPLATE = "https://ab-cdn.decentraland.{0}";
        private const string GENESIS_URL_TEMPLATE = "https://realm-provider-ea.decentraland.{0}/main";


        private readonly Dictionary<DecentralandUrl, string> cache = new ();
        private readonly string environmentDomainLowerCase;
        private readonly bool isLocalSceneDevelopment;


        public string DecentralandDomain => environmentDomainLowerCase;

        public DecentralandUrlsSource(DecentralandEnvironment environment, bool isLocalSceneDevelopment = false)
        {
            environmentDomainLowerCase = environment.ToString()!.ToLower();
            this.isLocalSceneDevelopment = isLocalSceneDevelopment;

            switch (environment)
            {
                case DecentralandEnvironment.Org:
                case DecentralandEnvironment.Zone:
                    ASSET_BUNDLE_URL = string.Format(ASSET_BUNDLE_URL_TEMPLATE, environmentDomainLowerCase);
                    GENESIS_URL = string.Format(GENESIS_URL_TEMPLATE, environmentDomainLowerCase);
                    break;
                case DecentralandEnvironment.Today:

                    //The today environemnt is a mixture of the org and today enviroments.
                    //We want to fetch pointers from org, but asset bundles from today
                    //Thats because how peer-testing.decentraland.org works.
                    //Its a catalyst that replicates the org environment and eth network, but doesnt propagate back to the production catalysts
                    environmentDomainLowerCase = DecentralandEnvironment.Org.ToString()!.ToLower();
                    ASSET_BUNDLE_URL = "https://ab-cdn.decentraland.today";

                    //On staging, we hardcode the catalyst because its the only valid one with a valid comms configuration
                    GENESIS_URL = "https://peer-testing.decentraland.org";
                    break;
            }
        }

        public string Url(DecentralandUrl decentralandUrl)
        {
            if (cache.TryGetValue(decentralandUrl, out string? url) == false)
            {
                url = RawUrl(decentralandUrl).Replace(ENV, environmentDomainLowerCase);
                cache[decentralandUrl] = url;
            }

            return url!;
        }

        public string GetHostnameForFeatureFlag()
        {
            if (isLocalSceneDevelopment)
            {
                return "localhost";
            }

            return Url(DecentralandUrl.Host);
        }

        private static string RawUrl(DecentralandUrl decentralandUrl) =>
            decentralandUrl switch
            {
                DecentralandUrl.DiscordLink => $"https://decentraland.{ENV}/discord/",
                DecentralandUrl.PrivacyPolicy => $"https://decentraland.{ENV}/privacy",
                DecentralandUrl.TermsOfUse => $"https://decentraland.{ENV}/terms",
                DecentralandUrl.ApiPlaces => $"https://places.decentraland.{ENV}/api/places",
                DecentralandUrl.ApiAuth => $"https://auth-api.decentraland.{ENV}",
                DecentralandUrl.AuthSignature => $"https://decentraland.{ENV}/auth/requests",
                DecentralandUrl.POI => $"https://dcl-lists.decentraland.{ENV}/pois",
                DecentralandUrl.Map => $"https://places.decentraland.{ENV}/api/map",
                DecentralandUrl.ContentModerationReport => $"https://places.decentraland.{ENV}/api/report",
                DecentralandUrl.GateKeeperSceneAdapter => $"https://comms-gatekeeper.decentraland.{ENV}/get-scene-adapter",
                DecentralandUrl.ApiEvents => $"https://events.decentraland.{ENV}/api/events",
                DecentralandUrl.OpenSea => $"https://opensea.decentraland.{ENV}",
                DecentralandUrl.Host => $"https://decentraland.{ENV}",
                DecentralandUrl.ApiChunks => $"https://api.decentraland.{ENV}/v1/map.png",
                DecentralandUrl.PeerAbout => $"https://peer.decentraland.{ENV}/about",
                DecentralandUrl.RemotePeers => $"https://archipelago-ea-stats.decentraland.{ENV}/comms/peers",
                DecentralandUrl.DAO => $"https://decentraland.{ENV}/dao/",
                DecentralandUrl.Notification => $"https://notifications.decentraland.{ENV}/notifications",
                DecentralandUrl.NotificationRead => $"https://notifications.decentraland.{ENV}/notifications/read",
                DecentralandUrl.FeatureFlags => $"https://feature-flags.decentraland.{ENV}",
                DecentralandUrl.Help => $"https://decentraland.{ENV}/help/",
                DecentralandUrl.Market => $"https://market.decentraland.{ENV}",
                DecentralandUrl.AssetBundlesCDN => ASSET_BUNDLE_URL,
                DecentralandUrl.ArchipelagoStatus => $"https://archipelago-ea-stats.decentraland.{ENV}/status",
                DecentralandUrl.GatekeeperStatus => $"https://comms-gatekeeper.decentraland.{ENV}/status",
                DecentralandUrl.Genesis => GENESIS_URL,
                DecentralandUrl.Badges => $"https://badges.decentraland.{ENV}",
<<<<<<< HEAD
                DecentralandUrl.CameraReelUsers => $"https://camera-reel-service.decentraland.{ENV}/api/users",
                DecentralandUrl.CameraReelImages => $"https://camera-reel-service.decentraland.{ENV}/api/images",
=======
                DecentralandUrl.CameraReelUsers =>  $"https://camera-reel-service.decentraland.{ENV}/api/users",
                DecentralandUrl.CameraReelImages => $"https://camera-reel-service.decentraland.{ENV}/api/images",
                DecentralandUrl.CameraReelPlaces => $"https://camera-reel-service.decentraland.{ENV}/api/places",
                DecentralandUrl.CameraReelLink => $"https://reels.decentraland.{ENV}",
>>>>>>> 349917c9
                _ => throw new ArgumentOutOfRangeException(nameof(decentralandUrl), decentralandUrl, null!)
            };
    }
}<|MERGE_RESOLUTION|>--- conflicted
+++ resolved
@@ -100,15 +100,10 @@
                 DecentralandUrl.GatekeeperStatus => $"https://comms-gatekeeper.decentraland.{ENV}/status",
                 DecentralandUrl.Genesis => GENESIS_URL,
                 DecentralandUrl.Badges => $"https://badges.decentraland.{ENV}",
-<<<<<<< HEAD
                 DecentralandUrl.CameraReelUsers => $"https://camera-reel-service.decentraland.{ENV}/api/users",
-                DecentralandUrl.CameraReelImages => $"https://camera-reel-service.decentraland.{ENV}/api/images",
-=======
-                DecentralandUrl.CameraReelUsers =>  $"https://camera-reel-service.decentraland.{ENV}/api/users",
                 DecentralandUrl.CameraReelImages => $"https://camera-reel-service.decentraland.{ENV}/api/images",
                 DecentralandUrl.CameraReelPlaces => $"https://camera-reel-service.decentraland.{ENV}/api/places",
                 DecentralandUrl.CameraReelLink => $"https://reels.decentraland.{ENV}",
->>>>>>> 349917c9
                 _ => throw new ArgumentOutOfRangeException(nameof(decentralandUrl), decentralandUrl, null!)
             };
     }
