using DCL.Multiplayer.Connections.DecentralandUrls;
using Global.Dynamic.LaunchModes;
using System;
using System.Collections.Generic;

namespace DCL.Browser.DecentralandUrls
{
    //TODO test urls
    public class DecentralandUrlsSource : IDecentralandUrlsSource
    {
        private const string ENV = "{ENV}";
        private static string ASSET_BUNDLE_URL;
        private static string GENESIS_URL;

        private const string ASSET_BUNDLE_URL_TEMPLATE = "https://ab-cdn.decentraland.{0}";
        private const string GENESIS_URL_TEMPLATE = "https://realm-provider-ea.decentraland.{0}/main";


        private readonly Dictionary<DecentralandUrl, string> cache = new ();
        private readonly ILaunchMode launchMode;

        public string DecentralandDomain { get; }
        public DecentralandEnvironment Environment { get; }

        public DecentralandUrlsSource(DecentralandEnvironment environment, ILaunchMode launchMode)
        {
            Environment = environment;
            DecentralandDomain = environment.ToString()!.ToLower();
            this.launchMode = launchMode;

            switch (environment)
            {
                case DecentralandEnvironment.Org:
                case DecentralandEnvironment.Zone:
                    ASSET_BUNDLE_URL = string.Format(ASSET_BUNDLE_URL_TEMPLATE, DecentralandDomain);
                    GENESIS_URL = string.Format(GENESIS_URL_TEMPLATE, DecentralandDomain);
                    break;
                case DecentralandEnvironment.Today:

                    //The today environemnt is a mixture of the org and today enviroments.
                    //We want to fetch pointers from org, but asset bundles from today
                    //Thats because how peer-testing.decentraland.org works.
                    //Its a catalyst that replicates the org environment and eth network, but doesnt propagate back to the production catalysts
                    DecentralandDomain = DecentralandEnvironment.Org.ToString()!.ToLower();
                    ASSET_BUNDLE_URL = "https://ab-cdn.decentraland.today";

                    //On staging, we hardcode the catalyst because its the only valid one with a valid comms configuration
                    GENESIS_URL = "https://peer-testing.decentraland.org";
                    break;
            }
        }

        public string Url(DecentralandUrl decentralandUrl)
        {
            if (cache.TryGetValue(decentralandUrl, out string? url) == false)
            {
                url = RawUrl(decentralandUrl).Replace(ENV, DecentralandDomain);
                cache[decentralandUrl] = url;
            }

            return url!;
        }

        public string GetHostnameForFeatureFlag() =>
            launchMode.CurrentMode switch
            {
                LaunchMode.Play => Url(DecentralandUrl.Host),
                LaunchMode.LocalSceneDevelopment => "localhost", //TODO should this behaviour be extracted to Url() call?
                _ => throw new ArgumentOutOfRangeException()
            };

        private static string RawUrl(DecentralandUrl decentralandUrl) =>
            decentralandUrl switch
            {
                DecentralandUrl.DiscordLink => $"https://decentraland.{ENV}/discord/",
                DecentralandUrl.DiscordDirectLink => "https://discord.gg/decentraland",
                DecentralandUrl.TwitterLink => "https://x.com/decentraland",
                DecentralandUrl.NewsletterSubscriptionLink => "https://decentraland.beehiiv.com/?utm_org=dcl&utm_source=client&utm_medium=organic&utm_campaign=marketplacecredits&utm_term=trialend",
                DecentralandUrl.MarketplaceLink => $"https://decentraland.{ENV}/marketplace",
                DecentralandUrl.PrivacyPolicy => $"https://decentraland.{ENV}/privacy",
                DecentralandUrl.TermsOfUse => $"https://decentraland.{ENV}/terms",
                DecentralandUrl.ApiPlaces => $"https://places.decentraland.{ENV}/api/places",
                DecentralandUrl.ApiAuth => $"https://auth-api.decentraland.{ENV}",
                DecentralandUrl.ApiRpc => $"wss://rpc.decentraland.{ENV}",
                DecentralandUrl.AuthSignatureWebApp => $"https://decentraland.{ENV}/auth/requests",
                DecentralandUrl.BuilderApiDtos => $"https://builder-api.decentraland.{ENV}/v1/collections/[COL-ID]/items",
                DecentralandUrl.BuilderApiContent => $"https://builder-api.decentraland.{ENV}/v1/storage/contents/",
                DecentralandUrl.POI => $"https://dcl-lists.decentraland.{ENV}/pois",
                DecentralandUrl.Map => $"https://places.decentraland.{ENV}/api/map",
                DecentralandUrl.ContentModerationReport => $"https://places.decentraland.{ENV}/api/report",
                DecentralandUrl.GateKeeperSceneAdapter => $"https://comms-gatekeeper.decentraland.{ENV}/get-scene-adapter",
                DecentralandUrl.LocalGateKeeperSceneAdapter => "https://comms-gatekeeper-local.decentraland.org/get-scene-adapter",
                DecentralandUrl.ChatAdapter => $"https://comms-gatekeeper.decentraland.{ENV}/private-messages/token",
                DecentralandUrl.ApiEvents => $"https://events.decentraland.{ENV}/api/events",
                DecentralandUrl.OpenSea => $"https://opensea.decentraland.{ENV}",
                DecentralandUrl.Host => $"https://decentraland.{ENV}",
                DecentralandUrl.ApiChunks => $"https://api.decentraland.{ENV}/v1/map.png",
                DecentralandUrl.PeerAbout => $"https://peer.decentraland.{ENV}/about",
                DecentralandUrl.RemotePeers => $"https://archipelago-ea-stats.decentraland.{ENV}/comms/peers",
                DecentralandUrl.RemotePeersWorld => $"https://worlds-content-server.decentraland.org/wallet/[USER-ID]/connected-world",
                DecentralandUrl.DAO => $"https://decentraland.{ENV}/dao/",
                DecentralandUrl.Notification => $"https://notifications.decentraland.{ENV}/notifications",
                DecentralandUrl.NotificationRead => $"https://notifications.decentraland.{ENV}/notifications/read",
                DecentralandUrl.FeatureFlags => $"https://feature-flags.decentraland.{ENV}",
                DecentralandUrl.Help => $"https://decentraland.{ENV}/help/",
                DecentralandUrl.MinimumSpecs => $"https://docs.decentraland.{ENV}/player/FAQs/decentraland-101/#what-hardware-do-i-need-to-run-decentraland",
                DecentralandUrl.Market => $"https://market.decentraland.{ENV}",
                DecentralandUrl.AssetBundlesCDN => ASSET_BUNDLE_URL,
                DecentralandUrl.ArchipelagoStatus => $"https://archipelago-ea-stats.decentraland.{ENV}/status",
                DecentralandUrl.ArchipelagoHotScenes => $"https://archipelago-ea-stats.decentraland.{ENV}/hot-scenes",
                DecentralandUrl.GatekeeperStatus => $"https://comms-gatekeeper.decentraland.{ENV}/status",
                DecentralandUrl.Genesis => GENESIS_URL,
                DecentralandUrl.Badges => $"https://badges.decentraland.{ENV}",
                DecentralandUrl.CameraReelUsers => $"https://camera-reel-service.decentraland.{ENV}/api/users",
                DecentralandUrl.CameraReelImages => $"https://camera-reel-service.decentraland.{ENV}/api/images",
                DecentralandUrl.CameraReelPlaces => $"https://camera-reel-service.decentraland.{ENV}/api/places",
                DecentralandUrl.CameraReelCommunity => $"https://camera-reel-service.decentraland.{ENV}/api/community",
                DecentralandUrl.CameraReelLink => $"https://reels.decentraland.{ENV}",
                DecentralandUrl.Blocklist => $"https://config.decentraland.{ENV}/denylist.json",
                DecentralandUrl.ApiFriends => $"wss://rpc-social-service-ea.decentraland.{ENV}",
                DecentralandUrl.AssetBundleRegistry => $"https://asset-bundle-registry.decentraland.{ENV}/entities/active",
                DecentralandUrl.MarketplaceClaimName => $"https://decentraland.{ENV}/marketplace/names/claim",
                DecentralandUrl.WorldContentServer => $"https://worlds-content-server.decentraland.{ENV}/world",
                DecentralandUrl.Servers => $"https://peer.decentraland.{ENV}/lambdas/contracts/servers",
                DecentralandUrl.MediaConverter => $"https://media-opticonverter.decentraland.{ENV}/convert?ktx2=true&fileUrl={{0}}",
                DecentralandUrl.MarketplaceCredits => $"https://credits.decentraland.{ENV}",
                DecentralandUrl.GoShoppingWithMarketplaceCredits => $"https://decentraland.{ENV}/marketplace/browse?sortBy=newest&status=on_sale&withCredits=true",
                DecentralandUrl.EmailSubscriptions => $"https://notifications.decentraland.{ENV}",
<<<<<<< HEAD
                DecentralandUrl.Communities => $"https://social-service-ea.decentraland.{ENV}/v1",
                DecentralandUrl.DecentralandWorlds => "https://decentraland.org/blog/about-decentraland/decentraland-worlds-your-own-virtual-space?utm_org=dcl&utm_source=explorer&utm_medium=organic",
=======
                DecentralandUrl.Communities => $"https://communities.decentraland.{ENV}/v1",
>>>>>>> 855a9d27
                _ => throw new ArgumentOutOfRangeException(nameof(decentralandUrl), decentralandUrl, null!)
            };
    }
}<|MERGE_RESOLUTION|>--- conflicted
+++ resolved
@@ -126,12 +126,8 @@
                 DecentralandUrl.MarketplaceCredits => $"https://credits.decentraland.{ENV}",
                 DecentralandUrl.GoShoppingWithMarketplaceCredits => $"https://decentraland.{ENV}/marketplace/browse?sortBy=newest&status=on_sale&withCredits=true",
                 DecentralandUrl.EmailSubscriptions => $"https://notifications.decentraland.{ENV}",
-<<<<<<< HEAD
-                DecentralandUrl.Communities => $"https://social-service-ea.decentraland.{ENV}/v1",
+                DecentralandUrl.Communities => $"https://communities.decentraland.{ENV}/v1",
                 DecentralandUrl.DecentralandWorlds => "https://decentraland.org/blog/about-decentraland/decentraland-worlds-your-own-virtual-space?utm_org=dcl&utm_source=explorer&utm_medium=organic",
-=======
-                DecentralandUrl.Communities => $"https://communities.decentraland.{ENV}/v1",
->>>>>>> 855a9d27
                 _ => throw new ArgumentOutOfRangeException(nameof(decentralandUrl), decentralandUrl, null!)
             };
     }
