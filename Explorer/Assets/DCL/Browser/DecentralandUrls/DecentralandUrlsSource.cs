using DCL.Multiplayer.Connections.DecentralandUrls;
using Global.Dynamic.LaunchModes;
using System;
using System.Collections.Generic;

namespace DCL.Browser.DecentralandUrls
{
    //TODO test urls
    public class DecentralandUrlsSource : IDecentralandUrlsSource
    {
        private const string ENV = "{ENV}";
        private static string ASSET_BUNDLE_URL;
        private static string GENESIS_URL;

        private const string ASSET_BUNDLE_URL_TEMPLATE = "https://ab-cdn.decentraland.{0}";
        private const string GENESIS_URL_TEMPLATE = "https://realm-provider-ea.decentraland.{0}/main";


        private readonly Dictionary<DecentralandUrl, string> cache = new ();
        private readonly ILaunchMode launchMode;

        public string DecentralandDomain { get; }
        public DecentralandEnvironment Environment { get; }

        public DecentralandUrlsSource(DecentralandEnvironment environment, ILaunchMode launchMode)
        {
            Environment = environment;
            DecentralandDomain = environment.ToString()!.ToLower();
            this.launchMode = launchMode;

            switch (environment)
            {
                case DecentralandEnvironment.Org:
                case DecentralandEnvironment.Zone:
                    ASSET_BUNDLE_URL = string.Format(ASSET_BUNDLE_URL_TEMPLATE, DecentralandDomain);
                    GENESIS_URL = string.Format(GENESIS_URL_TEMPLATE, DecentralandDomain);
                    break;
                case DecentralandEnvironment.Today:

                    //The today environemnt is a mixture of the org and today enviroments.
                    //We want to fetch pointers from org, but asset bundles from today
                    //Thats because how peer-testing.decentraland.org works.
                    //Its a catalyst that replicates the org environment and eth network, but doesnt propagate back to the production catalysts
                    DecentralandDomain = DecentralandEnvironment.Org.ToString()!.ToLower();
                    ASSET_BUNDLE_URL = "https://ab-cdn.decentraland.today";

                    //On staging, we hardcode the catalyst because its the only valid one with a valid comms configuration
                    GENESIS_URL = "https://peer-testing.decentraland.org";
                    break;
            }
        }

        public string Url(DecentralandUrl decentralandUrl)
        {
            if (cache.TryGetValue(decentralandUrl, out string? url) == false)
            {
                url = RawUrl(decentralandUrl).Replace(ENV, DecentralandDomain);
                cache[decentralandUrl] = url;
            }

            return url!;
        }

        public string GetHostnameForFeatureFlag() =>
            launchMode.CurrentMode switch
            {
                LaunchMode.Play => Url(DecentralandUrl.Host),
                LaunchMode.LocalSceneDevelopment => "localhost", //TODO should this behaviour be extracted to Url() call?
                _ => throw new ArgumentOutOfRangeException()
            };

        private static string RawUrl(DecentralandUrl decentralandUrl) =>
            decentralandUrl switch
            {
                DecentralandUrl.DiscordLink => $"https://decentraland.{ENV}/discord/",
                DecentralandUrl.PrivacyPolicy => $"https://decentraland.{ENV}/privacy",
                DecentralandUrl.TermsOfUse => $"https://decentraland.{ENV}/terms",
                DecentralandUrl.ApiPlaces => $"https://places.decentraland.{ENV}/api/places",
                DecentralandUrl.ApiAuth => $"https://auth-api.decentraland.{ENV}",
                DecentralandUrl.ApiRpc => $"wss://rpc.decentraland.{ENV}",
                DecentralandUrl.AuthSignatureWebApp => $"https://decentraland.{ENV}/auth/requests",
                DecentralandUrl.BuilderApiDtos => $"https://builder-api.decentraland.{ENV}/v1/collections/[COL-ID]/items",
                DecentralandUrl.BuilderApiContent => $"https://builder-api.decentraland.{ENV}/v1/storage/contents/",
                DecentralandUrl.POI => $"https://dcl-lists.decentraland.{ENV}/pois",
                DecentralandUrl.Map => $"https://places.decentraland.{ENV}/api/map",
                DecentralandUrl.ContentModerationReport => $"https://places.decentraland.{ENV}/api/report",
                DecentralandUrl.GateKeeperSceneAdapter => $"https://comms-gatekeeper.decentraland.{ENV}/get-scene-adapter",
                DecentralandUrl.LocalGateKeeperSceneAdapter => "https://comms-gatekeeper-local.decentraland.org/get-scene-adapter",
                DecentralandUrl.ApiEvents => $"https://events.decentraland.{ENV}/api/events",
                DecentralandUrl.OpenSea => $"https://opensea.decentraland.{ENV}",
                DecentralandUrl.Host => $"https://decentraland.{ENV}",
                DecentralandUrl.ApiChunks => $"https://api.decentraland.{ENV}/v1/map.png",
                DecentralandUrl.PeerAbout => $"https://peer.decentraland.{ENV}/about",
                DecentralandUrl.RemotePeers => $"https://archipelago-ea-stats.decentraland.{ENV}/comms/peers",
                DecentralandUrl.RemotePeersWorld => $"https://worlds-content-server.decentraland.org/wallet/[USER-ID]/connected-world",
                DecentralandUrl.DAO => $"https://decentraland.{ENV}/dao/",
                DecentralandUrl.Notification => $"https://notifications.decentraland.{ENV}/notifications",
                DecentralandUrl.NotificationRead => $"https://notifications.decentraland.{ENV}/notifications/read",
                DecentralandUrl.FeatureFlags => $"https://feature-flags.decentraland.{ENV}",
                DecentralandUrl.Help => $"https://decentraland.{ENV}/help/",
                DecentralandUrl.MinimumSpecs => $"https://docs.decentraland.{ENV}/player/FAQs/decentraland-101/#what-hardware-do-i-need-to-run-decentraland",
                DecentralandUrl.Market => $"https://market.decentraland.{ENV}",
                DecentralandUrl.AssetBundlesCDN => ASSET_BUNDLE_URL,
                DecentralandUrl.ArchipelagoStatus => $"https://archipelago-ea-stats.decentraland.{ENV}/status",
                DecentralandUrl.ArchipelagoHotScenes => $"https://archipelago-ea-stats.decentraland.{ENV}/hot-scenes",
                DecentralandUrl.GatekeeperStatus => $"https://comms-gatekeeper.decentraland.{ENV}/status",
                DecentralandUrl.Genesis => GENESIS_URL,
                DecentralandUrl.Badges => $"https://badges.decentraland.{ENV}",
                DecentralandUrl.CameraReelUsers => $"https://camera-reel-service.decentraland.{ENV}/api/users",
                DecentralandUrl.CameraReelImages => $"https://camera-reel-service.decentraland.{ENV}/api/images",
                DecentralandUrl.CameraReelPlaces => $"https://camera-reel-service.decentraland.{ENV}/api/places",
                DecentralandUrl.CameraReelLink => $"https://reels.decentraland.{ENV}",
                DecentralandUrl.Blocklist => $"https://config.decentraland.{ENV}/denylist.json",
                DecentralandUrl.ApiFriends => $"wss://rpc-social-service-ea.decentraland.{ENV}",
                DecentralandUrl.AssetBundleRegistry => $"https://asset-bundle-registry.decentraland.{ENV}/entities/active",
                DecentralandUrl.MarketplaceClaimName => $"https://decentraland.{ENV}/marketplace/names/claim",
<<<<<<< HEAD
                DecentralandUrl.WorldContentServer => $"https://worlds-content-server.decentraland.{ENV}/world",
=======
                DecentralandUrl.Servers => $"https://peer.decentraland.{ENV}/lambdas/contracts/servers",
                DecentralandUrl.MediaConverter => $"https://media-opticonverter.decentraland.{ENV}/convert?ktx2=true&fileUrl={{0}}",
>>>>>>> b280dfde
                _ => throw new ArgumentOutOfRangeException(nameof(decentralandUrl), decentralandUrl, null!)
            };
    }
}<|MERGE_RESOLUTION|>--- conflicted
+++ resolved
@@ -114,12 +114,9 @@
                 DecentralandUrl.ApiFriends => $"wss://rpc-social-service-ea.decentraland.{ENV}",
                 DecentralandUrl.AssetBundleRegistry => $"https://asset-bundle-registry.decentraland.{ENV}/entities/active",
                 DecentralandUrl.MarketplaceClaimName => $"https://decentraland.{ENV}/marketplace/names/claim",
-<<<<<<< HEAD
                 DecentralandUrl.WorldContentServer => $"https://worlds-content-server.decentraland.{ENV}/world",
-=======
                 DecentralandUrl.Servers => $"https://peer.decentraland.{ENV}/lambdas/contracts/servers",
                 DecentralandUrl.MediaConverter => $"https://media-opticonverter.decentraland.{ENV}/convert?ktx2=true&fileUrl={{0}}",
->>>>>>> b280dfde
                 _ => throw new ArgumentOutOfRangeException(nameof(decentralandUrl), decentralandUrl, null!)
             };
     }
