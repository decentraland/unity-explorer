--- conflicted
+++ resolved
@@ -114,11 +114,8 @@
                 DecentralandUrl.ApiFriends => $"wss://rpc-social-service-ea.decentraland.{ENV}",
                 DecentralandUrl.AssetBundleRegistry => $"https://asset-bundle-registry.decentraland.{ENV}/entities/active",
                 DecentralandUrl.MarketplaceClaimName => $"https://decentraland.{ENV}/marketplace/names/claim",
-<<<<<<< HEAD
+                DecentralandUrl.Servers => $"https://peer.decentraland.{ENV}/lambdas/contracts/servers",
                 DecentralandUrl.MediaConverter => $"https://media-opticonverter.decentraland.{ENV}/convert?ktx2=true&fileUrl={{0}}",
-=======
-                DecentralandUrl.Servers => $"https://peer.decentraland.{ENV}/lambdas/contracts/servers",
->>>>>>> 18964c18
                 _ => throw new ArgumentOutOfRangeException(nameof(decentralandUrl), decentralandUrl, null!)
             };
     }
