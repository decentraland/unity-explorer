--- conflicted
+++ resolved
@@ -32,14 +32,14 @@
                     GENESIS_URL = string.Format(GENESIS_URL_TEMPLATE, environmentDomainLowerCase);
                     break;
                 case DecentralandEnvironment.Today:
-                    
-                    //The today environemnt is a mixture of the org and today enviroments. 
+
+                    //The today environemnt is a mixture of the org and today enviroments.
                     //We want to fetch pointers from org, but asset bundles from today
-                    //Thats because how peer-testing.decentraland.org works. 
+                    //Thats because how peer-testing.decentraland.org works.
                     //Its a catalyst that replicates the org environment and eth network, but doesnt propagate back to the production catalysts
                     environmentDomainLowerCase = DecentralandEnvironment.Org.ToString()!.ToLower();
                     ASSET_BUNDLE_URL = "https://ab-cdn.decentraland.today";
-                    
+
                     //On staging, we hardcode the catalyst because its the only valid one with a valid comms configuration
                     GENESIS_URL = "https://peer-testing.decentraland.org";
                     break;
@@ -69,20 +69,14 @@
                 DecentralandUrl.POI => $"https://dcl-lists.decentraland.{ENV}/pois",
                 DecentralandUrl.PlacesByCategory => $"https://places.decentraland.{ENV}/api/map",
                 DecentralandUrl.ContentModerationReport => $"https://places.decentraland.{ENV}/api/report",
-<<<<<<< HEAD
+                DecentralandUrl.GateKeeperSceneAdapter => $"https://comms-gatekeeper.decentraland.{ENV}/get-scene-adapter",
                 DecentralandUrl.ApiEvents => $"https://events.decentraland.{ENV}/api/events",
-                DecentralandUrl.GateKeeperSceneAdapter => $"https://comms-gatekeeper.decentraland.{ENV}/get-scene-adapter",
-=======
-                DecentralandUrl.GateKeeperSceneAdapter =>
-                    $"https://comms-gatekeeper.decentraland.{ENV}/get-scene-adapter",
->>>>>>> 315fe79b
                 DecentralandUrl.OpenSea => $"https://opensea.decentraland.{ENV}",
                 DecentralandUrl.Host => $"https://decentraland.{ENV}",
                 DecentralandUrl.PeerAbout => $"https://peer.decentraland.{ENV}/about",
                 DecentralandUrl.DAO => $"https://decentraland.{ENV}/dao/",
                 DecentralandUrl.Notification => $"https://notifications.decentraland.{ENV}/notifications",
-                DecentralandUrl.NotificationRead =>
-                    $"https://notifications.decentraland.{ENV}/notifications/read",
+                DecentralandUrl.NotificationRead => $"https://notifications.decentraland.{ENV}/notifications/read",
                 DecentralandUrl.FeatureFlags => $"https://feature-flags.decentraland.{ENV}",
                 DecentralandUrl.Help => $"https://decentraland.{ENV}/help/",
                 DecentralandUrl.Market => $"https://market.decentraland.{ENV}",
@@ -92,8 +86,7 @@
                 DecentralandUrl.Genesis => GENESIS_URL,
                 DecentralandUrl.Badges => $"https://badges.decentraland.{ENV}",
                 DecentralandUrl.CameraReelUsers => $"https://camera-reel-service.decentraland.{ENV}/api/users",
-                DecentralandUrl.CameraReelImages =>
-                    $"https://camera-reel-service.decentraland.{ENV}/api/images",
+                DecentralandUrl.CameraReelImages => $"https://camera-reel-service.decentraland.{ENV}/api/images",
                 _ => throw new ArgumentOutOfRangeException(nameof(decentralandUrl), decentralandUrl, null!)
             };
     }
