using DCL.Multiplayer.Connections.DecentralandUrls;
using Global.Dynamic.LaunchModes;
using System;
using System.Collections.Generic;

namespace DCL.Browser.DecentralandUrls
{
    //TODO test urls
    public class DecentralandUrlsSource : IDecentralandUrlsSource
    {
        private const string ENV = "{ENV}";

        private readonly string contentURLOverride;
        private readonly string lambdasURLOverride;

        private readonly Dictionary<DecentralandUrl, string> cache = new ();
        private readonly ILaunchMode launchMode;
        private readonly string decentralandDomain;

        public DecentralandUrlsSource(DecentralandEnvironment environment, ILaunchMode launchMode)
        {
            decentralandDomain = environment.ToString()!.ToLower();
            this.launchMode = launchMode;

            if (environment == DecentralandEnvironment.Today)
            {
                // The today environment is a mixture of the org and today environments.
                // Asset delivery (registry and S3) are used with the `.today` extension
                // Content and lambdas url are hardcoded to a particular catalyst
                // All the remaining urls should use the `Org` domain, that's why we change the domain to forcefully `.org`
                // It's a catalyst that replicates the org environment and eth network, but doesn't propagate back to the production catalysts
                Url(DecentralandUrl.AssetBundleRegistry);
                Url(DecentralandUrl.AssetBundlesCDN);
                contentURLOverride = "https://peer-testing.decentraland.org/content/";
                lambdasURLOverride = "https://peer-testing.decentraland.org/lambdas/";
                decentralandDomain = nameof(DecentralandEnvironment.Org).ToLower();
            }
            else
            {
                contentURLOverride = "NO_CONTENT_URL_OVERRIDE";
                lambdasURLOverride = "NO_LAMBDAS_URL_OVERRIDE";
            }

        }

        public string Url(DecentralandUrl decentralandUrl)
        {
            if (cache.TryGetValue(decentralandUrl, out string? url) == false)
            {
                url = RawUrl(decentralandUrl).Replace(ENV, decentralandDomain);
                cache[decentralandUrl] = url;
            }

            return url!;
        }

        public string GetHostnameForFeatureFlag() =>
            launchMode.CurrentMode switch
            {
                LaunchMode.Play => Url(DecentralandUrl.Host),
                LaunchMode.LocalSceneDevelopment => "localhost", //TODO should this behaviour be extracted to Url() call?
                _ => throw new ArgumentOutOfRangeException()
            };

        private string RawUrl(DecentralandUrl decentralandUrl) =>
            decentralandUrl switch
            {
                DecentralandUrl.DiscordLink => $"https://decentraland.{ENV}/discord/",
                DecentralandUrl.DiscordDirectLink => "https://discord.gg/decentraland",
                DecentralandUrl.TwitterLink => "https://x.com/decentraland",
                DecentralandUrl.NewsletterSubscriptionLink => "https://decentraland.beehiiv.com/?utm_org=dcl&utm_source=client&utm_medium=organic&utm_campaign=marketplacecredits&utm_term=trialend",
                DecentralandUrl.MarketplaceLink => $"https://decentraland.{ENV}/marketplace",
                DecentralandUrl.PrivacyPolicy => $"https://decentraland.{ENV}/privacy",
                DecentralandUrl.TermsOfUse => $"https://decentraland.{ENV}/terms",
                DecentralandUrl.ContentPolicy => $"https://decentraland.{ENV}/content",
                DecentralandUrl.CodeOfEthics => $"https://decentraland.{ENV}/ethics",
                DecentralandUrl.ApiPlaces => $"https://places.decentraland.{ENV}/api/places",
                DecentralandUrl.ApiWorlds => $"https://places.decentraland.{ENV}/api/worlds",
                DecentralandUrl.ApiAuth => $"https://auth-api.decentraland.{ENV}",
                DecentralandUrl.ApiRpc => $"wss://rpc.decentraland.{ENV}",
                DecentralandUrl.AuthSignatureWebApp => $"https://decentraland.{ENV}/auth/requests",
                DecentralandUrl.BuilderApiDtos => $"https://builder-api.decentraland.{ENV}/v1/collections/[COL-ID]/items",
                DecentralandUrl.BuilderApiContent => $"https://builder-api.decentraland.{ENV}/v1/storage/contents/",
                DecentralandUrl.POI => $"https://dcl-lists.decentraland.{ENV}/pois",
                DecentralandUrl.Map => $"https://places.decentraland.{ENV}/api/map",
                DecentralandUrl.ContentModerationReport => $"https://places.decentraland.{ENV}/api/report",
                DecentralandUrl.GateKeeperSceneAdapter => $"https://comms-gatekeeper.decentraland.{ENV}/get-scene-adapter",
                DecentralandUrl.LocalGateKeeperSceneAdapter => "https://comms-gatekeeper-local.decentraland.org/get-scene-adapter",
                DecentralandUrl.ChatAdapter => $"https://comms-gatekeeper.decentraland.{ENV}/private-messages/token",
                DecentralandUrl.ApiEvents => $"https://events.decentraland.{ENV}/api/events",
                DecentralandUrl.EventsWebpage => $"https://decentraland.{ENV}/events",
                DecentralandUrl.OpenSea => $"https://opensea.decentraland.{ENV}",
                DecentralandUrl.Host => $"https://decentraland.{ENV}",
                DecentralandUrl.ApiChunks => $"https://api.decentraland.{ENV}/v1/map.png",
                DecentralandUrl.PeerAbout => $"https://peer.decentraland.{ENV}/about",
                DecentralandUrl.RemotePeers => $"https://archipelago-ea-stats.decentraland.{ENV}/comms/peers",
                DecentralandUrl.RemotePeersWorld => $"https://worlds-content-server.decentraland.org/wallet/[USER-ID]/connected-world",
                DecentralandUrl.DAO => $"https://decentraland.{ENV}/dao/",
                DecentralandUrl.FeatureFlags => $"https://feature-flags.decentraland.{ENV}",
                DecentralandUrl.Help => $"https://decentraland.{ENV}/help/",
                DecentralandUrl.MinimumSpecs => $"https://docs.decentraland.{ENV}/player/FAQs/decentraland-101/#what-hardware-do-i-need-to-run-decentraland",
                DecentralandUrl.Market => $"https://market.decentraland.{ENV}",
                DecentralandUrl.AssetBundlesCDN => $"https://ab-cdn.decentraland.{ENV}",
                DecentralandUrl.ArchipelagoStatus => $"https://archipelago-ea-stats.decentraland.{ENV}/status",
                DecentralandUrl.ArchipelagoHotScenes => $"https://archipelago-ea-stats.decentraland.{ENV}/hot-scenes",
                DecentralandUrl.GatekeeperStatus => $"https://comms-gatekeeper.decentraland.{ENV}/status",
                DecentralandUrl.Genesis => $"https://realm-provider-ea.decentraland.{ENV}/main",
                DecentralandUrl.Badges => $"https://badges.decentraland.{ENV}",
                DecentralandUrl.CameraReelUsers => $"https://camera-reel-service.decentraland.{ENV}/api/users",
                DecentralandUrl.CameraReelImages => $"https://camera-reel-service.decentraland.{ENV}/api/images",
                DecentralandUrl.CameraReelPlaces => $"https://camera-reel-service.decentraland.{ENV}/api/places",
                DecentralandUrl.CameraReelLink => $"https://reels.decentraland.{ENV}",
                DecentralandUrl.Blocklist => $"https://config.decentraland.{ENV}/denylist.json",
                DecentralandUrl.ApiFriends => $"wss://rpc-social-service-ea.decentraland.{ENV}",
<<<<<<< HEAD
                DecentralandUrl.AssetBundleRegistry => $"https://asset-bundle-registry.decentraland.{ENV}",
=======
                DecentralandUrl.AssetBundleRegistry => $"https://asset-bundle-registry.decentraland.{ENV}/entities/active",
                DecentralandUrl.AssetBundleRegistryVersion => $"https://asset-bundle-registry.decentraland.{ENV}/entities/versions",
>>>>>>> 7fe6a1f9
                DecentralandUrl.MarketplaceClaimName => $"https://decentraland.{ENV}/marketplace/names/claim",
                DecentralandUrl.WorldContentServer => $"https://worlds-content-server.decentraland.{ENV}/world",
                DecentralandUrl.Servers => $"https://peer.decentraland.{ENV}/lambdas/contracts/servers",
                DecentralandUrl.MediaConverter => $"https://metamorph-api.decentraland.{ENV}/convert?url={{0}}",
                DecentralandUrl.MarketplaceCredits => $"https://credits.decentraland.{ENV}",
                DecentralandUrl.GoShoppingWithMarketplaceCredits => $"https://decentraland.{ENV}/marketplace/browse?sortBy=newest&status=on_sale&withCredits=true",
                DecentralandUrl.Notifications => $"https://notifications.decentraland.{ENV}",
                DecentralandUrl.Communities => $"https://social-api.decentraland.{ENV}/v1/communities",
                DecentralandUrl.CommunityThumbnail => $"https://assets-cdn.decentraland.{ENV}/social/communities/{{0}}/raw-thumbnail.png",
                DecentralandUrl.Members => $"https://social-api.decentraland.{ENV}/v1/members",
                DecentralandUrl.CommunityProfileLink => $"https://decentraland.{ENV}/social/communities/{{0}}",
                DecentralandUrl.DecentralandWorlds => "https://decentraland.org/blog/about-decentraland/decentraland-worlds-your-own-virtual-space?utm_org=dcl&utm_source=explorer&utm_medium=organic",
                DecentralandUrl.DecentralandLambdasOverride => lambdasURLOverride,
                DecentralandUrl.DecentralandContentOverride => contentURLOverride,
                DecentralandUrl.ChatTranslate => $"https://autotranslate-server.decentraland.{ENV}/translate",
                DecentralandUrl.ActiveCommunityVoiceChats => $"https://social-api.decentraland.{ENV}/v1/community-voice-chats/active",
                _ => throw new ArgumentOutOfRangeException(nameof(decentralandUrl), decentralandUrl, null!)
            };
    }
}<|MERGE_RESOLUTION|>--- conflicted
+++ resolved
@@ -112,12 +112,8 @@
                 DecentralandUrl.CameraReelLink => $"https://reels.decentraland.{ENV}",
                 DecentralandUrl.Blocklist => $"https://config.decentraland.{ENV}/denylist.json",
                 DecentralandUrl.ApiFriends => $"wss://rpc-social-service-ea.decentraland.{ENV}",
-<<<<<<< HEAD
                 DecentralandUrl.AssetBundleRegistry => $"https://asset-bundle-registry.decentraland.{ENV}",
-=======
-                DecentralandUrl.AssetBundleRegistry => $"https://asset-bundle-registry.decentraland.{ENV}/entities/active",
-                DecentralandUrl.AssetBundleRegistryVersion => $"https://asset-bundle-registry.decentraland.{ENV}/entities/versions",
->>>>>>> 7fe6a1f9
+                DecentralandUrl.AssetBundleRegistryVersion => $"{RawUrl(DecentralandUrl.AssetBundleRegistry)}/entities/versions",
                 DecentralandUrl.MarketplaceClaimName => $"https://decentraland.{ENV}/marketplace/names/claim",
                 DecentralandUrl.WorldContentServer => $"https://worlds-content-server.decentraland.{ENV}/world",
                 DecentralandUrl.Servers => $"https://peer.decentraland.{ENV}/lambdas/contracts/servers",
