--- conflicted
+++ resolved
@@ -1,298 +1,291 @@
-using Cysharp.Threading.Tasks;
-using DCL.Audio;
-using DCL.Character.CharacterMotion.Components;
-using DCL.MapRenderer.MapLayers.Pins;
-using DCL.PlacesAPIService;
-using DCL.UI;
-using DCL.WebRequests;
-using ECS.SceneLifeCycle.Realm;
-using System;
-using System.Collections.Generic;
-using System.Globalization;
-using System.Threading;
-using UnityEngine;
-
-namespace DCL.Navmap
-{
-    public class FloatingPanelController : IDisposable
-    {
-<<<<<<< HEAD
-=======
-        private static readonly Vector2Int DEFAULT_DESTINATION_PARCEL = new (-9999, 9999);
-
->>>>>>> df3dca55
-        private readonly FloatingPanelView view;
-        private readonly IPlacesAPIService placesAPIService;
-        private readonly IRealmNavigator realmNavigator;
-        private readonly Dictionary<string, GameObject> categoriesDictionary;
-
-        private readonly ImageController placeImageController;
-        private readonly ImageController mapPinPlaceImageController;
-
-        private MultiStateButtonController likeButtonController;
-        private MultiStateButtonController dislikeButtonController;
-        private MultiStateButtonController favoriteButtonController;
-        private CancellationTokenSource cts;
-<<<<<<< HEAD
-        public event Action<Vector2Int> OnJumpIn;
-=======
-        private Vector2Int destination = DEFAULT_DESTINATION_PARCEL;
-
-        public event Action<Vector2Int> OnJumpIn;
-        public event Action OnRemoveDestination;
-        public event Action OnSetAsDestination;
->>>>>>> df3dca55
-
-        public FloatingPanelController(FloatingPanelView view, IPlacesAPIService placesAPIService,
-            IWebRequestController webRequestController, IRealmNavigator realmNavigator)
-        {
-            this.view = view;
-            this.placesAPIService = placesAPIService;
-            this.realmNavigator = realmNavigator;
-
-            view.closeButton.onClick.AddListener(HidePanel);
-            view.mapPinCloseButton.onClick.AddListener(HidePanel);
-            view.CanvasGroup.interactable = false;
-            view.CanvasGroup.blocksRaycasts = false;
-            placeImageController = new ImageController(view.placeImage, webRequestController);
-            mapPinPlaceImageController = new ImageController(view.MapPinPlaceImage, webRequestController);
-            categoriesDictionary = new Dictionary<string, GameObject>();
-
-            for (var i = 0; i < view.categories.Length; i++)
-                categoriesDictionary.Add(view.categoryNames[i], view.categories[i]);
-
-            ResetCategories();
-            InitButtons();
-        }
-
-        public void Dispose()
-        {
-            likeButtonController.OnButtonClicked -= OnLike;
-            dislikeButtonController.OnButtonClicked -= OnDislike;
-            favoriteButtonController.OnButtonClicked -= OnFavorite;
-        }
-
-        private void InitButtons()
-        {
-            likeButtonController = new MultiStateButtonController(view.likeButton, true);
-            dislikeButtonController = new MultiStateButtonController(view.dislikeButton, true);
-            favoriteButtonController = new MultiStateButtonController(view.favoriteButton, true);
-            likeButtonController.OnButtonClicked += OnLike;
-            dislikeButtonController.OnButtonClicked += OnDislike;
-            favoriteButtonController.OnButtonClicked += OnFavorite;
-            view.backButton.onClick.AddListener(HidePanelFromBackButton);
-        }
-
-        public void HandlePanelVisibility(Vector2Int parcel, IPinMarker? pinMarker, bool showBackButton)
-        {
-            view.backButton.gameObject.SetActive(showBackButton);
-            view.PlaceSection.gameObject.SetActive(pinMarker == null);
-            view.MapPinSection.gameObject.SetActive(pinMarker != null);
-
-            bool parcelIsDestination = destination == parcel;
-            SetupDestinationButtons(parcelIsDestination);
-
-            if (pinMarker != null)
-            {
-                view.MapPinTitle.text = pinMarker.Title;
-                view.MapPinDescription.text = pinMarker.Description;
-            }
-
-            if (showBackButton)
-            {
-                view.panelAnimator.Rebind();
-                view.panelAnimator.Update(0f);
-                view.panelAnimator.SetTrigger(UIAnimationHashes.TO_LEFT);
-                ShowPanel(parcel, -1);
-            }
-            else
-            {
-                if (view.panelAnimator.GetCurrentAnimatorStateInfo(0).IsName("Out") || view.panelAnimator.GetCurrentAnimatorStateInfo(0).IsName("Empty"))
-                {
-                    view.panelAnimator.Rebind();
-                    view.panelAnimator.Update(0f);
-                    view.panelAnimator.SetTrigger(UIAnimationHashes.IN);
-                    ShowPanel(parcel, UIAnimationHashes.LOADED);
-                }
-                else
-                {
-                    view.panelAnimator.SetTrigger(UIAnimationHashes.LOADING);
-                    GetPlaceInfoAsync(parcel, UIAnimationHashes.LOADED).Forget();
-                }
-            }
-        }
-
-        private void ShowPanel(Vector2Int parcel, int animationTrigger)
-        {
-            view.gameObject.SetActive(true);
-            view.CanvasGroup.interactable = true;
-            view.CanvasGroup.blocksRaycasts = true;
-            UIAudioEventsBus.Instance.SendPlayAudioEvent(view.OnShowAudio);
-
-            cts = new CancellationTokenSource();
-            GetPlaceInfoAsync(parcel, animationTrigger).Forget();
-        }
-
-        private async UniTaskVoid GetPlaceInfoAsync(Vector2Int parcel, int animationTrigger)
-        {
-            try
-            {
-                view.setAsDestinationButton.onClick.RemoveAllListeners();
-                view.setAsDestinationButton.onClick.AddListener(() => SetAsDestination(parcel));
-                view.setAsDestinationMapPinButton.onClick.RemoveAllListeners();
-                view.setAsDestinationMapPinButton.onClick.AddListener(() => SetAsDestination(parcel));
-                view.removeDestinationButton.onClick.RemoveAllListeners();
-                view.removeMapPinDestinationButton.onClick.RemoveAllListeners();
-                view.removeDestinationButton.onClick.AddListener(() => OnRemoveDestination?.Invoke()); //I DONT LIKE THIS
-                view.removeMapPinDestinationButton.onClick.AddListener(() => OnRemoveDestination?.Invoke()); //I DONT LIKE THIS
-                view.jumpInButton.onClick.AddListener(() => JumpIn(parcel));
-                PlacesData.PlaceInfo? placeInfo = await placesAPIService.GetPlaceAsync(parcel, cts.Token);
-                ResetCategories();
-
-                if (placeInfo == null)
-                    SetEmptyParcelInfo(parcel);
-                else
-                    SetFloatingPanelInfo(placeInfo);
-            }
-            catch (Exception) { SetEmptyParcelInfo(parcel); }
-            finally
-            {
-                if (animationTrigger != -1)
-                    view.panelAnimator.SetTrigger(animationTrigger);
-            }
-        }
-
-        public void RemoveDestination()
-        {
-            destination = DEFAULT_DESTINATION_PARCEL;
-            SetupDestinationButtons(parcelIsDestination: false);
-            OnRemoveDestination?.Invoke();
-        }
-
-        private void SetAsDestination(Vector2Int parcel)
-        {
-            destination = parcel;
-            SetupDestinationButtons(parcelIsDestination: true);
-            OnSetAsDestination?.Invoke();
-        }
-
-        private void SetupDestinationButtons(bool parcelIsDestination)
-        {
-            view.setAsDestinationButton.gameObject.SetActive(!parcelIsDestination);
-            view.setAsDestinationMapPinButton.gameObject.SetActive(!parcelIsDestination);
-            view.removeMapPinDestinationButton.gameObject.SetActive(parcelIsDestination);
-            view.removeDestinationButton.gameObject.SetActive(parcelIsDestination);
-        }
-
-        private void JumpIn(Vector2Int parcel)
-        {
-            OnJumpIn?.Invoke(parcel);
-            realmNavigator.TryInitializeTeleportToParcelAsync(parcel, cts.Token).Forget();
-        }
-
-        private void SetEmptyParcelInfo(Vector2Int parcel)
-        {
-            view.placeName.text = "Empty parcel";
-            view.placeCreator.gameObject.SetActive(false);
-            view.placeDescription.text = "This place doesn't have a description set";
-            view.location.text = parcel.ToString().Replace("(", "").Replace(")", "");
-            view.visits.text = "-";
-            view.upvotes.text = "-";
-            view.parcelsCount.text = "1";
-            placeImageController.SetVisible(false);
-            mapPinPlaceImageController.SetVisible(false);
-
-            ResetCategories();
-        }
-
-        private void SetFloatingPanelInfo(PlacesData.PlaceInfo placeInfo)
-        {
-            if (view.PlaceSection.activeInHierarchy)
-            {
-                placeImageController.SetVisible(true);
-                placeImageController.RequestImage(placeInfo.image);
-            }
-
-            if (view.MapPinSection.activeInHierarchy)
-            {
-                mapPinPlaceImageController.SetVisible(true);
-                mapPinPlaceImageController.RequestImage(placeInfo.image);
-            }
-
-            view.placeName.text = placeInfo.title;
-            view.placeCreator.text = $"created by <b>{placeInfo.contact_name}</b>";
-            view.placeCreator.gameObject.SetActive(!string.IsNullOrEmpty(placeInfo.contact_name));
-
-            view.placeDescription.text = string.IsNullOrEmpty(placeInfo.description)
-                ? "This place doesn't have a description set"
-                : placeInfo.description;
-
-            view.location.text = placeInfo.base_position;
-            view.visits.SetText("{0:0}", placeInfo.user_visits);
-            view.parcelsCount.SetText("{0:0}", placeInfo.Positions.Length);
-
-            SetUpVotes(placeInfo);
-
-            if (placeInfo.categories.Length == 0)
-            {
-                view.appearsIn.SetActive(false);
-                return;
-            }
-
-            var hasVisibleCategories = false;
-
-            foreach (string placeInfoCategory in placeInfo.categories)
-                if (categoriesDictionary.TryGetValue(placeInfoCategory, out GameObject categoryGameObject))
-                {
-                    hasVisibleCategories = true;
-                    categoryGameObject.SetActive(true);
-                }
-
-            view.appearsIn.SetActive(hasVisibleCategories);
-        }
-
-        private void SetUpVotes(PlacesData.PlaceInfo placeInfo)
-        {
-            string likeRate = placeInfo.like_rate;
-
-            if (string.IsNullOrEmpty(likeRate) || !float.TryParse(likeRate, NumberStyles.Float, CultureInfo.InvariantCulture, out float result))
-                view.upvotes.SetText("-%");
-            else
-                view.upvotes.SetText("{0:0}%", result * 100);
-        }
-
-        private void ResetCategories()
-        {
-            foreach (KeyValuePair<string, GameObject> keyValuePair in categoriesDictionary)
-                keyValuePair.Value.SetActive(false);
-        }
-
-        private void OnFavorite(bool isFavorite) { }
-
-        private void OnDislike(bool isDisliked)
-        {
-            if (isDisliked)
-                likeButtonController.SetButtonState(false);
-        }
-
-        private void OnLike(bool isLiked)
-        {
-            if (isLiked)
-                dislikeButtonController.SetButtonState(false);
-        }
-
-        private void HidePanelFromBackButton()
-        {
-            view.panelAnimator.SetTrigger(UIAnimationHashes.TO_RIGHT);
-            view.CanvasGroup.interactable = false;
-            view.CanvasGroup.blocksRaycasts = false;
-        }
-
-        public void HidePanel()
-        {
-            view.panelAnimator.SetTrigger(UIAnimationHashes.OUT);
-            view.CanvasGroup.interactable = false;
-            view.CanvasGroup.blocksRaycasts = false;
-        }
-    }
-}
+using Cysharp.Threading.Tasks;
+using DCL.Audio;
+using DCL.Character.CharacterMotion.Components;
+using DCL.MapRenderer.MapLayers.Pins;
+using DCL.PlacesAPIService;
+using DCL.UI;
+using DCL.WebRequests;
+using ECS.SceneLifeCycle.Realm;
+using System;
+using System.Collections.Generic;
+using System.Globalization;
+using System.Threading;
+using UnityEngine;
+
+namespace DCL.Navmap
+{
+    public class FloatingPanelController : IDisposable
+    {
+        private static readonly Vector2Int DEFAULT_DESTINATION_PARCEL = new (-9999, 9999);
+
+        private readonly FloatingPanelView view;
+        private readonly IPlacesAPIService placesAPIService;
+        private readonly IRealmNavigator realmNavigator;
+        private readonly Dictionary<string, GameObject> categoriesDictionary;
+
+        private readonly ImageController placeImageController;
+        private readonly ImageController mapPinPlaceImageController;
+
+        private MultiStateButtonController likeButtonController;
+        private MultiStateButtonController dislikeButtonController;
+        private MultiStateButtonController favoriteButtonController;
+        private CancellationTokenSource cts;
+        private Vector2Int destination = DEFAULT_DESTINATION_PARCEL;
+
+        public event Action<Vector2Int> OnJumpIn;
+        public event Action OnRemoveDestination;
+        public event Action OnSetAsDestination;
+
+        public FloatingPanelController(FloatingPanelView view, IPlacesAPIService placesAPIService,
+            IWebRequestController webRequestController, IRealmNavigator realmNavigator)
+        {
+            this.view = view;
+            this.placesAPIService = placesAPIService;
+            this.realmNavigator = realmNavigator;
+
+            view.closeButton.onClick.AddListener(HidePanel);
+            view.mapPinCloseButton.onClick.AddListener(HidePanel);
+            view.CanvasGroup.interactable = false;
+            view.CanvasGroup.blocksRaycasts = false;
+            placeImageController = new ImageController(view.placeImage, webRequestController);
+            mapPinPlaceImageController = new ImageController(view.MapPinPlaceImage, webRequestController);
+            categoriesDictionary = new Dictionary<string, GameObject>();
+
+            for (var i = 0; i < view.categories.Length; i++)
+                categoriesDictionary.Add(view.categoryNames[i], view.categories[i]);
+
+            ResetCategories();
+            InitButtons();
+        }
+
+        public void Dispose()
+        {
+            likeButtonController.OnButtonClicked -= OnLike;
+            dislikeButtonController.OnButtonClicked -= OnDislike;
+            favoriteButtonController.OnButtonClicked -= OnFavorite;
+        }
+
+        private void InitButtons()
+        {
+            likeButtonController = new MultiStateButtonController(view.likeButton, true);
+            dislikeButtonController = new MultiStateButtonController(view.dislikeButton, true);
+            favoriteButtonController = new MultiStateButtonController(view.favoriteButton, true);
+            likeButtonController.OnButtonClicked += OnLike;
+            dislikeButtonController.OnButtonClicked += OnDislike;
+            favoriteButtonController.OnButtonClicked += OnFavorite;
+            view.backButton.onClick.AddListener(HidePanelFromBackButton);
+        }
+
+        public void HandlePanelVisibility(Vector2Int parcel, IPinMarker? pinMarker, bool showBackButton)
+        {
+            view.backButton.gameObject.SetActive(showBackButton);
+            view.PlaceSection.gameObject.SetActive(pinMarker == null);
+            view.MapPinSection.gameObject.SetActive(pinMarker != null);
+
+            bool parcelIsDestination = destination == parcel;
+            SetupDestinationButtons(parcelIsDestination);
+
+            if (pinMarker != null)
+            {
+                view.MapPinTitle.text = pinMarker.Title;
+                view.MapPinDescription.text = pinMarker.Description;
+            }
+
+            if (showBackButton)
+            {
+                view.panelAnimator.Rebind();
+                view.panelAnimator.Update(0f);
+                view.panelAnimator.SetTrigger(UIAnimationHashes.TO_LEFT);
+                ShowPanel(parcel, -1);
+            }
+            else
+            {
+                if (view.panelAnimator.GetCurrentAnimatorStateInfo(0).IsName("Out") || view.panelAnimator.GetCurrentAnimatorStateInfo(0).IsName("Empty"))
+                {
+                    view.panelAnimator.Rebind();
+                    view.panelAnimator.Update(0f);
+                    view.panelAnimator.SetTrigger(UIAnimationHashes.IN);
+                    ShowPanel(parcel, UIAnimationHashes.LOADED);
+                }
+                else
+                {
+                    view.panelAnimator.SetTrigger(UIAnimationHashes.LOADING);
+                    GetPlaceInfoAsync(parcel, UIAnimationHashes.LOADED).Forget();
+                }
+            }
+        }
+
+        private void ShowPanel(Vector2Int parcel, int animationTrigger)
+        {
+            view.gameObject.SetActive(true);
+            view.CanvasGroup.interactable = true;
+            view.CanvasGroup.blocksRaycasts = true;
+            UIAudioEventsBus.Instance.SendPlayAudioEvent(view.OnShowAudio);
+
+            cts = new CancellationTokenSource();
+            GetPlaceInfoAsync(parcel, animationTrigger).Forget();
+        }
+
+        private async UniTaskVoid GetPlaceInfoAsync(Vector2Int parcel, int animationTrigger)
+        {
+            try
+            {
+                view.setAsDestinationButton.onClick.RemoveAllListeners();
+                view.setAsDestinationButton.onClick.AddListener(() => SetAsDestination(parcel));
+                view.setAsDestinationMapPinButton.onClick.RemoveAllListeners();
+                view.setAsDestinationMapPinButton.onClick.AddListener(() => SetAsDestination(parcel));
+                view.removeDestinationButton.onClick.RemoveAllListeners();
+                view.removeMapPinDestinationButton.onClick.RemoveAllListeners();
+                view.removeDestinationButton.onClick.AddListener(() => OnRemoveDestination?.Invoke()); //I DONT LIKE THIS
+                view.removeMapPinDestinationButton.onClick.AddListener(() => OnRemoveDestination?.Invoke()); //I DONT LIKE THIS
+                view.jumpInButton.onClick.AddListener(() => JumpIn(parcel));
+                PlacesData.PlaceInfo? placeInfo = await placesAPIService.GetPlaceAsync(parcel, cts.Token);
+                ResetCategories();
+
+                if (placeInfo == null)
+                    SetEmptyParcelInfo(parcel);
+                else
+                    SetFloatingPanelInfo(placeInfo);
+            }
+            catch (Exception) { SetEmptyParcelInfo(parcel); }
+            finally
+            {
+                if (animationTrigger != -1)
+                    view.panelAnimator.SetTrigger(animationTrigger);
+            }
+        }
+
+        public void RemoveDestination()
+        {
+            destination = DEFAULT_DESTINATION_PARCEL;
+            SetupDestinationButtons(parcelIsDestination: false);
+            OnRemoveDestination?.Invoke();
+        }
+
+        private void SetAsDestination(Vector2Int parcel)
+        {
+            destination = parcel;
+            SetupDestinationButtons(parcelIsDestination: true);
+            OnSetAsDestination?.Invoke();
+        }
+
+        private void SetupDestinationButtons(bool parcelIsDestination)
+        {
+            view.setAsDestinationButton.gameObject.SetActive(!parcelIsDestination);
+            view.setAsDestinationMapPinButton.gameObject.SetActive(!parcelIsDestination);
+            view.removeMapPinDestinationButton.gameObject.SetActive(parcelIsDestination);
+            view.removeDestinationButton.gameObject.SetActive(parcelIsDestination);
+        }
+
+        private void JumpIn(Vector2Int parcel)
+        {
+            OnJumpIn?.Invoke(parcel);
+            realmNavigator.TryInitializeTeleportToParcelAsync(parcel, cts.Token).Forget();
+        }
+
+        private void SetEmptyParcelInfo(Vector2Int parcel)
+        {
+            view.placeName.text = "Empty parcel";
+            view.placeCreator.gameObject.SetActive(false);
+            view.placeDescription.text = "This place doesn't have a description set";
+            view.location.text = parcel.ToString().Replace("(", "").Replace(")", "");
+            view.visits.text = "-";
+            view.upvotes.text = "-";
+            view.parcelsCount.text = "1";
+            placeImageController.SetVisible(false);
+            mapPinPlaceImageController.SetVisible(false);
+
+            ResetCategories();
+        }
+
+        private void SetFloatingPanelInfo(PlacesData.PlaceInfo placeInfo)
+        {
+            if (view.PlaceSection.activeInHierarchy)
+            {
+                placeImageController.SetVisible(true);
+                placeImageController.RequestImage(placeInfo.image);
+            }
+
+            if (view.MapPinSection.activeInHierarchy)
+            {
+                mapPinPlaceImageController.SetVisible(true);
+                mapPinPlaceImageController.RequestImage(placeInfo.image);
+            }
+
+            view.placeName.text = placeInfo.title;
+            view.placeCreator.text = $"created by <b>{placeInfo.contact_name}</b>";
+            view.placeCreator.gameObject.SetActive(!string.IsNullOrEmpty(placeInfo.contact_name));
+
+            view.placeDescription.text = string.IsNullOrEmpty(placeInfo.description)
+                ? "This place doesn't have a description set"
+                : placeInfo.description;
+
+            view.location.text = placeInfo.base_position;
+            view.visits.SetText("{0:0}", placeInfo.user_visits);
+            view.parcelsCount.SetText("{0:0}", placeInfo.Positions.Length);
+
+            SetUpVotes(placeInfo);
+
+            if (placeInfo.categories.Length == 0)
+            {
+                view.appearsIn.SetActive(false);
+                return;
+            }
+
+            var hasVisibleCategories = false;
+
+            foreach (string placeInfoCategory in placeInfo.categories)
+                if (categoriesDictionary.TryGetValue(placeInfoCategory, out GameObject categoryGameObject))
+                {
+                    hasVisibleCategories = true;
+                    categoryGameObject.SetActive(true);
+                }
+
+            view.appearsIn.SetActive(hasVisibleCategories);
+        }
+
+        private void SetUpVotes(PlacesData.PlaceInfo placeInfo)
+        {
+            string likeRate = placeInfo.like_rate;
+
+            if (string.IsNullOrEmpty(likeRate) || !float.TryParse(likeRate, NumberStyles.Float, CultureInfo.InvariantCulture, out float result))
+                view.upvotes.SetText("-%");
+            else
+                view.upvotes.SetText("{0:0}%", result * 100);
+        }
+
+        private void ResetCategories()
+        {
+            foreach (KeyValuePair<string, GameObject> keyValuePair in categoriesDictionary)
+                keyValuePair.Value.SetActive(false);
+        }
+
+        private void OnFavorite(bool isFavorite) { }
+
+        private void OnDislike(bool isDisliked)
+        {
+            if (isDisliked)
+                likeButtonController.SetButtonState(false);
+        }
+
+        private void OnLike(bool isLiked)
+        {
+            if (isLiked)
+                dislikeButtonController.SetButtonState(false);
+        }
+
+        private void HidePanelFromBackButton()
+        {
+            view.panelAnimator.SetTrigger(UIAnimationHashes.TO_RIGHT);
+            view.CanvasGroup.interactable = false;
+            view.CanvasGroup.blocksRaycasts = false;
+        }
+
+        public void HidePanel()
+        {
+            view.panelAnimator.SetTrigger(UIAnimationHashes.OUT);
+            view.CanvasGroup.interactable = false;
+            view.CanvasGroup.blocksRaycasts = false;
+        }
+    }
+}