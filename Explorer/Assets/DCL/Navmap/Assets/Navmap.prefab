--- conflicted
+++ resolved
@@ -860,7 +860,7 @@
   m_FallbackScreenDPI: 96
   m_DefaultSpriteDPI: 96
   m_DynamicPixelsPerUnit: 1
-  m_PresetInfoIsWorld: 0
+  m_PresetInfoIsWorld: 1
 --- !u!114 &8235211841819826033
 MonoBehaviour:
   m_ObjectHideFlags: 0
@@ -1462,23 +1462,23 @@
       objectReference: {fileID: 0}
     - target: {fileID: 1377024132364785987, guid: dc095fdc2631c4557bb7133c59237bee, type: 3}
       propertyPath: m_AnchorMax.y
-      value: 1
+      value: 0
       objectReference: {fileID: 0}
     - target: {fileID: 1377024132364785987, guid: dc095fdc2631c4557bb7133c59237bee, type: 3}
       propertyPath: m_AnchorMin.y
-      value: 1
+      value: 0
       objectReference: {fileID: 0}
     - target: {fileID: 1377024132364785987, guid: dc095fdc2631c4557bb7133c59237bee, type: 3}
       propertyPath: m_SizeDelta.x
-      value: 20
+      value: 0
       objectReference: {fileID: 0}
     - target: {fileID: 1377024132364785987, guid: dc095fdc2631c4557bb7133c59237bee, type: 3}
       propertyPath: m_AnchoredPosition.x
-      value: 85.770004
+      value: 0
       objectReference: {fileID: 0}
     - target: {fileID: 1377024132364785987, guid: dc095fdc2631c4557bb7133c59237bee, type: 3}
       propertyPath: m_AnchoredPosition.y
-      value: -15
+      value: 0
       objectReference: {fileID: 0}
     - target: {fileID: 1999866565430665447, guid: dc095fdc2631c4557bb7133c59237bee, type: 3}
       propertyPath: m_AnchorMax.y
@@ -1500,234 +1500,6 @@
       propertyPath: m_AnchorMax.y
       value: 0
       objectReference: {fileID: 0}
-<<<<<<< HEAD
-    - target: {fileID: 4768726199192219151, guid: c6e13002c67724245b08c6a8c648cd29, type: 3}
-      propertyPath: m_AnchorMin.y
-      value: 0
-      objectReference: {fileID: 0}
-    - target: {fileID: 4768726199192219151, guid: c6e13002c67724245b08c6a8c648cd29, type: 3}
-      propertyPath: m_SizeDelta.x
-      value: 410
-      objectReference: {fileID: 0}
-    - target: {fileID: 4768726199192219151, guid: c6e13002c67724245b08c6a8c648cd29, type: 3}
-      propertyPath: m_SizeDelta.y
-      value: -90
-      objectReference: {fileID: 0}
-    - target: {fileID: 4768726199192219151, guid: c6e13002c67724245b08c6a8c648cd29, type: 3}
-      propertyPath: m_LocalPosition.x
-      value: 0
-      objectReference: {fileID: 0}
-    - target: {fileID: 4768726199192219151, guid: c6e13002c67724245b08c6a8c648cd29, type: 3}
-      propertyPath: m_LocalPosition.y
-      value: 0
-      objectReference: {fileID: 0}
-    - target: {fileID: 4768726199192219151, guid: c6e13002c67724245b08c6a8c648cd29, type: 3}
-      propertyPath: m_LocalPosition.z
-      value: 0
-      objectReference: {fileID: 0}
-    - target: {fileID: 4768726199192219151, guid: c6e13002c67724245b08c6a8c648cd29, type: 3}
-      propertyPath: m_LocalRotation.w
-      value: 1
-      objectReference: {fileID: 0}
-    - target: {fileID: 4768726199192219151, guid: c6e13002c67724245b08c6a8c648cd29, type: 3}
-      propertyPath: m_LocalRotation.x
-      value: 0
-      objectReference: {fileID: 0}
-    - target: {fileID: 4768726199192219151, guid: c6e13002c67724245b08c6a8c648cd29, type: 3}
-      propertyPath: m_LocalRotation.y
-      value: 0
-      objectReference: {fileID: 0}
-    - target: {fileID: 4768726199192219151, guid: c6e13002c67724245b08c6a8c648cd29, type: 3}
-      propertyPath: m_LocalRotation.z
-      value: 0
-      objectReference: {fileID: 0}
-    - target: {fileID: 4768726199192219151, guid: c6e13002c67724245b08c6a8c648cd29, type: 3}
-      propertyPath: m_AnchoredPosition.x
-      value: -10
-      objectReference: {fileID: 0}
-    - target: {fileID: 4768726199192219151, guid: c6e13002c67724245b08c6a8c648cd29, type: 3}
-      propertyPath: m_AnchoredPosition.y
-      value: -35
-      objectReference: {fileID: 0}
-    - target: {fileID: 4768726199192219151, guid: c6e13002c67724245b08c6a8c648cd29, type: 3}
-      propertyPath: m_LocalEulerAnglesHint.x
-      value: 0
-      objectReference: {fileID: 0}
-    - target: {fileID: 4768726199192219151, guid: c6e13002c67724245b08c6a8c648cd29, type: 3}
-      propertyPath: m_LocalEulerAnglesHint.y
-      value: 0
-      objectReference: {fileID: 0}
-    - target: {fileID: 4768726199192219151, guid: c6e13002c67724245b08c6a8c648cd29, type: 3}
-      propertyPath: m_LocalEulerAnglesHint.z
-      value: 0
-      objectReference: {fileID: 0}
-    - target: {fileID: 7081154919696655005, guid: c6e13002c67724245b08c6a8c648cd29, type: 3}
-      propertyPath: m_IsActive
-      value: 0
-      objectReference: {fileID: 0}
-    - target: {fileID: 7279776787525905429, guid: c6e13002c67724245b08c6a8c648cd29, type: 3}
-      propertyPath: m_Name
-      value: SearchResultsPanel
-      objectReference: {fileID: 0}
-    - target: {fileID: 7279776787525905429, guid: c6e13002c67724245b08c6a8c648cd29, type: 3}
-      propertyPath: m_IsActive
-      value: 0
-      objectReference: {fileID: 0}
-    m_RemovedComponents: []
-    m_RemovedGameObjects: []
-    m_AddedGameObjects: []
-    m_AddedComponents: []
-  m_SourcePrefab: {fileID: 100100000, guid: c6e13002c67724245b08c6a8c648cd29, type: 3}
---- !u!114 &2692722469671586730 stripped
-MonoBehaviour:
-  m_CorrespondingSourceObject: {fileID: 2898210557555381710, guid: c6e13002c67724245b08c6a8c648cd29, type: 3}
-  m_PrefabInstance: {fileID: 965736196650884708}
-  m_PrefabAsset: {fileID: 0}
-  m_GameObject: {fileID: 0}
-  m_Enabled: 1
-  m_EditorHideFlags: 0
-  m_Script: {fileID: 11500000, guid: f671620221bb141f2866f219c4c14841, type: 3}
-  m_Name: 
-  m_EditorClassIdentifier: 
---- !u!224 &5713678978094444651 stripped
-RectTransform:
-  m_CorrespondingSourceObject: {fileID: 4768726199192219151, guid: c6e13002c67724245b08c6a8c648cd29, type: 3}
-  m_PrefabInstance: {fileID: 965736196650884708}
-  m_PrefabAsset: {fileID: 0}
---- !u!1001 &1201169811830311155
-PrefabInstance:
-  m_ObjectHideFlags: 0
-  serializedVersion: 2
-  m_Modification:
-    serializedVersion: 3
-    m_TransformParent: {fileID: 816873455510436537}
-    m_Modifications:
-    - target: {fileID: 25544740848074249, guid: dc095fdc2631c4557bb7133c59237bee, type: 3}
-      propertyPath: m_Pivot.x
-      value: 1
-      objectReference: {fileID: 0}
-    - target: {fileID: 25544740848074249, guid: dc095fdc2631c4557bb7133c59237bee, type: 3}
-      propertyPath: m_Pivot.y
-      value: 0.5
-      objectReference: {fileID: 0}
-    - target: {fileID: 25544740848074249, guid: dc095fdc2631c4557bb7133c59237bee, type: 3}
-      propertyPath: m_AnchorMax.x
-      value: 1
-      objectReference: {fileID: 0}
-    - target: {fileID: 25544740848074249, guid: dc095fdc2631c4557bb7133c59237bee, type: 3}
-      propertyPath: m_AnchorMax.y
-      value: 1
-      objectReference: {fileID: 0}
-    - target: {fileID: 25544740848074249, guid: dc095fdc2631c4557bb7133c59237bee, type: 3}
-      propertyPath: m_AnchorMin.x
-      value: 1
-      objectReference: {fileID: 0}
-    - target: {fileID: 25544740848074249, guid: dc095fdc2631c4557bb7133c59237bee, type: 3}
-      propertyPath: m_AnchorMin.y
-      value: 0
-      objectReference: {fileID: 0}
-    - target: {fileID: 25544740848074249, guid: dc095fdc2631c4557bb7133c59237bee, type: 3}
-      propertyPath: m_SizeDelta.x
-      value: 410
-      objectReference: {fileID: 0}
-    - target: {fileID: 25544740848074249, guid: dc095fdc2631c4557bb7133c59237bee, type: 3}
-      propertyPath: m_SizeDelta.y
-      value: -90
-      objectReference: {fileID: 0}
-    - target: {fileID: 25544740848074249, guid: dc095fdc2631c4557bb7133c59237bee, type: 3}
-      propertyPath: m_LocalPosition.x
-      value: 0
-      objectReference: {fileID: 0}
-    - target: {fileID: 25544740848074249, guid: dc095fdc2631c4557bb7133c59237bee, type: 3}
-      propertyPath: m_LocalPosition.y
-      value: 0
-      objectReference: {fileID: 0}
-    - target: {fileID: 25544740848074249, guid: dc095fdc2631c4557bb7133c59237bee, type: 3}
-      propertyPath: m_LocalPosition.z
-      value: 0
-      objectReference: {fileID: 0}
-    - target: {fileID: 25544740848074249, guid: dc095fdc2631c4557bb7133c59237bee, type: 3}
-      propertyPath: m_LocalRotation.w
-      value: 1
-      objectReference: {fileID: 0}
-    - target: {fileID: 25544740848074249, guid: dc095fdc2631c4557bb7133c59237bee, type: 3}
-      propertyPath: m_LocalRotation.x
-      value: 0
-      objectReference: {fileID: 0}
-    - target: {fileID: 25544740848074249, guid: dc095fdc2631c4557bb7133c59237bee, type: 3}
-      propertyPath: m_LocalRotation.y
-      value: 0
-      objectReference: {fileID: 0}
-    - target: {fileID: 25544740848074249, guid: dc095fdc2631c4557bb7133c59237bee, type: 3}
-      propertyPath: m_LocalRotation.z
-      value: 0
-      objectReference: {fileID: 0}
-    - target: {fileID: 25544740848074249, guid: dc095fdc2631c4557bb7133c59237bee, type: 3}
-      propertyPath: m_AnchoredPosition.x
-      value: -10
-      objectReference: {fileID: 0}
-    - target: {fileID: 25544740848074249, guid: dc095fdc2631c4557bb7133c59237bee, type: 3}
-      propertyPath: m_AnchoredPosition.y
-      value: -35
-      objectReference: {fileID: 0}
-    - target: {fileID: 25544740848074249, guid: dc095fdc2631c4557bb7133c59237bee, type: 3}
-      propertyPath: m_LocalEulerAnglesHint.x
-      value: 0
-      objectReference: {fileID: 0}
-    - target: {fileID: 25544740848074249, guid: dc095fdc2631c4557bb7133c59237bee, type: 3}
-      propertyPath: m_LocalEulerAnglesHint.y
-      value: 0
-      objectReference: {fileID: 0}
-    - target: {fileID: 25544740848074249, guid: dc095fdc2631c4557bb7133c59237bee, type: 3}
-      propertyPath: m_LocalEulerAnglesHint.z
-      value: 0
-      objectReference: {fileID: 0}
-    - target: {fileID: 703224478356600950, guid: dc095fdc2631c4557bb7133c59237bee, type: 3}
-      propertyPath: m_SizeDelta.x
-      value: 0
-      objectReference: {fileID: 0}
-    - target: {fileID: 1377024132364785987, guid: dc095fdc2631c4557bb7133c59237bee, type: 3}
-      propertyPath: m_AnchorMax.y
-      value: 0
-      objectReference: {fileID: 0}
-    - target: {fileID: 1377024132364785987, guid: dc095fdc2631c4557bb7133c59237bee, type: 3}
-      propertyPath: m_AnchorMin.y
-      value: 0
-      objectReference: {fileID: 0}
-    - target: {fileID: 1377024132364785987, guid: dc095fdc2631c4557bb7133c59237bee, type: 3}
-      propertyPath: m_SizeDelta.x
-      value: 0
-      objectReference: {fileID: 0}
-    - target: {fileID: 1377024132364785987, guid: dc095fdc2631c4557bb7133c59237bee, type: 3}
-      propertyPath: m_AnchoredPosition.x
-      value: 0
-      objectReference: {fileID: 0}
-    - target: {fileID: 1377024132364785987, guid: dc095fdc2631c4557bb7133c59237bee, type: 3}
-      propertyPath: m_AnchoredPosition.y
-      value: 0
-      objectReference: {fileID: 0}
-    - target: {fileID: 1999866565430665447, guid: dc095fdc2631c4557bb7133c59237bee, type: 3}
-      propertyPath: m_AnchorMax.y
-      value: 0
-      objectReference: {fileID: 0}
-    - target: {fileID: 1999866565430665447, guid: dc095fdc2631c4557bb7133c59237bee, type: 3}
-      propertyPath: m_AnchorMin.y
-      value: 0
-      objectReference: {fileID: 0}
-    - target: {fileID: 1999866565430665447, guid: dc095fdc2631c4557bb7133c59237bee, type: 3}
-      propertyPath: m_AnchoredPosition.x
-      value: 0
-      objectReference: {fileID: 0}
-    - target: {fileID: 1999866565430665447, guid: dc095fdc2631c4557bb7133c59237bee, type: 3}
-      propertyPath: m_AnchoredPosition.y
-      value: 0
-      objectReference: {fileID: 0}
-    - target: {fileID: 2158437881119109731, guid: dc095fdc2631c4557bb7133c59237bee, type: 3}
-      propertyPath: m_AnchorMax.y
-      value: 0
-      objectReference: {fileID: 0}
-=======
->>>>>>> 702c23d3
     - target: {fileID: 2158437881119109731, guid: dc095fdc2631c4557bb7133c59237bee, type: 3}
       propertyPath: m_AnchorMin.y
       value: 0
@@ -2407,6 +2179,10 @@
       propertyPath: m_Name
       value: NavigationPanel
       objectReference: {fileID: 0}
+    - target: {fileID: 190048722099325951, guid: dd1758cb97efe456cbe43d2c482a46f2, type: 3}
+      propertyPath: m_IsActive
+      value: 1
+      objectReference: {fileID: 0}
     - target: {fileID: 333351180236904457, guid: dd1758cb97efe456cbe43d2c482a46f2, type: 3}
       propertyPath: m_Pivot.x
       value: 0.5
@@ -2416,6 +2192,10 @@
       value: 0.5
       objectReference: {fileID: 0}
     - target: {fileID: 333351180236904457, guid: dd1758cb97efe456cbe43d2c482a46f2, type: 3}
+      propertyPath: m_RootOrder
+      value: -1
+      objectReference: {fileID: 0}
+    - target: {fileID: 333351180236904457, guid: dd1758cb97efe456cbe43d2c482a46f2, type: 3}
       propertyPath: m_AnchorMax.x
       value: 1
       objectReference: {fileID: 0}
@@ -3586,6 +3366,38 @@
     - target: {fileID: 8811115744260148997, guid: dd1758cb97efe456cbe43d2c482a46f2, type: 3}
       propertyPath: m_AnchoredPosition.y
       value: 0
+      objectReference: {fileID: 0}
+    - target: {fileID: 8831469954509143486, guid: dd1758cb97efe456cbe43d2c482a46f2, type: 3}
+      propertyPath: m_Pivot.x
+      value: 0
+      objectReference: {fileID: 0}
+    - target: {fileID: 8831469954509143486, guid: dd1758cb97efe456cbe43d2c482a46f2, type: 3}
+      propertyPath: m_Pivot.y
+      value: 0
+      objectReference: {fileID: 0}
+    - target: {fileID: 8831469954509143486, guid: dd1758cb97efe456cbe43d2c482a46f2, type: 3}
+      propertyPath: m_AnchorMax.x
+      value: 0
+      objectReference: {fileID: 0}
+    - target: {fileID: 8831469954509143486, guid: dd1758cb97efe456cbe43d2c482a46f2, type: 3}
+      propertyPath: m_AnchorMax.y
+      value: 0
+      objectReference: {fileID: 0}
+    - target: {fileID: 8831469954509143486, guid: dd1758cb97efe456cbe43d2c482a46f2, type: 3}
+      propertyPath: m_AnchorMin.x
+      value: 0
+      objectReference: {fileID: 0}
+    - target: {fileID: 8831469954509143486, guid: dd1758cb97efe456cbe43d2c482a46f2, type: 3}
+      propertyPath: m_AnchorMin.y
+      value: 0
+      objectReference: {fileID: 0}
+    - target: {fileID: 8831469954509143486, guid: dd1758cb97efe456cbe43d2c482a46f2, type: 3}
+      propertyPath: m_AnchoredPosition.x
+      value: 10
+      objectReference: {fileID: 0}
+    - target: {fileID: 8831469954509143486, guid: dd1758cb97efe456cbe43d2c482a46f2, type: 3}
+      propertyPath: m_AnchoredPosition.y
+      value: 10
       objectReference: {fileID: 0}
     - target: {fileID: 8832505242374244230, guid: dd1758cb97efe456cbe43d2c482a46f2, type: 3}
       propertyPath: m_AnchorMax.y
