--- conflicted
+++ resolved
@@ -1047,9 +1047,10 @@
   <MapCameraDragBehaviorData>k__BackingField:
     inertia: 1
     decelerationRate: 0.00001
-<<<<<<< HEAD
   <PanelAnimator>k__BackingField: {fileID: 2726765163011453291}
   <HeaderAnimator>k__BackingField: {fileID: 978839392564545026}
+  <ClickAudio>k__BackingField: {fileID: 11400000, guid: 7b6fe3a7507b38b4cb27bf406f7d6d23, type: 2}
+  <HoverAudio>k__BackingField: {fileID: 11400000, guid: 60845438e94f40140920775f272f9ca3, type: 2}
 --- !u!95 &2726765163011453291
 Animator:
   serializedVersion: 5
@@ -1083,10 +1084,6 @@
   m_Interactable: 1
   m_BlocksRaycasts: 1
   m_IgnoreParentGroups: 0
-=======
-  <ClickAudio>k__BackingField: {fileID: 11400000, guid: 7b6fe3a7507b38b4cb27bf406f7d6d23, type: 2}
-  <HoverAudio>k__BackingField: {fileID: 11400000, guid: 60845438e94f40140920775f272f9ca3, type: 2}
->>>>>>> 2bd53707
 --- !u!1001 &351487765774893139
 PrefabInstance:
   m_ObjectHideFlags: 0
