--- conflicted
+++ resolved
@@ -1,73 +1,71 @@
-using DCL.Audio;
-using DCL.MapRenderer.ConsumerUtils;
-using DCL.UI;
-using System;
-using TMPro;
-using UnityEngine;
-
-namespace DCL.Navmap
-{
-    public class NavmapView : MonoBehaviour
-    {
-        [field: SerializeField]
-        public SearchBarView SearchBarView;
-
-        [field: SerializeField]
-        public SearchResultPanelView SearchBarResultPanel;
-
-        [field: SerializeField]
-        public HistoryRecordPanelView HistoryRecordPanelView;
-
-        [field: SerializeField]
-        public FloatingPanelView floatingPanelView;
-
-        [field: SerializeField]
-        public NavmapFilterView filterView;
-
-        [field: SerializeField]
-        public NavmapZoomView zoomView;
-
-        [field: SerializeField]
-        public NavmapLocationView LocationView { get; private set; }
-
-        [field: SerializeField]
-        public NavmapPanelTabSelectorMapping[] TabSelectorMappedViews { get; private set; }
-
-        [field: SerializeField]
-        public MapRenderImage SatelliteRenderImage { get; private set; }
-
-        [field: SerializeField]
-        public PixelPerfectMapRendererTextureProvider SatellitePixelPerfectMapRendererTextureProvider { get; private set; }
-
-        [field: SerializeField]
-        public MapRenderImage StreetViewRenderImage { get; private set; }
-
-        [field: SerializeField]
-        public MapCameraDragBehavior.MapCameraDragBehaviorData MapCameraDragBehaviorData { get; private set; }
-
-<<<<<<< HEAD
-        [field: SerializeField]
-        public Animator PanelAnimator { get; private set; }
-
-        [field: SerializeField]
-        public Animator HeaderAnimator { get; private set; }
-=======
-        [field: Header("Audio")]
-        [field: SerializeField]
-        public AudioClipConfig ClickAudio { get; private set; }
-        [field: SerializeField]
-        public AudioClipConfig HoverAudio { get; private set; }
-
->>>>>>> 2bd53707
-    }
-
-    [Serializable]
-    public struct NavmapPanelTabSelectorMapping
-    {
-        [field: SerializeField]
-        public TabSelectorView TabSelectorViews { get; private set; }
-
-        [field: SerializeField]
-        public NavmapSections Section { get; private set; }
-    }
-}
+using DCL.Audio;
+using DCL.MapRenderer.ConsumerUtils;
+using DCL.UI;
+using System;
+using TMPro;
+using UnityEngine;
+
+namespace DCL.Navmap
+{
+    public class NavmapView : MonoBehaviour
+    {
+        [field: SerializeField]
+        public SearchBarView SearchBarView;
+
+        [field: SerializeField]
+        public SearchResultPanelView SearchBarResultPanel;
+
+        [field: SerializeField]
+        public HistoryRecordPanelView HistoryRecordPanelView;
+
+        [field: SerializeField]
+        public FloatingPanelView floatingPanelView;
+
+        [field: SerializeField]
+        public NavmapFilterView filterView;
+
+        [field: SerializeField]
+        public NavmapZoomView zoomView;
+
+        [field: SerializeField]
+        public NavmapLocationView LocationView { get; private set; }
+
+        [field: SerializeField]
+        public NavmapPanelTabSelectorMapping[] TabSelectorMappedViews { get; private set; }
+
+        [field: SerializeField]
+        public MapRenderImage SatelliteRenderImage { get; private set; }
+
+        [field: SerializeField]
+        public PixelPerfectMapRendererTextureProvider SatellitePixelPerfectMapRendererTextureProvider { get; private set; }
+
+        [field: SerializeField]
+        public MapRenderImage StreetViewRenderImage { get; private set; }
+
+        [field: SerializeField]
+        public MapCameraDragBehavior.MapCameraDragBehaviorData MapCameraDragBehaviorData { get; private set; }
+
+        [field: SerializeField]
+        public Animator PanelAnimator { get; private set; }
+
+        [field: SerializeField]
+        public Animator HeaderAnimator { get; private set; }
+        
+        [field: Header("Audio")]
+        [field: SerializeField]
+        public AudioClipConfig ClickAudio { get; private set; }
+        [field: SerializeField]
+        public AudioClipConfig HoverAudio { get; private set; }
+
+    }
+
+    [Serializable]
+    public struct NavmapPanelTabSelectorMapping
+    {
+        [field: SerializeField]
+        public TabSelectorView TabSelectorViews { get; private set; }
+
+        [field: SerializeField]
+        public NavmapSections Section { get; private set; }
+    }
+}