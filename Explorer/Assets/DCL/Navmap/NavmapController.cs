--- conflicted
+++ resolved
@@ -1,289 +1,286 @@
-using Arch.Core;
-using Cysharp.Threading.Tasks;
-using DCL.AssetsProvision;
-using DCL.Audio;
-using DCL.Browser;
-using DCL.Input.UnityInputSystem.Blocks;
-using DCL.MapRenderer;
-using DCL.MapRenderer.CommonBehavior;
-using DCL.MapRenderer.ConsumerUtils;
-using DCL.MapRenderer.MapCameraController;
-using DCL.MapRenderer.MapLayers;
-using DCL.MapRenderer.MapLayers.Pins;
-using DCL.MapRenderer.MapLayers.PlayerMarker;
-using DCL.PlacesAPIService;
-using DCL.UI;
-using DCL.WebRequests;
-using ECS;
-using ECS.SceneLifeCycle.Realm;
-using System;
-using System.Collections.Generic;
-using System.Linq;
-using System.Text;
-using System.Threading;
-using UnityEngine;
-using UnityEngine.InputSystem;
-using Utility;
-
-namespace DCL.Navmap
-{
-    public class NavmapController : IMapActivityOwner, ISection, IDisposable
-    {
-        private const string EMPTY_PARCEL_NAME = "Empty parcel";
-        private const string WORLDS_WARNING_MESSAGE = "This is the Genesis City map. If you jump into any of this places you will leave the world you are currently visiting.";
-        private const MapLayer ACTIVE_MAP_LAYERS =
-            MapLayer.SatelliteAtlas | MapLayer.ParcelsAtlas | MapLayer.PlayerMarker | MapLayer.ParcelHoverHighlight | MapLayer.ScenesOfInterest | MapLayer.Favorites | MapLayer.HotUsersMarkers | MapLayer.Pins;
-
-        private readonly NavmapView navmapView;
-        private readonly IMapRenderer mapRenderer;
-        private readonly NavmapZoomController zoomController;
-        private readonly NavmapFilterController filterController;
-        private readonly NavmapSearchBarController searchBarController;
-        private readonly RectTransform rectTransform;
-        private readonly SatelliteController satelliteController;
-        private readonly StreetViewController streetViewController;
-        private readonly IRealmData realmData;
-        private readonly IMapPathEventBus mapPathEventBus;
-        private readonly SectionSelectorController<NavmapSections> sectionSelectorController;
-        private readonly Dictionary<NavmapSections, TabSelectorView> tabsBySections;
-        private readonly Dictionary<NavmapSections, ISection> mapSections;
-        private readonly Mouse mouse;
-        private readonly StringBuilder parcelTitleStringBuilder = new ();
-        private readonly NavmapLocationController navmapLocationController;
-
-        private CancellationTokenSource animationCts;
-        private IMapCameraController cameraController;
-
-        private Vector2 lastParcelHovered;
-        private NavmapSections lastShownSection;
-        private MapRenderImage.ParcelClickData lastParcelClicked;
-
-        public IReadOnlyDictionary<MapLayer, IMapLayerParameter> LayersParameters { get; } = new Dictionary<MapLayer, IMapLayerParameter>
-            { { MapLayer.PlayerMarker, new PlayerMarkerParameter { BackgroundIsActive = true } } };
-        public FloatingPanelController FloatingPanelController { get; }
-
-        public NavmapController(
-            NavmapView navmapView,
-            IMapRenderer mapRenderer,
-            IPlacesAPIService placesAPIService,
-            IWebRequestController webRequestController,
-            IWebBrowser webBrowser,
-            DCLInput dclInput,
-            IRealmNavigator realmNavigator,
-            IRealmData realmData,
-            IMapPathEventBus mapPathEventBus,
-<<<<<<< HEAD
-            World world,
-            Entity playerEntity)
-=======
-            IInputBlock inputBlock)
->>>>>>> 6237f7eb
-        {
-            this.navmapView = navmapView;
-            this.mapRenderer = mapRenderer;
-            this.realmData = realmData;
-            this.mapPathEventBus = mapPathEventBus;
-
-            rectTransform = this.navmapView.transform.parent.GetComponent<RectTransform>();
-
-            zoomController = new NavmapZoomController(navmapView.zoomView, dclInput);
-            filterController = new NavmapFilterController(this.navmapView.filterView, mapRenderer, webBrowser);
-            searchBarController = new NavmapSearchBarController(navmapView.SearchBarView, navmapView.SearchBarResultPanel, navmapView.HistoryRecordPanelView, placesAPIService, navmapView.floatingPanelView, webRequestController, inputBlock);
-            FloatingPanelController = new FloatingPanelController(navmapView.floatingPanelView, placesAPIService, webRequestController, realmNavigator, mapPathEventBus);
-            FloatingPanelController.OnJumpIn += _ => searchBarController.ResetSearch();
-            FloatingPanelController.OnSetAsDestination += SetDestination;
-            this.navmapView.DestinationInfoElement.QuitButton.onClick.AddListener(OnRemoveDestinationButtonClicked);
-            searchBarController.OnResultClicked += OnResultClicked;
-            searchBarController.OnSearchTextChanged += FloatingPanelController.HidePanel;
-            satelliteController = new SatelliteController(navmapView.GetComponentInChildren<SatelliteView>(), this.navmapView.MapCameraDragBehaviorData, mapRenderer, webBrowser);
-            streetViewController = new StreetViewController(navmapView.GetComponentInChildren<StreetViewView>(), this.navmapView.MapCameraDragBehaviorData, mapRenderer);
-            mapPathEventBus.OnRemovedDestination += RemoveDestination;
-
-            mapSections = new Dictionary<NavmapSections, ISection>
-            {
-                { NavmapSections.Satellite, satelliteController },
-                { NavmapSections.StreetView, streetViewController },
-            };
-
-            sectionSelectorController = new SectionSelectorController<NavmapSections>(mapSections, NavmapSections.Satellite);
-            tabsBySections = navmapView.TabSelectorMappedViews.ToDictionary(map => map.Section, map => map.TabSelectorViews);
-
-            foreach ((NavmapSections section, TabSelectorView? tabSelector) in tabsBySections)
-            {
-                tabSelector.TabSelectorToggle.onValueChanged.RemoveAllListeners();
-
-                tabSelector.TabSelectorToggle.onValueChanged.AddListener(
-                    isOn => { ToggleSection(isOn, tabSelector, section, true); }
-                );
-            }
-
-            this.navmapView.SatelliteRenderImage.ParcelClicked += OnParcelClicked;
-            this.navmapView.StreetViewRenderImage.ParcelClicked += OnParcelClicked;
-            this.navmapView.StreetViewRenderImage.HoveredParcel += OnParcelHovered;
-            this.navmapView.StreetViewRenderImage.HoveredMapPin += OnMapPinHovered;
-            this.navmapView.SatelliteRenderImage.HoveredMapPin += OnMapPinHovered;
-            this.navmapView.SatelliteRenderImage.HoveredParcel += OnParcelHovered;
-
-            this.navmapView.SatelliteRenderImage.EmbedMapCameraDragBehavior(this.navmapView.MapCameraDragBehaviorData);
-            this.navmapView.StreetViewRenderImage.EmbedMapCameraDragBehavior(this.navmapView.MapCameraDragBehaviorData);
-            lastParcelHovered = Vector2.zero;
-
-            navmapView.DestinationInfoElement.gameObject.SetActive(false);
-
-            navmapView.WorldsWarningNotificationView.SetText(WORLDS_WARNING_MESSAGE);
-            navmapView.WorldsWarningNotificationView.Hide();
-            mouse = InputSystem.GetDevice<Mouse>();
-
-            navmapLocationController = new NavmapLocationController(navmapView.LocationView, world, playerEntity);
-        }
-
-        public void Dispose()
-        {
-            navmapView.SatelliteRenderImage.ParcelClicked -= OnParcelClicked;
-            navmapView.StreetViewRenderImage.ParcelClicked -= OnParcelClicked;
-            navmapView.StreetViewRenderImage.HoveredParcel -= OnParcelHovered;
-            navmapView.StreetViewRenderImage.HoveredMapPin += OnMapPinHovered;
-            navmapView.SatelliteRenderImage.HoveredParcel -= OnParcelHovered;
-            navmapView.SatelliteRenderImage.HoveredMapPin -= OnMapPinHovered;
-            animationCts?.Dispose();
-            zoomController?.Dispose();
-            FloatingPanelController?.Dispose();
-            searchBarController?.Dispose();
-        }
-
-        private void OnRemoveDestinationButtonClicked()
-        {
-            mapPathEventBus.RemoveDestination();
-        }
-
-        private void RemoveDestination()
-        {
-            navmapView.DestinationInfoElement.gameObject.SetActive(false);
-        }
-
-        private void SetDestination(PlacesData.PlaceInfo? placeInfo)
-        {
-            mapPathEventBus.SetDestination(lastParcelClicked.Parcel, lastParcelClicked.PinMarker);
-            navmapView.DestinationInfoElement.gameObject.SetActive(true);
-
-            if (lastParcelClicked.PinMarker != null) { navmapView.DestinationInfoElement.Setup(lastParcelClicked.PinMarker.Title, true, lastParcelClicked.PinMarker.CurrentSprite); }
-            else
-            {
-                parcelTitleStringBuilder.Clear();
-                var parcelDescription = parcelTitleStringBuilder.Append(placeInfo != null ? placeInfo.title : EMPTY_PARCEL_NAME).Append(" ").Append(lastParcelClicked.Parcel.ToString()).ToString();
-                navmapView.DestinationInfoElement.Setup(parcelDescription, false, null);
-            }
-        }
-
-        private void OnMapPinHovered(Vector2Int parcel, IPinMarker pinMarker)
-        {
-            navmapView.MapPinTooltip.RectTransform.position = mouse.position.value;
-            navmapView.MapPinTooltip.Title.text = pinMarker.Title;
-            navmapView.MapPinTooltip.Description.text = pinMarker.Description;
-            navmapView.MapPinTooltip.Show();
-        }
-
-        private void ToggleSection(bool isOn, TabSelectorView tabSelectorView, NavmapSections shownSection, bool animate)
-        {
-            if (isOn && animate && shownSection != lastShownSection)
-                sectionSelectorController.SetAnimationState(false, tabsBySections[lastShownSection]);
-
-            animationCts.SafeCancelAndDispose();
-            animationCts = new CancellationTokenSource();
-            sectionSelectorController.OnTabSelectorToggleValueChangedAsync(isOn, tabSelectorView, shownSection, animationCts.Token, animate).Forget();
-
-            if (isOn)
-                lastShownSection = shownSection;
-        }
-
-        private void OnParcelHovered(Vector2 parcel)
-        {
-            if (!parcel.Equals(lastParcelHovered))
-            {
-                navmapView.MapPinTooltip.Hide();
-                lastParcelHovered = parcel;
-                UIAudioEventsBus.Instance.SendPlayAudioEvent(navmapView.HoverAudio);
-            }
-        }
-
-        public async UniTask InitializeAssetsAsync(IAssetsProvisioner assetsProvisioner, CancellationToken ct) =>
-            await searchBarController.InitialiseAssetsAsync(assetsProvisioner, ct);
-
-        private void OnResultClicked(string coordinates)
-        {
-            VectorUtilities.TryParseVector2Int(coordinates, out Vector2Int result);
-            FloatingPanelController.HandlePanelVisibility(result, null, true);
-        }
-
-        private void OnParcelClicked(MapRenderImage.ParcelClickData clickedParcel)
-        {
-            lastParcelClicked = clickedParcel;
-            UIAudioEventsBus.Instance.SendPlayAudioEvent(navmapView.ClickAudio);
-            FloatingPanelController.HandlePanelVisibility(clickedParcel.Parcel, clickedParcel.PinMarker, false);
-        }
-
-        public void Activate()
-        {
-            cameraController?.Release(this);
-
-            cameraController = mapRenderer.RentCamera(
-                new MapCameraInput(
-                    this,
-                    ACTIVE_MAP_LAYERS,
-                    ParcelMathHelper.WorldToGridPosition(new Vector3(0, 0, 0)),
-                    zoomController.ResetZoomToMidValue(),
-                    navmapView.SatellitePixelPerfectMapRendererTextureProvider.GetPixelPerfectTextureResolution(),
-                    navmapView.zoomView.zoomVerticalRange
-                ));
-
-            satelliteController.InjectCameraController(cameraController);
-            streetViewController.InjectCameraController(cameraController);
-            navmapLocationController.InjectCameraController(cameraController);
-            mapSections[NavmapSections.Satellite].Activate();
-            zoomController.Activate(cameraController);
-            lastParcelHovered = Vector2.zero;
-
-            foreach ((NavmapSections section, TabSelectorView? tab) in tabsBySections) { ToggleSection(section == NavmapSections.Satellite, tab, section, true); }
-
-            sectionSelectorController.SetAnimationState(true, tabsBySections[NavmapSections.Satellite]);
-
-            if (!navmapView.WorldsWarningNotificationView.WasEverClosed)
-            {
-                if (realmData.Configured && realmData.ScenesAreFixed)
-                    navmapView.WorldsWarningNotificationView.Show();
-                else
-                    navmapView.WorldsWarningNotificationView.Hide();
-            }
-        }
-
-        public void Deactivate()
-        {
-            filterController.CloseFilterContent();
-            navmapView.WorldsWarningNotificationView.Hide();
-
-            foreach (ISection mapSectionsValue in mapSections.Values)
-                mapSectionsValue.Deactivate();
-
-            zoomController.Deactivate();
-            cameraController?.Release(this);
-        }
-
-        public void Animate(int triggerId)
-        {
-            filterController.CloseFilterContent();
-            navmapView.PanelAnimator.SetTrigger(triggerId);
-            navmapView.HeaderAnimator.SetTrigger(triggerId);
-        }
-
-        public void ResetAnimator()
-        {
-            navmapView.PanelAnimator.Rebind();
-            navmapView.HeaderAnimator.Rebind();
-            navmapView.PanelAnimator.Update(0);
-            navmapView.HeaderAnimator.Update(0);
-        }
-
-        public RectTransform GetRectTransform() =>
-            rectTransform;
-    }
-}
+using Arch.Core;
+using Cysharp.Threading.Tasks;
+using DCL.AssetsProvision;
+using DCL.Audio;
+using DCL.Browser;
+using DCL.Input.UnityInputSystem.Blocks;
+using DCL.MapRenderer;
+using DCL.MapRenderer.CommonBehavior;
+using DCL.MapRenderer.ConsumerUtils;
+using DCL.MapRenderer.MapCameraController;
+using DCL.MapRenderer.MapLayers;
+using DCL.MapRenderer.MapLayers.Pins;
+using DCL.MapRenderer.MapLayers.PlayerMarker;
+using DCL.PlacesAPIService;
+using DCL.UI;
+using DCL.WebRequests;
+using ECS;
+using ECS.SceneLifeCycle.Realm;
+using System;
+using System.Collections.Generic;
+using System.Linq;
+using System.Text;
+using System.Threading;
+using UnityEngine;
+using UnityEngine.InputSystem;
+using Utility;
+
+namespace DCL.Navmap
+{
+    public class NavmapController : IMapActivityOwner, ISection, IDisposable
+    {
+        private const string EMPTY_PARCEL_NAME = "Empty parcel";
+        private const string WORLDS_WARNING_MESSAGE = "This is the Genesis City map. If you jump into any of this places you will leave the world you are currently visiting.";
+        private const MapLayer ACTIVE_MAP_LAYERS =
+            MapLayer.SatelliteAtlas | MapLayer.ParcelsAtlas | MapLayer.PlayerMarker | MapLayer.ParcelHoverHighlight | MapLayer.ScenesOfInterest | MapLayer.Favorites | MapLayer.HotUsersMarkers | MapLayer.Pins;
+
+        private readonly NavmapView navmapView;
+        private readonly IMapRenderer mapRenderer;
+        private readonly NavmapZoomController zoomController;
+        private readonly NavmapFilterController filterController;
+        private readonly NavmapSearchBarController searchBarController;
+        private readonly RectTransform rectTransform;
+        private readonly SatelliteController satelliteController;
+        private readonly StreetViewController streetViewController;
+        private readonly IRealmData realmData;
+        private readonly IMapPathEventBus mapPathEventBus;
+        private readonly SectionSelectorController<NavmapSections> sectionSelectorController;
+        private readonly Dictionary<NavmapSections, TabSelectorView> tabsBySections;
+        private readonly Dictionary<NavmapSections, ISection> mapSections;
+        private readonly Mouse mouse;
+        private readonly StringBuilder parcelTitleStringBuilder = new ();
+        private readonly NavmapLocationController navmapLocationController;
+
+        private CancellationTokenSource animationCts;
+        private IMapCameraController cameraController;
+
+        private Vector2 lastParcelHovered;
+        private NavmapSections lastShownSection;
+        private MapRenderImage.ParcelClickData lastParcelClicked;
+
+        public IReadOnlyDictionary<MapLayer, IMapLayerParameter> LayersParameters { get; } = new Dictionary<MapLayer, IMapLayerParameter>
+            { { MapLayer.PlayerMarker, new PlayerMarkerParameter { BackgroundIsActive = true } } };
+        public FloatingPanelController FloatingPanelController { get; }
+
+        public NavmapController(
+            NavmapView navmapView,
+            IMapRenderer mapRenderer,
+            IPlacesAPIService placesAPIService,
+            IWebRequestController webRequestController,
+            IWebBrowser webBrowser,
+            DCLInput dclInput,
+            IRealmNavigator realmNavigator,
+            IRealmData realmData,
+            IMapPathEventBus mapPathEventBus,
+            World world,
+            Entity playerEntity,
+            IInputBlock inputBlock)
+        {
+            this.navmapView = navmapView;
+            this.mapRenderer = mapRenderer;
+            this.realmData = realmData;
+            this.mapPathEventBus = mapPathEventBus;
+
+            rectTransform = this.navmapView.transform.parent.GetComponent<RectTransform>();
+
+            zoomController = new NavmapZoomController(navmapView.zoomView, dclInput);
+            filterController = new NavmapFilterController(this.navmapView.filterView, mapRenderer, webBrowser);
+            searchBarController = new NavmapSearchBarController(navmapView.SearchBarView, navmapView.SearchBarResultPanel, navmapView.HistoryRecordPanelView, placesAPIService, navmapView.floatingPanelView, webRequestController, inputBlock);
+            FloatingPanelController = new FloatingPanelController(navmapView.floatingPanelView, placesAPIService, webRequestController, realmNavigator, mapPathEventBus);
+            FloatingPanelController.OnJumpIn += _ => searchBarController.ResetSearch();
+            FloatingPanelController.OnSetAsDestination += SetDestination;
+            this.navmapView.DestinationInfoElement.QuitButton.onClick.AddListener(OnRemoveDestinationButtonClicked);
+            searchBarController.OnResultClicked += OnResultClicked;
+            searchBarController.OnSearchTextChanged += FloatingPanelController.HidePanel;
+            satelliteController = new SatelliteController(navmapView.GetComponentInChildren<SatelliteView>(), this.navmapView.MapCameraDragBehaviorData, mapRenderer, webBrowser);
+            streetViewController = new StreetViewController(navmapView.GetComponentInChildren<StreetViewView>(), this.navmapView.MapCameraDragBehaviorData, mapRenderer);
+            mapPathEventBus.OnRemovedDestination += RemoveDestination;
+
+            mapSections = new Dictionary<NavmapSections, ISection>
+            {
+                { NavmapSections.Satellite, satelliteController },
+                { NavmapSections.StreetView, streetViewController },
+            };
+
+            sectionSelectorController = new SectionSelectorController<NavmapSections>(mapSections, NavmapSections.Satellite);
+            tabsBySections = navmapView.TabSelectorMappedViews.ToDictionary(map => map.Section, map => map.TabSelectorViews);
+
+            foreach ((NavmapSections section, TabSelectorView? tabSelector) in tabsBySections)
+            {
+                tabSelector.TabSelectorToggle.onValueChanged.RemoveAllListeners();
+
+                tabSelector.TabSelectorToggle.onValueChanged.AddListener(
+                    isOn => { ToggleSection(isOn, tabSelector, section, true); }
+                );
+            }
+
+            this.navmapView.SatelliteRenderImage.ParcelClicked += OnParcelClicked;
+            this.navmapView.StreetViewRenderImage.ParcelClicked += OnParcelClicked;
+            this.navmapView.StreetViewRenderImage.HoveredParcel += OnParcelHovered;
+            this.navmapView.StreetViewRenderImage.HoveredMapPin += OnMapPinHovered;
+            this.navmapView.SatelliteRenderImage.HoveredMapPin += OnMapPinHovered;
+            this.navmapView.SatelliteRenderImage.HoveredParcel += OnParcelHovered;
+
+            this.navmapView.SatelliteRenderImage.EmbedMapCameraDragBehavior(this.navmapView.MapCameraDragBehaviorData);
+            this.navmapView.StreetViewRenderImage.EmbedMapCameraDragBehavior(this.navmapView.MapCameraDragBehaviorData);
+            lastParcelHovered = Vector2.zero;
+
+            navmapView.DestinationInfoElement.gameObject.SetActive(false);
+
+            navmapView.WorldsWarningNotificationView.SetText(WORLDS_WARNING_MESSAGE);
+            navmapView.WorldsWarningNotificationView.Hide();
+            mouse = InputSystem.GetDevice<Mouse>();
+
+            navmapLocationController = new NavmapLocationController(navmapView.LocationView, world, playerEntity);
+        }
+
+        public void Dispose()
+        {
+            navmapView.SatelliteRenderImage.ParcelClicked -= OnParcelClicked;
+            navmapView.StreetViewRenderImage.ParcelClicked -= OnParcelClicked;
+            navmapView.StreetViewRenderImage.HoveredParcel -= OnParcelHovered;
+            navmapView.StreetViewRenderImage.HoveredMapPin += OnMapPinHovered;
+            navmapView.SatelliteRenderImage.HoveredParcel -= OnParcelHovered;
+            navmapView.SatelliteRenderImage.HoveredMapPin -= OnMapPinHovered;
+            animationCts?.Dispose();
+            zoomController?.Dispose();
+            FloatingPanelController?.Dispose();
+            searchBarController?.Dispose();
+        }
+
+        private void OnRemoveDestinationButtonClicked()
+        {
+            mapPathEventBus.RemoveDestination();
+        }
+
+        private void RemoveDestination()
+        {
+            navmapView.DestinationInfoElement.gameObject.SetActive(false);
+        }
+
+        private void SetDestination(PlacesData.PlaceInfo? placeInfo)
+        {
+            mapPathEventBus.SetDestination(lastParcelClicked.Parcel, lastParcelClicked.PinMarker);
+            navmapView.DestinationInfoElement.gameObject.SetActive(true);
+
+            if (lastParcelClicked.PinMarker != null) { navmapView.DestinationInfoElement.Setup(lastParcelClicked.PinMarker.Title, true, lastParcelClicked.PinMarker.CurrentSprite); }
+            else
+            {
+                parcelTitleStringBuilder.Clear();
+                var parcelDescription = parcelTitleStringBuilder.Append(placeInfo != null ? placeInfo.title : EMPTY_PARCEL_NAME).Append(" ").Append(lastParcelClicked.Parcel.ToString()).ToString();
+                navmapView.DestinationInfoElement.Setup(parcelDescription, false, null);
+            }
+        }
+
+        private void OnMapPinHovered(Vector2Int parcel, IPinMarker pinMarker)
+        {
+            navmapView.MapPinTooltip.RectTransform.position = mouse.position.value;
+            navmapView.MapPinTooltip.Title.text = pinMarker.Title;
+            navmapView.MapPinTooltip.Description.text = pinMarker.Description;
+            navmapView.MapPinTooltip.Show();
+        }
+
+        private void ToggleSection(bool isOn, TabSelectorView tabSelectorView, NavmapSections shownSection, bool animate)
+        {
+            if (isOn && animate && shownSection != lastShownSection)
+                sectionSelectorController.SetAnimationState(false, tabsBySections[lastShownSection]);
+
+            animationCts.SafeCancelAndDispose();
+            animationCts = new CancellationTokenSource();
+            sectionSelectorController.OnTabSelectorToggleValueChangedAsync(isOn, tabSelectorView, shownSection, animationCts.Token, animate).Forget();
+
+            if (isOn)
+                lastShownSection = shownSection;
+        }
+
+        private void OnParcelHovered(Vector2 parcel)
+        {
+            if (!parcel.Equals(lastParcelHovered))
+            {
+                navmapView.MapPinTooltip.Hide();
+                lastParcelHovered = parcel;
+                UIAudioEventsBus.Instance.SendPlayAudioEvent(navmapView.HoverAudio);
+            }
+        }
+
+        public async UniTask InitializeAssetsAsync(IAssetsProvisioner assetsProvisioner, CancellationToken ct) =>
+            await searchBarController.InitialiseAssetsAsync(assetsProvisioner, ct);
+
+        private void OnResultClicked(string coordinates)
+        {
+            VectorUtilities.TryParseVector2Int(coordinates, out Vector2Int result);
+            FloatingPanelController.HandlePanelVisibility(result, null, true);
+        }
+
+        private void OnParcelClicked(MapRenderImage.ParcelClickData clickedParcel)
+        {
+            lastParcelClicked = clickedParcel;
+            UIAudioEventsBus.Instance.SendPlayAudioEvent(navmapView.ClickAudio);
+            FloatingPanelController.HandlePanelVisibility(clickedParcel.Parcel, clickedParcel.PinMarker, false);
+        }
+
+        public void Activate()
+        {
+            cameraController?.Release(this);
+
+            cameraController = mapRenderer.RentCamera(
+                new MapCameraInput(
+                    this,
+                    ACTIVE_MAP_LAYERS,
+                    ParcelMathHelper.WorldToGridPosition(new Vector3(0, 0, 0)),
+                    zoomController.ResetZoomToMidValue(),
+                    navmapView.SatellitePixelPerfectMapRendererTextureProvider.GetPixelPerfectTextureResolution(),
+                    navmapView.zoomView.zoomVerticalRange
+                ));
+
+            satelliteController.InjectCameraController(cameraController);
+            streetViewController.InjectCameraController(cameraController);
+            navmapLocationController.InjectCameraController(cameraController);
+            mapSections[NavmapSections.Satellite].Activate();
+            zoomController.Activate(cameraController);
+            lastParcelHovered = Vector2.zero;
+
+            foreach ((NavmapSections section, TabSelectorView? tab) in tabsBySections) { ToggleSection(section == NavmapSections.Satellite, tab, section, true); }
+
+            sectionSelectorController.SetAnimationState(true, tabsBySections[NavmapSections.Satellite]);
+
+            if (!navmapView.WorldsWarningNotificationView.WasEverClosed)
+            {
+                if (realmData.Configured && realmData.ScenesAreFixed)
+                    navmapView.WorldsWarningNotificationView.Show();
+                else
+                    navmapView.WorldsWarningNotificationView.Hide();
+            }
+        }
+
+        public void Deactivate()
+        {
+            filterController.CloseFilterContent();
+            navmapView.WorldsWarningNotificationView.Hide();
+
+            foreach (ISection mapSectionsValue in mapSections.Values)
+                mapSectionsValue.Deactivate();
+
+            zoomController.Deactivate();
+            cameraController?.Release(this);
+        }
+
+        public void Animate(int triggerId)
+        {
+            filterController.CloseFilterContent();
+            navmapView.PanelAnimator.SetTrigger(triggerId);
+            navmapView.HeaderAnimator.SetTrigger(triggerId);
+        }
+
+        public void ResetAnimator()
+        {
+            navmapView.PanelAnimator.Rebind();
+            navmapView.HeaderAnimator.Rebind();
+            navmapView.PanelAnimator.Update(0);
+            navmapView.HeaderAnimator.Update(0);
+        }
+
+        public RectTransform GetRectTransform() =>
+            rectTransform;
+    }
+}