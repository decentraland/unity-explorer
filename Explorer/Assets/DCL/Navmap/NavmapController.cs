--- conflicted
+++ resolved
@@ -1,165 +1,150 @@
-using Arch.Core;
-using Cysharp.Threading.Tasks;
-using DCL.AssetsProvision;
-using DCL.Browser;
-using DCL.MapRenderer;
-using DCL.MapRenderer.CommonBehavior;
-using DCL.MapRenderer.ConsumerUtils;
-using DCL.MapRenderer.MapCameraController;
-using DCL.MapRenderer.MapLayers;
-using DCL.MapRenderer.MapLayers.PlayerMarker;
-using DCL.PlacesAPIService;
-using DCL.UI;
-using DCL.WebRequests;
-using ECS.SceneLifeCycle.Realm;
-<<<<<<< HEAD
-using MVC;
-=======
->>>>>>> feb855df
-using System;
-using System.Collections.Generic;
-using System.Threading;
-using UnityEngine;
-using Utility;
-
-namespace DCL.Navmap
-{
-    public class NavmapController : IMapActivityOwner, ISection, IDisposable
-    {
-        public IReadOnlyDictionary<MapLayer, IMapLayerParameter> LayersParameters  { get; } = new Dictionary<MapLayer, IMapLayerParameter>
-            { { MapLayer.PlayerMarker, new PlayerMarkerParameter {BackgroundIsActive = true} } };
-        private const MapLayer ACTIVE_MAP_LAYERS =
-            MapLayer.SatelliteAtlas | MapLayer.ParcelsAtlas | MapLayer.PlayerMarker | MapLayer.ParcelHoverHighlight | MapLayer.ScenesOfInterest | MapLayer.Favorites | MapLayer.HotUsersMarkers;
-
-        private readonly NavmapView navmapView;
-        private readonly IMapRenderer mapRenderer;
-        private CancellationTokenSource animationCts;
-        private IMapCameraController cameraController;
-        private readonly NavmapZoomController zoomController;
-        private readonly FloatingPanelController floatingPanelController;
-        private readonly NavmapFilterController filterController;
-        private readonly NavmapSearchBarController searchBarController;
-        private readonly RectTransform rectTransform;
-        private readonly SatelliteController satelliteController;
-        private readonly StreetViewController streetViewController;
-        private readonly Dictionary<NavmapSections, ISection> mapSections;
-        private readonly NavmapLocationController navmapLocationController;
-
-        public NavmapController(
-            NavmapView navmapView,
-            IMapRenderer mapRenderer,
-            IPlacesAPIService placesAPIService,
-            IWebRequestController webRequestController,
-<<<<<<< HEAD
-            IMVCManager mvcManager,
-            IWebBrowser webBrowser,
-            DCLInput dclInput,
-            World world,
-            Entity playerEntity,
-            IRealmNavigator realmNavigator)
-=======
-            IRealmNavigator realmNavigator
-            )
->>>>>>> feb855df
-        {
-            this.navmapView = navmapView;
-            this.mapRenderer = mapRenderer;
-
-            rectTransform = this.navmapView.transform.parent.GetComponent<RectTransform>();
-
-<<<<<<< HEAD
-            zoomController = new NavmapZoomController(navmapView.zoomView, dclInput);
-            filterController = new NavmapFilterController(this.navmapView.filterView, mapRenderer);
-            searchBarController = new NavmapSearchBarController(navmapView.SearchBarView, navmapView.SearchBarResultPanel, navmapView.HistoryRecordPanelView, placesAPIService, navmapView.floatingPanelView, webRequestController);
-            floatingPanelController = new FloatingPanelController(navmapView.floatingPanelView, placesAPIService, webRequestController, realmNavigator);
-
-=======
-            zoomController = new NavmapZoomController(navmapView.zoomView);
-            floatingPanelController = new FloatingPanelController(navmapView.floatingPanelView, placesAPIService, webRequestController, realmNavigator);
-            filterController = new NavmapFilterController(this.navmapView.filterView);
-            searchBarController = new NavmapSearchBarController(navmapView.SearchBarView, navmapView.SearchBarResultPanel, placesAPIService, navmapView.floatingPanelView);
->>>>>>> feb855df
-            searchBarController.OnResultClicked += OnResultClicked;
-            searchBarController.OnSearchTextChanged += floatingPanelController.HidePanel;
-            satelliteController = new SatelliteController(navmapView.GetComponentInChildren<SatelliteView>(), this.navmapView.MapCameraDragBehaviorData, mapRenderer, webBrowser);
-            streetViewController = new StreetViewController(navmapView.GetComponentInChildren<StreetViewView>(), this.navmapView.MapCameraDragBehaviorData, mapRenderer);
-            navmapLocationController = new NavmapLocationController(navmapView.LocationView, world, playerEntity);
-
-            mapSections = new ()
-            {
-                { NavmapSections.Satellite, satelliteController },
-                { NavmapSections.StreetView, streetViewController },
-            };
-
-            var sectionSelectorController = new SectionSelectorController<NavmapSections>(mapSections, NavmapSections.Satellite);
-            foreach (var tabSelector in navmapView.TabSelectorMappedViews)
-            {
-                tabSelector.TabSelectorViews.TabSelectorToggle.onValueChanged.RemoveAllListeners();
-                tabSelector.TabSelectorViews.TabSelectorToggle.onValueChanged.AddListener(
-                    (isOn) =>
-                    {
-                        animationCts.SafeCancelAndDispose();
-                        animationCts = new CancellationTokenSource();
-                        sectionSelectorController.OnTabSelectorToggleValueChangedAsync(isOn, tabSelector.TabSelectorViews, tabSelector.Section, animationCts.Token, false).Forget();
-                    });
-            }
-
-            this.navmapView.SatelliteRenderImage.ParcelClicked += OnParcelClicked;
-            this.navmapView.StreetViewRenderImage.ParcelClicked += OnParcelClicked;
-            this.navmapView.SatelliteRenderImage.EmbedMapCameraDragBehavior(this.navmapView.MapCameraDragBehaviorData);
-            this.navmapView.StreetViewRenderImage.EmbedMapCameraDragBehavior(this.navmapView.MapCameraDragBehaviorData);
-        }
-
-        public async UniTask InitialiseAssetsAsync(IAssetsProvisioner assetsProvisioner, CancellationToken ct) =>
-            await searchBarController.InitialiseAssetsAsync(assetsProvisioner, ct);
-
-        private void OnResultClicked(string coordinates)
-        {
-            VectorUtilities.TryParseVector2Int(coordinates, out Vector2Int result);
-            floatingPanelController.HandlePanelVisibility(result, true);
-        }
-
-        private void OnParcelClicked(MapRenderImage.ParcelClickData clickedParcel)
-        {
-            floatingPanelController.HandlePanelVisibility(clickedParcel.Parcel, false);
-        }
-
-        public void Activate()
-        {
-            cameraController = mapRenderer.RentCamera(
-                new MapCameraInput(
-                    this,
-                    ACTIVE_MAP_LAYERS,
-                    ParcelMathHelper.WorldToGridPosition(new Vector3(0,0,0)),
-                    zoomController.ResetZoomToMidValue(),
-                    this.navmapView.SatellitePixelPerfectMapRendererTextureProvider.GetPixelPerfectTextureResolution(),
-                    navmapView.zoomView.zoomVerticalRange
-                ));
-            satelliteController.InjectCameraController(cameraController);
-            streetViewController.InjectCameraController(cameraController);
-            navmapLocationController.InjectCameraController(cameraController);
-            mapSections[NavmapSections.Satellite].Activate();
-            zoomController.Activate(cameraController);
-        }
-
-        public void Deactivate()
-        {
-            foreach (ISection mapSectionsValue in mapSections.Values)
-                mapSectionsValue.Deactivate();
-
-            zoomController.Deactivate();
-            cameraController?.Release(this);
-        }
-
-        public RectTransform GetRectTransform() =>
-            rectTransform;
-
-        public void Dispose()
-        {
-            animationCts?.Dispose();
-            zoomController?.Dispose();
-            floatingPanelController?.Dispose();
-            searchBarController?.Dispose();
-        }
-    }
-}
+using Arch.Core;
+using Cysharp.Threading.Tasks;
+using DCL.AssetsProvision;
+using DCL.Browser;
+using DCL.MapRenderer;
+using DCL.MapRenderer.CommonBehavior;
+using DCL.MapRenderer.ConsumerUtils;
+using DCL.MapRenderer.MapCameraController;
+using DCL.MapRenderer.MapLayers;
+using DCL.MapRenderer.MapLayers.PlayerMarker;
+using DCL.PlacesAPIService;
+using DCL.UI;
+using DCL.WebRequests;
+using ECS.SceneLifeCycle.Realm;
+using MVC;
+using System;
+using System.Collections.Generic;
+using System.Threading;
+using UnityEngine;
+using Utility;
+
+namespace DCL.Navmap
+{
+    public class NavmapController : IMapActivityOwner, ISection, IDisposable
+    {
+        public IReadOnlyDictionary<MapLayer, IMapLayerParameter> LayersParameters  { get; } = new Dictionary<MapLayer, IMapLayerParameter>
+            { { MapLayer.PlayerMarker, new PlayerMarkerParameter {BackgroundIsActive = true} } };
+        private const MapLayer ACTIVE_MAP_LAYERS =
+            MapLayer.SatelliteAtlas | MapLayer.ParcelsAtlas | MapLayer.PlayerMarker | MapLayer.ParcelHoverHighlight | MapLayer.ScenesOfInterest | MapLayer.Favorites | MapLayer.HotUsersMarkers;
+
+        private readonly NavmapView navmapView;
+        private readonly IMapRenderer mapRenderer;
+        private CancellationTokenSource animationCts;
+        private IMapCameraController cameraController;
+        private readonly NavmapZoomController zoomController;
+        private readonly FloatingPanelController floatingPanelController;
+        private readonly NavmapFilterController filterController;
+        private readonly NavmapSearchBarController searchBarController;
+        private readonly RectTransform rectTransform;
+        private readonly SatelliteController satelliteController;
+        private readonly StreetViewController streetViewController;
+        private readonly Dictionary<NavmapSections, ISection> mapSections;
+        private readonly NavmapLocationController navmapLocationController;
+
+        public NavmapController(
+            NavmapView navmapView,
+            IMapRenderer mapRenderer,
+            IPlacesAPIService placesAPIService,
+            IWebRequestController webRequestController,
+            IMVCManager mvcManager,
+            IWebBrowser webBrowser,
+            DCLInput dclInput,
+            World world,
+            Entity playerEntity,
+            IRealmNavigator realmNavigator)
+        {
+            this.navmapView = navmapView;
+            this.mapRenderer = mapRenderer;
+
+            rectTransform = this.navmapView.transform.parent.GetComponent<RectTransform>();
+
+            zoomController = new NavmapZoomController(navmapView.zoomView, dclInput);
+            filterController = new NavmapFilterController(this.navmapView.filterView, mapRenderer);
+            searchBarController = new NavmapSearchBarController(navmapView.SearchBarView, navmapView.SearchBarResultPanel, navmapView.HistoryRecordPanelView, placesAPIService, navmapView.floatingPanelView, webRequestController);
+            floatingPanelController = new FloatingPanelController(navmapView.floatingPanelView, placesAPIService, webRequestController, realmNavigator);
+
+            searchBarController.OnResultClicked += OnResultClicked;
+            searchBarController.OnSearchTextChanged += floatingPanelController.HidePanel;
+            satelliteController = new SatelliteController(navmapView.GetComponentInChildren<SatelliteView>(), this.navmapView.MapCameraDragBehaviorData, mapRenderer, webBrowser);
+            streetViewController = new StreetViewController(navmapView.GetComponentInChildren<StreetViewView>(), this.navmapView.MapCameraDragBehaviorData, mapRenderer);
+            navmapLocationController = new NavmapLocationController(navmapView.LocationView, world, playerEntity);
+
+            mapSections = new ()
+            {
+                { NavmapSections.Satellite, satelliteController },
+                { NavmapSections.StreetView, streetViewController },
+            };
+
+            var sectionSelectorController = new SectionSelectorController<NavmapSections>(mapSections, NavmapSections.Satellite);
+            foreach (var tabSelector in navmapView.TabSelectorMappedViews)
+            {
+                tabSelector.TabSelectorViews.TabSelectorToggle.onValueChanged.RemoveAllListeners();
+                tabSelector.TabSelectorViews.TabSelectorToggle.onValueChanged.AddListener(
+                    (isOn) =>
+                    {
+                        animationCts.SafeCancelAndDispose();
+                        animationCts = new CancellationTokenSource();
+                        sectionSelectorController.OnTabSelectorToggleValueChangedAsync(isOn, tabSelector.TabSelectorViews, tabSelector.Section, animationCts.Token, false).Forget();
+                    });
+            }
+
+            this.navmapView.SatelliteRenderImage.ParcelClicked += OnParcelClicked;
+            this.navmapView.StreetViewRenderImage.ParcelClicked += OnParcelClicked;
+            this.navmapView.SatelliteRenderImage.EmbedMapCameraDragBehavior(this.navmapView.MapCameraDragBehaviorData);
+            this.navmapView.StreetViewRenderImage.EmbedMapCameraDragBehavior(this.navmapView.MapCameraDragBehaviorData);
+        }
+
+        public async UniTask InitialiseAssetsAsync(IAssetsProvisioner assetsProvisioner, CancellationToken ct) =>
+            await searchBarController.InitialiseAssetsAsync(assetsProvisioner, ct);
+
+        private void OnResultClicked(string coordinates)
+        {
+            VectorUtilities.TryParseVector2Int(coordinates, out Vector2Int result);
+            floatingPanelController.HandlePanelVisibility(result, true);
+        }
+
+        private void OnParcelClicked(MapRenderImage.ParcelClickData clickedParcel)
+        {
+            floatingPanelController.HandlePanelVisibility(clickedParcel.Parcel, false);
+        }
+
+        public void Activate()
+        {
+            cameraController = mapRenderer.RentCamera(
+                new MapCameraInput(
+                    this,
+                    ACTIVE_MAP_LAYERS,
+                    ParcelMathHelper.WorldToGridPosition(new Vector3(0,0,0)),
+                    zoomController.ResetZoomToMidValue(),
+                    this.navmapView.SatellitePixelPerfectMapRendererTextureProvider.GetPixelPerfectTextureResolution(),
+                    navmapView.zoomView.zoomVerticalRange
+                ));
+            satelliteController.InjectCameraController(cameraController);
+            streetViewController.InjectCameraController(cameraController);
+            navmapLocationController.InjectCameraController(cameraController);
+            mapSections[NavmapSections.Satellite].Activate();
+            zoomController.Activate(cameraController);
+        }
+
+        public void Deactivate()
+        {
+            foreach (ISection mapSectionsValue in mapSections.Values)
+                mapSectionsValue.Deactivate();
+
+            zoomController.Deactivate();
+            cameraController?.Release(this);
+        }
+
+        public RectTransform GetRectTransform() =>
+            rectTransform;
+
+        public void Dispose()
+        {
+            animationCts?.Dispose();
+            zoomController?.Dispose();
+            floatingPanelController?.Dispose();
+            searchBarController?.Dispose();
+        }
+    }
+}