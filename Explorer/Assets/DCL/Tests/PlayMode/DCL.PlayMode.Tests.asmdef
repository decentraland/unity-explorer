--- conflicted
+++ resolved
@@ -51,12 +51,9 @@
         "GUID:1b20d4aa6ed040b438450994add830c4",
         "GUID:e56a0d6a94c144c784012e63b6043100",
         "GUID:fec46e56100e46ae9c5197becac63d00",
+        "GUID:800d01f252aedc243b320345c737f37c",
         "GUID:4a12c0b1b77ec6b418a8d7bd5c925be3",
-<<<<<<< HEAD
-        "GUID:800d01f252aedc243b320345c737f37c"
-=======
         "GUID:875a5d5129614170bd769ed012c2eb3d"
->>>>>>> 8d38cb5f
     ],
     "includePlatforms": [],
     "excludePlatforms": [
