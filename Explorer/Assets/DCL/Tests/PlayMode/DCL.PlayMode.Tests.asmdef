--- conflicted
+++ resolved
@@ -62,11 +62,8 @@
         "GUID:7175400a68914a45acecc9fb068de3b8",
         "GUID:8baf705856414dad9a73b3f382f1bc8b",
         "GUID:a0d83a4df040477894e767d4333169ec",
-<<<<<<< HEAD
-        "GUID:543b8f091a5947a3880b7f2bca2358bd"
-=======
+        "GUID:543b8f091a5947a3880b7f2bca2358bd",
         "GUID:ca4e81cdd6a34d1aa54c32ad41fc5b3b"
->>>>>>> 11ffe9f6
     ],
     "includePlatforms": [],
     "excludePlatforms": [
