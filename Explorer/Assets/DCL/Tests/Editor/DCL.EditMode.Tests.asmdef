--- conflicted
+++ resolved
@@ -82,12 +82,9 @@
         "GUID:54d33bbd50a28174e8ba0110106203c2",
         "GUID:83cc766db25f4a84b0fdfaf8a091122d",
         "GUID:6da682aafc9e2724594f4e4bf9cc2550",
-<<<<<<< HEAD
-        "GUID:60728e6f5a869504aad5d4a84318c7cc"
-=======
+        "GUID:60728e6f5a869504aad5d4a84318c7cc",
         "GUID:e169fa6683c924c7e99a85981a91d953",
         "GUID:5556c2cd8a339d54ba194f39bbd30d73"
->>>>>>> 1fff04b9
     ],
     "includePlatforms": [
         "Editor"
