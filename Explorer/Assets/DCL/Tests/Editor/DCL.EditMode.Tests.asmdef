--- conflicted
+++ resolved
@@ -75,12 +75,9 @@
         "GUID:1300820cd310d4584b09afde765bdd16",
         "GUID:a7b31707bb5e04b20bfe1421647e6707",
         "GUID:f0968673e9444d64b49cde6a40d7df7a",
-<<<<<<< HEAD
+        "GUID:04c3e7e2f3374472f84666dc489d6cd2",
+        "GUID:0401f68d61b24c63a3abf51e27bb46f1",
         "GUID:0d87731a01a547bd97421cb01c596850"
-=======
-        "GUID:04c3e7e2f3374472f84666dc489d6cd2",
-        "GUID:0401f68d61b24c63a3abf51e27bb46f1"
->>>>>>> 1ab17153
     ],
     "includePlatforms": [
         "Editor"
