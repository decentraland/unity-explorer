using Arch.Core;
using DCL.CharacterTriggerArea.Components;
using DCL.CharacterTriggerArea.Systems;
using DCL.ECSComponents;
using DCL.Optimization.Pools;
using ECS.LifeCycle.Components;
using ECS.Prioritization.Components;
using ECS.TestSuite;
using NSubstitute;
using NUnit.Framework;
using UnityEngine;

namespace DCL.CharacterTriggerArea.Tests
{
    public class CharacterTriggerAreaCleanupSystemShould : UnitySystemTestBase<CharacterTriggerAreaCleanupSystem>
    {
        private Entity entity;
        private GameObject fakeAvatarGO;
        private GameObject fakeTriggerAreaGO;
        private CharacterTriggerArea characterTriggerArea;
        private IComponentPool<CharacterTriggerArea> poolRegistry;

        [SetUp]
        public void Setup()
        {
            entity = world.Create(PartitionComponent.TOP_PRIORITY);

            fakeAvatarGO = new GameObject();
            fakeTriggerAreaGO = new GameObject();
            characterTriggerArea = fakeTriggerAreaGO.AddComponent<CharacterTriggerArea>();

            poolRegistry = Substitute.For<IComponentPool<CharacterTriggerArea>>();
            poolRegistry.Get().Returns(characterTriggerArea);
            system = new CharacterTriggerAreaCleanupSystem(world, poolRegistry);
        }

        [TearDown]
        public void Teardown()
        {
            poolRegistry.Dispose();
            Object.DestroyImmediate(fakeAvatarGO);
            Object.DestroyImmediate(fakeTriggerAreaGO);
        }

        [Test]
<<<<<<< HEAD
=======
        public void ClearEnterExitCollectionsCorrectly()
        {
            var component = new CharacterTriggerAreaComponent(Vector3.one, monoBehaviour: characterTriggerArea);
            world.Add(entity, component, new PBCameraModeArea());

            characterTriggerArea.enteredThisFrame.Add(fakeAvatarGO.transform);
            world.Set(entity, component);
            Assert.AreEqual(1, component.EnteredThisFrame.Count);

            system.Update(0);
            Assert.AreEqual(0, component.EnteredThisFrame.Count);

            characterTriggerArea.exitedThisFrame.Add(fakeAvatarGO.transform);
            world.Set(entity, component);
            Assert.AreEqual(1, component.ExitedThisFrame.Count);

            system.Update(0);
            Assert.AreEqual(0, component.ExitedThisFrame.Count);

            characterTriggerArea.enteredThisFrame.Add(fakeAvatarGO.transform);
            characterTriggerArea.exitedThisFrame.Add(fakeAvatarGO.transform);
            world.Set(entity, component);
            Assert.AreEqual(1, component.EnteredThisFrame.Count);
            Assert.AreEqual(1, component.ExitedThisFrame.Count);

            system.Update(0);
            Assert.AreEqual(0, component.EnteredThisFrame.Count);
            Assert.AreEqual(0, component.ExitedThisFrame.Count);
        }

        [Test]
>>>>>>> 5bd7c8b4
        public void HandleCameraModeAreaComponentRemoveCorrectly()
        {
            var component = new CharacterTriggerAreaComponent(areaSize: Vector3.one * 4, monoBehaviour: characterTriggerArea);
            world.Add(entity, component, new PBCameraModeArea());

            system.Update(0);

            poolRegistry.DidNotReceive().Release(characterTriggerArea);
            Assert.IsTrue(world.Has<CharacterTriggerAreaComponent>(entity));

            // Remove component
            world.Remove<PBCameraModeArea>(entity);
            system.Update(0);

            poolRegistry.Received(1).Release(characterTriggerArea);
            Assert.IsFalse(world.Has<CharacterTriggerAreaComponent>(entity));
        }

        [Test]
        public void HandleAvatarModifierAreaComponentRemoveCorrectly()
        {
            var component = new CharacterTriggerAreaComponent(areaSize: Vector3.one * 4, monoBehaviour: characterTriggerArea);
            world.Add(entity, component, new PBAvatarModifierArea());

            system.Update(0);

            poolRegistry.DidNotReceive().Release(characterTriggerArea);
            Assert.IsTrue(world.Has<CharacterTriggerAreaComponent>(entity));

            // Remove component
            world.Remove<PBAvatarModifierArea>(entity);
            system.Update(0);

            poolRegistry.Received(1).Release(characterTriggerArea);
            Assert.IsFalse(world.Has<CharacterTriggerAreaComponent>(entity));
        }

        [Test]
        public void HandleEntityDestructionCorrectly()
        {
            var component = new CharacterTriggerAreaComponent(areaSize: Vector3.one * 4, monoBehaviour: characterTriggerArea);
            world.Add(entity, component, new PBAvatarModifierArea());

            system.Update(0);

            poolRegistry.DidNotReceive().Release(characterTriggerArea);
            Assert.IsTrue(world.Has<CharacterTriggerAreaComponent>(entity));

            // Flag entity deletion
            world.Add<DeleteEntityIntention>(entity);
            system.Update(0);

            poolRegistry.Received(1).Release(characterTriggerArea);
        }
    }
}<|MERGE_RESOLUTION|>--- conflicted
+++ resolved
@@ -43,40 +43,6 @@
         }
 
         [Test]
-<<<<<<< HEAD
-=======
-        public void ClearEnterExitCollectionsCorrectly()
-        {
-            var component = new CharacterTriggerAreaComponent(Vector3.one, monoBehaviour: characterTriggerArea);
-            world.Add(entity, component, new PBCameraModeArea());
-
-            characterTriggerArea.enteredThisFrame.Add(fakeAvatarGO.transform);
-            world.Set(entity, component);
-            Assert.AreEqual(1, component.EnteredThisFrame.Count);
-
-            system.Update(0);
-            Assert.AreEqual(0, component.EnteredThisFrame.Count);
-
-            characterTriggerArea.exitedThisFrame.Add(fakeAvatarGO.transform);
-            world.Set(entity, component);
-            Assert.AreEqual(1, component.ExitedThisFrame.Count);
-
-            system.Update(0);
-            Assert.AreEqual(0, component.ExitedThisFrame.Count);
-
-            characterTriggerArea.enteredThisFrame.Add(fakeAvatarGO.transform);
-            characterTriggerArea.exitedThisFrame.Add(fakeAvatarGO.transform);
-            world.Set(entity, component);
-            Assert.AreEqual(1, component.EnteredThisFrame.Count);
-            Assert.AreEqual(1, component.ExitedThisFrame.Count);
-
-            system.Update(0);
-            Assert.AreEqual(0, component.EnteredThisFrame.Count);
-            Assert.AreEqual(0, component.ExitedThisFrame.Count);
-        }
-
-        [Test]
->>>>>>> 5bd7c8b4
         public void HandleCameraModeAreaComponentRemoveCorrectly()
         {
             var component = new CharacterTriggerAreaComponent(areaSize: Vector3.one * 4, monoBehaviour: characterTriggerArea);
