using DCL.ECSComponents;
using DCL.Optimization.Pools;
using ECS.Unity.Transforms.Components;
using SceneRunner.Scene;
using System;
using System.Collections.Generic;
using UnityEngine;

namespace DCL.CharacterTriggerArea.Components
{
    public struct CharacterTriggerAreaComponent : IDirtyMarker
    {
        private static readonly IReadOnlyCollection<Transform> EMPTY_COLLECTION = Array.Empty<Transform>();
        private CharacterTriggerArea? monoBehaviour;
        private readonly bool targetOnlyMainPlayer;

<<<<<<< HEAD
        public readonly IReadOnlyCollection<Transform> EnteredAvatarsToBeProcessed => monoBehaviour != null
            ? monoBehaviour.EnteredAvatarsToBeProcessed
=======
        public Vector3 AreaSize { get; private set; }

        public readonly IReadOnlyCollection<Transform> EnteredThisFrame => monoBehaviour != null
            ? monoBehaviour.EnteredThisFrame
>>>>>>> b8494648
            : EMPTY_COLLECTION;

        public readonly IReadOnlyCollection<Transform> ExitedAvatarsToBeProcessed => monoBehaviour != null
            ? monoBehaviour.ExitedAvatarsToBeProcessed
            : EMPTY_COLLECTION;

        public readonly IReadOnlyCollection<Transform> CurrentAvatarsInside => monoBehaviour != null
            ? monoBehaviour.CurrentAvatarsInside
            : EMPTY_COLLECTION;

        public CharacterTriggerAreaComponent(Vector3 areaSize, bool targetOnlyMainPlayer = false, CharacterTriggerArea? monoBehaviour = null)
        {
            AreaSize = areaSize;
            this.targetOnlyMainPlayer = targetOnlyMainPlayer;

            this.monoBehaviour = monoBehaviour;

            IsDirty = true;
        }

        public void ForceAssignArea(CharacterTriggerArea characterTriggerArea)
        {
            monoBehaviour = characterTriggerArea;
        }

        public void TryAssignArea(IComponentPool<CharacterTriggerArea> pool, Transform mainPlayerTransform)
        {
            if (IsDirty == false) return;

            IsDirty = false;

            if (monoBehaviour == null)
            {
                monoBehaviour = pool.Get();

                if (targetOnlyMainPlayer)
                    monoBehaviour!.TargetTransform = mainPlayerTransform;
            }

            monoBehaviour!.BoxCollider.size = AreaSize;
        }

        public void UpdateAreaSize(Vector3 size)
        {
            AreaSize = size;
            IsDirty = true;
        }

        public readonly void TryUpdateTransform(ref TransformComponent transformComponent)
        {
            if (monoBehaviour == null)
                return;

            Transform triggerAreaTransform = monoBehaviour.transform;

            if (transformComponent.Cached.WorldPosition != triggerAreaTransform.position)
                triggerAreaTransform.position = transformComponent.Cached.WorldPosition;

            if (transformComponent.Cached.WorldRotation != triggerAreaTransform.rotation)
                triggerAreaTransform.rotation = transformComponent.Cached.WorldRotation;

            if (!monoBehaviour.BoxCollider.enabled)
                monoBehaviour.BoxCollider.enabled = true;
        }

        public void TryRelease(IComponentPool<CharacterTriggerArea> pool)
        {
            if (monoBehaviour != null)
            {
                pool.Release(monoBehaviour);
                monoBehaviour = null;
            }
        }

        public void TryClear() => monoBehaviour?.Clear();

        public void TryClearEnteredAvatarsToBeProcessed() =>
            monoBehaviour?.ClearEnteredAvatarsToBeProcessed();

        public void TryClearExitedAvatarsToBeProcessed() =>
            monoBehaviour?.ClearExitedAvatarsToBeProcessed();

        public bool TryDispose(ISceneStateProvider sceneStateProvider)
        {
            if (!sceneStateProvider.IsCurrent && monoBehaviour != null)
            {
                monoBehaviour.Dispose();
                return true;
            }

            return false;
        }

        public bool IsDirty { get; set; }
    }
}<|MERGE_RESOLUTION|>--- conflicted
+++ resolved
@@ -13,16 +13,10 @@
         private static readonly IReadOnlyCollection<Transform> EMPTY_COLLECTION = Array.Empty<Transform>();
         private CharacterTriggerArea? monoBehaviour;
         private readonly bool targetOnlyMainPlayer;
+        public Vector3 AreaSize { get; private set; }
 
-<<<<<<< HEAD
         public readonly IReadOnlyCollection<Transform> EnteredAvatarsToBeProcessed => monoBehaviour != null
             ? monoBehaviour.EnteredAvatarsToBeProcessed
-=======
-        public Vector3 AreaSize { get; private set; }
-
-        public readonly IReadOnlyCollection<Transform> EnteredThisFrame => monoBehaviour != null
-            ? monoBehaviour.EnteredThisFrame
->>>>>>> b8494648
             : EMPTY_COLLECTION;
 
         public readonly IReadOnlyCollection<Transform> ExitedAvatarsToBeProcessed => monoBehaviour != null
