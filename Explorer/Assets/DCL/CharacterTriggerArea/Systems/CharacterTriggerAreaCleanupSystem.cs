using Arch.Core;
using Arch.System;
using Arch.SystemGroups;
using Arch.SystemGroups.Metadata;
using DCL.CharacterTriggerArea.Components;
using DCL.Diagnostics;
using DCL.ECSComponents;
using DCL.Optimization.Pools;
using ECS.Abstract;
using ECS.Groups;
using ECS.LifeCycle;
using ECS.LifeCycle.Components;
using System;

namespace DCL.CharacterTriggerArea.Systems
{
    [UpdateInGroup(typeof(CleanUpGroup))] // Throttling enabled for the group itself
    [LogCategory(ReportCategory.CHARACTER_TRIGGER_AREA)]
    public partial class CharacterTriggerAreaCleanupSystem : BaseUnityLoopSystem, IFinalizeWorldSystem
    {
        private readonly IComponentPool<CharacterTriggerArea> poolRegistry;

        public CharacterTriggerAreaCleanupSystem(World world, IComponentPool<CharacterTriggerArea> poolRegistry) : base(world)
        {
            this.poolRegistry = poolRegistry;
        }

        protected override void Update(float t)
        {
<<<<<<< HEAD
            HandleEntityDestructionQuery(World);
            HandleComponentRemovalQuery(World);
=======
            ClearDetectedCharactersCollectionQuery(World!);

            HandleEntityDestructionQuery(World!);
            World!.Remove<CharacterTriggerAreaComponent>(HandleEntityDestruction_QueryDescription);

            HandleComponentRemovalQuery(World!);
            World!.Remove<CharacterTriggerAreaComponent>(HandleComponentRemoval_QueryDescription);
        }

        [Query]
        private void ClearDetectedCharactersCollection(ref CharacterTriggerAreaComponent component)
        {
            component.TryClear();
>>>>>>> 5bd7c8b4
        }

        [Query]
        [All(typeof(DeleteEntityIntention))]
        private void HandleEntityDestruction(Entity entity, ref CharacterTriggerAreaComponent component)
        {
<<<<<<< HEAD
            poolRegistry.Release(component.MonoBehaviour);

            // For some reason bulk deletion shows very bad performance (probably due to the total number of archetypes/chunks)
            World.Remove<CharacterTriggerAreaComponent>(entity);
=======
            component.TryRelease(poolRegistry);
>>>>>>> 5bd7c8b4
        }

        [Query]
        [None(typeof(DeleteEntityIntention), typeof(PBCameraModeArea), typeof(PBAvatarModifierArea))]
        private void HandleComponentRemoval(Entity entity, ref CharacterTriggerAreaComponent component)
        {
<<<<<<< HEAD
            poolRegistry.Release(component.MonoBehaviour);
            World.Remove<CharacterTriggerAreaComponent>(entity);
=======
            component.TryRelease(poolRegistry);
>>>>>>> 5bd7c8b4
        }

        [Query]
        private void FinalizeComponents(ref CharacterTriggerAreaComponent component)
        {
<<<<<<< HEAD
            poolRegistry.Release(component.MonoBehaviour);
=======
            component.TryRelease(poolRegistry);
            World.Remove<CharacterTriggerAreaComponent>(entity);
>>>>>>> 5bd7c8b4
        }

        public void FinalizeComponents(in Query query)
        {
            FinalizeComponentsQuery(World);
        }
    }
}<|MERGE_RESOLUTION|>--- conflicted
+++ resolved
@@ -1,7 +1,6 @@
 using Arch.Core;
 using Arch.System;
 using Arch.SystemGroups;
-using Arch.SystemGroups.Metadata;
 using DCL.CharacterTriggerArea.Components;
 using DCL.Diagnostics;
 using DCL.ECSComponents;
@@ -10,7 +9,6 @@
 using ECS.Groups;
 using ECS.LifeCycle;
 using ECS.LifeCycle.Components;
-using System;
 
 namespace DCL.CharacterTriggerArea.Systems
 {
@@ -27,61 +25,32 @@
 
         protected override void Update(float t)
         {
-<<<<<<< HEAD
             HandleEntityDestructionQuery(World);
             HandleComponentRemovalQuery(World);
-=======
-            ClearDetectedCharactersCollectionQuery(World!);
-
-            HandleEntityDestructionQuery(World!);
-            World!.Remove<CharacterTriggerAreaComponent>(HandleEntityDestruction_QueryDescription);
-
-            HandleComponentRemovalQuery(World!);
-            World!.Remove<CharacterTriggerAreaComponent>(HandleComponentRemoval_QueryDescription);
-        }
-
-        [Query]
-        private void ClearDetectedCharactersCollection(ref CharacterTriggerAreaComponent component)
-        {
-            component.TryClear();
->>>>>>> 5bd7c8b4
         }
 
         [Query]
         [All(typeof(DeleteEntityIntention))]
         private void HandleEntityDestruction(Entity entity, ref CharacterTriggerAreaComponent component)
         {
-<<<<<<< HEAD
-            poolRegistry.Release(component.MonoBehaviour);
+            component.TryRelease(poolRegistry);
 
             // For some reason bulk deletion shows very bad performance (probably due to the total number of archetypes/chunks)
             World.Remove<CharacterTriggerAreaComponent>(entity);
-=======
-            component.TryRelease(poolRegistry);
->>>>>>> 5bd7c8b4
         }
 
         [Query]
         [None(typeof(DeleteEntityIntention), typeof(PBCameraModeArea), typeof(PBAvatarModifierArea))]
         private void HandleComponentRemoval(Entity entity, ref CharacterTriggerAreaComponent component)
         {
-<<<<<<< HEAD
-            poolRegistry.Release(component.MonoBehaviour);
+            component.TryRelease(poolRegistry);
             World.Remove<CharacterTriggerAreaComponent>(entity);
-=======
-            component.TryRelease(poolRegistry);
->>>>>>> 5bd7c8b4
         }
 
         [Query]
         private void FinalizeComponents(ref CharacterTriggerAreaComponent component)
         {
-<<<<<<< HEAD
-            poolRegistry.Release(component.MonoBehaviour);
-=======
             component.TryRelease(poolRegistry);
-            World.Remove<CharacterTriggerAreaComponent>(entity);
->>>>>>> 5bd7c8b4
         }
 
         public void FinalizeComponents(in Query query)
