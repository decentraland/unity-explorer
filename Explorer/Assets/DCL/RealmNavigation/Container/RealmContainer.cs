﻿using Cysharp.Threading.Tasks;
using DCL.DebugUtilities;
using DCL.DebugUtilities.UIBindings;
using DCL.SceneLoadingScreens.LoadingScreen;
using DCL.Utilities.Extensions;
using DCL.Web3.Identities;
using ECS.Prioritization.Components;
using ECS.SceneLifeCycle.Reporting;
using Global;
using Global.Dynamic;
using System.Collections.Generic;
using System.Threading;
using CommunicationData.URLHelpers;
using DCL.Browser.DecentralandUrls;
using DCL.FeatureFlags;
using DCL.Multiplayer.Connections.DecentralandUrls;
using Unity.Mathematics;
using UnityEngine;
using Utility.Storage;

namespace DCL.RealmNavigation
{
    public class RealmContainer
    {
        public TeleportController TeleportController { get; private set; }
        public IGlobalRealmController RealmController { get; private set; }

        public RealmNavigatorDebugView DebugView { get; private set; }

        public static RealmContainer Create(
            StaticContainer staticContainer,
            IWeb3IdentityCache identityCache,
            IReadOnlyList<int2> staticLoadPositions,
            IDebugContainerBuilder debugContainerBuilder,
            LoadingScreenTimeout loadingScreenTimeout,
            ILoadingScreen loadingScreen,
            bool localSceneDevelopment,
            IDecentralandUrlsSource urlsSource,
            FeatureFlagsCache featureFlagsCache)
        {
            var teleportController = new TeleportController(staticContainer.SceneReadinessReportQueue, staticContainer.SingletonSharedDependencies.SceneAssetLock);

            var retrieveSceneFromFixedRealm = new RetrieveSceneFromFixedRealm();
            var retrieveSceneFromVolatileWorld = new RetrieveSceneFromVolatileWorld(staticContainer.RealmData);

            var realmNavigatorDebugView = new RealmNavigatorDebugView(debugContainerBuilder);

            var assetBundleRegistry =
<<<<<<< HEAD
                featureFlagsCache.Configuration.IsEnabled(FeatureFlagsStrings.ASSET_BUNDLE_FALLBACK)
                && !localSceneDevelopment
=======
                featureFlagsCache.Configuration.IsEnabled(FeatureFlagsStrings.ASSET_BUNDLE_FALLBACK) && !localSceneDevelopment
>>>>>>> 5b5701f7
                    ? URLDomain.FromString(urlsSource.Url(DecentralandUrl.AssetBundleRegistry))
                    : URLDomain.EMPTY;

            var realmController = new RealmController(
                identityCache,
                staticContainer.WebRequestsContainer.WebRequestController,
                teleportController,
                retrieveSceneFromFixedRealm,
                retrieveSceneFromVolatileWorld,
                staticLoadPositions,
                staticContainer.RealmData,
                staticContainer.ScenesCache,
                staticContainer.PartitionDataContainer,
                staticContainer.SingletonSharedDependencies.SceneAssetLock,
                staticContainer.ComponentsContainer.ComponentPoolsRegistry
                               .GetReferenceTypePool<PartitionComponent>(),
                realmNavigatorDebugView,
                localSceneDevelopment,
                assetBundleRegistry
            );

            BuildDebugWidget(teleportController, debugContainerBuilder, loadingScreen, loadingScreenTimeout);

            return new RealmContainer
            {
                RealmController = realmController,
                DebugView = realmNavigatorDebugView,
                TeleportController = teleportController,
            };
        }

        private static void BuildDebugWidget(ITeleportController teleportController, IDebugContainerBuilder debugContainerBuilder, ILoadingScreen loadingScreen, LoadingScreenTimeout loadingScreenTimeout)
        {
            var binding = new PersistentElementBinding<Vector2Int>(PersistentSetting.CreateVector2Int("teleportCoordinates"));

            var timeout = new ElementBinding<float>((float)loadingScreenTimeout.Value.TotalSeconds,
                evt => loadingScreenTimeout.Set(seconds: evt.newValue));

            debugContainerBuilder
               .TryAddWidget("Teleport")
              ?.AddControl(new DebugVector2IntFieldDef(binding), null)
               .AddControl(
                    new DebugButtonDef("To Parcel", () =>
                        {
                            loadingScreen.ShowWhileExecuteTaskAsync(
                                              (report, token) => teleportController.TeleportToParcelAsync(binding.Value, report, token).SuppressToResultAsync()
                                            , CancellationToken.None)
                                         .Forget();
                        }
                    ),
                    new DebugButtonDef("To Spawn Point", () =>
                        {
                            loadingScreen.ShowWhileExecuteTaskAsync(
                                              async (report, token) =>
                                              {
                                                  WaitForSceneReadiness? sceneReadiness = await teleportController.TeleportToSceneSpawnPointAsync(binding.Value, report, token);
                                                  return await sceneReadiness.ToUniTask().SuppressToResultAsync();
                                              }, CancellationToken.None)
                                         .Forget();
                        }
                    )
                )
               .AddFloatField("Timeout (s)", timeout);
        }
    }
}<|MERGE_RESOLUTION|>--- conflicted
+++ resolved
@@ -46,12 +46,7 @@
             var realmNavigatorDebugView = new RealmNavigatorDebugView(debugContainerBuilder);
 
             var assetBundleRegistry =
-<<<<<<< HEAD
-                featureFlagsCache.Configuration.IsEnabled(FeatureFlagsStrings.ASSET_BUNDLE_FALLBACK)
-                && !localSceneDevelopment
-=======
                 featureFlagsCache.Configuration.IsEnabled(FeatureFlagsStrings.ASSET_BUNDLE_FALLBACK) && !localSceneDevelopment
->>>>>>> 5b5701f7
                     ? URLDomain.FromString(urlsSource.Url(DecentralandUrl.AssetBundleRegistry))
                     : URLDomain.EMPTY;
 
