--- conflicted
+++ resolved
@@ -48,17 +48,10 @@
 
             var realmNavigatorDebugView = new RealmNavigatorDebugView(debugContainerBuilder);
 
-<<<<<<< HEAD
             Uri? assetBundleRegistry =
-                featureFlagsCache.Configuration.IsEnabled(FeatureFlagsStrings.ASSET_BUNDLE_FALLBACK) && !localSceneDevelopment
+                FeatureFlagsConfiguration.Instance.IsEnabled(FeatureFlagsStrings.ASSET_BUNDLE_FALLBACK) && !localSceneDevelopment
                     ? urlsSource.Url(DecentralandUrl.AssetBundleRegistry)
                     : null;
-=======
-            var assetBundleRegistry =
-                FeatureFlagsConfiguration.Instance.IsEnabled(FeatureFlagsStrings.ASSET_BUNDLE_FALLBACK) && !localSceneDevelopment
-                    ? URLDomain.FromString(urlsSource.Url(DecentralandUrl.AssetBundleRegistry))
-                    : URLDomain.EMPTY;
->>>>>>> 8f12c223
 
             var realmController = new RealmController(
                 identityCache,
