--- conflicted
+++ resolved
@@ -112,13 +112,8 @@
             {
                 container.reportHandlingSettings = await ProvideReportHandlingSettingsAsync(container.AssetsProvisioner!, container.settings, ct);
 
-<<<<<<< HEAD
                 (container.Bootstrap, container.Analytics) = await CreateBootstrapperAsync(debugSettings, applicationParametersParser, splashScreen, realmUrls, diskCache, container, webRequestsContainer, container.settings, realmLaunchSettings, world, container.settings.BuildData, dclVersion, ct);
-                (container.VerifiedEthereumApi, container.Web3Authenticator) = CreateWeb3Dependencies(sceneLoaderSettings, web3AccountFactory, identityCache, browser, container, decentralandUrlsSource, applicationParametersParser);
-=======
-                (container.Bootstrap, container.Analytics) = await CreateBootstrapperAsync(debugSettings, applicationParametersParser, splashScreen, realmUrls, diskCache, partialsDiskCache, container, webRequestsContainer, container.settings, realmLaunchSettings, world, container.settings.BuildData, dclVersion, ct);
                 (container.VerifiedEthereumApi, container.Web3Authenticator) = CreateWeb3Dependencies(sceneLoaderSettings, web3AccountFactory, identityCache, browser, container, decentralandUrlsSource, applicationParametersParser, featureFlagsCacheProxy);
->>>>>>> e00176c8
 
                 if (container.enableAnalytics)
                 {
