--- conflicted
+++ resolved
@@ -111,13 +111,8 @@
             {
                 container.reportHandlingSettings = await ProvideReportHandlingSettingsAsync(container.AssetsProvisioner!, container.settings, ct);
 
-<<<<<<< HEAD
-                (container.Bootstrap, container.Analytics) = await CreateBootstrapperAsync(debugSettings, applicationParametersParser, splashScreen, realmUrls, diskCache, container, webRequestsContainer, container.settings, realmLaunchSettings, world, container.settings.BuildData, dclVersion, ct);
-                (container.VerifiedEthereumApi, container.Web3Authenticator) = CreateWeb3Dependencies(sceneLoaderSettings, web3AccountFactory, identityCache, browser, container, decentralandUrlsSource, applicationParametersParser, featureFlagsCacheProxy);
-=======
                 (container.Bootstrap, container.Analytics) = await CreateBootstrapperAsync(debugSettings, applicationParametersParser, splashScreen, realmUrls, diskCache, partialsDiskCache, container, webRequestsContainer, container.settings, realmLaunchSettings, world, container.settings.BuildData, dclVersion, ct);
                 (container.VerifiedEthereumApi, container.Web3Authenticator) = CreateWeb3Dependencies(sceneLoaderSettings, web3AccountFactory, identityCache, browser, container, decentralandUrlsSource, applicationParametersParser);
->>>>>>> 8f12c223
 
                 if (container.enableAnalytics)
                 {
