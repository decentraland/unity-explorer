﻿using Arch.Core;
using CommunicationData.URLHelpers;
using Cysharp.Threading.Tasks;
using DCL.Audio;
using DCL.DebugUtilities;
using DCL.Diagnostics;
using DCL.FeatureFlags;
using DCL.Multiplayer.Connections.DecentralandUrls;
using DCL.Notifications.NewNotification;
using DCL.Optimization.PerformanceBudgeting;
using DCL.PerformanceAndDiagnostics.Analytics;
using DCL.PerformanceAndDiagnostics.DotNetLogging;
using DCL.PluginSystem;
using DCL.PluginSystem.Global;
using DCL.Profiles;
using DCL.RealmNavigation;
using DCL.SceneLoadingScreens.SplashScreen;
using DCL.UI;
using DCL.UI.MainUI;
using DCL.UserInAppInitializationFlow;
using DCL.Utilities;
using DCL.Utilities.Extensions;
using DCL.Web3.Authenticators;
using DCL.Web3.Identities;
using DCL.WebRequests.Analytics;
using ECS.StreamableLoading.Cache.Disk;
using ECS.StreamableLoading.Cache.InMemory;
using ECS.StreamableLoading.Common.Components;
using Global.AppArgs;
using Global.Dynamic.LaunchModes;
using Global.Dynamic.RealmUrl;
using Global.Versioning;
using MVC;
using SceneRunner.Debugging;
using SceneRuntime.Factory.JsSource;
using SceneRuntime.Factory.WebSceneSource;
using System;
using System.Collections.Generic;
using System.Threading;
using UnityEngine;
using UnityEngine.UIElements;
using Utility;
using JsCodeResolver = DCL.AssetsProvision.CodeResolver.JsCodeResolver;

namespace Global.Dynamic
{
    public class Bootstrap : IBootstrap
    {
        private readonly DebugSettings.DebugSettings debugSettings;
        private readonly RealmUrls realmUrls;
        private readonly IAppArgs appArgs;
        private readonly SplashScreen splashScreen;
        private readonly RealmLaunchSettings realmLaunchSettings;
        private readonly WebRequestsContainer webRequestsContainer;
        private readonly IDiskCache diskCache;
        private readonly IDiskCache<PartialLoadingState> partialsDiskCache;
        private readonly World world;

        private URLDomain? startingRealm;
        private Vector2Int startingParcel;
        private DynamicWorldDependencies dynamicWorldDependencies;

        public bool EnableAnalytics { private get; init; }

        public Bootstrap(
            DebugSettings.DebugSettings debugSettings,
            IAppArgs appArgs,
            SplashScreen splashScreen,
            RealmUrls realmUrls,
            RealmLaunchSettings realmLaunchSettings,
            WebRequestsContainer webRequestsContainer,
            IDiskCache diskCache,
            IDiskCache<PartialLoadingState> partialsDiskCache,
            World world)
        {
            this.debugSettings = debugSettings;
            this.realmUrls = realmUrls;
            this.appArgs = appArgs;
            this.splashScreen = splashScreen;
            this.realmLaunchSettings = realmLaunchSettings;
            this.webRequestsContainer = webRequestsContainer;
            this.diskCache = diskCache;
            this.partialsDiskCache = partialsDiskCache;
            this.world = world;
        }

        public async UniTask PreInitializeSetupAsync(CancellationToken token)
        {
            splashScreen.Show();

            string realm = await realmUrls.StartingRealmAsync(token);
            startingRealm = URLDomain.FromString(realm);

            // Initialize .NET logging ASAP since it might be used by another systems
            // Otherwise we might get exceptions in different platforms
            DotNetLoggingPlugin.Initialize();
        }

        public async UniTask<(StaticContainer?, bool)> LoadStaticContainerAsync(
            BootstrapContainer bootstrapContainer,
            PluginSettingsContainer globalPluginSettingsContainer,
            IDebugContainerBuilder debugContainerBuilder,
            Entity playerEntity,
            ISystemMemoryCap memoryCap,
            IAppArgs appArgs,
            CancellationToken ct
        ) =>
            await StaticContainer.CreateAsync(
                bootstrapContainer.DecentralandUrlsSource,
                bootstrapContainer.AssetsProvisioner,
                bootstrapContainer.ReportHandlingSettings,
                debugContainerBuilder,
                webRequestsContainer,
                globalPluginSettingsContainer,
                bootstrapContainer.DiagnosticsContainer,
                bootstrapContainer.IdentityCache,
                bootstrapContainer.VerifiedEthereumApi,
                bootstrapContainer.LaunchMode,
                bootstrapContainer.UseRemoteAssetBundles,
                world,
                playerEntity,
                memoryCap,
                bootstrapContainer.VolumeBus,
                EnableAnalytics,
                bootstrapContainer.Analytics,
                diskCache,
                partialsDiskCache,
                bootstrapContainer.Environment,
                ct,
                appArgs
            );

        public async UniTask<(DynamicWorldContainer?, bool)> LoadDynamicWorldContainerAsync(
            BootstrapContainer bootstrapContainer,
            StaticContainer staticContainer,
            PluginSettingsContainer scenePluginSettingsContainer,
            DynamicSceneLoaderSettings settings,
            DynamicSettings dynamicSettings,
            AudioClipConfig backgroundMusic,
            WorldInfoTool worldInfoTool,
            Entity playerEntity,
            IAppArgs appArgs,
            ICoroutineRunner coroutineRunner,
            DCLVersion dclVersion,
            CancellationToken ct)
        {
            dynamicWorldDependencies = new DynamicWorldDependencies
            (
                staticContainer.DebugContainerBuilder,
                appArgs,
                bootstrapContainer.AssetsProvisioner,
                staticContainer,
                scenePluginSettingsContainer,
                dynamicSettings,
                bootstrapContainer.Web3Authenticator,
                bootstrapContainer.IdentityCache,
                splashScreen,
                worldInfoTool
            );

            string? localSceneDevelopmentRealm = await realmUrls.LocalSceneDevelopmentRealmAsync(ct);

            (DynamicWorldContainer? container, bool success) tuple = await DynamicWorldContainer.CreateAsync(
                bootstrapContainer,
                dynamicWorldDependencies,
                new DynamicWorldParams
                {
                    StaticLoadPositions = realmLaunchSettings.GetPredefinedParcels(),
                    Realms = settings.Realms,
                    StartParcel = new StartParcel(realmLaunchSettings.targetScene),
                    IsolateScenesCommunication = realmLaunchSettings.isolateSceneCommunication,
                    EnableLandscape = debugSettings.EnableLandscape,
                    EnableLOD = debugSettings.EnableLOD && realmLaunchSettings.CurrentMode is LaunchMode.Play,
                    EnableAnalytics = EnableAnalytics,
                    HybridSceneParams = realmLaunchSettings.CreateHybridSceneParams(),
                    LocalSceneDevelopmentRealm = localSceneDevelopmentRealm ?? string.Empty,
                },
                backgroundMusic,
                world,
                playerEntity,
                appArgs,
                coroutineRunner,
                dclVersion,
                realmUrls,
                ct);

            return tuple;
        }

        public async UniTask<bool> InitializePluginsAsync(StaticContainer staticContainer, DynamicWorldContainer dynamicWorldContainer,
            PluginSettingsContainer scenePluginSettingsContainer, PluginSettingsContainer globalPluginSettingsContainer, IAnalyticsController analyticsController,
            CancellationToken ct)
        {
            var anyFailure = false;

            await UniTask.WhenAll(staticContainer.ECSWorldPlugins.Select(gp => scenePluginSettingsContainer.InitializePluginWithAnalyticsAsync(gp, analyticsController, ct).ContinueWith(OnPluginInitialized)).EnsureNotNull());
            await UniTask.WhenAll(dynamicWorldContainer.GlobalPlugins.Select(gp => globalPluginSettingsContainer.InitializePluginWithAnalyticsAsync(gp, analyticsController, ct).ContinueWith(OnPluginInitialized)).EnsureNotNull());

            void OnPluginInitialized<TPluginInterface>((TPluginInterface plugin, bool success) result) where TPluginInterface: IDCLPlugin
            {
                if (!result.success)
                    anyFailure = true;
            }

            return anyFailure;
        }

        public async UniTask InitializeFeatureFlagsAsync(IWeb3Identity? identity, IDecentralandUrlsSource decentralandUrlsSource, StaticContainer staticContainer, CancellationToken ct)
        {
            try { await staticContainer.FeatureFlagsProvider.InitializeAsync(decentralandUrlsSource, identity?.Address, appArgs, ct); }
            catch (Exception e) when (e is not OperationCanceledException)
            {
                FeatureFlagsConfiguration.Initialize(new FeatureFlagsConfiguration(FeatureFlagsResultDto.Empty));
                ReportHub.LogException(e, new ReportData(ReportCategory.FEATURE_FLAGS));
            }
        }

        public void InitializeFeaturesRegistry()
        {
            FeaturesRegistry.Initialize(new FeaturesRegistry(appArgs, realmLaunchSettings.CurrentMode is LaunchMode.LocalSceneDevelopment));
        }

        public GlobalWorld CreateGlobalWorld(
            BootstrapContainer bootstrapContainer,
            StaticContainer staticContainer,
            DynamicWorldContainer dynamicWorldContainer,
            UIDocument debugUiRoot,
            Entity playerEntity
        )
        {
            IWebJsSources webJsSources = new WebJsSources(new JsCodeResolver(
                staticContainer.WebRequestsContainer.WebRequestController));

            if (realmLaunchSettings.CurrentMode is LaunchMode.Play)
            {
                var memoryCache = new MemoryCache<string, string>();
                staticContainer.CacheCleaner.Register(memoryCache);
                webJsSources = new CachedWebJsSources(webJsSources, memoryCache, new DiskCache<string, SerializeMemoryIterator<StringDiskSerializer.State>>(diskCache, new StringDiskSerializer()));
            }

            SceneSharedContainer sceneSharedContainer = SceneSharedContainer.Create(
                in staticContainer,
                bootstrapContainer.DecentralandUrlsSource,
                bootstrapContainer.IdentityCache,
                staticContainer.WebRequestsContainer.SceneWebRequestController,
                dynamicWorldContainer.RealmController.RealmData,
                dynamicWorldContainer.ProfileRepository,
                dynamicWorldContainer.RoomHub,
                dynamicWorldContainer.MvcManager,
                dynamicWorldContainer.MessagePipesHub,
                dynamicWorldContainer.RemoteMetadata,
                webJsSources,
                bootstrapContainer.Environment,
<<<<<<< HEAD
                appArgs
=======
                dynamicWorldContainer.SystemClipboard
>>>>>>> 44828798
            );

            GlobalWorld globalWorld = dynamicWorldContainer.GlobalWorldFactory.Create(
                sceneSharedContainer.SceneFactory, playerEntity);

            dynamicWorldContainer.RealmController.GlobalWorld = globalWorld;
            staticContainer.PortableExperiencesController.GlobalWorld = globalWorld;

            InitializeDebugPanel(staticContainer.DebugContainerBuilder, debugUiRoot);

            return globalWorld;
        }

        public void InitializePlayerEntity(StaticContainer staticContainer, Entity playerEntity)
        {
            staticContainer.CharacterContainer.InitializePlayerEntity(world, playerEntity);
        }

        public async UniTask LoadStartingRealmAsync(DynamicWorldContainer dynamicWorldContainer, CancellationToken ct)
        {
            if (startingRealm.HasValue == false)
                throw new InvalidOperationException("Starting realm is not set");

            await dynamicWorldContainer.RealmController.SetRealmAsync(startingRealm.Value, ct);
        }

        public void ApplyFeatureFlagConfigs(FeatureFlagsConfiguration featureFlagsConfigurationCache)
        {
            realmLaunchSettings.CheckStartParcelFeatureFlagOverride(appArgs, featureFlagsConfigurationCache);
            webRequestsContainer.SetKTXEnabled(featureFlagsConfigurationCache.IsEnabled(FeatureFlagsStrings.KTX2_CONVERSION));
        }

        public async UniTask UserInitializationAsync(DynamicWorldContainer dynamicWorldContainer,
            BootstrapContainer bootstrapContainer,
            GlobalWorld globalWorld, Entity playerEntity, CancellationToken ct)
        {
            splashScreen.Show();

            try { await bootstrapContainer.AutoLoginAuthenticator!.LoginAsync(ct); }
            // Exceptions on auto-login should not block the application bootstrap
            catch (AutoLoginTokenNotFoundException) { }
            catch (Exception e) { ReportHub.LogException(e, ReportCategory.AUTHENTICATION); }

            await dynamicWorldContainer.UserInAppInAppInitializationFlow.ExecuteAsync(
                new UserInAppInitializationFlowParameters
                (
                    showAuthentication: debugSettings.ShowAuthentication,
                    showLoading: debugSettings.ShowLoading,
                    IUserInAppInitializationFlow.LoadSource.StartUp,
                    world: globalWorld.EcsWorld,
                    playerEntity: playerEntity
                ), ct);

            OpenDefaultUI(dynamicWorldContainer.MvcManager, ct);
            splashScreen.Hide();
        }

        private static void OpenDefaultUI(IMVCManager mvcManager, CancellationToken ct)
        {
            mvcManager.ShowAsync(NewNotificationController.IssueCommand(), ct).Forget();
            mvcManager.ShowAsync(MainUIController.IssueCommand(), ct).Forget();
        }

        private void InitializeDebugPanel(IDebugContainerBuilder debugContainerBuilder, UIDocument debugUiRoot)
        {
            debugContainerBuilder.BuildWithFlex(debugUiRoot);
            bool hasDebugFlag = appArgs.HasDebugFlag();

            // Make Debug Panel available
            debugContainerBuilder.IsVisible = hasDebugFlag || appArgs.HasFlag(AppArgsFlags.LOCAL_SCENE);

            // Start application with Debug Panel open/closed
            debugContainerBuilder.Container.SetPanelVisibility(hasDebugFlag);
        }
    }
}<|MERGE_RESOLUTION|>--- conflicted
+++ resolved
@@ -251,11 +251,8 @@
                 dynamicWorldContainer.RemoteMetadata,
                 webJsSources,
                 bootstrapContainer.Environment,
-<<<<<<< HEAD
+                dynamicWorldContainer.SystemClipboard,
                 appArgs
-=======
-                dynamicWorldContainer.SystemClipboard
->>>>>>> 44828798
             );
 
             GlobalWorld globalWorld = dynamicWorldContainer.GlobalWorldFactory.Create(
