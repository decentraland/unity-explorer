--- conflicted
+++ resolved
@@ -48,11 +48,8 @@
 using System.Threading;
 using DCL.PerformanceAndDiagnostics.Analytics;
 using DCL.UI;
-<<<<<<< HEAD
 using DCL.WebRequests.ChromeDevtool;
-=======
 using DCL.Settings.ModuleControllers;
->>>>>>> 4ae28ffe
 using TMPro;
 #if UNITY_EDITOR
 using UnityEditor;
@@ -319,7 +316,7 @@
                 DCLPlayerPrefs.SetInt(DCLPrefKeys.SETTINGS_GRAPHICS_QUALITY, GraphicsQualitySettingsController.MIN_SPECS_GRAPHICS_QUALITY_LEVEL, true);
                 DCLPlayerPrefs.SetFloat(DCLPrefKeys.SETTINGS_UPSCALER, UpscalingController.MIN_SPECS_UPSCALER_VALUE, true);
             }
-            
+
             bool userWantsToSkip = DCLPlayerPrefs.GetBool(DCLPrefKeys.DONT_SHOW_MIN_SPECS_SCREEN);
             bool forceShow = applicationParametersParser.HasFlag(AppArgsFlags.FORCE_MINIMUM_SPECS_SCREEN);
 
@@ -327,7 +324,7 @@
             {
                 bootstrapContainer.DiagnosticsContainer.Sentry!.AddMeetMinimumRequirements(scope, hasMinimumSpecs);
             });
-            
+
             bool shouldShowScreen = forceShow || (!userWantsToSkip && !hasMinimumSpecs);
 
             if (!shouldShowScreen)
