--- conflicted
+++ resolved
@@ -282,14 +282,8 @@
 
                 globalWorld = bootstrap.CreateGlobalWorld(bootstrapContainer, staticContainer!, dynamicWorldContainer!, debugContainer.RootDocument, playerEntity);
 
-<<<<<<< HEAD
                 await LoadStartingRealmAsync(ct);
                 await LoadUserFlowAsync(playerEntity, ct);
-=======
-                await bootstrap.LoadStartingRealmAsync(dynamicWorldContainer!, ct);
-
-                await bootstrap.UserInitializationAsync(dynamicWorldContainer!, bootstrapContainer, globalWorld, playerEntity, ct);
->>>>>>> d8bdd2b1
 
                 //This is done to release the memory usage of the splash screen logo animation sprites
                 //The logo is used only at first launch, so we can safely release it after the game is loaded
@@ -324,7 +318,7 @@
 
             async UniTask LoadUserFlowAsync(Entity playerEntity, CancellationToken ct)
             {
-                try { await bootstrap.UserInitializationAsync(dynamicWorldContainer!, globalWorld, playerEntity, ct); }
+                try { await bootstrap.UserInitializationAsync(dynamicWorldContainer!, bootstrapContainer, globalWorld, playerEntity, ct); }
                 catch (RealmChangeException)
                 {
                     if (await ShowLoadErrorPopupAsync(ct) == ErrorPopupWithRetryController.Result.RESTART)
