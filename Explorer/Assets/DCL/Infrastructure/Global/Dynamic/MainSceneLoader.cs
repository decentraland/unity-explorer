using Arch.Core;
using CommunicationData.URLHelpers;
using CRDT;
using CrdtEcsBridge.Components;
using Cysharp.Threading.Tasks;
using DCL.ApplicationBlocklistGuard;
using DCL.ApplicationGuards;
using DCL.ApplicationMinimumSpecsGuard;
using DCL.ApplicationVersionGuard;
using DCL.AssetsProvision;
using DCL.Audio;
using DCL.AuthenticationScreenFlow;
using DCL.Browser;
using DCL.Browser.DecentralandUrls;
using DCL.DebugUtilities;
using DCL.Diagnostics;
using DCL.FeatureFlags;
using DCL.Infrastructure.Global;
using DCL.Input.Component;
using DCL.Multiplayer.Connections.DecentralandUrls;
using DCL.Multiplayer.HealthChecks;
using DCL.Multiplayer.HealthChecks.Struct;
using DCL.Optimization.PerformanceBudgeting;
using DCL.PluginSystem;
using DCL.PluginSystem.Global;
using DCL.Prefs;
using DCL.SceneLoadingScreens.SplashScreen;
using DCL.Utilities;
using DCL.Utilities.Extensions;
using DCL.Web3.Accounts.Factory;
using DCL.Web3.Identities;
using DCL.WebRequests;
using DCL.WebRequests.Analytics;
using ECS.StreamableLoading.Cache.Disk;
using ECS.StreamableLoading.Cache.Disk.CleanUp;
using ECS.StreamableLoading.Cache.Disk.Lock;
using ECS.StreamableLoading.Common;
using ECS.StreamableLoading.Common.Components;
using Global.AppArgs;
using Global.Dynamic.LaunchModes;
using Global.Dynamic.RealmUrl;
using Global.Dynamic.RealmUrl.Names;
using Global.Versioning;
using MVC;
using SceneRunner.Debugging;
using System;
using System.Linq;
using System.Threading;
using DCL.PerformanceAndDiagnostics.Analytics;
using DCL.UI;
using DCL.Settings.ModuleControllers;
using TMPro;
#if UNITY_EDITOR
using UnityEditor;
#endif
using UnityEngine;
using UnityEngine.AddressableAssets;
using UnityEngine.UIElements;
using Utility;
using Utility.Types;
using MinimumSpecsScreenView = DCL.ApplicationMinimumSpecsGuard.MinimumSpecsScreenView;

namespace Global.Dynamic
{
    public class MainSceneLoader : MonoBehaviour, ICoroutineRunner
    {
        [Header("STARTUP CONFIG")] [SerializeField]
        private RealmLaunchSettings launchSettings = null!;

        [Space]
        [SerializeField] private DecentralandEnvironment decentralandEnvironment;

        [Space]
        [SerializeField] private DebugSettings.DebugSettings debugSettings = new ();

        [Header("REFERENCES")]
        [SerializeField] private PluginSettingsContainer globalPluginSettingsContainer = null!;
        [SerializeField] private PluginSettingsContainer scenePluginSettingsContainer = null!;
        [SerializeField] private DynamicSceneLoaderSettings settings = null!;
        [SerializeField] private SplashScreenRef splashScreenRef = null!;
        [SerializeField] private DynamicSettings dynamicSettings = null!;
        [SerializeField] private AudioClipConfig backgroundMusic = null!;
        [SerializeField] private WorldInfoTool worldInfoTool = null!;
        [SerializeField] private AssetReferenceGameObject untrustedRealmConfirmationPrefab = null!;

        private BootstrapContainer? bootstrapContainer;
        private StaticContainer? staticContainer;
        private DynamicWorldContainer? dynamicWorldContainer;
        private GlobalWorld? globalWorld;

        private ProvidedInstance<SplashScreen> splashScreen;

        private void Awake()
        {
            InitializeFlowAsync(destroyCancellationToken).Forget();
        }

        private void OnDestroy()
        {
            if (dynamicWorldContainer != null)
            {
                foreach (IDCLGlobalPlugin plugin in dynamicWorldContainer.GlobalPlugins)
                    plugin.SafeDispose(ReportCategory.ENGINE);

                if (globalWorld != null)
                    dynamicWorldContainer.RealmController.DisposeGlobalWorld();

                dynamicWorldContainer.SafeDispose(ReportCategory.ENGINE);
            }

            if (staticContainer != null)
            {
                // Exclude SharedPlugins as they were disposed as they were already disposed of as `GlobalPlugins`
                foreach (IDCLPlugin worldPlugin in staticContainer.ECSWorldPlugins.Except<IDCLPlugin>(staticContainer.SharedPlugins))
                    worldPlugin.SafeDispose(ReportCategory.ENGINE);

                staticContainer.SafeDispose(ReportCategory.ENGINE);
            }

            bootstrapContainer?.Dispose();

            ReportHub.Log(ReportCategory.ENGINE, "OnDestroy successfully finished");
        }

        public void ApplyConfig(IAppArgs applicationParametersParser)
        {
            if (applicationParametersParser.TryGetValue(AppArgsFlags.ENVIRONMENT, out string? environment))
                ParseEnvironment(environment!);
        }

        private void ParseEnvironment(string environment)
        {
            if (Enum.TryParse(environment, true, out DecentralandEnvironment env))
                decentralandEnvironment = env;
        }

        private async UniTask InitializeFlowAsync(CancellationToken ct)
        {
            IAppArgs applicationParametersParser = new ApplicationParametersParser(
#if UNITY_EDITOR
                debugSettings.AppParameters
#else
                Environment.GetCommandLineArgs()
#endif
            );

            DCLVersion dclVersion = DCLVersion.FromAppArgs(applicationParametersParser);
            DiagnosticInfoUtils.LogSystem(dclVersion.Version);

            const bool KTX_ENABLED = true;

            // Memory limit
            bool hasSimulatedMemory = applicationParametersParser.TryGetValue(AppArgsFlags.SIMULATE_MEMORY, out string simulatedMemory);
            int systemMemory = hasSimulatedMemory ? int.Parse(simulatedMemory) : SystemInfo.systemMemorySize;
            ISystemMemoryCap memoryCap = hasSimulatedMemory
                ? new SystemMemoryCap(systemMemory)
                : new SystemMemoryCap();

            ApplyConfig(applicationParametersParser);
            launchSettings.ApplyConfig(applicationParametersParser);

            World world = World.Create();

            var decentralandUrlsSource = new DecentralandUrlsSource(decentralandEnvironment, launchSettings);
            DiagnosticInfoUtils.LogEnvironment(decentralandUrlsSource);

            var assetsProvisioner = new AddressablesProvisioner();

            splashScreen = (await assetsProvisioner.ProvideInstanceAsync(splashScreenRef, ct: ct));

            var web3AccountFactory = new Web3AccountFactory();
            var identityCache = new IWeb3IdentityCache.Default(web3AccountFactory);
            var debugViewsCatalog = (await assetsProvisioner.ProvideMainAssetAsync(dynamicSettings.DebugViewsCatalog, ct)).Value;
            var debugContainer = DebugUtilitiesContainer.Create(debugViewsCatalog, applicationParametersParser.HasDebugFlag(), applicationParametersParser.HasFlag(AppArgsFlags.LOCAL_SCENE));
            var staticSettings = (globalPluginSettingsContainer as IPluginSettingsContainer).GetSettings<StaticSettings>();
            var webRequestsContainer = WebRequestsContainer.Create(identityCache, debugContainer.Builder, decentralandUrlsSource, staticSettings.CoreWebRequestsBudget, staticSettings.SceneWebRequestsBudget, KTX_ENABLED);
            var realmUrls = new RealmUrls(launchSettings, new RealmNamesMap(webRequestsContainer.WebRequestController), decentralandUrlsSource);

            var diskCache = NewInstanceDiskCache(applicationParametersParser, launchSettings);
            var partialsDiskCache = NewInstancePartialDiskCache(applicationParametersParser, launchSettings);

            bootstrapContainer = await BootstrapContainer.CreateAsync(
                assetsProvisioner,
                debugSettings,
                sceneLoaderSettings: settings,
                decentralandUrlsSource,
                webRequestsContainer,
                identityCache,
                globalPluginSettingsContainer,
                launchSettings,
                applicationParametersParser,
                splashScreen.Value,
                realmUrls,
                diskCache,
                partialsDiskCache,
                world,
                decentralandEnvironment,
                dclVersion,
                destroyCancellationToken
            );

            IBootstrap bootstrap = bootstrapContainer!.Bootstrap!;

            try
            {
                await bootstrap.PreInitializeSetupAsync(destroyCancellationToken);

                bool isLoaded;
                Entity playerEntity = world.Create(new CRDTEntity(SpecialEntitiesID.PLAYER_ENTITY));
                bool hasDebugFlag = applicationParametersParser.HasDebugFlag();
                (staticContainer, isLoaded) = await bootstrap.LoadStaticContainerAsync(bootstrapContainer, globalPluginSettingsContainer, debugContainer.Builder, playerEntity, memoryCap, hasDebugFlag, ct);

                if (!isLoaded)
                {
                    GameReports.PrintIsDead();
                    return;
                }

                bootstrap.InitializePlayerEntity(staticContainer!, playerEntity);

                await bootstrap.InitializeFeatureFlagsAsync(bootstrapContainer.IdentityCache!.Identity,
                    bootstrapContainer.DecentralandUrlsSource, staticContainer!, ct);

                bootstrap.ApplyFeatureFlagConfigs(FeatureFlagsConfiguration.Instance);
                staticContainer.SceneLoadingLimit.SetEnabled(FeatureFlagsConfiguration.Instance.IsEnabled(FeatureFlagsStrings.SCENE_MEMORY_LIMIT));

                (dynamicWorldContainer, isLoaded) = await bootstrap.LoadDynamicWorldContainerAsync(
                    bootstrapContainer,
                    staticContainer!,
                    scenePluginSettingsContainer,
                    settings,
                    dynamicSettings,
                    backgroundMusic,
                    worldInfoTool.EnsureNotNull(),
                    playerEntity,
                    applicationParametersParser,
                    coroutineRunner: this,
                    dclVersion,
                    destroyCancellationToken);

                if (!isLoaded)
                {
                    GameReports.PrintIsDead();
                    return;
                }

                if (!await InitialGuardsCheckSuccessAsync(applicationParametersParser, decentralandUrlsSource, ct))
                    return;

                await VerifyMinimumHardwareRequirementMetAsync(applicationParametersParser, bootstrapContainer.WebBrowser, bootstrapContainer.Analytics, ct);

                if (!await IsTrustedRealmAsync(decentralandUrlsSource, ct))
                {
                    splashScreen.Value.Hide();

                    if (!await ShowUntrustedRealmConfirmationAsync(ct))
                    {
                        ExitUtils.Exit();
                        return;
                    }

                    splashScreen.Value.Show();
                }

                DisableInputs();

                if (await bootstrap.InitializePluginsAsync(staticContainer!, dynamicWorldContainer!, scenePluginSettingsContainer, globalPluginSettingsContainer, ct))
                {
                    GameReports.PrintIsDead();
                    return;
                }

                globalWorld = bootstrap.CreateGlobalWorld(bootstrapContainer, staticContainer!, dynamicWorldContainer!, debugContainer.RootDocument, playerEntity);

                await bootstrap.LoadStartingRealmAsync(dynamicWorldContainer!, ct);

                await bootstrap.UserInitializationAsync(dynamicWorldContainer!, globalWorld, playerEntity, ct);

                //This is done to release the memory usage of the splash screen logo animation sprites
                //The logo is used only at first launch, so we can safely release it after the game is loaded
                splashScreen.Dispose();

                RestoreInputs();
            }
            catch (OperationCanceledException)
            {
                // ignore
            }
            catch (Exception)
            {
                // unhandled exception
                GameReports.PrintIsDead();
                throw;
            }
        }

        private async UniTask RegisterBlockedPopupAsync(IWebBrowser webBrowser, CancellationToken ct)
        {
            var blockedPopupPrefab = await bootstrapContainer!.AssetsProvisioner!.ProvideMainAssetAsync(dynamicSettings.BlockedScreenPrefab, ct);

            ControllerBase<BlockedScreenView, ControllerNoData>.ViewFactoryMethod viewFactory =
                BlockedScreenController.CreateLazily(blockedPopupPrefab.Value.GetComponent<BlockedScreenView>(), null);

            var launcherRedirectionScreenController = new BlockedScreenController(viewFactory, webBrowser);
            dynamicWorldContainer!.MvcManager.RegisterController(launcherRedirectionScreenController);
        }

        private async UniTask VerifyMinimumHardwareRequirementMetAsync(IAppArgs applicationParametersParser, IWebBrowser webBrowser, IAnalyticsController analytics, CancellationToken ct)
        {
<<<<<<< HEAD
            var minimumSpecsGuard = new MinimumSpecsGuard(new DefaultSpecProfileProvider(),
                new UnitySystemInfoProvider(),
                new PlatformDriveInfoProvider());

=======
            var minimumSpecsGuard = new MinimumSpecsGuard(new DefaultSpecProfileProvider());
>>>>>>> 7b6f0153
            bool hasMinimumSpecs = minimumSpecsGuard.HasMinimumSpecs();
            if (!hasMinimumSpecs)
            {
                DCLPlayerPrefs.SetInt(DCLPrefKeys.SETTINGS_GRAPHICS_QUALITY, GraphicsQualitySettingsController.MIN_SPECS_GRAPHICS_QUALITY_LEVEL, true);
                DCLPlayerPrefs.SetFloat(DCLPrefKeys.SETTINGS_UPSCALER, UpscalingController.MIN_SPECS_UPSCALER_VALUE, true);
            }
            
            bool userWantsToSkip = DCLPlayerPrefs.GetBool(DCLPrefKeys.DONT_SHOW_MIN_SPECS_SCREEN);
            bool forceShow = applicationParametersParser.HasFlag(AppArgsFlags.FORCE_MINIMUM_SPECS_SCREEN);

            bootstrapContainer.DiagnosticsContainer.AddSentryScopeConfigurator(scope =>
            {
                bootstrapContainer.DiagnosticsContainer.Sentry!.AddMeetMinimumRequirements(scope, hasMinimumSpecs);
            });
            
            bool shouldShowScreen = forceShow || (!userWantsToSkip && !hasMinimumSpecs);

            if (!shouldShowScreen)
                return;

            var minimumRequirementsPrefab = await bootstrapContainer!
                .AssetsProvisioner!
                .ProvideMainAssetAsync(dynamicSettings.MinimumSpecsScreenPrefab, ct);

            ControllerBase<MinimumSpecsScreenView, ControllerNoData>.ViewFactoryMethod viewFactory = MinimumSpecsScreenController
                .CreateLazily(minimumRequirementsPrefab.Value.GetComponent<MinimumSpecsScreenView>(), null);

            var minimumSpecsResults = minimumSpecsGuard.Results;
            var minimumSpecsScreenController = new MinimumSpecsScreenController(viewFactory, webBrowser, analytics, minimumSpecsResults);
            dynamicWorldContainer!.MvcManager.RegisterController(minimumSpecsScreenController);
            dynamicWorldContainer!.MvcManager.ShowAsync(MinimumSpecsScreenController.IssueCommand(), ct).Forget();
            await minimumSpecsScreenController.HoldingTask.Task;
        }

        private async UniTask<bool> InitialGuardsCheckSuccessAsync(IAppArgs applicationParametersParser, DecentralandUrlsSource dclSources,
            CancellationToken ct)
        {
            //If Livekit is down, stop bootstrapping
            if (await IsLIvekitDeadAsync(staticContainer!.WebRequestsContainer.WebRequestController, dclSources, ct))
                return false;

            //If application requires version update, stop bootstrapping
            if (await DoesApplicationRequireVersionUpdateAsync(applicationParametersParser, splashScreen.Value, ct))
                return false;

            //The BlockedGuard is registered here, but nothing to do. We need the user to be able to detect if block is required
            await RegisterBlockedPopupAsync(bootstrapContainer!.WebBrowser, ct);

            return true;
        }

        private async UniTask<bool> IsLIvekitDeadAsync(IWebRequestController webRequestController, DecentralandUrlsSource decentralandUrlsSource, CancellationToken ct)
        {
            SequentialHealthCheck healthCheck = new SequentialHealthCheck(
                new MultipleURLHealthCheck(webRequestController, decentralandUrlsSource,
                    DecentralandUrl.ArchipelagoStatus,
                    DecentralandUrl.GatekeeperStatus
                ).WithRetries(3));

            Result result = await healthCheck.IsRemoteAvailableAsync(ct);

            if (result.Success) return false;

            var livekitDownPrefab = await bootstrapContainer!.AssetsProvisioner!.ProvideMainAssetAsync(dynamicSettings.LivekitDownPrefab, ct);

            ControllerBase<LivekitHealthGuardView, ControllerNoData>.ViewFactoryMethod viewFactory =
                LivekitHealtGuardController.CreateLazily(livekitDownPrefab.Value.GetComponent<LivekitHealthGuardView>(), null);

            dynamicWorldContainer!.MvcManager.RegisterController(new LivekitHealtGuardController(viewFactory));
            dynamicWorldContainer!.MvcManager.ShowAsync(LivekitHealtGuardController.IssueCommand());
            return true;
        }

        private async UniTask<bool> DoesApplicationRequireVersionUpdateAsync(IAppArgs applicationParametersParser, SplashScreen splashScreen, CancellationToken ct)
        {
            DCLVersion currentVersion = DCLVersion.FromAppArgs(applicationParametersParser);
            bool runVersionControl = debugSettings.EnableVersionUpdateGuard;

            if (!Application.isEditor)
                runVersionControl = !applicationParametersParser.HasDebugFlag() && !applicationParametersParser.HasFlag(AppArgsFlags.SKIP_VERSION_CHECK);

            if (!runVersionControl)
                return false;

            var appVersionGuard = new ApplicationVersionGuard(staticContainer!.WebRequestsContainer.WebRequestController, bootstrapContainer!.WebBrowser);
            string? latestVersion = await appVersionGuard.GetLatestVersionAsync(ct);

            if (!currentVersion.Version.IsOlderThan(latestVersion))
                return false;

            splashScreen.Hide();

            var appVerRedirectionScreenPrefab = await bootstrapContainer!.AssetsProvisioner!.ProvideMainAssetAsync(dynamicSettings.AppVerRedirectionScreenPrefab, ct);

            ControllerBase<LauncherRedirectionScreenView, ControllerNoData>.ViewFactoryMethod authScreenFactory =
                LauncherRedirectionScreenController.CreateLazily(appVerRedirectionScreenPrefab.Value.GetComponent<LauncherRedirectionScreenView>(), null);

            var launcherRedirectionScreenController = new LauncherRedirectionScreenController(appVersionGuard, authScreenFactory, currentVersion.Version, latestVersion);
            dynamicWorldContainer!.MvcManager.RegisterController(launcherRedirectionScreenController);

            await dynamicWorldContainer!.MvcManager.ShowAsync(LauncherRedirectionScreenController.IssueCommand(), ct);
            return true;
        }

        private void DisableInputs()
        {
            // We disable Inputs directly because otherwise before login (so before the Input component was created and the system that handles it is working)
            // all inputs will be valid, and it allows for weird behaviour, including opening menus that are not ready to be open yet.
            DCLInput dclInput = DCLInput.Instance;

            dclInput.Shortcuts.Disable();
            dclInput.Player.Disable();
            dclInput.Emotes.Disable();
            dclInput.EmoteWheel.Disable();
            dclInput.FreeCamera.Disable();
            dclInput.Camera.Disable();
            dclInput.UI.Disable();
        }

        private void RestoreInputs()
        {
            // We enable Inputs through the inputBlock so the block counters can be properly updated and the component Active flags are up-to-date as well
            // We restore all inputs except EmoteWheel and FreeCamera as they should be disabled by default
            staticContainer!.InputBlock.EnableAll(InputMapComponent.Kind.FREE_CAMERA,
                InputMapComponent.Kind.EMOTE_WHEEL);

            DCLInput.Instance.UI.Enable();
        }

        private static IDiskCache<PartialLoadingState> NewInstancePartialDiskCache(IAppArgs appArgs, RealmLaunchSettings launchSettings)
        {
            if (launchSettings.CurrentMode == LaunchMode.LocalSceneDevelopment)
            {
                ReportHub.Log(ReportData.UNSPECIFIED, "Disk cached disabled while LSD");
                return IDiskCache<PartialLoadingState>.Null.INSTANCE;
            }

            if (appArgs.HasFlag(AppArgsFlags.DISABLE_DISK_CACHE))
            {
                ReportHub.Log(ReportData.UNSPECIFIED, $"Disable disk cache, flag --{AppArgsFlags.DISABLE_DISK_CACHE} is passed");
                return IDiskCache<PartialLoadingState>.Null.INSTANCE;
            }

            var cacheDirectory = CacheDirectory.NewDefaultSubdirectory("partials");
            var filesLock = new FilesLock();

            IDiskCleanUp diskCleanUp;

            if (appArgs.HasFlag(AppArgsFlags.DISABLE_DISK_CACHE_CLEANUP))
            {
                ReportHub.Log(ReportData.UNSPECIFIED, $"Disable disk cache cleanup, flag --{AppArgsFlags.DISABLE_DISK_CACHE_CLEANUP} is passed");
                diskCleanUp = IDiskCleanUp.None.INSTANCE;
            }
            else
                diskCleanUp = new LRUDiskCleanUp(cacheDirectory, filesLock);

            var partialCache = new DiskCache<PartialLoadingState, SerializeMemoryIterator<PartialDiskSerializer.State>>(new DiskCache(cacheDirectory, filesLock, diskCleanUp), new PartialDiskSerializer());
            return partialCache;
        }

        private static IDiskCache NewInstanceDiskCache(IAppArgs appArgs, RealmLaunchSettings launchSettings)
        {
            if (launchSettings.CurrentMode == LaunchMode.LocalSceneDevelopment)
            {
                ReportHub.Log(ReportData.UNSPECIFIED, "Disk cached disabled while LSD");
                return new IDiskCache.Fake();
            }

            if (appArgs.HasFlag(AppArgsFlags.DISABLE_DISK_CACHE))
            {
                ReportHub.Log(ReportData.UNSPECIFIED, $"Disable disk cache, flag --{AppArgsFlags.DISABLE_DISK_CACHE} is passed");
                return new IDiskCache.Fake();
            }

            var cacheDirectory = CacheDirectory.NewDefault();
            var filesLock = new FilesLock();

            IDiskCleanUp diskCleanUp;

            if (appArgs.HasFlag(AppArgsFlags.DISABLE_DISK_CACHE_CLEANUP))
            {
                ReportHub.Log(ReportData.UNSPECIFIED, $"Disable disk cache cleanup, flag --{AppArgsFlags.DISABLE_DISK_CACHE_CLEANUP} is passed");
                diskCleanUp = IDiskCleanUp.None.INSTANCE;
            }
            else
                diskCleanUp = new LRUDiskCleanUp(cacheDirectory, filesLock);

            var diskCache = new DiskCache(cacheDirectory, filesLock, diskCleanUp);
            return diskCache;
        }

        [ContextMenu(nameof(ValidateSettingsAsync))]
        public async UniTask ValidateSettingsAsync()
        {
            using var scope = new CheckingScope(ReportData.UNSPECIFIED);

            await UniTask.WhenAll(
                globalPluginSettingsContainer.EnsureValidAsync(),
                scenePluginSettingsContainer.EnsureValidAsync()
            );

            ReportHub.Log(ReportData.UNSPECIFIED, "Success checking");
        }

        private async UniTask<bool> IsTrustedRealmAsync(DecentralandUrlsSource dclUrls, CancellationToken ct)
        {
            if (launchSettings.initialRealm != InitialRealm.Custom) return true;
            if (launchSettings.CurrentMode == LaunchMode.LocalSceneDevelopment) return true;

            string realm = launchSettings.customRealm;

            if (string.IsNullOrEmpty(realm)) return true;

            var uri = new Uri(realm);
            if (uri.Host == "127.0.0.1") return true;
            if (uri.Host == "localhost") return true;
            if (uri.Host == "sdk-team-cdn.decentraland.org") return true;
            if (uri.Host == "sdk-test-scenes.decentraland.zone") return true;
            if (uri.Host == "realm-provider-ea.decentraland.org") return true;
            if (uri.Host == "realm-provider-ea.decentraland.zone") return true;
            if (uri.Host == "worlds-content-server.decentraland.org") return true;

            IWebRequestController webRequestController = staticContainer!.WebRequestsContainer.WebRequestController;

            // If we want to save one http request, we could have a hardcoded list of trusted realms instead
            var url = URLAddress.FromString(dclUrls.Url(DecentralandUrl.Servers));
            var adapter = webRequestController.GetAsync(new CommonArguments(url), ct, ReportCategory.REALM);
            TrustedRealmApiResponse[] realms = await adapter.CreateFromJson<TrustedRealmApiResponse[]>(WRJsonParser.Newtonsoft);

            foreach (TrustedRealmApiResponse trustedRealm in realms)
                if (string.Equals(trustedRealm.baseUrl, realm, StringComparison.OrdinalIgnoreCase))
                    return true;

            return false;
        }

        private async UniTask<bool> ShowUntrustedRealmConfirmationAsync(CancellationToken ct)
        {
            var prefab = await bootstrapContainer!.AssetsProvisioner!.ProvideMainAssetAsync(untrustedRealmConfirmationPrefab, ct);

            UntrustedRealmConfirmationController controller = new UntrustedRealmConfirmationController(
                UntrustedRealmConfirmationController.CreateLazily(prefab.Value.GetComponent<UntrustedRealmConfirmationView>(), null));

            IMVCManager mvcManager = dynamicWorldContainer!.MvcManager;
            mvcManager.RegisterController(controller);

            var args = new UntrustedRealmConfirmationController.Args { realm = launchSettings.customRealm };
            await mvcManager.ShowAsync(UntrustedRealmConfirmationController.IssueCommand(args), ct);

            return controller.SelectedOption;
        }

        [Serializable]
        public struct TrustedRealmApiResponse
        {
            public string baseUrl;
        }

        private readonly struct CheckingScope : IDisposable
        {
            private readonly ReportData data;

            public CheckingScope(ReportData data)
            {
                this.data = data;
                ReportHub.Log(data, "Start checking");
            }

            public void Dispose()
            {
                ReportHub.Log(data, "Finish checking");
            }
        }

        [Serializable]
        public class SplashScreenRef : ComponentReference<SplashScreen>
        {
            public SplashScreenRef(string guid) : base(guid)
            {
            }
        }
    }
}<|MERGE_RESOLUTION|>--- conflicted
+++ resolved
@@ -307,14 +307,10 @@
 
         private async UniTask VerifyMinimumHardwareRequirementMetAsync(IAppArgs applicationParametersParser, IWebBrowser webBrowser, IAnalyticsController analytics, CancellationToken ct)
         {
-<<<<<<< HEAD
             var minimumSpecsGuard = new MinimumSpecsGuard(new DefaultSpecProfileProvider(),
                 new UnitySystemInfoProvider(),
                 new PlatformDriveInfoProvider());
 
-=======
-            var minimumSpecsGuard = new MinimumSpecsGuard(new DefaultSpecProfileProvider());
->>>>>>> 7b6f0153
             bool hasMinimumSpecs = minimumSpecsGuard.HasMinimumSpecs();
             if (!hasMinimumSpecs)
             {
