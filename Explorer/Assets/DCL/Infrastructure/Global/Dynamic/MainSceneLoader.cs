using Arch.Core;
using CommunicationData.URLHelpers;
using CRDT;
using CrdtEcsBridge.Components;
using Cysharp.Threading.Tasks;
using DCL.ApplicationBlocklistGuard;
using DCL.ApplicationMinimumSpecsGuard;
using DCL.ApplicationVersionGuard;
using DCL.Audio;
using DCL.AuthenticationScreenFlow;
using DCL.Browser;
using DCL.Browser.DecentralandUrls;
using DCL.DebugUtilities;
using DCL.Diagnostics;
using DCL.FeatureFlags;
using DCL.Infrastructure.Global;
using DCL.Input.Component;
using DCL.Multiplayer.Connections.DecentralandUrls;
using DCL.Optimization.PerformanceBudgeting;
using DCL.PluginSystem;
using DCL.PluginSystem.Global;
using DCL.Prefs;
using DCL.SceneLoadingScreens.SplashScreen;
using DCL.Utilities;
using DCL.Utilities.Extensions;
using DCL.Web3.Accounts.Factory;
using DCL.Web3.Identities;
using DCL.WebRequests;
using DCL.WebRequests.Analytics;
using ECS.StreamableLoading.Cache.Disk;
using ECS.StreamableLoading.Cache.Disk.CleanUp;
using ECS.StreamableLoading.Cache.Disk.Lock;
using ECS.StreamableLoading.Common;
using ECS.StreamableLoading.Common.Components;
using Global.AppArgs;
using Global.Dynamic.LaunchModes;
using Global.Dynamic.RealmUrl;
using Global.Dynamic.RealmUrl.Names;
using Global.Versioning;
using MVC;
using SceneRunner.Debugging;
using System;
using System.Linq;
using System.Threading;
using TMPro;
#if UNITY_EDITOR
using UnityEditor;
#endif
using UnityEngine;
using UnityEngine.AddressableAssets;
using UnityEngine.UIElements;
using Utility;
using MinimumSpecsScreenView = DCL.ApplicationMinimumSpecsGuard.MinimumSpecsScreenView;

namespace Global.Dynamic
{
    public class MainSceneLoader : MonoBehaviour, ICoroutineRunner
    {
        [Header("Startup Config")] [SerializeField]
        private RealmLaunchSettings launchSettings = null!;

        [Space]
        [SerializeField] private DecentralandEnvironment decentralandEnvironment;

        [Space]
        [SerializeField] private DebugViewsCatalog debugViewsCatalog = new ();

        [Space]
        [SerializeField] private DebugSettings.DebugSettings debugSettings = new ();

        [Header("References")]
        [SerializeField] private PluginSettingsContainer globalPluginSettingsContainer = null!;
        [SerializeField] private PluginSettingsContainer scenePluginSettingsContainer = null!;
        [SerializeField] private UIDocument uiToolkitRoot = null!;
        [SerializeField] private UIDocument scenesUIRoot = null!;
        [SerializeField] private UIDocument cursorRoot = null!;
        [SerializeField] private UIDocument debugUiRoot = null!;
        [SerializeField] private DynamicSceneLoaderSettings settings = null!;
        [SerializeField] private DynamicSettings dynamicSettings = null!;
        [SerializeField] private GameObject splashRoot = null!;
        [SerializeField] private TMP_Text splashScreenText = null!;
        [SerializeField] private Animator splashScreenAnimation = null!;
        [SerializeField] private Animator logoAnimation = null!;
        [SerializeField] private AudioClipConfig backgroundMusic = null!;
        [SerializeField] private WorldInfoTool worldInfoTool = null!;
        [SerializeField] private AssetReferenceGameObject untrustedRealmConfirmationPrefab = null!;

        private BootstrapContainer? bootstrapContainer;
        private StaticContainer? staticContainer;
        private DynamicWorldContainer? dynamicWorldContainer;
        private GlobalWorld? globalWorld;

        private void Awake()
        {
            InitializeFlowAsync(destroyCancellationToken).Forget();
        }

        private void OnDestroy()
        {
            if (dynamicWorldContainer != null)
            {
                foreach (IDCLGlobalPlugin plugin in dynamicWorldContainer.GlobalPlugins)
                    plugin.SafeDispose(ReportCategory.ENGINE);

                if (globalWorld != null)
                    dynamicWorldContainer.RealmController.DisposeGlobalWorld();

                dynamicWorldContainer.SafeDispose(ReportCategory.ENGINE);
            }

            if (staticContainer != null)
            {
                // Exclude SharedPlugins as they were disposed as they were already disposed of as `GlobalPlugins`
                foreach (IDCLPlugin worldPlugin in staticContainer.ECSWorldPlugins.Except<IDCLPlugin>(staticContainer.SharedPlugins))
                    worldPlugin.SafeDispose(ReportCategory.ENGINE);

                staticContainer.SafeDispose(ReportCategory.ENGINE);
            }

            bootstrapContainer?.Dispose();

            ReportHub.Log(ReportCategory.ENGINE, "OnDestroy successfully finished");
        }

        public void ApplyConfig(IAppArgs applicationParametersParser)
        {
            if (applicationParametersParser.TryGetValue(AppArgsFlags.ENVIRONMENT, out string? environment))
                ParseEnvironment(environment!);
        }

        private void ParseEnvironment(string environment)
        {
            if (Enum.TryParse(environment, true, out DecentralandEnvironment env))
                decentralandEnvironment = env;
        }

        private async UniTask InitializeFlowAsync(CancellationToken ct)
        {
            IAppArgs applicationParametersParser = new ApplicationParametersParser(
#if UNITY_EDITOR
                debugSettings.AppParameters
#else
                Environment.GetCommandLineArgs()
#endif
            );

            DCLVersion dclVersion = DCLVersion.FromAppArgs(applicationParametersParser);
            DiagnosticInfoUtils.LogSystem(dclVersion.Version);

            const bool KTX_ENABLED = true;

            // Memory limit
            bool hasSimulatedMemory = applicationParametersParser.TryGetValue(AppArgsFlags.SIMULATE_MEMORY, out string simulatedMemory);
            int systemMemory = hasSimulatedMemory ? int.Parse(simulatedMemory) : SystemInfo.systemMemorySize;
            ISystemMemoryCap memoryCap = hasSimulatedMemory
                ? new SystemMemoryCap(systemMemory)
                : new SystemMemoryCap();

            ApplyConfig(applicationParametersParser);
            launchSettings.ApplyConfig(applicationParametersParser);

            World world = World.Create();

            var splashScreen = new SplashScreen(splashScreenAnimation, splashRoot, debugSettings.ShowSplash, splashScreenText);
            var decentralandUrlsSource = new DecentralandUrlsSource(decentralandEnvironment, launchSettings);
            DiagnosticInfoUtils.LogEnvironment(decentralandUrlsSource);

            var web3AccountFactory = new Web3AccountFactory();
            var identityCache = new IWeb3IdentityCache.Default(web3AccountFactory);
            var debugContainerBuilder = DebugUtilitiesContainer.Create(debugViewsCatalog, applicationParametersParser.HasDebugFlag()).Builder;
            var staticSettings = (globalPluginSettingsContainer as IPluginSettingsContainer).GetSettings<StaticSettings>();
            var webRequestsContainer = WebRequestsContainer.Create(identityCache, debugContainerBuilder, decentralandUrlsSource, staticSettings.CoreWebRequestsBudget, staticSettings.SceneWebRequestsBudget, KTX_ENABLED);
            var realmUrls = new RealmUrls(launchSettings, new RealmNamesMap(webRequestsContainer.WebRequestController), decentralandUrlsSource);

            var diskCache = NewInstanceDiskCache(applicationParametersParser, launchSettings);
            var partialsDiskCache = NewInstancePartialDiskCache(applicationParametersParser, launchSettings);

            bootstrapContainer = await BootstrapContainer.CreateAsync(
                debugSettings,
                sceneLoaderSettings: settings,
                decentralandUrlsSource,
                webRequestsContainer,
                identityCache,
                globalPluginSettingsContainer,
                launchSettings,
                applicationParametersParser,
                splashScreen,
                realmUrls,
                diskCache,
                partialsDiskCache,
                world,
                decentralandEnvironment,
                dclVersion,
                destroyCancellationToken
            );

            IBootstrap bootstrap = bootstrapContainer!.Bootstrap!;

            try
            {
                await bootstrap.PreInitializeSetupAsync(cursorRoot, debugUiRoot, destroyCancellationToken);

                bool isLoaded;
                Entity playerEntity = world.Create(new CRDTEntity(SpecialEntitiesID.PLAYER_ENTITY));
                (staticContainer, isLoaded) = await bootstrap.LoadStaticContainerAsync(bootstrapContainer, globalPluginSettingsContainer, debugContainerBuilder, playerEntity, memoryCap, scenesUIRoot, ct);

                if (!isLoaded)
                {
                    GameReports.PrintIsDead();
                    return;
                }

                bootstrap.InitializePlayerEntity(staticContainer!, playerEntity);

                await bootstrap.InitializeFeatureFlagsAsync(bootstrapContainer.IdentityCache!.Identity,
                    bootstrapContainer.DecentralandUrlsSource, staticContainer!, ct);

                bootstrap.ApplyFeatureFlagConfigs(FeatureFlagsConfiguration.Instance);
                staticContainer.SceneLoadingLimit.SetEnabled(FeatureFlagsConfiguration.Instance.IsEnabled(FeatureFlagsStrings.SCENE_MEMORY_LIMIT));

                (dynamicWorldContainer, isLoaded) = await bootstrap.LoadDynamicWorldContainerAsync(
                    bootstrapContainer,
                    staticContainer!,
                    scenePluginSettingsContainer,
                    settings,
                    dynamicSettings,
                    uiToolkitRoot,
                    scenesUIRoot,
                    cursorRoot,
                    backgroundMusic,
                    worldInfoTool.EnsureNotNull(),
                    playerEntity,
                    applicationParametersParser,
                    coroutineRunner: this,
                    dclVersion,
                    destroyCancellationToken);

                if (!isLoaded)
                {
                    GameReports.PrintIsDead();
                    return;
                }

                await RegisterBlockedPopupAsync(bootstrapContainer.WebBrowser, ct);

                await VerifyMinimumHardwareRequirementMetAsync(applicationParametersParser, bootstrapContainer.WebBrowser, ct);

                if (await DoesApplicationRequireVersionUpdateAsync(applicationParametersParser, splashScreen, ct))
                    return; // stop bootstrapping;

                if (!await IsTrustedRealmAsync(decentralandUrlsSource, ct))
                {
                    splashScreen.Hide();

                    if (!await ShowUntrustedRealmConfirmationAsync(ct))
                    {
#if UNITY_EDITOR
                        EditorApplication.isPlaying = false;
#else
                        Application.Quit();
#endif

                        return;
                    }

                    splashScreen.Show();
                }

                DisableInputs();

                if (await bootstrap.InitializePluginsAsync(staticContainer!, dynamicWorldContainer!, scenePluginSettingsContainer, globalPluginSettingsContainer, ct))
                {
                    GameReports.PrintIsDead();
                    return;
                }

                globalWorld = bootstrap.CreateGlobalWorld(bootstrapContainer, staticContainer!, dynamicWorldContainer!, debugUiRoot, playerEntity);

                await bootstrap.LoadStartingRealmAsync(dynamicWorldContainer!, ct);

                await bootstrap.UserInitializationAsync(dynamicWorldContainer!, globalWorld, playerEntity, ct);

                //This is done in order to release the memory usage of the splash screen logo animation sprites
                //The logo is used only at first launch, so we can safely release it after the game is loaded
                logoAnimation.StopPlayback();
                logoAnimation.runtimeAnimatorController = null;

                RestoreInputs();
            }
            catch (OperationCanceledException)
            {
                // ignore
            }
            catch (Exception)
            {
                // unhandled exception
                GameReports.PrintIsDead();
                throw;
            }
        }

        private async UniTask RegisterBlockedPopupAsync(IWebBrowser webBrowser, CancellationToken ct)
        {
            var blockedPopupPrefab = await bootstrapContainer!.AssetsProvisioner!.ProvideMainAssetAsync(dynamicSettings.BlockedScreenPrefab, ct);

            ControllerBase<BlockedScreenView, ControllerNoData>.ViewFactoryMethod viewFactory =
                BlockedScreenController.CreateLazily(blockedPopupPrefab.Value.GetComponent<BlockedScreenView>(), null);

            var launcherRedirectionScreenController = new BlockedScreenController(viewFactory, webBrowser);
            dynamicWorldContainer!.MvcManager.RegisterController(launcherRedirectionScreenController);
        }

        private async UniTask VerifyMinimumHardwareRequirementMetAsync(IAppArgs applicationParametersParser, IWebBrowser webBrowser, CancellationToken ct)
        {
<<<<<<< HEAD
            var minimumSpecsGuard = new MinimumSpecsGuard(new DefaultSpecProfileProvider());
            bool hasMinimumSpecs = minimumSpecsGuard.HasMinimumSpecs();
            
            bool dontShowMinimumSpecs = DCLPlayerPrefs.GetInt(MinimumSpecsScreenController.PLAYER_PREF_DONT_SHOW_MINIMUM_SPECS_KEY) == 1;

            if (dontShowMinimumSpecs || (hasMinimumSpecs && !applicationParametersParser.HasFlag(AppArgsFlags.FORCE_MINIMUM_SPECS_SCREEN)))
=======
            MinimumSpecsGuard minimumSpecsGuard = new MinimumSpecsGuard();
            if (DCLPlayerPrefs.GetInt(DCLPrefKeys.DONT_SHOW_MIN_SPECS_SCREEN) == 1 || (minimumSpecsGuard.HasMinimumSpecs() && !applicationParametersParser.HasFlag(AppArgsFlags.FORCE_MINIMUM_SPECS_SCREEN)))
>>>>>>> 705edb6b
                return;

            var minimumRequirementsPrefab = await bootstrapContainer!
                .AssetsProvisioner!
                .ProvideMainAssetAsync(dynamicSettings.MinimumSpecsScreenPrefab, ct);

            ControllerBase<MinimumSpecsScreenView, ControllerNoData>.ViewFactoryMethod viewFactory = MinimumSpecsScreenController
                .CreateLazily(minimumRequirementsPrefab.Value.GetComponent<MinimumSpecsScreenView>(), null);

            var minimumSpecsResults = minimumSpecsGuard.Results;
            var minimumSpecsScreenController = new MinimumSpecsScreenController(viewFactory, webBrowser, minimumSpecsResults);
            dynamicWorldContainer!.MvcManager.RegisterController(minimumSpecsScreenController);
            dynamicWorldContainer!.MvcManager.ShowAsync(MinimumSpecsScreenController.IssueCommand(), ct).Forget();
            await minimumSpecsScreenController.HoldingTask.Task;
        }

        private async UniTask<bool> DoesApplicationRequireVersionUpdateAsync(IAppArgs applicationParametersParser, SplashScreen splashScreen, CancellationToken ct)
        {
            DCLVersion currentVersion = DCLVersion.FromAppArgs(applicationParametersParser);
            bool runVersionControl = debugSettings.EnableVersionUpdateGuard;

            if (!Application.isEditor)
                runVersionControl = !applicationParametersParser.HasDebugFlag() && !applicationParametersParser.HasFlag(AppArgsFlags.SKIP_VERSION_CHECK);

            if (!runVersionControl)
                return false;

            var appVersionGuard = new ApplicationVersionGuard(staticContainer!.WebRequestsContainer.WebRequestController, bootstrapContainer!.WebBrowser);
            string? latestVersion = await appVersionGuard.GetLatestVersionAsync(ct);

            if (!currentVersion.Version.IsOlderThan(latestVersion))
                return false;

            splashScreen.Hide();

            var appVerRedirectionScreenPrefab = await bootstrapContainer!.AssetsProvisioner!.ProvideMainAssetAsync(dynamicSettings.AppVerRedirectionScreenPrefab, ct);

            ControllerBase<LauncherRedirectionScreenView, ControllerNoData>.ViewFactoryMethod authScreenFactory =
                LauncherRedirectionScreenController.CreateLazily(appVerRedirectionScreenPrefab.Value.GetComponent<LauncherRedirectionScreenView>(), null);

            var launcherRedirectionScreenController = new LauncherRedirectionScreenController(appVersionGuard, authScreenFactory, currentVersion.Version, latestVersion);
            dynamicWorldContainer!.MvcManager.RegisterController(launcherRedirectionScreenController);

            await dynamicWorldContainer!.MvcManager.ShowAsync(LauncherRedirectionScreenController.IssueCommand(), ct);
            return true;
        }

        private void DisableInputs()
        {
            // We disable Inputs directly because otherwise before login (so before the Input component was created and the system that handles it is working)
            // all inputs will be valid, and it allows for weird behaviour, including opening menus that are not ready to be open yet.
            DCLInput dclInput = DCLInput.Instance;

            dclInput.Shortcuts.Disable();
            dclInput.Player.Disable();
            dclInput.Emotes.Disable();
            dclInput.EmoteWheel.Disable();
            dclInput.FreeCamera.Disable();
            dclInput.Camera.Disable();
            dclInput.UI.Disable();
        }

        private void RestoreInputs()
        {
            // We enable Inputs through the inputBlock so the block counters can be properly updated and the component Active flags are up-to-date as well
            // We restore all inputs except EmoteWheel and FreeCamera as they should be disabled by default
            staticContainer!.InputBlock.EnableAll(InputMapComponent.Kind.FREE_CAMERA,
                InputMapComponent.Kind.EMOTE_WHEEL);

            DCLInput.Instance.UI.Enable();
        }

        private static IDiskCache<PartialLoadingState> NewInstancePartialDiskCache(IAppArgs appArgs, RealmLaunchSettings launchSettings)
        {
            if (launchSettings.CurrentMode == LaunchMode.LocalSceneDevelopment)
            {
                ReportHub.Log(ReportData.UNSPECIFIED, "Disk cached disabled while LSD");
                return IDiskCache<PartialLoadingState>.Null.INSTANCE;
            }

            if (appArgs.HasFlag(AppArgsFlags.DISABLE_DISK_CACHE))
            {
                ReportHub.Log(ReportData.UNSPECIFIED, $"Disable disk cache, flag --{AppArgsFlags.DISABLE_DISK_CACHE} is passed");
                return IDiskCache<PartialLoadingState>.Null.INSTANCE;
            }

            var cacheDirectory = CacheDirectory.NewDefaultSubdirectory("partials");
            var filesLock = new FilesLock();

            IDiskCleanUp diskCleanUp;

            if (appArgs.HasFlag(AppArgsFlags.DISABLE_DISK_CACHE_CLEANUP))
            {
                ReportHub.Log(ReportData.UNSPECIFIED, $"Disable disk cache cleanup, flag --{AppArgsFlags.DISABLE_DISK_CACHE_CLEANUP} is passed");
                diskCleanUp = IDiskCleanUp.None.INSTANCE;
            }
            else
                diskCleanUp = new LRUDiskCleanUp(cacheDirectory, filesLock);

            var partialCache = new DiskCache<PartialLoadingState, SerializeMemoryIterator<PartialDiskSerializer.State>>(new DiskCache(cacheDirectory, filesLock, diskCleanUp), new PartialDiskSerializer());
            return partialCache;
        }

        private static IDiskCache NewInstanceDiskCache(IAppArgs appArgs, RealmLaunchSettings launchSettings)
        {
            if (launchSettings.CurrentMode == LaunchMode.LocalSceneDevelopment)
            {
                ReportHub.Log(ReportData.UNSPECIFIED, "Disk cached disabled while LSD");
                return new IDiskCache.Fake();
            }

            if (appArgs.HasFlag(AppArgsFlags.DISABLE_DISK_CACHE))
            {
                ReportHub.Log(ReportData.UNSPECIFIED, $"Disable disk cache, flag --{AppArgsFlags.DISABLE_DISK_CACHE} is passed");
                return new IDiskCache.Fake();
            }

            var cacheDirectory = CacheDirectory.NewDefault();
            var filesLock = new FilesLock();

            IDiskCleanUp diskCleanUp;

            if (appArgs.HasFlag(AppArgsFlags.DISABLE_DISK_CACHE_CLEANUP))
            {
                ReportHub.Log(ReportData.UNSPECIFIED, $"Disable disk cache cleanup, flag --{AppArgsFlags.DISABLE_DISK_CACHE_CLEANUP} is passed");
                diskCleanUp = IDiskCleanUp.None.INSTANCE;
            }
            else
                diskCleanUp = new LRUDiskCleanUp(cacheDirectory, filesLock);

            var diskCache = new DiskCache(cacheDirectory, filesLock, diskCleanUp);
            return diskCache;
        }

        [ContextMenu(nameof(ValidateSettingsAsync))]
        public async UniTask ValidateSettingsAsync()
        {
            using var scope = new CheckingScope(ReportData.UNSPECIFIED);

            await UniTask.WhenAll(
                globalPluginSettingsContainer.EnsureValidAsync(),
                scenePluginSettingsContainer.EnsureValidAsync()
            );

            ReportHub.Log(ReportData.UNSPECIFIED, "Success checking");
        }

        private async UniTask<bool> IsTrustedRealmAsync(DecentralandUrlsSource dclUrls, CancellationToken ct)
        {
            if (launchSettings.initialRealm != InitialRealm.Custom) return true;
            if (launchSettings.CurrentMode == LaunchMode.LocalSceneDevelopment) return true;

            string realm = launchSettings.customRealm;

            if (string.IsNullOrEmpty(realm)) return true;

            var uri = new Uri(realm);
            if (uri.Host == "127.0.0.1") return true;
            if (uri.Host == "localhost") return true;
            if (uri.Host == "sdk-team-cdn.decentraland.org") return true;
            if (uri.Host == "sdk-test-scenes.decentraland.zone") return true;
            if (uri.Host == "realm-provider-ea.decentraland.org") return true;
            if (uri.Host == "realm-provider-ea.decentraland.zone") return true;
            if (uri.Host == "worlds-content-server.decentraland.org") return true;

            IWebRequestController webRequestController = staticContainer!.WebRequestsContainer.WebRequestController;

            // If we want to save one http request, we could have a hardcoded list of trusted realms instead
            var url = URLAddress.FromString(dclUrls.Url(DecentralandUrl.Servers));
            var adapter = webRequestController.GetAsync(new CommonArguments(url), ct, ReportCategory.REALM);
            TrustedRealmApiResponse[] realms = await adapter.CreateFromJson<TrustedRealmApiResponse[]>(WRJsonParser.Newtonsoft);

            foreach (TrustedRealmApiResponse trustedRealm in realms)
                if (string.Equals(trustedRealm.baseUrl, realm, StringComparison.OrdinalIgnoreCase))
                    return true;

            return false;
        }

        private async UniTask<bool> ShowUntrustedRealmConfirmationAsync(CancellationToken ct)
        {
            var prefab = await bootstrapContainer!.AssetsProvisioner!.ProvideMainAssetAsync(untrustedRealmConfirmationPrefab, ct);

            UntrustedRealmConfirmationController controller = new UntrustedRealmConfirmationController(
                UntrustedRealmConfirmationController.CreateLazily(prefab.Value.GetComponent<UntrustedRealmConfirmationView>(), null));

            IMVCManager mvcManager = dynamicWorldContainer!.MvcManager;
            mvcManager.RegisterController(controller);

            var args = new UntrustedRealmConfirmationController.Args { realm = launchSettings.customRealm };
            await mvcManager.ShowAsync(UntrustedRealmConfirmationController.IssueCommand(args), ct);

            return controller.SelectedOption;
        }

        [Serializable]
        public struct TrustedRealmApiResponse
        {
            public string baseUrl;
        }

        private readonly struct CheckingScope : IDisposable
        {
            private readonly ReportData data;

            public CheckingScope(ReportData data)
            {
                this.data = data;
                ReportHub.Log(data, "Start checking");
            }

            public void Dispose()
            {
                ReportHub.Log(data, "Finish checking");
            }
        }
    }
}<|MERGE_RESOLUTION|>--- conflicted
+++ resolved
@@ -312,17 +312,12 @@
 
         private async UniTask VerifyMinimumHardwareRequirementMetAsync(IAppArgs applicationParametersParser, IWebBrowser webBrowser, CancellationToken ct)
         {
-<<<<<<< HEAD
             var minimumSpecsGuard = new MinimumSpecsGuard(new DefaultSpecProfileProvider());
             bool hasMinimumSpecs = minimumSpecsGuard.HasMinimumSpecs();
             
-            bool dontShowMinimumSpecs = DCLPlayerPrefs.GetInt(MinimumSpecsScreenController.PLAYER_PREF_DONT_SHOW_MINIMUM_SPECS_KEY) == 1;
+            bool dontShowMinimumSpecs = DCLPlayerPrefs.GetInt(DCLPrefKeys.DONT_SHOW_MIN_SPECS_SCREEN) == 1;
 
             if (dontShowMinimumSpecs || (hasMinimumSpecs && !applicationParametersParser.HasFlag(AppArgsFlags.FORCE_MINIMUM_SPECS_SCREEN)))
-=======
-            MinimumSpecsGuard minimumSpecsGuard = new MinimumSpecsGuard();
-            if (DCLPlayerPrefs.GetInt(DCLPrefKeys.DONT_SHOW_MIN_SPECS_SCREEN) == 1 || (minimumSpecsGuard.HasMinimumSpecs() && !applicationParametersParser.HasFlag(AppArgsFlags.FORCE_MINIMUM_SPECS_SCREEN)))
->>>>>>> 705edb6b
                 return;
 
             var minimumRequirementsPrefab = await bootstrapContainer!
