using Arch.Core;
using CommunicationData.URLHelpers;
using CRDT;
using CrdtEcsBridge.Components;
using Cysharp.Threading.Tasks;
using DCL.ApplicationBlocklistGuard;
using DCL.ApplicationGuards;
using DCL.ApplicationMinimumSpecsGuard;
using DCL.ApplicationVersionGuard;
using DCL.Audio;
using DCL.AuthenticationScreenFlow;
using DCL.Browser;
using DCL.Browser.DecentralandUrls;
using DCL.DebugUtilities;
using DCL.Diagnostics;
using DCL.FeatureFlags;
using DCL.Infrastructure.Global;
using DCL.Input.Component;
using DCL.Multiplayer.Connections.DecentralandUrls;
using DCL.Multiplayer.HealthChecks;
using DCL.Multiplayer.HealthChecks.Struct;
using DCL.Optimization.PerformanceBudgeting;
using DCL.PluginSystem;
using DCL.PluginSystem.Global;
using DCL.Prefs;
using DCL.SceneLoadingScreens.SplashScreen;
using DCL.Utilities;
using DCL.Utilities.Extensions;
using DCL.Web3.Accounts.Factory;
using DCL.Web3.Identities;
using DCL.WebRequests;
using ECS.StreamableLoading.Cache.Disk;
using ECS.StreamableLoading.Cache.Disk.CleanUp;
using ECS.StreamableLoading.Cache.Disk.Lock;
using Global.AppArgs;
using Global.Dynamic.LaunchModes;
using Global.Dynamic.RealmUrl;
using Global.Dynamic.RealmUrl.Names;
using Global.Versioning;
using MVC;
using SceneRunner.Debugging;
using System;
using System.Linq;
using System.Threading;
using DCL.PerformanceAndDiagnostics.Analytics;
using TMPro;
#if UNITY_EDITOR
using UnityEditor;
#endif
using UnityEngine;
using UnityEngine.AddressableAssets;
using UnityEngine.UIElements;
using Utility;
using Utility.Types;
using MinimumSpecsScreenView = DCL.ApplicationMinimumSpecsGuard.MinimumSpecsScreenView;

namespace Global.Dynamic
{
    public class MainSceneLoader : MonoBehaviour, ICoroutineRunner
    {
        [Header("Startup Config")] [SerializeField]
        private RealmLaunchSettings launchSettings = null!;

        [Space]
        [SerializeField] private DecentralandEnvironment decentralandEnvironment;

        [Space]
        [SerializeField] private DebugViewsCatalog debugViewsCatalog = new ();

        [Space]
        [SerializeField] private DebugSettings.DebugSettings debugSettings = new ();

        [Header("References")]
        [SerializeField] private PluginSettingsContainer globalPluginSettingsContainer = null!;
        [SerializeField] private PluginSettingsContainer scenePluginSettingsContainer = null!;
        [SerializeField] private UIDocument uiToolkitRoot = null!;
        [SerializeField] private UIDocument scenesUIRoot = null!;
        [SerializeField] private UIDocument cursorRoot = null!;
        [SerializeField] private UIDocument debugUiRoot = null!;
        [SerializeField] private DynamicSceneLoaderSettings settings = null!;
        [SerializeField] private DynamicSettings dynamicSettings = null!;
        [SerializeField] private GameObject splashRoot = null!;
        [SerializeField] private TMP_Text splashScreenText = null!;
        [SerializeField] private Animator splashScreenAnimation = null!;
        [SerializeField] private Animator logoAnimation = null!;
        [SerializeField] private AudioClipConfig backgroundMusic = null!;
        [SerializeField] private WorldInfoTool worldInfoTool = null!;
        [SerializeField] private AssetReferenceGameObject untrustedRealmConfirmationPrefab = null!;

        private BootstrapContainer? bootstrapContainer;
        private StaticContainer? staticContainer;
        private DynamicWorldContainer? dynamicWorldContainer;
        private GlobalWorld? globalWorld;

        private void Awake()
        {
            InitializeFlowAsync(destroyCancellationToken).Forget();
        }

        private void OnDestroy()
        {
            if (dynamicWorldContainer != null)
            {
                foreach (IDCLGlobalPlugin plugin in dynamicWorldContainer.GlobalPlugins)
                    plugin.SafeDispose(ReportCategory.ENGINE);

                if (globalWorld != null)
                    dynamicWorldContainer.RealmController.DisposeGlobalWorld();

                dynamicWorldContainer.SafeDispose(ReportCategory.ENGINE);
            }

            if (staticContainer != null)
            {
                // Exclude SharedPlugins as they were disposed as they were already disposed of as `GlobalPlugins`
                foreach (IDCLPlugin worldPlugin in staticContainer.ECSWorldPlugins.Except<IDCLPlugin>(staticContainer.SharedPlugins))
                    worldPlugin.SafeDispose(ReportCategory.ENGINE);

                staticContainer.SafeDispose(ReportCategory.ENGINE);
            }

            bootstrapContainer?.Dispose();

            ReportHub.Log(ReportCategory.ENGINE, "OnDestroy successfully finished");
        }

        public void ApplyConfig(IAppArgs applicationParametersParser)
        {
            if (applicationParametersParser.TryGetValue(AppArgsFlags.ENVIRONMENT, out string? environment))
                ParseEnvironment(environment!);
        }

        private void ParseEnvironment(string environment)
        {
            if (Enum.TryParse(environment, true, out DecentralandEnvironment env))
                decentralandEnvironment = env;
        }

        private async UniTask InitializeFlowAsync(CancellationToken ct)
        {
            IAppArgs applicationParametersParser = new ApplicationParametersParser(
#if UNITY_EDITOR
                debugSettings.AppParameters
#else
                Environment.GetCommandLineArgs()
#endif
            );

            DCLVersion dclVersion = DCLVersion.FromAppArgs(applicationParametersParser);
            DiagnosticInfoUtils.LogSystem(dclVersion.Version);

            const bool KTX_ENABLED = true;

            // Memory limit
            bool hasSimulatedMemory = applicationParametersParser.TryGetValue(AppArgsFlags.SIMULATE_MEMORY, out string simulatedMemory);
            int systemMemory = hasSimulatedMemory ? int.Parse(simulatedMemory) : SystemInfo.systemMemorySize;
            ISystemMemoryCap memoryCap = hasSimulatedMemory
                ? new SystemMemoryCap(systemMemory)
                : new SystemMemoryCap();

            ApplyConfig(applicationParametersParser);
            launchSettings.ApplyConfig(applicationParametersParser);

            World world = World.Create();

            var splashScreen = new SplashScreen(splashScreenAnimation, splashRoot, debugSettings.ShowSplash, splashScreenText);
            var decentralandUrlsSource = new DecentralandUrlsSource(decentralandEnvironment, launchSettings);
            DiagnosticInfoUtils.LogEnvironment(decentralandUrlsSource);

            var web3AccountFactory = new Web3AccountFactory();
            var identityCache = new IWeb3IdentityCache.Default(web3AccountFactory);
<<<<<<< HEAD
            var debugContainerBuilder = DebugUtilitiesContainer.Create(debugViewsCatalog, applicationParametersParser.HasDebugFlag()).Builder;
            WebRequestsContainer webRequestsContainer = await WebRequestsContainer.CreateAsync(applicationParametersParser, globalPluginSettingsContainer, identityCache, decentralandUrlsSource, debugContainerBuilder, KTX_ENABLED, ct);
=======
            var debugContainerBuilder = DebugUtilitiesContainer.Create(debugViewsCatalog, applicationParametersParser.HasDebugFlag(), applicationParametersParser.HasFlag(AppArgsFlags.LOCAL_SCENE)).Builder;
            var staticSettings = (globalPluginSettingsContainer as IPluginSettingsContainer).GetSettings<StaticSettings>();
            var webRequestsContainer = WebRequestsContainer.Create(identityCache, debugContainerBuilder, decentralandUrlsSource, staticSettings.CoreWebRequestsBudget, staticSettings.SceneWebRequestsBudget, KTX_ENABLED);
>>>>>>> 34ed225f
            var realmUrls = new RealmUrls(launchSettings, new RealmNamesMap(webRequestsContainer.WebRequestController), decentralandUrlsSource);

            IDiskCache diskCache = NewInstanceDiskCache(applicationParametersParser, launchSettings, webRequestsContainer.WebRequestsMode);

            bootstrapContainer = await BootstrapContainer.CreateAsync(
                debugSettings,
                sceneLoaderSettings: settings,
                decentralandUrlsSource,
                webRequestsContainer,
                identityCache,
                globalPluginSettingsContainer,
                launchSettings,
                applicationParametersParser,
                splashScreen,
                realmUrls,
                diskCache,
                world,
                decentralandEnvironment,
                dclVersion,
                destroyCancellationToken
            );

            IBootstrap bootstrap = bootstrapContainer!.Bootstrap!;

            try
            {
                await bootstrap.PreInitializeSetupAsync(cursorRoot, debugUiRoot, destroyCancellationToken);

                bool isLoaded;
                Entity playerEntity = world.Create(new CRDTEntity(SpecialEntitiesID.PLAYER_ENTITY));
                (staticContainer, isLoaded) = await bootstrap.LoadStaticContainerAsync(bootstrapContainer, globalPluginSettingsContainer, debugContainerBuilder, playerEntity, memoryCap, scenesUIRoot, ct);

                if (!isLoaded)
                {
                    GameReports.PrintIsDead();
                    return;
                }

                bootstrap.InitializePlayerEntity(staticContainer!, playerEntity);

                await bootstrap.InitializeFeatureFlagsAsync(bootstrapContainer.IdentityCache!.Identity,
                    bootstrapContainer.DecentralandUrlsSource, staticContainer!, ct);

                bootstrap.ApplyFeatureFlagConfigs(FeatureFlagsConfiguration.Instance);
                staticContainer.SceneLoadingLimit.SetEnabled(FeatureFlagsConfiguration.Instance.IsEnabled(FeatureFlagsStrings.SCENE_MEMORY_LIMIT));

                (dynamicWorldContainer, isLoaded) = await bootstrap.LoadDynamicWorldContainerAsync(
                    bootstrapContainer,
                    staticContainer!,
                    scenePluginSettingsContainer,
                    settings,
                    dynamicSettings,
                    uiToolkitRoot,
                    scenesUIRoot,
                    cursorRoot,
                    backgroundMusic,
                    worldInfoTool.EnsureNotNull(),
                    playerEntity,
                    applicationParametersParser,
                    coroutineRunner: this,
                    dclVersion,
                    destroyCancellationToken);

                if (!isLoaded)
                {
                    GameReports.PrintIsDead();
                    return;
                }

                if (!await InitialGuardsCheckSuccessAsync(applicationParametersParser, splashScreen, decentralandUrlsSource, ct))
                    return;

                await VerifyMinimumHardwareRequirementMetAsync(applicationParametersParser, bootstrapContainer.WebBrowser, bootstrapContainer.Analytics, ct);

                if (!await IsTrustedRealmAsync(decentralandUrlsSource, ct))
                {
                    splashScreen.Hide();

                    if (!await ShowUntrustedRealmConfirmationAsync(ct))
                    {
                        ExitUtils.Exit();
                        return;
                    }

                    splashScreen.Show();
                }

                DisableInputs();

                if (await bootstrap.InitializePluginsAsync(staticContainer!, dynamicWorldContainer!, scenePluginSettingsContainer, globalPluginSettingsContainer, ct))
                {
                    GameReports.PrintIsDead();
                    return;
                }

                globalWorld = bootstrap.CreateGlobalWorld(bootstrapContainer, staticContainer!, dynamicWorldContainer!, debugUiRoot, playerEntity);

                await bootstrap.LoadStartingRealmAsync(dynamicWorldContainer!, ct);

                await bootstrap.UserInitializationAsync(dynamicWorldContainer!, globalWorld, playerEntity, ct);

                //This is done in order to release the memory usage of the splash screen logo animation sprites
                //The logo is used only at first launch, so we can safely release it after the game is loaded
                logoAnimation.StopPlayback();
                logoAnimation.runtimeAnimatorController = null;

                RestoreInputs();
            }
            catch (OperationCanceledException)
            {
                // ignore
            }
            catch (Exception)
            {
                // unhandled exception
                GameReports.PrintIsDead();
                throw;
            }
        }

        private async UniTask RegisterBlockedPopupAsync(IWebBrowser webBrowser, CancellationToken ct)
        {
            var blockedPopupPrefab = await bootstrapContainer!.AssetsProvisioner!.ProvideMainAssetAsync(dynamicSettings.BlockedScreenPrefab, ct);

            ControllerBase<BlockedScreenView, ControllerNoData>.ViewFactoryMethod viewFactory =
                BlockedScreenController.CreateLazily(blockedPopupPrefab.Value.GetComponent<BlockedScreenView>(), null);

            var launcherRedirectionScreenController = new BlockedScreenController(viewFactory, webBrowser);
            dynamicWorldContainer!.MvcManager.RegisterController(launcherRedirectionScreenController);
        }

        private async UniTask VerifyMinimumHardwareRequirementMetAsync(IAppArgs applicationParametersParser, IWebBrowser webBrowser, IAnalyticsController analytics, CancellationToken ct)
        {
            var minimumSpecsGuard = new MinimumSpecsGuard(new DefaultSpecProfileProvider());

            bool hasMinimumSpecs = minimumSpecsGuard.HasMinimumSpecs();
            bool userWantsToSkip = DCLPlayerPrefs.GetBool(DCLPrefKeys.DONT_SHOW_MIN_SPECS_SCREEN);
            bool forceShow = applicationParametersParser.HasFlag(AppArgsFlags.FORCE_MINIMUM_SPECS_SCREEN);

            bootstrapContainer.DiagnosticsContainer.AddSentryScopeConfigurator(scope =>
            {
                bootstrapContainer.DiagnosticsContainer.Sentry!.AddMeetMinimumRequirements(scope, hasMinimumSpecs);
            });


            bool shouldShowScreen = forceShow || (!userWantsToSkip && !hasMinimumSpecs);

            if (!shouldShowScreen)
                return;

            var minimumRequirementsPrefab = await bootstrapContainer!
                .AssetsProvisioner!
                .ProvideMainAssetAsync(dynamicSettings.MinimumSpecsScreenPrefab, ct);

            ControllerBase<MinimumSpecsScreenView, ControllerNoData>.ViewFactoryMethod viewFactory = MinimumSpecsScreenController
                .CreateLazily(minimumRequirementsPrefab.Value.GetComponent<MinimumSpecsScreenView>(), null);

            var minimumSpecsResults = minimumSpecsGuard.Results;
            var minimumSpecsScreenController = new MinimumSpecsScreenController(viewFactory, webBrowser, analytics, minimumSpecsResults);
            dynamicWorldContainer!.MvcManager.RegisterController(minimumSpecsScreenController);
            dynamicWorldContainer!.MvcManager.ShowAsync(MinimumSpecsScreenController.IssueCommand(), ct).Forget();
            await minimumSpecsScreenController.HoldingTask.Task;
        }

        private async UniTask<bool> InitialGuardsCheckSuccessAsync(IAppArgs applicationParametersParser, SplashScreen splashScreen, DecentralandUrlsSource dclSources,
            CancellationToken ct)
        {
            //If Livekit is down, stop bootstrapping
            if (await IsLIvekitDeadAsync(staticContainer!.WebRequestsContainer.WebRequestController, dclSources, ct))
                return false;

            //If application requires version update, stop bootstrapping
            if (await DoesApplicationRequireVersionUpdateAsync(applicationParametersParser, splashScreen, ct))
                return false;

            //The BlockedGuard is registered here, but nothing to do. We need the user to be able to detect if block is required
            await RegisterBlockedPopupAsync(bootstrapContainer!.WebBrowser, ct);

            return true;
        }

        private async UniTask<bool> IsLIvekitDeadAsync(IWebRequestController webRequestController, DecentralandUrlsSource decentralandUrlsSource, CancellationToken ct)
        {
            SequentialHealthCheck healthCheck = new SequentialHealthCheck(
                new MultipleURLHealthCheck(webRequestController, decentralandUrlsSource,
                    DecentralandUrl.ArchipelagoStatus,
                    DecentralandUrl.GatekeeperStatus
                ).WithRetries(3));

            Result result = await healthCheck.IsRemoteAvailableAsync(ct);

            if (result.Success) return false;

            var livekitDownPrefab = await bootstrapContainer!.AssetsProvisioner!.ProvideMainAssetAsync(dynamicSettings.LivekitDownPrefab, ct);

            ControllerBase<LivekitHealthGuardView, ControllerNoData>.ViewFactoryMethod viewFactory =
                LivekitHealtGuardController.CreateLazily(livekitDownPrefab.Value.GetComponent<LivekitHealthGuardView>(), null);

            dynamicWorldContainer!.MvcManager.RegisterController(new LivekitHealtGuardController(viewFactory));
            dynamicWorldContainer!.MvcManager.ShowAsync(LivekitHealtGuardController.IssueCommand());
            return true;
        }

        private async UniTask<bool> DoesApplicationRequireVersionUpdateAsync(IAppArgs applicationParametersParser, SplashScreen splashScreen, CancellationToken ct)
        {
            DCLVersion currentVersion = DCLVersion.FromAppArgs(applicationParametersParser);
            bool runVersionControl = debugSettings.EnableVersionUpdateGuard;

            if (!Application.isEditor)
                runVersionControl = !applicationParametersParser.HasDebugFlag() && !applicationParametersParser.HasFlag(AppArgsFlags.SKIP_VERSION_CHECK);

            if (!runVersionControl)
                return false;

            var appVersionGuard = new ApplicationVersionGuard(staticContainer!.WebRequestsContainer.WebRequestController, bootstrapContainer!.WebBrowser);
            string? latestVersion = await appVersionGuard.GetLatestVersionAsync(ct);

            if (!currentVersion.Version.IsOlderThan(latestVersion))
                return false;

            splashScreen.Hide();

            var appVerRedirectionScreenPrefab = await bootstrapContainer!.AssetsProvisioner!.ProvideMainAssetAsync(dynamicSettings.AppVerRedirectionScreenPrefab, ct);

            ControllerBase<LauncherRedirectionScreenView, ControllerNoData>.ViewFactoryMethod authScreenFactory =
                LauncherRedirectionScreenController.CreateLazily(appVerRedirectionScreenPrefab.Value.GetComponent<LauncherRedirectionScreenView>(), null);

            var launcherRedirectionScreenController = new LauncherRedirectionScreenController(appVersionGuard, authScreenFactory, currentVersion.Version, latestVersion);
            dynamicWorldContainer!.MvcManager.RegisterController(launcherRedirectionScreenController);

            await dynamicWorldContainer!.MvcManager.ShowAsync(LauncherRedirectionScreenController.IssueCommand(), ct);
            return true;
        }

        private void DisableInputs()
        {
            // We disable Inputs directly because otherwise before login (so before the Input component was created and the system that handles it is working)
            // all inputs will be valid, and it allows for weird behaviour, including opening menus that are not ready to be open yet.
            DCLInput dclInput = DCLInput.Instance;

            dclInput.Shortcuts.Disable();
            dclInput.Player.Disable();
            dclInput.Emotes.Disable();
            dclInput.EmoteWheel.Disable();
            dclInput.FreeCamera.Disable();
            dclInput.Camera.Disable();
            dclInput.UI.Disable();
        }

        private void RestoreInputs()
        {
            // We enable Inputs through the inputBlock so the block counters can be properly updated and the component Active flags are up-to-date as well
            // We restore all inputs except EmoteWheel and FreeCamera as they should be disabled by default
            staticContainer!.InputBlock.EnableAll(InputMapComponent.Kind.FREE_CAMERA,
                InputMapComponent.Kind.EMOTE_WHEEL);

            DCLInput.Instance.UI.Enable();
        }

        private static IDiskCache NewInstanceDiskCache(IAppArgs appArgs, RealmLaunchSettings launchSettings, WebRequestsMode webRequestsMode)
        {
            if (launchSettings.CurrentMode == LaunchMode.LocalSceneDevelopment)
            {
                ReportHub.Log(ReportData.UNSPECIFIED, "Disk cached disabled while LSD");
                return new IDiskCache.Fake();
            }

            if (appArgs.HasFlag(AppArgsFlags.DISABLE_DISK_CACHE))
            {
                ReportHub.Log(ReportData.UNSPECIFIED, $"Disable disk cache, flag --{AppArgsFlags.DISABLE_DISK_CACHE} is passed");
                return new IDiskCache.Fake();
            }

            if (webRequestsMode == WebRequestsMode.HTTP2)
            {
                ReportHub.Log(ReportData.UNSPECIFIED, "Disk cache disabled while using HTTP2");
                return new IDiskCache.Fake();
            }

            var cacheDirectory = CacheDirectory.NewDefault();
            var filesLock = new FilesLock();

            IDiskCleanUp diskCleanUp;

            if (appArgs.HasFlag(AppArgsFlags.DISABLE_DISK_CACHE_CLEANUP))
            {
                ReportHub.Log(ReportData.UNSPECIFIED, $"Disable disk cache cleanup, flag --{AppArgsFlags.DISABLE_DISK_CACHE_CLEANUP} is passed");
                diskCleanUp = IDiskCleanUp.None.INSTANCE;
            }
            else
                diskCleanUp = new LRUDiskCleanUp(cacheDirectory, filesLock);

            var diskCache = new DiskCache(cacheDirectory, filesLock, diskCleanUp);
            return diskCache;
        }

        [ContextMenu(nameof(ValidateSettingsAsync))]
        public async UniTask ValidateSettingsAsync()
        {
            using var scope = new CheckingScope(ReportData.UNSPECIFIED);

            await UniTask.WhenAll(
                globalPluginSettingsContainer.EnsureValidAsync(),
                scenePluginSettingsContainer.EnsureValidAsync()
            );

            ReportHub.Log(ReportData.UNSPECIFIED, "Success checking");
        }

        private async UniTask<bool> IsTrustedRealmAsync(DecentralandUrlsSource dclUrls, CancellationToken ct)
        {
            if (launchSettings.initialRealm != InitialRealm.Custom) return true;
            if (launchSettings.CurrentMode == LaunchMode.LocalSceneDevelopment) return true;

            string realm = launchSettings.customRealm;

            if (string.IsNullOrEmpty(realm)) return true;

            var uri = new Uri(realm);
            if (uri.Host == "127.0.0.1") return true;
            if (uri.Host == "localhost") return true;
            if (uri.Host == "sdk-team-cdn.decentraland.org") return true;
            if (uri.Host == "sdk-test-scenes.decentraland.zone") return true;
            if (uri.Host == "realm-provider-ea.decentraland.org") return true;
            if (uri.Host == "realm-provider-ea.decentraland.zone") return true;
            if (uri.Host == "worlds-content-server.decentraland.org") return true;

            IWebRequestController webRequestController = staticContainer!.WebRequestsContainer.WebRequestController;

            // If we want to save one http request, we could have a hardcoded list of trusted realms instead
            Uri url = dclUrls.Url(DecentralandUrl.Servers);
            GenericGetRequest adapter = webRequestController.GetAsync(new CommonArguments(url), ReportCategory.REALM);
            TrustedRealmApiResponse[] realms = await adapter.CreateFromJsonAsync<TrustedRealmApiResponse[]>(WRJsonParser.Newtonsoft, ct);

            foreach (TrustedRealmApiResponse trustedRealm in realms)
                if (string.Equals(trustedRealm.baseUrl, realm, StringComparison.OrdinalIgnoreCase))
                    return true;

            return false;
        }

        private async UniTask<bool> ShowUntrustedRealmConfirmationAsync(CancellationToken ct)
        {
            var prefab = await bootstrapContainer!.AssetsProvisioner!.ProvideMainAssetAsync(untrustedRealmConfirmationPrefab, ct);

            UntrustedRealmConfirmationController controller = new UntrustedRealmConfirmationController(
                UntrustedRealmConfirmationController.CreateLazily(prefab.Value.GetComponent<UntrustedRealmConfirmationView>(), null));

            IMVCManager mvcManager = dynamicWorldContainer!.MvcManager;
            mvcManager.RegisterController(controller);

            var args = new UntrustedRealmConfirmationController.Args { realm = launchSettings.customRealm };
            await mvcManager.ShowAsync(UntrustedRealmConfirmationController.IssueCommand(args), ct);

            return controller.SelectedOption;
        }

        [Serializable]
        public struct TrustedRealmApiResponse
        {
            public string baseUrl;
        }

        private readonly struct CheckingScope : IDisposable
        {
            private readonly ReportData data;

            public CheckingScope(ReportData data)
            {
                this.data = data;
                ReportHub.Log(data, "Start checking");
            }

            public void Dispose()
            {
                ReportHub.Log(data, "Finish checking");
            }
        }
    }
}<|MERGE_RESOLUTION|>--- conflicted
+++ resolved
@@ -169,14 +169,8 @@
 
             var web3AccountFactory = new Web3AccountFactory();
             var identityCache = new IWeb3IdentityCache.Default(web3AccountFactory);
-<<<<<<< HEAD
-            var debugContainerBuilder = DebugUtilitiesContainer.Create(debugViewsCatalog, applicationParametersParser.HasDebugFlag()).Builder;
+            var debugContainerBuilder = DebugUtilitiesContainer.Create(debugViewsCatalog, applicationParametersParser.HasDebugFlag(), applicationParametersParser.HasFlag(AppArgsFlags.LOCAL_SCENE)).Builder;
             WebRequestsContainer webRequestsContainer = await WebRequestsContainer.CreateAsync(applicationParametersParser, globalPluginSettingsContainer, identityCache, decentralandUrlsSource, debugContainerBuilder, KTX_ENABLED, ct);
-=======
-            var debugContainerBuilder = DebugUtilitiesContainer.Create(debugViewsCatalog, applicationParametersParser.HasDebugFlag(), applicationParametersParser.HasFlag(AppArgsFlags.LOCAL_SCENE)).Builder;
-            var staticSettings = (globalPluginSettingsContainer as IPluginSettingsContainer).GetSettings<StaticSettings>();
-            var webRequestsContainer = WebRequestsContainer.Create(identityCache, debugContainerBuilder, decentralandUrlsSource, staticSettings.CoreWebRequestsBudget, staticSettings.SceneWebRequestsBudget, KTX_ENABLED);
->>>>>>> 34ed225f
             var realmUrls = new RealmUrls(launchSettings, new RealmNamesMap(webRequestsContainer.WebRequestController), decentralandUrlsSource);
 
             IDiskCache diskCache = NewInstanceDiskCache(applicationParametersParser, launchSettings, webRequestsContainer.WebRequestsMode);
