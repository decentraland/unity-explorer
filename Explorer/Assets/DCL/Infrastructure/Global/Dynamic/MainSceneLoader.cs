--- conflicted
+++ resolved
@@ -302,11 +302,7 @@
             CancellationToken ct)
         {
             //If Livekit is down, stop bootstrapping
-<<<<<<< HEAD
-            if (await IsLivekitDeadAsync(staticContainer!.WebRequestsContainer.WebRequestController, dclSources, ct))
-=======
             if (await IsLIvekitDeadAsync(staticContainer!.WebRequestsContainer.WebRequestController, dclSources, ct))
->>>>>>> 6b9e367c
                 return false;
 
             //If application requires version update, stop bootstrapping
@@ -330,11 +326,7 @@
             dynamicWorldContainer!.MvcManager.RegisterController(launcherRedirectionScreenController);
         }
 
-<<<<<<< HEAD
-        private async UniTask<bool> IsLivekitDeadAsync(IWebRequestController webRequestController, DecentralandUrlsSource decentralandUrlsSource, CancellationToken ct)
-=======
         private async UniTask<bool> IsLIvekitDeadAsync(IWebRequestController webRequestController, DecentralandUrlsSource decentralandUrlsSource, CancellationToken ct)
->>>>>>> 6b9e367c
         {
             SequentialHealthCheck healthCheck = new SequentialHealthCheck(
                 new MultipleURLHealthCheck(webRequestController, decentralandUrlsSource,
