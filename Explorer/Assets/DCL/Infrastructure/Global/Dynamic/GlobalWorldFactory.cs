using Arch.Core;
using Arch.SystemGroups;
using CommunicationData.URLHelpers;
using CrdtEcsBridge.RestrictedActions;
using DCL.DebugUtilities;
using DCL.Diagnostics;
using DCL.GlobalPartitioning;
using DCL.Ipfs;
using DCL.Landscape.Parcel;
using DCL.LOD;
using DCL.Multiplayer.Emotes;
using DCL.Optimization.PerformanceBudgeting;
using DCL.Optimization.Pools;
using DCL.PluginSystem.Global;
using DCL.Systems;
using DCL.Time.Systems;
using DCL.WebRequests;
using ECS;
using ECS.Groups;
using ECS.LifeCycle;
using ECS.LifeCycle.Systems;
using ECS.Prioritization;
using ECS.Prioritization.Components;
using ECS.Prioritization.Systems;
using ECS.SceneLifeCycle;
using ECS.SceneLifeCycle.Components;
using ECS.SceneLifeCycle.CurrentScene;
using ECS.SceneLifeCycle.IncreasingRadius;
using ECS.SceneLifeCycle.Reporting;
using ECS.SceneLifeCycle.SceneDefinition;
using ECS.SceneLifeCycle.Systems;
using ECS.StreamableLoading.Cache;
using SceneRunner;
using SceneRunner.Scene;
using System.Collections.Generic;
using System.Threading;
using DCL.Profiles;
using DCL.Roads.Systems;
using SystemGroups.Visualiser;
using UnityEngine;
using Utility;
using OwnAvatarLoaderFromDebugMenuSystem = DCL.AvatarRendering.AvatarShape.OwnAvatarLoaderFromDebugMenuSystem;

namespace Global.Dynamic
{
    public class GlobalWorldFactory
    {
        private readonly CameraSamplingData cameraSamplingData;
        private readonly IComponentPoolsRegistry componentPoolsRegistry;
        private readonly CancellationTokenSource destroyCancellationSource = new ();
        private readonly ISystemGroupAggregate<IPartitionComponent>.IFactory partitionedWorldsAggregateFactory;
        private readonly IPartitionSettings partitionSettings;
        private readonly IRealmPartitionSettings realmPartitionSettings;
        private readonly RealmSamplingData realmSamplingData;
        private readonly IRealmData realmData;
        private readonly URLDomain assetBundlesURL;
        private readonly IWebRequestController webRequestController;
        private readonly IReadOnlyList<IDCLGlobalPlugin> globalPlugins;
        private readonly IDebugContainerBuilder debugContainerBuilder;
        private readonly IPerformanceBudget memoryBudget;
        private readonly StaticSettings staticSettings;
        private readonly StaticContainer staticContainer;
        private readonly IScenesCache scenesCache;
        private readonly ILODCache lodCache;
        private readonly IRoadAssetPool roadAssetPool;
        private readonly IEmotesMessageBus emotesMessageBus;
        private readonly World world;
        private readonly CurrentSceneInfo currentSceneInfo;
        private readonly ISceneReadinessReportQueue sceneReadinessReportQueue;
        private readonly HybridSceneParams hybridSceneParams;
        private readonly bool localSceneDevelopment;
        private readonly IProfileRepository profileRepository;
        private readonly bool useRemoteAssetBundles;
        private readonly HashSet<Vector2Int> roadCoordinates;
        private readonly ILODSettingsAsset lodSettingsAsset;
        private readonly SceneLoadingLimit sceneLoadingLimit;
<<<<<<< HEAD
        private readonly bool isBuilderCollectionPreview;
=======
        private readonly LandscapeParcelData landscapeParcelData;
>>>>>>> 7a58b6b4

        public GlobalWorldFactory(in StaticContainer staticContainer,
            CameraSamplingData cameraSamplingData, RealmSamplingData realmSamplingData,
            URLDomain assetBundlesURL, IRealmData realmData,
            IReadOnlyList<IDCLGlobalPlugin> globalPlugins, IDebugContainerBuilder debugContainerBuilder,
            IScenesCache scenesCache, HybridSceneParams hybridSceneParams,
            CurrentSceneInfo currentSceneInfo,
            ILODCache lodCache,
            HashSet<Vector2Int> roadCoordinates,
            ILODSettingsAsset lodSettingsAsset,
            IEmotesMessageBus emotesMessageBus,
            World world,
            ISceneReadinessReportQueue sceneReadinessReportQueue,
            bool localSceneDevelopment,
            IProfileRepository profileRepository,
            bool useRemoteAssetBundles,
            RoadAssetsPool roadAssetPool,
            SceneLoadingLimit sceneLoadingLimit,
<<<<<<< HEAD
            bool isBuilderCollectionPreview)
=======
            LandscapeParcelData landscapeParcelData)
>>>>>>> 7a58b6b4
        {
            partitionedWorldsAggregateFactory = staticContainer.SingletonSharedDependencies.AggregateFactory;
            componentPoolsRegistry = staticContainer.ComponentsContainer.ComponentPoolsRegistry;
            partitionSettings = staticContainer.PartitionSettings;
            webRequestController = staticContainer.WebRequestsContainer.WebRequestController;
            staticSettings = staticContainer.StaticSettings;
            realmPartitionSettings = staticContainer.RealmPartitionSettings;

            this.cameraSamplingData = cameraSamplingData;
            this.realmSamplingData = realmSamplingData;
            this.assetBundlesURL = assetBundlesURL;
            this.globalPlugins = globalPlugins;
            this.debugContainerBuilder = debugContainerBuilder;
            this.realmData = realmData;
            this.staticContainer = staticContainer;
            this.scenesCache = scenesCache;
            this.hybridSceneParams = hybridSceneParams;
            this.currentSceneInfo = currentSceneInfo;
            this.lodCache = lodCache;
            this.emotesMessageBus = emotesMessageBus;
            this.localSceneDevelopment = localSceneDevelopment;
            this.sceneReadinessReportQueue = sceneReadinessReportQueue;
            this.world = world;
            this.profileRepository = profileRepository;
            this.roadCoordinates = roadCoordinates;
            this.lodSettingsAsset = lodSettingsAsset;
            this.useRemoteAssetBundles = useRemoteAssetBundles;
            this.roadAssetPool = roadAssetPool;
            this.sceneLoadingLimit = sceneLoadingLimit;
<<<<<<< HEAD
            this.isBuilderCollectionPreview = isBuilderCollectionPreview;
=======
            this.landscapeParcelData = landscapeParcelData;
>>>>>>> 7a58b6b4

            memoryBudget = staticContainer.SingletonSharedDependencies.MemoryBudget;
        }

        public GlobalWorld Create(ISceneFactory sceneFactory, Entity playerEntity)
        {
            // not synced by mutex, for compatibility only

            ISceneStateProvider globalSceneStateProvider = new SceneStateProvider();
            globalSceneStateProvider.State.Set(SceneState.Running);

            var builder = new ArchSystemsWorldBuilder<World>(world);

            AddShortInfo(world);

            builder
               .InjectCustomGroup(new SyncedPresentationSystemGroup(globalSceneStateProvider))
               .InjectCustomGroup(new SyncedPreRenderingSystemGroup(globalSceneStateProvider));

            IReleasablePerformanceBudget sceneBudget = new ConcurrentLoadingPerformanceBudget(staticSettings.ScenesLoadingBudget);

            LoadSceneDefinitionListSystem.InjectToWorld(ref builder, webRequestController, NoCache<SceneDefinitions, GetSceneDefinitionList>.INSTANCE);
            LoadSceneDefinitionSystem.InjectToWorld(ref builder, webRequestController, NoCache<SceneEntityDefinition, GetSceneDefinition>.INSTANCE);

            LoadSceneSystemLogicBase loadSceneSystemLogic;

            if (hybridSceneParams.EnableHybridScene)
                loadSceneSystemLogic = new LoadHybridSceneSystemLogic(webRequestController, assetBundlesURL, hybridSceneParams);
            else
                loadSceneSystemLogic = new LoadSceneSystemLogic(webRequestController, assetBundlesURL);

            LoadSceneSystem.InjectToWorld(ref builder,
                loadSceneSystemLogic,
                sceneFactory, NoCache<ISceneFacade, GetSceneFacadeIntention>.INSTANCE);

            GlobalDeferredLoadingSystem.InjectToWorld(ref builder, sceneBudget, memoryBudget, scenesCache, playerEntity);

            LoadStaticPointersSystem.InjectToWorld(ref builder, roadCoordinates, realmData);
            LoadFixedPointersSystem.InjectToWorld(ref builder, realmData);
            LoadPortableExperiencePointersSystem.InjectToWorld(ref builder, realmData);

            // are replace by increasing radius
            var jobsMathHelper = new ParcelMathJobifiedHelper();
            StartSplittingByRingsSystem.InjectToWorld(ref builder, realmPartitionSettings, jobsMathHelper);

            LoadPointersByIncreasingRadiusSystem.InjectToWorld(ref builder, jobsMathHelper, realmPartitionSettings,
                partitionSettings, roadCoordinates, realmData, landscapeParcelData);

            //Removed, since we now have landscape surrounding the world
            //CreateEmptyPointersInFixedRealmSystem.InjectToWorld(ref builder, jobsMathHelper, realmPartitionSettings);
            ResolveStaticPointersSystem.InjectToWorld(ref builder);
            ControlSceneUpdateLoopSystem.InjectToWorld(ref builder, realmPartitionSettings, destroyCancellationSource.Token, scenesCache, sceneReadinessReportQueue);

            IComponentPool<PartitionComponent> partitionComponentPool = componentPoolsRegistry.GetReferenceTypePool<PartitionComponent>();
            PartitionSceneEntitiesSystem.InjectToWorld(ref builder, partitionComponentPool, partitionSettings, cameraSamplingData, staticContainer.PartitionDataContainer, staticContainer.RealmPartitionSettings);
            PartitionGlobalAssetEntitiesSystem.InjectToWorld(ref builder, partitionComponentPool, partitionSettings, cameraSamplingData);

            CheckCameraQualifiedForRepartitioningSystem.InjectToWorld(ref builder, partitionSettings, realmData, cameraSamplingData);
            ResetCameraSamplingDataDirty.InjectToWorld(ref builder, realmData, cameraSamplingData);
            SortWorldsAggregateSystem.InjectToWorld(ref builder, partitionedWorldsAggregateFactory, realmPartitionSettings);

            DestroyEntitiesSystem.InjectToWorld(ref builder);

            UpdatePhysicsTickSystem.InjectToWorld(ref builder);
            UpdateTimeSystem.InjectToWorld(ref builder);

            OwnAvatarLoaderFromDebugMenuSystem.InjectToWorld(ref builder, playerEntity, debugContainerBuilder, realmData, profileRepository);

            UnloadPortableExperiencesSystem.InjectToWorld(ref builder);

            UpdateCurrentSceneSystem.InjectToWorld(ref builder, realmData, scenesCache, currentSceneInfo, playerEntity, debugContainerBuilder);

            LoadSmartWearableSceneSystem.InjectToWorld(ref builder, NoCache<GetSmartWearableSceneIntention.Result, GetSmartWearableSceneIntention>.INSTANCE, webRequestController, sceneFactory, staticContainer.SmartWearableCache);
            LoadSmartWearablePreviewSceneSystem.InjectToWorld(ref builder, webRequestController);

            var pluginArgs = new GlobalPluginArguments(playerEntity, world.Create());

            foreach (IDCLGlobalPlugin plugin in globalPlugins)
                plugin.InjectToWorld(ref builder, pluginArgs);

            var finalizeWorldSystems = new IFinalizeWorldSystem[]
            {
                UnloadSceneSystem.InjectToWorld(ref builder, scenesCache, localSceneDevelopment),
                UnloadSceneLODSystem.InjectToWorld(ref builder, scenesCache, lodCache),
                UnloadRoadSystem.InjectToWorld(ref builder, roadAssetPool, scenesCache),
                new ReleaseRealmPooledComponentSystem(componentPoolsRegistry),
                ResolveSceneStateByIncreasingRadiusSystem.InjectToWorld(ref builder, realmPartitionSettings, playerEntity, new VisualSceneStateResolver(lodSettingsAsset), realmData, sceneLoadingLimit),
            };

            SystemGroupWorld worldSystems = builder.Finish();
            worldSystems.Initialize();

            SystemGroupSnapshot.Instance.Register(GlobalWorld.WORLD_NAME, worldSystems);

            var globalWorld = new GlobalWorld(world, worldSystems, finalizeWorldSystems, cameraSamplingData, realmSamplingData, destroyCancellationSource);

            sceneFactory.SetGlobalWorldActions(new GlobalWorldActions(globalWorld.EcsWorld, playerEntity, emotesMessageBus, localSceneDevelopment, useRemoteAssetBundles, isBuilderCollectionPreview));

            return globalWorld;
        }

        private static void AddShortInfo(World world)
        {
            world.Create(new SceneShortInfo(Vector2Int.zero, "global"));
        }
    }
}<|MERGE_RESOLUTION|>--- conflicted
+++ resolved
@@ -74,11 +74,8 @@
         private readonly HashSet<Vector2Int> roadCoordinates;
         private readonly ILODSettingsAsset lodSettingsAsset;
         private readonly SceneLoadingLimit sceneLoadingLimit;
-<<<<<<< HEAD
+        private readonly LandscapeParcelData landscapeParcelData;
         private readonly bool isBuilderCollectionPreview;
-=======
-        private readonly LandscapeParcelData landscapeParcelData;
->>>>>>> 7a58b6b4
 
         public GlobalWorldFactory(in StaticContainer staticContainer,
             CameraSamplingData cameraSamplingData, RealmSamplingData realmSamplingData,
@@ -97,11 +94,8 @@
             bool useRemoteAssetBundles,
             RoadAssetsPool roadAssetPool,
             SceneLoadingLimit sceneLoadingLimit,
-<<<<<<< HEAD
+            LandscapeParcelData landscapeParcelData,
             bool isBuilderCollectionPreview)
-=======
-            LandscapeParcelData landscapeParcelData)
->>>>>>> 7a58b6b4
         {
             partitionedWorldsAggregateFactory = staticContainer.SingletonSharedDependencies.AggregateFactory;
             componentPoolsRegistry = staticContainer.ComponentsContainer.ComponentPoolsRegistry;
@@ -131,11 +125,8 @@
             this.useRemoteAssetBundles = useRemoteAssetBundles;
             this.roadAssetPool = roadAssetPool;
             this.sceneLoadingLimit = sceneLoadingLimit;
-<<<<<<< HEAD
+            this.landscapeParcelData = landscapeParcelData;
             this.isBuilderCollectionPreview = isBuilderCollectionPreview;
-=======
-            this.landscapeParcelData = landscapeParcelData;
->>>>>>> 7a58b6b4
 
             memoryBudget = staticContainer.SingletonSharedDependencies.MemoryBudget;
         }
