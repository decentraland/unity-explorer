--- conflicted
+++ resolved
@@ -117,15 +117,10 @@
 
             URLAddress url = realm.Append(new URLPath("/about"));
 
-<<<<<<< HEAD
-            GenericGetRequest genericGetRequest = webRequestController.GetAsync(new CommonArguments(url), ReportCategory.REALM);
-            ServerAbout result = await genericGetRequest.OverwriteFromJsonAsync(serverAbout, WRJsonParser.Unity, ct);
-=======
             try
             {
-                GenericDownloadHandlerUtils.Adapter<GenericGetRequest, GenericGetArguments> genericGetRequest = webRequestController.GetAsync(new CommonArguments(url), ct, ReportCategory.REALM);
-                ServerAbout result = await genericGetRequest.OverwriteFromJsonAsync(serverAbout, WRJsonParser.Unity);
->>>>>>> e00176c8
+                GenericGetRequest genericGetRequest = webRequestController.GetAsync(new CommonArguments(url), ReportCategory.REALM);
+                ServerAbout result = await genericGetRequest.OverwriteFromJsonAsync(serverAbout, WRJsonParser.Unity, ct);
 
                 string hostname = ResolveHostname(realm, result);
 
