﻿using DCL.DebugUtilities;
using DCL.Landscape;
using DCL.Multiplayer.Connections.DecentralandUrls;
using DCL.PluginSystem.Global;
using DCL.RealmNavigation;
using ECS.SceneLifeCycle;
using ECS.SceneLifeCycle.Realm;
using Global.Dynamic.Landscapes;

namespace Global.Dynamic
{
    public class TerrainContainer
    {
        public ILandscape Landscape { get; private init; }

        public TerrainGenerator GenesisTerrain { get; private init; }

        private WorldTerrainGenerator worldsTerrain { get; init; }

        private bool landscapeEnabled { get; init; }

        public LandscapePlugin CreatePlugin(StaticContainer staticContainer, BootstrapContainer bootstrapContainer, MapRendererContainer mapRendererContainer,
            IDebugContainerBuilder debugBuilder) =>
            new (staticContainer.RealmData, staticContainer.LoadingStatus, staticContainer.ScenesCache, GenesisTerrain, worldsTerrain, bootstrapContainer.AssetsProvisioner,
                debugBuilder, mapRendererContainer.TextureContainer,
<<<<<<< HEAD
                staticContainer.WebRequestsContainer.WebRequestController, staticContainer.LandscapeParcelData, staticContainer.LandscapeParcelController, landscapeEnabled,
                bootstrapContainer.Environment.Equals(DecentralandEnvironment.Zone));
=======
                staticContainer.WebRequestsContainer.WebRequestController, landscapeEnabled,
                bootstrapContainer.Environment.Equals(DecentralandEnvironment.Zone), (Landscape)Landscape);
>>>>>>> 94175ee3

        public static TerrainContainer Create(StaticContainer staticContainer, RealmContainer realmContainer, bool enableLandscape, bool localSceneDevelopemnt)
        {
            var genesisTerrain = new TerrainGenerator(staticContainer.Profiler);
            var worldsTerrain = new WorldTerrainGenerator();

            return new TerrainContainer
            {
                Landscape = new Landscape(realmContainer.RealmController, genesisTerrain, worldsTerrain, enableLandscape),
                GenesisTerrain = genesisTerrain,
                worldsTerrain = worldsTerrain,
                landscapeEnabled = enableLandscape,
            };
        }
    }
}<|MERGE_RESOLUTION|>--- conflicted
+++ resolved
@@ -23,13 +23,8 @@
             IDebugContainerBuilder debugBuilder) =>
             new (staticContainer.RealmData, staticContainer.LoadingStatus, staticContainer.ScenesCache, GenesisTerrain, worldsTerrain, bootstrapContainer.AssetsProvisioner,
                 debugBuilder, mapRendererContainer.TextureContainer,
-<<<<<<< HEAD
                 staticContainer.WebRequestsContainer.WebRequestController, staticContainer.LandscapeParcelData, staticContainer.LandscapeParcelController, landscapeEnabled,
-                bootstrapContainer.Environment.Equals(DecentralandEnvironment.Zone));
-=======
-                staticContainer.WebRequestsContainer.WebRequestController, landscapeEnabled,
                 bootstrapContainer.Environment.Equals(DecentralandEnvironment.Zone), (Landscape)Landscape);
->>>>>>> 94175ee3
 
         public static TerrainContainer Create(StaticContainer staticContainer, RealmContainer realmContainer, bool enableLandscape, bool localSceneDevelopemnt)
         {
