using Arch.Core;
using CommunicationData.URLHelpers;
using Cysharp.Threading.Tasks;
using DCL.AssetsProvision;
using DCL.Audio;
using DCL.AvatarRendering.Emotes;
using DCL.AvatarRendering.Emotes.Equipped;
using DCL.AvatarRendering.Wearables;
using DCL.AvatarRendering.Wearables.Equipped;
using DCL.AvatarRendering.Wearables.Helpers;
using DCL.AvatarRendering.Wearables.ThirdParty;
using DCL.Backpack.BackpackBus;
using DCL.BadgesAPIService;
using DCL.Browser;
using DCL.CharacterPreview;
using DCL.Chat.Commands;
using DCL.Chat.EventBus;
using DCL.Chat.History;
using DCL.Chat.MessageBus;
using DCL.Clipboard;
using DCL.Communities;
using DCL.Communities.CommunitiesCard.Members;
using DCL.Communities.CommunitiesDataProvider;
using DCL.DebugUtilities;
using DCL.EventsApi;
using DCL.FeatureFlags;
using DCL.Friends;
using DCL.Friends.Passport;
using DCL.Friends.UserBlocking;
using DCL.Input;
using DCL.InWorldCamera.CameraReelStorageService;
using DCL.LOD.Systems;
using DCL.MapRenderer;
using DCL.Minimap;
using DCL.Multiplayer.Connections.Archipelago.AdapterAddress.Current;
using DCL.Multiplayer.Connections.Archipelago.Rooms;
using DCL.Multiplayer.Connections.Archipelago.Rooms.Chat;
using DCL.Multiplayer.Connections.DecentralandUrls;
using DCL.Multiplayer.Connections.GateKeeper.Meta;
using DCL.Multiplayer.Connections.GateKeeper.Rooms;
using DCL.Multiplayer.Connections.GateKeeper.Rooms.Options;
using DCL.Multiplayer.Connections.Messaging.Hubs;
using DCL.Multiplayer.Connections.Pools;
using DCL.Multiplayer.Connections.RoomHubs;
using DCL.Multiplayer.Connections.Rooms.Connective;
using DCL.Multiplayer.Connections.Rooms.Status;
using DCL.Multiplayer.Connections.Systems.Throughput;
using DCL.Multiplayer.Connectivity;
using DCL.Multiplayer.Deduplication;
using DCL.Multiplayer.Emotes;
using DCL.Multiplayer.HealthChecks;
using DCL.Multiplayer.Movement;
using DCL.Multiplayer.Movement.Systems;
using DCL.Multiplayer.Profiles.BroadcastProfiles;
using DCL.Multiplayer.Profiles.Entities;
using DCL.Multiplayer.Profiles.Poses;
using DCL.Multiplayer.Profiles.Tables;
using DCL.Multiplayer.SDK.Systems.GlobalWorld;
using DCL.Nametags;
using DCL.Navmap;
using DCL.NftInfoAPIService;
using DCL.Notifications;
using DCL.Optimization.Pools;
using DCL.PerformanceAndDiagnostics.Analytics;
using DCL.PlacesAPIService;
using DCL.PluginSystem;
using DCL.PluginSystem.Global;
using DCL.Profiles;
using DCL.Profiles.Self;
using DCL.RealmNavigation;
using DCL.Rendering.GPUInstancing.Systems;
using DCL.RuntimeDeepLink;
using DCL.SceneLoadingScreens.LoadingScreen;
using DCL.SkyBox;
using DCL.SocialService;
using DCL.UI;
using DCL.UI.ConfirmationDialog;
using DCL.UI.InputFieldFormatting;
using DCL.UI.MainUI;
using DCL.UI.Profiles.Helpers;
using DCL.UI.SharedSpaceManager;
using DCL.UserInAppInitializationFlow;
using DCL.Utilities;
using DCL.Utilities.Extensions;
using DCL.VoiceChat;
using DCL.Web3.Identities;
using DCL.WebRequests.Analytics;
using ECS.Prioritization.Components;
using ECS.SceneLifeCycle;
using ECS.SceneLifeCycle.CurrentScene;
using ECS.SceneLifeCycle.Realm;
using Global.AppArgs;
using Global.Dynamic.ChatCommands;
using Global.Dynamic.RealmUrl;
using LiveKit.Internal.FFIClients.Pools;
using LiveKit.Internal.FFIClients.Pools.Memory;
using LiveKit.Proto;
using MVC;
using MVC.PopupsController.PopupCloser;
using SceneRunner.Debugging.Hub;
using System;
using System.Buffers;
using System.Collections.Generic;
using System.Linq;
using System.Threading;
using DCL.InWorldCamera;
using DCL.NotificationsBus;
using Global.Versioning;
using DCL.UI.ProfileElements;
using UnityEngine;
using UnityEngine.Audio;
using UnityEngine.EventSystems;
using UnityEngine.Pool;
using Utility;
using Utility.Ownership;
using Utility.PriorityQueue;
using Object = UnityEngine.Object;

namespace Global.Dynamic
{
    public class DynamicWorldContainer : DCLWorldContainer<DynamicWorldSettings>
    {
        private readonly IChatMessagesBus chatMessagesBus;
        private readonly IProfileBroadcast profileBroadcast;
        private readonly SocialServicesContainer socialServicesContainer;
        private readonly ISelfProfile selfProfile;

        public IMVCManager MvcManager { get; }

        public IGlobalRealmController RealmController { get; }

        public GlobalWorldFactory GlobalWorldFactory { get; }

        public IReadOnlyList<IDCLGlobalPlugin> GlobalPlugins { get; }

        public IProfileRepository ProfileRepository { get; }

        public IUserInAppInitializationFlow UserInAppInAppInitializationFlow { get; }

        public IMessagePipesHub MessagePipesHub { get; }

        public IRemoteMetadata RemoteMetadata { get; }

        public IRoomHub RoomHub { get; }

        private DynamicWorldContainer(
            IMVCManager mvcManager,
            IGlobalRealmController realmController,
            GlobalWorldFactory globalWorldFactory,
            IReadOnlyList<IDCLGlobalPlugin> globalPlugins,
            IProfileRepository profileRepository,
            IUserInAppInitializationFlow userInAppInAppInitializationFlow,
            IChatMessagesBus chatMessagesBus,
            IMessagePipesHub messagePipesHub,
            IRemoteMetadata remoteMetadata,
            IProfileBroadcast profileBroadcast,
            IRoomHub roomHub,
            SocialServicesContainer socialServicesContainer,
            ISelfProfile selfProfile)
        {
            MvcManager = mvcManager;
            RealmController = realmController;
            GlobalWorldFactory = globalWorldFactory;
            GlobalPlugins = globalPlugins;
            ProfileRepository = profileRepository;
            UserInAppInAppInitializationFlow = userInAppInAppInitializationFlow;
            MessagePipesHub = messagePipesHub;
            RemoteMetadata = remoteMetadata;
            RoomHub = roomHub;
            this.chatMessagesBus = chatMessagesBus;
            this.profileBroadcast = profileBroadcast;
            this.socialServicesContainer = socialServicesContainer;
            this.selfProfile = selfProfile;
        }

        public override void Dispose()
        {
            chatMessagesBus.Dispose();
            profileBroadcast.Dispose();
            MessagePipesHub.Dispose();
            socialServicesContainer.Dispose();
            selfProfile.Dispose();
        }

        public static async UniTask<(DynamicWorldContainer? container, bool success)> CreateAsync(
            BootstrapContainer bootstrapContainer,
            DynamicWorldDependencies dynamicWorldDependencies,
            DynamicWorldParams dynamicWorldParams,
            AudioClipConfig backgroundMusic,
            World globalWorld,
            Entity playerEntity,
            IAppArgs appArgs,
            ICoroutineRunner coroutineRunner,
            DCLVersion dclVersion,
            RealmUrls realmUrls,
            CancellationToken ct)
        {
            DynamicSettings dynamicSettings = dynamicWorldDependencies.DynamicSettings;
            StaticContainer staticContainer = dynamicWorldDependencies.StaticContainer;
            IWeb3IdentityCache identityCache = dynamicWorldDependencies.Web3IdentityCache;
            IAssetsProvisioner assetsProvisioner = dynamicWorldDependencies.AssetsProvisioner;
            IDebugContainerBuilder debugBuilder = dynamicWorldDependencies.DebugContainerBuilder;
            var explorePanelNavmapBus = new ObjectProxy<INavmapBus>();
            INavmapBus sharedNavmapCommandBus = new SharedNavmapBus(explorePanelNavmapBus);

            // If we have many undesired delays when using the third-party providers, it might be useful to cache it at app's bootstrap
            // So far, the chance of using it is quite low, so it's preferable to do it lazy avoiding extra requests & memory allocations
            IThirdPartyNftProviderSource thirdPartyNftProviderSource = new RealmThirdPartyNftProviderSource(staticContainer.WebRequestsContainer.WebRequestController,
                staticContainer.RealmData);

            var placesAPIService = new PlacesAPIService(new PlacesAPIClient(staticContainer.WebRequestsContainer.WebRequestController, bootstrapContainer.DecentralandUrlsSource));

            IEventsApiService eventsApiService = new HttpEventsApiService(staticContainer.WebRequestsContainer.WebRequestController,
                URLDomain.FromString(bootstrapContainer.DecentralandUrlsSource.Url(DecentralandUrl.ApiEvents)));

            var mapPathEventBus = new MapPathEventBus();
            NotificationsBusController.Initialize(new NotificationsBusController());

            DefaultTexturesContainer defaultTexturesContainer = null!;
            LODContainer lodContainer = null!;

            IOnlineUsersProvider baseUserProvider = new ArchipelagoHttpOnlineUsersProvider(staticContainer.WebRequestsContainer.WebRequestController,
                URLAddress.FromString(bootstrapContainer.DecentralandUrlsSource.Url(DecentralandUrl.RemotePeers)));

            var onlineUsersProvider = new WorldInfoOnlineUsersProviderDecorator(
                baseUserProvider,
                staticContainer.WebRequestsContainer.WebRequestController,
                URLAddress.FromString(bootstrapContainer.DecentralandUrlsSource.Url(DecentralandUrl.RemotePeersWorld)));

            async UniTask InitializeContainersAsync(IPluginSettingsContainer settingsContainer, CancellationToken ct)
            {
                // Init other containers
                defaultTexturesContainer =
                    await DefaultTexturesContainer
                         .CreateAsync(
                              settingsContainer,
                              assetsProvisioner,
                              appArgs,
                              ct
                          )
                         .ThrowOnFail();

                lodContainer =
                    await LODContainer
                         .CreateAsync(
                              assetsProvisioner,
                              bootstrapContainer.DecentralandUrlsSource,
                              staticContainer,
                              settingsContainer,
                              staticContainer.RealmData,
                              defaultTexturesContainer.TextureArrayContainerFactory,
                              debugBuilder,
                              dynamicWorldParams.EnableLOD,
                              staticContainer.GPUInstancingService,
                              ct
                          )
                         .ThrowOnFail();
            }

            try { await InitializeContainersAsync(dynamicWorldDependencies.SettingsContainer, ct); }
            catch (Exception) { return (null, false); }

            CursorSettings cursorSettings = (await assetsProvisioner.ProvideMainAssetAsync(dynamicSettings.CursorSettings, ct)).Value;
            ProvidedAsset<Texture2D> normalCursorAsset = await assetsProvisioner.ProvideMainAssetAsync(cursorSettings.NormalCursor, ct);
            ProvidedAsset<Texture2D> interactionCursorAsset = await assetsProvisioner.ProvideMainAssetAsync(cursorSettings.InteractionCursor, ct);

            var unityEventSystem = new UnityEventSystem(EventSystem.current.EnsureNotNull());
            var dclCursor = new DCLCursor(normalCursorAsset.Value, interactionCursorAsset.Value, cursorSettings.NormalCursorHotspot, cursorSettings.InteractionCursorHotspot);

            staticContainer.QualityContainer.AddDebugViews(debugBuilder);

            var realmSamplingData = new RealmSamplingData();

            ExposedGlobalDataContainer exposedGlobalDataContainer = staticContainer.ExposedGlobalDataContainer;

            PopupCloserView popupCloserView = Object.Instantiate((await assetsProvisioner.ProvideMainAssetAsync(dynamicSettings.PopupCloserView, CancellationToken.None)).Value.GetComponent<PopupCloserView>()).EnsureNotNull();
            MainUIView mainUIView = Object.Instantiate((await assetsProvisioner.ProvideMainAssetAsync(dynamicSettings.MainUIView, CancellationToken.None)).Value.GetComponent<MainUIView>()).EnsureNotNull();

            var coreMvcManager = new MVCManager(new WindowStackManager(), new CancellationTokenSource(), popupCloserView);

            IMVCManager mvcManager = dynamicWorldParams.EnableAnalytics
                ? new MVCManagerAnalyticsDecorator(coreMvcManager, bootstrapContainer.Analytics!)
                : coreMvcManager;

            var loadingScreenTimeout = new LoadingScreenTimeout();
            ILoadingScreen loadingScreen = new LoadingScreen(mvcManager, loadingScreenTimeout);

            var nftInfoAPIClient = new OpenSeaAPIClient(staticContainer.WebRequestsContainer.WebRequestController, bootstrapContainer.DecentralandUrlsSource);
            var wearableCatalog = new WearableStorage();
            var characterPreviewFactory = new CharacterPreviewFactory(staticContainer.ComponentsContainer.ComponentPoolsRegistry, appArgs);
            IWebBrowser webBrowser = bootstrapContainer.WebBrowser;
            ISystemClipboard clipboard = new UnityClipboard();
            NameColorHelper.SetNameColors(dynamicSettings.UserNameColors);
            NametagsData nametagsData = (await assetsProvisioner.ProvideMainAssetAsync(dynamicSettings.NametagsData, ct)).Value;

            IProfileCache profileCache = new DefaultProfileCache();

            var profileRepository = new LogProfileRepository(
                new RealmProfileRepository(staticContainer.WebRequestsContainer.WebRequestController, staticContainer.RealmData, profileCache)
            );

            GalleryEventBus galleryEventBus = new GalleryEventBus();

            static IMultiPool MultiPoolFactory() =>
                new DCLMultiPool();

            var memoryPool = new ArrayMemoryPool(ArrayPool<byte>.Shared!);

            var assetBundlesURL = URLDomain.FromString(bootstrapContainer.DecentralandUrlsSource.Url(DecentralandUrl.AssetBundlesCDN));
            var builderDTOsURL = URLDomain.FromString(bootstrapContainer.DecentralandUrlsSource.Url(DecentralandUrl.BuilderApiDtos));
            var builderContentURL = URLDomain.FromString(bootstrapContainer.DecentralandUrlsSource.Url(DecentralandUrl.BuilderApiContent));

            var emotesCache = new MemoryEmotesStorage();
            staticContainer.CacheCleaner.Register(emotesCache);
            var equippedWearables = new EquippedWearables();
            var equippedEmotes = new EquippedEmotes();
            var forceRender = new List<string>();

            var selfEmotes = new List<URN>();
            ParseParamsForcedEmotes(bootstrapContainer.ApplicationParametersParser, ref selfEmotes);
            ParseDebugForcedEmotes(bootstrapContainer.DebugSettings.EmotesToAddToUserProfile, ref selfEmotes);

            var selfProfile = new SelfProfile(profileRepository, identityCache, equippedWearables, wearableCatalog,
                emotesCache, equippedEmotes, forceRender, selfEmotes, profileCache, globalWorld, playerEntity);

            IEmoteProvider emoteProvider = new ApplicationParamsEmoteProvider(appArgs,
                new EcsEmoteProvider(globalWorld, staticContainer.RealmData), builderDTOsURL.Value);

            var wearablesProvider = new ApplicationParametersWearablesProvider(appArgs,
                new ECSWearablesProvider(identityCache, globalWorld), builderDTOsURL.Value);

            //TODO should be unified with LaunchMode
            bool localSceneDevelopment = !string.IsNullOrEmpty(dynamicWorldParams.LocalSceneDevelopmentRealm);
            bool builderCollectionsPreview = appArgs.HasFlag(AppArgsFlags.SELF_PREVIEW_BUILDER_COLLECTIONS);

            var teleportController = new TeleportController(staticContainer.SceneReadinessReportQueue);

            var realmContainer = RealmContainer.Create(
                staticContainer,
                identityCache,
                dynamicWorldParams.StaticLoadPositions,
                debugBuilder,
                loadingScreenTimeout,
                loadingScreen,
                localSceneDevelopment,
                bootstrapContainer.DecentralandUrlsSource,
                appArgs,
                teleportController,
                bootstrapContainer.Environment);

            var terrainContainer = TerrainContainer.Create(staticContainer, realmContainer, dynamicWorldParams.EnableLandscape, localSceneDevelopment);

            SceneRoomLogMetaDataSource playSceneMetaDataSource = new SceneRoomMetaDataSource(staticContainer.RealmData, staticContainer.CharacterContainer.Transform, globalWorld, dynamicWorldParams.IsolateScenesCommunication).WithLog();
            SceneRoomLogMetaDataSource localDevelopmentMetaDataSource = ConstSceneRoomMetaDataSource.FromMachineUUID().WithLog();

            var gateKeeperSceneRoomOptions = new GateKeeperSceneRoomOptions(staticContainer.LaunchMode, bootstrapContainer.DecentralandUrlsSource, playSceneMetaDataSource, localDevelopmentMetaDataSource);

            IGateKeeperSceneRoom gateKeeperSceneRoom = new GateKeeperSceneRoom(staticContainer.WebRequestsContainer.WebRequestController, gateKeeperSceneRoomOptions)
               .AsActivatable();

            var currentAdapterAddress = ICurrentAdapterAddress.NewDefault(staticContainer.RealmData);

            var archipelagoIslandRoom = IArchipelagoIslandRoom.NewDefault(
                identityCache,
                MultiPoolFactory(),
                new ArrayMemoryPool(),
                staticContainer.CharacterContainer.CharacterObject,
                currentAdapterAddress,
                staticContainer.WebRequestsContainer.WebRequestController
            );

            var reloadSceneController = new ECSReloadScene(staticContainer.ScenesCache, globalWorld, playerEntity, localSceneDevelopment);

            var chatRoom = new ChatConnectiveRoom(staticContainer.WebRequestsContainer.WebRequestController, URLAddress.FromString(bootstrapContainer.DecentralandUrlsSource.Url(DecentralandUrl.ChatAdapter)));

            var voiceChatRoom = new VoiceChatActivatableConnectiveRoom();

            IRoomHub roomHub = new RoomHub(
                localSceneDevelopment ? IConnectiveRoom.Null.INSTANCE : archipelagoIslandRoom,
                gateKeeperSceneRoom,
                chatRoom,
                voiceChatRoom
            );

            var islandThroughputBunch = new ThroughputBufferBunch(new ThroughputBuffer(), new ThroughputBuffer());
            var sceneThroughputBunch = new ThroughputBufferBunch(new ThroughputBuffer(), new ThroughputBuffer());
            var chatThroughputBunch = new ThroughputBufferBunch(new ThroughputBuffer(), new ThroughputBuffer());

            var messagePipesHub = new MessagePipesHub(roomHub, MultiPoolFactory(), MultiPoolFactory(), memoryPool, islandThroughputBunch, sceneThroughputBunch, chatThroughputBunch);

            var roomsStatus = new RoomsStatus(
                roomHub,

                //override allowed only in Editor
                Application.isEditor
                    ? new LinkedBox<(bool use, ConnectionQuality quality)>(
                        () => (bootstrapContainer.DebugSettings.OverrideConnectionQuality, bootstrapContainer.DebugSettings.ConnectionQuality)
                    )
                    : new Box<(bool use, ConnectionQuality quality)>((false, ConnectionQuality.QualityExcellent))
            );

            var entityParticipantTable = new EntityParticipantTable();
            staticContainer.EntityParticipantTableProxy.SetObject(entityParticipantTable);

            var queuePoolFullMovementMessage = new ObjectPool<SimplePriorityQueue<NetworkMovementMessage>>(
                () => new SimplePriorityQueue<NetworkMovementMessage>(),
                actionOnRelease: queue => queue.Clear()
            );

            var remoteEntities = new RemoteEntities(
                entityParticipantTable,
                staticContainer.ComponentsContainer.ComponentPoolsRegistry,
                queuePoolFullMovementMessage,
                staticContainer.EntityCollidersGlobalCache
            );

            var realmNavigatorContainer = RealmNavigationContainer.Create
                (staticContainer, bootstrapContainer, lodContainer, realmContainer, remoteEntities, globalWorld, roomHub, terrainContainer.Landscape, exposedGlobalDataContainer, loadingScreen);

            IHealthCheck livekitHealthCheck = bootstrapContainer.DebugSettings.EnableEmulateNoLivekitConnection
                ? new IHealthCheck.AlwaysFails()
                : new StartLiveKitRooms(roomHub);

            livekitHealthCheck = dynamicWorldParams.EnableAnalytics
                ? livekitHealthCheck.WithFailAnalytics(bootstrapContainer.Analytics!)
                : livekitHealthCheck;

            FeatureFlagsConfiguration featureFlags = FeatureFlagsConfiguration.Instance;

            bool includeCameraReel = featureFlags.IsEnabled(FeatureFlagsStrings.CAMERA_REEL) || (appArgs.HasDebugFlag() && appArgs.HasFlag(AppArgsFlags.CAMERA_REEL)) || Application.isEditor;
            bool includeFriends = (featureFlags.IsEnabled(FeatureFlagsStrings.FRIENDS) || (appArgs.HasDebugFlag() && appArgs.HasFlag(AppArgsFlags.FRIENDS)) || Application.isEditor) && !localSceneDevelopment;
            bool includeUserBlocking = featureFlags.IsEnabled(FeatureFlagsStrings.FRIENDS_USER_BLOCKING) || (appArgs.HasDebugFlag() && appArgs.HasFlag(AppArgsFlags.FRIENDS_USER_BLOCKING));

            bool isNameEditorEnabled = featureFlags.IsEnabled(FeatureFlagsStrings.PROFILE_NAME_EDITOR) || (appArgs.HasDebugFlag() && appArgs.HasFlag(AppArgsFlags.PROFILE_NAME_EDITOR)) || Application.isEditor;
            bool includeMarketplaceCredits = featureFlags.IsEnabled(FeatureFlagsStrings.MARKETPLACE_CREDITS);

            CommunitiesFeatureAccess.Initialize(new CommunitiesFeatureAccess(identityCache));
            bool includeCommunities = await CommunitiesFeatureAccess.Instance.IsUserAllowedToUseTheFeatureAsync(ct, ignoreAllowedList: true, cacheResult: false);

            var chatHistory = new ChatHistory();
            var emotesBus = new EmotesBus();
            ISharedSpaceManager sharedSpaceManager = new SharedSpaceManager(mvcManager, globalWorld, includeFriends, includeCameraReel, emotesBus);

            var initializationFlowContainer = InitializationFlowContainer.Create(staticContainer,
                bootstrapContainer,
                realmContainer,
                realmNavigatorContainer,
                terrainContainer,
                loadingScreen,
                livekitHealthCheck,
                bootstrapContainer.DecentralandUrlsSource,
                mvcManager,
                selfProfile,
                dynamicWorldParams,
                appArgs,
                backgroundMusic,
                roomHub,
                localSceneDevelopment,
                staticContainer.CharacterContainer);

            IRealmNavigator realmNavigator = realmNavigatorContainer.RealmNavigator;

            MapRendererContainer? mapRendererContainer =
                await MapRendererContainer
                   .CreateAsync(
                        dynamicWorldDependencies.SettingsContainer,
                        staticContainer,
                        bootstrapContainer.DecentralandUrlsSource,
                        assetsProvisioner,
                        placesAPIService,
                        eventsApiService,
                        mapPathEventBus,
                        staticContainer.MapPinsEventBus,
                        realmNavigator,
                        staticContainer.RealmData,
                        sharedNavmapCommandBus,
                        onlineUsersProvider,
                        ct
                    );

            var worldInfoHub = new LocationBasedWorldInfoHub(
                new WorldInfoHub(staticContainer.SingletonSharedDependencies.SceneMapping),
                staticContainer.CharacterContainer.CharacterObject
            );

            dynamicWorldDependencies.WorldInfoTool.Initialize(worldInfoHub);

            var characterDataPropagationUtility = new CharacterDataPropagationUtility(staticContainer.ComponentsContainer.ComponentPoolsRegistry.AddComponentPool<SDKProfile>());

            var currentSceneInfo = new CurrentSceneInfo();

            var chatTeleporter = new ChatTeleporter(realmNavigator, new ChatEnvironmentValidator(bootstrapContainer.Environment), bootstrapContainer.DecentralandUrlsSource);

            var reloadSceneChatCommand = new ReloadSceneChatCommand(reloadSceneController, globalWorld, playerEntity, staticContainer.ScenesCache, teleportController, localSceneDevelopment);

            var chatCommands = new List<IChatCommand>
            {
                new GoToChatCommand(chatTeleporter, staticContainer.WebRequestsContainer.WebRequestController, bootstrapContainer.DecentralandUrlsSource),
                new GoToLocalChatCommand(chatTeleporter),
                new WorldChatCommand(chatTeleporter),
                new DebugPanelChatCommand(debugBuilder),
                new ShowEntityChatCommand(worldInfoHub),
                reloadSceneChatCommand,
                new LoadPortableExperienceChatCommand(staticContainer.PortableExperiencesController),
                new KillPortableExperienceChatCommand(staticContainer.PortableExperiencesController),
                new VersionChatCommand(dclVersion),
                new RoomsChatCommand(roomHub),
                new LogsChatCommand(),
                new AppArgsCommand(appArgs)
            };

            chatCommands.Add(new HelpChatCommand(chatCommands, appArgs));

            var chatMessageFactory = new ChatMessageFactory(profileCache, identityCache);
            var userBlockingCacheProxy = new ObjectProxy<IUserBlockingCache>();

            IChatMessagesBus coreChatMessageBus = new MultiplayerChatMessagesBus(messagePipesHub, chatMessageFactory, new MessageDeduplication<double>(), userBlockingCacheProxy, bootstrapContainer.Environment)
                                                 .WithSelfResend(identityCache, chatMessageFactory)
                                                 .WithIgnoreSymbols()
                                                 .WithCommands(chatCommands, staticContainer.LoadingStatus)
                                                 .WithDebugPanel(debugBuilder);

            IChatMessagesBus chatMessagesBus = dynamicWorldParams.EnableAnalytics
                ? new ChatMessagesBusAnalyticsDecorator(coreChatMessageBus, bootstrapContainer.Analytics!, profileCache, selfProfile)
                : coreChatMessageBus;

            var minimap = new MinimapController(
                mainUIView.MinimapView.EnsureNotNull(),
                mapRendererContainer.MapRenderer,
                mvcManager,
                placesAPIService,
                staticContainer.RealmData,
                realmNavigator,
                staticContainer.ScenesCache,
                mapPathEventBus,
                staticContainer.SceneRestrictionBusController,
                dynamicWorldParams.StartParcel.Peek(),
                sharedSpaceManager,
                clipboard,
                bootstrapContainer.DecentralandUrlsSource,
                chatMessagesBus,
                reloadSceneChatCommand
            );

            var coreBackpackEventBus = new BackpackEventBus();

            IChatEventBus chatEventBus = new ChatEventBus();
            ISocialServiceEventBus socialServiceEventBus = new SocialServiceEventBus();
            var socialServiceContainer = new SocialServicesContainer(bootstrapContainer.DecentralandUrlsSource, identityCache, socialServiceEventBus, appArgs);

            var voiceChatContainer = new VoiceChatContainer(
                socialServiceContainer.socialServicesRPC,
                socialServiceEventBus,
                roomHub,
                identityCache,
                staticContainer.WebRequestsContainer.WebRequestController,
                staticContainer.ScenesCache,
                realmNavigator,
                staticContainer.RealmData,
                bootstrapContainer.DecentralandUrlsSource,
                sharedSpaceManager,
                chatEventBus
                );

            IBackpackEventBus backpackEventBus = dynamicWorldParams.EnableAnalytics
                ? new BackpackEventBusAnalyticsDecorator(coreBackpackEventBus, bootstrapContainer.Analytics!)
                : coreBackpackEventBus;

            var profileBroadcast = new DebounceProfileBroadcast(
                new ProfileBroadcast(messagePipesHub, selfProfile)
            );

            var multiplayerEmotesMessageBus = new MultiplayerEmotesMessageBus(messagePipesHub, dynamicSettings.MultiplayerDebugSettings, userBlockingCacheProxy);

            var remoteMetadata = new DebounceRemoteMetadata(new RemoteMetadata(roomHub, staticContainer.RealmData));

            var characterPreviewEventBus = new CharacterPreviewEventBus();
            var upscaleController = new UpscalingController(mvcManager);

            AudioMixer generalAudioMixer = (await assetsProvisioner.ProvideMainAssetAsync(dynamicSettings.GeneralAudioMixer, ct)).Value;
            var audioMixerVolumesController = new AudioMixerVolumesController(generalAudioMixer);

            var multiplayerMovementMessageBus = new MultiplayerMovementMessageBus(messagePipesHub, entityParticipantTable, globalWorld);

            var badgesAPIClient = new BadgesAPIClient(staticContainer.WebRequestsContainer.WebRequestController, bootstrapContainer.DecentralandUrlsSource);

            ICameraReelImagesMetadataDatabase cameraReelImagesMetadataDatabase = new CameraReelImagesMetadataRemoteDatabase(staticContainer.WebRequestsContainer.WebRequestController, bootstrapContainer.DecentralandUrlsSource);
            ICameraReelScreenshotsStorage cameraReelScreenshotsStorage = new CameraReelS3BucketScreenshotsStorage(staticContainer.WebRequestsContainer.WebRequestController);

            var cameraReelStorageService = new CameraReelRemoteStorageService(cameraReelImagesMetadataDatabase, cameraReelScreenshotsStorage, identityCache.Identity?.Address);

            IUserCalendar userCalendar = new GoogleUserCalendar(webBrowser);
            var clipboardManager = new ClipboardManager(clipboard);
            ITextFormatter hyperlinkTextFormatter = new HyperlinkTextFormatter(profileCache, selfProfile);

            NotificationsRequestController notificationsRequestController = new (staticContainer.WebRequestsContainer.WebRequestController, bootstrapContainer.DecentralandUrlsSource, identityCache, includeFriends);

            // Local scene development scenes are excluded from deeplink runtime handling logic
            if (appArgs.HasFlag(AppArgsFlags.LOCAL_SCENE) == false)
            {
                DeepLinkHandle deepLinkHandleImplementation = new DeepLinkHandle(dynamicWorldParams.StartParcel, chatTeleporter, ct);
                deepLinkHandleImplementation.StartListenForDeepLinksAsync(ct).Forget();
            }

            var friendServiceProxy = new ObjectProxy<IFriendsService>();
            var friendOnlineStatusCacheProxy = new ObjectProxy<FriendsConnectivityStatusTracker>();
            var friendsCacheProxy = new ObjectProxy<FriendsCache>();

            ISpriteCache thumbnailCache = new SpriteCache(staticContainer.WebRequestsContainer.WebRequestController);
            var profileRepositoryWrapper = new ProfileRepositoryWrapper(profileRepository, thumbnailCache, remoteMetadata);
            GetProfileThumbnailCommand.Initialize(new GetProfileThumbnailCommand(profileRepositoryWrapper));

            IFriendsEventBus friendsEventBus = new DefaultFriendsEventBus();
            var communitiesEventBus = new CommunitiesEventBus();
            IEventBus eventBus = new EventBus(true);

            var profileChangesBus = new ProfileChangesBus();

            GenericUserProfileContextMenuSettings genericUserProfileContextMenuSettingsSo = (await assetsProvisioner.ProvideMainAssetAsync(dynamicSettings.GenericUserProfileContextMenuSettings, ct)).Value;
            CommunityVoiceChatContextMenuConfiguration communityVoiceChatContextMenuSettingsSo = (await assetsProvisioner.ProvideMainAssetAsync(dynamicSettings.CommunityVoiceChatContextMenuSettings, ct)).Value;

            var communitiesDataProvider = new CommunitiesDataProvider(staticContainer.WebRequestsContainer.WebRequestController, bootstrapContainer.DecentralandUrlsSource, identityCache);
            var communitiesDataService = new CommunityDataService(chatHistory,
                mvcManager,
                communitiesEventBus,
                communitiesDataProvider,
                identityCache);

            var passportBridge = new MVCPassportBridge(mvcManager);

            IMVCManagerMenusAccessFacade menusAccessFacade = new MVCManagerMenusAccessFacade(
                mvcManager,
                profileCache,
                friendServiceProxy,
                chatEventBus,
                genericUserProfileContextMenuSettingsSo,
                includeUserBlocking,
                bootstrapContainer.Analytics,
                onlineUsersProvider,
                realmNavigator,
                friendOnlineStatusCacheProxy,
                profileRepository,
                sharedSpaceManager,
                communityVoiceChatContextMenuSettingsSo,
                voiceChatContainer.VoiceChatOrchestrator,
                includeCommunities,
                communitiesDataProvider);

            ViewDependencies.Initialize(new ViewDependencies(
                unityEventSystem,
                menusAccessFacade,
                clipboardManager,
                dclCursor,
                new ContextMenuOpener(mvcManager),
                identityCache,
                new ConfirmationDialogOpener(mvcManager)));

            var realmNftNamesProvider = new RealmNftNamesProvider(staticContainer.WebRequestsContainer.WebRequestController,
                staticContainer.RealmData);

            var lambdasProfilesProvider = new LambdasProfilesProvider(staticContainer.WebRequestsContainer.WebRequestController, bootstrapContainer.DecentralandUrlsSource);

            var thumbnailProvider = new ECSThumbnailProvider(staticContainer.RealmData, globalWorld);

            var globalPlugins = new List<IDCLGlobalPlugin>
            {
                new MultiplayerPlugin(
                    assetsProvisioner,
                    archipelagoIslandRoom,
                    gateKeeperSceneRoom,
                    chatRoom,
                    roomHub,
                    roomsStatus,
                    profileRepository,
                    profileBroadcast,
                    debugBuilder,
                    staticContainer.LoadingStatus,
                    entityParticipantTable,
                    messagePipesHub,
                    remoteMetadata,
                    staticContainer.CharacterContainer.CharacterObject,
                    staticContainer.RealmData,
                    remoteEntities,
                    staticContainer.ScenesCache,
                    emotesCache,
                    characterDataPropagationUtility,
                    staticContainer.ComponentsContainer.ComponentPoolsRegistry,
                    islandThroughputBunch,
                    sceneThroughputBunch,
                    voiceChatRoom
                ),
                new WorldInfoPlugin(worldInfoHub, debugBuilder, chatHistory),
                new CharacterMotionPlugin(staticContainer.CharacterContainer.CharacterObject, debugBuilder, staticContainer.ComponentsContainer.ComponentPoolsRegistry, staticContainer.SceneReadinessReportQueue, terrainContainer.Landscape),
                new InputPlugin(dclCursor, unityEventSystem, assetsProvisioner, multiplayerEmotesMessageBus, emotesBus, mvcManager),
                new GlobalInteractionPlugin(assetsProvisioner, staticContainer.EntityCollidersGlobalCache, exposedGlobalDataContainer.GlobalInputEvents, unityEventSystem, mvcManager, menusAccessFacade),
                new CharacterCameraPlugin(assetsProvisioner, realmSamplingData, exposedGlobalDataContainer.ExposedCameraData, debugBuilder, dynamicWorldDependencies.CommandLineArgs),
                new WearablePlugin(staticContainer.WebRequestsContainer.WebRequestController, staticContainer.RealmData, staticContainer.CacheCleaner, wearableCatalog, builderContentURL.Value, builderCollectionsPreview),
                new EmotePlugin(staticContainer.WebRequestsContainer.WebRequestController, emotesCache, staticContainer.RealmData, multiplayerEmotesMessageBus, debugBuilder,
                    assetsProvisioner, selfProfile, mvcManager, staticContainer.CacheCleaner, entityParticipantTable, dclCursor, staticContainer.InputBlock, globalWorld, playerEntity, builderContentURL.Value, localSceneDevelopment, sharedSpaceManager, builderCollectionsPreview, appArgs, thumbnailProvider, staticContainer.ScenesCache),
                new ProfilingPlugin(staticContainer.Profiler, staticContainer.RealmData, staticContainer.SingletonSharedDependencies.MemoryBudget, debugBuilder, staticContainer.ScenesCache, dclVersion, dynamicSettings.AdaptivePhysicsSettings, staticContainer.SceneLoadingLimit),
                new AvatarPlugin(
                    staticContainer.ComponentsContainer.ComponentPoolsRegistry,
                    assetsProvisioner,
                    staticContainer.SingletonSharedDependencies.FrameTimeBudget,
                    staticContainer.SingletonSharedDependencies.MemoryBudget,
                    staticContainer.QualityContainer.RendererFeaturesCache,
                    staticContainer.RealmData,
                    staticContainer.MainPlayerAvatarBaseProxy,
                    debugBuilder,
                    staticContainer.CacheCleaner,
                    nametagsData,
                    defaultTexturesContainer.TextureArrayContainerFactory,
                    wearableCatalog,
                    userBlockingCacheProxy),
                new MainUIPlugin(mvcManager, mainUIView, includeFriends),
                new ProfilePlugin(profileRepository, profileCache, staticContainer.CacheCleaner),
                new MapRendererPlugin(mapRendererContainer.MapRenderer),
                new SidebarPlugin(
                    assetsProvisioner, mvcManager, mainUIView,
                    notificationsRequestController, identityCache, profileRepository,
                    staticContainer.WebRequestsContainer.WebRequestController,
                    webBrowser, dynamicWorldDependencies.Web3Authenticator,
                    initializationFlowContainer.InitializationFlow,
                    profileCache,
                    globalWorld, playerEntity, includeCameraReel, includeFriends, includeMarketplaceCredits,
                    chatHistory, profileRepositoryWrapper, sharedSpaceManager, profileChangesBus,
                    selfProfile, staticContainer.RealmData, staticContainer.SceneRestrictionBusController,
                    bootstrapContainer.DecentralandUrlsSource, passportBridge, eventBus),
                new ErrorPopupPlugin(mvcManager, assetsProvisioner),
                new MinimapPlugin(mvcManager, minimap),
                new ChatPlugin(
                    mvcManager,
                    menusAccessFacade,
                    chatMessagesBus,
                    chatHistory,
                    entityParticipantTable,
                    nametagsData,
                    mainUIView,
                    staticContainer.InputBlock,
                    globalWorld,
                    playerEntity,
                    roomHub,
                    assetsProvisioner,
                    hyperlinkTextFormatter,
                    profileCache,
                    chatEventBus,
                    identityCache,
                    staticContainer.LoadingStatus,
                    sharedSpaceManager,
                    userBlockingCacheProxy,
                    socialServiceContainer.socialServicesRPC,
                    friendsEventBus,
                    chatMessageFactory,
                    profileRepositoryWrapper,
                    friendServiceProxy,
                    communitiesDataProvider,
                    communitiesDataService,
                    thumbnailCache,
                    communitiesEventBus,
                    voiceChatContainer.VoiceChatOrchestrator,
                    mainUIView.SidebarView.unreadMessagesButton.transform,
                    eventBus),
                new ExplorePanelPlugin(
                    assetsProvisioner,
                    mvcManager,
                    mapRendererContainer,
                    placesAPIService,
                    staticContainer.WebRequestsContainer.WebRequestController,
                    identityCache,
                    cameraReelStorageService,
                    cameraReelStorageService,
                    clipboard,
                    bootstrapContainer.DecentralandUrlsSource,
                    wearableCatalog,
                    characterPreviewFactory,
                    profileRepository,
                    dynamicWorldDependencies.Web3Authenticator,
                    initializationFlowContainer.InitializationFlow,
                    selfProfile,
                    equippedWearables,
                    equippedEmotes,
                    webBrowser,
                    emotesCache,
                    forceRender,
                    staticContainer.RealmData,
                    profileCache,
                    characterPreviewEventBus,
                    mapPathEventBus,
                    backpackEventBus,
                    thirdPartyNftProviderSource,
                    wearablesProvider,
                    dclCursor,
                    staticContainer.InputBlock,
                    emoteProvider,
                    globalWorld,
                    playerEntity,
                    chatMessagesBus,
                    staticContainer.MemoryCap,
                    bootstrapContainer.VolumeBus,
                    eventsApiService,
                    userCalendar,
                    clipboard,
                    explorePanelNavmapBus,
                    includeCameraReel,
                    appArgs,
                    userBlockingCacheProxy,
                    sharedSpaceManager,
                    profileChangesBus,
                    staticContainer.SceneLoadingLimit,
                    mainUIView.WarningNotification,
                    profileRepositoryWrapper,
                    upscaleController,
                    communitiesDataProvider,
                    realmNftNamesProvider,
                    voiceChatContainer.VoiceChatOrchestrator,
                    galleryEventBus,
                    thumbnailProvider,
                    passportBridge,
                    chatEventBus
                ),
                new CharacterPreviewPlugin(staticContainer.ComponentsContainer.ComponentPoolsRegistry, assetsProvisioner, staticContainer.CacheCleaner),
                new WebRequestsPlugin(staticContainer.WebRequestsContainer.AnalyticsContainer, debugBuilder, staticContainer.WebRequestsContainer.ChromeDevtoolProtocolClient, localSceneDevelopment),
                new Web3AuthenticationPlugin(assetsProvisioner, dynamicWorldDependencies.Web3Authenticator, debugBuilder, mvcManager, selfProfile, webBrowser, staticContainer.RealmData, identityCache, characterPreviewFactory, dynamicWorldDependencies.SplashScreen, audioMixerVolumesController, staticContainer.InputBlock, characterPreviewEventBus, backgroundMusic, globalWorld),
                new SkyboxPlugin(assetsProvisioner, dynamicSettings.DirectionalLight, staticContainer.ScenesCache, staticContainer.SceneRestrictionBusController),
                new LoadingScreenPlugin(assetsProvisioner, mvcManager, audioMixerVolumesController,
                    staticContainer.InputBlock, debugBuilder, staticContainer.LoadingStatus, featureFlags),
                new ExternalUrlPromptPlugin(assetsProvisioner, webBrowser, mvcManager, dclCursor),
                new TeleportPromptPlugin(
                    assetsProvisioner,
                    mvcManager,
                    staticContainer.WebRequestsContainer.WebRequestController,
                    placesAPIService,
                    dclCursor,
                    chatMessagesBus
                ),
                new ChangeRealmPromptPlugin(
                    assetsProvisioner,
                    mvcManager,
                    dclCursor,
                    realmUrl => chatMessagesBus.Send(ChatChannel.NEARBY_CHANNEL, $"/{ChatCommandsUtils.COMMAND_GOTO} {realmUrl}", "RestrictedActionAPI")),
                new NftPromptPlugin(assetsProvisioner, webBrowser, mvcManager, nftInfoAPIClient, staticContainer.WebRequestsContainer.WebRequestController, dclCursor),
                staticContainer.CharacterContainer.CreateGlobalPlugin(),
                staticContainer.QualityContainer.CreatePlugin(),
                new MultiplayerMovementPlugin(
                    assetsProvisioner,
                    multiplayerMovementMessageBus,
                    debugBuilder,
                    remoteEntities,
                    staticContainer.CharacterContainer.Transform,
                    dynamicSettings.MultiplayerDebugSettings,
                    appArgs,
                    entityParticipantTable,
                    staticContainer.RealmData,
                    remoteMetadata),
                new AudioPlaybackPlugin(terrainContainer.GenesisTerrain, assetsProvisioner, dynamicWorldParams.EnableLandscape, audioMixerVolumesController),
                new RealmDataDirtyFlagPlugin(staticContainer.RealmData),
                new NotificationPlugin(
                    assetsProvisioner,
                    mvcManager,
                    staticContainer.WebRequestsContainer.WebRequestController,
                    notificationsRequestController,
                    identityCache),
                new RewardPanelPlugin(mvcManager, assetsProvisioner, staticContainer.WebRequestsContainer.WebRequestController),
                new PassportPlugin(
                    assetsProvisioner,
                    mvcManager,
                    dclCursor,
                    profileRepository,
                    characterPreviewFactory,
                    staticContainer.WebRequestsContainer.WebRequestController,
                    characterPreviewEventBus,
                    selfProfile,
                    webBrowser,
                    bootstrapContainer.DecentralandUrlsSource,
                    badgesAPIClient,
                    staticContainer.InputBlock,
                    remoteMetadata,
                    cameraReelStorageService,
                    cameraReelStorageService,
                    globalWorld,
                    playerEntity,
                    includeCameraReel,
                    friendServiceProxy,
                    friendOnlineStatusCacheProxy,
                    onlineUsersProvider,
                    realmNavigator,
                    identityCache,
                    realmNftNamesProvider,
                    profileChangesBus,
                    includeFriends,
                    includeUserBlocking,
                    includeCommunities,
                    isNameEditorEnabled,
                    chatEventBus,
                    sharedSpaceManager,
                    profileRepositoryWrapper,
                    voiceChatContainer.VoiceChatOrchestrator,
                    galleryEventBus,
                    clipboard,
                    communitiesDataProvider,
                    thumbnailProvider
                ),
                new GenericPopupsPlugin(assetsProvisioner, mvcManager, clipboardManager),
                new GenericContextMenuPlugin(assetsProvisioner, mvcManager, profileRepositoryWrapper),
                realmNavigatorContainer.CreatePlugin(),
                new GPUInstancingPlugin(staticContainer.GPUInstancingService, assetsProvisioner, staticContainer.RealmData, staticContainer.LoadingStatus, exposedGlobalDataContainer.ExposedCameraData),
                new ConfirmationDialogPlugin(assetsProvisioner, mvcManager, profileRepositoryWrapper),
            };

            // ReSharper disable once MethodHasAsyncOverloadWithCancellation
            if (FeaturesRegistry.Instance.IsEnabled(FeatureId.VOICE_CHAT))
                globalPlugins.Add(
                    new VoiceChatPlugin(
                        roomHub,
                        mainUIView.ChatMainView.VoiceChatPanelView,
                        voiceChatContainer,
                        profileRepositoryWrapper,
                        entityParticipantTable,
                        globalWorld,
                        playerEntity,
                        communitiesDataProvider,
                        staticContainer.WebRequestsContainer.WebRequestController,
<<<<<<< HEAD
                        assetsProvisioner,
                        debugBuilder
                        )
=======
                        assetsProvisioner)
>>>>>>> 5136e37f
                );

            if (!appArgs.HasDebugFlag() || !appArgs.HasFlagWithValueFalse(AppArgsFlags.LANDSCAPE_TERRAIN_ENABLED))
                globalPlugins.Add(terrainContainer.CreatePlugin(staticContainer, bootstrapContainer, mapRendererContainer, debugBuilder));

            if (localSceneDevelopment)
                globalPlugins.Add(new LocalSceneDevelopmentPlugin(reloadSceneController, realmUrls));
            else
            {
                globalPlugins.Add(lodContainer.LODPlugin);
                globalPlugins.Add(lodContainer.RoadPlugin);
            }

            if (localSceneDevelopment || builderCollectionsPreview)
                globalPlugins.Add(new GlobalGLTFLoadingPlugin(staticContainer.WebRequestsContainer.WebRequestController, staticContainer.RealmData, builderContentURL.Value, localSceneDevelopment));

            globalPlugins.AddRange(staticContainer.SharedPlugins);

            if (includeFriends)
            {
                // TODO many circular dependencies - adjust the flow and get rid of ObjectProxy
                var friendsContainer = new FriendsContainer(
                    mainUIView,
                    mvcManager,
                    assetsProvisioner,
                    identityCache,
                    profileRepository,
                    staticContainer.LoadingStatus,
                    staticContainer.InputBlock,
                    selfProfile,
                    passportBridge,
                    onlineUsersProvider,
                    realmNavigator,
                    includeUserBlocking,
                    appArgs,
                    dynamicWorldParams.EnableAnalytics,
                    bootstrapContainer.Analytics,
                    chatEventBus,
                    sharedSpaceManager,
                    socialServiceEventBus,
                    socialServiceContainer.socialServicesRPC,
                    friendsEventBus,
                    friendServiceProxy,
                    friendOnlineStatusCacheProxy,
                    friendsCacheProxy,
                    userBlockingCacheProxy,
                    profileRepositoryWrapper,
                    voiceChatContainer.VoiceChatOrchestrator
                );

                globalPlugins.Add(friendsContainer);
            }

            if (includeCameraReel)
                globalPlugins.Add(new InWorldCameraPlugin(
                    selfProfile,
                    staticContainer.RealmData,
                    playerEntity,
                    placesAPIService,
                    staticContainer.CharacterContainer.CharacterObject,
                    coroutineRunner,
                    cameraReelStorageService,
                    cameraReelStorageService,
                    mvcManager,
                    clipboard,
                    bootstrapContainer.DecentralandUrlsSource,
                    webBrowser,
                    profileRepository,
                    realmNavigator,
                    assetsProvisioner,
                    wearableCatalog,
                    wearablesProvider,
                    dclCursor,
                    mainUIView.SidebarView.EnsureNotNull().InWorldCameraButton,
                    globalWorld,
                    debugBuilder,
                    nametagsData,
                    profileRepositoryWrapper,
                    sharedSpaceManager,
                    identityCache,
                    thumbnailProvider,
                    galleryEventBus));

            if (includeMarketplaceCredits)
            {
                globalPlugins.Add(new MarketplaceCreditsPlugin(
                    mainUIView,
                    assetsProvisioner,
                    webBrowser,
                    staticContainer.InputBlock,
                    selfProfile,
                    staticContainer.WebRequestsContainer.WebRequestController,
                    bootstrapContainer.DecentralandUrlsSource,
                    mvcManager,
                    staticContainer.RealmData,
                    sharedSpaceManager,
                    identityCache,
                    staticContainer.LoadingStatus,
                    hyperlinkTextFormatter));
            }

            if (includeCommunities)
                globalPlugins.Add(new CommunitiesPlugin(
                    mvcManager,
                    assetsProvisioner,
                    staticContainer.InputBlock,
                    cameraReelStorageService,
                    cameraReelScreenshotsStorage,
                    profileRepositoryWrapper,
                    friendServiceProxy,
                    communitiesDataProvider,
                    staticContainer.WebRequestsContainer.WebRequestController,
                    placesAPIService,
                    selfProfile,
                    realmNavigator,
                    clipboard,
                    webBrowser,
                    eventsApiService,
                    sharedSpaceManager,
                    chatEventBus,
                    galleryEventBus,
                    communitiesEventBus,
                    socialServiceContainer.socialServicesRPC,
                    lambdasProfilesProvider,
                    bootstrapContainer.DecentralandUrlsSource,
                    identityCache,
                    voiceChatContainer.VoiceChatOrchestrator));

            if (dynamicWorldParams.EnableAnalytics)
                globalPlugins.Add(new AnalyticsPlugin(
                        bootstrapContainer.Analytics!,
                        staticContainer.Profiler,
                        staticContainer.LoadingStatus,
                        staticContainer.RealmData,
                        staticContainer.MainPlayerAvatarBaseProxy,
                        identityCache,
                        debugBuilder,
                        cameraReelStorageService,
                        entityParticipantTable,
                        staticContainer.ScenesCache
                    )
                );

            if (localSceneDevelopment || appArgs.HasFlag(AppArgsFlags.SCENE_CONSOLE))
                globalPlugins.Add(new DebugMenuPlugin(
                    bootstrapContainer.DiagnosticsContainer,
                    staticContainer.InputBlock,
                    assetsProvisioner,
                    debugBuilder
                    ));

            if (!localSceneDevelopment)
                globalPlugins.Add(new ConnectionStatusPanelPlugin(roomsStatus, currentSceneInfo, assetsProvisioner, appArgs));

            var globalWorldFactory = new GlobalWorldFactory(
                in staticContainer,
                exposedGlobalDataContainer.CameraSamplingData,
                realmSamplingData,
                assetBundlesURL,
                staticContainer.RealmData,
                globalPlugins,
                debugBuilder,
                staticContainer.ScenesCache,
                dynamicWorldParams.HybridSceneParams,
                currentSceneInfo,
                lodContainer.LodCache,
                lodContainer.RoadCoordinates,
                lodContainer.LODSettings,
                multiplayerEmotesMessageBus,
                globalWorld,
                staticContainer.SceneReadinessReportQueue,
                localSceneDevelopment,
                profileRepository,
                bootstrapContainer.UseRemoteAssetBundles,
                lodContainer.RoadAssetsPool,
                staticContainer.SceneLoadingLimit
            );

            staticContainer.RoomHubProxy.SetObject(roomHub);

            var container = new DynamicWorldContainer(
                mvcManager,
                realmContainer.RealmController,
                globalWorldFactory,
                globalPlugins,
                profileRepository,
                initializationFlowContainer.InitializationFlow,
                chatMessagesBus,
                messagePipesHub,
                remoteMetadata,
                profileBroadcast,
                roomHub,
                socialServiceContainer,
                selfProfile
            );

            // Init itself
            await dynamicWorldDependencies.SettingsContainer.InitializePluginAsync(container, ct)!.ThrowOnFail();

            return (container, true);
        }

        private static void ParseDebugForcedEmotes(IReadOnlyCollection<string>? debugEmotes, ref List<URN> parsedEmotes)
        {
            if (debugEmotes?.Count > 0)
                parsedEmotes.AddRange(debugEmotes.Select(emote => new URN(emote)));
        }

        private static void ParseParamsForcedEmotes(IAppArgs appParams, ref List<URN> parsedEmotes)
        {
            if (appParams.TryGetValue(AppArgsFlags.FORCED_EMOTES, out string? csv) && !string.IsNullOrEmpty(csv!))
                parsedEmotes.AddRange(csv.Split(',', StringSplitOptions.RemoveEmptyEntries)?.Select(emote => new URN(emote)) ?? ArraySegment<URN>.Empty);
        }
    }
}<|MERGE_RESOLUTION|>--- conflicted
+++ resolved
@@ -920,13 +920,7 @@
                         playerEntity,
                         communitiesDataProvider,
                         staticContainer.WebRequestsContainer.WebRequestController,
-<<<<<<< HEAD
-                        assetsProvisioner,
-                        debugBuilder
-                        )
-=======
                         assetsProvisioner)
->>>>>>> 5136e37f
                 );
 
             if (!appArgs.HasDebugFlag() || !appArgs.HasFlagWithValueFalse(AppArgsFlags.LANDSCAPE_TERRAIN_ENABLED))
