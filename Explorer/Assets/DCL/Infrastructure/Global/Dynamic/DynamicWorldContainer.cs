using Arch.Core;
using CommunicationData.URLHelpers;
using Cysharp.Threading.Tasks;
using DCL.AssetsProvision;
using DCL.Audio;
using DCL.AvatarRendering.Emotes;
using DCL.AvatarRendering.Emotes.Equipped;
using DCL.AvatarRendering.Wearables;
using DCL.AvatarRendering.Wearables.Equipped;
using DCL.AvatarRendering.Wearables.Helpers;
using DCL.AvatarRendering.Wearables.ThirdParty;
using DCL.Backpack.BackpackBus;
using DCL.BadgesAPIService;
using DCL.Browser;
using DCL.Browser.DecentralandUrls;
using DCL.CharacterPreview;
using DCL.Chat.Commands;
using DCL.Chat.EventBus;
using DCL.Chat.History;
using DCL.Chat.MessageBus;
using DCL.Clipboard;
using DCL.Communities;
using DCL.DebugUtilities;
using DCL.EventsApi;
using DCL.FeatureFlags;
using DCL.Friends;
using DCL.Friends.Passport;
using DCL.Friends.UserBlocking;
using DCL.Input;
using DCL.InWorldCamera.CameraReelStorageService;
using DCL.LOD.Systems;
using DCL.MapRenderer;
using DCL.Minimap;
using DCL.Multiplayer.Connections.Archipelago.AdapterAddress.Current;
using DCL.Multiplayer.Connections.Archipelago.Rooms;
using DCL.Multiplayer.Connections.Archipelago.Rooms.Chat;
using DCL.Multiplayer.Connections.DecentralandUrls;
using DCL.Multiplayer.Connections.GateKeeper.Meta;
using DCL.Multiplayer.Connections.GateKeeper.Rooms;
using DCL.Multiplayer.Connections.GateKeeper.Rooms.Options;
using DCL.Multiplayer.Connections.Messaging.Hubs;
using DCL.Multiplayer.Connections.Pools;
using DCL.Multiplayer.Connections.RoomHubs;
using DCL.Multiplayer.Connections.Rooms.Connective;
using DCL.Multiplayer.Connections.Rooms.Status;
using DCL.Multiplayer.Connections.Systems.Throughput;
using DCL.Multiplayer.Connectivity;
using DCL.Multiplayer.Deduplication;
using DCL.Multiplayer.Emotes;
using DCL.Multiplayer.HealthChecks;
using DCL.Multiplayer.HealthChecks.Struct;
using DCL.Multiplayer.Movement;
using DCL.Multiplayer.Movement.Settings;
using DCL.Multiplayer.Movement.Systems;
using DCL.Multiplayer.Profiles.BroadcastProfiles;
using DCL.Multiplayer.Profiles.Entities;
using DCL.Multiplayer.Profiles.Poses;
using DCL.Multiplayer.Profiles.Tables;
using DCL.Multiplayer.SDK.Systems.GlobalWorld;
using DCL.Nametags;
using DCL.Navmap;
using DCL.NftInfoAPIService;
using DCL.Notifications;
using DCL.NotificationsBusController.NotificationsBus;
using DCL.Optimization.AdaptivePerformance.Systems;
using DCL.Optimization.Pools;
using DCL.PerformanceAndDiagnostics.Analytics;
using DCL.PlacesAPIService;
using DCL.PluginSystem;
using DCL.PluginSystem.Global;
using DCL.Profiles;
using DCL.Profiles.Helpers;
using DCL.Profiles.Self;
using DCL.RealmNavigation;
using DCL.Rendering.GPUInstancing.Systems;
using DCL.RuntimeDeepLink;
using DCL.SceneLoadingScreens.LoadingScreen;
using DCL.SocialService;
using DCL.StylizedSkybox.Scripts.Plugin;
using DCL.UI;
using DCL.UI.GenericContextMenu;
using DCL.UI.GenericContextMenu.Controllers;
using DCL.UI.InputFieldFormatting;
using DCL.UI.MainUI;
using DCL.UI.Profiles.Helpers;
using DCL.UI.SharedSpaceManager;
using DCL.UserInAppInitializationFlow;
using DCL.Utilities;
using DCL.Utilities.Extensions;
using DCL.Web3.Identities;
using DCL.WebRequests.Analytics;
using ECS.Prioritization.Components;
using ECS.SceneLifeCycle;
using ECS.SceneLifeCycle.CurrentScene;
using ECS.SceneLifeCycle.Realm;
using Global.AppArgs;
using Global.Dynamic.ChatCommands;
using Global.Dynamic.RealmUrl;
using Global.Dynamic.LaunchModes;
using Global.Versioning;
using LiveKit.Internal.FFIClients.Pools;
using LiveKit.Internal.FFIClients.Pools.Memory;
using LiveKit.Proto;
using MVC;
using MVC.PopupsController.PopupCloser;
using SceneRunner.Debugging.Hub;
using System;
using System.Buffers;
using System.Collections.Generic;
using System.Linq;
using System.Threading;
using DCL.InWorldCamera;
using UnityEngine;
using UnityEngine.Audio;
using UnityEngine.EventSystems;
using UnityEngine.Pool;
using Utility;
using Utility.Ownership;
using Utility.PriorityQueue;
using Object = UnityEngine.Object;

namespace Global.Dynamic
{
    public class DynamicWorldContainer : DCLWorldContainer<DynamicWorldSettings>
    {
        private readonly IChatMessagesBus chatMessagesBus;
        private readonly IProfileBroadcast profileBroadcast;
        private readonly SocialServicesContainer socialServicesContainer;
        private readonly ISelfProfile selfProfile;

        public IMVCManager MvcManager { get; }

        public IGlobalRealmController RealmController { get; }

        public GlobalWorldFactory GlobalWorldFactory { get; }

        public IReadOnlyList<IDCLGlobalPlugin> GlobalPlugins { get; }

        public IProfileRepository ProfileRepository { get; }

        public IUserInAppInitializationFlow UserInAppInAppInitializationFlow { get; }

        public IMessagePipesHub MessagePipesHub { get; }

        public IRemoteMetadata RemoteMetadata { get; }

        public IRoomHub RoomHub { get; }

        private DynamicWorldContainer(
            IMVCManager mvcManager,
            IGlobalRealmController realmController,
            GlobalWorldFactory globalWorldFactory,
            IReadOnlyList<IDCLGlobalPlugin> globalPlugins,
            IProfileRepository profileRepository,
            IUserInAppInitializationFlow userInAppInAppInitializationFlow,
            IChatMessagesBus chatMessagesBus,
            IMessagePipesHub messagePipesHub,
            IRemoteMetadata remoteMetadata,
            IProfileBroadcast profileBroadcast,
            IRoomHub roomHub,
            SocialServicesContainer socialServicesContainer,
            ISelfProfile selfProfile)
        {
            MvcManager = mvcManager;
            RealmController = realmController;
            GlobalWorldFactory = globalWorldFactory;
            GlobalPlugins = globalPlugins;
            ProfileRepository = profileRepository;
            UserInAppInAppInitializationFlow = userInAppInAppInitializationFlow;
            MessagePipesHub = messagePipesHub;
            RemoteMetadata = remoteMetadata;
            RoomHub = roomHub;
            this.chatMessagesBus = chatMessagesBus;
            this.profileBroadcast = profileBroadcast;
            this.socialServicesContainer = socialServicesContainer;
            this.selfProfile = selfProfile;
        }

        public override void Dispose()
        {
            chatMessagesBus.Dispose();
            profileBroadcast.Dispose();
            MessagePipesHub.Dispose();
            socialServicesContainer.Dispose();
            selfProfile.Dispose();
        }

        public static async UniTask<(DynamicWorldContainer? container, bool success)> CreateAsync(
            BootstrapContainer bootstrapContainer,
            DynamicWorldDependencies dynamicWorldDependencies,
            DynamicWorldParams dynamicWorldParams,
            AudioClipConfig backgroundMusic,
            World globalWorld,
            Entity playerEntity,
            IAppArgs appArgs,
            ICoroutineRunner coroutineRunner,
            DCLVersion dclVersion,
            RealmUrls realmUrls,
            CancellationToken ct)
        {
            DynamicSettings dynamicSettings = dynamicWorldDependencies.DynamicSettings;
            StaticContainer staticContainer = dynamicWorldDependencies.StaticContainer;
            IWeb3IdentityCache identityCache = dynamicWorldDependencies.Web3IdentityCache;
            IAssetsProvisioner assetsProvisioner = dynamicWorldDependencies.AssetsProvisioner;
            IDebugContainerBuilder debugBuilder = dynamicWorldDependencies.DebugContainerBuilder;
            var explorePanelNavmapBus = new ObjectProxy<INavmapBus>();
            INavmapBus sharedNavmapCommandBus = new SharedNavmapBus(explorePanelNavmapBus);

            // If we have many undesired delays when using the third-party providers, it might be useful to cache it at app's bootstrap
            // So far, the chance of using it is quite low, so it's preferable to do it lazy avoiding extra requests & memory allocations
            IThirdPartyNftProviderSource thirdPartyNftProviderSource = new RealmThirdPartyNftProviderSource(staticContainer.WebRequestsContainer.WebRequestController,
                staticContainer.RealmData);

            var placesAPIService = new PlacesAPIService(new PlacesAPIClient(staticContainer.WebRequestsContainer.WebRequestController, bootstrapContainer.DecentralandUrlsSource));

            IEventsApiService eventsApiService = new HttpEventsApiService(staticContainer.WebRequestsContainer.WebRequestController,
                URLDomain.FromString(bootstrapContainer.DecentralandUrlsSource.Url(DecentralandUrl.ApiEvents)));

            var mapPathEventBus = new MapPathEventBus();
            INotificationsBusController notificationsBusController = new NotificationsBusController();

            DefaultTexturesContainer defaultTexturesContainer = null!;
            LODContainer lodContainer = null!;

            IOnlineUsersProvider baseUserProvider = new ArchipelagoHttpOnlineUsersProvider(staticContainer.WebRequestsContainer.WebRequestController,
                URLAddress.FromString(bootstrapContainer.DecentralandUrlsSource.Url(DecentralandUrl.RemotePeers)));

            var onlineUsersProvider = new WorldInfoOnlineUsersProviderDecorator(
                baseUserProvider,
                staticContainer.WebRequestsContainer.WebRequestController,
                URLAddress.FromString(bootstrapContainer.DecentralandUrlsSource.Url(DecentralandUrl.RemotePeersWorld)));

            async UniTask InitializeContainersAsync(IPluginSettingsContainer settingsContainer, CancellationToken ct)
            {
                // Init other containers
                defaultTexturesContainer =
                    await DefaultTexturesContainer
                         .CreateAsync(
                              settingsContainer,
                              assetsProvisioner,
                              appArgs,
                              ct
                          )
                         .ThrowOnFail();

                lodContainer =
                    await LODContainer
                         .CreateAsync(
                              assetsProvisioner,
                              bootstrapContainer.DecentralandUrlsSource,
                              staticContainer,
                              settingsContainer,
                              staticContainer.RealmData,
                              defaultTexturesContainer.TextureArrayContainerFactory,
                              debugBuilder,
                              dynamicWorldParams.EnableLOD,
                              staticContainer.GPUInstancingService,
                              ct
                          )
                         .ThrowOnFail();
            }

            try { await InitializeContainersAsync(dynamicWorldDependencies.SettingsContainer, ct); }
            catch (Exception) { return (null, false); }

            CursorSettings cursorSettings = (await assetsProvisioner.ProvideMainAssetAsync(dynamicSettings.CursorSettings, ct)).Value;
            ProvidedAsset<Texture2D> normalCursorAsset = await assetsProvisioner.ProvideMainAssetAsync(cursorSettings.NormalCursor, ct);
            ProvidedAsset<Texture2D> interactionCursorAsset = await assetsProvisioner.ProvideMainAssetAsync(cursorSettings.InteractionCursor, ct);
            ProvidedAsset<MultiplayerDebugSettings> multiplayerDebugSettings = await assetsProvisioner.ProvideMainAssetAsync(dynamicSettings.MultiplayerDebugSettings, ct);
            ProvidedAsset<AdaptivePhysicsSettings> physicsSettings = await assetsProvisioner.ProvideMainAssetAsync(dynamicSettings.AdaptivePhysicsSettings, ct);

            var unityEventSystem = new UnityEventSystem(EventSystem.current.EnsureNotNull());
            var dclCursor = new DCLCursor(normalCursorAsset.Value, interactionCursorAsset.Value, cursorSettings.NormalCursorHotspot, cursorSettings.InteractionCursorHotspot);

            staticContainer.QualityContainer.AddDebugViews(debugBuilder);

            var realmSamplingData = new RealmSamplingData();

            ExposedGlobalDataContainer exposedGlobalDataContainer = staticContainer.ExposedGlobalDataContainer;

            PopupCloserView popupCloserView = Object.Instantiate((await assetsProvisioner.ProvideMainAssetAsync(dynamicSettings.PopupCloserView, CancellationToken.None)).Value.GetComponent<PopupCloserView>()).EnsureNotNull();
            MainUIView mainUIView = Object.Instantiate((await assetsProvisioner.ProvideMainAssetAsync(dynamicSettings.MainUIView, CancellationToken.None)).Value.GetComponent<MainUIView>()).EnsureNotNull();

            var coreMvcManager = new MVCManager(new WindowStackManager(), new CancellationTokenSource(), popupCloserView);

            IMVCManager mvcManager = dynamicWorldParams.EnableAnalytics
                ? new MVCManagerAnalyticsDecorator(coreMvcManager, bootstrapContainer.Analytics!)
                : coreMvcManager;

            var loadingScreenTimeout = new LoadingScreenTimeout();
            ILoadingScreen loadingScreen = new LoadingScreen(mvcManager, loadingScreenTimeout);

            var nftInfoAPIClient = new OpenSeaAPIClient(staticContainer.WebRequestsContainer.WebRequestController, bootstrapContainer.DecentralandUrlsSource);
            var wearableCatalog = new WearableStorage();
            var characterPreviewFactory = new CharacterPreviewFactory(staticContainer.ComponentsContainer.ComponentPoolsRegistry, appArgs);
            IWebBrowser webBrowser = bootstrapContainer.WebBrowser;
            ISystemClipboard clipboard = new UnityClipboard();
            ProfileNameColorHelper.SetNameColors(dynamicSettings.UserNameColors);
            NametagsData nametagsData = (await assetsProvisioner.ProvideMainAssetAsync(dynamicSettings.NametagsData, ct)).Value;

            IProfileCache profileCache = new DefaultProfileCache();

            var profileRepository = new LogProfileRepository(
                new RealmProfileRepository(staticContainer.WebRequestsContainer.WebRequestController, staticContainer.RealmData, profileCache)
            );
            
            GalleryEventBus galleryEventBus = new GalleryEventBus();

            static IMultiPool MultiPoolFactory() =>
                new DCLMultiPool();

            var memoryPool = new ArrayMemoryPool(ArrayPool<byte>.Shared!);

            var assetBundlesURL = URLDomain.FromString(bootstrapContainer.DecentralandUrlsSource.Url(DecentralandUrl.AssetBundlesCDN));
            var builderDTOsURL = URLDomain.FromString(bootstrapContainer.DecentralandUrlsSource.Url(DecentralandUrl.BuilderApiDtos));
            var builderContentURL = URLDomain.FromString(bootstrapContainer.DecentralandUrlsSource.Url(DecentralandUrl.BuilderApiContent));

            var emotesCache = new MemoryEmotesStorage();
            staticContainer.CacheCleaner.Register(emotesCache);
            var equippedWearables = new EquippedWearables();
            var equippedEmotes = new EquippedEmotes();
            var forceRender = new List<string>();

            var selfEmotes = new List<URN>();
            ParseParamsForcedEmotes(bootstrapContainer.ApplicationParametersParser, ref selfEmotes);
            ParseDebugForcedEmotes(bootstrapContainer.DebugSettings.EmotesToAddToUserProfile, ref selfEmotes);

            var selfProfile = new SelfProfile(profileRepository, identityCache, equippedWearables, wearableCatalog,
                emotesCache, equippedEmotes, forceRender, selfEmotes, profileCache, globalWorld, playerEntity);

            IEmoteProvider emoteProvider = new ApplicationParamsEmoteProvider(appArgs,
                new EcsEmoteProvider(globalWorld, staticContainer.RealmData), builderDTOsURL.Value);

            var wearablesProvider = new ApplicationParametersWearablesProvider(appArgs,
                new ECSWearablesProvider(identityCache, globalWorld), builderDTOsURL.Value);

            //TODO should be unified with LaunchMode
            bool localSceneDevelopment = !string.IsNullOrEmpty(dynamicWorldParams.LocalSceneDevelopmentRealm);
            bool builderCollectionsPreview = appArgs.HasFlag(AppArgsFlags.SELF_PREVIEW_BUILDER_COLLECTIONS);

            var realmContainer = RealmContainer.Create(
                staticContainer,
                identityCache,
                dynamicWorldParams.StaticLoadPositions,
                debugBuilder,
                loadingScreenTimeout,
                loadingScreen,
                localSceneDevelopment,
                bootstrapContainer.DecentralandUrlsSource,
                appArgs,
                new TeleportController(staticContainer.SceneReadinessReportQueue));

            var terrainContainer = TerrainContainer.Create(staticContainer, realmContainer, dynamicWorldParams.EnableLandscape, localSceneDevelopment);

            SceneRoomLogMetaDataSource playSceneMetaDataSource = new SceneRoomMetaDataSource(staticContainer.RealmData, staticContainer.CharacterContainer.Transform, globalWorld, dynamicWorldParams.IsolateScenesCommunication).WithLog();
            SceneRoomLogMetaDataSource localDevelopmentMetaDataSource = ConstSceneRoomMetaDataSource.FromMachineUUID().WithLog();

            var gateKeeperSceneRoomOptions = new GateKeeperSceneRoomOptions(staticContainer.LaunchMode, bootstrapContainer.DecentralandUrlsSource, playSceneMetaDataSource, localDevelopmentMetaDataSource);

            IGateKeeperSceneRoom gateKeeperSceneRoom = new GateKeeperSceneRoom(staticContainer.WebRequestsContainer.WebRequestController, staticContainer.ScenesCache, gateKeeperSceneRoomOptions)
               .AsActivatable();

            var currentAdapterAddress = ICurrentAdapterAddress.NewDefault(staticContainer.RealmData);

            var archipelagoIslandRoom = IArchipelagoIslandRoom.NewDefault(
                identityCache,
                MultiPoolFactory(),
                new ArrayMemoryPool(),
                staticContainer.CharacterContainer.CharacterObject,
                currentAdapterAddress,
                staticContainer.WebRequestsContainer.WebRequestController
            );

            var reloadSceneController = new ECSReloadScene(staticContainer.ScenesCache, globalWorld, playerEntity, localSceneDevelopment);

            var chatRoom = new ChatConnectiveRoom(staticContainer.WebRequestsContainer.WebRequestController, URLAddress.FromString(bootstrapContainer.DecentralandUrlsSource.Url(DecentralandUrl.ChatAdapter)));

            IRoomHub roomHub = new RoomHub(
                localSceneDevelopment ? IConnectiveRoom.Null.INSTANCE : archipelagoIslandRoom,
                gateKeeperSceneRoom,
                chatRoom
            );

            var islandThroughputBunch = new ThroughputBufferBunch(new ThroughputBuffer(), new ThroughputBuffer());
            var sceneThroughputBunch = new ThroughputBufferBunch(new ThroughputBuffer(), new ThroughputBuffer());
            var chatThroughputBunch = new ThroughputBufferBunch(new ThroughputBuffer(), new ThroughputBuffer());

            var messagePipesHub = new MessagePipesHub(roomHub, MultiPoolFactory(), MultiPoolFactory(), memoryPool, islandThroughputBunch, sceneThroughputBunch, chatThroughputBunch);

            var roomsStatus = new RoomsStatus(
                roomHub,

                //override allowed only in Editor
                Application.isEditor
                    ? new LinkedBox<(bool use, ConnectionQuality quality)>(
                        () => (bootstrapContainer.DebugSettings.OverrideConnectionQuality, bootstrapContainer.DebugSettings.ConnectionQuality)
                    )
                    : new Box<(bool use, ConnectionQuality quality)>((false, ConnectionQuality.QualityExcellent))
            );

            var entityParticipantTable = new EntityParticipantTable();
            staticContainer.EntityParticipantTableProxy.SetObject(entityParticipantTable);

            var queuePoolFullMovementMessage = new ObjectPool<SimplePriorityQueue<NetworkMovementMessage>>(
                () => new SimplePriorityQueue<NetworkMovementMessage>(),
                actionOnRelease: queue => queue.Clear()
            );

            var remoteEntities = new RemoteEntities(
                entityParticipantTable,
                staticContainer.ComponentsContainer.ComponentPoolsRegistry,
                queuePoolFullMovementMessage,
                staticContainer.EntityCollidersGlobalCache
            );

            var realmNavigatorContainer = RealmNavigationContainer.Create
                (staticContainer, bootstrapContainer, lodContainer, realmContainer, remoteEntities, globalWorld, roomHub, terrainContainer.Landscape, exposedGlobalDataContainer, loadingScreen);

            IHealthCheck livekitHealthCheck = bootstrapContainer.DebugSettings.EnableEmulateNoLivekitConnection
                ? new IHealthCheck.AlwaysFails("Livekit connection is in debug, always fail mode")
                : new SequentialHealthCheck(
                    new MultipleURLHealthCheck(staticContainer.WebRequestsContainer.WebRequestController, bootstrapContainer.DecentralandUrlsSource,
                        DecentralandUrl.ArchipelagoStatus,
                        DecentralandUrl.GatekeeperStatus
                    ),
                    new StartLiveKitRooms(roomHub)
                );

            livekitHealthCheck = dynamicWorldParams.EnableAnalytics
                ? livekitHealthCheck.WithFailAnalytics(bootstrapContainer.Analytics!)
                : livekitHealthCheck;

            livekitHealthCheck.WithRetries();

            FeatureFlagsConfiguration featureFlags = FeatureFlagsConfiguration.Instance;

            bool includeCameraReel = featureFlags.IsEnabled(FeatureFlagsStrings.CAMERA_REEL) || (appArgs.HasDebugFlag() && appArgs.HasFlag(AppArgsFlags.CAMERA_REEL)) || Application.isEditor;
            bool includeFriends = (featureFlags.IsEnabled(FeatureFlagsStrings.FRIENDS) || (appArgs.HasDebugFlag() && appArgs.HasFlag(AppArgsFlags.FRIENDS)) || Application.isEditor) && !localSceneDevelopment;
            bool includeUserBlocking = featureFlags.IsEnabled(FeatureFlagsStrings.FRIENDS_USER_BLOCKING) || (appArgs.HasDebugFlag() && appArgs.HasFlag(AppArgsFlags.FRIENDS_USER_BLOCKING));
            bool isNameEditorEnabled = featureFlags.IsEnabled(FeatureFlagsStrings.PROFILE_NAME_EDITOR) || (appArgs.HasDebugFlag() && appArgs.HasFlag(AppArgsFlags.PROFILE_NAME_EDITOR)) || Application.isEditor;
            bool includeMarketplaceCredits = featureFlags.IsEnabled(FeatureFlagsStrings.MARKETPLACE_CREDITS);

            CommunitiesFeatureAccess.Initialize(new CommunitiesFeatureAccess(identityCache));
            bool includeCommunities = await CommunitiesFeatureAccess.Instance.IsUserAllowedToUseTheFeatureAsync(ct, ignoreAllowedList: true, cacheResult: false);

            var chatHistory = new ChatHistory();
            ISharedSpaceManager sharedSpaceManager = new SharedSpaceManager(mvcManager, globalWorld, includeFriends, includeCameraReel);

            var initializationFlowContainer = InitializationFlowContainer.Create(staticContainer,
                bootstrapContainer,
                realmContainer,
                realmNavigatorContainer,
                terrainContainer,
                loadingScreen,
                livekitHealthCheck,
                bootstrapContainer.DecentralandUrlsSource,
                mvcManager,
                selfProfile,
                dynamicWorldParams,
                appArgs,
                backgroundMusic,
                roomHub,
                chatHistory,
                localSceneDevelopment);

            IRealmNavigator realmNavigator = realmNavigatorContainer.WithMainScreenFallback(initializationFlowContainer.InitializationFlow, playerEntity, globalWorld);

            MapRendererContainer? mapRendererContainer =
                await MapRendererContainer
                   .CreateAsync(
                        dynamicWorldDependencies.SettingsContainer,
                        staticContainer,
                        bootstrapContainer.DecentralandUrlsSource,
                        assetsProvisioner,
                        placesAPIService,
                        eventsApiService,
                        mapPathEventBus,
                        staticContainer.MapPinsEventBus,
                        notificationsBusController,
                        realmNavigator,
                        staticContainer.RealmData,
                        sharedNavmapCommandBus,
                        onlineUsersProvider,
                        ct
                    );

            var minimap = new MinimapController(
                mainUIView.MinimapView.EnsureNotNull(),
                mapRendererContainer.MapRenderer,
                mvcManager,
                placesAPIService,
                staticContainer.RealmData,
                realmNavigator,
                staticContainer.ScenesCache,
                mapPathEventBus,
                staticContainer.SceneRestrictionBusController,
                dynamicWorldParams.StartParcel.Peek(),
                sharedSpaceManager,
                clipboard,
                bootstrapContainer.DecentralandUrlsSource
            );

            var worldInfoHub = new LocationBasedWorldInfoHub(
                new WorldInfoHub(staticContainer.SingletonSharedDependencies.SceneMapping),
                staticContainer.CharacterContainer.CharacterObject
            );

            dynamicWorldDependencies.WorldInfoTool.Initialize(worldInfoHub);

            var characterDataPropagationUtility = new CharacterDataPropagationUtility(staticContainer.ComponentsContainer.ComponentPoolsRegistry.AddComponentPool<SDKProfile>());

            var currentSceneInfo = new CurrentSceneInfo();

            var connectionStatusPanelPlugin = new ConnectionStatusPanelPlugin(initializationFlowContainer.InitializationFlow, mvcManager, mainUIView, roomsStatus, currentSceneInfo, reloadSceneController, globalWorld, playerEntity, debugBuilder);

            var chatTeleporter = new ChatTeleporter(realmNavigator, new ChatEnvironmentValidator(bootstrapContainer.Environment), bootstrapContainer.DecentralandUrlsSource);

            var chatCommands = new List<IChatCommand>
            {
                new GoToChatCommand(chatTeleporter, staticContainer.WebRequestsContainer.WebRequestController, bootstrapContainer.DecentralandUrlsSource),
                new GoToLocalChatCommand(chatTeleporter),
                new WorldChatCommand(chatTeleporter),
                new DebugPanelChatCommand(debugBuilder),
                new ShowEntityChatCommand(worldInfoHub),
                new ReloadSceneChatCommand(reloadSceneController, globalWorld, playerEntity, staticContainer.ScenesCache),
                new LoadPortableExperienceChatCommand(staticContainer.PortableExperiencesController),
                new KillPortableExperienceChatCommand(staticContainer.PortableExperiencesController),
                new VersionChatCommand(dclVersion),
                new RoomsChatCommand(roomHub),
                new LogsChatCommand(),
            };

            chatCommands.Add(new HelpChatCommand(chatCommands, appArgs));

            var chatMessageFactory = new ChatMessageFactory(profileCache, identityCache);
            var userBlockingCacheProxy = new ObjectProxy<IUserBlockingCache>();

            IChatMessagesBus coreChatMessageBus = new MultiplayerChatMessagesBus(messagePipesHub, chatMessageFactory, new MessageDeduplication<double>(), userBlockingCacheProxy, new DecentralandUrlsSource(bootstrapContainer.Environment, ILaunchMode.PLAY))
                                                 .WithSelfResend(identityCache, chatMessageFactory)
                                                 .WithIgnoreSymbols()
                                                 .WithCommands(chatCommands, staticContainer.LoadingStatus)
                                                 .WithDebugPanel(debugBuilder);

            IChatMessagesBus chatMessagesBus = dynamicWorldParams.EnableAnalytics
                ? new ChatMessagesBusAnalyticsDecorator(coreChatMessageBus, bootstrapContainer.Analytics!, profileCache, selfProfile)
                : coreChatMessageBus;

            var coreBackpackEventBus = new BackpackEventBus();

            ISocialServiceEventBus socialServiceEventBus = new SocialServiceEventBus();
            var socialServiceContainer = new SocialServicesContainer(bootstrapContainer.DecentralandUrlsSource, identityCache, socialServiceEventBus, appArgs);

            IBackpackEventBus backpackEventBus = dynamicWorldParams.EnableAnalytics
                ? new BackpackEventBusAnalyticsDecorator(coreBackpackEventBus, bootstrapContainer.Analytics!)
                : coreBackpackEventBus;

            var profileBroadcast = new DebounceProfileBroadcast(
                new ProfileBroadcast(messagePipesHub, selfProfile)
            );

            var multiplayerEmotesMessageBus = new MultiplayerEmotesMessageBus(messagePipesHub, multiplayerDebugSettings, userBlockingCacheProxy);

            var remoteMetadata = new DebounceRemoteMetadata(new RemoteMetadata(roomHub, staticContainer.RealmData));

            var characterPreviewEventBus = new CharacterPreviewEventBus();
            var upscaleController = new UpscalingController(characterPreviewEventBus);

            AudioMixer generalAudioMixer = (await assetsProvisioner.ProvideMainAssetAsync(dynamicSettings.GeneralAudioMixer, ct)).Value;
            var audioMixerVolumesController = new AudioMixerVolumesController(generalAudioMixer);

            var multiplayerMovementMessageBus = new MultiplayerMovementMessageBus(messagePipesHub, entityParticipantTable, globalWorld);

            var badgesAPIClient = new BadgesAPIClient(staticContainer.WebRequestsContainer.WebRequestController, bootstrapContainer.DecentralandUrlsSource);

            ICameraReelImagesMetadataDatabase cameraReelImagesMetadataDatabase = new CameraReelImagesMetadataRemoteDatabase(staticContainer.WebRequestsContainer.WebRequestController, bootstrapContainer.DecentralandUrlsSource);
            ICameraReelScreenshotsStorage cameraReelScreenshotsStorage = new CameraReelS3BucketScreenshotsStorage(staticContainer.WebRequestsContainer.WebRequestController);

            var cameraReelStorageService = new CameraReelRemoteStorageService(cameraReelImagesMetadataDatabase, cameraReelScreenshotsStorage, identityCache.Identity?.Address);

            IUserCalendar userCalendar = new GoogleUserCalendar(webBrowser);
            var clipboardManager = new ClipboardManager(clipboard);
            ITextFormatter hyperlinkTextFormatter = new HyperlinkTextFormatter(profileCache, selfProfile);

            var notificationsRequestController = new NotificationsRequestController(staticContainer.WebRequestsContainer.WebRequestController, notificationsBusController, bootstrapContainer.DecentralandUrlsSource, identityCache, includeFriends);
            notificationsRequestController.StartGettingNewNotificationsOverTimeAsync(ct).SuppressCancellationThrow().Forget();

            DeepLinkHandle deepLinkHandleImplementation = new DeepLinkHandle(dynamicWorldParams.StartParcel, realmNavigator, ct);
            deepLinkHandleImplementation.StartListenForDeepLinksAsync(ct).Forget();

            var friendServiceProxy = new ObjectProxy<IFriendsService>();
            var friendOnlineStatusCacheProxy = new ObjectProxy<FriendsConnectivityStatusTracker>();
            var friendsCacheProxy = new ObjectProxy<FriendsCache>();

            ISpriteCache thumbnailCache = new SpriteCache(staticContainer.WebRequestsContainer.WebRequestController);
            ProfileRepositoryWrapper profileRepositoryWrapper = new ProfileRepositoryWrapper(profileRepository, thumbnailCache, remoteMetadata);

            IChatEventBus chatEventBus = new ChatEventBus();
            IFriendsEventBus friendsEventBus = new DefaultFriendsEventBus();
            CommunitiesEventBus communitiesEventBus = new CommunitiesEventBus();

            var profileChangesBus = new ProfileChangesBus();

            GenericUserProfileContextMenuSettings genericUserProfileContextMenuSettingsSo = (await assetsProvisioner.ProvideMainAssetAsync(dynamicSettings.GenericUserProfileContextMenuSettings, ct)).Value;

            // TODO: Remove fakeCommunitiesDataProvider when all the whole communitiesDataProvider implementation is ready.
            ICommunitiesDataProvider fakeCommunitiesDataProvider = new FakeCommunitiesDataProvider(staticContainer.WebRequestsContainer.WebRequestController, bootstrapContainer.DecentralandUrlsSource);
            ICommunitiesDataProvider communitiesDataProvider = new CommunitiesDataProvider(fakeCommunitiesDataProvider, staticContainer.WebRequestsContainer.WebRequestController, bootstrapContainer.DecentralandUrlsSource, identityCache);

            IMVCManagerMenusAccessFacade menusAccessFacade = new MVCManagerMenusAccessFacade(
                mvcManager,
                profileCache,
                friendServiceProxy,
                chatEventBus,
                genericUserProfileContextMenuSettingsSo,
                includeUserBlocking,
                bootstrapContainer.Analytics,
                onlineUsersProvider,
                realmNavigator,
                friendOnlineStatusCacheProxy,
                profileRepository,
                sharedSpaceManager);

            ViewDependencies.Initialize(new ViewDependencies(
                unityEventSystem,
                menusAccessFacade,
                clipboardManager,
                dclCursor,
                new ContextMenuOpener(mvcManager),
                identityCache));

            var realmNftNamesProvider = new RealmNftNamesProvider(staticContainer.WebRequestsContainer.WebRequestController,
                staticContainer.RealmData);

            var globalPlugins = new List<IDCLGlobalPlugin>
            {
                new MultiplayerPlugin(
                    assetsProvisioner,
                    archipelagoIslandRoom,
                    gateKeeperSceneRoom,
                    chatRoom,
                    roomHub,
                    roomsStatus,
                    profileRepository,
                    profileBroadcast,
                    debugBuilder,
                    staticContainer.LoadingStatus,
                    entityParticipantTable,
                    messagePipesHub,
                    remoteMetadata,
                    staticContainer.CharacterContainer.CharacterObject,
                    staticContainer.RealmData,
                    remoteEntities,
                    staticContainer.ScenesCache,
                    emotesCache,
                    characterDataPropagationUtility,
                    staticContainer.ComponentsContainer.ComponentPoolsRegistry,
                    islandThroughputBunch,
                    sceneThroughputBunch
                ),
                new WorldInfoPlugin(worldInfoHub, debugBuilder, chatHistory),
                new CharacterMotionPlugin(assetsProvisioner, staticContainer.CharacterContainer.CharacterObject, debugBuilder, staticContainer.ComponentsContainer.ComponentPoolsRegistry, staticContainer.SceneReadinessReportQueue),
                new InputPlugin(dclCursor, unityEventSystem, assetsProvisioner, dynamicWorldDependencies.CursorUIDocument, multiplayerEmotesMessageBus, mvcManager, debugBuilder, dynamicWorldDependencies.RootUIDocument, dynamicWorldDependencies.ScenesUIDocument, dynamicWorldDependencies.CursorUIDocument),
                new GlobalInteractionPlugin(dynamicWorldDependencies.RootUIDocument, assetsProvisioner, staticContainer.EntityCollidersGlobalCache, exposedGlobalDataContainer.GlobalInputEvents, unityEventSystem, mvcManager, menusAccessFacade),
                new CharacterCameraPlugin(assetsProvisioner, realmSamplingData, exposedGlobalDataContainer.ExposedCameraData, debugBuilder, dynamicWorldDependencies.CommandLineArgs),
                new WearablePlugin(assetsProvisioner, staticContainer.WebRequestsContainer.WebRequestController, staticContainer.RealmData, assetBundlesURL, staticContainer.CacheCleaner, wearableCatalog, builderContentURL.Value, builderCollectionsPreview),
                new EmotePlugin(staticContainer.WebRequestsContainer.WebRequestController, emotesCache, staticContainer.RealmData, multiplayerEmotesMessageBus, debugBuilder,
                    assetsProvisioner, selfProfile, mvcManager, staticContainer.CacheCleaner, identityCache, entityParticipantTable, assetBundlesURL, dclCursor, staticContainer.InputBlock, globalWorld, playerEntity, builderContentURL.Value, localSceneDevelopment, sharedSpaceManager, builderCollectionsPreview, appArgs),
                new ProfilingPlugin(staticContainer.Profiler, staticContainer.RealmData, staticContainer.SingletonSharedDependencies.MemoryBudget, debugBuilder, staticContainer.ScenesCache, dclVersion, physicsSettings.Value, staticContainer.SceneLoadingLimit),
                new AvatarPlugin(
                    staticContainer.ComponentsContainer.ComponentPoolsRegistry,
                    assetsProvisioner,
                    staticContainer.SingletonSharedDependencies.FrameTimeBudget,
                    staticContainer.SingletonSharedDependencies.MemoryBudget,
                    staticContainer.QualityContainer.RendererFeaturesCache,
                    staticContainer.RealmData,
                    staticContainer.MainPlayerAvatarBaseProxy,
                    debugBuilder,
                    staticContainer.CacheCleaner,
                    new DefaultFaceFeaturesHandler(wearableCatalog),
                    nametagsData,
                    defaultTexturesContainer.TextureArrayContainerFactory,
                    wearableCatalog,
                    userBlockingCacheProxy),
                new MainUIPlugin(mvcManager, mainUIView, includeFriends, sharedSpaceManager),
                new ProfilePlugin(profileRepository, profileCache, staticContainer.CacheCleaner),
                new MapRendererPlugin(mapRendererContainer.MapRenderer),
                new SidebarPlugin(
                    assetsProvisioner, mvcManager, mainUIView, notificationsBusController,
                    notificationsRequestController, identityCache, profileRepository,
                    staticContainer.WebRequestsContainer.WebRequestController,
                    webBrowser, dynamicWorldDependencies.Web3Authenticator,
                    initializationFlowContainer.InitializationFlow,
                    profileCache,
                    globalWorld, playerEntity, includeCameraReel, includeFriends, includeMarketplaceCredits,
                    chatHistory, profileRepositoryWrapper, sharedSpaceManager, profileChangesBus,
                    selfProfile, staticContainer.RealmData, staticContainer.SceneRestrictionBusController),
                new ErrorPopupPlugin(mvcManager, assetsProvisioner),
                connectionStatusPanelPlugin,
                new MinimapPlugin(mvcManager, minimap),
                new ChatPlugin(
                    mvcManager,
                    chatMessagesBus,
                    chatHistory,
                    entityParticipantTable,
                    nametagsData,
                    mainUIView,
                    staticContainer.InputBlock,
                    globalWorld,
                    playerEntity,
                    roomHub,
                    assetsProvisioner,
                    hyperlinkTextFormatter,
                    profileCache,
                    chatEventBus,
                    identityCache,
                    staticContainer.LoadingStatus,
                    sharedSpaceManager,
                    userBlockingCacheProxy,
                    socialServiceContainer.socialServicesRPC,
                    friendsEventBus,
                    chatMessageFactory,
                    profileRepositoryWrapper,
                    friendServiceProxy,
                    communitiesDataProvider,
                    thumbnailCache,
                    mainUIView.WarningNotification,
                    communitiesEventBus),
                new ExplorePanelPlugin(
                    assetsProvisioner,
                    mvcManager,
                    mapRendererContainer,
                    placesAPIService,
                    staticContainer.WebRequestsContainer.WebRequestController,
                    identityCache,
                    cameraReelStorageService,
                    cameraReelStorageService,
                    clipboard,
                    bootstrapContainer.DecentralandUrlsSource,
                    wearableCatalog,
                    characterPreviewFactory,
                    profileRepository,
                    dynamicWorldDependencies.Web3Authenticator,
                    initializationFlowContainer.InitializationFlow,
                    selfProfile,
                    equippedWearables,
                    equippedEmotes,
                    webBrowser,
                    emotesCache,
                    forceRender,
                    staticContainer.RealmData,
                    profileCache,
                    assetBundlesURL,
                    notificationsBusController,
                    characterPreviewEventBus,
                    mapPathEventBus,
                    backpackEventBus,
                    thirdPartyNftProviderSource,
                    wearablesProvider,
                    dclCursor,
                    staticContainer.InputBlock,
                    emoteProvider,
                    globalWorld,
                    playerEntity,
                    chatMessagesBus,
                    staticContainer.MemoryCap,
                    bootstrapContainer.WorldVolumeMacBus,
                    eventsApiService,
                    userCalendar,
                    clipboard,
                    explorePanelNavmapBus,
                    includeCameraReel,
                    appArgs,
                    userBlockingCacheProxy,
                    sharedSpaceManager,
                    profileChangesBus,
                    staticContainer.SceneLoadingLimit,
                    mainUIView.WarningNotification,
                    profileRepositoryWrapper,
                    upscaleController,
<<<<<<< HEAD
                    galleryEventBus
=======
                    communitiesDataProvider,
                    realmNftNamesProvider
>>>>>>> f573b58a
                ),
                new CharacterPreviewPlugin(staticContainer.ComponentsContainer.ComponentPoolsRegistry, assetsProvisioner, staticContainer.CacheCleaner),
                new WebRequestsPlugin(staticContainer.WebRequestsContainer.AnalyticsContainer, debugBuilder),
                new Web3AuthenticationPlugin(assetsProvisioner, dynamicWorldDependencies.Web3Authenticator, debugBuilder, mvcManager, selfProfile, webBrowser, staticContainer.RealmData, identityCache, characterPreviewFactory, dynamicWorldDependencies.SplashScreen, audioMixerVolumesController, characterPreviewEventBus, globalWorld),
                new StylizedSkyboxPlugin(assetsProvisioner, dynamicSettings.DirectionalLight, debugBuilder, staticContainer.ScenesCache, staticContainer.SceneRestrictionBusController),
                new LoadingScreenPlugin(assetsProvisioner, mvcManager, audioMixerVolumesController,
                    staticContainer.InputBlock, debugBuilder, staticContainer.LoadingStatus),
                new ExternalUrlPromptPlugin(assetsProvisioner, webBrowser, mvcManager, dclCursor),
                new TeleportPromptPlugin(
                    assetsProvisioner,
                    mvcManager,
                    staticContainer.WebRequestsContainer.WebRequestController,
                    placesAPIService,
                    dclCursor,
                    chatMessagesBus
                ),
                new ChangeRealmPromptPlugin(
                    assetsProvisioner,
                    mvcManager,
                    dclCursor,
                    realmUrl => chatMessagesBus.Send(ChatChannel.NEARBY_CHANNEL, $"/{ChatCommandsUtils.COMMAND_GOTO} {realmUrl}", "RestrictedActionAPI")),
                new NftPromptPlugin(assetsProvisioner, webBrowser, mvcManager, nftInfoAPIClient, staticContainer.WebRequestsContainer.WebRequestController, dclCursor),
                staticContainer.CharacterContainer.CreateGlobalPlugin(),
                staticContainer.QualityContainer.CreatePlugin(),
                new MultiplayerMovementPlugin(
                    assetsProvisioner,
                    multiplayerMovementMessageBus,
                    debugBuilder,
                    remoteEntities,
                    staticContainer.CharacterContainer.Transform,
                    multiplayerDebugSettings,
                    appArgs,
                    entityParticipantTable,
                    staticContainer.RealmData,
                    remoteMetadata),
                new AudioPlaybackPlugin(terrainContainer.GenesisTerrain, assetsProvisioner, dynamicWorldParams.EnableLandscape),
                new RealmDataDirtyFlagPlugin(staticContainer.RealmData),
                new NotificationPlugin(
                    assetsProvisioner,
                    mvcManager,
                    staticContainer.WebRequestsContainer.WebRequestController,
                    notificationsBusController,
                    sharedSpaceManager),
                new RewardPanelPlugin(mvcManager, assetsProvisioner, notificationsBusController, staticContainer.WebRequestsContainer.WebRequestController),
                new PassportPlugin(
                    assetsProvisioner,
                    mvcManager,
                    dclCursor,
                    profileRepository,
                    characterPreviewFactory,
                    staticContainer.RealmData,
                    assetBundlesURL,
                    staticContainer.WebRequestsContainer.WebRequestController,
                    characterPreviewEventBus,
                    selfProfile,
                    webBrowser,
                    bootstrapContainer.DecentralandUrlsSource,
                    badgesAPIClient,
                    notificationsBusController,
                    staticContainer.InputBlock,
                    remoteMetadata,
                    cameraReelStorageService,
                    cameraReelStorageService,
                    globalWorld,
                    playerEntity,
                    includeCameraReel,
                    friendServiceProxy,
                    friendOnlineStatusCacheProxy,
                    onlineUsersProvider,
                    realmNavigator,
                    identityCache,
                    realmNftNamesProvider,
                    profileChangesBus,
                    includeFriends,
                    includeUserBlocking,
                    isNameEditorEnabled,
                    chatEventBus,
                    sharedSpaceManager,
                    profileRepositoryWrapper,
                    galleryEventBus
                ),
                new GenericPopupsPlugin(assetsProvisioner, mvcManager, clipboardManager),
                new GenericContextMenuPlugin(assetsProvisioner, mvcManager, profileRepositoryWrapper),
                realmNavigatorContainer.CreatePlugin(),
                new GPUInstancingPlugin(staticContainer.GPUInstancingService, assetsProvisioner, staticContainer.RealmData, staticContainer.LoadingStatus, exposedGlobalDataContainer.ExposedCameraData),
            };

            if (!appArgs.HasDebugFlag() || !appArgs.HasFlagWithValueFalse(AppArgsFlags.LANDSCAPE_TERRAIN_ENABLED))
                globalPlugins.Add(terrainContainer.CreatePlugin(staticContainer, bootstrapContainer, mapRendererContainer, debugBuilder, FeatureFlagsConfiguration.Instance.IsEnabled(FeatureFlagsStrings.GPUI_ENABLED)));

            if (localSceneDevelopment)
                globalPlugins.Add(new LocalSceneDevelopmentPlugin(reloadSceneController, realmUrls));
            else
            {
                globalPlugins.Add(lodContainer.LODPlugin);
                globalPlugins.Add(lodContainer.RoadPlugin);
            }

            if (localSceneDevelopment || builderCollectionsPreview)
                globalPlugins.Add(new GlobalGLTFLoadingPlugin(staticContainer.WebRequestsContainer.WebRequestController, staticContainer.RealmData, builderContentURL.Value, localSceneDevelopment));

            globalPlugins.AddRange(staticContainer.SharedPlugins);

            if (includeFriends)
            {
                // TODO many circular dependencies - adjust the flow and get rid of ObjectProxy
                var friendsContainer = new FriendsContainer(
                    mainUIView,
                    mvcManager,
                    assetsProvisioner,
                    identityCache,
                    profileRepository,
                    staticContainer.LoadingStatus,
                    staticContainer.InputBlock,
                    selfProfile,
                    new MVCPassportBridge(mvcManager),
                    notificationsBusController,
                    onlineUsersProvider,
                    realmNavigator,
                    includeUserBlocking,
                    appArgs,
                    dynamicWorldParams.EnableAnalytics,
                    bootstrapContainer.Analytics,
                    chatEventBus,
                    sharedSpaceManager,
                    socialServiceEventBus,
                    socialServiceContainer.socialServicesRPC,
                    friendsEventBus,
                    friendServiceProxy,
                    friendOnlineStatusCacheProxy,
                    friendsCacheProxy,
                    userBlockingCacheProxy,
                    profileRepositoryWrapper
                );

                globalPlugins.Add(friendsContainer);
            }

            if (includeCameraReel)
                globalPlugins.Add(new InWorldCameraPlugin(
                    selfProfile,
                    staticContainer.RealmData,
                    playerEntity,
                    placesAPIService,
                    staticContainer.CharacterContainer.CharacterObject,
                    coroutineRunner,
                    cameraReelStorageService,
                    cameraReelStorageService,
                    mvcManager,
                    clipboard,
                    bootstrapContainer.DecentralandUrlsSource,
                    webBrowser,
                    staticContainer.WebRequestsContainer.WebRequestController,
                    profileRepository,
                    realmNavigator,
                    assetsProvisioner,
                    wearableCatalog,
                    wearablesProvider,
                    assetBundlesURL,
                    dclCursor,
                    mainUIView.SidebarView.EnsureNotNull().InWorldCameraButton,
                    globalWorld,
                    debugBuilder,
                    nametagsData,
                    profileRepositoryWrapper,
                    sharedSpaceManager,
                    identityCache,
                    galleryEventBus));

            if (includeMarketplaceCredits)
            {
                globalPlugins.Add(new MarketplaceCreditsPlugin(
                    mainUIView,
                    assetsProvisioner,
                    webBrowser,
                    staticContainer.InputBlock,
                    selfProfile,
                    staticContainer.WebRequestsContainer.WebRequestController,
                    bootstrapContainer.DecentralandUrlsSource,
                    mvcManager,
                    notificationsBusController,
                    staticContainer.RealmData,
                    sharedSpaceManager,
                    identityCache,
                    staticContainer.LoadingStatus));
            }

            if (includeCommunities)
                globalPlugins.Add(new CommunitiesPlugin(
                    mvcManager,
                    assetsProvisioner,
                    staticContainer.InputBlock,
                    cameraReelStorageService,
                    cameraReelScreenshotsStorage,
                    profileRepositoryWrapper,
                    friendServiceProxy,
                    communitiesDataProvider,
                    staticContainer.WebRequestsContainer.WebRequestController,
                    placesAPIService,
                    selfProfile,
                    realmNavigator,
                    clipboard,
                    webBrowser,
                    eventsApiService,
                    sharedSpaceManager,
                    chatEventBus,
                    communitiesEventBus,
                    socialServiceContainer.socialServicesRPC));

            if (dynamicWorldParams.EnableAnalytics)
                globalPlugins.Add(new AnalyticsPlugin(
                        bootstrapContainer.Analytics!,
                        staticContainer.Profiler,
                        staticContainer.LoadingStatus,
                        staticContainer.RealmData,
                        staticContainer.ScenesCache,
                        staticContainer.MainPlayerAvatarBaseProxy,
                        identityCache,
                        debugBuilder,
                        cameraReelStorageService,
                        entityParticipantTable
                    )
                );

            var globalWorldFactory = new GlobalWorldFactory(
                in staticContainer,
                exposedGlobalDataContainer.CameraSamplingData,
                realmSamplingData,
                assetBundlesURL,
                staticContainer.RealmData,
                globalPlugins,
                debugBuilder,
                staticContainer.ScenesCache,
                dynamicWorldParams.HybridSceneParams,
                currentSceneInfo,
                lodContainer.LodCache,
                lodContainer.RoadCoordinates,
                lodContainer.LODSettings,
                multiplayerEmotesMessageBus,
                globalWorld,
                staticContainer.SceneReadinessReportQueue,
                localSceneDevelopment,
                profileRepository,
                bootstrapContainer.UseRemoteAssetBundles,
                lodContainer.RoadAssetsPool,
                staticContainer.SceneLoadingLimit
            );

            staticContainer.RoomHubProxy.SetObject(roomHub);

            var container = new DynamicWorldContainer(
                mvcManager,
                realmContainer.RealmController,
                globalWorldFactory,
                globalPlugins,
                profileRepository,
                initializationFlowContainer.InitializationFlow,
                chatMessagesBus,
                messagePipesHub,
                remoteMetadata,
                profileBroadcast,
                roomHub,
                socialServiceContainer,
                selfProfile
            );

            // Init itself
            await dynamicWorldDependencies.SettingsContainer.InitializePluginAsync(container, ct)!.ThrowOnFail();

            return (container, true);
        }

        private static URLAddress GetFriendsApiUrl(IDecentralandUrlsSource dclUrlSource, IAppArgs appArgs)
        {
            string url = dclUrlSource.Url(DecentralandUrl.ApiFriends);

            if (appArgs.TryGetValue(AppArgsFlags.FRIENDS_API_URL, out string? urlFromArgs))
                url = urlFromArgs!;

            return URLAddress.FromString(url);
        }

        private static void ParseDebugForcedEmotes(IReadOnlyCollection<string>? debugEmotes, ref List<URN> parsedEmotes)
        {
            if (debugEmotes?.Count > 0)
                parsedEmotes.AddRange(debugEmotes.Select(emote => new URN(emote)));
        }

        private static void ParseParamsForcedEmotes(IAppArgs appParams, ref List<URN> parsedEmotes)
        {
            if (appParams.TryGetValue(AppArgsFlags.FORCED_EMOTES, out string? csv) && !string.IsNullOrEmpty(csv!))
                parsedEmotes.AddRange(csv.Split(',', StringSplitOptions.RemoveEmptyEntries)?.Select(emote => new URN(emote)) ?? ArraySegment<URN>.Empty);
        }
    }
}<|MERGE_RESOLUTION|>--- conflicted
+++ resolved
@@ -777,12 +777,9 @@
                     mainUIView.WarningNotification,
                     profileRepositoryWrapper,
                     upscaleController,
-<<<<<<< HEAD
+                    communitiesDataProvider,
+                    realmNftNamesProvider,
                     galleryEventBus
-=======
-                    communitiesDataProvider,
-                    realmNftNamesProvider
->>>>>>> f573b58a
                 ),
                 new CharacterPreviewPlugin(staticContainer.ComponentsContainer.ComponentPoolsRegistry, assetsProvisioner, staticContainer.CacheCleaner),
                 new WebRequestsPlugin(staticContainer.WebRequestsContainer.AnalyticsContainer, debugBuilder),
@@ -989,6 +986,7 @@
                     eventsApiService,
                     sharedSpaceManager,
                     chatEventBus,
+                    galleryEventBus,
                     communitiesEventBus,
                     socialServiceContainer.socialServicesRPC));
 
