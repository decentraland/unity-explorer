--- conflicted
+++ resolved
@@ -323,13 +323,8 @@
                 new ECSWearablesProvider(identityCache, globalWorld), builderDTOsURL.Value);
 
             //TODO should be unified with LaunchMode
-<<<<<<< HEAD
             bool localSceneDevelopment = dynamicWorldParams.LocalSceneDevelopmentRealm != null;
             bool builderWearablesPreview = appArgs.HasFlag(AppArgsFlags.SELF_PREVIEW_BUILDER_COLLECTIONS);
-=======
-            bool localSceneDevelopment = !string.IsNullOrEmpty(dynamicWorldParams.LocalSceneDevelopmentRealm);
-            bool builderCollectionsPreview = appArgs.HasFlag(AppArgsFlags.SELF_PREVIEW_BUILDER_COLLECTIONS);
->>>>>>> 5e26866f
 
             var realmContainer = RealmContainer.Create(
                 staticContainer,
