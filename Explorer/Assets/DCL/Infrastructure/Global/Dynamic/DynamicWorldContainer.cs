--- conflicted
+++ resolved
@@ -920,12 +920,8 @@
                         playerEntity,
                         communitiesDataProvider,
                         staticContainer.WebRequestsContainer.WebRequestController,
-<<<<<<< HEAD
                         assetsProvisioner
                         )
-=======
-                        assetsProvisioner)
->>>>>>> 48958500
                 );
 
             if (!appArgs.HasDebugFlag() || !appArgs.HasFlagWithValueFalse(AppArgsFlags.LANDSCAPE_TERRAIN_ENABLED))
