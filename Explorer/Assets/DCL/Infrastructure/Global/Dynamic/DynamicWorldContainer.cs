--- conflicted
+++ resolved
@@ -113,12 +113,9 @@
 using System.Collections.Generic;
 using System.Linq;
 using System.Threading;
-<<<<<<< HEAD
+using DCL.InWorldCamera;
 using DCL.Chat.Services;
 using DCL.UI.ProfileElements;
-=======
-using DCL.InWorldCamera;
->>>>>>> bf04ece1
 using UnityEngine;
 using UnityEngine.Audio;
 using UnityEngine.EventSystems;
@@ -592,17 +589,12 @@
             var notificationsRequestController = new NotificationsRequestController(staticContainer.WebRequestsContainer.WebRequestController, notificationsBusController, bootstrapContainer.DecentralandUrlsSource, identityCache, includeFriends);
             notificationsRequestController.StartGettingNewNotificationsOverTimeAsync(ct).SuppressCancellationThrow().Forget();
 
-<<<<<<< HEAD
-            var deepLinkHandleImplementation = new DeepLinkHandle(dynamicWorldParams.StartParcel, chatTeleporter, ct);
-            deepLinkHandleImplementation.StartListenForDeepLinksAsync(ct).Forget();
-=======
             // Local scene development scenes are excluded from deeplink runtime handling logic
             if (appArgs.HasFlag(AppArgsFlags.LOCAL_SCENE) == false)
             {
                 DeepLinkHandle deepLinkHandleImplementation = new DeepLinkHandle(dynamicWorldParams.StartParcel, chatTeleporter, ct);
                 deepLinkHandleImplementation.StartListenForDeepLinksAsync(ct).Forget();
             }
->>>>>>> bf04ece1
 
             var friendServiceProxy = new ObjectProxy<IFriendsService>();
             var friendOnlineStatusCacheProxy = new ObjectProxy<FriendsConnectivityStatusTracker>();
