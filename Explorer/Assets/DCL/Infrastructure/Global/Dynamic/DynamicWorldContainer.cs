--- conflicted
+++ resolved
@@ -568,12 +568,8 @@
                 staticContainer.RealmData,
                 bootstrapContainer.DecentralandUrlsSource,
                 sharedSpaceManager,
-<<<<<<< HEAD
                 chatEventBus
             );
-=======
-                chatEventBus);
->>>>>>> a44e2175
 
             IBackpackEventBus backpackEventBus = dynamicWorldParams.EnableAnalytics
                 ? new BackpackEventBusAnalyticsDecorator(coreBackpackEventBus, bootstrapContainer.Analytics!)
@@ -776,16 +772,12 @@
                     thumbnailCache,
                     communitiesEventBus,
                     voiceChatContainer.VoiceChatOrchestrator,
-<<<<<<< HEAD
-                    eventBus,
-=======
                     mainUIView.SidebarView.unreadMessagesButton.transform,
                     includeTranslationChat,
                     translationSettings,
                     staticContainer.WebRequestsContainer.WebRequestController,
                     bootstrapContainer.DecentralandUrlsSource,
                     bootstrapContainer.Environment,
->>>>>>> a44e2175
                     chatSharedAreaEventBus),
                 new ExplorePanelPlugin(
                     eventBus,
@@ -1103,7 +1095,7 @@
                     staticContainer.InputBlock,
                     assetsProvisioner,
                     debugBuilder
-                ));
+                    ));
 
             if (!localSceneDevelopment)
                 globalPlugins.Add(new ConnectionStatusPanelPlugin(roomsStatus, currentSceneInfo, assetsProvisioner, appArgs));
