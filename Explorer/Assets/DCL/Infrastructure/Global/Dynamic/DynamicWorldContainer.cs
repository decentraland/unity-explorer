using Arch.Core;
using CommunicationData.URLHelpers;
using Cysharp.Threading.Tasks;
using DCL.AssetsProvision;
using DCL.Audio;
using DCL.AvatarRendering.Emotes;
using DCL.AvatarRendering.Emotes.Equipped;
using DCL.AvatarRendering.Wearables;
using DCL.AvatarRendering.Wearables.Equipped;
using DCL.AvatarRendering.Wearables.Helpers;
using DCL.AvatarRendering.Wearables.ThirdParty;
using DCL.Backpack.BackpackBus;
using DCL.BadgesAPIService;
using DCL.Browser;
using DCL.CharacterPreview;
using DCL.Chat.ChatServices;
using DCL.Chat.Commands;
using DCL.Chat.EventBus;
using DCL.Chat.History;
using DCL.Chat.MessageBus;
using DCL.ChatArea;
using DCL.Clipboard;
using DCL.Communities;
using DCL.Communities.CommunitiesCard.Members;
using DCL.Communities.CommunitiesDataProvider;
using DCL.DebugUtilities;
using DCL.Diagnostics;
using DCL.EventsApi;
using DCL.FeatureFlags;
using DCL.Friends;
using DCL.Friends.Passport;
using DCL.Friends.UserBlocking;
using DCL.Input;
using DCL.InWorldCamera;
using DCL.InWorldCamera.CameraReelStorageService;
using DCL.LOD.Systems;
using DCL.MapRenderer;
using DCL.Minimap;
using DCL.Multiplayer.Connections.Archipelago.AdapterAddress.Current;
using DCL.Multiplayer.Connections.Archipelago.Rooms;
using DCL.Multiplayer.Connections.Archipelago.Rooms.Chat;
using DCL.Multiplayer.Connections.DecentralandUrls;
using DCL.Multiplayer.Connections.GateKeeper.Meta;
using DCL.Multiplayer.Connections.GateKeeper.Rooms;
using DCL.Multiplayer.Connections.GateKeeper.Rooms.Options;
using DCL.Multiplayer.Connections.Messaging.Hubs;
using DCL.Multiplayer.Connections.Pools;
using DCL.Multiplayer.Connections.RoomHubs;
using DCL.Multiplayer.Connections.Rooms.Connective;
using DCL.Multiplayer.Connections.Rooms.Status;
using DCL.Multiplayer.Connections.Systems.Throughput;
using DCL.Multiplayer.Connectivity;
using DCL.Multiplayer.Deduplication;
using DCL.Multiplayer.Emotes;
using DCL.Multiplayer.HealthChecks;
using DCL.Multiplayer.Movement;
using DCL.Multiplayer.Movement.Systems;
using DCL.Multiplayer.Profiles.BroadcastProfiles;
using DCL.Multiplayer.Profiles.Entities;
using DCL.Multiplayer.Profiles.Poses;
using DCL.Multiplayer.Profiles.Tables;
using DCL.Multiplayer.SDK.Systems.GlobalWorld;
using DCL.Nametags;
using DCL.Navmap;
using DCL.NftInfoAPIService;
using DCL.Notifications;
using DCL.Optimization.Pools;
using DCL.PerformanceAndDiagnostics.Analytics;
using DCL.PlacesAPIService;
using DCL.PluginSystem;
using DCL.PluginSystem.Global;
using DCL.Profiles;
using DCL.Profiles.Self;
using DCL.RealmNavigation;
using DCL.Rendering.GPUInstancing.Systems;
using DCL.RuntimeDeepLink;
using DCL.SceneLoadingScreens.LoadingScreen;
using DCL.SkyBox;
using DCL.SocialService;
using DCL.UI;
using DCL.UI.ConfirmationDialog;
using DCL.UI.InputFieldFormatting;
using DCL.UI.MainUI;
using DCL.UI.ProfileElements;
using DCL.UI.Profiles.Helpers;
using DCL.UI.SharedSpaceManager;
using DCL.UserInAppInitializationFlow;
using DCL.Utilities;
using DCL.Utilities.Extensions;
using DCL.VoiceChat;
using DCL.Web3.Identities;
using DCL.WebRequests.Analytics;
using ECS.Prioritization.Components;
using ECS.SceneLifeCycle;
using ECS.SceneLifeCycle.CurrentScene;
using ECS.SceneLifeCycle.Realm;
using Global.AppArgs;
using Global.Dynamic.ChatCommands;
using Global.Dynamic.RealmUrl;
using Global.Versioning;
using LiveKit.Internal.FFIClients.Pools;
using LiveKit.Internal.FFIClients.Pools.Memory;
using LiveKit.Proto;
using MVC;
using MVC.PopupsController.PopupCloser;
using SceneRunner.Debugging.Hub;
using System;
using System.Buffers;
using System.Collections.Generic;
using System.Linq;
using System.Threading;
using DCL.NotificationsBus;
<<<<<<< HEAD
using DCL.PluginSystem.SmartWearables;
=======
using DCL.Optimization.AdaptivePerformance.Systems;
using DCL.PluginSystem.World;
using DCL.PerformanceAndDiagnostics;
>>>>>>> e4d6edbc
using DCL.Translation;
using UnityEngine;
using UnityEngine.Audio;
using UnityEngine.EventSystems;
using UnityEngine.Pool;
using Utility;
using Utility.Ownership;
using Utility.PriorityQueue;
using MultiplayerPlugin = DCL.PluginSystem.Global.MultiplayerPlugin;
using Object = UnityEngine.Object;

namespace Global.Dynamic
{
    public class DynamicWorldContainer : DCLWorldContainer<DynamicWorldSettings>
    {
        private readonly IChatMessagesBus chatMessagesBus;
        private readonly IProfileBroadcast profileBroadcast;
        private readonly SocialServicesContainer socialServicesContainer;
        private readonly ISelfProfile selfProfile;

        public IMVCManager MvcManager { get; }

        public IGlobalRealmController RealmController { get; }

        public GlobalWorldFactory GlobalWorldFactory { get; }

        public IReadOnlyList<IDCLGlobalPlugin> GlobalPlugins { get; }

        public IProfileRepository ProfileRepository { get; }

        public IUserInAppInitializationFlow UserInAppInAppInitializationFlow { get; }

        public IMessagePipesHub MessagePipesHub { get; }

        public IRemoteMetadata RemoteMetadata { get; }

        public IRoomHub RoomHub { get; }

        public ISystemClipboard SystemClipboard { get; }

        private DynamicWorldContainer(
            IMVCManager mvcManager,
            IGlobalRealmController realmController,
            GlobalWorldFactory globalWorldFactory,
            IReadOnlyList<IDCLGlobalPlugin> globalPlugins,
            IProfileRepository profileRepository,
            IUserInAppInitializationFlow userInAppInAppInitializationFlow,
            IChatMessagesBus chatMessagesBus,
            IMessagePipesHub messagePipesHub,
            IRemoteMetadata remoteMetadata,
            IProfileBroadcast profileBroadcast,
            IRoomHub roomHub,
            SocialServicesContainer socialServicesContainer,
            ISelfProfile selfProfile,
            ISystemClipboard systemClipboard)
        {
            MvcManager = mvcManager;
            RealmController = realmController;
            GlobalWorldFactory = globalWorldFactory;
            GlobalPlugins = globalPlugins;
            ProfileRepository = profileRepository;
            UserInAppInAppInitializationFlow = userInAppInAppInitializationFlow;
            MessagePipesHub = messagePipesHub;
            RemoteMetadata = remoteMetadata;
            RoomHub = roomHub;
            SystemClipboard = systemClipboard;
            this.chatMessagesBus = chatMessagesBus;
            this.profileBroadcast = profileBroadcast;
            this.socialServicesContainer = socialServicesContainer;
            this.selfProfile = selfProfile;
        }

        public override void Dispose()
        {
            chatMessagesBus.Dispose();
            profileBroadcast.Dispose();
            MessagePipesHub.Dispose();
            socialServicesContainer.Dispose();
            selfProfile.Dispose();
        }

        public static async UniTask<(DynamicWorldContainer? container, bool success)> CreateAsync(
            BootstrapContainer bootstrapContainer,
            DynamicWorldDependencies dynamicWorldDependencies,
            DynamicWorldParams dynamicWorldParams,
            AudioClipConfig backgroundMusic,
            World globalWorld,
            Entity playerEntity,
            IAppArgs appArgs,
            ICoroutineRunner coroutineRunner,
            DCLVersion dclVersion,
            RealmUrls realmUrls,
            CancellationToken ct)
        {
            DynamicSettings dynamicSettings = dynamicWorldDependencies.DynamicSettings;
            StaticContainer staticContainer = dynamicWorldDependencies.StaticContainer;
            IWeb3IdentityCache identityCache = dynamicWorldDependencies.Web3IdentityCache;
            IAssetsProvisioner assetsProvisioner = dynamicWorldDependencies.AssetsProvisioner;
            IDebugContainerBuilder debugBuilder = dynamicWorldDependencies.DebugContainerBuilder;
            var explorePanelNavmapBus = new ObjectProxy<INavmapBus>();
            INavmapBus sharedNavmapCommandBus = new SharedNavmapBus(explorePanelNavmapBus);

            // If we have many undesired delays when using the third-party providers, it might be useful to cache it at app's bootstrap
            // So far, the chance of using it is quite low, so it's preferable to do it lazy avoiding extra requests & memory allocations
            IThirdPartyNftProviderSource thirdPartyNftProviderSource = new RealmThirdPartyNftProviderSource(staticContainer.WebRequestsContainer.WebRequestController,
                staticContainer.RealmData);

            var placesAPIService = new PlacesAPIService(new PlacesAPIClient(staticContainer.WebRequestsContainer.WebRequestController, bootstrapContainer.DecentralandUrlsSource));

            HttpEventsApiService eventsApiService = new HttpEventsApiService(staticContainer.WebRequestsContainer.WebRequestController,
                URLDomain.FromString(bootstrapContainer.DecentralandUrlsSource.Url(DecentralandUrl.ApiEvents)));

            var mapPathEventBus = new MapPathEventBus();
            NotificationsBusController.Initialize(new NotificationsBusController());

            DefaultTexturesContainer defaultTexturesContainer = null!;
            LODContainer lodContainer = null!;

            IOnlineUsersProvider baseUserProvider = new ArchipelagoHttpOnlineUsersProvider(staticContainer.WebRequestsContainer.WebRequestController,
                URLAddress.FromString(bootstrapContainer.DecentralandUrlsSource.Url(DecentralandUrl.RemotePeers)));

            var onlineUsersProvider = new WorldInfoOnlineUsersProviderDecorator(
                baseUserProvider,
                staticContainer.WebRequestsContainer.WebRequestController,
                URLAddress.FromString(bootstrapContainer.DecentralandUrlsSource.Url(DecentralandUrl.RemotePeersWorld)));

            async UniTask InitializeContainersAsync(IPluginSettingsContainer settingsContainer, CancellationToken ct)
            {
                // Init other containers
                defaultTexturesContainer =
                    await DefaultTexturesContainer
                         .CreateAsync(
                              settingsContainer,
                              assetsProvisioner,
                              appArgs,
                              ct
                          )
                         .ThrowOnFail();

                lodContainer =
                    await LODContainer
                         .CreateAsync(
                              assetsProvisioner,
                              staticContainer,
                              settingsContainer,
                              staticContainer.RealmData,
                              defaultTexturesContainer.TextureArrayContainerFactory,
                              debugBuilder,
                              dynamicWorldParams.EnableLOD,
                              staticContainer.GPUInstancingService,
                              ct
                          )
                         .ThrowOnFail();
            }

            try { await InitializeContainersAsync(dynamicWorldDependencies.SettingsContainer, ct); }
            catch (Exception) { return (null, false); }

            CursorSettings cursorSettings = (await assetsProvisioner.ProvideMainAssetAsync(dynamicSettings.CursorSettings, ct)).Value;
            ProvidedAsset<Texture2D> normalCursorAsset = await assetsProvisioner.ProvideMainAssetAsync(cursorSettings.NormalCursor, ct);
            ProvidedAsset<Texture2D> interactionCursorAsset = await assetsProvisioner.ProvideMainAssetAsync(cursorSettings.InteractionCursor, ct);

            var unityEventSystem = new UnityEventSystem(EventSystem.current.EnsureNotNull());
            var dclCursor = new DCLCursor(normalCursorAsset.Value, interactionCursorAsset.Value, cursorSettings.NormalCursorHotspot, cursorSettings.InteractionCursorHotspot);

            staticContainer.QualityContainer.AddDebugViews(debugBuilder);

            var realmSamplingData = new RealmSamplingData();

            ExposedGlobalDataContainer exposedGlobalDataContainer = staticContainer.ExposedGlobalDataContainer;

            PopupCloserView popupCloserView = Object.Instantiate((await assetsProvisioner.ProvideMainAssetAsync(dynamicSettings.PopupCloserView, CancellationToken.None)).Value.GetComponent<PopupCloserView>()).EnsureNotNull();
            MainUIView mainUIView = Object.Instantiate((await assetsProvisioner.ProvideMainAssetAsync(dynamicSettings.MainUIView, CancellationToken.None)).Value.GetComponent<MainUIView>()).EnsureNotNull();

            var coreMvcManager = new MVCManager(new WindowStackManager(), new CancellationTokenSource(), popupCloserView);

            IMVCManager mvcManager = dynamicWorldParams.EnableAnalytics
                ? new MVCManagerAnalyticsDecorator(coreMvcManager, bootstrapContainer.Analytics!)
                : coreMvcManager;

            var loadingScreenTimeout = new LoadingScreenTimeout();
            ILoadingScreen loadingScreen = new LoadingScreen(mvcManager, loadingScreenTimeout);

            var nftInfoAPIClient = new OpenSeaAPIClient(staticContainer.WebRequestsContainer.WebRequestController, bootstrapContainer.DecentralandUrlsSource);
            var wearableCatalog = new WearableStorage();
            var characterPreviewFactory = new CharacterPreviewFactory(staticContainer.ComponentsContainer.ComponentPoolsRegistry, appArgs);
            IWebBrowser webBrowser = bootstrapContainer.WebBrowser;
            ISystemClipboard clipboard = new UnityClipboard();
            NameColorHelper.SetNameColors(dynamicSettings.UserNameColors);

            ChatSharedAreaEventBus chatSharedAreaEventBus = new ChatSharedAreaEventBus();

            IProfileCache profileCache = new DefaultProfileCache();

            var profileRepository = new LogProfileRepository(
                new RealmProfileRepository(staticContainer.WebRequestsContainer.WebRequestController, staticContainer.RealmData, profileCache)
            );

            GalleryEventBus galleryEventBus = new GalleryEventBus();

            static IMultiPool MultiPoolFactory() =>
                new DCLMultiPool();

            var memoryPool = new ArrayMemoryPool(ArrayPool<byte>.Shared!);

            var assetBundlesURL = URLDomain.FromString(bootstrapContainer.DecentralandUrlsSource.Url(DecentralandUrl.AssetBundlesCDN));
            var builderDTOsURL = URLDomain.FromString(bootstrapContainer.DecentralandUrlsSource.Url(DecentralandUrl.BuilderApiDtos));
            var builderContentURL = URLDomain.FromString(bootstrapContainer.DecentralandUrlsSource.Url(DecentralandUrl.BuilderApiContent));

            var emotesCache = new MemoryEmotesStorage();
            staticContainer.CacheCleaner.Register(emotesCache);
            var equippedWearables = new EquippedWearables();
            var equippedEmotes = new EquippedEmotes();

            var selfEmotes = new List<URN>();
            ParseParamsForcedEmotes(bootstrapContainer.ApplicationParametersParser, ref selfEmotes);
            ParseDebugForcedEmotes(bootstrapContainer.DebugSettings.EmotesToAddToUserProfile, ref selfEmotes);

            var selfProfile = new SelfProfile(profileRepository, identityCache, equippedWearables, wearableCatalog,
                emotesCache, equippedEmotes, selfEmotes, profileCache, globalWorld, playerEntity);

            IEmoteProvider emoteProvider = new ApplicationParamsEmoteProvider(appArgs,
                new EcsEmoteProvider(globalWorld, staticContainer.RealmData), builderDTOsURL.Value);

            var wearablesProvider = new ApplicationParametersWearablesProvider(appArgs,
                new ECSWearablesProvider(identityCache, globalWorld), builderDTOsURL.Value);

            //TODO should be unified with LaunchMode
            bool localSceneDevelopment = !string.IsNullOrEmpty(dynamicWorldParams.LocalSceneDevelopmentRealm);
            bool builderCollectionsPreview = appArgs.HasFlag(AppArgsFlags.SELF_PREVIEW_BUILDER_COLLECTIONS);

            var teleportController = new TeleportController(staticContainer.SceneReadinessReportQueue);

            var realmContainer = RealmContainer.Create(
                staticContainer,
                identityCache,
                dynamicWorldParams.StaticLoadPositions,
                debugBuilder,
                loadingScreenTimeout,
                loadingScreen,
                localSceneDevelopment,
                bootstrapContainer.DecentralandUrlsSource,
                appArgs,
                teleportController,
                bootstrapContainer.Environment);

            var terrainContainer = TerrainContainer.Create(staticContainer, realmContainer, dynamicWorldParams.EnableLandscape, localSceneDevelopment);

            SceneRoomLogMetaDataSource playSceneMetaDataSource = new SceneRoomMetaDataSource(staticContainer.RealmData, staticContainer.CharacterContainer.Transform, globalWorld, dynamicWorldParams.IsolateScenesCommunication).WithLog();
            SceneRoomLogMetaDataSource localDevelopmentMetaDataSource = ConstSceneRoomMetaDataSource.FromMachineUUID().WithLog();

            var gateKeeperSceneRoomOptions = new GateKeeperSceneRoomOptions(staticContainer.LaunchMode, bootstrapContainer.DecentralandUrlsSource, playSceneMetaDataSource, localDevelopmentMetaDataSource);

            IGateKeeperSceneRoom gateKeeperSceneRoom = new GateKeeperSceneRoom(staticContainer.WebRequestsContainer.WebRequestController, gateKeeperSceneRoomOptions)
               .AsActivatable();

            var currentAdapterAddress = ICurrentAdapterAddress.NewDefault(staticContainer.RealmData);

            var archipelagoIslandRoom = IArchipelagoIslandRoom.NewDefault(
                identityCache,
                MultiPoolFactory(),
                new ArrayMemoryPool(),
                staticContainer.CharacterContainer.CharacterObject,
                currentAdapterAddress,
                staticContainer.WebRequestsContainer.WebRequestController
            );

            var reloadSceneController = new ECSReloadScene(staticContainer.ScenesCache, globalWorld, playerEntity, localSceneDevelopment);

            var chatRoom = new ChatConnectiveRoom(staticContainer.WebRequestsContainer.WebRequestController, URLAddress.FromString(bootstrapContainer.DecentralandUrlsSource.Url(DecentralandUrl.ChatAdapter)));

            var voiceChatRoom = new VoiceChatActivatableConnectiveRoom();

            IRoomHub roomHub = new RoomHub(
                localSceneDevelopment ? IConnectiveRoom.Null.INSTANCE : archipelagoIslandRoom,
                gateKeeperSceneRoom,
                chatRoom,
                voiceChatRoom
            );

            var islandThroughputBunch = new ThroughputBufferBunch(new ThroughputBuffer(), new ThroughputBuffer());
            var sceneThroughputBunch = new ThroughputBufferBunch(new ThroughputBuffer(), new ThroughputBuffer());
            var chatThroughputBunch = new ThroughputBufferBunch(new ThroughputBuffer(), new ThroughputBuffer());

            var messagePipesHub = new MessagePipesHub(roomHub, MultiPoolFactory(), MultiPoolFactory(), memoryPool, islandThroughputBunch, sceneThroughputBunch, chatThroughputBunch);

            var roomsStatus = new RoomsStatus(
                roomHub,

                //override allowed only in Editor
                Application.isEditor
                    ? new LinkedBox<(bool use, ConnectionQuality quality)>(
                        () => (bootstrapContainer.DebugSettings.OverrideConnectionQuality, bootstrapContainer.DebugSettings.ConnectionQuality)
                    )
                    : new Box<(bool use, ConnectionQuality quality)>((false, ConnectionQuality.QualityExcellent))
            );

            var entityParticipantTable = new EntityParticipantTable();
            staticContainer.EntityParticipantTableProxy.SetObject(entityParticipantTable);

            var queuePoolFullMovementMessage = new ObjectPool<SimplePriorityQueue<NetworkMovementMessage>>(
                () => new SimplePriorityQueue<NetworkMovementMessage>(),
                actionOnRelease: queue => queue.Clear()
            );

            var remoteEntities = new RemoteEntities(
                entityParticipantTable,
                staticContainer.ComponentsContainer.ComponentPoolsRegistry,
                queuePoolFullMovementMessage,
                staticContainer.EntityCollidersGlobalCache
            );

            var realmNavigatorContainer = RealmNavigationContainer.Create
                (staticContainer, bootstrapContainer, lodContainer, realmContainer, remoteEntities, globalWorld, roomHub, terrainContainer.Landscape, exposedGlobalDataContainer, loadingScreen);

            IHealthCheck livekitHealthCheck = bootstrapContainer.DebugSettings.EnableEmulateNoLivekitConnection
                ? new IHealthCheck.AlwaysFails()
                : new StartLiveKitRooms(roomHub);

            livekitHealthCheck = dynamicWorldParams.EnableAnalytics
                ? livekitHealthCheck.WithFailAnalytics(bootstrapContainer.Analytics!)
                : livekitHealthCheck;

            FeatureFlagsConfiguration featureFlags = FeatureFlagsConfiguration.Instance;

            bool includeCameraReel = featureFlags.IsEnabled(FeatureFlagsStrings.CAMERA_REEL) || (appArgs.HasDebugFlag() && appArgs.HasFlag(AppArgsFlags.CAMERA_REEL)) || Application.isEditor;
            bool includeFriends = (featureFlags.IsEnabled(FeatureFlagsStrings.FRIENDS) || (appArgs.HasDebugFlag() && appArgs.HasFlag(AppArgsFlags.FRIENDS)) || Application.isEditor) && !localSceneDevelopment;
            bool includeUserBlocking = featureFlags.IsEnabled(FeatureFlagsStrings.FRIENDS_USER_BLOCKING) || (appArgs.HasDebugFlag() && appArgs.HasFlag(AppArgsFlags.FRIENDS_USER_BLOCKING));
            bool includeTranslationChat = featureFlags.IsEnabled(FeatureFlagsStrings.CHAT_TRANSLATION_ENABLED);
            bool isNameEditorEnabled = featureFlags.IsEnabled(FeatureFlagsStrings.PROFILE_NAME_EDITOR) || (appArgs.HasDebugFlag() && appArgs.HasFlag(AppArgsFlags.PROFILE_NAME_EDITOR)) || Application.isEditor;
            bool includeMarketplaceCredits = featureFlags.IsEnabled(FeatureFlagsStrings.MARKETPLACE_CREDITS);
            bool includeBannedUsersFromScene = featureFlags.IsEnabled(FeatureFlagsStrings.BANNED_USERS_FROM_SCENE) || (appArgs.HasDebugFlag() && appArgs.HasFlag(AppArgsFlags.BANNED_USERS_FROM_SCENE)) || Application.isEditor;

            CommunitiesFeatureAccess.Initialize(new CommunitiesFeatureAccess(identityCache));
            bool includeCommunities = await CommunitiesFeatureAccess.Instance.IsUserAllowedToUseTheFeatureAsync(ct, ignoreAllowedList: true, cacheResult: false);

            var chatHistory = new ChatHistory();
            var emotesBus = new EmotesBus();
            ISharedSpaceManager sharedSpaceManager = new SharedSpaceManager(mvcManager, globalWorld, includeFriends, includeCameraReel, emotesBus);

            var initializationFlowContainer = InitializationFlowContainer.Create(staticContainer,
                bootstrapContainer,
                realmContainer,
                realmNavigatorContainer,
                terrainContainer,
                loadingScreen,
                livekitHealthCheck,
                bootstrapContainer.DecentralandUrlsSource,
                mvcManager,
                selfProfile,
                dynamicWorldParams,
                appArgs,
                backgroundMusic,
                roomHub,
                localSceneDevelopment,
                staticContainer.CharacterContainer);

            IRealmNavigator realmNavigator = realmNavigatorContainer.RealmNavigator;

            MapRendererContainer? mapRendererContainer =
                await MapRendererContainer
                   .CreateAsync(
                        dynamicWorldDependencies.SettingsContainer,
                        staticContainer,
                        bootstrapContainer.DecentralandUrlsSource,
                        assetsProvisioner,
                        placesAPIService,
                        eventsApiService,
                        mapPathEventBus,
                        staticContainer.MapPinsEventBus,
                        realmNavigator,
                        staticContainer.RealmData,
                        sharedNavmapCommandBus,
                        onlineUsersProvider,
                        identityCache,
                        ct
                    );

            var worldInfoHub = new LocationBasedWorldInfoHub(
                new WorldInfoHub(staticContainer.SingletonSharedDependencies.SceneMapping),
                staticContainer.CharacterContainer.CharacterObject
            );

            dynamicWorldDependencies.WorldInfoTool.Initialize(worldInfoHub);

            var characterDataPropagationUtility = new CharacterDataPropagationUtility(staticContainer.ComponentsContainer.ComponentPoolsRegistry.AddComponentPool<SDKProfile>());

            var currentSceneInfo = new CurrentSceneInfo();

            var chatTeleporter = new ChatTeleporter(realmNavigator, new ChatEnvironmentValidator(bootstrapContainer.Environment), bootstrapContainer.DecentralandUrlsSource);

            var reloadSceneChatCommand = new ReloadSceneChatCommand(reloadSceneController, globalWorld, playerEntity, staticContainer.ScenesCache, teleportController, localSceneDevelopment);

            var chatCommands = new List<IChatCommand>
            {
                new GoToChatCommand(chatTeleporter, staticContainer.WebRequestsContainer.WebRequestController, bootstrapContainer.DecentralandUrlsSource),
                new GoToLocalChatCommand(chatTeleporter),
                new WorldChatCommand(chatTeleporter),
                new DebugPanelChatCommand(debugBuilder),
                new ShowEntityChatCommand(worldInfoHub),
                reloadSceneChatCommand,
                new LoadPortableExperienceChatCommand(staticContainer.PortableExperiencesController),
                new KillPortableExperienceChatCommand(staticContainer.PortableExperiencesController, staticContainer.SmartWearableCache),
                new VersionChatCommand(dclVersion),
                new RoomsChatCommand(roomHub),
                new LogsChatCommand(),
                new AppArgsCommand(appArgs),
                new LogMatrixChatCommand((RuntimeReportsHandlingSettings)bootstrapContainer.DiagnosticsContainer.Settings)
            };

            chatCommands.Add(new HelpChatCommand(chatCommands, appArgs));

            var chatMessageFactory = new ChatMessageFactory(profileCache, identityCache);
            var userBlockingCacheProxy = new ObjectProxy<IUserBlockingCache>();

            IChatMessagesBus coreChatMessageBus = new MultiplayerChatMessagesBus(messagePipesHub, chatMessageFactory, new MessageDeduplication<double>(), userBlockingCacheProxy, bootstrapContainer.Environment)
                                                 .WithSelfResend(identityCache, chatMessageFactory)
                                                 .WithIgnoreSymbols()
                                                 .WithCommands(chatCommands, staticContainer.LoadingStatus)
                                                 .WithDebugPanel(debugBuilder);

            IChatMessagesBus chatMessagesBus = dynamicWorldParams.EnableAnalytics
                ? new ChatMessagesBusAnalyticsDecorator(coreChatMessageBus, bootstrapContainer.Analytics!, profileCache, selfProfile)
                : coreChatMessageBus;

            var minimap = new MinimapController(
                mainUIView.MinimapView.EnsureNotNull(),
                mapRendererContainer.MapRenderer,
                mvcManager,
                placesAPIService,
                staticContainer.RealmData,
                realmNavigator,
                staticContainer.ScenesCache,
                mapPathEventBus,
                staticContainer.SceneRestrictionBusController,
                dynamicWorldParams.StartParcel.Peek(),
                sharedSpaceManager,
                clipboard,
                bootstrapContainer.DecentralandUrlsSource,
                chatMessagesBus,
                reloadSceneChatCommand,
                roomHub,
                staticContainer.LoadingStatus,
                includeBannedUsersFromScene
            );

            var coreBackpackEventBus = new BackpackEventBus();

            IChatEventBus chatEventBus = new ChatEventBus();
            ISocialServiceEventBus socialServiceEventBus = new SocialServiceEventBus();
            var socialServiceContainer = new SocialServicesContainer(bootstrapContainer.DecentralandUrlsSource, identityCache, socialServiceEventBus, appArgs);

            var voiceChatContainer = new VoiceChatContainer(
                socialServiceContainer.socialServicesRPC,
                socialServiceEventBus,
                roomHub,
                identityCache,
                staticContainer.WebRequestsContainer.WebRequestController,
                staticContainer.ScenesCache,
                realmNavigator,
                staticContainer.RealmData,
                bootstrapContainer.DecentralandUrlsSource,
                sharedSpaceManager,
                chatEventBus
            );

            IBackpackEventBus backpackEventBus = dynamicWorldParams.EnableAnalytics
                ? new BackpackEventBusAnalyticsDecorator(coreBackpackEventBus, bootstrapContainer.Analytics!)
                : coreBackpackEventBus;

            var profileBroadcast = new DebounceProfileBroadcast(
                new ProfileBroadcast(messagePipesHub, selfProfile)
            );

            var multiplayerEmotesMessageBus = new MultiplayerEmotesMessageBus(messagePipesHub, dynamicSettings.MultiplayerDebugSettings, userBlockingCacheProxy);

            var remoteMetadata = new DebounceRemoteMetadata(new RemoteMetadata(roomHub, staticContainer.RealmData));

            var characterPreviewEventBus = new CharacterPreviewEventBus();
            var upscaleController = new UpscalingController(mvcManager);

            AudioMixer generalAudioMixer = (await assetsProvisioner.ProvideMainAssetAsync(dynamicSettings.GeneralAudioMixer, ct)).Value;
            var audioMixerVolumesController = new AudioMixerVolumesController(generalAudioMixer);

            var multiplayerMovementMessageBus = new MultiplayerMovementMessageBus(messagePipesHub, entityParticipantTable, globalWorld);

            var badgesAPIClient = new BadgesAPIClient(staticContainer.WebRequestsContainer.WebRequestController, bootstrapContainer.DecentralandUrlsSource);

            ICameraReelImagesMetadataDatabase cameraReelImagesMetadataDatabase = new CameraReelImagesMetadataRemoteDatabase(staticContainer.WebRequestsContainer.WebRequestController, bootstrapContainer.DecentralandUrlsSource);
            ICameraReelScreenshotsStorage cameraReelScreenshotsStorage = new CameraReelS3BucketScreenshotsStorage(staticContainer.WebRequestsContainer.WebRequestController);

            var cameraReelStorageService = new CameraReelRemoteStorageService(cameraReelImagesMetadataDatabase, cameraReelScreenshotsStorage, identityCache.Identity?.Address);

            GoogleUserCalendar userCalendar = new GoogleUserCalendar(webBrowser);
            var clipboardManager = new ClipboardManager(clipboard);
            ITextFormatter hyperlinkTextFormatter = new HyperlinkTextFormatter(profileCache, selfProfile);

            NotificationsRequestController notificationsRequestController = new (staticContainer.WebRequestsContainer.WebRequestController, bootstrapContainer.DecentralandUrlsSource, identityCache, includeFriends);

            // Local scene development scenes are excluded from deeplink runtime handling logic
            if (appArgs.HasFlag(AppArgsFlags.LOCAL_SCENE) == false)
            {
                DeepLinkHandle deepLinkHandleImplementation = new DeepLinkHandle(dynamicWorldParams.StartParcel, chatTeleporter, ct);
                deepLinkHandleImplementation.StartListenForDeepLinksAsync(ct).Forget();
            }

            var friendServiceProxy = new ObjectProxy<IFriendsService>();
            var friendOnlineStatusCacheProxy = new ObjectProxy<FriendsConnectivityStatusTracker>();
            var friendsCacheProxy = new ObjectProxy<FriendsCache>();

            ISpriteCache thumbnailCache = new SpriteCache(staticContainer.WebRequestsContainer.WebRequestController);
            var profileRepositoryWrapper = new ProfileRepositoryWrapper(profileRepository, thumbnailCache, remoteMetadata);
            GetProfileThumbnailCommand.Initialize(new GetProfileThumbnailCommand(profileRepositoryWrapper));

            IFriendsEventBus friendsEventBus = new DefaultFriendsEventBus();
            var communitiesEventBus = new CommunitiesEventBus();
            IEventBus eventBus = new EventBus(true);

            var profileChangesBus = new ProfileChangesBus();

            var translationSettings = new PlayerPrefsTranslationSettings();

            GenericUserProfileContextMenuSettings genericUserProfileContextMenuSettingsSo = (await assetsProvisioner.ProvideMainAssetAsync(dynamicSettings.GenericUserProfileContextMenuSettings, ct)).Value;
            CommunityVoiceChatContextMenuConfiguration communityVoiceChatContextMenuSettingsSo = (await assetsProvisioner.ProvideMainAssetAsync(dynamicSettings.CommunityVoiceChatContextMenuSettings, ct)).Value;

            var communitiesDataProvider = new CommunitiesDataProvider(staticContainer.WebRequestsContainer.WebRequestController, bootstrapContainer.DecentralandUrlsSource, identityCache);

            var communitiesDataService = new CommunityDataService(chatHistory,
                mvcManager,
                communitiesEventBus,
                communitiesDataProvider,
                identityCache);

            var passportBridge = new MVCPassportBridge(mvcManager);

            IMVCManagerMenusAccessFacade menusAccessFacade = new MVCManagerMenusAccessFacade(
                mvcManager,
                profileCache,
                friendServiceProxy,
                chatEventBus,
                genericUserProfileContextMenuSettingsSo,
                includeUserBlocking,
                bootstrapContainer.Analytics,
                onlineUsersProvider,
                realmNavigator,
                friendOnlineStatusCacheProxy,
                profileRepository,
                sharedSpaceManager,
                communityVoiceChatContextMenuSettingsSo,
                voiceChatContainer.VoiceChatOrchestrator,
                includeCommunities,
                communitiesDataProvider);

            ViewDependencies.Initialize(new ViewDependencies(
                unityEventSystem,
                menusAccessFacade,
                clipboardManager,
                dclCursor,
                new ContextMenuOpener(mvcManager),
                identityCache,
                new ConfirmationDialogOpener(mvcManager)));

            var realmNftNamesProvider = new RealmNftNamesProvider(staticContainer.WebRequestsContainer.WebRequestController,
                staticContainer.RealmData);

            var lambdasProfilesProvider = new LambdasProfilesProvider(staticContainer.WebRequestsContainer.WebRequestController, bootstrapContainer.DecentralandUrlsSource);

            var thumbnailProvider = new ECSThumbnailProvider(staticContainer.RealmData, globalWorld);

            var bannedSceneController = new ECSBannedScene(staticContainer.ScenesCache, globalWorld, playerEntity);

            var globalPlugins = new List<IDCLGlobalPlugin>
            {
                new ResourceUnloadingPlugin(staticContainer.SingletonSharedDependencies.MemoryBudget, staticContainer.CacheCleaner, staticContainer.SceneLoadingLimit),
                new AdaptivePerformancePlugin(staticContainer.Profiler, staticContainer.LoadingStatus),
                new LightSourceDebugPlugin(staticContainer.DebugContainerBuilder, globalWorld),
                new MultiplayerPlugin(
                    assetsProvisioner,
                    archipelagoIslandRoom,
                    gateKeeperSceneRoom,
                    chatRoom,
                    roomHub,
                    roomsStatus,
                    profileRepository,
                    profileBroadcast,
                    debugBuilder,
                    staticContainer.LoadingStatus,
                    entityParticipantTable,
                    messagePipesHub,
                    remoteMetadata,
                    staticContainer.CharacterContainer.CharacterObject,
                    staticContainer.RealmData,
                    remoteEntities,
                    staticContainer.ScenesCache,
                    emotesCache,
                    characterDataPropagationUtility,
                    staticContainer.ComponentsContainer.ComponentPoolsRegistry,
                    islandThroughputBunch,
                    sceneThroughputBunch,
                    voiceChatRoom
                ),
                new WorldInfoPlugin(worldInfoHub, debugBuilder, chatHistory),
                new CharacterMotionPlugin(staticContainer.CharacterContainer.CharacterObject, debugBuilder, staticContainer.ComponentsContainer.ComponentPoolsRegistry, staticContainer.SceneReadinessReportQueue, terrainContainer.Landscape, staticContainer.ScenesCache),
                new InputPlugin(dclCursor, unityEventSystem, assetsProvisioner, multiplayerEmotesMessageBus, emotesBus, mvcManager),
                new GlobalInteractionPlugin(assetsProvisioner, staticContainer.EntityCollidersGlobalCache, exposedGlobalDataContainer.GlobalInputEvents, unityEventSystem, mvcManager, menusAccessFacade),
                new CharacterCameraPlugin(assetsProvisioner, realmSamplingData, exposedGlobalDataContainer.ExposedCameraData, debugBuilder, dynamicWorldDependencies.CommandLineArgs),
                new WearablePlugin(staticContainer.WebRequestsContainer.WebRequestController, staticContainer.RealmData, staticContainer.CacheCleaner, wearableCatalog, builderContentURL.Value, builderCollectionsPreview),
                new EmotePlugin(staticContainer.WebRequestsContainer.WebRequestController, emotesCache, staticContainer.RealmData, multiplayerEmotesMessageBus, debugBuilder,
                    assetsProvisioner, selfProfile, mvcManager, staticContainer.CacheCleaner, entityParticipantTable, dclCursor, staticContainer.InputBlock, globalWorld, playerEntity, builderContentURL.Value, localSceneDevelopment, sharedSpaceManager, builderCollectionsPreview, appArgs, thumbnailProvider, staticContainer.ScenesCache),
                new ProfilingPlugin(staticContainer.Profiler, staticContainer.RealmData, staticContainer.SingletonSharedDependencies.MemoryBudget, debugBuilder, staticContainer.ScenesCache, dclVersion, dynamicSettings.AdaptivePhysicsSettings, staticContainer.SceneLoadingLimit),
                new AvatarPlugin(
                    staticContainer.ComponentsContainer.ComponentPoolsRegistry,
                    assetsProvisioner,
                    staticContainer.SingletonSharedDependencies.FrameTimeBudget,
                    staticContainer.SingletonSharedDependencies.MemoryBudget,
                    staticContainer.QualityContainer.RendererFeaturesCache,
                    staticContainer.RealmData,
                    staticContainer.MainPlayerAvatarBaseProxy,
                    debugBuilder,
                    staticContainer.CacheCleaner,
                    dynamicSettings.NametagsData,
                    defaultTexturesContainer.TextureArrayContainerFactory,
                    wearableCatalog,
                    userBlockingCacheProxy,
                    includeBannedUsersFromScene),
                new MainUIPlugin(mvcManager, mainUIView, includeFriends),
                new ProfilePlugin(profileRepository, profileCache, staticContainer.CacheCleaner),
                new MapRendererPlugin(mapRendererContainer.MapRenderer),
                new SidebarPlugin(
                    assetsProvisioner, mvcManager, mainUIView,
                    notificationsRequestController, identityCache, profileRepository,
                    staticContainer.WebRequestsContainer.WebRequestController,
                    webBrowser, dynamicWorldDependencies.Web3Authenticator,
                    initializationFlowContainer.InitializationFlow,
                    profileCache,
                    globalWorld, playerEntity, includeCameraReel, includeFriends, includeMarketplaceCredits,
                    chatHistory, profileRepositoryWrapper, sharedSpaceManager, profileChangesBus,
                    selfProfile, staticContainer.RealmData, staticContainer.SceneRestrictionBusController,
                    bootstrapContainer.DecentralandUrlsSource, passportBridge, eventBus,
                    staticContainer.SmartWearableCache),
                new ErrorPopupPlugin(mvcManager, assetsProvisioner),
                new MinimapPlugin(mvcManager, minimap),
                new ChatPlugin(
                    mvcManager,
                    menusAccessFacade,
                    chatMessagesBus,
                    eventBus,
                    chatHistory,
                    clipboardManager,
                    entityParticipantTable,
                    dynamicSettings.NametagsData,
                    mainUIView,
                    staticContainer.InputBlock,
                    globalWorld,
                    playerEntity,
                    roomHub,
                    assetsProvisioner,
                    hyperlinkTextFormatter,
                    profileCache,
                    chatEventBus,
                    identityCache,
                    staticContainer.LoadingStatus,
                    sharedSpaceManager,
                    userBlockingCacheProxy,
                    socialServiceContainer.socialServicesRPC,
                    friendsEventBus,
                    chatMessageFactory,
                    profileRepositoryWrapper,
                    friendServiceProxy,
                    communitiesDataProvider,
                    communitiesDataService,
                    thumbnailCache,
                    communitiesEventBus,
                    voiceChatContainer.VoiceChatOrchestrator,
                    mainUIView.SidebarView.unreadMessagesButton.transform,
                    translationSettings,
                    staticContainer.WebRequestsContainer.WebRequestController,
                    bootstrapContainer.DecentralandUrlsSource,
                    chatSharedAreaEventBus),
                new ExplorePanelPlugin(
                    eventBus,
                    featureFlags,
                    assetsProvisioner,
                    mvcManager,
                    mapRendererContainer,
                    placesAPIService,
                    staticContainer.WebRequestsContainer.WebRequestController,
                    identityCache,
                    cameraReelStorageService,
                    cameraReelStorageService,
                    clipboard,
                    bootstrapContainer.DecentralandUrlsSource,
                    wearableCatalog,
                    characterPreviewFactory,
                    profileRepository,
                    dynamicWorldDependencies.Web3Authenticator,
                    initializationFlowContainer.InitializationFlow,
                    selfProfile,
                    equippedWearables,
                    equippedEmotes,
                    webBrowser,
                    emotesCache,
                    staticContainer.RealmData,
                    profileCache,
                    characterPreviewEventBus,
                    mapPathEventBus,
                    backpackEventBus,
                    thirdPartyNftProviderSource,
                    wearablesProvider,
                    dclCursor,
                    staticContainer.InputBlock,
                    emoteProvider,
                    globalWorld,
                    playerEntity,
                    chatMessagesBus,
                    staticContainer.MemoryCap,
                    bootstrapContainer.VolumeBus,
                    eventsApiService,
                    userCalendar,
                    clipboard,
                    explorePanelNavmapBus,
                    includeCameraReel,
                    appArgs,
                    userBlockingCacheProxy,
                    sharedSpaceManager,
                    profileChangesBus,
                    staticContainer.SceneLoadingLimit,
                    mainUIView.WarningNotification,
                    profileRepositoryWrapper,
                    upscaleController,
                    communitiesDataProvider,
                    realmNftNamesProvider,
                    voiceChatContainer.VoiceChatOrchestrator,
                    includeTranslationChat,
                    galleryEventBus,
                    thumbnailProvider,
                    passportBridge,
                    chatEventBus,
                    staticContainer.SmartWearableCache
                ),
                new CharacterPreviewPlugin(staticContainer.ComponentsContainer.ComponentPoolsRegistry, assetsProvisioner, staticContainer.CacheCleaner),
                new WebRequestsPlugin(staticContainer.WebRequestsContainer.AnalyticsContainer, debugBuilder, staticContainer.WebRequestsContainer.ChromeDevtoolProtocolClient, localSceneDevelopment),
                new Web3AuthenticationPlugin(assetsProvisioner, dynamicWorldDependencies.Web3Authenticator, debugBuilder, mvcManager, selfProfile, webBrowser, staticContainer.RealmData, identityCache, characterPreviewFactory, dynamicWorldDependencies.SplashScreen, audioMixerVolumesController, staticContainer.InputBlock, characterPreviewEventBus, backgroundMusic, globalWorld),
                new SkyboxPlugin(assetsProvisioner, dynamicSettings.DirectionalLight, staticContainer.ScenesCache, staticContainer.SceneRestrictionBusController),
                new LoadingScreenPlugin(assetsProvisioner, mvcManager, audioMixerVolumesController,
                    staticContainer.InputBlock, debugBuilder, staticContainer.LoadingStatus, featureFlags),
                new ExternalUrlPromptPlugin(assetsProvisioner, webBrowser, mvcManager, dclCursor),
                new TeleportPromptPlugin(
                    assetsProvisioner,
                    mvcManager,
                    staticContainer.WebRequestsContainer.WebRequestController,
                    placesAPIService,
                    dclCursor,
                    chatMessagesBus
                ),
                new ChangeRealmPromptPlugin(
                    assetsProvisioner,
                    mvcManager,
                    dclCursor,
                    realmUrl => chatMessagesBus.SendWithUtcNowTimestamp(ChatChannel.NEARBY_CHANNEL, $"/{ChatCommandsUtils.COMMAND_GOTO} {realmUrl}", ChatMessageOrigin.RESTRICTED_ACTION_API)),
                new NftPromptPlugin(assetsProvisioner, webBrowser, mvcManager, nftInfoAPIClient, staticContainer.WebRequestsContainer.WebRequestController, dclCursor),
                staticContainer.CharacterContainer.CreateGlobalPlugin(),
                staticContainer.QualityContainer.CreatePlugin(),
                new MultiplayerMovementPlugin(
                    assetsProvisioner,
                    multiplayerMovementMessageBus,
                    debugBuilder,
                    remoteEntities,
                    staticContainer.CharacterContainer.Transform,
                    dynamicSettings.MultiplayerDebugSettings,
                    appArgs,
                    entityParticipantTable,
                    staticContainer.RealmData,
                    remoteMetadata),
                new AudioPlaybackPlugin(terrainContainer.GenesisTerrain, terrainContainer.WorldsTerrain, assetsProvisioner, dynamicWorldParams.EnableLandscape, audioMixerVolumesController, staticContainer.RealmData),
                new RealmDataDirtyFlagPlugin(staticContainer.RealmData),
                new NotificationPlugin(
                    assetsProvisioner,
                    mvcManager,
                    staticContainer.WebRequestsContainer.WebRequestController,
                    notificationsRequestController,
                    identityCache),
                new RewardPanelPlugin(mvcManager, assetsProvisioner, staticContainer.WebRequestsContainer.WebRequestController),
                new PassportPlugin(
                    assetsProvisioner,
                    mvcManager,
                    dclCursor,
                    profileRepository,
                    characterPreviewFactory,
                    staticContainer.WebRequestsContainer.WebRequestController,
                    characterPreviewEventBus,
                    selfProfile,
                    webBrowser,
                    bootstrapContainer.DecentralandUrlsSource,
                    badgesAPIClient,
                    staticContainer.InputBlock,
                    remoteMetadata,
                    cameraReelStorageService,
                    cameraReelStorageService,
                    globalWorld,
                    playerEntity,
                    includeCameraReel,
                    friendServiceProxy,
                    friendOnlineStatusCacheProxy,
                    onlineUsersProvider,
                    realmNavigator,
                    identityCache,
                    realmNftNamesProvider,
                    profileChangesBus,
                    includeFriends,
                    includeUserBlocking,
                    includeCommunities,
                    isNameEditorEnabled,
                    chatEventBus,
                    sharedSpaceManager,
                    profileRepositoryWrapper,
                    voiceChatContainer.VoiceChatOrchestrator,
                    galleryEventBus,
                    clipboard,
                    communitiesDataProvider,
                    thumbnailProvider
                ),
                new GenericPopupsPlugin(assetsProvisioner, mvcManager, clipboardManager),
                new GenericContextMenuPlugin(assetsProvisioner, mvcManager, profileRepositoryWrapper),
                realmNavigatorContainer.CreatePlugin(),
                new GPUInstancingPlugin(staticContainer.GPUInstancingService, assetsProvisioner, staticContainer.RealmData, staticContainer.LoadingStatus, exposedGlobalDataContainer.ExposedCameraData),
                new ConfirmationDialogPlugin(assetsProvisioner, mvcManager, profileRepositoryWrapper),
                new BannedUsersPlugin(roomHub, bannedSceneController, staticContainer.LoadingStatus, includeBannedUsersFromScene),
                new SmartWearablesGlobalPlugin(wearableCatalog,
                    backpackEventBus,
                    staticContainer.PortableExperiencesController,
                    staticContainer.ScenesCache,
                    staticContainer.SmartWearableCache,
                    assetsProvisioner,
                    staticContainer.LoadingStatus,
                    mvcManager,
                    thumbnailProvider)
            };

            // ReSharper disable once MethodHasAsyncOverloadWithCancellation
            if (FeaturesRegistry.Instance.IsEnabled(FeatureId.VOICE_CHAT))
                globalPlugins.Add(
                    new VoiceChatPlugin(
                        roomHub,
                        mainUIView.ChatMainView.VoiceChatPanelView,
                        voiceChatContainer,
                        profileRepositoryWrapper,
                        entityParticipantTable,
                        globalWorld,
                        playerEntity,
                        communitiesDataProvider,
                        staticContainer.WebRequestsContainer.WebRequestController,
                        assetsProvisioner,
                        chatSharedAreaEventBus,
                        debugBuilder)
                );

            if (!appArgs.HasDebugFlag() || !appArgs.HasFlagWithValueFalse(AppArgsFlags.LANDSCAPE_TERRAIN_ENABLED))
                globalPlugins.Add(terrainContainer.CreatePlugin(staticContainer, bootstrapContainer, mapRendererContainer, debugBuilder));

            if (localSceneDevelopment)
                globalPlugins.Add(new LocalSceneDevelopmentPlugin(reloadSceneController, realmUrls));
            else
            {
                globalPlugins.Add(lodContainer.LODPlugin);
                globalPlugins.Add(lodContainer.RoadPlugin);
            }

            if (localSceneDevelopment || builderCollectionsPreview)
                globalPlugins.Add(new GlobalGLTFLoadingPlugin(staticContainer.WebRequestsContainer.WebRequestController, staticContainer.RealmData, builderContentURL.Value, localSceneDevelopment));

            globalPlugins.AddRange(staticContainer.SharedPlugins);

            if (includeFriends)
            {
                // TODO many circular dependencies - adjust the flow and get rid of ObjectProxy
                var friendsContainer = new FriendsContainer(
                    mainUIView,
                    mvcManager,
                    assetsProvisioner,
                    identityCache,
                    profileRepository,
                    staticContainer.LoadingStatus,
                    staticContainer.InputBlock,
                    selfProfile,
                    passportBridge,
                    onlineUsersProvider,
                    realmNavigator,
                    includeUserBlocking,
                    appArgs,
                    dynamicWorldParams.EnableAnalytics,
                    bootstrapContainer.Analytics,
                    chatEventBus,
                    sharedSpaceManager,
                    socialServiceEventBus,
                    socialServiceContainer.socialServicesRPC,
                    friendsEventBus,
                    friendServiceProxy,
                    friendOnlineStatusCacheProxy,
                    friendsCacheProxy,
                    userBlockingCacheProxy,
                    profileRepositoryWrapper,
                    voiceChatContainer.VoiceChatOrchestrator
                );

                globalPlugins.Add(friendsContainer);
            }

            if (includeCameraReel)
                globalPlugins.Add(new InWorldCameraPlugin(
                    selfProfile,
                    staticContainer.RealmData,
                    playerEntity,
                    placesAPIService,
                    staticContainer.CharacterContainer.CharacterObject,
                    coroutineRunner,
                    cameraReelStorageService,
                    cameraReelStorageService,
                    mvcManager,
                    clipboard,
                    bootstrapContainer.DecentralandUrlsSource,
                    webBrowser,
                    profileRepository,
                    realmNavigator,
                    assetsProvisioner,
                    wearableCatalog,
                    wearablesProvider,
                    dclCursor,
                    mainUIView.SidebarView.EnsureNotNull().InWorldCameraButton,
                    globalWorld,
                    debugBuilder,
                    dynamicSettings.NametagsData,
                    profileRepositoryWrapper,
                    sharedSpaceManager,
                    identityCache,
                    thumbnailProvider,
                    galleryEventBus));

            if (includeMarketplaceCredits)
            {
                globalPlugins.Add(new MarketplaceCreditsPlugin(
                    mainUIView,
                    assetsProvisioner,
                    webBrowser,
                    staticContainer.InputBlock,
                    selfProfile,
                    staticContainer.WebRequestsContainer.WebRequestController,
                    bootstrapContainer.DecentralandUrlsSource,
                    mvcManager,
                    staticContainer.RealmData,
                    sharedSpaceManager,
                    identityCache,
                    staticContainer.LoadingStatus,
                    hyperlinkTextFormatter));
            }

            if (includeCommunities)
                globalPlugins.Add(new CommunitiesPlugin(
                    mvcManager,
                    assetsProvisioner,
                    staticContainer.InputBlock,
                    cameraReelStorageService,
                    cameraReelScreenshotsStorage,
                    profileRepositoryWrapper,
                    friendServiceProxy,
                    communitiesDataProvider,
                    staticContainer.WebRequestsContainer.WebRequestController,
                    placesAPIService,
                    selfProfile,
                    realmNavigator,
                    clipboard,
                    webBrowser,
                    eventsApiService,
                    sharedSpaceManager,
                    chatEventBus,
                    galleryEventBus,
                    communitiesEventBus,
                    socialServiceContainer.socialServicesRPC,
                    lambdasProfilesProvider,
                    bootstrapContainer.DecentralandUrlsSource,
                    identityCache,
                    voiceChatContainer.VoiceChatOrchestrator));

            if (dynamicWorldParams.EnableAnalytics)
                globalPlugins.Add(new AnalyticsPlugin(
                        bootstrapContainer.Analytics!,
                        staticContainer.Profiler,
                        staticContainer.LoadingStatus,
                        staticContainer.RealmData,
                        staticContainer.MainPlayerAvatarBaseProxy,
                        identityCache,
                        debugBuilder,
                        cameraReelStorageService,
                        entityParticipantTable,
                        staticContainer.ScenesCache,
                        eventBus, translationSettings
                    )
                );

            if (localSceneDevelopment || appArgs.HasFlag(AppArgsFlags.SCENE_CONSOLE))
                globalPlugins.Add(new DebugMenuPlugin(
                    bootstrapContainer.DiagnosticsContainer,
                    staticContainer.InputBlock,
                    assetsProvisioner,
                    debugBuilder
                    ));

            if (!localSceneDevelopment)
                globalPlugins.Add(new ConnectionStatusPanelPlugin(roomsStatus, currentSceneInfo, assetsProvisioner, appArgs));

            var globalWorldFactory = new GlobalWorldFactory(
                in staticContainer,
                exposedGlobalDataContainer.CameraSamplingData,
                realmSamplingData,
                assetBundlesURL,
                staticContainer.RealmData,
                globalPlugins,
                debugBuilder,
                staticContainer.ScenesCache,
                dynamicWorldParams.HybridSceneParams,
                currentSceneInfo,
                lodContainer.LodCache,
                lodContainer.RoadCoordinates,
                lodContainer.LODSettings,
                multiplayerEmotesMessageBus,
                globalWorld,
                staticContainer.SceneReadinessReportQueue,
                localSceneDevelopment,
                profileRepository,
                bootstrapContainer.UseRemoteAssetBundles,
                lodContainer.RoadAssetsPool,
                staticContainer.SceneLoadingLimit,
<<<<<<< HEAD
                staticContainer.LandscapeParcelData,
                builderCollectionsPreview
=======
                dynamicWorldParams.StartParcel,
                staticContainer.LandscapeParcelData
>>>>>>> e4d6edbc
            );

            staticContainer.RoomHubProxy.SetObject(roomHub);

            var container = new DynamicWorldContainer(
                mvcManager,
                realmContainer.RealmController,
                globalWorldFactory,
                globalPlugins,
                profileRepository,
                initializationFlowContainer.InitializationFlow,
                chatMessagesBus,
                messagePipesHub,
                remoteMetadata,
                profileBroadcast,
                roomHub,
                socialServiceContainer,
                selfProfile,
                clipboard
            );

            // Init itself
            await dynamicWorldDependencies.SettingsContainer.InitializePluginAsync(container, ct)!.ThrowOnFail();

            return (container, true);
        }

        private static void ParseDebugForcedEmotes(IReadOnlyCollection<string>? debugEmotes, ref List<URN> parsedEmotes)
        {
            if (debugEmotes?.Count > 0)
                parsedEmotes.AddRange(debugEmotes.Select(emote => new URN(emote)));
        }

        private static void ParseParamsForcedEmotes(IAppArgs appParams, ref List<URN> parsedEmotes)
        {
            if (appParams.TryGetValue(AppArgsFlags.FORCED_EMOTES, out string? csv) && !string.IsNullOrEmpty(csv!))
                parsedEmotes.AddRange(csv.Split(',', StringSplitOptions.RemoveEmptyEntries)?.Select(emote => new URN(emote)) ?? ArraySegment<URN>.Empty);
        }
    }
}<|MERGE_RESOLUTION|>--- conflicted
+++ resolved
@@ -110,13 +110,10 @@
 using System.Linq;
 using System.Threading;
 using DCL.NotificationsBus;
-<<<<<<< HEAD
 using DCL.PluginSystem.SmartWearables;
-=======
 using DCL.Optimization.AdaptivePerformance.Systems;
 using DCL.PluginSystem.World;
 using DCL.PerformanceAndDiagnostics;
->>>>>>> e4d6edbc
 using DCL.Translation;
 using UnityEngine;
 using UnityEngine.Audio;
@@ -1149,13 +1146,9 @@
                 bootstrapContainer.UseRemoteAssetBundles,
                 lodContainer.RoadAssetsPool,
                 staticContainer.SceneLoadingLimit,
-<<<<<<< HEAD
+                dynamicWorldParams.StartParcel,
                 staticContainer.LandscapeParcelData,
                 builderCollectionsPreview
-=======
-                dynamicWorldParams.StartParcel,
-                staticContainer.LandscapeParcelData
->>>>>>> e4d6edbc
             );
 
             staticContainer.RoomHubProxy.SetObject(roomHub);
