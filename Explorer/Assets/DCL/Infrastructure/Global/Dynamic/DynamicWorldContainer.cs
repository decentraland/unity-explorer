using Arch.Core;
using CommunicationData.URLHelpers;
using Cysharp.Threading.Tasks;
using DCL.AssetsProvision;
using DCL.Audio;
using DCL.AvatarRendering.Emotes;
using DCL.AvatarRendering.Emotes.Equipped;
using DCL.AvatarRendering.Wearables;
using DCL.AvatarRendering.Wearables.Equipped;
using DCL.AvatarRendering.Wearables.Helpers;
using DCL.AvatarRendering.Wearables.ThirdParty;
using DCL.Backpack.BackpackBus;
using DCL.BadgesAPIService;
using DCL.Browser;
using DCL.CharacterPreview;
using DCL.Chat.Commands;
using DCL.Chat.EventBus;
using DCL.Chat.History;
using DCL.Chat.MessageBus;
using DCL.Clipboard;
using DCL.DebugUtilities;
using DCL.EventsApi;
using DCL.FeatureFlags;
using DCL.Friends;
using DCL.Friends.Passport;
using DCL.Friends.UserBlocking;
using DCL.Input;
using DCL.InWorldCamera.CameraReelStorageService;
using DCL.LOD.Systems;
using DCL.MapRenderer;
using DCL.Minimap;
using DCL.Multiplayer.Connections.Archipelago.AdapterAddress.Current;
using DCL.Multiplayer.Connections.Archipelago.Rooms;
using DCL.Multiplayer.Connections.Archipelago.Rooms.Chat;
using DCL.Multiplayer.Connections.DecentralandUrls;
using DCL.Multiplayer.Connections.GateKeeper.Meta;
using DCL.Multiplayer.Connections.GateKeeper.Rooms;
using DCL.Multiplayer.Connections.GateKeeper.Rooms.Options;
using DCL.Multiplayer.Connections.Messaging.Hubs;
using DCL.Multiplayer.Connections.Pools;
using DCL.Multiplayer.Connections.RoomHubs;
using DCL.Multiplayer.Connections.Rooms.Connective;
using DCL.Multiplayer.Connections.Rooms.Status;
using DCL.Multiplayer.Connections.Systems.Throughput;
using DCL.Multiplayer.Connectivity;
using DCL.Multiplayer.Deduplication;
using DCL.Multiplayer.Emotes;
using DCL.Multiplayer.HealthChecks;
using DCL.Multiplayer.HealthChecks.Struct;
using DCL.Multiplayer.Movement;
using DCL.Multiplayer.Movement.Settings;
using DCL.Multiplayer.Movement.Systems;
using DCL.Multiplayer.Profiles.BroadcastProfiles;
using DCL.Multiplayer.Profiles.Entities;
using DCL.Multiplayer.Profiles.Poses;
using DCL.Multiplayer.Profiles.Tables;
using DCL.Multiplayer.SDK.Systems.GlobalWorld;
using DCL.Nametags;
using DCL.Navmap;
using DCL.NftInfoAPIService;
using DCL.Notifications;
using DCL.NotificationsBusController.NotificationsBus;
using DCL.Optimization.AdaptivePerformance.Systems;
using DCL.Optimization.Pools;
using DCL.PerformanceAndDiagnostics.Analytics;
using DCL.PlacesAPIService;
using DCL.PluginSystem;
using DCL.PluginSystem.Global;
using DCL.Profiles;
using DCL.Profiles.Helpers;
using DCL.Profiles.Self;
using DCL.RealmNavigation;
using DCL.Rendering.GPUInstancing.Systems;
using DCL.SceneLoadingScreens.LoadingScreen;
using DCL.Settings.Settings;
using DCL.SocialService;
using DCL.StylizedSkybox.Scripts.Plugin;
using DCL.UI.GenericContextMenu.Controllers;
using DCL.UI.InputFieldFormatting;
using DCL.UI.MainUI;
using DCL.UI.Profiles.Helpers;
using DCL.UI.SharedSpaceManager;
using DCL.UserInAppInitializationFlow;
using DCL.Utilities;
using DCL.Utilities.Extensions;
using DCL.VoiceChat;
using DCL.VoiceChat.Services;
using DCL.Web3.Identities;
using DCL.WebRequests.Analytics;
using ECS.Prioritization.Components;
using ECS.SceneLifeCycle;
using ECS.SceneLifeCycle.CurrentScene;
using ECS.SceneLifeCycle.Realm;
using Global.AppArgs;
using Global.Dynamic.ChatCommands;
using Global.Dynamic.RealmUrl;
using Global.Versioning;
using LiveKit.Internal.FFIClients.Pools;
using LiveKit.Internal.FFIClients.Pools.Memory;
using LiveKit.Proto;
using MVC;
using MVC.PopupsController.PopupCloser;
using SceneRunner.Debugging.Hub;
using System;
using System.Buffers;
using System.Collections.Generic;
using System.Linq;
using System.Threading;
using UnityEngine;
using UnityEngine.Audio;
using UnityEngine.EventSystems;
using UnityEngine.Pool;
using Utility;
using Utility.Ownership;
using Utility.PriorityQueue;
using Object = UnityEngine.Object;

namespace Global.Dynamic
{
    public class DynamicWorldContainer : DCLWorldContainer<DynamicWorldSettings>
    {
        private readonly IChatMessagesBus chatMessagesBus;
        private readonly IProfileBroadcast profileBroadcast;
        private readonly SocialServicesContainer socialServicesContainer;
        private readonly ISelfProfile selfProfile;

        public IMVCManager MvcManager { get; }

        public IGlobalRealmController RealmController { get; }

        public GlobalWorldFactory GlobalWorldFactory { get; }

        public IReadOnlyList<IDCLGlobalPlugin> GlobalPlugins { get; }

        public IProfileRepository ProfileRepository { get; }

        public IUserInAppInitializationFlow UserInAppInAppInitializationFlow { get; }

        public IMessagePipesHub MessagePipesHub { get; }

        public IRemoteMetadata RemoteMetadata { get; }

        public IRoomHub RoomHub { get; }

        private DynamicWorldContainer(
            IMVCManager mvcManager,
            IGlobalRealmController realmController,
            GlobalWorldFactory globalWorldFactory,
            IReadOnlyList<IDCLGlobalPlugin> globalPlugins,
            IProfileRepository profileRepository,
            IUserInAppInitializationFlow userInAppInAppInitializationFlow,
            IChatMessagesBus chatMessagesBus,
            IMessagePipesHub messagePipesHub,
            IRemoteMetadata remoteMetadata,
            IProfileBroadcast profileBroadcast,
            IRoomHub roomHub,
            SocialServicesContainer socialServicesContainer,
            ISelfProfile selfProfile)
        {
            MvcManager = mvcManager;
            RealmController = realmController;
            GlobalWorldFactory = globalWorldFactory;
            GlobalPlugins = globalPlugins;
            ProfileRepository = profileRepository;
            UserInAppInAppInitializationFlow = userInAppInAppInitializationFlow;
            MessagePipesHub = messagePipesHub;
            RemoteMetadata = remoteMetadata;
            RoomHub = roomHub;
            this.chatMessagesBus = chatMessagesBus;
            this.profileBroadcast = profileBroadcast;
            this.socialServicesContainer = socialServicesContainer;
            this.selfProfile = selfProfile;
        }

        public override void Dispose()
        {
            chatMessagesBus.Dispose();
            profileBroadcast.Dispose();
            MessagePipesHub.Dispose();
            socialServicesContainer.Dispose();
            selfProfile.Dispose();
        }

        public static async UniTask<(DynamicWorldContainer? container, bool success)> CreateAsync(
            BootstrapContainer bootstrapContainer,
            DynamicWorldDependencies dynamicWorldDependencies,
            DynamicWorldParams dynamicWorldParams,
            AudioClipConfig backgroundMusic,
            World globalWorld,
            Entity playerEntity,
            IAppArgs appArgs,
            ICoroutineRunner coroutineRunner,
            DCLVersion dclVersion,
            RealmUrls realmUrls,
            CancellationToken ct)
        {
            DynamicSettings dynamicSettings = dynamicWorldDependencies.DynamicSettings;
            StaticContainer staticContainer = dynamicWorldDependencies.StaticContainer;
            IWeb3IdentityCache identityCache = dynamicWorldDependencies.Web3IdentityCache;
            IAssetsProvisioner assetsProvisioner = dynamicWorldDependencies.AssetsProvisioner;
            IDebugContainerBuilder debugBuilder = dynamicWorldDependencies.DebugContainerBuilder;
            var explorePanelNavmapBus = new ObjectProxy<INavmapBus>();
            INavmapBus sharedNavmapCommandBus = new SharedNavmapBus(explorePanelNavmapBus);

            // If we have many undesired delays when using the third-party providers, it might be useful to cache it at app's bootstrap
            // So far, the chance of using it is quite low, so it's preferable to do it lazy avoiding extra requests & memory allocations
            IThirdPartyNftProviderSource thirdPartyNftProviderSource = new RealmThirdPartyNftProviderSource(staticContainer.WebRequestsContainer.WebRequestController,
                staticContainer.RealmData);

            var placesAPIService = new PlacesAPIService(new PlacesAPIClient(staticContainer.WebRequestsContainer.WebRequestController, bootstrapContainer.DecentralandUrlsSource));

            IEventsApiService eventsApiService = new HttpEventsApiService(staticContainer.WebRequestsContainer.WebRequestController,
                URLDomain.FromString(bootstrapContainer.DecentralandUrlsSource.Url(DecentralandUrl.ApiEvents)));

            var mapPathEventBus = new MapPathEventBus();
            INotificationsBusController notificationsBusController = new NotificationsBusController();

            DefaultTexturesContainer defaultTexturesContainer = null!;
            LODContainer lodContainer = null!;

            IOnlineUsersProvider baseUserProvider = new ArchipelagoHttpOnlineUsersProvider(staticContainer.WebRequestsContainer.WebRequestController,
                URLAddress.FromString(bootstrapContainer.DecentralandUrlsSource.Url(DecentralandUrl.RemotePeers)));

            var onlineUsersProvider = new WorldInfoOnlineUsersProviderDecorator(
                baseUserProvider,
                staticContainer.WebRequestsContainer.WebRequestController,
                URLAddress.FromString(bootstrapContainer.DecentralandUrlsSource.Url(DecentralandUrl.RemotePeersWorld)));

            async UniTask InitializeContainersAsync(IPluginSettingsContainer settingsContainer, CancellationToken ct)
            {
                // Init other containers
                defaultTexturesContainer =
                    await DefaultTexturesContainer
                         .CreateAsync(
                              settingsContainer,
                              assetsProvisioner,
                              appArgs,
                              ct
                          )
                         .ThrowOnFail();

                lodContainer =
                    await LODContainer
                         .CreateAsync(
                              assetsProvisioner,
                              bootstrapContainer.DecentralandUrlsSource,
                              staticContainer,
                              settingsContainer,
                              staticContainer.RealmData,
                              defaultTexturesContainer.TextureArrayContainerFactory,
                              debugBuilder,
                              dynamicWorldParams.EnableLOD,
                              staticContainer.GPUInstancingService,
                              ct
                          )
                         .ThrowOnFail();
            }

            try { await InitializeContainersAsync(dynamicWorldDependencies.SettingsContainer, ct); }
            catch (Exception) { return (null, false); }

            CursorSettings cursorSettings = (await assetsProvisioner.ProvideMainAssetAsync(dynamicSettings.CursorSettings, ct)).Value;
            ProvidedAsset<Texture2D> normalCursorAsset = await assetsProvisioner.ProvideMainAssetAsync(cursorSettings.NormalCursor, ct);
            ProvidedAsset<Texture2D> interactionCursorAsset = await assetsProvisioner.ProvideMainAssetAsync(cursorSettings.InteractionCursor, ct);
            ProvidedAsset<MultiplayerDebugSettings> multiplayerDebugSettings = await assetsProvisioner.ProvideMainAssetAsync(dynamicSettings.MultiplayerDebugSettings, ct);
            ProvidedAsset<AdaptivePhysicsSettings> physicsSettings = await assetsProvisioner.ProvideMainAssetAsync(dynamicSettings.AdaptivePhysicsSettings, ct);

            var unityEventSystem = new UnityEventSystem(EventSystem.current.EnsureNotNull());
            var dclCursor = new DCLCursor(normalCursorAsset.Value, interactionCursorAsset.Value, cursorSettings.NormalCursorHotspot, cursorSettings.InteractionCursorHotspot);

            staticContainer.QualityContainer.AddDebugViews(debugBuilder);

            var realmSamplingData = new RealmSamplingData();
<<<<<<< HEAD
            DCLInput dclInput = staticContainer.InputProxy.StrictObject;
=======
>>>>>>> f4834f2e

            ExposedGlobalDataContainer exposedGlobalDataContainer = staticContainer.ExposedGlobalDataContainer;

            PopupCloserView popupCloserView = Object.Instantiate((await assetsProvisioner.ProvideMainAssetAsync(dynamicSettings.PopupCloserView, CancellationToken.None)).Value.GetComponent<PopupCloserView>()).EnsureNotNull();
            MainUIView mainUIView = Object.Instantiate((await assetsProvisioner.ProvideMainAssetAsync(dynamicSettings.MainUIView, CancellationToken.None)).Value.GetComponent<MainUIView>()).EnsureNotNull();

            var coreMvcManager = new MVCManager(new WindowStackManager(), new CancellationTokenSource(), popupCloserView);

            IMVCManager mvcManager = dynamicWorldParams.EnableAnalytics
                ? new MVCManagerAnalyticsDecorator(coreMvcManager, bootstrapContainer.Analytics!)
                : coreMvcManager;

            var loadingScreenTimeout = new LoadingScreenTimeout();
            ILoadingScreen loadingScreen = new LoadingScreen(mvcManager, loadingScreenTimeout);

            var nftInfoAPIClient = new OpenSeaAPIClient(staticContainer.WebRequestsContainer.WebRequestController, bootstrapContainer.DecentralandUrlsSource);
            var wearableCatalog = new WearableStorage();
            var characterPreviewFactory = new CharacterPreviewFactory(staticContainer.ComponentsContainer.ComponentPoolsRegistry, appArgs);
            IWebBrowser webBrowser = bootstrapContainer.WebBrowser;
            ProfileNameColorHelper.SetNameColors(dynamicSettings.UserNameColors);
            NametagsData nametagsData = (await assetsProvisioner.ProvideMainAssetAsync(dynamicSettings.NametagsData, ct)).Value;

            IProfileCache profileCache = new DefaultProfileCache();

            var profileRepository = new LogProfileRepository(
                new RealmProfileRepository(staticContainer.WebRequestsContainer.WebRequestController, staticContainer.RealmData, profileCache)
            );

            static IMultiPool MultiPoolFactory() =>
                new DCLMultiPool();

            var memoryPool = new ArrayMemoryPool(ArrayPool<byte>.Shared!);

            var assetBundlesURL = URLDomain.FromString(bootstrapContainer.DecentralandUrlsSource.Url(DecentralandUrl.AssetBundlesCDN));
            var builderDTOsURL = URLDomain.FromString(bootstrapContainer.DecentralandUrlsSource.Url(DecentralandUrl.BuilderApiDtos));
            var builderContentURL = URLDomain.FromString(bootstrapContainer.DecentralandUrlsSource.Url(DecentralandUrl.BuilderApiContent));

            var emotesCache = new MemoryEmotesStorage();
            staticContainer.CacheCleaner.Register(emotesCache);
            var equippedWearables = new EquippedWearables();
            var equippedEmotes = new EquippedEmotes();
            var forceRender = new List<string>();

            var selfEmotes = new List<URN>();
            ParseParamsForcedEmotes(bootstrapContainer.ApplicationParametersParser, ref selfEmotes);
            ParseDebugForcedEmotes(bootstrapContainer.DebugSettings.EmotesToAddToUserProfile, ref selfEmotes);

            var selfProfile = new SelfProfile(profileRepository, identityCache, equippedWearables, wearableCatalog,
                emotesCache, equippedEmotes, forceRender, selfEmotes, profileCache, globalWorld, playerEntity);

            IEmoteProvider emoteProvider = new ApplicationParamsEmoteProvider(appArgs,
                new EcsEmoteProvider(globalWorld, staticContainer.RealmData), builderDTOsURL.Value);

            var wearablesProvider = new ApplicationParametersWearablesProvider(appArgs,
                new ECSWearablesProvider(identityCache, globalWorld), builderDTOsURL.Value);

            //TODO should be unified with LaunchMode
            bool localSceneDevelopment = !string.IsNullOrEmpty(dynamicWorldParams.LocalSceneDevelopmentRealm);
            bool builderCollectionsPreview = appArgs.HasFlag(AppArgsFlags.SELF_PREVIEW_BUILDER_COLLECTIONS);

            var realmContainer = RealmContainer.Create(
                staticContainer,
                identityCache,
                dynamicWorldParams.StaticLoadPositions,
                debugBuilder,
                loadingScreenTimeout,
                loadingScreen,
                localSceneDevelopment,
                bootstrapContainer.DecentralandUrlsSource,
                appArgs,
                new TeleportController(staticContainer.SceneReadinessReportQueue));

            var terrainContainer = TerrainContainer.Create(staticContainer, realmContainer, dynamicWorldParams.EnableLandscape, localSceneDevelopment);

            SceneRoomLogMetaDataSource playSceneMetaDataSource = new SceneRoomMetaDataSource(staticContainer.RealmData, staticContainer.CharacterContainer.Transform, globalWorld, dynamicWorldParams.IsolateScenesCommunication).WithLog();
            SceneRoomLogMetaDataSource localDevelopmentMetaDataSource = ConstSceneRoomMetaDataSource.FromMachineUUID().WithLog();

            var gateKeeperSceneRoomOptions = new GateKeeperSceneRoomOptions(staticContainer.LaunchMode, bootstrapContainer.DecentralandUrlsSource, playSceneMetaDataSource, localDevelopmentMetaDataSource);

            IGateKeeperSceneRoom gateKeeperSceneRoom = new GateKeeperSceneRoom(staticContainer.WebRequestsContainer.WebRequestController, staticContainer.ScenesCache, gateKeeperSceneRoomOptions)
               .AsActivatable();

            var currentAdapterAddress = ICurrentAdapterAddress.NewDefault(staticContainer.RealmData);

            var archipelagoIslandRoom = IArchipelagoIslandRoom.NewDefault(
                identityCache,
                MultiPoolFactory(),
                new ArrayMemoryPool(),
                staticContainer.CharacterContainer.CharacterObject,
                currentAdapterAddress,
                staticContainer.WebRequestsContainer.WebRequestController
            );

            var reloadSceneController = new ECSReloadScene(staticContainer.ScenesCache, globalWorld, playerEntity, localSceneDevelopment);

            var chatRoom = new ChatConnectiveRoom(staticContainer.WebRequestsContainer.WebRequestController, URLAddress.FromString(bootstrapContainer.DecentralandUrlsSource.Url(DecentralandUrl.ChatAdapter)));

            var voiceChatSettingsAssetProxy = new ObjectProxy<VoiceChatSettingsAsset>();

            var voiceChatRoom = new VoiceChatActivatableConnectiveRoom();

            IRoomHub roomHub = new RoomHub(
                localSceneDevelopment ? IConnectiveRoom.Null.INSTANCE : archipelagoIslandRoom,
                gateKeeperSceneRoom,
                chatRoom,
                voiceChatRoom
            );

            var islandThroughputBunch = new ThroughputBufferBunch(new ThroughputBuffer(), new ThroughputBuffer());
            var sceneThroughputBunch = new ThroughputBufferBunch(new ThroughputBuffer(), new ThroughputBuffer());
            var chatThroughputBunch = new ThroughputBufferBunch(new ThroughputBuffer(), new ThroughputBuffer());

            var messagePipesHub = new MessagePipesHub(roomHub, MultiPoolFactory(), MultiPoolFactory(), memoryPool, islandThroughputBunch, sceneThroughputBunch, chatThroughputBunch);

            var roomsStatus = new RoomsStatus(
                roomHub,

                //override allowed only in Editor
                Application.isEditor
                    ? new LinkedBox<(bool use, ConnectionQuality quality)>(
                        () => (bootstrapContainer.DebugSettings.OverrideConnectionQuality, bootstrapContainer.DebugSettings.ConnectionQuality)
                    )
                    : new Box<(bool use, ConnectionQuality quality)>((false, ConnectionQuality.QualityExcellent))
            );

            var entityParticipantTable = new EntityParticipantTable();
            staticContainer.EntityParticipantTableProxy.SetObject(entityParticipantTable);

            var queuePoolFullMovementMessage = new ObjectPool<SimplePriorityQueue<NetworkMovementMessage>>(
                () => new SimplePriorityQueue<NetworkMovementMessage>(),
                actionOnRelease: queue => queue.Clear()
            );

            var remoteEntities = new RemoteEntities(
                entityParticipantTable,
                staticContainer.ComponentsContainer.ComponentPoolsRegistry,
                queuePoolFullMovementMessage,
                staticContainer.EntityCollidersGlobalCache
            );

            var realmNavigatorContainer = RealmNavigationContainer.Create
                (staticContainer, bootstrapContainer, lodContainer, realmContainer, remoteEntities, globalWorld, roomHub, terrainContainer.Landscape, exposedGlobalDataContainer, loadingScreen);

            IHealthCheck livekitHealthCheck = bootstrapContainer.DebugSettings.EnableEmulateNoLivekitConnection
                ? new IHealthCheck.AlwaysFails("Livekit connection is in debug, always fail mode")
                : new SequentialHealthCheck(
                    new MultipleURLHealthCheck(staticContainer.WebRequestsContainer.WebRequestController, bootstrapContainer.DecentralandUrlsSource,
                        DecentralandUrl.ArchipelagoStatus,
                        DecentralandUrl.GatekeeperStatus
                    ),
                    new StartLiveKitRooms(roomHub)
                );

            livekitHealthCheck = dynamicWorldParams.EnableAnalytics
                ? livekitHealthCheck.WithFailAnalytics(bootstrapContainer.Analytics!)
                : livekitHealthCheck;

            livekitHealthCheck.WithRetries();

<<<<<<< HEAD
            bool includeCameraReel = staticContainer.FeatureFlagsCache.Configuration.IsEnabled(FeatureFlagsStrings.CAMERA_REEL) || (appArgs.HasDebugFlag() && appArgs.HasFlag(AppArgsFlags.CAMERA_REEL)) || Application.isEditor;
            bool includeFriends = !localSceneDevelopment && (staticContainer.FeatureFlagsCache.Configuration.IsEnabled(FeatureFlagsStrings.FRIENDS) || (appArgs.HasDebugFlag() && appArgs.HasFlag(AppArgsFlags.FRIENDS)) || Application.isEditor);
            bool includeUserBlocking = staticContainer.FeatureFlagsCache.Configuration.IsEnabled(FeatureFlagsStrings.FRIENDS_USER_BLOCKING) || (appArgs.HasDebugFlag() && appArgs.HasFlag(AppArgsFlags.FRIENDS_USER_BLOCKING));
            bool includeCall = includeFriends && includeUserBlocking && (Application.isEditor || staticContainer.FeatureFlagsCache.Configuration.IsEnabled(FeatureFlagsStrings.VOICE_CHAT) || (appArgs.HasDebugFlag() && appArgs.HasFlag(AppArgsFlags.VOICE_CHAT)));
            bool isNameEditorEnabled = staticContainer.FeatureFlagsCache.Configuration.IsEnabled(FeatureFlagsStrings.PROFILE_NAME_EDITOR) || (appArgs.HasDebugFlag() && appArgs.HasFlag(AppArgsFlags.PROFILE_NAME_EDITOR)) || Application.isEditor;
            bool includeMarketplaceCredits = staticContainer.FeatureFlagsCache.Configuration.IsEnabled(FeatureFlagsStrings.MARKETPLACE_CREDITS);
=======
            FeatureFlagsConfiguration featureFlags = FeatureFlagsConfiguration.Instance;

            bool includeCameraReel = featureFlags.IsEnabled(FeatureFlagsStrings.CAMERA_REEL) || (appArgs.HasDebugFlag() && appArgs.HasFlag(AppArgsFlags.CAMERA_REEL)) || Application.isEditor;
            bool includeFriends = (featureFlags.IsEnabled(FeatureFlagsStrings.FRIENDS) || (appArgs.HasDebugFlag() && appArgs.HasFlag(AppArgsFlags.FRIENDS)) || Application.isEditor) && !localSceneDevelopment;
            bool includeUserBlocking = featureFlags.IsEnabled(FeatureFlagsStrings.FRIENDS_USER_BLOCKING) || (appArgs.HasDebugFlag() && appArgs.HasFlag(AppArgsFlags.FRIENDS_USER_BLOCKING));
            bool isNameEditorEnabled = featureFlags.IsEnabled(FeatureFlagsStrings.PROFILE_NAME_EDITOR) || (appArgs.HasDebugFlag() && appArgs.HasFlag(AppArgsFlags.PROFILE_NAME_EDITOR)) || Application.isEditor;
            bool includeMarketplaceCredits = featureFlags.IsEnabled(FeatureFlagsStrings.MARKETPLACE_CREDITS);
>>>>>>> f4834f2e

            var chatHistory = new ChatHistory();
            ISharedSpaceManager sharedSpaceManager = new SharedSpaceManager(mvcManager, globalWorld, includeFriends, includeCameraReel);

            var initializationFlowContainer = InitializationFlowContainer.Create(staticContainer,
                bootstrapContainer,
                realmContainer,
                realmNavigatorContainer,
                terrainContainer,
                loadingScreen,
                livekitHealthCheck,
                bootstrapContainer.DecentralandUrlsSource,
                mvcManager,
                selfProfile,
                dynamicWorldParams,
                appArgs,
                backgroundMusic,
                roomHub,
                chatHistory,
                localSceneDevelopment);

            IRealmNavigator realmNavigator = realmNavigatorContainer.WithMainScreenFallback(initializationFlowContainer.InitializationFlow, playerEntity, globalWorld);

            MapRendererContainer? mapRendererContainer =
                await MapRendererContainer
                   .CreateAsync(
                        dynamicWorldDependencies.SettingsContainer,
                        staticContainer,
                        bootstrapContainer.DecentralandUrlsSource,
                        assetsProvisioner,
                        placesAPIService,
                        eventsApiService,
                        mapPathEventBus,
                        staticContainer.MapPinsEventBus,
                        notificationsBusController,
                        realmNavigator,
                        staticContainer.RealmData,
                        sharedNavmapCommandBus,
                        onlineUsersProvider,
                        ct
                    );

            var minimap = new MinimapController(
                mainUIView.MinimapView.EnsureNotNull(),
                mapRendererContainer.MapRenderer,
                mvcManager,
                placesAPIService,
                staticContainer.RealmData,
                realmNavigator,
                staticContainer.ScenesCache,
                mapPathEventBus,
                staticContainer.SceneRestrictionBusController,
                dynamicWorldParams.StartParcel,
                sharedSpaceManager
            );

            var worldInfoHub = new LocationBasedWorldInfoHub(
                new WorldInfoHub(staticContainer.SingletonSharedDependencies.SceneMapping),
                staticContainer.CharacterContainer.CharacterObject
            );

            dynamicWorldDependencies.WorldInfoTool.Initialize(worldInfoHub);

            var characterDataPropagationUtility = new CharacterDataPropagationUtility(staticContainer.ComponentsContainer.ComponentPoolsRegistry.AddComponentPool<SDKProfile>());

            var currentSceneInfo = new CurrentSceneInfo();

            var connectionStatusPanelPlugin = new ConnectionStatusPanelPlugin(initializationFlowContainer.InitializationFlow, mvcManager, mainUIView, roomsStatus, currentSceneInfo, reloadSceneController, globalWorld, playerEntity, debugBuilder);

            var chatTeleporter = new ChatTeleporter(realmNavigator, new ChatEnvironmentValidator(bootstrapContainer.Environment), bootstrapContainer.DecentralandUrlsSource);

            var chatCommands = new List<IChatCommand>
            {
                new GoToChatCommand(chatTeleporter, staticContainer.WebRequestsContainer.WebRequestController, bootstrapContainer.DecentralandUrlsSource),
                new GoToLocalChatCommand(chatTeleporter),
                new WorldChatCommand(chatTeleporter),
                new DebugPanelChatCommand(debugBuilder),
                new ShowEntityChatCommand(worldInfoHub),
                new ReloadSceneChatCommand(reloadSceneController, globalWorld, playerEntity, staticContainer.ScenesCache),
                new LoadPortableExperienceChatCommand(staticContainer.PortableExperiencesController),
                new KillPortableExperienceChatCommand(staticContainer.PortableExperiencesController),
                new VersionChatCommand(dclVersion),
                new RoomsChatCommand(roomHub),
                new LogsChatCommand(),
            };

            chatCommands.Add(new HelpChatCommand(chatCommands, appArgs));

            var chatMessageFactory = new ChatMessageFactory(profileCache, identityCache);
            var userBlockingCacheProxy = new ObjectProxy<IUserBlockingCache>();

            IChatMessagesBus coreChatMessageBus = new MultiplayerChatMessagesBus(messagePipesHub, chatMessageFactory, new MessageDeduplication<double>(), userBlockingCacheProxy)
                                                 .WithSelfResend(identityCache, chatMessageFactory)
                                                 .WithIgnoreSymbols()
                                                 .WithCommands(chatCommands, staticContainer.LoadingStatus)
                                                 .WithDebugPanel(debugBuilder);

            IChatMessagesBus chatMessagesBus = dynamicWorldParams.EnableAnalytics
                ? new ChatMessagesBusAnalyticsDecorator(coreChatMessageBus, bootstrapContainer.Analytics!, profileCache, selfProfile)
                : coreChatMessageBus;

            var coreBackpackEventBus = new BackpackEventBus();

            ISocialServiceEventBus socialServiceEventBus = new SocialServiceEventBus();
            var socialServiceContainer = new SocialServicesContainer(bootstrapContainer.DecentralandUrlsSource, identityCache, socialServiceEventBus, appArgs);

            IVoiceService voiceService = new VoiceChatServiceAnalyticsDecorator(new RPCVoiceChatService(socialServiceContainer.socialServicesRPC, socialServiceEventBus), bootstrapContainer.Analytics);
            IVoiceChatCallStatusService voiceChatCallStatusService = new VoiceChatCallStatusService(voiceService);

            IBackpackEventBus backpackEventBus = dynamicWorldParams.EnableAnalytics
                ? new BackpackEventBusAnalyticsDecorator(coreBackpackEventBus, bootstrapContainer.Analytics!)
                : coreBackpackEventBus;

            var profileBroadcast = new DebounceProfileBroadcast(
                new ProfileBroadcast(messagePipesHub, selfProfile)
            );

            var multiplayerEmotesMessageBus = new MultiplayerEmotesMessageBus(messagePipesHub, multiplayerDebugSettings, userBlockingCacheProxy);

            var remoteMetadata = new DebounceRemoteMetadata(new RemoteMetadata(roomHub, staticContainer.RealmData));

            var characterPreviewEventBus = new CharacterPreviewEventBus();
            var upscaleController = new UpscalingController(characterPreviewEventBus);

            AudioMixer generalAudioMixer = (await assetsProvisioner.ProvideMainAssetAsync(dynamicSettings.GeneralAudioMixer, ct)).Value;
            var audioMixerVolumesController = new AudioMixerVolumesController(generalAudioMixer);

            var multiplayerMovementMessageBus = new MultiplayerMovementMessageBus(messagePipesHub, entityParticipantTable, globalWorld);

            var badgesAPIClient = new BadgesAPIClient(staticContainer.WebRequestsContainer.WebRequestController, bootstrapContainer.DecentralandUrlsSource);

            ICameraReelImagesMetadataDatabase cameraReelImagesMetadataDatabase = new CameraReelImagesMetadataRemoteDatabase(staticContainer.WebRequestsContainer.WebRequestController, bootstrapContainer.DecentralandUrlsSource);
            ICameraReelScreenshotsStorage cameraReelScreenshotsStorage = new CameraReelS3BucketScreenshotsStorage(staticContainer.WebRequestsContainer.WebRequestController);

            var cameraReelStorageService = new CameraReelRemoteStorageService(cameraReelImagesMetadataDatabase, cameraReelScreenshotsStorage, identityCache.Identity?.Address);

            IUserCalendar userCalendar = new GoogleUserCalendar(webBrowser);
            ISystemClipboard clipboard = new UnityClipboard();
            var clipboardManager = new ClipboardManager(clipboard);
            ITextFormatter hyperlinkTextFormatter = new HyperlinkTextFormatter(profileCache, selfProfile);

            var notificationsRequestController = new NotificationsRequestController(staticContainer.WebRequestsContainer.WebRequestController, notificationsBusController, bootstrapContainer.DecentralandUrlsSource, identityCache, includeFriends);
            notificationsRequestController.StartGettingNewNotificationsOverTimeAsync(ct).SuppressCancellationThrow().Forget();

            var friendServiceProxy = new ObjectProxy<IFriendsService>();
            var friendOnlineStatusCacheProxy = new ObjectProxy<FriendsConnectivityStatusTracker>();
            var friendsCacheProxy = new ObjectProxy<FriendsCache>();

            IProfileThumbnailCache profileThumbnailCache = new ProfileThumbnailCache(staticContainer.WebRequestsContainer.WebRequestController);
            var profileRepositoryWrapper = new ProfileRepositoryWrapper(profileRepository, profileThumbnailCache, remoteMetadata);

            IChatEventBus chatEventBus = new ChatEventBus();
            IFriendsEventBus friendsEventBus = new DefaultFriendsEventBus();

            var profileChangesBus = new ProfileChangesBus();

            GenericUserProfileContextMenuSettings genericUserProfileContextMenuSettingsSo = (await assetsProvisioner.ProvideMainAssetAsync(dynamicSettings.GenericUserProfileContextMenuSettings, ct)).Value;

            IMVCManagerMenusAccessFacade menusAccessFacade = new MVCManagerMenusAccessFacade(
                mvcManager,
                profileCache,
                friendServiceProxy,
                chatEventBus,
                genericUserProfileContextMenuSettingsSo,
                includeUserBlocking,
                bootstrapContainer.Analytics,
                onlineUsersProvider,
                realmNavigator,
                friendOnlineStatusCacheProxy,
                profileRepository,
                sharedSpaceManager);

            ViewDependencies.Initialize(new ViewDependencies(
                unityEventSystem,
                menusAccessFacade,
                clipboardManager,
                dclCursor));

            var realmNftNamesProvider = new RealmNftNamesProvider(staticContainer.WebRequestsContainer.WebRequestController,
                staticContainer.RealmData);

            var globalPlugins = new List<IDCLGlobalPlugin>
            {
                new MultiplayerPlugin(
                    assetsProvisioner,
                    archipelagoIslandRoom,
                    gateKeeperSceneRoom,
                    chatRoom,
                    roomHub,
                    roomsStatus,
                    profileRepository,
                    profileBroadcast,
                    debugBuilder,
                    staticContainer.LoadingStatus,
                    entityParticipantTable,
                    messagePipesHub,
                    remoteMetadata,
                    staticContainer.CharacterContainer.CharacterObject,
                    staticContainer.RealmData,
                    remoteEntities,
                    staticContainer.ScenesCache,
                    emotesCache,
                    characterDataPropagationUtility,
                    staticContainer.ComponentsContainer.ComponentPoolsRegistry,
                    islandThroughputBunch,
                    sceneThroughputBunch,
                    voiceChatRoom
                ),
                new WorldInfoPlugin(worldInfoHub, debugBuilder, chatHistory),
                new CharacterMotionPlugin(assetsProvisioner, staticContainer.CharacterContainer.CharacterObject, debugBuilder, staticContainer.ComponentsContainer.ComponentPoolsRegistry, staticContainer.SceneReadinessReportQueue),
                new InputPlugin(dclCursor, unityEventSystem, assetsProvisioner, dynamicWorldDependencies.CursorUIDocument, multiplayerEmotesMessageBus, mvcManager, debugBuilder, dynamicWorldDependencies.RootUIDocument, dynamicWorldDependencies.ScenesUIDocument, dynamicWorldDependencies.CursorUIDocument),
                new GlobalInteractionPlugin(dynamicWorldDependencies.RootUIDocument, assetsProvisioner, staticContainer.EntityCollidersGlobalCache, exposedGlobalDataContainer.GlobalInputEvents, unityEventSystem, mvcManager, menusAccessFacade),
                new CharacterCameraPlugin(assetsProvisioner, realmSamplingData, exposedGlobalDataContainer.ExposedCameraData, debugBuilder, dynamicWorldDependencies.CommandLineArgs),
                new WearablePlugin(assetsProvisioner, staticContainer.WebRequestsContainer.WebRequestController, staticContainer.RealmData, assetBundlesURL, staticContainer.CacheCleaner, wearableCatalog, builderContentURL.Value, builderCollectionsPreview),
                new EmotePlugin(staticContainer.WebRequestsContainer.WebRequestController, emotesCache, staticContainer.RealmData, multiplayerEmotesMessageBus, debugBuilder,
                    assetsProvisioner, selfProfile, mvcManager, staticContainer.CacheCleaner, identityCache, entityParticipantTable, assetBundlesURL, dclCursor, staticContainer.InputBlock, globalWorld, playerEntity, builderContentURL.Value, localSceneDevelopment, sharedSpaceManager, builderCollectionsPreview, appArgs),
                new ProfilingPlugin(staticContainer.Profiler, staticContainer.RealmData, staticContainer.SingletonSharedDependencies.MemoryBudget, debugBuilder, staticContainer.ScenesCache, dclVersion, physicsSettings.Value, staticContainer.SceneLoadingLimit),
                new AvatarPlugin(
                    staticContainer.ComponentsContainer.ComponentPoolsRegistry,
                    assetsProvisioner,
                    staticContainer.SingletonSharedDependencies.FrameTimeBudget,
                    staticContainer.SingletonSharedDependencies.MemoryBudget,
                    staticContainer.QualityContainer.RendererFeaturesCache,
                    staticContainer.RealmData,
                    staticContainer.MainPlayerAvatarBaseProxy,
                    debugBuilder,
                    staticContainer.CacheCleaner,
                    new DefaultFaceFeaturesHandler(wearableCatalog),
                    nametagsData,
                    defaultTexturesContainer.TextureArrayContainerFactory,
                    wearableCatalog,
                    userBlockingCacheProxy),
                new MainUIPlugin(mvcManager, mainUIView, includeFriends, sharedSpaceManager),
                new ProfilePlugin(profileRepository, profileCache, staticContainer.CacheCleaner),
                new MapRendererPlugin(mapRendererContainer.MapRenderer),
                new SidebarPlugin(
                    assetsProvisioner, mvcManager, mainUIView, notificationsBusController,
                    notificationsRequestController, identityCache, profileRepository,
                    staticContainer.WebRequestsContainer.WebRequestController,
                    webBrowser, dynamicWorldDependencies.Web3Authenticator,
                    initializationFlowContainer.InitializationFlow,
                    profileCache,
                    globalWorld, playerEntity, includeCameraReel, includeFriends, includeMarketplaceCredits,
                    chatHistory, profileRepositoryWrapper, sharedSpaceManager, profileChangesBus,
                    selfProfile, staticContainer.RealmData),
                new ErrorPopupPlugin(mvcManager, assetsProvisioner),
                connectionStatusPanelPlugin,
                new MinimapPlugin(mvcManager, minimap),
                new ChatPlugin(
                    mvcManager,
                    chatMessagesBus,
                    chatHistory,
                    entityParticipantTable,
                    nametagsData,
                    mainUIView,
                    staticContainer.InputBlock,
                    globalWorld,
                    playerEntity,
                    roomHub,
                    assetsProvisioner,
                    hyperlinkTextFormatter,
                    profileCache,
                    chatEventBus,
                    identityCache,
                    staticContainer.LoadingStatus,
                    sharedSpaceManager,
                    userBlockingCacheProxy,
                    socialServiceContainer.socialServicesRPC,
                    friendsEventBus,
                    chatMessageFactory,
                    profileRepositoryWrapper,
                    friendServiceProxy,
                    staticContainer.RealmData,
                    realmNavigator,
                    voiceChatCallStatusService),
                new ExplorePanelPlugin(
                    assetsProvisioner,
                    mvcManager,
                    mapRendererContainer,
                    placesAPIService,
                    staticContainer.WebRequestsContainer.WebRequestController,
                    identityCache,
                    cameraReelStorageService,
                    cameraReelStorageService,
                    clipboard,
                    bootstrapContainer.DecentralandUrlsSource,
                    wearableCatalog,
                    characterPreviewFactory,
                    profileRepository,
                    dynamicWorldDependencies.Web3Authenticator,
                    initializationFlowContainer.InitializationFlow,
                    selfProfile,
                    equippedWearables,
                    equippedEmotes,
                    webBrowser,
                    emotesCache,
                    forceRender,
                    staticContainer.RealmData,
                    profileCache,
                    assetBundlesURL,
                    notificationsBusController,
                    characterPreviewEventBus,
                    mapPathEventBus,
                    backpackEventBus,
                    thirdPartyNftProviderSource,
                    wearablesProvider,
                    dclCursor,
                    staticContainer.InputBlock,
                    emoteProvider,
                    globalWorld,
                    playerEntity,
                    chatMessagesBus,
                    staticContainer.MemoryCap,
                    bootstrapContainer.WorldVolumeMacBus,
                    eventsApiService,
                    userCalendar,
                    clipboard,
                    explorePanelNavmapBus,
                    includeCameraReel,
                    appArgs,
                    userBlockingCacheProxy,
                    sharedSpaceManager,
                    profileChangesBus,
                    staticContainer.SceneLoadingLimit,
                    mainUIView.WarningNotification,
                    profileRepositoryWrapper,
                    upscaleController
                ),
                new CharacterPreviewPlugin(staticContainer.ComponentsContainer.ComponentPoolsRegistry, assetsProvisioner, staticContainer.CacheCleaner),
                new WebRequestsPlugin(staticContainer.WebRequestsContainer.AnalyticsContainer, debugBuilder),
                new Web3AuthenticationPlugin(assetsProvisioner, dynamicWorldDependencies.Web3Authenticator, debugBuilder, mvcManager, selfProfile, webBrowser, staticContainer.RealmData, identityCache, characterPreviewFactory, dynamicWorldDependencies.SplashScreen, audioMixerVolumesController, characterPreviewEventBus, globalWorld),
                new StylizedSkyboxPlugin(assetsProvisioner, dynamicSettings.DirectionalLight, debugBuilder),
                new LoadingScreenPlugin(assetsProvisioner, mvcManager, audioMixerVolumesController,
                    staticContainer.InputBlock, debugBuilder, staticContainer.LoadingStatus),
                new ExternalUrlPromptPlugin(assetsProvisioner, webBrowser, mvcManager, dclCursor),
                new TeleportPromptPlugin(
                    assetsProvisioner,
                    mvcManager,
                    staticContainer.WebRequestsContainer.WebRequestController,
                    placesAPIService,
                    dclCursor,
                    chatMessagesBus
                ),
                new ChangeRealmPromptPlugin(
                    assetsProvisioner,
                    mvcManager,
                    dclCursor,
                    realmUrl => chatMessagesBus.Send(ChatChannel.NEARBY_CHANNEL, $"/{ChatCommandsUtils.COMMAND_GOTO} {realmUrl}", "RestrictedActionAPI")),
                new NftPromptPlugin(assetsProvisioner, webBrowser, mvcManager, nftInfoAPIClient, staticContainer.WebRequestsContainer.WebRequestController, dclCursor),
                staticContainer.CharacterContainer.CreateGlobalPlugin(),
                staticContainer.QualityContainer.CreatePlugin(),
                new MultiplayerMovementPlugin(
                    assetsProvisioner,
                    multiplayerMovementMessageBus,
                    debugBuilder,
                    remoteEntities,
                    staticContainer.CharacterContainer.Transform,
                    multiplayerDebugSettings,
                    appArgs,
                    entityParticipantTable,
                    staticContainer.RealmData,
                    remoteMetadata),
                new AudioPlaybackPlugin(terrainContainer.GenesisTerrain, assetsProvisioner, dynamicWorldParams.EnableLandscape),
                new RealmDataDirtyFlagPlugin(staticContainer.RealmData),
                new NotificationPlugin(
                    assetsProvisioner,
                    mvcManager,
                    staticContainer.WebRequestsContainer.WebRequestController,
                    notificationsBusController,
                    sharedSpaceManager),
                new RewardPanelPlugin(mvcManager, assetsProvisioner, notificationsBusController, staticContainer.WebRequestsContainer.WebRequestController),
                new PassportPlugin(
                    assetsProvisioner,
                    mvcManager,
                    dclCursor,
                    profileRepository,
                    characterPreviewFactory,
                    staticContainer.RealmData,
                    assetBundlesURL,
                    staticContainer.WebRequestsContainer.WebRequestController,
                    characterPreviewEventBus,
                    selfProfile,
                    webBrowser,
                    bootstrapContainer.DecentralandUrlsSource,
                    badgesAPIClient,
                    notificationsBusController,
                    staticContainer.InputBlock,
                    remoteMetadata,
                    cameraReelStorageService,
                    cameraReelStorageService,
                    globalWorld,
                    playerEntity,
                    includeCameraReel,
                    friendServiceProxy,
                    friendOnlineStatusCacheProxy,
                    onlineUsersProvider,
                    realmNavigator,
                    identityCache,
                    realmNftNamesProvider,
                    profileChangesBus,
                    includeFriends,
                    includeUserBlocking,
                    isNameEditorEnabled,
                    includeCall,
                    chatEventBus,
                    sharedSpaceManager,
                    profileRepositoryWrapper,
                    voiceChatCallStatusService
                ),
                new GenericPopupsPlugin(assetsProvisioner, mvcManager, clipboardManager),
                new GenericContextMenuPlugin(assetsProvisioner, mvcManager, profileRepositoryWrapper),
                realmNavigatorContainer.CreatePlugin(),
                new GPUInstancingPlugin(staticContainer.GPUInstancingService, assetsProvisioner, staticContainer.RealmData, staticContainer.LoadingStatus, exposedGlobalDataContainer.ExposedCameraData),
            };

            if (includeCall)
                globalPlugins.Add(
                    new VoiceChatPlugin(
                        voiceChatSettingsAssetProxy,
                        assetsProvisioner,
                        dclInput,
                        roomHub,
                        mainUIView,
                        voiceChatCallStatusService,
                        viewDependencies,
                        profileRepositoryWrapper,
                        entityParticipantTable,
                        globalWorld,
                        playerEntity));


            if (!appArgs.HasDebugFlag() || !appArgs.HasFlagWithValueFalse(AppArgsFlags.LANDSCAPE_TERRAIN_ENABLED))
                globalPlugins.Add(terrainContainer.CreatePlugin(staticContainer, bootstrapContainer, mapRendererContainer, debugBuilder, FeatureFlagsConfiguration.Instance.IsEnabled(FeatureFlagsStrings.GPUI_ENABLED)));

            if (localSceneDevelopment) { globalPlugins.Add(new LocalSceneDevelopmentPlugin(reloadSceneController, realmUrls)); }
            else
            {
                globalPlugins.Add(lodContainer.LODPlugin);
                globalPlugins.Add(lodContainer.RoadPlugin);
            }

            if (localSceneDevelopment || builderCollectionsPreview)
                globalPlugins.Add(new GlobalGLTFLoadingPlugin(staticContainer.WebRequestsContainer.WebRequestController, staticContainer.RealmData, builderContentURL.Value, localSceneDevelopment));

            globalPlugins.AddRange(staticContainer.SharedPlugins);

            if (includeFriends)
            {
                // TODO many circular dependencies - adjust the flow and get rid of ObjectProxy
                var friendsContainer = new FriendsContainer(
                    mainUIView,
                    mvcManager,
                    assetsProvisioner,
                    identityCache,
                    profileRepository,
                    staticContainer.LoadingStatus,
                    staticContainer.InputBlock,
                    selfProfile,
                    new MVCPassportBridge(mvcManager),
                    notificationsBusController,
                    onlineUsersProvider,
                    realmNavigator,
                    includeUserBlocking,
                    includeCall,
                    appArgs,
                    dynamicWorldParams.EnableAnalytics,
                    bootstrapContainer.Analytics,
                    chatEventBus,
                    sharedSpaceManager,
                    socialServiceEventBus,
                    socialServiceContainer.socialServicesRPC,
                    friendsEventBus,
                    friendServiceProxy,
                    friendOnlineStatusCacheProxy,
                    friendsCacheProxy,
                    userBlockingCacheProxy,
                    profileRepositoryWrapper,
                    voiceChatCallStatusService
                );

                globalPlugins.Add(friendsContainer);
            }

            if (includeCameraReel)
                globalPlugins.Add(new InWorldCameraPlugin(
                    selfProfile,
                    staticContainer.RealmData,
                    playerEntity,
                    placesAPIService,
                    staticContainer.CharacterContainer.CharacterObject,
                    coroutineRunner,
                    cameraReelStorageService,
                    cameraReelStorageService,
                    mvcManager,
                    clipboard,
                    bootstrapContainer.DecentralandUrlsSource,
                    webBrowser,
                    staticContainer.WebRequestsContainer.WebRequestController,
                    profileRepository,
                    realmNavigator,
                    assetsProvisioner,
                    wearableCatalog,
                    wearablesProvider,
                    assetBundlesURL,
                    dclCursor,
                    mainUIView.SidebarView.EnsureNotNull().InWorldCameraButton,
                    globalWorld,
                    debugBuilder,
                    nametagsData,
                    profileRepositoryWrapper,
                    sharedSpaceManager,
                    identityCache));

            if (includeMarketplaceCredits)
            {
                globalPlugins.Add(new MarketplaceCreditsPlugin(
                    mainUIView,
                    assetsProvisioner,
                    webBrowser,
                    staticContainer.InputBlock,
                    selfProfile,
                    staticContainer.WebRequestsContainer.WebRequestController,
                    bootstrapContainer.DecentralandUrlsSource,
                    mvcManager,
                    notificationsBusController,
                    staticContainer.RealmData,
                    sharedSpaceManager));
            }

            if (dynamicWorldParams.EnableAnalytics)
                globalPlugins.Add(new AnalyticsPlugin(
                        bootstrapContainer.Analytics!,
                        staticContainer.Profiler,
                        staticContainer.LoadingStatus,
                        staticContainer.RealmData,
                        staticContainer.ScenesCache,
                        staticContainer.MainPlayerAvatarBaseProxy,
                        identityCache,
                        debugBuilder,
                        cameraReelStorageService,
                        entityParticipantTable
                    )
                );

            var globalWorldFactory = new GlobalWorldFactory(
                in staticContainer,
                exposedGlobalDataContainer.CameraSamplingData,
                realmSamplingData,
                assetBundlesURL,
                staticContainer.RealmData,
                globalPlugins,
                debugBuilder,
                staticContainer.ScenesCache,
                dynamicWorldParams.HybridSceneParams,
                currentSceneInfo,
                lodContainer.LodCache,
                lodContainer.RoadCoordinates,
                lodContainer.LODSettings,
                multiplayerEmotesMessageBus,
                globalWorld,
                staticContainer.SceneReadinessReportQueue,
                localSceneDevelopment,
                profileRepository,
                bootstrapContainer.UseRemoteAssetBundles,
                lodContainer.RoadAssetsPool,
                staticContainer.SceneLoadingLimit
            );

            staticContainer.RoomHubProxy.SetObject(roomHub);

            var container = new DynamicWorldContainer(
                mvcManager,
                realmContainer.RealmController,
                globalWorldFactory,
                globalPlugins,
                profileRepository,
                initializationFlowContainer.InitializationFlow,
                chatMessagesBus,
                messagePipesHub,
                remoteMetadata,
                profileBroadcast,
                roomHub,
                socialServiceContainer,
                selfProfile
            );

            // Init itself
            await dynamicWorldDependencies.SettingsContainer.InitializePluginAsync(container, ct)!.ThrowOnFail();

            return (container, true);
        }

        private static URLAddress GetFriendsApiUrl(IDecentralandUrlsSource dclUrlSource, IAppArgs appArgs)
        {
            string url = dclUrlSource.Url(DecentralandUrl.ApiFriends);

            if (appArgs.TryGetValue(AppArgsFlags.FRIENDS_API_URL, out string? urlFromArgs))
                url = urlFromArgs!;

            return URLAddress.FromString(url);
        }

        private static void ParseDebugForcedEmotes(IReadOnlyCollection<string>? debugEmotes, ref List<URN> parsedEmotes)
        {
            if (debugEmotes?.Count > 0)
                parsedEmotes.AddRange(debugEmotes.Select(emote => new URN(emote)));
        }

        private static void ParseParamsForcedEmotes(IAppArgs appParams, ref List<URN> parsedEmotes)
        {
            if (appParams.TryGetValue(AppArgsFlags.FORCED_EMOTES, out string? csv) && !string.IsNullOrEmpty(csv!))
                parsedEmotes.AddRange(csv.Split(',', StringSplitOptions.RemoveEmptyEntries)?.Select(emote => new URN(emote)) ?? ArraySegment<URN>.Empty);
        }
    }
}<|MERGE_RESOLUTION|>--- conflicted
+++ resolved
@@ -271,10 +271,6 @@
             staticContainer.QualityContainer.AddDebugViews(debugBuilder);
 
             var realmSamplingData = new RealmSamplingData();
-<<<<<<< HEAD
-            DCLInput dclInput = staticContainer.InputProxy.StrictObject;
-=======
->>>>>>> f4834f2e
 
             ExposedGlobalDataContainer exposedGlobalDataContainer = staticContainer.ExposedGlobalDataContainer;
 
@@ -434,22 +430,14 @@
 
             livekitHealthCheck.WithRetries();
 
-<<<<<<< HEAD
-            bool includeCameraReel = staticContainer.FeatureFlagsCache.Configuration.IsEnabled(FeatureFlagsStrings.CAMERA_REEL) || (appArgs.HasDebugFlag() && appArgs.HasFlag(AppArgsFlags.CAMERA_REEL)) || Application.isEditor;
-            bool includeFriends = !localSceneDevelopment && (staticContainer.FeatureFlagsCache.Configuration.IsEnabled(FeatureFlagsStrings.FRIENDS) || (appArgs.HasDebugFlag() && appArgs.HasFlag(AppArgsFlags.FRIENDS)) || Application.isEditor);
-            bool includeUserBlocking = staticContainer.FeatureFlagsCache.Configuration.IsEnabled(FeatureFlagsStrings.FRIENDS_USER_BLOCKING) || (appArgs.HasDebugFlag() && appArgs.HasFlag(AppArgsFlags.FRIENDS_USER_BLOCKING));
-            bool includeCall = includeFriends && includeUserBlocking && (Application.isEditor || staticContainer.FeatureFlagsCache.Configuration.IsEnabled(FeatureFlagsStrings.VOICE_CHAT) || (appArgs.HasDebugFlag() && appArgs.HasFlag(AppArgsFlags.VOICE_CHAT)));
-            bool isNameEditorEnabled = staticContainer.FeatureFlagsCache.Configuration.IsEnabled(FeatureFlagsStrings.PROFILE_NAME_EDITOR) || (appArgs.HasDebugFlag() && appArgs.HasFlag(AppArgsFlags.PROFILE_NAME_EDITOR)) || Application.isEditor;
-            bool includeMarketplaceCredits = staticContainer.FeatureFlagsCache.Configuration.IsEnabled(FeatureFlagsStrings.MARKETPLACE_CREDITS);
-=======
             FeatureFlagsConfiguration featureFlags = FeatureFlagsConfiguration.Instance;
 
             bool includeCameraReel = featureFlags.IsEnabled(FeatureFlagsStrings.CAMERA_REEL) || (appArgs.HasDebugFlag() && appArgs.HasFlag(AppArgsFlags.CAMERA_REEL)) || Application.isEditor;
             bool includeFriends = (featureFlags.IsEnabled(FeatureFlagsStrings.FRIENDS) || (appArgs.HasDebugFlag() && appArgs.HasFlag(AppArgsFlags.FRIENDS)) || Application.isEditor) && !localSceneDevelopment;
             bool includeUserBlocking = featureFlags.IsEnabled(FeatureFlagsStrings.FRIENDS_USER_BLOCKING) || (appArgs.HasDebugFlag() && appArgs.HasFlag(AppArgsFlags.FRIENDS_USER_BLOCKING));
+            bool includeCall = includeFriends && includeUserBlocking && (Application.isEditor || featureFlags.IsEnabled(FeatureFlagsStrings.VOICE_CHAT) || (appArgs.HasDebugFlag() && appArgs.HasFlag(AppArgsFlags.VOICE_CHAT)));
             bool isNameEditorEnabled = featureFlags.IsEnabled(FeatureFlagsStrings.PROFILE_NAME_EDITOR) || (appArgs.HasDebugFlag() && appArgs.HasFlag(AppArgsFlags.PROFILE_NAME_EDITOR)) || Application.isEditor;
             bool includeMarketplaceCredits = featureFlags.IsEnabled(FeatureFlagsStrings.MARKETPLACE_CREDITS);
->>>>>>> f4834f2e
 
             var chatHistory = new ChatHistory();
             ISharedSpaceManager sharedSpaceManager = new SharedSpaceManager(mvcManager, globalWorld, includeFriends, includeCameraReel);
