using Arch.Core;
using CommunicationData.URLHelpers;
using Cysharp.Threading.Tasks;
using DCL.AssetsProvision;
using DCL.Audio;
using DCL.AvatarRendering.Emotes;
using DCL.AvatarRendering.Emotes.Equipped;
using DCL.AvatarRendering.Wearables;
using DCL.AvatarRendering.Wearables.Equipped;
using DCL.AvatarRendering.Wearables.Helpers;
using DCL.AvatarRendering.Wearables.ThirdParty;
using DCL.Backpack.BackpackBus;
using DCL.BadgesAPIService;
using DCL.Browser;
using DCL.Browser.DecentralandUrls;
using DCL.CharacterPreview;
using DCL.Chat.Commands;
using DCL.Chat.EventBus;
using DCL.Chat.History;
using DCL.Chat.MessageBus;
using DCL.Clipboard;
using DCL.Communities;
using DCL.DebugUtilities;
using DCL.EventsApi;
using DCL.FeatureFlags;
using DCL.Friends;
using DCL.Friends.Passport;
using DCL.Friends.UserBlocking;
using DCL.Input;
using DCL.InWorldCamera.CameraReelStorageService;
using DCL.LOD.Systems;
using DCL.MapRenderer;
using DCL.Minimap;
using DCL.Multiplayer.Connections.Archipelago.AdapterAddress.Current;
using DCL.Multiplayer.Connections.Archipelago.Rooms;
using DCL.Multiplayer.Connections.Archipelago.Rooms.Chat;
using DCL.Multiplayer.Connections.DecentralandUrls;
using DCL.Multiplayer.Connections.GateKeeper.Meta;
using DCL.Multiplayer.Connections.GateKeeper.Rooms;
using DCL.Multiplayer.Connections.GateKeeper.Rooms.Options;
using DCL.Multiplayer.Connections.Messaging.Hubs;
using DCL.Multiplayer.Connections.Pools;
using DCL.Multiplayer.Connections.RoomHubs;
using DCL.Multiplayer.Connections.Rooms.Connective;
using DCL.Multiplayer.Connections.Rooms.Status;
using DCL.Multiplayer.Connections.Systems.Throughput;
using DCL.Multiplayer.Connectivity;
using DCL.Multiplayer.Deduplication;
using DCL.Multiplayer.Emotes;
using DCL.Multiplayer.HealthChecks;
using DCL.Multiplayer.HealthChecks.Struct;
using DCL.Multiplayer.Movement;
using DCL.Multiplayer.Movement.Settings;
using DCL.Multiplayer.Movement.Systems;
using DCL.Multiplayer.Profiles.BroadcastProfiles;
using DCL.Multiplayer.Profiles.Entities;
using DCL.Multiplayer.Profiles.Poses;
using DCL.Multiplayer.Profiles.Tables;
using DCL.Multiplayer.SDK.Systems.GlobalWorld;
using DCL.Nametags;
using DCL.Navmap;
using DCL.NftInfoAPIService;
using DCL.Notifications;
using DCL.NotificationsBusController.NotificationsBus;
using DCL.Optimization.AdaptivePerformance.Systems;
using DCL.Optimization.Pools;
using DCL.PerformanceAndDiagnostics.Analytics;
using DCL.PlacesAPIService;
using DCL.PluginSystem;
using DCL.PluginSystem.Global;
using DCL.Profiles;
using DCL.Profiles.Helpers;
using DCL.Profiles.Self;
using DCL.RealmNavigation;
using DCL.Rendering.GPUInstancing.Systems;
using DCL.RuntimeDeepLink;
using DCL.SceneLoadingScreens.LoadingScreen;
using DCL.Settings.Settings;
using DCL.SocialService;
using DCL.StylizedSkybox.Scripts.Plugin;
using DCL.UI;
using DCL.UI.GenericContextMenu;
using DCL.UI.GenericContextMenu.Controllers;
using DCL.UI.InputFieldFormatting;
using DCL.UI.MainUI;
using DCL.UI.Profiles.Helpers;
using DCL.UI.SharedSpaceManager;
using DCL.UserInAppInitializationFlow;
using DCL.Utilities;
using DCL.Utilities.Extensions;
using DCL.VoiceChat;
using DCL.VoiceChat.Services;
using DCL.Web3.Identities;
using DCL.WebRequests.Analytics;
using ECS.Prioritization.Components;
using ECS.SceneLifeCycle;
using ECS.SceneLifeCycle.CurrentScene;
using ECS.SceneLifeCycle.Realm;
using Global.AppArgs;
using Global.Dynamic.ChatCommands;
using Global.Dynamic.RealmUrl;
using Global.Dynamic.LaunchModes;
using Global.Versioning;
using LiveKit.Internal.FFIClients.Pools;
using LiveKit.Internal.FFIClients.Pools.Memory;
using LiveKit.Proto;
using MVC;
using MVC.PopupsController.PopupCloser;
using SceneRunner.Debugging.Hub;
using System;
using System.Buffers;
using System.Collections.Generic;
using System.Linq;
using System.Threading;
using UnityEngine;
using UnityEngine.Audio;
using UnityEngine.EventSystems;
using UnityEngine.Pool;
using Utility;
using Utility.Ownership;
using Utility.PriorityQueue;
using Object = UnityEngine.Object;

namespace Global.Dynamic
{
    public class DynamicWorldContainer : DCLWorldContainer<DynamicWorldSettings>
    {
        private readonly IChatMessagesBus chatMessagesBus;
        private readonly IProfileBroadcast profileBroadcast;
        private readonly SocialServicesContainer socialServicesContainer;
        private readonly ISelfProfile selfProfile;

        public IMVCManager MvcManager { get; }

        public IGlobalRealmController RealmController { get; }

        public GlobalWorldFactory GlobalWorldFactory { get; }

        public IReadOnlyList<IDCLGlobalPlugin> GlobalPlugins { get; }

        public IProfileRepository ProfileRepository { get; }

        public IUserInAppInitializationFlow UserInAppInAppInitializationFlow { get; }

        public IMessagePipesHub MessagePipesHub { get; }

        public IRemoteMetadata RemoteMetadata { get; }

        public IRoomHub RoomHub { get; }

        private DynamicWorldContainer(
            IMVCManager mvcManager,
            IGlobalRealmController realmController,
            GlobalWorldFactory globalWorldFactory,
            IReadOnlyList<IDCLGlobalPlugin> globalPlugins,
            IProfileRepository profileRepository,
            IUserInAppInitializationFlow userInAppInAppInitializationFlow,
            IChatMessagesBus chatMessagesBus,
            IMessagePipesHub messagePipesHub,
            IRemoteMetadata remoteMetadata,
            IProfileBroadcast profileBroadcast,
            IRoomHub roomHub,
            SocialServicesContainer socialServicesContainer,
            ISelfProfile selfProfile)
        {
            MvcManager = mvcManager;
            RealmController = realmController;
            GlobalWorldFactory = globalWorldFactory;
            GlobalPlugins = globalPlugins;
            ProfileRepository = profileRepository;
            UserInAppInAppInitializationFlow = userInAppInAppInitializationFlow;
            MessagePipesHub = messagePipesHub;
            RemoteMetadata = remoteMetadata;
            RoomHub = roomHub;
            this.chatMessagesBus = chatMessagesBus;
            this.profileBroadcast = profileBroadcast;
            this.socialServicesContainer = socialServicesContainer;
            this.selfProfile = selfProfile;
        }

        public override void Dispose()
        {
            chatMessagesBus.Dispose();
            profileBroadcast.Dispose();
            MessagePipesHub.Dispose();
            socialServicesContainer.Dispose();
            selfProfile.Dispose();
        }

        public static async UniTask<(DynamicWorldContainer? container, bool success)> CreateAsync(
            BootstrapContainer bootstrapContainer,
            DynamicWorldDependencies dynamicWorldDependencies,
            DynamicWorldParams dynamicWorldParams,
            AudioClipConfig backgroundMusic,
            World globalWorld,
            Entity playerEntity,
            IAppArgs appArgs,
            ICoroutineRunner coroutineRunner,
            DCLVersion dclVersion,
            RealmUrls realmUrls,
            CancellationToken ct)
        {
            DynamicSettings dynamicSettings = dynamicWorldDependencies.DynamicSettings;
            StaticContainer staticContainer = dynamicWorldDependencies.StaticContainer;
            IWeb3IdentityCache identityCache = dynamicWorldDependencies.Web3IdentityCache;
            IAssetsProvisioner assetsProvisioner = dynamicWorldDependencies.AssetsProvisioner;
            IDebugContainerBuilder debugBuilder = dynamicWorldDependencies.DebugContainerBuilder;
            var explorePanelNavmapBus = new ObjectProxy<INavmapBus>();
            INavmapBus sharedNavmapCommandBus = new SharedNavmapBus(explorePanelNavmapBus);

            // If we have many undesired delays when using the third-party providers, it might be useful to cache it at app's bootstrap
            // So far, the chance of using it is quite low, so it's preferable to do it lazy avoiding extra requests & memory allocations
            IThirdPartyNftProviderSource thirdPartyNftProviderSource = new RealmThirdPartyNftProviderSource(staticContainer.WebRequestsContainer.WebRequestController,
                staticContainer.RealmData);

            var placesAPIService = new PlacesAPIService(new PlacesAPIClient(staticContainer.WebRequestsContainer.WebRequestController, bootstrapContainer.DecentralandUrlsSource));

            IEventsApiService eventsApiService = new HttpEventsApiService(staticContainer.WebRequestsContainer.WebRequestController,
                URLDomain.FromString(bootstrapContainer.DecentralandUrlsSource.Url(DecentralandUrl.ApiEvents)));

            var mapPathEventBus = new MapPathEventBus();
            INotificationsBusController notificationsBusController = new NotificationsBusController();

            DefaultTexturesContainer defaultTexturesContainer = null!;
            LODContainer lodContainer = null!;

            IOnlineUsersProvider baseUserProvider = new ArchipelagoHttpOnlineUsersProvider(staticContainer.WebRequestsContainer.WebRequestController,
                URLAddress.FromString(bootstrapContainer.DecentralandUrlsSource.Url(DecentralandUrl.RemotePeers)));

            var onlineUsersProvider = new WorldInfoOnlineUsersProviderDecorator(
                baseUserProvider,
                staticContainer.WebRequestsContainer.WebRequestController,
                URLAddress.FromString(bootstrapContainer.DecentralandUrlsSource.Url(DecentralandUrl.RemotePeersWorld)));

            async UniTask InitializeContainersAsync(IPluginSettingsContainer settingsContainer, CancellationToken ct)
            {
                // Init other containers
                defaultTexturesContainer =
                    await DefaultTexturesContainer
                         .CreateAsync(
                              settingsContainer,
                              assetsProvisioner,
                              appArgs,
                              ct
                          )
                         .ThrowOnFail();

                lodContainer =
                    await LODContainer
                         .CreateAsync(
                              assetsProvisioner,
                              bootstrapContainer.DecentralandUrlsSource,
                              staticContainer,
                              settingsContainer,
                              staticContainer.RealmData,
                              defaultTexturesContainer.TextureArrayContainerFactory,
                              debugBuilder,
                              dynamicWorldParams.EnableLOD,
                              staticContainer.GPUInstancingService,
                              ct
                          )
                         .ThrowOnFail();
            }

            try { await InitializeContainersAsync(dynamicWorldDependencies.SettingsContainer, ct); }
            catch (Exception) { return (null, false); }

            CursorSettings cursorSettings = (await assetsProvisioner.ProvideMainAssetAsync(dynamicSettings.CursorSettings, ct)).Value;
            ProvidedAsset<Texture2D> normalCursorAsset = await assetsProvisioner.ProvideMainAssetAsync(cursorSettings.NormalCursor, ct);
            ProvidedAsset<Texture2D> interactionCursorAsset = await assetsProvisioner.ProvideMainAssetAsync(cursorSettings.InteractionCursor, ct);
            ProvidedAsset<MultiplayerDebugSettings> multiplayerDebugSettings = await assetsProvisioner.ProvideMainAssetAsync(dynamicSettings.MultiplayerDebugSettings, ct);
            ProvidedAsset<AdaptivePhysicsSettings> physicsSettings = await assetsProvisioner.ProvideMainAssetAsync(dynamicSettings.AdaptivePhysicsSettings, ct);

            var unityEventSystem = new UnityEventSystem(EventSystem.current.EnsureNotNull());
            var dclCursor = new DCLCursor(normalCursorAsset.Value, interactionCursorAsset.Value, cursorSettings.NormalCursorHotspot, cursorSettings.InteractionCursorHotspot);

            staticContainer.QualityContainer.AddDebugViews(debugBuilder);

            var realmSamplingData = new RealmSamplingData();

            ExposedGlobalDataContainer exposedGlobalDataContainer = staticContainer.ExposedGlobalDataContainer;

            PopupCloserView popupCloserView = Object.Instantiate((await assetsProvisioner.ProvideMainAssetAsync(dynamicSettings.PopupCloserView, CancellationToken.None)).Value.GetComponent<PopupCloserView>()).EnsureNotNull();
            MainUIView mainUIView = Object.Instantiate((await assetsProvisioner.ProvideMainAssetAsync(dynamicSettings.MainUIView, CancellationToken.None)).Value.GetComponent<MainUIView>()).EnsureNotNull();

            var coreMvcManager = new MVCManager(new WindowStackManager(), new CancellationTokenSource(), popupCloserView);

            IMVCManager mvcManager = dynamicWorldParams.EnableAnalytics
                ? new MVCManagerAnalyticsDecorator(coreMvcManager, bootstrapContainer.Analytics!)
                : coreMvcManager;

            var loadingScreenTimeout = new LoadingScreenTimeout();
            ILoadingScreen loadingScreen = new LoadingScreen(mvcManager, loadingScreenTimeout);

            var nftInfoAPIClient = new OpenSeaAPIClient(staticContainer.WebRequestsContainer.WebRequestController, bootstrapContainer.DecentralandUrlsSource);
            var wearableCatalog = new WearableStorage();
            var characterPreviewFactory = new CharacterPreviewFactory(staticContainer.ComponentsContainer.ComponentPoolsRegistry, appArgs);
            IWebBrowser webBrowser = bootstrapContainer.WebBrowser;
            ISystemClipboard clipboard = new UnityClipboard();
            ProfileNameColorHelper.SetNameColors(dynamicSettings.UserNameColors);
            NametagsData nametagsData = (await assetsProvisioner.ProvideMainAssetAsync(dynamicSettings.NametagsData, ct)).Value;

            IProfileCache profileCache = new DefaultProfileCache();

            var profileRepository = new LogProfileRepository(
                new RealmProfileRepository(staticContainer.WebRequestsContainer.WebRequestController, staticContainer.RealmData, profileCache)
            );

            static IMultiPool MultiPoolFactory() =>
                new DCLMultiPool();

            var memoryPool = new ArrayMemoryPool(ArrayPool<byte>.Shared!);

            var assetBundlesURL = URLDomain.FromString(bootstrapContainer.DecentralandUrlsSource.Url(DecentralandUrl.AssetBundlesCDN));
            var builderDTOsURL = URLDomain.FromString(bootstrapContainer.DecentralandUrlsSource.Url(DecentralandUrl.BuilderApiDtos));
            var builderContentURL = URLDomain.FromString(bootstrapContainer.DecentralandUrlsSource.Url(DecentralandUrl.BuilderApiContent));

            var emotesCache = new MemoryEmotesStorage();
            staticContainer.CacheCleaner.Register(emotesCache);
            var equippedWearables = new EquippedWearables();
            var equippedEmotes = new EquippedEmotes();
            var forceRender = new List<string>();

            var selfEmotes = new List<URN>();
            ParseParamsForcedEmotes(bootstrapContainer.ApplicationParametersParser, ref selfEmotes);
            ParseDebugForcedEmotes(bootstrapContainer.DebugSettings.EmotesToAddToUserProfile, ref selfEmotes);

            var selfProfile = new SelfProfile(profileRepository, identityCache, equippedWearables, wearableCatalog,
                emotesCache, equippedEmotes, forceRender, selfEmotes, profileCache, globalWorld, playerEntity);

            IEmoteProvider emoteProvider = new ApplicationParamsEmoteProvider(appArgs,
                new EcsEmoteProvider(globalWorld, staticContainer.RealmData), builderDTOsURL.Value);

            var wearablesProvider = new ApplicationParametersWearablesProvider(appArgs,
                new ECSWearablesProvider(identityCache, globalWorld), builderDTOsURL.Value);

            //TODO should be unified with LaunchMode
            bool localSceneDevelopment = !string.IsNullOrEmpty(dynamicWorldParams.LocalSceneDevelopmentRealm);
            bool builderCollectionsPreview = appArgs.HasFlag(AppArgsFlags.SELF_PREVIEW_BUILDER_COLLECTIONS);

            var realmContainer = RealmContainer.Create(
                staticContainer,
                identityCache,
                dynamicWorldParams.StaticLoadPositions,
                debugBuilder,
                loadingScreenTimeout,
                loadingScreen,
                localSceneDevelopment,
                bootstrapContainer.DecentralandUrlsSource,
                appArgs,
                new TeleportController(staticContainer.SceneReadinessReportQueue));

            var terrainContainer = TerrainContainer.Create(staticContainer, realmContainer, dynamicWorldParams.EnableLandscape, localSceneDevelopment);

            SceneRoomLogMetaDataSource playSceneMetaDataSource = new SceneRoomMetaDataSource(staticContainer.RealmData, staticContainer.CharacterContainer.Transform, globalWorld, dynamicWorldParams.IsolateScenesCommunication).WithLog();
            SceneRoomLogMetaDataSource localDevelopmentMetaDataSource = ConstSceneRoomMetaDataSource.FromMachineUUID().WithLog();

            var gateKeeperSceneRoomOptions = new GateKeeperSceneRoomOptions(staticContainer.LaunchMode, bootstrapContainer.DecentralandUrlsSource, playSceneMetaDataSource, localDevelopmentMetaDataSource);

            IGateKeeperSceneRoom gateKeeperSceneRoom = new GateKeeperSceneRoom(staticContainer.WebRequestsContainer.WebRequestController, staticContainer.ScenesCache, gateKeeperSceneRoomOptions)
               .AsActivatable();

            var currentAdapterAddress = ICurrentAdapterAddress.NewDefault(staticContainer.RealmData);

            var archipelagoIslandRoom = IArchipelagoIslandRoom.NewDefault(
                identityCache,
                MultiPoolFactory(),
                new ArrayMemoryPool(),
                staticContainer.CharacterContainer.CharacterObject,
                currentAdapterAddress,
                staticContainer.WebRequestsContainer.WebRequestController
            );

            var reloadSceneController = new ECSReloadScene(staticContainer.ScenesCache, globalWorld, playerEntity, localSceneDevelopment);

            var chatRoom = new ChatConnectiveRoom(staticContainer.WebRequestsContainer.WebRequestController, URLAddress.FromString(bootstrapContainer.DecentralandUrlsSource.Url(DecentralandUrl.ChatAdapter)));

            var voiceChatRoom = new VoiceChatActivatableConnectiveRoom();

            IRoomHub roomHub = new RoomHub(
                localSceneDevelopment ? IConnectiveRoom.Null.INSTANCE : archipelagoIslandRoom,
                gateKeeperSceneRoom,
                chatRoom,
                voiceChatRoom
            );

            var islandThroughputBunch = new ThroughputBufferBunch(new ThroughputBuffer(), new ThroughputBuffer());
            var sceneThroughputBunch = new ThroughputBufferBunch(new ThroughputBuffer(), new ThroughputBuffer());
            var chatThroughputBunch = new ThroughputBufferBunch(new ThroughputBuffer(), new ThroughputBuffer());

            var messagePipesHub = new MessagePipesHub(roomHub, MultiPoolFactory(), MultiPoolFactory(), memoryPool, islandThroughputBunch, sceneThroughputBunch, chatThroughputBunch);

            var roomsStatus = new RoomsStatus(
                roomHub,

                //override allowed only in Editor
                Application.isEditor
                    ? new LinkedBox<(bool use, ConnectionQuality quality)>(
                        () => (bootstrapContainer.DebugSettings.OverrideConnectionQuality, bootstrapContainer.DebugSettings.ConnectionQuality)
                    )
                    : new Box<(bool use, ConnectionQuality quality)>((false, ConnectionQuality.QualityExcellent))
            );

            var entityParticipantTable = new EntityParticipantTable();
            staticContainer.EntityParticipantTableProxy.SetObject(entityParticipantTable);

            var queuePoolFullMovementMessage = new ObjectPool<SimplePriorityQueue<NetworkMovementMessage>>(
                () => new SimplePriorityQueue<NetworkMovementMessage>(),
                actionOnRelease: queue => queue.Clear()
            );

            var remoteEntities = new RemoteEntities(
                entityParticipantTable,
                staticContainer.ComponentsContainer.ComponentPoolsRegistry,
                queuePoolFullMovementMessage,
                staticContainer.EntityCollidersGlobalCache
            );

            var realmNavigatorContainer = RealmNavigationContainer.Create
                (staticContainer, bootstrapContainer, lodContainer, realmContainer, remoteEntities, globalWorld, roomHub, terrainContainer.Landscape, exposedGlobalDataContainer, loadingScreen);

            IHealthCheck livekitHealthCheck = bootstrapContainer.DebugSettings.EnableEmulateNoLivekitConnection
                ? new IHealthCheck.AlwaysFails("Livekit connection is in debug, always fail mode")
                : new SequentialHealthCheck(
                    new MultipleURLHealthCheck(staticContainer.WebRequestsContainer.WebRequestController, bootstrapContainer.DecentralandUrlsSource,
                        DecentralandUrl.ArchipelagoStatus,
                        DecentralandUrl.GatekeeperStatus
                    ),
                    new StartLiveKitRooms(roomHub)
                );

            livekitHealthCheck = dynamicWorldParams.EnableAnalytics
                ? livekitHealthCheck.WithFailAnalytics(bootstrapContainer.Analytics!)
                : livekitHealthCheck;

            livekitHealthCheck.WithRetries();

            FeatureFlagsConfiguration featureFlags = FeatureFlagsConfiguration.Instance;

            bool includeCameraReel = featureFlags.IsEnabled(FeatureFlagsStrings.CAMERA_REEL) || (appArgs.HasDebugFlag() && appArgs.HasFlag(AppArgsFlags.CAMERA_REEL)) || Application.isEditor;
            bool includeFriends = (featureFlags.IsEnabled(FeatureFlagsStrings.FRIENDS) || (appArgs.HasDebugFlag() && appArgs.HasFlag(AppArgsFlags.FRIENDS)) || Application.isEditor) && !localSceneDevelopment;
            bool includeUserBlocking = featureFlags.IsEnabled(FeatureFlagsStrings.FRIENDS_USER_BLOCKING) || (appArgs.HasDebugFlag() && appArgs.HasFlag(AppArgsFlags.FRIENDS_USER_BLOCKING));
            bool includeCall = includeFriends && includeUserBlocking && (Application.isEditor || featureFlags.IsEnabled(FeatureFlagsStrings.VOICE_CHAT) || (appArgs.HasDebugFlag() && appArgs.HasFlag(AppArgsFlags.VOICE_CHAT)));
            bool isNameEditorEnabled = featureFlags.IsEnabled(FeatureFlagsStrings.PROFILE_NAME_EDITOR) || (appArgs.HasDebugFlag() && appArgs.HasFlag(AppArgsFlags.PROFILE_NAME_EDITOR)) || Application.isEditor;
            bool includeMarketplaceCredits = featureFlags.IsEnabled(FeatureFlagsStrings.MARKETPLACE_CREDITS);

            CommunitiesFeatureAccess.Initialize(new CommunitiesFeatureAccess(identityCache));
            bool includeCommunities = await CommunitiesFeatureAccess.Instance.IsUserAllowedToUseTheFeatureAsync(ct, ignoreAllowedList: true, cacheResult: false);

            var chatHistory = new ChatHistory();
            ISharedSpaceManager sharedSpaceManager = new SharedSpaceManager(mvcManager, globalWorld, includeFriends, includeCameraReel);

            var initializationFlowContainer = InitializationFlowContainer.Create(staticContainer,
                bootstrapContainer,
                realmContainer,
                realmNavigatorContainer,
                terrainContainer,
                loadingScreen,
                livekitHealthCheck,
                bootstrapContainer.DecentralandUrlsSource,
                mvcManager,
                selfProfile,
                dynamicWorldParams,
                appArgs,
                backgroundMusic,
                roomHub,
                chatHistory,
                localSceneDevelopment);

            IRealmNavigator realmNavigator = realmNavigatorContainer.WithMainScreenFallback(initializationFlowContainer.InitializationFlow, playerEntity, globalWorld);

            MapRendererContainer? mapRendererContainer =
                await MapRendererContainer
                   .CreateAsync(
                        dynamicWorldDependencies.SettingsContainer,
                        staticContainer,
                        bootstrapContainer.DecentralandUrlsSource,
                        assetsProvisioner,
                        placesAPIService,
                        eventsApiService,
                        mapPathEventBus,
                        staticContainer.MapPinsEventBus,
                        notificationsBusController,
                        realmNavigator,
                        staticContainer.RealmData,
                        sharedNavmapCommandBus,
                        onlineUsersProvider,
                        ct
                    );

            var minimap = new MinimapController(
                mainUIView.MinimapView.EnsureNotNull(),
                mapRendererContainer.MapRenderer,
                mvcManager,
                placesAPIService,
                staticContainer.RealmData,
                realmNavigator,
                staticContainer.ScenesCache,
                mapPathEventBus,
                staticContainer.SceneRestrictionBusController,
                dynamicWorldParams.StartParcel.Peek(),
                sharedSpaceManager,
                clipboard,
                bootstrapContainer.DecentralandUrlsSource
            );

            var worldInfoHub = new LocationBasedWorldInfoHub(
                new WorldInfoHub(staticContainer.SingletonSharedDependencies.SceneMapping),
                staticContainer.CharacterContainer.CharacterObject
            );

            dynamicWorldDependencies.WorldInfoTool.Initialize(worldInfoHub);

            var characterDataPropagationUtility = new CharacterDataPropagationUtility(staticContainer.ComponentsContainer.ComponentPoolsRegistry.AddComponentPool<SDKProfile>());

            var currentSceneInfo = new CurrentSceneInfo();

            var connectionStatusPanelPlugin = new ConnectionStatusPanelPlugin(initializationFlowContainer.InitializationFlow, mvcManager, mainUIView, roomsStatus, currentSceneInfo, reloadSceneController, globalWorld, playerEntity, debugBuilder);

            var chatTeleporter = new ChatTeleporter(realmNavigator, new ChatEnvironmentValidator(bootstrapContainer.Environment), bootstrapContainer.DecentralandUrlsSource);

            var chatCommands = new List<IChatCommand>
            {
                new GoToChatCommand(chatTeleporter, staticContainer.WebRequestsContainer.WebRequestController, bootstrapContainer.DecentralandUrlsSource),
                new GoToLocalChatCommand(chatTeleporter),
                new WorldChatCommand(chatTeleporter),
                new DebugPanelChatCommand(debugBuilder),
                new ShowEntityChatCommand(worldInfoHub),
                new ReloadSceneChatCommand(reloadSceneController, globalWorld, playerEntity, staticContainer.ScenesCache),
                new LoadPortableExperienceChatCommand(staticContainer.PortableExperiencesController),
                new KillPortableExperienceChatCommand(staticContainer.PortableExperiencesController),
                new VersionChatCommand(dclVersion),
                new RoomsChatCommand(roomHub),
                new LogsChatCommand(),
            };

            chatCommands.Add(new HelpChatCommand(chatCommands, appArgs));

            var chatMessageFactory = new ChatMessageFactory(profileCache, identityCache);
            var userBlockingCacheProxy = new ObjectProxy<IUserBlockingCache>();

            IChatMessagesBus coreChatMessageBus = new MultiplayerChatMessagesBus(messagePipesHub, chatMessageFactory, new MessageDeduplication<double>(), userBlockingCacheProxy, new DecentralandUrlsSource(bootstrapContainer.Environment, ILaunchMode.PLAY))
                                                 .WithSelfResend(identityCache, chatMessageFactory)
                                                 .WithIgnoreSymbols()
                                                 .WithCommands(chatCommands, staticContainer.LoadingStatus)
                                                 .WithDebugPanel(debugBuilder);

            IChatMessagesBus chatMessagesBus = dynamicWorldParams.EnableAnalytics
                ? new ChatMessagesBusAnalyticsDecorator(coreChatMessageBus, bootstrapContainer.Analytics!, profileCache, selfProfile)
                : coreChatMessageBus;

            var coreBackpackEventBus = new BackpackEventBus();

            ISocialServiceEventBus socialServiceEventBus = new SocialServiceEventBus();
            var socialServiceContainer = new SocialServicesContainer(bootstrapContainer.DecentralandUrlsSource, identityCache, socialServiceEventBus, appArgs);

            IVoiceService voiceService = new RPCVoiceChatService(socialServiceContainer.socialServicesRPC, socialServiceEventBus);
            IVoiceChatCallStatusService voiceChatCallStatusService = new VoiceChatCallStatusService(voiceService);

            IBackpackEventBus backpackEventBus = dynamicWorldParams.EnableAnalytics
                ? new BackpackEventBusAnalyticsDecorator(coreBackpackEventBus, bootstrapContainer.Analytics!)
                : coreBackpackEventBus;

            var profileBroadcast = new DebounceProfileBroadcast(
                new ProfileBroadcast(messagePipesHub, selfProfile)
            );

            var multiplayerEmotesMessageBus = new MultiplayerEmotesMessageBus(messagePipesHub, multiplayerDebugSettings, userBlockingCacheProxy);

            var remoteMetadata = new DebounceRemoteMetadata(new RemoteMetadata(roomHub, staticContainer.RealmData));

            var characterPreviewEventBus = new CharacterPreviewEventBus();
            var upscaleController = new UpscalingController(characterPreviewEventBus);

            AudioMixer generalAudioMixer = (await assetsProvisioner.ProvideMainAssetAsync(dynamicSettings.GeneralAudioMixer, ct)).Value;
            var audioMixerVolumesController = new AudioMixerVolumesController(generalAudioMixer);

            var multiplayerMovementMessageBus = new MultiplayerMovementMessageBus(messagePipesHub, entityParticipantTable, globalWorld);

            var badgesAPIClient = new BadgesAPIClient(staticContainer.WebRequestsContainer.WebRequestController, bootstrapContainer.DecentralandUrlsSource);

            ICameraReelImagesMetadataDatabase cameraReelImagesMetadataDatabase = new CameraReelImagesMetadataRemoteDatabase(staticContainer.WebRequestsContainer.WebRequestController, bootstrapContainer.DecentralandUrlsSource);
            ICameraReelScreenshotsStorage cameraReelScreenshotsStorage = new CameraReelS3BucketScreenshotsStorage(staticContainer.WebRequestsContainer.WebRequestController);

            var cameraReelStorageService = new CameraReelRemoteStorageService(cameraReelImagesMetadataDatabase, cameraReelScreenshotsStorage, identityCache.Identity?.Address);

            IUserCalendar userCalendar = new GoogleUserCalendar(webBrowser);
            var clipboardManager = new ClipboardManager(clipboard);
            ITextFormatter hyperlinkTextFormatter = new HyperlinkTextFormatter(profileCache, selfProfile);

            var notificationsRequestController = new NotificationsRequestController(staticContainer.WebRequestsContainer.WebRequestController, notificationsBusController, bootstrapContainer.DecentralandUrlsSource, identityCache, includeFriends);
            notificationsRequestController.StartGettingNewNotificationsOverTimeAsync(ct).SuppressCancellationThrow().Forget();

            DeepLinkHandle deepLinkHandleImplementation = new DeepLinkHandle(dynamicWorldParams.StartParcel, realmNavigator, ct);
            deepLinkHandleImplementation.StartListenForDeepLinksAsync(ct).Forget();

            var friendServiceProxy = new ObjectProxy<IFriendsService>();
            var friendOnlineStatusCacheProxy = new ObjectProxy<FriendsConnectivityStatusTracker>();
            var friendsCacheProxy = new ObjectProxy<FriendsCache>();

<<<<<<< HEAD
            IProfileThumbnailCache profileThumbnailCache = new ProfileThumbnailCache(staticContainer.WebRequestsContainer.WebRequestController);
            var profileRepositoryWrapper = new ProfileRepositoryWrapper(profileRepository, profileThumbnailCache, remoteMetadata);
=======
            ISpriteCache thumbnailCache = new SpriteCache(staticContainer.WebRequestsContainer.WebRequestController);
            ProfileRepositoryWrapper profileRepositoryWrapper = new ProfileRepositoryWrapper(profileRepository, thumbnailCache, remoteMetadata);
>>>>>>> 8531c80f

            IChatEventBus chatEventBus = new ChatEventBus();
            IFriendsEventBus friendsEventBus = new DefaultFriendsEventBus();
            CommunitiesEventBus communitiesEventBus = new CommunitiesEventBus();

            var profileChangesBus = new ProfileChangesBus();

            GenericUserProfileContextMenuSettings genericUserProfileContextMenuSettingsSo = (await assetsProvisioner.ProvideMainAssetAsync(dynamicSettings.GenericUserProfileContextMenuSettings, ct)).Value;

            // TODO: Remove fakeCommunitiesDataProvider when all the whole communitiesDataProvider implementation is ready.
            ICommunitiesDataProvider fakeCommunitiesDataProvider = new FakeCommunitiesDataProvider(staticContainer.WebRequestsContainer.WebRequestController, bootstrapContainer.DecentralandUrlsSource);
            ICommunitiesDataProvider communitiesDataProvider = new CommunitiesDataProvider(fakeCommunitiesDataProvider, staticContainer.WebRequestsContainer.WebRequestController, bootstrapContainer.DecentralandUrlsSource, identityCache);

            IMVCManagerMenusAccessFacade menusAccessFacade = new MVCManagerMenusAccessFacade(
                mvcManager,
                profileCache,
                friendServiceProxy,
                chatEventBus,
                genericUserProfileContextMenuSettingsSo,
                includeUserBlocking,
                bootstrapContainer.Analytics,
                onlineUsersProvider,
                realmNavigator,
                friendOnlineStatusCacheProxy,
                profileRepository,
                sharedSpaceManager);

            ViewDependencies.Initialize(new ViewDependencies(
                unityEventSystem,
                menusAccessFacade,
                clipboardManager,
                dclCursor,
                new ContextMenuOpener(mvcManager),
                identityCache));

            var realmNftNamesProvider = new RealmNftNamesProvider(staticContainer.WebRequestsContainer.WebRequestController,
                staticContainer.RealmData);

            var globalPlugins = new List<IDCLGlobalPlugin>
            {
                new MultiplayerPlugin(
                    assetsProvisioner,
                    archipelagoIslandRoom,
                    gateKeeperSceneRoom,
                    chatRoom,
                    roomHub,
                    roomsStatus,
                    profileRepository,
                    profileBroadcast,
                    debugBuilder,
                    staticContainer.LoadingStatus,
                    entityParticipantTable,
                    messagePipesHub,
                    remoteMetadata,
                    staticContainer.CharacterContainer.CharacterObject,
                    staticContainer.RealmData,
                    remoteEntities,
                    staticContainer.ScenesCache,
                    emotesCache,
                    characterDataPropagationUtility,
                    staticContainer.ComponentsContainer.ComponentPoolsRegistry,
                    islandThroughputBunch,
                    sceneThroughputBunch,
                    voiceChatRoom
                ),
                new WorldInfoPlugin(worldInfoHub, debugBuilder, chatHistory),
                new CharacterMotionPlugin(assetsProvisioner, staticContainer.CharacterContainer.CharacterObject, debugBuilder, staticContainer.ComponentsContainer.ComponentPoolsRegistry, staticContainer.SceneReadinessReportQueue),
                new InputPlugin(dclCursor, unityEventSystem, assetsProvisioner, dynamicWorldDependencies.CursorUIDocument, multiplayerEmotesMessageBus, mvcManager, debugBuilder, dynamicWorldDependencies.RootUIDocument, dynamicWorldDependencies.ScenesUIDocument, dynamicWorldDependencies.CursorUIDocument),
                new GlobalInteractionPlugin(dynamicWorldDependencies.RootUIDocument, assetsProvisioner, staticContainer.EntityCollidersGlobalCache, exposedGlobalDataContainer.GlobalInputEvents, unityEventSystem, mvcManager, menusAccessFacade),
                new CharacterCameraPlugin(assetsProvisioner, realmSamplingData, exposedGlobalDataContainer.ExposedCameraData, debugBuilder, dynamicWorldDependencies.CommandLineArgs),
                new WearablePlugin(assetsProvisioner, staticContainer.WebRequestsContainer.WebRequestController, staticContainer.RealmData, assetBundlesURL, staticContainer.CacheCleaner, wearableCatalog, builderContentURL.Value, builderCollectionsPreview),
                new EmotePlugin(staticContainer.WebRequestsContainer.WebRequestController, emotesCache, staticContainer.RealmData, multiplayerEmotesMessageBus, debugBuilder,
                    assetsProvisioner, selfProfile, mvcManager, staticContainer.CacheCleaner, identityCache, entityParticipantTable, assetBundlesURL, dclCursor, staticContainer.InputBlock, globalWorld, playerEntity, builderContentURL.Value, localSceneDevelopment, sharedSpaceManager, builderCollectionsPreview, appArgs),
                new ProfilingPlugin(staticContainer.Profiler, staticContainer.RealmData, staticContainer.SingletonSharedDependencies.MemoryBudget, debugBuilder, staticContainer.ScenesCache, dclVersion, physicsSettings.Value, staticContainer.SceneLoadingLimit),
                new AvatarPlugin(
                    staticContainer.ComponentsContainer.ComponentPoolsRegistry,
                    assetsProvisioner,
                    staticContainer.SingletonSharedDependencies.FrameTimeBudget,
                    staticContainer.SingletonSharedDependencies.MemoryBudget,
                    staticContainer.QualityContainer.RendererFeaturesCache,
                    staticContainer.RealmData,
                    staticContainer.MainPlayerAvatarBaseProxy,
                    debugBuilder,
                    staticContainer.CacheCleaner,
                    new DefaultFaceFeaturesHandler(wearableCatalog),
                    nametagsData,
                    defaultTexturesContainer.TextureArrayContainerFactory,
                    wearableCatalog,
                    userBlockingCacheProxy),
                new MainUIPlugin(mvcManager, mainUIView, includeFriends, sharedSpaceManager),
                new ProfilePlugin(profileRepository, profileCache, staticContainer.CacheCleaner),
                new MapRendererPlugin(mapRendererContainer.MapRenderer),
                new SidebarPlugin(
                    assetsProvisioner, mvcManager, mainUIView, notificationsBusController,
                    notificationsRequestController, identityCache, profileRepository,
                    staticContainer.WebRequestsContainer.WebRequestController,
                    webBrowser, dynamicWorldDependencies.Web3Authenticator,
                    initializationFlowContainer.InitializationFlow,
                    profileCache,
                    globalWorld, playerEntity, includeCameraReel, includeFriends, includeMarketplaceCredits,
                    chatHistory, profileRepositoryWrapper, sharedSpaceManager, profileChangesBus,
                    selfProfile, staticContainer.RealmData, staticContainer.SceneRestrictionBusController),
                new ErrorPopupPlugin(mvcManager, assetsProvisioner),
                connectionStatusPanelPlugin,
                new MinimapPlugin(mvcManager, minimap),
                new ChatPlugin(
                    mvcManager,
                    chatMessagesBus,
                    chatHistory,
                    entityParticipantTable,
                    nametagsData,
                    mainUIView,
                    staticContainer.InputBlock,
                    globalWorld,
                    playerEntity,
                    roomHub,
                    assetsProvisioner,
                    hyperlinkTextFormatter,
                    profileCache,
                    chatEventBus,
                    identityCache,
                    staticContainer.LoadingStatus,
                    sharedSpaceManager,
                    userBlockingCacheProxy,
                    socialServiceContainer.socialServicesRPC,
                    friendsEventBus,
                    chatMessageFactory,
                    profileRepositoryWrapper,
                    friendServiceProxy,
<<<<<<< HEAD
                    staticContainer.RealmData,
                    realmNavigator,
                    voiceChatCallStatusService),
=======
                    communitiesDataProvider,
                    thumbnailCache,
                    mainUIView.WarningNotification,
                    communitiesEventBus),
>>>>>>> 8531c80f
                new ExplorePanelPlugin(
                    assetsProvisioner,
                    mvcManager,
                    mapRendererContainer,
                    placesAPIService,
                    staticContainer.WebRequestsContainer.WebRequestController,
                    identityCache,
                    cameraReelStorageService,
                    cameraReelStorageService,
                    clipboard,
                    bootstrapContainer.DecentralandUrlsSource,
                    wearableCatalog,
                    characterPreviewFactory,
                    profileRepository,
                    dynamicWorldDependencies.Web3Authenticator,
                    initializationFlowContainer.InitializationFlow,
                    selfProfile,
                    equippedWearables,
                    equippedEmotes,
                    webBrowser,
                    emotesCache,
                    forceRender,
                    staticContainer.RealmData,
                    profileCache,
                    assetBundlesURL,
                    notificationsBusController,
                    characterPreviewEventBus,
                    mapPathEventBus,
                    backpackEventBus,
                    thirdPartyNftProviderSource,
                    wearablesProvider,
                    dclCursor,
                    staticContainer.InputBlock,
                    emoteProvider,
                    globalWorld,
                    playerEntity,
                    chatMessagesBus,
                    staticContainer.MemoryCap,
                    bootstrapContainer.WorldVolumeMacBus,
                    eventsApiService,
                    userCalendar,
                    clipboard,
                    explorePanelNavmapBus,
                    includeCameraReel,
                    appArgs,
                    userBlockingCacheProxy,
                    sharedSpaceManager,
                    profileChangesBus,
                    staticContainer.SceneLoadingLimit,
                    mainUIView.WarningNotification,
                    profileRepositoryWrapper,
                    upscaleController,
                    communitiesDataProvider,
                    realmNftNamesProvider
                ),
                new CharacterPreviewPlugin(staticContainer.ComponentsContainer.ComponentPoolsRegistry, assetsProvisioner, staticContainer.CacheCleaner),
                new WebRequestsPlugin(staticContainer.WebRequestsContainer.AnalyticsContainer, debugBuilder),
                new Web3AuthenticationPlugin(assetsProvisioner, dynamicWorldDependencies.Web3Authenticator, debugBuilder, mvcManager, selfProfile, webBrowser, staticContainer.RealmData, identityCache, characterPreviewFactory, dynamicWorldDependencies.SplashScreen, audioMixerVolumesController, characterPreviewEventBus, globalWorld),
                new StylizedSkyboxPlugin(assetsProvisioner, dynamicSettings.DirectionalLight, debugBuilder, staticContainer.ScenesCache, staticContainer.SceneRestrictionBusController),
                new LoadingScreenPlugin(assetsProvisioner, mvcManager, audioMixerVolumesController,
                    staticContainer.InputBlock, debugBuilder, staticContainer.LoadingStatus),
                new ExternalUrlPromptPlugin(assetsProvisioner, webBrowser, mvcManager, dclCursor),
                new TeleportPromptPlugin(
                    assetsProvisioner,
                    mvcManager,
                    staticContainer.WebRequestsContainer.WebRequestController,
                    placesAPIService,
                    dclCursor,
                    chatMessagesBus
                ),
                new ChangeRealmPromptPlugin(
                    assetsProvisioner,
                    mvcManager,
                    dclCursor,
                    realmUrl => chatMessagesBus.Send(ChatChannel.NEARBY_CHANNEL, $"/{ChatCommandsUtils.COMMAND_GOTO} {realmUrl}", "RestrictedActionAPI")),
                new NftPromptPlugin(assetsProvisioner, webBrowser, mvcManager, nftInfoAPIClient, staticContainer.WebRequestsContainer.WebRequestController, dclCursor),
                staticContainer.CharacterContainer.CreateGlobalPlugin(),
                staticContainer.QualityContainer.CreatePlugin(),
                new MultiplayerMovementPlugin(
                    assetsProvisioner,
                    multiplayerMovementMessageBus,
                    debugBuilder,
                    remoteEntities,
                    staticContainer.CharacterContainer.Transform,
                    multiplayerDebugSettings,
                    appArgs,
                    entityParticipantTable,
                    staticContainer.RealmData,
                    remoteMetadata),
                new AudioPlaybackPlugin(terrainContainer.GenesisTerrain, assetsProvisioner, dynamicWorldParams.EnableLandscape),
                new RealmDataDirtyFlagPlugin(staticContainer.RealmData),
                new NotificationPlugin(
                    assetsProvisioner,
                    mvcManager,
                    staticContainer.WebRequestsContainer.WebRequestController,
                    notificationsBusController,
                    sharedSpaceManager),
                new RewardPanelPlugin(mvcManager, assetsProvisioner, notificationsBusController, staticContainer.WebRequestsContainer.WebRequestController),
                new PassportPlugin(
                    assetsProvisioner,
                    mvcManager,
                    dclCursor,
                    profileRepository,
                    characterPreviewFactory,
                    staticContainer.RealmData,
                    assetBundlesURL,
                    staticContainer.WebRequestsContainer.WebRequestController,
                    characterPreviewEventBus,
                    selfProfile,
                    webBrowser,
                    bootstrapContainer.DecentralandUrlsSource,
                    badgesAPIClient,
                    notificationsBusController,
                    staticContainer.InputBlock,
                    remoteMetadata,
                    cameraReelStorageService,
                    cameraReelStorageService,
                    globalWorld,
                    playerEntity,
                    includeCameraReel,
                    friendServiceProxy,
                    friendOnlineStatusCacheProxy,
                    onlineUsersProvider,
                    realmNavigator,
                    identityCache,
                    realmNftNamesProvider,
                    profileChangesBus,
                    includeFriends,
                    includeUserBlocking,
                    isNameEditorEnabled,
                    includeCall,
                    chatEventBus,
                    sharedSpaceManager,
                    profileRepositoryWrapper,
                    voiceChatCallStatusService
                ),
                new GenericPopupsPlugin(assetsProvisioner, mvcManager, clipboardManager),
                new GenericContextMenuPlugin(assetsProvisioner, mvcManager, profileRepositoryWrapper),
                realmNavigatorContainer.CreatePlugin(),
                new GPUInstancingPlugin(staticContainer.GPUInstancingService, assetsProvisioner, staticContainer.RealmData, staticContainer.LoadingStatus, exposedGlobalDataContainer.ExposedCameraData),
            };

            if (includeCall)
                globalPlugins.Add(
                    new VoiceChatPlugin(
                        assetsProvisioner,
                        roomHub,
                        mainUIView,
                        voiceChatCallStatusService,
                        profileRepositoryWrapper,
                        entityParticipantTable,
                        globalWorld,
                        playerEntity));


            if (!appArgs.HasDebugFlag() || !appArgs.HasFlagWithValueFalse(AppArgsFlags.LANDSCAPE_TERRAIN_ENABLED))
                globalPlugins.Add(terrainContainer.CreatePlugin(staticContainer, bootstrapContainer, mapRendererContainer, debugBuilder, FeatureFlagsConfiguration.Instance.IsEnabled(FeatureFlagsStrings.GPUI_ENABLED)));

<<<<<<< HEAD
            if (localSceneDevelopment) { globalPlugins.Add(new LocalSceneDevelopmentPlugin(reloadSceneController, realmUrls)); }
=======
            if (localSceneDevelopment)
                globalPlugins.Add(new LocalSceneDevelopmentPlugin(reloadSceneController, realmUrls));
>>>>>>> 8531c80f
            else
            {
                globalPlugins.Add(lodContainer.LODPlugin);
                globalPlugins.Add(lodContainer.RoadPlugin);
            }

            if (localSceneDevelopment || builderCollectionsPreview)
                globalPlugins.Add(new GlobalGLTFLoadingPlugin(staticContainer.WebRequestsContainer.WebRequestController, staticContainer.RealmData, builderContentURL.Value, localSceneDevelopment));

            globalPlugins.AddRange(staticContainer.SharedPlugins);

            if (includeFriends)
            {
                // TODO many circular dependencies - adjust the flow and get rid of ObjectProxy
                var friendsContainer = new FriendsContainer(
                    mainUIView,
                    mvcManager,
                    assetsProvisioner,
                    identityCache,
                    profileRepository,
                    staticContainer.LoadingStatus,
                    staticContainer.InputBlock,
                    selfProfile,
                    new MVCPassportBridge(mvcManager),
                    notificationsBusController,
                    onlineUsersProvider,
                    realmNavigator,
                    includeUserBlocking,
                    includeCall,
                    appArgs,
                    dynamicWorldParams.EnableAnalytics,
                    bootstrapContainer.Analytics,
                    chatEventBus,
                    sharedSpaceManager,
                    socialServiceEventBus,
                    socialServiceContainer.socialServicesRPC,
                    friendsEventBus,
                    friendServiceProxy,
                    friendOnlineStatusCacheProxy,
                    friendsCacheProxy,
                    userBlockingCacheProxy,
                    profileRepositoryWrapper,
                    voiceChatCallStatusService
                );

                globalPlugins.Add(friendsContainer);
            }

            if (includeCameraReel)
                globalPlugins.Add(new InWorldCameraPlugin(
                    selfProfile,
                    staticContainer.RealmData,
                    playerEntity,
                    placesAPIService,
                    staticContainer.CharacterContainer.CharacterObject,
                    coroutineRunner,
                    cameraReelStorageService,
                    cameraReelStorageService,
                    mvcManager,
                    clipboard,
                    bootstrapContainer.DecentralandUrlsSource,
                    webBrowser,
                    staticContainer.WebRequestsContainer.WebRequestController,
                    profileRepository,
                    realmNavigator,
                    assetsProvisioner,
                    wearableCatalog,
                    wearablesProvider,
                    assetBundlesURL,
                    dclCursor,
                    mainUIView.SidebarView.EnsureNotNull().InWorldCameraButton,
                    globalWorld,
                    debugBuilder,
                    nametagsData,
                    profileRepositoryWrapper,
                    sharedSpaceManager,
                    identityCache));

            if (includeMarketplaceCredits)
            {
                globalPlugins.Add(new MarketplaceCreditsPlugin(
                    mainUIView,
                    assetsProvisioner,
                    webBrowser,
                    staticContainer.InputBlock,
                    selfProfile,
                    staticContainer.WebRequestsContainer.WebRequestController,
                    bootstrapContainer.DecentralandUrlsSource,
                    mvcManager,
                    notificationsBusController,
                    staticContainer.RealmData,
                    sharedSpaceManager,
                    identityCache,
                    staticContainer.LoadingStatus));
            }

            if (includeCommunities)
                globalPlugins.Add(new CommunitiesPlugin(
                    mvcManager,
                    assetsProvisioner,
                    staticContainer.InputBlock,
                    cameraReelStorageService,
                    cameraReelScreenshotsStorage,
                    profileRepositoryWrapper,
                    friendServiceProxy,
                    communitiesDataProvider,
                    staticContainer.WebRequestsContainer.WebRequestController,
                    placesAPIService,
                    selfProfile,
                    realmNavigator,
                    clipboard,
                    webBrowser,
                    eventsApiService,
                    sharedSpaceManager,
                    chatEventBus,
                    communitiesEventBus,
                    socialServiceContainer.socialServicesRPC));

            if (dynamicWorldParams.EnableAnalytics)
                globalPlugins.Add(new AnalyticsPlugin(
                        bootstrapContainer.Analytics!,
                        staticContainer.Profiler,
                        staticContainer.LoadingStatus,
                        staticContainer.RealmData,
                        staticContainer.ScenesCache,
                        staticContainer.MainPlayerAvatarBaseProxy,
                        identityCache,
                        debugBuilder,
                        cameraReelStorageService,
                        entityParticipantTable
                    )
                );

            var globalWorldFactory = new GlobalWorldFactory(
                in staticContainer,
                exposedGlobalDataContainer.CameraSamplingData,
                realmSamplingData,
                assetBundlesURL,
                staticContainer.RealmData,
                globalPlugins,
                debugBuilder,
                staticContainer.ScenesCache,
                dynamicWorldParams.HybridSceneParams,
                currentSceneInfo,
                lodContainer.LodCache,
                lodContainer.RoadCoordinates,
                lodContainer.LODSettings,
                multiplayerEmotesMessageBus,
                globalWorld,
                staticContainer.SceneReadinessReportQueue,
                localSceneDevelopment,
                profileRepository,
                bootstrapContainer.UseRemoteAssetBundles,
                lodContainer.RoadAssetsPool,
                staticContainer.SceneLoadingLimit
            );

            staticContainer.RoomHubProxy.SetObject(roomHub);

            var container = new DynamicWorldContainer(
                mvcManager,
                realmContainer.RealmController,
                globalWorldFactory,
                globalPlugins,
                profileRepository,
                initializationFlowContainer.InitializationFlow,
                chatMessagesBus,
                messagePipesHub,
                remoteMetadata,
                profileBroadcast,
                roomHub,
                socialServiceContainer,
                selfProfile
            );

            // Init itself
            await dynamicWorldDependencies.SettingsContainer.InitializePluginAsync(container, ct)!.ThrowOnFail();

            return (container, true);
        }

        private static URLAddress GetFriendsApiUrl(IDecentralandUrlsSource dclUrlSource, IAppArgs appArgs)
        {
            string url = dclUrlSource.Url(DecentralandUrl.ApiFriends);

            if (appArgs.TryGetValue(AppArgsFlags.FRIENDS_API_URL, out string? urlFromArgs))
                url = urlFromArgs!;

            return URLAddress.FromString(url);
        }

        private static void ParseDebugForcedEmotes(IReadOnlyCollection<string>? debugEmotes, ref List<URN> parsedEmotes)
        {
            if (debugEmotes?.Count > 0)
                parsedEmotes.AddRange(debugEmotes.Select(emote => new URN(emote)));
        }

        private static void ParseParamsForcedEmotes(IAppArgs appParams, ref List<URN> parsedEmotes)
        {
            if (appParams.TryGetValue(AppArgsFlags.FORCED_EMOTES, out string? csv) && !string.IsNullOrEmpty(csv!))
                parsedEmotes.AddRange(csv.Split(',', StringSplitOptions.RemoveEmptyEntries)?.Select(emote => new URN(emote)) ?? ArraySegment<URN>.Empty);
        }
    }
}<|MERGE_RESOLUTION|>--- conflicted
+++ resolved
@@ -598,13 +598,8 @@
             var friendOnlineStatusCacheProxy = new ObjectProxy<FriendsConnectivityStatusTracker>();
             var friendsCacheProxy = new ObjectProxy<FriendsCache>();
 
-<<<<<<< HEAD
-            IProfileThumbnailCache profileThumbnailCache = new ProfileThumbnailCache(staticContainer.WebRequestsContainer.WebRequestController);
-            var profileRepositoryWrapper = new ProfileRepositoryWrapper(profileRepository, profileThumbnailCache, remoteMetadata);
-=======
             ISpriteCache thumbnailCache = new SpriteCache(staticContainer.WebRequestsContainer.WebRequestController);
             ProfileRepositoryWrapper profileRepositoryWrapper = new ProfileRepositoryWrapper(profileRepository, thumbnailCache, remoteMetadata);
->>>>>>> 8531c80f
 
             IChatEventBus chatEventBus = new ChatEventBus();
             IFriendsEventBus friendsEventBus = new DefaultFriendsEventBus();
@@ -734,16 +729,11 @@
                     chatMessageFactory,
                     profileRepositoryWrapper,
                     friendServiceProxy,
-<<<<<<< HEAD
-                    staticContainer.RealmData,
-                    realmNavigator,
-                    voiceChatCallStatusService),
-=======
                     communitiesDataProvider,
                     thumbnailCache,
                     mainUIView.WarningNotification,
-                    communitiesEventBus),
->>>>>>> 8531c80f
+                    communitiesEventBus,
+                    voiceChatCallStatusService),
                 new ExplorePanelPlugin(
                     assetsProvisioner,
                     mvcManager,
@@ -902,12 +892,8 @@
             if (!appArgs.HasDebugFlag() || !appArgs.HasFlagWithValueFalse(AppArgsFlags.LANDSCAPE_TERRAIN_ENABLED))
                 globalPlugins.Add(terrainContainer.CreatePlugin(staticContainer, bootstrapContainer, mapRendererContainer, debugBuilder, FeatureFlagsConfiguration.Instance.IsEnabled(FeatureFlagsStrings.GPUI_ENABLED)));
 
-<<<<<<< HEAD
-            if (localSceneDevelopment) { globalPlugins.Add(new LocalSceneDevelopmentPlugin(reloadSceneController, realmUrls)); }
-=======
             if (localSceneDevelopment)
                 globalPlugins.Add(new LocalSceneDevelopmentPlugin(reloadSceneController, realmUrls));
->>>>>>> 8531c80f
             else
             {
                 globalPlugins.Add(lodContainer.LODPlugin);
