--- conflicted
+++ resolved
@@ -275,8 +275,6 @@
 
             ExposedGlobalDataContainer exposedGlobalDataContainer = staticContainer.ExposedGlobalDataContainer;
 
-            PlayerParcelTrackerService playerParcelTracker = new PlayerParcelTrackerService();
-
             PopupCloserView popupCloserView = Object.Instantiate((await assetsProvisioner.ProvideMainAssetAsync(dynamicSettings.PopupCloserView, CancellationToken.None)).Value.GetComponent<PopupCloserView>()).EnsureNotNull();
             MainUIView mainUIView = Object.Instantiate((await assetsProvisioner.ProvideMainAssetAsync(dynamicSettings.MainUIView, CancellationToken.None)).Value.GetComponent<MainUIView>()).EnsureNotNull();
 
@@ -558,19 +556,12 @@
                 roomHub,
                 identityCache,
                 staticContainer.WebRequestsContainer.WebRequestController,
-<<<<<<< HEAD
-                playerParcelTracker,
-                realmNavigator,
-                staticContainer.RealmData,
-                bootstrapContainer.DecentralandUrlsSource
-=======
                 staticContainer.ScenesCache,
                 realmNavigator,
                 staticContainer.RealmData,
                 bootstrapContainer.DecentralandUrlsSource,
                 sharedSpaceManager,
                 chatEventBus
->>>>>>> 43bb7990
                 );
 
             IBackpackEventBus backpackEventBus = dynamicWorldParams.EnableAnalytics
@@ -698,7 +689,7 @@
                     voiceChatRoom
                 ),
                 new WorldInfoPlugin(worldInfoHub, debugBuilder, chatHistory),
-                new CharacterMotionPlugin(staticContainer.CharacterContainer.CharacterObject, debugBuilder, staticContainer.ComponentsContainer.ComponentPoolsRegistry, staticContainer.SceneReadinessReportQueue, playerParcelTracker,staticContainer.ScenesCache, staticContainer.RealmData, terrainContainer.Landscape),
+                new CharacterMotionPlugin(staticContainer.CharacterContainer.CharacterObject, debugBuilder, staticContainer.ComponentsContainer.ComponentPoolsRegistry, staticContainer.SceneReadinessReportQueue, terrainContainer.Landscape),
                 new InputPlugin(dclCursor, unityEventSystem, assetsProvisioner, multiplayerEmotesMessageBus, emotesBus, mvcManager),
                 new GlobalInteractionPlugin(assetsProvisioner, staticContainer.EntityCollidersGlobalCache, exposedGlobalDataContainer.GlobalInputEvents, unityEventSystem, mvcManager, menusAccessFacade),
                 new CharacterCameraPlugin(assetsProvisioner, realmSamplingData, exposedGlobalDataContainer.ExposedCameraData, debugBuilder, dynamicWorldDependencies.CommandLineArgs),
@@ -926,12 +917,7 @@
                         playerEntity,
                         communitiesDataProvider,
                         staticContainer.WebRequestsContainer.WebRequestController,
-<<<<<<< HEAD
-                        assetsProvisioner,
-                        debugBuilder
-=======
                         assetsProvisioner
->>>>>>> 43bb7990
                     )
                 );
 
@@ -1071,11 +1057,7 @@
                         debugBuilder,
                         cameraReelStorageService,
                         entityParticipantTable,
-<<<<<<< HEAD
-                        playerParcelTracker
-=======
                         staticContainer.ScenesCache
->>>>>>> 43bb7990
                     )
                 );
 
