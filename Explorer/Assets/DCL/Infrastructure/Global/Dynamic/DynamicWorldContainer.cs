--- conflicted
+++ resolved
@@ -1132,11 +1132,8 @@
                 bootstrapContainer.UseRemoteAssetBundles,
                 lodContainer.RoadAssetsPool,
                 staticContainer.SceneLoadingLimit,
-<<<<<<< HEAD
+                staticContainer.LandscapeParcelData,
                 builderCollectionsPreview
-=======
-                staticContainer.LandscapeParcelData
->>>>>>> 7a58b6b4
             );
 
             staticContainer.RoomHubProxy.SetObject(roomHub);
