--- conflicted
+++ resolved
@@ -658,13 +658,10 @@
 
             var lambdasProfilesProvider = new LambdasProfilesProvider(staticContainer.WebRequestsContainer.WebRequestController, bootstrapContainer.DecentralandUrlsSource);
 
-<<<<<<< HEAD
             IEventBus eventBus = new EventBus(true);
             
-=======
             var thumbnailProvider = new ECSThumbnailProvider(staticContainer.RealmData, globalWorld);
 
->>>>>>> cc8fbb3f
             var globalPlugins = new List<IDCLGlobalPlugin>
             {
                 new MultiplayerPlugin(
@@ -824,13 +821,9 @@
                     communitiesDataProvider,
                     realmNftNamesProvider,
                     includeVoiceChat,
-<<<<<<< HEAD
                     includeTranslationChat,
                     galleryEventBus
-=======
-                    galleryEventBus,
                     thumbnailProvider
->>>>>>> cc8fbb3f
                 ),
                 new CharacterPreviewPlugin(staticContainer.ComponentsContainer.ComponentPoolsRegistry, assetsProvisioner, staticContainer.CacheCleaner),
                 new WebRequestsPlugin(staticContainer.WebRequestsContainer.AnalyticsContainer, debugBuilder),
