using Arch.Core;
using CommunicationData.URLHelpers;
using Cysharp.Threading.Tasks;
using DCL.AssetsProvision;
using DCL.Audio;
using DCL.AvatarRendering.Emotes;
using DCL.AvatarRendering.Emotes.Equipped;
using DCL.AvatarRendering.Wearables;
using DCL.AvatarRendering.Wearables.Equipped;
using DCL.AvatarRendering.Wearables.Helpers;
using DCL.AvatarRendering.Wearables.ThirdParty;
using DCL.Backpack.BackpackBus;
using DCL.BadgesAPIService;
using DCL.Browser;
using DCL.CharacterPreview;
using DCL.Chat.Commands;
using DCL.Chat.History;
using DCL.Chat.InputBus;
using DCL.Chat.MessageBus;
using DCL.Clipboard;
using DCL.DebugUtilities;
using DCL.EventsApi;
using DCL.FeatureFlags;
using DCL.Friends;
using DCL.Friends.Passport;
using DCL.Friends.UserBlocking;
using DCL.Input;
using DCL.InWorldCamera.CameraReelStorageService;
using DCL.LOD.Systems;
using DCL.MapRenderer;
using DCL.Minimap;
using DCL.Multiplayer.Connections.Archipelago.AdapterAddress.Current;
using DCL.Multiplayer.Connections.Archipelago.Rooms;
using DCL.Multiplayer.Connections.DecentralandUrls;
using DCL.Multiplayer.Connections.GateKeeper.Meta;
using DCL.Multiplayer.Connections.GateKeeper.Rooms;
using DCL.Multiplayer.Connections.GateKeeper.Rooms.Options;
using DCL.Multiplayer.Connections.Messaging.Hubs;
using DCL.Multiplayer.Connections.Pools;
using DCL.Multiplayer.Connections.RoomHubs;
using DCL.Multiplayer.Connections.Rooms.Connective;
using DCL.Multiplayer.Connections.Rooms.Status;
using DCL.Multiplayer.Connections.Systems.Throughput;
using DCL.Multiplayer.Connectivity;
using DCL.Multiplayer.Deduplication;
using DCL.Multiplayer.Emotes;
using DCL.Multiplayer.HealthChecks;
using DCL.Multiplayer.HealthChecks.Struct;
using DCL.Multiplayer.Movement;
using DCL.Multiplayer.Movement.Settings;
using DCL.Multiplayer.Movement.Systems;
using DCL.Multiplayer.Profiles.BroadcastProfiles;
using DCL.Multiplayer.Profiles.Entities;
using DCL.Multiplayer.Profiles.Poses;
using DCL.Multiplayer.Profiles.Tables;
using DCL.Multiplayer.SDK.Systems.GlobalWorld;
using DCL.Nametags;
using DCL.Navmap;
using DCL.NftInfoAPIService;
using DCL.Notifications;
using DCL.NotificationsBusController.NotificationsBus;
using DCL.Optimization.AdaptivePerformance.Systems;
using DCL.Optimization.Pools;
using DCL.PerformanceAndDiagnostics.Analytics;
using DCL.PlacesAPIService;
using DCL.PluginSystem;
using DCL.PluginSystem.Global;
using DCL.Profiles;
using DCL.Profiles.Self;
using DCL.RealmNavigation;
using DCL.Rendering.GPUInstancing.Systems;
using DCL.SceneLoadingScreens.LoadingScreen;
using DCL.StylizedSkybox.Scripts.Plugin;
using DCL.UI.InputFieldFormatting;
using DCL.UI.MainUI;
using DCL.UI.Profiles.Helpers;
using DCL.UI.SharedSpaceManager;
using DCL.UserInAppInitializationFlow;
using DCL.Utilities;
using DCL.Utilities.Extensions;
using DCL.Web3.Identities;
using DCL.WebRequests.Analytics;
using ECS.Prioritization.Components;
using ECS.SceneLifeCycle;
using ECS.SceneLifeCycle.CurrentScene;
using ECS.SceneLifeCycle.IncreasingRadius;
using ECS.SceneLifeCycle.LocalSceneDevelopment;
using ECS.SceneLifeCycle.Realm;
using Global.AppArgs;
using Global.Dynamic.ChatCommands;
using Global.Versioning;
using LiveKit.Internal.FFIClients.Pools;
using LiveKit.Internal.FFIClients.Pools.Memory;
using LiveKit.Proto;
using MVC;
using MVC.PopupsController.PopupCloser;
using SceneRunner.Debugging.Hub;
using System;
using System.Buffers;
using System.Collections.Generic;
using System.Linq;
using System.Threading;
using UnityEngine;
using UnityEngine.Audio;
using UnityEngine.EventSystems;
using UnityEngine.Pool;
using Utility;
using Utility.Ownership;
using Utility.PriorityQueue;
using Object = UnityEngine.Object;

namespace Global.Dynamic
{
    public class DynamicWorldContainer : DCLWorldContainer<DynamicWorldSettings>
    {
        private readonly LocalSceneDevelopmentController? localSceneDevelopmentController;
        private readonly IChatMessagesBus chatMessagesBus;
        private readonly IProfileBroadcast profileBroadcast;

        public IMVCManager MvcManager { get; }

        public IGlobalRealmController RealmController { get; }

        public GlobalWorldFactory GlobalWorldFactory { get; }

        public IReadOnlyList<IDCLGlobalPlugin> GlobalPlugins { get; }

        public IProfileRepository ProfileRepository { get; }

        public IUserInAppInitializationFlow UserInAppInAppInitializationFlow { get; }

        public IMessagePipesHub MessagePipesHub { get; }

        public IRemoteMetadata RemoteMetadata { get; }

        public IRoomHub RoomHub { get; }

        private DynamicWorldContainer(
            LocalSceneDevelopmentController? localSceneDevelopmentController,
            IMVCManager mvcManager,
            IGlobalRealmController realmController,
            GlobalWorldFactory globalWorldFactory,
            IReadOnlyList<IDCLGlobalPlugin> globalPlugins,
            IProfileRepository profileRepository,
            IUserInAppInitializationFlow userInAppInAppInitializationFlow,
            IChatMessagesBus chatMessagesBus,
            IMessagePipesHub messagePipesHub,
            IRemoteMetadata remoteMetadata,
            IProfileBroadcast profileBroadcast,
            IRoomHub roomHub)
        {
            MvcManager = mvcManager;
            RealmController = realmController;
            GlobalWorldFactory = globalWorldFactory;
            GlobalPlugins = globalPlugins;
            ProfileRepository = profileRepository;
            UserInAppInAppInitializationFlow = userInAppInAppInitializationFlow;
            MessagePipesHub = messagePipesHub;
            RemoteMetadata = remoteMetadata;
            RoomHub = roomHub;
            this.localSceneDevelopmentController = localSceneDevelopmentController;
            this.chatMessagesBus = chatMessagesBus;
            this.profileBroadcast = profileBroadcast;
        }

        public override void Dispose()
        {
            chatMessagesBus.Dispose();
            profileBroadcast.Dispose();
            MessagePipesHub.Dispose();
            localSceneDevelopmentController?.Dispose();
        }

        public static async UniTask<(DynamicWorldContainer? container, bool success)> CreateAsync(
            BootstrapContainer bootstrapContainer,
            DynamicWorldDependencies dynamicWorldDependencies,
            DynamicWorldParams dynamicWorldParams,
            AudioClipConfig backgroundMusic,
            World globalWorld,
            Entity playerEntity,
            IAppArgs appArgs,
            ICoroutineRunner coroutineRunner,
            DCLVersion dclVersion,
            CancellationToken ct)
        {
            DynamicSettings dynamicSettings = dynamicWorldDependencies.DynamicSettings;
            StaticContainer staticContainer = dynamicWorldDependencies.StaticContainer;
            IWeb3IdentityCache identityCache = dynamicWorldDependencies.Web3IdentityCache;
            IAssetsProvisioner assetsProvisioner = dynamicWorldDependencies.AssetsProvisioner;
            IDebugContainerBuilder debugBuilder = dynamicWorldDependencies.DebugContainerBuilder;
            ObjectProxy<INavmapBus> explorePanelNavmapBus = new ObjectProxy<INavmapBus>();
            INavmapBus sharedNavmapCommandBus = new SharedNavmapBus(explorePanelNavmapBus);

            // If we have many undesired delays when using the third-party providers, it might be useful to cache it at app's bootstrap
            // So far, the chance of using it is quite low, so it's preferable to do it lazy avoiding extra requests & memory allocations
            IThirdPartyNftProviderSource thirdPartyNftProviderSource = new RealmThirdPartyNftProviderSource(staticContainer.WebRequestsContainer.WebRequestController,
                staticContainer.RealmData);

            var placesAPIService = new PlacesAPIService(new PlacesAPIClient(staticContainer.WebRequestsContainer.WebRequestController, bootstrapContainer.DecentralandUrlsSource));

            IEventsApiService eventsApiService = new HttpEventsApiService(staticContainer.WebRequestsContainer.WebRequestController,
                URLDomain.FromString(bootstrapContainer.DecentralandUrlsSource.Url(DecentralandUrl.ApiEvents)));

            var mapPathEventBus = new MapPathEventBus();
            INotificationsBusController notificationsBusController = new NotificationsBusController();

            DefaultTexturesContainer defaultTexturesContainer = null!;
            LODContainer lodContainer = null!;

            IOnlineUsersProvider baseUserProvider = new ArchipelagoHttpOnlineUsersProvider(staticContainer.WebRequestsContainer.WebRequestController,
                URLAddress.FromString(bootstrapContainer.DecentralandUrlsSource.Url(DecentralandUrl.RemotePeers)));

            var onlineUsersProvider = new WorldInfoOnlineUsersProviderDecorator(
                baseUserProvider,
                staticContainer.WebRequestsContainer.WebRequestController,
                URLAddress.FromString(bootstrapContainer.DecentralandUrlsSource.Url(DecentralandUrl.RemotePeersWorld)));

            async UniTask InitializeContainersAsync(IPluginSettingsContainer settingsContainer, CancellationToken ct)
            {
                // Init other containers
                defaultTexturesContainer =
                    await DefaultTexturesContainer
                         .CreateAsync(
                              settingsContainer,
                              assetsProvisioner,
                              appArgs,
                              ct
                          )
                         .ThrowOnFail();

                lodContainer =
                    await LODContainer
                         .CreateAsync(
                              assetsProvisioner,
                              bootstrapContainer.DecentralandUrlsSource,
                              staticContainer,
                              settingsContainer,
                              staticContainer.RealmData,
                              defaultTexturesContainer.TextureArrayContainerFactory,
                              debugBuilder,
                              dynamicWorldParams.EnableLOD,
                              staticContainer.GPUInstancingService,
                              ct
                          )
                         .ThrowOnFail();
            }

            try { await InitializeContainersAsync(dynamicWorldDependencies.SettingsContainer, ct); }
            catch (Exception) { return (null, false); }

            CursorSettings cursorSettings = (await assetsProvisioner.ProvideMainAssetAsync(dynamicSettings.CursorSettings, ct)).Value;
            ProvidedAsset<Texture2D> normalCursorAsset = await assetsProvisioner.ProvideMainAssetAsync(cursorSettings.NormalCursor, ct);
            ProvidedAsset<Texture2D> interactionCursorAsset = await assetsProvisioner.ProvideMainAssetAsync(cursorSettings.InteractionCursor, ct);
            ProvidedAsset<MultiplayerDebugSettings> multiplayerDebugSettings = await assetsProvisioner.ProvideMainAssetAsync(dynamicSettings.MultiplayerDebugSettings, ct);
            ProvidedAsset<AdaptivePhysicsSettings> physicsSettings = await assetsProvisioner.ProvideMainAssetAsync(dynamicSettings.AdaptivePhysicsSettings, ct);

            var unityEventSystem = new UnityEventSystem(EventSystem.current.EnsureNotNull());
            var dclCursor = new DCLCursor(normalCursorAsset.Value, interactionCursorAsset.Value, cursorSettings.NormalCursorHotspot, cursorSettings.InteractionCursorHotspot);

            staticContainer.QualityContainer.AddDebugViews(debugBuilder);

            var realmSamplingData = new RealmSamplingData();
            var dclInput = new DCLInput();
            staticContainer.InputProxy.SetObject(dclInput);

            ExposedGlobalDataContainer exposedGlobalDataContainer = staticContainer.ExposedGlobalDataContainer;

            PopupCloserView popupCloserView = Object.Instantiate((await assetsProvisioner.ProvideMainAssetAsync(dynamicSettings.PopupCloserView, CancellationToken.None)).Value.GetComponent<PopupCloserView>()).EnsureNotNull();
            MainUIView mainUIView = Object.Instantiate((await assetsProvisioner.ProvideMainAssetAsync(dynamicSettings.MainUIView, CancellationToken.None)).Value.GetComponent<MainUIView>()).EnsureNotNull();

            var coreMvcManager = new MVCManager(new WindowStackManager(), new CancellationTokenSource(), popupCloserView);

            IMVCManager mvcManager = dynamicWorldParams.EnableAnalytics
                ? new MVCManagerAnalyticsDecorator(coreMvcManager, bootstrapContainer.Analytics!)
                : coreMvcManager;

            var loadingScreenTimeout = new LoadingScreenTimeout();
            ILoadingScreen loadingScreen = new LoadingScreen(mvcManager, loadingScreenTimeout);

            var nftInfoAPIClient = new OpenSeaAPIClient(staticContainer.WebRequestsContainer.WebRequestController, bootstrapContainer.DecentralandUrlsSource);
            var wearableCatalog = new WearableStorage();
            var characterPreviewFactory = new CharacterPreviewFactory(staticContainer.ComponentsContainer.ComponentPoolsRegistry);
            IWebBrowser webBrowser = bootstrapContainer.WebBrowser;
            ProfileNameColorHelper.SetNameColors(dynamicSettings.UserNameColors);
            NametagsData nametagsData = (await assetsProvisioner.ProvideMainAssetAsync(dynamicSettings.NametagsData, ct)).Value;

            IProfileCache profileCache = new DefaultProfileCache();

            var profileRepository = new LogProfileRepository(
                new RealmProfileRepository(staticContainer.WebRequestsContainer.WebRequestController, staticContainer.RealmData, profileCache)
            );

            static IMultiPool MultiPoolFactory() =>
                new DCLMultiPool();

            var memoryPool = new ArrayMemoryPool(ArrayPool<byte>.Shared!);

            var assetBundlesURL = URLDomain.FromString(bootstrapContainer.DecentralandUrlsSource.Url(DecentralandUrl.AssetBundlesCDN));
            var builderDTOsURL = URLDomain.FromString(bootstrapContainer.DecentralandUrlsSource.Url(DecentralandUrl.BuilderApiDtos));
            var builderContentURL = URLDomain.FromString(bootstrapContainer.DecentralandUrlsSource.Url(DecentralandUrl.BuilderApiContent));

            var emotesCache = new MemoryEmotesStorage();
            staticContainer.CacheCleaner.Register(emotesCache);
            var equippedWearables = new EquippedWearables();
            var equippedEmotes = new EquippedEmotes();
            var forceRender = new List<string>();

            var selfEmotes = new List<URN>();
            ParseParamsForcedEmotes(bootstrapContainer.ApplicationParametersParser, ref selfEmotes);
            ParseDebugForcedEmotes(bootstrapContainer.DebugSettings.EmotesToAddToUserProfile, ref selfEmotes);

            var selfProfile = new SelfProfile(profileRepository, identityCache, equippedWearables, wearableCatalog,
                emotesCache, equippedEmotes, forceRender, selfEmotes);

            IEmoteProvider emoteProvider = new ApplicationParamsEmoteProvider(appArgs,
                new EcsEmoteProvider(globalWorld, staticContainer.RealmData));

            var wearablesProvider = new ApplicationParametersWearablesProvider(appArgs,
                new ECSWearablesProvider(identityCache, globalWorld), builderDTOsURL.Value);

            //TODO should be unified with LaunchMode
            bool localSceneDevelopment = !string.IsNullOrEmpty(dynamicWorldParams.LocalSceneDevelopmentRealm);
            bool builderWearablesPreview = appArgs.HasFlag(AppArgsFlags.SELF_PREVIEW_BUILDER_COLLECTIONS);

            var realmContainer = RealmContainer.Create(
                staticContainer,
                identityCache,
                dynamicWorldParams.StaticLoadPositions,
                debugBuilder,
                loadingScreenTimeout,
                loadingScreen,
                localSceneDevelopment,
                bootstrapContainer.DecentralandUrlsSource,
                staticContainer.FeatureFlagsCache,
                appArgs,
                new TeleportController(staticContainer.SceneReadinessReportQueue));

            var terrainContainer = TerrainContainer.Create(staticContainer, realmContainer, dynamicWorldParams.EnableLandscape, localSceneDevelopment);

            var playSceneMetaDataSource = new SceneRoomMetaDataSource(staticContainer.RealmData, staticContainer.CharacterContainer.Transform, globalWorld, dynamicWorldParams.IsolateScenesCommunication).WithLog();
            var localDevelopmentMetaDataSource = ConstSceneRoomMetaDataSource.FromMachineUUID().WithLog();

            GateKeeperSceneRoomOptions gateKeeperSceneRoomOptions = new GateKeeperSceneRoomOptions(staticContainer.LaunchMode, bootstrapContainer.DecentralandUrlsSource, playSceneMetaDataSource, localDevelopmentMetaDataSource);

            IGateKeeperSceneRoom gateKeeperSceneRoom = new GateKeeperSceneRoom(staticContainer.WebRequestsContainer.WebRequestController, staticContainer.ScenesCache, gateKeeperSceneRoomOptions)
               .AsActivatable();

            var currentAdapterAddress = ICurrentAdapterAddress.NewDefault(staticContainer.RealmData);

            var archipelagoIslandRoom = IArchipelagoIslandRoom.NewDefault(
                identityCache,
                MultiPoolFactory(),
                new ArrayMemoryPool(),
                staticContainer.CharacterContainer.CharacterObject,
                currentAdapterAddress,
                staticContainer.WebRequestsContainer.WebRequestController
            );

            var reloadSceneController = new ECSReloadScene(staticContainer.ScenesCache, globalWorld, playerEntity, localSceneDevelopment);

            LocalSceneDevelopmentController? localSceneDevelopmentController = localSceneDevelopment ? new LocalSceneDevelopmentController(reloadSceneController, dynamicWorldParams.LocalSceneDevelopmentRealm) : null;

            IRoomHub roomHub = new RoomHub(
                localSceneDevelopment ? IConnectiveRoom.Null.INSTANCE : archipelagoIslandRoom,
                gateKeeperSceneRoom
            );

            var islandThroughputBunch = new ThroughputBufferBunch(new ThroughputBuffer(), new ThroughputBuffer());
            var sceneThroughputBunch = new ThroughputBufferBunch(new ThroughputBuffer(), new ThroughputBuffer());

            var messagePipesHub = new MessagePipesHub(roomHub, MultiPoolFactory(), MultiPoolFactory(), memoryPool, islandThroughputBunch, sceneThroughputBunch);

            var roomsStatus = new RoomsStatus(
                roomHub,

                //override allowed only in Editor
                Application.isEditor
                    ? new LinkedBox<(bool use, ConnectionQuality quality)>(
                        () => (bootstrapContainer.DebugSettings.OverrideConnectionQuality, bootstrapContainer.DebugSettings.ConnectionQuality)
                    )
                    : new Box<(bool use, ConnectionQuality quality)>((false, ConnectionQuality.QualityExcellent))
            );

            var entityParticipantTable = new EntityParticipantTable();
            staticContainer.EntityParticipantTableProxy.SetObject(entityParticipantTable);

            var queuePoolFullMovementMessage = new ObjectPool<SimplePriorityQueue<NetworkMovementMessage>>(
                () => new SimplePriorityQueue<NetworkMovementMessage>(),
                actionOnRelease: queue => queue.Clear()
            );

            var remoteEntities = new RemoteEntities(
                entityParticipantTable,
                staticContainer.ComponentsContainer.ComponentPoolsRegistry,
                queuePoolFullMovementMessage,
                staticContainer.EntityCollidersGlobalCache
            );

            var realmNavigatorContainer = RealmNavigationContainer.Create
                (staticContainer, bootstrapContainer, lodContainer, realmContainer, remoteEntities, globalWorld, roomHub, terrainContainer.Landscape, exposedGlobalDataContainer, loadingScreen);

            IHealthCheck livekitHealthCheck = bootstrapContainer.DebugSettings.EnableEmulateNoLivekitConnection
                ? new IHealthCheck.AlwaysFails("Livekit connection is in debug, always fail mode")
                : new SequentialHealthCheck(
                    new MultipleURLHealthCheck(staticContainer.WebRequestsContainer.WebRequestController, bootstrapContainer.DecentralandUrlsSource,
                        DecentralandUrl.ArchipelagoStatus,
                        DecentralandUrl.GatekeeperStatus
                    ),
                    new StartLiveKitRooms(roomHub)
                );

            livekitHealthCheck = dynamicWorldParams.EnableAnalytics
                ? livekitHealthCheck.WithFailAnalytics(bootstrapContainer.Analytics!)
                : livekitHealthCheck;

            livekitHealthCheck.WithRetries();


            bool includeCameraReel = staticContainer.FeatureFlagsCache.Configuration.IsEnabled(FeatureFlagsStrings.CAMERA_REEL) || (appArgs.HasDebugFlag() && appArgs.HasFlag(AppArgsFlags.CAMERA_REEL)) || Application.isEditor;
            bool includeFriends = (staticContainer.FeatureFlagsCache.Configuration.IsEnabled(FeatureFlagsStrings.FRIENDS) || (appArgs.HasDebugFlag() && appArgs.HasFlag(AppArgsFlags.FRIENDS)) || Application.isEditor) && !localSceneDevelopment;
            bool includeUserBlocking = staticContainer.FeatureFlagsCache.Configuration.IsEnabled(FeatureFlagsStrings.FRIENDS_USER_BLOCKING) || (appArgs.HasDebugFlag() && appArgs.HasFlag(AppArgsFlags.FRIENDS_USER_BLOCKING));
            bool isNameEditorEnabled = staticContainer.FeatureFlagsCache.Configuration.IsEnabled(FeatureFlagsStrings.PROFILE_NAME_EDITOR) || (appArgs.HasDebugFlag() && appArgs.HasFlag(AppArgsFlags.PROFILE_NAME_EDITOR)) || Application.isEditor;

            var chatHistory = new ChatHistory();
            ISharedSpaceManager sharedSpaceManager = new SharedSpaceManager(mvcManager, dclInput, globalWorld, includeFriends, includeCameraReel);

            var initializationFlowContainer = InitializationFlowContainer.Create(staticContainer,
                bootstrapContainer,
                realmContainer,
                realmNavigatorContainer,
                terrainContainer,
                loadingScreen,
                livekitHealthCheck,
                bootstrapContainer.DecentralandUrlsSource,
                mvcManager,
                selfProfile,
                dynamicWorldParams,
                appArgs,
                backgroundMusic,
                roomHub,
                chatHistory,
                localSceneDevelopment);

            IRealmNavigator realmNavigator = realmNavigatorContainer.WithMainScreenFallback(initializationFlowContainer.InitializationFlow, playerEntity, globalWorld);

            MapRendererContainer? mapRendererContainer =
                await MapRendererContainer
                   .CreateAsync(
                        dynamicWorldDependencies.SettingsContainer,
                        staticContainer,
                        bootstrapContainer.DecentralandUrlsSource,
                        assetsProvisioner,
                        placesAPIService,
                        eventsApiService,
                        mapPathEventBus,
                        staticContainer.MapPinsEventBus,
                        notificationsBusController,
                        realmNavigator,
                        staticContainer.RealmData,
                        sharedNavmapCommandBus,
                        onlineUsersProvider,
                        ct
                    );

            var minimap = new MinimapController(
                mainUIView.MinimapView.EnsureNotNull(),
                mapRendererContainer.MapRenderer,
                mvcManager,
                placesAPIService,
                staticContainer.RealmData,
                realmNavigator,
                staticContainer.ScenesCache,
                mapPathEventBus,
                staticContainer.SceneRestrictionBusController,
                dynamicWorldParams.StartParcel,
                sharedSpaceManager
            );

            var worldInfoHub = new LocationBasedWorldInfoHub(
                new WorldInfoHub(staticContainer.SingletonSharedDependencies.SceneMapping),
                staticContainer.CharacterContainer.CharacterObject
            );

            dynamicWorldDependencies.WorldInfoTool.Initialize(worldInfoHub);

            var chatCommandsBus = new ChatCommandsBus();
            var characterDataPropagationUtility = new CharacterDataPropagationUtility(staticContainer.ComponentsContainer.ComponentPoolsRegistry.AddComponentPool<SDKProfile>());

            var currentSceneInfo = new CurrentSceneInfo();

            var connectionStatusPanelPlugin = new ConnectionStatusPanelPlugin(initializationFlowContainer.InitializationFlow, mvcManager, mainUIView, roomsStatus, currentSceneInfo, reloadSceneController, globalWorld, playerEntity, debugBuilder, chatCommandsBus);

            var chatTeleporter = new ChatTeleporter(realmNavigator, new ChatEnvironmentValidator(bootstrapContainer.Environment), bootstrapContainer.DecentralandUrlsSource);

            var chatCommands = new List<IChatCommand>
            {
                new GoToChatCommand(chatTeleporter, staticContainer.WebRequestsContainer.WebRequestController, bootstrapContainer.DecentralandUrlsSource),
                new GoToLocalChatCommand(chatTeleporter),
                new WorldChatCommand(chatTeleporter),
                new DebugPanelChatCommand(debugBuilder, chatCommandsBus),
                new ShowEntityChatCommand(worldInfoHub),
                new ReloadSceneChatCommand(reloadSceneController, globalWorld, playerEntity, staticContainer.ScenesCache),
                new LoadPortableExperienceChatCommand(staticContainer.PortableExperiencesController, staticContainer.FeatureFlagsCache),
                new KillPortableExperienceChatCommand(staticContainer.PortableExperiencesController, staticContainer.FeatureFlagsCache),
                new VersionChatCommand(dclVersion),
                new RoomsChatCommand(roomHub),
                new ClearChatCommand(chatCommandsBus),
                new LogsChatCommand(),
            };

            chatCommands.Add(new HelpChatCommand(chatCommands, appArgs));

            var userBlockingCacheProxy = new ObjectProxy<IUserBlockingCache>();

            IChatMessagesBus coreChatMessageBus = new MultiplayerChatMessagesBus(messagePipesHub, profileRepository, selfProfile, new MessageDeduplication<double>(), userBlockingCacheProxy)
                                                 .WithSelfResend(identityCache, profileRepository)
                                                 .WithIgnoreSymbols()
                                                 .WithCommands(chatCommands, staticContainer.LoadingStatus)
                                                 .WithDebugPanel(debugBuilder);

            IChatMessagesBus chatMessagesBus = dynamicWorldParams.EnableAnalytics
                ? new ChatMessagesBusAnalyticsDecorator(coreChatMessageBus, bootstrapContainer.Analytics!, profileCache, selfProfile)
                : coreChatMessageBus;

            var coreBackpackEventBus = new BackpackEventBus();

            IBackpackEventBus backpackEventBus = dynamicWorldParams.EnableAnalytics
                ? new BackpackEventBusAnalyticsDecorator(coreBackpackEventBus, bootstrapContainer.Analytics!)
                : coreBackpackEventBus;

            var profileBroadcast = new DebounceProfileBroadcast(
                new EnsureSelfPublishedProfileBroadcast(
                    new ProfileBroadcast(messagePipesHub, selfProfile),
                    selfProfile,
                    staticContainer.RealmData
                )
            );

            var multiplayerEmotesMessageBus = new MultiplayerEmotesMessageBus(messagePipesHub, multiplayerDebugSettings, userBlockingCacheProxy);

            var remoteMetadata = new DebounceRemoteMetadata(new RemoteMetadata(roomHub, staticContainer.RealmData));

            var characterPreviewEventBus = new CharacterPreviewEventBus();

            AudioMixer generalAudioMixer = (await assetsProvisioner.ProvideMainAssetAsync(dynamicSettings.GeneralAudioMixer, ct)).Value;
            var audioMixerVolumesController = new AudioMixerVolumesController(generalAudioMixer);

            var multiplayerMovementMessageBus = new MultiplayerMovementMessageBus(messagePipesHub, entityParticipantTable, globalWorld);

            var badgesAPIClient = new BadgesAPIClient(staticContainer.WebRequestsContainer.WebRequestController, bootstrapContainer.DecentralandUrlsSource);

            ICameraReelImagesMetadataDatabase cameraReelImagesMetadataDatabase = new CameraReelImagesMetadataRemoteDatabase(staticContainer.WebRequestsContainer.WebRequestController, bootstrapContainer.DecentralandUrlsSource);
            ICameraReelScreenshotsStorage cameraReelScreenshotsStorage = new CameraReelS3BucketScreenshotsStorage(staticContainer.WebRequestsContainer.WebRequestController);

            var cameraReelStorageService = new CameraReelRemoteStorageService(cameraReelImagesMetadataDatabase, cameraReelScreenshotsStorage, identityCache.Identity?.Address);

            IUserCalendar userCalendar = new GoogleUserCalendar(webBrowser);
            ISystemClipboard clipboard = new UnityClipboard();
            IClipboardManager clipboardManager = new ClipboardManager(clipboard);
            ITextFormatter hyperlinkTextFormatter = new HyperlinkTextFormatter(profileCache, selfProfile);

            var notificationsRequestController = new NotificationsRequestController(staticContainer.WebRequestsContainer.WebRequestController, notificationsBusController, bootstrapContainer.DecentralandUrlsSource, identityCache, includeFriends);
            notificationsRequestController.StartGettingNewNotificationsOverTimeAsync(ct).SuppressCancellationThrow().Forget();

            var friendServiceProxy = new ObjectProxy<IFriendsService>();
            var friendOnlineStatusCacheProxy = new ObjectProxy<IFriendsConnectivityStatusTracker>();

            IProfileThumbnailCache profileThumbnailCache = new ProfileThumbnailCache(staticContainer.WebRequestsContainer.WebRequestController);
            IChatInputBus chatInputBus = new ChatInputBus();

            IMVCManagerMenusAccessFacade menusAccessFacade = new MVCManagerMenusAccessFacade(mvcManager, profileCache, friendServiceProxy, chatInputBus, includeUserBlocking);

            var profileChangesBus = new ProfileChangesBusController();

            var viewDependencies = new ViewDependencies(dclInput, unityEventSystem, menusAccessFacade, clipboardManager, dclCursor, profileThumbnailCache, profileRepository, remoteMetadata, userBlockingCacheProxy);

            var realmNftNamesProvider = new RealmNftNamesProvider(staticContainer.WebRequestsContainer.WebRequestController,
                staticContainer.RealmData);


            var globalPlugins = new List<IDCLGlobalPlugin>
            {
                new MultiplayerPlugin(
                    assetsProvisioner,
                    archipelagoIslandRoom,
                    gateKeeperSceneRoom,
                    roomHub,
                    roomsStatus,
                    profileRepository,
                    profileBroadcast,
                    debugBuilder,
                    staticContainer.LoadingStatus,
                    entityParticipantTable,
                    messagePipesHub,
                    remoteMetadata,
                    staticContainer.CharacterContainer.CharacterObject,
                    staticContainer.RealmData,
                    remoteEntities,
                    staticContainer.ScenesCache,
                    emotesCache,
                    characterDataPropagationUtility,
                    staticContainer.ComponentsContainer.ComponentPoolsRegistry,
                    islandThroughputBunch,
                    sceneThroughputBunch
                ),
                new WorldInfoPlugin(worldInfoHub, debugBuilder, chatHistory),
                new CharacterMotionPlugin(assetsProvisioner, staticContainer.CharacterContainer.CharacterObject, debugBuilder, staticContainer.ComponentsContainer.ComponentPoolsRegistry, staticContainer.SceneReadinessReportQueue),
                new InputPlugin(dclInput, dclCursor, unityEventSystem, assetsProvisioner, dynamicWorldDependencies.CursorUIDocument, multiplayerEmotesMessageBus, mvcManager, debugBuilder, dynamicWorldDependencies.RootUIDocument, dynamicWorldDependencies.ScenesUIDocument, dynamicWorldDependencies.CursorUIDocument, exposedGlobalDataContainer.ExposedCameraData),
                new GlobalInteractionPlugin(dclInput, dynamicWorldDependencies.RootUIDocument, assetsProvisioner, staticContainer.EntityCollidersGlobalCache, exposedGlobalDataContainer.GlobalInputEvents, dclCursor, unityEventSystem, mvcManager),
                new CharacterCameraPlugin(assetsProvisioner, realmSamplingData, exposedGlobalDataContainer.ExposedCameraData, debugBuilder, dynamicWorldDependencies.CommandLineArgs, dclInput),
                new WearablePlugin(assetsProvisioner, staticContainer.WebRequestsContainer.WebRequestController, staticContainer.RealmData, assetBundlesURL, staticContainer.CacheCleaner, wearableCatalog, builderContentURL.Value, builderWearablesPreview),
                new EmotePlugin(staticContainer.WebRequestsContainer.WebRequestController, emotesCache, staticContainer.RealmData, multiplayerEmotesMessageBus, debugBuilder,
                    assetsProvisioner, selfProfile, mvcManager, dclInput, staticContainer.CacheCleaner, identityCache, entityParticipantTable, assetBundlesURL, dclCursor, staticContainer.InputBlock, globalWorld, playerEntity, builderContentURL.Value, sharedSpaceManager),
                new ProfilingPlugin(staticContainer.Profiler, staticContainer.RealmData, staticContainer.SingletonSharedDependencies.MemoryBudget, debugBuilder, staticContainer.ScenesCache, dclVersion, physicsSettings.Value),
                new AvatarPlugin(
                    staticContainer.ComponentsContainer.ComponentPoolsRegistry,
                    assetsProvisioner,
                    staticContainer.SingletonSharedDependencies.FrameTimeBudget,
                    staticContainer.SingletonSharedDependencies.MemoryBudget,
                    staticContainer.QualityContainer.RendererFeaturesCache,
                    staticContainer.RealmData,
                    staticContainer.MainPlayerAvatarBaseProxy,
                    debugBuilder,
                    staticContainer.CacheCleaner,
                    new DefaultFaceFeaturesHandler(wearableCatalog),
                    nametagsData,
                    defaultTexturesContainer.TextureArrayContainerFactory,
                    wearableCatalog,
                    userBlockingCacheProxy),
                new MainUIPlugin(mvcManager, mainUIView, includeFriends, sharedSpaceManager),
                new ProfilePlugin(profileRepository, profileCache, staticContainer.CacheCleaner),
                new MapRendererPlugin(mapRendererContainer.MapRenderer),
                new SidebarPlugin(
                    assetsProvisioner, mvcManager, mainUIView, notificationsBusController,
                    notificationsRequestController, identityCache, profileRepository,
                    staticContainer.WebRequestsContainer.WebRequestController,
                    webBrowser, dynamicWorldDependencies.Web3Authenticator,
                    initializationFlowContainer.InitializationFlow,
                    profileCache, dclInput,
                    globalWorld, playerEntity, includeCameraReel, includeFriends,
                    chatHistory, viewDependencies, sharedSpaceManager, profileChangesBus),
                new ErrorPopupPlugin(mvcManager, assetsProvisioner),
                connectionStatusPanelPlugin,
                new MinimapPlugin(mvcManager, minimap),
                new ChatPlugin(
                    mvcManager,
                    chatMessagesBus,
                    chatHistory,
                    entityParticipantTable,
                    nametagsData,
                    mainUIView,
                    staticContainer.InputBlock,
                    globalWorld,
                    playerEntity,
                    viewDependencies,
                    chatCommandsBus,
                    roomHub,
                    assetsProvisioner,
                    hyperlinkTextFormatter,
                    profileCache,
                    chatInputBus,
                    staticContainer.LoadingStatus,
                    sharedSpaceManager),
                new ExplorePanelPlugin(
                    assetsProvisioner,
                    mvcManager,
                    mapRendererContainer,
                    placesAPIService,
                    staticContainer.WebRequestsContainer.WebRequestController,
                    identityCache,
                    cameraReelStorageService,
                    cameraReelStorageService,
                    clipboard,
                    bootstrapContainer.DecentralandUrlsSource,
                    wearableCatalog,
                    characterPreviewFactory,
                    profileRepository,
                    dynamicWorldDependencies.Web3Authenticator,
                    initializationFlowContainer.InitializationFlow,
                    selfProfile,
                    equippedWearables,
                    equippedEmotes,
                    webBrowser,
                    emotesCache,
                    forceRender,
                    dclInput,
                    staticContainer.RealmData,
                    profileCache,
                    assetBundlesURL,
                    notificationsBusController,
                    characterPreviewEventBus,
                    mapPathEventBus,
                    backpackEventBus,
                    thirdPartyNftProviderSource,
                    wearablesProvider,
                    dclCursor,
                    staticContainer.InputBlock,
                    emoteProvider,
                    globalWorld,
                    playerEntity,
                    chatMessagesBus,
                    staticContainer.MemoryCap,
                    bootstrapContainer.WorldVolumeMacBus,
                    eventsApiService,
                    userCalendar,
                    clipboard,
                    explorePanelNavmapBus,
                    includeCameraReel,
                    appArgs,
                    viewDependencies,
                    userBlockingCacheProxy,
                    sharedSpaceManager,
<<<<<<< HEAD
                    staticContainer.SceneLoadingLimit
=======
                    profileChangesBus
>>>>>>> 4b8a1058
                ),
                new CharacterPreviewPlugin(staticContainer.ComponentsContainer.ComponentPoolsRegistry, assetsProvisioner, staticContainer.CacheCleaner),
                new WebRequestsPlugin(staticContainer.WebRequestsContainer.AnalyticsContainer, debugBuilder),
                new Web3AuthenticationPlugin(assetsProvisioner, dynamicWorldDependencies.Web3Authenticator, debugBuilder, mvcManager, selfProfile, webBrowser, staticContainer.RealmData, identityCache, characterPreviewFactory, dynamicWorldDependencies.SplashScreen, audioMixerVolumesController, staticContainer.FeatureFlagsCache, characterPreviewEventBus, globalWorld),
                new StylizedSkyboxPlugin(assetsProvisioner, dynamicSettings.DirectionalLight, debugBuilder, staticContainer.FeatureFlagsCache),
                new LoadingScreenPlugin(assetsProvisioner, mvcManager, audioMixerVolumesController,
                    staticContainer.InputBlock, debugBuilder, staticContainer.LoadingStatus),
                new ExternalUrlPromptPlugin(assetsProvisioner, webBrowser, mvcManager, dclCursor),
                new TeleportPromptPlugin(
                    assetsProvisioner,
                    mvcManager,
                    staticContainer.WebRequestsContainer.WebRequestController,
                    placesAPIService,
                    dclCursor,
                    chatMessagesBus
                ),
                new ChangeRealmPromptPlugin(
                    assetsProvisioner,
                    mvcManager,
                    dclCursor,
                    realmUrl => chatMessagesBus.Send(ChatChannel.NEARBY_CHANNEL, $"/{ChatCommandsUtils.COMMAND_GOTO} {realmUrl}", "RestrictedActionAPI")),
                new NftPromptPlugin(assetsProvisioner, webBrowser, mvcManager, nftInfoAPIClient, staticContainer.WebRequestsContainer.WebRequestController, dclCursor),
                staticContainer.CharacterContainer.CreateGlobalPlugin(),
                staticContainer.QualityContainer.CreatePlugin(),
                new MultiplayerMovementPlugin(
                    assetsProvisioner,
                    multiplayerMovementMessageBus,
                    debugBuilder,
                    remoteEntities,
                    staticContainer.CharacterContainer.Transform,
                    multiplayerDebugSettings,
                    appArgs,
                    entityParticipantTable,
                    staticContainer.RealmData,
                    remoteMetadata,
                    staticContainer.FeatureFlagsCache),
                new AudioPlaybackPlugin(terrainContainer.GenesisTerrain, assetsProvisioner, dynamicWorldParams.EnableLandscape),
                new RealmDataDirtyFlagPlugin(staticContainer.RealmData),
                new NotificationPlugin(
                    assetsProvisioner,
                    mvcManager,
                    staticContainer.WebRequestsContainer.WebRequestController,
                    notificationsBusController,
                    sharedSpaceManager),
                new RewardPanelPlugin(mvcManager, assetsProvisioner, notificationsBusController, staticContainer.WebRequestsContainer.WebRequestController),
                new PassportPlugin(
                    assetsProvisioner,
                    mvcManager,
                    dclCursor,
                    profileRepository,
                    characterPreviewFactory,
                    staticContainer.RealmData,
                    assetBundlesURL,
                    staticContainer.WebRequestsContainer.WebRequestController,
                    characterPreviewEventBus,
                    selfProfile,
                    webBrowser,
                    bootstrapContainer.DecentralandUrlsSource,
                    badgesAPIClient,
                    notificationsBusController,
                    staticContainer.InputBlock,
                    remoteMetadata,
                    cameraReelStorageService,
                    cameraReelStorageService,
                    globalWorld,
                    playerEntity,
                    includeCameraReel,
                    friendServiceProxy,
                    friendOnlineStatusCacheProxy,
                    onlineUsersProvider,
                    realmNavigator,
                    identityCache,
                    viewDependencies,
                    realmNftNamesProvider,
                    profileChangesBus,
                    includeFriends,
                    includeUserBlocking,
                    isNameEditorEnabled
                ),
                new GenericPopupsPlugin(assetsProvisioner, mvcManager, clipboardManager),
                new GenericContextMenuPlugin(assetsProvisioner, mvcManager, viewDependencies),
                realmNavigatorContainer.CreatePlugin(),
                new GPUInstancingPlugin(staticContainer.GPUInstancingService, assetsProvisioner, staticContainer.RealmData, staticContainer.LoadingStatus, exposedGlobalDataContainer.ExposedCameraData),

            };

            if (!appArgs.HasDebugFlag() || !appArgs.HasFlagWithValueFalse(AppArgsFlags.LANDSCAPE_TERRAIN_ENABLED))
                globalPlugins.Add(terrainContainer.CreatePlugin(staticContainer, bootstrapContainer, mapRendererContainer, debugBuilder));

            if (!localSceneDevelopment)
            {
                globalPlugins.Add(lodContainer.LODPlugin);
                globalPlugins.Add(lodContainer.RoadPlugin);
            }

            globalPlugins.AddRange(staticContainer.SharedPlugins);

            if (includeCameraReel)
                globalPlugins.Add(new InWorldCameraPlugin(
                    dclInput,
                    selfProfile,
                    staticContainer.RealmData,
                    playerEntity,
                    placesAPIService,
                    staticContainer.CharacterContainer.CharacterObject,
                    coroutineRunner,
                    cameraReelStorageService,
                    cameraReelStorageService,
                    mvcManager,
                    clipboard,
                    bootstrapContainer.DecentralandUrlsSource,
                    webBrowser,
                    staticContainer.WebRequestsContainer.WebRequestController,
                    profileRepository,
                    realmNavigator,
                    assetsProvisioner,
                    wearableCatalog,
                    wearablesProvider,
                    assetBundlesURL,
                    dclCursor,
                    mainUIView.SidebarView.EnsureNotNull().InWorldCameraButton,
                    globalWorld,
                    debugBuilder,
                    nametagsData,
                    viewDependencies,
                    staticContainer.GPUInstancingService,
                    exposedGlobalDataContainer.ExposedCameraData,
                    sharedSpaceManager,
                    identityCache));

            if (includeFriends)
            {
                globalPlugins.Add(new FriendsPlugin(
                    mainUIView,
                    bootstrapContainer.DecentralandUrlsSource,
                    mvcManager,
                    assetsProvisioner,
                    identityCache,
                    profileRepository,
                    staticContainer.LoadingStatus,
                    staticContainer.InputBlock,
                    dclInput,
                    selfProfile,
                    new MVCPassportBridge(mvcManager),
                    friendServiceProxy,
                    friendOnlineStatusCacheProxy,
                    userBlockingCacheProxy,
                    profileThumbnailCache,
                    notificationsBusController,
                    onlineUsersProvider,
                    realmNavigator,
                    includeUserBlocking,
                    appArgs,
                    staticContainer.FeatureFlagsCache,
                    dynamicWorldParams.EnableAnalytics,
                    bootstrapContainer.Analytics,
                    viewDependencies,
                    sharedSpaceManager));
            }

            if (dynamicWorldParams.EnableAnalytics)
                globalPlugins.Add(new AnalyticsPlugin(
                        bootstrapContainer.Analytics!,
                        staticContainer.Profiler,
                        staticContainer.LoadingStatus,
                        staticContainer.RealmData,
                        staticContainer.ScenesCache,
                        staticContainer.MainPlayerAvatarBaseProxy,
                        identityCache,
                        debugBuilder,
                        cameraReelStorageService,
                        entityParticipantTable
                    )
                );

            var globalWorldFactory = new GlobalWorldFactory(
                in staticContainer,
                exposedGlobalDataContainer.CameraSamplingData,
                realmSamplingData,
                assetBundlesURL,
                staticContainer.RealmData,
                globalPlugins,
                debugBuilder,
                staticContainer.ScenesCache,
                dynamicWorldParams.HybridSceneParams,
                currentSceneInfo,
                lodContainer.LodCache,
                lodContainer.RoadCoordinates,
                lodContainer.LODSettings,
                multiplayerEmotesMessageBus,
                globalWorld,
                staticContainer.SceneReadinessReportQueue,
                localSceneDevelopment,
                profileRepository,
                lodContainer.RoadAssetsPool,
                staticContainer.SceneLoadingLimit
            );

            staticContainer.RoomHubProxy.SetObject(roomHub);

            var container = new DynamicWorldContainer(
                localSceneDevelopmentController,
                mvcManager,
                realmContainer.RealmController,
                globalWorldFactory,
                globalPlugins,
                profileRepository,
                initializationFlowContainer.InitializationFlow,
                chatMessagesBus,
                messagePipesHub,
                remoteMetadata,
                profileBroadcast,
                roomHub
            );

            // Init itself
            await dynamicWorldDependencies.SettingsContainer.InitializePluginAsync(container, ct)!.ThrowOnFail();

            return (container, true);
        }

        private static void ParseDebugForcedEmotes(IReadOnlyCollection<string>? debugEmotes, ref List<URN> parsedEmotes)
        {
            if (debugEmotes?.Count > 0)
                parsedEmotes.AddRange(debugEmotes.Select(emote => new URN(emote)));
        }

        private static void ParseParamsForcedEmotes(IAppArgs appParams, ref List<URN> parsedEmotes)
        {
            if (appParams.TryGetValue(AppArgsFlags.FORCED_EMOTES, out string? csv) && !string.IsNullOrEmpty(csv!))
                parsedEmotes.AddRange(csv.Split(',', StringSplitOptions.RemoveEmptyEntries)?.Select(emote => new URN(emote)) ?? ArraySegment<URN>.Empty);
        }
    }
}<|MERGE_RESOLUTION|>--- conflicted
+++ resolved
@@ -710,11 +710,8 @@
                     viewDependencies,
                     userBlockingCacheProxy,
                     sharedSpaceManager,
-<<<<<<< HEAD
+                    profileChangesBus,
                     staticContainer.SceneLoadingLimit
-=======
-                    profileChangesBus
->>>>>>> 4b8a1058
                 ),
                 new CharacterPreviewPlugin(staticContainer.ComponentsContainer.ComponentPoolsRegistry, assetsProvisioner, staticContainer.CacheCleaner),
                 new WebRequestsPlugin(staticContainer.WebRequestsContainer.AnalyticsContainer, debugBuilder),
