--- conflicted
+++ resolved
@@ -729,11 +729,8 @@
                     mainUIView.WarningNotification,
                     communitiesEventBus,
                     voiceChatCallStatusService,
-<<<<<<< HEAD
+                    includeVoiceChat,
                     realmNavigator),
-=======
-                    includeVoiceChat),
->>>>>>> 635c79ef
                 new ExplorePanelPlugin(
                     assetsProvisioner,
                     mvcManager,
