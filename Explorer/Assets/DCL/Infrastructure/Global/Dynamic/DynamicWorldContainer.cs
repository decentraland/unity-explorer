--- conflicted
+++ resolved
@@ -947,11 +947,11 @@
             }
 
             if (includeCommunities)
-<<<<<<< HEAD
-                globalPlugins.Add(new CommunitiesPlugin(mvcManager, assetsProvisioner, webBrowser, staticContainer.InputBlock, communitiesDataProvider, mainUIView.WarningNotification));
-=======
-                globalPlugins.Add(new CommunitiesPlugin(mvcManager,
-                    assetsProvisioner,
+                globalPlugins.Add(new CommunitiesPlugin(
+                    mvcManager,
+                    assetsProvisioner,
+                    webBrowser,
+                    staticContainer.InputBlock,
                     cameraReelStorageService,
                     cameraReelScreenshotsStorage,
                     viewDependencies,
@@ -959,7 +959,6 @@
                     communitiesDataProvider,
                     staticContainer.WebRequestsContainer.WebRequestController,
                     mainUIView.WarningNotification));
->>>>>>> 1a562cb4
 
             if (dynamicWorldParams.EnableAnalytics)
                 globalPlugins.Add(new AnalyticsPlugin(
