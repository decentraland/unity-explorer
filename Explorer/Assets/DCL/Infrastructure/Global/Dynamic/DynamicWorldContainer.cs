--- conflicted
+++ resolved
@@ -304,7 +304,7 @@
             var profileRepository = new LogProfileRepository(
                 new RealmProfileRepository(staticContainer.WebRequestsContainer.WebRequestController, staticContainer.RealmData, profileCache)
             );
-            
+
             GalleryEventBus galleryEventBus = new GalleryEventBus();
 
             static IMultiPool MultiPoolFactory() =>
@@ -733,15 +733,10 @@
                     thumbnailCache,
                     mainUIView.WarningNotification,
                     communitiesEventBus,
-<<<<<<< HEAD
                     voiceChatContainer.VoiceChatOrchestrator,
-                    includeVoiceChat
+                    includeVoiceChat,
+                    realmNavigator
                     ),
-=======
-                    voiceChatCallStatusService,
-                    includeVoiceChat,
-                    realmNavigator),
->>>>>>> 496c6f78
                 new ExplorePanelPlugin(
                     assetsProvisioner,
                     mvcManager,
@@ -878,12 +873,8 @@
                     chatEventBus,
                     sharedSpaceManager,
                     profileRepositoryWrapper,
-<<<<<<< HEAD
-                    voiceChatContainer.VoiceChatOrchestrator
-=======
-                    voiceChatCallStatusService,
+                    voiceChatContainer.VoiceChatOrchestrator,
                     galleryEventBus
->>>>>>> 496c6f78
                 ),
                 new GenericPopupsPlugin(assetsProvisioner, mvcManager, clipboardManager),
                 new GenericContextMenuPlugin(assetsProvisioner, mvcManager, profileRepositoryWrapper),
