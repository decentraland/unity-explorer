using Arch.Core;
using CommunicationData.URLHelpers;
using Cysharp.Threading.Tasks;
using DCL.AssetsProvision;
using DCL.Audio;
using DCL.AvatarRendering.Emotes;
using DCL.AvatarRendering.Emotes.Equipped;
using DCL.AvatarRendering.Wearables;
using DCL.AvatarRendering.Wearables.Equipped;
using DCL.AvatarRendering.Wearables.Helpers;
using DCL.AvatarRendering.Wearables.ThirdParty;
using DCL.Backpack.BackpackBus;
using DCL.BadgesAPIService;
using DCL.Browser;
using DCL.Browser.DecentralandUrls;
using DCL.CharacterPreview;
using DCL.Chat.Commands;
using DCL.Chat.EventBus;
using DCL.Chat.History;
using DCL.Chat.MessageBus;
using DCL.Clipboard;
using DCL.Communities;
using DCL.DebugUtilities;
using DCL.EventsApi;
using DCL.FeatureFlags;
using DCL.Friends;
using DCL.Friends.Passport;
using DCL.Friends.UserBlocking;
using DCL.Input;
using DCL.InWorldCamera.CameraReelStorageService;
using DCL.LOD.Systems;
using DCL.MapRenderer;
using DCL.Minimap;
using DCL.Multiplayer.Connections.Archipelago.AdapterAddress.Current;
using DCL.Multiplayer.Connections.Archipelago.Rooms;
using DCL.Multiplayer.Connections.Archipelago.Rooms.Chat;
using DCL.Multiplayer.Connections.DecentralandUrls;
using DCL.Multiplayer.Connections.GateKeeper.Meta;
using DCL.Multiplayer.Connections.GateKeeper.Rooms;
using DCL.Multiplayer.Connections.GateKeeper.Rooms.Options;
using DCL.Multiplayer.Connections.Messaging.Hubs;
using DCL.Multiplayer.Connections.Pools;
using DCL.Multiplayer.Connections.RoomHubs;
using DCL.Multiplayer.Connections.Rooms.Connective;
using DCL.Multiplayer.Connections.Rooms.Status;
using DCL.Multiplayer.Connections.Systems.Throughput;
using DCL.Multiplayer.Connectivity;
using DCL.Multiplayer.Deduplication;
using DCL.Multiplayer.Emotes;
using DCL.Multiplayer.HealthChecks;
using DCL.Multiplayer.HealthChecks.Struct;
using DCL.Multiplayer.Movement;
using DCL.Multiplayer.Movement.Settings;
using DCL.Multiplayer.Movement.Systems;
using DCL.Multiplayer.Profiles.BroadcastProfiles;
using DCL.Multiplayer.Profiles.Entities;
using DCL.Multiplayer.Profiles.Poses;
using DCL.Multiplayer.Profiles.Tables;
using DCL.Multiplayer.SDK.Systems.GlobalWorld;
using DCL.Nametags;
using DCL.Navmap;
using DCL.NftInfoAPIService;
using DCL.Notifications;
using DCL.NotificationsBusController.NotificationsBus;
using DCL.Optimization.AdaptivePerformance.Systems;
using DCL.Optimization.Pools;
using DCL.PerformanceAndDiagnostics.Analytics;
using DCL.PlacesAPIService;
using DCL.PluginSystem;
using DCL.PluginSystem.Global;
using DCL.Profiles;
using DCL.Profiles.Helpers;
using DCL.Profiles.Self;
using DCL.RealmNavigation;
using DCL.Rendering.GPUInstancing.Systems;
using DCL.RuntimeDeepLink;
using DCL.SceneLoadingScreens.LoadingScreen;
using DCL.SkyBox;
using DCL.SocialService;
using DCL.UI;
using DCL.UI.ConfirmationDialog;
using DCL.UI.GenericContextMenu;
using DCL.UI.GenericContextMenu.Controllers;
using DCL.UI.InputFieldFormatting;
using DCL.UI.MainUI;
using DCL.UI.Profiles.Helpers;
using DCL.UI.SharedSpaceManager;
using DCL.UserInAppInitializationFlow;
using DCL.Utilities;
using DCL.Utilities.Extensions;
using DCL.VoiceChat;
using DCL.VoiceChat.Services;
using DCL.Web3.Identities;
using DCL.WebRequests.Analytics;
using ECS.Prioritization.Components;
using ECS.SceneLifeCycle;
using ECS.SceneLifeCycle.CurrentScene;
using ECS.SceneLifeCycle.Realm;
using Global.AppArgs;
using Global.Dynamic.ChatCommands;
using Global.Dynamic.RealmUrl;
using Global.Dynamic.LaunchModes;
using Global.Versioning;
using LiveKit.Internal.FFIClients.Pools;
using LiveKit.Internal.FFIClients.Pools.Memory;
using LiveKit.Proto;
using MVC;
using MVC.PopupsController.PopupCloser;
using SceneRunner.Debugging.Hub;
using System;
using System.Buffers;
using System.Collections.Generic;
using System.Linq;
using System.Threading;
using UnityEngine;
using UnityEngine.Audio;
using UnityEngine.EventSystems;
using UnityEngine.Pool;
using Utility;
using Utility.Ownership;
using Utility.PriorityQueue;
using Object = UnityEngine.Object;

namespace Global.Dynamic
{
    public class DynamicWorldContainer : DCLWorldContainer<DynamicWorldSettings>
    {
        private readonly IChatMessagesBus chatMessagesBus;
        private readonly IProfileBroadcast profileBroadcast;
        private readonly SocialServicesContainer socialServicesContainer;
        private readonly ISelfProfile selfProfile;

        public IMVCManager MvcManager { get; }

        public IGlobalRealmController RealmController { get; }

        public GlobalWorldFactory GlobalWorldFactory { get; }

        public IReadOnlyList<IDCLGlobalPlugin> GlobalPlugins { get; }

        public IProfileRepository ProfileRepository { get; }

        public IUserInAppInitializationFlow UserInAppInAppInitializationFlow { get; }

        public IMessagePipesHub MessagePipesHub { get; }

        public IRemoteMetadata RemoteMetadata { get; }

        public IRoomHub RoomHub { get; }

        private DynamicWorldContainer(
            IMVCManager mvcManager,
            IGlobalRealmController realmController,
            GlobalWorldFactory globalWorldFactory,
            IReadOnlyList<IDCLGlobalPlugin> globalPlugins,
            IProfileRepository profileRepository,
            IUserInAppInitializationFlow userInAppInAppInitializationFlow,
            IChatMessagesBus chatMessagesBus,
            IMessagePipesHub messagePipesHub,
            IRemoteMetadata remoteMetadata,
            IProfileBroadcast profileBroadcast,
            IRoomHub roomHub,
            SocialServicesContainer socialServicesContainer,
            ISelfProfile selfProfile)
        {
            MvcManager = mvcManager;
            RealmController = realmController;
            GlobalWorldFactory = globalWorldFactory;
            GlobalPlugins = globalPlugins;
            ProfileRepository = profileRepository;
            UserInAppInAppInitializationFlow = userInAppInAppInitializationFlow;
            MessagePipesHub = messagePipesHub;
            RemoteMetadata = remoteMetadata;
            RoomHub = roomHub;
            this.chatMessagesBus = chatMessagesBus;
            this.profileBroadcast = profileBroadcast;
            this.socialServicesContainer = socialServicesContainer;
            this.selfProfile = selfProfile;
        }

        public override void Dispose()
        {
            chatMessagesBus.Dispose();
            profileBroadcast.Dispose();
            MessagePipesHub.Dispose();
            socialServicesContainer.Dispose();
            selfProfile.Dispose();
        }

        public static async UniTask<(DynamicWorldContainer? container, bool success)> CreateAsync(
            BootstrapContainer bootstrapContainer,
            DynamicWorldDependencies dynamicWorldDependencies,
            DynamicWorldParams dynamicWorldParams,
            AudioClipConfig backgroundMusic,
            World globalWorld,
            Entity playerEntity,
            IAppArgs appArgs,
            ICoroutineRunner coroutineRunner,
            DCLVersion dclVersion,
            RealmUrls realmUrls,
            CancellationToken ct)
        {
            DynamicSettings dynamicSettings = dynamicWorldDependencies.DynamicSettings;
            StaticContainer staticContainer = dynamicWorldDependencies.StaticContainer;
            IWeb3IdentityCache identityCache = dynamicWorldDependencies.Web3IdentityCache;
            IAssetsProvisioner assetsProvisioner = dynamicWorldDependencies.AssetsProvisioner;
            IDebugContainerBuilder debugBuilder = dynamicWorldDependencies.DebugContainerBuilder;
            var explorePanelNavmapBus = new ObjectProxy<INavmapBus>();
            INavmapBus sharedNavmapCommandBus = new SharedNavmapBus(explorePanelNavmapBus);

            // If we have many undesired delays when using the third-party providers, it might be useful to cache it at app's bootstrap
            // So far, the chance of using it is quite low, so it's preferable to do it lazy avoiding extra requests & memory allocations
            IThirdPartyNftProviderSource thirdPartyNftProviderSource = new RealmThirdPartyNftProviderSource(staticContainer.WebRequestsContainer.WebRequestController,
                staticContainer.RealmData);

            var placesAPIService = new PlacesAPIService(new PlacesAPIClient(staticContainer.WebRequestsContainer.WebRequestController, bootstrapContainer.DecentralandUrlsSource));

            IEventsApiService eventsApiService = new HttpEventsApiService(staticContainer.WebRequestsContainer.WebRequestController,
                URLDomain.FromString(bootstrapContainer.DecentralandUrlsSource.Url(DecentralandUrl.ApiEvents)));

            var mapPathEventBus = new MapPathEventBus();
            INotificationsBusController notificationsBusController = new NotificationsBusController();

            DefaultTexturesContainer defaultTexturesContainer = null!;
            LODContainer lodContainer = null!;

            IOnlineUsersProvider baseUserProvider = new ArchipelagoHttpOnlineUsersProvider(staticContainer.WebRequestsContainer.WebRequestController,
                URLAddress.FromString(bootstrapContainer.DecentralandUrlsSource.Url(DecentralandUrl.RemotePeers)));

            var onlineUsersProvider = new WorldInfoOnlineUsersProviderDecorator(
                baseUserProvider,
                staticContainer.WebRequestsContainer.WebRequestController,
                URLAddress.FromString(bootstrapContainer.DecentralandUrlsSource.Url(DecentralandUrl.RemotePeersWorld)));

            async UniTask InitializeContainersAsync(IPluginSettingsContainer settingsContainer, CancellationToken ct)
            {
                // Init other containers
                defaultTexturesContainer =
                    await DefaultTexturesContainer
                         .CreateAsync(
                              settingsContainer,
                              assetsProvisioner,
                              appArgs,
                              ct
                          )
                         .ThrowOnFail();

                lodContainer =
                    await LODContainer
                         .CreateAsync(
                              assetsProvisioner,
                              bootstrapContainer.DecentralandUrlsSource,
                              staticContainer,
                              settingsContainer,
                              staticContainer.RealmData,
                              defaultTexturesContainer.TextureArrayContainerFactory,
                              debugBuilder,
                              dynamicWorldParams.EnableLOD,
                              staticContainer.GPUInstancingService,
                              ct
                          )
                         .ThrowOnFail();
            }

            try { await InitializeContainersAsync(dynamicWorldDependencies.SettingsContainer, ct); }
            catch (Exception) { return (null, false); }

            CursorSettings cursorSettings = (await assetsProvisioner.ProvideMainAssetAsync(dynamicSettings.CursorSettings, ct)).Value;
            ProvidedAsset<Texture2D> normalCursorAsset = await assetsProvisioner.ProvideMainAssetAsync(cursorSettings.NormalCursor, ct);
            ProvidedAsset<Texture2D> interactionCursorAsset = await assetsProvisioner.ProvideMainAssetAsync(cursorSettings.InteractionCursor, ct);
            ProvidedAsset<MultiplayerDebugSettings> multiplayerDebugSettings = await assetsProvisioner.ProvideMainAssetAsync(dynamicSettings.MultiplayerDebugSettings, ct);
            ProvidedAsset<AdaptivePhysicsSettings> physicsSettings = await assetsProvisioner.ProvideMainAssetAsync(dynamicSettings.AdaptivePhysicsSettings, ct);

            var unityEventSystem = new UnityEventSystem(EventSystem.current.EnsureNotNull());
            var dclCursor = new DCLCursor(normalCursorAsset.Value, interactionCursorAsset.Value, cursorSettings.NormalCursorHotspot, cursorSettings.InteractionCursorHotspot);

            staticContainer.QualityContainer.AddDebugViews(debugBuilder);

            var realmSamplingData = new RealmSamplingData();

            ExposedGlobalDataContainer exposedGlobalDataContainer = staticContainer.ExposedGlobalDataContainer;

            PopupCloserView popupCloserView = Object.Instantiate((await assetsProvisioner.ProvideMainAssetAsync(dynamicSettings.PopupCloserView, CancellationToken.None)).Value.GetComponent<PopupCloserView>()).EnsureNotNull();
            MainUIView mainUIView = Object.Instantiate((await assetsProvisioner.ProvideMainAssetAsync(dynamicSettings.MainUIView, CancellationToken.None)).Value.GetComponent<MainUIView>()).EnsureNotNull();

            var coreMvcManager = new MVCManager(new WindowStackManager(), new CancellationTokenSource(), popupCloserView);

            IMVCManager mvcManager = dynamicWorldParams.EnableAnalytics
                ? new MVCManagerAnalyticsDecorator(coreMvcManager, bootstrapContainer.Analytics!)
                : coreMvcManager;

            var loadingScreenTimeout = new LoadingScreenTimeout();
            ILoadingScreen loadingScreen = new LoadingScreen(mvcManager, loadingScreenTimeout);

            var nftInfoAPIClient = new OpenSeaAPIClient(staticContainer.WebRequestsContainer.WebRequestController, bootstrapContainer.DecentralandUrlsSource);
            var wearableCatalog = new WearableStorage();
            var characterPreviewFactory = new CharacterPreviewFactory(staticContainer.ComponentsContainer.ComponentPoolsRegistry, appArgs);
            IWebBrowser webBrowser = bootstrapContainer.WebBrowser;
            ISystemClipboard clipboard = new UnityClipboard();
            ProfileNameColorHelper.SetNameColors(dynamicSettings.UserNameColors);
            NametagsData nametagsData = (await assetsProvisioner.ProvideMainAssetAsync(dynamicSettings.NametagsData, ct)).Value;

            IProfileCache profileCache = new DefaultProfileCache();

            var profileRepository = new LogProfileRepository(
                new RealmProfileRepository(staticContainer.WebRequestsContainer.WebRequestController, staticContainer.RealmData, profileCache)
            );

            static IMultiPool MultiPoolFactory() =>
                new DCLMultiPool();

            var memoryPool = new ArrayMemoryPool(ArrayPool<byte>.Shared!);

            var assetBundlesURL = URLDomain.FromString(bootstrapContainer.DecentralandUrlsSource.Url(DecentralandUrl.AssetBundlesCDN));
            var builderDTOsURL = URLDomain.FromString(bootstrapContainer.DecentralandUrlsSource.Url(DecentralandUrl.BuilderApiDtos));
            var builderContentURL = URLDomain.FromString(bootstrapContainer.DecentralandUrlsSource.Url(DecentralandUrl.BuilderApiContent));

            var emotesCache = new MemoryEmotesStorage();
            staticContainer.CacheCleaner.Register(emotesCache);
            var equippedWearables = new EquippedWearables();
            var equippedEmotes = new EquippedEmotes();
            var forceRender = new List<string>();

            var selfEmotes = new List<URN>();
            ParseParamsForcedEmotes(bootstrapContainer.ApplicationParametersParser, ref selfEmotes);
            ParseDebugForcedEmotes(bootstrapContainer.DebugSettings.EmotesToAddToUserProfile, ref selfEmotes);

            var selfProfile = new SelfProfile(profileRepository, identityCache, equippedWearables, wearableCatalog,
                emotesCache, equippedEmotes, forceRender, selfEmotes, profileCache, globalWorld, playerEntity);

            IEmoteProvider emoteProvider = new ApplicationParamsEmoteProvider(appArgs,
                new EcsEmoteProvider(globalWorld, staticContainer.RealmData), builderDTOsURL.Value);

            var wearablesProvider = new ApplicationParametersWearablesProvider(appArgs,
                new ECSWearablesProvider(identityCache, globalWorld), builderDTOsURL.Value);

            //TODO should be unified with LaunchMode
            bool localSceneDevelopment = !string.IsNullOrEmpty(dynamicWorldParams.LocalSceneDevelopmentRealm);
            bool builderCollectionsPreview = appArgs.HasFlag(AppArgsFlags.SELF_PREVIEW_BUILDER_COLLECTIONS);

            var realmContainer = RealmContainer.Create(
                staticContainer,
                identityCache,
                dynamicWorldParams.StaticLoadPositions,
                debugBuilder,
                loadingScreenTimeout,
                loadingScreen,
                localSceneDevelopment,
                bootstrapContainer.DecentralandUrlsSource,
                appArgs,
                new TeleportController(staticContainer.SceneReadinessReportQueue));

            var terrainContainer = TerrainContainer.Create(staticContainer, realmContainer, dynamicWorldParams.EnableLandscape, localSceneDevelopment);

            SceneRoomLogMetaDataSource playSceneMetaDataSource = new SceneRoomMetaDataSource(staticContainer.RealmData, staticContainer.CharacterContainer.Transform, globalWorld, dynamicWorldParams.IsolateScenesCommunication).WithLog();
            SceneRoomLogMetaDataSource localDevelopmentMetaDataSource = ConstSceneRoomMetaDataSource.FromMachineUUID().WithLog();

            var gateKeeperSceneRoomOptions = new GateKeeperSceneRoomOptions(staticContainer.LaunchMode, bootstrapContainer.DecentralandUrlsSource, playSceneMetaDataSource, localDevelopmentMetaDataSource);

            IGateKeeperSceneRoom gateKeeperSceneRoom = new GateKeeperSceneRoom(staticContainer.WebRequestsContainer.WebRequestController, staticContainer.ScenesCache, gateKeeperSceneRoomOptions)
               .AsActivatable();

            var currentAdapterAddress = ICurrentAdapterAddress.NewDefault(staticContainer.RealmData);

            var archipelagoIslandRoom = IArchipelagoIslandRoom.NewDefault(
                identityCache,
                MultiPoolFactory(),
                new ArrayMemoryPool(),
                staticContainer.CharacterContainer.CharacterObject,
                currentAdapterAddress,
                staticContainer.WebRequestsContainer.WebRequestController
            );

            var reloadSceneController = new ECSReloadScene(staticContainer.ScenesCache, globalWorld, playerEntity, localSceneDevelopment);

            var chatRoom = new ChatConnectiveRoom(staticContainer.WebRequestsContainer.WebRequestController, URLAddress.FromString(bootstrapContainer.DecentralandUrlsSource.Url(DecentralandUrl.ChatAdapter)));

            var voiceChatRoom = new VoiceChatActivatableConnectiveRoom();

            IRoomHub roomHub = new RoomHub(
                localSceneDevelopment ? IConnectiveRoom.Null.INSTANCE : archipelagoIslandRoom,
                gateKeeperSceneRoom,
                chatRoom,
                voiceChatRoom
            );

            var islandThroughputBunch = new ThroughputBufferBunch(new ThroughputBuffer(), new ThroughputBuffer());
            var sceneThroughputBunch = new ThroughputBufferBunch(new ThroughputBuffer(), new ThroughputBuffer());
            var chatThroughputBunch = new ThroughputBufferBunch(new ThroughputBuffer(), new ThroughputBuffer());

            var messagePipesHub = new MessagePipesHub(roomHub, MultiPoolFactory(), MultiPoolFactory(), memoryPool, islandThroughputBunch, sceneThroughputBunch, chatThroughputBunch);

            var roomsStatus = new RoomsStatus(
                roomHub,

                //override allowed only in Editor
                Application.isEditor
                    ? new LinkedBox<(bool use, ConnectionQuality quality)>(
                        () => (bootstrapContainer.DebugSettings.OverrideConnectionQuality, bootstrapContainer.DebugSettings.ConnectionQuality)
                    )
                    : new Box<(bool use, ConnectionQuality quality)>((false, ConnectionQuality.QualityExcellent))
            );

            var entityParticipantTable = new EntityParticipantTable();
            staticContainer.EntityParticipantTableProxy.SetObject(entityParticipantTable);

            var queuePoolFullMovementMessage = new ObjectPool<SimplePriorityQueue<NetworkMovementMessage>>(
                () => new SimplePriorityQueue<NetworkMovementMessage>(),
                actionOnRelease: queue => queue.Clear()
            );

            var remoteEntities = new RemoteEntities(
                entityParticipantTable,
                staticContainer.ComponentsContainer.ComponentPoolsRegistry,
                queuePoolFullMovementMessage,
                staticContainer.EntityCollidersGlobalCache
            );

            var realmNavigatorContainer = RealmNavigationContainer.Create
                (staticContainer, bootstrapContainer, lodContainer, realmContainer, remoteEntities, globalWorld, roomHub, terrainContainer.Landscape, exposedGlobalDataContainer, loadingScreen);

            IHealthCheck livekitHealthCheck = bootstrapContainer.DebugSettings.EnableEmulateNoLivekitConnection
                ? new IHealthCheck.AlwaysFails() :
                  new StartLiveKitRooms(roomHub);

            livekitHealthCheck = dynamicWorldParams.EnableAnalytics
                ? livekitHealthCheck.WithFailAnalytics(bootstrapContainer.Analytics!)
                : livekitHealthCheck;

            FeatureFlagsConfiguration featureFlags = FeatureFlagsConfiguration.Instance;

            bool includeCameraReel = featureFlags.IsEnabled(FeatureFlagsStrings.CAMERA_REEL) || (appArgs.HasDebugFlag() && appArgs.HasFlag(AppArgsFlags.CAMERA_REEL)) || Application.isEditor;
            bool includeFriends = (featureFlags.IsEnabled(FeatureFlagsStrings.FRIENDS) || (appArgs.HasDebugFlag() && appArgs.HasFlag(AppArgsFlags.FRIENDS)) || Application.isEditor) && !localSceneDevelopment;
            bool includeUserBlocking = featureFlags.IsEnabled(FeatureFlagsStrings.FRIENDS_USER_BLOCKING) || (appArgs.HasDebugFlag() && appArgs.HasFlag(AppArgsFlags.FRIENDS_USER_BLOCKING));
            bool includeVoiceChat = includeFriends && includeUserBlocking && (Application.isEditor || featureFlags.IsEnabled(FeatureFlagsStrings.VOICE_CHAT) || (appArgs.HasDebugFlag() && appArgs.HasFlag(AppArgsFlags.VOICE_CHAT)));
            bool isNameEditorEnabled = featureFlags.IsEnabled(FeatureFlagsStrings.PROFILE_NAME_EDITOR) || (appArgs.HasDebugFlag() && appArgs.HasFlag(AppArgsFlags.PROFILE_NAME_EDITOR)) || Application.isEditor;
            bool includeMarketplaceCredits = featureFlags.IsEnabled(FeatureFlagsStrings.MARKETPLACE_CREDITS);

            CommunitiesFeatureAccess.Initialize(new CommunitiesFeatureAccess(identityCache));
            bool includeCommunities = await CommunitiesFeatureAccess.Instance.IsUserAllowedToUseTheFeatureAsync(ct, ignoreAllowedList: true, cacheResult: false);

            var chatHistory = new ChatHistory();
            ISharedSpaceManager sharedSpaceManager = new SharedSpaceManager(mvcManager, globalWorld, includeFriends, includeCameraReel);

            var initializationFlowContainer = InitializationFlowContainer.Create(staticContainer,
                bootstrapContainer,
                realmContainer,
                realmNavigatorContainer,
                terrainContainer,
                loadingScreen,
                livekitHealthCheck,
                bootstrapContainer.DecentralandUrlsSource,
                mvcManager,
                selfProfile,
                dynamicWorldParams,
                appArgs,
                backgroundMusic,
                roomHub,
                localSceneDevelopment,
                staticContainer.CharacterContainer);

            IRealmNavigator realmNavigator = realmNavigatorContainer.WithMainScreenFallback(initializationFlowContainer.InitializationFlow, playerEntity, globalWorld);

            MapRendererContainer? mapRendererContainer =
                await MapRendererContainer
                   .CreateAsync(
                        dynamicWorldDependencies.SettingsContainer,
                        staticContainer,
                        bootstrapContainer.DecentralandUrlsSource,
                        assetsProvisioner,
                        placesAPIService,
                        eventsApiService,
                        mapPathEventBus,
                        staticContainer.MapPinsEventBus,
                        notificationsBusController,
                        realmNavigator,
                        staticContainer.RealmData,
                        sharedNavmapCommandBus,
                        onlineUsersProvider,
                        ct
                    );

            var minimap = new MinimapController(
                mainUIView.MinimapView.EnsureNotNull(),
                mapRendererContainer.MapRenderer,
                mvcManager,
                placesAPIService,
                staticContainer.RealmData,
                realmNavigator,
                staticContainer.ScenesCache,
                mapPathEventBus,
                staticContainer.SceneRestrictionBusController,
                dynamicWorldParams.StartParcel.Peek(),
                sharedSpaceManager,
                clipboard,
                bootstrapContainer.DecentralandUrlsSource
            );

            var worldInfoHub = new LocationBasedWorldInfoHub(
                new WorldInfoHub(staticContainer.SingletonSharedDependencies.SceneMapping),
                staticContainer.CharacterContainer.CharacterObject
            );

            dynamicWorldDependencies.WorldInfoTool.Initialize(worldInfoHub);

            var characterDataPropagationUtility = new CharacterDataPropagationUtility(staticContainer.ComponentsContainer.ComponentPoolsRegistry.AddComponentPool<SDKProfile>());

            var currentSceneInfo = new CurrentSceneInfo();

            var connectionStatusPanelPlugin = new ConnectionStatusPanelPlugin(initializationFlowContainer.InitializationFlow, mvcManager, mainUIView, roomsStatus, currentSceneInfo, reloadSceneController, globalWorld, playerEntity, debugBuilder);

            var chatTeleporter = new ChatTeleporter(realmNavigator, new ChatEnvironmentValidator(bootstrapContainer.Environment), bootstrapContainer.DecentralandUrlsSource);

            var chatCommands = new List<IChatCommand>
            {
                new GoToChatCommand(chatTeleporter, staticContainer.WebRequestsContainer.WebRequestController, bootstrapContainer.DecentralandUrlsSource),
                new GoToLocalChatCommand(chatTeleporter),
                new WorldChatCommand(chatTeleporter),
                new DebugPanelChatCommand(debugBuilder),
                new ShowEntityChatCommand(worldInfoHub),
                new ReloadSceneChatCommand(reloadSceneController, globalWorld, playerEntity, staticContainer.ScenesCache),
                new LoadPortableExperienceChatCommand(staticContainer.PortableExperiencesController),
                new KillPortableExperienceChatCommand(staticContainer.PortableExperiencesController),
                new VersionChatCommand(dclVersion),
                new RoomsChatCommand(roomHub),
                new LogsChatCommand(),
            };

            chatCommands.Add(new HelpChatCommand(chatCommands, appArgs));

            var chatMessageFactory = new ChatMessageFactory(profileCache, identityCache);
            var userBlockingCacheProxy = new ObjectProxy<IUserBlockingCache>();

            IChatMessagesBus coreChatMessageBus = new MultiplayerChatMessagesBus(messagePipesHub, chatMessageFactory, new MessageDeduplication<double>(), userBlockingCacheProxy, new DecentralandUrlsSource(bootstrapContainer.Environment, ILaunchMode.PLAY))
                                                 .WithSelfResend(identityCache, chatMessageFactory)
                                                 .WithIgnoreSymbols()
                                                 .WithCommands(chatCommands, staticContainer.LoadingStatus)
                                                 .WithDebugPanel(debugBuilder);

            IChatMessagesBus chatMessagesBus = dynamicWorldParams.EnableAnalytics
                ? new ChatMessagesBusAnalyticsDecorator(coreChatMessageBus, bootstrapContainer.Analytics!, profileCache, selfProfile)
                : coreChatMessageBus;

            var coreBackpackEventBus = new BackpackEventBus();

            ISocialServiceEventBus socialServiceEventBus = new SocialServiceEventBus();
            var socialServiceContainer = new SocialServicesContainer(bootstrapContainer.DecentralandUrlsSource, identityCache, socialServiceEventBus, appArgs);

            IVoiceService voiceService = new RPCVoiceChatService(socialServiceContainer.socialServicesRPC, socialServiceEventBus);
            IVoiceChatCallStatusService voiceChatCallStatusService = new VoiceChatCallStatusService(voiceService);

            IBackpackEventBus backpackEventBus = dynamicWorldParams.EnableAnalytics
                ? new BackpackEventBusAnalyticsDecorator(coreBackpackEventBus, bootstrapContainer.Analytics!)
                : coreBackpackEventBus;

            var profileBroadcast = new DebounceProfileBroadcast(
                new ProfileBroadcast(messagePipesHub, selfProfile)
            );

            var multiplayerEmotesMessageBus = new MultiplayerEmotesMessageBus(messagePipesHub, multiplayerDebugSettings, userBlockingCacheProxy);

            var remoteMetadata = new DebounceRemoteMetadata(new RemoteMetadata(roomHub, staticContainer.RealmData));

            var characterPreviewEventBus = new CharacterPreviewEventBus();
            var upscaleController = new UpscalingController(mvcManager);

            AudioMixer generalAudioMixer = (await assetsProvisioner.ProvideMainAssetAsync(dynamicSettings.GeneralAudioMixer, ct)).Value;
            var audioMixerVolumesController = new AudioMixerVolumesController(generalAudioMixer);

            var multiplayerMovementMessageBus = new MultiplayerMovementMessageBus(messagePipesHub, entityParticipantTable, globalWorld);

            var badgesAPIClient = new BadgesAPIClient(staticContainer.WebRequestsContainer.WebRequestController, bootstrapContainer.DecentralandUrlsSource);

            ICameraReelImagesMetadataDatabase cameraReelImagesMetadataDatabase = new CameraReelImagesMetadataRemoteDatabase(staticContainer.WebRequestsContainer.WebRequestController, bootstrapContainer.DecentralandUrlsSource);
            ICameraReelScreenshotsStorage cameraReelScreenshotsStorage = new CameraReelS3BucketScreenshotsStorage(staticContainer.WebRequestsContainer.WebRequestController);

            var cameraReelStorageService = new CameraReelRemoteStorageService(cameraReelImagesMetadataDatabase, cameraReelScreenshotsStorage, identityCache.Identity?.Address);

            IUserCalendar userCalendar = new GoogleUserCalendar(webBrowser);
            var clipboardManager = new ClipboardManager(clipboard);
            ITextFormatter hyperlinkTextFormatter = new HyperlinkTextFormatter(profileCache, selfProfile);

            var notificationsRequestController = new NotificationsRequestController(staticContainer.WebRequestsContainer.WebRequestController, notificationsBusController, bootstrapContainer.DecentralandUrlsSource, identityCache, includeFriends);
            notificationsRequestController.StartGettingNewNotificationsOverTimeAsync(ct).SuppressCancellationThrow().Forget();

<<<<<<< HEAD
            DeepLinkHandle deepLinkHandleImplementation = new DeepLinkHandle(dynamicWorldParams.StartParcel, chatTeleporter, ct);
=======
            DeepLinkHandle deepLinkHandleImplementation = new DeepLinkHandle(dynamicWorldParams.StartParcel, realmNavigator, ct);
>>>>>>> c3c95c5d
            deepLinkHandleImplementation.StartListenForDeepLinksAsync(ct).Forget();

            var friendServiceProxy = new ObjectProxy<IFriendsService>();
            var friendOnlineStatusCacheProxy = new ObjectProxy<FriendsConnectivityStatusTracker>();
            var friendsCacheProxy = new ObjectProxy<FriendsCache>();

            ISpriteCache thumbnailCache = new SpriteCache(staticContainer.WebRequestsContainer.WebRequestController);
            ProfileRepositoryWrapper profileRepositoryWrapper = new ProfileRepositoryWrapper(profileRepository, thumbnailCache, remoteMetadata);

            IChatEventBus chatEventBus = new ChatEventBus();
            IFriendsEventBus friendsEventBus = new DefaultFriendsEventBus();
            CommunitiesEventBus communitiesEventBus = new CommunitiesEventBus();

            var profileChangesBus = new ProfileChangesBus();

            GenericUserProfileContextMenuSettings genericUserProfileContextMenuSettingsSo = (await assetsProvisioner.ProvideMainAssetAsync(dynamicSettings.GenericUserProfileContextMenuSettings, ct)).Value;

            var communitiesDataProvider = new CommunitiesDataProvider(staticContainer.WebRequestsContainer.WebRequestController, bootstrapContainer.DecentralandUrlsSource, identityCache);

            IMVCManagerMenusAccessFacade menusAccessFacade = new MVCManagerMenusAccessFacade(
                mvcManager,
                profileCache,
                friendServiceProxy,
                chatEventBus,
                genericUserProfileContextMenuSettingsSo,
                includeUserBlocking,
                bootstrapContainer.Analytics,
                onlineUsersProvider,
                realmNavigator,
                friendOnlineStatusCacheProxy,
                profileRepository,
                sharedSpaceManager,
                includeVoiceChat);

            ViewDependencies.Initialize(new ViewDependencies(
                unityEventSystem,
                menusAccessFacade,
                clipboardManager,
                dclCursor,
                new ContextMenuOpener(mvcManager),
                identityCache,
                new ConfirmationDialogOpener(mvcManager)));

            var realmNftNamesProvider = new RealmNftNamesProvider(staticContainer.WebRequestsContainer.WebRequestController,
                staticContainer.RealmData);

            var lambdasProfilesProvider = new LambdasProfilesProvider(staticContainer.WebRequestsContainer.WebRequestController, bootstrapContainer.DecentralandUrlsSource);

            var globalPlugins = new List<IDCLGlobalPlugin>
            {
                new MultiplayerPlugin(
                    assetsProvisioner,
                    archipelagoIslandRoom,
                    gateKeeperSceneRoom,
                    chatRoom,
                    roomHub,
                    roomsStatus,
                    profileRepository,
                    profileBroadcast,
                    debugBuilder,
                    staticContainer.LoadingStatus,
                    entityParticipantTable,
                    messagePipesHub,
                    remoteMetadata,
                    staticContainer.CharacterContainer.CharacterObject,
                    staticContainer.RealmData,
                    remoteEntities,
                    staticContainer.ScenesCache,
                    emotesCache,
                    characterDataPropagationUtility,
                    staticContainer.ComponentsContainer.ComponentPoolsRegistry,
                    islandThroughputBunch,
                    sceneThroughputBunch,
                    voiceChatRoom
                ),
                new WorldInfoPlugin(worldInfoHub, debugBuilder, chatHistory),
                new CharacterMotionPlugin(assetsProvisioner, staticContainer.CharacterContainer.CharacterObject, debugBuilder, staticContainer.ComponentsContainer.ComponentPoolsRegistry, staticContainer.SceneReadinessReportQueue),
                new InputPlugin(dclCursor, unityEventSystem, assetsProvisioner, dynamicWorldDependencies.CursorUIDocument, multiplayerEmotesMessageBus, mvcManager, debugBuilder, dynamicWorldDependencies.RootUIDocument, dynamicWorldDependencies.ScenesUIDocument, dynamicWorldDependencies.CursorUIDocument),
                new GlobalInteractionPlugin(dynamicWorldDependencies.RootUIDocument, assetsProvisioner, staticContainer.EntityCollidersGlobalCache, exposedGlobalDataContainer.GlobalInputEvents, unityEventSystem, mvcManager, menusAccessFacade),
                new CharacterCameraPlugin(assetsProvisioner, realmSamplingData, exposedGlobalDataContainer.ExposedCameraData, debugBuilder, dynamicWorldDependencies.CommandLineArgs),
                new WearablePlugin(assetsProvisioner, staticContainer.WebRequestsContainer.WebRequestController, staticContainer.RealmData, assetBundlesURL, staticContainer.CacheCleaner, wearableCatalog, builderContentURL.Value, builderCollectionsPreview),
                new EmotePlugin(staticContainer.WebRequestsContainer.WebRequestController, emotesCache, staticContainer.RealmData, multiplayerEmotesMessageBus, debugBuilder,
                    assetsProvisioner, selfProfile, mvcManager, staticContainer.CacheCleaner, identityCache, entityParticipantTable, assetBundlesURL, dclCursor, staticContainer.InputBlock, globalWorld, playerEntity, builderContentURL.Value, localSceneDevelopment, sharedSpaceManager, builderCollectionsPreview, appArgs),
                new ProfilingPlugin(staticContainer.Profiler, staticContainer.RealmData, staticContainer.SingletonSharedDependencies.MemoryBudget, debugBuilder, staticContainer.ScenesCache, dclVersion, physicsSettings.Value, staticContainer.SceneLoadingLimit),
                new AvatarPlugin(
                    staticContainer.ComponentsContainer.ComponentPoolsRegistry,
                    assetsProvisioner,
                    staticContainer.SingletonSharedDependencies.FrameTimeBudget,
                    staticContainer.SingletonSharedDependencies.MemoryBudget,
                    staticContainer.QualityContainer.RendererFeaturesCache,
                    staticContainer.RealmData,
                    staticContainer.MainPlayerAvatarBaseProxy,
                    debugBuilder,
                    staticContainer.CacheCleaner,
                    new DefaultFaceFeaturesHandler(wearableCatalog),
                    nametagsData,
                    defaultTexturesContainer.TextureArrayContainerFactory,
                    wearableCatalog,
                    userBlockingCacheProxy),
                new MainUIPlugin(mvcManager, mainUIView, includeFriends, sharedSpaceManager),
                new ProfilePlugin(profileRepository, profileCache, staticContainer.CacheCleaner),
                new MapRendererPlugin(mapRendererContainer.MapRenderer),
                new SidebarPlugin(
                    assetsProvisioner, mvcManager, mainUIView, notificationsBusController,
                    notificationsRequestController, identityCache, profileRepository,
                    staticContainer.WebRequestsContainer.WebRequestController,
                    webBrowser, dynamicWorldDependencies.Web3Authenticator,
                    initializationFlowContainer.InitializationFlow,
                    profileCache,
                    globalWorld, playerEntity, includeCameraReel, includeFriends, includeMarketplaceCredits,
                    chatHistory, profileRepositoryWrapper, sharedSpaceManager, profileChangesBus,
                    selfProfile, staticContainer.RealmData, staticContainer.SceneRestrictionBusController,
                    bootstrapContainer.DecentralandUrlsSource),
                new ErrorPopupPlugin(mvcManager, assetsProvisioner),
                connectionStatusPanelPlugin,
                new MinimapPlugin(mvcManager, minimap),
                new ChatPlugin(
                    mvcManager,
                    chatMessagesBus,
                    chatHistory,
                    entityParticipantTable,
                    nametagsData,
                    mainUIView,
                    staticContainer.InputBlock,
                    globalWorld,
                    playerEntity,
                    roomHub,
                    assetsProvisioner,
                    hyperlinkTextFormatter,
                    profileCache,
                    chatEventBus,
                    identityCache,
                    staticContainer.LoadingStatus,
                    sharedSpaceManager,
                    userBlockingCacheProxy,
                    socialServiceContainer.socialServicesRPC,
                    friendsEventBus,
                    chatMessageFactory,
                    profileRepositoryWrapper,
                    friendServiceProxy,
                    communitiesDataProvider,
                    thumbnailCache,
                    mainUIView.WarningNotification,
                    communitiesEventBus,
                    voiceChatCallStatusService,
                    includeVoiceChat),
                new ExplorePanelPlugin(
                    assetsProvisioner,
                    mvcManager,
                    mapRendererContainer,
                    placesAPIService,
                    staticContainer.WebRequestsContainer.WebRequestController,
                    identityCache,
                    cameraReelStorageService,
                    cameraReelStorageService,
                    clipboard,
                    bootstrapContainer.DecentralandUrlsSource,
                    wearableCatalog,
                    characterPreviewFactory,
                    profileRepository,
                    dynamicWorldDependencies.Web3Authenticator,
                    initializationFlowContainer.InitializationFlow,
                    selfProfile,
                    equippedWearables,
                    equippedEmotes,
                    webBrowser,
                    emotesCache,
                    forceRender,
                    staticContainer.RealmData,
                    profileCache,
                    assetBundlesURL,
                    notificationsBusController,
                    characterPreviewEventBus,
                    mapPathEventBus,
                    backpackEventBus,
                    thirdPartyNftProviderSource,
                    wearablesProvider,
                    dclCursor,
                    staticContainer.InputBlock,
                    emoteProvider,
                    globalWorld,
                    playerEntity,
                    chatMessagesBus,
                    staticContainer.MemoryCap,
                    bootstrapContainer.WorldVolumeMacBus,
                    eventsApiService,
                    userCalendar,
                    clipboard,
                    explorePanelNavmapBus,
                    includeCameraReel,
                    appArgs,
                    userBlockingCacheProxy,
                    sharedSpaceManager,
                    profileChangesBus,
                    staticContainer.SceneLoadingLimit,
                    mainUIView.WarningNotification,
                    profileRepositoryWrapper,
                    upscaleController,
                    communitiesDataProvider,
                    realmNftNamesProvider,
                    includeVoiceChat
                ),
                new CharacterPreviewPlugin(staticContainer.ComponentsContainer.ComponentPoolsRegistry, assetsProvisioner, staticContainer.CacheCleaner),
                new WebRequestsPlugin(staticContainer.WebRequestsContainer.AnalyticsContainer, debugBuilder),
                new Web3AuthenticationPlugin(assetsProvisioner, dynamicWorldDependencies.Web3Authenticator, debugBuilder, mvcManager, selfProfile, webBrowser, staticContainer.RealmData, identityCache, characterPreviewFactory, dynamicWorldDependencies.SplashScreen, audioMixerVolumesController, characterPreviewEventBus, globalWorld),
                new SkyboxPlugin(assetsProvisioner, dynamicSettings.DirectionalLight, staticContainer.ScenesCache, staticContainer.SceneRestrictionBusController),
                new LoadingScreenPlugin(assetsProvisioner, mvcManager, audioMixerVolumesController,
                    staticContainer.InputBlock, debugBuilder, staticContainer.LoadingStatus),
                new ExternalUrlPromptPlugin(assetsProvisioner, webBrowser, mvcManager, dclCursor),
                new TeleportPromptPlugin(
                    assetsProvisioner,
                    mvcManager,
                    staticContainer.WebRequestsContainer.WebRequestController,
                    placesAPIService,
                    dclCursor,
                    chatMessagesBus
                ),
                new ChangeRealmPromptPlugin(
                    assetsProvisioner,
                    mvcManager,
                    dclCursor,
                    realmUrl => chatMessagesBus.Send(ChatChannel.NEARBY_CHANNEL, $"/{ChatCommandsUtils.COMMAND_GOTO} {realmUrl}", "RestrictedActionAPI")),
                new NftPromptPlugin(assetsProvisioner, webBrowser, mvcManager, nftInfoAPIClient, staticContainer.WebRequestsContainer.WebRequestController, dclCursor),
                staticContainer.CharacterContainer.CreateGlobalPlugin(),
                staticContainer.QualityContainer.CreatePlugin(),
                new MultiplayerMovementPlugin(
                    assetsProvisioner,
                    multiplayerMovementMessageBus,
                    debugBuilder,
                    remoteEntities,
                    staticContainer.CharacterContainer.Transform,
                    multiplayerDebugSettings,
                    appArgs,
                    entityParticipantTable,
                    staticContainer.RealmData,
                    remoteMetadata),
                new AudioPlaybackPlugin(terrainContainer.GenesisTerrain, assetsProvisioner, dynamicWorldParams.EnableLandscape),
                new RealmDataDirtyFlagPlugin(staticContainer.RealmData),
                new NotificationPlugin(
                    assetsProvisioner,
                    mvcManager,
                    staticContainer.WebRequestsContainer.WebRequestController,
                    notificationsBusController,
                    sharedSpaceManager),
                new RewardPanelPlugin(mvcManager, assetsProvisioner, notificationsBusController, staticContainer.WebRequestsContainer.WebRequestController),
                new PassportPlugin(
                    assetsProvisioner,
                    mvcManager,
                    dclCursor,
                    profileRepository,
                    characterPreviewFactory,
                    staticContainer.RealmData,
                    assetBundlesURL,
                    staticContainer.WebRequestsContainer.WebRequestController,
                    characterPreviewEventBus,
                    selfProfile,
                    webBrowser,
                    bootstrapContainer.DecentralandUrlsSource,
                    badgesAPIClient,
                    notificationsBusController,
                    staticContainer.InputBlock,
                    remoteMetadata,
                    cameraReelStorageService,
                    cameraReelStorageService,
                    globalWorld,
                    playerEntity,
                    includeCameraReel,
                    friendServiceProxy,
                    friendOnlineStatusCacheProxy,
                    onlineUsersProvider,
                    realmNavigator,
                    identityCache,
                    realmNftNamesProvider,
                    profileChangesBus,
                    includeFriends,
                    includeUserBlocking,
                    isNameEditorEnabled,
                    includeVoiceChat,
                    chatEventBus,
                    sharedSpaceManager,
                    profileRepositoryWrapper,
                    voiceChatCallStatusService
                ),
                new GenericPopupsPlugin(assetsProvisioner, mvcManager, clipboardManager),
                new GenericContextMenuPlugin(assetsProvisioner, mvcManager, profileRepositoryWrapper),
                realmNavigatorContainer.CreatePlugin(),
                new GPUInstancingPlugin(staticContainer.GPUInstancingService, assetsProvisioner, staticContainer.RealmData, staticContainer.LoadingStatus, exposedGlobalDataContainer.ExposedCameraData),
                new ConfirmationDialogPlugin(assetsProvisioner, mvcManager, profileRepositoryWrapper),
            };

            if (includeVoiceChat)
                globalPlugins.Add(
                    new VoiceChatPlugin(
                        assetsProvisioner,
                        roomHub,
                        mainUIView,
                        voiceChatCallStatusService,
                        profileRepositoryWrapper,
                        entityParticipantTable,
                        globalWorld,
                        playerEntity));


            if (!appArgs.HasDebugFlag() || !appArgs.HasFlagWithValueFalse(AppArgsFlags.LANDSCAPE_TERRAIN_ENABLED))
                globalPlugins.Add(terrainContainer.CreatePlugin(staticContainer, bootstrapContainer, mapRendererContainer, debugBuilder, FeatureFlagsConfiguration.Instance.IsEnabled(FeatureFlagsStrings.GPUI_ENABLED)));

            if (localSceneDevelopment)
                globalPlugins.Add(new LocalSceneDevelopmentPlugin(reloadSceneController, realmUrls));
            else
            {
                globalPlugins.Add(lodContainer.LODPlugin);
                globalPlugins.Add(lodContainer.RoadPlugin);
            }

            if (localSceneDevelopment || builderCollectionsPreview)
                globalPlugins.Add(new GlobalGLTFLoadingPlugin(staticContainer.WebRequestsContainer.WebRequestController, staticContainer.RealmData, builderContentURL.Value, localSceneDevelopment));

            globalPlugins.AddRange(staticContainer.SharedPlugins);

            if (includeFriends)
            {
                // TODO many circular dependencies - adjust the flow and get rid of ObjectProxy
                var friendsContainer = new FriendsContainer(
                    mainUIView,
                    mvcManager,
                    assetsProvisioner,
                    identityCache,
                    profileRepository,
                    staticContainer.LoadingStatus,
                    staticContainer.InputBlock,
                    selfProfile,
                    new MVCPassportBridge(mvcManager),
                    notificationsBusController,
                    onlineUsersProvider,
                    realmNavigator,
                    includeUserBlocking,
                    includeVoiceChat,
                    appArgs,
                    dynamicWorldParams.EnableAnalytics,
                    bootstrapContainer.Analytics,
                    chatEventBus,
                    sharedSpaceManager,
                    socialServiceEventBus,
                    socialServiceContainer.socialServicesRPC,
                    friendsEventBus,
                    friendServiceProxy,
                    friendOnlineStatusCacheProxy,
                    friendsCacheProxy,
                    userBlockingCacheProxy,
                    profileRepositoryWrapper,
                    voiceChatCallStatusService
                );

                globalPlugins.Add(friendsContainer);
            }

            if (includeCameraReel)
                globalPlugins.Add(new InWorldCameraPlugin(
                    selfProfile,
                    staticContainer.RealmData,
                    playerEntity,
                    placesAPIService,
                    staticContainer.CharacterContainer.CharacterObject,
                    coroutineRunner,
                    cameraReelStorageService,
                    cameraReelStorageService,
                    mvcManager,
                    clipboard,
                    bootstrapContainer.DecentralandUrlsSource,
                    webBrowser,
                    staticContainer.WebRequestsContainer.WebRequestController,
                    profileRepository,
                    realmNavigator,
                    assetsProvisioner,
                    wearableCatalog,
                    wearablesProvider,
                    assetBundlesURL,
                    dclCursor,
                    mainUIView.SidebarView.EnsureNotNull().InWorldCameraButton,
                    globalWorld,
                    debugBuilder,
                    nametagsData,
                    profileRepositoryWrapper,
                    sharedSpaceManager,
                    identityCache));

            if (includeMarketplaceCredits)
            {
                globalPlugins.Add(new MarketplaceCreditsPlugin(
                    mainUIView,
                    assetsProvisioner,
                    webBrowser,
                    staticContainer.InputBlock,
                    selfProfile,
                    staticContainer.WebRequestsContainer.WebRequestController,
                    bootstrapContainer.DecentralandUrlsSource,
                    mvcManager,
                    notificationsBusController,
                    staticContainer.RealmData,
                    sharedSpaceManager,
                    identityCache,
                    staticContainer.LoadingStatus));
            }

            if (includeCommunities)
                globalPlugins.Add(new CommunitiesPlugin(
                    mvcManager,
                    assetsProvisioner,
                    staticContainer.InputBlock,
                    cameraReelStorageService,
                    cameraReelScreenshotsStorage,
                    profileRepositoryWrapper,
                    friendServiceProxy,
                    communitiesDataProvider,
                    staticContainer.WebRequestsContainer.WebRequestController,
                    placesAPIService,
                    selfProfile,
                    realmNavigator,
                    clipboard,
                    webBrowser,
                    eventsApiService,
                    sharedSpaceManager,
                    chatEventBus,
                    communitiesEventBus,
                    socialServiceContainer.socialServicesRPC,
                    lambdasProfilesProvider,
                    identityCache));

            if (dynamicWorldParams.EnableAnalytics)
                globalPlugins.Add(new AnalyticsPlugin(
                        bootstrapContainer.Analytics!,
                        staticContainer.Profiler,
                        staticContainer.LoadingStatus,
                        staticContainer.RealmData,
                        staticContainer.ScenesCache,
                        staticContainer.MainPlayerAvatarBaseProxy,
                        identityCache,
                        debugBuilder,
                        cameraReelStorageService,
                        entityParticipantTable
                    )
                );

            var globalWorldFactory = new GlobalWorldFactory(
                in staticContainer,
                exposedGlobalDataContainer.CameraSamplingData,
                realmSamplingData,
                assetBundlesURL,
                staticContainer.RealmData,
                globalPlugins,
                debugBuilder,
                staticContainer.ScenesCache,
                dynamicWorldParams.HybridSceneParams,
                currentSceneInfo,
                lodContainer.LodCache,
                lodContainer.RoadCoordinates,
                lodContainer.LODSettings,
                multiplayerEmotesMessageBus,
                globalWorld,
                staticContainer.SceneReadinessReportQueue,
                localSceneDevelopment,
                profileRepository,
                bootstrapContainer.UseRemoteAssetBundles,
                lodContainer.RoadAssetsPool,
                staticContainer.SceneLoadingLimit
            );

            staticContainer.RoomHubProxy.SetObject(roomHub);

            var container = new DynamicWorldContainer(
                mvcManager,
                realmContainer.RealmController,
                globalWorldFactory,
                globalPlugins,
                profileRepository,
                initializationFlowContainer.InitializationFlow,
                chatMessagesBus,
                messagePipesHub,
                remoteMetadata,
                profileBroadcast,
                roomHub,
                socialServiceContainer,
                selfProfile
            );

            // Init itself
            await dynamicWorldDependencies.SettingsContainer.InitializePluginAsync(container, ct)!.ThrowOnFail();

            return (container, true);
        }

        private static void ParseDebugForcedEmotes(IReadOnlyCollection<string>? debugEmotes, ref List<URN> parsedEmotes)
        {
            if (debugEmotes?.Count > 0)
                parsedEmotes.AddRange(debugEmotes.Select(emote => new URN(emote)));
        }

        private static void ParseParamsForcedEmotes(IAppArgs appParams, ref List<URN> parsedEmotes)
        {
            if (appParams.TryGetValue(AppArgsFlags.FORCED_EMOTES, out string? csv) && !string.IsNullOrEmpty(csv!))
                parsedEmotes.AddRange(csv.Split(',', StringSplitOptions.RemoveEmptyEntries)?.Select(emote => new URN(emote)) ?? ArraySegment<URN>.Empty);
        }
    }
}<|MERGE_RESOLUTION|>--- conflicted
+++ resolved
@@ -583,11 +583,7 @@
             var notificationsRequestController = new NotificationsRequestController(staticContainer.WebRequestsContainer.WebRequestController, notificationsBusController, bootstrapContainer.DecentralandUrlsSource, identityCache, includeFriends);
             notificationsRequestController.StartGettingNewNotificationsOverTimeAsync(ct).SuppressCancellationThrow().Forget();
 
-<<<<<<< HEAD
             DeepLinkHandle deepLinkHandleImplementation = new DeepLinkHandle(dynamicWorldParams.StartParcel, chatTeleporter, ct);
-=======
-            DeepLinkHandle deepLinkHandleImplementation = new DeepLinkHandle(dynamicWorldParams.StartParcel, realmNavigator, ct);
->>>>>>> c3c95c5d
             deepLinkHandleImplementation.StartListenForDeepLinksAsync(ct).Forget();
 
             var friendServiceProxy = new ObjectProxy<IFriendsService>();
