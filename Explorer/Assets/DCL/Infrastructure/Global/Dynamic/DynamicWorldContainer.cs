--- conflicted
+++ resolved
@@ -784,11 +784,8 @@
                     upscaleController,
                     communitiesDataProvider,
                     realmNftNamesProvider,
-<<<<<<< HEAD
+                    includeVoiceChat,
                     staticContainer.GPUInstancingService.Settings
-=======
-                    includeVoiceChat
->>>>>>> 635c79ef
                 ),
                 new CharacterPreviewPlugin(staticContainer.ComponentsContainer.ComponentPoolsRegistry, assetsProvisioner, staticContainer.CacheCleaner),
                 new WebRequestsPlugin(staticContainer.WebRequestsContainer.AnalyticsContainer, debugBuilder),
