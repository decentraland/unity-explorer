--- conflicted
+++ resolved
@@ -688,14 +688,7 @@
                     voiceChatRoom
                 ),
                 new WorldInfoPlugin(worldInfoHub, debugBuilder, chatHistory),
-<<<<<<< HEAD
-                //new CharacterMotionPlugin(assetsProvisioner, staticContainer.CharacterContainer.CharacterObject, debugBuilder, staticContainer.ComponentsContainer.ComponentPoolsRegistry, staticContainer.SceneReadinessReportQueue, ),
-                //new InputPlugin(dclCursor, unityEventSystem, assetsProvisioner, dynamicWorldDependencies.CursorUIDocument, multiplayerEmotesMessageBus, mvcManager, debugBuilder, dynamicWorldDependencies.RootUIDocument, dynamicWorldDependencies.ScenesUIDocument, dynamicWorldDependencies.CursorUIDocument, showUINotificationView),
-                //new GlobalInteractionPlugin(dynamicWorldDependencies.RootUIDocument, assetsProvisioner, staticContainer.EntityCollidersGlobalCache, exposedGlobalDataContainer.GlobalInputEvents, unityEventSystem, mvcManager, menusAccessFacade),
-                new CharacterMotionPlugin(staticContainer.CharacterContainer.CharacterObject, debugBuilder, staticContainer.ComponentsContainer.ComponentPoolsRegistry, staticContainer.SceneReadinessReportQueue, playerParcelTracker,staticContainer.ScenesCache, staticContainer.RealmData),
-=======
-                new CharacterMotionPlugin(staticContainer.CharacterContainer.CharacterObject, debugBuilder, staticContainer.ComponentsContainer.ComponentPoolsRegistry, staticContainer.SceneReadinessReportQueue, terrainContainer.Landscape),
->>>>>>> a2456428
+                new CharacterMotionPlugin(staticContainer.CharacterContainer.CharacterObject, debugBuilder, staticContainer.ComponentsContainer.ComponentPoolsRegistry, staticContainer.SceneReadinessReportQueue, playerParcelTracker,staticContainer.ScenesCache, staticContainer.RealmData, terrainContainer.Landscape),
                 new InputPlugin(dclCursor, unityEventSystem, assetsProvisioner, multiplayerEmotesMessageBus, mvcManager),
                 new GlobalInteractionPlugin(assetsProvisioner, staticContainer.EntityCollidersGlobalCache, exposedGlobalDataContainer.GlobalInputEvents, unityEventSystem, mvcManager, menusAccessFacade),
                 new CharacterCameraPlugin(assetsProvisioner, realmSamplingData, exposedGlobalDataContainer.ExposedCameraData, debugBuilder, dynamicWorldDependencies.CommandLineArgs),
@@ -819,14 +812,9 @@
                     upscaleController,
                     communitiesDataProvider,
                     realmNftNamesProvider,
-<<<<<<< HEAD
-                    galleryEventBus,
-                    voiceChatContainer.VoiceChatOrchestrator
-=======
-                    includeVoiceChat,
+                    voiceChatContainer.VoiceChatOrchestrator,
                     galleryEventBus,
                     thumbnailProvider
->>>>>>> a2456428
                 ),
                 new CharacterPreviewPlugin(staticContainer.ComponentsContainer.ComponentPoolsRegistry, assetsProvisioner, staticContainer.CacheCleaner),
                 new WebRequestsPlugin(staticContainer.WebRequestsContainer.AnalyticsContainer, debugBuilder),
@@ -878,7 +866,6 @@
                     dclCursor,
                     profileRepository,
                     characterPreviewFactory,
-                    staticContainer.RealmData,
                     staticContainer.WebRequestsContainer.WebRequestController,
                     characterPreviewEventBus,
                     selfProfile,
@@ -930,16 +917,12 @@
                         profileRepositoryWrapper,
                         entityParticipantTable,
                         globalWorld,
-<<<<<<< HEAD
                         playerEntity,
                         communitiesDataProvider,
                         staticContainer.WebRequestsContainer.WebRequestController,
                         assetsProvisioner
                     )
                 );
-=======
-                        playerEntity));
->>>>>>> a2456428
 
             if (!appArgs.HasDebugFlag() || !appArgs.HasFlagWithValueFalse(AppArgsFlags.LANDSCAPE_TERRAIN_ENABLED))
                 globalPlugins.Add(terrainContainer.CreatePlugin(staticContainer, bootstrapContainer, mapRendererContainer, debugBuilder));
