using Arch.Core;
using CommunicationData.URLHelpers;
using Cysharp.Threading.Tasks;
using DCL.AssetsProvision;
using DCL.Audio;
using DCL.AvatarRendering.Emotes;
using DCL.AvatarRendering.Emotes.Equipped;
using DCL.AvatarRendering.Wearables;
using DCL.AvatarRendering.Wearables.Equipped;
using DCL.AvatarRendering.Wearables.Helpers;
using DCL.AvatarRendering.Wearables.ThirdParty;
using DCL.Backpack.BackpackBus;
using DCL.BadgesAPIService;
using DCL.Browser;
using DCL.CharacterPreview;
using DCL.Chat.ChatServices;
using DCL.Chat.Commands;
using DCL.Chat.EventBus;
using DCL.Chat.History;
using DCL.Chat.MessageBus;
using DCL.ChatArea;
using DCL.Clipboard;
using DCL.Communities;
using DCL.Communities.CommunitiesCard.Members;
using DCL.Communities.CommunitiesDataProvider;
using DCL.DebugUtilities;
using DCL.Diagnostics;
using DCL.EventsApi;
using DCL.FeatureFlags;
using DCL.Friends;
using DCL.Friends.Passport;
using DCL.Friends.UserBlocking;
using DCL.Input;
using DCL.InWorldCamera;
using DCL.InWorldCamera.CameraReelStorageService;
using DCL.LOD.Systems;
using DCL.MapRenderer;
using DCL.Minimap;
using DCL.Multiplayer.Connections.Archipelago.AdapterAddress.Current;
using DCL.Multiplayer.Connections.Archipelago.Rooms;
using DCL.Multiplayer.Connections.Archipelago.Rooms.Chat;
using DCL.Multiplayer.Connections.DecentralandUrls;
using DCL.Multiplayer.Connections.GateKeeper.Meta;
using DCL.Multiplayer.Connections.GateKeeper.Rooms;
using DCL.Multiplayer.Connections.GateKeeper.Rooms.Options;
using DCL.Multiplayer.Connections.Messaging.Hubs;
using DCL.Multiplayer.Connections.Pools;
using DCL.Multiplayer.Connections.RoomHubs;
using DCL.Multiplayer.Connections.Rooms.Connective;
using DCL.Multiplayer.Connections.Rooms.Status;
using DCL.Multiplayer.Connections.Systems.Throughput;
using DCL.Multiplayer.Connectivity;
using DCL.Multiplayer.Deduplication;
using DCL.Multiplayer.Emotes;
using DCL.Multiplayer.HealthChecks;
using DCL.Multiplayer.Movement;
using DCL.Multiplayer.Movement.Systems;
using DCL.Multiplayer.Profiles.BroadcastProfiles;
using DCL.Multiplayer.Profiles.Entities;
using DCL.Multiplayer.Profiles.Poses;
using DCL.Multiplayer.Profiles.Tables;
using DCL.Multiplayer.SDK.Systems.GlobalWorld;
using DCL.Nametags;
using DCL.Navmap;
using DCL.NftInfoAPIService;
using DCL.Notifications;
using DCL.Optimization.Pools;
using DCL.PerformanceAndDiagnostics.Analytics;
using DCL.PlacesAPIService;
using DCL.PluginSystem;
using DCL.PluginSystem.Global;
using DCL.Profiles;
using DCL.Profiles.Self;
using DCL.RealmNavigation;
using DCL.Rendering.GPUInstancing.Systems;
using DCL.RuntimeDeepLink;
using DCL.SceneLoadingScreens.LoadingScreen;
using DCL.SkyBox;
using DCL.SocialService;
using DCL.UI;
using DCL.UI.ConfirmationDialog;
using DCL.UI.InputFieldFormatting;
using DCL.UI.MainUI;
using DCL.UI.ProfileElements;
using DCL.UI.Profiles.Helpers;
using DCL.UI.SharedSpaceManager;
using DCL.UserInAppInitializationFlow;
using DCL.Utilities;
using DCL.Utilities.Extensions;
using DCL.VoiceChat;
using DCL.Web3.Identities;
using DCL.WebRequests.Analytics;
using ECS.Prioritization.Components;
using ECS.SceneLifeCycle;
using ECS.SceneLifeCycle.CurrentScene;
using ECS.SceneLifeCycle.Realm;
using Global.AppArgs;
using Global.Dynamic.ChatCommands;
using Global.Dynamic.RealmUrl;
using Global.Versioning;
using LiveKit.Internal.FFIClients.Pools;
using LiveKit.Internal.FFIClients.Pools.Memory;
using LiveKit.Proto;
using MVC;
using MVC.PopupsController.PopupCloser;
using SceneRunner.Debugging.Hub;
using System;
using System.Buffers;
using System.Collections.Generic;
using System.Linq;
using System.Threading;
using DCL.NotificationsBus;
using DCL.Optimization.AdaptivePerformance.Systems;
using DCL.PluginSystem.World;
using DCL.PerformanceAndDiagnostics;
using DCL.Translation;
using UnityEngine;
using UnityEngine.Audio;
using UnityEngine.EventSystems;
using UnityEngine.Pool;
using Utility;
using Utility.Ownership;
using Utility.PriorityQueue;
using MultiplayerPlugin = DCL.PluginSystem.Global.MultiplayerPlugin;
using Object = UnityEngine.Object;

namespace Global.Dynamic
{
    public class DynamicWorldContainer : DCLWorldContainer<DynamicWorldSettings>
    {
        private readonly IChatMessagesBus chatMessagesBus;
        private readonly IProfileBroadcast profileBroadcast;
        private readonly SocialServicesContainer socialServicesContainer;
        private readonly ISelfProfile selfProfile;

        public IMVCManager MvcManager { get; }

        public IGlobalRealmController RealmController { get; }

        public GlobalWorldFactory GlobalWorldFactory { get; }

        public IReadOnlyList<IDCLGlobalPlugin> GlobalPlugins { get; }

        public IProfileRepository ProfileRepository { get; }

        public IUserInAppInitializationFlow UserInAppInAppInitializationFlow { get; }

        public IMessagePipesHub MessagePipesHub { get; }

        public IRemoteMetadata RemoteMetadata { get; }

        public IRoomHub RoomHub { get; }

        public ISystemClipboard SystemClipboard { get; }

        private DynamicWorldContainer(
            IMVCManager mvcManager,
            IGlobalRealmController realmController,
            GlobalWorldFactory globalWorldFactory,
            IReadOnlyList<IDCLGlobalPlugin> globalPlugins,
            IProfileRepository profileRepository,
            IUserInAppInitializationFlow userInAppInAppInitializationFlow,
            IChatMessagesBus chatMessagesBus,
            IMessagePipesHub messagePipesHub,
            IRemoteMetadata remoteMetadata,
            IProfileBroadcast profileBroadcast,
            IRoomHub roomHub,
            SocialServicesContainer socialServicesContainer,
            ISelfProfile selfProfile,
            ISystemClipboard systemClipboard)
        {
            MvcManager = mvcManager;
            RealmController = realmController;
            GlobalWorldFactory = globalWorldFactory;
            GlobalPlugins = globalPlugins;
            ProfileRepository = profileRepository;
            UserInAppInAppInitializationFlow = userInAppInAppInitializationFlow;
            MessagePipesHub = messagePipesHub;
            RemoteMetadata = remoteMetadata;
            RoomHub = roomHub;
            SystemClipboard = systemClipboard;
            this.chatMessagesBus = chatMessagesBus;
            this.profileBroadcast = profileBroadcast;
            this.socialServicesContainer = socialServicesContainer;
            this.selfProfile = selfProfile;
        }

        public override void Dispose()
        {
            chatMessagesBus.Dispose();
            profileBroadcast.Dispose();
            MessagePipesHub.Dispose();
            socialServicesContainer.Dispose();
            selfProfile.Dispose();
        }

        public static async UniTask<(DynamicWorldContainer? container, bool success)> CreateAsync(
            BootstrapContainer bootstrapContainer,
            DynamicWorldDependencies dynamicWorldDependencies,
            DynamicWorldParams dynamicWorldParams,
            AudioClipConfig backgroundMusic,
            World globalWorld,
            Entity playerEntity,
            IAppArgs appArgs,
            ICoroutineRunner coroutineRunner,
            DCLVersion dclVersion,
            RealmUrls realmUrls,
            CancellationToken ct)
        {
            DynamicSettings dynamicSettings = dynamicWorldDependencies.DynamicSettings;
            StaticContainer staticContainer = dynamicWorldDependencies.StaticContainer;
            IWeb3IdentityCache identityCache = dynamicWorldDependencies.Web3IdentityCache;
            IAssetsProvisioner assetsProvisioner = dynamicWorldDependencies.AssetsProvisioner;
            IDebugContainerBuilder debugBuilder = dynamicWorldDependencies.DebugContainerBuilder;
            var explorePanelNavmapBus = new ObjectProxy<INavmapBus>();
            INavmapBus sharedNavmapCommandBus = new SharedNavmapBus(explorePanelNavmapBus);

            // If we have many undesired delays when using the third-party providers, it might be useful to cache it at app's bootstrap
            // So far, the chance of using it is quite low, so it's preferable to do it lazy avoiding extra requests & memory allocations
            IThirdPartyNftProviderSource thirdPartyNftProviderSource = new RealmThirdPartyNftProviderSource(staticContainer.WebRequestsContainer.WebRequestController,
                staticContainer.RealmData);

            var placesAPIService = new PlacesAPIService(new PlacesAPIClient(staticContainer.WebRequestsContainer.WebRequestController, bootstrapContainer.DecentralandUrlsSource));

            HttpEventsApiService eventsApiService = new HttpEventsApiService(staticContainer.WebRequestsContainer.WebRequestController,
                URLDomain.FromString(bootstrapContainer.DecentralandUrlsSource.Url(DecentralandUrl.ApiEvents)));

            var mapPathEventBus = new MapPathEventBus();
            NotificationsBusController.Initialize(new NotificationsBusController());

            DefaultTexturesContainer defaultTexturesContainer = null!;
            LODContainer lodContainer = null!;

            IOnlineUsersProvider baseUserProvider = new ArchipelagoHttpOnlineUsersProvider(staticContainer.WebRequestsContainer.WebRequestController,
                URLAddress.FromString(bootstrapContainer.DecentralandUrlsSource.Url(DecentralandUrl.RemotePeers)));

            var onlineUsersProvider = new WorldInfoOnlineUsersProviderDecorator(
                baseUserProvider,
                staticContainer.WebRequestsContainer.WebRequestController,
                URLAddress.FromString(bootstrapContainer.DecentralandUrlsSource.Url(DecentralandUrl.RemotePeersWorld)));

            async UniTask InitializeContainersAsync(IPluginSettingsContainer settingsContainer, CancellationToken ct)
            {
                // Init other containers
                defaultTexturesContainer =
                    await DefaultTexturesContainer
                         .CreateAsync(
                              settingsContainer,
                              assetsProvisioner,
                              appArgs,
                              ct
                          )
                         .ThrowOnFail();

                lodContainer =
                    await LODContainer
                         .CreateAsync(
                              assetsProvisioner,
                              staticContainer,
                              settingsContainer,
                              staticContainer.RealmData,
                              defaultTexturesContainer.TextureArrayContainerFactory,
                              debugBuilder,
                              dynamicWorldParams.EnableLOD,
                              staticContainer.GPUInstancingService,
                              ct
                          )
                         .ThrowOnFail();
            }

            try { await InitializeContainersAsync(dynamicWorldDependencies.SettingsContainer, ct); }
            catch (Exception) { return (null, false); }

            CursorSettings cursorSettings = (await assetsProvisioner.ProvideMainAssetAsync(dynamicSettings.CursorSettings, ct)).Value;
            ProvidedAsset<Texture2D> normalCursorAsset = await assetsProvisioner.ProvideMainAssetAsync(cursorSettings.NormalCursor, ct);
            ProvidedAsset<Texture2D> interactionCursorAsset = await assetsProvisioner.ProvideMainAssetAsync(cursorSettings.InteractionCursor, ct);

            var unityEventSystem = new UnityEventSystem(EventSystem.current.EnsureNotNull());
            var dclCursor = new DCLCursor(normalCursorAsset.Value, interactionCursorAsset.Value, cursorSettings.NormalCursorHotspot, cursorSettings.InteractionCursorHotspot);

            staticContainer.QualityContainer.AddDebugViews(debugBuilder);

            var realmSamplingData = new RealmSamplingData();

            ExposedGlobalDataContainer exposedGlobalDataContainer = staticContainer.ExposedGlobalDataContainer;

            PopupCloserView popupCloserView = Object.Instantiate((await assetsProvisioner.ProvideMainAssetAsync(dynamicSettings.PopupCloserView, CancellationToken.None)).Value.GetComponent<PopupCloserView>()).EnsureNotNull();
            MainUIView mainUIView = Object.Instantiate((await assetsProvisioner.ProvideMainAssetAsync(dynamicSettings.MainUIView, CancellationToken.None)).Value.GetComponent<MainUIView>()).EnsureNotNull();

            var coreMvcManager = new MVCManager(new WindowStackManager(), new CancellationTokenSource(), popupCloserView);

            IMVCManager mvcManager = dynamicWorldParams.EnableAnalytics
                ? new MVCManagerAnalyticsDecorator(coreMvcManager, bootstrapContainer.Analytics!)
                : coreMvcManager;

            var loadingScreenTimeout = new LoadingScreenTimeout();
            ILoadingScreen loadingScreen = new LoadingScreen(mvcManager, loadingScreenTimeout);

            var nftInfoAPIClient = new OpenSeaAPIClient(staticContainer.WebRequestsContainer.WebRequestController, bootstrapContainer.DecentralandUrlsSource);
            var wearableCatalog = new WearableStorage();
            var characterPreviewFactory = new CharacterPreviewFactory(staticContainer.ComponentsContainer.ComponentPoolsRegistry, appArgs);
            IWebBrowser webBrowser = bootstrapContainer.WebBrowser;
            ISystemClipboard clipboard = new UnityClipboard();
            NameColorHelper.SetNameColors(dynamicSettings.UserNameColors);

            ChatSharedAreaEventBus chatSharedAreaEventBus = new ChatSharedAreaEventBus();

            GalleryEventBus galleryEventBus = new GalleryEventBus();

            static IMultiPool MultiPoolFactory() =>
                new DCLMultiPool();

            var memoryPool = new ArrayMemoryPool(ArrayPool<byte>.Shared!);

            var assetBundlesURL = URLDomain.FromString(bootstrapContainer.DecentralandUrlsSource.Url(DecentralandUrl.AssetBundlesCDN));
            var builderDTOsURL = URLDomain.FromString(bootstrapContainer.DecentralandUrlsSource.Url(DecentralandUrl.BuilderApiDtos));
            var builderContentURL = URLDomain.FromString(bootstrapContainer.DecentralandUrlsSource.Url(DecentralandUrl.BuilderApiContent));

            var emotesCache = new MemoryEmotesStorage();
            staticContainer.CacheCleaner.Register(emotesCache);
            var equippedWearables = new EquippedWearables();
            var equippedEmotes = new EquippedEmotes();

            var selfEmotes = new List<URN>();
            ParseParamsForcedEmotes(bootstrapContainer.ApplicationParametersParser, ref selfEmotes);
            ParseDebugForcedEmotes(bootstrapContainer.DebugSettings.EmotesToAddToUserProfile, ref selfEmotes);

<<<<<<< HEAD
            IProfileRepository profilesRepository = staticContainer.ProfilesContainer.Repository;
            IProfileCache profileCache = staticContainer.ProfilesContainer.Cache;

            var selfProfile = new SelfProfile(profilesRepository, identityCache, equippedWearables, wearableCatalog,
                emotesCache, equippedEmotes, forceRender, selfEmotes, profileCache, globalWorld, playerEntity);
=======
            var selfProfile = new SelfProfile(profileRepository, identityCache, equippedWearables, wearableCatalog,
                emotesCache, equippedEmotes, selfEmotes, profileCache, globalWorld, playerEntity);
>>>>>>> e8c82fb8

            IEmoteProvider emoteProvider = new ApplicationParamsEmoteProvider(appArgs,
                new EcsEmoteProvider(globalWorld, staticContainer.RealmData), builderDTOsURL.Value);

            var wearablesProvider = new ApplicationParametersWearablesProvider(appArgs,
                new ECSWearablesProvider(identityCache, globalWorld), builderDTOsURL.Value);

            //TODO should be unified with LaunchMode
            bool localSceneDevelopment = !string.IsNullOrEmpty(dynamicWorldParams.LocalSceneDevelopmentRealm);
            bool builderCollectionsPreview = appArgs.HasFlag(AppArgsFlags.SELF_PREVIEW_BUILDER_COLLECTIONS);

            var teleportController = new TeleportController(staticContainer.SceneReadinessReportQueue);

            var realmContainer = RealmContainer.Create(
                staticContainer,
                identityCache,
                dynamicWorldParams.StaticLoadPositions,
                debugBuilder,
                loadingScreenTimeout,
                loadingScreen,
                localSceneDevelopment,
                bootstrapContainer.DecentralandUrlsSource,
                appArgs,
                teleportController,
                bootstrapContainer.Environment);

            var terrainContainer = TerrainContainer.Create(staticContainer, realmContainer, dynamicWorldParams.EnableLandscape, localSceneDevelopment);

            SceneRoomLogMetaDataSource playSceneMetaDataSource = new SceneRoomMetaDataSource(staticContainer.RealmData, staticContainer.CharacterContainer.Transform, globalWorld, dynamicWorldParams.IsolateScenesCommunication).WithLog();
            SceneRoomLogMetaDataSource localDevelopmentMetaDataSource = ConstSceneRoomMetaDataSource.FromMachineUUID().WithLog();

            var gateKeeperSceneRoomOptions = new GateKeeperSceneRoomOptions(staticContainer.LaunchMode, bootstrapContainer.DecentralandUrlsSource, playSceneMetaDataSource, localDevelopmentMetaDataSource);

            IGateKeeperSceneRoom gateKeeperSceneRoom = new GateKeeperSceneRoom(staticContainer.WebRequestsContainer.WebRequestController, gateKeeperSceneRoomOptions)
               .AsActivatable();

            var currentAdapterAddress = ICurrentAdapterAddress.NewDefault(staticContainer.RealmData);

            var archipelagoIslandRoom = IArchipelagoIslandRoom.NewDefault(
                identityCache,
                MultiPoolFactory(),
                new ArrayMemoryPool(),
                staticContainer.CharacterContainer.CharacterObject,
                currentAdapterAddress,
                staticContainer.WebRequestsContainer.WebRequestController
            );

            var reloadSceneController = new ECSReloadScene(staticContainer.ScenesCache, globalWorld, playerEntity, localSceneDevelopment);

            var chatRoom = new ChatConnectiveRoom(staticContainer.WebRequestsContainer.WebRequestController, URLAddress.FromString(bootstrapContainer.DecentralandUrlsSource.Url(DecentralandUrl.ChatAdapter)));

            var voiceChatRoom = new VoiceChatActivatableConnectiveRoom();

            IRoomHub roomHub = new RoomHub(
                localSceneDevelopment ? IConnectiveRoom.Null.INSTANCE : archipelagoIslandRoom,
                gateKeeperSceneRoom,
                chatRoom,
                voiceChatRoom
            );

            var islandThroughputBunch = new ThroughputBufferBunch(new ThroughputBuffer(), new ThroughputBuffer());
            var sceneThroughputBunch = new ThroughputBufferBunch(new ThroughputBuffer(), new ThroughputBuffer());
            var chatThroughputBunch = new ThroughputBufferBunch(new ThroughputBuffer(), new ThroughputBuffer());

            var messagePipesHub = new MessagePipesHub(roomHub, MultiPoolFactory(), MultiPoolFactory(), memoryPool, islandThroughputBunch, sceneThroughputBunch, chatThroughputBunch);

            var roomsStatus = new RoomsStatus(
                roomHub,

                //override allowed only in Editor
                Application.isEditor
                    ? new LinkedBox<(bool use, ConnectionQuality quality)>(
                        () => (bootstrapContainer.DebugSettings.OverrideConnectionQuality, bootstrapContainer.DebugSettings.ConnectionQuality)
                    )
                    : new Box<(bool use, ConnectionQuality quality)>((false, ConnectionQuality.QualityExcellent))
            );

            var entityParticipantTable = new EntityParticipantTable();
            staticContainer.EntityParticipantTableProxy.SetObject(entityParticipantTable);

            var queuePoolFullMovementMessage = new ObjectPool<SimplePriorityQueue<NetworkMovementMessage>>(
                () => new SimplePriorityQueue<NetworkMovementMessage>(),
                actionOnRelease: queue => queue.Clear()
            );

            var remoteEntities = new RemoteEntities(
                entityParticipantTable,
                staticContainer.ComponentsContainer.ComponentPoolsRegistry,
                queuePoolFullMovementMessage,
                staticContainer.EntityCollidersGlobalCache
            );

            var realmNavigatorContainer = RealmNavigationContainer.Create
                (staticContainer, bootstrapContainer, lodContainer, realmContainer, remoteEntities, globalWorld, roomHub, terrainContainer.Landscape, exposedGlobalDataContainer, loadingScreen);

            IHealthCheck livekitHealthCheck = bootstrapContainer.DebugSettings.EnableEmulateNoLivekitConnection
                ? new IHealthCheck.AlwaysFails()
                : new StartLiveKitRooms(roomHub);

            livekitHealthCheck = dynamicWorldParams.EnableAnalytics
                ? livekitHealthCheck.WithFailAnalytics(bootstrapContainer.Analytics!)
                : livekitHealthCheck;

            FeatureFlagsConfiguration featureFlags = FeatureFlagsConfiguration.Instance;

            bool includeCameraReel = featureFlags.IsEnabled(FeatureFlagsStrings.CAMERA_REEL) || (appArgs.HasDebugFlag() && appArgs.HasFlag(AppArgsFlags.CAMERA_REEL)) || Application.isEditor;
            bool includeFriends = (featureFlags.IsEnabled(FeatureFlagsStrings.FRIENDS) || (appArgs.HasDebugFlag() && appArgs.HasFlag(AppArgsFlags.FRIENDS)) || Application.isEditor) && !localSceneDevelopment;
            bool includeUserBlocking = featureFlags.IsEnabled(FeatureFlagsStrings.FRIENDS_USER_BLOCKING) || (appArgs.HasDebugFlag() && appArgs.HasFlag(AppArgsFlags.FRIENDS_USER_BLOCKING));
            bool includeTranslationChat = featureFlags.IsEnabled(FeatureFlagsStrings.CHAT_TRANSLATION_ENABLED);
            bool isNameEditorEnabled = featureFlags.IsEnabled(FeatureFlagsStrings.PROFILE_NAME_EDITOR) || (appArgs.HasDebugFlag() && appArgs.HasFlag(AppArgsFlags.PROFILE_NAME_EDITOR)) || Application.isEditor;
            bool includeMarketplaceCredits = featureFlags.IsEnabled(FeatureFlagsStrings.MARKETPLACE_CREDITS);
            bool includeBannedUsersFromScene = featureFlags.IsEnabled(FeatureFlagsStrings.BANNED_USERS_FROM_SCENE) || (appArgs.HasDebugFlag() && appArgs.HasFlag(AppArgsFlags.BANNED_USERS_FROM_SCENE)) || Application.isEditor;

            CommunitiesFeatureAccess.Initialize(new CommunitiesFeatureAccess(identityCache));
            bool includeCommunities = await CommunitiesFeatureAccess.Instance.IsUserAllowedToUseTheFeatureAsync(ct, ignoreAllowedList: true, cacheResult: false);

            var chatHistory = new ChatHistory();
            var emotesBus = new EmotesBus();
            ISharedSpaceManager sharedSpaceManager = new SharedSpaceManager(mvcManager, globalWorld, includeFriends, includeCameraReel, emotesBus);

            var initializationFlowContainer = InitializationFlowContainer.Create(staticContainer,
                bootstrapContainer,
                realmContainer,
                realmNavigatorContainer,
                terrainContainer,
                loadingScreen,
                livekitHealthCheck,
                bootstrapContainer.DecentralandUrlsSource,
                mvcManager,
                selfProfile,
                dynamicWorldParams,
                appArgs,
                backgroundMusic,
                roomHub,
                localSceneDevelopment,
                staticContainer.CharacterContainer);

            IRealmNavigator realmNavigator = realmNavigatorContainer.RealmNavigator;

            MapRendererContainer? mapRendererContainer =
                await MapRendererContainer
                   .CreateAsync(
                        dynamicWorldDependencies.SettingsContainer,
                        staticContainer,
                        bootstrapContainer.DecentralandUrlsSource,
                        assetsProvisioner,
                        placesAPIService,
                        eventsApiService,
                        mapPathEventBus,
                        staticContainer.MapPinsEventBus,
                        realmNavigator,
                        staticContainer.RealmData,
                        sharedNavmapCommandBus,
                        onlineUsersProvider,
                        identityCache,
                        ct
                    );

            var worldInfoHub = new LocationBasedWorldInfoHub(
                new WorldInfoHub(staticContainer.SingletonSharedDependencies.SceneMapping),
                staticContainer.CharacterContainer.CharacterObject
            );

            dynamicWorldDependencies.WorldInfoTool.Initialize(worldInfoHub);

            var characterDataPropagationUtility = new CharacterDataPropagationUtility(staticContainer.ComponentsContainer.ComponentPoolsRegistry.AddComponentPool<SDKProfile>());

            var currentSceneInfo = new CurrentSceneInfo();

            var chatTeleporter = new ChatTeleporter(realmNavigator, new ChatEnvironmentValidator(bootstrapContainer.Environment), bootstrapContainer.DecentralandUrlsSource);

            var reloadSceneChatCommand = new ReloadSceneChatCommand(reloadSceneController, globalWorld, playerEntity, staticContainer.ScenesCache, teleportController, localSceneDevelopment);

            var chatCommands = new List<IChatCommand>
            {
                new GoToChatCommand(chatTeleporter, staticContainer.WebRequestsContainer.WebRequestController, bootstrapContainer.DecentralandUrlsSource),
                new GoToLocalChatCommand(chatTeleporter),
                new WorldChatCommand(chatTeleporter),
                new DebugPanelChatCommand(debugBuilder),
                new ShowEntityChatCommand(worldInfoHub),
                reloadSceneChatCommand,
                new LoadPortableExperienceChatCommand(staticContainer.PortableExperiencesController),
                new KillPortableExperienceChatCommand(staticContainer.PortableExperiencesController),
                new VersionChatCommand(dclVersion),
                new RoomsChatCommand(roomHub),
                new LogsChatCommand(),
                new AppArgsCommand(appArgs),
                new LogMatrixChatCommand((RuntimeReportsHandlingSettings)bootstrapContainer.DiagnosticsContainer.Settings)
            };

            chatCommands.Add(new HelpChatCommand(chatCommands, appArgs));

            var chatMessageFactory = new ChatMessageFactory(profileCache, identityCache);
            var userBlockingCacheProxy = new ObjectProxy<IUserBlockingCache>();

            IChatMessagesBus coreChatMessageBus = new MultiplayerChatMessagesBus(messagePipesHub, chatMessageFactory, new MessageDeduplication<double>(), userBlockingCacheProxy, bootstrapContainer.Environment)
                                                 .WithSelfResend(identityCache, chatMessageFactory)
                                                 .WithIgnoreSymbols()
                                                 .WithCommands(chatCommands, staticContainer.LoadingStatus)
                                                 .WithDebugPanel(debugBuilder);

            IChatMessagesBus chatMessagesBus = dynamicWorldParams.EnableAnalytics
                ? new ChatMessagesBusAnalyticsDecorator(coreChatMessageBus, bootstrapContainer.Analytics!, profileCache, selfProfile)
                : coreChatMessageBus;

            var minimap = new MinimapController(
                mainUIView.MinimapView.EnsureNotNull(),
                mapRendererContainer.MapRenderer,
                mvcManager,
                placesAPIService,
                staticContainer.RealmData,
                realmNavigator,
                staticContainer.ScenesCache,
                mapPathEventBus,
                staticContainer.SceneRestrictionBusController,
                dynamicWorldParams.StartParcel.Peek(),
                sharedSpaceManager,
                clipboard,
                bootstrapContainer.DecentralandUrlsSource,
                chatMessagesBus,
                reloadSceneChatCommand,
                roomHub,
                staticContainer.LoadingStatus,
                includeBannedUsersFromScene
            );

            var coreBackpackEventBus = new BackpackEventBus();

            IChatEventBus chatEventBus = new ChatEventBus();
            ISocialServiceEventBus socialServiceEventBus = new SocialServiceEventBus();
            var socialServiceContainer = new SocialServicesContainer(bootstrapContainer.DecentralandUrlsSource, identityCache, socialServiceEventBus, appArgs);

            var voiceChatContainer = new VoiceChatContainer(
                socialServiceContainer.socialServicesRPC,
                socialServiceEventBus,
                roomHub,
                identityCache,
                staticContainer.WebRequestsContainer.WebRequestController,
                staticContainer.ScenesCache,
                realmNavigator,
                staticContainer.RealmData,
                bootstrapContainer.DecentralandUrlsSource,
                sharedSpaceManager,
                chatEventBus
            );

            IBackpackEventBus backpackEventBus = dynamicWorldParams.EnableAnalytics
                ? new BackpackEventBusAnalyticsDecorator(coreBackpackEventBus, bootstrapContainer.Analytics!)
                : coreBackpackEventBus;

            var profileBroadcast = new DebounceProfileBroadcast(
                new ProfileBroadcast(messagePipesHub, selfProfile)
            );

            var multiplayerEmotesMessageBus = new MultiplayerEmotesMessageBus(messagePipesHub, dynamicSettings.MultiplayerDebugSettings, userBlockingCacheProxy);

            var remoteMetadata = new DebounceRemoteMetadata(new RemoteMetadata(roomHub, staticContainer.RealmData));

            var characterPreviewEventBus = new CharacterPreviewEventBus();
            var upscaleController = new UpscalingController(mvcManager);

            AudioMixer generalAudioMixer = (await assetsProvisioner.ProvideMainAssetAsync(dynamicSettings.GeneralAudioMixer, ct)).Value;
            var audioMixerVolumesController = new AudioMixerVolumesController(generalAudioMixer);

            var multiplayerMovementMessageBus = new MultiplayerMovementMessageBus(messagePipesHub, entityParticipantTable, globalWorld);

            var badgesAPIClient = new BadgesAPIClient(staticContainer.WebRequestsContainer.WebRequestController, bootstrapContainer.DecentralandUrlsSource);

            ICameraReelImagesMetadataDatabase cameraReelImagesMetadataDatabase = new CameraReelImagesMetadataRemoteDatabase(staticContainer.WebRequestsContainer.WebRequestController, bootstrapContainer.DecentralandUrlsSource);
            ICameraReelScreenshotsStorage cameraReelScreenshotsStorage = new CameraReelS3BucketScreenshotsStorage(staticContainer.WebRequestsContainer.WebRequestController);

            var cameraReelStorageService = new CameraReelRemoteStorageService(cameraReelImagesMetadataDatabase, cameraReelScreenshotsStorage, identityCache.Identity?.Address);

            GoogleUserCalendar userCalendar = new GoogleUserCalendar(webBrowser);
            var clipboardManager = new ClipboardManager(clipboard);
            ITextFormatter hyperlinkTextFormatter = new HyperlinkTextFormatter(profileCache, selfProfile);

            NotificationsRequestController notificationsRequestController = new (staticContainer.WebRequestsContainer.WebRequestController, bootstrapContainer.DecentralandUrlsSource, identityCache, includeFriends);

            // Local scene development scenes are excluded from deeplink runtime handling logic
            if (appArgs.HasFlag(AppArgsFlags.LOCAL_SCENE) == false)
            {
                DeepLinkHandle deepLinkHandleImplementation = new DeepLinkHandle(dynamicWorldParams.StartParcel, chatTeleporter, ct);
                deepLinkHandleImplementation.StartListenForDeepLinksAsync(ct).Forget();
            }

            var friendServiceProxy = new ObjectProxy<IFriendsService>();
            var friendOnlineStatusCacheProxy = new ObjectProxy<FriendsConnectivityStatusTracker>();
            var friendsCacheProxy = new ObjectProxy<FriendsCache>();

            ISpriteCache thumbnailCache = new SpriteCache(staticContainer.WebRequestsContainer.WebRequestController);
            var profileRepositoryWrapper = new ProfileRepositoryWrapper(profilesRepository, thumbnailCache, remoteMetadata);
            GetProfileThumbnailCommand.Initialize(new GetProfileThumbnailCommand(profileRepositoryWrapper));

            IFriendsEventBus friendsEventBus = new DefaultFriendsEventBus();
            var communitiesEventBus = new CommunitiesEventBus();
            IEventBus eventBus = new EventBus(true);

            var profileChangesBus = new ProfileChangesBus();

            var translationSettings = new PlayerPrefsTranslationSettings();

            GenericUserProfileContextMenuSettings genericUserProfileContextMenuSettingsSo = (await assetsProvisioner.ProvideMainAssetAsync(dynamicSettings.GenericUserProfileContextMenuSettings, ct)).Value;
            CommunityVoiceChatContextMenuConfiguration communityVoiceChatContextMenuSettingsSo = (await assetsProvisioner.ProvideMainAssetAsync(dynamicSettings.CommunityVoiceChatContextMenuSettings, ct)).Value;

            var communitiesDataProvider = new CommunitiesDataProvider(staticContainer.WebRequestsContainer.WebRequestController, bootstrapContainer.DecentralandUrlsSource, identityCache);

            var communitiesDataService = new CommunityDataService(chatHistory,
                mvcManager,
                communitiesEventBus,
                communitiesDataProvider,
                identityCache);

            var passportBridge = new MVCPassportBridge(mvcManager);

            IMVCManagerMenusAccessFacade menusAccessFacade = new MVCManagerMenusAccessFacade(
                mvcManager,
                profileCache,
                friendServiceProxy,
                chatEventBus,
                genericUserProfileContextMenuSettingsSo,
                includeUserBlocking,
                bootstrapContainer.Analytics,
                onlineUsersProvider,
                realmNavigator,
                friendOnlineStatusCacheProxy,
                profilesRepository,
                sharedSpaceManager,
                communityVoiceChatContextMenuSettingsSo,
                voiceChatContainer.VoiceChatOrchestrator,
                includeCommunities,
                communitiesDataProvider);

            ViewDependencies.Initialize(new ViewDependencies(
                unityEventSystem,
                menusAccessFacade,
                clipboardManager,
                dclCursor,
                new ContextMenuOpener(mvcManager),
                identityCache,
                new ConfirmationDialogOpener(mvcManager)));

            var realmNftNamesProvider = new RealmNftNamesProvider(staticContainer.WebRequestsContainer.WebRequestController,
                staticContainer.RealmData);

            var thumbnailProvider = new ECSThumbnailProvider(staticContainer.RealmData, globalWorld);

            var bannedSceneController = new ECSBannedScene(staticContainer.ScenesCache, globalWorld, playerEntity);

            var globalPlugins = new List<IDCLGlobalPlugin>
            {
                new ResourceUnloadingPlugin(staticContainer.SingletonSharedDependencies.MemoryBudget, staticContainer.CacheCleaner, staticContainer.SceneLoadingLimit),
                new AdaptivePerformancePlugin(staticContainer.Profiler, staticContainer.LoadingStatus),
                new LightSourceDebugPlugin(staticContainer.DebugContainerBuilder, globalWorld),
                new MultiplayerPlugin(
                    assetsProvisioner,
                    archipelagoIslandRoom,
                    gateKeeperSceneRoom,
                    chatRoom,
                    roomHub,
                    roomsStatus,
                    profilesRepository,
                    profileBroadcast,
                    debugBuilder,
                    staticContainer.LoadingStatus,
                    entityParticipantTable,
                    messagePipesHub,
                    remoteMetadata,
                    staticContainer.CharacterContainer.CharacterObject,
                    staticContainer.RealmData,
                    remoteEntities,
                    staticContainer.ScenesCache,
                    emotesCache,
                    characterDataPropagationUtility,
                    staticContainer.ComponentsContainer.ComponentPoolsRegistry,
                    islandThroughputBunch,
                    sceneThroughputBunch,
                    voiceChatRoom
                ),
                staticContainer.ProfilesContainer.CreatePlugin(),
                new WorldInfoPlugin(worldInfoHub, debugBuilder, chatHistory),
                new CharacterMotionPlugin(staticContainer.CharacterContainer.CharacterObject, debugBuilder, staticContainer.ComponentsContainer.ComponentPoolsRegistry, staticContainer.SceneReadinessReportQueue, terrainContainer.Landscape, staticContainer.ScenesCache),
                new InputPlugin(dclCursor, unityEventSystem, assetsProvisioner, multiplayerEmotesMessageBus, emotesBus, mvcManager),
                new GlobalInteractionPlugin(assetsProvisioner, staticContainer.EntityCollidersGlobalCache, exposedGlobalDataContainer.GlobalInputEvents, unityEventSystem, mvcManager, menusAccessFacade),
                new CharacterCameraPlugin(assetsProvisioner, realmSamplingData, exposedGlobalDataContainer.ExposedCameraData, debugBuilder, dynamicWorldDependencies.CommandLineArgs),
                new WearablePlugin(staticContainer.WebRequestsContainer.WebRequestController, staticContainer.RealmData, staticContainer.CacheCleaner, wearableCatalog, builderContentURL.Value, builderCollectionsPreview),
                new EmotePlugin(staticContainer.WebRequestsContainer.WebRequestController, emotesCache, staticContainer.RealmData, multiplayerEmotesMessageBus, debugBuilder,
                    assetsProvisioner, selfProfile, mvcManager, staticContainer.CacheCleaner, entityParticipantTable, dclCursor, staticContainer.InputBlock, globalWorld, playerEntity, builderContentURL.Value, localSceneDevelopment, sharedSpaceManager, builderCollectionsPreview, appArgs, thumbnailProvider, staticContainer.ScenesCache),
                new ProfilingPlugin(staticContainer.Profiler, staticContainer.RealmData, staticContainer.SingletonSharedDependencies.MemoryBudget, debugBuilder, staticContainer.ScenesCache, dclVersion, dynamicSettings.AdaptivePhysicsSettings, staticContainer.SceneLoadingLimit),
                new AvatarPlugin(
                    staticContainer.ComponentsContainer.ComponentPoolsRegistry,
                    assetsProvisioner,
                    staticContainer.SingletonSharedDependencies.FrameTimeBudget,
                    staticContainer.SingletonSharedDependencies.MemoryBudget,
                    staticContainer.QualityContainer.RendererFeaturesCache,
                    staticContainer.RealmData,
                    staticContainer.MainPlayerAvatarBaseProxy,
                    debugBuilder,
                    staticContainer.CacheCleaner,
                    dynamicSettings.NametagsData,
                    defaultTexturesContainer.TextureArrayContainerFactory,
                    wearableCatalog,
                    userBlockingCacheProxy,
                    includeBannedUsersFromScene),
                new MainUIPlugin(mvcManager, mainUIView, includeFriends),
                new ProfilePlugin(profilesRepository, profileCache, staticContainer.CacheCleaner),
                new MapRendererPlugin(mapRendererContainer.MapRenderer),
                new SidebarPlugin(
                    assetsProvisioner, mvcManager, mainUIView,
                    notificationsRequestController, identityCache, profilesRepository,
                    staticContainer.WebRequestsContainer.WebRequestController,
                    webBrowser, dynamicWorldDependencies.Web3Authenticator,
                    initializationFlowContainer.InitializationFlow,
                    profileCache,
                    globalWorld, playerEntity, includeCameraReel, includeFriends, includeMarketplaceCredits,
                    chatHistory, profileRepositoryWrapper, sharedSpaceManager, profileChangesBus,
                    selfProfile, staticContainer.RealmData, staticContainer.SceneRestrictionBusController,
                    bootstrapContainer.DecentralandUrlsSource, passportBridge, eventBus),
                new ErrorPopupPlugin(mvcManager, assetsProvisioner),
                new MinimapPlugin(mvcManager, minimap),
                new ChatPlugin(
                    mvcManager,
                    menusAccessFacade,
                    chatMessagesBus,
                    eventBus,
                    chatHistory,
                    clipboardManager,
                    entityParticipantTable,
                    dynamicSettings.NametagsData,
                    mainUIView,
                    staticContainer.InputBlock,
                    globalWorld,
                    playerEntity,
                    roomHub,
                    assetsProvisioner,
                    hyperlinkTextFormatter,
                    profileCache,
                    chatEventBus,
                    identityCache,
                    staticContainer.LoadingStatus,
                    sharedSpaceManager,
                    userBlockingCacheProxy,
                    socialServiceContainer.socialServicesRPC,
                    friendsEventBus,
                    chatMessageFactory,
                    profileRepositoryWrapper,
                    friendServiceProxy,
                    communitiesDataProvider,
                    communitiesDataService,
                    thumbnailCache,
                    communitiesEventBus,
                    voiceChatContainer.VoiceChatOrchestrator,
                    mainUIView.SidebarView.unreadMessagesButton.transform,
                    translationSettings,
                    staticContainer.WebRequestsContainer.WebRequestController,
                    bootstrapContainer.DecentralandUrlsSource,
                    chatSharedAreaEventBus),
                new ExplorePanelPlugin(
                    eventBus,
                    featureFlags,
                    assetsProvisioner,
                    mvcManager,
                    mapRendererContainer,
                    placesAPIService,
                    staticContainer.WebRequestsContainer.WebRequestController,
                    identityCache,
                    cameraReelStorageService,
                    cameraReelStorageService,
                    clipboard,
                    bootstrapContainer.DecentralandUrlsSource,
                    wearableCatalog,
                    characterPreviewFactory,
                    profilesRepository,
                    dynamicWorldDependencies.Web3Authenticator,
                    initializationFlowContainer.InitializationFlow,
                    selfProfile,
                    equippedWearables,
                    equippedEmotes,
                    webBrowser,
                    emotesCache,
                    staticContainer.RealmData,
                    profileCache,
                    characterPreviewEventBus,
                    mapPathEventBus,
                    backpackEventBus,
                    thirdPartyNftProviderSource,
                    wearablesProvider,
                    dclCursor,
                    staticContainer.InputBlock,
                    emoteProvider,
                    globalWorld,
                    playerEntity,
                    chatMessagesBus,
                    staticContainer.MemoryCap,
                    bootstrapContainer.VolumeBus,
                    eventsApiService,
                    userCalendar,
                    clipboard,
                    explorePanelNavmapBus,
                    includeCameraReel,
                    appArgs,
                    userBlockingCacheProxy,
                    sharedSpaceManager,
                    profileChangesBus,
                    staticContainer.SceneLoadingLimit,
                    mainUIView.WarningNotification,
                    profileRepositoryWrapper,
                    upscaleController,
                    communitiesDataProvider,
                    realmNftNamesProvider,
                    voiceChatContainer.VoiceChatOrchestrator,
                    includeTranslationChat,
                    galleryEventBus,
                    thumbnailProvider,
                    passportBridge,
                    chatEventBus
                ),
                new CharacterPreviewPlugin(staticContainer.ComponentsContainer.ComponentPoolsRegistry, assetsProvisioner, staticContainer.CacheCleaner),
                new WebRequestsPlugin(staticContainer.WebRequestsContainer.AnalyticsContainer, debugBuilder, staticContainer.WebRequestsContainer.ChromeDevtoolProtocolClient, localSceneDevelopment),
                new Web3AuthenticationPlugin(assetsProvisioner, dynamicWorldDependencies.Web3Authenticator, debugBuilder, mvcManager, selfProfile, webBrowser, staticContainer.RealmData, identityCache, characterPreviewFactory, dynamicWorldDependencies.SplashScreen, audioMixerVolumesController, staticContainer.InputBlock, characterPreviewEventBus, backgroundMusic, globalWorld, bootstrapContainer.ApplicationParametersParser),
                new SkyboxPlugin(assetsProvisioner, dynamicSettings.DirectionalLight, staticContainer.ScenesCache, staticContainer.SceneRestrictionBusController),
                new LoadingScreenPlugin(assetsProvisioner, mvcManager, audioMixerVolumesController,
                    staticContainer.InputBlock, debugBuilder, staticContainer.LoadingStatus, featureFlags),
                new ExternalUrlPromptPlugin(assetsProvisioner, webBrowser, mvcManager, dclCursor),
                new TeleportPromptPlugin(
                    assetsProvisioner,
                    mvcManager,
                    staticContainer.WebRequestsContainer.WebRequestController,
                    placesAPIService,
                    dclCursor,
                    chatMessagesBus
                ),
                new ChangeRealmPromptPlugin(
                    assetsProvisioner,
                    mvcManager,
                    dclCursor,
                    realmUrl => chatMessagesBus.SendWithUtcNowTimestamp(ChatChannel.NEARBY_CHANNEL, $"/{ChatCommandsUtils.COMMAND_GOTO} {realmUrl}", ChatMessageOrigin.RESTRICTED_ACTION_API)),
                new NftPromptPlugin(assetsProvisioner, webBrowser, mvcManager, nftInfoAPIClient, staticContainer.WebRequestsContainer.WebRequestController, dclCursor),
                staticContainer.CharacterContainer.CreateGlobalPlugin(),
                staticContainer.QualityContainer.CreatePlugin(),
                new MultiplayerMovementPlugin(
                    assetsProvisioner,
                    multiplayerMovementMessageBus,
                    debugBuilder,
                    remoteEntities,
                    staticContainer.CharacterContainer.Transform,
                    dynamicSettings.MultiplayerDebugSettings,
                    appArgs,
                    entityParticipantTable,
                    staticContainer.RealmData,
                    remoteMetadata),
                new AudioPlaybackPlugin(terrainContainer.GenesisTerrain, terrainContainer.WorldsTerrain, assetsProvisioner, dynamicWorldParams.EnableLandscape, audioMixerVolumesController, staticContainer.RealmData),
                new RealmDataDirtyFlagPlugin(staticContainer.RealmData),
                new NotificationPlugin(
                    assetsProvisioner,
                    mvcManager,
                    staticContainer.WebRequestsContainer.WebRequestController,
                    notificationsRequestController,
                    identityCache),
                new RewardPanelPlugin(mvcManager, assetsProvisioner, staticContainer.WebRequestsContainer.WebRequestController),
                new PassportPlugin(
                    assetsProvisioner,
                    mvcManager,
                    dclCursor,
                    profilesRepository,
                    characterPreviewFactory,
                    staticContainer.WebRequestsContainer.WebRequestController,
                    characterPreviewEventBus,
                    selfProfile,
                    webBrowser,
                    bootstrapContainer.DecentralandUrlsSource,
                    badgesAPIClient,
                    staticContainer.InputBlock,
                    remoteMetadata,
                    cameraReelStorageService,
                    cameraReelStorageService,
                    globalWorld,
                    playerEntity,
                    includeCameraReel,
                    friendServiceProxy,
                    friendOnlineStatusCacheProxy,
                    onlineUsersProvider,
                    realmNavigator,
                    identityCache,
                    realmNftNamesProvider,
                    profileChangesBus,
                    includeFriends,
                    includeUserBlocking,
                    includeCommunities,
                    isNameEditorEnabled,
                    chatEventBus,
                    sharedSpaceManager,
                    profileRepositoryWrapper,
                    voiceChatContainer.VoiceChatOrchestrator,
                    galleryEventBus,
                    clipboard,
                    communitiesDataProvider,
                    thumbnailProvider
                ),
                new GenericPopupsPlugin(assetsProvisioner, mvcManager, clipboardManager),
                new GenericContextMenuPlugin(assetsProvisioner, mvcManager, profileRepositoryWrapper),
                realmNavigatorContainer.CreatePlugin(),
                new GPUInstancingPlugin(staticContainer.GPUInstancingService, assetsProvisioner, staticContainer.RealmData, staticContainer.LoadingStatus, exposedGlobalDataContainer.ExposedCameraData),
                new ConfirmationDialogPlugin(assetsProvisioner, mvcManager, profileRepositoryWrapper),
                new BannedUsersPlugin(roomHub, bannedSceneController, staticContainer.LoadingStatus, includeBannedUsersFromScene),
            };

            // ReSharper disable once MethodHasAsyncOverloadWithCancellation
            if (FeaturesRegistry.Instance.IsEnabled(FeatureId.VOICE_CHAT))
                globalPlugins.Add(
                    new VoiceChatPlugin(
                        roomHub,
                        mainUIView.ChatMainView.VoiceChatPanelView,
                        voiceChatContainer,
                        profileRepositoryWrapper,
                        entityParticipantTable,
                        globalWorld,
                        playerEntity,
                        communitiesDataProvider,
                        staticContainer.WebRequestsContainer.WebRequestController,
                        assetsProvisioner,
                        chatSharedAreaEventBus,
                        debugBuilder)
                );

            if (!appArgs.HasDebugFlag() || !appArgs.HasFlagWithValueFalse(AppArgsFlags.LANDSCAPE_TERRAIN_ENABLED))
                globalPlugins.Add(terrainContainer.CreatePlugin(staticContainer, bootstrapContainer, mapRendererContainer, debugBuilder));

            if (localSceneDevelopment)
                globalPlugins.Add(new LocalSceneDevelopmentPlugin(reloadSceneController, realmUrls));
            else
            {
                globalPlugins.Add(lodContainer.LODPlugin);
                globalPlugins.Add(lodContainer.RoadPlugin);
            }

            if (localSceneDevelopment || builderCollectionsPreview)
                globalPlugins.Add(new GlobalGLTFLoadingPlugin(staticContainer.WebRequestsContainer.WebRequestController, staticContainer.RealmData, builderContentURL.Value, localSceneDevelopment));

            globalPlugins.AddRange(staticContainer.SharedPlugins);

            if (includeFriends)
            {
                // TODO many circular dependencies - adjust the flow and get rid of ObjectProxy
                var friendsContainer = new FriendsContainer(
                    mainUIView,
                    mvcManager,
                    assetsProvisioner,
                    identityCache,
                    profilesRepository,
                    staticContainer.LoadingStatus,
                    staticContainer.InputBlock,
                    selfProfile,
                    passportBridge,
                    onlineUsersProvider,
                    realmNavigator,
                    includeUserBlocking,
                    appArgs,
                    dynamicWorldParams.EnableAnalytics,
                    bootstrapContainer.Analytics,
                    chatEventBus,
                    sharedSpaceManager,
                    socialServiceEventBus,
                    socialServiceContainer.socialServicesRPC,
                    friendsEventBus,
                    friendServiceProxy,
                    friendOnlineStatusCacheProxy,
                    friendsCacheProxy,
                    userBlockingCacheProxy,
                    profileRepositoryWrapper,
                    voiceChatContainer.VoiceChatOrchestrator
                );

                globalPlugins.Add(friendsContainer);
            }

            if (includeCameraReel)
                globalPlugins.Add(new InWorldCameraPlugin(
                    selfProfile,
                    staticContainer.RealmData,
                    playerEntity,
                    placesAPIService,
                    staticContainer.CharacterContainer.CharacterObject,
                    coroutineRunner,
                    cameraReelStorageService,
                    cameraReelStorageService,
                    mvcManager,
                    clipboard,
                    bootstrapContainer.DecentralandUrlsSource,
                    webBrowser,
                    profilesRepository,
                    realmNavigator,
                    assetsProvisioner,
                    wearableCatalog,
                    wearablesProvider,
                    dclCursor,
                    mainUIView.SidebarView.EnsureNotNull().InWorldCameraButton,
                    globalWorld,
                    debugBuilder,
                    dynamicSettings.NametagsData,
                    profileRepositoryWrapper,
                    sharedSpaceManager,
                    identityCache,
                    thumbnailProvider,
                    galleryEventBus));

            if (includeMarketplaceCredits)
            {
                globalPlugins.Add(new MarketplaceCreditsPlugin(
                    mainUIView,
                    assetsProvisioner,
                    webBrowser,
                    staticContainer.InputBlock,
                    selfProfile,
                    staticContainer.WebRequestsContainer.WebRequestController,
                    bootstrapContainer.DecentralandUrlsSource,
                    mvcManager,
                    staticContainer.RealmData,
                    sharedSpaceManager,
                    identityCache,
                    staticContainer.LoadingStatus,
                    hyperlinkTextFormatter));
            }

            if (includeCommunities)
                globalPlugins.Add(new CommunitiesPlugin(
                    mvcManager,
                    assetsProvisioner,
                    staticContainer.InputBlock,
                    cameraReelStorageService,
                    cameraReelScreenshotsStorage,
                    profileRepositoryWrapper,
                    friendServiceProxy,
                    communitiesDataProvider,
                    staticContainer.WebRequestsContainer.WebRequestController,
                    placesAPIService,
                    selfProfile,
                    realmNavigator,
                    clipboard,
                    webBrowser,
                    eventsApiService,
                    sharedSpaceManager,
                    chatEventBus,
                    galleryEventBus,
                    communitiesEventBus,
                    socialServiceContainer.socialServicesRPC,
                    profilesRepository,
                    bootstrapContainer.DecentralandUrlsSource,
                    identityCache,
                    voiceChatContainer.VoiceChatOrchestrator));

            if (dynamicWorldParams.EnableAnalytics)
                globalPlugins.Add(new AnalyticsPlugin(
                        bootstrapContainer.Analytics!,
                        staticContainer.Profiler,
                        staticContainer.LoadingStatus,
                        staticContainer.RealmData,
                        staticContainer.MainPlayerAvatarBaseProxy,
                        identityCache,
                        debugBuilder,
                        cameraReelStorageService,
                        entityParticipantTable,
                        staticContainer.ScenesCache,
                        eventBus, translationSettings
                    )
                );

            if (localSceneDevelopment || appArgs.HasFlag(AppArgsFlags.SCENE_CONSOLE))
                globalPlugins.Add(new DebugMenuPlugin(
                    bootstrapContainer.DiagnosticsContainer,
                    staticContainer.InputBlock,
                    assetsProvisioner,
                    debugBuilder
                    ));

            if (!localSceneDevelopment)
                globalPlugins.Add(new ConnectionStatusPanelPlugin(roomsStatus, currentSceneInfo, assetsProvisioner, appArgs));

            var globalWorldFactory = new GlobalWorldFactory(
                in staticContainer,
                exposedGlobalDataContainer.CameraSamplingData,
                realmSamplingData,
                assetBundlesURL,
                staticContainer.RealmData,
                globalPlugins,
                debugBuilder,
                staticContainer.ScenesCache,
                dynamicWorldParams.HybridSceneParams,
                currentSceneInfo,
                lodContainer.LodCache,
                lodContainer.RoadCoordinates,
                lodContainer.LODSettings,
                multiplayerEmotesMessageBus,
                globalWorld,
                staticContainer.SceneReadinessReportQueue,
                localSceneDevelopment,
                profilesRepository,
                bootstrapContainer.UseRemoteAssetBundles,
                lodContainer.RoadAssetsPool,
                staticContainer.SceneLoadingLimit,
                dynamicWorldParams.StartParcel,
                staticContainer.LandscapeParcelData
            );

            staticContainer.RoomHubProxy.SetObject(roomHub);

            var container = new DynamicWorldContainer(
                mvcManager,
                realmContainer.RealmController,
                globalWorldFactory,
                globalPlugins,
                profilesRepository,
                initializationFlowContainer.InitializationFlow,
                chatMessagesBus,
                messagePipesHub,
                remoteMetadata,
                profileBroadcast,
                roomHub,
                socialServiceContainer,
                selfProfile,
                clipboard
            );

            // Init itself
            await dynamicWorldDependencies.SettingsContainer.InitializePluginAsync(container, ct)!.ThrowOnFail();

            return (container, true);
        }

        private static void ParseDebugForcedEmotes(IReadOnlyCollection<string>? debugEmotes, ref List<URN> parsedEmotes)
        {
            if (debugEmotes?.Count > 0)
                parsedEmotes.AddRange(debugEmotes.Select(emote => new URN(emote)));
        }

        private static void ParseParamsForcedEmotes(IAppArgs appParams, ref List<URN> parsedEmotes)
        {
            if (appParams.TryGetValue(AppArgsFlags.FORCED_EMOTES, out string? csv) && !string.IsNullOrEmpty(csv!))
                parsedEmotes.AddRange(csv.Split(',', StringSplitOptions.RemoveEmptyEntries)?.Select(emote => new URN(emote)) ?? ArraySegment<URN>.Empty);
        }
    }
}<|MERGE_RESOLUTION|>--- conflicted
+++ resolved
@@ -325,16 +325,11 @@
             ParseParamsForcedEmotes(bootstrapContainer.ApplicationParametersParser, ref selfEmotes);
             ParseDebugForcedEmotes(bootstrapContainer.DebugSettings.EmotesToAddToUserProfile, ref selfEmotes);
 
-<<<<<<< HEAD
             IProfileRepository profilesRepository = staticContainer.ProfilesContainer.Repository;
             IProfileCache profileCache = staticContainer.ProfilesContainer.Cache;
 
             var selfProfile = new SelfProfile(profilesRepository, identityCache, equippedWearables, wearableCatalog,
-                emotesCache, equippedEmotes, forceRender, selfEmotes, profileCache, globalWorld, playerEntity);
-=======
-            var selfProfile = new SelfProfile(profileRepository, identityCache, equippedWearables, wearableCatalog,
                 emotesCache, equippedEmotes, selfEmotes, profileCache, globalWorld, playerEntity);
->>>>>>> e8c82fb8
 
             IEmoteProvider emoteProvider = new ApplicationParamsEmoteProvider(appArgs,
                 new EcsEmoteProvider(globalWorld, staticContainer.RealmData), builderDTOsURL.Value);
