using Arch.Core;
using CommunicationData.URLHelpers;
using Cysharp.Threading.Tasks;
using DCL.AssetsProvision;
using DCL.Audio;
using DCL.AvatarRendering.Emotes;
using DCL.AvatarRendering.Emotes.Equipped;
using DCL.AvatarRendering.Wearables;
using DCL.AvatarRendering.Wearables.Equipped;
using DCL.AvatarRendering.Wearables.Helpers;
using DCL.AvatarRendering.Wearables.ThirdParty;
using DCL.Backpack.BackpackBus;
using DCL.BadgesAPIService;
using DCL.Browser;
using DCL.CharacterPreview;
using DCL.Chat.ChatStates;
using DCL.Chat.Commands;
using DCL.Chat.EventBus;
using DCL.Chat.History;
using DCL.Chat.MessageBus;
using DCL.Clipboard;
using DCL.Communities;
using DCL.Communities.CommunitiesCard.Members;
using DCL.Communities.CommunitiesDataProvider;
using DCL.DebugUtilities;
using DCL.EventsApi;
using DCL.FeatureFlags;
using DCL.Friends;
using DCL.Friends.Passport;
using DCL.Friends.UserBlocking;
using DCL.Input;
using DCL.InWorldCamera.CameraReelStorageService;
using DCL.LOD.Systems;
using DCL.MapRenderer;
using DCL.Minimap;
using DCL.Multiplayer.Connections.Archipelago.AdapterAddress.Current;
using DCL.Multiplayer.Connections.Archipelago.Rooms;
using DCL.Multiplayer.Connections.Archipelago.Rooms.Chat;
using DCL.Multiplayer.Connections.DecentralandUrls;
using DCL.Multiplayer.Connections.GateKeeper.Meta;
using DCL.Multiplayer.Connections.GateKeeper.Rooms;
using DCL.Multiplayer.Connections.GateKeeper.Rooms.Options;
using DCL.Multiplayer.Connections.Messaging.Hubs;
using DCL.Multiplayer.Connections.Pools;
using DCL.Multiplayer.Connections.RoomHubs;
using DCL.Multiplayer.Connections.Rooms.Connective;
using DCL.Multiplayer.Connections.Rooms.Status;
using DCL.Multiplayer.Connections.Systems.Throughput;
using DCL.Multiplayer.Connectivity;
using DCL.Multiplayer.Deduplication;
using DCL.Multiplayer.Emotes;
using DCL.Multiplayer.HealthChecks;
using DCL.Multiplayer.Movement;
using DCL.Multiplayer.Movement.Systems;
using DCL.Multiplayer.Profiles.BroadcastProfiles;
using DCL.Multiplayer.Profiles.Entities;
using DCL.Multiplayer.Profiles.Poses;
using DCL.Multiplayer.Profiles.Tables;
using DCL.Multiplayer.SDK.Systems.GlobalWorld;
using DCL.Nametags;
using DCL.Navmap;
using DCL.NftInfoAPIService;
using DCL.Notifications;
using DCL.NotificationsBusController.NotificationsBus;
using DCL.Optimization.Pools;
using DCL.PerformanceAndDiagnostics.Analytics;
using DCL.PlacesAPIService;
using DCL.PluginSystem;
using DCL.PluginSystem.Global;
using DCL.Profiles;
using DCL.Profiles.Helpers;
using DCL.Profiles.Self;
using DCL.RealmNavigation;
using DCL.Rendering.GPUInstancing.Systems;
using DCL.RuntimeDeepLink;
using DCL.SceneLoadingScreens.LoadingScreen;
using DCL.SkyBox;
using DCL.SocialService;
using DCL.UI;
using DCL.UI.ConfirmationDialog;
using DCL.UI.GenericContextMenu;
using DCL.UI.GenericContextMenu.Controllers;
using DCL.UI.InputFieldFormatting;
using DCL.UI.MainUI;
using DCL.UI.Profiles.Helpers;
using DCL.UI.SharedSpaceManager;
using DCL.UserInAppInitializationFlow;
using DCL.Utilities;
using DCL.Utilities.Extensions;
using DCL.VoiceChat;
using DCL.Web3.Identities;
using DCL.WebRequests.Analytics;
using ECS.Prioritization.Components;
using ECS.SceneLifeCycle;
using ECS.SceneLifeCycle.CurrentScene;
using ECS.SceneLifeCycle.Realm;
using Global.AppArgs;
using Global.Dynamic.ChatCommands;
using Global.Dynamic.RealmUrl;
using LiveKit.Internal.FFIClients.Pools;
using LiveKit.Internal.FFIClients.Pools.Memory;
using LiveKit.Proto;
using MVC;
using MVC.PopupsController.PopupCloser;
using SceneRunner.Debugging.Hub;
using System;
using System.Buffers;
using System.Collections.Generic;
using System.Linq;
using System.Threading;
using DCL.InWorldCamera;
using Global.Versioning;
using DCL.UI.ProfileElements;
using UnityEngine;
using UnityEngine.Audio;
using UnityEngine.EventSystems;
using UnityEngine.Pool;
using Utility;
using Utility.Ownership;
using Utility.PriorityQueue;
using Object = UnityEngine.Object;

namespace Global.Dynamic
{
    public class DynamicWorldContainer : DCLWorldContainer<DynamicWorldSettings>
    {
        private readonly IChatMessagesBus chatMessagesBus;
        private readonly IProfileBroadcast profileBroadcast;
        private readonly SocialServicesContainer socialServicesContainer;
        private readonly ISelfProfile selfProfile;

        public IMVCManager MvcManager { get; }

        public IGlobalRealmController RealmController { get; }

        public GlobalWorldFactory GlobalWorldFactory { get; }

        public IReadOnlyList<IDCLGlobalPlugin> GlobalPlugins { get; }

        public IProfileRepository ProfileRepository { get; }

        public IUserInAppInitializationFlow UserInAppInAppInitializationFlow { get; }

        public IMessagePipesHub MessagePipesHub { get; }

        public IRemoteMetadata RemoteMetadata { get; }

        public IRoomHub RoomHub { get; }

        private DynamicWorldContainer(
            IMVCManager mvcManager,
            IGlobalRealmController realmController,
            GlobalWorldFactory globalWorldFactory,
            IReadOnlyList<IDCLGlobalPlugin> globalPlugins,
            IProfileRepository profileRepository,
            IUserInAppInitializationFlow userInAppInAppInitializationFlow,
            IChatMessagesBus chatMessagesBus,
            IMessagePipesHub messagePipesHub,
            IRemoteMetadata remoteMetadata,
            IProfileBroadcast profileBroadcast,
            IRoomHub roomHub,
            SocialServicesContainer socialServicesContainer,
            ISelfProfile selfProfile)
        {
            MvcManager = mvcManager;
            RealmController = realmController;
            GlobalWorldFactory = globalWorldFactory;
            GlobalPlugins = globalPlugins;
            ProfileRepository = profileRepository;
            UserInAppInAppInitializationFlow = userInAppInAppInitializationFlow;
            MessagePipesHub = messagePipesHub;
            RemoteMetadata = remoteMetadata;
            RoomHub = roomHub;
            this.chatMessagesBus = chatMessagesBus;
            this.profileBroadcast = profileBroadcast;
            this.socialServicesContainer = socialServicesContainer;
            this.selfProfile = selfProfile;
        }

        public override void Dispose()
        {
            chatMessagesBus.Dispose();
            profileBroadcast.Dispose();
            MessagePipesHub.Dispose();
            socialServicesContainer.Dispose();
            selfProfile.Dispose();
        }

        public static async UniTask<(DynamicWorldContainer? container, bool success)> CreateAsync(
            BootstrapContainer bootstrapContainer,
            DynamicWorldDependencies dynamicWorldDependencies,
            DynamicWorldParams dynamicWorldParams,
            AudioClipConfig backgroundMusic,
            World globalWorld,
            Entity playerEntity,
            IAppArgs appArgs,
            ICoroutineRunner coroutineRunner,
            DCLVersion dclVersion,
            RealmUrls realmUrls,
            CancellationToken ct)
        {
            DynamicSettings dynamicSettings = dynamicWorldDependencies.DynamicSettings;
            StaticContainer staticContainer = dynamicWorldDependencies.StaticContainer;
            IWeb3IdentityCache identityCache = dynamicWorldDependencies.Web3IdentityCache;
            IAssetsProvisioner assetsProvisioner = dynamicWorldDependencies.AssetsProvisioner;
            IDebugContainerBuilder debugBuilder = dynamicWorldDependencies.DebugContainerBuilder;
            var explorePanelNavmapBus = new ObjectProxy<INavmapBus>();
            INavmapBus sharedNavmapCommandBus = new SharedNavmapBus(explorePanelNavmapBus);

            // If we have many undesired delays when using the third-party providers, it might be useful to cache it at app's bootstrap
            // So far, the chance of using it is quite low, so it's preferable to do it lazy avoiding extra requests & memory allocations
            IThirdPartyNftProviderSource thirdPartyNftProviderSource = new RealmThirdPartyNftProviderSource(staticContainer.WebRequestsContainer.WebRequestController,
                staticContainer.RealmData);

            var placesAPIService = new PlacesAPIService(new PlacesAPIClient(staticContainer.WebRequestsContainer.WebRequestController, bootstrapContainer.DecentralandUrlsSource));

            IEventsApiService eventsApiService = new HttpEventsApiService(staticContainer.WebRequestsContainer.WebRequestController,
                URLDomain.FromString(bootstrapContainer.DecentralandUrlsSource.Url(DecentralandUrl.ApiEvents)));

            var mapPathEventBus = new MapPathEventBus();
            NotificationsBusController.Initialize(new NotificationsBusController());

            DefaultTexturesContainer defaultTexturesContainer = null!;
            LODContainer lodContainer = null!;

            IOnlineUsersProvider baseUserProvider = new ArchipelagoHttpOnlineUsersProvider(staticContainer.WebRequestsContainer.WebRequestController,
                URLAddress.FromString(bootstrapContainer.DecentralandUrlsSource.Url(DecentralandUrl.RemotePeers)));

            var onlineUsersProvider = new WorldInfoOnlineUsersProviderDecorator(
                baseUserProvider,
                staticContainer.WebRequestsContainer.WebRequestController,
                URLAddress.FromString(bootstrapContainer.DecentralandUrlsSource.Url(DecentralandUrl.RemotePeersWorld)));

            async UniTask InitializeContainersAsync(IPluginSettingsContainer settingsContainer, CancellationToken ct)
            {
                // Init other containers
                defaultTexturesContainer =
                    await DefaultTexturesContainer
                         .CreateAsync(
                              settingsContainer,
                              assetsProvisioner,
                              appArgs,
                              ct
                          )
                         .ThrowOnFail();

                lodContainer =
                    await LODContainer
                         .CreateAsync(
                              assetsProvisioner,
                              bootstrapContainer.DecentralandUrlsSource,
                              staticContainer,
                              settingsContainer,
                              staticContainer.RealmData,
                              defaultTexturesContainer.TextureArrayContainerFactory,
                              debugBuilder,
                              dynamicWorldParams.EnableLOD,
                              staticContainer.GPUInstancingService,
                              ct
                          )
                         .ThrowOnFail();
            }

            try { await InitializeContainersAsync(dynamicWorldDependencies.SettingsContainer, ct); }
            catch (Exception) { return (null, false); }

            CursorSettings cursorSettings = (await assetsProvisioner.ProvideMainAssetAsync(dynamicSettings.CursorSettings, ct)).Value;
            ProvidedAsset<Texture2D> normalCursorAsset = await assetsProvisioner.ProvideMainAssetAsync(cursorSettings.NormalCursor, ct);
            ProvidedAsset<Texture2D> interactionCursorAsset = await assetsProvisioner.ProvideMainAssetAsync(cursorSettings.InteractionCursor, ct);

            var unityEventSystem = new UnityEventSystem(EventSystem.current.EnsureNotNull());
            var dclCursor = new DCLCursor(normalCursorAsset.Value, interactionCursorAsset.Value, cursorSettings.NormalCursorHotspot, cursorSettings.InteractionCursorHotspot);

            staticContainer.QualityContainer.AddDebugViews(debugBuilder);

            var realmSamplingData = new RealmSamplingData();

            ExposedGlobalDataContainer exposedGlobalDataContainer = staticContainer.ExposedGlobalDataContainer;

            PopupCloserView popupCloserView = Object.Instantiate((await assetsProvisioner.ProvideMainAssetAsync(dynamicSettings.PopupCloserView, CancellationToken.None)).Value.GetComponent<PopupCloserView>()).EnsureNotNull();
            MainUIView mainUIView = Object.Instantiate((await assetsProvisioner.ProvideMainAssetAsync(dynamicSettings.MainUIView, CancellationToken.None)).Value.GetComponent<MainUIView>()).EnsureNotNull();

            var coreMvcManager = new MVCManager(new WindowStackManager(), new CancellationTokenSource(), popupCloserView);

            IMVCManager mvcManager = dynamicWorldParams.EnableAnalytics
                ? new MVCManagerAnalyticsDecorator(coreMvcManager, bootstrapContainer.Analytics!)
                : coreMvcManager;

            var loadingScreenTimeout = new LoadingScreenTimeout();
            ILoadingScreen loadingScreen = new LoadingScreen(mvcManager, loadingScreenTimeout);

            var nftInfoAPIClient = new OpenSeaAPIClient(staticContainer.WebRequestsContainer.WebRequestController, bootstrapContainer.DecentralandUrlsSource);
            var wearableCatalog = new WearableStorage();
            var characterPreviewFactory = new CharacterPreviewFactory(staticContainer.ComponentsContainer.ComponentPoolsRegistry, appArgs);
            IWebBrowser webBrowser = bootstrapContainer.WebBrowser;
            ISystemClipboard clipboard = new UnityClipboard();
            NameColorHelper.SetNameColors(dynamicSettings.UserNameColors);
            NametagsData nametagsData = (await assetsProvisioner.ProvideMainAssetAsync(dynamicSettings.NametagsData, ct)).Value;

            IProfileCache profileCache = new DefaultProfileCache();

            var profileRepository = new LogProfileRepository(
                new RealmProfileRepository(staticContainer.WebRequestsContainer.WebRequestController, staticContainer.RealmData, profileCache)
            );

            GalleryEventBus galleryEventBus = new GalleryEventBus();

            static IMultiPool MultiPoolFactory() =>
                new DCLMultiPool();

            var memoryPool = new ArrayMemoryPool(ArrayPool<byte>.Shared!);

            var assetBundlesURL = URLDomain.FromString(bootstrapContainer.DecentralandUrlsSource.Url(DecentralandUrl.AssetBundlesCDN));
            var builderDTOsURL = URLDomain.FromString(bootstrapContainer.DecentralandUrlsSource.Url(DecentralandUrl.BuilderApiDtos));
            var builderContentURL = URLDomain.FromString(bootstrapContainer.DecentralandUrlsSource.Url(DecentralandUrl.BuilderApiContent));

            var emotesCache = new MemoryEmotesStorage();
            staticContainer.CacheCleaner.Register(emotesCache);
            var equippedWearables = new EquippedWearables();
            var equippedEmotes = new EquippedEmotes();
            var forceRender = new List<string>();

            var selfEmotes = new List<URN>();
            ParseParamsForcedEmotes(bootstrapContainer.ApplicationParametersParser, ref selfEmotes);
            ParseDebugForcedEmotes(bootstrapContainer.DebugSettings.EmotesToAddToUserProfile, ref selfEmotes);

            var selfProfile = new SelfProfile(profileRepository, identityCache, equippedWearables, wearableCatalog,
                emotesCache, equippedEmotes, forceRender, selfEmotes, profileCache, globalWorld, playerEntity);

            IEmoteProvider emoteProvider = new ApplicationParamsEmoteProvider(appArgs,
                new EcsEmoteProvider(globalWorld, staticContainer.RealmData), builderDTOsURL.Value);

            var wearablesProvider = new ApplicationParametersWearablesProvider(appArgs,
                new ECSWearablesProvider(identityCache, globalWorld), builderDTOsURL.Value);

            //TODO should be unified with LaunchMode
            bool localSceneDevelopment = !string.IsNullOrEmpty(dynamicWorldParams.LocalSceneDevelopmentRealm);
            bool builderCollectionsPreview = appArgs.HasFlag(AppArgsFlags.SELF_PREVIEW_BUILDER_COLLECTIONS);

            var teleportController = new TeleportController(staticContainer.SceneReadinessReportQueue);

            var realmContainer = RealmContainer.Create(
                staticContainer,
                identityCache,
                dynamicWorldParams.StaticLoadPositions,
                debugBuilder,
                loadingScreenTimeout,
                loadingScreen,
                localSceneDevelopment,
                bootstrapContainer.DecentralandUrlsSource,
                appArgs,
                teleportController,
                bootstrapContainer.Environment);

            var terrainContainer = TerrainContainer.Create(staticContainer, realmContainer, dynamicWorldParams.EnableLandscape, localSceneDevelopment);

            SceneRoomLogMetaDataSource playSceneMetaDataSource = new SceneRoomMetaDataSource(staticContainer.RealmData, staticContainer.CharacterContainer.Transform, globalWorld, dynamicWorldParams.IsolateScenesCommunication).WithLog();
            SceneRoomLogMetaDataSource localDevelopmentMetaDataSource = ConstSceneRoomMetaDataSource.FromMachineUUID().WithLog();

            var gateKeeperSceneRoomOptions = new GateKeeperSceneRoomOptions(staticContainer.LaunchMode, bootstrapContainer.DecentralandUrlsSource, playSceneMetaDataSource, localDevelopmentMetaDataSource);

            IGateKeeperSceneRoom gateKeeperSceneRoom = new GateKeeperSceneRoom(staticContainer.WebRequestsContainer.WebRequestController, gateKeeperSceneRoomOptions)
               .AsActivatable();

            var currentAdapterAddress = ICurrentAdapterAddress.NewDefault(staticContainer.RealmData);

            var archipelagoIslandRoom = IArchipelagoIslandRoom.NewDefault(
                identityCache,
                MultiPoolFactory(),
                new ArrayMemoryPool(),
                staticContainer.CharacterContainer.CharacterObject,
                currentAdapterAddress,
                staticContainer.WebRequestsContainer.WebRequestController
            );

            var reloadSceneController = new ECSReloadScene(staticContainer.ScenesCache, globalWorld, playerEntity, localSceneDevelopment);

            var chatRoom = new ChatConnectiveRoom(staticContainer.WebRequestsContainer.WebRequestController, URLAddress.FromString(bootstrapContainer.DecentralandUrlsSource.Url(DecentralandUrl.ChatAdapter)));

            var voiceChatRoom = new VoiceChatActivatableConnectiveRoom();

            IRoomHub roomHub = new RoomHub(
                localSceneDevelopment ? IConnectiveRoom.Null.INSTANCE : archipelagoIslandRoom,
                gateKeeperSceneRoom,
                chatRoom,
                voiceChatRoom
            );

            var islandThroughputBunch = new ThroughputBufferBunch(new ThroughputBuffer(), new ThroughputBuffer());
            var sceneThroughputBunch = new ThroughputBufferBunch(new ThroughputBuffer(), new ThroughputBuffer());
            var chatThroughputBunch = new ThroughputBufferBunch(new ThroughputBuffer(), new ThroughputBuffer());

            var messagePipesHub = new MessagePipesHub(roomHub, MultiPoolFactory(), MultiPoolFactory(), memoryPool, islandThroughputBunch, sceneThroughputBunch, chatThroughputBunch);

            var roomsStatus = new RoomsStatus(
                roomHub,

                //override allowed only in Editor
                Application.isEditor
                    ? new LinkedBox<(bool use, ConnectionQuality quality)>(
                        () => (bootstrapContainer.DebugSettings.OverrideConnectionQuality, bootstrapContainer.DebugSettings.ConnectionQuality)
                    )
                    : new Box<(bool use, ConnectionQuality quality)>((false, ConnectionQuality.QualityExcellent))
            );

            var entityParticipantTable = new EntityParticipantTable();
            staticContainer.EntityParticipantTableProxy.SetObject(entityParticipantTable);

            var queuePoolFullMovementMessage = new ObjectPool<SimplePriorityQueue<NetworkMovementMessage>>(
                () => new SimplePriorityQueue<NetworkMovementMessage>(),
                actionOnRelease: queue => queue.Clear()
            );

            var remoteEntities = new RemoteEntities(
                entityParticipantTable,
                staticContainer.ComponentsContainer.ComponentPoolsRegistry,
                queuePoolFullMovementMessage,
                staticContainer.EntityCollidersGlobalCache
            );

            var realmNavigatorContainer = RealmNavigationContainer.Create
                (staticContainer, bootstrapContainer, lodContainer, realmContainer, remoteEntities, globalWorld, roomHub, terrainContainer.Landscape, exposedGlobalDataContainer, loadingScreen);

            IHealthCheck livekitHealthCheck = bootstrapContainer.DebugSettings.EnableEmulateNoLivekitConnection
                ? new IHealthCheck.AlwaysFails()
                : new StartLiveKitRooms(roomHub);

            livekitHealthCheck = dynamicWorldParams.EnableAnalytics
                ? livekitHealthCheck.WithFailAnalytics(bootstrapContainer.Analytics!)
                : livekitHealthCheck;

            FeatureFlagsConfiguration featureFlags = FeatureFlagsConfiguration.Instance;

            bool includeCameraReel = featureFlags.IsEnabled(FeatureFlagsStrings.CAMERA_REEL) || (appArgs.HasDebugFlag() && appArgs.HasFlag(AppArgsFlags.CAMERA_REEL)) || Application.isEditor;
            bool includeFriends = (featureFlags.IsEnabled(FeatureFlagsStrings.FRIENDS) || (appArgs.HasDebugFlag() && appArgs.HasFlag(AppArgsFlags.FRIENDS)) || Application.isEditor) && !localSceneDevelopment;
            bool includeUserBlocking = featureFlags.IsEnabled(FeatureFlagsStrings.FRIENDS_USER_BLOCKING) || (appArgs.HasDebugFlag() && appArgs.HasFlag(AppArgsFlags.FRIENDS_USER_BLOCKING));

            bool isNameEditorEnabled = featureFlags.IsEnabled(FeatureFlagsStrings.PROFILE_NAME_EDITOR) || (appArgs.HasDebugFlag() && appArgs.HasFlag(AppArgsFlags.PROFILE_NAME_EDITOR)) || Application.isEditor;
            bool includeMarketplaceCredits = featureFlags.IsEnabled(FeatureFlagsStrings.MARKETPLACE_CREDITS);

            CommunitiesFeatureAccess.Initialize(new CommunitiesFeatureAccess(identityCache));
            bool includeCommunities = await CommunitiesFeatureAccess.Instance.IsUserAllowedToUseTheFeatureAsync(ct, ignoreAllowedList: true, cacheResult: false);

            var chatHistory = new ChatHistory();
            var emotesBus = new EmotesBus();
            ISharedSpaceManager sharedSpaceManager = new SharedSpaceManager(mvcManager, globalWorld, includeFriends, includeCameraReel, emotesBus);

            var initializationFlowContainer = InitializationFlowContainer.Create(staticContainer,
                bootstrapContainer,
                realmContainer,
                realmNavigatorContainer,
                terrainContainer,
                loadingScreen,
                livekitHealthCheck,
                bootstrapContainer.DecentralandUrlsSource,
                mvcManager,
                selfProfile,
                dynamicWorldParams,
                appArgs,
                backgroundMusic,
                roomHub,
                localSceneDevelopment,
                staticContainer.CharacterContainer);

            IRealmNavigator realmNavigator = realmNavigatorContainer.RealmNavigator;

            MapRendererContainer? mapRendererContainer =
                await MapRendererContainer
                   .CreateAsync(
                        dynamicWorldDependencies.SettingsContainer,
                        staticContainer,
                        bootstrapContainer.DecentralandUrlsSource,
                        assetsProvisioner,
                        placesAPIService,
                        eventsApiService,
                        mapPathEventBus,
                        staticContainer.MapPinsEventBus,
                        realmNavigator,
                        staticContainer.RealmData,
                        sharedNavmapCommandBus,
                        onlineUsersProvider,
                        ct
                    );

            var worldInfoHub = new LocationBasedWorldInfoHub(
                new WorldInfoHub(staticContainer.SingletonSharedDependencies.SceneMapping),
                staticContainer.CharacterContainer.CharacterObject
            );

            dynamicWorldDependencies.WorldInfoTool.Initialize(worldInfoHub);

            var characterDataPropagationUtility = new CharacterDataPropagationUtility(staticContainer.ComponentsContainer.ComponentPoolsRegistry.AddComponentPool<SDKProfile>());

            var currentSceneInfo = new CurrentSceneInfo();

            var chatTeleporter = new ChatTeleporter(realmNavigator, new ChatEnvironmentValidator(bootstrapContainer.Environment), bootstrapContainer.DecentralandUrlsSource);

            var reloadSceneChatCommand = new ReloadSceneChatCommand(reloadSceneController, globalWorld, playerEntity, staticContainer.ScenesCache, teleportController, localSceneDevelopment);

            var chatCommands = new List<IChatCommand>
            {
                new GoToChatCommand(chatTeleporter, staticContainer.WebRequestsContainer.WebRequestController, bootstrapContainer.DecentralandUrlsSource),
                new GoToLocalChatCommand(chatTeleporter),
                new WorldChatCommand(chatTeleporter),
                new DebugPanelChatCommand(debugBuilder),
                new ShowEntityChatCommand(worldInfoHub),
                reloadSceneChatCommand,
                new LoadPortableExperienceChatCommand(staticContainer.PortableExperiencesController),
                new KillPortableExperienceChatCommand(staticContainer.PortableExperiencesController),
                new VersionChatCommand(dclVersion),
                new RoomsChatCommand(roomHub),
                new LogsChatCommand(),
                new AppArgsCommand(appArgs)
            };

            chatCommands.Add(new HelpChatCommand(chatCommands, appArgs));

            var chatMessageFactory = new ChatMessageFactory(profileCache, identityCache);
            var userBlockingCacheProxy = new ObjectProxy<IUserBlockingCache>();

            IChatMessagesBus coreChatMessageBus = new MultiplayerChatMessagesBus(messagePipesHub, chatMessageFactory, new MessageDeduplication<double>(), userBlockingCacheProxy, bootstrapContainer.Environment)
                                                 .WithSelfResend(identityCache, chatMessageFactory)
                                                 .WithIgnoreSymbols()
                                                 .WithCommands(chatCommands, staticContainer.LoadingStatus)
                                                 .WithDebugPanel(debugBuilder);

            IChatMessagesBus chatMessagesBus = dynamicWorldParams.EnableAnalytics
                ? new ChatMessagesBusAnalyticsDecorator(coreChatMessageBus, bootstrapContainer.Analytics!, profileCache, selfProfile)
                : coreChatMessageBus;

            var minimap = new MinimapController(
                mainUIView.MinimapView.EnsureNotNull(),
                mapRendererContainer.MapRenderer,
                mvcManager,
                placesAPIService,
                staticContainer.RealmData,
                realmNavigator,
                staticContainer.ScenesCache,
                mapPathEventBus,
                staticContainer.SceneRestrictionBusController,
                dynamicWorldParams.StartParcel.Peek(),
                sharedSpaceManager,
                clipboard,
                bootstrapContainer.DecentralandUrlsSource,
                chatMessagesBus,
                reloadSceneChatCommand
            );

            var coreBackpackEventBus = new BackpackEventBus();

            ISocialServiceEventBus socialServiceEventBus = new SocialServiceEventBus();
            var socialServiceContainer = new SocialServicesContainer(bootstrapContainer.DecentralandUrlsSource, identityCache, socialServiceEventBus, appArgs);

            var voiceChatContainer = new VoiceChatContainer(
                socialServiceContainer.socialServicesRPC,
                socialServiceEventBus,
                roomHub,
                identityCache,
                staticContainer.WebRequestsContainer.WebRequestController,
                staticContainer.ScenesCache,
                realmNavigator,
                staticContainer.RealmData);

            IBackpackEventBus backpackEventBus = dynamicWorldParams.EnableAnalytics
                ? new BackpackEventBusAnalyticsDecorator(coreBackpackEventBus, bootstrapContainer.Analytics!)
                : coreBackpackEventBus;

            var profileBroadcast = new DebounceProfileBroadcast(
                new ProfileBroadcast(messagePipesHub, selfProfile)
            );

            var multiplayerEmotesMessageBus = new MultiplayerEmotesMessageBus(messagePipesHub, dynamicSettings.MultiplayerDebugSettings, userBlockingCacheProxy);

            var remoteMetadata = new DebounceRemoteMetadata(new RemoteMetadata(roomHub, staticContainer.RealmData));

            var characterPreviewEventBus = new CharacterPreviewEventBus();
            var upscaleController = new UpscalingController(mvcManager);

            AudioMixer generalAudioMixer = (await assetsProvisioner.ProvideMainAssetAsync(dynamicSettings.GeneralAudioMixer, ct)).Value;
            var audioMixerVolumesController = new AudioMixerVolumesController(generalAudioMixer);

            var multiplayerMovementMessageBus = new MultiplayerMovementMessageBus(messagePipesHub, entityParticipantTable, globalWorld);

            var badgesAPIClient = new BadgesAPIClient(staticContainer.WebRequestsContainer.WebRequestController, bootstrapContainer.DecentralandUrlsSource);

            ICameraReelImagesMetadataDatabase cameraReelImagesMetadataDatabase = new CameraReelImagesMetadataRemoteDatabase(staticContainer.WebRequestsContainer.WebRequestController, bootstrapContainer.DecentralandUrlsSource);
            ICameraReelScreenshotsStorage cameraReelScreenshotsStorage = new CameraReelS3BucketScreenshotsStorage(staticContainer.WebRequestsContainer.WebRequestController);

            var cameraReelStorageService = new CameraReelRemoteStorageService(cameraReelImagesMetadataDatabase, cameraReelScreenshotsStorage, identityCache.Identity?.Address);

            IUserCalendar userCalendar = new GoogleUserCalendar(webBrowser);
            var clipboardManager = new ClipboardManager(clipboard);
            ITextFormatter hyperlinkTextFormatter = new HyperlinkTextFormatter(profileCache, selfProfile);

            NotificationsRequestController notificationsRequestController = new (staticContainer.WebRequestsContainer.WebRequestController, bootstrapContainer.DecentralandUrlsSource, identityCache, includeFriends);

            // Local scene development scenes are excluded from deeplink runtime handling logic
            if (appArgs.HasFlag(AppArgsFlags.LOCAL_SCENE) == false)
            {
                DeepLinkHandle deepLinkHandleImplementation = new DeepLinkHandle(dynamicWorldParams.StartParcel, chatTeleporter, ct);
                deepLinkHandleImplementation.StartListenForDeepLinksAsync(ct).Forget();
            }

            var friendServiceProxy = new ObjectProxy<IFriendsService>();
            var friendOnlineStatusCacheProxy = new ObjectProxy<FriendsConnectivityStatusTracker>();
            var friendsCacheProxy = new ObjectProxy<FriendsCache>();

            ISpriteCache thumbnailCache = new SpriteCache(staticContainer.WebRequestsContainer.WebRequestController);
            var profileRepositoryWrapper = new ProfileRepositoryWrapper(profileRepository, thumbnailCache, remoteMetadata);
            GetProfileThumbnailCommand.Initialize(new GetProfileThumbnailCommand(profileRepositoryWrapper));

            IChatEventBus chatEventBus = new ChatEventBus();
            IFriendsEventBus friendsEventBus = new DefaultFriendsEventBus();
            var communitiesEventBus = new CommunitiesEventBus();
            IEventBus eventBus = new EventBus(true);

            var profileChangesBus = new ProfileChangesBus();

            GenericUserProfileContextMenuSettings genericUserProfileContextMenuSettingsSo = (await assetsProvisioner.ProvideMainAssetAsync(dynamicSettings.GenericUserProfileContextMenuSettings, ct)).Value;
            CommunityVoiceChatContextMenuConfiguration communityVoiceChatContextMenuSettingsSo = (await assetsProvisioner.ProvideMainAssetAsync(dynamicSettings.CommunityVoiceChatContextMenuSettings, ct)).Value;

            var communitiesDataProvider = new CommunitiesDataProvider(staticContainer.WebRequestsContainer.WebRequestController, bootstrapContainer.DecentralandUrlsSource, identityCache);
            var communitiesDataService = new CommunityDataService(chatHistory,
                mvcManager,
                communitiesEventBus,
                communitiesDataProvider,
                identityCache);

            IMVCManagerMenusAccessFacade menusAccessFacade = new MVCManagerMenusAccessFacade(
                mvcManager,
                profileCache,
                friendServiceProxy,
                chatEventBus,
                genericUserProfileContextMenuSettingsSo,
                includeUserBlocking,
                bootstrapContainer.Analytics,
                onlineUsersProvider,
                realmNavigator,
                friendOnlineStatusCacheProxy,
                profileRepository,
                sharedSpaceManager,
                communityVoiceChatContextMenuSettingsSo,
                voiceChatContainer.VoiceChatOrchestrator,
                includeCommunities,
                communitiesDataProvider);

            ViewDependencies.Initialize(new ViewDependencies(
                unityEventSystem,
                menusAccessFacade,
                clipboardManager,
                dclCursor,
                new ContextMenuOpener(mvcManager),
                identityCache,
                new ConfirmationDialogOpener(mvcManager)));

            var realmNftNamesProvider = new RealmNftNamesProvider(staticContainer.WebRequestsContainer.WebRequestController,
                staticContainer.RealmData);

            var lambdasProfilesProvider = new LambdasProfilesProvider(staticContainer.WebRequestsContainer.WebRequestController, bootstrapContainer.DecentralandUrlsSource);

            var thumbnailProvider = new ECSThumbnailProvider(staticContainer.RealmData, globalWorld);

            var globalPlugins = new List<IDCLGlobalPlugin>
            {
                new MultiplayerPlugin(
                    assetsProvisioner,
                    archipelagoIslandRoom,
                    gateKeeperSceneRoom,
                    chatRoom,
                    roomHub,
                    roomsStatus,
                    profileRepository,
                    profileBroadcast,
                    debugBuilder,
                    staticContainer.LoadingStatus,
                    entityParticipantTable,
                    messagePipesHub,
                    remoteMetadata,
                    staticContainer.CharacterContainer.CharacterObject,
                    staticContainer.RealmData,
                    remoteEntities,
                    staticContainer.ScenesCache,
                    emotesCache,
                    characterDataPropagationUtility,
                    staticContainer.ComponentsContainer.ComponentPoolsRegistry,
                    islandThroughputBunch,
                    sceneThroughputBunch,
                    voiceChatRoom
                ),
                new WorldInfoPlugin(worldInfoHub, debugBuilder, chatHistory),
                new CharacterMotionPlugin(staticContainer.CharacterContainer.CharacterObject, debugBuilder, staticContainer.ComponentsContainer.ComponentPoolsRegistry, staticContainer.SceneReadinessReportQueue, terrainContainer.Landscape),
                new InputPlugin(dclCursor, unityEventSystem, assetsProvisioner, multiplayerEmotesMessageBus, emotesBus, mvcManager),
                new GlobalInteractionPlugin(assetsProvisioner, staticContainer.EntityCollidersGlobalCache, exposedGlobalDataContainer.GlobalInputEvents, unityEventSystem, mvcManager, menusAccessFacade),
                new CharacterCameraPlugin(assetsProvisioner, realmSamplingData, exposedGlobalDataContainer.ExposedCameraData, debugBuilder, dynamicWorldDependencies.CommandLineArgs),
                new WearablePlugin(staticContainer.WebRequestsContainer.WebRequestController, staticContainer.RealmData, staticContainer.CacheCleaner, wearableCatalog, builderContentURL.Value, builderCollectionsPreview),
                new EmotePlugin(staticContainer.WebRequestsContainer.WebRequestController, emotesCache, staticContainer.RealmData, multiplayerEmotesMessageBus, debugBuilder,
                    assetsProvisioner, selfProfile, mvcManager, staticContainer.CacheCleaner, entityParticipantTable, dclCursor, staticContainer.InputBlock, globalWorld, playerEntity, builderContentURL.Value, localSceneDevelopment, sharedSpaceManager, builderCollectionsPreview, appArgs, thumbnailProvider, staticContainer.ScenesCache),
                new ProfilingPlugin(staticContainer.Profiler, staticContainer.RealmData, staticContainer.SingletonSharedDependencies.MemoryBudget, debugBuilder, staticContainer.ScenesCache, dclVersion, dynamicSettings.AdaptivePhysicsSettings, staticContainer.SceneLoadingLimit),
                new AvatarPlugin(
                    staticContainer.ComponentsContainer.ComponentPoolsRegistry,
                    assetsProvisioner,
                    staticContainer.SingletonSharedDependencies.FrameTimeBudget,
                    staticContainer.SingletonSharedDependencies.MemoryBudget,
                    staticContainer.QualityContainer.RendererFeaturesCache,
                    staticContainer.RealmData,
                    staticContainer.MainPlayerAvatarBaseProxy,
                    debugBuilder,
                    staticContainer.CacheCleaner,
                    nametagsData,
                    defaultTexturesContainer.TextureArrayContainerFactory,
                    wearableCatalog,
                    userBlockingCacheProxy),
                new MainUIPlugin(mvcManager, mainUIView, includeFriends),
                new ProfilePlugin(profileRepository, profileCache, staticContainer.CacheCleaner),
                new MapRendererPlugin(mapRendererContainer.MapRenderer),
                new SidebarPlugin(
                    assetsProvisioner, mvcManager, mainUIView,
                    notificationsRequestController, identityCache, profileRepository,
                    staticContainer.WebRequestsContainer.WebRequestController,
                    webBrowser, dynamicWorldDependencies.Web3Authenticator,
                    initializationFlowContainer.InitializationFlow,
                    profileCache,
                    globalWorld, playerEntity, includeCameraReel, includeFriends, includeMarketplaceCredits,
                    chatHistory, profileRepositoryWrapper, sharedSpaceManager, profileChangesBus,
                    selfProfile, staticContainer.RealmData, staticContainer.SceneRestrictionBusController,
                    bootstrapContainer.DecentralandUrlsSource,
                    eventBus),
                new ErrorPopupPlugin(mvcManager, assetsProvisioner),
                new MinimapPlugin(mvcManager, minimap),
                new ChatPlugin(
                    mvcManager,
                    menusAccessFacade,
                    chatMessagesBus,
                    chatHistory,
                    entityParticipantTable,
                    nametagsData,
                    mainUIView,
                    staticContainer.InputBlock,
                    globalWorld,
                    playerEntity,
                    roomHub,
                    assetsProvisioner,
                    hyperlinkTextFormatter,
                    profileCache,
                    chatEventBus,
                    identityCache,
                    staticContainer.LoadingStatus,
                    sharedSpaceManager,
                    userBlockingCacheProxy,
                    socialServiceContainer.socialServicesRPC,
                    friendsEventBus,
                    chatMessageFactory,
                    profileRepositoryWrapper,
                    friendServiceProxy,
                    communitiesDataProvider,
                    communitiesDataService,
                    thumbnailCache,
                    communitiesEventBus,
<<<<<<< HEAD
                    voiceChatCallStatusService,
                    includeVoiceChat,
                    realmNavigator,
                    mainUIView.SidebarView.unreadMessagesButton.transform,
                    eventBus),
=======
                    voiceChatContainer.VoiceChatOrchestrator,
                    mainUIView.SidebarView.unreadMessagesButton.transform),
>>>>>>> 94f89070
                new ExplorePanelPlugin(
                    assetsProvisioner,
                    mvcManager,
                    mapRendererContainer,
                    placesAPIService,
                    staticContainer.WebRequestsContainer.WebRequestController,
                    identityCache,
                    cameraReelStorageService,
                    cameraReelStorageService,
                    clipboard,
                    bootstrapContainer.DecentralandUrlsSource,
                    wearableCatalog,
                    characterPreviewFactory,
                    profileRepository,
                    dynamicWorldDependencies.Web3Authenticator,
                    initializationFlowContainer.InitializationFlow,
                    selfProfile,
                    equippedWearables,
                    equippedEmotes,
                    webBrowser,
                    emotesCache,
                    forceRender,
                    staticContainer.RealmData,
                    profileCache,
                    characterPreviewEventBus,
                    mapPathEventBus,
                    backpackEventBus,
                    thirdPartyNftProviderSource,
                    wearablesProvider,
                    dclCursor,
                    staticContainer.InputBlock,
                    emoteProvider,
                    globalWorld,
                    playerEntity,
                    chatMessagesBus,
                    staticContainer.MemoryCap,
                    bootstrapContainer.VolumeBus,
                    eventsApiService,
                    userCalendar,
                    clipboard,
                    explorePanelNavmapBus,
                    includeCameraReel,
                    appArgs,
                    userBlockingCacheProxy,
                    sharedSpaceManager,
                    profileChangesBus,
                    staticContainer.SceneLoadingLimit,
                    mainUIView.WarningNotification,
                    profileRepositoryWrapper,
                    upscaleController,
                    communitiesDataProvider,
                    realmNftNamesProvider,
                    voiceChatContainer.VoiceChatOrchestrator,
                    galleryEventBus,
                    thumbnailProvider
                ),
                new CharacterPreviewPlugin(staticContainer.ComponentsContainer.ComponentPoolsRegistry, assetsProvisioner, staticContainer.CacheCleaner),
                new WebRequestsPlugin(staticContainer.WebRequestsContainer.AnalyticsContainer, debugBuilder, staticContainer.WebRequestsContainer.ChromeDevtoolProtocolClient, localSceneDevelopment),
                new Web3AuthenticationPlugin(assetsProvisioner, dynamicWorldDependencies.Web3Authenticator, debugBuilder, mvcManager, selfProfile, webBrowser, staticContainer.RealmData, identityCache, characterPreviewFactory, dynamicWorldDependencies.SplashScreen, audioMixerVolumesController, staticContainer.InputBlock, characterPreviewEventBus, backgroundMusic, globalWorld),
                new SkyboxPlugin(assetsProvisioner, dynamicSettings.DirectionalLight, staticContainer.ScenesCache, staticContainer.SceneRestrictionBusController),
                new LoadingScreenPlugin(assetsProvisioner, mvcManager, audioMixerVolumesController,
                    staticContainer.InputBlock, debugBuilder, staticContainer.LoadingStatus, featureFlags),
                new ExternalUrlPromptPlugin(assetsProvisioner, webBrowser, mvcManager, dclCursor),
                new TeleportPromptPlugin(
                    assetsProvisioner,
                    mvcManager,
                    staticContainer.WebRequestsContainer.WebRequestController,
                    placesAPIService,
                    dclCursor,
                    chatMessagesBus
                ),
                new ChangeRealmPromptPlugin(
                    assetsProvisioner,
                    mvcManager,
                    dclCursor,
                    realmUrl => chatMessagesBus.Send(ChatChannel.NEARBY_CHANNEL, $"/{ChatCommandsUtils.COMMAND_GOTO} {realmUrl}", "RestrictedActionAPI")),
                new NftPromptPlugin(assetsProvisioner, webBrowser, mvcManager, nftInfoAPIClient, staticContainer.WebRequestsContainer.WebRequestController, dclCursor),
                staticContainer.CharacterContainer.CreateGlobalPlugin(),
                staticContainer.QualityContainer.CreatePlugin(),
                new MultiplayerMovementPlugin(
                    assetsProvisioner,
                    multiplayerMovementMessageBus,
                    debugBuilder,
                    remoteEntities,
                    staticContainer.CharacterContainer.Transform,
                    dynamicSettings.MultiplayerDebugSettings,
                    appArgs,
                    entityParticipantTable,
                    staticContainer.RealmData,
                    remoteMetadata),
                new AudioPlaybackPlugin(terrainContainer.GenesisTerrain, assetsProvisioner, dynamicWorldParams.EnableLandscape, audioMixerVolumesController),
                new RealmDataDirtyFlagPlugin(staticContainer.RealmData),
                new NotificationPlugin(
                    assetsProvisioner,
                    mvcManager,
                    staticContainer.WebRequestsContainer.WebRequestController,
                    notificationsRequestController,
                    identityCache),
                new RewardPanelPlugin(mvcManager, assetsProvisioner, staticContainer.WebRequestsContainer.WebRequestController),
                new PassportPlugin(
                    assetsProvisioner,
                    mvcManager,
                    dclCursor,
                    profileRepository,
                    characterPreviewFactory,
                    staticContainer.WebRequestsContainer.WebRequestController,
                    characterPreviewEventBus,
                    selfProfile,
                    webBrowser,
                    bootstrapContainer.DecentralandUrlsSource,
                    badgesAPIClient,
                    staticContainer.InputBlock,
                    remoteMetadata,
                    cameraReelStorageService,
                    cameraReelStorageService,
                    globalWorld,
                    playerEntity,
                    includeCameraReel,
                    friendServiceProxy,
                    friendOnlineStatusCacheProxy,
                    onlineUsersProvider,
                    realmNavigator,
                    identityCache,
                    realmNftNamesProvider,
                    profileChangesBus,
                    includeFriends,
                    includeUserBlocking,
                    includeCommunities,
                    isNameEditorEnabled,
                    chatEventBus,
                    sharedSpaceManager,
                    profileRepositoryWrapper,
                    voiceChatContainer.VoiceChatOrchestrator,
                    galleryEventBus,
                    clipboard,
                    communitiesDataProvider,
                    thumbnailProvider
                ),
                new GenericPopupsPlugin(assetsProvisioner, mvcManager, clipboardManager),
                new GenericContextMenuPlugin(assetsProvisioner, mvcManager, profileRepositoryWrapper),
                realmNavigatorContainer.CreatePlugin(),
                new GPUInstancingPlugin(staticContainer.GPUInstancingService, assetsProvisioner, staticContainer.RealmData, staticContainer.LoadingStatus, exposedGlobalDataContainer.ExposedCameraData),
                new ConfirmationDialogPlugin(assetsProvisioner, mvcManager, profileRepositoryWrapper),
            };

            // ReSharper disable once MethodHasAsyncOverloadWithCancellation
            if (FeaturesRegistry.Instance.IsEnabled(FeatureId.VOICE_CHAT))
                globalPlugins.Add(
                    new VoiceChatPlugin(
                        roomHub,
                        mainUIView,
                        voiceChatContainer,
                        profileRepositoryWrapper,
                        entityParticipantTable,
                        globalWorld,
                        playerEntity,
                        communitiesDataProvider,
                        staticContainer.WebRequestsContainer.WebRequestController,
                        assetsProvisioner
                    )
                );

            if (!appArgs.HasDebugFlag() || !appArgs.HasFlagWithValueFalse(AppArgsFlags.LANDSCAPE_TERRAIN_ENABLED))
                globalPlugins.Add(terrainContainer.CreatePlugin(staticContainer, bootstrapContainer, mapRendererContainer, debugBuilder));

            if (localSceneDevelopment)
                globalPlugins.Add(new LocalSceneDevelopmentPlugin(reloadSceneController, realmUrls));
            else
            {
                globalPlugins.Add(lodContainer.LODPlugin);
                globalPlugins.Add(lodContainer.RoadPlugin);
            }

            if (localSceneDevelopment || builderCollectionsPreview)
                globalPlugins.Add(new GlobalGLTFLoadingPlugin(staticContainer.WebRequestsContainer.WebRequestController, staticContainer.RealmData, builderContentURL.Value, localSceneDevelopment));

            globalPlugins.AddRange(staticContainer.SharedPlugins);

            if (includeFriends)
            {
                // TODO many circular dependencies - adjust the flow and get rid of ObjectProxy
                var friendsContainer = new FriendsContainer(
                    mainUIView,
                    mvcManager,
                    assetsProvisioner,
                    identityCache,
                    profileRepository,
                    staticContainer.LoadingStatus,
                    staticContainer.InputBlock,
                    selfProfile,
                    new MVCPassportBridge(mvcManager),
                    onlineUsersProvider,
                    realmNavigator,
                    includeUserBlocking,
                    appArgs,
                    dynamicWorldParams.EnableAnalytics,
                    bootstrapContainer.Analytics,
                    chatEventBus,
                    sharedSpaceManager,
                    socialServiceEventBus,
                    socialServiceContainer.socialServicesRPC,
                    friendsEventBus,
                    friendServiceProxy,
                    friendOnlineStatusCacheProxy,
                    friendsCacheProxy,
                    userBlockingCacheProxy,
                    profileRepositoryWrapper,
                    voiceChatContainer.VoiceChatOrchestrator
                );

                globalPlugins.Add(friendsContainer);
            }

            if (includeCameraReel)
                globalPlugins.Add(new InWorldCameraPlugin(
                    selfProfile,
                    staticContainer.RealmData,
                    playerEntity,
                    placesAPIService,
                    staticContainer.CharacterContainer.CharacterObject,
                    coroutineRunner,
                    cameraReelStorageService,
                    cameraReelStorageService,
                    mvcManager,
                    clipboard,
                    bootstrapContainer.DecentralandUrlsSource,
                    webBrowser,
                    profileRepository,
                    realmNavigator,
                    assetsProvisioner,
                    wearableCatalog,
                    wearablesProvider,
                    dclCursor,
                    mainUIView.SidebarView.EnsureNotNull().InWorldCameraButton,
                    globalWorld,
                    debugBuilder,
                    nametagsData,
                    profileRepositoryWrapper,
                    sharedSpaceManager,
                    identityCache,
                    thumbnailProvider,
                    galleryEventBus));

            if (includeMarketplaceCredits)
            {
                globalPlugins.Add(new MarketplaceCreditsPlugin(
                    mainUIView,
                    assetsProvisioner,
                    webBrowser,
                    staticContainer.InputBlock,
                    selfProfile,
                    staticContainer.WebRequestsContainer.WebRequestController,
                    bootstrapContainer.DecentralandUrlsSource,
                    mvcManager,
                    staticContainer.RealmData,
                    sharedSpaceManager,
                    identityCache,
                    staticContainer.LoadingStatus));
            }

            if (includeCommunities)
                globalPlugins.Add(new CommunitiesPlugin(
                    mvcManager,
                    assetsProvisioner,
                    staticContainer.InputBlock,
                    cameraReelStorageService,
                    cameraReelScreenshotsStorage,
                    profileRepositoryWrapper,
                    friendServiceProxy,
                    communitiesDataProvider,
                    staticContainer.WebRequestsContainer.WebRequestController,
                    placesAPIService,
                    selfProfile,
                    realmNavigator,
                    clipboard,
                    webBrowser,
                    eventsApiService,
                    sharedSpaceManager,
                    chatEventBus,
                    galleryEventBus,
                    communitiesEventBus,
                    socialServiceContainer.socialServicesRPC,
                    lambdasProfilesProvider,
                    bootstrapContainer.DecentralandUrlsSource,
                    identityCache,
                    voiceChatContainer.VoiceChatOrchestrator));

            if (dynamicWorldParams.EnableAnalytics)
                globalPlugins.Add(new AnalyticsPlugin(
                        bootstrapContainer.Analytics!,
                        staticContainer.Profiler,
                        staticContainer.LoadingStatus,
                        staticContainer.RealmData,
                        staticContainer.MainPlayerAvatarBaseProxy,
                        identityCache,
                        debugBuilder,
                        cameraReelStorageService,
                        entityParticipantTable,
                        staticContainer.ScenesCache
                    )
                );

            if (localSceneDevelopment || appArgs.HasFlag(AppArgsFlags.SCENE_CONSOLE))
                globalPlugins.Add(new DebugMenuPlugin(
                    bootstrapContainer.DiagnosticsContainer,
                    staticContainer.InputBlock,
                    assetsProvisioner,
                    debugBuilder
                    ));

            if (!localSceneDevelopment)
                globalPlugins.Add(new ConnectionStatusPanelPlugin(roomsStatus, currentSceneInfo, assetsProvisioner, appArgs));

            var globalWorldFactory = new GlobalWorldFactory(
                in staticContainer,
                exposedGlobalDataContainer.CameraSamplingData,
                realmSamplingData,
                assetBundlesURL,
                staticContainer.RealmData,
                globalPlugins,
                debugBuilder,
                staticContainer.ScenesCache,
                dynamicWorldParams.HybridSceneParams,
                currentSceneInfo,
                lodContainer.LodCache,
                lodContainer.RoadCoordinates,
                lodContainer.LODSettings,
                multiplayerEmotesMessageBus,
                globalWorld,
                staticContainer.SceneReadinessReportQueue,
                localSceneDevelopment,
                profileRepository,
                bootstrapContainer.UseRemoteAssetBundles,
                lodContainer.RoadAssetsPool,
                staticContainer.SceneLoadingLimit
            );

            staticContainer.RoomHubProxy.SetObject(roomHub);

            var container = new DynamicWorldContainer(
                mvcManager,
                realmContainer.RealmController,
                globalWorldFactory,
                globalPlugins,
                profileRepository,
                initializationFlowContainer.InitializationFlow,
                chatMessagesBus,
                messagePipesHub,
                remoteMetadata,
                profileBroadcast,
                roomHub,
                socialServiceContainer,
                selfProfile
            );

            // Init itself
            await dynamicWorldDependencies.SettingsContainer.InitializePluginAsync(container, ct)!.ThrowOnFail();

            return (container, true);
        }

        private static void ParseDebugForcedEmotes(IReadOnlyCollection<string>? debugEmotes, ref List<URN> parsedEmotes)
        {
            if (debugEmotes?.Count > 0)
                parsedEmotes.AddRange(debugEmotes.Select(emote => new URN(emote)));
        }

        private static void ParseParamsForcedEmotes(IAppArgs appParams, ref List<URN> parsedEmotes)
        {
            if (appParams.TryGetValue(AppArgsFlags.FORCED_EMOTES, out string? csv) && !string.IsNullOrEmpty(csv!))
                parsedEmotes.AddRange(csv.Split(',', StringSplitOptions.RemoveEmptyEntries)?.Select(emote => new URN(emote)) ?? ArraySegment<URN>.Empty);
        }
    }
}<|MERGE_RESOLUTION|>--- conflicted
+++ resolved
@@ -13,7 +13,6 @@
 using DCL.BadgesAPIService;
 using DCL.Browser;
 using DCL.CharacterPreview;
-using DCL.Chat.ChatStates;
 using DCL.Chat.Commands;
 using DCL.Chat.EventBus;
 using DCL.Chat.History;
@@ -756,16 +755,9 @@
                     communitiesDataService,
                     thumbnailCache,
                     communitiesEventBus,
-<<<<<<< HEAD
-                    voiceChatCallStatusService,
-                    includeVoiceChat,
-                    realmNavigator,
+                    voiceChatContainer.VoiceChatOrchestrator,
                     mainUIView.SidebarView.unreadMessagesButton.transform,
                     eventBus),
-=======
-                    voiceChatContainer.VoiceChatOrchestrator,
-                    mainUIView.SidebarView.unreadMessagesButton.transform),
->>>>>>> 94f89070
                 new ExplorePanelPlugin(
                     assetsProvisioner,
                     mvcManager,
