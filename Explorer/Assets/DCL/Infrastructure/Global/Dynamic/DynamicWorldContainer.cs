--- conflicted
+++ resolved
@@ -691,13 +691,8 @@
                     voiceChatRoom
                 ),
                 new WorldInfoPlugin(worldInfoHub, debugBuilder, chatHistory),
-<<<<<<< HEAD
                 new CharacterMotionPlugin(staticContainer.CharacterContainer.CharacterObject, debugBuilder, staticContainer.ComponentsContainer.ComponentPoolsRegistry, staticContainer.SceneReadinessReportQueue, playerParcelTracker,staticContainer.ScenesCache, staticContainer.RealmData, terrainContainer.Landscape),
-                new InputPlugin(dclCursor, unityEventSystem, assetsProvisioner, multiplayerEmotesMessageBus, mvcManager),
-=======
-                new CharacterMotionPlugin(staticContainer.CharacterContainer.CharacterObject, debugBuilder, staticContainer.ComponentsContainer.ComponentPoolsRegistry, staticContainer.SceneReadinessReportQueue, terrainContainer.Landscape),
                 new InputPlugin(dclCursor, unityEventSystem, assetsProvisioner, multiplayerEmotesMessageBus, emotesBus, mvcManager),
->>>>>>> fe1769c0
                 new GlobalInteractionPlugin(assetsProvisioner, staticContainer.EntityCollidersGlobalCache, exposedGlobalDataContainer.GlobalInputEvents, unityEventSystem, mvcManager, menusAccessFacade),
                 new CharacterCameraPlugin(assetsProvisioner, realmSamplingData, exposedGlobalDataContainer.ExposedCameraData, debugBuilder, dynamicWorldDependencies.CommandLineArgs),
                 new WearablePlugin(staticContainer.WebRequestsContainer.WebRequestController, staticContainer.RealmData, staticContainer.CacheCleaner, wearableCatalog, builderContentURL.Value, builderCollectionsPreview),
