using Arch.Core;
using CommunicationData.URLHelpers;
using Cysharp.Threading.Tasks;
using DCL.AssetsProvision;
using DCL.Audio;
using DCL.AvatarRendering.Emotes;
using DCL.AvatarRendering.Emotes.Equipped;
using DCL.AvatarRendering.Wearables;
using DCL.AvatarRendering.Wearables.Equipped;
using DCL.AvatarRendering.Wearables.Helpers;
using DCL.AvatarRendering.Wearables.ThirdParty;
using DCL.Backpack.BackpackBus;
using DCL.BadgesAPIService;
using DCL.Browser;
using DCL.CharacterPreview;
using DCL.Chat.Commands;
using DCL.Chat.History;
using DCL.Chat.InputBus;
using DCL.Chat.MessageBus;
using DCL.Clipboard;
using DCL.DebugUtilities;
using DCL.EventsApi;
using DCL.FeatureFlags;
using DCL.Friends;
using DCL.Friends.Passport;
using DCL.Friends.UserBlocking;
using DCL.Input;
using DCL.InWorldCamera.CameraReelStorageService;
using DCL.LOD.Systems;
using DCL.MapRenderer;
using DCL.Minimap;
using DCL.Multiplayer.Connections.Archipelago.AdapterAddress.Current;
using DCL.Multiplayer.Connections.Archipelago.Rooms;
using DCL.Multiplayer.Connections.DecentralandUrls;
using DCL.Multiplayer.Connections.GateKeeper.Meta;
using DCL.Multiplayer.Connections.GateKeeper.Rooms;
using DCL.Multiplayer.Connections.GateKeeper.Rooms.Options;
using DCL.Multiplayer.Connections.Messaging.Hubs;
using DCL.Multiplayer.Connections.Pools;
using DCL.Multiplayer.Connections.RoomHubs;
using DCL.Multiplayer.Connections.Rooms.Connective;
using DCL.Multiplayer.Connections.Rooms.Status;
using DCL.Multiplayer.Connections.Systems.Throughput;
using DCL.Multiplayer.Connectivity;
using DCL.Multiplayer.Deduplication;
using DCL.Multiplayer.Emotes;
using DCL.Multiplayer.HealthChecks;
using DCL.Multiplayer.HealthChecks.Struct;
using DCL.Multiplayer.Movement;
using DCL.Multiplayer.Movement.Settings;
using DCL.Multiplayer.Movement.Systems;
using DCL.Multiplayer.Profiles.BroadcastProfiles;
using DCL.Multiplayer.Profiles.Entities;
using DCL.Multiplayer.Profiles.Poses;
using DCL.Multiplayer.Profiles.Tables;
using DCL.Multiplayer.SDK.Systems.GlobalWorld;
using DCL.Nametags;
using DCL.Navmap;
using DCL.NftInfoAPIService;
using DCL.Notifications;
using DCL.NotificationsBusController.NotificationsBus;
using DCL.Optimization.Pools;
using DCL.PerformanceAndDiagnostics.Analytics;
using DCL.PlacesAPIService;
using DCL.PluginSystem;
using DCL.PluginSystem.Global;
using DCL.Profiles;
using DCL.Profiles.Self;
using DCL.RealmNavigation;
using DCL.Rendering.GPUInstancing.Systems;
using DCL.SceneLoadingScreens.LoadingScreen;
using DCL.StylizedSkybox.Scripts.Plugin;
using DCL.UI.InputFieldFormatting;
using DCL.UI.MainUI;
using DCL.UI.Profiles.Helpers;
using DCL.UI.SharedSpaceManager;
using DCL.UserInAppInitializationFlow;
using DCL.Utilities;
using DCL.Utilities.Extensions;
using DCL.Web3.Identities;
using DCL.WebRequests.Analytics;
using ECS.Prioritization.Components;
using ECS.SceneLifeCycle;
using ECS.SceneLifeCycle.CurrentScene;
using ECS.SceneLifeCycle.LocalSceneDevelopment;
using ECS.SceneLifeCycle.Realm;
using Global.AppArgs;
using Global.Dynamic.ChatCommands;
using Global.Versioning;
using LiveKit.Internal.FFIClients.Pools;
using LiveKit.Internal.FFIClients.Pools.Memory;
using LiveKit.Proto;
using MVC;
using MVC.PopupsController.PopupCloser;
using SceneRunner.Debugging.Hub;
using System;
using System.Buffers;
using System.Collections.Generic;
using System.Linq;
using System.Threading;
using UnityEngine;
using UnityEngine.Audio;
using UnityEngine.EventSystems;
using UnityEngine.Pool;
using Utility;
using Utility.Ownership;
using Utility.PriorityQueue;
using Object = UnityEngine.Object;

namespace Global.Dynamic
{
    public class DynamicWorldContainer : DCLWorldContainer<DynamicWorldSettings>
    {
        private readonly LocalSceneDevelopmentController? localSceneDevelopmentController;
        private readonly IChatMessagesBus chatMessagesBus;
        private readonly IProfileBroadcast profileBroadcast;

        public IMVCManager MvcManager { get; }

        public IGlobalRealmController RealmController { get; }

        public GlobalWorldFactory GlobalWorldFactory { get; }

        public IReadOnlyList<IDCLGlobalPlugin> GlobalPlugins { get; }

        public IProfileRepository ProfileRepository { get; }

        public IUserInAppInitializationFlow UserInAppInAppInitializationFlow { get; }

        public IMessagePipesHub MessagePipesHub { get; }

        public IRemoteMetadata RemoteMetadata { get; }

        public IRoomHub RoomHub { get; }

        private DynamicWorldContainer(
            LocalSceneDevelopmentController? localSceneDevelopmentController,
            IMVCManager mvcManager,
            IGlobalRealmController realmController,
            GlobalWorldFactory globalWorldFactory,
            IReadOnlyList<IDCLGlobalPlugin> globalPlugins,
            IProfileRepository profileRepository,
            IUserInAppInitializationFlow userInAppInAppInitializationFlow,
            IChatMessagesBus chatMessagesBus,
            IMessagePipesHub messagePipesHub,
            IRemoteMetadata remoteMetadata,
            IProfileBroadcast profileBroadcast,
            IRoomHub roomHub)
        {
            MvcManager = mvcManager;
            RealmController = realmController;
            GlobalWorldFactory = globalWorldFactory;
            GlobalPlugins = globalPlugins;
            ProfileRepository = profileRepository;
            UserInAppInAppInitializationFlow = userInAppInAppInitializationFlow;
            MessagePipesHub = messagePipesHub;
            RemoteMetadata = remoteMetadata;
            RoomHub = roomHub;
            this.localSceneDevelopmentController = localSceneDevelopmentController;
            this.chatMessagesBus = chatMessagesBus;
            this.profileBroadcast = profileBroadcast;
        }

        public override void Dispose()
        {
            chatMessagesBus.Dispose();
            profileBroadcast.Dispose();
            MessagePipesHub.Dispose();
            localSceneDevelopmentController?.Dispose();
        }

        public static async UniTask<(DynamicWorldContainer? container, bool success)> CreateAsync(
            BootstrapContainer bootstrapContainer,
            DynamicWorldDependencies dynamicWorldDependencies,
            DynamicWorldParams dynamicWorldParams,
            AudioClipConfig backgroundMusic,
            World globalWorld,
            Entity playerEntity,
            IAppArgs appArgs,
            ICoroutineRunner coroutineRunner,
            DCLVersion dclVersion,
            CancellationToken ct)
        {
            DynamicSettings dynamicSettings = dynamicWorldDependencies.DynamicSettings;
            StaticContainer staticContainer = dynamicWorldDependencies.StaticContainer;
            IWeb3IdentityCache identityCache = dynamicWorldDependencies.Web3IdentityCache;
            IAssetsProvisioner assetsProvisioner = dynamicWorldDependencies.AssetsProvisioner;
            IDebugContainerBuilder debugBuilder = dynamicWorldDependencies.DebugContainerBuilder;
            ObjectProxy<INavmapBus> explorePanelNavmapBus = new ObjectProxy<INavmapBus>();
            INavmapBus sharedNavmapCommandBus = new SharedNavmapBus(explorePanelNavmapBus);

            // If we have many undesired delays when using the third-party providers, it might be useful to cache it at app's bootstrap
            // So far, the chance of using it is quite low, so it's preferable to do it lazy avoiding extra requests & memory allocations
            IThirdPartyNftProviderSource thirdPartyNftProviderSource = new RealmThirdPartyNftProviderSource(staticContainer.WebRequestsContainer.WebRequestController,
                staticContainer.RealmData);

            var placesAPIService = new PlacesAPIService(new PlacesAPIClient(staticContainer.WebRequestsContainer.WebRequestController, bootstrapContainer.DecentralandUrlsSource));

            IEventsApiService eventsApiService = new HttpEventsApiService(staticContainer.WebRequestsContainer.WebRequestController,
                URLDomain.FromString(bootstrapContainer.DecentralandUrlsSource.Url(DecentralandUrl.ApiEvents)));

            var mapPathEventBus = new MapPathEventBus();
            INotificationsBusController notificationsBusController = new NotificationsBusController();

            DefaultTexturesContainer defaultTexturesContainer = null!;
            LODContainer lodContainer = null!;

            IOnlineUsersProvider onlineUsersProvider = new ArchipelagoHttpOnlineUsersProvider(staticContainer.WebRequestsContainer.WebRequestController,
                URLAddress.FromString(bootstrapContainer.DecentralandUrlsSource.Url(DecentralandUrl.RemotePeers)));

            async UniTask InitializeContainersAsync(IPluginSettingsContainer settingsContainer, CancellationToken ct)
            {
                // Init other containers
                defaultTexturesContainer =
                    await DefaultTexturesContainer
                         .CreateAsync(
                              settingsContainer,
                              assetsProvisioner,
                              appArgs,
                              ct
                          )
                         .ThrowOnFail();

                lodContainer =
                    await LODContainer
                         .CreateAsync(
                              assetsProvisioner,
                              bootstrapContainer.DecentralandUrlsSource,
                              staticContainer,
                              settingsContainer,
                              staticContainer.RealmData,
                              defaultTexturesContainer.TextureArrayContainerFactory,
                              debugBuilder,
                              dynamicWorldParams.EnableLOD,
                              staticContainer.GPUInstancingService,
                              ct
                          )
                         .ThrowOnFail();
            }

            try { await InitializeContainersAsync(dynamicWorldDependencies.SettingsContainer, ct); }
            catch (Exception) { return (null, false); }

            CursorSettings cursorSettings = (await assetsProvisioner.ProvideMainAssetAsync(dynamicSettings.CursorSettings, ct)).Value;
            ProvidedAsset<Texture2D> normalCursorAsset = await assetsProvisioner.ProvideMainAssetAsync(cursorSettings.NormalCursor, ct);
            ProvidedAsset<Texture2D> interactionCursorAsset = await assetsProvisioner.ProvideMainAssetAsync(cursorSettings.InteractionCursor, ct);
            ProvidedAsset<MultiplayerDebugSettings> multiplayerDebugSettings = await assetsProvisioner.ProvideMainAssetAsync(dynamicSettings.MultiplayerDebugSettings, ct);

            var unityEventSystem = new UnityEventSystem(EventSystem.current.EnsureNotNull());
            var dclCursor = new DCLCursor(normalCursorAsset.Value, interactionCursorAsset.Value, cursorSettings.NormalCursorHotspot, cursorSettings.InteractionCursorHotspot);

            staticContainer.QualityContainer.AddDebugViews(debugBuilder);

            var realmSamplingData = new RealmSamplingData();
            var dclInput = new DCLInput();
            staticContainer.InputProxy.SetObject(dclInput);

            ExposedGlobalDataContainer exposedGlobalDataContainer = staticContainer.ExposedGlobalDataContainer;

            PopupCloserView popupCloserView = Object.Instantiate((await assetsProvisioner.ProvideMainAssetAsync(dynamicSettings.PopupCloserView, CancellationToken.None)).Value.GetComponent<PopupCloserView>()).EnsureNotNull();
            MainUIView mainUIView = Object.Instantiate((await assetsProvisioner.ProvideMainAssetAsync(dynamicSettings.MainUIView, CancellationToken.None)).Value.GetComponent<MainUIView>()).EnsureNotNull();

            var coreMvcManager = new MVCManager(new WindowStackManager(), new CancellationTokenSource(), popupCloserView);

            IMVCManager mvcManager = dynamicWorldParams.EnableAnalytics
                ? new MVCManagerAnalyticsDecorator(coreMvcManager, bootstrapContainer.Analytics!)
                : coreMvcManager;

            var loadingScreenTimeout = new LoadingScreenTimeout();
            ILoadingScreen loadingScreen = new LoadingScreen(mvcManager, loadingScreenTimeout);

            var nftInfoAPIClient = new OpenSeaAPIClient(staticContainer.WebRequestsContainer.WebRequestController, bootstrapContainer.DecentralandUrlsSource);
            var wearableCatalog = new WearableStorage();
            var characterPreviewFactory = new CharacterPreviewFactory(staticContainer.ComponentsContainer.ComponentPoolsRegistry);
            IWebBrowser webBrowser = bootstrapContainer.WebBrowser;
            ProfileNameColorHelper.SetNameColors(dynamicSettings.UserNameColors);
            NametagsData nametagsData = (await assetsProvisioner.ProvideMainAssetAsync(dynamicSettings.NametagsData, ct)).Value;

            IProfileCache profileCache = new DefaultProfileCache();

            var profileRepository = new LogProfileRepository(
                new RealmProfileRepository(staticContainer.WebRequestsContainer.WebRequestController, staticContainer.RealmData, profileCache)
            );

            static IMultiPool MultiPoolFactory() =>
                new DCLMultiPool();

            var memoryPool = new ArrayMemoryPool(ArrayPool<byte>.Shared!);

            var assetBundlesURL = URLDomain.FromString(bootstrapContainer.DecentralandUrlsSource.Url(DecentralandUrl.AssetBundlesCDN));
            var builderDTOsURL = URLDomain.FromString(bootstrapContainer.DecentralandUrlsSource.Url(DecentralandUrl.BuilderApiDtos));
            var builderContentURL = URLDomain.FromString(bootstrapContainer.DecentralandUrlsSource.Url(DecentralandUrl.BuilderApiContent));

            var emotesCache = new MemoryEmotesStorage();
            staticContainer.CacheCleaner.Register(emotesCache);
            var equippedWearables = new EquippedWearables();
            var equippedEmotes = new EquippedEmotes();
            var forceRender = new List<string>();

            var selfEmotes = new List<URN>();
            ParseParamsForcedEmotes(bootstrapContainer.ApplicationParametersParser, ref selfEmotes);
            ParseDebugForcedEmotes(bootstrapContainer.DebugSettings.EmotesToAddToUserProfile, ref selfEmotes);

            var selfProfile = new SelfProfile(profileRepository, identityCache, equippedWearables, wearableCatalog,
                emotesCache, equippedEmotes, forceRender, selfEmotes);

            IEmoteProvider emoteProvider = new ApplicationParamsEmoteProvider(appArgs,
                new EcsEmoteProvider(globalWorld, staticContainer.RealmData));

            var wearablesProvider = new ApplicationParametersWearablesProvider(appArgs,
                new ECSWearablesProvider(identityCache, globalWorld), builderDTOsURL.Value);

            //TODO should be unified with LaunchMode
            bool localSceneDevelopment = !string.IsNullOrEmpty(dynamicWorldParams.LocalSceneDevelopmentRealm);
            bool builderWearablesPreview = appArgs.HasFlag(AppArgsFlags.SELF_PREVIEW_BUILDER_COLLECTIONS);

            var realmContainer = RealmContainer.Create(
                staticContainer,
                identityCache,
                dynamicWorldParams.StaticLoadPositions,
                debugBuilder,
                loadingScreenTimeout,
                loadingScreen,
                localSceneDevelopment,
                bootstrapContainer.DecentralandUrlsSource,
                staticContainer.FeatureFlagsCache,
                appArgs);

            var terrainContainer = TerrainContainer.Create(staticContainer, realmContainer, dynamicWorldParams.EnableLandscape, localSceneDevelopment);

            var playSceneMetaDataSource = new SceneRoomMetaDataSource(staticContainer.RealmData, staticContainer.CharacterContainer.Transform, globalWorld, dynamicWorldParams.IsolateScenesCommunication).WithLog();
            var localDevelopmentMetaDataSource = ConstSceneRoomMetaDataSource.FromMachineUUID().WithLog();

            GateKeeperSceneRoomOptions gateKeeperSceneRoomOptions = new GateKeeperSceneRoomOptions(staticContainer.LaunchMode, bootstrapContainer.DecentralandUrlsSource, playSceneMetaDataSource, localDevelopmentMetaDataSource);

            IGateKeeperSceneRoom gateKeeperSceneRoom = new GateKeeperSceneRoom(staticContainer.WebRequestsContainer.WebRequestController, staticContainer.ScenesCache, gateKeeperSceneRoomOptions)
               .AsActivatable();

            var currentAdapterAddress = ICurrentAdapterAddress.NewDefault(staticContainer.RealmData);

            var archipelagoIslandRoom = IArchipelagoIslandRoom.NewDefault(
                identityCache,
                MultiPoolFactory(),
                new ArrayMemoryPool(),
                staticContainer.CharacterContainer.CharacterObject,
                currentAdapterAddress,
                staticContainer.WebRequestsContainer.WebRequestController
            );

            var reloadSceneController = new ECSReloadScene(staticContainer.ScenesCache, globalWorld, playerEntity, localSceneDevelopment, staticContainer.CacheCleaner);

            LocalSceneDevelopmentController? localSceneDevelopmentController = localSceneDevelopment ? new LocalSceneDevelopmentController(reloadSceneController, dynamicWorldParams.LocalSceneDevelopmentRealm) : null;

            IRoomHub roomHub = new RoomHub(
                localSceneDevelopment ? IConnectiveRoom.Null.INSTANCE : archipelagoIslandRoom,
                gateKeeperSceneRoom
            );

            var islandThroughputBunch = new ThroughputBufferBunch(new ThroughputBuffer(), new ThroughputBuffer());
            var sceneThroughputBunch = new ThroughputBufferBunch(new ThroughputBuffer(), new ThroughputBuffer());

            var messagePipesHub = new MessagePipesHub(roomHub, MultiPoolFactory(), MultiPoolFactory(), memoryPool, islandThroughputBunch, sceneThroughputBunch);

            var roomsStatus = new RoomsStatus(
                roomHub,

                //override allowed only in Editor
                Application.isEditor
                    ? new LinkedBox<(bool use, ConnectionQuality quality)>(
                        () => (bootstrapContainer.DebugSettings.OverrideConnectionQuality, bootstrapContainer.DebugSettings.ConnectionQuality)
                    )
                    : new Box<(bool use, ConnectionQuality quality)>((false, ConnectionQuality.QualityExcellent))
            );

            var entityParticipantTable = new EntityParticipantTable();
            staticContainer.EntityParticipantTableProxy.SetObject(entityParticipantTable);

            var queuePoolFullMovementMessage = new ObjectPool<SimplePriorityQueue<NetworkMovementMessage>>(
                () => new SimplePriorityQueue<NetworkMovementMessage>(),
                actionOnRelease: queue => queue.Clear()
            );

            var remoteEntities = new RemoteEntities(
                roomHub,
                entityParticipantTable,
                staticContainer.ComponentsContainer.ComponentPoolsRegistry,
                queuePoolFullMovementMessage,
                staticContainer.EntityCollidersGlobalCache
            );

            var realmNavigatorContainer = RealmNavigationContainer.Create
                (staticContainer, bootstrapContainer, lodContainer, realmContainer, remoteEntities, globalWorld, roomHub, terrainContainer.Landscape, exposedGlobalDataContainer, loadingScreen);

            IHealthCheck livekitHealthCheck = bootstrapContainer.DebugSettings.EnableEmulateNoLivekitConnection
                ? new IHealthCheck.AlwaysFails("Livekit connection is in debug, always fail mode")
                : new SequentialHealthCheck(
                    new MultipleURLHealthCheck(staticContainer.WebRequestsContainer.WebRequestController, bootstrapContainer.DecentralandUrlsSource,
                        DecentralandUrl.ArchipelagoStatus,
                        DecentralandUrl.GatekeeperStatus
                    ),
                    new StartLiveKitRooms(roomHub)
                );

            livekitHealthCheck = dynamicWorldParams.EnableAnalytics
                ? livekitHealthCheck.WithFailAnalytics(bootstrapContainer.Analytics!)
                : livekitHealthCheck;

            livekitHealthCheck.WithRetries();


            bool includeCameraReel = staticContainer.FeatureFlagsCache.Configuration.IsEnabled(FeatureFlagsStrings.CAMERA_REEL) || (appArgs.HasDebugFlag() && appArgs.HasFlag(AppArgsFlags.CAMERA_REEL)) || Application.isEditor;
            bool includeFriends = (staticContainer.FeatureFlagsCache.Configuration.IsEnabled(FeatureFlagsStrings.FRIENDS) || (appArgs.HasDebugFlag() && appArgs.HasFlag(AppArgsFlags.FRIENDS)) || Application.isEditor) && !localSceneDevelopment;
            bool includeUserBlocking = staticContainer.FeatureFlagsCache.Configuration.IsEnabled(FeatureFlagsStrings.FRIENDS_USER_BLOCKING) || (appArgs.HasDebugFlag() && appArgs.HasFlag(AppArgsFlags.FRIENDS_USER_BLOCKING));
            bool isNameEditorEnabled = staticContainer.FeatureFlagsCache.Configuration.IsEnabled(FeatureFlagsStrings.PROFILE_NAME_EDITOR) || (appArgs.HasDebugFlag() && appArgs.HasFlag(AppArgsFlags.PROFILE_NAME_EDITOR)) || Application.isEditor;

            var chatHistory = new ChatHistory();
            ISharedSpaceManager sharedSpaceManager = new SharedSpaceManager(mvcManager, dclInput, globalWorld, includeFriends, includeCameraReel);

            var initializationFlowContainer = InitializationFlowContainer.Create(staticContainer,
                bootstrapContainer,
                realmContainer,
                realmNavigatorContainer,
                terrainContainer,
                loadingScreen,
                livekitHealthCheck,
                mvcManager,
                selfProfile,
                dynamicWorldParams,
                appArgs,
                backgroundMusic,
                roomHub,
                chatHistory);

            IRealmNavigator realmNavigator = realmNavigatorContainer.WithMainScreenFallback(initializationFlowContainer.InitializationFlow, playerEntity, globalWorld);

            MapRendererContainer? mapRendererContainer =
                await MapRendererContainer
                   .CreateAsync(
                        dynamicWorldDependencies.SettingsContainer,
                        staticContainer,
                        bootstrapContainer.DecentralandUrlsSource,
                        assetsProvisioner,
                        placesAPIService,
                        eventsApiService,
                        mapPathEventBus,
                        staticContainer.MapPinsEventBus,
                        notificationsBusController,
                        realmNavigator,
                        staticContainer.RealmData,
                        sharedNavmapCommandBus,
                        onlineUsersProvider,
                        ct
                    );

            var minimap = new MinimapController(
                mainUIView.MinimapView.EnsureNotNull(),
                mapRendererContainer.MapRenderer,
                mvcManager,
                placesAPIService,
                staticContainer.RealmData,
                realmNavigator,
                staticContainer.ScenesCache,
                mapPathEventBus,
                staticContainer.SceneRestrictionBusController,
                dynamicWorldParams.StartParcel,
                sharedSpaceManager
            );

            var worldInfoHub = new LocationBasedWorldInfoHub(
                new WorldInfoHub(staticContainer.SingletonSharedDependencies.SceneMapping),
                staticContainer.CharacterContainer.CharacterObject
            );

            dynamicWorldDependencies.WorldInfoTool.Initialize(worldInfoHub);

            var chatCommandsBus = new ChatCommandsBus();
            var characterDataPropagationUtility = new CharacterDataPropagationUtility(staticContainer.ComponentsContainer.ComponentPoolsRegistry.AddComponentPool<SDKProfile>());

            var currentSceneInfo = new CurrentSceneInfo();

            var connectionStatusPanelPlugin = new ConnectionStatusPanelPlugin(initializationFlowContainer.InitializationFlow, mvcManager, mainUIView, roomsStatus, currentSceneInfo, reloadSceneController, globalWorld, playerEntity, debugBuilder, chatCommandsBus);

            var chatTeleporter = new ChatTeleporter(realmNavigator, new ChatEnvironmentValidator(bootstrapContainer.Environment), bootstrapContainer.DecentralandUrlsSource);

            var chatCommands = new List<IChatCommand>
            {
                new GoToChatCommand(chatTeleporter, staticContainer.WebRequestsContainer.WebRequestController, bootstrapContainer.DecentralandUrlsSource),
                new GoToLocalChatCommand(chatTeleporter),
                new WorldChatCommand(chatTeleporter),
                new DebugPanelChatCommand(debugBuilder, chatCommandsBus),
                new ShowEntityChatCommand(worldInfoHub),
                new ReloadSceneChatCommand(reloadSceneController),
                new LoadPortableExperienceChatCommand(staticContainer.PortableExperiencesController, staticContainer.FeatureFlagsCache),
                new KillPortableExperienceChatCommand(staticContainer.PortableExperiencesController, staticContainer.FeatureFlagsCache),
                new VersionChatCommand(dclVersion),
                new RoomsChatCommand(roomHub),
                new ClearChatCommand(chatCommandsBus)
            };

            chatCommands.Add(new HelpChatCommand(chatCommands, appArgs));

            var userBlockingCacheProxy = new ObjectProxy<IUserBlockingCache>();

            IChatMessagesBus coreChatMessageBus = new MultiplayerChatMessagesBus(messagePipesHub, profileRepository, selfProfile, new MessageDeduplication<double>(), userBlockingCacheProxy)
                                                 .WithSelfResend(identityCache, profileRepository)
                                                 .WithIgnoreSymbols()
                                                 .WithCommands(chatCommands, staticContainer.LoadingStatus)
                                                 .WithDebugPanel(debugBuilder);

            IChatMessagesBus chatMessagesBus = dynamicWorldParams.EnableAnalytics
                ? new ChatMessagesBusAnalyticsDecorator(coreChatMessageBus, bootstrapContainer.Analytics!, profileCache, selfProfile)
                : coreChatMessageBus;

            var coreBackpackEventBus = new BackpackEventBus();

            IBackpackEventBus backpackEventBus = dynamicWorldParams.EnableAnalytics
                ? new BackpackEventBusAnalyticsDecorator(coreBackpackEventBus, bootstrapContainer.Analytics!)
                : coreBackpackEventBus;

            var profileBroadcast = new DebounceProfileBroadcast(
                new EnsureSelfPublishedProfileBroadcast(
                    new ProfileBroadcast(messagePipesHub, selfProfile),
                    selfProfile,
                    staticContainer.RealmData
                )
            );

            var multiplayerEmotesMessageBus = new MultiplayerEmotesMessageBus(messagePipesHub, multiplayerDebugSettings, userBlockingCacheProxy);

            var remoteMetadata = new DebounceRemoteMetadata(new RemoteMetadata(roomHub, staticContainer.RealmData));

            var characterPreviewEventBus = new CharacterPreviewEventBus();

            AudioMixer generalAudioMixer = (await assetsProvisioner.ProvideMainAssetAsync(dynamicSettings.GeneralAudioMixer, ct)).Value;
            var audioMixerVolumesController = new AudioMixerVolumesController(generalAudioMixer);

            var multiplayerMovementMessageBus = new MultiplayerMovementMessageBus(messagePipesHub, entityParticipantTable, globalWorld);

            var badgesAPIClient = new BadgesAPIClient(staticContainer.WebRequestsContainer.WebRequestController, bootstrapContainer.DecentralandUrlsSource);

            ICameraReelImagesMetadataDatabase cameraReelImagesMetadataDatabase = new CameraReelImagesMetadataRemoteDatabase(staticContainer.WebRequestsContainer.WebRequestController, bootstrapContainer.DecentralandUrlsSource);
            ICameraReelScreenshotsStorage cameraReelScreenshotsStorage = new CameraReelS3BucketScreenshotsStorage(staticContainer.WebRequestsContainer.WebRequestController);

            var cameraReelStorageService = new CameraReelRemoteStorageService(cameraReelImagesMetadataDatabase, cameraReelScreenshotsStorage, identityCache.Identity?.Address);

            IUserCalendar userCalendar = new GoogleUserCalendar(webBrowser);
            ISystemClipboard clipboard = new UnityClipboard();
            IClipboardManager clipboardManager = new ClipboardManager(clipboard);
            ITextFormatter hyperlinkTextFormatter = new HyperlinkTextFormatter(profileCache, selfProfile);

            var notificationsRequestController = new NotificationsRequestController(staticContainer.WebRequestsContainer.WebRequestController, notificationsBusController, bootstrapContainer.DecentralandUrlsSource, identityCache, includeFriends);
            notificationsRequestController.StartGettingNewNotificationsOverTimeAsync(ct).SuppressCancellationThrow().Forget();

            var friendServiceProxy = new ObjectProxy<IFriendsService>();
            var friendOnlineStatusCacheProxy = new ObjectProxy<IFriendsConnectivityStatusTracker>();

            IProfileThumbnailCache profileThumbnailCache = new ProfileThumbnailCache(staticContainer.WebRequestsContainer.WebRequestController);
            IChatInputBus chatInputBus = new ChatInputBus();

<<<<<<< HEAD
            IMVCManagerMenusAccessFacade menusAccessFacade = new MVCManagerMenusAccessFacade(mvcManager, profileCache, friendServiceProxy, chatInputBus);
=======
            ISidebarActionsBus sidebarActionsBus = new SidebarActionsBusController();
            IMVCManagerMenusAccessFacade menusAccessFacade = new MVCManagerMenusAccessFacade(mvcManager, profileCache, friendServiceProxy, chatInputBus, includeUserBlocking);
>>>>>>> e8f64284

            var viewDependencies = new ViewDependencies(dclInput, unityEventSystem, menusAccessFacade, clipboardManager, dclCursor, profileThumbnailCache, profileRepository, remoteMetadata, userBlockingCacheProxy);

            var realmNftNamesProvider = new RealmNftNamesProvider(staticContainer.WebRequestsContainer.WebRequestController,
                staticContainer.RealmData);

            var globalPlugins = new List<IDCLGlobalPlugin>
            {
                new MultiplayerPlugin(
                    assetsProvisioner,
                    archipelagoIslandRoom,
                    gateKeeperSceneRoom,
                    roomHub,
                    roomsStatus,
                    profileRepository,
                    profileBroadcast,
                    debugBuilder,
                    staticContainer.LoadingStatus,
                    entityParticipantTable,
                    messagePipesHub,
                    remoteMetadata,
                    staticContainer.CharacterContainer.CharacterObject,
                    staticContainer.RealmData,
                    remoteEntities,
                    staticContainer.ScenesCache,
                    emotesCache,
                    characterDataPropagationUtility,
                    staticContainer.ComponentsContainer.ComponentPoolsRegistry,
                    islandThroughputBunch,
                    sceneThroughputBunch
                ),
                new WorldInfoPlugin(worldInfoHub, debugBuilder, chatHistory),
                new CharacterMotionPlugin(assetsProvisioner, staticContainer.CharacterContainer.CharacterObject, debugBuilder, staticContainer.ComponentsContainer.ComponentPoolsRegistry, staticContainer.SceneReadinessReportQueue),
                new InputPlugin(dclInput, dclCursor, unityEventSystem, assetsProvisioner, dynamicWorldDependencies.CursorUIDocument, multiplayerEmotesMessageBus, mvcManager, debugBuilder, dynamicWorldDependencies.RootUIDocument, dynamicWorldDependencies.ScenesUIDocument, dynamicWorldDependencies.CursorUIDocument, exposedGlobalDataContainer.ExposedCameraData),
                new GlobalInteractionPlugin(dclInput, dynamicWorldDependencies.RootUIDocument, assetsProvisioner, staticContainer.EntityCollidersGlobalCache, exposedGlobalDataContainer.GlobalInputEvents, dclCursor, unityEventSystem, mvcManager),
                new CharacterCameraPlugin(assetsProvisioner, realmSamplingData, exposedGlobalDataContainer.ExposedCameraData, debugBuilder, dynamicWorldDependencies.CommandLineArgs, dclInput),
                new WearablePlugin(assetsProvisioner, staticContainer.WebRequestsContainer.WebRequestController, staticContainer.RealmData, assetBundlesURL, staticContainer.CacheCleaner, wearableCatalog, builderContentURL.Value, builderWearablesPreview),
                new EmotePlugin(staticContainer.WebRequestsContainer.WebRequestController, emotesCache, staticContainer.RealmData, multiplayerEmotesMessageBus, debugBuilder,
                    assetsProvisioner, selfProfile, mvcManager, dclInput, staticContainer.CacheCleaner, identityCache, entityParticipantTable, assetBundlesURL, mainUIView, dclCursor, staticContainer.InputBlock, globalWorld, playerEntity, builderContentURL.Value, sharedSpaceManager),
                new ProfilingPlugin(staticContainer.Profiler, staticContainer.RealmData, staticContainer.SingletonSharedDependencies.MemoryBudget, debugBuilder, staticContainer.ScenesCache, dclVersion),
                new AvatarPlugin(
                    staticContainer.ComponentsContainer.ComponentPoolsRegistry,
                    assetsProvisioner,
                    staticContainer.SingletonSharedDependencies.FrameTimeBudget,
                    staticContainer.SingletonSharedDependencies.MemoryBudget,
                    staticContainer.QualityContainer.RendererFeaturesCache,
                    staticContainer.RealmData,
                    staticContainer.MainPlayerAvatarBaseProxy,
                    debugBuilder,
                    staticContainer.CacheCleaner,
                    new DefaultFaceFeaturesHandler(wearableCatalog),
                    nametagsData,
                    defaultTexturesContainer.TextureArrayContainerFactory,
                    wearableCatalog,
                    remoteEntities,
<<<<<<< HEAD
                    staticContainer.CharacterContainer.Transform),
                new MainUIPlugin(mvcManager, mainUIView, includeFriends, sharedSpaceManager),
=======
                    staticContainer.CharacterContainer.Transform,
                    userBlockingCacheProxy),
                new MainUIPlugin(mvcManager, sidebarBus, mainUIView, includeFriends),
>>>>>>> e8f64284
                new ProfilePlugin(profileRepository, profileCache, staticContainer.CacheCleaner),
                new MapRendererPlugin(mapRendererContainer.MapRenderer),
                new SidebarPlugin(
                    assetsProvisioner, mvcManager, mainUIView, notificationsBusController,
                    notificationsRequestController, identityCache, profileRepository,
                    staticContainer.WebRequestsContainer.WebRequestController,
                    webBrowser, dynamicWorldDependencies.Web3Authenticator,
                    initializationFlowContainer.InitializationFlow,
                    profileCache, dclInput,
                    globalWorld, playerEntity, includeCameraReel, includeFriends,
                    chatHistory, viewDependencies, sharedSpaceManager),
                new ErrorPopupPlugin(mvcManager, assetsProvisioner),
                connectionStatusPanelPlugin,
                new MinimapPlugin(mvcManager, minimap),
                new ChatPlugin(
                    mvcManager,
                    chatMessagesBus,
                    chatHistory,
                    entityParticipantTable,
                    nametagsData,
                    mainUIView,
                    staticContainer.InputBlock,
                    globalWorld,
                    playerEntity,
                    viewDependencies,
                    chatCommandsBus,
                    roomHub,
                    assetsProvisioner,
                    hyperlinkTextFormatter,
                    profileCache,
                    chatInputBus,
                    staticContainer.LoadingStatus,
                    sharedSpaceManager),
                new ExplorePanelPlugin(
                    assetsProvisioner,
                    mvcManager,
                    mapRendererContainer,
                    placesAPIService,
                    staticContainer.WebRequestsContainer.WebRequestController,
                    identityCache,
                    cameraReelStorageService,
                    cameraReelStorageService,
                    clipboard,
                    bootstrapContainer.DecentralandUrlsSource,
                    wearableCatalog,
                    characterPreviewFactory,
                    profileRepository,
                    dynamicWorldDependencies.Web3Authenticator,
                    initializationFlowContainer.InitializationFlow,
                    selfProfile,
                    equippedWearables,
                    equippedEmotes,
                    webBrowser,
                    emotesCache,
                    forceRender,
                    dclInput,
                    staticContainer.RealmData,
                    profileCache,
                    assetBundlesURL,
                    notificationsBusController,
                    characterPreviewEventBus,
                    mapPathEventBus,
                    backpackEventBus,
                    thirdPartyNftProviderSource,
                    wearablesProvider,
                    dclCursor,
                    staticContainer.InputBlock,
                    emoteProvider,
                    globalWorld,
                    playerEntity,
                    chatMessagesBus,
                    staticContainer.MemoryCap,
                    bootstrapContainer.WorldVolumeMacBus,
                    eventsApiService,
                    userCalendar,
                    clipboard,
                    explorePanelNavmapBus,
                    includeCameraReel,
                    appArgs,
                    viewDependencies,
<<<<<<< HEAD
                    sharedSpaceManager
=======
                    userBlockingCacheProxy
>>>>>>> e8f64284
                ),
                new CharacterPreviewPlugin(staticContainer.ComponentsContainer.ComponentPoolsRegistry, assetsProvisioner, staticContainer.CacheCleaner),
                new WebRequestsPlugin(staticContainer.WebRequestsContainer.AnalyticsContainer, debugBuilder),
                new Web3AuthenticationPlugin(assetsProvisioner, dynamicWorldDependencies.Web3Authenticator, debugBuilder, mvcManager, selfProfile, webBrowser, staticContainer.RealmData, identityCache, characterPreviewFactory, dynamicWorldDependencies.SplashScreen, audioMixerVolumesController, staticContainer.FeatureFlagsCache, characterPreviewEventBus, globalWorld),
                new StylizedSkyboxPlugin(assetsProvisioner, dynamicSettings.DirectionalLight, debugBuilder, staticContainer.FeatureFlagsCache),
                new LoadingScreenPlugin(assetsProvisioner, mvcManager, audioMixerVolumesController,
                    staticContainer.InputBlock, debugBuilder, staticContainer.LoadingStatus),
                new ExternalUrlPromptPlugin(assetsProvisioner, webBrowser, mvcManager, dclCursor),
                new TeleportPromptPlugin(
                    assetsProvisioner,
                    mvcManager,
                    staticContainer.WebRequestsContainer.WebRequestController,
                    placesAPIService,
                    dclCursor,
                    chatMessagesBus
                ),
                new ChangeRealmPromptPlugin(
                    assetsProvisioner,
                    mvcManager,
                    dclCursor,
                    realmUrl => chatMessagesBus.Send(ChatChannel.NEARBY_CHANNEL, $"/{ChatCommandsUtils.COMMAND_GOTO} {realmUrl}", "RestrictedActionAPI")),
                new NftPromptPlugin(assetsProvisioner, webBrowser, mvcManager, nftInfoAPIClient, staticContainer.WebRequestsContainer.WebRequestController, dclCursor),
                staticContainer.CharacterContainer.CreateGlobalPlugin(),
                staticContainer.QualityContainer.CreatePlugin(),
                terrainContainer.CreatePlugin(staticContainer, bootstrapContainer, mapRendererContainer, debugBuilder),
                new MultiplayerMovementPlugin(
                    assetsProvisioner,
                    multiplayerMovementMessageBus,
                    debugBuilder,
                    remoteEntities,
                    staticContainer.CharacterContainer.Transform,
                    multiplayerDebugSettings,
                    appArgs,
                    entityParticipantTable,
                    staticContainer.RealmData,
                    remoteMetadata,
                    staticContainer.FeatureFlagsCache),
                lodContainer.LODPlugin,
                lodContainer.RoadPlugin,
                new AudioPlaybackPlugin(terrainContainer.GenesisTerrain, assetsProvisioner, dynamicWorldParams.EnableLandscape),
                new RealmDataDirtyFlagPlugin(staticContainer.RealmData),
                new NotificationPlugin(
                    assetsProvisioner,
                    mvcManager,
                    staticContainer.WebRequestsContainer.WebRequestController,
                    notificationsBusController,
                    sharedSpaceManager),
                new RewardPanelPlugin(mvcManager, assetsProvisioner, notificationsBusController, staticContainer.WebRequestsContainer.WebRequestController),
                new PassportPlugin(
                    assetsProvisioner,
                    mvcManager,
                    dclCursor,
                    profileRepository,
                    characterPreviewFactory,
                    staticContainer.RealmData,
                    assetBundlesURL,
                    staticContainer.WebRequestsContainer.WebRequestController,
                    characterPreviewEventBus,
                    selfProfile,
                    webBrowser,
                    bootstrapContainer.DecentralandUrlsSource,
                    badgesAPIClient,
                    notificationsBusController,
                    staticContainer.InputBlock,
                    remoteMetadata,
                    cameraReelStorageService,
                    cameraReelStorageService,
                    globalWorld,
                    playerEntity,
                    includeCameraReel,
                    friendServiceProxy,
                    friendOnlineStatusCacheProxy,
                    onlineUsersProvider,
                    realmNavigator,
                    identityCache,
                    viewDependencies,
                    realmNftNamesProvider,
                    includeFriends,
                    includeUserBlocking,
                    isNameEditorEnabled
                ),
                new GenericPopupsPlugin(assetsProvisioner, mvcManager, clipboardManager),
                new GenericContextMenuPlugin(assetsProvisioner, mvcManager, viewDependencies),
                realmNavigatorContainer.CreatePlugin(),
                new GPUInstancingPlugin(staticContainer.GPUInstancingService, assetsProvisioner, staticContainer.RealmData, staticContainer.LoadingStatus, exposedGlobalDataContainer.ExposedCameraData),

            };

            globalPlugins.AddRange(staticContainer.SharedPlugins);

            if (includeCameraReel)
                globalPlugins.Add(new InWorldCameraPlugin(
                    dclInput,
                    selfProfile,
                    staticContainer.RealmData,
                    playerEntity,
                    placesAPIService,
                    staticContainer.CharacterContainer.CharacterObject,
                    coroutineRunner,
                    cameraReelStorageService,
                    cameraReelStorageService,
                    mvcManager,
                    clipboard,
                    bootstrapContainer.DecentralandUrlsSource,
                    webBrowser,
                    staticContainer.WebRequestsContainer.WebRequestController,
                    profileRepository,
                    realmNavigator,
                    assetsProvisioner,
                    wearableCatalog,
                    wearablesProvider,
                    assetBundlesURL,
                    dclCursor,
                    mainUIView.SidebarView.EnsureNotNull().InWorldCameraButton,
                    globalWorld,
                    debugBuilder,
                    nametagsData,
                    viewDependencies,
                    staticContainer.GPUInstancingService,
                    exposedGlobalDataContainer.ExposedCameraData,
                    sharedSpaceManager));

            if (includeFriends)
            {
                globalPlugins.Add(new FriendsPlugin(
                    mainUIView,
                    bootstrapContainer.DecentralandUrlsSource,
                    mvcManager,
                    assetsProvisioner,
                    identityCache,
                    profileRepository,
                    staticContainer.LoadingStatus,
                    staticContainer.InputBlock,
                    dclInput,
                    selfProfile,
                    new MVCPassportBridge(mvcManager),
                    friendServiceProxy,
                    friendOnlineStatusCacheProxy,
<<<<<<< HEAD
                    profileThumbnailCache,
=======
                    userBlockingCacheProxy,
                    chatLifecycleBusController,
>>>>>>> e8f64284
                    notificationsBusController,
                    onlineUsersProvider,
                    realmNavigator,
                    includeUserBlocking,
                    appArgs,
                    staticContainer.FeatureFlagsCache,
                    dynamicWorldParams.EnableAnalytics,
                    bootstrapContainer.Analytics,
                    viewDependencies,
                    sharedSpaceManager));
            }

            if (dynamicWorldParams.EnableAnalytics)
                globalPlugins.Add(new AnalyticsPlugin(
                        bootstrapContainer.Analytics!,
                        staticContainer.Profiler,
                        staticContainer.RealmData,
                        staticContainer.ScenesCache,
                        staticContainer.MainPlayerAvatarBaseProxy,
                        identityCache,
                        debugBuilder,
                        cameraReelStorageService
                    )
                );

            var globalWorldFactory = new GlobalWorldFactory(
                in staticContainer,
                exposedGlobalDataContainer.CameraSamplingData,
                realmSamplingData,
                assetBundlesURL,
                staticContainer.RealmData,
                globalPlugins,
                debugBuilder,
                staticContainer.ScenesCache,
                dynamicWorldParams.HybridSceneParams,
                currentSceneInfo,
                lodContainer.LodCache,
                multiplayerEmotesMessageBus,
                globalWorld,
                staticContainer.SceneReadinessReportQueue,
                localSceneDevelopment,
                profileRepository
            );

            staticContainer.RoomHubProxy.SetObject(roomHub);

            var container = new DynamicWorldContainer(
                localSceneDevelopmentController,
                mvcManager,
                realmContainer.RealmController,
                globalWorldFactory,
                globalPlugins,
                profileRepository,
                initializationFlowContainer.InitializationFlow,
                chatMessagesBus,
                messagePipesHub,
                remoteMetadata,
                profileBroadcast,
                roomHub
            );

            // Init itself
            await dynamicWorldDependencies.SettingsContainer.InitializePluginAsync(container, ct)!.ThrowOnFail();

            return (container, true);
        }

        private static void ParseDebugForcedEmotes(IReadOnlyCollection<string>? debugEmotes, ref List<URN> parsedEmotes)
        {
            if (debugEmotes?.Count > 0)
                parsedEmotes.AddRange(debugEmotes.Select(emote => new URN(emote)));
        }

        private static void ParseParamsForcedEmotes(IAppArgs appParams, ref List<URN> parsedEmotes)
        {
            if (appParams.TryGetValue(AppArgsFlags.FORCED_EMOTES, out string? csv) && !string.IsNullOrEmpty(csv!))
                parsedEmotes.AddRange(csv.Split(',', StringSplitOptions.RemoveEmptyEntries)?.Select(emote => new URN(emote)) ?? ArraySegment<URN>.Empty);
        }
    }
}<|MERGE_RESOLUTION|>--- conflicted
+++ resolved
@@ -557,12 +557,7 @@
             IProfileThumbnailCache profileThumbnailCache = new ProfileThumbnailCache(staticContainer.WebRequestsContainer.WebRequestController);
             IChatInputBus chatInputBus = new ChatInputBus();
 
-<<<<<<< HEAD
-            IMVCManagerMenusAccessFacade menusAccessFacade = new MVCManagerMenusAccessFacade(mvcManager, profileCache, friendServiceProxy, chatInputBus);
-=======
-            ISidebarActionsBus sidebarActionsBus = new SidebarActionsBusController();
             IMVCManagerMenusAccessFacade menusAccessFacade = new MVCManagerMenusAccessFacade(mvcManager, profileCache, friendServiceProxy, chatInputBus, includeUserBlocking);
->>>>>>> e8f64284
 
             var viewDependencies = new ViewDependencies(dclInput, unityEventSystem, menusAccessFacade, clipboardManager, dclCursor, profileThumbnailCache, profileRepository, remoteMetadata, userBlockingCacheProxy);
 
@@ -618,14 +613,9 @@
                     defaultTexturesContainer.TextureArrayContainerFactory,
                     wearableCatalog,
                     remoteEntities,
-<<<<<<< HEAD
-                    staticContainer.CharacterContainer.Transform),
-                new MainUIPlugin(mvcManager, mainUIView, includeFriends, sharedSpaceManager),
-=======
                     staticContainer.CharacterContainer.Transform,
                     userBlockingCacheProxy),
-                new MainUIPlugin(mvcManager, sidebarBus, mainUIView, includeFriends),
->>>>>>> e8f64284
+                new MainUIPlugin(mvcManager, mainUIView, includeFriends, sharedSpaceManager),
                 new ProfilePlugin(profileRepository, profileCache, staticContainer.CacheCleaner),
                 new MapRendererPlugin(mapRendererContainer.MapRenderer),
                 new SidebarPlugin(
@@ -706,11 +696,8 @@
                     includeCameraReel,
                     appArgs,
                     viewDependencies,
-<<<<<<< HEAD
+                    userBlockingCacheProxy,
                     sharedSpaceManager
-=======
-                    userBlockingCacheProxy
->>>>>>> e8f64284
                 ),
                 new CharacterPreviewPlugin(staticContainer.ComponentsContainer.ComponentPoolsRegistry, assetsProvisioner, staticContainer.CacheCleaner),
                 new WebRequestsPlugin(staticContainer.WebRequestsContainer.AnalyticsContainer, debugBuilder),
@@ -849,12 +836,8 @@
                     new MVCPassportBridge(mvcManager),
                     friendServiceProxy,
                     friendOnlineStatusCacheProxy,
-<<<<<<< HEAD
+                    userBlockingCacheProxy,
                     profileThumbnailCache,
-=======
-                    userBlockingCacheProxy,
-                    chatLifecycleBusController,
->>>>>>> e8f64284
                     notificationsBusController,
                     onlineUsersProvider,
                     realmNavigator,
