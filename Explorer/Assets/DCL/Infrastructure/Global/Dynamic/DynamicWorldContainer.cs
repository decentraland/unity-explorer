--- conflicted
+++ resolved
@@ -170,11 +170,7 @@
             chatMessagesBus.Dispose();
             profileBroadcast.Dispose();
             MessagePipesHub.Dispose();
-<<<<<<< HEAD
-            localSceneDevelopmentController?.Dispose();
             socialServicesContainer.Dispose();
-=======
->>>>>>> 9d485071
         }
 
         public static async UniTask<(DynamicWorldContainer? container, bool success)> CreateAsync(
@@ -534,11 +530,7 @@
             var coreBackpackEventBus = new BackpackEventBus();
 
             ISocialServiceEventBus socialServiceEventBus = new SocialServiceEventBus();
-<<<<<<< HEAD
             var socialServiceContainer = new SocialServicesContainer(bootstrapContainer.DecentralandUrlsSource, identityCache, socialServiceEventBus, appArgs);
-=======
-            IRPCSocialServices rpcSocialServices = new RPCSocialServices(GetFriendsApiUrl(bootstrapContainer.DecentralandUrlsSource, appArgs), identityCache, socialServiceEventBus);
->>>>>>> 9d485071
 
             IBackpackEventBus backpackEventBus = dynamicWorldParams.EnableAnalytics
                 ? new BackpackEventBusAnalyticsDecorator(coreBackpackEventBus, bootstrapContainer.Analytics!)
@@ -706,11 +698,7 @@
                     staticContainer.LoadingStatus,
                     sharedSpaceManager,
                     userBlockingCacheProxy,
-<<<<<<< HEAD
                     socialServiceContainer.socialServicesRPC,
-=======
-                    rpcSocialServices,
->>>>>>> 9d485071
                     friendsEventBus,
                     chatMessageFactory,
                     staticContainer.FeatureFlagsCache,
@@ -851,10 +839,6 @@
                 new GenericContextMenuPlugin(assetsProvisioner, mvcManager, viewDependencies),
                 realmNavigatorContainer.CreatePlugin(),
                 new GPUInstancingPlugin(staticContainer.GPUInstancingService, assetsProvisioner, staticContainer.RealmData, staticContainer.LoadingStatus, exposedGlobalDataContainer.ExposedCameraData),
-<<<<<<< HEAD
-=======
-                new SocialServicesPlugin(rpcSocialServices, bootstrapContainer.DecentralandUrlsSource, identityCache, socialServiceEventBus, appArgs),
->>>>>>> 9d485071
             };
 
             if (!appArgs.HasDebugFlag() || !appArgs.HasFlagWithValueFalse(AppArgsFlags.LANDSCAPE_TERRAIN_ENABLED))
@@ -868,7 +852,9 @@
 
             globalPlugins.AddRange(staticContainer.SharedPlugins);
 
-<<<<<<< HEAD
+            if (localSceneDevelopment)
+                globalPlugins.Add(new LocalSceneDevelopmentPlugin(reloadSceneController, realmUrls));
+
             if (includeFriends)
             {
                 // TODO many circular dependencies - adjust the flow and get rid of ObjectProxy
@@ -905,10 +891,6 @@
 
                 globalPlugins.Add(friendsContainer);
             }
-=======
-            if (localSceneDevelopment)
-                globalPlugins.Add(new LocalSceneDevelopmentPlugin(reloadSceneController, realmUrls));
->>>>>>> 9d485071
 
             if (includeCameraReel)
                 globalPlugins.Add(new InWorldCameraPlugin(
@@ -941,44 +923,6 @@
                     sharedSpaceManager,
                     identityCache));
 
-<<<<<<< HEAD
-=======
-            if (includeFriends)
-            {
-                globalPlugins.Add(new FriendsPlugin(
-                        mainUIView,
-                        mvcManager,
-                        assetsProvisioner,
-                        identityCache,
-                        profileRepository,
-                        staticContainer.LoadingStatus,
-                        staticContainer.InputBlock,
-                        dclInput,
-                        selfProfile,
-                        new MVCPassportBridge(mvcManager),
-                        friendServiceProxy,
-                        friendOnlineStatusCacheProxy,
-                        userBlockingCacheProxy,
-                        notificationsBusController,
-                        onlineUsersProvider,
-                        realmNavigator,
-                        includeUserBlocking,
-                        appArgs,
-                        staticContainer.FeatureFlagsCache,
-                        dynamicWorldParams.EnableAnalytics,
-                        bootstrapContainer.Analytics,
-                        chatEventBus,
-                        viewDependencies,
-                        sharedSpaceManager,
-                        socialServiceEventBus,
-                        rpcSocialServices,
-                        friendsCacheProxy,
-                        friendsEventBus
-                    )
-                );
-            }
-
->>>>>>> 9d485071
             if (includeMarketplaceCredits)
             {
                 globalPlugins.Add(new MarketplaceCreditsPlugin(
