using Arch.Core;
using CommunicationData.URLHelpers;
using Cysharp.Threading.Tasks;
using DCL.AssetsProvision;
using DCL.Audio;
using DCL.AvatarRendering.Emotes;
using DCL.AvatarRendering.Emotes.Equipped;
using DCL.AvatarRendering.Wearables;
using DCL.AvatarRendering.Wearables.Equipped;
using DCL.AvatarRendering.Wearables.Helpers;
using DCL.AvatarRendering.Wearables.ThirdParty;
using DCL.Backpack.BackpackBus;
using DCL.BadgesAPIService;
using DCL.Browser;
using DCL.Browser.DecentralandUrls;
using DCL.CharacterPreview;
using DCL.Chat.Commands;
using DCL.Chat.EventBus;
using DCL.Chat.History;
using DCL.Chat.MessageBus;
using DCL.Clipboard;
using DCL.Communities;
using DCL.DebugUtilities;
using DCL.EventsApi;
using DCL.FeatureFlags;
using DCL.Friends;
using DCL.Friends.Passport;
using DCL.Friends.UserBlocking;
using DCL.Input;
using DCL.InWorldCamera.CameraReelStorageService;
using DCL.LOD.Systems;
using DCL.MapRenderer;
using DCL.Minimap;
using DCL.Multiplayer.Connections.Archipelago.AdapterAddress.Current;
using DCL.Multiplayer.Connections.Archipelago.Rooms;
using DCL.Multiplayer.Connections.Archipelago.Rooms.Chat;
using DCL.Multiplayer.Connections.DecentralandUrls;
using DCL.Multiplayer.Connections.GateKeeper.Meta;
using DCL.Multiplayer.Connections.GateKeeper.Rooms;
using DCL.Multiplayer.Connections.GateKeeper.Rooms.Options;
using DCL.Multiplayer.Connections.Messaging.Hubs;
using DCL.Multiplayer.Connections.Pools;
using DCL.Multiplayer.Connections.RoomHubs;
using DCL.Multiplayer.Connections.Rooms.Connective;
using DCL.Multiplayer.Connections.Rooms.Status;
using DCL.Multiplayer.Connections.Systems.Throughput;
using DCL.Multiplayer.Connectivity;
using DCL.Multiplayer.Deduplication;
using DCL.Multiplayer.Emotes;
using DCL.Multiplayer.HealthChecks;
using DCL.Multiplayer.HealthChecks.Struct;
using DCL.Multiplayer.Movement;
using DCL.Multiplayer.Movement.Settings;
using DCL.Multiplayer.Movement.Systems;
using DCL.Multiplayer.Profiles.BroadcastProfiles;
using DCL.Multiplayer.Profiles.Entities;
using DCL.Multiplayer.Profiles.Poses;
using DCL.Multiplayer.Profiles.Tables;
using DCL.Multiplayer.SDK.Systems.GlobalWorld;
using DCL.Nametags;
using DCL.Navmap;
using DCL.NftInfoAPIService;
using DCL.Notifications;
using DCL.NotificationsBusController.NotificationsBus;
using DCL.Optimization.AdaptivePerformance.Systems;
using DCL.Optimization.Pools;
using DCL.PerformanceAndDiagnostics.Analytics;
using DCL.PlacesAPIService;
using DCL.PluginSystem;
using DCL.PluginSystem.Global;
using DCL.Profiles;
using DCL.Profiles.Helpers;
using DCL.Profiles.Self;
using DCL.RealmNavigation;
using DCL.Rendering.GPUInstancing.Systems;
using DCL.SceneLoadingScreens.LoadingScreen;
using DCL.SocialService;
using DCL.StylizedSkybox.Scripts.Plugin;
using DCL.UI.GenericContextMenu.Controllers;
using DCL.UI.InputFieldFormatting;
using DCL.UI.MainUI;
using DCL.UI.Profiles.Helpers;
using DCL.UI.SharedSpaceManager;
using DCL.UserInAppInitializationFlow;
using DCL.Utilities;
using DCL.Utilities.Extensions;
using DCL.Web3.Identities;
using DCL.WebRequests.Analytics;
using ECS.Prioritization.Components;
using ECS.SceneLifeCycle;
using ECS.SceneLifeCycle.CurrentScene;
using ECS.SceneLifeCycle.Realm;
using Global.AppArgs;
using Global.Dynamic.ChatCommands;
using Global.Dynamic.RealmUrl;
using Global.Dynamic.LaunchModes;
using Global.Versioning;
using LiveKit.Internal.FFIClients.Pools;
using LiveKit.Internal.FFIClients.Pools.Memory;
using LiveKit.Proto;
using MVC;
using MVC.PopupsController.PopupCloser;
using SceneRunner.Debugging.Hub;
using System;
using System.Buffers;
using System.Collections.Generic;
using System.Linq;
using System.Threading;
using UnityEngine;
using UnityEngine.Audio;
using UnityEngine.EventSystems;
using UnityEngine.Pool;
using Utility;
using Utility.Ownership;
using Utility.PriorityQueue;
using Object = UnityEngine.Object;

namespace Global.Dynamic
{
    public class DynamicWorldContainer : DCLWorldContainer<DynamicWorldSettings>
    {
        private readonly IChatMessagesBus chatMessagesBus;
        private readonly IProfileBroadcast profileBroadcast;
        private readonly SocialServicesContainer socialServicesContainer;

        public IMVCManager MvcManager { get; }

        public IGlobalRealmController RealmController { get; }

        public GlobalWorldFactory GlobalWorldFactory { get; }

        public IReadOnlyList<IDCLGlobalPlugin> GlobalPlugins { get; }

        public IProfileRepository ProfileRepository { get; }

        public IUserInAppInitializationFlow UserInAppInAppInitializationFlow { get; }

        public IMessagePipesHub MessagePipesHub { get; }

        public IRemoteMetadata RemoteMetadata { get; }

        public IRoomHub RoomHub { get; }

        private DynamicWorldContainer(
            IMVCManager mvcManager,
            IGlobalRealmController realmController,
            GlobalWorldFactory globalWorldFactory,
            IReadOnlyList<IDCLGlobalPlugin> globalPlugins,
            IProfileRepository profileRepository,
            IUserInAppInitializationFlow userInAppInAppInitializationFlow,
            IChatMessagesBus chatMessagesBus,
            IMessagePipesHub messagePipesHub,
            IRemoteMetadata remoteMetadata,
            IProfileBroadcast profileBroadcast,
            IRoomHub roomHub,
            SocialServicesContainer socialServicesContainer)
        {
            MvcManager = mvcManager;
            RealmController = realmController;
            GlobalWorldFactory = globalWorldFactory;
            GlobalPlugins = globalPlugins;
            ProfileRepository = profileRepository;
            UserInAppInAppInitializationFlow = userInAppInAppInitializationFlow;
            MessagePipesHub = messagePipesHub;
            RemoteMetadata = remoteMetadata;
            RoomHub = roomHub;
            this.chatMessagesBus = chatMessagesBus;
            this.profileBroadcast = profileBroadcast;
            this.socialServicesContainer = socialServicesContainer;
        }

        public override void Dispose()
        {
            chatMessagesBus.Dispose();
            profileBroadcast.Dispose();
            MessagePipesHub.Dispose();
            socialServicesContainer.Dispose();
        }

        public static async UniTask<(DynamicWorldContainer? container, bool success)> CreateAsync(
            BootstrapContainer bootstrapContainer,
            DynamicWorldDependencies dynamicWorldDependencies,
            DynamicWorldParams dynamicWorldParams,
            AudioClipConfig backgroundMusic,
            World globalWorld,
            Entity playerEntity,
            IAppArgs appArgs,
            ICoroutineRunner coroutineRunner,
            DCLVersion dclVersion,
            IRealmUrls realmUrls,
            CancellationToken ct)
        {
            DynamicSettings dynamicSettings = dynamicWorldDependencies.DynamicSettings;
            StaticContainer staticContainer = dynamicWorldDependencies.StaticContainer;
            IWeb3IdentityCache identityCache = dynamicWorldDependencies.Web3IdentityCache;
            IAssetsProvisioner assetsProvisioner = dynamicWorldDependencies.AssetsProvisioner;
            IDebugContainerBuilder debugBuilder = dynamicWorldDependencies.DebugContainerBuilder;
            var explorePanelNavmapBus = new ObjectProxy<INavmapBus>();
            INavmapBus sharedNavmapCommandBus = new SharedNavmapBus(explorePanelNavmapBus);

            // If we have many undesired delays when using the third-party providers, it might be useful to cache it at app's bootstrap
            // So far, the chance of using it is quite low, so it's preferable to do it lazy avoiding extra requests & memory allocations
            IThirdPartyNftProviderSource thirdPartyNftProviderSource = new RealmThirdPartyNftProviderSource(staticContainer.WebRequestsContainer.WebRequestController,
                staticContainer.RealmData);

            var placesAPIService = new PlacesAPIService(new PlacesAPIClient(staticContainer.WebRequestsContainer.WebRequestController, bootstrapContainer.DecentralandUrlsSource));

            IEventsApiService eventsApiService = new HttpEventsApiService(staticContainer.WebRequestsContainer.WebRequestController,
                URLDomain.FromString(bootstrapContainer.DecentralandUrlsSource.Url(DecentralandUrl.ApiEvents)));

            var mapPathEventBus = new MapPathEventBus();
            INotificationsBusController notificationsBusController = new NotificationsBusController();

            DefaultTexturesContainer defaultTexturesContainer = null!;
            LODContainer lodContainer = null!;

            IOnlineUsersProvider baseUserProvider = new ArchipelagoHttpOnlineUsersProvider(staticContainer.WebRequestsContainer.WebRequestController,
                URLAddress.FromString(bootstrapContainer.DecentralandUrlsSource.Url(DecentralandUrl.RemotePeers)));

            var onlineUsersProvider = new WorldInfoOnlineUsersProviderDecorator(
                baseUserProvider,
                staticContainer.WebRequestsContainer.WebRequestController,
                URLAddress.FromString(bootstrapContainer.DecentralandUrlsSource.Url(DecentralandUrl.RemotePeersWorld)));

            async UniTask InitializeContainersAsync(IPluginSettingsContainer settingsContainer, CancellationToken ct)
            {
                // Init other containers
                defaultTexturesContainer =
                    await DefaultTexturesContainer
                         .CreateAsync(
                              settingsContainer,
                              assetsProvisioner,
                              appArgs,
                              ct
                          )
                         .ThrowOnFail();

                lodContainer =
                    await LODContainer
                         .CreateAsync(
                              assetsProvisioner,
                              bootstrapContainer.DecentralandUrlsSource,
                              staticContainer,
                              settingsContainer,
                              staticContainer.RealmData,
                              defaultTexturesContainer.TextureArrayContainerFactory,
                              debugBuilder,
                              dynamicWorldParams.EnableLOD,
                              staticContainer.GPUInstancingService,
                              ct
                          )
                         .ThrowOnFail();
            }

            try { await InitializeContainersAsync(dynamicWorldDependencies.SettingsContainer, ct); }
            catch (Exception) { return (null, false); }

            CursorSettings cursorSettings = (await assetsProvisioner.ProvideMainAssetAsync(dynamicSettings.CursorSettings, ct)).Value;
            ProvidedAsset<Texture2D> normalCursorAsset = await assetsProvisioner.ProvideMainAssetAsync(cursorSettings.NormalCursor, ct);
            ProvidedAsset<Texture2D> interactionCursorAsset = await assetsProvisioner.ProvideMainAssetAsync(cursorSettings.InteractionCursor, ct);
            ProvidedAsset<MultiplayerDebugSettings> multiplayerDebugSettings = await assetsProvisioner.ProvideMainAssetAsync(dynamicSettings.MultiplayerDebugSettings, ct);
            ProvidedAsset<AdaptivePhysicsSettings> physicsSettings = await assetsProvisioner.ProvideMainAssetAsync(dynamicSettings.AdaptivePhysicsSettings, ct);

            var unityEventSystem = new UnityEventSystem(EventSystem.current.EnsureNotNull());
            var dclCursor = new DCLCursor(normalCursorAsset.Value, interactionCursorAsset.Value, cursorSettings.NormalCursorHotspot, cursorSettings.InteractionCursorHotspot);

            staticContainer.QualityContainer.AddDebugViews(debugBuilder);

            var realmSamplingData = new RealmSamplingData();
            var dclInput = staticContainer.InputProxy.StrictObject;

            ExposedGlobalDataContainer exposedGlobalDataContainer = staticContainer.ExposedGlobalDataContainer;

            PopupCloserView popupCloserView = Object.Instantiate((await assetsProvisioner.ProvideMainAssetAsync(dynamicSettings.PopupCloserView, CancellationToken.None)).Value.GetComponent<PopupCloserView>()).EnsureNotNull();
            MainUIView mainUIView = Object.Instantiate((await assetsProvisioner.ProvideMainAssetAsync(dynamicSettings.MainUIView, CancellationToken.None)).Value.GetComponent<MainUIView>()).EnsureNotNull();

            var coreMvcManager = new MVCManager(new WindowStackManager(), new CancellationTokenSource(), popupCloserView);

            IMVCManager mvcManager = dynamicWorldParams.EnableAnalytics
                ? new MVCManagerAnalyticsDecorator(coreMvcManager, bootstrapContainer.Analytics!)
                : coreMvcManager;

            var loadingScreenTimeout = new LoadingScreenTimeout();
            ILoadingScreen loadingScreen = new LoadingScreen(mvcManager, loadingScreenTimeout);

            var nftInfoAPIClient = new OpenSeaAPIClient(staticContainer.WebRequestsContainer.WebRequestController, bootstrapContainer.DecentralandUrlsSource);
            var wearableCatalog = new WearableStorage();
            var characterPreviewFactory = new CharacterPreviewFactory(staticContainer.ComponentsContainer.ComponentPoolsRegistry, appArgs);
            IWebBrowser webBrowser = bootstrapContainer.WebBrowser;
            ProfileNameColorHelper.SetNameColors(dynamicSettings.UserNameColors);
            NametagsData nametagsData = (await assetsProvisioner.ProvideMainAssetAsync(dynamicSettings.NametagsData, ct)).Value;

            IProfileCache profileCache = new DefaultProfileCache();

            var profileRepository = new LogProfileRepository(
                new RealmProfileRepository(staticContainer.WebRequestsContainer.WebRequestController, staticContainer.RealmData, profileCache)
            );

            static IMultiPool MultiPoolFactory() =>
                new DCLMultiPool();

            var memoryPool = new ArrayMemoryPool(ArrayPool<byte>.Shared!);

            var assetBundlesURL = URLDomain.FromString(bootstrapContainer.DecentralandUrlsSource.Url(DecentralandUrl.AssetBundlesCDN));
            var builderDTOsURL = URLDomain.FromString(bootstrapContainer.DecentralandUrlsSource.Url(DecentralandUrl.BuilderApiDtos));
            var builderContentURL = URLDomain.FromString(bootstrapContainer.DecentralandUrlsSource.Url(DecentralandUrl.BuilderApiContent));

            var emotesCache = new MemoryEmotesStorage();
            staticContainer.CacheCleaner.Register(emotesCache);
            var equippedWearables = new EquippedWearables();
            var equippedEmotes = new EquippedEmotes();
            var forceRender = new List<string>();

            var selfEmotes = new List<URN>();
            ParseParamsForcedEmotes(bootstrapContainer.ApplicationParametersParser, ref selfEmotes);
            ParseDebugForcedEmotes(bootstrapContainer.DebugSettings.EmotesToAddToUserProfile, ref selfEmotes);

            var selfProfile = new SelfProfile(profileRepository, identityCache, equippedWearables, wearableCatalog,
                emotesCache, equippedEmotes, forceRender, selfEmotes, profileCache, globalWorld, playerEntity);

            IEmoteProvider emoteProvider = new ApplicationParamsEmoteProvider(appArgs,
                new EcsEmoteProvider(globalWorld, staticContainer.RealmData), builderDTOsURL.Value);

            var wearablesProvider = new ApplicationParametersWearablesProvider(appArgs,
                new ECSWearablesProvider(identityCache, globalWorld), builderDTOsURL.Value);

            //TODO should be unified with LaunchMode
            bool localSceneDevelopment = !string.IsNullOrEmpty(dynamicWorldParams.LocalSceneDevelopmentRealm);
            bool builderCollectionsPreview = appArgs.HasFlag(AppArgsFlags.SELF_PREVIEW_BUILDER_COLLECTIONS);

            var realmContainer = RealmContainer.Create(
                staticContainer,
                identityCache,
                dynamicWorldParams.StaticLoadPositions,
                debugBuilder,
                loadingScreenTimeout,
                loadingScreen,
                localSceneDevelopment,
                bootstrapContainer.DecentralandUrlsSource,
                staticContainer.FeatureFlagsCache,
                appArgs,
                new TeleportController(staticContainer.SceneReadinessReportQueue));

            var terrainContainer = TerrainContainer.Create(staticContainer, realmContainer, dynamicWorldParams.EnableLandscape, localSceneDevelopment);

            SceneRoomLogMetaDataSource playSceneMetaDataSource = new SceneRoomMetaDataSource(staticContainer.RealmData, staticContainer.CharacterContainer.Transform, globalWorld, dynamicWorldParams.IsolateScenesCommunication).WithLog();
            SceneRoomLogMetaDataSource localDevelopmentMetaDataSource = ConstSceneRoomMetaDataSource.FromMachineUUID().WithLog();

            var gateKeeperSceneRoomOptions = new GateKeeperSceneRoomOptions(staticContainer.LaunchMode, bootstrapContainer.DecentralandUrlsSource, playSceneMetaDataSource, localDevelopmentMetaDataSource);

            IGateKeeperSceneRoom gateKeeperSceneRoom = new GateKeeperSceneRoom(staticContainer.WebRequestsContainer.WebRequestController, staticContainer.ScenesCache, gateKeeperSceneRoomOptions)
               .AsActivatable();

            var currentAdapterAddress = ICurrentAdapterAddress.NewDefault(staticContainer.RealmData);

            var archipelagoIslandRoom = IArchipelagoIslandRoom.NewDefault(
                identityCache,
                MultiPoolFactory(),
                new ArrayMemoryPool(),
                staticContainer.CharacterContainer.CharacterObject,
                currentAdapterAddress,
                staticContainer.WebRequestsContainer.WebRequestController
            );

            var reloadSceneController = new ECSReloadScene(staticContainer.ScenesCache, globalWorld, playerEntity, localSceneDevelopment);

            var chatRoom = new ChatConnectiveRoom(staticContainer.WebRequestsContainer.WebRequestController, URLAddress.FromString(bootstrapContainer.DecentralandUrlsSource.Url(DecentralandUrl.ChatAdapter)));

            IRoomHub roomHub = new RoomHub(
                localSceneDevelopment ? IConnectiveRoom.Null.INSTANCE : archipelagoIslandRoom,
                gateKeeperSceneRoom,
                chatRoom
            );

            var islandThroughputBunch = new ThroughputBufferBunch(new ThroughputBuffer(), new ThroughputBuffer());
            var sceneThroughputBunch = new ThroughputBufferBunch(new ThroughputBuffer(), new ThroughputBuffer());
            var chatThroughputBunch = new ThroughputBufferBunch(new ThroughputBuffer(), new ThroughputBuffer());

            var messagePipesHub = new MessagePipesHub(roomHub, MultiPoolFactory(), MultiPoolFactory(), memoryPool, islandThroughputBunch, sceneThroughputBunch, chatThroughputBunch);

            var roomsStatus = new RoomsStatus(
                roomHub,

                //override allowed only in Editor
                Application.isEditor
                    ? new LinkedBox<(bool use, ConnectionQuality quality)>(
                        () => (bootstrapContainer.DebugSettings.OverrideConnectionQuality, bootstrapContainer.DebugSettings.ConnectionQuality)
                    )
                    : new Box<(bool use, ConnectionQuality quality)>((false, ConnectionQuality.QualityExcellent))
            );

            var entityParticipantTable = new EntityParticipantTable();
            staticContainer.EntityParticipantTableProxy.SetObject(entityParticipantTable);

            var queuePoolFullMovementMessage = new ObjectPool<SimplePriorityQueue<NetworkMovementMessage>>(
                () => new SimplePriorityQueue<NetworkMovementMessage>(),
                actionOnRelease: queue => queue.Clear()
            );

            var remoteEntities = new RemoteEntities(
                entityParticipantTable,
                staticContainer.ComponentsContainer.ComponentPoolsRegistry,
                queuePoolFullMovementMessage,
                staticContainer.EntityCollidersGlobalCache
            );

            var realmNavigatorContainer = RealmNavigationContainer.Create
                (staticContainer, bootstrapContainer, lodContainer, realmContainer, remoteEntities, globalWorld, roomHub, terrainContainer.Landscape, exposedGlobalDataContainer, loadingScreen);

            IHealthCheck livekitHealthCheck = bootstrapContainer.DebugSettings.EnableEmulateNoLivekitConnection
                ? new IHealthCheck.AlwaysFails("Livekit connection is in debug, always fail mode")
                : new SequentialHealthCheck(
                    new MultipleURLHealthCheck(staticContainer.WebRequestsContainer.WebRequestController, bootstrapContainer.DecentralandUrlsSource,
                        DecentralandUrl.ArchipelagoStatus,
                        DecentralandUrl.GatekeeperStatus
                    ),
                    new StartLiveKitRooms(roomHub)
                );

            livekitHealthCheck = dynamicWorldParams.EnableAnalytics
                ? livekitHealthCheck.WithFailAnalytics(bootstrapContainer.Analytics!)
                : livekitHealthCheck;

            livekitHealthCheck.WithRetries();

            bool includeCameraReel = staticContainer.FeatureFlagsCache.Configuration.IsEnabled(FeatureFlagsStrings.CAMERA_REEL) || (appArgs.HasDebugFlag() && appArgs.HasFlag(AppArgsFlags.CAMERA_REEL)) || Application.isEditor;
            bool includeFriends = (staticContainer.FeatureFlagsCache.Configuration.IsEnabled(FeatureFlagsStrings.FRIENDS) || (appArgs.HasDebugFlag() && appArgs.HasFlag(AppArgsFlags.FRIENDS)) || Application.isEditor) && !localSceneDevelopment;
            bool includeUserBlocking = staticContainer.FeatureFlagsCache.Configuration.IsEnabled(FeatureFlagsStrings.FRIENDS_USER_BLOCKING) || (appArgs.HasDebugFlag() && appArgs.HasFlag(AppArgsFlags.FRIENDS_USER_BLOCKING));
            bool isNameEditorEnabled = staticContainer.FeatureFlagsCache.Configuration.IsEnabled(FeatureFlagsStrings.PROFILE_NAME_EDITOR) || (appArgs.HasDebugFlag() && appArgs.HasFlag(AppArgsFlags.PROFILE_NAME_EDITOR)) || Application.isEditor;
            bool includeMarketplaceCredits = staticContainer.FeatureFlagsCache.Configuration.IsEnabled(FeatureFlagsStrings.MARKETPLACE_CREDITS);
            bool includeCommunities = staticContainer.FeatureFlagsCache.Configuration.IsEnabled(FeatureFlagsStrings.COMMUNITIES);

            var chatHistory = new ChatHistory();
            ISharedSpaceManager sharedSpaceManager = new SharedSpaceManager(mvcManager, dclInput, globalWorld, includeFriends, includeCameraReel, includeCommunities);

            var initializationFlowContainer = InitializationFlowContainer.Create(staticContainer,
                bootstrapContainer,
                realmContainer,
                realmNavigatorContainer,
                terrainContainer,
                loadingScreen,
                livekitHealthCheck,
                bootstrapContainer.DecentralandUrlsSource,
                mvcManager,
                selfProfile,
                dynamicWorldParams,
                appArgs,
                backgroundMusic,
                roomHub,
                chatHistory,
                localSceneDevelopment);

            IRealmNavigator realmNavigator = realmNavigatorContainer.WithMainScreenFallback(initializationFlowContainer.InitializationFlow, playerEntity, globalWorld);

            MapRendererContainer? mapRendererContainer =
                await MapRendererContainer
                   .CreateAsync(
                        dynamicWorldDependencies.SettingsContainer,
                        staticContainer,
                        bootstrapContainer.DecentralandUrlsSource,
                        assetsProvisioner,
                        placesAPIService,
                        eventsApiService,
                        mapPathEventBus,
                        staticContainer.MapPinsEventBus,
                        notificationsBusController,
                        realmNavigator,
                        staticContainer.RealmData,
                        sharedNavmapCommandBus,
                        onlineUsersProvider,
                        ct
                    );

            var minimap = new MinimapController(
                mainUIView.MinimapView.EnsureNotNull(),
                mapRendererContainer.MapRenderer,
                mvcManager,
                placesAPIService,
                staticContainer.RealmData,
                realmNavigator,
                staticContainer.ScenesCache,
                mapPathEventBus,
                staticContainer.SceneRestrictionBusController,
                dynamicWorldParams.StartParcel,
                sharedSpaceManager
            );

            var worldInfoHub = new LocationBasedWorldInfoHub(
                new WorldInfoHub(staticContainer.SingletonSharedDependencies.SceneMapping),
                staticContainer.CharacterContainer.CharacterObject
            );

            dynamicWorldDependencies.WorldInfoTool.Initialize(worldInfoHub);

            var chatCommandsBus = new ChatCommandsBus();
            var characterDataPropagationUtility = new CharacterDataPropagationUtility(staticContainer.ComponentsContainer.ComponentPoolsRegistry.AddComponentPool<SDKProfile>());

            var currentSceneInfo = new CurrentSceneInfo();

            var connectionStatusPanelPlugin = new ConnectionStatusPanelPlugin(initializationFlowContainer.InitializationFlow, mvcManager, mainUIView, roomsStatus, currentSceneInfo, reloadSceneController, globalWorld, playerEntity, debugBuilder, chatCommandsBus);

            var chatTeleporter = new ChatTeleporter(realmNavigator, new ChatEnvironmentValidator(bootstrapContainer.Environment), bootstrapContainer.DecentralandUrlsSource);

            var chatCommands = new List<IChatCommand>
            {
                new GoToChatCommand(chatTeleporter, staticContainer.WebRequestsContainer.WebRequestController, bootstrapContainer.DecentralandUrlsSource),
                new GoToLocalChatCommand(chatTeleporter),
                new WorldChatCommand(chatTeleporter),
                new DebugPanelChatCommand(debugBuilder, chatCommandsBus),
                new ShowEntityChatCommand(worldInfoHub),
                new ReloadSceneChatCommand(reloadSceneController, globalWorld, playerEntity, staticContainer.ScenesCache),
                new LoadPortableExperienceChatCommand(staticContainer.PortableExperiencesController, staticContainer.FeatureFlagsCache),
                new KillPortableExperienceChatCommand(staticContainer.PortableExperiencesController, staticContainer.FeatureFlagsCache),
                new VersionChatCommand(dclVersion),
                new RoomsChatCommand(roomHub),
                new LogsChatCommand(),
            };

            chatCommands.Add(new HelpChatCommand(chatCommands, appArgs));

            var chatMessageFactory = new ChatMessageFactory(profileCache, identityCache);
            var userBlockingCacheProxy = new ObjectProxy<IUserBlockingCache>();

            IChatMessagesBus coreChatMessageBus = new MultiplayerChatMessagesBus(messagePipesHub, chatMessageFactory, new MessageDeduplication<double>(), userBlockingCacheProxy, new DecentralandUrlsSource(bootstrapContainer.Environment, ILaunchMode.PLAY))
                                                 .WithSelfResend(identityCache, chatMessageFactory)
                                                 .WithIgnoreSymbols()
                                                 .WithCommands(chatCommands, staticContainer.LoadingStatus)
                                                 .WithDebugPanel(debugBuilder);

            IChatMessagesBus chatMessagesBus = dynamicWorldParams.EnableAnalytics
                ? new ChatMessagesBusAnalyticsDecorator(coreChatMessageBus, bootstrapContainer.Analytics!, profileCache, selfProfile)
                : coreChatMessageBus;

            var coreBackpackEventBus = new BackpackEventBus();

            ISocialServiceEventBus socialServiceEventBus = new SocialServiceEventBus();
            var socialServiceContainer = new SocialServicesContainer(bootstrapContainer.DecentralandUrlsSource, identityCache, socialServiceEventBus, appArgs);

            IBackpackEventBus backpackEventBus = dynamicWorldParams.EnableAnalytics
                ? new BackpackEventBusAnalyticsDecorator(coreBackpackEventBus, bootstrapContainer.Analytics!)
                : coreBackpackEventBus;

            var profileBroadcast = new DebounceProfileBroadcast(
                new ProfileBroadcast(messagePipesHub, selfProfile)
            );

            var multiplayerEmotesMessageBus = new MultiplayerEmotesMessageBus(messagePipesHub, multiplayerDebugSettings, userBlockingCacheProxy);

            var remoteMetadata = new DebounceRemoteMetadata(new RemoteMetadata(roomHub, staticContainer.RealmData));

            var characterPreviewEventBus = new CharacterPreviewEventBus();

            AudioMixer generalAudioMixer = (await assetsProvisioner.ProvideMainAssetAsync(dynamicSettings.GeneralAudioMixer, ct)).Value;
            var audioMixerVolumesController = new AudioMixerVolumesController(generalAudioMixer);

            var multiplayerMovementMessageBus = new MultiplayerMovementMessageBus(messagePipesHub, entityParticipantTable, globalWorld);

            var badgesAPIClient = new BadgesAPIClient(staticContainer.WebRequestsContainer.WebRequestController, bootstrapContainer.DecentralandUrlsSource);

            ICameraReelImagesMetadataDatabase cameraReelImagesMetadataDatabase = new CameraReelImagesMetadataRemoteDatabase(staticContainer.WebRequestsContainer.WebRequestController, bootstrapContainer.DecentralandUrlsSource);
            ICameraReelScreenshotsStorage cameraReelScreenshotsStorage = new CameraReelS3BucketScreenshotsStorage(staticContainer.WebRequestsContainer.WebRequestController);

            var cameraReelStorageService = new CameraReelRemoteStorageService(cameraReelImagesMetadataDatabase, cameraReelScreenshotsStorage, identityCache.Identity?.Address);

            IUserCalendar userCalendar = new GoogleUserCalendar(webBrowser);
            ISystemClipboard clipboard = new UnityClipboard();
            IClipboardManager clipboardManager = new ClipboardManager(clipboard);
            ITextFormatter hyperlinkTextFormatter = new HyperlinkTextFormatter(profileCache, selfProfile);

            var notificationsRequestController = new NotificationsRequestController(staticContainer.WebRequestsContainer.WebRequestController, notificationsBusController, bootstrapContainer.DecentralandUrlsSource, identityCache, includeFriends);
            notificationsRequestController.StartGettingNewNotificationsOverTimeAsync(ct).SuppressCancellationThrow().Forget();

            var friendServiceProxy = new ObjectProxy<IFriendsService>();
            var friendOnlineStatusCacheProxy = new ObjectProxy<IFriendsConnectivityStatusTracker>();
            var friendsCacheProxy = new ObjectProxy<FriendsCache>();

            IThumbnailCache thumbnailCache = new ThumbnailCache(staticContainer.WebRequestsContainer.WebRequestController);
            ProfileRepositoryWrapper profileRepositoryWrapper = new ProfileRepositoryWrapper(profileRepository, thumbnailCache, remoteMetadata);

            IChatEventBus chatEventBus = new ChatEventBus();
            IFriendsEventBus friendsEventBus = new DefaultFriendsEventBus();

            var profileChangesBus = new ProfileChangesBusController();

            GenericUserProfileContextMenuSettings genericUserProfileContextMenuSettingsSo = (await assetsProvisioner.ProvideMainAssetAsync(dynamicSettings.GenericUserProfileContextMenuSettings, ct)).Value;

            // TODO: Remove fakeCommunitiesDataProvider when all the whole communitiesDataProvider implementation is ready.
            ICommunitiesDataProvider fakeCommunitiesDataProvider = new FakeCommunitiesDataProvider(staticContainer.WebRequestsContainer.WebRequestController, bootstrapContainer.DecentralandUrlsSource);
            ICommunitiesDataProvider communitiesDataProvider = new CommunitiesDataProvider(fakeCommunitiesDataProvider, staticContainer.WebRequestsContainer.WebRequestController, bootstrapContainer.DecentralandUrlsSource, identityCache);

            IMVCManagerMenusAccessFacade menusAccessFacade = new MVCManagerMenusAccessFacade(
                mvcManager,
                profileCache,
                friendServiceProxy,
                chatEventBus,
                genericUserProfileContextMenuSettingsSo,
                includeUserBlocking,
                bootstrapContainer.Analytics,
                onlineUsersProvider,
                realmNavigator,
                friendOnlineStatusCacheProxy,
                profileRepository,
                sharedSpaceManager);

            var viewDependencies = new ViewDependencies(
                dclInput,
                unityEventSystem,
                menusAccessFacade,
                clipboardManager,
                dclCursor,
                userBlockingCacheProxy);

            var realmNftNamesProvider = new RealmNftNamesProvider(staticContainer.WebRequestsContainer.WebRequestController,
                staticContainer.RealmData);

            var globalPlugins = new List<IDCLGlobalPlugin>
            {
                new MultiplayerPlugin(
                    assetsProvisioner,
                    archipelagoIslandRoom,
                    gateKeeperSceneRoom,
                    chatRoom,
                    roomHub,
                    roomsStatus,
                    profileRepository,
                    profileBroadcast,
                    debugBuilder,
                    staticContainer.LoadingStatus,
                    entityParticipantTable,
                    messagePipesHub,
                    remoteMetadata,
                    staticContainer.CharacterContainer.CharacterObject,
                    staticContainer.RealmData,
                    remoteEntities,
                    staticContainer.ScenesCache,
                    emotesCache,
                    characterDataPropagationUtility,
                    staticContainer.ComponentsContainer.ComponentPoolsRegistry,
                    islandThroughputBunch,
                    sceneThroughputBunch
                ),
                new WorldInfoPlugin(worldInfoHub, debugBuilder, chatHistory),
                new CharacterMotionPlugin(assetsProvisioner, staticContainer.CharacterContainer.CharacterObject, debugBuilder, staticContainer.ComponentsContainer.ComponentPoolsRegistry, staticContainer.SceneReadinessReportQueue),
                new InputPlugin(dclInput, dclCursor, unityEventSystem, assetsProvisioner, dynamicWorldDependencies.CursorUIDocument, multiplayerEmotesMessageBus, mvcManager, debugBuilder, dynamicWorldDependencies.RootUIDocument, dynamicWorldDependencies.ScenesUIDocument, dynamicWorldDependencies.CursorUIDocument, exposedGlobalDataContainer.ExposedCameraData),
                new GlobalInteractionPlugin(dclInput, dynamicWorldDependencies.RootUIDocument, assetsProvisioner, staticContainer.EntityCollidersGlobalCache, exposedGlobalDataContainer.GlobalInputEvents, unityEventSystem, mvcManager, menusAccessFacade),
                new CharacterCameraPlugin(assetsProvisioner, realmSamplingData, exposedGlobalDataContainer.ExposedCameraData, debugBuilder, dynamicWorldDependencies.CommandLineArgs, dclInput),
                new WearablePlugin(assetsProvisioner, staticContainer.WebRequestsContainer.WebRequestController, staticContainer.RealmData, assetBundlesURL, staticContainer.CacheCleaner, wearableCatalog, builderContentURL.Value, builderCollectionsPreview),
                new EmotePlugin(staticContainer.WebRequestsContainer.WebRequestController, emotesCache, staticContainer.RealmData, multiplayerEmotesMessageBus, debugBuilder,
                    assetsProvisioner, selfProfile, mvcManager, dclInput, staticContainer.CacheCleaner, identityCache, entityParticipantTable, assetBundlesURL, dclCursor, staticContainer.InputBlock, globalWorld, playerEntity, builderContentURL.Value, localSceneDevelopment, sharedSpaceManager, builderCollectionsPreview, appArgs),
                new ProfilingPlugin(staticContainer.Profiler, staticContainer.RealmData, staticContainer.SingletonSharedDependencies.MemoryBudget, debugBuilder, staticContainer.ScenesCache, dclVersion, physicsSettings.Value, staticContainer.SceneLoadingLimit),
                new AvatarPlugin(
                    staticContainer.ComponentsContainer.ComponentPoolsRegistry,
                    assetsProvisioner,
                    staticContainer.SingletonSharedDependencies.FrameTimeBudget,
                    staticContainer.SingletonSharedDependencies.MemoryBudget,
                    staticContainer.QualityContainer.RendererFeaturesCache,
                    staticContainer.RealmData,
                    staticContainer.MainPlayerAvatarBaseProxy,
                    debugBuilder,
                    staticContainer.CacheCleaner,
                    new DefaultFaceFeaturesHandler(wearableCatalog),
                    nametagsData,
                    defaultTexturesContainer.TextureArrayContainerFactory,
                    wearableCatalog,
                    userBlockingCacheProxy),
                new MainUIPlugin(mvcManager, mainUIView, includeFriends, sharedSpaceManager),
                new ProfilePlugin(profileRepository, profileCache, staticContainer.CacheCleaner),
                new MapRendererPlugin(mapRendererContainer.MapRenderer),
                new SidebarPlugin(
                    assetsProvisioner, mvcManager, mainUIView, notificationsBusController,
                    notificationsRequestController, identityCache, profileRepository,
                    staticContainer.WebRequestsContainer.WebRequestController,
                    webBrowser, dynamicWorldDependencies.Web3Authenticator,
                    initializationFlowContainer.InitializationFlow,
                    profileCache, dclInput,
                    globalWorld, playerEntity, includeCameraReel, includeFriends, includeMarketplaceCredits,
                    chatHistory, profileRepositoryWrapper, sharedSpaceManager, profileChangesBus,
                    selfProfile, staticContainer.RealmData, staticContainer.FeatureFlagsCache),
                new ErrorPopupPlugin(mvcManager, assetsProvisioner),
                connectionStatusPanelPlugin,
                new MinimapPlugin(mvcManager, minimap),
                new ChatPlugin(
                    mvcManager,
                    chatMessagesBus,
                    chatHistory,
                    entityParticipantTable,
                    nametagsData,
                    mainUIView,
                    staticContainer.InputBlock,
                    globalWorld,
                    playerEntity,
                    viewDependencies,
                    chatCommandsBus,
                    roomHub,
                    assetsProvisioner,
                    hyperlinkTextFormatter,
                    profileCache,
                    chatEventBus,
                    identityCache,
                    staticContainer.LoadingStatus,
                    sharedSpaceManager,
                    userBlockingCacheProxy,
                    socialServiceContainer.socialServicesRPC,
                    friendsEventBus,
                    chatMessageFactory,
                    staticContainer.FeatureFlagsCache,
                    profileRepositoryWrapper,
                    friendServiceProxy,
                    staticContainer.RealmData,
                    realmNavigator,
                    communitiesDataProvider,
                    thumbnailCache,
                    mainUIView.WarningNotification),
                new ExplorePanelPlugin(
                    assetsProvisioner,
                    mvcManager,
                    mapRendererContainer,
                    placesAPIService,
                    staticContainer.WebRequestsContainer.WebRequestController,
                    identityCache,
                    cameraReelStorageService,
                    cameraReelStorageService,
                    clipboard,
                    bootstrapContainer.DecentralandUrlsSource,
                    wearableCatalog,
                    characterPreviewFactory,
                    profileRepository,
                    dynamicWorldDependencies.Web3Authenticator,
                    initializationFlowContainer.InitializationFlow,
                    selfProfile,
                    equippedWearables,
                    equippedEmotes,
                    webBrowser,
                    emotesCache,
                    forceRender,
                    dclInput,
                    staticContainer.RealmData,
                    profileCache,
                    assetBundlesURL,
                    notificationsBusController,
                    characterPreviewEventBus,
                    mapPathEventBus,
                    backpackEventBus,
                    thirdPartyNftProviderSource,
                    wearablesProvider,
                    dclCursor,
                    staticContainer.InputBlock,
                    emoteProvider,
                    globalWorld,
                    playerEntity,
                    chatMessagesBus,
                    staticContainer.MemoryCap,
                    bootstrapContainer.WorldVolumeMacBus,
                    eventsApiService,
                    userCalendar,
                    clipboard,
                    explorePanelNavmapBus,
                    includeCameraReel,
                    includeCommunities,
                    appArgs,
                    viewDependencies,
                    userBlockingCacheProxy,
                    sharedSpaceManager,
                    profileChangesBus,
                    staticContainer.SceneLoadingLimit,
                    mainUIView.WarningNotification,
                    profileRepositoryWrapper,
                    communitiesDataProvider
                ),
                new CharacterPreviewPlugin(staticContainer.ComponentsContainer.ComponentPoolsRegistry, assetsProvisioner, staticContainer.CacheCleaner),
                new WebRequestsPlugin(staticContainer.WebRequestsContainer.AnalyticsContainer, debugBuilder),
                new Web3AuthenticationPlugin(assetsProvisioner, dynamicWorldDependencies.Web3Authenticator, debugBuilder, mvcManager, selfProfile, webBrowser, staticContainer.RealmData, identityCache, characterPreviewFactory, dynamicWorldDependencies.SplashScreen, audioMixerVolumesController, staticContainer.FeatureFlagsCache, characterPreviewEventBus, globalWorld),
                new StylizedSkyboxPlugin(assetsProvisioner, dynamicSettings.DirectionalLight, debugBuilder, staticContainer.FeatureFlagsCache),
                new LoadingScreenPlugin(assetsProvisioner, mvcManager, audioMixerVolumesController,
                    staticContainer.InputBlock, debugBuilder, staticContainer.LoadingStatus),
                new ExternalUrlPromptPlugin(assetsProvisioner, webBrowser, mvcManager, dclCursor),
                new TeleportPromptPlugin(
                    assetsProvisioner,
                    mvcManager,
                    staticContainer.WebRequestsContainer.WebRequestController,
                    placesAPIService,
                    dclCursor,
                    chatMessagesBus
                ),
                new ChangeRealmPromptPlugin(
                    assetsProvisioner,
                    mvcManager,
                    dclCursor,
                    realmUrl => chatMessagesBus.Send(ChatChannel.NEARBY_CHANNEL, $"/{ChatCommandsUtils.COMMAND_GOTO} {realmUrl}", "RestrictedActionAPI")),
                new NftPromptPlugin(assetsProvisioner, webBrowser, mvcManager, nftInfoAPIClient, staticContainer.WebRequestsContainer.WebRequestController, dclCursor),
                staticContainer.CharacterContainer.CreateGlobalPlugin(),
                staticContainer.QualityContainer.CreatePlugin(),
                new MultiplayerMovementPlugin(
                    assetsProvisioner,
                    multiplayerMovementMessageBus,
                    debugBuilder,
                    remoteEntities,
                    staticContainer.CharacterContainer.Transform,
                    multiplayerDebugSettings,
                    appArgs,
                    entityParticipantTable,
                    staticContainer.RealmData,
                    remoteMetadata,
                    staticContainer.FeatureFlagsCache),
                new AudioPlaybackPlugin(terrainContainer.GenesisTerrain, assetsProvisioner, dynamicWorldParams.EnableLandscape),
                new RealmDataDirtyFlagPlugin(staticContainer.RealmData),
                new NotificationPlugin(
                    assetsProvisioner,
                    mvcManager,
                    staticContainer.WebRequestsContainer.WebRequestController,
                    notificationsBusController,
                    sharedSpaceManager),
                new RewardPanelPlugin(mvcManager, assetsProvisioner, notificationsBusController, staticContainer.WebRequestsContainer.WebRequestController),
                new PassportPlugin(
                    assetsProvisioner,
                    mvcManager,
                    dclCursor,
                    profileRepository,
                    characterPreviewFactory,
                    staticContainer.RealmData,
                    assetBundlesURL,
                    staticContainer.WebRequestsContainer.WebRequestController,
                    characterPreviewEventBus,
                    selfProfile,
                    webBrowser,
                    bootstrapContainer.DecentralandUrlsSource,
                    badgesAPIClient,
                    notificationsBusController,
                    staticContainer.InputBlock,
                    remoteMetadata,
                    cameraReelStorageService,
                    cameraReelStorageService,
                    globalWorld,
                    playerEntity,
                    includeCameraReel,
                    friendServiceProxy,
                    friendOnlineStatusCacheProxy,
                    onlineUsersProvider,
                    realmNavigator,
                    identityCache,
                    viewDependencies,
                    realmNftNamesProvider,
                    profileChangesBus,
                    includeFriends,
                    includeUserBlocking,
                    isNameEditorEnabled,
                    chatEventBus,
                    sharedSpaceManager,
                    profileRepositoryWrapper
                ),
                new GenericPopupsPlugin(assetsProvisioner, mvcManager, clipboardManager),
                new GenericContextMenuPlugin(assetsProvisioner, mvcManager, viewDependencies, profileRepositoryWrapper),
                realmNavigatorContainer.CreatePlugin(),
                new GPUInstancingPlugin(staticContainer.GPUInstancingService, assetsProvisioner, staticContainer.RealmData, staticContainer.LoadingStatus, exposedGlobalDataContainer.ExposedCameraData),
            };

            if (!appArgs.HasDebugFlag() || !appArgs.HasFlagWithValueFalse(AppArgsFlags.LANDSCAPE_TERRAIN_ENABLED))
                globalPlugins.Add(terrainContainer.CreatePlugin(staticContainer, bootstrapContainer, mapRendererContainer, debugBuilder, staticContainer.FeatureFlagsCache.Configuration.IsEnabled(FeatureFlagsStrings.GPUI_ENABLED)));

            if (localSceneDevelopment)
            {
                globalPlugins.Add(new LocalSceneDevelopmentPlugin(reloadSceneController, realmUrls));
            }
            else
            {
                globalPlugins.Add(lodContainer.LODPlugin);
                globalPlugins.Add(lodContainer.RoadPlugin);
            }

            if (localSceneDevelopment || builderCollectionsPreview)
                globalPlugins.Add(new GlobalGLTFLoadingPlugin(staticContainer.WebRequestsContainer.WebRequestController, staticContainer.RealmData, builderContentURL.Value, localSceneDevelopment));

            globalPlugins.AddRange(staticContainer.SharedPlugins);

            if (includeFriends)
            {
                // TODO many circular dependencies - adjust the flow and get rid of ObjectProxy
                var friendsContainer = new FriendsContainer(
                    mainUIView,
                    mvcManager,
                    assetsProvisioner,
                    identityCache,
                    profileRepository,
                    staticContainer.LoadingStatus,
                    staticContainer.InputBlock,
                    dclInput,
                    selfProfile,
                    new MVCPassportBridge(mvcManager),
                    notificationsBusController,
                    onlineUsersProvider,
                    realmNavigator,
                    includeUserBlocking,
                    appArgs,
                    staticContainer.FeatureFlagsCache,
                    dynamicWorldParams.EnableAnalytics,
                    bootstrapContainer.Analytics,
                    chatEventBus,
                    viewDependencies,
                    sharedSpaceManager,
                    socialServiceEventBus,
                    socialServiceContainer.socialServicesRPC,
                    friendsEventBus,
                    friendServiceProxy,
                    friendOnlineStatusCacheProxy,
                    friendsCacheProxy,
                    userBlockingCacheProxy,
                    profileRepositoryWrapper
                );

                globalPlugins.Add(friendsContainer);
            }

            if (includeCameraReel)
                globalPlugins.Add(new InWorldCameraPlugin(
                    dclInput,
                    selfProfile,
                    staticContainer.RealmData,
                    playerEntity,
                    placesAPIService,
                    staticContainer.CharacterContainer.CharacterObject,
                    coroutineRunner,
                    cameraReelStorageService,
                    cameraReelStorageService,
                    mvcManager,
                    clipboard,
                    bootstrapContainer.DecentralandUrlsSource,
                    webBrowser,
                    staticContainer.WebRequestsContainer.WebRequestController,
                    profileRepository,
                    realmNavigator,
                    assetsProvisioner,
                    wearableCatalog,
                    wearablesProvider,
                    assetBundlesURL,
                    dclCursor,
                    mainUIView.SidebarView.EnsureNotNull().InWorldCameraButton,
                    globalWorld,
                    debugBuilder,
                    nametagsData,
                    profileRepositoryWrapper,
                    sharedSpaceManager,
                    identityCache));

            if (includeMarketplaceCredits)
            {
                globalPlugins.Add(new MarketplaceCreditsPlugin(
                    mainUIView,
                    assetsProvisioner,
                    webBrowser,
                    staticContainer.InputBlock,
                    selfProfile,
                    staticContainer.WebRequestsContainer.WebRequestController,
                    bootstrapContainer.DecentralandUrlsSource,
                    mvcManager,
                    notificationsBusController,
                    staticContainer.RealmData,
                    sharedSpaceManager,
                    staticContainer.FeatureFlagsCache));
            }

            if (includeCommunities)
                globalPlugins.Add(new CommunitiesPlugin(mvcManager,
                    assetsProvisioner,
                    cameraReelStorageService,
                    cameraReelScreenshotsStorage,
                    profileRepositoryWrapper,
                    friendServiceProxy,
                    communitiesDataProvider,
                    staticContainer.WebRequestsContainer.WebRequestController,
                    placesAPIService,
                    realmNavigator,
                    clipboard,
                    webBrowser,
<<<<<<< HEAD
                    eventsApiService,
                    identityCache));
=======
                    eventsApiService));
>>>>>>> 070d6bfe

            if (dynamicWorldParams.EnableAnalytics)
                globalPlugins.Add(new AnalyticsPlugin(
                        bootstrapContainer.Analytics!,
                        staticContainer.Profiler,
                        staticContainer.LoadingStatus,
                        staticContainer.RealmData,
                        staticContainer.ScenesCache,
                        staticContainer.MainPlayerAvatarBaseProxy,
                        identityCache,
                        debugBuilder,
                        cameraReelStorageService,
                        entityParticipantTable
                    )
                );

            var globalWorldFactory = new GlobalWorldFactory(
                in staticContainer,
                exposedGlobalDataContainer.CameraSamplingData,
                realmSamplingData,
                assetBundlesURL,
                staticContainer.RealmData,
                globalPlugins,
                debugBuilder,
                staticContainer.ScenesCache,
                dynamicWorldParams.HybridSceneParams,
                currentSceneInfo,
                lodContainer.LodCache,
                lodContainer.RoadCoordinates,
                lodContainer.LODSettings,
                multiplayerEmotesMessageBus,
                globalWorld,
                staticContainer.SceneReadinessReportQueue,
                localSceneDevelopment,
                profileRepository,
                bootstrapContainer.UseRemoteAssetBundles,
                lodContainer.RoadAssetsPool,
                staticContainer.SceneLoadingLimit
            );

            staticContainer.RoomHubProxy.SetObject(roomHub);

            var container = new DynamicWorldContainer(
                mvcManager,
                realmContainer.RealmController,
                globalWorldFactory,
                globalPlugins,
                profileRepository,
                initializationFlowContainer.InitializationFlow,
                chatMessagesBus,
                messagePipesHub,
                remoteMetadata,
                profileBroadcast,
                roomHub,
                socialServiceContainer
            );

            // Init itself
            await dynamicWorldDependencies.SettingsContainer.InitializePluginAsync(container, ct)!.ThrowOnFail();

            return (container, true);
        }

        private static URLAddress GetFriendsApiUrl(IDecentralandUrlsSource dclUrlSource, IAppArgs appArgs)
        {
            string url = dclUrlSource.Url(DecentralandUrl.ApiFriends);

            if (appArgs.TryGetValue(AppArgsFlags.FRIENDS_API_URL, out string? urlFromArgs))
                url = urlFromArgs!;

            return URLAddress.FromString(url);
        }

        private static void ParseDebugForcedEmotes(IReadOnlyCollection<string>? debugEmotes, ref List<URN> parsedEmotes)
        {
            if (debugEmotes?.Count > 0)
                parsedEmotes.AddRange(debugEmotes.Select(emote => new URN(emote)));
        }

        private static void ParseParamsForcedEmotes(IAppArgs appParams, ref List<URN> parsedEmotes)
        {
            if (appParams.TryGetValue(AppArgsFlags.FORCED_EMOTES, out string? csv) && !string.IsNullOrEmpty(csv!))
                parsedEmotes.AddRange(csv.Split(',', StringSplitOptions.RemoveEmptyEntries)?.Select(emote => new URN(emote)) ?? ArraySegment<URN>.Empty);
        }
    }
}<|MERGE_RESOLUTION|>--- conflicted
+++ resolved
@@ -971,12 +971,8 @@
                     realmNavigator,
                     clipboard,
                     webBrowser,
-<<<<<<< HEAD
                     eventsApiService,
                     identityCache));
-=======
-                    eventsApiService));
->>>>>>> 070d6bfe
 
             if (dynamicWorldParams.EnableAnalytics)
                 globalPlugins.Add(new AnalyticsPlugin(
