--- conflicted
+++ resolved
@@ -1060,14 +1060,8 @@
                     bootstrapContainer.DiagnosticsContainer,
                     staticContainer.InputBlock,
                     assetsProvisioner,
-<<<<<<< HEAD
-                    debugBuilder));
-=======
-                    currentSceneInfo,
-                    roomsStatus,
                     debugBuilder
-                ));
->>>>>>> 8edd3a8f
+                    ));
 
             if (!localSceneDevelopment)
                 globalPlugins.Add(new ConnectionStatusPanelPlugin(roomsStatus, currentSceneInfo, assetsProvisioner, appArgs));
