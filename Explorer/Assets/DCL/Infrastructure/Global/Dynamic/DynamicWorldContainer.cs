--- conflicted
+++ resolved
@@ -761,13 +761,9 @@
                     profileChangesBus,
                     staticContainer.SceneLoadingLimit,
                     mainUIView.WarningNotification,
-<<<<<<< HEAD
+                    profileRepositoryWrapper,
                     communitiesDataProvider,
                     realmNftNamesProvider
-=======
-                    profileRepositoryWrapper,
-                    communitiesDataProvider
->>>>>>> e79586e6
                 ),
                 new CharacterPreviewPlugin(staticContainer.ComponentsContainer.ComponentPoolsRegistry, assetsProvisioner, staticContainer.CacheCleaner),
                 new WebRequestsPlugin(staticContainer.WebRequestsContainer.AnalyticsContainer, debugBuilder),
