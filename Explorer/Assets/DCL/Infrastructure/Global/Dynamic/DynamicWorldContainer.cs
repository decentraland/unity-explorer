--- conflicted
+++ resolved
@@ -889,7 +889,8 @@
                     friendServiceProxy,
                     friendOnlineStatusCacheProxy,
                     friendsCacheProxy,
-                    userBlockingCacheProxy
+                    userBlockingCacheProxy,
+                    profileRepositoryWrapper
                 );
 
                 globalPlugins.Add(friendsContainer);
@@ -926,45 +927,6 @@
                     sharedSpaceManager,
                     identityCache));
 
-<<<<<<< HEAD
-            if (includeFriends)
-            {
-                globalPlugins.Add(new FriendsPlugin(
-                        mainUIView,
-                        mvcManager,
-                        assetsProvisioner,
-                        identityCache,
-                        profileRepository,
-                        staticContainer.LoadingStatus,
-                        staticContainer.InputBlock,
-                        dclInput,
-                        selfProfile,
-                        new MVCPassportBridge(mvcManager),
-                        friendServiceProxy,
-                        friendOnlineStatusCacheProxy,
-                        userBlockingCacheProxy,
-                        notificationsBusController,
-                        onlineUsersProvider,
-                        realmNavigator,
-                        includeUserBlocking,
-                        appArgs,
-                        staticContainer.FeatureFlagsCache,
-                        dynamicWorldParams.EnableAnalytics,
-                        bootstrapContainer.Analytics,
-                        chatEventBus,
-                        viewDependencies,
-                        sharedSpaceManager,
-                        socialServiceEventBus,
-                        rpcSocialServices,
-                        friendsCacheProxy,
-                        friendsEventBus,
-                        profileRepositoryWrapper
-                    )
-                );
-            }
-
-=======
->>>>>>> cfc23058
             if (includeMarketplaceCredits)
             {
                 globalPlugins.Add(new MarketplaceCreditsPlugin(
