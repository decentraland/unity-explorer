using Arch.Core;
using CommunicationData.URLHelpers;
using Cysharp.Threading.Tasks;
using DCL.AssetsProvision;
using DCL.Audio;
using DCL.AvatarRendering.Emotes;
using DCL.AvatarRendering.Emotes.Equipped;
using DCL.AvatarRendering.Wearables;
using DCL.AvatarRendering.Wearables.Equipped;
using DCL.AvatarRendering.Wearables.Helpers;
using DCL.AvatarRendering.Wearables.ThirdParty;
using DCL.Backpack.BackpackBus;
using DCL.BadgesAPIService;
using DCL.Browser;
using DCL.CharacterPreview;
using DCL.Chat.Commands;
using DCL.Chat.EventBus;
using DCL.Chat.History;
using DCL.Chat.MessageBus;
using DCL.Clipboard;
using DCL.Communities;
using DCL.Communities.CommunityCreation;
using DCL.DebugUtilities;
using DCL.EventsApi;
using DCL.FeatureFlags;
using DCL.Friends;
using DCL.Friends.Passport;
using DCL.Friends.UserBlocking;
using DCL.Input;
using DCL.InWorldCamera.CameraReelStorageService;
using DCL.LOD.Systems;
using DCL.MapRenderer;
using DCL.Minimap;
using DCL.Multiplayer.Connections.Archipelago.AdapterAddress.Current;
using DCL.Multiplayer.Connections.Archipelago.Rooms;
using DCL.Multiplayer.Connections.Archipelago.Rooms.Chat;
using DCL.Multiplayer.Connections.DecentralandUrls;
using DCL.Multiplayer.Connections.GateKeeper.Meta;
using DCL.Multiplayer.Connections.GateKeeper.Rooms;
using DCL.Multiplayer.Connections.GateKeeper.Rooms.Options;
using DCL.Multiplayer.Connections.Messaging.Hubs;
using DCL.Multiplayer.Connections.Pools;
using DCL.Multiplayer.Connections.RoomHubs;
using DCL.Multiplayer.Connections.Rooms.Connective;
using DCL.Multiplayer.Connections.Rooms.Status;
using DCL.Multiplayer.Connections.Systems.Throughput;
using DCL.Multiplayer.Connectivity;
using DCL.Multiplayer.Deduplication;
using DCL.Multiplayer.Emotes;
using DCL.Multiplayer.HealthChecks;
using DCL.Multiplayer.HealthChecks.Struct;
using DCL.Multiplayer.Movement;
using DCL.Multiplayer.Movement.Settings;
using DCL.Multiplayer.Movement.Systems;
using DCL.Multiplayer.Profiles.BroadcastProfiles;
using DCL.Multiplayer.Profiles.Entities;
using DCL.Multiplayer.Profiles.Poses;
using DCL.Multiplayer.Profiles.Tables;
using DCL.Multiplayer.SDK.Systems.GlobalWorld;
using DCL.Nametags;
using DCL.Navmap;
using DCL.NftInfoAPIService;
using DCL.Notifications;
using DCL.NotificationsBusController.NotificationsBus;
using DCL.Optimization.AdaptivePerformance.Systems;
using DCL.Optimization.Pools;
using DCL.PerformanceAndDiagnostics.Analytics;
using DCL.PlacesAPIService;
using DCL.PluginSystem;
using DCL.PluginSystem.Global;
using DCL.Profiles;
using DCL.Profiles.Helpers;
using DCL.Profiles.Self;
using DCL.RealmNavigation;
using DCL.Rendering.GPUInstancing.Systems;
using DCL.SceneLoadingScreens.LoadingScreen;
using DCL.SocialService;
using DCL.StylizedSkybox.Scripts.Plugin;
using DCL.UI.GenericContextMenu.Controllers;
using DCL.UI.InputFieldFormatting;
using DCL.UI.MainUI;
using DCL.UI.Profiles.Helpers;
using DCL.UI.SharedSpaceManager;
using DCL.UserInAppInitializationFlow;
using DCL.Utilities;
using DCL.Utilities.Extensions;
using DCL.Web3.Identities;
using DCL.WebRequests.Analytics;
using ECS.Prioritization.Components;
using ECS.SceneLifeCycle;
using ECS.SceneLifeCycle.CurrentScene;
using ECS.SceneLifeCycle.Realm;
using Global.AppArgs;
using Global.Dynamic.ChatCommands;
using Global.Dynamic.RealmUrl;
using Global.Versioning;
using LiveKit.Internal.FFIClients.Pools;
using LiveKit.Internal.FFIClients.Pools.Memory;
using LiveKit.Proto;
using MVC;
using MVC.PopupsController.PopupCloser;
using SceneRunner.Debugging.Hub;
using System;
using System.Buffers;
using System.Collections.Generic;
using System.Linq;
using System.Threading;
using UnityEngine;
using UnityEngine.Audio;
using UnityEngine.EventSystems;
using UnityEngine.Pool;
using Utility;
using Utility.Ownership;
using Utility.PriorityQueue;
using Object = UnityEngine.Object;

namespace Global.Dynamic
{
    public class DynamicWorldContainer : DCLWorldContainer<DynamicWorldSettings>
    {
        private readonly IChatMessagesBus chatMessagesBus;
        private readonly IProfileBroadcast profileBroadcast;
        private readonly SocialServicesContainer socialServicesContainer;

        public IMVCManager MvcManager { get; }

        public IGlobalRealmController RealmController { get; }

        public GlobalWorldFactory GlobalWorldFactory { get; }

        public IReadOnlyList<IDCLGlobalPlugin> GlobalPlugins { get; }

        public IProfileRepository ProfileRepository { get; }

        public IUserInAppInitializationFlow UserInAppInAppInitializationFlow { get; }

        public IMessagePipesHub MessagePipesHub { get; }

        public IRemoteMetadata RemoteMetadata { get; }

        public IRoomHub RoomHub { get; }

        private DynamicWorldContainer(
            IMVCManager mvcManager,
            IGlobalRealmController realmController,
            GlobalWorldFactory globalWorldFactory,
            IReadOnlyList<IDCLGlobalPlugin> globalPlugins,
            IProfileRepository profileRepository,
            IUserInAppInitializationFlow userInAppInAppInitializationFlow,
            IChatMessagesBus chatMessagesBus,
            IMessagePipesHub messagePipesHub,
            IRemoteMetadata remoteMetadata,
            IProfileBroadcast profileBroadcast,
            IRoomHub roomHub,
            SocialServicesContainer socialServicesContainer)
        {
            MvcManager = mvcManager;
            RealmController = realmController;
            GlobalWorldFactory = globalWorldFactory;
            GlobalPlugins = globalPlugins;
            ProfileRepository = profileRepository;
            UserInAppInAppInitializationFlow = userInAppInAppInitializationFlow;
            MessagePipesHub = messagePipesHub;
            RemoteMetadata = remoteMetadata;
            RoomHub = roomHub;
            this.chatMessagesBus = chatMessagesBus;
            this.profileBroadcast = profileBroadcast;
            this.socialServicesContainer = socialServicesContainer;
        }

        public override void Dispose()
        {
            chatMessagesBus.Dispose();
            profileBroadcast.Dispose();
            MessagePipesHub.Dispose();
            socialServicesContainer.Dispose();
        }

        public static async UniTask<(DynamicWorldContainer? container, bool success)> CreateAsync(
            BootstrapContainer bootstrapContainer,
            DynamicWorldDependencies dynamicWorldDependencies,
            DynamicWorldParams dynamicWorldParams,
            AudioClipConfig backgroundMusic,
            World globalWorld,
            Entity playerEntity,
            IAppArgs appArgs,
            ICoroutineRunner coroutineRunner,
            DCLVersion dclVersion,
            IRealmUrls realmUrls,
            CancellationToken ct)
        {
            DynamicSettings dynamicSettings = dynamicWorldDependencies.DynamicSettings;
            StaticContainer staticContainer = dynamicWorldDependencies.StaticContainer;
            IWeb3IdentityCache identityCache = dynamicWorldDependencies.Web3IdentityCache;
            IAssetsProvisioner assetsProvisioner = dynamicWorldDependencies.AssetsProvisioner;
            IDebugContainerBuilder debugBuilder = dynamicWorldDependencies.DebugContainerBuilder;
            var explorePanelNavmapBus = new ObjectProxy<INavmapBus>();
            INavmapBus sharedNavmapCommandBus = new SharedNavmapBus(explorePanelNavmapBus);

            // If we have many undesired delays when using the third-party providers, it might be useful to cache it at app's bootstrap
            // So far, the chance of using it is quite low, so it's preferable to do it lazy avoiding extra requests & memory allocations
            IThirdPartyNftProviderSource thirdPartyNftProviderSource = new RealmThirdPartyNftProviderSource(staticContainer.WebRequestsContainer.WebRequestController,
                staticContainer.RealmData);

            var placesAPIService = new PlacesAPIService(new PlacesAPIClient(staticContainer.WebRequestsContainer.WebRequestController, bootstrapContainer.DecentralandUrlsSource));

            IEventsApiService eventsApiService = new HttpEventsApiService(staticContainer.WebRequestsContainer.WebRequestController,
                URLDomain.FromString(bootstrapContainer.DecentralandUrlsSource.Url(DecentralandUrl.ApiEvents)));

            var mapPathEventBus = new MapPathEventBus();
            INotificationsBusController notificationsBusController = new NotificationsBusController();

            DefaultTexturesContainer defaultTexturesContainer = null!;
            LODContainer lodContainer = null!;

            IOnlineUsersProvider baseUserProvider = new ArchipelagoHttpOnlineUsersProvider(staticContainer.WebRequestsContainer.WebRequestController,
                URLAddress.FromString(bootstrapContainer.DecentralandUrlsSource.Url(DecentralandUrl.RemotePeers)));

            var onlineUsersProvider = new WorldInfoOnlineUsersProviderDecorator(
                baseUserProvider,
                staticContainer.WebRequestsContainer.WebRequestController,
                URLAddress.FromString(bootstrapContainer.DecentralandUrlsSource.Url(DecentralandUrl.RemotePeersWorld)));

            async UniTask InitializeContainersAsync(IPluginSettingsContainer settingsContainer, CancellationToken ct)
            {
                // Init other containers
                defaultTexturesContainer =
                    await DefaultTexturesContainer
                         .CreateAsync(
                              settingsContainer,
                              assetsProvisioner,
                              appArgs,
                              ct
                          )
                         .ThrowOnFail();

                lodContainer =
                    await LODContainer
                         .CreateAsync(
                              assetsProvisioner,
                              bootstrapContainer.DecentralandUrlsSource,
                              staticContainer,
                              settingsContainer,
                              staticContainer.RealmData,
                              defaultTexturesContainer.TextureArrayContainerFactory,
                              debugBuilder,
                              dynamicWorldParams.EnableLOD,
                              staticContainer.GPUInstancingService,
                              ct
                          )
                         .ThrowOnFail();
            }

            try { await InitializeContainersAsync(dynamicWorldDependencies.SettingsContainer, ct); }
            catch (Exception) { return (null, false); }

            CursorSettings cursorSettings = (await assetsProvisioner.ProvideMainAssetAsync(dynamicSettings.CursorSettings, ct)).Value;
            ProvidedAsset<Texture2D> normalCursorAsset = await assetsProvisioner.ProvideMainAssetAsync(cursorSettings.NormalCursor, ct);
            ProvidedAsset<Texture2D> interactionCursorAsset = await assetsProvisioner.ProvideMainAssetAsync(cursorSettings.InteractionCursor, ct);
            ProvidedAsset<MultiplayerDebugSettings> multiplayerDebugSettings = await assetsProvisioner.ProvideMainAssetAsync(dynamicSettings.MultiplayerDebugSettings, ct);
            ProvidedAsset<AdaptivePhysicsSettings> physicsSettings = await assetsProvisioner.ProvideMainAssetAsync(dynamicSettings.AdaptivePhysicsSettings, ct);

            var unityEventSystem = new UnityEventSystem(EventSystem.current.EnsureNotNull());
            var dclCursor = new DCLCursor(normalCursorAsset.Value, interactionCursorAsset.Value, cursorSettings.NormalCursorHotspot, cursorSettings.InteractionCursorHotspot);

            staticContainer.QualityContainer.AddDebugViews(debugBuilder);

            var realmSamplingData = new RealmSamplingData();
            var dclInput = staticContainer.InputProxy.StrictObject;

            ExposedGlobalDataContainer exposedGlobalDataContainer = staticContainer.ExposedGlobalDataContainer;

            PopupCloserView popupCloserView = Object.Instantiate((await assetsProvisioner.ProvideMainAssetAsync(dynamicSettings.PopupCloserView, CancellationToken.None)).Value.GetComponent<PopupCloserView>()).EnsureNotNull();
            MainUIView mainUIView = Object.Instantiate((await assetsProvisioner.ProvideMainAssetAsync(dynamicSettings.MainUIView, CancellationToken.None)).Value.GetComponent<MainUIView>()).EnsureNotNull();

            var coreMvcManager = new MVCManager(new WindowStackManager(), new CancellationTokenSource(), popupCloserView);

            IMVCManager mvcManager = dynamicWorldParams.EnableAnalytics
                ? new MVCManagerAnalyticsDecorator(coreMvcManager, bootstrapContainer.Analytics!)
                : coreMvcManager;

            var loadingScreenTimeout = new LoadingScreenTimeout();
            ILoadingScreen loadingScreen = new LoadingScreen(mvcManager, loadingScreenTimeout);

            var nftInfoAPIClient = new OpenSeaAPIClient(staticContainer.WebRequestsContainer.WebRequestController, bootstrapContainer.DecentralandUrlsSource);
            var wearableCatalog = new WearableStorage();
            var characterPreviewFactory = new CharacterPreviewFactory(staticContainer.ComponentsContainer.ComponentPoolsRegistry, appArgs);
            IWebBrowser webBrowser = bootstrapContainer.WebBrowser;
            ProfileNameColorHelper.SetNameColors(dynamicSettings.UserNameColors);
            NametagsData nametagsData = (await assetsProvisioner.ProvideMainAssetAsync(dynamicSettings.NametagsData, ct)).Value;

            IProfileCache profileCache = new DefaultProfileCache();

            var profileRepository = new LogProfileRepository(
                new RealmProfileRepository(staticContainer.WebRequestsContainer.WebRequestController, staticContainer.RealmData, profileCache)
            );

            static IMultiPool MultiPoolFactory() =>
                new DCLMultiPool();

            var memoryPool = new ArrayMemoryPool(ArrayPool<byte>.Shared!);

            var assetBundlesURL = URLDomain.FromString(bootstrapContainer.DecentralandUrlsSource.Url(DecentralandUrl.AssetBundlesCDN));
            var builderDTOsURL = URLDomain.FromString(bootstrapContainer.DecentralandUrlsSource.Url(DecentralandUrl.BuilderApiDtos));
            var builderContentURL = URLDomain.FromString(bootstrapContainer.DecentralandUrlsSource.Url(DecentralandUrl.BuilderApiContent));

            var emotesCache = new MemoryEmotesStorage();
            staticContainer.CacheCleaner.Register(emotesCache);
            var equippedWearables = new EquippedWearables();
            var equippedEmotes = new EquippedEmotes();
            var forceRender = new List<string>();

            var selfEmotes = new List<URN>();
            ParseParamsForcedEmotes(bootstrapContainer.ApplicationParametersParser, ref selfEmotes);
            ParseDebugForcedEmotes(bootstrapContainer.DebugSettings.EmotesToAddToUserProfile, ref selfEmotes);

            var selfProfile = new SelfProfile(profileRepository, identityCache, equippedWearables, wearableCatalog,
                emotesCache, equippedEmotes, forceRender, selfEmotes);

            IEmoteProvider emoteProvider = new ApplicationParamsEmoteProvider(appArgs,
                new EcsEmoteProvider(globalWorld, staticContainer.RealmData), builderDTOsURL.Value);

            var wearablesProvider = new ApplicationParametersWearablesProvider(appArgs,
                new ECSWearablesProvider(identityCache, globalWorld), builderDTOsURL.Value);

            //TODO should be unified with LaunchMode
            bool localSceneDevelopment = !string.IsNullOrEmpty(dynamicWorldParams.LocalSceneDevelopmentRealm);
            bool builderCollectionsPreview = appArgs.HasFlag(AppArgsFlags.SELF_PREVIEW_BUILDER_COLLECTIONS);

            var realmContainer = RealmContainer.Create(
                staticContainer,
                identityCache,
                dynamicWorldParams.StaticLoadPositions,
                debugBuilder,
                loadingScreenTimeout,
                loadingScreen,
                localSceneDevelopment,
                bootstrapContainer.DecentralandUrlsSource,
                staticContainer.FeatureFlagsCache,
                appArgs,
                new TeleportController(staticContainer.SceneReadinessReportQueue));

            var terrainContainer = TerrainContainer.Create(staticContainer, realmContainer, dynamicWorldParams.EnableLandscape, localSceneDevelopment);

            SceneRoomLogMetaDataSource playSceneMetaDataSource = new SceneRoomMetaDataSource(staticContainer.RealmData, staticContainer.CharacterContainer.Transform, globalWorld, dynamicWorldParams.IsolateScenesCommunication).WithLog();
            SceneRoomLogMetaDataSource localDevelopmentMetaDataSource = ConstSceneRoomMetaDataSource.FromMachineUUID().WithLog();

            var gateKeeperSceneRoomOptions = new GateKeeperSceneRoomOptions(staticContainer.LaunchMode, bootstrapContainer.DecentralandUrlsSource, playSceneMetaDataSource, localDevelopmentMetaDataSource);

            IGateKeeperSceneRoom gateKeeperSceneRoom = new GateKeeperSceneRoom(staticContainer.WebRequestsContainer.WebRequestController, staticContainer.ScenesCache, gateKeeperSceneRoomOptions)
               .AsActivatable();

            var currentAdapterAddress = ICurrentAdapterAddress.NewDefault(staticContainer.RealmData);

            var archipelagoIslandRoom = IArchipelagoIslandRoom.NewDefault(
                identityCache,
                MultiPoolFactory(),
                new ArrayMemoryPool(),
                staticContainer.CharacterContainer.CharacterObject,
                currentAdapterAddress,
                staticContainer.WebRequestsContainer.WebRequestController
            );

            var reloadSceneController = new ECSReloadScene(staticContainer.ScenesCache, globalWorld, playerEntity, localSceneDevelopment);

            var chatRoom = new ChatConnectiveRoom(staticContainer.WebRequestsContainer.WebRequestController, URLAddress.FromString(bootstrapContainer.DecentralandUrlsSource.Url(DecentralandUrl.ChatAdapter)));

            IRoomHub roomHub = new RoomHub(
                localSceneDevelopment ? IConnectiveRoom.Null.INSTANCE : archipelagoIslandRoom,
                gateKeeperSceneRoom,
                chatRoom
            );

            var islandThroughputBunch = new ThroughputBufferBunch(new ThroughputBuffer(), new ThroughputBuffer());
            var sceneThroughputBunch = new ThroughputBufferBunch(new ThroughputBuffer(), new ThroughputBuffer());
            var chatThroughputBunch = new ThroughputBufferBunch(new ThroughputBuffer(), new ThroughputBuffer());

            var messagePipesHub = new MessagePipesHub(roomHub, MultiPoolFactory(), MultiPoolFactory(), memoryPool, islandThroughputBunch, sceneThroughputBunch, chatThroughputBunch);

            var roomsStatus = new RoomsStatus(
                roomHub,

                //override allowed only in Editor
                Application.isEditor
                    ? new LinkedBox<(bool use, ConnectionQuality quality)>(
                        () => (bootstrapContainer.DebugSettings.OverrideConnectionQuality, bootstrapContainer.DebugSettings.ConnectionQuality)
                    )
                    : new Box<(bool use, ConnectionQuality quality)>((false, ConnectionQuality.QualityExcellent))
            );

            var entityParticipantTable = new EntityParticipantTable();
            staticContainer.EntityParticipantTableProxy.SetObject(entityParticipantTable);

            var queuePoolFullMovementMessage = new ObjectPool<SimplePriorityQueue<NetworkMovementMessage>>(
                () => new SimplePriorityQueue<NetworkMovementMessage>(),
                actionOnRelease: queue => queue.Clear()
            );

            var remoteEntities = new RemoteEntities(
                entityParticipantTable,
                staticContainer.ComponentsContainer.ComponentPoolsRegistry,
                queuePoolFullMovementMessage,
                staticContainer.EntityCollidersGlobalCache
            );

            var realmNavigatorContainer = RealmNavigationContainer.Create
                (staticContainer, bootstrapContainer, lodContainer, realmContainer, remoteEntities, globalWorld, roomHub, terrainContainer.Landscape, exposedGlobalDataContainer, loadingScreen);

            IHealthCheck livekitHealthCheck = bootstrapContainer.DebugSettings.EnableEmulateNoLivekitConnection
                ? new IHealthCheck.AlwaysFails("Livekit connection is in debug, always fail mode")
                : new SequentialHealthCheck(
                    new MultipleURLHealthCheck(staticContainer.WebRequestsContainer.WebRequestController, bootstrapContainer.DecentralandUrlsSource,
                        DecentralandUrl.ArchipelagoStatus,
                        DecentralandUrl.GatekeeperStatus
                    ),
                    new StartLiveKitRooms(roomHub)
                );

            livekitHealthCheck = dynamicWorldParams.EnableAnalytics
                ? livekitHealthCheck.WithFailAnalytics(bootstrapContainer.Analytics!)
                : livekitHealthCheck;

            livekitHealthCheck.WithRetries();

            bool includeCameraReel = staticContainer.FeatureFlagsCache.Configuration.IsEnabled(FeatureFlagsStrings.CAMERA_REEL) || (appArgs.HasDebugFlag() && appArgs.HasFlag(AppArgsFlags.CAMERA_REEL)) || Application.isEditor;
            bool includeFriends = (staticContainer.FeatureFlagsCache.Configuration.IsEnabled(FeatureFlagsStrings.FRIENDS) || (appArgs.HasDebugFlag() && appArgs.HasFlag(AppArgsFlags.FRIENDS)) || Application.isEditor) && !localSceneDevelopment;
            bool includeUserBlocking = staticContainer.FeatureFlagsCache.Configuration.IsEnabled(FeatureFlagsStrings.FRIENDS_USER_BLOCKING) || (appArgs.HasDebugFlag() && appArgs.HasFlag(AppArgsFlags.FRIENDS_USER_BLOCKING));
            bool isNameEditorEnabled = staticContainer.FeatureFlagsCache.Configuration.IsEnabled(FeatureFlagsStrings.PROFILE_NAME_EDITOR) || (appArgs.HasDebugFlag() && appArgs.HasFlag(AppArgsFlags.PROFILE_NAME_EDITOR)) || Application.isEditor;
            bool includeMarketplaceCredits = staticContainer.FeatureFlagsCache.Configuration.IsEnabled(FeatureFlagsStrings.MARKETPLACE_CREDITS);
            bool includeCommunities = staticContainer.FeatureFlagsCache.Configuration.IsEnabled(FeatureFlagsStrings.COMMUNITIES);

            var chatHistory = new ChatHistory();
            ISharedSpaceManager sharedSpaceManager = new SharedSpaceManager(mvcManager, dclInput, globalWorld, includeFriends, includeCameraReel, includeCommunities);

            var initializationFlowContainer = InitializationFlowContainer.Create(staticContainer,
                bootstrapContainer,
                realmContainer,
                realmNavigatorContainer,
                terrainContainer,
                loadingScreen,
                livekitHealthCheck,
                bootstrapContainer.DecentralandUrlsSource,
                mvcManager,
                selfProfile,
                dynamicWorldParams,
                appArgs,
                backgroundMusic,
                roomHub,
                chatHistory,
                localSceneDevelopment);

            IRealmNavigator realmNavigator = realmNavigatorContainer.WithMainScreenFallback(initializationFlowContainer.InitializationFlow, playerEntity, globalWorld);

            MapRendererContainer? mapRendererContainer =
                await MapRendererContainer
                   .CreateAsync(
                        dynamicWorldDependencies.SettingsContainer,
                        staticContainer,
                        bootstrapContainer.DecentralandUrlsSource,
                        assetsProvisioner,
                        placesAPIService,
                        eventsApiService,
                        mapPathEventBus,
                        staticContainer.MapPinsEventBus,
                        notificationsBusController,
                        realmNavigator,
                        staticContainer.RealmData,
                        sharedNavmapCommandBus,
                        onlineUsersProvider,
                        ct
                    );

            var minimap = new MinimapController(
                mainUIView.MinimapView.EnsureNotNull(),
                mapRendererContainer.MapRenderer,
                mvcManager,
                placesAPIService,
                staticContainer.RealmData,
                realmNavigator,
                staticContainer.ScenesCache,
                mapPathEventBus,
                staticContainer.SceneRestrictionBusController,
                dynamicWorldParams.StartParcel,
                sharedSpaceManager
            );

            var worldInfoHub = new LocationBasedWorldInfoHub(
                new WorldInfoHub(staticContainer.SingletonSharedDependencies.SceneMapping),
                staticContainer.CharacterContainer.CharacterObject
            );

            dynamicWorldDependencies.WorldInfoTool.Initialize(worldInfoHub);

            var chatCommandsBus = new ChatCommandsBus();
            var characterDataPropagationUtility = new CharacterDataPropagationUtility(staticContainer.ComponentsContainer.ComponentPoolsRegistry.AddComponentPool<SDKProfile>());

            var currentSceneInfo = new CurrentSceneInfo();

            var connectionStatusPanelPlugin = new ConnectionStatusPanelPlugin(initializationFlowContainer.InitializationFlow, mvcManager, mainUIView, roomsStatus, currentSceneInfo, reloadSceneController, globalWorld, playerEntity, debugBuilder, chatCommandsBus);

            var chatTeleporter = new ChatTeleporter(realmNavigator, new ChatEnvironmentValidator(bootstrapContainer.Environment), bootstrapContainer.DecentralandUrlsSource);

            var chatCommands = new List<IChatCommand>
            {
                new GoToChatCommand(chatTeleporter, staticContainer.WebRequestsContainer.WebRequestController, bootstrapContainer.DecentralandUrlsSource),
                new GoToLocalChatCommand(chatTeleporter),
                new WorldChatCommand(chatTeleporter),
                new DebugPanelChatCommand(debugBuilder, chatCommandsBus),
                new ShowEntityChatCommand(worldInfoHub),
                new ReloadSceneChatCommand(reloadSceneController, globalWorld, playerEntity, staticContainer.ScenesCache),
                new LoadPortableExperienceChatCommand(staticContainer.PortableExperiencesController, staticContainer.FeatureFlagsCache),
                new KillPortableExperienceChatCommand(staticContainer.PortableExperiencesController, staticContainer.FeatureFlagsCache),
                new VersionChatCommand(dclVersion),
                new RoomsChatCommand(roomHub),
                new LogsChatCommand(),
            };

            chatCommands.Add(new HelpChatCommand(chatCommands, appArgs));

            var chatMessageFactory = new ChatMessageFactory(profileCache, identityCache);
            var userBlockingCacheProxy = new ObjectProxy<IUserBlockingCache>();

            IChatMessagesBus coreChatMessageBus = new MultiplayerChatMessagesBus(messagePipesHub, chatMessageFactory, new MessageDeduplication<double>(), userBlockingCacheProxy)
                                                 .WithSelfResend(identityCache, chatMessageFactory)
                                                 .WithIgnoreSymbols()
                                                 .WithCommands(chatCommands, staticContainer.LoadingStatus)
                                                 .WithDebugPanel(debugBuilder);

            IChatMessagesBus chatMessagesBus = dynamicWorldParams.EnableAnalytics
                ? new ChatMessagesBusAnalyticsDecorator(coreChatMessageBus, bootstrapContainer.Analytics!, profileCache, selfProfile)
                : coreChatMessageBus;

            var coreBackpackEventBus = new BackpackEventBus();

            ISocialServiceEventBus socialServiceEventBus = new SocialServiceEventBus();
            var socialServiceContainer = new SocialServicesContainer(bootstrapContainer.DecentralandUrlsSource, identityCache, socialServiceEventBus, appArgs);

            IBackpackEventBus backpackEventBus = dynamicWorldParams.EnableAnalytics
                ? new BackpackEventBusAnalyticsDecorator(coreBackpackEventBus, bootstrapContainer.Analytics!)
                : coreBackpackEventBus;

            var profileBroadcast = new DebounceProfileBroadcast(
                new EnsureSelfPublishedProfileBroadcast(
                    new ProfileBroadcast(messagePipesHub, selfProfile),
                    selfProfile,
                    staticContainer.RealmData
                )
            );

            var multiplayerEmotesMessageBus = new MultiplayerEmotesMessageBus(messagePipesHub, multiplayerDebugSettings, userBlockingCacheProxy);

            var remoteMetadata = new DebounceRemoteMetadata(new RemoteMetadata(roomHub, staticContainer.RealmData));

            var characterPreviewEventBus = new CharacterPreviewEventBus();

            AudioMixer generalAudioMixer = (await assetsProvisioner.ProvideMainAssetAsync(dynamicSettings.GeneralAudioMixer, ct)).Value;
            var audioMixerVolumesController = new AudioMixerVolumesController(generalAudioMixer);

            var multiplayerMovementMessageBus = new MultiplayerMovementMessageBus(messagePipesHub, entityParticipantTable, globalWorld);

            var badgesAPIClient = new BadgesAPIClient(staticContainer.WebRequestsContainer.WebRequestController, bootstrapContainer.DecentralandUrlsSource);

            ICameraReelImagesMetadataDatabase cameraReelImagesMetadataDatabase = new CameraReelImagesMetadataRemoteDatabase(staticContainer.WebRequestsContainer.WebRequestController, bootstrapContainer.DecentralandUrlsSource);
            ICameraReelScreenshotsStorage cameraReelScreenshotsStorage = new CameraReelS3BucketScreenshotsStorage(staticContainer.WebRequestsContainer.WebRequestController);

            var cameraReelStorageService = new CameraReelRemoteStorageService(cameraReelImagesMetadataDatabase, cameraReelScreenshotsStorage, identityCache.Identity?.Address);

            IUserCalendar userCalendar = new GoogleUserCalendar(webBrowser);
            ISystemClipboard clipboard = new UnityClipboard();
            IClipboardManager clipboardManager = new ClipboardManager(clipboard);
            ITextFormatter hyperlinkTextFormatter = new HyperlinkTextFormatter(profileCache, selfProfile);

            var notificationsRequestController = new NotificationsRequestController(staticContainer.WebRequestsContainer.WebRequestController, notificationsBusController, bootstrapContainer.DecentralandUrlsSource, identityCache, includeFriends);
            notificationsRequestController.StartGettingNewNotificationsOverTimeAsync(ct).SuppressCancellationThrow().Forget();

            var friendServiceProxy = new ObjectProxy<IFriendsService>();
            var friendOnlineStatusCacheProxy = new ObjectProxy<IFriendsConnectivityStatusTracker>();
            var friendsCacheProxy = new ObjectProxy<FriendsCache>();

            IProfileThumbnailCache profileThumbnailCache = new ProfileThumbnailCache(staticContainer.WebRequestsContainer.WebRequestController);
            ProfileRepositoryWrapper profileRepositoryWrapper = new ProfileRepositoryWrapper(profileRepository, profileThumbnailCache, remoteMetadata);

            IChatEventBus chatEventBus = new ChatEventBus();
            IFriendsEventBus friendsEventBus = new DefaultFriendsEventBus();

            var profileChangesBus = new ProfileChangesBusController();

            GenericUserProfileContextMenuSettings genericUserProfileContextMenuSettingsSo = (await assetsProvisioner.ProvideMainAssetAsync(dynamicSettings.GenericUserProfileContextMenuSettings, ct)).Value;

            // TODO: Remove fakeCommunitiesDataProvider when all the whole communitiesDataProvider implementation is ready.
            ICommunitiesDataProvider fakeCommunitiesDataProvider = new FakeCommunitiesDataProvider(staticContainer.WebRequestsContainer.WebRequestController, bootstrapContainer.DecentralandUrlsSource);
            ICommunitiesDataProvider communitiesDataProvider = new CommunitiesDataProvider(fakeCommunitiesDataProvider, staticContainer.WebRequestsContainer.WebRequestController, bootstrapContainer.DecentralandUrlsSource);

            IMVCManagerMenusAccessFacade menusAccessFacade = new MVCManagerMenusAccessFacade(
                mvcManager,
                profileCache,
                friendServiceProxy,
                chatEventBus,
                genericUserProfileContextMenuSettingsSo,
                includeUserBlocking,
                bootstrapContainer.Analytics,
                onlineUsersProvider,
                realmNavigator,
                friendOnlineStatusCacheProxy,
                profileRepository,
                sharedSpaceManager);

            var viewDependencies = new ViewDependencies(
                dclInput,
                unityEventSystem,
                menusAccessFacade,
                clipboardManager,
                dclCursor,
                userBlockingCacheProxy);

            var realmNftNamesProvider = new RealmNftNamesProvider(staticContainer.WebRequestsContainer.WebRequestController,
                staticContainer.RealmData);

            var communityCreationEditionEventBus = new CommunityCreationEditionEventBus();

            var globalPlugins = new List<IDCLGlobalPlugin>
            {
                new MultiplayerPlugin(
                    assetsProvisioner,
                    archipelagoIslandRoom,
                    gateKeeperSceneRoom,
                    chatRoom,
                    roomHub,
                    roomsStatus,
                    profileRepository,
                    profileBroadcast,
                    debugBuilder,
                    staticContainer.LoadingStatus,
                    entityParticipantTable,
                    messagePipesHub,
                    remoteMetadata,
                    staticContainer.CharacterContainer.CharacterObject,
                    staticContainer.RealmData,
                    remoteEntities,
                    staticContainer.ScenesCache,
                    emotesCache,
                    characterDataPropagationUtility,
                    staticContainer.ComponentsContainer.ComponentPoolsRegistry,
                    islandThroughputBunch,
                    sceneThroughputBunch
                ),
                new WorldInfoPlugin(worldInfoHub, debugBuilder, chatHistory),
                new CharacterMotionPlugin(assetsProvisioner, staticContainer.CharacterContainer.CharacterObject, debugBuilder, staticContainer.ComponentsContainer.ComponentPoolsRegistry, staticContainer.SceneReadinessReportQueue),
                new InputPlugin(dclInput, dclCursor, unityEventSystem, assetsProvisioner, dynamicWorldDependencies.CursorUIDocument, multiplayerEmotesMessageBus, mvcManager, debugBuilder, dynamicWorldDependencies.RootUIDocument, dynamicWorldDependencies.ScenesUIDocument, dynamicWorldDependencies.CursorUIDocument, exposedGlobalDataContainer.ExposedCameraData),
                new GlobalInteractionPlugin(dclInput, dynamicWorldDependencies.RootUIDocument, assetsProvisioner, staticContainer.EntityCollidersGlobalCache, exposedGlobalDataContainer.GlobalInputEvents, unityEventSystem, mvcManager, menusAccessFacade),
                new CharacterCameraPlugin(assetsProvisioner, realmSamplingData, exposedGlobalDataContainer.ExposedCameraData, debugBuilder, dynamicWorldDependencies.CommandLineArgs, dclInput),
                new WearablePlugin(assetsProvisioner, staticContainer.WebRequestsContainer.WebRequestController, staticContainer.RealmData, assetBundlesURL, staticContainer.CacheCleaner, wearableCatalog, builderContentURL.Value, builderCollectionsPreview),
                new EmotePlugin(staticContainer.WebRequestsContainer.WebRequestController, emotesCache, staticContainer.RealmData, multiplayerEmotesMessageBus, debugBuilder,
                    assetsProvisioner, selfProfile, mvcManager, dclInput, staticContainer.CacheCleaner, identityCache, entityParticipantTable, assetBundlesURL, dclCursor, staticContainer.InputBlock, globalWorld, playerEntity, builderContentURL.Value, localSceneDevelopment, sharedSpaceManager, builderCollectionsPreview, appArgs),
                new ProfilingPlugin(staticContainer.Profiler, staticContainer.RealmData, staticContainer.SingletonSharedDependencies.MemoryBudget, debugBuilder, staticContainer.ScenesCache, dclVersion, physicsSettings.Value, staticContainer.SceneLoadingLimit),
                new AvatarPlugin(
                    staticContainer.ComponentsContainer.ComponentPoolsRegistry,
                    assetsProvisioner,
                    staticContainer.SingletonSharedDependencies.FrameTimeBudget,
                    staticContainer.SingletonSharedDependencies.MemoryBudget,
                    staticContainer.QualityContainer.RendererFeaturesCache,
                    staticContainer.RealmData,
                    staticContainer.MainPlayerAvatarBaseProxy,
                    debugBuilder,
                    staticContainer.CacheCleaner,
                    new DefaultFaceFeaturesHandler(wearableCatalog),
                    nametagsData,
                    defaultTexturesContainer.TextureArrayContainerFactory,
                    wearableCatalog,
                    userBlockingCacheProxy),
                new MainUIPlugin(mvcManager, mainUIView, includeFriends, sharedSpaceManager),
                new ProfilePlugin(profileRepository, profileCache, staticContainer.CacheCleaner),
                new MapRendererPlugin(mapRendererContainer.MapRenderer),
                new SidebarPlugin(
                    assetsProvisioner, mvcManager, mainUIView, notificationsBusController,
                    notificationsRequestController, identityCache, profileRepository,
                    staticContainer.WebRequestsContainer.WebRequestController,
                    webBrowser, dynamicWorldDependencies.Web3Authenticator,
                    initializationFlowContainer.InitializationFlow,
                    profileCache, dclInput,
                    globalWorld, playerEntity, includeCameraReel, includeFriends, includeMarketplaceCredits,
                    chatHistory, profileRepositoryWrapper, sharedSpaceManager, profileChangesBus,
                    selfProfile, staticContainer.RealmData, staticContainer.FeatureFlagsCache),
                new ErrorPopupPlugin(mvcManager, assetsProvisioner),
                connectionStatusPanelPlugin,
                new MinimapPlugin(mvcManager, minimap),
                new ChatPlugin(
                    mvcManager,
                    chatMessagesBus,
                    chatHistory,
                    entityParticipantTable,
                    nametagsData,
                    mainUIView,
                    staticContainer.InputBlock,
                    globalWorld,
                    playerEntity,
                    viewDependencies,
                    chatCommandsBus,
                    roomHub,
                    assetsProvisioner,
                    hyperlinkTextFormatter,
                    profileCache,
                    chatEventBus,
                    identityCache,
                    staticContainer.LoadingStatus,
                    sharedSpaceManager,
                    userBlockingCacheProxy,
                    socialServiceContainer.socialServicesRPC,
                    friendsEventBus,
                    chatMessageFactory,
                    staticContainer.FeatureFlagsCache,
                    friendServiceProxy,
                    profileRepositoryWrapper),
                new ExplorePanelPlugin(
                    assetsProvisioner,
                    mvcManager,
                    mapRendererContainer,
                    placesAPIService,
                    staticContainer.WebRequestsContainer.WebRequestController,
                    identityCache,
                    cameraReelStorageService,
                    cameraReelStorageService,
                    clipboard,
                    bootstrapContainer.DecentralandUrlsSource,
                    wearableCatalog,
                    characterPreviewFactory,
                    profileRepository,
                    dynamicWorldDependencies.Web3Authenticator,
                    initializationFlowContainer.InitializationFlow,
                    selfProfile,
                    equippedWearables,
                    equippedEmotes,
                    webBrowser,
                    emotesCache,
                    forceRender,
                    dclInput,
                    staticContainer.RealmData,
                    profileCache,
                    assetBundlesURL,
                    notificationsBusController,
                    characterPreviewEventBus,
                    mapPathEventBus,
                    backpackEventBus,
                    thirdPartyNftProviderSource,
                    wearablesProvider,
                    dclCursor,
                    staticContainer.InputBlock,
                    emoteProvider,
                    globalWorld,
                    playerEntity,
                    chatMessagesBus,
                    staticContainer.MemoryCap,
                    bootstrapContainer.WorldVolumeMacBus,
                    eventsApiService,
                    userCalendar,
                    clipboard,
                    explorePanelNavmapBus,
                    includeCameraReel,
                    includeCommunities,
                    appArgs,
                    viewDependencies,
                    userBlockingCacheProxy,
                    sharedSpaceManager,
                    profileChangesBus,
                    staticContainer.SceneLoadingLimit,
                    mainUIView.WarningNotification,
                    profileRepositoryWrapper,
                    communitiesDataProvider,
                    realmNftNamesProvider,
                    communityCreationEditionEventBus
                ),
                new CharacterPreviewPlugin(staticContainer.ComponentsContainer.ComponentPoolsRegistry, assetsProvisioner, staticContainer.CacheCleaner),
                new WebRequestsPlugin(staticContainer.WebRequestsContainer.AnalyticsContainer, debugBuilder),
                new Web3AuthenticationPlugin(assetsProvisioner, dynamicWorldDependencies.Web3Authenticator, debugBuilder, mvcManager, selfProfile, webBrowser, staticContainer.RealmData, identityCache, characterPreviewFactory, dynamicWorldDependencies.SplashScreen, audioMixerVolumesController, staticContainer.FeatureFlagsCache, characterPreviewEventBus, globalWorld),
                new StylizedSkyboxPlugin(assetsProvisioner, dynamicSettings.DirectionalLight, debugBuilder, staticContainer.FeatureFlagsCache),
                new LoadingScreenPlugin(assetsProvisioner, mvcManager, audioMixerVolumesController,
                    staticContainer.InputBlock, debugBuilder, staticContainer.LoadingStatus),
                new ExternalUrlPromptPlugin(assetsProvisioner, webBrowser, mvcManager, dclCursor),
                new TeleportPromptPlugin(
                    assetsProvisioner,
                    mvcManager,
                    staticContainer.WebRequestsContainer.WebRequestController,
                    placesAPIService,
                    dclCursor,
                    chatMessagesBus
                ),
                new ChangeRealmPromptPlugin(
                    assetsProvisioner,
                    mvcManager,
                    dclCursor,
                    realmUrl => chatMessagesBus.Send(ChatChannel.NEARBY_CHANNEL, $"/{ChatCommandsUtils.COMMAND_GOTO} {realmUrl}", "RestrictedActionAPI")),
                new NftPromptPlugin(assetsProvisioner, webBrowser, mvcManager, nftInfoAPIClient, staticContainer.WebRequestsContainer.WebRequestController, dclCursor),
                staticContainer.CharacterContainer.CreateGlobalPlugin(),
                staticContainer.QualityContainer.CreatePlugin(),
                new MultiplayerMovementPlugin(
                    assetsProvisioner,
                    multiplayerMovementMessageBus,
                    debugBuilder,
                    remoteEntities,
                    staticContainer.CharacterContainer.Transform,
                    multiplayerDebugSettings,
                    appArgs,
                    entityParticipantTable,
                    staticContainer.RealmData,
                    remoteMetadata,
                    staticContainer.FeatureFlagsCache),
                new AudioPlaybackPlugin(terrainContainer.GenesisTerrain, assetsProvisioner, dynamicWorldParams.EnableLandscape),
                new RealmDataDirtyFlagPlugin(staticContainer.RealmData),
                new NotificationPlugin(
                    assetsProvisioner,
                    mvcManager,
                    staticContainer.WebRequestsContainer.WebRequestController,
                    notificationsBusController,
                    sharedSpaceManager),
                new RewardPanelPlugin(mvcManager, assetsProvisioner, notificationsBusController, staticContainer.WebRequestsContainer.WebRequestController),
                new PassportPlugin(
                    assetsProvisioner,
                    mvcManager,
                    dclCursor,
                    profileRepository,
                    characterPreviewFactory,
                    staticContainer.RealmData,
                    assetBundlesURL,
                    staticContainer.WebRequestsContainer.WebRequestController,
                    characterPreviewEventBus,
                    selfProfile,
                    webBrowser,
                    bootstrapContainer.DecentralandUrlsSource,
                    badgesAPIClient,
                    notificationsBusController,
                    staticContainer.InputBlock,
                    remoteMetadata,
                    cameraReelStorageService,
                    cameraReelStorageService,
                    globalWorld,
                    playerEntity,
                    includeCameraReel,
                    friendServiceProxy,
                    friendOnlineStatusCacheProxy,
                    onlineUsersProvider,
                    realmNavigator,
                    identityCache,
                    viewDependencies,
                    realmNftNamesProvider,
                    profileChangesBus,
                    includeFriends,
                    includeUserBlocking,
                    isNameEditorEnabled,
                    chatEventBus,
                    sharedSpaceManager,
                    profileRepositoryWrapper
                ),
                new GenericPopupsPlugin(assetsProvisioner, mvcManager, clipboardManager),
                new GenericContextMenuPlugin(assetsProvisioner, mvcManager, viewDependencies, profileRepositoryWrapper),
                realmNavigatorContainer.CreatePlugin(),
                new GPUInstancingPlugin(staticContainer.GPUInstancingService, assetsProvisioner, staticContainer.RealmData, staticContainer.LoadingStatus, exposedGlobalDataContainer.ExposedCameraData),
            };

            if (!appArgs.HasDebugFlag() || !appArgs.HasFlagWithValueFalse(AppArgsFlags.LANDSCAPE_TERRAIN_ENABLED))
                globalPlugins.Add(terrainContainer.CreatePlugin(staticContainer, bootstrapContainer, mapRendererContainer, debugBuilder, staticContainer.FeatureFlagsCache.Configuration.IsEnabled(FeatureFlagsStrings.GPUI_ENABLED)));

            if (localSceneDevelopment)
            {
                globalPlugins.Add(new LocalSceneDevelopmentPlugin(reloadSceneController, realmUrls));
            }
            else
            {
                globalPlugins.Add(lodContainer.LODPlugin);
                globalPlugins.Add(lodContainer.RoadPlugin);
            }

            if (localSceneDevelopment || builderCollectionsPreview)
                globalPlugins.Add(new GlobalGLTFLoadingPlugin(staticContainer.WebRequestsContainer.WebRequestController, staticContainer.RealmData, builderContentURL.Value, localSceneDevelopment));

            globalPlugins.AddRange(staticContainer.SharedPlugins);

            if (includeFriends)
            {
                // TODO many circular dependencies - adjust the flow and get rid of ObjectProxy
                var friendsContainer = new FriendsContainer(
                    mainUIView,
                    mvcManager,
                    assetsProvisioner,
                    identityCache,
                    profileRepository,
                    staticContainer.LoadingStatus,
                    staticContainer.InputBlock,
                    dclInput,
                    selfProfile,
                    new MVCPassportBridge(mvcManager),
                    notificationsBusController,
                    onlineUsersProvider,
                    realmNavigator,
                    includeUserBlocking,
                    appArgs,
                    staticContainer.FeatureFlagsCache,
                    dynamicWorldParams.EnableAnalytics,
                    bootstrapContainer.Analytics,
                    chatEventBus,
                    viewDependencies,
                    sharedSpaceManager,
                    socialServiceEventBus,
                    socialServiceContainer.socialServicesRPC,
                    friendsEventBus,
                    friendServiceProxy,
                    friendOnlineStatusCacheProxy,
                    friendsCacheProxy,
                    userBlockingCacheProxy,
                    profileRepositoryWrapper
                );

                globalPlugins.Add(friendsContainer);
            }

            if (includeCameraReel)
                globalPlugins.Add(new InWorldCameraPlugin(
                    dclInput,
                    selfProfile,
                    staticContainer.RealmData,
                    playerEntity,
                    placesAPIService,
                    staticContainer.CharacterContainer.CharacterObject,
                    coroutineRunner,
                    cameraReelStorageService,
                    cameraReelStorageService,
                    mvcManager,
                    clipboard,
                    bootstrapContainer.DecentralandUrlsSource,
                    webBrowser,
                    staticContainer.WebRequestsContainer.WebRequestController,
                    profileRepository,
                    realmNavigator,
                    assetsProvisioner,
                    wearableCatalog,
                    wearablesProvider,
                    assetBundlesURL,
                    dclCursor,
                    mainUIView.SidebarView.EnsureNotNull().InWorldCameraButton,
                    globalWorld,
                    debugBuilder,
                    nametagsData,
                    profileRepositoryWrapper,
                    sharedSpaceManager,
                    identityCache));

            if (includeMarketplaceCredits)
            {
                globalPlugins.Add(new MarketplaceCreditsPlugin(
                    mainUIView,
                    assetsProvisioner,
                    webBrowser,
                    staticContainer.InputBlock,
                    selfProfile,
                    staticContainer.WebRequestsContainer.WebRequestController,
                    bootstrapContainer.DecentralandUrlsSource,
                    mvcManager,
                    notificationsBusController,
                    staticContainer.RealmData,
                    sharedSpaceManager,
                    staticContainer.FeatureFlagsCache));
            }

            if (includeCommunities)
                globalPlugins.Add(new CommunitiesPlugin(
                    mvcManager,
                    assetsProvisioner,
                    webBrowser,
                    staticContainer.InputBlock,
                    cameraReelStorageService,
                    cameraReelScreenshotsStorage,
                    profileRepositoryWrapper,
                    friendServiceProxy,
                    communitiesDataProvider,
                    staticContainer.WebRequestsContainer.WebRequestController,
<<<<<<< HEAD
                    mainUIView.WarningNotification,
                    realmNftNamesProvider,
                    placesAPIService,
                    selfProfile,
                    communityCreationEditionEventBus));
=======
                    placesAPIService,
                    realmNavigator,
                    clipboard,
                    webBrowser));
>>>>>>> 855a9d27

            if (dynamicWorldParams.EnableAnalytics)
                globalPlugins.Add(new AnalyticsPlugin(
                        bootstrapContainer.Analytics!,
                        staticContainer.Profiler,
                        staticContainer.LoadingStatus,
                        staticContainer.RealmData,
                        staticContainer.ScenesCache,
                        staticContainer.MainPlayerAvatarBaseProxy,
                        identityCache,
                        debugBuilder,
                        cameraReelStorageService,
                        entityParticipantTable
                    )
                );

            var globalWorldFactory = new GlobalWorldFactory(
                in staticContainer,
                exposedGlobalDataContainer.CameraSamplingData,
                realmSamplingData,
                assetBundlesURL,
                staticContainer.RealmData,
                globalPlugins,
                debugBuilder,
                staticContainer.ScenesCache,
                dynamicWorldParams.HybridSceneParams,
                currentSceneInfo,
                lodContainer.LodCache,
                lodContainer.RoadCoordinates,
                lodContainer.LODSettings,
                multiplayerEmotesMessageBus,
                globalWorld,
                staticContainer.SceneReadinessReportQueue,
                localSceneDevelopment,
                profileRepository,
                bootstrapContainer.UseRemoteAssetBundles,
                lodContainer.RoadAssetsPool,
                staticContainer.SceneLoadingLimit
            );

            staticContainer.RoomHubProxy.SetObject(roomHub);

            var container = new DynamicWorldContainer(
                mvcManager,
                realmContainer.RealmController,
                globalWorldFactory,
                globalPlugins,
                profileRepository,
                initializationFlowContainer.InitializationFlow,
                chatMessagesBus,
                messagePipesHub,
                remoteMetadata,
                profileBroadcast,
                roomHub,
                socialServiceContainer
            );

            // Init itself
            await dynamicWorldDependencies.SettingsContainer.InitializePluginAsync(container, ct)!.ThrowOnFail();

            return (container, true);
        }

        private static URLAddress GetFriendsApiUrl(IDecentralandUrlsSource dclUrlSource, IAppArgs appArgs)
        {
            string url = dclUrlSource.Url(DecentralandUrl.ApiFriends);

            if (appArgs.TryGetValue(AppArgsFlags.FRIENDS_API_URL, out string? urlFromArgs))
                url = urlFromArgs!;

            return URLAddress.FromString(url);
        }

        private static void ParseDebugForcedEmotes(IReadOnlyCollection<string>? debugEmotes, ref List<URN> parsedEmotes)
        {
            if (debugEmotes?.Count > 0)
                parsedEmotes.AddRange(debugEmotes.Select(emote => new URN(emote)));
        }

        private static void ParseParamsForcedEmotes(IAppArgs appParams, ref List<URN> parsedEmotes)
        {
            if (appParams.TryGetValue(AppArgsFlags.FORCED_EMOTES, out string? csv) && !string.IsNullOrEmpty(csv!))
                parsedEmotes.AddRange(csv.Split(',', StringSplitOptions.RemoveEmptyEntries)?.Select(emote => new URN(emote)) ?? ArraySegment<URN>.Empty);
        }
    }
}<|MERGE_RESOLUTION|>--- conflicted
+++ resolved
@@ -972,18 +972,13 @@
                     friendServiceProxy,
                     communitiesDataProvider,
                     staticContainer.WebRequestsContainer.WebRequestController,
-<<<<<<< HEAD
                     mainUIView.WarningNotification,
                     realmNftNamesProvider,
                     placesAPIService,
                     selfProfile,
-                    communityCreationEditionEventBus));
-=======
-                    placesAPIService,
                     realmNavigator,
                     clipboard,
-                    webBrowser));
->>>>>>> 855a9d27
+                    communityCreationEditionEventBus));
 
             if (dynamicWorldParams.EnableAnalytics)
                 globalPlugins.Add(new AnalyticsPlugin(
