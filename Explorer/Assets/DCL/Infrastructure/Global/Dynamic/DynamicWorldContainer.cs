using Arch.Core;
using CommunicationData.URLHelpers;
using Cysharp.Threading.Tasks;
using DCL.AssetsProvision;
using DCL.Audio;
using DCL.AvatarRendering.Emotes;
using DCL.AvatarRendering.Emotes.Equipped;
using DCL.AvatarRendering.Wearables;
using DCL.AvatarRendering.Wearables.Equipped;
using DCL.AvatarRendering.Wearables.Helpers;
using DCL.AvatarRendering.Wearables.ThirdParty;
using DCL.Backpack.BackpackBus;
using DCL.BadgesAPIService;
using DCL.Browser;
using DCL.CharacterPreview;
using DCL.Chat.Commands;
using DCL.Chat.EventBus;
using DCL.Chat.History;
using DCL.Chat.MessageBus;
using DCL.Clipboard;
using DCL.DebugUtilities;
using DCL.EventsApi;
using DCL.FeatureFlags;
using DCL.Friends;
using DCL.Friends.Passport;
using DCL.Friends.UserBlocking;
using DCL.Input;
using DCL.InWorldCamera.CameraReelStorageService;
using DCL.LOD.Systems;
using DCL.MapRenderer;
using DCL.Minimap;
using DCL.Multiplayer.Connections.Archipelago.AdapterAddress.Current;
using DCL.Multiplayer.Connections.Archipelago.Rooms;
using DCL.Multiplayer.Connections.Archipelago.Rooms.Chat;
using DCL.Multiplayer.Connections.DecentralandUrls;
using DCL.Multiplayer.Connections.GateKeeper.Meta;
using DCL.Multiplayer.Connections.GateKeeper.Rooms;
using DCL.Multiplayer.Connections.GateKeeper.Rooms.Options;
using DCL.Multiplayer.Connections.Messaging.Hubs;
using DCL.Multiplayer.Connections.Pools;
using DCL.Multiplayer.Connections.RoomHubs;
using DCL.Multiplayer.Connections.Rooms.Connective;
using DCL.Multiplayer.Connections.Rooms.Status;
using DCL.Multiplayer.Connections.Systems.Throughput;
using DCL.Multiplayer.Connectivity;
using DCL.Multiplayer.Deduplication;
using DCL.Multiplayer.Emotes;
using DCL.Multiplayer.HealthChecks;
using DCL.Multiplayer.HealthChecks.Struct;
using DCL.Multiplayer.Movement;
using DCL.Multiplayer.Movement.Settings;
using DCL.Multiplayer.Movement.Systems;
using DCL.Multiplayer.Profiles.BroadcastProfiles;
using DCL.Multiplayer.Profiles.Entities;
using DCL.Multiplayer.Profiles.Poses;
using DCL.Multiplayer.Profiles.Tables;
using DCL.Multiplayer.SDK.Systems.GlobalWorld;
using DCL.Nametags;
using DCL.Navmap;
using DCL.NftInfoAPIService;
using DCL.Notifications;
using DCL.NotificationsBusController.NotificationsBus;
using DCL.Optimization.AdaptivePerformance.Systems;
using DCL.Optimization.Pools;
using DCL.PerformanceAndDiagnostics.Analytics;
using DCL.PlacesAPIService;
using DCL.PluginSystem;
using DCL.PluginSystem.Global;
using DCL.Profiles;
using DCL.Profiles.Helpers;
using DCL.Profiles.Self;
using DCL.RealmNavigation;
using DCL.Rendering.GPUInstancing.Systems;
using DCL.SceneLoadingScreens.LoadingScreen;
using DCL.SocialService;
using DCL.StylizedSkybox.Scripts.Plugin;
using DCL.UI.GenericContextMenu.Controllers;
using DCL.UI.InputFieldFormatting;
using DCL.UI.MainUI;
using DCL.UI.Profiles.Helpers;
using DCL.UI.SharedSpaceManager;
using DCL.UserInAppInitializationFlow;
using DCL.Utilities;
using DCL.Utilities.Extensions;
using DCL.Web3.Identities;
using DCL.WebRequests.Analytics;
using ECS.Prioritization.Components;
using ECS.SceneLifeCycle;
using ECS.SceneLifeCycle.CurrentScene;
using ECS.SceneLifeCycle.Realm;
using Global.AppArgs;
using Global.Dynamic.ChatCommands;
using Global.Dynamic.RealmUrl;
using Global.Versioning;
using LiveKit.Internal.FFIClients.Pools;
using LiveKit.Internal.FFIClients.Pools.Memory;
using LiveKit.Proto;
using MVC;
using MVC.PopupsController.PopupCloser;
using SceneRunner.Debugging.Hub;
using System;
using System.Buffers;
using System.Collections.Generic;
using System.Linq;
using System.Threading;
using UnityEngine;
using UnityEngine.Audio;
using UnityEngine.EventSystems;
using UnityEngine.Pool;
using Utility;
using Utility.Ownership;
using Utility.PriorityQueue;
using Object = UnityEngine.Object;

namespace Global.Dynamic
{
    public class DynamicWorldContainer : DCLWorldContainer<DynamicWorldSettings>
    {
        private readonly IChatMessagesBus chatMessagesBus;
        private readonly IProfileBroadcast profileBroadcast;
        private readonly SocialServicesContainer socialServicesContainer;
        private readonly ISelfProfile selfProfile;

        public IMVCManager MvcManager { get; }

        public IGlobalRealmController RealmController { get; }

        public GlobalWorldFactory GlobalWorldFactory { get; }

        public IReadOnlyList<IDCLGlobalPlugin> GlobalPlugins { get; }

        public IProfileRepository ProfileRepository { get; }

        public IUserInAppInitializationFlow UserInAppInAppInitializationFlow { get; }

        public IMessagePipesHub MessagePipesHub { get; }

        public IRemoteMetadata RemoteMetadata { get; }

        public IRoomHub RoomHub { get; }

        private DynamicWorldContainer(
            IMVCManager mvcManager,
            IGlobalRealmController realmController,
            GlobalWorldFactory globalWorldFactory,
            IReadOnlyList<IDCLGlobalPlugin> globalPlugins,
            IProfileRepository profileRepository,
            IUserInAppInitializationFlow userInAppInAppInitializationFlow,
            IChatMessagesBus chatMessagesBus,
            IMessagePipesHub messagePipesHub,
            IRemoteMetadata remoteMetadata,
            IProfileBroadcast profileBroadcast,
            IRoomHub roomHub,
            SocialServicesContainer socialServicesContainer,
            ISelfProfile selfProfile)
        {
            MvcManager = mvcManager;
            RealmController = realmController;
            GlobalWorldFactory = globalWorldFactory;
            GlobalPlugins = globalPlugins;
            ProfileRepository = profileRepository;
            UserInAppInAppInitializationFlow = userInAppInAppInitializationFlow;
            MessagePipesHub = messagePipesHub;
            RemoteMetadata = remoteMetadata;
            RoomHub = roomHub;
            this.chatMessagesBus = chatMessagesBus;
            this.profileBroadcast = profileBroadcast;
            this.socialServicesContainer = socialServicesContainer;
            this.selfProfile = selfProfile;
        }

        public override void Dispose()
        {
            chatMessagesBus.Dispose();
            profileBroadcast.Dispose();
            MessagePipesHub.Dispose();
            socialServicesContainer.Dispose();
            selfProfile.Dispose();
        }

        public static async UniTask<(DynamicWorldContainer? container, bool success)> CreateAsync(
            BootstrapContainer bootstrapContainer,
            DynamicWorldDependencies dynamicWorldDependencies,
            DynamicWorldParams dynamicWorldParams,
            AudioClipConfig backgroundMusic,
            World globalWorld,
            Entity playerEntity,
            IAppArgs appArgs,
            ICoroutineRunner coroutineRunner,
            DCLVersion dclVersion,
            RealmUrls realmUrls,
            CancellationToken ct)
        {
            DynamicSettings dynamicSettings = dynamicWorldDependencies.DynamicSettings;
            StaticContainer staticContainer = dynamicWorldDependencies.StaticContainer;
            IWeb3IdentityCache identityCache = dynamicWorldDependencies.Web3IdentityCache;
            IAssetsProvisioner assetsProvisioner = dynamicWorldDependencies.AssetsProvisioner;
            IDebugContainerBuilder debugBuilder = dynamicWorldDependencies.DebugContainerBuilder;
            var explorePanelNavmapBus = new ObjectProxy<INavmapBus>();
            INavmapBus sharedNavmapCommandBus = new SharedNavmapBus(explorePanelNavmapBus);

            // If we have many undesired delays when using the third-party providers, it might be useful to cache it at app's bootstrap
            // So far, the chance of using it is quite low, so it's preferable to do it lazy avoiding extra requests & memory allocations
            IThirdPartyNftProviderSource thirdPartyNftProviderSource = new RealmThirdPartyNftProviderSource(staticContainer.WebRequestsContainer.WebRequestController,
                staticContainer.RealmData);

            var placesAPIService = new PlacesAPIService(new PlacesAPIClient(staticContainer.WebRequestsContainer.WebRequestController, bootstrapContainer.DecentralandUrlsSource));

            IEventsApiService eventsApiService = new HttpEventsApiService(staticContainer.WebRequestsContainer.WebRequestController,
                URLDomain.FromString(bootstrapContainer.DecentralandUrlsSource.Url(DecentralandUrl.ApiEvents)));

            var mapPathEventBus = new MapPathEventBus();
            INotificationsBusController notificationsBusController = new NotificationsBusController();

            DefaultTexturesContainer defaultTexturesContainer = null!;
            LODContainer lodContainer = null!;

            IOnlineUsersProvider baseUserProvider = new ArchipelagoHttpOnlineUsersProvider(staticContainer.WebRequestsContainer.WebRequestController,
                URLAddress.FromString(bootstrapContainer.DecentralandUrlsSource.Url(DecentralandUrl.RemotePeers)));

            var onlineUsersProvider = new WorldInfoOnlineUsersProviderDecorator(
                baseUserProvider,
                staticContainer.WebRequestsContainer.WebRequestController,
                URLAddress.FromString(bootstrapContainer.DecentralandUrlsSource.Url(DecentralandUrl.RemotePeersWorld)));

            async UniTask InitializeContainersAsync(IPluginSettingsContainer settingsContainer, CancellationToken ct)
            {
                // Init other containers
                defaultTexturesContainer =
                    await DefaultTexturesContainer
                         .CreateAsync(
                              settingsContainer,
                              assetsProvisioner,
                              appArgs,
                              ct
                          )
                         .ThrowOnFail();

                lodContainer =
                    await LODContainer
                         .CreateAsync(
                              assetsProvisioner,
                              bootstrapContainer.DecentralandUrlsSource,
                              staticContainer,
                              settingsContainer,
                              staticContainer.RealmData,
                              defaultTexturesContainer.TextureArrayContainerFactory,
                              debugBuilder,
                              dynamicWorldParams.EnableLOD,
                              staticContainer.GPUInstancingService,
                              ct
                          )
                         .ThrowOnFail();
            }

            try { await InitializeContainersAsync(dynamicWorldDependencies.SettingsContainer, ct); }
            catch (Exception) { return (null, false); }

            CursorSettings cursorSettings = (await assetsProvisioner.ProvideMainAssetAsync(dynamicSettings.CursorSettings, ct)).Value;
            ProvidedAsset<Texture2D> normalCursorAsset = await assetsProvisioner.ProvideMainAssetAsync(cursorSettings.NormalCursor, ct);
            ProvidedAsset<Texture2D> interactionCursorAsset = await assetsProvisioner.ProvideMainAssetAsync(cursorSettings.InteractionCursor, ct);
            ProvidedAsset<MultiplayerDebugSettings> multiplayerDebugSettings = await assetsProvisioner.ProvideMainAssetAsync(dynamicSettings.MultiplayerDebugSettings, ct);
            ProvidedAsset<AdaptivePhysicsSettings> physicsSettings = await assetsProvisioner.ProvideMainAssetAsync(dynamicSettings.AdaptivePhysicsSettings, ct);

            var unityEventSystem = new UnityEventSystem(EventSystem.current.EnsureNotNull());
            var dclCursor = new DCLCursor(normalCursorAsset.Value, interactionCursorAsset.Value, cursorSettings.NormalCursorHotspot, cursorSettings.InteractionCursorHotspot);

            staticContainer.QualityContainer.AddDebugViews(debugBuilder);

            var realmSamplingData = new RealmSamplingData();

            ExposedGlobalDataContainer exposedGlobalDataContainer = staticContainer.ExposedGlobalDataContainer;

            PopupCloserView popupCloserView = Object.Instantiate((await assetsProvisioner.ProvideMainAssetAsync(dynamicSettings.PopupCloserView, CancellationToken.None)).Value.GetComponent<PopupCloserView>()).EnsureNotNull();
            MainUIView mainUIView = Object.Instantiate((await assetsProvisioner.ProvideMainAssetAsync(dynamicSettings.MainUIView, CancellationToken.None)).Value.GetComponent<MainUIView>()).EnsureNotNull();

            var coreMvcManager = new MVCManager(new WindowStackManager(), new CancellationTokenSource(), popupCloserView);

            IMVCManager mvcManager = dynamicWorldParams.EnableAnalytics
                ? new MVCManagerAnalyticsDecorator(coreMvcManager, bootstrapContainer.Analytics!)
                : coreMvcManager;

            var loadingScreenTimeout = new LoadingScreenTimeout();
            ILoadingScreen loadingScreen = new LoadingScreen(mvcManager, loadingScreenTimeout);

            var nftInfoAPIClient = new OpenSeaAPIClient(staticContainer.WebRequestsContainer.WebRequestController, bootstrapContainer.DecentralandUrlsSource);
            var wearableCatalog = new WearableStorage();
            var characterPreviewFactory = new CharacterPreviewFactory(staticContainer.ComponentsContainer.ComponentPoolsRegistry, appArgs);
            IWebBrowser webBrowser = bootstrapContainer.WebBrowser;
            ProfileNameColorHelper.SetNameColors(dynamicSettings.UserNameColors);
            NametagsData nametagsData = (await assetsProvisioner.ProvideMainAssetAsync(dynamicSettings.NametagsData, ct)).Value;

            IProfileCache profileCache = new DefaultProfileCache();

            var profileRepository = new LogProfileRepository(
                new RealmProfileRepository(staticContainer.WebRequestsContainer.WebRequestController, staticContainer.RealmData, profileCache)
            );

            static IMultiPool MultiPoolFactory() =>
                new DCLMultiPool();

            var memoryPool = new ArrayMemoryPool(ArrayPool<byte>.Shared!);

            var assetBundlesURL = URLDomain.FromString(bootstrapContainer.DecentralandUrlsSource.Url(DecentralandUrl.AssetBundlesCDN));
            var builderDTOsURL = URLDomain.FromString(bootstrapContainer.DecentralandUrlsSource.Url(DecentralandUrl.BuilderApiDtos));
            var builderContentURL = URLDomain.FromString(bootstrapContainer.DecentralandUrlsSource.Url(DecentralandUrl.BuilderApiContent));

            var emotesCache = new MemoryEmotesStorage();
            staticContainer.CacheCleaner.Register(emotesCache);
            var equippedWearables = new EquippedWearables();
            var equippedEmotes = new EquippedEmotes();
            var forceRender = new List<string>();

            var selfEmotes = new List<URN>();
            ParseParamsForcedEmotes(bootstrapContainer.ApplicationParametersParser, ref selfEmotes);
            ParseDebugForcedEmotes(bootstrapContainer.DebugSettings.EmotesToAddToUserProfile, ref selfEmotes);

            var selfProfile = new SelfProfile(profileRepository, identityCache, equippedWearables, wearableCatalog,
                emotesCache, equippedEmotes, forceRender, selfEmotes, profileCache, globalWorld, playerEntity);

            IEmoteProvider emoteProvider = new ApplicationParamsEmoteProvider(appArgs,
                new EcsEmoteProvider(globalWorld, staticContainer.RealmData), builderDTOsURL.Value);

            var wearablesProvider = new ApplicationParametersWearablesProvider(appArgs,
                new ECSWearablesProvider(identityCache, globalWorld), builderDTOsURL.Value);

            //TODO should be unified with LaunchMode
            bool localSceneDevelopment = !string.IsNullOrEmpty(dynamicWorldParams.LocalSceneDevelopmentRealm);
            bool builderCollectionsPreview = appArgs.HasFlag(AppArgsFlags.SELF_PREVIEW_BUILDER_COLLECTIONS);

            var realmContainer = RealmContainer.Create(
                staticContainer,
                identityCache,
                dynamicWorldParams.StaticLoadPositions,
                debugBuilder,
                loadingScreenTimeout,
                loadingScreen,
                localSceneDevelopment,
                bootstrapContainer.DecentralandUrlsSource,
                appArgs,
                new TeleportController(staticContainer.SceneReadinessReportQueue));

            var terrainContainer = TerrainContainer.Create(staticContainer, realmContainer, dynamicWorldParams.EnableLandscape, localSceneDevelopment);

            SceneRoomLogMetaDataSource playSceneMetaDataSource = new SceneRoomMetaDataSource(staticContainer.RealmData, staticContainer.CharacterContainer.Transform, globalWorld, dynamicWorldParams.IsolateScenesCommunication).WithLog();
            SceneRoomLogMetaDataSource localDevelopmentMetaDataSource = ConstSceneRoomMetaDataSource.FromMachineUUID().WithLog();

            var gateKeeperSceneRoomOptions = new GateKeeperSceneRoomOptions(staticContainer.LaunchMode, bootstrapContainer.DecentralandUrlsSource, playSceneMetaDataSource, localDevelopmentMetaDataSource);

            IGateKeeperSceneRoom gateKeeperSceneRoom = new GateKeeperSceneRoom(staticContainer.WebRequestsContainer.WebRequestController, staticContainer.ScenesCache, gateKeeperSceneRoomOptions)
               .AsActivatable();

            var currentAdapterAddress = ICurrentAdapterAddress.NewDefault(staticContainer.RealmData);

            var archipelagoIslandRoom = IArchipelagoIslandRoom.NewDefault(
                identityCache,
                MultiPoolFactory(),
                new ArrayMemoryPool(),
                staticContainer.CharacterContainer.CharacterObject,
                currentAdapterAddress,
                staticContainer.WebRequestsContainer.WebRequestController
            );

            var reloadSceneController = new ECSReloadScene(staticContainer.ScenesCache, globalWorld, playerEntity, localSceneDevelopment);

            var chatRoom = new ChatConnectiveRoom(staticContainer.WebRequestsContainer.WebRequestController, URLAddress.FromString(bootstrapContainer.DecentralandUrlsSource.Url(DecentralandUrl.ChatAdapter)));

            IRoomHub roomHub = new RoomHub(
                localSceneDevelopment ? IConnectiveRoom.Null.INSTANCE : archipelagoIslandRoom,
                gateKeeperSceneRoom,
                chatRoom
            );

            var islandThroughputBunch = new ThroughputBufferBunch(new ThroughputBuffer(), new ThroughputBuffer());
            var sceneThroughputBunch = new ThroughputBufferBunch(new ThroughputBuffer(), new ThroughputBuffer());
            var chatThroughputBunch = new ThroughputBufferBunch(new ThroughputBuffer(), new ThroughputBuffer());

            var messagePipesHub = new MessagePipesHub(roomHub, MultiPoolFactory(), MultiPoolFactory(), memoryPool, islandThroughputBunch, sceneThroughputBunch, chatThroughputBunch);

            var roomsStatus = new RoomsStatus(
                roomHub,

                //override allowed only in Editor
                Application.isEditor
                    ? new LinkedBox<(bool use, ConnectionQuality quality)>(
                        () => (bootstrapContainer.DebugSettings.OverrideConnectionQuality, bootstrapContainer.DebugSettings.ConnectionQuality)
                    )
                    : new Box<(bool use, ConnectionQuality quality)>((false, ConnectionQuality.QualityExcellent))
            );

            var entityParticipantTable = new EntityParticipantTable();
            staticContainer.EntityParticipantTableProxy.SetObject(entityParticipantTable);

            var queuePoolFullMovementMessage = new ObjectPool<SimplePriorityQueue<NetworkMovementMessage>>(
                () => new SimplePriorityQueue<NetworkMovementMessage>(),
                actionOnRelease: queue => queue.Clear()
            );

            var remoteEntities = new RemoteEntities(
                entityParticipantTable,
                staticContainer.ComponentsContainer.ComponentPoolsRegistry,
                queuePoolFullMovementMessage,
                staticContainer.EntityCollidersGlobalCache
            );

            var realmNavigatorContainer = RealmNavigationContainer.Create
                (staticContainer, bootstrapContainer, lodContainer, realmContainer, remoteEntities, globalWorld, roomHub, terrainContainer.Landscape, exposedGlobalDataContainer, loadingScreen);

            IHealthCheck livekitHealthCheck = bootstrapContainer.DebugSettings.EnableEmulateNoLivekitConnection
                ? new IHealthCheck.AlwaysFails("Livekit connection is in debug, always fail mode")
                : new SequentialHealthCheck(
                    new MultipleURLHealthCheck(staticContainer.WebRequestsContainer.WebRequestController, bootstrapContainer.DecentralandUrlsSource,
                        DecentralandUrl.ArchipelagoStatus,
                        DecentralandUrl.GatekeeperStatus
                    ),
                    new StartLiveKitRooms(roomHub)
                );

            livekitHealthCheck = dynamicWorldParams.EnableAnalytics
                ? livekitHealthCheck.WithFailAnalytics(bootstrapContainer.Analytics!)
                : livekitHealthCheck;

            livekitHealthCheck.WithRetries();

            FeatureFlagsConfiguration featureFlags = FeatureFlagsConfiguration.Instance;

            bool includeCameraReel = featureFlags.IsEnabled(FeatureFlagsStrings.CAMERA_REEL) || (appArgs.HasDebugFlag() && appArgs.HasFlag(AppArgsFlags.CAMERA_REEL)) || Application.isEditor;
            bool includeFriends = (featureFlags.IsEnabled(FeatureFlagsStrings.FRIENDS) || (appArgs.HasDebugFlag() && appArgs.HasFlag(AppArgsFlags.FRIENDS)) || Application.isEditor) && !localSceneDevelopment;
            bool includeUserBlocking = featureFlags.IsEnabled(FeatureFlagsStrings.FRIENDS_USER_BLOCKING) || (appArgs.HasDebugFlag() && appArgs.HasFlag(AppArgsFlags.FRIENDS_USER_BLOCKING));
            bool isNameEditorEnabled = featureFlags.IsEnabled(FeatureFlagsStrings.PROFILE_NAME_EDITOR) || (appArgs.HasDebugFlag() && appArgs.HasFlag(AppArgsFlags.PROFILE_NAME_EDITOR)) || Application.isEditor;
            bool includeMarketplaceCredits = featureFlags.IsEnabled(FeatureFlagsStrings.MARKETPLACE_CREDITS);

            var chatHistory = new ChatHistory();
            ISharedSpaceManager sharedSpaceManager = new SharedSpaceManager(mvcManager, globalWorld, includeFriends, includeCameraReel);

            var initializationFlowContainer = InitializationFlowContainer.Create(staticContainer,
                bootstrapContainer,
                realmContainer,
                realmNavigatorContainer,
                terrainContainer,
                loadingScreen,
                livekitHealthCheck,
                bootstrapContainer.DecentralandUrlsSource,
                mvcManager,
                selfProfile,
                dynamicWorldParams,
                appArgs,
                backgroundMusic,
                roomHub,
                chatHistory,
                localSceneDevelopment);

            IRealmNavigator realmNavigator = realmNavigatorContainer.WithMainScreenFallback(initializationFlowContainer.InitializationFlow, playerEntity, globalWorld);

            MapRendererContainer? mapRendererContainer =
                await MapRendererContainer
                   .CreateAsync(
                        dynamicWorldDependencies.SettingsContainer,
                        staticContainer,
                        bootstrapContainer.DecentralandUrlsSource,
                        assetsProvisioner,
                        placesAPIService,
                        eventsApiService,
                        mapPathEventBus,
                        staticContainer.MapPinsEventBus,
                        notificationsBusController,
                        realmNavigator,
                        staticContainer.RealmData,
                        sharedNavmapCommandBus,
                        onlineUsersProvider,
                        ct
                    );

            var minimap = new MinimapController(
                mainUIView.MinimapView.EnsureNotNull(),
                mapRendererContainer.MapRenderer,
                mvcManager,
                placesAPIService,
                staticContainer.RealmData,
                realmNavigator,
                staticContainer.ScenesCache,
                mapPathEventBus,
                staticContainer.SceneRestrictionBusController,
                dynamicWorldParams.StartParcel,
                sharedSpaceManager
            );

            var worldInfoHub = new LocationBasedWorldInfoHub(
                new WorldInfoHub(staticContainer.SingletonSharedDependencies.SceneMapping),
                staticContainer.CharacterContainer.CharacterObject
            );

            dynamicWorldDependencies.WorldInfoTool.Initialize(worldInfoHub);

            var characterDataPropagationUtility = new CharacterDataPropagationUtility(staticContainer.ComponentsContainer.ComponentPoolsRegistry.AddComponentPool<SDKProfile>());

            var currentSceneInfo = new CurrentSceneInfo();

            var connectionStatusPanelPlugin = new ConnectionStatusPanelPlugin(initializationFlowContainer.InitializationFlow, mvcManager, mainUIView, roomsStatus, currentSceneInfo, reloadSceneController, globalWorld, playerEntity, debugBuilder);

            var chatTeleporter = new ChatTeleporter(realmNavigator, new ChatEnvironmentValidator(bootstrapContainer.Environment), bootstrapContainer.DecentralandUrlsSource);

            var chatCommands = new List<IChatCommand>
            {
                new GoToChatCommand(chatTeleporter, staticContainer.WebRequestsContainer.WebRequestController, bootstrapContainer.DecentralandUrlsSource),
                new GoToLocalChatCommand(chatTeleporter),
                new WorldChatCommand(chatTeleporter),
                new DebugPanelChatCommand(debugBuilder),
                new ShowEntityChatCommand(worldInfoHub),
                new ReloadSceneChatCommand(reloadSceneController, globalWorld, playerEntity, staticContainer.ScenesCache),
                new LoadPortableExperienceChatCommand(staticContainer.PortableExperiencesController),
                new KillPortableExperienceChatCommand(staticContainer.PortableExperiencesController),
                new VersionChatCommand(dclVersion),
                new RoomsChatCommand(roomHub),
                new LogsChatCommand(),
            };

            chatCommands.Add(new HelpChatCommand(chatCommands, appArgs));

            var chatMessageFactory = new ChatMessageFactory(profileCache, identityCache);
            var userBlockingCacheProxy = new ObjectProxy<IUserBlockingCache>();

            IChatMessagesBus coreChatMessageBus = new MultiplayerChatMessagesBus(messagePipesHub, chatMessageFactory, new MessageDeduplication<double>(), userBlockingCacheProxy)
                                                 .WithSelfResend(identityCache, chatMessageFactory)
                                                 .WithIgnoreSymbols()
                                                 .WithCommands(chatCommands, staticContainer.LoadingStatus)
                                                 .WithDebugPanel(debugBuilder);

            IChatMessagesBus chatMessagesBus = dynamicWorldParams.EnableAnalytics
                ? new ChatMessagesBusAnalyticsDecorator(coreChatMessageBus, bootstrapContainer.Analytics!, profileCache, selfProfile)
                : coreChatMessageBus;

            var coreBackpackEventBus = new BackpackEventBus();

            ISocialServiceEventBus socialServiceEventBus = new SocialServiceEventBus();
            var socialServiceContainer = new SocialServicesContainer(bootstrapContainer.DecentralandUrlsSource, identityCache, socialServiceEventBus, appArgs);

            IBackpackEventBus backpackEventBus = dynamicWorldParams.EnableAnalytics
                ? new BackpackEventBusAnalyticsDecorator(coreBackpackEventBus, bootstrapContainer.Analytics!)
                : coreBackpackEventBus;

            var profileBroadcast = new DebounceProfileBroadcast(
                new ProfileBroadcast(messagePipesHub, selfProfile)
            );

            var multiplayerEmotesMessageBus = new MultiplayerEmotesMessageBus(messagePipesHub, multiplayerDebugSettings, userBlockingCacheProxy);

            var remoteMetadata = new DebounceRemoteMetadata(new RemoteMetadata(roomHub, staticContainer.RealmData));

            var characterPreviewEventBus = new CharacterPreviewEventBus();
            var upscaleController = new UpscalingController(characterPreviewEventBus);

            AudioMixer generalAudioMixer = (await assetsProvisioner.ProvideMainAssetAsync(dynamicSettings.GeneralAudioMixer, ct)).Value;
            var audioMixerVolumesController = new AudioMixerVolumesController(generalAudioMixer);

            var multiplayerMovementMessageBus = new MultiplayerMovementMessageBus(messagePipesHub, entityParticipantTable, globalWorld);

            var badgesAPIClient = new BadgesAPIClient(staticContainer.WebRequestsContainer.WebRequestController, bootstrapContainer.DecentralandUrlsSource);

            ICameraReelImagesMetadataDatabase cameraReelImagesMetadataDatabase = new CameraReelImagesMetadataRemoteDatabase(staticContainer.WebRequestsContainer.WebRequestController, bootstrapContainer.DecentralandUrlsSource);
            ICameraReelScreenshotsStorage cameraReelScreenshotsStorage = new CameraReelS3BucketScreenshotsStorage(staticContainer.WebRequestsContainer.WebRequestController);

            var cameraReelStorageService = new CameraReelRemoteStorageService(cameraReelImagesMetadataDatabase, cameraReelScreenshotsStorage, identityCache.Identity?.Address);

            IUserCalendar userCalendar = new GoogleUserCalendar(webBrowser);
            ISystemClipboard clipboard = new UnityClipboard();
            var clipboardManager = new ClipboardManager(clipboard);
            ITextFormatter hyperlinkTextFormatter = new HyperlinkTextFormatter(profileCache, selfProfile);

            var notificationsRequestController = new NotificationsRequestController(staticContainer.WebRequestsContainer.WebRequestController, notificationsBusController, bootstrapContainer.DecentralandUrlsSource, identityCache, includeFriends);
            notificationsRequestController.StartGettingNewNotificationsOverTimeAsync(ct).SuppressCancellationThrow().Forget();

            var friendServiceProxy = new ObjectProxy<IFriendsService>();
            var friendOnlineStatusCacheProxy = new ObjectProxy<FriendsConnectivityStatusTracker>();
            var friendsCacheProxy = new ObjectProxy<FriendsCache>();

            IProfileThumbnailCache profileThumbnailCache = new ProfileThumbnailCache(staticContainer.WebRequestsContainer.WebRequestController);
            ProfileRepositoryWrapper profileRepositoryWrapper = new ProfileRepositoryWrapper(profileRepository, profileThumbnailCache, remoteMetadata);

            IChatEventBus chatEventBus = new ChatEventBus();
            IFriendsEventBus friendsEventBus = new DefaultFriendsEventBus();

            var profileChangesBus = new ProfileChangesBus();

            GenericUserProfileContextMenuSettings genericUserProfileContextMenuSettingsSo = (await assetsProvisioner.ProvideMainAssetAsync(dynamicSettings.GenericUserProfileContextMenuSettings, ct)).Value;

            IMVCManagerMenusAccessFacade menusAccessFacade = new MVCManagerMenusAccessFacade(
                mvcManager,
                profileCache,
                friendServiceProxy,
                chatEventBus,
                genericUserProfileContextMenuSettingsSo,
                includeUserBlocking,
                bootstrapContainer.Analytics,
                onlineUsersProvider,
                realmNavigator,
                friendOnlineStatusCacheProxy,
                profileRepository,
                sharedSpaceManager);

            ViewDependencies.Initialize(new ViewDependencies(
                unityEventSystem,
                menusAccessFacade,
                clipboardManager,
                dclCursor));

            var realmNftNamesProvider = new RealmNftNamesProvider(staticContainer.WebRequestsContainer.WebRequestController,
                staticContainer.RealmData);

            var globalPlugins = new List<IDCLGlobalPlugin>
            {
                new MultiplayerPlugin(
                    assetsProvisioner,
                    archipelagoIslandRoom,
                    gateKeeperSceneRoom,
                    chatRoom,
                    roomHub,
                    roomsStatus,
                    profileRepository,
                    profileBroadcast,
                    debugBuilder,
                    staticContainer.LoadingStatus,
                    entityParticipantTable,
                    messagePipesHub,
                    remoteMetadata,
                    staticContainer.CharacterContainer.CharacterObject,
                    staticContainer.RealmData,
                    remoteEntities,
                    staticContainer.ScenesCache,
                    emotesCache,
                    characterDataPropagationUtility,
                    staticContainer.ComponentsContainer.ComponentPoolsRegistry,
                    islandThroughputBunch,
                    sceneThroughputBunch
                ),
                new WorldInfoPlugin(worldInfoHub, debugBuilder, chatHistory),
                new CharacterMotionPlugin(assetsProvisioner, staticContainer.CharacterContainer.CharacterObject, debugBuilder, staticContainer.ComponentsContainer.ComponentPoolsRegistry, staticContainer.SceneReadinessReportQueue),
                new InputPlugin(dclCursor, unityEventSystem, assetsProvisioner, dynamicWorldDependencies.CursorUIDocument, multiplayerEmotesMessageBus, mvcManager, debugBuilder, dynamicWorldDependencies.RootUIDocument, dynamicWorldDependencies.ScenesUIDocument, dynamicWorldDependencies.CursorUIDocument),
                new GlobalInteractionPlugin(dynamicWorldDependencies.RootUIDocument, assetsProvisioner, staticContainer.EntityCollidersGlobalCache, exposedGlobalDataContainer.GlobalInputEvents, unityEventSystem, mvcManager, menusAccessFacade),
                new CharacterCameraPlugin(assetsProvisioner, realmSamplingData, exposedGlobalDataContainer.ExposedCameraData, debugBuilder, dynamicWorldDependencies.CommandLineArgs),
                new WearablePlugin(assetsProvisioner, staticContainer.WebRequestsContainer.WebRequestController, staticContainer.RealmData, assetBundlesURL, staticContainer.CacheCleaner, wearableCatalog, builderContentURL.Value, builderCollectionsPreview),
                new EmotePlugin(staticContainer.WebRequestsContainer.WebRequestController, emotesCache, staticContainer.RealmData, multiplayerEmotesMessageBus, debugBuilder,
                    assetsProvisioner, selfProfile, mvcManager, staticContainer.CacheCleaner, identityCache, entityParticipantTable, assetBundlesURL, dclCursor, staticContainer.InputBlock, globalWorld, playerEntity, builderContentURL.Value, localSceneDevelopment, sharedSpaceManager, builderCollectionsPreview, appArgs),
                new ProfilingPlugin(staticContainer.Profiler, staticContainer.RealmData, staticContainer.SingletonSharedDependencies.MemoryBudget, debugBuilder, staticContainer.ScenesCache, dclVersion, physicsSettings.Value, staticContainer.SceneLoadingLimit),
                new AvatarPlugin(
                    staticContainer.ComponentsContainer.ComponentPoolsRegistry,
                    assetsProvisioner,
                    staticContainer.SingletonSharedDependencies.FrameTimeBudget,
                    staticContainer.SingletonSharedDependencies.MemoryBudget,
                    staticContainer.QualityContainer.RendererFeaturesCache,
                    staticContainer.RealmData,
                    staticContainer.MainPlayerAvatarBaseProxy,
                    debugBuilder,
                    staticContainer.CacheCleaner,
                    new DefaultFaceFeaturesHandler(wearableCatalog),
                    nametagsData,
                    defaultTexturesContainer.TextureArrayContainerFactory,
                    wearableCatalog,
                    userBlockingCacheProxy),
                new MainUIPlugin(mvcManager, mainUIView, includeFriends, sharedSpaceManager),
                new ProfilePlugin(profileRepository, profileCache, staticContainer.CacheCleaner),
                new MapRendererPlugin(mapRendererContainer.MapRenderer),
                new SidebarPlugin(
                    assetsProvisioner, mvcManager, mainUIView, notificationsBusController,
                    notificationsRequestController, identityCache, profileRepository,
                    staticContainer.WebRequestsContainer.WebRequestController,
                    webBrowser, dynamicWorldDependencies.Web3Authenticator,
                    initializationFlowContainer.InitializationFlow,
                    profileCache,
                    globalWorld, playerEntity, includeCameraReel, includeFriends, includeMarketplaceCredits,
                    chatHistory, profileRepositoryWrapper, sharedSpaceManager, profileChangesBus,
<<<<<<< HEAD
                    selfProfile, staticContainer.RealmData, staticContainer.FeatureFlagsCache, staticContainer.SceneRestrictionBusController),
=======
                    selfProfile, staticContainer.RealmData),
>>>>>>> f4834f2e
                new ErrorPopupPlugin(mvcManager, assetsProvisioner),
                connectionStatusPanelPlugin,
                new MinimapPlugin(mvcManager, minimap),
                new ChatPlugin(
                    mvcManager,
                    chatMessagesBus,
                    chatHistory,
                    entityParticipantTable,
                    nametagsData,
                    mainUIView,
                    staticContainer.InputBlock,
                    globalWorld,
                    playerEntity,
                    roomHub,
                    assetsProvisioner,
                    hyperlinkTextFormatter,
                    profileCache,
                    chatEventBus,
                    identityCache,
                    staticContainer.LoadingStatus,
                    sharedSpaceManager,
                    userBlockingCacheProxy,
                    socialServiceContainer.socialServicesRPC,
                    friendsEventBus,
                    chatMessageFactory,
                    profileRepositoryWrapper,
                    friendServiceProxy,
                    staticContainer.RealmData,
                    realmNavigator),
                new ExplorePanelPlugin(
                    assetsProvisioner,
                    mvcManager,
                    mapRendererContainer,
                    placesAPIService,
                    staticContainer.WebRequestsContainer.WebRequestController,
                    identityCache,
                    cameraReelStorageService,
                    cameraReelStorageService,
                    clipboard,
                    bootstrapContainer.DecentralandUrlsSource,
                    wearableCatalog,
                    characterPreviewFactory,
                    profileRepository,
                    dynamicWorldDependencies.Web3Authenticator,
                    initializationFlowContainer.InitializationFlow,
                    selfProfile,
                    equippedWearables,
                    equippedEmotes,
                    webBrowser,
                    emotesCache,
                    forceRender,
                    staticContainer.RealmData,
                    profileCache,
                    assetBundlesURL,
                    notificationsBusController,
                    characterPreviewEventBus,
                    mapPathEventBus,
                    backpackEventBus,
                    thirdPartyNftProviderSource,
                    wearablesProvider,
                    dclCursor,
                    staticContainer.InputBlock,
                    emoteProvider,
                    globalWorld,
                    playerEntity,
                    chatMessagesBus,
                    staticContainer.MemoryCap,
                    bootstrapContainer.WorldVolumeMacBus,
                    eventsApiService,
                    userCalendar,
                    clipboard,
                    explorePanelNavmapBus,
                    includeCameraReel,
                    appArgs,
                    userBlockingCacheProxy,
                    sharedSpaceManager,
                    profileChangesBus,
                    staticContainer.SceneLoadingLimit,
                    mainUIView.WarningNotification,
                    profileRepositoryWrapper,
                    upscaleController
                ),
                new CharacterPreviewPlugin(staticContainer.ComponentsContainer.ComponentPoolsRegistry, assetsProvisioner, staticContainer.CacheCleaner),
                new WebRequestsPlugin(staticContainer.WebRequestsContainer.AnalyticsContainer, debugBuilder),
<<<<<<< HEAD
                new Web3AuthenticationPlugin(assetsProvisioner, dynamicWorldDependencies.Web3Authenticator, debugBuilder, mvcManager, selfProfile, webBrowser, staticContainer.RealmData, identityCache, characterPreviewFactory, dynamicWorldDependencies.SplashScreen, audioMixerVolumesController, staticContainer.FeatureFlagsCache, characterPreviewEventBus, globalWorld),
                new StylizedSkyboxPlugin(assetsProvisioner, dynamicSettings.DirectionalLight, debugBuilder, staticContainer.FeatureFlagsCache, staticContainer.ScenesCache, staticContainer.SceneRestrictionBusController),
=======
                new Web3AuthenticationPlugin(assetsProvisioner, dynamicWorldDependencies.Web3Authenticator, debugBuilder, mvcManager, selfProfile, webBrowser, staticContainer.RealmData, identityCache, characterPreviewFactory, dynamicWorldDependencies.SplashScreen, audioMixerVolumesController, characterPreviewEventBus, globalWorld),
                new StylizedSkyboxPlugin(assetsProvisioner, dynamicSettings.DirectionalLight, debugBuilder),
>>>>>>> f4834f2e
                new LoadingScreenPlugin(assetsProvisioner, mvcManager, audioMixerVolumesController,
                    staticContainer.InputBlock, debugBuilder, staticContainer.LoadingStatus),
                new ExternalUrlPromptPlugin(assetsProvisioner, webBrowser, mvcManager, dclCursor),
                new TeleportPromptPlugin(
                    assetsProvisioner,
                    mvcManager,
                    staticContainer.WebRequestsContainer.WebRequestController,
                    placesAPIService,
                    dclCursor,
                    chatMessagesBus
                ),
                new ChangeRealmPromptPlugin(
                    assetsProvisioner,
                    mvcManager,
                    dclCursor,
                    realmUrl => chatMessagesBus.Send(ChatChannel.NEARBY_CHANNEL, $"/{ChatCommandsUtils.COMMAND_GOTO} {realmUrl}", "RestrictedActionAPI")),
                new NftPromptPlugin(assetsProvisioner, webBrowser, mvcManager, nftInfoAPIClient, staticContainer.WebRequestsContainer.WebRequestController, dclCursor),
                staticContainer.CharacterContainer.CreateGlobalPlugin(),
                staticContainer.QualityContainer.CreatePlugin(),
                new MultiplayerMovementPlugin(
                    assetsProvisioner,
                    multiplayerMovementMessageBus,
                    debugBuilder,
                    remoteEntities,
                    staticContainer.CharacterContainer.Transform,
                    multiplayerDebugSettings,
                    appArgs,
                    entityParticipantTable,
                    staticContainer.RealmData,
                    remoteMetadata),
                new AudioPlaybackPlugin(terrainContainer.GenesisTerrain, assetsProvisioner, dynamicWorldParams.EnableLandscape),
                new RealmDataDirtyFlagPlugin(staticContainer.RealmData),
                new NotificationPlugin(
                    assetsProvisioner,
                    mvcManager,
                    staticContainer.WebRequestsContainer.WebRequestController,
                    notificationsBusController,
                    sharedSpaceManager),
                new RewardPanelPlugin(mvcManager, assetsProvisioner, notificationsBusController, staticContainer.WebRequestsContainer.WebRequestController),
                new PassportPlugin(
                    assetsProvisioner,
                    mvcManager,
                    dclCursor,
                    profileRepository,
                    characterPreviewFactory,
                    staticContainer.RealmData,
                    assetBundlesURL,
                    staticContainer.WebRequestsContainer.WebRequestController,
                    characterPreviewEventBus,
                    selfProfile,
                    webBrowser,
                    bootstrapContainer.DecentralandUrlsSource,
                    badgesAPIClient,
                    notificationsBusController,
                    staticContainer.InputBlock,
                    remoteMetadata,
                    cameraReelStorageService,
                    cameraReelStorageService,
                    globalWorld,
                    playerEntity,
                    includeCameraReel,
                    friendServiceProxy,
                    friendOnlineStatusCacheProxy,
                    onlineUsersProvider,
                    realmNavigator,
                    identityCache,
                    realmNftNamesProvider,
                    profileChangesBus,
                    includeFriends,
                    includeUserBlocking,
                    isNameEditorEnabled,
                    chatEventBus,
                    sharedSpaceManager,
                    profileRepositoryWrapper
                ),
                new GenericPopupsPlugin(assetsProvisioner, mvcManager, clipboardManager),
                new GenericContextMenuPlugin(assetsProvisioner, mvcManager, profileRepositoryWrapper),
                realmNavigatorContainer.CreatePlugin(),
                new GPUInstancingPlugin(staticContainer.GPUInstancingService, assetsProvisioner, staticContainer.RealmData, staticContainer.LoadingStatus, exposedGlobalDataContainer.ExposedCameraData),
            };

            if (!appArgs.HasDebugFlag() || !appArgs.HasFlagWithValueFalse(AppArgsFlags.LANDSCAPE_TERRAIN_ENABLED))
                globalPlugins.Add(terrainContainer.CreatePlugin(staticContainer, bootstrapContainer, mapRendererContainer, debugBuilder, FeatureFlagsConfiguration.Instance.IsEnabled(FeatureFlagsStrings.GPUI_ENABLED)));

            if (localSceneDevelopment)
            {
                globalPlugins.Add(new LocalSceneDevelopmentPlugin(reloadSceneController, realmUrls));
            }
            else
            {
                globalPlugins.Add(lodContainer.LODPlugin);
                globalPlugins.Add(lodContainer.RoadPlugin);
            }

            if (localSceneDevelopment || builderCollectionsPreview)
                globalPlugins.Add(new GlobalGLTFLoadingPlugin(staticContainer.WebRequestsContainer.WebRequestController, staticContainer.RealmData, builderContentURL.Value, localSceneDevelopment));

            globalPlugins.AddRange(staticContainer.SharedPlugins);

            if (includeFriends)
            {
                // TODO many circular dependencies - adjust the flow and get rid of ObjectProxy
                var friendsContainer = new FriendsContainer(
                    mainUIView,
                    mvcManager,
                    assetsProvisioner,
                    identityCache,
                    profileRepository,
                    staticContainer.LoadingStatus,
                    staticContainer.InputBlock,
                    selfProfile,
                    new MVCPassportBridge(mvcManager),
                    notificationsBusController,
                    onlineUsersProvider,
                    realmNavigator,
                    includeUserBlocking,
                    appArgs,
                    dynamicWorldParams.EnableAnalytics,
                    bootstrapContainer.Analytics,
                    chatEventBus,
                    sharedSpaceManager,
                    socialServiceEventBus,
                    socialServiceContainer.socialServicesRPC,
                    friendsEventBus,
                    friendServiceProxy,
                    friendOnlineStatusCacheProxy,
                    friendsCacheProxy,
                    userBlockingCacheProxy,
                    profileRepositoryWrapper
                );

                globalPlugins.Add(friendsContainer);
            }

            if (includeCameraReel)
                globalPlugins.Add(new InWorldCameraPlugin(
                    selfProfile,
                    staticContainer.RealmData,
                    playerEntity,
                    placesAPIService,
                    staticContainer.CharacterContainer.CharacterObject,
                    coroutineRunner,
                    cameraReelStorageService,
                    cameraReelStorageService,
                    mvcManager,
                    clipboard,
                    bootstrapContainer.DecentralandUrlsSource,
                    webBrowser,
                    staticContainer.WebRequestsContainer.WebRequestController,
                    profileRepository,
                    realmNavigator,
                    assetsProvisioner,
                    wearableCatalog,
                    wearablesProvider,
                    assetBundlesURL,
                    dclCursor,
                    mainUIView.SidebarView.EnsureNotNull().InWorldCameraButton,
                    globalWorld,
                    debugBuilder,
                    nametagsData,
                    profileRepositoryWrapper,
                    sharedSpaceManager,
                    identityCache));

            if (includeMarketplaceCredits)
            {
                globalPlugins.Add(new MarketplaceCreditsPlugin(
                    mainUIView,
                    assetsProvisioner,
                    webBrowser,
                    staticContainer.InputBlock,
                    selfProfile,
                    staticContainer.WebRequestsContainer.WebRequestController,
                    bootstrapContainer.DecentralandUrlsSource,
                    mvcManager,
                    notificationsBusController,
                    staticContainer.RealmData,
                    sharedSpaceManager));
            }

            if (dynamicWorldParams.EnableAnalytics)
                globalPlugins.Add(new AnalyticsPlugin(
                        bootstrapContainer.Analytics!,
                        staticContainer.Profiler,
                        staticContainer.LoadingStatus,
                        staticContainer.RealmData,
                        staticContainer.ScenesCache,
                        staticContainer.MainPlayerAvatarBaseProxy,
                        identityCache,
                        debugBuilder,
                        cameraReelStorageService,
                        entityParticipantTable
                    )
                );

            var globalWorldFactory = new GlobalWorldFactory(
                in staticContainer,
                exposedGlobalDataContainer.CameraSamplingData,
                realmSamplingData,
                assetBundlesURL,
                staticContainer.RealmData,
                globalPlugins,
                debugBuilder,
                staticContainer.ScenesCache,
                dynamicWorldParams.HybridSceneParams,
                currentSceneInfo,
                lodContainer.LodCache,
                lodContainer.RoadCoordinates,
                lodContainer.LODSettings,
                multiplayerEmotesMessageBus,
                globalWorld,
                staticContainer.SceneReadinessReportQueue,
                localSceneDevelopment,
                profileRepository,
                bootstrapContainer.UseRemoteAssetBundles,
                lodContainer.RoadAssetsPool,
                staticContainer.SceneLoadingLimit
            );

            staticContainer.RoomHubProxy.SetObject(roomHub);

            var container = new DynamicWorldContainer(
                mvcManager,
                realmContainer.RealmController,
                globalWorldFactory,
                globalPlugins,
                profileRepository,
                initializationFlowContainer.InitializationFlow,
                chatMessagesBus,
                messagePipesHub,
                remoteMetadata,
                profileBroadcast,
                roomHub,
                socialServiceContainer,
                selfProfile
            );

            // Init itself
            await dynamicWorldDependencies.SettingsContainer.InitializePluginAsync(container, ct)!.ThrowOnFail();

            return (container, true);
        }

        private static URLAddress GetFriendsApiUrl(IDecentralandUrlsSource dclUrlSource, IAppArgs appArgs)
        {
            string url = dclUrlSource.Url(DecentralandUrl.ApiFriends);

            if (appArgs.TryGetValue(AppArgsFlags.FRIENDS_API_URL, out string? urlFromArgs))
                url = urlFromArgs!;

            return URLAddress.FromString(url);
        }

        private static void ParseDebugForcedEmotes(IReadOnlyCollection<string>? debugEmotes, ref List<URN> parsedEmotes)
        {
            if (debugEmotes?.Count > 0)
                parsedEmotes.AddRange(debugEmotes.Select(emote => new URN(emote)));
        }

        private static void ParseParamsForcedEmotes(IAppArgs appParams, ref List<URN> parsedEmotes)
        {
            if (appParams.TryGetValue(AppArgsFlags.FORCED_EMOTES, out string? csv) && !string.IsNullOrEmpty(csv!))
                parsedEmotes.AddRange(csv.Split(',', StringSplitOptions.RemoveEmptyEntries)?.Select(emote => new URN(emote)) ?? ArraySegment<URN>.Empty);
        }
    }
}<|MERGE_RESOLUTION|>--- conflicted
+++ resolved
@@ -669,11 +669,7 @@
                     profileCache,
                     globalWorld, playerEntity, includeCameraReel, includeFriends, includeMarketplaceCredits,
                     chatHistory, profileRepositoryWrapper, sharedSpaceManager, profileChangesBus,
-<<<<<<< HEAD
-                    selfProfile, staticContainer.RealmData, staticContainer.FeatureFlagsCache, staticContainer.SceneRestrictionBusController),
-=======
-                    selfProfile, staticContainer.RealmData),
->>>>>>> f4834f2e
+                    selfProfile, staticContainer.RealmData, staticContainer.SceneRestrictionBusController),
                 new ErrorPopupPlugin(mvcManager, assetsProvisioner),
                 connectionStatusPanelPlugin,
                 new MinimapPlugin(mvcManager, minimap),
@@ -758,13 +754,8 @@
                 ),
                 new CharacterPreviewPlugin(staticContainer.ComponentsContainer.ComponentPoolsRegistry, assetsProvisioner, staticContainer.CacheCleaner),
                 new WebRequestsPlugin(staticContainer.WebRequestsContainer.AnalyticsContainer, debugBuilder),
-<<<<<<< HEAD
-                new Web3AuthenticationPlugin(assetsProvisioner, dynamicWorldDependencies.Web3Authenticator, debugBuilder, mvcManager, selfProfile, webBrowser, staticContainer.RealmData, identityCache, characterPreviewFactory, dynamicWorldDependencies.SplashScreen, audioMixerVolumesController, staticContainer.FeatureFlagsCache, characterPreviewEventBus, globalWorld),
-                new StylizedSkyboxPlugin(assetsProvisioner, dynamicSettings.DirectionalLight, debugBuilder, staticContainer.FeatureFlagsCache, staticContainer.ScenesCache, staticContainer.SceneRestrictionBusController),
-=======
                 new Web3AuthenticationPlugin(assetsProvisioner, dynamicWorldDependencies.Web3Authenticator, debugBuilder, mvcManager, selfProfile, webBrowser, staticContainer.RealmData, identityCache, characterPreviewFactory, dynamicWorldDependencies.SplashScreen, audioMixerVolumesController, characterPreviewEventBus, globalWorld),
-                new StylizedSkyboxPlugin(assetsProvisioner, dynamicSettings.DirectionalLight, debugBuilder),
->>>>>>> f4834f2e
+                new StylizedSkyboxPlugin(assetsProvisioner, dynamicSettings.DirectionalLight, debugBuilder, staticContainer.ScenesCache, staticContainer.SceneRestrictionBusController),
                 new LoadingScreenPlugin(assetsProvisioner, mvcManager, audioMixerVolumesController,
                     staticContainer.InputBlock, debugBuilder, staticContainer.LoadingStatus),
                 new ExternalUrlPromptPlugin(assetsProvisioner, webBrowser, mvcManager, dclCursor),
