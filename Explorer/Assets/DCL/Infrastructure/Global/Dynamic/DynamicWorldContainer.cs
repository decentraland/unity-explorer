--- conflicted
+++ resolved
@@ -761,11 +761,8 @@
                     profileChangesBus,
                     staticContainer.SceneLoadingLimit,
                     mainUIView.WarningNotification,
-<<<<<<< HEAD
+                    profileRepositoryWrapper,
                     communitiesDataProvider
-=======
-                    profileRepositoryWrapper
->>>>>>> 5e26866f
                 ),
                 new CharacterPreviewPlugin(staticContainer.ComponentsContainer.ComponentPoolsRegistry, assetsProvisioner, staticContainer.CacheCleaner),
                 new WebRequestsPlugin(staticContainer.WebRequestsContainer.AnalyticsContainer, debugBuilder),
