using Arch.Core;
using CommunicationData.URLHelpers;
using Cysharp.Threading.Tasks;
using DCL.AssetsProvision;
using DCL.Audio;
using DCL.AvatarRendering.Emotes;
using DCL.AvatarRendering.Emotes.Equipped;
using DCL.AvatarRendering.Wearables;
using DCL.AvatarRendering.Wearables.Equipped;
using DCL.AvatarRendering.Wearables.Helpers;
using DCL.AvatarRendering.Wearables.ThirdParty;
using DCL.Backpack.BackpackBus;
using DCL.BadgesAPIService;
using DCL.Browser;
using DCL.CharacterPreview;
using DCL.Chat.ChatServices;
using DCL.Chat.Commands;
using DCL.Chat.EventBus;
using DCL.Chat.History;
using DCL.Chat.MessageBus;
using DCL.ChatArea;
using DCL.Clipboard;
using DCL.Communities;
using DCL.Communities.CommunitiesCard.Members;
using DCL.Communities.CommunitiesDataProvider;
using DCL.DebugUtilities;
using DCL.Diagnostics;
using DCL.EventsApi;
using DCL.FeatureFlags;
using DCL.Friends;
using DCL.Friends.Passport;
using DCL.Friends.UserBlocking;
using DCL.Input;
using DCL.InWorldCamera;
using DCL.InWorldCamera.CameraReelStorageService;
using DCL.LOD.Systems;
using DCL.MapRenderer;
using DCL.Minimap;
using DCL.Multiplayer.Connections.Archipelago.AdapterAddress.Current;
using DCL.Multiplayer.Connections.Archipelago.Rooms;
using DCL.Multiplayer.Connections.Archipelago.Rooms.Chat;
using DCL.Multiplayer.Connections.DecentralandUrls;
using DCL.Multiplayer.Connections.GateKeeper.Meta;
using DCL.Multiplayer.Connections.GateKeeper.Rooms;
using DCL.Multiplayer.Connections.GateKeeper.Rooms.Options;
using DCL.Multiplayer.Connections.Messaging.Hubs;
using DCL.Multiplayer.Connections.Pools;
using DCL.Multiplayer.Connections.RoomHubs;
using DCL.Multiplayer.Connections.Rooms.Connective;
using DCL.Multiplayer.Connections.Rooms.Status;
using DCL.Multiplayer.Connections.Systems.Throughput;
using DCL.Multiplayer.Connectivity;
using DCL.Multiplayer.Deduplication;
using DCL.Multiplayer.Emotes;
using DCL.Multiplayer.HealthChecks;
using DCL.Multiplayer.Movement;
using DCL.Multiplayer.Movement.Systems;
using DCL.Multiplayer.Profiles.BroadcastProfiles;
using DCL.Multiplayer.Profiles.Entities;
using DCL.Multiplayer.Profiles.Poses;
using DCL.Multiplayer.Profiles.Tables;
using DCL.Multiplayer.SDK.Systems.GlobalWorld;
using DCL.Nametags;
using DCL.Navmap;
using DCL.NftInfoAPIService;
using DCL.Notifications;
using DCL.Optimization.Pools;
using DCL.PerformanceAndDiagnostics.Analytics;
using DCL.PlacesAPIService;
using DCL.PluginSystem;
using DCL.PluginSystem.Global;
using DCL.Profiles;
using DCL.Profiles.Self;
using DCL.RealmNavigation;
using DCL.Rendering.GPUInstancing.Systems;
using DCL.RuntimeDeepLink;
using DCL.SceneLoadingScreens.LoadingScreen;
using DCL.SkyBox;
using DCL.SocialService;
using DCL.UI;
using DCL.UI.ConfirmationDialog;
using DCL.UI.InputFieldFormatting;
using DCL.UI.MainUI;
using DCL.UI.ProfileElements;
using DCL.UI.Profiles.Helpers;
using DCL.UI.SharedSpaceManager;
using DCL.UserInAppInitializationFlow;
using DCL.Utilities;
using DCL.Utilities.Extensions;
using DCL.VoiceChat;
using DCL.Web3.Identities;
using DCL.WebRequests.Analytics;
using ECS.Prioritization.Components;
using ECS.SceneLifeCycle;
using ECS.SceneLifeCycle.CurrentScene;
using ECS.SceneLifeCycle.Realm;
using Global.AppArgs;
using Global.Dynamic.ChatCommands;
using Global.Dynamic.RealmUrl;
using Global.Versioning;
using LiveKit.Internal.FFIClients.Pools;
using LiveKit.Internal.FFIClients.Pools.Memory;
using LiveKit.Proto;
using MVC;
using MVC.PopupsController.PopupCloser;
using SceneRunner.Debugging.Hub;
using System;
using System.Buffers;
using System.Collections.Generic;
using System.Linq;
using System.Threading;
using DCL.NotificationsBus;
using DCL.PluginSystem.SmartWearables;
using DCL.Optimization.AdaptivePerformance.Systems;
using DCL.PluginSystem.World;
using DCL.PerformanceAndDiagnostics;
using DCL.SDKComponents.AvatarLocomotion;
using DCL.Translation;
using UnityEngine;
using UnityEngine.Audio;
using UnityEngine.EventSystems;
using UnityEngine.Pool;
using Utility;
using Utility.Ownership;
using Utility.PriorityQueue;
using MultiplayerPlugin = DCL.PluginSystem.Global.MultiplayerPlugin;
using Object = UnityEngine.Object;

namespace Global.Dynamic
{
    public class DynamicWorldContainer : DCLWorldContainer<DynamicWorldSettings>
    {
        private readonly IChatMessagesBus chatMessagesBus;
        private readonly IProfileBroadcast profileBroadcast;
        private readonly SocialServicesContainer socialServicesContainer;
        private readonly ISelfProfile selfProfile;

        public IMVCManager MvcManager { get; }

        public IGlobalRealmController RealmController { get; }

        public GlobalWorldFactory GlobalWorldFactory { get; }

        public IReadOnlyList<IDCLGlobalPlugin> GlobalPlugins { get; }

        public IProfileRepository ProfileRepository { get; }

        public IUserInAppInitializationFlow UserInAppInAppInitializationFlow { get; }

        public IMessagePipesHub MessagePipesHub { get; }

        public IRemoteMetadata RemoteMetadata { get; }

        public IRoomHub RoomHub { get; }

        public ISystemClipboard SystemClipboard { get; }

        private DynamicWorldContainer(
            IMVCManager mvcManager,
            IGlobalRealmController realmController,
            GlobalWorldFactory globalWorldFactory,
            IReadOnlyList<IDCLGlobalPlugin> globalPlugins,
            IProfileRepository profileRepository,
            IUserInAppInitializationFlow userInAppInAppInitializationFlow,
            IChatMessagesBus chatMessagesBus,
            IMessagePipesHub messagePipesHub,
            IRemoteMetadata remoteMetadata,
            IProfileBroadcast profileBroadcast,
            IRoomHub roomHub,
            SocialServicesContainer socialServicesContainer,
            ISelfProfile selfProfile,
            ISystemClipboard systemClipboard)
        {
            MvcManager = mvcManager;
            RealmController = realmController;
            GlobalWorldFactory = globalWorldFactory;
            GlobalPlugins = globalPlugins;
            ProfileRepository = profileRepository;
            UserInAppInAppInitializationFlow = userInAppInAppInitializationFlow;
            MessagePipesHub = messagePipesHub;
            RemoteMetadata = remoteMetadata;
            RoomHub = roomHub;
            SystemClipboard = systemClipboard;
            this.chatMessagesBus = chatMessagesBus;
            this.profileBroadcast = profileBroadcast;
            this.socialServicesContainer = socialServicesContainer;
            this.selfProfile = selfProfile;
        }

        public override void Dispose()
        {
            chatMessagesBus.Dispose();
            profileBroadcast.Dispose();
            MessagePipesHub.Dispose();
            socialServicesContainer.Dispose();
            selfProfile.Dispose();
        }

        public static async UniTask<(DynamicWorldContainer? container, bool success)> CreateAsync(
            BootstrapContainer bootstrapContainer,
            DynamicWorldDependencies dynamicWorldDependencies,
            DynamicWorldParams dynamicWorldParams,
            AudioClipConfig backgroundMusic,
            World globalWorld,
            Entity playerEntity,
            IAppArgs appArgs,
            ICoroutineRunner coroutineRunner,
            DCLVersion dclVersion,
            RealmUrls realmUrls,
            CancellationToken ct)
        {
            DynamicSettings dynamicSettings = dynamicWorldDependencies.DynamicSettings;
            StaticContainer staticContainer = dynamicWorldDependencies.StaticContainer;
            IWeb3IdentityCache identityCache = dynamicWorldDependencies.Web3IdentityCache;
            IAssetsProvisioner assetsProvisioner = dynamicWorldDependencies.AssetsProvisioner;
            IDebugContainerBuilder debugBuilder = dynamicWorldDependencies.DebugContainerBuilder;
            var explorePanelNavmapBus = new ObjectProxy<INavmapBus>();
            INavmapBus sharedNavmapCommandBus = new SharedNavmapBus(explorePanelNavmapBus);

            // If we have many undesired delays when using the third-party providers, it might be useful to cache it at app's bootstrap
            // So far, the chance of using it is quite low, so it's preferable to do it lazy avoiding extra requests & memory allocations
            IThirdPartyNftProviderSource thirdPartyNftProviderSource = new RealmThirdPartyNftProviderSource(staticContainer.WebRequestsContainer.WebRequestController,
                staticContainer.RealmData);

            var placesAPIService = new PlacesAPIService(new PlacesAPIClient(staticContainer.WebRequestsContainer.WebRequestController, bootstrapContainer.DecentralandUrlsSource));

            HttpEventsApiService eventsApiService = new HttpEventsApiService(staticContainer.WebRequestsContainer.WebRequestController,
                URLDomain.FromString(bootstrapContainer.DecentralandUrlsSource.Url(DecentralandUrl.ApiEvents)));

            var mapPathEventBus = new MapPathEventBus();
            NotificationsBusController.Initialize(new NotificationsBusController());

            DefaultTexturesContainer defaultTexturesContainer = null!;
            LODContainer lodContainer = null!;

            IOnlineUsersProvider baseUserProvider = new ArchipelagoHttpOnlineUsersProvider(staticContainer.WebRequestsContainer.WebRequestController,
                URLAddress.FromString(bootstrapContainer.DecentralandUrlsSource.Url(DecentralandUrl.RemotePeers)));

            var onlineUsersProvider = new WorldInfoOnlineUsersProviderDecorator(
                baseUserProvider,
                staticContainer.WebRequestsContainer.WebRequestController,
                URLAddress.FromString(bootstrapContainer.DecentralandUrlsSource.Url(DecentralandUrl.RemotePeersWorld)));

            async UniTask InitializeContainersAsync(IPluginSettingsContainer settingsContainer, CancellationToken ct)
            {
                // Init other containers
                defaultTexturesContainer =
                    await DefaultTexturesContainer
                         .CreateAsync(
                              settingsContainer,
                              assetsProvisioner,
                              appArgs,
                              ct
                          )
                         .ThrowOnFail();

                lodContainer =
                    await LODContainer
                         .CreateAsync(
                              assetsProvisioner,
                              staticContainer,
                              settingsContainer,
                              staticContainer.RealmData,
                              defaultTexturesContainer.TextureArrayContainerFactory,
                              debugBuilder,
                              dynamicWorldParams.EnableLOD,
                              staticContainer.GPUInstancingService,
                              ct
                          )
                         .ThrowOnFail();
            }

            try { await InitializeContainersAsync(dynamicWorldDependencies.SettingsContainer, ct); }
            catch (Exception) { return (null, false); }

            CursorSettings cursorSettings = (await assetsProvisioner.ProvideMainAssetAsync(dynamicSettings.CursorSettings, ct)).Value;
            ProvidedAsset<Texture2D> normalCursorAsset = await assetsProvisioner.ProvideMainAssetAsync(cursorSettings.NormalCursor, ct);
            ProvidedAsset<Texture2D> interactionCursorAsset = await assetsProvisioner.ProvideMainAssetAsync(cursorSettings.InteractionCursor, ct);

            var unityEventSystem = new UnityEventSystem(EventSystem.current.EnsureNotNull());
            var dclCursor = new DCLCursor(normalCursorAsset.Value, interactionCursorAsset.Value, cursorSettings.NormalCursorHotspot, cursorSettings.InteractionCursorHotspot);

            staticContainer.QualityContainer.AddDebugViews(debugBuilder);

            var realmSamplingData = new RealmSamplingData();

            ExposedGlobalDataContainer exposedGlobalDataContainer = staticContainer.ExposedGlobalDataContainer;

            PopupCloserView popupCloserView = Object.Instantiate((await assetsProvisioner.ProvideMainAssetAsync(dynamicSettings.PopupCloserView, CancellationToken.None)).Value.GetComponent<PopupCloserView>()).EnsureNotNull();
            MainUIView mainUIView = Object.Instantiate((await assetsProvisioner.ProvideMainAssetAsync(dynamicSettings.MainUIView, CancellationToken.None)).Value.GetComponent<MainUIView>()).EnsureNotNull();

            var coreMvcManager = new MVCManager(new WindowStackManager(), new CancellationTokenSource(), popupCloserView);

            IMVCManager mvcManager = dynamicWorldParams.EnableAnalytics
                ? new MVCManagerAnalyticsDecorator(coreMvcManager, bootstrapContainer.Analytics!)
                : coreMvcManager;

            var loadingScreenTimeout = new LoadingScreenTimeout();
            ILoadingScreen loadingScreen = new LoadingScreen(mvcManager, loadingScreenTimeout);

            var nftInfoAPIClient = new OpenSeaAPIClient(staticContainer.WebRequestsContainer.WebRequestController, bootstrapContainer.DecentralandUrlsSource);
            var wearableCatalog = new WearableStorage();
            var characterPreviewFactory = new CharacterPreviewFactory(staticContainer.ComponentsContainer.ComponentPoolsRegistry, appArgs);
            IWebBrowser webBrowser = bootstrapContainer.WebBrowser;
            ISystemClipboard clipboard = new UnityClipboard();
            NameColorHelper.SetNameColors(dynamicSettings.UserNameColors);

            ChatSharedAreaEventBus chatSharedAreaEventBus = new ChatSharedAreaEventBus();

            IProfileCache profileCache = new DefaultProfileCache();

            var profileRepository = new LogProfileRepository(
                new RealmProfileRepository(staticContainer.WebRequestsContainer.WebRequestController, staticContainer.RealmData, profileCache)
            );

            GalleryEventBus galleryEventBus = new GalleryEventBus();

            static IMultiPool MultiPoolFactory() =>
                new DCLMultiPool();

            var memoryPool = new ArrayMemoryPool(ArrayPool<byte>.Shared!);

            var assetBundlesURL = URLDomain.FromString(bootstrapContainer.DecentralandUrlsSource.Url(DecentralandUrl.AssetBundlesCDN));
            var builderDTOsURL = URLDomain.FromString(bootstrapContainer.DecentralandUrlsSource.Url(DecentralandUrl.BuilderApiDtos));
            var builderContentURL = URLDomain.FromString(bootstrapContainer.DecentralandUrlsSource.Url(DecentralandUrl.BuilderApiContent));

            var emotesCache = new MemoryEmotesStorage();
            staticContainer.CacheCleaner.Register(emotesCache);
            var equippedWearables = new EquippedWearables();
            var equippedEmotes = new EquippedEmotes();

            var selfEmotes = new List<URN>();
            ParseParamsForcedEmotes(bootstrapContainer.ApplicationParametersParser, ref selfEmotes);
            ParseDebugForcedEmotes(bootstrapContainer.DebugSettings.EmotesToAddToUserProfile, ref selfEmotes);

            var selfProfile = new SelfProfile(profileRepository, identityCache, equippedWearables, wearableCatalog,
                emotesCache, equippedEmotes, selfEmotes, profileCache, globalWorld, playerEntity);

            IEmoteProvider emoteProvider = new ApplicationParamsEmoteProvider(appArgs,
                new EcsEmoteProvider(globalWorld, staticContainer.RealmData), builderDTOsURL.Value);

            var wearablesProvider = new ApplicationParametersWearablesProvider(appArgs,
                new ECSWearablesProvider(identityCache, globalWorld), builderDTOsURL.Value);

            //TODO should be unified with LaunchMode
            bool localSceneDevelopment = !string.IsNullOrEmpty(dynamicWorldParams.LocalSceneDevelopmentRealm);
            bool builderCollectionsPreview = appArgs.HasFlag(AppArgsFlags.SELF_PREVIEW_BUILDER_COLLECTIONS);

            var teleportController = new TeleportController(staticContainer.SceneReadinessReportQueue);

            var realmContainer = RealmContainer.Create(
                staticContainer,
                identityCache,
                dynamicWorldParams.StaticLoadPositions,
                debugBuilder,
                loadingScreenTimeout,
                loadingScreen,
                localSceneDevelopment,
                bootstrapContainer.DecentralandUrlsSource,
                appArgs,
                teleportController,
                bootstrapContainer.Environment);

            var terrainContainer = TerrainContainer.Create(staticContainer, realmContainer, dynamicWorldParams.EnableLandscape, localSceneDevelopment);

            SceneRoomLogMetaDataSource playSceneMetaDataSource = new SceneRoomMetaDataSource(staticContainer.RealmData, staticContainer.CharacterContainer.Transform, globalWorld, dynamicWorldParams.IsolateScenesCommunication).WithLog();
            SceneRoomLogMetaDataSource localDevelopmentMetaDataSource = ConstSceneRoomMetaDataSource.FromMachineUUID().WithLog();

            var gateKeeperSceneRoomOptions = new GateKeeperSceneRoomOptions(staticContainer.LaunchMode, bootstrapContainer.DecentralandUrlsSource, playSceneMetaDataSource, localDevelopmentMetaDataSource);

            IGateKeeperSceneRoom gateKeeperSceneRoom = new GateKeeperSceneRoom(staticContainer.WebRequestsContainer.WebRequestController, gateKeeperSceneRoomOptions)
               .AsActivatable();

            var currentAdapterAddress = ICurrentAdapterAddress.NewDefault(staticContainer.RealmData);

            var archipelagoIslandRoom = IArchipelagoIslandRoom.NewDefault(
                identityCache,
                MultiPoolFactory(),
                new ArrayMemoryPool(),
                staticContainer.CharacterContainer.CharacterObject,
                currentAdapterAddress,
                staticContainer.WebRequestsContainer.WebRequestController
            );

            var reloadSceneController = new ECSReloadScene(staticContainer.ScenesCache, globalWorld, playerEntity, localSceneDevelopment);

            var chatRoom = new ChatConnectiveRoom(staticContainer.WebRequestsContainer.WebRequestController, URLAddress.FromString(bootstrapContainer.DecentralandUrlsSource.Url(DecentralandUrl.ChatAdapter)));

            var voiceChatRoom = new VoiceChatActivatableConnectiveRoom();

            IRoomHub roomHub = new RoomHub(
                localSceneDevelopment ? IConnectiveRoom.Null.INSTANCE : archipelagoIslandRoom,
                gateKeeperSceneRoom,
                chatRoom,
                voiceChatRoom
            );

            var islandThroughputBunch = new ThroughputBufferBunch(new ThroughputBuffer(), new ThroughputBuffer());
            var sceneThroughputBunch = new ThroughputBufferBunch(new ThroughputBuffer(), new ThroughputBuffer());
            var chatThroughputBunch = new ThroughputBufferBunch(new ThroughputBuffer(), new ThroughputBuffer());

            var messagePipesHub = new MessagePipesHub(roomHub, MultiPoolFactory(), MultiPoolFactory(), memoryPool, islandThroughputBunch, sceneThroughputBunch, chatThroughputBunch);

            var roomsStatus = new RoomsStatus(
                roomHub,

                //override allowed only in Editor
                Application.isEditor
                    ? new LinkedBox<(bool use, ConnectionQuality quality)>(
                        () => (bootstrapContainer.DebugSettings.OverrideConnectionQuality, bootstrapContainer.DebugSettings.ConnectionQuality)
                    )
                    : new Box<(bool use, ConnectionQuality quality)>((false, ConnectionQuality.QualityExcellent))
            );

            var entityParticipantTable = new EntityParticipantTable();
            staticContainer.EntityParticipantTableProxy.SetObject(entityParticipantTable);

            var queuePoolFullMovementMessage = new ObjectPool<SimplePriorityQueue<NetworkMovementMessage>>(
                () => new SimplePriorityQueue<NetworkMovementMessage>(),
                actionOnRelease: queue => queue.Clear()
            );

            var remoteEntities = new RemoteEntities(
                entityParticipantTable,
                staticContainer.ComponentsContainer.ComponentPoolsRegistry,
                queuePoolFullMovementMessage,
                staticContainer.EntityCollidersGlobalCache
            );

            var realmNavigatorContainer = RealmNavigationContainer.Create
                (staticContainer, bootstrapContainer, lodContainer, realmContainer, remoteEntities, globalWorld, roomHub, terrainContainer.Landscape, exposedGlobalDataContainer, loadingScreen);

            IHealthCheck livekitHealthCheck = bootstrapContainer.DebugSettings.EnableEmulateNoLivekitConnection
                ? new IHealthCheck.AlwaysFails()
                : new StartLiveKitRooms(roomHub);

            livekitHealthCheck = dynamicWorldParams.EnableAnalytics
                ? livekitHealthCheck.WithFailAnalytics(bootstrapContainer.Analytics!)
                : livekitHealthCheck;

            FeatureFlagsConfiguration featureFlags = FeatureFlagsConfiguration.Instance;

            bool includeCameraReel = featureFlags.IsEnabled(FeatureFlagsStrings.CAMERA_REEL) || (appArgs.HasDebugFlag() && appArgs.HasFlag(AppArgsFlags.CAMERA_REEL)) || Application.isEditor;
            bool includeFriends = (featureFlags.IsEnabled(FeatureFlagsStrings.FRIENDS) || (appArgs.HasDebugFlag() && appArgs.HasFlag(AppArgsFlags.FRIENDS)) || Application.isEditor) && !localSceneDevelopment;
            bool includeUserBlocking = featureFlags.IsEnabled(FeatureFlagsStrings.FRIENDS_USER_BLOCKING) || (appArgs.HasDebugFlag() && appArgs.HasFlag(AppArgsFlags.FRIENDS_USER_BLOCKING));
            bool includeTranslationChat = featureFlags.IsEnabled(FeatureFlagsStrings.CHAT_TRANSLATION_ENABLED);
            bool isNameEditorEnabled = featureFlags.IsEnabled(FeatureFlagsStrings.PROFILE_NAME_EDITOR) || (appArgs.HasDebugFlag() && appArgs.HasFlag(AppArgsFlags.PROFILE_NAME_EDITOR)) || Application.isEditor;
            bool includeMarketplaceCredits = featureFlags.IsEnabled(FeatureFlagsStrings.MARKETPLACE_CREDITS);
            bool includeBannedUsersFromScene = featureFlags.IsEnabled(FeatureFlagsStrings.BANNED_USERS_FROM_SCENE) || (appArgs.HasDebugFlag() && appArgs.HasFlag(AppArgsFlags.BANNED_USERS_FROM_SCENE)) || Application.isEditor;

            CommunitiesFeatureAccess.Initialize(new CommunitiesFeatureAccess(identityCache));
            bool includeCommunities = await CommunitiesFeatureAccess.Instance.IsUserAllowedToUseTheFeatureAsync(ct, ignoreAllowedList: true, cacheResult: false);

            var chatHistory = new ChatHistory();
            var emotesBus = new EmotesBus();
            ISharedSpaceManager sharedSpaceManager = new SharedSpaceManager(mvcManager, globalWorld, includeFriends, includeCameraReel, emotesBus);

            var initializationFlowContainer = InitializationFlowContainer.Create(staticContainer,
                bootstrapContainer,
                realmContainer,
                realmNavigatorContainer,
                terrainContainer,
                loadingScreen,
                livekitHealthCheck,
                bootstrapContainer.DecentralandUrlsSource,
                mvcManager,
                selfProfile,
                dynamicWorldParams,
                appArgs,
                backgroundMusic,
                roomHub,
                localSceneDevelopment,
                staticContainer.CharacterContainer);

            IRealmNavigator realmNavigator = realmNavigatorContainer.RealmNavigator;

            MapRendererContainer? mapRendererContainer =
                await MapRendererContainer
                   .CreateAsync(
                        dynamicWorldDependencies.SettingsContainer,
                        staticContainer,
                        bootstrapContainer.DecentralandUrlsSource,
                        assetsProvisioner,
                        placesAPIService,
                        eventsApiService,
                        mapPathEventBus,
                        staticContainer.MapPinsEventBus,
                        realmNavigator,
                        staticContainer.RealmData,
                        sharedNavmapCommandBus,
                        onlineUsersProvider,
                        identityCache,
                        ct
                    );

            var worldInfoHub = new LocationBasedWorldInfoHub(
                new WorldInfoHub(staticContainer.SingletonSharedDependencies.SceneMapping),
                staticContainer.CharacterContainer.CharacterObject
            );

            dynamicWorldDependencies.WorldInfoTool.Initialize(worldInfoHub);

            var characterDataPropagationUtility = new CharacterDataPropagationUtility(staticContainer.ComponentsContainer.ComponentPoolsRegistry.AddComponentPool<SDKProfile>());

            var currentSceneInfo = new CurrentSceneInfo();

            var chatTeleporter = new ChatTeleporter(realmNavigator, new ChatEnvironmentValidator(bootstrapContainer.Environment), bootstrapContainer.DecentralandUrlsSource);

            var reloadSceneChatCommand = new ReloadSceneChatCommand(reloadSceneController, globalWorld, playerEntity, staticContainer.ScenesCache, teleportController, localSceneDevelopment);

            var chatCommands = new List<IChatCommand>
            {
                new GoToChatCommand(chatTeleporter, staticContainer.WebRequestsContainer.WebRequestController, bootstrapContainer.DecentralandUrlsSource),
                new GoToLocalChatCommand(chatTeleporter),
                new WorldChatCommand(chatTeleporter),
                new DebugPanelChatCommand(debugBuilder),
                new ShowEntityChatCommand(worldInfoHub),
                reloadSceneChatCommand,
                new LoadPortableExperienceChatCommand(staticContainer.PortableExperiencesController),
                new KillPortableExperienceChatCommand(staticContainer.PortableExperiencesController, staticContainer.SmartWearableCache),
                new VersionChatCommand(dclVersion),
                new RoomsChatCommand(roomHub),
                new LogsChatCommand(),
                new AppArgsCommand(appArgs),
                new LogMatrixChatCommand((RuntimeReportsHandlingSettings)bootstrapContainer.DiagnosticsContainer.Settings)
            };

            chatCommands.Add(new HelpChatCommand(chatCommands, appArgs));

            var chatMessageFactory = new ChatMessageFactory(profileCache, identityCache);
            var userBlockingCacheProxy = new ObjectProxy<IUserBlockingCache>();

            IChatMessagesBus coreChatMessageBus = new MultiplayerChatMessagesBus(messagePipesHub, chatMessageFactory, new MessageDeduplication<double>(), userBlockingCacheProxy, bootstrapContainer.Environment)
                                                 .WithSelfResend(identityCache, chatMessageFactory)
                                                 .WithIgnoreSymbols()
                                                 .WithCommands(chatCommands, staticContainer.LoadingStatus)
                                                 .WithDebugPanel(debugBuilder);

            IChatMessagesBus chatMessagesBus = dynamicWorldParams.EnableAnalytics
                ? new ChatMessagesBusAnalyticsDecorator(coreChatMessageBus, bootstrapContainer.Analytics!, profileCache, selfProfile)
                : coreChatMessageBus;

            var minimap = new MinimapController(
                mainUIView.MinimapView.EnsureNotNull(),
                mapRendererContainer.MapRenderer,
                mvcManager,
                placesAPIService,
                staticContainer.RealmData,
                realmNavigator,
                staticContainer.ScenesCache,
                mapPathEventBus,
                staticContainer.SceneRestrictionBusController,
                dynamicWorldParams.StartParcel.Peek(),
                sharedSpaceManager,
                clipboard,
                bootstrapContainer.DecentralandUrlsSource,
                chatMessagesBus,
                reloadSceneChatCommand,
                roomHub,
                staticContainer.LoadingStatus,
                includeBannedUsersFromScene
            );

            var coreBackpackEventBus = new BackpackEventBus();

            IChatEventBus chatEventBus = new ChatEventBus();
            ISocialServiceEventBus socialServiceEventBus = new SocialServiceEventBus();
            var socialServiceContainer = new SocialServicesContainer(bootstrapContainer.DecentralandUrlsSource, identityCache, socialServiceEventBus, appArgs);

            var voiceChatContainer = new VoiceChatContainer(
                socialServiceContainer.socialServicesRPC,
                socialServiceEventBus,
                roomHub,
                identityCache,
                staticContainer.WebRequestsContainer.WebRequestController,
                staticContainer.ScenesCache,
                realmNavigator,
                staticContainer.RealmData,
                bootstrapContainer.DecentralandUrlsSource,
                sharedSpaceManager,
                chatEventBus
            );

            IBackpackEventBus backpackEventBus = dynamicWorldParams.EnableAnalytics
                ? new BackpackEventBusAnalyticsDecorator(coreBackpackEventBus, bootstrapContainer.Analytics!)
                : coreBackpackEventBus;

            var profileBroadcast = new DebounceProfileBroadcast(
                new ProfileBroadcast(messagePipesHub, selfProfile)
            );

            var multiplayerEmotesMessageBus = new MultiplayerEmotesMessageBus(messagePipesHub, dynamicSettings.MultiplayerDebugSettings, userBlockingCacheProxy);

            var remoteMetadata = new DebounceRemoteMetadata(new RemoteMetadata(roomHub, staticContainer.RealmData));

            var characterPreviewEventBus = new CharacterPreviewEventBus();
            var upscaleController = new UpscalingController(mvcManager);

            AudioMixer generalAudioMixer = (await assetsProvisioner.ProvideMainAssetAsync(dynamicSettings.GeneralAudioMixer, ct)).Value;
            var audioMixerVolumesController = new AudioMixerVolumesController(generalAudioMixer);

            var multiplayerMovementMessageBus = new MultiplayerMovementMessageBus(messagePipesHub, entityParticipantTable, globalWorld);

            var badgesAPIClient = new BadgesAPIClient(staticContainer.WebRequestsContainer.WebRequestController, bootstrapContainer.DecentralandUrlsSource);

            ICameraReelImagesMetadataDatabase cameraReelImagesMetadataDatabase = new CameraReelImagesMetadataRemoteDatabase(staticContainer.WebRequestsContainer.WebRequestController, bootstrapContainer.DecentralandUrlsSource);
            ICameraReelScreenshotsStorage cameraReelScreenshotsStorage = new CameraReelS3BucketScreenshotsStorage(staticContainer.WebRequestsContainer.WebRequestController);

            var cameraReelStorageService = new CameraReelRemoteStorageService(cameraReelImagesMetadataDatabase, cameraReelScreenshotsStorage, identityCache.Identity?.Address);

            GoogleUserCalendar userCalendar = new GoogleUserCalendar(webBrowser);
            var clipboardManager = new ClipboardManager(clipboard);
            ITextFormatter hyperlinkTextFormatter = new HyperlinkTextFormatter(profileCache, selfProfile);

            NotificationsRequestController notificationsRequestController = new (staticContainer.WebRequestsContainer.WebRequestController, bootstrapContainer.DecentralandUrlsSource, identityCache, includeFriends);

            // Local scene development scenes are excluded from deeplink runtime handling logic
            if (appArgs.HasFlag(AppArgsFlags.LOCAL_SCENE) == false)
            {
                DeepLinkHandle deepLinkHandleImplementation = new DeepLinkHandle(dynamicWorldParams.StartParcel, chatTeleporter, ct);
                deepLinkHandleImplementation.StartListenForDeepLinksAsync(ct).Forget();
            }

            var friendServiceProxy = new ObjectProxy<IFriendsService>();
            var friendOnlineStatusCacheProxy = new ObjectProxy<FriendsConnectivityStatusTracker>();
            var friendsCacheProxy = new ObjectProxy<FriendsCache>();

            ISpriteCache thumbnailCache = new SpriteCache(staticContainer.WebRequestsContainer.WebRequestController);
            var profileRepositoryWrapper = new ProfileRepositoryWrapper(profileRepository, thumbnailCache, remoteMetadata);
            GetProfileThumbnailCommand.Initialize(new GetProfileThumbnailCommand(profileRepositoryWrapper));

            IFriendsEventBus friendsEventBus = new DefaultFriendsEventBus();
            var communitiesEventBus = new CommunitiesEventBus();
            IEventBus eventBus = new EventBus(true);

            var profileChangesBus = new ProfileChangesBus();

            var translationSettings = new PlayerPrefsTranslationSettings();

            GenericUserProfileContextMenuSettings genericUserProfileContextMenuSettingsSo = (await assetsProvisioner.ProvideMainAssetAsync(dynamicSettings.GenericUserProfileContextMenuSettings, ct)).Value;
            CommunityVoiceChatContextMenuConfiguration communityVoiceChatContextMenuSettingsSo = (await assetsProvisioner.ProvideMainAssetAsync(dynamicSettings.CommunityVoiceChatContextMenuSettings, ct)).Value;

            var communitiesDataProvider = new CommunitiesDataProvider(staticContainer.WebRequestsContainer.WebRequestController, bootstrapContainer.DecentralandUrlsSource, identityCache);

            var communitiesDataService = new CommunityDataService(chatHistory,
                mvcManager,
                communitiesEventBus,
                communitiesDataProvider,
                identityCache);

            var passportBridge = new MVCPassportBridge(mvcManager);

            IMVCManagerMenusAccessFacade menusAccessFacade = new MVCManagerMenusAccessFacade(
                mvcManager,
                profileCache,
                friendServiceProxy,
                chatEventBus,
                genericUserProfileContextMenuSettingsSo,
                includeUserBlocking,
                bootstrapContainer.Analytics,
                onlineUsersProvider,
                realmNavigator,
                friendOnlineStatusCacheProxy,
                profileRepository,
                sharedSpaceManager,
                communityVoiceChatContextMenuSettingsSo,
                voiceChatContainer.VoiceChatOrchestrator,
                includeCommunities,
                communitiesDataProvider);

            ViewDependencies.Initialize(new ViewDependencies(
                unityEventSystem,
                menusAccessFacade,
                clipboardManager,
                dclCursor,
                new ContextMenuOpener(mvcManager),
                identityCache,
                new ConfirmationDialogOpener(mvcManager)));

            var realmNftNamesProvider = new RealmNftNamesProvider(staticContainer.WebRequestsContainer.WebRequestController,
                staticContainer.RealmData);

            var lambdasProfilesProvider = new LambdasProfilesProvider(staticContainer.WebRequestsContainer.WebRequestController, bootstrapContainer.DecentralandUrlsSource);

            var thumbnailProvider = new ECSThumbnailProvider(staticContainer.RealmData, globalWorld);

            var bannedSceneController = new ECSBannedScene(staticContainer.ScenesCache, globalWorld, playerEntity);

            var globalPlugins = new List<IDCLGlobalPlugin>
            {
                new ResourceUnloadingPlugin(staticContainer.SingletonSharedDependencies.MemoryBudget, staticContainer.CacheCleaner, staticContainer.SceneLoadingLimit),
                new AdaptivePerformancePlugin(staticContainer.Profiler, staticContainer.LoadingStatus),
                new LightSourceDebugPlugin(staticContainer.DebugContainerBuilder, globalWorld),
                new MultiplayerPlugin(
                    assetsProvisioner,
                    archipelagoIslandRoom,
                    gateKeeperSceneRoom,
                    chatRoom,
                    roomHub,
                    roomsStatus,
                    profileRepository,
                    profileBroadcast,
                    debugBuilder,
                    staticContainer.LoadingStatus,
                    entityParticipantTable,
                    messagePipesHub,
                    remoteMetadata,
                    staticContainer.CharacterContainer.CharacterObject,
                    staticContainer.RealmData,
                    remoteEntities,
                    staticContainer.ScenesCache,
                    emotesCache,
                    characterDataPropagationUtility,
                    staticContainer.ComponentsContainer.ComponentPoolsRegistry,
                    islandThroughputBunch,
                    sceneThroughputBunch,
                    voiceChatRoom
                ),
                new WorldInfoPlugin(worldInfoHub, debugBuilder, chatHistory),
                new CharacterMotionPlugin(staticContainer.CharacterContainer.CharacterObject, debugBuilder, staticContainer.ComponentsContainer.ComponentPoolsRegistry, staticContainer.SceneReadinessReportQueue, terrainContainer.Landscape, staticContainer.ScenesCache),
                new InputPlugin(dclCursor, unityEventSystem, assetsProvisioner, multiplayerEmotesMessageBus, emotesBus, mvcManager),
                new GlobalInteractionPlugin(assetsProvisioner, staticContainer.EntityCollidersGlobalCache, exposedGlobalDataContainer.GlobalInputEvents, unityEventSystem, mvcManager, menusAccessFacade),
                new CharacterCameraPlugin(assetsProvisioner, realmSamplingData, exposedGlobalDataContainer.ExposedCameraData, debugBuilder, dynamicWorldDependencies.CommandLineArgs),
                new WearablePlugin(staticContainer.WebRequestsContainer.WebRequestController, staticContainer.RealmData, staticContainer.CacheCleaner, wearableCatalog, builderContentURL.Value, builderCollectionsPreview),
                new EmotePlugin(staticContainer.WebRequestsContainer.WebRequestController, emotesCache, staticContainer.RealmData, multiplayerEmotesMessageBus, debugBuilder,
                    assetsProvisioner, selfProfile, mvcManager, staticContainer.CacheCleaner, entityParticipantTable, dclCursor, staticContainer.InputBlock, globalWorld, playerEntity, builderContentURL.Value, localSceneDevelopment, sharedSpaceManager, builderCollectionsPreview, appArgs, thumbnailProvider, staticContainer.ScenesCache),
                new ProfilingPlugin(staticContainer.Profiler, staticContainer.RealmData, staticContainer.SingletonSharedDependencies.MemoryBudget, debugBuilder, staticContainer.ScenesCache, dclVersion, dynamicSettings.AdaptivePhysicsSettings, staticContainer.SceneLoadingLimit),
                new AvatarPlugin(
                    staticContainer.ComponentsContainer.ComponentPoolsRegistry,
                    assetsProvisioner,
                    staticContainer.SingletonSharedDependencies.FrameTimeBudget,
                    staticContainer.SingletonSharedDependencies.MemoryBudget,
                    staticContainer.QualityContainer.RendererFeaturesCache,
                    staticContainer.RealmData,
                    staticContainer.MainPlayerAvatarBaseProxy,
                    debugBuilder,
                    staticContainer.CacheCleaner,
                    dynamicSettings.NametagsData,
                    defaultTexturesContainer.TextureArrayContainerFactory,
                    wearableCatalog,
                    userBlockingCacheProxy,
                    includeBannedUsersFromScene),
                new MainUIPlugin(mvcManager, mainUIView, includeFriends),
                new ProfilePlugin(profileRepository, profileCache, staticContainer.CacheCleaner),
                new MapRendererPlugin(mapRendererContainer.MapRenderer),
                new SidebarPlugin(
                    assetsProvisioner, mvcManager, mainUIView,
                    notificationsRequestController, identityCache, profileRepository,
                    staticContainer.WebRequestsContainer.WebRequestController,
                    webBrowser, dynamicWorldDependencies.Web3Authenticator,
                    initializationFlowContainer.InitializationFlow,
                    profileCache,
                    globalWorld, playerEntity, includeCameraReel, includeFriends, includeMarketplaceCredits,
                    chatHistory, profileRepositoryWrapper, sharedSpaceManager, profileChangesBus,
                    selfProfile, staticContainer.RealmData, staticContainer.SceneRestrictionBusController,
                    bootstrapContainer.DecentralandUrlsSource, passportBridge, eventBus,
                    staticContainer.SmartWearableCache),
                new ErrorPopupPlugin(mvcManager, assetsProvisioner),
                new MinimapPlugin(mvcManager, minimap),
                new ChatPlugin(
                    mvcManager,
                    menusAccessFacade,
                    chatMessagesBus,
                    eventBus,
                    chatHistory,
                    clipboardManager,
                    entityParticipantTable,
                    dynamicSettings.NametagsData,
                    mainUIView,
                    staticContainer.InputBlock,
                    globalWorld,
                    playerEntity,
                    roomHub,
                    assetsProvisioner,
                    hyperlinkTextFormatter,
                    profileCache,
                    chatEventBus,
                    identityCache,
                    staticContainer.LoadingStatus,
                    sharedSpaceManager,
                    userBlockingCacheProxy,
                    socialServiceContainer.socialServicesRPC,
                    friendsEventBus,
                    chatMessageFactory,
                    profileRepositoryWrapper,
                    friendServiceProxy,
                    communitiesDataProvider,
                    communitiesDataService,
                    thumbnailCache,
                    communitiesEventBus,
                    voiceChatContainer.VoiceChatOrchestrator,
                    mainUIView.SidebarView.unreadMessagesButton.transform,
                    translationSettings,
                    staticContainer.WebRequestsContainer.WebRequestController,
                    bootstrapContainer.DecentralandUrlsSource,
                    chatSharedAreaEventBus),
                new ExplorePanelPlugin(
                    eventBus,
                    featureFlags,
                    assetsProvisioner,
                    mvcManager,
                    mapRendererContainer,
                    placesAPIService,
                    staticContainer.WebRequestsContainer.WebRequestController,
                    identityCache,
                    cameraReelStorageService,
                    cameraReelStorageService,
                    clipboard,
                    bootstrapContainer.DecentralandUrlsSource,
                    wearableCatalog,
                    characterPreviewFactory,
                    profileRepository,
                    dynamicWorldDependencies.Web3Authenticator,
                    initializationFlowContainer.InitializationFlow,
                    selfProfile,
                    equippedWearables,
                    equippedEmotes,
                    webBrowser,
                    emotesCache,
                    staticContainer.RealmData,
                    profileCache,
                    characterPreviewEventBus,
                    mapPathEventBus,
                    backpackEventBus,
                    thirdPartyNftProviderSource,
                    wearablesProvider,
                    dclCursor,
                    staticContainer.InputBlock,
                    emoteProvider,
                    globalWorld,
                    playerEntity,
                    chatMessagesBus,
                    staticContainer.MemoryCap,
                    bootstrapContainer.VolumeBus,
                    eventsApiService,
                    userCalendar,
                    clipboard,
                    explorePanelNavmapBus,
                    includeCameraReel,
                    appArgs,
                    userBlockingCacheProxy,
                    sharedSpaceManager,
                    profileChangesBus,
                    staticContainer.SceneLoadingLimit,
                    mainUIView.WarningNotification,
                    profileRepositoryWrapper,
                    upscaleController,
                    communitiesDataProvider,
                    realmNftNamesProvider,
                    voiceChatContainer.VoiceChatOrchestrator,
                    includeTranslationChat,
                    galleryEventBus,
                    thumbnailProvider,
                    passportBridge,
                    chatEventBus,
                    staticContainer.SmartWearableCache
                ),
                new CharacterPreviewPlugin(staticContainer.ComponentsContainer.ComponentPoolsRegistry, assetsProvisioner, staticContainer.CacheCleaner),
                new WebRequestsPlugin(staticContainer.WebRequestsContainer.AnalyticsContainer, debugBuilder, staticContainer.WebRequestsContainer.ChromeDevtoolProtocolClient, localSceneDevelopment),
                new Web3AuthenticationPlugin(assetsProvisioner, dynamicWorldDependencies.Web3Authenticator, debugBuilder, mvcManager, selfProfile, webBrowser, staticContainer.RealmData, identityCache, characterPreviewFactory, dynamicWorldDependencies.SplashScreen, audioMixerVolumesController, staticContainer.InputBlock, characterPreviewEventBus, backgroundMusic, globalWorld, bootstrapContainer.ApplicationParametersParser),
                new SkyboxPlugin(assetsProvisioner, dynamicSettings.DirectionalLight, staticContainer.ScenesCache, staticContainer.SceneRestrictionBusController),
                new LoadingScreenPlugin(assetsProvisioner, mvcManager, audioMixerVolumesController,
                    staticContainer.InputBlock, debugBuilder, staticContainer.LoadingStatus, featureFlags),
                new ExternalUrlPromptPlugin(assetsProvisioner, webBrowser, mvcManager, dclCursor),
                new TeleportPromptPlugin(
                    assetsProvisioner,
                    mvcManager,
                    staticContainer.WebRequestsContainer.WebRequestController,
                    placesAPIService,
                    dclCursor,
                    chatMessagesBus
                ),
                new ChangeRealmPromptPlugin(
                    assetsProvisioner,
                    mvcManager,
                    dclCursor,
                    realmUrl => chatMessagesBus.SendWithUtcNowTimestamp(ChatChannel.NEARBY_CHANNEL, $"/{ChatCommandsUtils.COMMAND_GOTO} {realmUrl}", ChatMessageOrigin.RESTRICTED_ACTION_API)),
                new NftPromptPlugin(assetsProvisioner, webBrowser, mvcManager, nftInfoAPIClient, staticContainer.WebRequestsContainer.WebRequestController, dclCursor),
                staticContainer.CharacterContainer.CreateGlobalPlugin(),
                staticContainer.QualityContainer.CreatePlugin(),
                new MultiplayerMovementPlugin(
                    assetsProvisioner,
                    multiplayerMovementMessageBus,
                    debugBuilder,
                    remoteEntities,
                    staticContainer.CharacterContainer.Transform,
                    dynamicSettings.MultiplayerDebugSettings,
                    appArgs,
                    entityParticipantTable,
                    staticContainer.RealmData,
                    remoteMetadata),
                new AudioPlaybackPlugin(terrainContainer.GenesisTerrain, terrainContainer.WorldsTerrain, assetsProvisioner, dynamicWorldParams.EnableLandscape, audioMixerVolumesController, staticContainer.RealmData),
                new RealmDataDirtyFlagPlugin(staticContainer.RealmData),
                new NotificationPlugin(
                    assetsProvisioner,
                    mvcManager,
                    staticContainer.WebRequestsContainer.WebRequestController,
                    notificationsRequestController,
                    identityCache),
                new RewardPanelPlugin(mvcManager, assetsProvisioner, staticContainer.WebRequestsContainer.WebRequestController),
                new PassportPlugin(
                    assetsProvisioner,
                    mvcManager,
                    dclCursor,
                    profileRepository,
                    characterPreviewFactory,
                    staticContainer.WebRequestsContainer.WebRequestController,
                    characterPreviewEventBus,
                    selfProfile,
                    webBrowser,
                    bootstrapContainer.DecentralandUrlsSource,
                    badgesAPIClient,
                    staticContainer.InputBlock,
                    remoteMetadata,
                    cameraReelStorageService,
                    cameraReelStorageService,
                    globalWorld,
                    playerEntity,
                    includeCameraReel,
                    friendServiceProxy,
                    friendOnlineStatusCacheProxy,
                    onlineUsersProvider,
                    realmNavigator,
                    identityCache,
                    realmNftNamesProvider,
                    profileChangesBus,
                    includeFriends,
                    includeUserBlocking,
                    includeCommunities,
                    isNameEditorEnabled,
                    chatEventBus,
                    sharedSpaceManager,
                    profileRepositoryWrapper,
                    voiceChatContainer.VoiceChatOrchestrator,
                    galleryEventBus,
                    clipboard,
                    communitiesDataProvider,
                    thumbnailProvider
                ),
                new GenericPopupsPlugin(assetsProvisioner, mvcManager, clipboardManager),
                new GenericContextMenuPlugin(assetsProvisioner, mvcManager, profileRepositoryWrapper),
                realmNavigatorContainer.CreatePlugin(),
                new GPUInstancingPlugin(staticContainer.GPUInstancingService, assetsProvisioner, staticContainer.RealmData, staticContainer.LoadingStatus, exposedGlobalDataContainer.ExposedCameraData),
                new ConfirmationDialogPlugin(assetsProvisioner, mvcManager, profileRepositoryWrapper),
                new BannedUsersPlugin(roomHub, bannedSceneController, staticContainer.LoadingStatus, includeBannedUsersFromScene),
<<<<<<< HEAD
                new AvatarLocomotionOverridesGlobalPlugin(staticContainer.ScenesCache),
=======
                new SmartWearablesGlobalPlugin(wearableCatalog,
                    backpackEventBus,
                    staticContainer.PortableExperiencesController,
                    staticContainer.ScenesCache,
                    staticContainer.SmartWearableCache,
                    assetsProvisioner,
                    staticContainer.LoadingStatus,
                    mvcManager,
                    thumbnailProvider)
>>>>>>> 012445a8
            };

            // ReSharper disable once MethodHasAsyncOverloadWithCancellation
            if (FeaturesRegistry.Instance.IsEnabled(FeatureId.VOICE_CHAT))
                globalPlugins.Add(
                    new VoiceChatPlugin(
                        roomHub,
                        mainUIView.ChatMainView.VoiceChatPanelView,
                        voiceChatContainer,
                        profileRepositoryWrapper,
                        entityParticipantTable,
                        globalWorld,
                        playerEntity,
                        communitiesDataProvider,
                        staticContainer.WebRequestsContainer.WebRequestController,
                        assetsProvisioner,
                        chatSharedAreaEventBus,
                        debugBuilder)
                );

            if (!appArgs.HasDebugFlag() || !appArgs.HasFlagWithValueFalse(AppArgsFlags.LANDSCAPE_TERRAIN_ENABLED))
                globalPlugins.Add(terrainContainer.CreatePlugin(staticContainer, bootstrapContainer, mapRendererContainer, debugBuilder));

            if (localSceneDevelopment)
                globalPlugins.Add(new LocalSceneDevelopmentPlugin(reloadSceneController, realmUrls));
            else
            {
                globalPlugins.Add(lodContainer.LODPlugin);
                globalPlugins.Add(lodContainer.RoadPlugin);
            }

            if (localSceneDevelopment || builderCollectionsPreview)
                globalPlugins.Add(new GlobalGLTFLoadingPlugin(staticContainer.WebRequestsContainer.WebRequestController, staticContainer.RealmData, builderContentURL.Value, localSceneDevelopment));

            globalPlugins.AddRange(staticContainer.SharedPlugins);

            if (includeFriends)
            {
                // TODO many circular dependencies - adjust the flow and get rid of ObjectProxy
                var friendsContainer = new FriendsContainer(
                    mainUIView,
                    mvcManager,
                    assetsProvisioner,
                    identityCache,
                    profileRepository,
                    staticContainer.LoadingStatus,
                    staticContainer.InputBlock,
                    selfProfile,
                    passportBridge,
                    onlineUsersProvider,
                    realmNavigator,
                    includeUserBlocking,
                    appArgs,
                    dynamicWorldParams.EnableAnalytics,
                    bootstrapContainer.Analytics,
                    chatEventBus,
                    sharedSpaceManager,
                    socialServiceEventBus,
                    socialServiceContainer.socialServicesRPC,
                    friendsEventBus,
                    friendServiceProxy,
                    friendOnlineStatusCacheProxy,
                    friendsCacheProxy,
                    userBlockingCacheProxy,
                    profileRepositoryWrapper,
                    voiceChatContainer.VoiceChatOrchestrator
                );

                globalPlugins.Add(friendsContainer);
            }

            if (includeCameraReel)
                globalPlugins.Add(new InWorldCameraPlugin(
                    selfProfile,
                    staticContainer.RealmData,
                    playerEntity,
                    placesAPIService,
                    staticContainer.CharacterContainer.CharacterObject,
                    coroutineRunner,
                    cameraReelStorageService,
                    cameraReelStorageService,
                    mvcManager,
                    clipboard,
                    bootstrapContainer.DecentralandUrlsSource,
                    webBrowser,
                    profileRepository,
                    realmNavigator,
                    assetsProvisioner,
                    wearableCatalog,
                    wearablesProvider,
                    dclCursor,
                    mainUIView.SidebarView.EnsureNotNull().InWorldCameraButton,
                    globalWorld,
                    debugBuilder,
                    dynamicSettings.NametagsData,
                    profileRepositoryWrapper,
                    sharedSpaceManager,
                    identityCache,
                    thumbnailProvider,
                    galleryEventBus));

            if (includeMarketplaceCredits)
            {
                globalPlugins.Add(new MarketplaceCreditsPlugin(
                    mainUIView,
                    assetsProvisioner,
                    webBrowser,
                    staticContainer.InputBlock,
                    selfProfile,
                    staticContainer.WebRequestsContainer.WebRequestController,
                    bootstrapContainer.DecentralandUrlsSource,
                    mvcManager,
                    staticContainer.RealmData,
                    sharedSpaceManager,
                    identityCache,
                    staticContainer.LoadingStatus,
                    hyperlinkTextFormatter));
            }

            if (includeCommunities)
                globalPlugins.Add(new CommunitiesPlugin(
                    mvcManager,
                    assetsProvisioner,
                    staticContainer.InputBlock,
                    cameraReelStorageService,
                    cameraReelScreenshotsStorage,
                    profileRepositoryWrapper,
                    friendServiceProxy,
                    communitiesDataProvider,
                    staticContainer.WebRequestsContainer.WebRequestController,
                    placesAPIService,
                    selfProfile,
                    realmNavigator,
                    clipboard,
                    webBrowser,
                    eventsApiService,
                    sharedSpaceManager,
                    chatEventBus,
                    galleryEventBus,
                    communitiesEventBus,
                    socialServiceContainer.socialServicesRPC,
                    lambdasProfilesProvider,
                    bootstrapContainer.DecentralandUrlsSource,
                    identityCache,
                    voiceChatContainer.VoiceChatOrchestrator));

            if (dynamicWorldParams.EnableAnalytics)
                globalPlugins.Add(new AnalyticsPlugin(
                        bootstrapContainer.Analytics!,
                        staticContainer.Profiler,
                        staticContainer.LoadingStatus,
                        staticContainer.RealmData,
                        staticContainer.MainPlayerAvatarBaseProxy,
                        identityCache,
                        debugBuilder,
                        cameraReelStorageService,
                        entityParticipantTable,
                        staticContainer.ScenesCache,
                        eventBus, translationSettings
                    )
                );

            if (localSceneDevelopment || appArgs.HasFlag(AppArgsFlags.SCENE_CONSOLE))
                globalPlugins.Add(new DebugMenuPlugin(
                    bootstrapContainer.DiagnosticsContainer,
                    staticContainer.InputBlock,
                    assetsProvisioner,
                    debugBuilder
                    ));

            if (!localSceneDevelopment)
                globalPlugins.Add(new ConnectionStatusPanelPlugin(roomsStatus, currentSceneInfo, assetsProvisioner, appArgs));

            var globalWorldFactory = new GlobalWorldFactory(
                in staticContainer,
                exposedGlobalDataContainer.CameraSamplingData,
                realmSamplingData,
                assetBundlesURL,
                staticContainer.RealmData,
                globalPlugins,
                debugBuilder,
                staticContainer.ScenesCache,
                dynamicWorldParams.HybridSceneParams,
                currentSceneInfo,
                lodContainer.LodCache,
                lodContainer.RoadCoordinates,
                lodContainer.LODSettings,
                multiplayerEmotesMessageBus,
                globalWorld,
                staticContainer.SceneReadinessReportQueue,
                localSceneDevelopment,
                profileRepository,
                bootstrapContainer.UseRemoteAssetBundles,
                lodContainer.RoadAssetsPool,
                staticContainer.SceneLoadingLimit,
                dynamicWorldParams.StartParcel,
                staticContainer.LandscapeParcelData,
                builderCollectionsPreview
            );

            staticContainer.RoomHubProxy.SetObject(roomHub);

            var container = new DynamicWorldContainer(
                mvcManager,
                realmContainer.RealmController,
                globalWorldFactory,
                globalPlugins,
                profileRepository,
                initializationFlowContainer.InitializationFlow,
                chatMessagesBus,
                messagePipesHub,
                remoteMetadata,
                profileBroadcast,
                roomHub,
                socialServiceContainer,
                selfProfile,
                clipboard
            );

            // Init itself
            await dynamicWorldDependencies.SettingsContainer.InitializePluginAsync(container, ct)!.ThrowOnFail();

            return (container, true);
        }

        private static void ParseDebugForcedEmotes(IReadOnlyCollection<string>? debugEmotes, ref List<URN> parsedEmotes)
        {
            if (debugEmotes?.Count > 0)
                parsedEmotes.AddRange(debugEmotes.Select(emote => new URN(emote)));
        }

        private static void ParseParamsForcedEmotes(IAppArgs appParams, ref List<URN> parsedEmotes)
        {
            if (appParams.TryGetValue(AppArgsFlags.FORCED_EMOTES, out string? csv) && !string.IsNullOrEmpty(csv!))
                parsedEmotes.AddRange(csv.Split(',', StringSplitOptions.RemoveEmptyEntries)?.Select(emote => new URN(emote)) ?? ArraySegment<URN>.Empty);
        }
    }
}<|MERGE_RESOLUTION|>--- conflicted
+++ resolved
@@ -943,9 +943,6 @@
                 new GPUInstancingPlugin(staticContainer.GPUInstancingService, assetsProvisioner, staticContainer.RealmData, staticContainer.LoadingStatus, exposedGlobalDataContainer.ExposedCameraData),
                 new ConfirmationDialogPlugin(assetsProvisioner, mvcManager, profileRepositoryWrapper),
                 new BannedUsersPlugin(roomHub, bannedSceneController, staticContainer.LoadingStatus, includeBannedUsersFromScene),
-<<<<<<< HEAD
-                new AvatarLocomotionOverridesGlobalPlugin(staticContainer.ScenesCache),
-=======
                 new SmartWearablesGlobalPlugin(wearableCatalog,
                     backpackEventBus,
                     staticContainer.PortableExperiencesController,
@@ -954,8 +951,8 @@
                     assetsProvisioner,
                     staticContainer.LoadingStatus,
                     mvcManager,
-                    thumbnailProvider)
->>>>>>> 012445a8
+                    thumbnailProvider),
+                new AvatarLocomotionOverridesGlobalPlugin(staticContainer.ScenesCache)
             };
 
             // ReSharper disable once MethodHasAsyncOverloadWithCancellation
