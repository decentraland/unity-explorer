using Arch.Core;
using CommunicationData.URLHelpers;
using Cysharp.Threading.Tasks;
using DCL.AssetsProvision;
using DCL.Audio;
using DCL.AvatarRendering.Emotes;
using DCL.AvatarRendering.Emotes.Equipped;
using DCL.AvatarRendering.Wearables;
using DCL.AvatarRendering.Wearables.Equipped;
using DCL.AvatarRendering.Wearables.Helpers;
using DCL.AvatarRendering.Wearables.ThirdParty;
using DCL.Backpack.BackpackBus;
using DCL.BadgesAPIService;
using DCL.Browser;
using DCL.CharacterPreview;
using DCL.Chat.Commands;
using DCL.Chat.EventBus;
using DCL.Chat.History;
using DCL.Chat.MessageBus;
using DCL.Clipboard;
using DCL.DebugUtilities;
using DCL.EventsApi;
using DCL.FeatureFlags;
using DCL.Friends;
using DCL.Friends.Passport;
using DCL.Friends.UserBlocking;
using DCL.Input;
using DCL.InWorldCamera.CameraReelStorageService;
using DCL.LOD.Systems;
using DCL.MapRenderer;
using DCL.Minimap;
using DCL.Multiplayer.Connections.Archipelago.AdapterAddress.Current;
using DCL.Multiplayer.Connections.Archipelago.Rooms;
using DCL.Multiplayer.Connections.Archipelago.Rooms.Chat;
using DCL.Multiplayer.Connections.DecentralandUrls;
using DCL.Multiplayer.Connections.GateKeeper.Meta;
using DCL.Multiplayer.Connections.GateKeeper.Rooms;
using DCL.Multiplayer.Connections.GateKeeper.Rooms.Options;
using DCL.Multiplayer.Connections.Messaging.Hubs;
using DCL.Multiplayer.Connections.Pools;
using DCL.Multiplayer.Connections.RoomHubs;
using DCL.Multiplayer.Connections.Rooms.Connective;
using DCL.Multiplayer.Connections.Rooms.Status;
using DCL.Multiplayer.Connections.Systems.Throughput;
using DCL.Multiplayer.Connectivity;
using DCL.Multiplayer.Deduplication;
using DCL.Multiplayer.Emotes;
using DCL.Multiplayer.HealthChecks;
using DCL.Multiplayer.HealthChecks.Struct;
using DCL.Multiplayer.Movement;
using DCL.Multiplayer.Movement.Settings;
using DCL.Multiplayer.Movement.Systems;
using DCL.Multiplayer.Profiles.BroadcastProfiles;
using DCL.Multiplayer.Profiles.Entities;
using DCL.Multiplayer.Profiles.Poses;
using DCL.Multiplayer.Profiles.Tables;
using DCL.Multiplayer.SDK.Systems.GlobalWorld;
using DCL.Nametags;
using DCL.Navmap;
using DCL.NftInfoAPIService;
using DCL.Notifications;
using DCL.NotificationsBusController.NotificationsBus;
using DCL.Optimization.AdaptivePerformance.Systems;
using DCL.Optimization.Pools;
using DCL.PerformanceAndDiagnostics.Analytics;
using DCL.PlacesAPIService;
using DCL.PluginSystem;
using DCL.PluginSystem.Global;
using DCL.Profiles;
using DCL.Profiles.Helpers;
using DCL.Profiles.Self;
using DCL.RealmNavigation;
using DCL.Rendering.GPUInstancing.Systems;
using DCL.SceneLoadingScreens.LoadingScreen;
using DCL.SocialService;
using DCL.StylizedSkybox.Scripts.Plugin;
using DCL.UI.GenericContextMenu.Controllers;
using DCL.UI.InputFieldFormatting;
using DCL.UI.MainUI;
using DCL.UI.Profiles.Helpers;
using DCL.UI.SharedSpaceManager;
using DCL.UserInAppInitializationFlow;
using DCL.Utilities;
using DCL.Utilities.Extensions;
using DCL.Web3.Identities;
using DCL.WebRequests.Analytics;
using ECS.Prioritization.Components;
using ECS.SceneLifeCycle;
using ECS.SceneLifeCycle.CurrentScene;
using ECS.SceneLifeCycle.Realm;
using Global.AppArgs;
using Global.Dynamic.ChatCommands;
using Global.Dynamic.RealmUrl;
using Global.Versioning;
using LiveKit.Internal.FFIClients.Pools;
using LiveKit.Internal.FFIClients.Pools.Memory;
using LiveKit.Proto;
using MVC;
using MVC.PopupsController.PopupCloser;
using SceneRunner.Debugging.Hub;
using System;
using System.Buffers;
using System.Collections.Generic;
using System.Linq;
using System.Threading;
using UnityEngine;
using UnityEngine.Audio;
using UnityEngine.EventSystems;
using UnityEngine.Pool;
using Utility;
using Utility.Ownership;
using Utility.PriorityQueue;
using Object = UnityEngine.Object;

namespace Global.Dynamic
{
    public class DynamicWorldContainer : DCLWorldContainer<DynamicWorldSettings>
    {
        private readonly IChatMessagesBus chatMessagesBus;
        private readonly IProfileBroadcast profileBroadcast;
        private readonly SocialServicesContainer socialServicesContainer;
        private readonly ISelfProfile selfProfile;

        public IMVCManager MvcManager { get; }

        public IGlobalRealmController RealmController { get; }

        public GlobalWorldFactory GlobalWorldFactory { get; }

        public IReadOnlyList<IDCLGlobalPlugin> GlobalPlugins { get; }

        public IProfileRepository ProfileRepository { get; }

        public IUserInAppInitializationFlow UserInAppInAppInitializationFlow { get; }

        public IMessagePipesHub MessagePipesHub { get; }

        public IRemoteMetadata RemoteMetadata { get; }

        public IRoomHub RoomHub { get; }

        private DynamicWorldContainer(
            IMVCManager mvcManager,
            IGlobalRealmController realmController,
            GlobalWorldFactory globalWorldFactory,
            IReadOnlyList<IDCLGlobalPlugin> globalPlugins,
            IProfileRepository profileRepository,
            IUserInAppInitializationFlow userInAppInAppInitializationFlow,
            IChatMessagesBus chatMessagesBus,
            IMessagePipesHub messagePipesHub,
            IRemoteMetadata remoteMetadata,
            IProfileBroadcast profileBroadcast,
            IRoomHub roomHub,
            SocialServicesContainer socialServicesContainer,
            ISelfProfile selfProfile)
        {
            MvcManager = mvcManager;
            RealmController = realmController;
            GlobalWorldFactory = globalWorldFactory;
            GlobalPlugins = globalPlugins;
            ProfileRepository = profileRepository;
            UserInAppInAppInitializationFlow = userInAppInAppInitializationFlow;
            MessagePipesHub = messagePipesHub;
            RemoteMetadata = remoteMetadata;
            RoomHub = roomHub;
            this.chatMessagesBus = chatMessagesBus;
            this.profileBroadcast = profileBroadcast;
            this.socialServicesContainer = socialServicesContainer;
            this.selfProfile = selfProfile;
        }

        public override void Dispose()
        {
            chatMessagesBus.Dispose();
            profileBroadcast.Dispose();
            MessagePipesHub.Dispose();
            socialServicesContainer.Dispose();
            selfProfile.Dispose();
        }

        public static async UniTask<(DynamicWorldContainer? container, bool success)> CreateAsync(
            BootstrapContainer bootstrapContainer,
            DynamicWorldDependencies dynamicWorldDependencies,
            DynamicWorldParams dynamicWorldParams,
            AudioClipConfig backgroundMusic,
            World globalWorld,
            Entity playerEntity,
            IAppArgs appArgs,
            ICoroutineRunner coroutineRunner,
            DCLVersion dclVersion,
            RealmUrls realmUrls,
            CancellationToken ct)
        {
            DynamicSettings dynamicSettings = dynamicWorldDependencies.DynamicSettings;
            StaticContainer staticContainer = dynamicWorldDependencies.StaticContainer;
            IWeb3IdentityCache identityCache = dynamicWorldDependencies.Web3IdentityCache;
            IAssetsProvisioner assetsProvisioner = dynamicWorldDependencies.AssetsProvisioner;
            IDebugContainerBuilder debugBuilder = dynamicWorldDependencies.DebugContainerBuilder;
            var explorePanelNavmapBus = new ObjectProxy<INavmapBus>();
            INavmapBus sharedNavmapCommandBus = new SharedNavmapBus(explorePanelNavmapBus);

            // If we have many undesired delays when using the third-party providers, it might be useful to cache it at app's bootstrap
            // So far, the chance of using it is quite low, so it's preferable to do it lazy avoiding extra requests & memory allocations
            IThirdPartyNftProviderSource thirdPartyNftProviderSource = new RealmThirdPartyNftProviderSource(staticContainer.WebRequestsContainer.WebRequestController,
                staticContainer.RealmData);

            var placesAPIService = new PlacesAPIService(new PlacesAPIClient(staticContainer.WebRequestsContainer.WebRequestController, bootstrapContainer.DecentralandUrlsSource));

            IEventsApiService eventsApiService = new HttpEventsApiService(staticContainer.WebRequestsContainer.WebRequestController,
                URLDomain.FromString(bootstrapContainer.DecentralandUrlsSource.Url(DecentralandUrl.ApiEvents)));

            var mapPathEventBus = new MapPathEventBus();
            INotificationsBusController notificationsBusController = new NotificationsBusController();

            DefaultTexturesContainer defaultTexturesContainer = null!;
            LODContainer lodContainer = null!;

            IOnlineUsersProvider baseUserProvider = new ArchipelagoHttpOnlineUsersProvider(staticContainer.WebRequestsContainer.WebRequestController,
                URLAddress.FromString(bootstrapContainer.DecentralandUrlsSource.Url(DecentralandUrl.RemotePeers)));

            var onlineUsersProvider = new WorldInfoOnlineUsersProviderDecorator(
                baseUserProvider,
                staticContainer.WebRequestsContainer.WebRequestController,
                URLAddress.FromString(bootstrapContainer.DecentralandUrlsSource.Url(DecentralandUrl.RemotePeersWorld)));

            async UniTask InitializeContainersAsync(IPluginSettingsContainer settingsContainer, CancellationToken ct)
            {
                // Init other containers
                defaultTexturesContainer =
                    await DefaultTexturesContainer
                         .CreateAsync(
                              settingsContainer,
                              assetsProvisioner,
                              appArgs,
                              ct
                          )
                         .ThrowOnFail();

                lodContainer =
                    await LODContainer
                         .CreateAsync(
                              assetsProvisioner,
                              bootstrapContainer.DecentralandUrlsSource,
                              staticContainer,
                              settingsContainer,
                              staticContainer.RealmData,
                              defaultTexturesContainer.TextureArrayContainerFactory,
                              debugBuilder,
                              dynamicWorldParams.EnableLOD,
                              staticContainer.GPUInstancingService,
                              ct
                          )
                         .ThrowOnFail();
            }

            try { await InitializeContainersAsync(dynamicWorldDependencies.SettingsContainer, ct); }
            catch (Exception) { return (null, false); }

            CursorSettings cursorSettings = (await assetsProvisioner.ProvideMainAssetAsync(dynamicSettings.CursorSettings, ct)).Value;
            ProvidedAsset<Texture2D> normalCursorAsset = await assetsProvisioner.ProvideMainAssetAsync(cursorSettings.NormalCursor, ct);
            ProvidedAsset<Texture2D> interactionCursorAsset = await assetsProvisioner.ProvideMainAssetAsync(cursorSettings.InteractionCursor, ct);
            ProvidedAsset<MultiplayerDebugSettings> multiplayerDebugSettings = await assetsProvisioner.ProvideMainAssetAsync(dynamicSettings.MultiplayerDebugSettings, ct);
            ProvidedAsset<AdaptivePhysicsSettings> physicsSettings = await assetsProvisioner.ProvideMainAssetAsync(dynamicSettings.AdaptivePhysicsSettings, ct);

            var unityEventSystem = new UnityEventSystem(EventSystem.current.EnsureNotNull());
            var dclCursor = new DCLCursor(normalCursorAsset.Value, interactionCursorAsset.Value, cursorSettings.NormalCursorHotspot, cursorSettings.InteractionCursorHotspot);

            staticContainer.QualityContainer.AddDebugViews(debugBuilder);

            var realmSamplingData = new RealmSamplingData();

            ExposedGlobalDataContainer exposedGlobalDataContainer = staticContainer.ExposedGlobalDataContainer;

            PopupCloserView popupCloserView = Object.Instantiate((await assetsProvisioner.ProvideMainAssetAsync(dynamicSettings.PopupCloserView, CancellationToken.None)).Value.GetComponent<PopupCloserView>()).EnsureNotNull();
            MainUIView mainUIView = Object.Instantiate((await assetsProvisioner.ProvideMainAssetAsync(dynamicSettings.MainUIView, CancellationToken.None)).Value.GetComponent<MainUIView>()).EnsureNotNull();

            var coreMvcManager = new MVCManager(new WindowStackManager(), new CancellationTokenSource(), popupCloserView);

            IMVCManager mvcManager = dynamicWorldParams.EnableAnalytics
                ? new MVCManagerAnalyticsDecorator(coreMvcManager, bootstrapContainer.Analytics!)
                : coreMvcManager;

            var loadingScreenTimeout = new LoadingScreenTimeout();
            ILoadingScreen loadingScreen = new LoadingScreen(mvcManager, loadingScreenTimeout);

            var nftInfoAPIClient = new OpenSeaAPIClient(staticContainer.WebRequestsContainer.WebRequestController, bootstrapContainer.DecentralandUrlsSource);
            var wearableCatalog = new WearableStorage();
            var characterPreviewFactory = new CharacterPreviewFactory(staticContainer.ComponentsContainer.ComponentPoolsRegistry, appArgs);
            IWebBrowser webBrowser = bootstrapContainer.WebBrowser;
            ISystemClipboard clipboard = new UnityClipboard();
            ProfileNameColorHelper.SetNameColors(dynamicSettings.UserNameColors);
            NametagsData nametagsData = (await assetsProvisioner.ProvideMainAssetAsync(dynamicSettings.NametagsData, ct)).Value;

            IProfileCache profileCache = new DefaultProfileCache();

            var profileRepository = new LogProfileRepository(
                new RealmProfileRepository(staticContainer.WebRequestsContainer.WebRequestController, staticContainer.RealmData, profileCache)
            );

            static IMultiPool MultiPoolFactory() =>
                new DCLMultiPool();

            var memoryPool = new ArrayMemoryPool(ArrayPool<byte>.Shared!);

            var assetBundlesURL = URLDomain.FromString(bootstrapContainer.DecentralandUrlsSource.Url(DecentralandUrl.AssetBundlesCDN));
            var builderDTOsURL = URLDomain.FromString(bootstrapContainer.DecentralandUrlsSource.Url(DecentralandUrl.BuilderApiDtos));
            var builderContentURL = URLDomain.FromString(bootstrapContainer.DecentralandUrlsSource.Url(DecentralandUrl.BuilderApiContent));

            var emotesCache = new MemoryEmotesStorage();
            staticContainer.CacheCleaner.Register(emotesCache);
            var equippedWearables = new EquippedWearables();
            var equippedEmotes = new EquippedEmotes();
            var forceRender = new List<string>();

            var selfEmotes = new List<URN>();
            ParseParamsForcedEmotes(bootstrapContainer.ApplicationParametersParser, ref selfEmotes);
            ParseDebugForcedEmotes(bootstrapContainer.DebugSettings.EmotesToAddToUserProfile, ref selfEmotes);

            var selfProfile = new SelfProfile(profileRepository, identityCache, equippedWearables, wearableCatalog,
                emotesCache, equippedEmotes, forceRender, selfEmotes, profileCache, globalWorld, playerEntity);

            IEmoteProvider emoteProvider = new ApplicationParamsEmoteProvider(appArgs,
                new EcsEmoteProvider(globalWorld, staticContainer.RealmData), builderDTOsURL.Value);

            var wearablesProvider = new ApplicationParametersWearablesProvider(appArgs,
                new ECSWearablesProvider(identityCache, globalWorld), builderDTOsURL.Value);

            //TODO should be unified with LaunchMode
            bool localSceneDevelopment = !string.IsNullOrEmpty(dynamicWorldParams.LocalSceneDevelopmentRealm);
            bool builderCollectionsPreview = appArgs.HasFlag(AppArgsFlags.SELF_PREVIEW_BUILDER_COLLECTIONS);

            var realmContainer = RealmContainer.Create(
                staticContainer,
                identityCache,
                dynamicWorldParams.StaticLoadPositions,
                debugBuilder,
                loadingScreenTimeout,
                loadingScreen,
                localSceneDevelopment,
                bootstrapContainer.DecentralandUrlsSource,
                appArgs,
                new TeleportController(staticContainer.SceneReadinessReportQueue));

            var terrainContainer = TerrainContainer.Create(staticContainer, realmContainer, dynamicWorldParams.EnableLandscape, localSceneDevelopment);

            SceneRoomLogMetaDataSource playSceneMetaDataSource = new SceneRoomMetaDataSource(staticContainer.RealmData, staticContainer.CharacterContainer.Transform, globalWorld, dynamicWorldParams.IsolateScenesCommunication).WithLog();
            SceneRoomLogMetaDataSource localDevelopmentMetaDataSource = ConstSceneRoomMetaDataSource.FromMachineUUID().WithLog();

            var gateKeeperSceneRoomOptions = new GateKeeperSceneRoomOptions(staticContainer.LaunchMode, bootstrapContainer.DecentralandUrlsSource, playSceneMetaDataSource, localDevelopmentMetaDataSource);

            IGateKeeperSceneRoom gateKeeperSceneRoom = new GateKeeperSceneRoom(staticContainer.WebRequestsContainer.WebRequestController, staticContainer.ScenesCache, gateKeeperSceneRoomOptions)
               .AsActivatable();

            var currentAdapterAddress = ICurrentAdapterAddress.NewDefault(staticContainer.RealmData);

            var archipelagoIslandRoom = IArchipelagoIslandRoom.NewDefault(
                identityCache,
                MultiPoolFactory(),
                new ArrayMemoryPool(),
                staticContainer.CharacterContainer.CharacterObject,
                currentAdapterAddress,
                staticContainer.WebRequestsContainer.WebRequestController
            );

            var reloadSceneController = new ECSReloadScene(staticContainer.ScenesCache, globalWorld, playerEntity, localSceneDevelopment);

            var chatRoom = new ChatConnectiveRoom(staticContainer.WebRequestsContainer.WebRequestController, URLAddress.FromString(bootstrapContainer.DecentralandUrlsSource.Url(DecentralandUrl.ChatAdapter)));

            IRoomHub roomHub = new RoomHub(
                localSceneDevelopment ? IConnectiveRoom.Null.INSTANCE : archipelagoIslandRoom,
                gateKeeperSceneRoom,
                chatRoom
            );

            var islandThroughputBunch = new ThroughputBufferBunch(new ThroughputBuffer(), new ThroughputBuffer());
            var sceneThroughputBunch = new ThroughputBufferBunch(new ThroughputBuffer(), new ThroughputBuffer());
            var chatThroughputBunch = new ThroughputBufferBunch(new ThroughputBuffer(), new ThroughputBuffer());

            var messagePipesHub = new MessagePipesHub(roomHub, MultiPoolFactory(), MultiPoolFactory(), memoryPool, islandThroughputBunch, sceneThroughputBunch, chatThroughputBunch);

            var roomsStatus = new RoomsStatus(
                roomHub,

                //override allowed only in Editor
                Application.isEditor
                    ? new LinkedBox<(bool use, ConnectionQuality quality)>(
                        () => (bootstrapContainer.DebugSettings.OverrideConnectionQuality, bootstrapContainer.DebugSettings.ConnectionQuality)
                    )
                    : new Box<(bool use, ConnectionQuality quality)>((false, ConnectionQuality.QualityExcellent))
            );

            var entityParticipantTable = new EntityParticipantTable();
            staticContainer.EntityParticipantTableProxy.SetObject(entityParticipantTable);

            var queuePoolFullMovementMessage = new ObjectPool<SimplePriorityQueue<NetworkMovementMessage>>(
                () => new SimplePriorityQueue<NetworkMovementMessage>(),
                actionOnRelease: queue => queue.Clear()
            );

            var remoteEntities = new RemoteEntities(
                entityParticipantTable,
                staticContainer.ComponentsContainer.ComponentPoolsRegistry,
                queuePoolFullMovementMessage,
                staticContainer.EntityCollidersGlobalCache
            );

            var realmNavigatorContainer = RealmNavigationContainer.Create
                (staticContainer, bootstrapContainer, lodContainer, realmContainer, remoteEntities, globalWorld, roomHub, terrainContainer.Landscape, exposedGlobalDataContainer, loadingScreen);

            IHealthCheck livekitHealthCheck = bootstrapContainer.DebugSettings.EnableEmulateNoLivekitConnection
                ? new IHealthCheck.AlwaysFails("Livekit connection is in debug, always fail mode")
                : new SequentialHealthCheck(
                    new MultipleURLHealthCheck(staticContainer.WebRequestsContainer.WebRequestController, bootstrapContainer.DecentralandUrlsSource,
                        DecentralandUrl.ArchipelagoStatus,
                        DecentralandUrl.GatekeeperStatus
                    ),
                    new StartLiveKitRooms(roomHub)
                );

            livekitHealthCheck = dynamicWorldParams.EnableAnalytics
                ? livekitHealthCheck.WithFailAnalytics(bootstrapContainer.Analytics!)
                : livekitHealthCheck;

            livekitHealthCheck.WithRetries();

            FeatureFlagsConfiguration featureFlags = FeatureFlagsConfiguration.Instance;

            bool includeCameraReel = featureFlags.IsEnabled(FeatureFlagsStrings.CAMERA_REEL) || (appArgs.HasDebugFlag() && appArgs.HasFlag(AppArgsFlags.CAMERA_REEL)) || Application.isEditor;
            bool includeFriends = (featureFlags.IsEnabled(FeatureFlagsStrings.FRIENDS) || (appArgs.HasDebugFlag() && appArgs.HasFlag(AppArgsFlags.FRIENDS)) || Application.isEditor) && !localSceneDevelopment;
            bool includeUserBlocking = featureFlags.IsEnabled(FeatureFlagsStrings.FRIENDS_USER_BLOCKING) || (appArgs.HasDebugFlag() && appArgs.HasFlag(AppArgsFlags.FRIENDS_USER_BLOCKING));
            bool isNameEditorEnabled = featureFlags.IsEnabled(FeatureFlagsStrings.PROFILE_NAME_EDITOR) || (appArgs.HasDebugFlag() && appArgs.HasFlag(AppArgsFlags.PROFILE_NAME_EDITOR)) || Application.isEditor;
            bool includeMarketplaceCredits = featureFlags.IsEnabled(FeatureFlagsStrings.MARKETPLACE_CREDITS);

            var chatHistory = new ChatHistory();
            ISharedSpaceManager sharedSpaceManager = new SharedSpaceManager(mvcManager, globalWorld, includeFriends, includeCameraReel);

            var initializationFlowContainer = InitializationFlowContainer.Create(staticContainer,
                bootstrapContainer,
                realmContainer,
                realmNavigatorContainer,
                terrainContainer,
                loadingScreen,
                livekitHealthCheck,
                bootstrapContainer.DecentralandUrlsSource,
                mvcManager,
                selfProfile,
                dynamicWorldParams,
                appArgs,
                backgroundMusic,
                roomHub,
                chatHistory,
                localSceneDevelopment);

            IRealmNavigator realmNavigator = realmNavigatorContainer.WithMainScreenFallback(initializationFlowContainer.InitializationFlow, playerEntity, globalWorld);

            MapRendererContainer? mapRendererContainer =
                await MapRendererContainer
                   .CreateAsync(
                        dynamicWorldDependencies.SettingsContainer,
                        staticContainer,
                        bootstrapContainer.DecentralandUrlsSource,
                        assetsProvisioner,
                        placesAPIService,
                        eventsApiService,
                        mapPathEventBus,
                        staticContainer.MapPinsEventBus,
                        notificationsBusController,
                        realmNavigator,
                        staticContainer.RealmData,
                        sharedNavmapCommandBus,
                        onlineUsersProvider,
                        ct
                    );

            var minimap = new MinimapController(
                mainUIView.MinimapView.EnsureNotNull(),
                mapRendererContainer.MapRenderer,
                mvcManager,
                placesAPIService,
                staticContainer.RealmData,
                realmNavigator,
                staticContainer.ScenesCache,
                mapPathEventBus,
                staticContainer.SceneRestrictionBusController,
                dynamicWorldParams.StartParcel,
                sharedSpaceManager,
                clipboard,
                bootstrapContainer.DecentralandUrlsSource
            );

            var worldInfoHub = new LocationBasedWorldInfoHub(
                new WorldInfoHub(staticContainer.SingletonSharedDependencies.SceneMapping),
                staticContainer.CharacterContainer.CharacterObject
            );

            dynamicWorldDependencies.WorldInfoTool.Initialize(worldInfoHub);

            var characterDataPropagationUtility = new CharacterDataPropagationUtility(staticContainer.ComponentsContainer.ComponentPoolsRegistry.AddComponentPool<SDKProfile>());

            var currentSceneInfo = new CurrentSceneInfo();

            var connectionStatusPanelPlugin = new ConnectionStatusPanelPlugin(initializationFlowContainer.InitializationFlow, mvcManager, mainUIView, roomsStatus, currentSceneInfo, reloadSceneController, globalWorld, playerEntity, debugBuilder);

            var chatTeleporter = new ChatTeleporter(realmNavigator, new ChatEnvironmentValidator(bootstrapContainer.Environment), bootstrapContainer.DecentralandUrlsSource);

            var chatCommands = new List<IChatCommand>
            {
                new GoToChatCommand(chatTeleporter, staticContainer.WebRequestsContainer.WebRequestController, bootstrapContainer.DecentralandUrlsSource),
                new GoToLocalChatCommand(chatTeleporter),
                new WorldChatCommand(chatTeleporter),
                new DebugPanelChatCommand(debugBuilder),
                new ShowEntityChatCommand(worldInfoHub),
                new ReloadSceneChatCommand(reloadSceneController, globalWorld, playerEntity, staticContainer.ScenesCache),
                new LoadPortableExperienceChatCommand(staticContainer.PortableExperiencesController),
                new KillPortableExperienceChatCommand(staticContainer.PortableExperiencesController),
                new VersionChatCommand(dclVersion),
                new RoomsChatCommand(roomHub),
                new LogsChatCommand(),
            };

            chatCommands.Add(new HelpChatCommand(chatCommands, appArgs));

            var chatMessageFactory = new ChatMessageFactory(profileCache, identityCache);
            var userBlockingCacheProxy = new ObjectProxy<IUserBlockingCache>();

            IChatMessagesBus coreChatMessageBus = new MultiplayerChatMessagesBus(messagePipesHub, chatMessageFactory, new MessageDeduplication<double>(), userBlockingCacheProxy)
                                                 .WithSelfResend(identityCache, chatMessageFactory)
                                                 .WithIgnoreSymbols()
                                                 .WithCommands(chatCommands, staticContainer.LoadingStatus)
                                                 .WithDebugPanel(debugBuilder);

            IChatMessagesBus chatMessagesBus = dynamicWorldParams.EnableAnalytics
                ? new ChatMessagesBusAnalyticsDecorator(coreChatMessageBus, bootstrapContainer.Analytics!, profileCache, selfProfile)
                : coreChatMessageBus;

            var coreBackpackEventBus = new BackpackEventBus();

            ISocialServiceEventBus socialServiceEventBus = new SocialServiceEventBus();
            var socialServiceContainer = new SocialServicesContainer(bootstrapContainer.DecentralandUrlsSource, identityCache, socialServiceEventBus, appArgs);

            IBackpackEventBus backpackEventBus = dynamicWorldParams.EnableAnalytics
                ? new BackpackEventBusAnalyticsDecorator(coreBackpackEventBus, bootstrapContainer.Analytics!)
                : coreBackpackEventBus;

            var profileBroadcast = new DebounceProfileBroadcast(
                new ProfileBroadcast(messagePipesHub, selfProfile)
            );

            var multiplayerEmotesMessageBus = new MultiplayerEmotesMessageBus(messagePipesHub, multiplayerDebugSettings, userBlockingCacheProxy);

            var remoteMetadata = new DebounceRemoteMetadata(new RemoteMetadata(roomHub, staticContainer.RealmData));

            var characterPreviewEventBus = new CharacterPreviewEventBus();
            var upscaleController = new UpscalingController(characterPreviewEventBus);

            AudioMixer generalAudioMixer = (await assetsProvisioner.ProvideMainAssetAsync(dynamicSettings.GeneralAudioMixer, ct)).Value;
            var audioMixerVolumesController = new AudioMixerVolumesController(generalAudioMixer);

            var multiplayerMovementMessageBus = new MultiplayerMovementMessageBus(messagePipesHub, entityParticipantTable, globalWorld);

            var badgesAPIClient = new BadgesAPIClient(staticContainer.WebRequestsContainer.WebRequestController, bootstrapContainer.DecentralandUrlsSource);

            ICameraReelImagesMetadataDatabase cameraReelImagesMetadataDatabase = new CameraReelImagesMetadataRemoteDatabase(staticContainer.WebRequestsContainer.WebRequestController, bootstrapContainer.DecentralandUrlsSource);
            ICameraReelScreenshotsStorage cameraReelScreenshotsStorage = new CameraReelS3BucketScreenshotsStorage(staticContainer.WebRequestsContainer.WebRequestController);

            var cameraReelStorageService = new CameraReelRemoteStorageService(cameraReelImagesMetadataDatabase, cameraReelScreenshotsStorage, identityCache.Identity?.Address);

            IUserCalendar userCalendar = new GoogleUserCalendar(webBrowser);
            var clipboardManager = new ClipboardManager(clipboard);
            ITextFormatter hyperlinkTextFormatter = new HyperlinkTextFormatter(profileCache, selfProfile);

            var notificationsRequestController = new NotificationsRequestController(staticContainer.WebRequestsContainer.WebRequestController, notificationsBusController, bootstrapContainer.DecentralandUrlsSource, identityCache, includeFriends);
            notificationsRequestController.StartGettingNewNotificationsOverTimeAsync(ct).SuppressCancellationThrow().Forget();

            var friendServiceProxy = new ObjectProxy<IFriendsService>();
            var friendOnlineStatusCacheProxy = new ObjectProxy<FriendsConnectivityStatusTracker>();
            var friendsCacheProxy = new ObjectProxy<FriendsCache>();

            IProfileThumbnailCache profileThumbnailCache = new ProfileThumbnailCache(staticContainer.WebRequestsContainer.WebRequestController);
            ProfileRepositoryWrapper profileRepositoryWrapper = new ProfileRepositoryWrapper(profileRepository, profileThumbnailCache, remoteMetadata);

            IChatEventBus chatEventBus = new ChatEventBus();
            IFriendsEventBus friendsEventBus = new DefaultFriendsEventBus();

            var profileChangesBus = new ProfileChangesBus();

            GenericUserProfileContextMenuSettings genericUserProfileContextMenuSettingsSo = (await assetsProvisioner.ProvideMainAssetAsync(dynamicSettings.GenericUserProfileContextMenuSettings, ct)).Value;

            IMVCManagerMenusAccessFacade menusAccessFacade = new MVCManagerMenusAccessFacade(
                mvcManager,
                profileCache,
                friendServiceProxy,
                chatEventBus,
                genericUserProfileContextMenuSettingsSo,
                includeUserBlocking,
                bootstrapContainer.Analytics,
                onlineUsersProvider,
                realmNavigator,
                friendOnlineStatusCacheProxy,
                profileRepository,
                sharedSpaceManager);

            ViewDependencies.Initialize(new ViewDependencies(
                unityEventSystem,
                menusAccessFacade,
                clipboardManager,
                dclCursor));

            var realmNftNamesProvider = new RealmNftNamesProvider(staticContainer.WebRequestsContainer.WebRequestController,
                staticContainer.RealmData);

            var globalPlugins = new List<IDCLGlobalPlugin>
            {
                new MultiplayerPlugin(
                    assetsProvisioner,
                    archipelagoIslandRoom,
                    gateKeeperSceneRoom,
                    chatRoom,
                    roomHub,
                    roomsStatus,
                    profileRepository,
                    profileBroadcast,
                    debugBuilder,
                    staticContainer.LoadingStatus,
                    entityParticipantTable,
                    messagePipesHub,
                    remoteMetadata,
                    staticContainer.CharacterContainer.CharacterObject,
                    staticContainer.RealmData,
                    remoteEntities,
                    staticContainer.ScenesCache,
                    emotesCache,
                    characterDataPropagationUtility,
                    staticContainer.ComponentsContainer.ComponentPoolsRegistry,
                    islandThroughputBunch,
                    sceneThroughputBunch
                ),
                new WorldInfoPlugin(worldInfoHub, debugBuilder, chatHistory),
                new CharacterMotionPlugin(assetsProvisioner, staticContainer.CharacterContainer.CharacterObject, debugBuilder, staticContainer.ComponentsContainer.ComponentPoolsRegistry, staticContainer.SceneReadinessReportQueue),
                new InputPlugin(dclCursor, unityEventSystem, assetsProvisioner, dynamicWorldDependencies.CursorUIDocument, multiplayerEmotesMessageBus, mvcManager, debugBuilder, dynamicWorldDependencies.RootUIDocument, dynamicWorldDependencies.ScenesUIDocument, dynamicWorldDependencies.CursorUIDocument),
                new GlobalInteractionPlugin(dynamicWorldDependencies.RootUIDocument, assetsProvisioner, staticContainer.EntityCollidersGlobalCache, exposedGlobalDataContainer.GlobalInputEvents, unityEventSystem, mvcManager, menusAccessFacade),
                new CharacterCameraPlugin(assetsProvisioner, realmSamplingData, exposedGlobalDataContainer.ExposedCameraData, debugBuilder, dynamicWorldDependencies.CommandLineArgs),
                new WearablePlugin(assetsProvisioner, staticContainer.WebRequestsContainer.WebRequestController, staticContainer.RealmData, assetBundlesURL, staticContainer.CacheCleaner, wearableCatalog, builderContentURL.Value, builderCollectionsPreview),
                new EmotePlugin(staticContainer.WebRequestsContainer.WebRequestController, emotesCache, staticContainer.RealmData, multiplayerEmotesMessageBus, debugBuilder,
                    assetsProvisioner, selfProfile, mvcManager, staticContainer.CacheCleaner, identityCache, entityParticipantTable, assetBundlesURL, dclCursor, staticContainer.InputBlock, globalWorld, playerEntity, builderContentURL.Value, localSceneDevelopment, sharedSpaceManager, builderCollectionsPreview, appArgs),
                new ProfilingPlugin(staticContainer.Profiler, staticContainer.RealmData, staticContainer.SingletonSharedDependencies.MemoryBudget, debugBuilder, staticContainer.ScenesCache, dclVersion, physicsSettings.Value, staticContainer.SceneLoadingLimit),
                new AvatarPlugin(
                    staticContainer.ComponentsContainer.ComponentPoolsRegistry,
                    assetsProvisioner,
                    staticContainer.SingletonSharedDependencies.FrameTimeBudget,
                    staticContainer.SingletonSharedDependencies.MemoryBudget,
                    staticContainer.QualityContainer.RendererFeaturesCache,
                    staticContainer.RealmData,
                    staticContainer.MainPlayerAvatarBaseProxy,
                    debugBuilder,
                    staticContainer.CacheCleaner,
                    new DefaultFaceFeaturesHandler(wearableCatalog),
                    nametagsData,
                    defaultTexturesContainer.TextureArrayContainerFactory,
                    wearableCatalog,
                    userBlockingCacheProxy),
                new MainUIPlugin(mvcManager, mainUIView, includeFriends, sharedSpaceManager),
                new ProfilePlugin(profileRepository, profileCache, staticContainer.CacheCleaner),
                new MapRendererPlugin(mapRendererContainer.MapRenderer),
                new SidebarPlugin(
                    assetsProvisioner, mvcManager, mainUIView, notificationsBusController,
                    notificationsRequestController, identityCache, profileRepository,
                    staticContainer.WebRequestsContainer.WebRequestController,
                    webBrowser, dynamicWorldDependencies.Web3Authenticator,
                    initializationFlowContainer.InitializationFlow,
                    profileCache,
                    globalWorld, playerEntity, includeCameraReel, includeFriends, includeMarketplaceCredits,
                    chatHistory, profileRepositoryWrapper, sharedSpaceManager, profileChangesBus,
<<<<<<< HEAD
                    selfProfile, staticContainer.RealmData, staticContainer.FeatureFlagsCache,
                    bootstrapContainer.DecentralandUrlsSource),
=======
                    selfProfile, staticContainer.RealmData),
>>>>>>> 6886fb3b
                new ErrorPopupPlugin(mvcManager, assetsProvisioner),
                connectionStatusPanelPlugin,
                new MinimapPlugin(mvcManager, minimap),
                new ChatPlugin(
                    mvcManager,
                    chatMessagesBus,
                    chatHistory,
                    entityParticipantTable,
                    nametagsData,
                    mainUIView,
                    staticContainer.InputBlock,
                    globalWorld,
                    playerEntity,
                    roomHub,
                    assetsProvisioner,
                    hyperlinkTextFormatter,
                    profileCache,
                    chatEventBus,
                    identityCache,
                    staticContainer.LoadingStatus,
                    sharedSpaceManager,
                    userBlockingCacheProxy,
                    socialServiceContainer.socialServicesRPC,
                    friendsEventBus,
                    chatMessageFactory,
                    profileRepositoryWrapper,
                    friendServiceProxy,
                    staticContainer.RealmData,
                    realmNavigator),
                new ExplorePanelPlugin(
                    assetsProvisioner,
                    mvcManager,
                    mapRendererContainer,
                    placesAPIService,
                    staticContainer.WebRequestsContainer.WebRequestController,
                    identityCache,
                    cameraReelStorageService,
                    cameraReelStorageService,
                    clipboard,
                    bootstrapContainer.DecentralandUrlsSource,
                    wearableCatalog,
                    characterPreviewFactory,
                    profileRepository,
                    dynamicWorldDependencies.Web3Authenticator,
                    initializationFlowContainer.InitializationFlow,
                    selfProfile,
                    equippedWearables,
                    equippedEmotes,
                    webBrowser,
                    emotesCache,
                    forceRender,
                    staticContainer.RealmData,
                    profileCache,
                    assetBundlesURL,
                    notificationsBusController,
                    characterPreviewEventBus,
                    mapPathEventBus,
                    backpackEventBus,
                    thirdPartyNftProviderSource,
                    wearablesProvider,
                    dclCursor,
                    staticContainer.InputBlock,
                    emoteProvider,
                    globalWorld,
                    playerEntity,
                    chatMessagesBus,
                    staticContainer.MemoryCap,
                    bootstrapContainer.WorldVolumeMacBus,
                    eventsApiService,
                    userCalendar,
                    clipboard,
                    explorePanelNavmapBus,
                    includeCameraReel,
                    appArgs,
                    userBlockingCacheProxy,
                    sharedSpaceManager,
                    profileChangesBus,
                    staticContainer.SceneLoadingLimit,
                    mainUIView.WarningNotification,
                    profileRepositoryWrapper,
                    upscaleController
                ),
                new CharacterPreviewPlugin(staticContainer.ComponentsContainer.ComponentPoolsRegistry, assetsProvisioner, staticContainer.CacheCleaner),
                new WebRequestsPlugin(staticContainer.WebRequestsContainer.AnalyticsContainer, debugBuilder),
                new Web3AuthenticationPlugin(assetsProvisioner, dynamicWorldDependencies.Web3Authenticator, debugBuilder, mvcManager, selfProfile, webBrowser, staticContainer.RealmData, identityCache, characterPreviewFactory, dynamicWorldDependencies.SplashScreen, audioMixerVolumesController, characterPreviewEventBus, globalWorld),
                new StylizedSkyboxPlugin(assetsProvisioner, dynamicSettings.DirectionalLight, debugBuilder),
                new LoadingScreenPlugin(assetsProvisioner, mvcManager, audioMixerVolumesController,
                    staticContainer.InputBlock, debugBuilder, staticContainer.LoadingStatus),
                new ExternalUrlPromptPlugin(assetsProvisioner, webBrowser, mvcManager, dclCursor),
                new TeleportPromptPlugin(
                    assetsProvisioner,
                    mvcManager,
                    staticContainer.WebRequestsContainer.WebRequestController,
                    placesAPIService,
                    dclCursor,
                    chatMessagesBus
                ),
                new ChangeRealmPromptPlugin(
                    assetsProvisioner,
                    mvcManager,
                    dclCursor,
                    realmUrl => chatMessagesBus.Send(ChatChannel.NEARBY_CHANNEL, $"/{ChatCommandsUtils.COMMAND_GOTO} {realmUrl}", "RestrictedActionAPI")),
                new NftPromptPlugin(assetsProvisioner, webBrowser, mvcManager, nftInfoAPIClient, staticContainer.WebRequestsContainer.WebRequestController, dclCursor),
                staticContainer.CharacterContainer.CreateGlobalPlugin(),
                staticContainer.QualityContainer.CreatePlugin(),
                new MultiplayerMovementPlugin(
                    assetsProvisioner,
                    multiplayerMovementMessageBus,
                    debugBuilder,
                    remoteEntities,
                    staticContainer.CharacterContainer.Transform,
                    multiplayerDebugSettings,
                    appArgs,
                    entityParticipantTable,
                    staticContainer.RealmData,
                    remoteMetadata),
                new AudioPlaybackPlugin(terrainContainer.GenesisTerrain, assetsProvisioner, dynamicWorldParams.EnableLandscape),
                new RealmDataDirtyFlagPlugin(staticContainer.RealmData),
                new NotificationPlugin(
                    assetsProvisioner,
                    mvcManager,
                    staticContainer.WebRequestsContainer.WebRequestController,
                    notificationsBusController,
                    sharedSpaceManager),
                new RewardPanelPlugin(mvcManager, assetsProvisioner, notificationsBusController, staticContainer.WebRequestsContainer.WebRequestController),
                new PassportPlugin(
                    assetsProvisioner,
                    mvcManager,
                    dclCursor,
                    profileRepository,
                    characterPreviewFactory,
                    staticContainer.RealmData,
                    assetBundlesURL,
                    staticContainer.WebRequestsContainer.WebRequestController,
                    characterPreviewEventBus,
                    selfProfile,
                    webBrowser,
                    bootstrapContainer.DecentralandUrlsSource,
                    badgesAPIClient,
                    notificationsBusController,
                    staticContainer.InputBlock,
                    remoteMetadata,
                    cameraReelStorageService,
                    cameraReelStorageService,
                    globalWorld,
                    playerEntity,
                    includeCameraReel,
                    friendServiceProxy,
                    friendOnlineStatusCacheProxy,
                    onlineUsersProvider,
                    realmNavigator,
                    identityCache,
                    realmNftNamesProvider,
                    profileChangesBus,
                    includeFriends,
                    includeUserBlocking,
                    isNameEditorEnabled,
                    chatEventBus,
                    sharedSpaceManager,
                    profileRepositoryWrapper
                ),
                new GenericPopupsPlugin(assetsProvisioner, mvcManager, clipboardManager),
                new GenericContextMenuPlugin(assetsProvisioner, mvcManager, profileRepositoryWrapper),
                realmNavigatorContainer.CreatePlugin(),
                new GPUInstancingPlugin(staticContainer.GPUInstancingService, assetsProvisioner, staticContainer.RealmData, staticContainer.LoadingStatus, exposedGlobalDataContainer.ExposedCameraData),
            };

            if (!appArgs.HasDebugFlag() || !appArgs.HasFlagWithValueFalse(AppArgsFlags.LANDSCAPE_TERRAIN_ENABLED))
                globalPlugins.Add(terrainContainer.CreatePlugin(staticContainer, bootstrapContainer, mapRendererContainer, debugBuilder, FeatureFlagsConfiguration.Instance.IsEnabled(FeatureFlagsStrings.GPUI_ENABLED)));

            if (localSceneDevelopment)
            {
                globalPlugins.Add(new LocalSceneDevelopmentPlugin(reloadSceneController, realmUrls));
            }
            else
            {
                globalPlugins.Add(lodContainer.LODPlugin);
                globalPlugins.Add(lodContainer.RoadPlugin);
            }

            if (localSceneDevelopment || builderCollectionsPreview)
                globalPlugins.Add(new GlobalGLTFLoadingPlugin(staticContainer.WebRequestsContainer.WebRequestController, staticContainer.RealmData, builderContentURL.Value, localSceneDevelopment));

            globalPlugins.AddRange(staticContainer.SharedPlugins);

            if (includeFriends)
            {
                // TODO many circular dependencies - adjust the flow and get rid of ObjectProxy
                var friendsContainer = new FriendsContainer(
                    mainUIView,
                    mvcManager,
                    assetsProvisioner,
                    identityCache,
                    profileRepository,
                    staticContainer.LoadingStatus,
                    staticContainer.InputBlock,
                    selfProfile,
                    new MVCPassportBridge(mvcManager),
                    notificationsBusController,
                    onlineUsersProvider,
                    realmNavigator,
                    includeUserBlocking,
                    appArgs,
                    dynamicWorldParams.EnableAnalytics,
                    bootstrapContainer.Analytics,
                    chatEventBus,
                    sharedSpaceManager,
                    socialServiceEventBus,
                    socialServiceContainer.socialServicesRPC,
                    friendsEventBus,
                    friendServiceProxy,
                    friendOnlineStatusCacheProxy,
                    friendsCacheProxy,
                    userBlockingCacheProxy,
                    profileRepositoryWrapper
                );

                globalPlugins.Add(friendsContainer);
            }

            if (includeCameraReel)
                globalPlugins.Add(new InWorldCameraPlugin(
                    selfProfile,
                    staticContainer.RealmData,
                    playerEntity,
                    placesAPIService,
                    staticContainer.CharacterContainer.CharacterObject,
                    coroutineRunner,
                    cameraReelStorageService,
                    cameraReelStorageService,
                    mvcManager,
                    clipboard,
                    bootstrapContainer.DecentralandUrlsSource,
                    webBrowser,
                    staticContainer.WebRequestsContainer.WebRequestController,
                    profileRepository,
                    realmNavigator,
                    assetsProvisioner,
                    wearableCatalog,
                    wearablesProvider,
                    assetBundlesURL,
                    dclCursor,
                    mainUIView.SidebarView.EnsureNotNull().InWorldCameraButton,
                    globalWorld,
                    debugBuilder,
                    nametagsData,
                    profileRepositoryWrapper,
                    sharedSpaceManager,
                    identityCache));

            if (includeMarketplaceCredits)
            {
                globalPlugins.Add(new MarketplaceCreditsPlugin(
                    mainUIView,
                    assetsProvisioner,
                    webBrowser,
                    staticContainer.InputBlock,
                    selfProfile,
                    staticContainer.WebRequestsContainer.WebRequestController,
                    bootstrapContainer.DecentralandUrlsSource,
                    mvcManager,
                    notificationsBusController,
                    staticContainer.RealmData,
                    sharedSpaceManager));
            }

            if (dynamicWorldParams.EnableAnalytics)
                globalPlugins.Add(new AnalyticsPlugin(
                        bootstrapContainer.Analytics!,
                        staticContainer.Profiler,
                        staticContainer.LoadingStatus,
                        staticContainer.RealmData,
                        staticContainer.ScenesCache,
                        staticContainer.MainPlayerAvatarBaseProxy,
                        identityCache,
                        debugBuilder,
                        cameraReelStorageService,
                        entityParticipantTable
                    )
                );

            var globalWorldFactory = new GlobalWorldFactory(
                in staticContainer,
                exposedGlobalDataContainer.CameraSamplingData,
                realmSamplingData,
                assetBundlesURL,
                staticContainer.RealmData,
                globalPlugins,
                debugBuilder,
                staticContainer.ScenesCache,
                dynamicWorldParams.HybridSceneParams,
                currentSceneInfo,
                lodContainer.LodCache,
                lodContainer.RoadCoordinates,
                lodContainer.LODSettings,
                multiplayerEmotesMessageBus,
                globalWorld,
                staticContainer.SceneReadinessReportQueue,
                localSceneDevelopment,
                profileRepository,
                bootstrapContainer.UseRemoteAssetBundles,
                lodContainer.RoadAssetsPool,
                staticContainer.SceneLoadingLimit
            );

            staticContainer.RoomHubProxy.SetObject(roomHub);

            var container = new DynamicWorldContainer(
                mvcManager,
                realmContainer.RealmController,
                globalWorldFactory,
                globalPlugins,
                profileRepository,
                initializationFlowContainer.InitializationFlow,
                chatMessagesBus,
                messagePipesHub,
                remoteMetadata,
                profileBroadcast,
                roomHub,
                socialServiceContainer,
                selfProfile
            );

            // Init itself
            await dynamicWorldDependencies.SettingsContainer.InitializePluginAsync(container, ct)!.ThrowOnFail();

            return (container, true);
        }

        private static URLAddress GetFriendsApiUrl(IDecentralandUrlsSource dclUrlSource, IAppArgs appArgs)
        {
            string url = dclUrlSource.Url(DecentralandUrl.ApiFriends);

            if (appArgs.TryGetValue(AppArgsFlags.FRIENDS_API_URL, out string? urlFromArgs))
                url = urlFromArgs!;

            return URLAddress.FromString(url);
        }

        private static void ParseDebugForcedEmotes(IReadOnlyCollection<string>? debugEmotes, ref List<URN> parsedEmotes)
        {
            if (debugEmotes?.Count > 0)
                parsedEmotes.AddRange(debugEmotes.Select(emote => new URN(emote)));
        }

        private static void ParseParamsForcedEmotes(IAppArgs appParams, ref List<URN> parsedEmotes)
        {
            if (appParams.TryGetValue(AppArgsFlags.FORCED_EMOTES, out string? csv) && !string.IsNullOrEmpty(csv!))
                parsedEmotes.AddRange(csv.Split(',', StringSplitOptions.RemoveEmptyEntries)?.Select(emote => new URN(emote)) ?? ArraySegment<URN>.Empty);
        }
    }
}<|MERGE_RESOLUTION|>--- conflicted
+++ resolved
@@ -671,12 +671,8 @@
                     profileCache,
                     globalWorld, playerEntity, includeCameraReel, includeFriends, includeMarketplaceCredits,
                     chatHistory, profileRepositoryWrapper, sharedSpaceManager, profileChangesBus,
-<<<<<<< HEAD
-                    selfProfile, staticContainer.RealmData, staticContainer.FeatureFlagsCache,
+                    selfProfile, staticContainer.RealmData,
                     bootstrapContainer.DecentralandUrlsSource),
-=======
-                    selfProfile, staticContainer.RealmData),
->>>>>>> 6886fb3b
                 new ErrorPopupPlugin(mvcManager, assetsProvisioner),
                 connectionStatusPanelPlugin,
                 new MinimapPlugin(mvcManager, minimap),
