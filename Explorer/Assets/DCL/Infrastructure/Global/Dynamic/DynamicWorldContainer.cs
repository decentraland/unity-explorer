using Arch.Core;
using CommunicationData.URLHelpers;
using Cysharp.Threading.Tasks;
using DCL.AssetsProvision;
using DCL.Audio;
using DCL.AvatarRendering.Emotes;
using DCL.AvatarRendering.Emotes.Equipped;
using DCL.AvatarRendering.Wearables;
using DCL.AvatarRendering.Wearables.Equipped;
using DCL.AvatarRendering.Wearables.Helpers;
using DCL.AvatarRendering.Wearables.ThirdParty;
using DCL.Backpack.BackpackBus;
using DCL.BadgesAPIService;
using DCL.Browser;
using DCL.Browser.DecentralandUrls;
using DCL.CharacterPreview;
using DCL.Chat.Commands;
using DCL.Chat.EventBus;
using DCL.Chat.History;
using DCL.Chat.MessageBus;
using DCL.Clipboard;
using DCL.Communities;
using DCL.Communities.CommunitiesDataProvider;
using DCL.DebugUtilities;
using DCL.Diagnostics;
using DCL.EventsApi;
using DCL.FeatureFlags;
using DCL.Friends;
using DCL.Friends.Passport;
using DCL.Friends.UserBlocking;
using DCL.Input;
using DCL.InWorldCamera.CameraReelStorageService;
using DCL.LOD.Systems;
using DCL.MapRenderer;
using DCL.Minimap;
using DCL.Multiplayer.Connections.Archipelago.AdapterAddress.Current;
using DCL.Multiplayer.Connections.Archipelago.Rooms;
using DCL.Multiplayer.Connections.Archipelago.Rooms.Chat;
using DCL.Multiplayer.Connections.DecentralandUrls;
using DCL.Multiplayer.Connections.GateKeeper.Meta;
using DCL.Multiplayer.Connections.GateKeeper.Rooms;
using DCL.Multiplayer.Connections.GateKeeper.Rooms.Options;
using DCL.Multiplayer.Connections.Messaging.Hubs;
using DCL.Multiplayer.Connections.Pools;
using DCL.Multiplayer.Connections.RoomHubs;
using DCL.Multiplayer.Connections.Rooms.Connective;
using DCL.Multiplayer.Connections.Rooms.Status;
using DCL.Multiplayer.Connections.Systems.Throughput;
using DCL.Multiplayer.Connectivity;
using DCL.Multiplayer.Deduplication;
using DCL.Multiplayer.Emotes;
using DCL.Multiplayer.HealthChecks;
using DCL.Multiplayer.HealthChecks.Struct;
using DCL.Multiplayer.Movement;
using DCL.Multiplayer.Movement.Settings;
using DCL.Multiplayer.Movement.Systems;
using DCL.Multiplayer.Profiles.BroadcastProfiles;
using DCL.Multiplayer.Profiles.Entities;
using DCL.Multiplayer.Profiles.Poses;
using DCL.Multiplayer.Profiles.Tables;
using DCL.Multiplayer.SDK.Systems.GlobalWorld;
using DCL.Nametags;
using DCL.Navmap;
using DCL.NftInfoAPIService;
using DCL.Notifications;
using DCL.NotificationsBusController.NotificationsBus;
using DCL.Optimization.AdaptivePerformance.Systems;
using DCL.Optimization.Pools;
using DCL.PerformanceAndDiagnostics.Analytics;
using DCL.PlacesAPIService;
using DCL.PluginSystem;
using DCL.PluginSystem.Global;
using DCL.Profiles;
using DCL.Profiles.Helpers;
using DCL.Profiles.Self;
using DCL.RealmNavigation;
using DCL.Rendering.GPUInstancing.Systems;
using DCL.RuntimeDeepLink;
using DCL.SceneLoadingScreens.LoadingScreen;
using DCL.SkyBox;
using DCL.SocialService;
using DCL.UI;
using DCL.UI.ConfirmationDialog;
using DCL.UI.GenericContextMenu;
using DCL.UI.GenericContextMenu.Controllers;
using DCL.UI.InputFieldFormatting;
using DCL.UI.MainUI;
using DCL.UI.Profiles.Helpers;
using DCL.UI.SharedSpaceManager;
using DCL.UserInAppInitializationFlow;
using DCL.Utilities;
using DCL.Utilities.Extensions;
using DCL.VoiceChat;
using DCL.VoiceChat.Services;
using DCL.Web3.Identities;
using DCL.WebRequests.Analytics;
using ECS.Prioritization.Components;
using ECS.SceneLifeCycle;
using ECS.SceneLifeCycle.CurrentScene;
using ECS.SceneLifeCycle.Realm;
using Global.AppArgs;
using Global.Dynamic.ChatCommands;
using Global.Dynamic.RealmUrl;
using Global.Dynamic.LaunchModes;
using Global.Versioning;
using LiveKit.Internal.FFIClients.Pools;
using LiveKit.Internal.FFIClients.Pools.Memory;
using LiveKit.Proto;
using MVC;
using MVC.PopupsController.PopupCloser;
using SceneRunner.Debugging.Hub;
using System;
using System.Buffers;
using System.Collections.Generic;
using System.Linq;
using System.Threading;
using DCL.InWorldCamera;
using DCL.Chat.Services;
using DCL.UI.ProfileElements;
using UnityEngine;
using UnityEngine.Audio;
using UnityEngine.EventSystems;
using UnityEngine.Pool;
using UnityEngine.UIElements;
using Utility;
using Utility.Ownership;
using Utility.PriorityQueue;
using Object = UnityEngine.Object;

namespace Global.Dynamic
{
    public class DynamicWorldContainer : DCLWorldContainer<DynamicWorldSettings>
    {
        private readonly IChatMessagesBus chatMessagesBus;
        private readonly IProfileBroadcast profileBroadcast;
        private readonly SocialServicesContainer socialServicesContainer;
        private readonly ISelfProfile selfProfile;

        public IMVCManager MvcManager { get; }

        public IGlobalRealmController RealmController { get; }

        public GlobalWorldFactory GlobalWorldFactory { get; }

        public IReadOnlyList<IDCLGlobalPlugin> GlobalPlugins { get; }

        public IProfileRepository ProfileRepository { get; }

        public IUserInAppInitializationFlow UserInAppInAppInitializationFlow { get; }

        public IMessagePipesHub MessagePipesHub { get; }

        public IRemoteMetadata RemoteMetadata { get; }

        public IRoomHub RoomHub { get; }

        private DynamicWorldContainer(
            IMVCManager mvcManager,
            IGlobalRealmController realmController,
            GlobalWorldFactory globalWorldFactory,
            IReadOnlyList<IDCLGlobalPlugin> globalPlugins,
            IProfileRepository profileRepository,
            IUserInAppInitializationFlow userInAppInAppInitializationFlow,
            IChatMessagesBus chatMessagesBus,
            IMessagePipesHub messagePipesHub,
            IRemoteMetadata remoteMetadata,
            IProfileBroadcast profileBroadcast,
            IRoomHub roomHub,
            SocialServicesContainer socialServicesContainer,
            ISelfProfile selfProfile)
        {
            MvcManager = mvcManager;
            RealmController = realmController;
            GlobalWorldFactory = globalWorldFactory;
            GlobalPlugins = globalPlugins;
            ProfileRepository = profileRepository;
            UserInAppInAppInitializationFlow = userInAppInAppInitializationFlow;
            MessagePipesHub = messagePipesHub;
            RemoteMetadata = remoteMetadata;
            RoomHub = roomHub;
            this.chatMessagesBus = chatMessagesBus;
            this.profileBroadcast = profileBroadcast;
            this.socialServicesContainer = socialServicesContainer;
            this.selfProfile = selfProfile;
        }

        public override void Dispose()
        {
            chatMessagesBus.Dispose();
            profileBroadcast.Dispose();
            MessagePipesHub.Dispose();
            socialServicesContainer.Dispose();
            selfProfile.Dispose();
        }

        public static async UniTask<(DynamicWorldContainer? container, bool success)> CreateAsync(
            BootstrapContainer bootstrapContainer,
            DynamicWorldDependencies dynamicWorldDependencies,
            DynamicWorldParams dynamicWorldParams,
            AudioClipConfig backgroundMusic,
            World globalWorld,
            Entity playerEntity,
            IAppArgs appArgs,
            ICoroutineRunner coroutineRunner,
            DCLVersion dclVersion,
            RealmUrls realmUrls,
            CancellationToken ct)
        {
            DynamicSettings dynamicSettings = dynamicWorldDependencies.DynamicSettings;
            StaticContainer staticContainer = dynamicWorldDependencies.StaticContainer;
            IWeb3IdentityCache identityCache = dynamicWorldDependencies.Web3IdentityCache;
            IAssetsProvisioner assetsProvisioner = dynamicWorldDependencies.AssetsProvisioner;
            IDebugContainerBuilder debugBuilder = dynamicWorldDependencies.DebugContainerBuilder;
            var explorePanelNavmapBus = new ObjectProxy<INavmapBus>();
            INavmapBus sharedNavmapCommandBus = new SharedNavmapBus(explorePanelNavmapBus);

            // If we have many undesired delays when using the third-party providers, it might be useful to cache it at app's bootstrap
            // So far, the chance of using it is quite low, so it's preferable to do it lazy avoiding extra requests & memory allocations
            IThirdPartyNftProviderSource thirdPartyNftProviderSource = new RealmThirdPartyNftProviderSource(staticContainer.WebRequestsContainer.WebRequestController,
                staticContainer.RealmData);

            var placesAPIService = new PlacesAPIService(new PlacesAPIClient(staticContainer.WebRequestsContainer.WebRequestController, bootstrapContainer.DecentralandUrlsSource));

            IEventsApiService eventsApiService = new HttpEventsApiService(staticContainer.WebRequestsContainer.WebRequestController,
                URLDomain.FromString(bootstrapContainer.DecentralandUrlsSource.Url(DecentralandUrl.ApiEvents)));

            var mapPathEventBus = new MapPathEventBus();
            NotificationsBusController notificationsBusController = new NotificationsBusController();
            NotificationsBusController.Initialize(notificationsBusController);

            DefaultTexturesContainer defaultTexturesContainer = null!;
            LODContainer lodContainer = null!;

            IOnlineUsersProvider baseUserProvider = new ArchipelagoHttpOnlineUsersProvider(staticContainer.WebRequestsContainer.WebRequestController,
                URLAddress.FromString(bootstrapContainer.DecentralandUrlsSource.Url(DecentralandUrl.RemotePeers)));

            var onlineUsersProvider = new WorldInfoOnlineUsersProviderDecorator(
                baseUserProvider,
                staticContainer.WebRequestsContainer.WebRequestController,
                URLAddress.FromString(bootstrapContainer.DecentralandUrlsSource.Url(DecentralandUrl.RemotePeersWorld)));

            async UniTask InitializeContainersAsync(IPluginSettingsContainer settingsContainer, CancellationToken ct)
            {
                // Init other containers
                defaultTexturesContainer =
                    await DefaultTexturesContainer
                         .CreateAsync(
                              settingsContainer,
                              assetsProvisioner,
                              appArgs,
                              ct
                          )
                         .ThrowOnFail();

                lodContainer =
                    await LODContainer
                         .CreateAsync(
                              assetsProvisioner,
                              bootstrapContainer.DecentralandUrlsSource,
                              staticContainer,
                              settingsContainer,
                              staticContainer.RealmData,
                              defaultTexturesContainer.TextureArrayContainerFactory,
                              debugBuilder,
                              dynamicWorldParams.EnableLOD,
                              staticContainer.GPUInstancingService,
                              ct
                          )
                         .ThrowOnFail();
            }

            try { await InitializeContainersAsync(dynamicWorldDependencies.SettingsContainer, ct); }
            catch (Exception) { return (null, false); }

            CursorSettings cursorSettings = (await assetsProvisioner.ProvideMainAssetAsync(dynamicSettings.CursorSettings, ct)).Value;
            ProvidedAsset<Texture2D> normalCursorAsset = await assetsProvisioner.ProvideMainAssetAsync(cursorSettings.NormalCursor, ct);
            ProvidedAsset<Texture2D> interactionCursorAsset = await assetsProvisioner.ProvideMainAssetAsync(cursorSettings.InteractionCursor, ct);

            var unityEventSystem = new UnityEventSystem(EventSystem.current.EnsureNotNull());
            var dclCursor = new DCLCursor(normalCursorAsset.Value, interactionCursorAsset.Value, cursorSettings.NormalCursorHotspot, cursorSettings.InteractionCursorHotspot);

            staticContainer.QualityContainer.AddDebugViews(debugBuilder);

            var realmSamplingData = new RealmSamplingData();

            ExposedGlobalDataContainer exposedGlobalDataContainer = staticContainer.ExposedGlobalDataContainer;

            PopupCloserView popupCloserView = Object.Instantiate((await assetsProvisioner.ProvideMainAssetAsync(dynamicSettings.PopupCloserView, CancellationToken.None)).Value.GetComponent<PopupCloserView>()).EnsureNotNull();
            MainUIView mainUIView = Object.Instantiate((await assetsProvisioner.ProvideMainAssetAsync(dynamicSettings.MainUIView, CancellationToken.None)).Value.GetComponent<MainUIView>()).EnsureNotNull();

            var coreMvcManager = new MVCManager(new WindowStackManager(), new CancellationTokenSource(), popupCloserView);

            IMVCManager mvcManager = dynamicWorldParams.EnableAnalytics
                ? new MVCManagerAnalyticsDecorator(coreMvcManager, bootstrapContainer.Analytics!)
                : coreMvcManager;

            var loadingScreenTimeout = new LoadingScreenTimeout();
            ILoadingScreen loadingScreen = new LoadingScreen(mvcManager, loadingScreenTimeout);

            var nftInfoAPIClient = new OpenSeaAPIClient(staticContainer.WebRequestsContainer.WebRequestController, bootstrapContainer.DecentralandUrlsSource);
            var wearableCatalog = new WearableStorage();
            var characterPreviewFactory = new CharacterPreviewFactory(staticContainer.ComponentsContainer.ComponentPoolsRegistry, appArgs);
            IWebBrowser webBrowser = bootstrapContainer.WebBrowser;
            ISystemClipboard clipboard = new UnityClipboard();
            ProfileNameColorHelper.SetNameColors(dynamicSettings.UserNameColors);
            NametagsData nametagsData = (await assetsProvisioner.ProvideMainAssetAsync(dynamicSettings.NametagsData, ct)).Value;

            IProfileCache profileCache = new DefaultProfileCache();

            var profileRepository = new LogProfileRepository(
                new RealmProfileRepository(staticContainer.WebRequestsContainer.WebRequestController, staticContainer.RealmData, profileCache)
            );

            GalleryEventBus galleryEventBus = new GalleryEventBus();

            static IMultiPool MultiPoolFactory() =>
                new DCLMultiPool();

            var memoryPool = new ArrayMemoryPool(ArrayPool<byte>.Shared!);

            var assetBundlesURL = URLDomain.FromString(bootstrapContainer.DecentralandUrlsSource.Url(DecentralandUrl.AssetBundlesCDN));
            var builderDTOsURL = URLDomain.FromString(bootstrapContainer.DecentralandUrlsSource.Url(DecentralandUrl.BuilderApiDtos));
            var builderContentURL = URLDomain.FromString(bootstrapContainer.DecentralandUrlsSource.Url(DecentralandUrl.BuilderApiContent));

            var emotesCache = new MemoryEmotesStorage();
            staticContainer.CacheCleaner.Register(emotesCache);
            var equippedWearables = new EquippedWearables();
            var equippedEmotes = new EquippedEmotes();
            var forceRender = new List<string>();

            var selfEmotes = new List<URN>();
            ParseParamsForcedEmotes(bootstrapContainer.ApplicationParametersParser, ref selfEmotes);
            ParseDebugForcedEmotes(bootstrapContainer.DebugSettings.EmotesToAddToUserProfile, ref selfEmotes);

            var selfProfile = new SelfProfile(profileRepository, identityCache, equippedWearables, wearableCatalog,
                emotesCache, equippedEmotes, forceRender, selfEmotes, profileCache, globalWorld, playerEntity);

            IEmoteProvider emoteProvider = new ApplicationParamsEmoteProvider(appArgs,
                new EcsEmoteProvider(globalWorld, staticContainer.RealmData), builderDTOsURL.Value);

            var wearablesProvider = new ApplicationParametersWearablesProvider(appArgs,
                new ECSWearablesProvider(identityCache, globalWorld), builderDTOsURL.Value);

            //TODO should be unified with LaunchMode
            bool localSceneDevelopment = !string.IsNullOrEmpty(dynamicWorldParams.LocalSceneDevelopmentRealm);
            bool builderCollectionsPreview = appArgs.HasFlag(AppArgsFlags.SELF_PREVIEW_BUILDER_COLLECTIONS);

            var teleportController = new TeleportController(staticContainer.SceneReadinessReportQueue);

            var realmContainer = RealmContainer.Create(
                staticContainer,
                identityCache,
                dynamicWorldParams.StaticLoadPositions,
                debugBuilder,
                loadingScreenTimeout,
                loadingScreen,
                localSceneDevelopment,
                bootstrapContainer.DecentralandUrlsSource,
                appArgs,
                teleportController,
                bootstrapContainer.Environment);

            var terrainContainer = TerrainContainer.Create(staticContainer, realmContainer, dynamicWorldParams.EnableLandscape, localSceneDevelopment);

            SceneRoomLogMetaDataSource playSceneMetaDataSource = new SceneRoomMetaDataSource(staticContainer.RealmData, staticContainer.CharacterContainer.Transform, globalWorld, dynamicWorldParams.IsolateScenesCommunication).WithLog();
            SceneRoomLogMetaDataSource localDevelopmentMetaDataSource = ConstSceneRoomMetaDataSource.FromMachineUUID().WithLog();

            var gateKeeperSceneRoomOptions = new GateKeeperSceneRoomOptions(staticContainer.LaunchMode, bootstrapContainer.DecentralandUrlsSource, playSceneMetaDataSource, localDevelopmentMetaDataSource);

            IGateKeeperSceneRoom gateKeeperSceneRoom = new GateKeeperSceneRoom(staticContainer.WebRequestsContainer.WebRequestController, staticContainer.ScenesCache, gateKeeperSceneRoomOptions)
               .AsActivatable();

            var currentAdapterAddress = ICurrentAdapterAddress.NewDefault(staticContainer.RealmData);

            var archipelagoIslandRoom = IArchipelagoIslandRoom.NewDefault(
                identityCache,
                MultiPoolFactory(),
                new ArrayMemoryPool(),
                staticContainer.CharacterContainer.CharacterObject,
                currentAdapterAddress,
                staticContainer.WebRequestsContainer.WebRequestController
            );

            var reloadSceneController = new ECSReloadScene(staticContainer.ScenesCache, globalWorld, playerEntity, localSceneDevelopment);

            var chatRoom = new ChatConnectiveRoom(staticContainer.WebRequestsContainer.WebRequestController, URLAddress.FromString(bootstrapContainer.DecentralandUrlsSource.Url(DecentralandUrl.ChatAdapter)));

            var voiceChatRoom = new VoiceChatActivatableConnectiveRoom();

            IRoomHub roomHub = new RoomHub(
                localSceneDevelopment ? IConnectiveRoom.Null.INSTANCE : archipelagoIslandRoom,
                gateKeeperSceneRoom,
                chatRoom,
                voiceChatRoom
            );

            var islandThroughputBunch = new ThroughputBufferBunch(new ThroughputBuffer(), new ThroughputBuffer());
            var sceneThroughputBunch = new ThroughputBufferBunch(new ThroughputBuffer(), new ThroughputBuffer());
            var chatThroughputBunch = new ThroughputBufferBunch(new ThroughputBuffer(), new ThroughputBuffer());

            var messagePipesHub = new MessagePipesHub(roomHub, MultiPoolFactory(), MultiPoolFactory(), memoryPool, islandThroughputBunch, sceneThroughputBunch, chatThroughputBunch);

            var roomsStatus = new RoomsStatus(
                roomHub,

                //override allowed only in Editor
                Application.isEditor
                    ? new LinkedBox<(bool use, ConnectionQuality quality)>(
                        () => (bootstrapContainer.DebugSettings.OverrideConnectionQuality, bootstrapContainer.DebugSettings.ConnectionQuality)
                    )
                    : new Box<(bool use, ConnectionQuality quality)>((false, ConnectionQuality.QualityExcellent))
            );

            var entityParticipantTable = new EntityParticipantTable();
            staticContainer.EntityParticipantTableProxy.SetObject(entityParticipantTable);

            var queuePoolFullMovementMessage = new ObjectPool<SimplePriorityQueue<NetworkMovementMessage>>(
                () => new SimplePriorityQueue<NetworkMovementMessage>(),
                actionOnRelease: queue => queue.Clear()
            );

            var remoteEntities = new RemoteEntities(
                entityParticipantTable,
                staticContainer.ComponentsContainer.ComponentPoolsRegistry,
                queuePoolFullMovementMessage,
                staticContainer.EntityCollidersGlobalCache
            );

            var realmNavigatorContainer = RealmNavigationContainer.Create
                (staticContainer, bootstrapContainer, lodContainer, realmContainer, remoteEntities, globalWorld, roomHub, terrainContainer.Landscape, exposedGlobalDataContainer, loadingScreen);

            IHealthCheck livekitHealthCheck = bootstrapContainer.DebugSettings.EnableEmulateNoLivekitConnection
                ? new IHealthCheck.AlwaysFails()
                : new StartLiveKitRooms(roomHub);

            livekitHealthCheck = dynamicWorldParams.EnableAnalytics
                ? livekitHealthCheck.WithFailAnalytics(bootstrapContainer.Analytics!)
                : livekitHealthCheck;

            FeatureFlagsConfiguration featureFlags = FeatureFlagsConfiguration.Instance;

            bool includeCameraReel = featureFlags.IsEnabled(FeatureFlagsStrings.CAMERA_REEL) || (appArgs.HasDebugFlag() && appArgs.HasFlag(AppArgsFlags.CAMERA_REEL)) || Application.isEditor;
            bool includeFriends = (featureFlags.IsEnabled(FeatureFlagsStrings.FRIENDS) || (appArgs.HasDebugFlag() && appArgs.HasFlag(AppArgsFlags.FRIENDS)) || Application.isEditor) && !localSceneDevelopment;
            bool includeUserBlocking = featureFlags.IsEnabled(FeatureFlagsStrings.FRIENDS_USER_BLOCKING) || (appArgs.HasDebugFlag() && appArgs.HasFlag(AppArgsFlags.FRIENDS_USER_BLOCKING));
            bool includeVoiceChat = includeFriends && includeUserBlocking && (Application.isEditor || featureFlags.IsEnabled(FeatureFlagsStrings.VOICE_CHAT) || (appArgs.HasDebugFlag() && appArgs.HasFlag(AppArgsFlags.VOICE_CHAT)));
            bool isNameEditorEnabled = featureFlags.IsEnabled(FeatureFlagsStrings.PROFILE_NAME_EDITOR) || (appArgs.HasDebugFlag() && appArgs.HasFlag(AppArgsFlags.PROFILE_NAME_EDITOR)) || Application.isEditor;
            bool includeMarketplaceCredits = featureFlags.IsEnabled(FeatureFlagsStrings.MARKETPLACE_CREDITS);

            CommunitiesFeatureAccess.Initialize(new CommunitiesFeatureAccess(identityCache));
            bool includeCommunities = await CommunitiesFeatureAccess.Instance.IsUserAllowedToUseTheFeatureAsync(ct, ignoreAllowedList: true, cacheResult: false);

            var chatHistory = new ChatHistory();
            var emotesBus = new EmotesBus();
            ISharedSpaceManager sharedSpaceManager = new SharedSpaceManager(mvcManager, globalWorld, includeFriends, includeCameraReel, emotesBus);

            var initializationFlowContainer = InitializationFlowContainer.Create(staticContainer,
                bootstrapContainer,
                realmContainer,
                realmNavigatorContainer,
                terrainContainer,
                loadingScreen,
                livekitHealthCheck,
                bootstrapContainer.DecentralandUrlsSource,
                mvcManager,
                selfProfile,
                dynamicWorldParams,
                appArgs,
                backgroundMusic,
                roomHub,
                localSceneDevelopment,
                staticContainer.CharacterContainer);

            IRealmNavigator realmNavigator = realmNavigatorContainer.RealmNavigator;

            MapRendererContainer? mapRendererContainer =
                await MapRendererContainer
                   .CreateAsync(
                        dynamicWorldDependencies.SettingsContainer,
                        staticContainer,
                        bootstrapContainer.DecentralandUrlsSource,
                        assetsProvisioner,
                        placesAPIService,
                        eventsApiService,
                        mapPathEventBus,
                        staticContainer.MapPinsEventBus,
                        realmNavigator,
                        staticContainer.RealmData,
                        sharedNavmapCommandBus,
                        onlineUsersProvider,
                        ct
                    );

            var worldInfoHub = new LocationBasedWorldInfoHub(
                new WorldInfoHub(staticContainer.SingletonSharedDependencies.SceneMapping),
                staticContainer.CharacterContainer.CharacterObject
            );

            dynamicWorldDependencies.WorldInfoTool.Initialize(worldInfoHub);

            var characterDataPropagationUtility = new CharacterDataPropagationUtility(staticContainer.ComponentsContainer.ComponentPoolsRegistry.AddComponentPool<SDKProfile>());

            var currentSceneInfo = new CurrentSceneInfo();

            var chatTeleporter = new ChatTeleporter(realmNavigator, new ChatEnvironmentValidator(bootstrapContainer.Environment), bootstrapContainer.DecentralandUrlsSource);

            var reloadSceneChatCommand = new ReloadSceneChatCommand(reloadSceneController, globalWorld, playerEntity, staticContainer.ScenesCache, teleportController, localSceneDevelopment);

            var chatCommands = new List<IChatCommand>
            {
                new GoToChatCommand(chatTeleporter, staticContainer.WebRequestsContainer.WebRequestController, bootstrapContainer.DecentralandUrlsSource),
                new GoToLocalChatCommand(chatTeleporter),
                new WorldChatCommand(chatTeleporter),
                new DebugPanelChatCommand(debugBuilder),
                new ShowEntityChatCommand(worldInfoHub),
                reloadSceneChatCommand,
                new LoadPortableExperienceChatCommand(staticContainer.PortableExperiencesController),
                new KillPortableExperienceChatCommand(staticContainer.PortableExperiencesController),
                new VersionChatCommand(dclVersion),
                new RoomsChatCommand(roomHub),
                new LogsChatCommand(), new AppArgsCommand(appArgs)
            };

            chatCommands.Add(new HelpChatCommand(chatCommands, appArgs));

            var chatMessageFactory = new ChatMessageFactory(profileCache, identityCache);
            var userBlockingCacheProxy = new ObjectProxy<IUserBlockingCache>();

            IChatMessagesBus coreChatMessageBus = new MultiplayerChatMessagesBus(messagePipesHub, chatMessageFactory, new MessageDeduplication<double>(), userBlockingCacheProxy, bootstrapContainer.Environment)
                                                 .WithSelfResend(identityCache, chatMessageFactory)
                                                 .WithIgnoreSymbols()
                                                 .WithCommands(chatCommands, staticContainer.LoadingStatus)
                                                 .WithDebugPanel(debugBuilder);

            IChatMessagesBus chatMessagesBus = dynamicWorldParams.EnableAnalytics
                ? new ChatMessagesBusAnalyticsDecorator(coreChatMessageBus, bootstrapContainer.Analytics!, profileCache, selfProfile)
                : coreChatMessageBus;

            var minimap = new MinimapController(
                mainUIView.MinimapView.EnsureNotNull(),
                mapRendererContainer.MapRenderer,
                mvcManager,
                placesAPIService,
                staticContainer.RealmData,
                realmNavigator,
                staticContainer.ScenesCache,
                mapPathEventBus,
                staticContainer.SceneRestrictionBusController,
                dynamicWorldParams.StartParcel.Peek(),
                sharedSpaceManager,
                clipboard,
                bootstrapContainer.DecentralandUrlsSource,
                chatMessagesBus,
                reloadSceneChatCommand
            );

            var coreBackpackEventBus = new BackpackEventBus();

            ISocialServiceEventBus socialServiceEventBus = new SocialServiceEventBus();
            var socialServiceContainer = new SocialServicesContainer(bootstrapContainer.DecentralandUrlsSource, identityCache, socialServiceEventBus, appArgs);

            IVoiceService voiceService = new RPCVoiceChatService(socialServiceContainer.socialServicesRPC, socialServiceEventBus);
            IVoiceChatCallStatusService voiceChatCallStatusService = new VoiceChatCallStatusService(voiceService);

            IBackpackEventBus backpackEventBus = dynamicWorldParams.EnableAnalytics
                ? new BackpackEventBusAnalyticsDecorator(coreBackpackEventBus, bootstrapContainer.Analytics!)
                : coreBackpackEventBus;

            var profileBroadcast = new DebounceProfileBroadcast(
                new ProfileBroadcast(messagePipesHub, selfProfile)
            );

            var multiplayerEmotesMessageBus = new MultiplayerEmotesMessageBus(messagePipesHub, dynamicSettings.MultiplayerDebugSettings, userBlockingCacheProxy);

            var remoteMetadata = new DebounceRemoteMetadata(new RemoteMetadata(roomHub, staticContainer.RealmData));

            var characterPreviewEventBus = new CharacterPreviewEventBus();
            var upscaleController = new UpscalingController(mvcManager);

            AudioMixer generalAudioMixer = (await assetsProvisioner.ProvideMainAssetAsync(dynamicSettings.GeneralAudioMixer, ct)).Value;
            var audioMixerVolumesController = new AudioMixerVolumesController(generalAudioMixer);

            var multiplayerMovementMessageBus = new MultiplayerMovementMessageBus(messagePipesHub, entityParticipantTable, globalWorld);

            var badgesAPIClient = new BadgesAPIClient(staticContainer.WebRequestsContainer.WebRequestController, bootstrapContainer.DecentralandUrlsSource);

            ICameraReelImagesMetadataDatabase cameraReelImagesMetadataDatabase = new CameraReelImagesMetadataRemoteDatabase(staticContainer.WebRequestsContainer.WebRequestController, bootstrapContainer.DecentralandUrlsSource);
            ICameraReelScreenshotsStorage cameraReelScreenshotsStorage = new CameraReelS3BucketScreenshotsStorage(staticContainer.WebRequestsContainer.WebRequestController);

            var cameraReelStorageService = new CameraReelRemoteStorageService(cameraReelImagesMetadataDatabase, cameraReelScreenshotsStorage, identityCache.Identity?.Address);

            IUserCalendar userCalendar = new GoogleUserCalendar(webBrowser);
            var clipboardManager = new ClipboardManager(clipboard);
            ITextFormatter hyperlinkTextFormatter = new HyperlinkTextFormatter(profileCache, selfProfile);

            NotificationsRequestController notificationsRequestController = new (staticContainer.WebRequestsContainer.WebRequestController, notificationsBusController, bootstrapContainer.DecentralandUrlsSource, identityCache, includeFriends);

            // Local scene development scenes are excluded from deeplink runtime handling logic
            if (appArgs.HasFlag(AppArgsFlags.LOCAL_SCENE) == false)
            {
                DeepLinkHandle deepLinkHandleImplementation = new DeepLinkHandle(dynamicWorldParams.StartParcel, chatTeleporter, ct);
                deepLinkHandleImplementation.StartListenForDeepLinksAsync(ct).Forget();
            }

            var friendServiceProxy = new ObjectProxy<IFriendsService>();
            var friendOnlineStatusCacheProxy = new ObjectProxy<FriendsConnectivityStatusTracker>();
            var friendsCacheProxy = new ObjectProxy<FriendsCache>();

            ISpriteCache thumbnailCache = new SpriteCache(staticContainer.WebRequestsContainer.WebRequestController);
            var profileRepositoryWrapper = new ProfileRepositoryWrapper(profileRepository, thumbnailCache, remoteMetadata);
            GetProfileThumbnailCommand.Initialize(new GetProfileThumbnailCommand(profileRepositoryWrapper));

            IChatEventBus chatEventBus = new ChatEventBus();
            IFriendsEventBus friendsEventBus = new DefaultFriendsEventBus();
            var communitiesEventBus = new CommunitiesEventBus();

            var profileChangesBus = new ProfileChangesBus();

            GenericUserProfileContextMenuSettings genericUserProfileContextMenuSettingsSo = (await assetsProvisioner.ProvideMainAssetAsync(dynamicSettings.GenericUserProfileContextMenuSettings, ct)).Value;

            var communitiesDataProvider = new CommunitiesDataProvider(staticContainer.WebRequestsContainer.WebRequestController, bootstrapContainer.DecentralandUrlsSource, identityCache);
            var communitiesDataService = new CommunityDataService(chatHistory,
                mvcManager,
                communitiesEventBus,
                communitiesDataProvider,
                identityCache);

            IMVCManagerMenusAccessFacade menusAccessFacade = new MVCManagerMenusAccessFacade(
                mvcManager,
                profileCache,
                friendServiceProxy,
                chatEventBus,
                genericUserProfileContextMenuSettingsSo,
                includeUserBlocking,
                bootstrapContainer.Analytics,
                onlineUsersProvider,
                realmNavigator,
                friendOnlineStatusCacheProxy,
                profileRepository,
                sharedSpaceManager,
                includeVoiceChat,
                includeCommunities,
                communitiesDataProvider);

            ViewDependencies.Initialize(new ViewDependencies(
                unityEventSystem,
                menusAccessFacade,
                clipboardManager,
                dclCursor,
                new ContextMenuOpener(mvcManager),
                identityCache,
                new ConfirmationDialogOpener(mvcManager)));

            var realmNftNamesProvider = new RealmNftNamesProvider(staticContainer.WebRequestsContainer.WebRequestController,
                staticContainer.RealmData);

            var lambdasProfilesProvider = new LambdasProfilesProvider(staticContainer.WebRequestsContainer.WebRequestController, bootstrapContainer.DecentralandUrlsSource);

            var thumbnailProvider = new ECSThumbnailProvider(staticContainer.RealmData, globalWorld);

            var globalPlugins = new List<IDCLGlobalPlugin>
            {
                new MultiplayerPlugin(
                    assetsProvisioner,
                    archipelagoIslandRoom,
                    gateKeeperSceneRoom,
                    chatRoom,
                    roomHub,
                    roomsStatus,
                    profileRepository,
                    profileBroadcast,
                    debugBuilder,
                    staticContainer.LoadingStatus,
                    entityParticipantTable,
                    messagePipesHub,
                    remoteMetadata,
                    staticContainer.CharacterContainer.CharacterObject,
                    staticContainer.RealmData,
                    remoteEntities,
                    staticContainer.ScenesCache,
                    emotesCache,
                    characterDataPropagationUtility,
                    staticContainer.ComponentsContainer.ComponentPoolsRegistry,
                    islandThroughputBunch,
                    sceneThroughputBunch,
                    voiceChatRoom
                ),
                new WorldInfoPlugin(worldInfoHub, debugBuilder, chatHistory),
<<<<<<< HEAD
                new CharacterMotionPlugin(staticContainer.CharacterContainer.CharacterObject, debugBuilder, staticContainer.ComponentsContainer.ComponentPoolsRegistry, staticContainer.SceneReadinessReportQueue),
                new InputPlugin(dclCursor, unityEventSystem, assetsProvisioner, multiplayerEmotesMessageBus, emotesBus, mvcManager),
=======
                new CharacterMotionPlugin(staticContainer.CharacterContainer.CharacterObject, debugBuilder, staticContainer.ComponentsContainer.ComponentPoolsRegistry, staticContainer.SceneReadinessReportQueue, terrainContainer.Landscape),
                new InputPlugin(dclCursor, unityEventSystem, assetsProvisioner, multiplayerEmotesMessageBus, mvcManager),
>>>>>>> 4ae28ffe
                new GlobalInteractionPlugin(assetsProvisioner, staticContainer.EntityCollidersGlobalCache, exposedGlobalDataContainer.GlobalInputEvents, unityEventSystem, mvcManager, menusAccessFacade),
                new CharacterCameraPlugin(assetsProvisioner, realmSamplingData, exposedGlobalDataContainer.ExposedCameraData, debugBuilder, dynamicWorldDependencies.CommandLineArgs),
                new WearablePlugin(staticContainer.WebRequestsContainer.WebRequestController, staticContainer.RealmData, staticContainer.CacheCleaner, wearableCatalog, builderContentURL.Value, builderCollectionsPreview),
                new EmotePlugin(staticContainer.WebRequestsContainer.WebRequestController, emotesCache, staticContainer.RealmData, multiplayerEmotesMessageBus, debugBuilder,
                    assetsProvisioner, selfProfile, mvcManager, staticContainer.CacheCleaner, entityParticipantTable, dclCursor, staticContainer.InputBlock, globalWorld, playerEntity, builderContentURL.Value, localSceneDevelopment, sharedSpaceManager, builderCollectionsPreview, appArgs, thumbnailProvider, staticContainer.ScenesCache),
                new ProfilingPlugin(staticContainer.Profiler, staticContainer.RealmData, staticContainer.SingletonSharedDependencies.MemoryBudget, debugBuilder, staticContainer.ScenesCache, dclVersion, dynamicSettings.AdaptivePhysicsSettings, staticContainer.SceneLoadingLimit),
                new AvatarPlugin(
                    staticContainer.ComponentsContainer.ComponentPoolsRegistry,
                    assetsProvisioner,
                    staticContainer.SingletonSharedDependencies.FrameTimeBudget,
                    staticContainer.SingletonSharedDependencies.MemoryBudget,
                    staticContainer.QualityContainer.RendererFeaturesCache,
                    staticContainer.RealmData,
                    staticContainer.MainPlayerAvatarBaseProxy,
                    debugBuilder,
                    staticContainer.CacheCleaner,
                    nametagsData,
                    defaultTexturesContainer.TextureArrayContainerFactory,
                    wearableCatalog,
                    userBlockingCacheProxy),
                new MainUIPlugin(mvcManager, mainUIView, includeFriends, sharedSpaceManager),
                new ProfilePlugin(profileRepository, profileCache, staticContainer.CacheCleaner),
                new MapRendererPlugin(mapRendererContainer.MapRenderer),
                new SidebarPlugin(
                    assetsProvisioner, mvcManager, mainUIView, notificationsBusController,
                    notificationsRequestController, identityCache, profileRepository,
                    staticContainer.WebRequestsContainer.WebRequestController,
                    webBrowser, dynamicWorldDependencies.Web3Authenticator,
                    initializationFlowContainer.InitializationFlow,
                    profileCache,
                    globalWorld, playerEntity, includeCameraReel, includeFriends, includeMarketplaceCredits,
                    chatHistory, profileRepositoryWrapper, sharedSpaceManager, profileChangesBus,
                    selfProfile, staticContainer.RealmData, staticContainer.SceneRestrictionBusController,
                    bootstrapContainer.DecentralandUrlsSource),
                new ErrorPopupPlugin(mvcManager, assetsProvisioner),
                new MinimapPlugin(mvcManager, minimap),
                new ChatPlugin(
                    mvcManager,
                    menusAccessFacade,
                    chatMessagesBus,
                    chatHistory,
                    entityParticipantTable,
                    nametagsData,
                    mainUIView,
                    staticContainer.InputBlock,
                    globalWorld,
                    playerEntity,
                    roomHub,
                    assetsProvisioner,
                    hyperlinkTextFormatter,
                    profileCache,
                    chatEventBus,
                    identityCache,
                    staticContainer.LoadingStatus,
                    sharedSpaceManager,
                    userBlockingCacheProxy,
                    socialServiceContainer.socialServicesRPC,
                    friendsEventBus,
                    chatMessageFactory,
                    profileRepositoryWrapper,
                    friendServiceProxy,
                    communitiesDataProvider,
                    communitiesDataService,
                    thumbnailCache,
                    mainUIView.WarningNotification,
                    communitiesEventBus,
                    voiceChatCallStatusService,
                    includeVoiceChat,
                    realmNavigator,
                    mainUIView.SidebarView.unreadMessagesButton.transform),
                new ExplorePanelPlugin(
                    assetsProvisioner,
                    mvcManager,
                    mapRendererContainer,
                    placesAPIService,
                    staticContainer.WebRequestsContainer.WebRequestController,
                    identityCache,
                    cameraReelStorageService,
                    cameraReelStorageService,
                    clipboard,
                    bootstrapContainer.DecentralandUrlsSource,
                    wearableCatalog,
                    characterPreviewFactory,
                    profileRepository,
                    dynamicWorldDependencies.Web3Authenticator,
                    initializationFlowContainer.InitializationFlow,
                    selfProfile,
                    equippedWearables,
                    equippedEmotes,
                    webBrowser,
                    emotesCache,
                    forceRender,
                    staticContainer.RealmData,
                    profileCache,
                    notificationsBusController,
                    characterPreviewEventBus,
                    mapPathEventBus,
                    backpackEventBus,
                    thirdPartyNftProviderSource,
                    wearablesProvider,
                    dclCursor,
                    staticContainer.InputBlock,
                    emoteProvider,
                    globalWorld,
                    playerEntity,
                    chatMessagesBus,
                    staticContainer.MemoryCap,
                    bootstrapContainer.VolumeBus,
                    eventsApiService,
                    userCalendar,
                    clipboard,
                    explorePanelNavmapBus,
                    includeCameraReel,
                    appArgs,
                    userBlockingCacheProxy,
                    sharedSpaceManager,
                    profileChangesBus,
                    staticContainer.SceneLoadingLimit,
                    mainUIView.WarningNotification,
                    profileRepositoryWrapper,
                    upscaleController,
                    communitiesDataProvider,
                    realmNftNamesProvider,
                    includeVoiceChat,
                    galleryEventBus,
                    thumbnailProvider
                ),
                new CharacterPreviewPlugin(staticContainer.ComponentsContainer.ComponentPoolsRegistry, assetsProvisioner, staticContainer.CacheCleaner),
                new WebRequestsPlugin(staticContainer.WebRequestsContainer.AnalyticsContainer, debugBuilder),
                new Web3AuthenticationPlugin(assetsProvisioner, dynamicWorldDependencies.Web3Authenticator, debugBuilder, mvcManager, selfProfile, webBrowser, staticContainer.RealmData, identityCache, characterPreviewFactory, dynamicWorldDependencies.SplashScreen, audioMixerVolumesController, staticContainer.InputBlock, characterPreviewEventBus, backgroundMusic, globalWorld),
                new SkyboxPlugin(assetsProvisioner, dynamicSettings.DirectionalLight, staticContainer.ScenesCache, staticContainer.SceneRestrictionBusController),
                new LoadingScreenPlugin(assetsProvisioner, mvcManager, audioMixerVolumesController,
                    staticContainer.InputBlock, debugBuilder, staticContainer.LoadingStatus, featureFlags),
                new ExternalUrlPromptPlugin(assetsProvisioner, webBrowser, mvcManager, dclCursor),
                new TeleportPromptPlugin(
                    assetsProvisioner,
                    mvcManager,
                    staticContainer.WebRequestsContainer.WebRequestController,
                    placesAPIService,
                    dclCursor,
                    chatMessagesBus
                ),
                new ChangeRealmPromptPlugin(
                    assetsProvisioner,
                    mvcManager,
                    dclCursor,
                    realmUrl => chatMessagesBus.Send(ChatChannel.NEARBY_CHANNEL, $"/{ChatCommandsUtils.COMMAND_GOTO} {realmUrl}", "RestrictedActionAPI")),
                new NftPromptPlugin(assetsProvisioner, webBrowser, mvcManager, nftInfoAPIClient, staticContainer.WebRequestsContainer.WebRequestController, dclCursor),
                staticContainer.CharacterContainer.CreateGlobalPlugin(),
                staticContainer.QualityContainer.CreatePlugin(),
                new MultiplayerMovementPlugin(
                    assetsProvisioner,
                    multiplayerMovementMessageBus,
                    debugBuilder,
                    remoteEntities,
                    staticContainer.CharacterContainer.Transform,
                    dynamicSettings.MultiplayerDebugSettings,
                    appArgs,
                    entityParticipantTable,
                    staticContainer.RealmData,
                    remoteMetadata),
                new AudioPlaybackPlugin(terrainContainer.GenesisTerrain, assetsProvisioner, dynamicWorldParams.EnableLandscape, audioMixerVolumesController),
                new RealmDataDirtyFlagPlugin(staticContainer.RealmData),
                new NotificationPlugin(
                    assetsProvisioner,
                    mvcManager,
                    staticContainer.WebRequestsContainer.WebRequestController,
                    notificationsBusController,
                    notificationsRequestController,
                    identityCache),
                new RewardPanelPlugin(mvcManager, assetsProvisioner, notificationsBusController, staticContainer.WebRequestsContainer.WebRequestController),
                new PassportPlugin(
                    assetsProvisioner,
                    mvcManager,
                    dclCursor,
                    profileRepository,
                    characterPreviewFactory,
                    staticContainer.RealmData,
                    staticContainer.WebRequestsContainer.WebRequestController,
                    characterPreviewEventBus,
                    selfProfile,
                    webBrowser,
                    bootstrapContainer.DecentralandUrlsSource,
                    badgesAPIClient,
                    notificationsBusController,
                    staticContainer.InputBlock,
                    remoteMetadata,
                    cameraReelStorageService,
                    cameraReelStorageService,
                    globalWorld,
                    playerEntity,
                    includeCameraReel,
                    friendServiceProxy,
                    friendOnlineStatusCacheProxy,
                    onlineUsersProvider,
                    realmNavigator,
                    identityCache,
                    realmNftNamesProvider,
                    profileChangesBus,
                    includeFriends,
                    includeUserBlocking,
                    includeCommunities,
                    isNameEditorEnabled,
                    includeVoiceChat,
                    chatEventBus,
                    sharedSpaceManager,
                    profileRepositoryWrapper,
                    voiceChatCallStatusService,
                    galleryEventBus,
                    clipboard,
                    communitiesDataProvider,
                    thumbnailProvider
                ),
                new GenericPopupsPlugin(assetsProvisioner, mvcManager, clipboardManager),
                new GenericContextMenuPlugin(assetsProvisioner, mvcManager, profileRepositoryWrapper),
                realmNavigatorContainer.CreatePlugin(),
                new GPUInstancingPlugin(staticContainer.GPUInstancingService, assetsProvisioner, staticContainer.RealmData, staticContainer.LoadingStatus, exposedGlobalDataContainer.ExposedCameraData),
                new ConfirmationDialogPlugin(assetsProvisioner, mvcManager, profileRepositoryWrapper),
            };

            if (includeVoiceChat)
                globalPlugins.Add(
                    new VoiceChatPlugin(
                        assetsProvisioner,
                        roomHub,
                        mainUIView,
                        voiceChatCallStatusService,
                        profileRepositoryWrapper,
                        entityParticipantTable,
                        globalWorld,
                        playerEntity));

            if (!appArgs.HasDebugFlag() || !appArgs.HasFlagWithValueFalse(AppArgsFlags.LANDSCAPE_TERRAIN_ENABLED))
                globalPlugins.Add(terrainContainer.CreatePlugin(staticContainer, bootstrapContainer, mapRendererContainer, debugBuilder));

            if (localSceneDevelopment)
                globalPlugins.Add(new LocalSceneDevelopmentPlugin(reloadSceneController, realmUrls));
            else
            {
                globalPlugins.Add(lodContainer.LODPlugin);
                globalPlugins.Add(lodContainer.RoadPlugin);
            }

            if (localSceneDevelopment || builderCollectionsPreview)
                globalPlugins.Add(new GlobalGLTFLoadingPlugin(staticContainer.WebRequestsContainer.WebRequestController, staticContainer.RealmData, builderContentURL.Value, localSceneDevelopment));

            globalPlugins.AddRange(staticContainer.SharedPlugins);

            if (includeFriends)
            {
                // TODO many circular dependencies - adjust the flow and get rid of ObjectProxy
                var friendsContainer = new FriendsContainer(
                    mainUIView,
                    mvcManager,
                    assetsProvisioner,
                    identityCache,
                    profileRepository,
                    staticContainer.LoadingStatus,
                    staticContainer.InputBlock,
                    selfProfile,
                    new MVCPassportBridge(mvcManager),
                    notificationsBusController,
                    onlineUsersProvider,
                    realmNavigator,
                    includeUserBlocking,
                    includeVoiceChat,
                    appArgs,
                    dynamicWorldParams.EnableAnalytics,
                    bootstrapContainer.Analytics,
                    chatEventBus,
                    sharedSpaceManager,
                    socialServiceEventBus,
                    socialServiceContainer.socialServicesRPC,
                    friendsEventBus,
                    friendServiceProxy,
                    friendOnlineStatusCacheProxy,
                    friendsCacheProxy,
                    userBlockingCacheProxy,
                    profileRepositoryWrapper,
                    voiceChatCallStatusService
                );

                globalPlugins.Add(friendsContainer);
            }

            if (includeCameraReel)
                globalPlugins.Add(new InWorldCameraPlugin(
                    selfProfile,
                    staticContainer.RealmData,
                    playerEntity,
                    placesAPIService,
                    staticContainer.CharacterContainer.CharacterObject,
                    coroutineRunner,
                    cameraReelStorageService,
                    cameraReelStorageService,
                    mvcManager,
                    clipboard,
                    bootstrapContainer.DecentralandUrlsSource,
                    webBrowser,
                    profileRepository,
                    realmNavigator,
                    assetsProvisioner,
                    wearableCatalog,
                    wearablesProvider,
                    dclCursor,
                    mainUIView.SidebarView.EnsureNotNull().InWorldCameraButton,
                    globalWorld,
                    debugBuilder,
                    nametagsData,
                    profileRepositoryWrapper,
                    sharedSpaceManager,
                    identityCache,
                    thumbnailProvider,
                    galleryEventBus));

            if (includeMarketplaceCredits)
            {
                globalPlugins.Add(new MarketplaceCreditsPlugin(
                    mainUIView,
                    assetsProvisioner,
                    webBrowser,
                    staticContainer.InputBlock,
                    selfProfile,
                    staticContainer.WebRequestsContainer.WebRequestController,
                    bootstrapContainer.DecentralandUrlsSource,
                    mvcManager,
                    notificationsBusController,
                    staticContainer.RealmData,
                    sharedSpaceManager,
                    identityCache,
                    staticContainer.LoadingStatus));
            }

            if (includeCommunities)
                globalPlugins.Add(new CommunitiesPlugin(
                    mvcManager,
                    assetsProvisioner,
                    staticContainer.InputBlock,
                    cameraReelStorageService,
                    cameraReelScreenshotsStorage,
                    profileRepositoryWrapper,
                    friendServiceProxy,
                    communitiesDataProvider,
                    staticContainer.WebRequestsContainer.WebRequestController,
                    placesAPIService,
                    selfProfile,
                    realmNavigator,
                    clipboard,
                    webBrowser,
                    eventsApiService,
                    sharedSpaceManager,
                    chatEventBus,
                    galleryEventBus,
                    communitiesEventBus,
                    socialServiceContainer.socialServicesRPC,
                    lambdasProfilesProvider,
                    bootstrapContainer.DecentralandUrlsSource,
                    identityCache));

            if (dynamicWorldParams.EnableAnalytics)
                globalPlugins.Add(new AnalyticsPlugin(
                        bootstrapContainer.Analytics!,
                        staticContainer.Profiler,
                        staticContainer.LoadingStatus,
                        staticContainer.RealmData,
                        staticContainer.ScenesCache,
                        staticContainer.MainPlayerAvatarBaseProxy,
                        identityCache,
                        debugBuilder,
                        cameraReelStorageService,
                        entityParticipantTable
                    )
                );

            if (localSceneDevelopment || appArgs.HasFlag(AppArgsFlags.SCENE_CONSOLE))
                globalPlugins.Add(new DebugMenuPlugin(
                    bootstrapContainer.DiagnosticsContainer,
                    staticContainer.InputBlock,
                    assetsProvisioner,
                    currentSceneInfo,
                    roomsStatus,
                    debugBuilder));

            var globalWorldFactory = new GlobalWorldFactory(
                in staticContainer,
                exposedGlobalDataContainer.CameraSamplingData,
                realmSamplingData,
                assetBundlesURL,
                staticContainer.RealmData,
                globalPlugins,
                debugBuilder,
                staticContainer.ScenesCache,
                dynamicWorldParams.HybridSceneParams,
                currentSceneInfo,
                lodContainer.LodCache,
                lodContainer.RoadCoordinates,
                lodContainer.LODSettings,
                multiplayerEmotesMessageBus,
                globalWorld,
                staticContainer.SceneReadinessReportQueue,
                localSceneDevelopment,
                profileRepository,
                bootstrapContainer.UseRemoteAssetBundles,
                lodContainer.RoadAssetsPool,
                staticContainer.SceneLoadingLimit
            );

            staticContainer.RoomHubProxy.SetObject(roomHub);

            var container = new DynamicWorldContainer(
                mvcManager,
                realmContainer.RealmController,
                globalWorldFactory,
                globalPlugins,
                profileRepository,
                initializationFlowContainer.InitializationFlow,
                chatMessagesBus,
                messagePipesHub,
                remoteMetadata,
                profileBroadcast,
                roomHub,
                socialServiceContainer,
                selfProfile
            );

            // Init itself
            await dynamicWorldDependencies.SettingsContainer.InitializePluginAsync(container, ct)!.ThrowOnFail();

            return (container, true);
        }

        private static void ParseDebugForcedEmotes(IReadOnlyCollection<string>? debugEmotes, ref List<URN> parsedEmotes)
        {
            if (debugEmotes?.Count > 0)
                parsedEmotes.AddRange(debugEmotes.Select(emote => new URN(emote)));
        }

        private static void ParseParamsForcedEmotes(IAppArgs appParams, ref List<URN> parsedEmotes)
        {
            if (appParams.TryGetValue(AppArgsFlags.FORCED_EMOTES, out string? csv) && !string.IsNullOrEmpty(csv!))
                parsedEmotes.AddRange(csv.Split(',', StringSplitOptions.RemoveEmptyEntries)?.Select(emote => new URN(emote)) ?? ArraySegment<URN>.Empty);
        }
    }
}<|MERGE_RESOLUTION|>--- conflicted
+++ resolved
@@ -685,13 +685,8 @@
                     voiceChatRoom
                 ),
                 new WorldInfoPlugin(worldInfoHub, debugBuilder, chatHistory),
-<<<<<<< HEAD
-                new CharacterMotionPlugin(staticContainer.CharacterContainer.CharacterObject, debugBuilder, staticContainer.ComponentsContainer.ComponentPoolsRegistry, staticContainer.SceneReadinessReportQueue),
+                new CharacterMotionPlugin(staticContainer.CharacterContainer.CharacterObject, debugBuilder, staticContainer.ComponentsContainer.ComponentPoolsRegistry, staticContainer.SceneReadinessReportQueue, terrainContainer.Landscape),
                 new InputPlugin(dclCursor, unityEventSystem, assetsProvisioner, multiplayerEmotesMessageBus, emotesBus, mvcManager),
-=======
-                new CharacterMotionPlugin(staticContainer.CharacterContainer.CharacterObject, debugBuilder, staticContainer.ComponentsContainer.ComponentPoolsRegistry, staticContainer.SceneReadinessReportQueue, terrainContainer.Landscape),
-                new InputPlugin(dclCursor, unityEventSystem, assetsProvisioner, multiplayerEmotesMessageBus, mvcManager),
->>>>>>> 4ae28ffe
                 new GlobalInteractionPlugin(assetsProvisioner, staticContainer.EntityCollidersGlobalCache, exposedGlobalDataContainer.GlobalInputEvents, unityEventSystem, mvcManager, menusAccessFacade),
                 new CharacterCameraPlugin(assetsProvisioner, realmSamplingData, exposedGlobalDataContainer.ExposedCameraData, debugBuilder, dynamicWorldDependencies.CommandLineArgs),
                 new WearablePlugin(staticContainer.WebRequestsContainer.WebRequestController, staticContainer.RealmData, staticContainer.CacheCleaner, wearableCatalog, builderContentURL.Value, builderCollectionsPreview),
