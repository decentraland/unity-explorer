--- conflicted
+++ resolved
@@ -108,12 +108,9 @@
 using System.Linq;
 using System.Threading;
 using DCL.InWorldCamera;
-<<<<<<< HEAD
+using Global.Versioning;
 using DCL.Chat.Services;
 using DCL.Translation.Settings;
-=======
-using Global.Versioning;
->>>>>>> 94f89070
 using DCL.UI.ProfileElements;
 using UnityEngine;
 using UnityEngine.Audio;
@@ -438,12 +435,7 @@
             bool includeCameraReel = featureFlags.IsEnabled(FeatureFlagsStrings.CAMERA_REEL) || (appArgs.HasDebugFlag() && appArgs.HasFlag(AppArgsFlags.CAMERA_REEL)) || Application.isEditor;
             bool includeFriends = (featureFlags.IsEnabled(FeatureFlagsStrings.FRIENDS) || (appArgs.HasDebugFlag() && appArgs.HasFlag(AppArgsFlags.FRIENDS)) || Application.isEditor) && !localSceneDevelopment;
             bool includeUserBlocking = featureFlags.IsEnabled(FeatureFlagsStrings.FRIENDS_USER_BLOCKING) || (appArgs.HasDebugFlag() && appArgs.HasFlag(AppArgsFlags.FRIENDS_USER_BLOCKING));
-<<<<<<< HEAD
-            bool includeVoiceChat = includeFriends && includeUserBlocking && (Application.isEditor || featureFlags.IsEnabled(FeatureFlagsStrings.VOICE_CHAT) || (appArgs.HasDebugFlag() && appArgs.HasFlag(AppArgsFlags.VOICE_CHAT)));
             bool includeTranslationChat = featureFlags.IsEnabled(FeatureFlagsStrings.CHAT_TRANSLATION_ENABLED);
-=======
-
->>>>>>> 94f89070
             bool isNameEditorEnabled = featureFlags.IsEnabled(FeatureFlagsStrings.PROFILE_NAME_EDITOR) || (appArgs.HasDebugFlag() && appArgs.HasFlag(AppArgsFlags.PROFILE_NAME_EDITOR)) || Application.isEditor;
             bool includeMarketplaceCredits = featureFlags.IsEnabled(FeatureFlagsStrings.MARKETPLACE_CREDITS);
 
@@ -769,20 +761,13 @@
                     communitiesDataService,
                     thumbnailCache,
                     communitiesEventBus,
-<<<<<<< HEAD
-                    voiceChatCallStatusService,
-                    includeVoiceChat,
+                    voiceChatContainer.VoiceChatOrchestrator,
+                    mainUIView.SidebarView.unreadMessagesButton.transform,
                     includeTranslationChat,
-                    realmNavigator,
-                    mainUIView.SidebarView.unreadMessagesButton.transform,
                     translationSettings,
                     staticContainer.WebRequestsContainer.WebRequestController,
                     bootstrapContainer.DecentralandUrlsSource,
                     bootstrapContainer.Environment),
-=======
-                    voiceChatContainer.VoiceChatOrchestrator,
-                    mainUIView.SidebarView.unreadMessagesButton.transform),
->>>>>>> 94f89070
                 new ExplorePanelPlugin(
                     eventBus,
                     assetsProvisioner,
@@ -836,12 +821,8 @@
                     upscaleController,
                     communitiesDataProvider,
                     realmNftNamesProvider,
-<<<<<<< HEAD
-                    includeVoiceChat,
+                    voiceChatContainer.VoiceChatOrchestrator,
                     includeTranslationChat,
-=======
-                    voiceChatContainer.VoiceChatOrchestrator,
->>>>>>> 94f89070
                     galleryEventBus,
                     thumbnailProvider
                 ),
@@ -1087,12 +1068,9 @@
                         debugBuilder,
                         cameraReelStorageService,
                         entityParticipantTable,
-<<<<<<< HEAD
+                        staticContainer.ScenesCache,
                         eventBus,
                         translationSettings
-=======
-                        staticContainer.ScenesCache
->>>>>>> 94f89070
                     )
                 );
 
