using Arch.Core;
using CommunicationData.URLHelpers;
using Cysharp.Threading.Tasks;
using DCL.AssetsProvision;
using DCL.Audio;
using DCL.AvatarRendering.Emotes;
using DCL.AvatarRendering.Emotes.Equipped;
using DCL.AvatarRendering.Wearables;
using DCL.AvatarRendering.Wearables.Equipped;
using DCL.AvatarRendering.Wearables.Helpers;
using DCL.AvatarRendering.Wearables.ThirdParty;
using DCL.Backpack.BackpackBus;
using DCL.BadgesAPIService;
using DCL.Browser;
using DCL.Browser.DecentralandUrls;
using DCL.CharacterPreview;
using DCL.Chat.Commands;
using DCL.Chat.EventBus;
using DCL.Chat.History;
using DCL.Chat.MessageBus;
using DCL.Clipboard;
using DCL.Communities;
using DCL.Communities.CommunitiesDataProvider;
using DCL.DebugUtilities;
using DCL.Diagnostics;
using DCL.EventsApi;
using DCL.FeatureFlags;
using DCL.Friends;
using DCL.Friends.Passport;
using DCL.Friends.UserBlocking;
using DCL.Input;
using DCL.InWorldCamera.CameraReelStorageService;
using DCL.LOD.Systems;
using DCL.MapRenderer;
using DCL.Minimap;
using DCL.Multiplayer.Connections.Archipelago.AdapterAddress.Current;
using DCL.Multiplayer.Connections.Archipelago.Rooms;
using DCL.Multiplayer.Connections.Archipelago.Rooms.Chat;
using DCL.Multiplayer.Connections.DecentralandUrls;
using DCL.Multiplayer.Connections.GateKeeper.Meta;
using DCL.Multiplayer.Connections.GateKeeper.Rooms;
using DCL.Multiplayer.Connections.GateKeeper.Rooms.Options;
using DCL.Multiplayer.Connections.Messaging.Hubs;
using DCL.Multiplayer.Connections.Pools;
using DCL.Multiplayer.Connections.RoomHubs;
using DCL.Multiplayer.Connections.Rooms.Connective;
using DCL.Multiplayer.Connections.Rooms.Status;
using DCL.Multiplayer.Connections.Systems.Throughput;
using DCL.Multiplayer.Connectivity;
using DCL.Multiplayer.Deduplication;
using DCL.Multiplayer.Emotes;
using DCL.Multiplayer.HealthChecks;
using DCL.Multiplayer.HealthChecks.Struct;
using DCL.Multiplayer.Movement;
using DCL.Multiplayer.Movement.Settings;
using DCL.Multiplayer.Movement.Systems;
using DCL.Multiplayer.Profiles.BroadcastProfiles;
using DCL.Multiplayer.Profiles.Entities;
using DCL.Multiplayer.Profiles.Poses;
using DCL.Multiplayer.Profiles.Tables;
using DCL.Multiplayer.SDK.Systems.GlobalWorld;
using DCL.Nametags;
using DCL.Navmap;
using DCL.NftInfoAPIService;
using DCL.Notifications;
using DCL.NotificationsBusController.NotificationsBus;
using DCL.Optimization.AdaptivePerformance.Systems;
using DCL.Optimization.Pools;
using DCL.PerformanceAndDiagnostics.Analytics;
using DCL.PlacesAPIService;
using DCL.PluginSystem;
using DCL.PluginSystem.Global;
using DCL.Profiles;
using DCL.Profiles.Helpers;
using DCL.Profiles.Self;
using DCL.RealmNavigation;
using DCL.Rendering.GPUInstancing.Systems;
using DCL.RuntimeDeepLink;
using DCL.SceneLoadingScreens.LoadingScreen;
using DCL.SkyBox;
using DCL.SocialService;
using DCL.UI;
using DCL.UI.ConfirmationDialog;
using DCL.UI.GenericContextMenu;
using DCL.UI.GenericContextMenu.Controllers;
using DCL.UI.InputFieldFormatting;
using DCL.UI.MainUI;
using DCL.UI.Profiles.Helpers;
using DCL.UI.SharedSpaceManager;
using DCL.UserInAppInitializationFlow;
using DCL.Utilities;
using DCL.Utilities.Extensions;
using DCL.VoiceChat;
using DCL.VoiceChat.Services;
using DCL.Web3.Identities;
using DCL.WebRequests.Analytics;
using ECS.Prioritization.Components;
using ECS.SceneLifeCycle;
using ECS.SceneLifeCycle.CurrentScene;
using ECS.SceneLifeCycle.Realm;
using Global.AppArgs;
using Global.Dynamic.ChatCommands;
using Global.Dynamic.RealmUrl;
using Global.Dynamic.LaunchModes;
using Global.Versioning;
using LiveKit.Internal.FFIClients.Pools;
using LiveKit.Internal.FFIClients.Pools.Memory;
using LiveKit.Proto;
using MVC;
using MVC.PopupsController.PopupCloser;
using SceneRunner.Debugging.Hub;
using System;
using System.Buffers;
using System.Collections.Generic;
using System.Linq;
using System.Threading;
using DCL.InWorldCamera;
using DCL.Chat.Services;
using DCL.UI.ProfileElements;
using UnityEngine;
using UnityEngine.Audio;
using UnityEngine.EventSystems;
using UnityEngine.Pool;
using UnityEngine.UIElements;
using Utility;
using Utility.Ownership;
using Utility.PriorityQueue;
using Object = UnityEngine.Object;

namespace Global.Dynamic
{
    public class DynamicWorldContainer : DCLWorldContainer<DynamicWorldSettings>
    {
        private readonly IChatMessagesBus chatMessagesBus;
        private readonly IProfileBroadcast profileBroadcast;
        private readonly SocialServicesContainer socialServicesContainer;
        private readonly ISelfProfile selfProfile;

        public IMVCManager MvcManager { get; }

        public IGlobalRealmController RealmController { get; }

        public GlobalWorldFactory GlobalWorldFactory { get; }

        public IReadOnlyList<IDCLGlobalPlugin> GlobalPlugins { get; }

        public IProfileRepository ProfileRepository { get; }

        public IUserInAppInitializationFlow UserInAppInAppInitializationFlow { get; }

        public IMessagePipesHub MessagePipesHub { get; }

        public IRemoteMetadata RemoteMetadata { get; }

        public IRoomHub RoomHub { get; }

        private DynamicWorldContainer(
            IMVCManager mvcManager,
            IGlobalRealmController realmController,
            GlobalWorldFactory globalWorldFactory,
            IReadOnlyList<IDCLGlobalPlugin> globalPlugins,
            IProfileRepository profileRepository,
            IUserInAppInitializationFlow userInAppInAppInitializationFlow,
            IChatMessagesBus chatMessagesBus,
            IMessagePipesHub messagePipesHub,
            IRemoteMetadata remoteMetadata,
            IProfileBroadcast profileBroadcast,
            IRoomHub roomHub,
            SocialServicesContainer socialServicesContainer,
            ISelfProfile selfProfile)
        {
            MvcManager = mvcManager;
            RealmController = realmController;
            GlobalWorldFactory = globalWorldFactory;
            GlobalPlugins = globalPlugins;
            ProfileRepository = profileRepository;
            UserInAppInAppInitializationFlow = userInAppInAppInitializationFlow;
            MessagePipesHub = messagePipesHub;
            RemoteMetadata = remoteMetadata;
            RoomHub = roomHub;
            this.chatMessagesBus = chatMessagesBus;
            this.profileBroadcast = profileBroadcast;
            this.socialServicesContainer = socialServicesContainer;
            this.selfProfile = selfProfile;
        }

        public override void Dispose()
        {
            chatMessagesBus.Dispose();
            profileBroadcast.Dispose();
            MessagePipesHub.Dispose();
            socialServicesContainer.Dispose();
            selfProfile.Dispose();
        }

        public static async UniTask<(DynamicWorldContainer? container, bool success)> CreateAsync(
            BootstrapContainer bootstrapContainer,
            DynamicWorldDependencies dynamicWorldDependencies,
            DynamicWorldParams dynamicWorldParams,
            AudioClipConfig backgroundMusic,
            World globalWorld,
            Entity playerEntity,
            IAppArgs appArgs,
            ICoroutineRunner coroutineRunner,
            DCLVersion dclVersion,
            RealmUrls realmUrls,
            CancellationToken ct)
        {
            DynamicSettings dynamicSettings = dynamicWorldDependencies.DynamicSettings;
            StaticContainer staticContainer = dynamicWorldDependencies.StaticContainer;
            IWeb3IdentityCache identityCache = dynamicWorldDependencies.Web3IdentityCache;
            IAssetsProvisioner assetsProvisioner = dynamicWorldDependencies.AssetsProvisioner;
            IDebugContainerBuilder debugBuilder = dynamicWorldDependencies.DebugContainerBuilder;
            var explorePanelNavmapBus = new ObjectProxy<INavmapBus>();
            INavmapBus sharedNavmapCommandBus = new SharedNavmapBus(explorePanelNavmapBus);

            // If we have many undesired delays when using the third-party providers, it might be useful to cache it at app's bootstrap
            // So far, the chance of using it is quite low, so it's preferable to do it lazy avoiding extra requests & memory allocations
            IThirdPartyNftProviderSource thirdPartyNftProviderSource = new RealmThirdPartyNftProviderSource(staticContainer.WebRequestsContainer.WebRequestController,
                staticContainer.RealmData);

            var placesAPIService = new PlacesAPIService(new PlacesAPIClient(staticContainer.WebRequestsContainer.WebRequestController, bootstrapContainer.DecentralandUrlsSource));

            IEventsApiService eventsApiService = new HttpEventsApiService(staticContainer.WebRequestsContainer.WebRequestController,
                URLDomain.FromString(bootstrapContainer.DecentralandUrlsSource.Url(DecentralandUrl.ApiEvents)));

            var mapPathEventBus = new MapPathEventBus();
            NotificationsBusController notificationsBusController = new NotificationsBusController();
            NotificationsBusController.Initialize(notificationsBusController);

            DefaultTexturesContainer defaultTexturesContainer = null!;
            LODContainer lodContainer = null!;

            IOnlineUsersProvider baseUserProvider = new ArchipelagoHttpOnlineUsersProvider(staticContainer.WebRequestsContainer.WebRequestController,
                URLAddress.FromString(bootstrapContainer.DecentralandUrlsSource.Url(DecentralandUrl.RemotePeers)));

            var onlineUsersProvider = new WorldInfoOnlineUsersProviderDecorator(
                baseUserProvider,
                staticContainer.WebRequestsContainer.WebRequestController,
                URLAddress.FromString(bootstrapContainer.DecentralandUrlsSource.Url(DecentralandUrl.RemotePeersWorld)));

            async UniTask InitializeContainersAsync(IPluginSettingsContainer settingsContainer, CancellationToken ct)
            {
                // Init other containers
                defaultTexturesContainer =
                    await DefaultTexturesContainer
                         .CreateAsync(
                              settingsContainer,
                              assetsProvisioner,
                              appArgs,
                              ct
                          )
                         .ThrowOnFail();

                lodContainer =
                    await LODContainer
                         .CreateAsync(
                              assetsProvisioner,
                              bootstrapContainer.DecentralandUrlsSource,
                              staticContainer,
                              settingsContainer,
                              staticContainer.RealmData,
                              defaultTexturesContainer.TextureArrayContainerFactory,
                              debugBuilder,
                              dynamicWorldParams.EnableLOD,
                              staticContainer.GPUInstancingService,
                              ct
                          )
                         .ThrowOnFail();
            }

            try { await InitializeContainersAsync(dynamicWorldDependencies.SettingsContainer, ct); }
            catch (Exception) { return (null, false); }

            CursorSettings cursorSettings = (await assetsProvisioner.ProvideMainAssetAsync(dynamicSettings.CursorSettings, ct)).Value;
            ProvidedAsset<Texture2D> normalCursorAsset = await assetsProvisioner.ProvideMainAssetAsync(cursorSettings.NormalCursor, ct);
            ProvidedAsset<Texture2D> interactionCursorAsset = await assetsProvisioner.ProvideMainAssetAsync(cursorSettings.InteractionCursor, ct);

            var unityEventSystem = new UnityEventSystem(EventSystem.current.EnsureNotNull());
            var dclCursor = new DCLCursor(normalCursorAsset.Value, interactionCursorAsset.Value, cursorSettings.NormalCursorHotspot, cursorSettings.InteractionCursorHotspot);

            staticContainer.QualityContainer.AddDebugViews(debugBuilder);

            var realmSamplingData = new RealmSamplingData();

            ExposedGlobalDataContainer exposedGlobalDataContainer = staticContainer.ExposedGlobalDataContainer;

            PopupCloserView popupCloserView = Object.Instantiate((await assetsProvisioner.ProvideMainAssetAsync(dynamicSettings.PopupCloserView, CancellationToken.None)).Value.GetComponent<PopupCloserView>()).EnsureNotNull();
            MainUIView mainUIView = Object.Instantiate((await assetsProvisioner.ProvideMainAssetAsync(dynamicSettings.MainUIView, CancellationToken.None)).Value.GetComponent<MainUIView>()).EnsureNotNull();

            var coreMvcManager = new MVCManager(new WindowStackManager(), new CancellationTokenSource(), popupCloserView);

            IMVCManager mvcManager = dynamicWorldParams.EnableAnalytics
                ? new MVCManagerAnalyticsDecorator(coreMvcManager, bootstrapContainer.Analytics!)
                : coreMvcManager;

            var loadingScreenTimeout = new LoadingScreenTimeout();
            ILoadingScreen loadingScreen = new LoadingScreen(mvcManager, loadingScreenTimeout);

            var nftInfoAPIClient = new OpenSeaAPIClient(staticContainer.WebRequestsContainer.WebRequestController, bootstrapContainer.DecentralandUrlsSource);
            var wearableCatalog = new WearableStorage();
            var characterPreviewFactory = new CharacterPreviewFactory(staticContainer.ComponentsContainer.ComponentPoolsRegistry, appArgs);
            IWebBrowser webBrowser = bootstrapContainer.WebBrowser;
            ISystemClipboard clipboard = new UnityClipboard();
            ProfileNameColorHelper.SetNameColors(dynamicSettings.UserNameColors);
            NametagsData nametagsData = (await assetsProvisioner.ProvideMainAssetAsync(dynamicSettings.NametagsData, ct)).Value;

            IProfileCache profileCache = new DefaultProfileCache();

            var profileRepository = new LogProfileRepository(
                new RealmProfileRepository(staticContainer.WebRequestsContainer.WebRequestController, staticContainer.RealmData, profileCache)
            );

            GalleryEventBus galleryEventBus = new GalleryEventBus();

            static IMultiPool MultiPoolFactory() =>
                new DCLMultiPool();

            var memoryPool = new ArrayMemoryPool(ArrayPool<byte>.Shared!);

            var assetBundlesURL = URLDomain.FromString(bootstrapContainer.DecentralandUrlsSource.Url(DecentralandUrl.AssetBundlesCDN));
            var builderDTOsURL = URLDomain.FromString(bootstrapContainer.DecentralandUrlsSource.Url(DecentralandUrl.BuilderApiDtos));
            var builderContentURL = URLDomain.FromString(bootstrapContainer.DecentralandUrlsSource.Url(DecentralandUrl.BuilderApiContent));

            var emotesCache = new MemoryEmotesStorage();
            staticContainer.CacheCleaner.Register(emotesCache);
            var equippedWearables = new EquippedWearables();
            var equippedEmotes = new EquippedEmotes();
            var forceRender = new List<string>();

            var selfEmotes = new List<URN>();
            ParseParamsForcedEmotes(bootstrapContainer.ApplicationParametersParser, ref selfEmotes);
            ParseDebugForcedEmotes(bootstrapContainer.DebugSettings.EmotesToAddToUserProfile, ref selfEmotes);

            var selfProfile = new SelfProfile(profileRepository, identityCache, equippedWearables, wearableCatalog,
                emotesCache, equippedEmotes, forceRender, selfEmotes, profileCache, globalWorld, playerEntity);

            IEmoteProvider emoteProvider = new ApplicationParamsEmoteProvider(appArgs,
                new EcsEmoteProvider(globalWorld, staticContainer.RealmData), builderDTOsURL.Value);

            var wearablesProvider = new ApplicationParametersWearablesProvider(appArgs,
                new ECSWearablesProvider(identityCache, globalWorld), builderDTOsURL.Value);

            //TODO should be unified with LaunchMode
            bool localSceneDevelopment = !string.IsNullOrEmpty(dynamicWorldParams.LocalSceneDevelopmentRealm);
            bool builderCollectionsPreview = appArgs.HasFlag(AppArgsFlags.SELF_PREVIEW_BUILDER_COLLECTIONS);

            var teleportController = new TeleportController(staticContainer.SceneReadinessReportQueue);

            var realmContainer = RealmContainer.Create(
                staticContainer,
                identityCache,
                dynamicWorldParams.StaticLoadPositions,
                debugBuilder,
                loadingScreenTimeout,
                loadingScreen,
                localSceneDevelopment,
                bootstrapContainer.DecentralandUrlsSource,
                appArgs,
                teleportController);

            var terrainContainer = TerrainContainer.Create(staticContainer, realmContainer, dynamicWorldParams.EnableLandscape, localSceneDevelopment);

            SceneRoomLogMetaDataSource playSceneMetaDataSource = new SceneRoomMetaDataSource(staticContainer.RealmData, staticContainer.CharacterContainer.Transform, globalWorld, dynamicWorldParams.IsolateScenesCommunication).WithLog();
            SceneRoomLogMetaDataSource localDevelopmentMetaDataSource = ConstSceneRoomMetaDataSource.FromMachineUUID().WithLog();

            var gateKeeperSceneRoomOptions = new GateKeeperSceneRoomOptions(staticContainer.LaunchMode, bootstrapContainer.DecentralandUrlsSource, playSceneMetaDataSource, localDevelopmentMetaDataSource);

            IGateKeeperSceneRoom gateKeeperSceneRoom = new GateKeeperSceneRoom(staticContainer.WebRequestsContainer.WebRequestController, staticContainer.ScenesCache, gateKeeperSceneRoomOptions)
               .AsActivatable();

            var currentAdapterAddress = ICurrentAdapterAddress.NewDefault(staticContainer.RealmData);

            var archipelagoIslandRoom = IArchipelagoIslandRoom.NewDefault(
                identityCache,
                MultiPoolFactory(),
                new ArrayMemoryPool(),
                staticContainer.CharacterContainer.CharacterObject,
                currentAdapterAddress,
                staticContainer.WebRequestsContainer.WebRequestController
            );

            var reloadSceneController = new ECSReloadScene(staticContainer.ScenesCache, globalWorld, playerEntity, localSceneDevelopment);

            var chatRoom = new ChatConnectiveRoom(staticContainer.WebRequestsContainer.WebRequestController, URLAddress.FromString(bootstrapContainer.DecentralandUrlsSource.Url(DecentralandUrl.ChatAdapter)));

            var voiceChatRoom = new VoiceChatActivatableConnectiveRoom();

            IRoomHub roomHub = new RoomHub(
                localSceneDevelopment ? IConnectiveRoom.Null.INSTANCE : archipelagoIslandRoom,
                gateKeeperSceneRoom,
                chatRoom,
                voiceChatRoom
            );

            var islandThroughputBunch = new ThroughputBufferBunch(new ThroughputBuffer(), new ThroughputBuffer());
            var sceneThroughputBunch = new ThroughputBufferBunch(new ThroughputBuffer(), new ThroughputBuffer());
            var chatThroughputBunch = new ThroughputBufferBunch(new ThroughputBuffer(), new ThroughputBuffer());

            var messagePipesHub = new MessagePipesHub(roomHub, MultiPoolFactory(), MultiPoolFactory(), memoryPool, islandThroughputBunch, sceneThroughputBunch, chatThroughputBunch);

            var roomsStatus = new RoomsStatus(
                roomHub,

                //override allowed only in Editor
                Application.isEditor
                    ? new LinkedBox<(bool use, ConnectionQuality quality)>(
                        () => (bootstrapContainer.DebugSettings.OverrideConnectionQuality, bootstrapContainer.DebugSettings.ConnectionQuality)
                    )
                    : new Box<(bool use, ConnectionQuality quality)>((false, ConnectionQuality.QualityExcellent))
            );

            var entityParticipantTable = new EntityParticipantTable();
            staticContainer.EntityParticipantTableProxy.SetObject(entityParticipantTable);

            var queuePoolFullMovementMessage = new ObjectPool<SimplePriorityQueue<NetworkMovementMessage>>(
                () => new SimplePriorityQueue<NetworkMovementMessage>(),
                actionOnRelease: queue => queue.Clear()
            );

            var remoteEntities = new RemoteEntities(
                entityParticipantTable,
                staticContainer.ComponentsContainer.ComponentPoolsRegistry,
                queuePoolFullMovementMessage,
                staticContainer.EntityCollidersGlobalCache
            );

            var realmNavigatorContainer = RealmNavigationContainer.Create
                (staticContainer, bootstrapContainer, lodContainer, realmContainer, remoteEntities, globalWorld, roomHub, terrainContainer.Landscape, exposedGlobalDataContainer, loadingScreen);

            IHealthCheck livekitHealthCheck = bootstrapContainer.DebugSettings.EnableEmulateNoLivekitConnection
                ? new IHealthCheck.AlwaysFails()
                : new StartLiveKitRooms(roomHub);

            livekitHealthCheck = dynamicWorldParams.EnableAnalytics
                ? livekitHealthCheck.WithFailAnalytics(bootstrapContainer.Analytics!)
                : livekitHealthCheck;

            FeatureFlagsConfiguration featureFlags = FeatureFlagsConfiguration.Instance;

            bool includeCameraReel = featureFlags.IsEnabled(FeatureFlagsStrings.CAMERA_REEL) || (appArgs.HasDebugFlag() && appArgs.HasFlag(AppArgsFlags.CAMERA_REEL)) || Application.isEditor;
            bool includeFriends = (featureFlags.IsEnabled(FeatureFlagsStrings.FRIENDS) || (appArgs.HasDebugFlag() && appArgs.HasFlag(AppArgsFlags.FRIENDS)) || Application.isEditor) && !localSceneDevelopment;
            bool includeUserBlocking = featureFlags.IsEnabled(FeatureFlagsStrings.FRIENDS_USER_BLOCKING) || (appArgs.HasDebugFlag() && appArgs.HasFlag(AppArgsFlags.FRIENDS_USER_BLOCKING));
            bool includeVoiceChat = includeFriends && includeUserBlocking && (Application.isEditor || featureFlags.IsEnabled(FeatureFlagsStrings.VOICE_CHAT) || (appArgs.HasDebugFlag() && appArgs.HasFlag(AppArgsFlags.VOICE_CHAT)));
            bool isNameEditorEnabled = featureFlags.IsEnabled(FeatureFlagsStrings.PROFILE_NAME_EDITOR) || (appArgs.HasDebugFlag() && appArgs.HasFlag(AppArgsFlags.PROFILE_NAME_EDITOR)) || Application.isEditor;
            bool includeMarketplaceCredits = featureFlags.IsEnabled(FeatureFlagsStrings.MARKETPLACE_CREDITS);

            CommunitiesFeatureAccess.Initialize(new CommunitiesFeatureAccess(identityCache));
            bool includeCommunities = await CommunitiesFeatureAccess.Instance.IsUserAllowedToUseTheFeatureAsync(ct, ignoreAllowedList: true, cacheResult: false);

            var chatHistory = new ChatHistory();
            ISharedSpaceManager sharedSpaceManager = new SharedSpaceManager(mvcManager, globalWorld, includeFriends, includeCameraReel);

            var initializationFlowContainer = InitializationFlowContainer.Create(staticContainer,
                bootstrapContainer,
                realmContainer,
                realmNavigatorContainer,
                terrainContainer,
                loadingScreen,
                livekitHealthCheck,
                bootstrapContainer.DecentralandUrlsSource,
                mvcManager,
                selfProfile,
                dynamicWorldParams,
                appArgs,
                backgroundMusic,
                roomHub,
                localSceneDevelopment,
                staticContainer.CharacterContainer);

            IRealmNavigator realmNavigator = realmNavigatorContainer.RealmNavigator;

            MapRendererContainer? mapRendererContainer =
                await MapRendererContainer
                   .CreateAsync(
                        dynamicWorldDependencies.SettingsContainer,
                        staticContainer,
                        bootstrapContainer.DecentralandUrlsSource,
                        assetsProvisioner,
                        placesAPIService,
                        eventsApiService,
                        mapPathEventBus,
                        staticContainer.MapPinsEventBus,
                        realmNavigator,
                        staticContainer.RealmData,
                        sharedNavmapCommandBus,
                        onlineUsersProvider,
                        ct
                    );

            var worldInfoHub = new LocationBasedWorldInfoHub(
                new WorldInfoHub(staticContainer.SingletonSharedDependencies.SceneMapping),
                staticContainer.CharacterContainer.CharacterObject
            );

            dynamicWorldDependencies.WorldInfoTool.Initialize(worldInfoHub);

            var characterDataPropagationUtility = new CharacterDataPropagationUtility(staticContainer.ComponentsContainer.ComponentPoolsRegistry.AddComponentPool<SDKProfile>());

            var currentSceneInfo = new CurrentSceneInfo();

            var chatTeleporter = new ChatTeleporter(realmNavigator, new ChatEnvironmentValidator(bootstrapContainer.Environment), bootstrapContainer.DecentralandUrlsSource);

            var reloadSceneChatCommand = new ReloadSceneChatCommand(reloadSceneController, globalWorld, playerEntity, staticContainer.ScenesCache, teleportController, localSceneDevelopment);

            var chatCommands = new List<IChatCommand>
            {
                new GoToChatCommand(chatTeleporter, staticContainer.WebRequestsContainer.WebRequestController, bootstrapContainer.DecentralandUrlsSource),
                new GoToLocalChatCommand(chatTeleporter),
                new WorldChatCommand(chatTeleporter),
                new DebugPanelChatCommand(debugBuilder),
                new ShowEntityChatCommand(worldInfoHub),
                reloadSceneChatCommand,
                new LoadPortableExperienceChatCommand(staticContainer.PortableExperiencesController),
                new KillPortableExperienceChatCommand(staticContainer.PortableExperiencesController),
                new VersionChatCommand(dclVersion),
                new RoomsChatCommand(roomHub),
                new LogsChatCommand(), new AppArgsCommand(appArgs)
            };

            chatCommands.Add(new HelpChatCommand(chatCommands, appArgs));

            var chatMessageFactory = new ChatMessageFactory(profileCache, identityCache);
            var userBlockingCacheProxy = new ObjectProxy<IUserBlockingCache>();

            IChatMessagesBus coreChatMessageBus = new MultiplayerChatMessagesBus(messagePipesHub, chatMessageFactory, new MessageDeduplication<double>(), userBlockingCacheProxy, new DecentralandUrlsSource(bootstrapContainer.Environment, ILaunchMode.PLAY))
                                                 .WithSelfResend(identityCache, chatMessageFactory)
                                                 .WithIgnoreSymbols()
                                                 .WithCommands(chatCommands, staticContainer.LoadingStatus)
                                                 .WithDebugPanel(debugBuilder);

            IChatMessagesBus chatMessagesBus = dynamicWorldParams.EnableAnalytics
                ? new ChatMessagesBusAnalyticsDecorator(coreChatMessageBus, bootstrapContainer.Analytics!, profileCache, selfProfile)
                : coreChatMessageBus;

            var minimap = new MinimapController(
                mainUIView.MinimapView.EnsureNotNull(),
                mapRendererContainer.MapRenderer,
                mvcManager,
                placesAPIService,
                staticContainer.RealmData,
                realmNavigator,
                staticContainer.ScenesCache,
                mapPathEventBus,
                staticContainer.SceneRestrictionBusController,
                dynamicWorldParams.StartParcel.Peek(),
                sharedSpaceManager,
                clipboard,
                bootstrapContainer.DecentralandUrlsSource,
                chatMessagesBus,
                reloadSceneChatCommand
            );

            var coreBackpackEventBus = new BackpackEventBus();

            ISocialServiceEventBus socialServiceEventBus = new SocialServiceEventBus();
            var socialServiceContainer = new SocialServicesContainer(bootstrapContainer.DecentralandUrlsSource, identityCache, socialServiceEventBus, appArgs);

            IVoiceService voiceService = new RPCVoiceChatService(socialServiceContainer.socialServicesRPC, socialServiceEventBus);
            IVoiceChatCallStatusService voiceChatCallStatusService = new VoiceChatCallStatusService(voiceService);

            IBackpackEventBus backpackEventBus = dynamicWorldParams.EnableAnalytics
                ? new BackpackEventBusAnalyticsDecorator(coreBackpackEventBus, bootstrapContainer.Analytics!)
                : coreBackpackEventBus;

            var profileBroadcast = new DebounceProfileBroadcast(
                new ProfileBroadcast(messagePipesHub, selfProfile)
            );

            var multiplayerEmotesMessageBus = new MultiplayerEmotesMessageBus(messagePipesHub, dynamicSettings.MultiplayerDebugSettings, userBlockingCacheProxy);

            var remoteMetadata = new DebounceRemoteMetadata(new RemoteMetadata(roomHub, staticContainer.RealmData));

            var characterPreviewEventBus = new CharacterPreviewEventBus();
            var upscaleController = new UpscalingController(mvcManager);

            AudioMixer generalAudioMixer = (await assetsProvisioner.ProvideMainAssetAsync(dynamicSettings.GeneralAudioMixer, ct)).Value;
            var audioMixerVolumesController = new AudioMixerVolumesController(generalAudioMixer);

            var multiplayerMovementMessageBus = new MultiplayerMovementMessageBus(messagePipesHub, entityParticipantTable, globalWorld);

            var badgesAPIClient = new BadgesAPIClient(staticContainer.WebRequestsContainer.WebRequestController, bootstrapContainer.DecentralandUrlsSource);

            ICameraReelImagesMetadataDatabase cameraReelImagesMetadataDatabase = new CameraReelImagesMetadataRemoteDatabase(staticContainer.WebRequestsContainer.WebRequestController, bootstrapContainer.DecentralandUrlsSource);
            ICameraReelScreenshotsStorage cameraReelScreenshotsStorage = new CameraReelS3BucketScreenshotsStorage(staticContainer.WebRequestsContainer.WebRequestController);

            var cameraReelStorageService = new CameraReelRemoteStorageService(cameraReelImagesMetadataDatabase, cameraReelScreenshotsStorage, identityCache.Identity?.Address);

            IUserCalendar userCalendar = new GoogleUserCalendar(webBrowser);
            var clipboardManager = new ClipboardManager(clipboard);
            ITextFormatter hyperlinkTextFormatter = new HyperlinkTextFormatter(profileCache, selfProfile);

            NotificationsRequestController notificationsRequestController = new (staticContainer.WebRequestsContainer.WebRequestController, notificationsBusController, bootstrapContainer.DecentralandUrlsSource, identityCache, includeFriends);

            // Local scene development scenes are excluded from deeplink runtime handling logic
            if (appArgs.HasFlag(AppArgsFlags.LOCAL_SCENE) == false)
            {
                DeepLinkHandle deepLinkHandleImplementation = new DeepLinkHandle(dynamicWorldParams.StartParcel, chatTeleporter, ct);
                deepLinkHandleImplementation.StartListenForDeepLinksAsync(ct).Forget();
            }

            var friendServiceProxy = new ObjectProxy<IFriendsService>();
            var friendOnlineStatusCacheProxy = new ObjectProxy<FriendsConnectivityStatusTracker>();
            var friendsCacheProxy = new ObjectProxy<FriendsCache>();

            ISpriteCache thumbnailCache = new SpriteCache(staticContainer.WebRequestsContainer.WebRequestController);
            var profileRepositoryWrapper = new ProfileRepositoryWrapper(profileRepository, thumbnailCache, remoteMetadata);
            GetProfileThumbnailCommand.Initialize(new GetProfileThumbnailCommand(profileRepositoryWrapper));

            IChatEventBus chatEventBus = new ChatEventBus();
            IFriendsEventBus friendsEventBus = new DefaultFriendsEventBus();
            var communitiesEventBus = new CommunitiesEventBus();

            var profileChangesBus = new ProfileChangesBus();

            GenericUserProfileContextMenuSettings genericUserProfileContextMenuSettingsSo = (await assetsProvisioner.ProvideMainAssetAsync(dynamicSettings.GenericUserProfileContextMenuSettings, ct)).Value;

            var communitiesDataProvider = new CommunitiesDataProvider(staticContainer.WebRequestsContainer.WebRequestController, bootstrapContainer.DecentralandUrlsSource, identityCache);
            var communitiesDataService = new CommunityDataService(chatHistory,
                mvcManager,
                communitiesEventBus,
                communitiesDataProvider,
                identityCache);

            IMVCManagerMenusAccessFacade menusAccessFacade = new MVCManagerMenusAccessFacade(
                mvcManager,
                profileCache,
                friendServiceProxy,
                chatEventBus,
                genericUserProfileContextMenuSettingsSo,
                includeUserBlocking,
                bootstrapContainer.Analytics,
                onlineUsersProvider,
                realmNavigator,
                friendOnlineStatusCacheProxy,
                profileRepository,
                sharedSpaceManager,
                includeVoiceChat,
                includeCommunities,
                communitiesDataProvider);

            ViewDependencies.Initialize(new ViewDependencies(
                unityEventSystem,
                menusAccessFacade,
                clipboardManager,
                dclCursor,
                new ContextMenuOpener(mvcManager),
                identityCache,
                new ConfirmationDialogOpener(mvcManager)));

            var realmNftNamesProvider = new RealmNftNamesProvider(staticContainer.WebRequestsContainer.WebRequestController,
                staticContainer.RealmData);

            var lambdasProfilesProvider = new LambdasProfilesProvider(staticContainer.WebRequestsContainer.WebRequestController, bootstrapContainer.DecentralandUrlsSource);

            var globalPlugins = new List<IDCLGlobalPlugin>
            {
                new MultiplayerPlugin(
                    assetsProvisioner,
                    archipelagoIslandRoom,
                    gateKeeperSceneRoom,
                    chatRoom,
                    roomHub,
                    roomsStatus,
                    profileRepository,
                    profileBroadcast,
                    debugBuilder,
                    staticContainer.LoadingStatus,
                    entityParticipantTable,
                    messagePipesHub,
                    remoteMetadata,
                    staticContainer.CharacterContainer.CharacterObject,
                    staticContainer.RealmData,
                    remoteEntities,
                    staticContainer.ScenesCache,
                    emotesCache,
                    characterDataPropagationUtility,
                    staticContainer.ComponentsContainer.ComponentPoolsRegistry,
                    islandThroughputBunch,
                    sceneThroughputBunch,
                    voiceChatRoom
                ),
                new WorldInfoPlugin(worldInfoHub, debugBuilder, chatHistory),
                new CharacterMotionPlugin(staticContainer.CharacterContainer.CharacterObject, debugBuilder, staticContainer.ComponentsContainer.ComponentPoolsRegistry, staticContainer.SceneReadinessReportQueue),
                new InputPlugin(dclCursor, unityEventSystem, assetsProvisioner, multiplayerEmotesMessageBus, mvcManager),
                new GlobalInteractionPlugin(assetsProvisioner, staticContainer.EntityCollidersGlobalCache, exposedGlobalDataContainer.GlobalInputEvents, unityEventSystem, mvcManager, menusAccessFacade),
                new CharacterCameraPlugin(assetsProvisioner, realmSamplingData, exposedGlobalDataContainer.ExposedCameraData, debugBuilder, dynamicWorldDependencies.CommandLineArgs),
                new WearablePlugin(assetsProvisioner, staticContainer.WebRequestsContainer.WebRequestController, staticContainer.RealmData, assetBundlesURL, staticContainer.CacheCleaner, wearableCatalog, builderContentURL.Value, builderCollectionsPreview),
                new EmotePlugin(staticContainer.WebRequestsContainer.WebRequestController, emotesCache, staticContainer.RealmData, multiplayerEmotesMessageBus, debugBuilder,
                    assetsProvisioner, selfProfile, mvcManager, staticContainer.CacheCleaner, identityCache, entityParticipantTable, assetBundlesURL, dclCursor, staticContainer.InputBlock, globalWorld, playerEntity, builderContentURL.Value, localSceneDevelopment, sharedSpaceManager, builderCollectionsPreview, appArgs, staticContainer.ScenesCache),
                new ProfilingPlugin(staticContainer.Profiler, staticContainer.RealmData, staticContainer.SingletonSharedDependencies.MemoryBudget, debugBuilder, staticContainer.ScenesCache, dclVersion, dynamicSettings.AdaptivePhysicsSettings, staticContainer.SceneLoadingLimit),
                new AvatarPlugin(
                    staticContainer.ComponentsContainer.ComponentPoolsRegistry,
                    assetsProvisioner,
                    staticContainer.SingletonSharedDependencies.FrameTimeBudget,
                    staticContainer.SingletonSharedDependencies.MemoryBudget,
                    staticContainer.QualityContainer.RendererFeaturesCache,
                    staticContainer.RealmData,
                    staticContainer.MainPlayerAvatarBaseProxy,
                    debugBuilder,
                    staticContainer.CacheCleaner,
                    nametagsData,
                    defaultTexturesContainer.TextureArrayContainerFactory,
                    wearableCatalog,
                    userBlockingCacheProxy),
                new MainUIPlugin(mvcManager, mainUIView, includeFriends, sharedSpaceManager),
                new ProfilePlugin(profileRepository, profileCache, staticContainer.CacheCleaner),
                new MapRendererPlugin(mapRendererContainer.MapRenderer),
                new SidebarPlugin(
                    assetsProvisioner, mvcManager, mainUIView, notificationsBusController,
                    notificationsRequestController, identityCache, profileRepository,
                    staticContainer.WebRequestsContainer.WebRequestController,
                    webBrowser, dynamicWorldDependencies.Web3Authenticator,
                    initializationFlowContainer.InitializationFlow,
                    profileCache,
                    globalWorld, playerEntity, includeCameraReel, includeFriends, includeMarketplaceCredits,
                    chatHistory, profileRepositoryWrapper, sharedSpaceManager, profileChangesBus,
                    selfProfile, staticContainer.RealmData, staticContainer.SceneRestrictionBusController,
                    bootstrapContainer.DecentralandUrlsSource),
                new ErrorPopupPlugin(mvcManager, assetsProvisioner),
                new MinimapPlugin(mvcManager, minimap),
                new ChatPlugin(
                    mvcManager,
                    menusAccessFacade,
                    chatMessagesBus,
                    chatHistory,
                    entityParticipantTable,
                    nametagsData,
                    mainUIView,
                    staticContainer.InputBlock,
                    globalWorld,
                    playerEntity,
                    roomHub,
                    assetsProvisioner,
                    hyperlinkTextFormatter,
                    profileCache,
                    chatEventBus,
                    identityCache,
                    staticContainer.LoadingStatus,
                    sharedSpaceManager,
                    userBlockingCacheProxy,
                    socialServiceContainer.socialServicesRPC,
                    friendsEventBus,
                    chatMessageFactory,
                    profileRepositoryWrapper,
                    friendServiceProxy,
                    communitiesDataProvider,
                    communitiesDataService,
                    thumbnailCache,
                    mainUIView.WarningNotification,
                    communitiesEventBus,
                    voiceChatCallStatusService,
                    includeVoiceChat,
                    realmNavigator,
                    mainUIView.SidebarView.unreadMessagesButton.transform),
                new ExplorePanelPlugin(
                    assetsProvisioner,
                    mvcManager,
                    mapRendererContainer,
                    placesAPIService,
                    staticContainer.WebRequestsContainer.WebRequestController,
                    identityCache,
                    cameraReelStorageService,
                    cameraReelStorageService,
                    clipboard,
                    bootstrapContainer.DecentralandUrlsSource,
                    wearableCatalog,
                    characterPreviewFactory,
                    profileRepository,
                    dynamicWorldDependencies.Web3Authenticator,
                    initializationFlowContainer.InitializationFlow,
                    selfProfile,
                    equippedWearables,
                    equippedEmotes,
                    webBrowser,
                    emotesCache,
                    forceRender,
                    staticContainer.RealmData,
                    profileCache,
                    assetBundlesURL,
                    notificationsBusController,
                    characterPreviewEventBus,
                    mapPathEventBus,
                    backpackEventBus,
                    thirdPartyNftProviderSource,
                    wearablesProvider,
                    dclCursor,
                    staticContainer.InputBlock,
                    emoteProvider,
                    globalWorld,
                    playerEntity,
                    chatMessagesBus,
                    staticContainer.MemoryCap,
                    bootstrapContainer.WorldVolumeMacBus,
                    eventsApiService,
                    userCalendar,
                    clipboard,
                    explorePanelNavmapBus,
                    includeCameraReel,
                    appArgs,
                    userBlockingCacheProxy,
                    sharedSpaceManager,
                    profileChangesBus,
                    staticContainer.SceneLoadingLimit,
                    mainUIView.WarningNotification,
                    profileRepositoryWrapper,
                    upscaleController,
                    communitiesDataProvider,
                    realmNftNamesProvider,
                    includeVoiceChat,
                    galleryEventBus
                ),
                new CharacterPreviewPlugin(staticContainer.ComponentsContainer.ComponentPoolsRegistry, assetsProvisioner, staticContainer.CacheCleaner),
                new WebRequestsPlugin(staticContainer.WebRequestsContainer.AnalyticsContainer, debugBuilder),
                new Web3AuthenticationPlugin(assetsProvisioner, dynamicWorldDependencies.Web3Authenticator, debugBuilder, mvcManager, selfProfile, webBrowser, staticContainer.RealmData, identityCache, characterPreviewFactory, dynamicWorldDependencies.SplashScreen, audioMixerVolumesController, staticContainer.InputBlock, characterPreviewEventBus, globalWorld),
                new SkyboxPlugin(assetsProvisioner, dynamicSettings.DirectionalLight, staticContainer.ScenesCache, staticContainer.SceneRestrictionBusController),
                new LoadingScreenPlugin(assetsProvisioner, mvcManager, audioMixerVolumesController,
                    staticContainer.InputBlock, debugBuilder, staticContainer.LoadingStatus, featureFlags),
                new ExternalUrlPromptPlugin(assetsProvisioner, webBrowser, mvcManager, dclCursor),
                new TeleportPromptPlugin(
                    assetsProvisioner,
                    mvcManager,
                    staticContainer.WebRequestsContainer.WebRequestController,
                    placesAPIService,
                    dclCursor,
                    chatMessagesBus
                ),
                new ChangeRealmPromptPlugin(
                    assetsProvisioner,
                    mvcManager,
                    dclCursor,
                    realmUrl => chatMessagesBus.Send(ChatChannel.NEARBY_CHANNEL, $"/{ChatCommandsUtils.COMMAND_GOTO} {realmUrl}", "RestrictedActionAPI")),
                new NftPromptPlugin(assetsProvisioner, webBrowser, mvcManager, nftInfoAPIClient, staticContainer.WebRequestsContainer.WebRequestController, dclCursor),
                staticContainer.CharacterContainer.CreateGlobalPlugin(),
                staticContainer.QualityContainer.CreatePlugin(),
                new MultiplayerMovementPlugin(
                    assetsProvisioner,
                    multiplayerMovementMessageBus,
                    debugBuilder,
                    remoteEntities,
                    staticContainer.CharacterContainer.Transform,
                    dynamicSettings.MultiplayerDebugSettings,
                    appArgs,
                    entityParticipantTable,
                    staticContainer.RealmData,
                    remoteMetadata),
                new AudioPlaybackPlugin(terrainContainer.GenesisTerrain, assetsProvisioner, dynamicWorldParams.EnableLandscape),
                new RealmDataDirtyFlagPlugin(staticContainer.RealmData),
                new NotificationPlugin(
                    assetsProvisioner,
                    mvcManager,
                    staticContainer.WebRequestsContainer.WebRequestController,
                    notificationsBusController,
                    notificationsRequestController,
                    identityCache),
                new RewardPanelPlugin(mvcManager, assetsProvisioner, notificationsBusController, staticContainer.WebRequestsContainer.WebRequestController),
                new PassportPlugin(
                    assetsProvisioner,
                    mvcManager,
                    dclCursor,
                    profileRepository,
                    characterPreviewFactory,
                    staticContainer.RealmData,
                    assetBundlesURL,
                    staticContainer.WebRequestsContainer.WebRequestController,
                    characterPreviewEventBus,
                    selfProfile,
                    webBrowser,
                    bootstrapContainer.DecentralandUrlsSource,
                    badgesAPIClient,
                    notificationsBusController,
                    staticContainer.InputBlock,
                    remoteMetadata,
                    cameraReelStorageService,
                    cameraReelStorageService,
                    globalWorld,
                    playerEntity,
                    includeCameraReel,
                    friendServiceProxy,
                    friendOnlineStatusCacheProxy,
                    onlineUsersProvider,
                    realmNavigator,
                    identityCache,
                    realmNftNamesProvider,
                    profileChangesBus,
                    includeFriends,
                    includeUserBlocking,
                    includeCommunities,
                    isNameEditorEnabled,
                    includeVoiceChat,
                    chatEventBus,
                    sharedSpaceManager,
                    profileRepositoryWrapper,
                    voiceChatCallStatusService,
                    galleryEventBus,
<<<<<<< HEAD
                    communitiesDataProvider
=======
                    clipboard
>>>>>>> d6abbdb7
                ),
                new GenericPopupsPlugin(assetsProvisioner, mvcManager, clipboardManager),
                new GenericContextMenuPlugin(assetsProvisioner, mvcManager, profileRepositoryWrapper),
                realmNavigatorContainer.CreatePlugin(),
                new GPUInstancingPlugin(staticContainer.GPUInstancingService, assetsProvisioner, staticContainer.RealmData, staticContainer.LoadingStatus, exposedGlobalDataContainer.ExposedCameraData),
                new ConfirmationDialogPlugin(assetsProvisioner, mvcManager, profileRepositoryWrapper),
            };

            if (includeVoiceChat)
                globalPlugins.Add(
                    new VoiceChatPlugin(
                        assetsProvisioner,
                        roomHub,
                        mainUIView,
                        voiceChatCallStatusService,
                        profileRepositoryWrapper,
                        entityParticipantTable,
                        globalWorld,
                        playerEntity));


            if (!appArgs.HasDebugFlag() || !appArgs.HasFlagWithValueFalse(AppArgsFlags.LANDSCAPE_TERRAIN_ENABLED))
                globalPlugins.Add(terrainContainer.CreatePlugin(staticContainer, bootstrapContainer, mapRendererContainer, debugBuilder, FeatureFlagsConfiguration.Instance.IsEnabled(FeatureFlagsStrings.GPUI_ENABLED)));

            if (localSceneDevelopment)
                globalPlugins.Add(new LocalSceneDevelopmentPlugin(reloadSceneController, realmUrls));
            else
            {
                globalPlugins.Add(lodContainer.LODPlugin);
                globalPlugins.Add(lodContainer.RoadPlugin);
            }

            if (localSceneDevelopment || builderCollectionsPreview)
                globalPlugins.Add(new GlobalGLTFLoadingPlugin(staticContainer.WebRequestsContainer.WebRequestController, staticContainer.RealmData, builderContentURL.Value, localSceneDevelopment));

            globalPlugins.AddRange(staticContainer.SharedPlugins);

            if (includeFriends)
            {
                // TODO many circular dependencies - adjust the flow and get rid of ObjectProxy
                var friendsContainer = new FriendsContainer(
                    mainUIView,
                    mvcManager,
                    assetsProvisioner,
                    identityCache,
                    profileRepository,
                    staticContainer.LoadingStatus,
                    staticContainer.InputBlock,
                    selfProfile,
                    new MVCPassportBridge(mvcManager),
                    notificationsBusController,
                    onlineUsersProvider,
                    realmNavigator,
                    includeUserBlocking,
                    includeVoiceChat,
                    appArgs,
                    dynamicWorldParams.EnableAnalytics,
                    bootstrapContainer.Analytics,
                    chatEventBus,
                    sharedSpaceManager,
                    socialServiceEventBus,
                    socialServiceContainer.socialServicesRPC,
                    friendsEventBus,
                    friendServiceProxy,
                    friendOnlineStatusCacheProxy,
                    friendsCacheProxy,
                    userBlockingCacheProxy,
                    profileRepositoryWrapper,
                    voiceChatCallStatusService
                );

                globalPlugins.Add(friendsContainer);
            }

            if (includeCameraReel)
                globalPlugins.Add(new InWorldCameraPlugin(
                    selfProfile,
                    staticContainer.RealmData,
                    playerEntity,
                    placesAPIService,
                    staticContainer.CharacterContainer.CharacterObject,
                    coroutineRunner,
                    cameraReelStorageService,
                    cameraReelStorageService,
                    mvcManager,
                    clipboard,
                    bootstrapContainer.DecentralandUrlsSource,
                    webBrowser,
                    staticContainer.WebRequestsContainer.WebRequestController,
                    profileRepository,
                    realmNavigator,
                    assetsProvisioner,
                    wearableCatalog,
                    wearablesProvider,
                    assetBundlesURL,
                    dclCursor,
                    mainUIView.SidebarView.EnsureNotNull().InWorldCameraButton,
                    globalWorld,
                    debugBuilder,
                    nametagsData,
                    profileRepositoryWrapper,
                    sharedSpaceManager,
                    identityCache,
                    galleryEventBus));

            if (includeMarketplaceCredits)
            {
                globalPlugins.Add(new MarketplaceCreditsPlugin(
                    mainUIView,
                    assetsProvisioner,
                    webBrowser,
                    staticContainer.InputBlock,
                    selfProfile,
                    staticContainer.WebRequestsContainer.WebRequestController,
                    bootstrapContainer.DecentralandUrlsSource,
                    mvcManager,
                    notificationsBusController,
                    staticContainer.RealmData,
                    sharedSpaceManager,
                    identityCache,
                    staticContainer.LoadingStatus));
            }

            if (includeCommunities)
                globalPlugins.Add(new CommunitiesPlugin(
                    mvcManager,
                    assetsProvisioner,
                    staticContainer.InputBlock,
                    cameraReelStorageService,
                    cameraReelScreenshotsStorage,
                    profileRepositoryWrapper,
                    friendServiceProxy,
                    communitiesDataProvider,
                    staticContainer.WebRequestsContainer.WebRequestController,
                    placesAPIService,
                    selfProfile,
                    realmNavigator,
                    clipboard,
                    webBrowser,
                    eventsApiService,
                    sharedSpaceManager,
                    chatEventBus,
                    galleryEventBus,
                    communitiesEventBus,
                    socialServiceContainer.socialServicesRPC,
                    lambdasProfilesProvider,
                    bootstrapContainer.DecentralandUrlsSource,
                    identityCache));

            if (dynamicWorldParams.EnableAnalytics)
                globalPlugins.Add(new AnalyticsPlugin(
                        bootstrapContainer.Analytics!,
                        staticContainer.Profiler,
                        staticContainer.LoadingStatus,
                        staticContainer.RealmData,
                        staticContainer.ScenesCache,
                        staticContainer.MainPlayerAvatarBaseProxy,
                        identityCache,
                        debugBuilder,
                        cameraReelStorageService,
                        entityParticipantTable
                    )
                );

            if (localSceneDevelopment || appArgs.HasFlag(AppArgsFlags.SCENE_CONSOLE))
                globalPlugins.Add(new DebugMenuPlugin(
                    bootstrapContainer.DiagnosticsContainer,
                    staticContainer.InputBlock,
                    assetsProvisioner,
                    currentSceneInfo,
                    roomsStatus,
                    debugBuilder));

            var globalWorldFactory = new GlobalWorldFactory(
                in staticContainer,
                exposedGlobalDataContainer.CameraSamplingData,
                realmSamplingData,
                assetBundlesURL,
                staticContainer.RealmData,
                globalPlugins,
                debugBuilder,
                staticContainer.ScenesCache,
                dynamicWorldParams.HybridSceneParams,
                currentSceneInfo,
                lodContainer.LodCache,
                lodContainer.RoadCoordinates,
                lodContainer.LODSettings,
                multiplayerEmotesMessageBus,
                globalWorld,
                staticContainer.SceneReadinessReportQueue,
                localSceneDevelopment,
                profileRepository,
                bootstrapContainer.UseRemoteAssetBundles,
                lodContainer.RoadAssetsPool,
                staticContainer.SceneLoadingLimit
            );

            staticContainer.RoomHubProxy.SetObject(roomHub);

            var container = new DynamicWorldContainer(
                mvcManager,
                realmContainer.RealmController,
                globalWorldFactory,
                globalPlugins,
                profileRepository,
                initializationFlowContainer.InitializationFlow,
                chatMessagesBus,
                messagePipesHub,
                remoteMetadata,
                profileBroadcast,
                roomHub,
                socialServiceContainer,
                selfProfile
            );

            // Init itself
            await dynamicWorldDependencies.SettingsContainer.InitializePluginAsync(container, ct)!.ThrowOnFail();

            return (container, true);
        }

        private static void ParseDebugForcedEmotes(IReadOnlyCollection<string>? debugEmotes, ref List<URN> parsedEmotes)
        {
            if (debugEmotes?.Count > 0)
                parsedEmotes.AddRange(debugEmotes.Select(emote => new URN(emote)));
        }

        private static void ParseParamsForcedEmotes(IAppArgs appParams, ref List<URN> parsedEmotes)
        {
            if (appParams.TryGetValue(AppArgsFlags.FORCED_EMOTES, out string? csv) && !string.IsNullOrEmpty(csv!))
                parsedEmotes.AddRange(csv.Split(',', StringSplitOptions.RemoveEmptyEntries)?.Select(emote => new URN(emote)) ?? ArraySegment<URN>.Empty);
        }
    }
}<|MERGE_RESOLUTION|>--- conflicted
+++ resolved
@@ -893,11 +893,8 @@
                     profileRepositoryWrapper,
                     voiceChatCallStatusService,
                     galleryEventBus,
-<<<<<<< HEAD
+                    clipboard,
                     communitiesDataProvider
-=======
-                    clipboard
->>>>>>> d6abbdb7
                 ),
                 new GenericPopupsPlugin(assetsProvisioner, mvcManager, clipboardManager),
                 new GenericContextMenuPlugin(assetsProvisioner, mvcManager, profileRepositoryWrapper),
