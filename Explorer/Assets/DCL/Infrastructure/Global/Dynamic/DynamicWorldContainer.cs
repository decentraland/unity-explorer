--- conflicted
+++ resolved
@@ -694,15 +694,12 @@
                     identityCache,
                     staticContainer.LoadingStatus,
                     sharedSpaceManager,
-<<<<<<< HEAD
+                    chatMessageFactory,
+                    staticContainer.FeatureFlagsCache,
                     userBlockingCacheProxy,
                     friendsCacheProxy,
                     socialServicesRPCProxy,
                     friendsEventBus),
-=======
-                    chatMessageFactory,
-                    staticContainer.FeatureFlagsCache),
->>>>>>> 7bff32c8
                 new ExplorePanelPlugin(
                     assetsProvisioner,
                     mvcManager,
