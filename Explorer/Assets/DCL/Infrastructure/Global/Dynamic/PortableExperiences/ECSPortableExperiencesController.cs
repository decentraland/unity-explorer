--- conflicted
+++ resolved
@@ -94,18 +94,10 @@
                 //The loaded realm does not have any fixed scene, so it cannot be loaded as a Portable Experience
                 throw new Exception($"Scene not Available in provided Portable Experience with ens: {ens}");
 
-<<<<<<< HEAD
             Uri? assetBundleRegistry =
-                featureFlagsCache.Configuration.IsEnabled(FeatureFlagsStrings.ASSET_BUNDLE_FALLBACK)
+                FeatureFlagsConfiguration.Instance.IsEnabled(FeatureFlagsStrings.ASSET_BUNDLE_FALLBACK)
                     ? urlsSources.Url(DecentralandUrl.AssetBundleRegistry).Append("entities/active")
                     : null;
-=======
-            var assetBundleRegistry =
-                FeatureFlagsConfiguration.Instance.IsEnabled(FeatureFlagsStrings.ASSET_BUNDLE_FALLBACK)
-                    ? URLBuilder.Combine(URLDomain.FromString(urlsSources.Url(DecentralandUrl.AssetBundleRegistry)),
-                        URLSubdirectory.FromString("entities/active"))
-                    : URLDomain.EMPTY;
->>>>>>> 8f12c223
 
             var realmData = new RealmData();
 
