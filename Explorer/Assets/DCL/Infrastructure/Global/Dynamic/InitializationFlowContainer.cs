--- conflicted
+++ resolved
@@ -49,11 +49,7 @@
             var blocklistCheckStartupOperation = new BlocklistCheckStartupOperation(staticContainer.WebRequestsContainer, bootstrapContainer.IdentityCache!, bootstrapContainer.DecentralandUrlsSource);
             var loadPlayerAvatarStartupOperation = new LoadPlayerAvatarStartupOperation(loadingStatus, selfProfile, staticContainer.MainPlayerAvatarBaseProxy);
             var loadLandscapeStartupOperation = new LoadLandscapeStartupOperation(loadingStatus, terrainContainer.Landscape);
-<<<<<<< HEAD
-            var checkOnboardingStartupOperation = new CheckOnboardingStartupOperation(loadingStatus, selfProfile, decentralandUrlsSource, appArgs, realmNavigationContainer.RealmNavigator, forceOnboarding);
-=======
-            var checkOnboardingStartupOperation = new CheckOnboardingStartupOperation(loadingStatus, selfProfile, decentralandUrlsSource, appArgs, realmContainer.RealmController);
->>>>>>> 1fff04b9
+            var checkOnboardingStartupOperation = new CheckOnboardingStartupOperation(loadingStatus, selfProfile, decentralandUrlsSource, appArgs, realmContainer.RealmController, forceOnboarding);
             var teleportStartupOperation = new TeleportStartupOperation(loadingStatus, realmContainer.RealmController, staticContainer.ExposedGlobalDataContainer.ExposedCameraData.CameraEntityProxy, realmContainer.TeleportController, staticContainer.ExposedGlobalDataContainer.CameraSamplingData, dynamicWorldParams.StartParcel);
 
             var loadingOperations = new List<IStartupOperation>()
