using Cysharp.Threading.Tasks;
using DCL.Ipfs;
using DCL.Landscape;
using DCL.RealmNavigation;
using DCL.Utilities;
using DCL.Utility.Types;
using ECS;
using ECS.SceneLifeCycle.Realm;
using ECS.SceneLifeCycle.SceneDefinition;
using ECS.StreamableLoading.Common;
using System;
using System.Threading;
using Unity.Collections;
using Unity.Mathematics;
using UnityEngine;
using Utility;

namespace Global.Dynamic.Landscapes
{
    public class Landscape : ILandscape
    {
        private readonly IGlobalRealmController realmController;
        private readonly TerrainGenerator genesisTerrain;
        private readonly WorldTerrainGenerator worldsTerrain;
        private readonly bool landscapeEnabled;
<<<<<<< HEAD
        public readonly Transform? Root;
=======
        public readonly Transform Root;
>>>>>>> a3b05f53
        public Action<ITerrain>? TerrainLoaded;

        public Landscape(IGlobalRealmController realmController, TerrainGenerator genesisTerrain, WorldTerrainGenerator worldsTerrain, bool landscapeEnabled)
        {
            this.realmController = realmController;
            this.genesisTerrain = genesisTerrain;
            this.worldsTerrain = worldsTerrain;
            this.landscapeEnabled = landscapeEnabled;
            Root = new GameObject(nameof(Landscape)).transform;
        }

        public ITerrain CurrentTerrain => realmController.RealmData.IsGenesis() ? genesisTerrain : worldsTerrain;

        public async UniTask<EnumResult<LandscapeError>> LoadTerrainAsync(AsyncLoadProcessReport landscapeLoadReport, CancellationToken ct)
        {
            if (ct.IsCancellationRequested)
                return EnumResult<LandscapeError>.CancelledResult(LandscapeError.MessageError);

            if (landscapeEnabled == false)
                return EnumResult<LandscapeError>.ErrorResult(LandscapeError.LandscapeDisabled);

            if (realmController.RealmData.IsGenesis())
            {
                //TODO (Juani): The globalWorld terrain would be hidden. We need to implement the re-usage when going back
                worldsTerrain.SwitchVisibility(false);

                if (!genesisTerrain.IsTerrainGenerated)
                    await genesisTerrain.GenerateGenesisTerrainAndShowAsync(processReport: landscapeLoadReport,
                        cancellationToken: ct);
                else
                    await genesisTerrain.ShowAsync(landscapeLoadReport);
            }
            else
            {
                genesisTerrain.Hide();

                if (realmController.RealmData.IsLocalScene())
                    await GenerateStaticScenesTerrainAsync(landscapeLoadReport, ct);
                else
                    await GenerateFixedScenesTerrainAsync(landscapeLoadReport, ct);
            }

            TerrainLoaded?.Invoke(CurrentTerrain);
            return EnumResult<LandscapeError>.SuccessResult();
        }

        public float GetHeight(float x, float z)
        {
            ITerrain terrain = CurrentTerrain;

            return TerrainGenerator.GetParcelNoiseHeight(x, z, terrain.OccupancyMapData,
                terrain.OccupancyMapSize, terrain.ParcelSize, terrain.OccupancyFloor,
                terrain.MaxHeight);
        }

        public Result IsParcelInsideTerrain(Vector2Int parcel, bool isLocal)
        {
            ITerrain terrain = isLocal && !realmController.RealmData.IsGenesis() ? worldsTerrain : genesisTerrain;

            return terrain.TerrainModel == null || !terrain.TerrainModel.IsInsideBounds(parcel)
                ? Result.ErrorResult($"Parcel {parcel} is outside of the bounds.")
                : Result.SuccessResult();
        }

        private async UniTask GenerateStaticScenesTerrainAsync(AsyncLoadProcessReport landscapeLoadReport, CancellationToken ct)
        {
            if (!worldsTerrain.IsInitialized)
                return;

            var staticScenesEntityDefinitions = await realmController.WaitForStaticScenesEntityDefinitionsAsync(ct);
            if (!staticScenesEntityDefinitions.HasValue) return;

            int parcelsAmount = staticScenesEntityDefinitions.Value.Value.Count;

            using (var parcels = new NativeParallelHashSet<int2>(parcelsAmount, AllocatorManager.Persistent))
            {
                foreach (var staticScene in staticScenesEntityDefinitions.Value.Value)
                {
                    foreach (Vector2Int parcel in staticScene.metadata.scene.DecodedParcels) { parcels.Add(parcel.ToInt2()); }
                }

                worldsTerrain.GenerateTerrain(parcels, landscapeLoadReport);
            }
        }

        private async UniTask GenerateFixedScenesTerrainAsync(AsyncLoadProcessReport landscapeLoadReport, CancellationToken ct)
        {
            if (!worldsTerrain.IsInitialized)
                return;

            AssetPromise<SceneEntityDefinition, GetSceneDefinition>[]? promises = await realmController.WaitForFixedScenePromisesAsync(ct);

            var parcelsAmount = 0;

            foreach (AssetPromise<SceneEntityDefinition, GetSceneDefinition> promise in promises)
                parcelsAmount += promise.Result!.Value.Asset!.metadata.scene.DecodedParcels.Count;

            using (var parcels = new NativeParallelHashSet<int2>(parcelsAmount, AllocatorManager.Persistent))
            {
                foreach (AssetPromise<SceneEntityDefinition, GetSceneDefinition> promise in promises)
                {
                    foreach (Vector2Int parcel in promise.Result!.Value.Asset!.metadata.scene.DecodedParcels)
                        parcels.Add(parcel.ToInt2());
                }

                worldsTerrain.GenerateTerrain(parcels, landscapeLoadReport);
            }
        }
    }
}<|MERGE_RESOLUTION|>--- conflicted
+++ resolved
@@ -23,11 +23,7 @@
         private readonly TerrainGenerator genesisTerrain;
         private readonly WorldTerrainGenerator worldsTerrain;
         private readonly bool landscapeEnabled;
-<<<<<<< HEAD
-        public readonly Transform? Root;
-=======
         public readonly Transform Root;
->>>>>>> a3b05f53
         public Action<ITerrain>? TerrainLoaded;
 
         public Landscape(IGlobalRealmController realmController, TerrainGenerator genesisTerrain, WorldTerrainGenerator worldsTerrain, bool landscapeEnabled)
