using DCL.Browser.DecentralandUrls;
using DCL.Multiplayer.Connections.DecentralandUrls;
using DCL.WebRequests;
using Global.AppArgs;
using Global.Dynamic;
using Global.Dynamic.LaunchModes;
using Global.Dynamic.RealmUrl;
using Global.Dynamic.RealmUrl.Names;
using NUnit.Framework;

namespace Global.Tests.EditMode
{
    public class RealmLaunchSettingsShould
    {
        [Test]
        public void ApplyDeeplinkOnDevelopmentMode()
        {
            RealmLaunchSettings realmLaunchSettings = new RealmLaunchSettings();

            ApplicationParametersParser applicationParametersParser = new (new[]
            {
                "decentraland://?realm=http://127.0.0.1:8000&position=100,100&local-scene=true"
            });

            realmLaunchSettings.ApplyConfig(applicationParametersParser);

            DecentralandUrlsSource dclUrlSource = new (DecentralandEnvironment.Org, realmLaunchSettings);
<<<<<<< HEAD
            IRealmUrls realmUrls = new RealmUrls(realmLaunchSettings, new RealmNamesMap(IWebRequestController.UNITY), dclUrlSource);
=======
            var realmUrls = new RealmUrls(realmLaunchSettings, new RealmNamesMap(IWebRequestController.DEFAULT), dclUrlSource);
>>>>>>> 8f12c223

            Assert.IsTrue(realmLaunchSettings.CurrentMode is LaunchMode.LocalSceneDevelopment);
            Assert.AreEqual("http://127.0.0.1:8000", realmUrls.LocalSceneDevelopmentRealmBlocking()!.OriginalString);
            Assert.AreEqual(100, realmLaunchSettings.targetScene.x);
            Assert.AreEqual(100, realmLaunchSettings.targetScene.y);
        }

        [Test]
        public void DoNotSetDevelopmentModeIfMissingLocalSceneParam()
        {
            RealmLaunchSettings realmLaunchSettings = new RealmLaunchSettings();

            ApplicationParametersParser applicationParametersParser = new (new[]
            {
                "decentraland://?realm=http://127.0.0.1:8000&position=70,70",
            });

            realmLaunchSettings.ApplyConfig(applicationParametersParser);

            DecentralandUrlsSource dclUrlSource = new (DecentralandEnvironment.Org, realmLaunchSettings);
<<<<<<< HEAD
            IRealmUrls realmUrls = new RealmUrls(realmLaunchSettings, new RealmNamesMap(IWebRequestController.UNITY), dclUrlSource);
=======
            var realmUrls = new RealmUrls(realmLaunchSettings, new RealmNamesMap(IWebRequestController.DEFAULT), dclUrlSource);
>>>>>>> 8f12c223

            Assert.IsFalse(realmLaunchSettings.CurrentMode is LaunchMode.LocalSceneDevelopment);
            Assert.AreEqual("http://127.0.0.1:8000", realmUrls.StartingRealmBlocking().OriginalString);
            Assert.AreEqual(70, realmLaunchSettings.targetScene.x);
            Assert.AreEqual(70, realmLaunchSettings.targetScene.y);
        }

        [Test]
        public void ApplyStartingPositionFromAppArgs()
        {
            var realmLaunchSettings = new RealmLaunchSettings();

            ApplicationParametersParser applicationParametersParser = new (new[]
            {
                "--position",
                "50,50"
            });

            realmLaunchSettings.ApplyConfig(applicationParametersParser);

            Assert.AreEqual(50, realmLaunchSettings.targetScene.x);
            Assert.AreEqual(50, realmLaunchSettings.targetScene.y);
        }

        [TestCase("https://peer.decentraland.zone")]
        [TestCase("https://sdk-team-cdn.decentraland.org/ipfs/goerli-plaza-main-latest")]
        public void ApplyStartingRealmFromAppArgs(string realm)
        {
            RealmLaunchSettings realmLaunchSettings = new RealmLaunchSettings();

            ApplicationParametersParser applicationParametersParser = new (new[]
            {
                "--realm",
                realm,
            });

            realmLaunchSettings.ApplyConfig(applicationParametersParser);

            DecentralandUrlsSource dclUrlSource = new (DecentralandEnvironment.Org, realmLaunchSettings);
<<<<<<< HEAD
            IRealmUrls realmUrls = new RealmUrls(realmLaunchSettings, new RealmNamesMap(IWebRequestController.UNITY), dclUrlSource);
=======
            var realmUrls = new RealmUrls(realmLaunchSettings, new RealmNamesMap(IWebRequestController.DEFAULT), dclUrlSource);
>>>>>>> 8f12c223

            Assert.AreEqual(realm, realmUrls.StartingRealmBlocking().OriginalString);
        }

        [TestCase("metadyne.dcl.eth")]
        [TestCase("dialogic.dcl.eth")]
        public void ApplyWorldFromAppArgs(string world)
        {
            RealmLaunchSettings realmLaunchSettings = new RealmLaunchSettings();

            ApplicationParametersParser applicationParametersParser = new (new[]
            {
                "--realm",
                world,
            });

            realmLaunchSettings.ApplyConfig(applicationParametersParser);

            DecentralandUrlsSource dclUrlSource = new (DecentralandEnvironment.Org, realmLaunchSettings);
<<<<<<< HEAD
            IRealmUrls realmUrls = new RealmUrls(realmLaunchSettings, new RealmNamesMap(IWebRequestController.UNITY), dclUrlSource);
=======
            var realmUrls = new RealmUrls(realmLaunchSettings, new RealmNamesMap(IWebRequestController.DEFAULT), dclUrlSource);
>>>>>>> 8f12c223

            Assert.AreEqual($"https://worlds-content-server.decentraland.org/world/{world}", realmUrls.StartingRealmBlocking().OriginalString);
        }

        [Test]
        [TestCase("metadyne.dcl.eth")]
        [TestCase("dialogic.dcl.eth")]
        public void IgnoreWindowsRealmInvalidation(string world)
        {
            RealmLaunchSettings realmLaunchSettings = new RealmLaunchSettings();

            ApplicationParametersParser applicationParametersParser = new (new[]
            {
                $"decentraland://realm={world}/", // WinOS on some occasions adds that final '/'
            });

            realmLaunchSettings.ApplyConfig(applicationParametersParser);

            Assert.AreEqual(world, realmLaunchSettings.targetWorld);
        }

        [Test]
        [TestCase("127.0.0.1:8000")]
        [TestCase("localhost:8000")]
        public void IgnoreMacOSRealmInvalidation(string realm)
        {
            RealmLaunchSettings realmLaunchSettings = new RealmLaunchSettings();

            ApplicationParametersParser applicationParametersParser = new (new[]
            {
                $"decentraland://realm=http//{realm}", // MacOS removes the ':' from the realm url param
            });

            realmLaunchSettings.ApplyConfig(applicationParametersParser);

            Assert.AreEqual($"http://{realm}", realmLaunchSettings.customRealm);
        }
    }
}<|MERGE_RESOLUTION|>--- conflicted
+++ resolved
@@ -25,11 +25,7 @@
             realmLaunchSettings.ApplyConfig(applicationParametersParser);
 
             DecentralandUrlsSource dclUrlSource = new (DecentralandEnvironment.Org, realmLaunchSettings);
-<<<<<<< HEAD
-            IRealmUrls realmUrls = new RealmUrls(realmLaunchSettings, new RealmNamesMap(IWebRequestController.UNITY), dclUrlSource);
-=======
-            var realmUrls = new RealmUrls(realmLaunchSettings, new RealmNamesMap(IWebRequestController.DEFAULT), dclUrlSource);
->>>>>>> 8f12c223
+            var realmUrls = new RealmUrls(realmLaunchSettings, new RealmNamesMap(IWebRequestController.UNITY), dclUrlSource);
 
             Assert.IsTrue(realmLaunchSettings.CurrentMode is LaunchMode.LocalSceneDevelopment);
             Assert.AreEqual("http://127.0.0.1:8000", realmUrls.LocalSceneDevelopmentRealmBlocking()!.OriginalString);
@@ -50,11 +46,7 @@
             realmLaunchSettings.ApplyConfig(applicationParametersParser);
 
             DecentralandUrlsSource dclUrlSource = new (DecentralandEnvironment.Org, realmLaunchSettings);
-<<<<<<< HEAD
-            IRealmUrls realmUrls = new RealmUrls(realmLaunchSettings, new RealmNamesMap(IWebRequestController.UNITY), dclUrlSource);
-=======
-            var realmUrls = new RealmUrls(realmLaunchSettings, new RealmNamesMap(IWebRequestController.DEFAULT), dclUrlSource);
->>>>>>> 8f12c223
+            var realmUrls = new RealmUrls(realmLaunchSettings, new RealmNamesMap(IWebRequestController.UNITY), dclUrlSource);
 
             Assert.IsFalse(realmLaunchSettings.CurrentMode is LaunchMode.LocalSceneDevelopment);
             Assert.AreEqual("http://127.0.0.1:8000", realmUrls.StartingRealmBlocking().OriginalString);
@@ -94,11 +86,7 @@
             realmLaunchSettings.ApplyConfig(applicationParametersParser);
 
             DecentralandUrlsSource dclUrlSource = new (DecentralandEnvironment.Org, realmLaunchSettings);
-<<<<<<< HEAD
-            IRealmUrls realmUrls = new RealmUrls(realmLaunchSettings, new RealmNamesMap(IWebRequestController.UNITY), dclUrlSource);
-=======
-            var realmUrls = new RealmUrls(realmLaunchSettings, new RealmNamesMap(IWebRequestController.DEFAULT), dclUrlSource);
->>>>>>> 8f12c223
+            var realmUrls = new RealmUrls(realmLaunchSettings, new RealmNamesMap(IWebRequestController.UNITY), dclUrlSource);
 
             Assert.AreEqual(realm, realmUrls.StartingRealmBlocking().OriginalString);
         }
@@ -118,11 +106,7 @@
             realmLaunchSettings.ApplyConfig(applicationParametersParser);
 
             DecentralandUrlsSource dclUrlSource = new (DecentralandEnvironment.Org, realmLaunchSettings);
-<<<<<<< HEAD
-            IRealmUrls realmUrls = new RealmUrls(realmLaunchSettings, new RealmNamesMap(IWebRequestController.UNITY), dclUrlSource);
-=======
-            var realmUrls = new RealmUrls(realmLaunchSettings, new RealmNamesMap(IWebRequestController.DEFAULT), dclUrlSource);
->>>>>>> 8f12c223
+            var realmUrls = new RealmUrls(realmLaunchSettings, new RealmNamesMap(IWebRequestController.UNITY), dclUrlSource);
 
             Assert.AreEqual($"https://worlds-content-server.decentraland.org/world/{world}", realmUrls.StartingRealmBlocking().OriginalString);
         }
