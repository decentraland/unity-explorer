%YAML 1.1
%TAG !u! tag:unity3d.com,2011:
--- !u!114 &11400000
MonoBehaviour:
  m_ObjectHideFlags: 0
  m_CorrespondingSourceObject: {fileID: 0}
  m_PrefabInstance: {fileID: 0}
  m_PrefabAsset: {fileID: 0}
  m_GameObject: {fileID: 0}
  m_Enabled: 1
  m_EditorHideFlags: 0
  m_Script: {fileID: 11500000, guid: 1e7669db769f7224e94ce1be19e8677e, type: 3}
  m_Name: Integration Tests Global Container
  m_EditorClassIdentifier: 
  settings:
  - rid: 6784895265395441664
  - rid: 6784895265412481024
  - rid: 6784895265412481025
  - rid: 1268264197252972544
  - rid: 1841402216112979968
  - rid: 2174542042650378246
  - rid: 5734404089553354752
  - rid: 3440223528247361541
  references:
    version: 2
    RefIds:
    - rid: 1268264197252972544
      type: {class: GlobalInteractionPlugin/Settings, ns: DCL.PluginSystem.Global, asm: DCL.Plugins}
      data:
        <hoverCanvasSettings>k__BackingField:
          <HoverCanvasAsset>k__BackingField:
            m_AssetGUID: 8fd0fd0188702304689c461c6aacc7c5
            m_SubObjectName: 
            m_SubObjectType: 
            m_SubObjectGUID: 
            m_EditorAssetChanged: 0
          <InputButtons>k__BackingField: []
    - rid: 1841402216112979968
      type: {class: CharacterContainer/Settings, ns: DCL.Character.Plugin, asm: DCL.Plugins}
      data:
        <CharacterObject>k__BackingField:
          m_AssetGUID: 0eecf14978c1aa74381023946dde5c78
          m_SubObjectName: 
          m_SubObjectType: 
          m_SubObjectGUID: 
          m_EditorAssetChanged: 0
        <StartYPosition>k__BackingField: 1
        <sceneBucketPropagationLimit>k__BackingField: 3
    - rid: 2174542042650378246
      type: {class: QualityContainer/Settings, ns: DCL.Quality, asm: DCL.Plugins}
      data:
        <QualitySettings>k__BackingField: {fileID: 11400000, guid: 58ab8549017bacb42b310dbb452a2f6e, type: 2}
        <RealmPartitionSettings>k__BackingField:
          m_AssetGUID: 7899019423f09d049a8463a0751037a5
          m_SubObjectName: 
          m_SubObjectType: 
          m_SubObjectGUID: 
          m_EditorAssetChanged: 0
        <VideoPrioritizationSettings>k__BackingField:
          m_AssetGUID: 12f48d0297bd3f746b92a97878478086
          m_SubObjectName: 
          m_SubObjectType: 
          m_SubObjectGUID: 
          m_EditorAssetChanged: 0
        <LODSettingAsset>k__BackingField:
          m_AssetGUID: 0703f7736b8c9b244953ae7c6ff9a037
          m_SubObjectName: 
          m_SubObjectType: 
          m_SubObjectGUID: 
          m_EditorAssetChanged: 0
        <LandscapeData>k__BackingField:
          m_AssetGUID: 32f2b877400526d4cbf648ba5c5064b4
          m_SubObjectName: 
          m_SubObjectType: 
          m_SubObjectGUID: 
          m_EditorAssetChanged: 0
    - rid: 3440223528247361541
      type: {class: WebRequestsContainer/Settings, ns: DCL.WebRequests, asm: DCL.Plugins}
      data:
        <WebRequestsMode>k__BackingField: 1
        <CoreWebRequestsBudget>k__BackingField: 15
        <SceneWebRequestsBudget>k__BackingField: 5
        <CacheSizeGB>k__BackingField: 2
        <PartialChunkSizeMB>k__BackingField: 2
    - rid: 5734404089553354752
      type: {class: PointerInputAudioPlugin/Settings, ns: DCL.PluginSystem.Global, asm: DCL.Plugins}
      data:
        <InteractionsAudioConfigsReference>k__BackingField:
          m_AssetGUID: cbb820cf51b7a714e88a7c873eb5de9c
          m_SubObjectName: 
          m_SubObjectType: 
          m_SubObjectGUID: 
          m_EditorAssetChanged: 0
    - rid: 6784895265395441664
      type: {class: StaticSettings, ns: DCL.PluginSystem.Global, asm: DCL.Plugins}
      data:
        <PartitionSettings>k__BackingField:
          m_AssetGUID: 8d266ff458e71f2439f9c30bd7e68d4a
          m_SubObjectName: 
          m_SubObjectType: 
          m_SubObjectGUID: 
          m_EditorAssetChanged: 0
        <RealmPartitionSettings>k__BackingField:
          m_AssetGUID: 7899019423f09d049a8463a0751037a5
          m_SubObjectName: 
          m_SubObjectType: 
          m_SubObjectGUID: 
          m_EditorAssetChanged: 0
        frameTimeCap: 33
        frameTimeCapDeepProfiler: 300
        <ScenesLoadingBudget>k__BackingField: 100
        <AssetsLoadingBudget>k__BackingField: 50
<<<<<<< HEAD
=======
        <CoreWebRequestsBudget>k__BackingField: 15
        <SceneWebRequestsBudget>k__BackingField: 5
>>>>>>> e00176c8
    - rid: 6784895265412481024
      type: {class: CharacterCameraSettings, ns: DCL.PluginSystem.Global, asm: DCL.Plugins}
      data:
        <cinemachinePreset>k__BackingField:
          m_AssetGUID: 654e496ed12f12e4f80243ab9f1d97c7
          m_SubObjectName: 
          m_SubObjectType: 
          m_SubObjectGUID: 
          m_EditorAssetChanged: 0
        <cinemachineCameraAudioSettingsReference>k__BackingField:
          m_AssetGUID: 
          m_SubObjectName: 
          m_SubObjectType: 
          m_SubObjectGUID: 
          m_EditorAssetChanged: 0
        <controlsSettingsAsset>k__BackingField:
          m_AssetGUID: 
          m_SubObjectName: 
          m_SubObjectType: 
          m_SubObjectGUID: 
          m_EditorAssetChanged: 0
    - rid: 6784895265412481025
      type: {class: CharacterMotionSettings, ns: DCL.PluginSystem.Global, asm: DCL.Plugins}
      data:
        <controllerSettings>k__BackingField:
          m_AssetGUID: df2e68b45160aee4eaaf2475e21525e4
          m_SubObjectName: 
          m_SubObjectType: 
          m_SubObjectGUID: 
          m_EditorAssetChanged: 0<|MERGE_RESOLUTION|>--- conflicted
+++ resolved
@@ -110,11 +110,6 @@
         frameTimeCapDeepProfiler: 300
         <ScenesLoadingBudget>k__BackingField: 100
         <AssetsLoadingBudget>k__BackingField: 50
-<<<<<<< HEAD
-=======
-        <CoreWebRequestsBudget>k__BackingField: 15
-        <SceneWebRequestsBudget>k__BackingField: 5
->>>>>>> e00176c8
     - rid: 6784895265412481024
       type: {class: CharacterCameraSettings, ns: DCL.PluginSystem.Global, asm: DCL.Plugins}
       data:
