﻿namespace Global.AppArgs
{
    public static class AppArgsFlags
    {
        public const string DEBUG = "debug";
        public const string DCL_EDITOR = "hub";

        public const string SKIP_VERSION_CHECK = "skip-version-check";
        public const string SIMULATE_VERSION = "simulateVersion";
        public const string FORCE_MINIMUM_SPECS_SCREEN = "forceMinimumSpecsScreen";

        public const string SCENE_CONSOLE = "scene-console";

        public const string ENVIRONMENT = "dclenv";
        public const string REALM = "realm";
        public const string COMMS_ADAPTER = "comms-adapter";
        public const string LOCAL_SCENE = "local-scene";
        public const string POSITION = "position";
        public const string SKIP_AUTH_SCREEN = "skip-auth-screen";
        public const string LANDSCAPE_TERRAIN_ENABLED = "landscape-terrain-enabled";

        public const string FORCED_EMOTES = "self-force-emotes";
        public const string SELF_PREVIEW_EMOTES = "self-preview-emotes";
        public const string SELF_PREVIEW_WEARABLES = "self-preview-wearables";
        public const string SELF_PREVIEW_BUILDER_COLLECTIONS = "self-preview-builder-collections";

        public const string PROFILE_NAME_EDITOR = "profile-name-editor";

        public const string CAMERA_REEL = "camera-reel";
        public const string FRIENDS = "friends";
        public const string FRIENDS_API_URL = "friends-api-url";
        public const string FRIENDS_ONLINE_STATUS = "friends-online-status";
        public const string FRIENDS_USER_BLOCKING = "friends-user-blocking";
        public const string VOICE_CHAT = "voice-chat";

        public const string DISABLE_DISK_CACHE = "disable-disk-cache";
        public const string DISABLE_DISK_CACHE_CLEANUP = "disable-disk-cache-cleanup";

        public const string IDENTITY_EXPIRATION_DURATION = "identity-expiration-duration";

        public const string SIMULATE_MEMORY = "simulateMemory";

        public const string LAUNCH_CDP_MONITOR_ON_START = "launch-cdp-monitor-on-start";
        public const string CREATOR_HUB_BIN_PATH = "creator-hub-bin-path";

        public const string USE_LOG_MATRIX = "use-log-matrix";
        public const string WINDOWED_MODE = "windowed-mode";

        public const string BANNED_USERS_FROM_SCENE = "include-banned-users-from-scene";

<<<<<<< HEAD
        public const string NO_CRDT_FILTER = "no-crdt-filter";
=======
        public const string COMMUNITIES_ANNOUNCEMENTS = "include-communities-announcements";
>>>>>>> 44828798

        public static class Multiplayer
        {
            public const string COMPRESSION = "compression";
        }

        public static class FeatureFlags
        {
            public const string URL = "feature-flags-url";
            public const string HOSTNAME = "feature-flags-hostname";
        }

        public static class Analytics
        {
            public const string SESSION_ID = "session_id";
            public const string LAUNCHER_ID = "launcher_anonymous_id";
        }
    }
}<|MERGE_RESOLUTION|>--- conflicted
+++ resolved
@@ -48,11 +48,9 @@
 
         public const string BANNED_USERS_FROM_SCENE = "include-banned-users-from-scene";
 
-<<<<<<< HEAD
         public const string NO_CRDT_FILTER = "no-crdt-filter";
-=======
+
         public const string COMMUNITIES_ANNOUNCEMENTS = "include-communities-announcements";
->>>>>>> 44828798
 
         public static class Multiplayer
         {
