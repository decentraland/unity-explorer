using Arch.Core;
using CrdtEcsBridge.Components;
using Cysharp.Threading.Tasks;
using DCL.AssetsProvision;
using DCL.AvatarRendering.AvatarShape.UnityInterface;
using DCL.Character;
using DCL.Character.Plugin;
using DCL.DebugUtilities;
using DCL.Diagnostics;
using DCL.FeatureFlags;
using DCL.Gizmos.Plugin;
using DCL.Input;
using DCL.Interaction.Utility;
using DCL.MapPins.Bus;
using DCL.Multiplayer.Connections.DecentralandUrls;
using DCL.Multiplayer.Connections.RoomHubs;
using DCL.Multiplayer.Profiles.Tables;
using DCL.Optimization.AdaptivePerformance.Systems;
using DCL.Optimization.PerformanceBudgeting;
using DCL.Optimization.Pools;
using DCL.PluginSystem;
using DCL.PluginSystem.Global;
using DCL.PluginSystem.World;
using DCL.PluginSystem.World.Dependencies;
using DCL.Profiling;
using DCL.Quality;
using DCL.ResourcesUnloading;
using DCL.SceneRestrictionBusController.SceneRestrictionBus;
using DCL.SDKComponents.VideoPlayer;
using DCL.Settings;
using DCL.Time;
using DCL.Utilities;
using DCL.Web3;
using DCL.Web3.Identities;
using DCL.WebRequests.Analytics;
using ECS;
using ECS.Prioritization;
using ECS.SceneLifeCycle;
using ECS.SceneLifeCycle.Components;
using ECS.SceneLifeCycle.Reporting;
using SceneRunner.Mapping;
using System.Collections.Generic;
using System.Threading;
using DCL.PerformanceAndDiagnostics.Analytics;
using DCL.Profiles;
using DCL.RealmNavigation;
using DCL.Rendering.GPUInstancing;
using ECS.SceneLifeCycle.IncreasingRadius;
using ECS.StreamableLoading.Cache.Disk;
using ECS.StreamableLoading.Common.Components;
using ECS.StreamableLoading.Textures;
using Global.Dynamic.LaunchModes;
using PortableExperiences.Controller;
using System.Buffers;
using UnityEngine;
using UnityEngine.UIElements;
using Utility;
using MultiplayerPlugin = DCL.PluginSystem.World.MultiplayerPlugin;

namespace Global
{
    /// <summary>
    ///     Produces dependencies that never change during the lifetime of the application
    ///     and are not connected to the global world or scenes but are used by them.
    ///     This is the first container to instantiate, should not depend on any other container
    /// </summary>
    public class StaticContainer : IDCLPlugin<StaticSettings>
    {
        public readonly ObjectProxy<AvatarBase> MainPlayerAvatarBaseProxy = new ();
        public readonly ObjectProxy<IRoomHub> RoomHubProxy = new ();
        public readonly ObjectProxy<IReadOnlyEntityParticipantTable> EntityParticipantTableProxy = new ();
        public readonly RealmData RealmData = new ();
        public readonly PartitionDataContainer PartitionDataContainer = new ();
        public readonly IMapPinsEventBus MapPinsEventBus = new MapPinsEventBus();

        private ProvidedInstance<CharacterObject> characterObject;
        private ProvidedAsset<PartitionSettingsAsset> partitionSettings;
        private ProvidedAsset<RealmPartitionSettingsAsset> realmPartitionSettings;

        private IAssetsProvisioner assetsProvisioner;
        public Entity PlayerEntity { get; set; }

        public ComponentsContainer ComponentsContainer { get; private set; }
        public CharacterContainer CharacterContainer { get; private set; }
        public QualityContainer QualityContainer { get; private set; }
        public ExposedGlobalDataContainer ExposedGlobalDataContainer { get; private set; }
        public WebRequestsContainer WebRequestsContainer { get; private set; }
        public IReadOnlyList<IDCLWorldPlugin> ECSWorldPlugins { get; private set; }

        public ISystemMemoryCap MemoryCap { get; private set; }

        public SceneLoadingLimit SceneLoadingLimit { get; private set; }

        /// <summary>
        ///     Some plugins may implement both interfaces
        /// </summary>
        public IReadOnlyList<IDCLGlobalPlugin> SharedPlugins { get; private set; }
        public ECSWorldSingletonSharedDependencies SingletonSharedDependencies { get; private set; }
        public Profiler Profiler { get; private set; }
        public IEntityCollidersGlobalCache EntityCollidersGlobalCache { get; private set; }
        public IPartitionSettings PartitionSettings => partitionSettings.Value;
        public IRealmPartitionSettings RealmPartitionSettings => realmPartitionSettings.Value;
        public StaticSettings StaticSettings { get; private set; }
        public CacheCleaner CacheCleaner { get; private set; }
        public IEthereumApi EthereumApi { get; private set; }
        public IInputBlock InputBlock { get; private set; }
        public IScenesCache ScenesCache { get; private set; }
        public ISceneReadinessReportQueue SceneReadinessReportQueue { get; private set; }
        public IFeatureFlagsProvider FeatureFlagsProvider { get; private set; }
        public IPortableExperiencesController PortableExperiencesController { get; private set; }
        public IDebugContainerBuilder DebugContainerBuilder { get; private set; }
        public ISceneRestrictionBusController SceneRestrictionBusController { get; private set; }
        public GPUInstancingService GPUInstancingService { get; private set; }

        public ILoadingStatus LoadingStatus { get; private set; }
        public ILaunchMode LaunchMode { get; private set; }

        public void Dispose()
        {
            realmPartitionSettings.Dispose();
            partitionSettings.Dispose();
            QualityContainer.Dispose();
            Profiler.Dispose();
            SceneRestrictionBusController.Dispose();
        }

        public async UniTask InitializeAsync(StaticSettings settings, CancellationToken ct)
        {
            StaticSettings = settings;

            (partitionSettings, realmPartitionSettings) =
                await UniTask.WhenAll(
                    assetsProvisioner.ProvideMainAssetAsync(settings.PartitionSettings, ct, nameof(PartitionSettings)),
                    assetsProvisioner.ProvideMainAssetAsync(settings.RealmPartitionSettings, ct, nameof(RealmPartitionSettings))
                );
        }

        public static async UniTask<(StaticContainer? container, bool success)> CreateAsync(
            IDecentralandUrlsSource decentralandUrlsSource,
            IAssetsProvisioner assetsProvisioner,
            IReportsHandlingSettings reportHandlingSettings,
            IDebugContainerBuilder debugContainerBuilder,
            WebRequestsContainer webRequestsContainer,
            IPluginSettingsContainer settingsContainer,
            DiagnosticsContainer diagnosticsContainer,
            IWeb3IdentityCache web3IdentityProvider,
            IEthereumApi ethereumApi,
            ILaunchMode launchMode,
            bool useRemoteAssetBundles,
            World globalWorld,
            Entity playerEntity,
            ISystemMemoryCap memoryCap,
            WorldVolumeMacBus worldVolumeMacBus,
            bool enableAnalytics,
            IAnalyticsController analyticsController,
            IDiskCache diskCache,
            IDiskCache<PartialLoadingState> partialsDiskCache,
            UIDocument scenesUIRoot,
            ObjectProxy<IProfileRepository> profileRepository,
            CancellationToken ct,
            bool enableGPUInstancing = true)
        {
            ProfilingCounters.CleanAllCounters();

            var componentsContainer = ComponentsContainer.Create();
            var exposedGlobalDataContainer = ExposedGlobalDataContainer.Create();
            var profilingProvider = new Profiler();
            var container = new StaticContainer();

            container.PlayerEntity = playerEntity;
            container.DebugContainerBuilder = debugContainerBuilder;
            container.EthereumApi = ethereumApi;
            container.ScenesCache = new ScenesCache();
            container.SceneReadinessReportQueue = new SceneReadinessReportQueue(container.ScenesCache);
            container.InputBlock = new ECSInputBlock(globalWorld);
            container.assetsProvisioner = assetsProvisioner;
            container.MemoryCap = memoryCap;
            container.SceneRestrictionBusController = new SceneRestrictionBusController();
            container.LaunchMode = launchMode;

            var exposedPlayerTransform = new ExposedTransform();

            container.CharacterContainer = new CharacterContainer(container.assetsProvisioner, exposedGlobalDataContainer.ExposedCameraData, exposedPlayerTransform);

            bool result = await InitializeContainersAsync(container, settingsContainer, ct);

            if (!result)
                return (null, false);

            StaticSettings staticSettings = settingsContainer.GetSettings<StaticSettings>();

            var sharedDependencies = new ECSWorldSingletonSharedDependencies(
                componentsContainer.ComponentPoolsRegistry,
                reportHandlingSettings,
                new SceneEntityFactory(),
                new PartitionedWorldsAggregate.Factory(),
                new ConcurrentLoadingPerformanceBudget(staticSettings.AssetsLoadingBudget),
                new FrameTimeCapBudget(staticSettings.FrameTimeCap, profilingProvider),
                new MemoryBudget(memoryCap, profilingProvider, staticSettings.MemoryThresholds),
                new SceneMapping()
            );

            DebugWidgetBuilder? cacheWidget = container.DebugContainerBuilder.TryAddWidget("Cache Textures");

            container.QualityContainer = await QualityContainer.CreateAsync(settingsContainer, container.assetsProvisioner);
            container.CacheCleaner = new CacheCleaner(sharedDependencies.FrameTimeBudget, cacheWidget);
            container.ComponentsContainer = componentsContainer;
            container.SingletonSharedDependencies = sharedDependencies;
            container.Profiler = profilingProvider;
            container.EntityCollidersGlobalCache = new EntityCollidersGlobalCache();
            container.ExposedGlobalDataContainer = exposedGlobalDataContainer;
            container.WebRequestsContainer = webRequestsContainer;

            container.PortableExperiencesController = new ECSPortableExperiencesController(web3IdentityProvider, container.WebRequestsContainer.WebRequestController, container.ScenesCache, launchMode, decentralandUrlsSource);

            container.FeatureFlagsProvider = new HttpFeatureFlagsProvider(container.WebRequestsContainer.WebRequestController);

            ArrayPool<byte> buffersPool = ArrayPool<byte>.Create(1024 * 1024 * 50, 50);
            var textureDiskCache = new DiskCache<Texture2DData, SerializeMemoryIterator<TextureDiskSerializer.State>>(diskCache, new TextureDiskSerializer());
            var assetBundlePlugin = new AssetBundlesPlugin(reportHandlingSettings, container.CacheCleaner, container.WebRequestsContainer.WebRequestController, buffersPool, partialsDiskCache);
            var textureResolvePlugin = new TexturesLoadingPlugin(container.WebRequestsContainer.WebRequestController, container.CacheCleaner, textureDiskCache, launchMode, profileRepository);

            ExtendedObjectPool<Texture2D> videoTexturePool = VideoTextureFactory.CreateVideoTexturesPool();

            diagnosticsContainer.AddSentryScopeConfigurator(scope =>
            {
                if (container.ScenesCache.CurrentScene != null)
                    diagnosticsContainer.Sentry!.AddCurrentSceneToScope(scope, container.ScenesCache.CurrentScene.Info);
            });

            diagnosticsContainer.AddSentryScopeConfigurator(scope =>
            {
                diagnosticsContainer.Sentry?.AddRealmInfoToScope(scope,
                    container.RealmData.Ipfs.CatalystBaseUrl.Value,
                    container.RealmData.Ipfs.ContentBaseUrl.Value,
                    container.RealmData.Ipfs.LambdasBaseUrl.Value);
            });

            var renderFeature = container.QualityContainer.RendererFeaturesCache.GetRendererFeature<GPUInstancingRenderFeature>();
            if (enableGPUInstancing && renderFeature != null && renderFeature.Settings != null && renderFeature.Settings.FrustumCullingAndLODGenComputeShader != null)
            {
                container.GPUInstancingService = new GPUInstancingService(renderFeature.Settings);
                renderFeature.Initialize(container.GPUInstancingService, container.RealmData);
            }
            else
                ReportHub.LogError("No renderer feature presented.", ReportCategory.GPU_INSTANCING);


            container.LoadingStatus = enableAnalytics ? new LoadingStatusAnalyticsDecorator(new LoadingStatus(), analyticsController) : new LoadingStatus();

            var promisesAnalyticsPlugin = new PromisesAnalyticsPlugin(debugContainerBuilder);

            container.ECSWorldPlugins = new IDCLWorldPlugin[]
            {
                new TransformsPlugin(sharedDependencies, exposedPlayerTransform, exposedGlobalDataContainer.ExposedCameraData),
                new BillboardPlugin(exposedGlobalDataContainer.ExposedCameraData),
                new NFTShapePlugin(decentralandUrlsSource, container.assetsProvisioner, sharedDependencies.FrameTimeBudget, componentsContainer.ComponentPoolsRegistry, container.WebRequestsContainer.WebRequestController, container.CacheCleaner, textureDiskCache, videoTexturePool),
                new TextShapePlugin(sharedDependencies.FrameTimeBudget, container.CacheCleaner, componentsContainer.ComponentPoolsRegistry),
                new MaterialsPlugin(sharedDependencies, videoTexturePool),
                textureResolvePlugin,
<<<<<<< HEAD
                new AssetsCollidersPlugin(sharedDependencies, container.PhysicsTickProvider),
                new AvatarShapePlugin(globalWorld, componentsContainer.ComponentPoolsRegistry, launchMode),
=======
                new AssetsCollidersPlugin(sharedDependencies),
                new AvatarShapePlugin(globalWorld, componentsContainer.ComponentPoolsRegistry),
>>>>>>> f4834f2e
                new AvatarAttachPlugin(globalWorld, container.MainPlayerAvatarBaseProxy, componentsContainer.ComponentPoolsRegistry, container.EntityParticipantTableProxy),
                new PrimitivesRenderingPlugin(sharedDependencies),
                new VisibilityPlugin(),
                new AudioSourcesPlugin(sharedDependencies, container.WebRequestsContainer.WebRequestController, container.CacheCleaner, container.assetsProvisioner),
                assetBundlePlugin,
                new GltfContainerPlugin(sharedDependencies, container.CacheCleaner, container.SceneReadinessReportQueue, componentsContainer.ComponentPoolsRegistry, launchMode, useRemoteAssetBundles, container.WebRequestsContainer.WebRequestController, container.LoadingStatus),
                new InteractionPlugin(sharedDependencies, profilingProvider, exposedGlobalDataContainer.GlobalInputEvents, componentsContainer.ComponentPoolsRegistry, container.assetsProvisioner),
                new SceneUIPlugin(sharedDependencies, container.assetsProvisioner, container.InputBlock, scenesUIRoot),
                container.CharacterContainer.CreateWorldPlugin(componentsContainer.ComponentPoolsRegistry),
                new AnimatorPlugin(),
                new TweenPlugin(),
                new MediaPlayerPlugin(videoTexturePool, sharedDependencies.FrameTimeBudget, container.assetsProvisioner, container.WebRequestsContainer.WebRequestController, container.CacheCleaner, worldVolumeMacBus, exposedGlobalDataContainer.ExposedCameraData, container.RoomHubProxy),
                new CharacterTriggerAreaPlugin(globalWorld, container.MainPlayerAvatarBaseProxy, exposedGlobalDataContainer.ExposedCameraData.CameraEntityProxy, container.CharacterContainer.CharacterObject, componentsContainer.ComponentPoolsRegistry, container.assetsProvisioner, container.CacheCleaner, exposedGlobalDataContainer.ExposedCameraData, container.SceneRestrictionBusController, web3IdentityProvider),
                new PointerInputAudioPlugin(container.assetsProvisioner),
                new MapPinPlugin(globalWorld, container.MapPinsEventBus),
                new MultiplayerPlugin(),
                new RealmInfoPlugin(container.RealmData, container.RoomHubProxy),
                new InputModifierPlugin(globalWorld, container.PlayerEntity, container.SceneRestrictionBusController),
                new MainCameraPlugin(componentsContainer.ComponentPoolsRegistry, container.assetsProvisioner, container.CacheCleaner, exposedGlobalDataContainer.ExposedCameraData, container.SceneRestrictionBusController, globalWorld),
                new LightSourcePlugin(componentsContainer.ComponentPoolsRegistry, container.assetsProvisioner, container.CacheCleaner),
                new PrimaryPointerInfoPlugin(globalWorld),
                promisesAnalyticsPlugin,
#if UNITY_EDITOR
                new GizmosWorldPlugin(),
#endif
            };

            container.SceneLoadingLimit = new SceneLoadingLimit(container.MemoryCap);

            container.SharedPlugins = new IDCLGlobalPlugin[]
            {
                assetBundlePlugin,
                new ResourceUnloadingPlugin(sharedDependencies.MemoryBudget, container.CacheCleaner, container.SceneLoadingLimit),
                new AdaptivePerformancePlugin(container.assetsProvisioner, container.Profiler, container.LoadingStatus),
                textureResolvePlugin,
                promisesAnalyticsPlugin,
            };

            return (container, true);
        }

        private static async UniTask<bool> InitializeContainersAsync(StaticContainer target, IPluginSettingsContainer settings, CancellationToken ct)
        {
            ((StaticContainer plugin, bool success), (CharacterContainer plugin, bool success)) results = await UniTask.WhenAll(
                settings.InitializePluginAsync(target, ct),
                settings.InitializePluginAsync(target.CharacterContainer, ct)
            );

            return results.Item1.success && results.Item2.success;
        }
    }
}<|MERGE_RESOLUTION|>--- conflicted
+++ resolved
@@ -258,13 +258,8 @@
                 new TextShapePlugin(sharedDependencies.FrameTimeBudget, container.CacheCleaner, componentsContainer.ComponentPoolsRegistry),
                 new MaterialsPlugin(sharedDependencies, videoTexturePool),
                 textureResolvePlugin,
-<<<<<<< HEAD
-                new AssetsCollidersPlugin(sharedDependencies, container.PhysicsTickProvider),
+                new AssetsCollidersPlugin(sharedDependencies),
                 new AvatarShapePlugin(globalWorld, componentsContainer.ComponentPoolsRegistry, launchMode),
-=======
-                new AssetsCollidersPlugin(sharedDependencies),
-                new AvatarShapePlugin(globalWorld, componentsContainer.ComponentPoolsRegistry),
->>>>>>> f4834f2e
                 new AvatarAttachPlugin(globalWorld, container.MainPlayerAvatarBaseProxy, componentsContainer.ComponentPoolsRegistry, container.EntityParticipantTableProxy),
                 new PrimitivesRenderingPlugin(sharedDependencies),
                 new VisibilityPlugin(),
