--- conflicted
+++ resolved
@@ -180,7 +180,7 @@
 
             StaticSettings staticSettings = settingsContainer.GetSettings<StaticSettings>();
 
-            container.LoadingStatus = enableAnalytics ? new LoadingStatusAnalyticsDecorator(new LoadingStatus(), analyticsController) : new LoadingStatus();
+            container.LoadingStatus = enableAnalytics ? new LoadingStatusAnalyticsDecorator(new LoadingStatus(), analyticsController, web3IdentityProvider) : new LoadingStatus();
 
             var sharedDependencies = new ECSWorldSingletonSharedDependencies(
                 componentsContainer.ComponentPoolsRegistry,
@@ -246,11 +246,6 @@
             }
             else
                 ReportHub.LogError("No renderer feature presented.", ReportCategory.GPU_INSTANCING);
-
-<<<<<<< HEAD
-=======
-            container.LoadingStatus = enableAnalytics ? new LoadingStatusAnalyticsDecorator(new LoadingStatus(), analyticsController, web3IdentityProvider) : new LoadingStatus();
->>>>>>> 90fcc4c3
 
             var promisesAnalyticsPlugin = new PromisesAnalyticsPlugin(debugContainerBuilder);
 
