using Arch.Core;
using CommunicationData.URLHelpers;
using CrdtEcsBridge.Components;
using Cysharp.Threading.Tasks;
using DCL.AssetsProvision;
using DCL.Audio;
using DCL.AvatarRendering.AvatarShape.UnityInterface;
using DCL.Character;
using DCL.Character.Plugin;
using DCL.DebugUtilities;
using DCL.Diagnostics;
using DCL.ECSComponents;
using DCL.FeatureFlags;
using DCL.Gizmos.Plugin;
using DCL.Input;
using DCL.Interaction.Utility;
using DCL.Landscape.Parcel;
using DCL.Landscape.Utils;
using DCL.MapPins.Bus;
using DCL.Multiplayer.Connections.DecentralandUrls;
using DCL.Multiplayer.Connections.RoomHubs;
using DCL.Multiplayer.Profiles.Tables;
using DCL.Optimization.AdaptivePerformance.Systems;
using DCL.Optimization.PerformanceBudgeting;
using DCL.Optimization.Pools;
using DCL.PerformanceAndDiagnostics;
using DCL.PluginSystem;
using DCL.PluginSystem.Global;
using DCL.PluginSystem.World;
using DCL.PluginSystem.World.Dependencies;
using DCL.Profiling;
using DCL.Quality;
using DCL.ResourcesUnloading;
using DCL.SceneRestrictionBusController.SceneRestrictionBus;
using DCL.Utilities;
using DCL.Web3;
using DCL.Web3.Identities;
using DCL.WebRequests.Analytics;
using ECS;
using ECS.Prioritization;
using ECS.SceneLifeCycle;
using ECS.SceneLifeCycle.Components;
using ECS.SceneLifeCycle.Reporting;
using SceneRunner.Mapping;
using System.Collections.Generic;
using System.Threading;
using DCL.PerformanceAndDiagnostics.Analytics;
using DCL.Profiles;
using DCL.RealmNavigation;
using DCL.Rendering.GPUInstancing;
using DCL.SDKComponents.MediaStream;
using DCL.SDKComponents.SkyboxTime;
using ECS.SceneLifeCycle.IncreasingRadius;
using ECS.StreamableLoading.Cache.Disk;
using ECS.StreamableLoading.Common.Components;
using ECS.StreamableLoading.Textures;
using ECS.Unity.GLTFContainer.Asset.Cache;
using Global.Dynamic.LaunchModes;
using PortableExperiences.Controller;
using System.Buffers;
using UnityEngine;
using Utility;
using MultiplayerPlugin = DCL.PluginSystem.World.MultiplayerPlugin;

namespace Global
{
    /// <summary>
    ///     Produces dependencies that never change during the lifetime of the application
    ///     and are not connected to the global world or scenes but are used by them.
    ///     This is the first container to instantiate, should not depend on any other container
    /// </summary>
    public class StaticContainer : IDCLPlugin<StaticSettings>
    {
        public readonly ObjectProxy<AvatarBase> MainPlayerAvatarBaseProxy = new ();
        public readonly ObjectProxy<IRoomHub> RoomHubProxy = new ();
        public readonly ObjectProxy<IReadOnlyEntityParticipantTable> EntityParticipantTableProxy = new ();
        public readonly RealmData RealmData = new ();
        public readonly PartitionDataContainer PartitionDataContainer = new ();
        public readonly IMapPinsEventBus MapPinsEventBus = new MapPinsEventBus();
        public readonly LandscapeParcelData LandscapeParcelData = new ();

        private IAssetsProvisioner assetsProvisioner;
        public Entity PlayerEntity { get; set; }

        public ComponentsContainer ComponentsContainer { get; private set; }
        public CharacterContainer CharacterContainer { get; private set; }
        public MediaPlayerContainer MediaContainer { get; private set; }
        public QualityContainer QualityContainer { get; private set; }
        public ExposedGlobalDataContainer ExposedGlobalDataContainer { get; private set; }
        public WebRequestsContainer WebRequestsContainer { get; private set; }
        public IReadOnlyList<IDCLWorldPlugin> ECSWorldPlugins { get; private set; }

        public ISystemMemoryCap MemoryCap { get; private set; }

        public SceneLoadingLimit SceneLoadingLimit { get; private set; }

        /// <summary>
        ///     Some plugins may implement both interfaces
        /// </summary>
        public IReadOnlyList<IDCLGlobalPlugin> SharedPlugins { get; private set; }
        public ECSWorldSingletonSharedDependencies SingletonSharedDependencies { get; private set; }
        public Profiler Profiler { get; private set; }
        public IEntityCollidersGlobalCache EntityCollidersGlobalCache { get; private set; }
        public IPartitionSettings PartitionSettings => StaticSettings.PartitionSettings;
        public IRealmPartitionSettings RealmPartitionSettings => StaticSettings.RealmPartitionSettings;
        public StaticSettings StaticSettings { get; private set; }
        public CacheCleaner CacheCleaner { get; private set; }
        public IEthereumApi EthereumApi { get; private set; }
        public IInputBlock InputBlock { get; private set; }
        public IScenesCache ScenesCache { get; private set; }
        public ISceneReadinessReportQueue SceneReadinessReportQueue { get; private set; }
        public HttpFeatureFlagsProvider FeatureFlagsProvider { get; private set; }
        public IPortableExperiencesController PortableExperiencesController { get; private set; }
        public IDebugContainerBuilder DebugContainerBuilder { get; private set; }
        public ISceneRestrictionBusController SceneRestrictionBusController { get; private set; }
        public GPUInstancingService GPUInstancingService { get; private set; }
        public ILoadingStatus LoadingStatus { get; private set; }
        public ILaunchMode LaunchMode { get; private set; }
        public LandscapeParcelController LandscapeParcelController { get; private set; }

        public void Dispose()
        {
            QualityContainer.Dispose();
            Profiler.Dispose();
            SceneRestrictionBusController.Dispose();
        }

        public UniTask InitializeAsync(StaticSettings settings, CancellationToken ct)
        {
            StaticSettings = settings;
            return UniTask.CompletedTask;
        }

        public static async UniTask<(StaticContainer? container, bool success)> CreateAsync(
            IDecentralandUrlsSource decentralandUrlsSource,
            IAssetsProvisioner assetsProvisioner,
            IReportsHandlingSettings reportHandlingSettings,
            IDebugContainerBuilder debugContainerBuilder,
            WebRequestsContainer webRequestsContainer,
            IPluginSettingsContainer settingsContainer,
            DiagnosticsContainer diagnosticsContainer,
            IWeb3IdentityCache web3IdentityProvider,
            IEthereumApi ethereumApi,
            ILaunchMode launchMode,
            bool useRemoteAssetBundles,
            World globalWorld,
            Entity playerEntity,
            ISystemMemoryCap memoryCap,
            VolumeBus volumeBus,
            bool enableAnalytics,
            IAnalyticsController analyticsController,
            IDiskCache diskCache,
            IDiskCache<PartialLoadingState> partialsDiskCache,
            ObjectProxy<IProfileRepository> profileRepository,
            DecentralandEnvironment environment,
            CancellationToken ct,
            bool hasDebugFlag,
            bool enableGPUInstancing = true)
        {
            ProfilingCounters.CleanAllCounters();
            SentryTransactionManager.Initialize(new SentryTransactionManager());

            var componentsContainer = ComponentsContainer.Create();
            var exposedGlobalDataContainer = ExposedGlobalDataContainer.Create();
            var profilingProvider = new Profiler();
            var container = new StaticContainer();

            container.PlayerEntity = playerEntity;
            container.DebugContainerBuilder = debugContainerBuilder;
            container.EthereumApi = ethereumApi;
            container.ScenesCache = new ScenesCache();
            container.SceneReadinessReportQueue = new SceneReadinessReportQueue(container.ScenesCache);
            container.InputBlock = new ECSInputBlock(globalWorld);
            container.assetsProvisioner = assetsProvisioner;
            container.MemoryCap = memoryCap;
            container.SceneRestrictionBusController = new SceneRestrictionBusController();
            container.LaunchMode = launchMode;

            var exposedPlayerTransform = new ExposedTransform();

            StaticSettings staticSettings = settingsContainer.GetSettings<StaticSettings>();

            container.LoadingStatus = enableAnalytics ? new LoadingStatusAnalyticsDecorator(new LoadingStatus(), analyticsController) : new LoadingStatus();

            var sharedDependencies = new ECSWorldSingletonSharedDependencies(
                componentsContainer.ComponentPoolsRegistry,
                reportHandlingSettings,
                new SceneEntityFactory(),
                new PartitionedWorldsAggregate.Factory(),
                new ConcurrentLoadingPerformanceBudget(staticSettings.AssetsLoadingBudget),
                new FrameTimeCapBudget(staticSettings.FrameTimeCap, profilingProvider, container.LoadingStatus.IsLoadingScreenOn),
                new MemoryBudget(memoryCap, profilingProvider, staticSettings.MemoryThresholds),
                new SceneMapping()
            );

            DebugWidgetBuilder? cacheWidget = container.DebugContainerBuilder.TryAddWidget("Cache Textures");
            container.CacheCleaner = new CacheCleaner(sharedDependencies.FrameTimeBudget, cacheWidget);

            container.CharacterContainer = new CharacterContainer(container.assetsProvisioner, exposedGlobalDataContainer.ExposedCameraData, exposedPlayerTransform);
            container.MediaContainer = new MediaPlayerContainer(assetsProvisioner, webRequestsContainer.WebRequestController, volumeBus, sharedDependencies.FrameTimeBudget, container.RoomHubProxy, container.CacheCleaner);

            bool result = await InitializeContainersAsync(container, settingsContainer, ct);

            if (!result)
                return (null, false);


            container.QualityContainer = await QualityContainer.CreateAsync(settingsContainer, container.assetsProvisioner);
            container.ComponentsContainer = componentsContainer;
            container.SingletonSharedDependencies = sharedDependencies;
            container.Profiler = profilingProvider;
            container.EntityCollidersGlobalCache = new EntityCollidersGlobalCache();
            container.ExposedGlobalDataContainer = exposedGlobalDataContainer;
            container.WebRequestsContainer = webRequestsContainer;
            container.PortableExperiencesController = new ECSPortableExperiencesController(web3IdentityProvider, container.WebRequestsContainer.WebRequestController, container.ScenesCache, launchMode, decentralandUrlsSource);
            container.FeatureFlagsProvider = new HttpFeatureFlagsProvider(container.WebRequestsContainer.WebRequestController);

            ArrayPool<byte> buffersPool = ArrayPool<byte>.Create(1024 * 1024 * 50, 50);
<<<<<<< HEAD
            var textureDiskCache = new DiskCache<Texture2DData, SerializeMemoryIterator<TextureDiskSerializer.State>>(diskCache, new TextureDiskSerializer());

            IGltfContainerAssetsCache gltfContainerAssetsCache = new GltfContainerAssetsCache(componentsContainer.ComponentPoolsRegistry);
            var assetBundlePlugin = new AssetBundlesPlugin(reportHandlingSettings, container.CacheCleaner, container.WebRequestsContainer.WebRequestController, buffersPool, partialsDiskCache, URLDomain.FromString(decentralandUrlsSource.Url(DecentralandUrl.AssetBundlesCDN)), gltfContainerAssetsCache);
            var gltfPlugin = new GltfContainerPlugin(sharedDependencies, container.CacheCleaner, container.SceneReadinessReportQueue, componentsContainer.ComponentPoolsRegistry, launchMode, useRemoteAssetBundles, container.WebRequestsContainer.WebRequestController, container.LoadingStatus, gltfContainerAssetsCache);

=======
            var textureDiskCache = new DiskCache<TextureData, SerializeMemoryIterator<TextureDiskSerializer.State>>(diskCache, new TextureDiskSerializer());
            var assetBundlePlugin = new AssetBundlesPlugin(reportHandlingSettings, container.CacheCleaner, container.WebRequestsContainer.WebRequestController, buffersPool, partialsDiskCache, URLDomain.FromString(decentralandUrlsSource.Url(DecentralandUrl.AssetBundlesCDN)));
>>>>>>> 833289df
            var textureResolvePlugin = new TexturesLoadingPlugin(container.WebRequestsContainer.WebRequestController, container.CacheCleaner, textureDiskCache, launchMode, profileRepository);

            diagnosticsContainer.AddSentryScopeConfigurator(scope =>
            {
                if (container.ScenesCache.CurrentScene != null)
                    diagnosticsContainer.Sentry!.AddCurrentSceneToScope(scope, container.ScenesCache.CurrentScene.Info);
            });

            diagnosticsContainer.AddSentryScopeConfigurator(scope =>
            {
                diagnosticsContainer.Sentry?.AddRealmInfoToScope(scope,
                    container.RealmData.Ipfs.CatalystBaseUrl.Value,
                    container.RealmData.Ipfs.ContentBaseUrl.Value,
                    container.RealmData.Ipfs.LambdasBaseUrl.Value);
            });

            var renderFeature = container.QualityContainer.RendererFeaturesCache.GetRendererFeature<GPUInstancingRenderFeature>();
            if (enableGPUInstancing && renderFeature != null && renderFeature.Settings != null && renderFeature.Settings.FrustumCullingAndLODGenComputeShader != null)
            {
                container.GPUInstancingService = new GPUInstancingService(renderFeature.Settings);
                renderFeature.Initialize(container.GPUInstancingService, container.RealmData);
            }
            else
                ReportHub.LogError("No renderer feature presented.", ReportCategory.GPU_INSTANCING);


            var promisesAnalyticsPlugin = new PromisesAnalyticsPlugin(debugContainerBuilder);

            container.ECSWorldPlugins = new IDCLWorldPlugin[]
            {
                gltfPlugin,
                new TransformsPlugin(sharedDependencies, exposedPlayerTransform, exposedGlobalDataContainer.ExposedCameraData),
                new BillboardPlugin(exposedGlobalDataContainer.ExposedCameraData),
                new NFTShapePlugin(decentralandUrlsSource, container.assetsProvisioner, sharedDependencies.FrameTimeBudget, componentsContainer.ComponentPoolsRegistry, container.WebRequestsContainer.WebRequestController, container.CacheCleaner, container.MediaContainer.mediaFactoryBuilder),
                new TextShapePlugin(sharedDependencies.FrameTimeBudget, container.CacheCleaner, componentsContainer.ComponentPoolsRegistry, assetsProvisioner),
                new MaterialsPlugin(sharedDependencies, container.MediaContainer.mediaFactoryBuilder),
                textureResolvePlugin,
                new AssetsCollidersPlugin(sharedDependencies),
                new AvatarShapePlugin(globalWorld, componentsContainer.ComponentPoolsRegistry, launchMode),
                new AvatarAttachPlugin(globalWorld, container.MainPlayerAvatarBaseProxy, componentsContainer.ComponentPoolsRegistry, container.EntityParticipantTableProxy),
                new PrimitivesRenderingPlugin(sharedDependencies),
                new VisibilityPlugin(),
                new AudioSourcesPlugin(sharedDependencies, container.WebRequestsContainer.WebRequestController, container.CacheCleaner, container.assetsProvisioner),
                assetBundlePlugin,
                new InteractionPlugin(sharedDependencies, profilingProvider, exposedGlobalDataContainer.GlobalInputEvents, componentsContainer.ComponentPoolsRegistry, container.assetsProvisioner),
                new SceneUIPlugin(sharedDependencies, container.assetsProvisioner, container.InputBlock),
                container.CharacterContainer.CreateWorldPlugin(componentsContainer.ComponentPoolsRegistry),
                new AnimatorPlugin(),
                new TweenPlugin(),
                container.MediaContainer.CreatePlugin(exposedGlobalDataContainer.ExposedCameraData),
                new SDKEntityTriggerAreaPlugin(globalWorld, container.MainPlayerAvatarBaseProxy, exposedGlobalDataContainer.ExposedCameraData.CameraEntityProxy, container.CharacterContainer.CharacterObject, componentsContainer.ComponentPoolsRegistry, container.assetsProvisioner, container.CacheCleaner, exposedGlobalDataContainer.ExposedCameraData, container.SceneRestrictionBusController, web3IdentityProvider, componentsContainer.ComponentPoolsRegistry.AddComponentPool<PBTriggerAreaResult.Types.Trigger>()),
                new PointerInputAudioPlugin(container.assetsProvisioner),
                new MapPinPlugin(globalWorld, container.MapPinsEventBus),
                new MultiplayerPlugin(),
                new RealmInfoPlugin(container.RealmData, container.RoomHubProxy),
                new InputModifierPlugin(globalWorld, container.PlayerEntity, container.SceneRestrictionBusController),
                new MainCameraPlugin(componentsContainer.ComponentPoolsRegistry, container.assetsProvisioner, container.CacheCleaner, exposedGlobalDataContainer.ExposedCameraData, container.SceneRestrictionBusController, globalWorld),
                new LightSourcePlugin(componentsContainer.ComponentPoolsRegistry, container.assetsProvisioner, container.CacheCleaner, container.CharacterContainer.CharacterObject, globalWorld, hasDebugFlag),
                new PrimaryPointerInfoPlugin(globalWorld),
                promisesAnalyticsPlugin,
                new SkyboxTimePlugin(),
#if UNITY_EDITOR
                new GizmosWorldPlugin(),
#endif
            };

            container.SceneLoadingLimit = new SceneLoadingLimit(container.MemoryCap);

            container.SharedPlugins = new IDCLGlobalPlugin[]
            {
                assetBundlePlugin,
                textureResolvePlugin,
                promisesAnalyticsPlugin,
                gltfPlugin
            };

            container.LandscapeParcelController = new LandscapeParcelController(
                    assetsProvisioner,
                    new LandscapeParcelService(webRequestsContainer.WebRequestController,
                        environment.Equals(DecentralandEnvironment.Zone)),
                    container.LandscapeParcelData
                );

            return (container, true);
        }

        private static async UniTask<bool> InitializeContainersAsync(StaticContainer target, IPluginSettingsContainer settings, CancellationToken ct)
        {
            ((StaticContainer plugin, bool success), (CharacterContainer plugin, bool success), (MediaPlayerContainer plugin, bool success)) results = await UniTask.WhenAll(
                settings.InitializePluginAsync(target, ct),
                settings.InitializePluginAsync(target.CharacterContainer, ct),
                settings.InitializePluginAsync(target.MediaContainer, ct)
            );

            return results.Item1.success && results.Item2.success && results.Item3.success;
        }
    }
}<|MERGE_RESOLUTION|>--- conflicted
+++ resolved
@@ -216,17 +216,14 @@
             container.FeatureFlagsProvider = new HttpFeatureFlagsProvider(container.WebRequestsContainer.WebRequestController);
 
             ArrayPool<byte> buffersPool = ArrayPool<byte>.Create(1024 * 1024 * 50, 50);
-<<<<<<< HEAD
             var textureDiskCache = new DiskCache<Texture2DData, SerializeMemoryIterator<TextureDiskSerializer.State>>(diskCache, new TextureDiskSerializer());
 
             IGltfContainerAssetsCache gltfContainerAssetsCache = new GltfContainerAssetsCache(componentsContainer.ComponentPoolsRegistry);
             var assetBundlePlugin = new AssetBundlesPlugin(reportHandlingSettings, container.CacheCleaner, container.WebRequestsContainer.WebRequestController, buffersPool, partialsDiskCache, URLDomain.FromString(decentralandUrlsSource.Url(DecentralandUrl.AssetBundlesCDN)), gltfContainerAssetsCache);
             var gltfPlugin = new GltfContainerPlugin(sharedDependencies, container.CacheCleaner, container.SceneReadinessReportQueue, componentsContainer.ComponentPoolsRegistry, launchMode, useRemoteAssetBundles, container.WebRequestsContainer.WebRequestController, container.LoadingStatus, gltfContainerAssetsCache);
 
-=======
             var textureDiskCache = new DiskCache<TextureData, SerializeMemoryIterator<TextureDiskSerializer.State>>(diskCache, new TextureDiskSerializer());
             var assetBundlePlugin = new AssetBundlesPlugin(reportHandlingSettings, container.CacheCleaner, container.WebRequestsContainer.WebRequestController, buffersPool, partialsDiskCache, URLDomain.FromString(decentralandUrlsSource.Url(DecentralandUrl.AssetBundlesCDN)));
->>>>>>> 833289df
             var textureResolvePlugin = new TexturesLoadingPlugin(container.WebRequestsContainer.WebRequestController, container.CacheCleaner, textureDiskCache, launchMode, profileRepository);
 
             diagnosticsContainer.AddSentryScopeConfigurator(scope =>
