--- conflicted
+++ resolved
@@ -44,11 +44,8 @@
 using DCL.Profiles;
 using DCL.RealmNavigation;
 using DCL.Rendering.GPUInstancing;
-<<<<<<< HEAD
 using DCL.Roads.GPUInstancing;
 using DCL.WebRequests;
-=======
->>>>>>> b280dfde
 using ECS.StreamableLoading.Cache.Disk;
 using ECS.StreamableLoading.Common.Components;
 using ECS.StreamableLoading.Textures;
@@ -222,13 +219,8 @@
                 container.FeatureFlagsCache);
 
             var textureDiskCache = new DiskCache<Texture2DData, SerializeMemoryIterator<TextureDiskSerializer.State>>(diskCache, new TextureDiskSerializer());
-<<<<<<< HEAD
             var assetBundlePlugin = new AssetBundlesPlugin(reportHandlingSettings, container.CacheCleaner, container.WebRequestsContainer.WebRequestController, container.WebRequestsContainer.WebRequestsMode == WebRequestsMode.HTTP2);
-            var textureResolvePlugin = new TexturesLoadingPlugin(container.WebRequestsContainer.WebRequestController, container.CacheCleaner, textureDiskCache, launchMode);
-=======
-            var assetBundlePlugin = new AssetBundlesPlugin(reportHandlingSettings, container.CacheCleaner, container.WebRequestsContainer.WebRequestController, buffersPool, partialsDiskCache);
             var textureResolvePlugin = new TexturesLoadingPlugin(container.WebRequestsContainer.WebRequestController, container.CacheCleaner, textureDiskCache, launchMode, profileRepository);
->>>>>>> b280dfde
 
             ExtendedObjectPool<Texture2D> videoTexturePool = VideoTextureFactory.CreateVideoTexturesPool();
 
