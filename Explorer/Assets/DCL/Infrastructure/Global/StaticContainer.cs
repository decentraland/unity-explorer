using Arch.Core;
using CommunicationData.URLHelpers;
using CrdtEcsBridge.Components;
using Cysharp.Threading.Tasks;
using DCL.AssetsProvision;
using DCL.Audio;
using DCL.AvatarRendering.AvatarShape.UnityInterface;
using DCL.Character;
using DCL.Character.Plugin;
using DCL.DebugUtilities;
using DCL.Diagnostics;
using DCL.ECSComponents;
using DCL.FeatureFlags;
using DCL.Gizmos.Plugin;
using DCL.Input;
using DCL.Interaction.Utility;
using DCL.Landscape.Parcel;
using DCL.Landscape.Utils;
using DCL.MapPins.Bus;
using DCL.Multiplayer.Connections.DecentralandUrls;
using DCL.Multiplayer.Connections.RoomHubs;
using DCL.Multiplayer.Profiles.Tables;
using DCL.Optimization.PerformanceBudgeting;
using DCL.Optimization.Pools;
using DCL.PerformanceAndDiagnostics;
using DCL.PluginSystem;
using DCL.PluginSystem.Global;
using DCL.PluginSystem.World;
using DCL.PluginSystem.World.Dependencies;
using DCL.Profiling;
using DCL.Quality;
using DCL.ResourcesUnloading;
using DCL.SceneRestrictionBusController.SceneRestrictionBus;
using DCL.Utilities;
using DCL.Web3;
using DCL.Web3.Identities;
using DCL.WebRequests.Analytics;
using ECS;
using ECS.Prioritization;
using ECS.SceneLifeCycle;
using ECS.SceneLifeCycle.Components;
using ECS.SceneLifeCycle.Reporting;
using SceneRunner.Mapping;
using System.Collections.Generic;
using System.Threading;
using DCL.PerformanceAndDiagnostics.Analytics;
using DCL.Profiles;
using DCL.RealmNavigation;
using DCL.Rendering.GPUInstancing;
using DCL.SDKComponents.MediaStream;
using DCL.SDKComponents.SkyboxTime;
using ECS.SceneLifeCycle.IncreasingRadius;
using ECS.StreamableLoading.Cache.Disk;
using ECS.StreamableLoading.Common.Components;
using ECS.StreamableLoading.Textures;
using ECS.Unity.GLTFContainer.Asset.Cache;
using Global.Dynamic.LaunchModes;
using PortableExperiences.Controller;
using System.Buffers;
using UnityEngine;
using Utility;
using MultiplayerPlugin = DCL.PluginSystem.World.MultiplayerPlugin;

namespace Global
{
    /// <summary>
    ///     Produces dependencies that never change during the lifetime of the application
    ///     and are not connected to the global world or scenes but are used by them.
    ///     This is the first container to instantiate, should not depend on any other container
    /// </summary>
    public class StaticContainer : IDCLPlugin<StaticSettings>
    {
        public readonly ObjectProxy<AvatarBase> MainPlayerAvatarBaseProxy = new ();
        public readonly ObjectProxy<IRoomHub> RoomHubProxy = new ();
        public readonly ObjectProxy<IReadOnlyEntityParticipantTable> EntityParticipantTableProxy = new ();
        public readonly RealmData RealmData = new ();
        public readonly PartitionDataContainer PartitionDataContainer = new ();
        public readonly IMapPinsEventBus MapPinsEventBus = new MapPinsEventBus();
        public readonly LandscapeParcelData LandscapeParcelData = new ();

        private IAssetsProvisioner assetsProvisioner;
        public Entity PlayerEntity { get; set; }

        public ComponentsContainer ComponentsContainer { get; private set; }
        public CharacterContainer CharacterContainer { get; private set; }
        public MediaPlayerContainer MediaContainer { get; private set; }
        public ProfilesContainer ProfilesContainer { get; private set; }
        public QualityContainer QualityContainer { get; private set; }
        public ExposedGlobalDataContainer ExposedGlobalDataContainer { get; private set; }
        public WebRequestsContainer WebRequestsContainer { get; private set; }
        public IReadOnlyList<IDCLWorldPlugin> ECSWorldPlugins { get; private set; }

        public ISystemMemoryCap MemoryCap { get; private set; }

        public SceneLoadingLimit SceneLoadingLimit { get; private set; }

        /// <summary>
        ///     Some plugins may implement both interfaces
        /// </summary>
        public IReadOnlyList<IDCLGlobalPlugin> SharedPlugins { get; private set; }
        public ECSWorldSingletonSharedDependencies SingletonSharedDependencies { get; private set; }
        public Profiler Profiler { get; private set; }
        public IEntityCollidersGlobalCache EntityCollidersGlobalCache { get; private set; }
        public IPartitionSettings PartitionSettings => StaticSettings.PartitionSettings;
        public IRealmPartitionSettings RealmPartitionSettings => StaticSettings.RealmPartitionSettings;
        public StaticSettings StaticSettings { get; private set; }
        public CacheCleaner CacheCleaner { get; private set; }
        public IEthereumApi EthereumApi { get; private set; }
        public IInputBlock InputBlock { get; private set; }
        public IScenesCache ScenesCache { get; private set; }
        public ISceneReadinessReportQueue SceneReadinessReportQueue { get; private set; }
        public HttpFeatureFlagsProvider FeatureFlagsProvider { get; private set; }
        public IPortableExperiencesController PortableExperiencesController { get; private set; }
        public IDebugContainerBuilder DebugContainerBuilder { get; private set; }
        public ISceneRestrictionBusController SceneRestrictionBusController { get; private set; }
        public GPUInstancingService GPUInstancingService { get; private set; }
        public ILoadingStatus LoadingStatus { get; private set; }
        public ILaunchMode LaunchMode { get; private set; }
        public LandscapeParcelController LandscapeParcelController { get; private set; }

        public IGltfContainerAssetsCache GltfContainerAssetsCache { get; private set; }

        public void Dispose()
        {
            QualityContainer.Dispose();
            Profiler.Dispose();
            SceneRestrictionBusController.Dispose();
        }

        public UniTask InitializeAsync(StaticSettings settings, CancellationToken ct)
        {
            StaticSettings = settings;
            return UniTask.CompletedTask;
        }

        public static async UniTask<(StaticContainer? container, bool success)> CreateAsync(
            IDecentralandUrlsSource decentralandUrlsSource,
            IAssetsProvisioner assetsProvisioner,
            IReportsHandlingSettings reportHandlingSettings,
            IDebugContainerBuilder debugContainerBuilder,
            WebRequestsContainer webRequestsContainer,
            IPluginSettingsContainer settingsContainer,
            DiagnosticsContainer diagnosticsContainer,
            IWeb3IdentityCache web3IdentityProvider,
            IEthereumApi ethereumApi,
            ILaunchMode launchMode,
            bool useRemoteAssetBundles,
            World globalWorld,
            Entity playerEntity,
            ISystemMemoryCap memoryCap,
            VolumeBus volumeBus,
            bool enableAnalytics,
            IAnalyticsController analyticsController,
            IDiskCache diskCache,
            IDiskCache<PartialLoadingState> partialsDiskCache,
            DecentralandEnvironment environment,
            CancellationToken ct,
            bool hasDebugFlag,
            bool enableGPUInstancing = true)
        {
            ProfilingCounters.CleanAllCounters();
            SentryTransactionManager.Initialize(new SentryTransactionManager());

            var componentsContainer = ComponentsContainer.Create();
            var exposedGlobalDataContainer = ExposedGlobalDataContainer.Create();
            var profilingProvider = new Profiler();
            var container = new StaticContainer();

            container.PlayerEntity = playerEntity;
            container.DebugContainerBuilder = debugContainerBuilder;
            container.EthereumApi = ethereumApi;
            container.ScenesCache = new ScenesCache();
            container.SceneReadinessReportQueue = new SceneReadinessReportQueue(container.ScenesCache);
            container.InputBlock = new ECSInputBlock(globalWorld);
            container.assetsProvisioner = assetsProvisioner;
            container.MemoryCap = memoryCap;
            container.SceneRestrictionBusController = new SceneRestrictionBusController();
            container.LaunchMode = launchMode;

            var exposedPlayerTransform = new ExposedTransform();

            StaticSettings staticSettings = settingsContainer.GetSettings<StaticSettings>();

            container.LoadingStatus = enableAnalytics ? new LoadingStatusAnalyticsDecorator(new LoadingStatus(), analyticsController, web3IdentityProvider) : new LoadingStatus();

            var sharedDependencies = new ECSWorldSingletonSharedDependencies(
                componentsContainer.ComponentPoolsRegistry,
                reportHandlingSettings,
                new SceneEntityFactory(),
                new PartitionedWorldsAggregate.Factory(),
                new ConcurrentLoadingPerformanceBudget(staticSettings.AssetsLoadingBudget),
                new FrameTimeCapBudget(staticSettings.FrameTimeCap, profilingProvider, container.LoadingStatus.IsLoadingScreenOn),
                new MemoryBudget(memoryCap, profilingProvider, staticSettings.MemoryThresholds),
                new SceneMapping()
            );

            DebugWidgetBuilder? cacheWidget = container.DebugContainerBuilder.TryAddWidget("Cache Textures");
            container.CacheCleaner = new CacheCleaner(sharedDependencies.FrameTimeBudget, cacheWidget);

            container.CharacterContainer = new CharacterContainer(container.assetsProvisioner, exposedGlobalDataContainer.ExposedCameraData, exposedPlayerTransform);
            container.MediaContainer = new MediaPlayerContainer(assetsProvisioner, webRequestsContainer.WebRequestController, volumeBus, sharedDependencies.FrameTimeBudget, container.RoomHubProxy, container.CacheCleaner);
            container.ProfilesContainer = new ProfilesContainer(webRequestsContainer.WebRequestController, container.RealmData, container.DebugContainerBuilder);

            bool result = await InitializeContainersAsync(container, settingsContainer, ct);

            if (!result)
                return (null, false);

            container.QualityContainer = await QualityContainer.CreateAsync(settingsContainer, container.assetsProvisioner);
            container.ComponentsContainer = componentsContainer;
            container.SingletonSharedDependencies = sharedDependencies;
            container.Profiler = profilingProvider;
            container.EntityCollidersGlobalCache = new EntityCollidersGlobalCache();
            container.ExposedGlobalDataContainer = exposedGlobalDataContainer;
            container.WebRequestsContainer = webRequestsContainer;
            container.PortableExperiencesController = new ECSPortableExperiencesController(web3IdentityProvider, container.WebRequestsContainer.WebRequestController, container.ScenesCache, launchMode, decentralandUrlsSource);
            container.FeatureFlagsProvider = new HttpFeatureFlagsProvider(container.WebRequestsContainer.WebRequestController);
            container.GltfContainerAssetsCache = new GltfContainerAssetsCache(componentsContainer.ComponentPoolsRegistry);


            ArrayPool<byte> buffersPool = ArrayPool<byte>.Create(1024 * 1024 * 50, 50);

            var assetBundlePlugin = new AssetBundlesPlugin(reportHandlingSettings, container.CacheCleaner, container.WebRequestsContainer.WebRequestController, buffersPool, partialsDiskCache, URLDomain.FromString(decentralandUrlsSource.Url(DecentralandUrl.AssetBundlesCDN)), container.GltfContainerAssetsCache);

            var textureDiskCache = new DiskCache<TextureData, SerializeMemoryIterator<TextureDiskSerializer.State>>(diskCache, new TextureDiskSerializer());
<<<<<<< HEAD
            var assetBundlePlugin = new AssetBundlesPlugin(reportHandlingSettings, container.CacheCleaner, container.WebRequestsContainer.WebRequestController, buffersPool, partialsDiskCache, URLDomain.FromString(decentralandUrlsSource.Url(DecentralandUrl.AssetBundlesCDN)));
            var textureResolvePlugin = new TexturesLoadingPlugin(container.WebRequestsContainer.WebRequestController, container.CacheCleaner, textureDiskCache, launchMode, container.ProfilesContainer.Repository);
=======
            var textureResolvePlugin = new TexturesLoadingPlugin(container.WebRequestsContainer.WebRequestController, container.CacheCleaner, textureDiskCache, launchMode, profileRepository);
>>>>>>> e8c82fb8

            diagnosticsContainer.AddSentryScopeConfigurator(scope =>
            {
                if (container.ScenesCache.CurrentScene != null)
                    diagnosticsContainer.Sentry!.AddCurrentSceneToScope(scope, container.ScenesCache.CurrentScene.Info);
            });

            diagnosticsContainer.AddSentryScopeConfigurator(scope =>
            {
                diagnosticsContainer.Sentry?.AddRealmInfoToScope(scope,
                    container.RealmData.Ipfs.CatalystBaseUrl.Value,
                    container.RealmData.Ipfs.ContentBaseUrl.Value,
                    container.RealmData.Ipfs.LambdasBaseUrl.Value);
            });

            var renderFeature = container.QualityContainer.RendererFeaturesCache.GetRendererFeature<GPUInstancingRenderFeature>();
            if (enableGPUInstancing && renderFeature != null && renderFeature.Settings != null && renderFeature.Settings.FrustumCullingAndLODGenComputeShader != null)
            {
                container.GPUInstancingService = new GPUInstancingService(renderFeature.Settings);
                renderFeature.Initialize(container.GPUInstancingService, container.RealmData);
            }
            else
                ReportHub.LogError("No renderer feature presented.", ReportCategory.GPU_INSTANCING);

            var promisesAnalyticsPlugin = new PromisesAnalyticsPlugin(debugContainerBuilder);

            container.ECSWorldPlugins = new IDCLWorldPlugin[]
            {
                new GltfContainerPlugin(sharedDependencies, container.CacheCleaner, container.SceneReadinessReportQueue, componentsContainer.ComponentPoolsRegistry, launchMode, useRemoteAssetBundles, container.WebRequestsContainer.WebRequestController, container.LoadingStatus, container.GltfContainerAssetsCache),
                new TransformsPlugin(sharedDependencies, exposedPlayerTransform, exposedGlobalDataContainer.ExposedCameraData),
                new BillboardPlugin(exposedGlobalDataContainer.ExposedCameraData),
                new NFTShapePlugin(decentralandUrlsSource, container.assetsProvisioner, sharedDependencies.FrameTimeBudget, componentsContainer.ComponentPoolsRegistry, container.WebRequestsContainer.WebRequestController, container.CacheCleaner, container.MediaContainer.mediaFactoryBuilder),
                new TextShapePlugin(sharedDependencies.FrameTimeBudget, container.CacheCleaner, componentsContainer.ComponentPoolsRegistry, assetsProvisioner),
                new MaterialsPlugin(sharedDependencies, container.MediaContainer.mediaFactoryBuilder),
                textureResolvePlugin,
                new AssetsCollidersPlugin(sharedDependencies),
                new AvatarShapePlugin(globalWorld, componentsContainer.ComponentPoolsRegistry, launchMode),
                new AvatarAttachPlugin(globalWorld, container.MainPlayerAvatarBaseProxy, componentsContainer.ComponentPoolsRegistry, container.EntityParticipantTableProxy),
                new PrimitivesRenderingPlugin(sharedDependencies),
                new VisibilityPlugin(),
                new AudioSourcesPlugin(sharedDependencies, container.WebRequestsContainer.WebRequestController, container.CacheCleaner, container.assetsProvisioner),
                assetBundlePlugin,
                new InteractionPlugin(sharedDependencies, profilingProvider, exposedGlobalDataContainer.GlobalInputEvents, componentsContainer.ComponentPoolsRegistry, container.assetsProvisioner),
                new SceneUIPlugin(sharedDependencies, container.assetsProvisioner, container.InputBlock),
                container.CharacterContainer.CreateWorldPlugin(componentsContainer.ComponentPoolsRegistry),
                new AnimatorPlugin(),
                new TweenPlugin(),
                container.MediaContainer.CreatePlugin(exposedGlobalDataContainer.ExposedCameraData),
                new SDKEntityTriggerAreaPlugin(globalWorld, container.MainPlayerAvatarBaseProxy, exposedGlobalDataContainer.ExposedCameraData.CameraEntityProxy, container.CharacterContainer.CharacterObject, componentsContainer.ComponentPoolsRegistry, container.assetsProvisioner, container.CacheCleaner, exposedGlobalDataContainer.ExposedCameraData, container.SceneRestrictionBusController, web3IdentityProvider, componentsContainer.ComponentPoolsRegistry.AddComponentPool<PBTriggerAreaResult.Types.Trigger>()),
                new PointerInputAudioPlugin(container.assetsProvisioner),
                new MapPinPlugin(globalWorld, container.MapPinsEventBus),
                new MultiplayerPlugin(),
                new RealmInfoPlugin(container.RealmData, container.RoomHubProxy),
                new InputModifierPlugin(globalWorld, container.PlayerEntity, container.SceneRestrictionBusController),
                new MainCameraPlugin(componentsContainer.ComponentPoolsRegistry, container.assetsProvisioner, container.CacheCleaner, exposedGlobalDataContainer.ExposedCameraData, container.SceneRestrictionBusController, globalWorld),
                new LightSourcePlugin(componentsContainer.ComponentPoolsRegistry, container.assetsProvisioner, container.CacheCleaner, container.CharacterContainer.CharacterObject, globalWorld, hasDebugFlag),
                new PrimaryPointerInfoPlugin(globalWorld),
                promisesAnalyticsPlugin,
                new SkyboxTimePlugin(),
#if UNITY_EDITOR
                new GizmosWorldPlugin(),
#endif
                new PointerLockPlugin(globalWorld, exposedGlobalDataContainer.ExposedCameraData),
            };

            container.SceneLoadingLimit = new SceneLoadingLimit(container.MemoryCap);

            container.SharedPlugins = new IDCLGlobalPlugin[]
            {
                assetBundlePlugin,
                textureResolvePlugin,
                promisesAnalyticsPlugin
            };

            container.LandscapeParcelController = new LandscapeParcelController(
                    assetsProvisioner,
                    new LandscapeParcelService(webRequestsContainer.WebRequestController,
                        environment.Equals(DecentralandEnvironment.Zone)),
                    container.LandscapeParcelData
                );

            return (container, true);
        }

        private static async UniTask<bool> InitializeContainersAsync(StaticContainer target, IPluginSettingsContainer settings, CancellationToken ct)
        {
            ((StaticContainer plugin, bool success), (CharacterContainer plugin, bool success), (MediaPlayerContainer plugin, bool success)) results = await UniTask.WhenAll(
                settings.InitializePluginAsync(target, ct),
                settings.InitializePluginAsync(target.CharacterContainer, ct),
                settings.InitializePluginAsync(target.MediaContainer, ct)
            );

            return results.Item1.success && results.Item2.success && results.Item3.success;
        }
    }
}<|MERGE_RESOLUTION|>--- conflicted
+++ resolved
@@ -223,12 +223,7 @@
             var assetBundlePlugin = new AssetBundlesPlugin(reportHandlingSettings, container.CacheCleaner, container.WebRequestsContainer.WebRequestController, buffersPool, partialsDiskCache, URLDomain.FromString(decentralandUrlsSource.Url(DecentralandUrl.AssetBundlesCDN)), container.GltfContainerAssetsCache);
 
             var textureDiskCache = new DiskCache<TextureData, SerializeMemoryIterator<TextureDiskSerializer.State>>(diskCache, new TextureDiskSerializer());
-<<<<<<< HEAD
-            var assetBundlePlugin = new AssetBundlesPlugin(reportHandlingSettings, container.CacheCleaner, container.WebRequestsContainer.WebRequestController, buffersPool, partialsDiskCache, URLDomain.FromString(decentralandUrlsSource.Url(DecentralandUrl.AssetBundlesCDN)));
             var textureResolvePlugin = new TexturesLoadingPlugin(container.WebRequestsContainer.WebRequestController, container.CacheCleaner, textureDiskCache, launchMode, container.ProfilesContainer.Repository);
-=======
-            var textureResolvePlugin = new TexturesLoadingPlugin(container.WebRequestsContainer.WebRequestController, container.CacheCleaner, textureDiskCache, launchMode, profileRepository);
->>>>>>> e8c82fb8
 
             diagnosticsContainer.AddSentryScopeConfigurator(scope =>
             {
