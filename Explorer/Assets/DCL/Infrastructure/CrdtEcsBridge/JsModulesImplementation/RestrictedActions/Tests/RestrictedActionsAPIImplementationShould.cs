--- conflicted
+++ resolved
@@ -43,11 +43,8 @@
                 sceneStateProvider,
                 globalWorldActions,
                 sceneData,
-<<<<<<< HEAD
-                new AllowEverythingJsApiPermissionsProvider());
-=======
+                new AllowEverythingJsApiPermissionsProvider(),
                 systemClipboard);
->>>>>>> e4d6edbc
         }
 
         [Test]
