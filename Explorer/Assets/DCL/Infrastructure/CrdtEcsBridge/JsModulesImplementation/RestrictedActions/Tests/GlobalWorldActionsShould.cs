--- conflicted
+++ resolved
@@ -287,14 +287,10 @@
             public bool IsUrlDomainAllowed(string url) => true;
             public bool IsSdk7() => true;
             public bool IsPortableExperience() => false;
-<<<<<<< HEAD
             public string GetSDKVersion() => null;
             public bool IsSDKVersionOrHigher(string minVersion) => false;
             public bool IsSDKVersion(string version) => false;
-=======
-
             public void Dispose() { }
->>>>>>> 39d4e83e
         }
     }
 }