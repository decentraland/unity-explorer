--- conflicted
+++ resolved
@@ -16,13 +16,10 @@
 using UnityEngine;
 using Entity = Arch.Core.Entity;
 using DCL.Multiplayer.Profiles.Bunches;
-<<<<<<< HEAD
 using DCL.SceneRunner.Scene;
 using DCL.Utility;
 using ECS.StreamableLoading.InitialSceneState;
-=======
 using System;
->>>>>>> 08a4963b
 using UnityEngine.TestTools;
 using Utility;
 
@@ -248,11 +245,6 @@
                 SentEmotes.Add((urn, loopCyclePassed));
             }
 
-<<<<<<< HEAD
-            public OwnedBunch<RemoteEmoteIntention> EmoteIntentions() => throw new NotImplementedException();
-            public void OnPlayerRemoved(string walletId) => throw new NotImplementedException();
-            public void SaveForRetry(RemoteEmoteIntention intention) => throw new NotImplementedException();
-=======
             public OwnedBunch<RemoteEmoteIntention> EmoteIntentions() => throw new System.NotImplementedException();
             public void OnPlayerRemoved(string walletId) => throw new System.NotImplementedException();
             public void SaveForRetry(RemoteEmoteIntention intention) => throw new System.NotImplementedException();
@@ -266,7 +258,6 @@
             {
                 throw new NotImplementedException();
             }
->>>>>>> 08a4963b
         }
 
         private class MockSceneData : ISceneData
