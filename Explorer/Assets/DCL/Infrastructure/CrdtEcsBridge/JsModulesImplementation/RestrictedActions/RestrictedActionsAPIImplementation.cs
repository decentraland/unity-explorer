﻿using Cysharp.Threading.Tasks;
using DCL.ChangeRealmPrompt;
using DCL.Diagnostics;
using DCL.ExternalUrlPrompt;
using DCL.NftPrompt;
using DCL.TeleportPrompt;
using DCL.Utilities;
using DCL.Clipboard;
using MVC;
using SceneRunner.Scene;
using SceneRuntime.Apis.Modules.RestrictedActionsApi;
using SceneRuntime.ScenePermissions;
using System;
using System.Threading;
using UnityEngine;
using Utility;

namespace CrdtEcsBridge.RestrictedActions
{
    public class RestrictedActionsAPIImplementation : IRestrictedActionsAPI
    {
        private readonly IMVCManager mvcManager;
        private readonly ISceneStateProvider sceneStateProvider;
        private readonly IGlobalWorldActions globalWorldActions;
        private readonly ISceneData sceneData;
<<<<<<< HEAD
        private readonly IJsApiPermissionsProvider permissionsProvider;
=======
        private readonly ISystemClipboard systemClipboard;
>>>>>>> e4d6edbc

        public RestrictedActionsAPIImplementation(
            IMVCManager mvcManager,
            ISceneStateProvider sceneStateProvider,
            IGlobalWorldActions globalWorldActions,
            ISceneData sceneData,
<<<<<<< HEAD
            IJsApiPermissionsProvider permissionsProvider)
=======
            ISystemClipboard systemClipboard)
>>>>>>> e4d6edbc
        {
            this.mvcManager = mvcManager;
            this.sceneStateProvider = sceneStateProvider;
            this.globalWorldActions = globalWorldActions;
            this.sceneData = sceneData;
<<<<<<< HEAD
            this.permissionsProvider = permissionsProvider;
=======
            this.systemClipboard = systemClipboard;
>>>>>>> e4d6edbc
        }

        public bool TryOpenExternalUrl(string url)
        {
            if (!permissionsProvider.CanOpenExternalUrl())
                return false;

            if (!sceneStateProvider.IsCurrent)
                return false;

            OpenUrlAsync(url).Forget();
            return true;
        }

        public void TryMovePlayerTo(Vector3 newRelativePosition, Vector3? cameraTarget, Vector3? avatarTarget)
        {
            if (!sceneStateProvider.IsCurrent)
                return;

            Vector3 newAbsolutePosition = sceneData.Geometry.BaseParcelPosition + newRelativePosition;
            Vector3? newAbsoluteCameraTarget = cameraTarget != null ? sceneData.Geometry.BaseParcelPosition + cameraTarget.Value : null;
            Vector3? newAbsoluteAvatarTarget = avatarTarget != null ? sceneData.Geometry.BaseParcelPosition + avatarTarget.Value : null;

            if (!IsPositionValid(newAbsolutePosition))
            {
                ReportHub.LogError(ReportCategory.RESTRICTED_ACTIONS, "MovePlayerTo: Position is out of scene");
                return;
            }

            MoveAndRotatePlayerAsync(newAbsolutePosition, newAbsoluteCameraTarget, newAbsoluteAvatarTarget).Forget();
        }

        public void TryTeleportTo(Vector2Int coords)
        {
            if (!sceneStateProvider.IsCurrent)
                return;

            TeleportAsync(coords).Forget();
        }

        public bool TryChangeRealm(string message, string realm)
        {
            if (!sceneStateProvider.IsCurrent)
                return false;

            ChangeRealmAsync(message, realm).Forget();
            return true;
        }

        public void TryTriggerEmote(string predefinedEmote)
        {
            if (!sceneStateProvider.IsCurrent)
                return;

            globalWorldActions.TriggerEmote(predefinedEmote);
        }

        public async UniTask<bool> TryTriggerSceneEmoteAsync(string src, bool loop, CancellationToken ct)
        {
            if (!sceneStateProvider.IsCurrent)
                return false;

            if (!sceneData.SceneContent.TryGetHash(src, out string hash))
                return false;

            try
            {
                await UniTask.SwitchToMainThread();

                await globalWorldActions.TriggerSceneEmoteAsync(sceneData, src, hash, loop, ct);
            }
            catch (OperationCanceledException) { return false; }
            catch (Exception e)
            {
                ReportHub.LogException(e, new ReportData(ReportCategory.EMOTE, sceneShortInfo: sceneData.SceneShortInfo));
                return false;
            }

            return true;
        }

        public bool TryOpenNftDialog(string urn)
        {
            if (!sceneStateProvider.IsCurrent)
                return false;

            if (!NftUtils.TryParseUrn(urn, out string chain, out string contractAddress, out string tokenId))
            {
                ReportHub.LogError(ReportCategory.RESTRICTED_ACTIONS, $"OpenNftDialog: Urn '{urn}' is not valid");
                return false;
            }

            OpenNftDialogAsync(chain, contractAddress, tokenId).Forget();
            return true;
        }

        public void TryCopyToClipboard(string text)
        {
            if (!sceneStateProvider.IsCurrent)
                return;

            CopyToClipboardAsync(text).Forget();
        }

        private async UniTask MoveAndRotatePlayerAsync(Vector3 newAbsolutePosition, Vector3? newAbsoluteCameraTarget, Vector3? newAbsoluteAvatarTarget)
        {
            await UniTask.SwitchToMainThread();

            globalWorldActions.MoveAndRotatePlayer(newAbsolutePosition, newAbsoluteCameraTarget, newAbsoluteAvatarTarget);
            globalWorldActions.RotateCamera(newAbsoluteCameraTarget, newAbsolutePosition);
        }

        private async UniTask OpenUrlAsync(string url)
        {
            await UniTask.SwitchToMainThread();
            await mvcManager.ShowAsync(ExternalUrlPromptController.IssueCommand(new ExternalUrlPromptController.Params(url)));
        }

        private bool IsPositionValid(Vector3 floorPosition)
        {
            var parcelToCheck = floorPosition.ToParcel();

            foreach (Vector2Int sceneParcel in sceneData.Parcels)
            {
                if (sceneParcel == parcelToCheck)
                    return true;
            }

            return false;
        }

        private async UniTask TeleportAsync(Vector2Int coords)
        {
            await UniTask.SwitchToMainThread();
            await mvcManager.ShowAsync(TeleportPromptController.IssueCommand(new TeleportPromptController.Params(coords)));
        }

        private async UniTask ChangeRealmAsync(string message, string realm)
        {
            await UniTask.SwitchToMainThread();
            await mvcManager.ShowAsync(ChangeRealmPromptController.IssueCommand(new ChangeRealmPromptController.Params(message, realm)));
        }

        private async UniTask OpenNftDialogAsync(string chain, string contractAddress, string tokenId)
        {
            await UniTask.SwitchToMainThread();
            await mvcManager.ShowAsync(NftPromptController.IssueCommand(new NftPromptController.Params(chain, contractAddress, tokenId)));
        }

        private async UniTask CopyToClipboardAsync(string text)
        {
            await UniTask.SwitchToMainThread();
            systemClipboard.Set(text);
        }
    }
}<|MERGE_RESOLUTION|>--- conflicted
+++ resolved
@@ -23,32 +23,23 @@
         private readonly ISceneStateProvider sceneStateProvider;
         private readonly IGlobalWorldActions globalWorldActions;
         private readonly ISceneData sceneData;
-<<<<<<< HEAD
         private readonly IJsApiPermissionsProvider permissionsProvider;
-=======
         private readonly ISystemClipboard systemClipboard;
->>>>>>> e4d6edbc
 
         public RestrictedActionsAPIImplementation(
             IMVCManager mvcManager,
             ISceneStateProvider sceneStateProvider,
             IGlobalWorldActions globalWorldActions,
             ISceneData sceneData,
-<<<<<<< HEAD
-            IJsApiPermissionsProvider permissionsProvider)
-=======
+            IJsApiPermissionsProvider permissionsProvider,
             ISystemClipboard systemClipboard)
->>>>>>> e4d6edbc
         {
             this.mvcManager = mvcManager;
             this.sceneStateProvider = sceneStateProvider;
             this.globalWorldActions = globalWorldActions;
             this.sceneData = sceneData;
-<<<<<<< HEAD
             this.permissionsProvider = permissionsProvider;
-=======
             this.systemClipboard = systemClipboard;
->>>>>>> e4d6edbc
         }
 
         public bool TryOpenExternalUrl(string url)
