﻿using Cysharp.Threading.Tasks;
using DCL.ChangeRealmPrompt;
using DCL.Diagnostics;
using DCL.ExternalUrlPrompt;
using DCL.NftPrompt;
using DCL.TeleportPrompt;
using DCL.Utilities;
using DCL.Clipboard;
using MVC;
using SceneRunner.Scene;
using SceneRuntime.Apis.Modules.RestrictedActionsApi;
using SceneRuntime.ScenePermissions;
using System;
using System.Threading;
using UnityEngine;
using Utility;

namespace CrdtEcsBridge.RestrictedActions
{
    public class RestrictedActionsAPIImplementation : IRestrictedActionsAPI
    {
        private readonly IMVCManager mvcManager;
        private readonly ISceneStateProvider sceneStateProvider;
        private readonly IGlobalWorldActions globalWorldActions;
        private readonly ISceneData sceneData;
        private readonly IJsApiPermissionsProvider permissionsProvider;
        private readonly ISystemClipboard systemClipboard;

        public RestrictedActionsAPIImplementation(
            IMVCManager mvcManager,
            ISceneStateProvider sceneStateProvider,
            IGlobalWorldActions globalWorldActions,
            ISceneData sceneData,
            IJsApiPermissionsProvider permissionsProvider,
            ISystemClipboard systemClipboard)
        {
            this.mvcManager = mvcManager;
            this.sceneStateProvider = sceneStateProvider;
            this.globalWorldActions = globalWorldActions;
            this.sceneData = sceneData;
            this.permissionsProvider = permissionsProvider;
            this.systemClipboard = systemClipboard;
        }

        public bool TryOpenExternalUrl(string url)
        {
            if (!permissionsProvider.CanOpenExternalUrl())
                return false;

            if (!sceneStateProvider.IsCurrent)
                return false;

            OpenUrlAsync(url).Forget();
            return true;
        }

        public void TryMovePlayerTo(Vector3 newRelativePosition, Vector3? cameraTarget, Vector3? avatarTarget)
        {
            if (!sceneStateProvider.IsCurrent)
                return;

            Vector3 newAbsolutePosition = sceneData.Geometry.BaseParcelPosition + newRelativePosition;
            Vector3? newAbsoluteCameraTarget = cameraTarget != null ? sceneData.Geometry.BaseParcelPosition + cameraTarget.Value : null;
            Vector3? newAbsoluteAvatarTarget = avatarTarget != null ? sceneData.Geometry.BaseParcelPosition + avatarTarget.Value : null;

            if (!IsPositionValid(newAbsolutePosition) && !sceneData.IsPortableExperience())
            {
                ReportHub.LogError(ReportCategory.RESTRICTED_ACTIONS, "MovePlayerTo: Position is out of scene");
                return;
            }

            MoveAndRotatePlayerAsync(newAbsolutePosition, newAbsoluteCameraTarget, newAbsoluteAvatarTarget).Forget();
        }

        public void TryTeleportTo(Vector2Int coords)
        {
            if (!sceneStateProvider.IsCurrent)
                return;

            TeleportAsync(coords).Forget();
        }

        public bool TryChangeRealm(string message, string realm)
        {
            if (!sceneStateProvider.IsCurrent)
                return false;

            ChangeRealmAsync(message, realm).Forget();
            return true;
        }

        public void TryTriggerEmote(string predefinedEmote)
        {
            if (!sceneStateProvider.IsCurrent)
                return;

            globalWorldActions.TriggerEmote(predefinedEmote);
        }

        public async UniTask<bool> TryTriggerSceneEmoteAsync(string src, bool loop, CancellationToken ct)
        {
            if (!sceneStateProvider.IsCurrent)
                return false;

            if (!sceneData.SceneContent.TryGetHash(src, out string hash))
                return false;

            try
            {
                await UniTask.SwitchToMainThread();

                await globalWorldActions.TriggerSceneEmoteAsync(sceneData, src, hash, loop, ct);
            }
            catch (OperationCanceledException) { return false; }
            catch (Exception e)
            {
                ReportHub.LogException(e, new ReportData(ReportCategory.EMOTE, sceneShortInfo: sceneData.SceneShortInfo));
                return false;
            }

            return true;
        }

        public bool TryOpenNftDialog(string urn)
        {
            if (!sceneStateProvider.IsCurrent)
                return false;

            if (!NftUtils.TryParseUrn(urn, out string chain, out string contractAddress, out string tokenId))
            {
                ReportHub.LogError(ReportCategory.RESTRICTED_ACTIONS, $"OpenNftDialog: Urn '{urn}' is not valid");
                return false;
            }

            OpenNftDialogAsync(chain, contractAddress, tokenId).Forget();
            return true;
        }

        public void TryCopyToClipboard(string text)
        {
            if (!sceneStateProvider.IsCurrent)
                return;

            CopyToClipboardAsync(text).Forget();
        }

        private async UniTask MoveAndRotatePlayerAsync(Vector3 newAbsolutePosition, Vector3? newAbsoluteCameraTarget, Vector3? newAbsoluteAvatarTarget)
        {
            await UniTask.SwitchToMainThread();

            globalWorldActions.MoveAndRotatePlayer(newAbsolutePosition, newAbsoluteCameraTarget, newAbsoluteAvatarTarget);
            globalWorldActions.RotateCamera(newAbsoluteCameraTarget, newAbsolutePosition);
        }

        private async UniTask OpenUrlAsync(string url)
        {
            await UniTask.SwitchToMainThread();
            await mvcManager.ShowAsync(ExternalUrlPromptController.IssueCommand(new ExternalUrlPromptController.Params(url)));
        }

        private bool IsPositionValid(Vector3 floorPosition)
        {
<<<<<<< HEAD
            //Avoid teleports below ground level
            if(floorPosition.y < 0)
                return false;
=======
            // Avoid teleporting below ground level
            floorPosition.y = Mathf.Max(floorPosition.y, 0);
>>>>>>> 7072544f

            var parcelToCheck = floorPosition.ToParcel();

            foreach (Vector2Int sceneParcel in sceneData.Parcels)
            {
                if (sceneParcel == parcelToCheck)
                    return true;
            }

            return false;
        }

        private async UniTask TeleportAsync(Vector2Int coords)
        {
            await UniTask.SwitchToMainThread();
            await mvcManager.ShowAsync(TeleportPromptController.IssueCommand(new TeleportPromptController.Params(coords)));
        }

        private async UniTask ChangeRealmAsync(string message, string realm)
        {
            await UniTask.SwitchToMainThread();
            await mvcManager.ShowAsync(ChangeRealmPromptController.IssueCommand(new ChangeRealmPromptController.Params(message, realm)));
        }

        private async UniTask OpenNftDialogAsync(string chain, string contractAddress, string tokenId)
        {
            await UniTask.SwitchToMainThread();
            await mvcManager.ShowAsync(NftPromptController.IssueCommand(new NftPromptController.Params(chain, contractAddress, tokenId)));
        }

        private async UniTask CopyToClipboardAsync(string text)
        {
            await UniTask.SwitchToMainThread();
            systemClipboard.Set(text);
        }
    }
}<|MERGE_RESOLUTION|>--- conflicted
+++ resolved
@@ -160,14 +160,8 @@
 
         private bool IsPositionValid(Vector3 floorPosition)
         {
-<<<<<<< HEAD
-            //Avoid teleports below ground level
-            if(floorPosition.y < 0)
-                return false;
-=======
             // Avoid teleporting below ground level
             floorPosition.y = Mathf.Max(floorPosition.y, 0);
->>>>>>> 7072544f
 
             var parcelToCheck = floorPosition.ToParcel();
 
