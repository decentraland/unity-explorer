﻿using CommunicationData.URLHelpers;
using CRDT.Serializer;
using CrdtEcsBridge.Components;
using CrdtEcsBridge.JsModulesImplementation;
using CrdtEcsBridge.JsModulesImplementation.Communications;
using CrdtEcsBridge.JsModulesImplementation.Communications.SDKMessageBus;
using CrdtEcsBridge.PoolsProviders;
using CrdtEcsBridge.RestrictedActions;
using Cysharp.Threading.Tasks;
using DCL.Interaction.Utility;
using DCL.Ipfs;
using DCL.Multiplayer.Connections.DecentralandUrls;
using DCL.Multiplayer.Connections.RoomHubs;
using DCL.Multiplayer.Profiles.Poses;
using DCL.Profiles;
using DCL.Web3;
using DCL.Web3.Identities;
using DCL.WebRequests;
using ECS;
using ECS.Prioritization.Components;
using Microsoft.ClearScript;
using MVC;
using PortableExperiences.Controller;
using SceneRunner.ECSWorld;
using SceneRunner.Scene;
using SceneRunner.Scene.ExceptionsHandling;
using SceneRuntime;
using SceneRuntime.Apis.Modules.EngineApi.SDKObservableEvents;
using SceneRuntime.Factory;
using System;
using System.Threading;
using System.Threading.Tasks;
using DCL.SkyBox;
using UnityEngine;
using UnityEngine.Networking;
using Utility;
using Utility.Multithreading;

namespace SceneRunner
{
    public class SceneFactory : ISceneFactory
    {
        private const bool ENABLE_SDK_OBSERVABLES = true;

        private readonly ICRDTSerializer crdtSerializer;
        private readonly IECSWorldFactory ecsWorldFactory;
        private readonly ISceneEntityFactory entityFactory;
        private readonly IEntityCollidersGlobalCache entityCollidersGlobalCache;
        private readonly IEthereumApi ethereumApi;
        private readonly IProfileRepository profileRepository;
        private readonly IWeb3IdentityCache identityCache;
        private readonly IDecentralandUrlsSource decentralandUrlsSource;
        private readonly IWebRequestController webRequestController;
        private readonly IRoomHub roomHub;
        private readonly SceneRuntimeFactory sceneRuntimeFactory;
        private readonly ISDKComponentsRegistry sdkComponentsRegistry;
        private readonly ISharedPoolsProvider sharedPoolsProvider;
        private readonly IMVCManager mvcManager;
        private readonly IRealmData? realmData;
        private readonly IPortableExperiencesController portableExperiencesController;
        private readonly SkyboxSettingsAsset skyboxSettings;
        private readonly ISceneCommunicationPipe messagePipesHub;
        private readonly IRemoteMetadata remoteMetadata;
        private readonly DecentralandEnvironment dclEnvironment;
        private readonly DCL.Clipboard.ISystemClipboard systemClipboard;

        private IGlobalWorldActions globalWorldActions = null!;

        public SceneFactory(IECSWorldFactory ecsWorldFactory,
            SceneRuntimeFactory sceneRuntimeFactory,
            ISharedPoolsProvider sharedPoolsProvider,
            ICRDTSerializer crdtSerializer,
            ISDKComponentsRegistry sdkComponentsRegistry,
            ISceneEntityFactory entityFactory,
            IEntityCollidersGlobalCache entityCollidersGlobalCache,
            IEthereumApi ethereumApi,
            IMVCManager mvcManager,
            IProfileRepository profileRepository,
            IWeb3IdentityCache identityCache,
            IDecentralandUrlsSource decentralandUrlsSource,
            IWebRequestController webRequestController,
            IRoomHub roomHub,
            IRealmData? realmData,
            IPortableExperiencesController portableExperiencesController,
            SkyboxSettingsAsset skyboxSettings,
            ISceneCommunicationPipe messagePipesHub,
            IRemoteMetadata remoteMetadata,
            DecentralandEnvironment dclEnvironment,
            DCL.Clipboard.ISystemClipboard systemClipboard)
        {
            this.ecsWorldFactory = ecsWorldFactory;
            this.sceneRuntimeFactory = sceneRuntimeFactory;
            this.sharedPoolsProvider = sharedPoolsProvider;
            this.crdtSerializer = crdtSerializer;
            this.sdkComponentsRegistry = sdkComponentsRegistry;
            this.entityFactory = entityFactory;
            this.entityCollidersGlobalCache = entityCollidersGlobalCache;
            this.ethereumApi = ethereumApi;
            this.mvcManager = mvcManager;
            this.profileRepository = profileRepository;
            this.identityCache = identityCache;
            this.decentralandUrlsSource = decentralandUrlsSource;
            this.webRequestController = webRequestController;
            this.roomHub = roomHub;
            this.systemClipboard = systemClipboard;
            this.realmData = realmData;
            this.portableExperiencesController = portableExperiencesController;
            this.skyboxSettings = skyboxSettings;
            this.messagePipesHub = messagePipesHub;
            this.remoteMetadata = remoteMetadata;
            this.dclEnvironment = dclEnvironment;
        }

        public async UniTask<ISceneFacade> CreateSceneFromFileAsync(string jsCodeUrl, IPartitionComponent partitionProvider, CancellationToken ct, string id = "")
        {
            int lastSlash = jsCodeUrl.LastIndexOf("/", StringComparison.Ordinal);
            string mainScenePath = jsCodeUrl[(lastSlash + 1)..];
            var baseUrl = URLDomain.FromString(jsCodeUrl[..(lastSlash + 1)]);

            var sceneDefinition = new SceneEntityDefinition(
                id,
                new SceneMetadata
                {
                    main = mainScenePath,
                    runtimeVersion = "7",
                }
            );

            var sceneData = new SceneData(new SceneNonHashedContent(baseUrl), sceneDefinition, Vector2Int.zero,
                ParcelMathHelper.UNDEFINED_SCENE_GEOMETRY, Array.Empty<Vector2Int>(), StaticSceneMessages.EMPTY);

            return await CreateSceneAsync(sceneData, partitionProvider, ct);
        }

        public async UniTask<ISceneFacade> CreateSceneFromStreamableDirectoryAsync(string directoryName, IPartitionComponent partitionProvider, CancellationToken ct)
        {
            const string SCENE_JSON_FILE_NAME = "scene.json";

            var fullPath = URLDomain.FromString($"file://{Application.dataPath}/Scenes/TestJsScenes/{directoryName}/");

            string rawSceneJsonPath = fullPath.Value + SCENE_JSON_FILE_NAME;

            using var request = UnityWebRequest.Get(rawSceneJsonPath);
            await request.SendWebRequest().WithCancellation(ct);

            SceneMetadata sceneMetadata = JsonUtility.FromJson<SceneMetadata>(request.downloadHandler.text);

            var sceneDefinition = new SceneEntityDefinition(directoryName, sceneMetadata);

            var sceneData = new SceneData(new SceneNonHashedContent(fullPath), sceneDefinition,
                Vector2Int.zero, ParcelMathHelper.UNDEFINED_SCENE_GEOMETRY, Array.Empty<Vector2Int>(), StaticSceneMessages.EMPTY);

            return await CreateSceneAsync(sceneData, partitionProvider, ct);
        }

        public UniTask<ISceneFacade> CreateSceneFromSceneDefinition(ISceneData sceneData, IPartitionComponent partitionProvider, CancellationToken ct) =>
            CreateSceneAsync(sceneData, partitionProvider, ct);

        public void SetGlobalWorldActions(IGlobalWorldActions actions)
        {
            globalWorldActions = actions;
        }

        private async UniTask<ISceneFacade> CreateSceneAsync(ISceneData sceneData, IPartitionComponent partitionProvider, CancellationToken ct)
        {
            var deps = new SceneInstanceDependencies(sdkComponentsRegistry, entityCollidersGlobalCache, sceneData, partitionProvider, ecsWorldFactory, entityFactory);

            // Try to create scene runtime
            SceneRuntimeImpl sceneRuntime;

            try { sceneRuntime = await sceneRuntimeFactory.CreateByPathAsync(deps.SceneCodeUrl, deps.PoolsProvider, sceneData.SceneShortInfo, ct, SceneRuntimeFactory.InstantiationBehavior.SwitchToThreadPool); }
            catch (Exception e)
            {
                await ReportExceptionAsync(e, deps, deps.ExceptionsHandler);
                throw;
            }

            if (ct.IsCancellationRequested)
            {
                await UniTask.SwitchToMainThread(PlayerLoopTiming.Initialization);
                deps.Dispose();
                sceneRuntime?.Dispose();
                throw new OperationCanceledException();
            }

            SceneInstanceDependencies.WithRuntimeAndJsAPIBase runtimeDeps;

            var engineAPIMutexOwner = new MultiThreadSync.Owner(nameof(EngineAPIImplementation));

            if (ENABLE_SDK_OBSERVABLES)
            {
                var sdkCommsControllerAPI = new SDKMessageBusCommsAPIImplementation(sceneData, messagePipesHub, sceneRuntime);
                sceneRuntime.RegisterSDKMessageBusCommsApi(sdkCommsControllerAPI);

                runtimeDeps = new SceneInstanceDependencies.WithRuntimeJsAndSDKObservablesEngineAPI(deps, sceneRuntime,
                    sharedPoolsProvider, crdtSerializer, mvcManager, globalWorldActions, realmData!, messagePipesHub,
<<<<<<< HEAD
                    webRequestController, skyboxSettings, engineAPIMutexOwner);
=======
                    webRequestController, engineAPIMutexOwner, systemClipboard);
>>>>>>> bbcec647

                sceneRuntime.RegisterAll(
                    (ISDKObservableEventsEngineApi)runtimeDeps.EngineAPI,
                    sdkCommsControllerAPI,
                    deps.ExceptionsHandler,
                    roomHub,
                    profileRepository,
                    runtimeDeps.SceneApiImplementation,
                    webRequestController,
                    runtimeDeps.RestrictedActionsAPI,
                    runtimeDeps.RuntimeImplementation,
                    ethereumApi,
                    runtimeDeps.WebSocketAipImplementation,
                    identityCache,
                    dclEnvironment,
                    runtimeDeps.CommunicationsControllerAPI,
                    deps.PoolsProvider,
                    runtimeDeps.SimpleFetchApi,
                    sceneData,
                    realmData!,
                    portableExperiencesController,
                    remoteMetadata
                );
            }
            else
            {
                runtimeDeps = new SceneInstanceDependencies.WithRuntimeAndJsAPI(deps, sceneRuntime, sharedPoolsProvider,
                    crdtSerializer, mvcManager, globalWorldActions, realmData!, messagePipesHub, webRequestController,
<<<<<<< HEAD
                    skyboxSettings, engineAPIMutexOwner);
=======
                    engineAPIMutexOwner, systemClipboard);
>>>>>>> bbcec647

                sceneRuntime.RegisterAll(
                    runtimeDeps.EngineAPI,
                    deps.ExceptionsHandler,
                    roomHub,
                    profileRepository,
                    runtimeDeps.SceneApiImplementation,
                    webRequestController,
                    runtimeDeps.RestrictedActionsAPI,
                    dclEnvironment,
                    runtimeDeps.RuntimeImplementation,
                    ethereumApi,
                    runtimeDeps.WebSocketAipImplementation,
                    identityCache,
                    runtimeDeps.CommunicationsControllerAPI,
                    deps.PoolsProvider,
                    runtimeDeps.SimpleFetchApi,
                    sceneData,
                    realmData!,
                    portableExperiencesController,
                    remoteMetadata
                );
            }

            try
            {
                sceneRuntime.ExecuteSceneJson();
            }
            catch (Exception e)
            {
                await ReportExceptionAsync(e, runtimeDeps, deps.ExceptionsHandler);
                throw;
            }

            if (sceneData.IsPortableExperience())
            {
                return new PortableExperienceSceneFacade(
                    sceneData,
                    runtimeDeps
                );
            }

            return new SceneFacade(
                sceneData,
                runtimeDeps
            );
        }

        private static async Task ReportExceptionAsync<T>(Exception e, T deps, ISceneExceptionsHandler exceptionsHandler) where T : IDisposable
        {
            // ScriptEngineException.ErrorDetails is ignored through the logging process which is vital in the reporting information
            if (e is ScriptEngineException scriptEngineException)
                exceptionsHandler.OnJavaScriptException(new ScriptEngineException(scriptEngineException.ErrorDetails));

            await UniTask.SwitchToMainThread(PlayerLoopTiming.Initialization);
            deps.Dispose();
        }
    }
}<|MERGE_RESOLUTION|>--- conflicted
+++ resolved
@@ -194,11 +194,7 @@
 
                 runtimeDeps = new SceneInstanceDependencies.WithRuntimeJsAndSDKObservablesEngineAPI(deps, sceneRuntime,
                     sharedPoolsProvider, crdtSerializer, mvcManager, globalWorldActions, realmData!, messagePipesHub,
-<<<<<<< HEAD
-                    webRequestController, skyboxSettings, engineAPIMutexOwner);
-=======
-                    webRequestController, engineAPIMutexOwner, systemClipboard);
->>>>>>> bbcec647
+                    webRequestController, skyboxSettings, engineAPIMutexOwner, systemClipboard);
 
                 sceneRuntime.RegisterAll(
                     (ISDKObservableEventsEngineApi)runtimeDeps.EngineAPI,
@@ -227,11 +223,7 @@
             {
                 runtimeDeps = new SceneInstanceDependencies.WithRuntimeAndJsAPI(deps, sceneRuntime, sharedPoolsProvider,
                     crdtSerializer, mvcManager, globalWorldActions, realmData!, messagePipesHub, webRequestController,
-<<<<<<< HEAD
-                    skyboxSettings, engineAPIMutexOwner);
-=======
-                    engineAPIMutexOwner, systemClipboard);
->>>>>>> bbcec647
+                    skyboxSettings, engineAPIMutexOwner, systemClipboard);
 
                 sceneRuntime.RegisterAll(
                     runtimeDeps.EngineAPI,
