--- conflicted
+++ resolved
@@ -45,14 +45,8 @@
             ECSWorldFacade ecsWorldFacade = TestSystemsWorld.Create();
             IWebRequestController webRequestController = TestWebRequestController.Create(webRequestsMode);
 
-<<<<<<< HEAD
             sceneRuntimeFactory = new SceneRuntimeFactory(webRequestController,
-                new IRealmData.Fake(), engineFactory, activeEngines,
-                new WebJsSources(new JsCodeResolver(webRequestController)));
-=======
-            sceneRuntimeFactory = new SceneRuntimeFactory(new IRealmData.Fake(), engineFactory,
-                new WebJsSources(new JsCodeResolver(TestWebRequestController.INSTANCE)));
->>>>>>> b280dfde
+                new IRealmData.Fake(), engineFactory, new WebJsSources(new JsCodeResolver(webRequestController)));
 
             ecsWorldFactory = Substitute.For<IECSWorldFactory>();
             ecsWorldFactory.CreateWorld(in Arg.Any<ECSWorldFactoryArgs>()).Returns(ecsWorldFacade);
@@ -85,22 +79,15 @@
         [TearDown]
         public async Task TearDown()
         {
-<<<<<<< HEAD
             TestWebRequestController.RestoreCache();
 
-            sceneFacade?.DisposeAsync().Forget();
-            activeEngines.Clear();
+            if (sceneFacade != null)
+                await sceneFacade.DisposeAsync();
         }
 
         private readonly WebRequestsMode webRequestsMode;
 
         private V8ActiveEngines activeEngines;
-=======
-            if (sceneFacade != null)
-                await sceneFacade.DisposeAsync();
-        }
-
->>>>>>> b280dfde
         private V8EngineFactory engineFactory;
 
         private SceneRuntimeFactory sceneRuntimeFactory;
