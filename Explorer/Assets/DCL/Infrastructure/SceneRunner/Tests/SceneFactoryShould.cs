using Arch.Core;
using CRDT.Deserializer;
using CRDT.Serializer;
using CrdtEcsBridge.Components;
using CrdtEcsBridge.JsModulesImplementation.Communications;
using CrdtEcsBridge.PoolsProviders;
using DCL.AssetsProvision.CodeResolver;
using DCL.Interaction.Utility;
using DCL.Multiplayer.Connections.DecentralandUrls;
using DCL.Multiplayer.Connections.RoomHubs;
using DCL.Multiplayer.Profiles.Poses;
using DCL.Profiles;
using DCL.SkyBox;
using DCL.Web3;
using DCL.Web3.Identities;
using DCL.WebRequests;
using ECS;
using ECS.Prioritization.Components;
using ECS.TestSuite;
using Global.AppArgs;
using MVC;
using NSubstitute;
using NUnit.Framework;
using PortableExperiences.Controller;
using SceneRunner.ECSWorld;
using SceneRunner.Scene;
using SceneRunner.Tests.TestUtils;
using SceneRuntime;
using SceneRuntime.Factory;
using SceneRuntime.Factory.WebSceneSource;
using System.Threading;
using System.Threading.Tasks;
using UnityEngine;

namespace SceneRunner.Tests
{
    [TestFixture]
    public class SceneFactoryShould
    {
        [SetUp]
        public void SetUp()
        {
            path = $"file://{Application.dataPath + "/../TestResources/Scenes/Cube/cube.js"}";
            engineFactory = new V8EngineFactory();

            ECSWorldFacade ecsWorldFacade = TestSystemsWorld.Create();

            sceneRuntimeFactory = new SceneRuntimeFactory(new IRealmData.Fake(), engineFactory,
                new WebJsSources(new JsCodeResolver(TestWebRequestController.INSTANCE)));

            ecsWorldFactory = Substitute.For<IECSWorldFactory>();
            ecsWorldFactory.CreateWorld(in Arg.Any<ECSWorldFactoryArgs>()).Returns(ecsWorldFacade);

            sharedPoolsProvider = Substitute.For<ISharedPoolsProvider>();
            crdtSerializer = Substitute.For<ICRDTSerializer>();
            componentsRegistry = Substitute.For<ISDKComponentsRegistry>();

            sceneFactory = new SceneFactory(
                ecsWorldFactory,
                sceneRuntimeFactory,
                sharedPoolsProvider,
                crdtSerializer,
                componentsRegistry,
                new SceneEntityFactory(),
                new EntityCollidersGlobalCache(),
                Substitute.For<IEthereumApi>(),
                Substitute.For<IMVCManager>(),
                Substitute.For<IProfileRepository>(),
                Substitute.For<IWeb3IdentityCache>(),
                Substitute.For<IDecentralandUrlsSource>(),
                IWebRequestController.DEFAULT,
                NullRoomHub.INSTANCE,
                Substitute.For<IRealmData>(),
                Substitute.For<IPortableExperiencesController>(),
                Substitute.For<SkyboxSettingsAsset>(),
                Substitute.For<ISceneCommunicationPipe>(),
                Substitute.For<IRemoteMetadata>(),
                DecentralandEnvironment.Org,
<<<<<<< HEAD
                ApplicationParametersParser.TEST_INSTANCE
            );
=======
                Substitute.For<DCL.Clipboard.ISystemClipboard>());
>>>>>>> 44828798
        }

        [TearDown]
        public async Task TearDown()
        {
            if (sceneFacade != null)
                await sceneFacade.DisposeAsync();
        }

        private V8EngineFactory engineFactory;

        private SceneRuntimeFactory sceneRuntimeFactory;
        private IECSWorldFactory ecsWorldFactory;
        private ISharedPoolsProvider sharedPoolsProvider;
        private ICRDTDeserializer crdtDeserializer;
        private ICRDTSerializer crdtSerializer;
        private ISDKComponentsRegistry componentsRegistry;
        private SceneFactory sceneFactory;

        private ISceneFacade sceneFacade;

        private string path;

        [Test]
        public async Task CreateSceneFacadeForTestScene()
        {
            sceneFacade = await sceneFactory.CreateSceneFromFileAsync(path, Substitute.For<IPartitionComponent>(), CancellationToken.None);

            var sceneFacadeImpl = (SceneFacade)sceneFacade;

            Assert.IsNotNull(sceneFacade);

            SceneInstanceDependencies.WithRuntimeAndJsAPIBase deps = sceneFacadeImpl.deps;

            Assert.IsNotNull(deps.Runtime);
            Assert.IsNotNull(deps.RuntimeImplementation);
            Assert.IsNotNull(deps.SyncDeps.CRDTWorldSynchronizer);
            Assert.IsNotNull(deps.SyncDeps.ExceptionsHandler);
            Assert.IsNotNull(deps.SyncDeps.SceneStateProvider);
            Assert.IsNotNull(deps.SyncDeps.PoolsProvider);
            Assert.IsNotNull(deps.SyncDeps.CRDTMemoryAllocator);

            Assert.AreNotEqual(default(World), sceneFacadeImpl.EcsExecutor.World);
        }

        [Test]
        public async Task ReturnToTheThreadPool()
        {
            int threadId = Thread.CurrentThread.ManagedThreadId;

            sceneFacade = await sceneFactory.CreateSceneFromFileAsync(path, Substitute.For<IPartitionComponent>(), CancellationToken.None);

            Assert.AreNotEqual(threadId, Thread.CurrentThread.ManagedThreadId);
        }
    }
}<|MERGE_RESOLUTION|>--- conflicted
+++ resolved
@@ -76,12 +76,9 @@
                 Substitute.For<ISceneCommunicationPipe>(),
                 Substitute.For<IRemoteMetadata>(),
                 DecentralandEnvironment.Org,
-<<<<<<< HEAD
-                ApplicationParametersParser.TEST_INSTANCE
+                ApplicationParametersParser.TEST_INSTANCE,
+                Substitute.For<DCL.Clipboard.ISystemClipboard>()
             );
-=======
-                Substitute.For<DCL.Clipboard.ISystemClipboard>());
->>>>>>> 44828798
         }
 
         [TearDown]
