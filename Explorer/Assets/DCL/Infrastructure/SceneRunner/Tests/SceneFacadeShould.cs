--- conflicted
+++ resolved
@@ -82,16 +82,11 @@
             path = $"file://{Application.dataPath + "/../TestResources/Scenes/Cube/cube.js"}";
             engineFactory = new V8EngineFactory();
 
-<<<<<<< HEAD
             IWebRequestController webRequestController = TestWebRequestController.Create(webRequestsMode);
 
             sceneRuntimeFactory = new SceneRuntimeFactory(webRequestController,
-                new IRealmData.Fake(), engineFactory, activeEngines,
+                new IRealmData.Fake(), engineFactory,
                 new WebJsSources(new JsCodeResolver(webRequestController)));
-=======
-            sceneRuntimeFactory = new SceneRuntimeFactory(new IRealmData.Fake(), engineFactory,
-                new WebJsSources(new JsCodeResolver(TestWebRequestController.INSTANCE)));
->>>>>>> b280dfde
 
             ecsWorldFactory = Substitute.For<IECSWorldFactory>().EnsureNotNull();
 
