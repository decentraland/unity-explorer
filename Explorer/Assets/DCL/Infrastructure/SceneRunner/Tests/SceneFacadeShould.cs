﻿using Arch.Core;
using Arch.SystemGroups;
using CommunicationData.URLHelpers;
using CRDT.Deserializer;
using CRDT.Memory;
using CRDT.Protocol;
using CRDT.Serializer;
using CrdtEcsBridge.Components;
using CrdtEcsBridge.ECSToCRDTWriter;
using CrdtEcsBridge.JsModulesImplementation.Communications;
using CrdtEcsBridge.OutgoingMessages;
using CrdtEcsBridge.PoolsProviders;
using CrdtEcsBridge.UpdateGate;
using CrdtEcsBridge.WorldSynchronizer;
using Cysharp.Threading.Tasks;
using DCL.AssetsProvision.CodeResolver;
using DCL.Diagnostics;
using DCL.Interaction.Utility;
using DCL.Multiplayer.Connections.DecentralandUrls;
using DCL.Multiplayer.Connections.RoomHubs;
using DCL.Multiplayer.Profiles.Poses;
using DCL.PluginSystem.World;
using DCL.PluginSystem.World.Dependencies;
using DCL.Profiles;
using DCL.SkyBox;
using DCL.Utilities.Extensions;
using DCL.Web3;
using DCL.Web3.Identities;
using DCL.WebRequests;
using ECS;
using ECS.LifeCycle;
using ECS.Prioritization.Components;
using ECS.TestSuite;
using Global.AppArgs;
using MVC;
using NSubstitute;
using NUnit.Framework;
using PortableExperiences.Controller;
using SceneRunner.ECSWorld;
using SceneRunner.Scene;
using SceneRunner.Scene.ExceptionsHandling;
using SceneRunner.Tests.TestUtils;
using SceneRuntime;
using SceneRuntime.Apis.Modules;
using SceneRuntime.Apis.Modules.CommunicationsControllerApi;
using SceneRuntime.Apis.Modules.EngineApi;
using SceneRuntime.Apis.Modules.FetchApi;
using SceneRuntime.Apis.Modules.RestrictedActionsApi;
using SceneRuntime.Apis.Modules.Runtime;
using SceneRuntime.Apis.Modules.SceneApi;
using SceneRuntime.Factory;
using SceneRuntime.Factory.WebSceneSource;
using System;
using System.Collections.Concurrent;
using System.Collections.Generic;
using System.Linq;
using System.Reflection;
using System.Threading;
using System.Threading.Tasks;
using UnityEngine;
using Utility.Multithreading;

namespace SceneRunner.Tests
{
    [TestFixture]
    public class SceneFacadeShould
    {
        [SetUp]
        public void SetUp()
        {
            path = $"file://{Application.dataPath + "/../TestResources/Scenes/Cube/cube.js"}";
            engineFactory = new V8EngineFactory();

            sceneRuntimeFactory = new SceneRuntimeFactory(new IRealmData.Fake(), engineFactory,
                new WebJsSources(new JsCodeResolver(TestWebRequestController.INSTANCE)));

            ecsWorldFactory = Substitute.For<IECSWorldFactory>().EnsureNotNull();

            ecsWorldFactory.CreateWorld(in Arg.Any<ECSWorldFactoryArgs>())
                           .Returns(_ =>
                            {
                                var world = World.Create();
                                var builder = new ArchSystemsWorldBuilder<World>(world);

                                InitializationTestSystem1.InjectToWorld(ref builder);
                                SimulationTestSystem1.InjectToWorld(ref builder);
                                return new ECSWorldFacade(builder.Finish(), world, new PersistentEntities(), Array.Empty<IFinalizeWorldSystem>(), Array.Empty<ISceneIsCurrentListener>());
                            });

            sharedPoolsProvider = Substitute.For<ISharedPoolsProvider>().EnsureNotNull();
            crdtSerializer = Substitute.For<ICRDTSerializer>().EnsureNotNull();
            componentsRegistry = Substitute.For<ISDKComponentsRegistry>().EnsureNotNull();

            sceneFactory = new SceneFactory(
                ecsWorldFactory,
                sceneRuntimeFactory,
                sharedPoolsProvider,
                crdtSerializer,
                componentsRegistry,
                new SceneEntityFactory(),
                new EntityCollidersGlobalCache(),
                Substitute.For<IEthereumApi>(),
                Substitute.For<IMVCManager>(),
                Substitute.For<IProfileRepository>(),
                Substitute.For<IWeb3IdentityCache>(),
                Substitute.For<IDecentralandUrlsSource>(),
                IWebRequestController.DEFAULT,
                NullRoomHub.INSTANCE,
                Substitute.For<IRealmData>(),
                Substitute.For<IPortableExperiencesController>(),
                Substitute.For<SkyboxSettingsAsset>(),
                Substitute.For<ISceneCommunicationPipe>(),
                Substitute.For<IRemoteMetadata>(),
                DecentralandEnvironment.Org,
<<<<<<< HEAD
                ApplicationParametersParser.TEST_INSTANCE
            );
=======
                Substitute.For<DCL.Clipboard.ISystemClipboard>());
>>>>>>> 44828798
        }

        [OneTimeTearDown]
        public async Task TearDown()
        {
            foreach (ISceneFacade sceneFacade in sceneFacades)
            {
                try { await sceneFacade.DisposeAsync(); }
                catch (Exception e) { Debug.LogException(e); }
            }

            sceneFacades.Clear();
        }

        private V8EngineFactory engineFactory;

        private SceneRuntimeFactory sceneRuntimeFactory = null!;
        private IECSWorldFactory ecsWorldFactory = null!;
        private ISharedPoolsProvider sharedPoolsProvider = null!;
        private ICRDTDeserializer crdtDeserializer = null!;
        private ICRDTSerializer crdtSerializer = null!;
        private ISDKComponentsRegistry componentsRegistry = null!;
        private SceneFactory sceneFactory = null!;

        private readonly ConcurrentBag<ISceneFacade> sceneFacades = new ();

        private string path;

        [Test]
        public async Task ContinueUpdateLoopOnBackgroundThread([Values(5, 10, 20, 30, 60, 90, 180)] int fps, [Values(100, 500, 1000, 2000, 4000)] int lifeTimeMs)
        {
            ISceneFacade? sceneFacade = await sceneFactory.CreateSceneFromFileAsync(path, Substitute.For<IPartitionComponent>()!, CancellationToken.None);
            sceneFacades.Add(sceneFacade);

            var cancellationTokenSource = new CancellationTokenSource();

            cancellationTokenSource.CancelAfter(lifeTimeMs);

            // will end gracefully
            await sceneFacade.StartUpdateLoopAsync(fps, cancellationTokenSource.Token);

            // Asserts are inside the method
        }

        /*
        TODO: Temporarly commenting flaky test
        [Test]
        public async Task UpdateWithProperIntervals([Values(5, 10, 20, 40, 60, 90, 150)] int fps)
        {
            const int DURATION = 1000;

            ISceneRuntime sceneRuntime = Substitute.For<ISceneRuntime>()!;

            var sceneFacade = new SceneFacade(
                sceneRuntime,
                TestSystemsWorld.Create(),
                Substitute.For<ICRDTProtocol>()!,
                Substitute.For<IOutgoingCRDTMessagesProvider>()!,
                Substitute.For<ICRDTWorldSynchronizer>()!,
                Substitute.For<IInstancePoolsProvider>()!,
                Substitute.For<ICRDTMemoryAllocator>()!,
                Substitute.For<ISceneExceptionsHandler>()!,
                new SceneStateProvider(),
                Substitute.For<IEntityCollidersSceneCache>()!,
                Substitute.For<ISceneData>()!,
                new SceneEcsExecutor()
            );

            sceneFacades.Add(sceneFacade);

            await UniTask.SwitchToThreadPool();

            // Provide basic Thread Pool synchronization context
            SynchronizationContext.SetSynchronizationContext(new SynchronizationContext());

            float expectedDT = 1000f / fps;

            // -1 + StartScene(0) call
            var expectedCallsCount = (int)(DURATION / expectedDT);
            float expectedCallsCountTolerance = expectedCallsCount * 0.25f;
            expectedDT /= 1000f;

            var cancellationTokenSource = new CancellationTokenSource();
            cancellationTokenSource.CancelAfter(DURATION);

            await sceneFacade.StartUpdateLoopAsync(fps, cancellationTokenSource.Token);

            float tolerance = Mathf.Max(0.02f, expectedDT * 0.1f);

            await sceneRuntime.Received().UpdateScene(Arg.Is<float>(dt => Mathf.Approximately(dt, 0)));
            await sceneRuntime.Received().UpdateScene(Arg.Is<float>(dt => EqualWithTolerance(dt, expectedDT, tolerance)));
            await sceneRuntime.DidNotReceive().UpdateScene(Arg.Is<float>(dt => dt != 0 && !EqualWithTolerance(dt, expectedDT, tolerance)));

            int callsCount = sceneRuntime.ReceivedCalls().Count() - 1; // -1 stands for  StartScene

            Assert.AreEqual(expectedCallsCount, callsCount, expectedCallsCountTolerance);
        }
        */

        private bool EqualWithTolerance(float dt, float expectedDT, float tolerance) =>
            dt >= expectedDT - tolerance && dt <= expectedDT + tolerance;

        [Test]
        [TestCase(new[] { 120, 60, 30 }, new[] { 200, 150, 500 })]
        [TestCase(new[] { 30, 20, 10, 5, 2 }, new[] { 300, 300, 300, 300, 300 })]
        [TestCase(new[] { 60, 60, 60, 60, 60 }, new[] { 300, 300, 300, 300, 300 })]
        public async Task UpdateMultipleInstancesAtDifferentRate(int[] fps, int[] lifeTimeMs)
        {
            int waitTime = lifeTimeMs.Max() + 100;

            var list = new ConcurrentBag<int>();

            await UniTask.WhenAll(fps.Select((fps, i) => CreateAndLaunch(fps, lifeTimeMs[i], i.ToString())));

            // It is not reliable to count the threads exactly as the agent can have a limited capacity
            Assert.GreaterOrEqual(list.Distinct().Count(), Mathf.Min(2, fps.Length - 2));
            return;

            async UniTask CreateAndLaunch(int fps, int lifeTime, string id)
            {
                var sceneFacade = (SceneFacade)await sceneFactory.CreateSceneFromFileAsync(path, Substitute.For<IPartitionComponent>(), CancellationToken.None, id);
                sceneFacades.Add(sceneFacade);

                var cancellationTokenSource = new CancellationTokenSource();

                cancellationTokenSource.CancelAfter(lifeTime);

                // will end gracefully
                await sceneFacade.StartUpdateLoopAsync(fps, cancellationTokenSource.Token);

                list.Add(Thread.CurrentThread.ManagedThreadId);

                await Task.Delay(waitTime - lifeTime, cancellationTokenSource.Token);
            }
        }

        [Test]
        public async Task DisposeEverythingOnce()
        {
            const int DURATION = 1000;

            var sceneFacade = new SceneFacade(
                Substitute.For<ISceneData>(),
                new TestDeps(ecsWorldFactory)
            );

            var apis = new List<JsApiWrapper>();

            ISceneRuntime runtime = sceneFacade.deps.Runtime;

            runtime.When(r => r.Register(Arg.Any<string>(), Arg.Any<JsApiWrapper>()))
                   .Do(info => apis.Add(info.ArgAt<JsApiWrapper>(1)));

            runtime.When(r => r.Dispose())
                   .Do(_ => apis.ForEach(a => a.Dispose()));

            // Already mocked APIs
            runtime.Register(string.Empty, new TestAPIWrapper(sceneFacade.deps.SimpleFetchApi));
            runtime.Register(string.Empty, new TestAPIWrapper(sceneFacade.deps.WebSocketAipImplementation));
            runtime.Register(string.Empty, new TestAPIWrapper(sceneFacade.deps.CommunicationsControllerAPI));
            runtime.Register(string.Empty, new TestAPIWrapper(sceneFacade.deps.RuntimeImplementation));
            runtime.Register(string.Empty, new TestAPIWrapper(sceneFacade.deps.EngineAPI));

            await UniTask.SwitchToThreadPool();

            // Provide basic Thread Pool synchronization context
            SynchronizationContext.SetSynchronizationContext(new SynchronizationContext());

            var cancellationTokenSource = new CancellationTokenSource();
            cancellationTokenSource.CancelAfter(DURATION);

            await sceneFacade.StartUpdateLoopAsync(10, cancellationTokenSource.Token);

            await UniTask.SwitchToMainThread();

            await sceneFacade.DisposeAsync();

            // Find all mocked disposable fields and make sure dispose was called on them
            foreach (FieldInfo field in sceneFacade.deps.GetType().GetFields())
            {
                if (!field.FieldType.IsValueType
                    && field.FieldType.GetInterface(nameof(IDisposable)) != null
                    && field.FieldType != typeof(SceneInstanceDependencies))
                {
                    var disposable = (IDisposable)field.GetValue(sceneFacade.deps);

                    disposable.Received(1).Dispose();
                }
            }

            // And in the base class
            foreach (FieldInfo field in sceneFacade.deps.SyncDeps.GetType().GetFields())
            {
                if (!field.FieldType.IsValueType && field.FieldType.GetInterface(nameof(IDisposable)) != null)
                {
                    var disposable = (IDisposable)field.GetValue(sceneFacade.deps.SyncDeps);
                    disposable.Received(1).Dispose();
                }
            }
        }

        [Test]
        public async Task DisposeInProperOrder()
        {
            const int DURATION = 1000;

            var sceneFacade = new SceneFacade(
                Substitute.For<ISceneData>(),
                new TestDeps(ecsWorldFactory)
            );

            await UniTask.SwitchToThreadPool();

            // Provide basic Thread Pool synchronization context
            SynchronizationContext.SetSynchronizationContext(new SynchronizationContext());

            var cancellationTokenSource = new CancellationTokenSource();
            cancellationTokenSource.CancelAfter(DURATION);

            await sceneFacade.StartUpdateLoopAsync(10, cancellationTokenSource.Token);

            await UniTask.SwitchToMainThread();

            await sceneFacade.DisposeAsync();

            Received.InOrder(() =>
            {
                sceneFacade.deps.Runtime.Dispose();

                // World facade is not mockable
                // sceneFacade.deps.SyncDeps.ECSWorldFacade.Dispose();
                sceneFacade.deps.SyncDeps.CRDTProtocol.Dispose();
                sceneFacade.deps.SyncDeps.OutgoingCRDTMessagesProvider.Dispose();
                sceneFacade.deps.SyncDeps.CRDTWorldSynchronizer.Dispose();
                sceneFacade.deps.SyncDeps.PoolsProvider.Dispose();
                sceneFacade.deps.SyncDeps.CRDTMemoryAllocator.Dispose();

                sceneFacade.deps.SyncDeps.systemGroupThrottler.Dispose();
                sceneFacade.deps.SyncDeps.EntityCollidersCache.Dispose();
                sceneFacade.deps.SyncDeps.ExceptionsHandler.Dispose();
            });
        }

        public class TestDeps : SceneInstanceDependencies.WithRuntimeAndJsAPIBase
        {
            public TestDeps(IECSWorldFactory worldFactory) : base(
                Substitute.For<IEngineApi>(),
                Substitute.For<IRestrictedActionsAPI>(),
                Substitute.For<IRuntime>(),
                Substitute.For<ISceneApi>(),
                Substitute.For<IWebSocketApi>(),
                Substitute.For<ISimpleFetchApi>(),
                Substitute.For<ICommunicationsControllerAPI>(),
                new SceneInstanceDependencies(
                    Substitute.For<ICRDTProtocol>(),
                    Substitute.For<IInstancePoolsProvider>(),
                    Substitute.For<ICRDTMemoryAllocator>(),
                    Substitute.For<IOutgoingCRDTMessagesProvider>(),
                    Substitute.For<IEntityCollidersSceneCache>(),
                    CreateSceneStateProvider(),
                    Substitute.For<ISceneExceptionsHandler>(),
                    worldFactory.CreateWorld(new ECSWorldFactoryArgs()),
                    Substitute.For<ICRDTWorldSynchronizer>(),
                    new URLAddress(),
                    new SceneEcsExecutor(),
                    Substitute.For<ISceneData>(),
                    new MultiThreadSync(new SceneShortInfo()),
                    Substitute.For<ICRDTDeserializer>(),
                    Substitute.For<IECSToCRDTWriter>(),
                    Substitute.For<ISystemGroupsUpdateGate>(),
                    Substitute.For<ISystemsUpdateGate>(),
                    new ECSWorldInstanceSharedDependencies()),
                Substitute.For<ISceneRuntime>()) { }
        }

        public class TestAPIWrapper : JsApiWrapper<IDisposable>
        {
            public TestAPIWrapper(IDisposable api) : base(api, new CancellationTokenSource()) { }
        }

        private static ISceneStateProvider CreateSceneStateProvider()
        {
            ISceneStateProvider? sceneStateProvider = Substitute.For<ISceneStateProvider>();
            sceneStateProvider.State = new Atomic<SceneState>();
            return sceneStateProvider;
        }
    }
}<|MERGE_RESOLUTION|>--- conflicted
+++ resolved
@@ -112,12 +112,9 @@
                 Substitute.For<ISceneCommunicationPipe>(),
                 Substitute.For<IRemoteMetadata>(),
                 DecentralandEnvironment.Org,
-<<<<<<< HEAD
+                Substitute.For<DCL.Clipboard.ISystemClipboard>(),
                 ApplicationParametersParser.TEST_INSTANCE
             );
-=======
-                Substitute.For<DCL.Clipboard.ISystemClipboard>());
->>>>>>> 44828798
         }
 
         [OneTimeTearDown]
