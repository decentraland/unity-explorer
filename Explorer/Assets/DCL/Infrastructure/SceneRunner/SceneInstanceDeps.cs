﻿using Arch.Core;
using CommunicationData.URLHelpers;
using CRDT;
using CRDT.Deserializer;
using CRDT.Memory;
using CRDT.Protocol;
using CRDT.Serializer;
using CrdtEcsBridge.Components;
using CrdtEcsBridge.ComponentWriter;
using CrdtEcsBridge.ECSToCRDTWriter;
using CrdtEcsBridge.JsModulesImplementation;
using CrdtEcsBridge.JsModulesImplementation.Communications;
using CrdtEcsBridge.OutgoingMessages;
using CrdtEcsBridge.PoolsProviders;
using CrdtEcsBridge.RestrictedActions;
using CrdtEcsBridge.UpdateGate;
using CrdtEcsBridge.WorldSynchronizer;
using DCL.Interaction.Utility;
using DCL.PluginSystem.World.Dependencies;
using DCL.SDKComponents.MediaStream;
using DCL.SkyBox;
using DCL.Utilities.Extensions;
using DCL.WebRequests;
using ECS;
using ECS.Abstract;
using ECS.Prioritization.Components;
using Global.AppArgs;
using MVC;
using SceneRunner.ECSWorld;
using SceneRunner.Scene;
using SceneRunner.Scene.ExceptionsHandling;
using SceneRuntime;
using SceneRuntime.Apis.Modules;
using SceneRuntime.Apis.Modules.CommunicationsControllerApi;
using SceneRuntime.Apis.Modules.EngineApi;
using SceneRuntime.Apis.Modules.FetchApi;
using SceneRuntime.Apis.Modules.RestrictedActionsApi;
using SceneRuntime.Apis.Modules.Runtime;
using SceneRuntime.Apis.Modules.SceneApi;
using SceneRuntime.ScenePermissions;
using System;
using System.Collections.Generic;
using Utility.Multithreading;

namespace SceneRunner
{
    /// <summary>
    ///     Dependencies that are unique for each instance of the scene,
    ///     this class itself contains the first stage of dependencies
    /// </summary>
    public class SceneInstanceDependencies : IDisposable
    {
        public readonly ICRDTProtocol CRDTProtocol;
        public readonly IInstancePoolsProvider PoolsProvider;
        public readonly ICRDTMemoryAllocator CRDTMemoryAllocator;
        public readonly IOutgoingCRDTMessagesProvider OutgoingCRDTMessagesProvider;
        public readonly IEntityCollidersSceneCache EntityCollidersCache;
        public readonly ISceneStateProvider SceneStateProvider;
        public readonly ISceneExceptionsHandler ExceptionsHandler;
        public readonly ECSWorldFacade ECSWorldFacade;

        public readonly ICRDTWorldSynchronizer CRDTWorldSynchronizer;
        public readonly URLAddress SceneCodeUrl;
        public readonly SceneEcsExecutor EcsExecutor;
        internal readonly ISystemGroupsUpdateGate systemGroupThrottler;
        private readonly ISystemsUpdateGate systemsUpdateGate;
        private readonly ISceneData sceneData;
        private readonly IJsApiPermissionsProvider permissionsProvider;

        private readonly MultiThreadSync ecsMultiThreadSync;
        private readonly ICRDTDeserializer crdtDeserializer;
        private readonly IECSToCRDTWriter ecsToCRDTWriter;

        private readonly ECSWorldInstanceSharedDependencies ecsWorldSharedDependencies;

        private readonly Dictionary<CRDTEntity, Entity> entitiesMap = new (1000, CRDTEntityComparer.INSTANCE);

        /// <summary>
        ///     For Unit Test only
        /// </summary>
        internal SceneInstanceDependencies(
            ICRDTProtocol crdtProtocol,
            IInstancePoolsProvider poolsProvider,
            ICRDTMemoryAllocator crdtMemoryAllocator,
            IOutgoingCRDTMessagesProvider outgoingCRDTMessagesProvider,
            IEntityCollidersSceneCache entityCollidersCache,
            ISceneStateProvider sceneStateProvider,
            ISceneExceptionsHandler exceptionsHandler,
            ECSWorldFacade ecsWorldFacade,
            ICRDTWorldSynchronizer crdtWorldSynchronizer,
            URLAddress sceneCodeUrl,
            SceneEcsExecutor ecsExecutor,
            ISceneData sceneData,
            MultiThreadSync ecsMultiThreadSync,
            ICRDTDeserializer crdtDeserializer,
            IECSToCRDTWriter ecsToCRDTWriter,
            ISystemGroupsUpdateGate systemGroupThrottler,
            ISystemsUpdateGate systemsUpdateGate,
            ECSWorldInstanceSharedDependencies ecsWorldSharedDependencies)
        {
            CRDTProtocol = crdtProtocol;
            PoolsProvider = poolsProvider;
            CRDTMemoryAllocator = crdtMemoryAllocator;
            OutgoingCRDTMessagesProvider = outgoingCRDTMessagesProvider;
            EntityCollidersCache = entityCollidersCache;
            SceneStateProvider = sceneStateProvider;
            ExceptionsHandler = exceptionsHandler;
            ECSWorldFacade = ecsWorldFacade;
            CRDTWorldSynchronizer = crdtWorldSynchronizer;
            SceneCodeUrl = sceneCodeUrl;
            EcsExecutor = ecsExecutor;
            this.sceneData = sceneData;
            this.ecsMultiThreadSync = ecsMultiThreadSync;
            this.crdtDeserializer = crdtDeserializer;
            this.ecsToCRDTWriter = ecsToCRDTWriter;
            this.systemGroupThrottler = systemGroupThrottler;
            this.systemsUpdateGate = systemsUpdateGate;
            this.ecsWorldSharedDependencies = ecsWorldSharedDependencies;
        }

        public SceneInstanceDependencies(
            ISDKComponentsRegistry sdkComponentsRegistry,
            IEntityCollidersGlobalCache entityCollidersGlobalCache,
            ISceneData sceneData,
            IJsApiPermissionsProvider permissionsProvider,
            IPartitionComponent partitionProvider,
            IECSWorldFactory ecsWorldFactory,
            ISceneEntityFactory entityFactory)
        {
            this.sceneData = sceneData;
            this.permissionsProvider = permissionsProvider;
            ecsMultiThreadSync = new MultiThreadSync(sceneData.SceneShortInfo);
            CRDTProtocol = new CRDTProtocol();
            SceneStateProvider = new SceneStateProvider();
            systemGroupThrottler = new SystemGroupsUpdateGate();
            systemsUpdateGate = new SystemsPriorityComponentsGate();
            PoolsProvider = InstancePoolsProvider.Create().EnsureNotNull();
            CRDTMemoryAllocator = CRDTPooledMemoryAllocator.Create().EnsureNotNull();
            crdtDeserializer = new CRDTDeserializer(CRDTMemoryAllocator);
            OutgoingCRDTMessagesProvider = new OutgoingCRDTMessagesProvider(sdkComponentsRegistry, CRDTProtocol, CRDTMemoryAllocator);
            ecsToCRDTWriter = new ECSToCRDTWriter(OutgoingCRDTMessagesProvider);
            EntityCollidersCache = EntityCollidersSceneCache.Create(entityCollidersGlobalCache);
            ExceptionsHandler = SceneExceptionsHandler.Create(SceneStateProvider, sceneData.SceneShortInfo).EnsureNotNull();
            var entityEventsBuilder = new EntityEventsBuilder();

            /* Pass dependencies here if they are needed by the systems */
            ecsWorldSharedDependencies = new ECSWorldInstanceSharedDependencies(sceneData, partitionProvider, ecsToCRDTWriter, entitiesMap,
                ExceptionsHandler, EntityCollidersCache, entityCollidersGlobalCache, SceneStateProvider, entityEventsBuilder, ecsMultiThreadSync,
                systemGroupThrottler, systemsUpdateGate);

            ECSWorldFacade = ecsWorldFactory.CreateWorld(new ECSWorldFactoryArgs(ecsWorldSharedDependencies, systemGroupThrottler, sceneData));
            CRDTWorldSynchronizer = new CRDTWorldSynchronizer(ECSWorldFacade.EcsWorld, sdkComponentsRegistry, entityFactory, entitiesMap);

            EcsExecutor = new SceneEcsExecutor(ECSWorldFacade.EcsWorld);
            entityCollidersGlobalCache.AddSceneInfo(EntityCollidersCache, EcsExecutor);

            if (sceneData.IsSdk7()) // Create an instance of Scene Runtime on the thread pool
                sceneData.TryGetMainScriptUrl(out SceneCodeUrl);
            else
                SceneCodeUrl = URLAddress.FromString("https://renderer-artifacts.decentraland.org/sdk7-adaption-layer/main/index.js");
        }

        public void Dispose()
        {
            // The order can make a difference here
            ECSWorldFacade.Dispose();
            CRDTProtocol.Dispose();
            OutgoingCRDTMessagesProvider.Dispose();
            CRDTWorldSynchronizer.Dispose();
            PoolsProvider.Dispose();
            CRDTMemoryAllocator.Dispose();

            systemGroupThrottler.Dispose();
            systemsUpdateGate.Dispose();
            EntityCollidersCache.Dispose();
            ecsMultiThreadSync.Dispose();
            ExceptionsHandler.Dispose();
        }

        /// <summary>
        ///     The base class is for Observables
        /// </summary>
        public abstract class WithRuntimeAndJsAPIBase : IDisposable
        {
            public readonly IRestrictedActionsAPI RestrictedActionsAPI;
            public readonly IRuntime RuntimeImplementation;
            public readonly ISceneApi SceneApiImplementation;
            public readonly IWebSocketApi WebSocketAipImplementation;
            public readonly ICommunicationsControllerAPI CommunicationsControllerAPI;
            public readonly ISimpleFetchApi SimpleFetchApi;

            public readonly SceneInstanceDependencies SyncDeps;
            public readonly ISceneRuntime Runtime;
            public readonly IEngineApi EngineAPI;

            /// <summary>
            ///     For Unit Tests only
            /// </summary>
            protected internal WithRuntimeAndJsAPIBase(
                IEngineApi engineAPI,
                IRestrictedActionsAPI restrictedActionsAPI,
                IRuntime runtimeImplementation,
                ISceneApi sceneApiImplementation,
                IWebSocketApi webSocketApi,
                ISimpleFetchApi simpleFetchApi,
                ICommunicationsControllerAPI communicationsControllerAPI,
                SceneInstanceDependencies syncDeps,
                ISceneRuntime runtime)
            {
                EngineAPI = engineAPI;
                RestrictedActionsAPI = restrictedActionsAPI;
                RuntimeImplementation = runtimeImplementation;
                SceneApiImplementation = sceneApiImplementation;
                CommunicationsControllerAPI = communicationsControllerAPI;
                WebSocketAipImplementation = webSocketApi;
                SimpleFetchApi = simpleFetchApi;
                SyncDeps = syncDeps;
                Runtime = runtime;
            }

            protected WithRuntimeAndJsAPIBase(
                IEngineApi engineApi,
                SceneInstanceDependencies syncDeps,
                ISceneRuntime sceneRuntime,
                IJsOperations jsOperations,
                IMVCManager mvcManager,
                IGlobalWorldActions globalWorldActions,
                IRealmData realmData,
                ISceneCommunicationPipe messagePipesHub,
                IWebRequestController webRequestController,
<<<<<<< HEAD
                IAppArgs appArgs)
=======
                SkyboxSettingsAsset skyboxSettings,
                DCL.Clipboard.ISystemClipboard systemClipboard)
>>>>>>> 44828798
                : this(
                    engineApi,
                    new RestrictedActionsAPIImplementation(mvcManager, syncDeps.ecsWorldSharedDependencies.SceneStateProvider, globalWorldActions, syncDeps.sceneData, syncDeps.permissionsProvider, systemClipboard),
                    new RuntimeImplementation(jsOperations, syncDeps.sceneData, realmData, webRequestController, skyboxSettings),
                    new SceneApiImplementation(syncDeps.sceneData),
<<<<<<< HEAD
                    new ClientWebSocketApiImplementation(syncDeps.PoolsProvider, jsOperations),
                    new LogSimpleFetchApi(new SimpleFetchApiImplementation(syncDeps.sceneData.SceneShortInfo)),
                    new CommunicationsControllerAPIImplementation(syncDeps.sceneData, messagePipesHub, jsOperations, appArgs),
=======
                    new ClientWebSocketApiImplementation(syncDeps.PoolsProvider, jsOperations, syncDeps.permissionsProvider),
                    new LogSimpleFetchApi(new SimpleFetchApiImplementation(syncDeps.sceneData.SceneShortInfo, syncDeps.permissionsProvider)),
                    new CommunicationsControllerAPIImplementation(syncDeps.sceneData, messagePipesHub, jsOperations),
>>>>>>> 44828798
                    syncDeps,
                    sceneRuntime) { }

            public void Dispose()
            {
                // Runtime is responsible to dispose APIs

                Runtime.Dispose();
                SyncDeps.Dispose();
            }
        }

        internal class WithRuntimeAndJsAPI : WithRuntimeAndJsAPIBase
        {
            public WithRuntimeAndJsAPI
            (
                SceneInstanceDependencies syncDeps,
                SceneRuntimeImpl sceneRuntime,
                ISharedPoolsProvider sharedPoolsProvider,
                ICRDTSerializer crdtSerializer,
                IMVCManager mvcManager,
                IGlobalWorldActions globalWorldActions,
                IRealmData realmData,
                ISceneCommunicationPipe messagePipesHub,
                IWebRequestController webRequestController,
<<<<<<< HEAD
                MultiThreadSync.Owner syncOwner,
                IAppArgs appArgs
            )
                : base(
                    new EngineAPIImplementation(
=======
                SkyboxSettingsAsset skyboxSettings,
                MultiThreadSync.Owner syncOwner,
                DCL.Clipboard.ISystemClipboard systemClipboard)
                : base(new EngineAPIImplementation(
>>>>>>> 44828798
                        sharedPoolsProvider,
                        syncDeps.PoolsProvider,
                        syncDeps.CRDTProtocol,
                        syncDeps.crdtDeserializer,
                        crdtSerializer,
                        syncDeps.CRDTWorldSynchronizer,
                        syncDeps.OutgoingCRDTMessagesProvider,
                        syncDeps.systemGroupThrottler,
                        syncDeps.ExceptionsHandler,
                        syncDeps.ecsMultiThreadSync,
<<<<<<< HEAD
                        syncOwner
                    ),
                    syncDeps,
                    sceneRuntime,
                    sceneRuntime,
                    mvcManager,
                    globalWorldActions,
                    realmData,
                    messagePipesHub,
                    webRequestController,
                    appArgs
                ) { }
=======
                        syncOwner),
                    syncDeps, sceneRuntime, sceneRuntime, mvcManager, globalWorldActions, realmData, messagePipesHub, webRequestController, skyboxSettings, systemClipboard) { }
>>>>>>> 44828798
        }

        internal class WithRuntimeJsAndSDKObservablesEngineAPI : WithRuntimeAndJsAPIBase
        {
            public WithRuntimeJsAndSDKObservablesEngineAPI
            (SceneInstanceDependencies syncDeps, SceneRuntimeImpl sceneRuntime, ISharedPoolsProvider sharedPoolsProvider, ICRDTSerializer crdtSerializer, IMVCManager mvcManager,
                IGlobalWorldActions globalWorldActions, IRealmData realmData, ISceneCommunicationPipe messagePipesHub,
<<<<<<< HEAD
                IWebRequestController webRequestController, MultiThreadSync.Owner syncOwner, IAppArgs appArgs)
                : base(
                    new SDKObservableEventsEngineAPIImplementation(
=======
                IWebRequestController webRequestController, SkyboxSettingsAsset skyboxSettings, MultiThreadSync.Owner syncOwner,
                DCL.Clipboard.ISystemClipboard systemClipboard)
                : base(new SDKObservableEventsEngineAPIImplementation(
>>>>>>> 44828798
                        sharedPoolsProvider,
                        syncDeps.PoolsProvider,
                        syncDeps.CRDTProtocol,
                        syncDeps.crdtDeserializer,
                        crdtSerializer,
                        syncDeps.CRDTWorldSynchronizer,
                        syncDeps.OutgoingCRDTMessagesProvider,
                        syncDeps.systemGroupThrottler,
                        syncDeps.ExceptionsHandler,
                        syncDeps.ecsMultiThreadSync,
<<<<<<< HEAD
                        syncOwner
                    ),
                    syncDeps,
                    sceneRuntime,
                    sceneRuntime,
                    mvcManager,
                    globalWorldActions,
                    realmData,
                    messagePipesHub,
                    webRequestController,
                    appArgs
                ) { }
=======
                        syncOwner),
                    syncDeps, sceneRuntime, sceneRuntime, mvcManager, globalWorldActions, realmData, messagePipesHub, webRequestController, skyboxSettings, systemClipboard) { }
>>>>>>> 44828798
        }
    }
}<|MERGE_RESOLUTION|>--- conflicted
+++ resolved
@@ -228,26 +228,18 @@
                 IRealmData realmData,
                 ISceneCommunicationPipe messagePipesHub,
                 IWebRequestController webRequestController,
-<<<<<<< HEAD
-                IAppArgs appArgs)
-=======
                 SkyboxSettingsAsset skyboxSettings,
-                DCL.Clipboard.ISystemClipboard systemClipboard)
->>>>>>> 44828798
+                DCL.Clipboard.ISystemClipboard systemClipboard,
+                IAppArgs appArgs
+                )
                 : this(
                     engineApi,
                     new RestrictedActionsAPIImplementation(mvcManager, syncDeps.ecsWorldSharedDependencies.SceneStateProvider, globalWorldActions, syncDeps.sceneData, syncDeps.permissionsProvider, systemClipboard),
                     new RuntimeImplementation(jsOperations, syncDeps.sceneData, realmData, webRequestController, skyboxSettings),
                     new SceneApiImplementation(syncDeps.sceneData),
-<<<<<<< HEAD
-                    new ClientWebSocketApiImplementation(syncDeps.PoolsProvider, jsOperations),
-                    new LogSimpleFetchApi(new SimpleFetchApiImplementation(syncDeps.sceneData.SceneShortInfo)),
-                    new CommunicationsControllerAPIImplementation(syncDeps.sceneData, messagePipesHub, jsOperations, appArgs),
-=======
                     new ClientWebSocketApiImplementation(syncDeps.PoolsProvider, jsOperations, syncDeps.permissionsProvider),
                     new LogSimpleFetchApi(new SimpleFetchApiImplementation(syncDeps.sceneData.SceneShortInfo, syncDeps.permissionsProvider)),
                     new CommunicationsControllerAPIImplementation(syncDeps.sceneData, messagePipesHub, jsOperations),
->>>>>>> 44828798
                     syncDeps,
                     sceneRuntime) { }
 
@@ -273,18 +265,11 @@
                 IRealmData realmData,
                 ISceneCommunicationPipe messagePipesHub,
                 IWebRequestController webRequestController,
-<<<<<<< HEAD
                 MultiThreadSync.Owner syncOwner,
                 IAppArgs appArgs
             )
                 : base(
                     new EngineAPIImplementation(
-=======
-                SkyboxSettingsAsset skyboxSettings,
-                MultiThreadSync.Owner syncOwner,
-                DCL.Clipboard.ISystemClipboard systemClipboard)
-                : base(new EngineAPIImplementation(
->>>>>>> 44828798
                         sharedPoolsProvider,
                         syncDeps.PoolsProvider,
                         syncDeps.CRDTProtocol,
@@ -295,7 +280,6 @@
                         syncDeps.systemGroupThrottler,
                         syncDeps.ExceptionsHandler,
                         syncDeps.ecsMultiThreadSync,
-<<<<<<< HEAD
                         syncOwner
                     ),
                     syncDeps,
@@ -308,10 +292,6 @@
                     webRequestController,
                     appArgs
                 ) { }
-=======
-                        syncOwner),
-                    syncDeps, sceneRuntime, sceneRuntime, mvcManager, globalWorldActions, realmData, messagePipesHub, webRequestController, skyboxSettings, systemClipboard) { }
->>>>>>> 44828798
         }
 
         internal class WithRuntimeJsAndSDKObservablesEngineAPI : WithRuntimeAndJsAPIBase
@@ -319,15 +299,10 @@
             public WithRuntimeJsAndSDKObservablesEngineAPI
             (SceneInstanceDependencies syncDeps, SceneRuntimeImpl sceneRuntime, ISharedPoolsProvider sharedPoolsProvider, ICRDTSerializer crdtSerializer, IMVCManager mvcManager,
                 IGlobalWorldActions globalWorldActions, IRealmData realmData, ISceneCommunicationPipe messagePipesHub,
-<<<<<<< HEAD
-                IWebRequestController webRequestController, MultiThreadSync.Owner syncOwner, IAppArgs appArgs)
-                : base(
-                    new SDKObservableEventsEngineAPIImplementation(
-=======
-                IWebRequestController webRequestController, SkyboxSettingsAsset skyboxSettings, MultiThreadSync.Owner syncOwner,
+                IWebRequestController webRequestController,  IAppArgs appArgs,
+                 SkyboxSettingsAsset skyboxSettings, MultiThreadSync.Owner syncOwner,
                 DCL.Clipboard.ISystemClipboard systemClipboard)
                 : base(new SDKObservableEventsEngineAPIImplementation(
->>>>>>> 44828798
                         sharedPoolsProvider,
                         syncDeps.PoolsProvider,
                         syncDeps.CRDTProtocol,
@@ -338,9 +313,7 @@
                         syncDeps.systemGroupThrottler,
                         syncDeps.ExceptionsHandler,
                         syncDeps.ecsMultiThreadSync,
-<<<<<<< HEAD
-                        syncOwner
-                    ),
+                        syncOwner,
                     syncDeps,
                     sceneRuntime,
                     sceneRuntime,
@@ -351,10 +324,6 @@
                     webRequestController,
                     appArgs
                 ) { }
-=======
-                        syncOwner),
-                    syncDeps, sceneRuntime, sceneRuntime, mvcManager, globalWorldActions, realmData, messagePipesHub, webRequestController, skyboxSettings, systemClipboard) { }
->>>>>>> 44828798
         }
     }
 }