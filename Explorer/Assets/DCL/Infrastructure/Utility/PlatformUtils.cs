--- conflicted
+++ resolved
@@ -1,19 +1,16 @@
 using System;
 using System.Collections.Generic;
 using System.ComponentModel;
-<<<<<<< HEAD
-=======
 using System.IO;
 
 #if UNITY_STANDALONE_WIN || UNITY_STANDALONE_OSX
->>>>>>> 522ea535
 using System.Runtime.InteropServices;
+#endif
+
 using System.Text;
 using UnityEngine;
-#if UNITY_STANDALONE_WIN || UNITY_STANDALONE_OSX
-#endif
-
-namespace DCL.Utility
+
+namespace Utility
 {
     public static class PlatformUtils
     {
@@ -50,8 +47,6 @@
             return platformSuffix;
         }
 
-<<<<<<< HEAD
-=======
         public static DriveData? GetPrimaryStorageInfoUsingPersistentPath()
         {
             string path = Application.persistentDataPath;
@@ -73,7 +68,6 @@
             }
         }
 
->>>>>>> 522ea535
         /// <summary>
         /// Retrieves a list of all local, fixed drives with their storage information.
         /// Uses native P/Invoke calls for high performance and reliability.
@@ -96,12 +90,6 @@
                 return new List<DriveData>();
             }
         }
-<<<<<<< HEAD
-
-
-
-=======
->>>>>>> 522ea535
 
         public static void ShellExecute(string fileName)
         {
@@ -195,8 +183,6 @@
 
 #elif UNITY_STANDALONE_OSX
 
-<<<<<<< HEAD
-=======
         [StructLayout(LayoutKind.Sequential, Pack = 1)]
         private struct StatfsRaw
         {
@@ -219,7 +205,6 @@
             [MarshalAs(UnmanagedType.ByValArray, SizeConst = 1024)] public byte[] f_mntfromname;
         }
 
->>>>>>> 522ea535
          // This struct mirrors the native `statfs` structure on macOS.
          // It's used to receive file system statistics from the getfsstat call.
          // NOT USED ANYMORE, but kept for reference.
@@ -260,72 +245,6 @@
         }
 
          private static List<DriveData> GetMacDrivesInfo()
-<<<<<<< HEAD
-         {
-             var allDrivesData = new List<DriveData>();
-
-             // MNT_NOWAIT tells the system not to block if a filesystem is unresponsive.
-             const int MNT_NOWAIT = 2;
-
-             // First call with a null buffer to get the number of mounted file systems.
-             int count = getfsstat(IntPtr.Zero, 0, MNT_NOWAIT);
-             if (count < 0)
-             {
-                 // An error occurred
-                 Debug.LogError("getfsstat failed to get the count of drives.");
-                 return allDrivesData;
-             }
-
-             int structSize = Marshal.SizeOf<Statfs>();
-             int bufferSize = count * structSize;
-             IntPtr buffer = Marshal.AllocHGlobal(bufferSize);
-
-             try
-             {
-                 // Second call with the allocated buffer to get the actual data.
-                 count = getfsstat(buffer, bufferSize, MNT_NOWAIT);
-                 if (count < 0)
-                 {
-                     Debug.LogError("getfsstat failed to populate drive data.");
-                     return allDrivesData;
-                 }
-
-                 for (int i = 0; i < count; i++)
-                 {
-                     // Calculate the pointer to the current struct in the array
-                     IntPtr currentPtr = new IntPtr(buffer.ToInt64() + (i * structSize));
-
-                     // Marshal the unmanaged data to our managed C# struct
-                     Statfs stat = Marshal.PtrToStructure<Statfs>(currentPtr);
-
-                     // Skip certain system-only or virtual file systems
-                     if (stat.f_mntonname.StartsWith("/System/Volumes/"))
-                     {
-                         continue;
-                     }
-
-                     allDrivesData.Add(new DriveData
-                     {
-                         Name = stat.f_mntonname, // The mount point path (e.g., "/")
-                         // Available space for non-root users is f_bavail * f_bsize
-                         AvailableFreeSpace = stat.f_bavail * stat.f_bsize,
-                         // Total size is f_blocks * f_bsize
-                         TotalSize = stat.f_blocks * (ulong)stat.f_bsize
-                     });
-                 }
-             }
-             finally
-             {
-                 // CRITICAL: Always free the unmanaged memory to prevent leaks.
-                 if (buffer != IntPtr.Zero)
-                 {
-                     Marshal.FreeHGlobal(buffer);
-                 }
-             }
-
-             return allDrivesData;
-         }
-=======
         {
             var allDrivesData = new List<DriveData>();
             const int MNT_NOWAIT = 2;
@@ -372,7 +291,6 @@
 
             return allDrivesData;
         }
->>>>>>> 522ea535
 
         [DllImport("libc", EntryPoint = "system")]
         private static extern int ExecuteSystemCommand([MarshalAs(UnmanagedType.LPStr)] string command);
