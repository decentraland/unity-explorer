﻿using CommunicationData.URLHelpers;
using Cysharp.Threading.Tasks;
using DCL.ChangeRealmPrompt;
using DCL.Chat.EventBus;
using DCL.Communities;
using DCL.Communities.CommunitiesCard.Members;
using DCL.Communities.CommunitiesDataProvider;
using DCL.Diagnostics;
using DCL.ExternalUrlPrompt;
using DCL.Friends;
using DCL.Multiplayer.Connectivity;
using DCL.PerformanceAndDiagnostics.Analytics;
using DCL.Profiles;
using DCL.TeleportPrompt;
using DCL.UI;
using DCL.UI.SharedSpaceManager;
using DCL.Utilities;
using DCL.VoiceChat;
using DCL.Web3;
using ECS.SceneLifeCycle.Realm;
using System;
using System.Threading;
using UnityEngine;
using DCL.Passport;

namespace MVC
{
    /// <summary>
    ///     Provides access to a limited set of views previously registered in the MVC Manager. This allows views without controllers to a restricted MVC
    /// </summary>
    public class MVCManagerMenusAccessFacade : IMVCManagerMenusAccessFacade
    {
        private readonly IMVCManager mvcManager;
        private readonly IProfileCache profileCache;
        private readonly ObjectProxy<IFriendsService> friendServiceProxy;
        private readonly IChatEventBus chatEventBus;
        private readonly GenericUserProfileContextMenuSettings contextMenuSettings;
        private readonly bool includeUserBlocking;
        private readonly IAnalyticsController analytics;
        private readonly IOnlineUsersProvider onlineUsersProvider;
        private readonly IRealmNavigator realmNavigator;
        private readonly ObjectProxy<FriendsConnectivityStatusTracker> friendOnlineStatusCacheProxy;
        private readonly IProfileRepository profileRepository;
        private readonly ISharedSpaceManager sharedSpaceManager;
        private readonly CommunityVoiceChatContextMenuConfiguration voiceChatContextMenuSettings;
        private readonly IVoiceChatOrchestrator voiceChatOrchestrator;
        private readonly bool includeCommunities;
        private readonly CommunitiesDataProvider communitiesDataProvider;

        private CancellationTokenSource cancellationTokenSource;
        private GenericUserProfileContextMenuController? genericUserProfileContextMenuController;
        private CommunityPlayerEntryContextMenu? communityPlayerEntryContextMenu;
        private ChatOptionsContextMenuController? chatOptionsContextMenuController;
        private CommunityContextMenuController communityContextMenuController;

        public MVCManagerMenusAccessFacade(
            IMVCManager mvcManager,
            IProfileCache profileCache,
            ObjectProxy<IFriendsService> friendServiceProxy,
            IChatEventBus chatEventBus,
            GenericUserProfileContextMenuSettings contextMenuSettings,
            bool includeUserBlocking,
            IAnalyticsController analytics,
            IOnlineUsersProvider onlineUsersProvider,
            IRealmNavigator realmNavigator, ObjectProxy<FriendsConnectivityStatusTracker> friendOnlineStatusCacheProxy,
            IProfileRepository profileRepository,
            ISharedSpaceManager sharedSpaceManager,
            CommunityVoiceChatContextMenuConfiguration voiceChatContextMenuSettings,
            IVoiceChatOrchestrator voiceChatOrchestrator,
            bool includeCommunities,
            CommunitiesDataProvider communitiesDataProvider)
        {
            this.mvcManager = mvcManager;
            this.profileCache = profileCache;
            this.friendServiceProxy = friendServiceProxy;
            this.chatEventBus = chatEventBus;
            this.contextMenuSettings = contextMenuSettings;
            this.includeUserBlocking = includeUserBlocking;
            this.analytics = analytics;
            this.onlineUsersProvider = onlineUsersProvider;
            this.realmNavigator = realmNavigator;
            this.friendOnlineStatusCacheProxy = friendOnlineStatusCacheProxy;
            this.profileRepository = profileRepository;
            this.sharedSpaceManager = sharedSpaceManager;
            this.voiceChatContextMenuSettings = voiceChatContextMenuSettings;
            this.voiceChatOrchestrator = voiceChatOrchestrator;
            this.communitiesDataProvider = communitiesDataProvider;
            this.includeCommunities = includeCommunities;
            this.communitiesDataProvider = communitiesDataProvider;
        }

        public async UniTask ShowExternalUrlPromptAsync(URLAddress url, CancellationToken ct) =>
            await mvcManager.ShowAsync(ExternalUrlPromptController.IssueCommand(new ExternalUrlPromptController.Params(url)), ct);

        public async UniTask ShowTeleporterPromptAsync(Vector2Int coords, CancellationToken ct) =>
            await mvcManager.ShowAsync(TeleportPromptController.IssueCommand(new TeleportPromptController.Params(coords)), ct);

        public async UniTask ShowChangeRealmPromptAsync(string message, string realm, CancellationToken ct) =>
            await mvcManager.ShowAsync(ChangeRealmPromptController.IssueCommand(new ChangeRealmPromptController.Params(message, realm)), ct);

        public async UniTask ShowPastePopupToastAsync(PastePopupToastData data, CancellationToken ct) =>
            await mvcManager.ShowAsync(PastePopupToastController.IssueCommand(data), ct);

        public async UniTask ShowChatEntryMenuPopupAsync(ChatEntryMenuPopupData data, CancellationToken ct) =>
            await mvcManager.ShowAsync(ChatEntryMenuPopupController.IssueCommand(data), ct);

        public async UniTask ShowUserProfileContextMenuFromWalletIdAsync(Web3Address walletId, Vector3 position, Vector2 offset, CancellationToken ct, UniTask closeMenuTask,
<<<<<<< HEAD
            Action onHide = null, MenuAnchorPoint anchorPoint = MenuAnchorPoint.DEFAULT, Action? onShow = null)
=======
            Action onHide = null, MenuAnchorPoint anchorPoint = MenuAnchorPoint.DEFAULT, Action onShow = null, bool isOpenedOnWorldAvatar = false)
>>>>>>> 8e1049c9
        {
            Profile.CompactInfo? profile = await profileRepository.GetCompactAsync(walletId, ct);

            if (profile == null)
                return;

<<<<<<< HEAD
            await ShowUserProfileContextMenuAsync(profile.Value, position, offset, ct, onHide, onShow, closeMenuTask, anchorPoint);
=======
            await ShowUserProfileContextMenuAsync(profile, position, offset, ct, onHide, onShow, closeMenuTask, anchorPoint, isOpenedOnWorldAvatar);
>>>>>>> 8e1049c9
        }

        public async UniTask ShowCommunityPlayerEntryContextMenuAsync(string participantWalletId, bool isSpeaker, Vector3 position, Vector2 offset, CancellationToken ct, UniTask closeMenuTask, Action onHide = null, MenuAnchorPoint anchorPoint = MenuAnchorPoint.DEFAULT)
        {
            if (string.IsNullOrEmpty(participantWalletId)) return;

            Profile.CompactInfo? profile = await profileRepository.GetCompactAsync(participantWalletId, ct);

            if (profile == null) return;

            await ShowCommunityPlayerEntryContextMenuAsync(profile.Value, position, offset, ct, onHide, closeMenuTask, anchorPoint, isSpeaker);
        }

        public async UniTask ShowUserProfileContextMenuFromUserNameAsync(string userName, Vector3 position, Vector2 offset, CancellationToken ct, UniTask closeMenuTask,
            Action onHide = null, Action onShow = null)
        {
            ProfileTier? profile = profileCache.GetByUserName(userName);
            if (profile == null) return;
            await ShowUserProfileContextMenuAsync(profile.Value, position, offset, ct, onHide, onShow, closeMenuTask);
        }

        public async UniTaskVoid ShowChatContextMenuAsync(Vector3 transformPosition, ChatOptionsContextMenuData data, Action onDeleteChatHistoryClicked, Action onContextMenuHide, UniTask closeMenuTask)
        {
            chatOptionsContextMenuController ??= new ChatOptionsContextMenuController(mvcManager, data.DeleteChatHistoryIcon, data.DeleteChatHistoryText, onDeleteChatHistoryClicked);
            await chatOptionsContextMenuController.ShowContextMenuAsync(transformPosition, closeMenuTask, onContextMenuHide);
        }

<<<<<<< HEAD
        private async UniTask ShowUserProfileContextMenuAsync(Profile.CompactInfo profile, Vector3 position, Vector2 offset, CancellationToken ct, Action onContextMenuHide,
            Action? onContextMenuShow,
            UniTask closeMenuTask, MenuAnchorPoint anchorPoint = MenuAnchorPoint.DEFAULT)
=======
        private async UniTask ShowUserProfileContextMenuAsync(Profile profile, Vector3 position, Vector2 offset, CancellationToken ct, Action onContextMenuHide, Action onContextMenuShow,
            UniTask closeMenuTask, MenuAnchorPoint anchorPoint = MenuAnchorPoint.DEFAULT, bool isOpenedOnWorldAvatar = false)
>>>>>>> 8e1049c9
        {
            genericUserProfileContextMenuController ??= new GenericUserProfileContextMenuController(friendServiceProxy, chatEventBus, mvcManager, contextMenuSettings, analytics, includeUserBlocking, onlineUsersProvider, realmNavigator, friendOnlineStatusCacheProxy, sharedSpaceManager, includeCommunities, communitiesDataProvider, voiceChatOrchestrator);
            await genericUserProfileContextMenuController.ShowUserProfileContextMenuAsync(profile, position, offset, ct, closeMenuTask, onContextMenuHide, ConvertMenuAnchorPoint(anchorPoint), onContextMenuShow, isOpenedOnWorldAvatar);
        }

        private async UniTask ShowCommunityPlayerEntryContextMenuAsync(Profile.CompactInfo profile, Vector3 position, Vector2 offset, CancellationToken ct, Action onContextMenuHide,
            UniTask closeMenuTask, MenuAnchorPoint anchorPoint = MenuAnchorPoint.DEFAULT, bool isSpeaker = false)
        {
            communityPlayerEntryContextMenu ??= new CommunityPlayerEntryContextMenu(
                friendServiceProxy, chatEventBus, mvcManager,
                contextMenuSettings, analytics, onlineUsersProvider,
                realmNavigator, friendOnlineStatusCacheProxy, sharedSpaceManager,
                voiceChatContextMenuSettings, voiceChatOrchestrator, communitiesDataProvider);

            await communityPlayerEntryContextMenu.ShowUserProfileContextMenuAsync(profile, position, offset, ct, closeMenuTask, onContextMenuHide, ConvertMenuAnchorPoint(anchorPoint), isSpeaker);
        }


        public async UniTask OpenPassportAsync(string userId, CancellationToken ct = default)
        {
            try { await mvcManager.ShowAsync(PassportController.IssueCommand(new PassportParams(userId)), ct); }
            catch (Exception ex) { ReportHub.LogError(ReportCategory.UI, $"Failed to open passport for user {userId}: {ex.Message}"); }
        }
        public async UniTask ShowGenericContextMenuAsync(GenericContextMenuParameter parameter)
        {
            await mvcManager.ShowAsync(GenericContextMenuController.IssueCommand(parameter));
        }

        private ContextMenuOpenDirection ConvertMenuAnchorPoint(MenuAnchorPoint anchorPoint)
        {
            switch (anchorPoint)
            {
                case MenuAnchorPoint.TOP_LEFT:
                    return ContextMenuOpenDirection.TOP_LEFT;
                case MenuAnchorPoint.TOP_RIGHT:
                    return ContextMenuOpenDirection.TOP_RIGHT;
                case MenuAnchorPoint.BOTTOM_LEFT:
                    return ContextMenuOpenDirection.BOTTOM_LEFT;
                case MenuAnchorPoint.BOTTOM_RIGHT:
                    return ContextMenuOpenDirection.BOTTOM_RIGHT;
                case MenuAnchorPoint.CENTER_LEFT:
                    return ContextMenuOpenDirection.CENTER_LEFT;
                case MenuAnchorPoint.CENTER_RIGHT:
                    return ContextMenuOpenDirection.CENTER_RIGHT;
                default:
                case MenuAnchorPoint.DEFAULT:
                    return ContextMenuOpenDirection.BOTTOM_RIGHT;
            }
        }
    }
}<|MERGE_RESOLUTION|>--- conflicted
+++ resolved
@@ -105,22 +105,14 @@
             await mvcManager.ShowAsync(ChatEntryMenuPopupController.IssueCommand(data), ct);
 
         public async UniTask ShowUserProfileContextMenuFromWalletIdAsync(Web3Address walletId, Vector3 position, Vector2 offset, CancellationToken ct, UniTask closeMenuTask,
-<<<<<<< HEAD
-            Action onHide = null, MenuAnchorPoint anchorPoint = MenuAnchorPoint.DEFAULT, Action? onShow = null)
-=======
-            Action onHide = null, MenuAnchorPoint anchorPoint = MenuAnchorPoint.DEFAULT, Action onShow = null, bool isOpenedOnWorldAvatar = false)
->>>>>>> 8e1049c9
+            Action onHide = null, MenuAnchorPoint anchorPoint = MenuAnchorPoint.DEFAULT, Action? onShow = null, bool isOpenedOnWorldAvatar = false)
         {
             Profile.CompactInfo? profile = await profileRepository.GetCompactAsync(walletId, ct);
 
             if (profile == null)
                 return;
 
-<<<<<<< HEAD
-            await ShowUserProfileContextMenuAsync(profile.Value, position, offset, ct, onHide, onShow, closeMenuTask, anchorPoint);
-=======
-            await ShowUserProfileContextMenuAsync(profile, position, offset, ct, onHide, onShow, closeMenuTask, anchorPoint, isOpenedOnWorldAvatar);
->>>>>>> 8e1049c9
+            await ShowUserProfileContextMenuAsync(profile.Value, position, offset, ct, onHide, onShow, closeMenuTask, anchorPoint, isOpenedOnWorldAvatar);
         }
 
         public async UniTask ShowCommunityPlayerEntryContextMenuAsync(string participantWalletId, bool isSpeaker, Vector3 position, Vector2 offset, CancellationToken ct, UniTask closeMenuTask, Action onHide = null, MenuAnchorPoint anchorPoint = MenuAnchorPoint.DEFAULT)
@@ -148,14 +140,9 @@
             await chatOptionsContextMenuController.ShowContextMenuAsync(transformPosition, closeMenuTask, onContextMenuHide);
         }
 
-<<<<<<< HEAD
         private async UniTask ShowUserProfileContextMenuAsync(Profile.CompactInfo profile, Vector3 position, Vector2 offset, CancellationToken ct, Action onContextMenuHide,
             Action? onContextMenuShow,
-            UniTask closeMenuTask, MenuAnchorPoint anchorPoint = MenuAnchorPoint.DEFAULT)
-=======
-        private async UniTask ShowUserProfileContextMenuAsync(Profile profile, Vector3 position, Vector2 offset, CancellationToken ct, Action onContextMenuHide, Action onContextMenuShow,
             UniTask closeMenuTask, MenuAnchorPoint anchorPoint = MenuAnchorPoint.DEFAULT, bool isOpenedOnWorldAvatar = false)
->>>>>>> 8e1049c9
         {
             genericUserProfileContextMenuController ??= new GenericUserProfileContextMenuController(friendServiceProxy, chatEventBus, mvcManager, contextMenuSettings, analytics, includeUserBlocking, onlineUsersProvider, realmNavigator, friendOnlineStatusCacheProxy, sharedSpaceManager, includeCommunities, communitiesDataProvider, voiceChatOrchestrator);
             await genericUserProfileContextMenuController.ShowUserProfileContextMenuAsync(profile, position, offset, ct, closeMenuTask, onContextMenuHide, ConvertMenuAnchorPoint(anchorPoint), onContextMenuShow, isOpenedOnWorldAvatar);
