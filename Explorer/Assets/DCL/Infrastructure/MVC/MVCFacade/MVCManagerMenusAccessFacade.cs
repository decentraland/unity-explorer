--- conflicted
+++ resolved
@@ -2,12 +2,9 @@
 using Cysharp.Threading.Tasks;
 using DCL.ChangeRealmPrompt;
 using DCL.Chat.EventBus;
-<<<<<<< HEAD
 using DCL.Communities;
 using DCL.Communities.CommunitiesCard.Members;
-=======
 using DCL.Communities.CommunitiesDataProvider;
->>>>>>> 9bf1ca8b
 using DCL.ExternalUrlPrompt;
 using DCL.Friends;
 using DCL.Multiplayer.Connectivity;
@@ -48,14 +45,10 @@
         private readonly ObjectProxy<FriendsConnectivityStatusTracker> friendOnlineStatusCacheProxy;
         private readonly IProfileRepository profileRepository;
         private readonly ISharedSpaceManager sharedSpaceManager;
-<<<<<<< HEAD
         private readonly CommunityVoiceChatContextMenuConfiguration voiceChatContextMenuSettings;
         private readonly IVoiceChatOrchestrator voiceChatOrchestrator;
-        private readonly CommunitiesDataProvider communityDataProvider;
-=======
         private readonly bool includeCommunities;
         private readonly CommunitiesDataProvider communitiesDataProvider;
->>>>>>> 9bf1ca8b
 
         private CancellationTokenSource cancellationTokenSource;
         private GenericUserProfileContextMenuController genericUserProfileContextMenuController;
@@ -75,15 +68,10 @@
             IRealmNavigator realmNavigator, ObjectProxy<FriendsConnectivityStatusTracker> friendOnlineStatusCacheProxy,
             IProfileRepository profileRepository,
             ISharedSpaceManager sharedSpaceManager,
-<<<<<<< HEAD
             CommunityVoiceChatContextMenuConfiguration voiceChatContextMenuSettings,
             IVoiceChatOrchestrator voiceChatOrchestrator,
-            CommunitiesDataProvider communityDataProvider)
-=======
-            bool includeVoiceChat,
             bool includeCommunities,
             CommunitiesDataProvider communitiesDataProvider)
->>>>>>> 9bf1ca8b
         {
             this.mvcManager = mvcManager;
             this.profileCache = profileCache;
@@ -97,15 +85,11 @@
             this.friendOnlineStatusCacheProxy = friendOnlineStatusCacheProxy;
             this.profileRepository = profileRepository;
             this.sharedSpaceManager = sharedSpaceManager;
-<<<<<<< HEAD
             this.voiceChatContextMenuSettings = voiceChatContextMenuSettings;
             this.voiceChatOrchestrator = voiceChatOrchestrator;
-            this.communityDataProvider = communityDataProvider;
-=======
-            this.includeVoiceChat = includeVoiceChat;
+            this.communitiesDataProvider = communitiesDataProvider;
             this.includeCommunities = includeCommunities;
             this.communitiesDataProvider = communitiesDataProvider;
->>>>>>> 9bf1ca8b
         }
 
         public async UniTask ShowExternalUrlPromptAsync(URLAddress url, CancellationToken ct) =>
@@ -163,11 +147,7 @@
         private async UniTask ShowUserProfileContextMenuAsync(Profile profile, Vector3 position, Vector2 offset, CancellationToken ct, Action onContextMenuHide,
             UniTask closeMenuTask, MenuAnchorPoint anchorPoint = MenuAnchorPoint.DEFAULT)
         {
-<<<<<<< HEAD
-            genericUserProfileContextMenuController ??= new GenericUserProfileContextMenuController(friendServiceProxy, chatEventBus, mvcManager, contextMenuSettings, analytics, includeUserBlocking, onlineUsersProvider, realmNavigator, friendOnlineStatusCacheProxy, sharedSpaceManager);
-=======
-            genericUserProfileContextMenuController ??= new GenericUserProfileContextMenuController(friendServiceProxy, chatEventBus, mvcManager, contextMenuSettings, analytics, includeUserBlocking, onlineUsersProvider, realmNavigator, friendOnlineStatusCacheProxy, sharedSpaceManager, includeVoiceChat, includeCommunities, communitiesDataProvider);
->>>>>>> 9bf1ca8b
+            genericUserProfileContextMenuController ??= new GenericUserProfileContextMenuController(friendServiceProxy, chatEventBus, mvcManager, contextMenuSettings, analytics, includeUserBlocking, onlineUsersProvider, realmNavigator, friendOnlineStatusCacheProxy, sharedSpaceManager, includeCommunities, communitiesDataProvider);
             await genericUserProfileContextMenuController.ShowUserProfileContextMenuAsync(profile, position, offset, ct, closeMenuTask, onContextMenuHide, ConvertMenuAnchorPoint(anchorPoint));
         }
 
@@ -178,7 +158,7 @@
                 friendServiceProxy, chatEventBus, mvcManager,
                 contextMenuSettings, analytics, onlineUsersProvider,
                 realmNavigator, friendOnlineStatusCacheProxy, sharedSpaceManager,
-                voiceChatContextMenuSettings, voiceChatOrchestrator, communityDataProvider);
+                voiceChatContextMenuSettings, voiceChatOrchestrator, communitiesDataProvider);
 
             await communityPlayerEntryContextMenu.ShowUserProfileContextMenuAsync(profile, position, offset, ct, closeMenuTask, onContextMenuHide, ConvertMenuAnchorPoint(anchorPoint), isSpeaker);
         }
