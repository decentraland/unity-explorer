--- conflicted
+++ resolved
@@ -105,11 +105,7 @@
             await mvcManager.ShowAsync(ChatEntryMenuPopupController.IssueCommand(data), ct);
 
         public async UniTask ShowUserProfileContextMenuFromWalletIdAsync(Web3Address walletId, Vector3 position, Vector2 offset, CancellationToken ct, UniTask closeMenuTask,
-<<<<<<< HEAD
-            Action? onHide = null, MenuAnchorPoint anchorPoint = MenuAnchorPoint.DEFAULT)
-=======
             Action onHide = null, MenuAnchorPoint anchorPoint = MenuAnchorPoint.DEFAULT, Action onShow = null)
->>>>>>> 925a6751
         {
             Profile? profile = await profileRepository.GetAsync(walletId, ct);
 
