﻿using CommunicationData.URLHelpers;
using Cysharp.Threading.Tasks;
using DCL.ChangeRealmPrompt;
using DCL.Chat.EventBus;
using DCL.Communities;
using DCL.Communities.CommunitiesCard.Members;
using DCL.Communities.CommunitiesDataProvider;
using DCL.Diagnostics;
using DCL.ExternalUrlPrompt;
using DCL.Friends;
using DCL.Multiplayer.Connectivity;
using DCL.PerformanceAndDiagnostics.Analytics;
using DCL.Profiles;
using DCL.TeleportPrompt;
using DCL.UI;
using DCL.UI.SharedSpaceManager;
using DCL.Utilities;
using DCL.VoiceChat;
using DCL.Web3;
using ECS.SceneLifeCycle.Realm;
using System;
using System.Threading;
using UnityEngine;
using DCL.Passport;

namespace MVC
{
    /// <summary>
    ///     Provides access to a limited set of views previously registered in the MVC Manager. This allows views without controllers to a restricted MVC
    /// </summary>
    public class MVCManagerMenusAccessFacade : IMVCManagerMenusAccessFacade
    {
        private readonly IMVCManager mvcManager;
        private readonly IProfileCache profileCache;
        private readonly ObjectProxy<IFriendsService> friendServiceProxy;
        private readonly IChatEventBus chatEventBus;
        private readonly GenericUserProfileContextMenuSettings contextMenuSettings;
        private readonly bool includeUserBlocking;
        private readonly IAnalyticsController analytics;
        private readonly IOnlineUsersProvider onlineUsersProvider;
        private readonly IRealmNavigator realmNavigator;
        private readonly ObjectProxy<FriendsConnectivityStatusTracker> friendOnlineStatusCacheProxy;
        private readonly IProfileRepository profileRepository;
        private readonly ISharedSpaceManager sharedSpaceManager;
        private readonly CommunityVoiceChatContextMenuConfiguration voiceChatContextMenuSettings;
        private readonly IVoiceChatOrchestrator voiceChatOrchestrator;
        private readonly bool includeCommunities;
        private readonly CommunitiesDataProvider communitiesDataProvider;

        private CancellationTokenSource cancellationTokenSource;
        private GenericUserProfileContextMenuController genericUserProfileContextMenuController;
        private CommunityPlayerEntryContextMenu? communityPlayerEntryContextMenu;
        private ChatOptionsContextMenuController chatOptionsContextMenuController;
        private CommunityContextMenuController communityContextMenuController;

        public MVCManagerMenusAccessFacade(
            IMVCManager mvcManager,
            IProfileCache profileCache,
            ObjectProxy<IFriendsService> friendServiceProxy,
            IChatEventBus chatEventBus,
            GenericUserProfileContextMenuSettings contextMenuSettings,
            bool includeUserBlocking,
            IAnalyticsController analytics,
            IOnlineUsersProvider onlineUsersProvider,
            IRealmNavigator realmNavigator, ObjectProxy<FriendsConnectivityStatusTracker> friendOnlineStatusCacheProxy,
            IProfileRepository profileRepository,
            ISharedSpaceManager sharedSpaceManager,
            CommunityVoiceChatContextMenuConfiguration voiceChatContextMenuSettings,
            IVoiceChatOrchestrator voiceChatOrchestrator,
            bool includeCommunities,
            CommunitiesDataProvider communitiesDataProvider)
        {
            this.mvcManager = mvcManager;
            this.profileCache = profileCache;
            this.friendServiceProxy = friendServiceProxy;
            this.chatEventBus = chatEventBus;
            this.contextMenuSettings = contextMenuSettings;
            this.includeUserBlocking = includeUserBlocking;
            this.analytics = analytics;
            this.onlineUsersProvider = onlineUsersProvider;
            this.realmNavigator = realmNavigator;
            this.friendOnlineStatusCacheProxy = friendOnlineStatusCacheProxy;
            this.profileRepository = profileRepository;
            this.sharedSpaceManager = sharedSpaceManager;
            this.voiceChatContextMenuSettings = voiceChatContextMenuSettings;
            this.voiceChatOrchestrator = voiceChatOrchestrator;
            this.communitiesDataProvider = communitiesDataProvider;
            this.includeCommunities = includeCommunities;
            this.communitiesDataProvider = communitiesDataProvider;
        }

        public async UniTask ShowExternalUrlPromptAsync(URLAddress url, CancellationToken ct) =>
            await mvcManager.ShowAsync(ExternalUrlPromptController.IssueCommand(new ExternalUrlPromptController.Params(url)), ct);

        public async UniTask ShowTeleporterPromptAsync(Vector2Int coords, CancellationToken ct) =>
            await mvcManager.ShowAsync(TeleportPromptController.IssueCommand(new TeleportPromptController.Params(coords)), ct);

        public async UniTask ShowChangeRealmPromptAsync(string message, string realm, CancellationToken ct) =>
            await mvcManager.ShowAsync(ChangeRealmPromptController.IssueCommand(new ChangeRealmPromptController.Params(message, realm)), ct);

        public async UniTask ShowPastePopupToastAsync(PastePopupToastData data, CancellationToken ct) =>
            await mvcManager.ShowAsync(PastePopupToastController.IssueCommand(data), ct);

        public async UniTask ShowChatEntryMenuPopupAsync(ChatEntryMenuPopupData data, CancellationToken ct) =>
            await mvcManager.ShowAsync(ChatEntryMenuPopupController.IssueCommand(data), ct);

        public async UniTask ShowUserProfileContextMenuFromWalletIdAsync(Web3Address walletId, Vector3 position, Vector2 offset, CancellationToken ct, UniTask closeMenuTask,
<<<<<<< HEAD
            Action onHide = null, MenuAnchorPoint anchorPoint = MenuAnchorPoint.DEFAULT, bool enableSocialEmotes = false)
=======
            Action onHide = null, MenuAnchorPoint anchorPoint = MenuAnchorPoint.DEFAULT, Action onShow = null)
>>>>>>> de5ee5b4
        {
            Profile profile = await profileRepository.GetAsync(walletId, ct);

            if (profile == null)
                return;

<<<<<<< HEAD
            await ShowUserProfileContextMenuAsync(profile, position, offset, ct, onHide, closeMenuTask, anchorPoint, enableSocialEmotes);
=======
            await ShowUserProfileContextMenuAsync(profile, position, offset, ct, onHide, onShow, closeMenuTask, anchorPoint);
>>>>>>> de5ee5b4
        }

        public async UniTask ShowCommunityPlayerEntryContextMenuAsync(string participantWalletId, bool isSpeaker, Vector3 position, Vector2 offset, CancellationToken ct, UniTask closeMenuTask, Action onHide = null, MenuAnchorPoint anchorPoint = MenuAnchorPoint.DEFAULT)
        {
            if (string.IsNullOrEmpty(participantWalletId)) return;

            Web3Address walletId = new Web3Address(participantWalletId);
            Profile profile = await profileRepository.GetAsync(walletId, ct);

            if (profile == null) return;

            await ShowCommunityPlayerEntryContextMenuAsync(profile, position, offset, ct, onHide, closeMenuTask, anchorPoint, isSpeaker);
        }

        public async UniTask ShowUserProfileContextMenuFromUserNameAsync(string userName, Vector3 position, Vector2 offset, CancellationToken ct, UniTask closeMenuTask,
            Action onHide = null, Action onShow = null)
        {
            Profile profile = profileCache.GetByUserName(userName);
            if (profile == null) return;
            await ShowUserProfileContextMenuAsync(profile, position, offset, ct, onHide, onShow, closeMenuTask);
        }

        public async UniTaskVoid ShowChatContextMenuAsync(Vector3 transformPosition, ChatOptionsContextMenuData data, Action onDeleteChatHistoryClicked, Action onContextMenuHide, UniTask closeMenuTask)
        {
            chatOptionsContextMenuController ??= new ChatOptionsContextMenuController(mvcManager, data.DeleteChatHistoryIcon, data.DeleteChatHistoryText, onDeleteChatHistoryClicked);
            await chatOptionsContextMenuController.ShowContextMenuAsync(transformPosition, closeMenuTask, onContextMenuHide);
        }

<<<<<<< HEAD
        private async UniTask ShowUserProfileContextMenuAsync(Profile profile, Vector3 position, Vector2 offset, CancellationToken ct, Action onContextMenuHide,
            UniTask closeMenuTask, MenuAnchorPoint anchorPoint = MenuAnchorPoint.DEFAULT, bool enableSocialEmotes = false)
        {
            genericUserProfileContextMenuController ??= new GenericUserProfileContextMenuController(friendServiceProxy, chatEventBus, mvcManager, contextMenuSettings, analytics, includeUserBlocking, onlineUsersProvider, realmNavigator, friendOnlineStatusCacheProxy, sharedSpaceManager, includeCommunities, communitiesDataProvider);
            await genericUserProfileContextMenuController.ShowUserProfileContextMenuAsync(profile, position, offset, ct, closeMenuTask, onContextMenuHide, ConvertMenuAnchorPoint(anchorPoint), enableSocialEmotes);
=======
        private async UniTask ShowUserProfileContextMenuAsync(Profile profile, Vector3 position, Vector2 offset, CancellationToken ct, Action onContextMenuHide, Action onContextMenuShow,
            UniTask closeMenuTask, MenuAnchorPoint anchorPoint = MenuAnchorPoint.DEFAULT)
        {
            genericUserProfileContextMenuController ??= new GenericUserProfileContextMenuController(friendServiceProxy, chatEventBus, mvcManager, contextMenuSettings, analytics, includeUserBlocking, onlineUsersProvider, realmNavigator, friendOnlineStatusCacheProxy, sharedSpaceManager, includeCommunities, communitiesDataProvider);
            await genericUserProfileContextMenuController.ShowUserProfileContextMenuAsync(profile, position, offset, ct, closeMenuTask, onContextMenuHide, ConvertMenuAnchorPoint(anchorPoint), onContextMenuShow);
>>>>>>> de5ee5b4
        }

        private async UniTask ShowCommunityPlayerEntryContextMenuAsync(Profile profile, Vector3 position, Vector2 offset, CancellationToken ct, Action onContextMenuHide,
            UniTask closeMenuTask, MenuAnchorPoint anchorPoint = MenuAnchorPoint.DEFAULT, bool isSpeaker = false)
        {
            communityPlayerEntryContextMenu ??= new CommunityPlayerEntryContextMenu(
                friendServiceProxy, chatEventBus, mvcManager,
                contextMenuSettings, analytics, onlineUsersProvider,
                realmNavigator, friendOnlineStatusCacheProxy, sharedSpaceManager,
                voiceChatContextMenuSettings, voiceChatOrchestrator, communitiesDataProvider);

            await communityPlayerEntryContextMenu.ShowUserProfileContextMenuAsync(profile, position, offset, ct, closeMenuTask, onContextMenuHide, ConvertMenuAnchorPoint(anchorPoint), isSpeaker);
        }


        public async UniTask OpenPassportAsync(string userId, CancellationToken ct = default)
        {
            try { await mvcManager.ShowAsync(PassportController.IssueCommand(new PassportParams(userId)), ct); }
            catch (Exception ex) { ReportHub.LogError(ReportCategory.UI, $"Failed to open passport for user {userId}: {ex.Message}"); }
        }
        public async UniTask ShowGenericContextMenuAsync(GenericContextMenuParameter parameter)
        {
            await mvcManager.ShowAsync(GenericContextMenuController.IssueCommand(parameter));
        }

        private ContextMenuOpenDirection ConvertMenuAnchorPoint(MenuAnchorPoint anchorPoint)
        {
            switch (anchorPoint)
            {
                case MenuAnchorPoint.TOP_LEFT:
                    return ContextMenuOpenDirection.TOP_LEFT;
                case MenuAnchorPoint.TOP_RIGHT:
                    return ContextMenuOpenDirection.TOP_RIGHT;
                case MenuAnchorPoint.BOTTOM_LEFT:
                    return ContextMenuOpenDirection.BOTTOM_LEFT;
                case MenuAnchorPoint.BOTTOM_RIGHT:
                    return ContextMenuOpenDirection.BOTTOM_RIGHT;
                case MenuAnchorPoint.CENTER_LEFT:
                    return ContextMenuOpenDirection.CENTER_LEFT;
                case MenuAnchorPoint.CENTER_RIGHT:
                    return ContextMenuOpenDirection.CENTER_RIGHT;
                default:
                case MenuAnchorPoint.DEFAULT:
                    return ContextMenuOpenDirection.BOTTOM_RIGHT;
            }
        }
    }
}<|MERGE_RESOLUTION|>--- conflicted
+++ resolved
@@ -105,22 +105,14 @@
             await mvcManager.ShowAsync(ChatEntryMenuPopupController.IssueCommand(data), ct);
 
         public async UniTask ShowUserProfileContextMenuFromWalletIdAsync(Web3Address walletId, Vector3 position, Vector2 offset, CancellationToken ct, UniTask closeMenuTask,
-<<<<<<< HEAD
-            Action onHide = null, MenuAnchorPoint anchorPoint = MenuAnchorPoint.DEFAULT, bool enableSocialEmotes = false)
-=======
-            Action onHide = null, MenuAnchorPoint anchorPoint = MenuAnchorPoint.DEFAULT, Action onShow = null)
->>>>>>> de5ee5b4
+            Action onHide = null, MenuAnchorPoint anchorPoint = MenuAnchorPoint.DEFAULT, Action onShow = null, bool enableSocialEmotes = false)
         {
             Profile profile = await profileRepository.GetAsync(walletId, ct);
 
             if (profile == null)
                 return;
 
-<<<<<<< HEAD
-            await ShowUserProfileContextMenuAsync(profile, position, offset, ct, onHide, closeMenuTask, anchorPoint, enableSocialEmotes);
-=======
-            await ShowUserProfileContextMenuAsync(profile, position, offset, ct, onHide, onShow, closeMenuTask, anchorPoint);
->>>>>>> de5ee5b4
+            await ShowUserProfileContextMenuAsync(profile, position, offset, ct, onHide, onShow, closeMenuTask, anchorPoint, enableSocialEmotes);
         }
 
         public async UniTask ShowCommunityPlayerEntryContextMenuAsync(string participantWalletId, bool isSpeaker, Vector3 position, Vector2 offset, CancellationToken ct, UniTask closeMenuTask, Action onHide = null, MenuAnchorPoint anchorPoint = MenuAnchorPoint.DEFAULT)
@@ -149,19 +141,11 @@
             await chatOptionsContextMenuController.ShowContextMenuAsync(transformPosition, closeMenuTask, onContextMenuHide);
         }
 
-<<<<<<< HEAD
-        private async UniTask ShowUserProfileContextMenuAsync(Profile profile, Vector3 position, Vector2 offset, CancellationToken ct, Action onContextMenuHide,
+        private async UniTask ShowUserProfileContextMenuAsync(Profile profile, Vector3 position, Vector2 offset, CancellationToken ct, Action onContextMenuHide, Action onContextMenuShow,
             UniTask closeMenuTask, MenuAnchorPoint anchorPoint = MenuAnchorPoint.DEFAULT, bool enableSocialEmotes = false)
         {
             genericUserProfileContextMenuController ??= new GenericUserProfileContextMenuController(friendServiceProxy, chatEventBus, mvcManager, contextMenuSettings, analytics, includeUserBlocking, onlineUsersProvider, realmNavigator, friendOnlineStatusCacheProxy, sharedSpaceManager, includeCommunities, communitiesDataProvider);
-            await genericUserProfileContextMenuController.ShowUserProfileContextMenuAsync(profile, position, offset, ct, closeMenuTask, onContextMenuHide, ConvertMenuAnchorPoint(anchorPoint), enableSocialEmotes);
-=======
-        private async UniTask ShowUserProfileContextMenuAsync(Profile profile, Vector3 position, Vector2 offset, CancellationToken ct, Action onContextMenuHide, Action onContextMenuShow,
-            UniTask closeMenuTask, MenuAnchorPoint anchorPoint = MenuAnchorPoint.DEFAULT)
-        {
-            genericUserProfileContextMenuController ??= new GenericUserProfileContextMenuController(friendServiceProxy, chatEventBus, mvcManager, contextMenuSettings, analytics, includeUserBlocking, onlineUsersProvider, realmNavigator, friendOnlineStatusCacheProxy, sharedSpaceManager, includeCommunities, communitiesDataProvider);
-            await genericUserProfileContextMenuController.ShowUserProfileContextMenuAsync(profile, position, offset, ct, closeMenuTask, onContextMenuHide, ConvertMenuAnchorPoint(anchorPoint), onContextMenuShow);
->>>>>>> de5ee5b4
+            await genericUserProfileContextMenuController.ShowUserProfileContextMenuAsync(profile, position, offset, ct, closeMenuTask, onContextMenuHide, ConvertMenuAnchorPoint(anchorPoint), onContextMenuShow, enableSocialEmotes);
         }
 
         private async UniTask ShowCommunityPlayerEntryContextMenuAsync(Profile profile, Vector3 position, Vector2 offset, CancellationToken ct, Action onContextMenuHide,
