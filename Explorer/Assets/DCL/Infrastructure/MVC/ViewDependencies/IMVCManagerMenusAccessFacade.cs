--- conflicted
+++ resolved
@@ -20,11 +20,7 @@
 
         UniTask ShowChatEntryMenuPopupAsync(ChatEntryMenuPopupData data, CancellationToken ct);
 
-<<<<<<< HEAD
-        UniTask ShowUserProfileContextMenuFromWalletIdAsync(Web3Address walletId, Vector3 position, Vector2 offset, CancellationToken ct, UniTask closeMenuTask, Action onHide = null, MenuAnchorPoint anchorPoint = MenuAnchorPoint.DEFAULT, bool enableSocialEmotes = false);
-=======
-        UniTask ShowUserProfileContextMenuFromWalletIdAsync(Web3Address walletId, Vector3 position, Vector2 offset, CancellationToken ct, UniTask closeMenuTask, Action onHide = null, MenuAnchorPoint anchorPoint = MenuAnchorPoint.DEFAULT, Action onShow = null);
->>>>>>> de5ee5b4
+        UniTask ShowUserProfileContextMenuFromWalletIdAsync(Web3Address walletId, Vector3 position, Vector2 offset, CancellationToken ct, UniTask closeMenuTask, Action onHide = null, MenuAnchorPoint anchorPoint = MenuAnchorPoint.DEFAULT, Action onShow = null, bool enableSocialEmotes = false);
 
         UniTask ShowUserProfileContextMenuFromUserNameAsync(string userName, Vector3 position, Vector2 offset, CancellationToken ct, UniTask closeMenuTask, Action onHide = null, Action onShow = null);
 
