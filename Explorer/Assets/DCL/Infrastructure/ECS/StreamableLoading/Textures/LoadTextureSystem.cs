--- conflicted
+++ resolved
@@ -53,14 +53,15 @@
                 result = await TryResolveAvatarTextureAsync(url.Value, intention, ct);
             }
             else
+            {
                 // Attempts should be always 1 as there is a repeat loop in `LoadSystemBase`
                 result = await webRequestController.GetTextureAsync(
-                    intention.CommonArguments,
-                    new GetTextureArguments(intention.TextureType),
-                    GetTextureWebRequest.CreateTexture(intention.WrapMode, intention.FilterMode),
-                    ct,
-                    GetReportData()
-                );
+                                                            intention.CommonArguments,
+                                                            new GetTextureArguments(intention.TextureType),
+                                                            GetReportData()
+                                                        )
+                                                       .CreateTextureAsync(intention.WrapMode, intention.FilterMode, ct);
+            }
 
             return new StreamableLoadingResult<Texture2DData>(new Texture2DData(result.EnsureNotNull()));
         }
@@ -92,16 +93,11 @@
 
             result = await webRequestController.GetTextureAsync(
                 intention.CommonArguments,
-<<<<<<< HEAD
-                new GetTextureArguments(intention.TextureType),
-=======
                 textureArguments,
                 textureOp,
                 ct,
->>>>>>> e00176c8
                 GetReportData()
-                                                    )
-                                                   .CreateTextureAsync(intention.WrapMode, intention.FilterMode, ct);
+            );
 
             return result;
         }
