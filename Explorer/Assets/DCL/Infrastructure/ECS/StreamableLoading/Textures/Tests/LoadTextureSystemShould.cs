--- conflicted
+++ resolved
@@ -27,16 +27,8 @@
         protected override GetTextureIntention CreateWrongTypeIntention() =>
             new () { CommonArguments = new CommonLoadingArguments(wrongTypePath) };
 
-<<<<<<< HEAD
         protected override LoadTextureSystem CreateSystem(IWebRequestController webRequestController) =>
-            new (world, cache, webRequestController, IDiskCache<Texture2DData>.Null.INSTANCE);
-=======
-        protected override LoadTextureSystem CreateSystem()
-        {
-            return new LoadTextureSystem (world, cache, TestWebRequestController.INSTANCE, IDiskCache<Texture2DData>.Null.INSTANCE,
-                Substitute.For<IAvatarTextureUrlProvider>());
-        }
->>>>>>> b280dfde
+            new (world, cache, webRequestController, IDiskCache<Texture2DData>.Null.INSTANCE, Substitute.For<IAvatarTextureUrlProvider>());
 
         protected override void AssertSuccess(Texture2DData data)
         {
