﻿using Arch.Core;
using Arch.SystemGroups;
using CommunicationData.URLHelpers;
using Cysharp.Threading.Tasks;
using DCL.Diagnostics;
using DCL.FeatureFlags;
using DCL.WebRequests;
using DCL.WebRequests.WebContentSizes;
using ECS.Prioritization.Components;
using ECS.StreamableLoading.Cache;
using ECS.StreamableLoading.Cache.Disk;
using ECS.StreamableLoading.Common.Components;
using ECS.StreamableLoading.Common.Systems;
using ECS.StreamableLoading.NFTShapes.DTOs;
using ECS.StreamableLoading.Textures;
using System;
using System.Threading;

namespace ECS.StreamableLoading.NFTShapes
{
    [UpdateInGroup(typeof(StreamableLoadingGroup))]
    [LogCategory(ReportCategory.NFT_SHAPE_WEB_REQUEST)]
    public partial class LoadNFTShapeSystem : LoadSystemBase<Texture2DData, GetNFTShapeIntention>
    {
        private readonly IWebRequestController webRequestController;
        private readonly IWebContentSizes webContentSizes;
        private readonly bool ktxEnabled;

        public LoadNFTShapeSystem(World world, IStreamableCache<Texture2DData, GetNFTShapeIntention> cache, IWebRequestController webRequestController, IDiskCache<Texture2DData> diskCache, IWebContentSizes webContentSizes,
            bool ktxEnabled)
            : base(
                world, cache, new DiskCacheOptions<Texture2DData, GetNFTShapeIntention>(diskCache, GetNFTShapeIntention.DiskHashCompute.INSTANCE, "nft")
            )
        {
            this.webRequestController = webRequestController;
            this.webContentSizes = webContentSizes;
            this.ktxEnabled = ktxEnabled;
        }

        protected override async UniTask<StreamableLoadingResult<Texture2DData>> FlowInternalAsync(GetNFTShapeIntention intention, StreamableLoadingState state, IPartitionComponent partition, CancellationToken ct)
        {
            string imageUrl = await ImageUrlAsync(intention.CommonArguments, ct);

            if (!ktxEnabled)
            {
                bool isOkSize = await webContentSizes.IsOkSizeAsync(imageUrl, ct);

                if (isOkSize == false)
                    return new StreamableLoadingResult<Texture2DData>(GetReportCategory(), new Exception("Image size is too big"));
            }

            // No need to check the size since we're using our converter so size will always be ok
            // texture request
            // Attempts should be always 1 as there is a repeat loop in `LoadSystemBase`
<<<<<<< HEAD
            IOwnedTexture2D? result = await webRequestController.GetTextureAsync(
                                                                     new CommonLoadingArguments(URLAddress.FromString(imageUrl), attempts: 1),
                                                                     new GetTextureArguments(TextureType.Albedo),
                                                                     GetReportData())
                                                                .CreateTextureAsync(GetNFTShapeIntention.WRAP_MODE, GetNFTShapeIntention.FILTER_MODE, ct);
=======
            var result = await webRequestController.GetTextureAsync(
                new CommonLoadingArguments(URLAddress.FromString(imageUrl), attempts: 1),
                new GetTextureArguments(TextureType.Albedo, true),
                new GetTextureWebRequest.CreateTextureOp(GetNFTShapeIntention.WRAP_MODE, GetNFTShapeIntention.FILTER_MODE),
                ct,
                GetReportData()
            );
>>>>>>> b280dfde

            if (result == null)
                return new StreamableLoadingResult<Texture2DData>(
                    GetReportData(),
                    new Exception($"Error loading texture from url {intention.CommonArguments.URL}")
                );

            return new StreamableLoadingResult<Texture2DData>(new Texture2DData(result));
        }

        private async UniTask<string> ImageUrlAsync(CommonArguments commonArguments, CancellationToken ct)
        {
            GenericGetRequest? infoRequest = webRequestController.GetAsync(commonArguments, GetReportData());
            NftInfoDto nft = await infoRequest.CreateFromJsonAsync<NftInfoDto>(WRJsonParser.Unity, ct, WRThreadFlags.SwitchBackToMainThread);
            return nft.ImageUrl();
        }
    }
}<|MERGE_RESOLUTION|>--- conflicted
+++ resolved
@@ -52,21 +52,12 @@
             // No need to check the size since we're using our converter so size will always be ok
             // texture request
             // Attempts should be always 1 as there is a repeat loop in `LoadSystemBase`
-<<<<<<< HEAD
             IOwnedTexture2D? result = await webRequestController.GetTextureAsync(
                                                                      new CommonLoadingArguments(URLAddress.FromString(imageUrl), attempts: 1),
-                                                                     new GetTextureArguments(TextureType.Albedo),
+                                                                     new GetTextureArguments(TextureType.Albedo, true),
                                                                      GetReportData())
                                                                 .CreateTextureAsync(GetNFTShapeIntention.WRAP_MODE, GetNFTShapeIntention.FILTER_MODE, ct);
-=======
-            var result = await webRequestController.GetTextureAsync(
-                new CommonLoadingArguments(URLAddress.FromString(imageUrl), attempts: 1),
-                new GetTextureArguments(TextureType.Albedo, true),
-                new GetTextureWebRequest.CreateTextureOp(GetNFTShapeIntention.WRAP_MODE, GetNFTShapeIntention.FILTER_MODE),
-                ct,
-                GetReportData()
-            );
->>>>>>> b280dfde
+
 
             if (result == null)
                 return new StreamableLoadingResult<Texture2DData>(
