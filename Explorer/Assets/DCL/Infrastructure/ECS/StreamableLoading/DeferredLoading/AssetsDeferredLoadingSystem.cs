﻿using Arch.Core;
using Arch.SystemGroups;
using DCL.Optimization.PerformanceBudgeting;
using ECS.Groups;
using ECS.StreamableLoading.AssetBundles;
using ECS.StreamableLoading.AudioClips;
using ECS.StreamableLoading.GLTF;
using ECS.StreamableLoading.NFTShapes;
using ECS.StreamableLoading.Textures;

namespace ECS.StreamableLoading.DeferredLoading
{
    /// <summary>
    ///     Weighs asset bundles and textures against each other according to their partition
    /// </summary>
    [UpdateInGroup(typeof(SyncedPresentationSystemGroup))]
    [UpdateAfter(typeof(PrepareAssetBundleLoadingParametersSystem))]
    [UpdateBefore(typeof(StreamableLoadingGroup))]
    public partial class AssetsDeferredLoadingSystem : DeferredLoadingSystem
    {
        private static readonly QueryDescription[] COMPONENT_HANDLERS;

        static AssetsDeferredLoadingSystem()
        {
            COMPONENT_HANDLERS = new[]
            {
                CreateQuery<GetAssetBundleIntention, AssetBundleData>(),
                CreateQuery<GetGLTFIntention, GLTFData>(),
<<<<<<< HEAD
                CreateQuery<GetTextureIntention, Texture2DData>(),
                CreateQuery<GetNFTImageIntention, Texture2DData>(),
                CreateQuery<GetNFTTypeIntention, NftTypeResult>(),
=======
                CreateQuery<GetTextureIntention, TextureData>(),
                CreateQuery<GetNFTShapeIntention, TextureData>(),
>>>>>>> 16caba6c
                CreateQuery<GetAudioClipIntention, AudioClipData>(),
            };
        }

        public AssetsDeferredLoadingSystem(World world, IReleasablePerformanceBudget releasablePerformanceLoadingBudget, IPerformanceBudget memoryBudget)
            : base(world, COMPONENT_HANDLERS, releasablePerformanceLoadingBudget, memoryBudget)
        {
        }

    }
}<|MERGE_RESOLUTION|>--- conflicted
+++ resolved
@@ -26,14 +26,9 @@
             {
                 CreateQuery<GetAssetBundleIntention, AssetBundleData>(),
                 CreateQuery<GetGLTFIntention, GLTFData>(),
-<<<<<<< HEAD
-                CreateQuery<GetTextureIntention, Texture2DData>(),
-                CreateQuery<GetNFTImageIntention, Texture2DData>(),
+                CreateQuery<GetTextureIntention, TextureData>(),
+                CreateQuery<GetNFTImageIntention, TextureData>(),
                 CreateQuery<GetNFTTypeIntention, NftTypeResult>(),
-=======
-                CreateQuery<GetTextureIntention, TextureData>(),
-                CreateQuery<GetNFTShapeIntention, TextureData>(),
->>>>>>> 16caba6c
                 CreateQuery<GetAudioClipIntention, AudioClipData>(),
             };
         }
