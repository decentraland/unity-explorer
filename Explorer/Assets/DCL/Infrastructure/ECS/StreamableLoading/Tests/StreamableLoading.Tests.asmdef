--- conflicted
+++ resolved
@@ -20,15 +20,11 @@
         "GUID:0f4c0f120707fb74497f5d581b9858f8",
         "GUID:91cf8206af184dac8e30eb46747e9939",
         "GUID:27619889b8ba8c24980f49ee34dbb44a",
-        "GUID:0d87731a01a547bd97421cb01c596850",
         "GUID:ca4e81cdd6a34d1aa54c32ad41fc5b3b",
         "GUID:a128e9c160e44f65a2f4e0cf0fc535c6",
         "GUID:8361fcd8348a45c1a0c36b22ae18723c",
-<<<<<<< HEAD
+        "GUID:7045ce3c8d4f002439a982bb9e670781",
         "GUID:9069ac25d95ca17448a247f3bb1c769f"
-=======
-        "GUID:7045ce3c8d4f002439a982bb9e670781"
->>>>>>> e00176c8
     ],
     "includePlatforms": [],
     "excludePlatforms": [],
