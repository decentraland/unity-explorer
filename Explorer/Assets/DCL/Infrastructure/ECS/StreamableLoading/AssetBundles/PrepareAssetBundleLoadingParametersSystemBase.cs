--- conflicted
+++ resolved
@@ -52,11 +52,7 @@
             // Second priority
             if (EnumUtils.HasFlag(assetBundleIntention.CommonArguments.PermittedSources, AssetSource.WEB))
             {
-<<<<<<< HEAD
-                if (string.IsNullOrEmpty(assetBundleIntention.AssetBundleVersion) && !assetBundleIntention.SingleAssetBundleHack)
-=======
                 if (assetBundleIntention.AssetBundleManifestVersion == null || assetBundleIntention.AssetBundleManifestVersion.assetBundleManifestRequestFailed)
->>>>>>> f50d3dc5
                 {
                     World.Add(entity, new StreamableLoadingResult<AssetBundleData>
                         (GetReportCategory(), CreateException(new ArgumentException($"Manifest version must be provided to load {assetBundleIntention.Name} from `WEB` source"))));
