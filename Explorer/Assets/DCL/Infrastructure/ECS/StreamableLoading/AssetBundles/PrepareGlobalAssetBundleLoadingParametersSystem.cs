﻿using Arch.Core;
using Arch.System;
using Arch.SystemGroups;
using Arch.SystemGroups.DefaultSystemGroups;
using CommunicationData.URLHelpers;
using DCL.Diagnostics;
using ECS.StreamableLoading.Common.Components;
using SceneRunner.Scene;
using System;

namespace ECS.StreamableLoading.AssetBundles
{
    /// <summary>
    ///     Prepares Asset Bundle Parameters for loading Asset Bundle in the global world
    /// </summary>
    [UpdateInGroup(typeof(PresentationSystemGroup))]
    [UpdateBefore(typeof(LoadGlobalAssetBundleSystem))]
    [LogCategory(ReportCategory.ASSET_BUNDLES)]
    public partial class PrepareGlobalAssetBundleLoadingParametersSystem : PrepareAssetBundleLoadingParametersSystemBase
    {

        internal PrepareGlobalAssetBundleLoadingParametersSystem(World world, URLDomain streamingAssetURL, URLDomain assetBundlesURL) : base(world, streamingAssetURL, assetBundlesURL) { }

        protected override void Update(float t)
        {
            PrepareCommonArgumentsQuery(World);
        }

        [Query]
        [None(typeof(StreamableLoadingResult<AssetBundleData>))]

        // Provides a unique asset bundle manifest for each entity containing an asset bundle
        private new void PrepareCommonArguments(in Entity entity, ref GetAssetBundleIntention assetBundleIntention, ref StreamableLoadingState state)
        {
<<<<<<< HEAD
            // TODO (JUANI) : Optimize
            if(!assetBundleIntention.SingleAssetBundleHack)
                assetBundleIntention.Hash = assetBundleIntention.Hash.ToLower();


=======
>>>>>>> f50d3dc5
            base.PrepareCommonArguments(in entity, ref assetBundleIntention, ref state);
        }

    }
}<|MERGE_RESOLUTION|>--- conflicted
+++ resolved
@@ -32,14 +32,6 @@
         // Provides a unique asset bundle manifest for each entity containing an asset bundle
         private new void PrepareCommonArguments(in Entity entity, ref GetAssetBundleIntention assetBundleIntention, ref StreamableLoadingState state)
         {
-<<<<<<< HEAD
-            // TODO (JUANI) : Optimize
-            if(!assetBundleIntention.SingleAssetBundleHack)
-                assetBundleIntention.Hash = assetBundleIntention.Hash.ToLower();
-
-
-=======
->>>>>>> f50d3dc5
             base.PrepareCommonArguments(in entity, ref assetBundleIntention, ref state);
         }
 
