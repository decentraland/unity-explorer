﻿using DCL.Diagnostics;
using DCL.Profiling;
using System;
using System.Collections.Generic;
using Unity.Profiling;
using UnityEngine;
using UnityEngine.Assertions;
using Object = UnityEngine.Object;

namespace ECS.StreamableLoading.AssetBundles
{
    /// <summary>
    ///     A wrapper over <see cref="AssetBundle" /> to provide additional data
    /// </summary>
    public class AssetBundleData : StreamableRefCountData<AssetBundle>
    {
        private readonly string AssetBundleName;

        public readonly InitialSceneStateMetadata? InitialSceneStateMetadata;

        private bool AssetBundleUnloaded;
        private Dictionary<string, AssetInfo>? Assets;
        private readonly AssetBundleData[] Dependencies;

<<<<<<< HEAD
        public AssetBundleData(AssetBundle assetBundle, InitialSceneStateMetadata? initialSceneState, Object[] loadedAssets, Type? assetType, AssetBundleData[] dependencies, string version = "", string source = "")
=======
        public readonly AssetBundleMetrics? Metrics;

        // Note: The order of the outcomes is the same as the order in which they appear in the Emote DTO metadata
        public readonly AssetBundleMetadata.SocialEmoteOutcomeAnimationPose[]? SocialEmoteOutcomeAnimationStartPoses;

        private readonly string description;


        private bool unloaded;

        public AssetBundleData(AssetBundle assetBundle, AssetBundleMetrics? metrics, Object mainAsset, Type assetType, AssetBundleData[] dependencies, string version = "", string source = "", AssetBundleMetadata.SocialEmoteOutcomeAnimationPose[]? socialEmoteOutcomeAnimationStartPoses = null)
>>>>>>> 08a4963b
            : base(assetBundle, ReportCategory.ASSET_BUNDLES)
        {
            InitialSceneStateMetadata = initialSceneState;

            Assets = new Dictionary<string, AssetInfo>();

            for (var i = 0; i < loadedAssets.Length; i++)
                Assets[loadedAssets[i].name] = new AssetInfo(loadedAssets[i], assetType ?? loadedAssets[i].GetType(), version, source, InitialSceneStateMetadata.HasValue);

            Dependencies = dependencies;

<<<<<<< HEAD
            //Debugging purposes. Test cases may bring a null AB, therefore we need this check
            AssetBundleName = Asset?.name;

=======
            description = $"AB:{AssetBundle?.name}_{version}_{source}";
            SocialEmoteOutcomeAnimationStartPoses = socialEmoteOutcomeAnimationStartPoses;
>>>>>>> 08a4963b
            UnloadAB();
        }

        public AssetBundleData(AssetBundle assetBundle, AssetBundleData[] dependencies) : base(assetBundle, ReportCategory.ASSET_BUNDLES)
        {
            //Dependencies cant be unloaded, since we dont know who will need them =(
            Dependencies = dependencies;
        }

        protected override ref ProfilerCounterValue<int> totalCount => ref ProfilingCounters.ABDataAmount;

        protected override ref ProfilerCounterValue<int> referencedCount => ref ProfilingCounters.ABReferencedAmount;


        private void UnloadAB()
        {
            //We immediately unload the asset bundle, as we don't need it anymore.
            //Very hacky, because the asset will remain in cache as AssetBundle == null
            //When DestroyObject is invoked, it will do nothing.
            //When cache in cleaned, the AssetBundleData will be removed from the list. Its there doing nothing
            if (AssetBundleUnloaded)
                return;

            AssetBundleUnloaded = true;

            //Needed for quitting, since Unity destroy the Asset out of our control
            if (Asset != null && Asset)
                Asset?.UnloadAsync(false);
        }

        protected override void DestroyObject()
        {
            foreach (AssetBundleData child in Dependencies)
                child.Dereference();

            if (Assets != null)
            {
                foreach (AssetInfo assetsValue in Assets.Values)
                    Object.DestroyImmediate(assetsValue.Asset, true);

                Assets = null;
            }
            UnloadAB();
        }

        /// <summary>
        /// Try to get an asset loaded from the asset bundle without throwing exceptions.
        /// </summary>
        /// <param name="assetName">Asset to be requested. If its empty, the first asset loaded will be returned</param>
        /// <param name="asset">The retrieved asset if successful</param>
        /// <typeparam name="T">Type of the asset to load</typeparam>
        /// <returns>True if the asset was successfully retrieved, false otherwise</returns>
        public bool TryGetAsset<T>(out T asset, string assetName = "") where T: Object
        {
            asset = null;

            if (Assets == null || Assets.Count == 0)
            {
                ReportHub.LogWarning($"No assets were loaded for {AssetBundleName}", ReportCategory.ASSET_BUNDLES);
                return false;
            }

            AssetInfo assetInfo;

            if (string.IsNullOrEmpty(assetName))
            {
                if (Assets.Count > 1)
                    ReportHub.LogWarning($"Requested an asset by type when there is more than one in the AB {AssetBundleName}, the first one will be returned", ReportCategory.ASSET_BUNDLES);

                assetInfo = Assets.FirstValueOrDefaultNonAlloc();
            }
            else
            {
                if (!Assets.TryGetValue(assetName, out assetInfo))
                {
                    ReportHub.LogWarning($"No assets were loaded for Asset Bundle {AssetBundleName} with name {assetName}", ReportCategory.ASSET_BUNDLES);
                    return false;
                }
            }

            if (assetInfo.AssetType != typeof(T))
            {
                ReportHub.LogWarning($"Asset type mismatch: {typeof(T)} != {assetInfo.AssetType} for Asset Bundle {AssetBundleName}", ReportCategory.ASSET_BUNDLES);
                return false;
            }

            asset = (T)assetInfo.Asset!;
            return true;
        }

    }

}

public struct AssetInfo
{
    public Object Asset { get; }
    public Type AssetType { get; }

    public AssetInfo(Object asset, Type assetType, string version, string source, bool isISS)
    {
        Asset = asset;
        AssetType = assetType;
        Asset.name = isISS ? $"AB:{Asset?.name}_{version}_{source}_ISS" : $"AB:{Asset?.name}_{version}_{source}_NoISS";
    }
}

public static class DictionaryExtensions
{
    public static TValue FirstValueOrDefaultNonAlloc<TKey, TValue>(this Dictionary<TKey, TValue> dict)
    {
        foreach (var value in dict.Values)
            return value;

        return default;
    }
}

public struct InitialSceneStateMetadata
{
    public List<string> assetHash;
    public List<Vector3> positions;
    public List<Quaternion> rotations;
    public List<Vector3> scales;
}<|MERGE_RESOLUTION|>--- conflicted
+++ resolved
@@ -17,26 +17,16 @@
         private readonly string AssetBundleName;
 
         public readonly InitialSceneStateMetadata? InitialSceneStateMetadata;
+        // Note: The order of the outcomes is the same as the order in which they appear in the Emote DTO metadata
+        public readonly AssetBundleMetadata.SocialEmoteOutcomeAnimationPose[]? SocialEmoteOutcomeAnimationStartPoses;
+
+        private readonly string description;
 
         private bool AssetBundleUnloaded;
         private Dictionary<string, AssetInfo>? Assets;
         private readonly AssetBundleData[] Dependencies;
 
-<<<<<<< HEAD
-        public AssetBundleData(AssetBundle assetBundle, InitialSceneStateMetadata? initialSceneState, Object[] loadedAssets, Type? assetType, AssetBundleData[] dependencies, string version = "", string source = "")
-=======
-        public readonly AssetBundleMetrics? Metrics;
-
-        // Note: The order of the outcomes is the same as the order in which they appear in the Emote DTO metadata
-        public readonly AssetBundleMetadata.SocialEmoteOutcomeAnimationPose[]? SocialEmoteOutcomeAnimationStartPoses;
-
-        private readonly string description;
-
-
-        private bool unloaded;
-
-        public AssetBundleData(AssetBundle assetBundle, AssetBundleMetrics? metrics, Object mainAsset, Type assetType, AssetBundleData[] dependencies, string version = "", string source = "", AssetBundleMetadata.SocialEmoteOutcomeAnimationPose[]? socialEmoteOutcomeAnimationStartPoses = null)
->>>>>>> 08a4963b
+        public AssetBundleData(AssetBundle assetBundle, InitialSceneStateMetadata? initialSceneState, Object[] loadedAssets, Type? assetType, AssetBundleData[] dependencies, string version = "", string source = "", AssetBundleMetadata.SocialEmoteOutcomeAnimationPose[]? socialEmoteOutcomeAnimationStartPoses = null)
             : base(assetBundle, ReportCategory.ASSET_BUNDLES)
         {
             InitialSceneStateMetadata = initialSceneState;
@@ -48,14 +38,10 @@
 
             Dependencies = dependencies;
 
-<<<<<<< HEAD
             //Debugging purposes. Test cases may bring a null AB, therefore we need this check
             AssetBundleName = Asset?.name;
 
-=======
-            description = $"AB:{AssetBundle?.name}_{version}_{source}";
             SocialEmoteOutcomeAnimationStartPoses = socialEmoteOutcomeAnimationStartPoses;
->>>>>>> 08a4963b
             UnloadAB();
         }
 
