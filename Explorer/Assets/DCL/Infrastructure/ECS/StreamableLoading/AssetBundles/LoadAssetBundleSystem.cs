﻿using Arch.Core;
using Arch.SystemGroups;
using CommunicationData.URLHelpers;
using Cysharp.Threading.Tasks;
using DCL.Diagnostics;
using DCL.Optimization.PerformanceBudgeting;
using DCL.Optimization.Pools;
using DCL.Optimization.ThreadSafePool;
using ECS.Prioritization.Components;
using ECS.StreamableLoading.Cache;
using ECS.StreamableLoading.Common;
using ECS.StreamableLoading.Common.Components;
using ECS.StreamableLoading.Common.Systems;
using SceneRunner.Scene;
using System;
using System.Threading;
using AssetManagement;
using DCL.Ipfs;
using DCL.WebRequests;
using ECS.StreamableLoading.Cache.Disk;
using System.Buffers;
using System.IO;
using UnityEngine;
using Object = UnityEngine.Object;

namespace ECS.StreamableLoading.AssetBundles
{
    [UpdateInGroup(typeof(StreamableLoadingGroup))]
    [LogCategory(ReportCategory.ASSET_BUNDLES)]
    public partial class LoadAssetBundleSystem : LoadSystemBase<AssetBundleData, GetAssetBundleIntention>
    {
        private const string METADATA_FILENAME = "metadata.json";
        private const string METRICS_FILENAME = "metrics.json";
        private static readonly ThreadSafeObjectPool<AssetBundleMetadata> METADATA_POOL
            = new (() => new AssetBundleMetadata(),
                actionOnRelease: metadata => metadata.Clear()
              , maxSize: 100);

        private readonly AssetBundleLoadingMutex loadingMutex;
        private readonly IWebRequestController webRequestController;

        internal LoadAssetBundleSystem(World world,
            IStreamableCache<AssetBundleData, GetAssetBundleIntention> cache,
            IWebRequestController webRequestController,
            ArrayPool<byte> buffersPool,
            AssetBundleLoadingMutex loadingMutex,
            IDiskCache<PartialLoadingState> partialDiskCache) : base(world, cache)
        {
            this.loadingMutex = loadingMutex;
            this.webRequestController = webRequestController;
        }

        private async UniTask<AssetBundleData[]> LoadDependenciesAsync(GetAssetBundleIntention parentIntent, IPartitionComponent partition, AssetBundleMetadata assetBundleMetadata, CancellationToken ct)
        {
            // Construct dependency promises and wait for them
            // Switch to main thread to create dependency promises
            await UniTask.SwitchToMainThread();

            URLSubdirectory customEmbeddedSubdirectory = parentIntent.CommonArguments.CustomEmbeddedSubDirectory;

            return await UniTask.WhenAll(assetBundleMetadata.dependencies.Select(hash => WaitForDependencyAsync(hash, parentIntent.AssetBundleManifestVersion!, parentIntent.ParentEntityID, customEmbeddedSubdirectory, partition, ct)));
        }

        protected override async UniTask<StreamableLoadingResult<AssetBundleData>> FlowInternalAsync(GetAssetBundleIntention intention, StreamableLoadingState state, IPartitionComponent partition, CancellationToken ct)
        {
            AssetBundleLoadingResult assetBundleResult = await webRequestController
               .GetAssetBundleAsync(intention.CommonArguments, new GetAssetBundleArguments(loadingMutex, intention.cacheHash), ct, GetReportCategory(),
                    suppressErrors: true); // Suppress errors because here we have our own error handling

            AssetBundle? assetBundle = assetBundleResult.AssetBundle;

            // Release budget now to not hold it until dependencies are resolved to prevent a deadlock
            state.AcquiredBudget!.Release();

            // if GetContent prints an error, null will be thrown
            if (assetBundle == null)
                throw new NullReferenceException($"{intention.Hash} Asset Bundle is null: {assetBundleResult.DataProcessingError}");

            try
            {
                // get metrics

                string? metricsJSON;
                string? metadataJSON;

                using (AssetBundleLoadingMutex.LoadingRegion _ = await loadingMutex.AcquireAsync(ct))
                {
                    metricsJSON = assetBundle.LoadAsset<TextAsset>(METRICS_FILENAME)?.text;
                    metadataJSON = assetBundle.LoadAsset<TextAsset>(METADATA_FILENAME)?.text;
                }

                // Switch to thread pool to parse JSONs

                await UniTask.SwitchToThreadPool();
                ct.ThrowIfCancellationRequested();

                AssetBundleMetrics? metrics = !string.IsNullOrEmpty(metricsJSON) ? JsonUtility.FromJson<AssetBundleMetrics>(metricsJSON) : null;
                AssetBundleData[] dependencies;
                var mainAsset = "";

                if (!string.IsNullOrEmpty(metadataJSON))
                {
                    using PoolExtensions.Scope<AssetBundleMetadata> reusableMetadata = METADATA_POOL.AutoScope();

                    // Parse metadata
                    JsonUtility.FromJsonOverwrite(metadataJSON, reusableMetadata.Value);
                    mainAsset = reusableMetadata.Value.mainAsset;
                    dependencies = await LoadDependenciesAsync(intention, partition, reusableMetadata.Value, ct);
                }
                else
                    dependencies = Array.Empty<AssetBundleData>();

                ct.ThrowIfCancellationRequested();

                string source = intention.CommonArguments.CurrentSource.ToStringNonAlloc();

                // if the type was not specified don't load any assets
                return await CreateAssetBundleDataAsync(assetBundle, metrics, intention.ExpectedObjectType, mainAsset, loadingMutex, dependencies, GetReportData(),
                    intention.AssetBundleManifestVersion == null ? "" : intention.AssetBundleManifestVersion.GetAssetBundleManifestVersion(),
                    source, intention.LookForShaderAssets, intention.HasMultipleAssets , ct);
            }
            catch (Exception e)
            {
                // If the loading process didn't finish successfully unload the bundle
                // Otherwise, it gets stuck in Unity's memory but not cached in our cache
                // Can only be done in main thread
                await UniTask.SwitchToMainThread();

                if (assetBundle)
                    assetBundle.Unload(true);

                throw;
            }
        }

        public static async UniTask<StreamableLoadingResult<AssetBundleData>> CreateAssetBundleDataAsync(
            AssetBundle assetBundle, AssetBundleMetrics? metrics, Type? expectedObjType, string? mainAsset,
            AssetBundleLoadingMutex loadingMutex,
            AssetBundleData[] dependencies,
            ReportData reportCategory,
            string version,
            string source,
            bool lookForShaderAssets,
            bool hasMultipleAssets,
            CancellationToken ct)
        {
            // if the type was not specified don't load any assets
            if (expectedObjType == null)
                return new StreamableLoadingResult<AssetBundleData>(new AssetBundleData(assetBundle, metrics, dependencies));

            if (lookForShaderAssets && expectedObjType == typeof(GameObject))
            {
                //If there are no dependencies, it means that this gameobject asset bundle has the shader in it.
                //All gameobject asset bundles ahould at least have the dependency on the shader.
                //This will cause a material leak, as the same material will be loaded again. This needs to be solved at asset bundle level
                if (dependencies.Length == 0)
                    throw new StreamableLoadingException(LogType.Warning, nameof(LoadAssetBundleSystem), new AssetBundleContainsShaderException(assetBundle.name));
            }

            Object[]? asset = await LoadAllAssetsAsync(assetBundle, expectedObjType, mainAsset, loadingMutex, reportCategory, hasMultipleAssets, ct);

            return new StreamableLoadingResult<AssetBundleData>(new AssetBundleData(assetBundle, metrics, asset, expectedObjType, dependencies,
                version: version,
                source: source));
        }

        private static async UniTask<Object[]> LoadAllAssetsAsync(AssetBundle assetBundle, Type objectType, string? mainAsset, AssetBundleLoadingMutex loadingMutex, ReportData reportCategory,
            bool hasMultipleAssets, CancellationToken ct)
        {
            using AssetBundleLoadingMutex.LoadingRegion _ = await loadingMutex.AcquireAsync(ct);

            AssetBundleRequest? asyncOp;

            if(objectType == null)
                asyncOp = assetBundle.LoadAllAssetsAsync();
            else
                asyncOp = assetBundle.LoadAllAssetsAsync(objectType);

            await asyncOp.WithCancellation(ct);
            Object[]? assets = asyncOp.allAssets;

<<<<<<< HEAD
            return assets;
=======
            switch (assets.Length)
            {
                case 0:
                    throw new StreamableLoadingException(LogType.Warning, nameof(LoadAssetBundleSystem), new AssetBundleMissingMainAssetException(assetBundle.name, objectType));
                case > 1:
                    ReportHub.LogError(reportCategory, $"AssetBundle {assetBundle.name} contains more than one root {objectType}. Only the first one will be used.");
                    break;
            }

            return assets[0];
>>>>>>> fb7476cb
        }

        private async UniTask<AssetBundleData> WaitForDependencyAsync(
            string hash,
            AssetBundleManifestVersion assetBundleManifestVersion,
            string parentEntityID,
            URLSubdirectory customEmbeddedSubdirectory,
            IPartitionComponent partition, CancellationToken ct)
        {
            // Inherit partition from the parent promise
            // we don't know the type of the dependency
            var assetBundlePromise = AssetPromise<AssetBundleData, GetAssetBundleIntention>.Create(World, GetAssetBundleIntention.FromHash(null, hash, assetBundleManifestVersion: assetBundleManifestVersion, parentEntityID: parentEntityID, customEmbeddedSubDirectory: customEmbeddedSubdirectory), partition);

            try
            {
                assetBundlePromise = await assetBundlePromise.ToUniTaskAsync(World, cancellationToken: ct);

                if (!assetBundlePromise.TryGetResult(World, out StreamableLoadingResult<AssetBundleData> depResult))
                    throw new Exception($"Dependency {hash} is not resolved");

                if (!depResult.Succeeded)
                    throw new Exception($"Dependency {hash} resolution failed", depResult.Exception);

                return depResult.Asset;
            }
            catch (OperationCanceledException)
            {
                assetBundlePromise.ForgetLoading(World);
                throw new OperationCanceledException($"Dependency {hash} resolution cancelled");
            }
        }
    }
}<|MERGE_RESOLUTION|>--- conflicted
+++ resolved
@@ -179,20 +179,7 @@
             await asyncOp.WithCancellation(ct);
             Object[]? assets = asyncOp.allAssets;
 
-<<<<<<< HEAD
             return assets;
-=======
-            switch (assets.Length)
-            {
-                case 0:
-                    throw new StreamableLoadingException(LogType.Warning, nameof(LoadAssetBundleSystem), new AssetBundleMissingMainAssetException(assetBundle.name, objectType));
-                case > 1:
-                    ReportHub.LogError(reportCategory, $"AssetBundle {assetBundle.name} contains more than one root {objectType}. Only the first one will be used.");
-                    break;
-            }
-
-            return assets[0];
->>>>>>> fb7476cb
         }
 
         private async UniTask<AssetBundleData> WaitForDependencyAsync(
