--- conflicted
+++ resolved
@@ -95,14 +95,11 @@
 
                 AssetBundleData[] dependencies;
                 var mainAsset = "";
-<<<<<<< HEAD
+                AssetBundleMetadata.SocialEmoteOutcomeAnimationPose[]? socialEmoteOutcomeAnimationStartPoses = null;
                 InitialSceneStateMetadata? initialSceneState = null;
 
                 if (!string.IsNullOrEmpty(sceneDescriptoJSON))
                     initialSceneState = JsonUtility.FromJson<InitialSceneStateMetadata>(sceneDescriptoJSON);
-=======
-                AssetBundleMetadata.SocialEmoteOutcomeAnimationPose[]? socialEmoteOutcomeAnimationStartPoses = null;
->>>>>>> 08a4963b
 
                 if (!string.IsNullOrEmpty(metadataJSON))
                 {
@@ -124,11 +121,7 @@
                 // if the type was not specified don't load any assets
                 return await CreateAssetBundleDataAsync(assetBundle, initialSceneState, intention.ExpectedObjectType, mainAsset, loadingMutex, dependencies, GetReportData(),
                     intention.AssetBundleManifestVersion == null ? "" : intention.AssetBundleManifestVersion.GetAssetBundleManifestVersion(),
-<<<<<<< HEAD
-                    source, intention.IsDependency, intention.LookForDependencies, ct);
-=======
-                    source, intention.LookForShaderAssets, socialEmoteOutcomeAnimationStartPoses, ct);
->>>>>>> 08a4963b
+                    source, intention.IsDependency, intention.LookForDependencies, socialEmoteOutcomeAnimationStartPoses, ct);
             }
             catch (Exception e)
             {
@@ -151,13 +144,9 @@
             ReportData reportCategory,
             string version,
             string source,
-<<<<<<< HEAD
             bool isDependency,
             bool lookForDependencies,
-=======
-            bool lookForShaderAssets,
             AssetBundleMetadata.SocialEmoteOutcomeAnimationPose[]? socialEmoteOutcomeAnimationStartPoses,
->>>>>>> 08a4963b
             CancellationToken ct)
         {
             if (isDependency)
@@ -186,7 +175,6 @@
 
             AssetBundleRequest? asyncOp;
 
-<<<<<<< HEAD
             if(!string.IsNullOrEmpty(mainAsset))
                 asyncOp = assetBundle.LoadAssetAsync(mainAsset);
             else if(objectType != null)
@@ -194,33 +182,16 @@
             else
             //If no asset type or name was specified, we need to load all
                 asyncOp = assetBundle.LoadAllAssetsAsync();
-=======
-
-            await asyncOp.WithCancellation(ct);
-            assetBundle.LoadAllAssets();
->>>>>>> 08a4963b
+
 
             await asyncOp.WithCancellation(ct);
             Object[]? assets = asyncOp.allAssets;
 
-<<<<<<< HEAD
-            return assets;
-=======
             // This forces the runtimeAnimatorController to be loaded
             if (objectType == typeof(GameObject) && assets.Length > 0 && ((GameObject)assets[0]).TryGetComponent(out Animator animator))
                 animator.runtimeAnimatorController = animator.runtimeAnimatorController;
 
-            switch (assets.Length)
-            {
-                case 0:
-                    throw new StreamableLoadingException(LogType.Warning, nameof(LoadAssetBundleSystem), new AssetBundleMissingMainAssetException(assetBundle.name, objectType));
-                case > 1:
-                    ReportHub.LogError(reportCategory, $"AssetBundle {assetBundle.name} contains more than one root {objectType}. Only the first one will be used.");
-                    break;
-            }
-
-            return assets[0];
->>>>>>> 08a4963b
+            return assets;
         }
 
         private async UniTask<AssetBundleData> WaitForDependencyAsync(
