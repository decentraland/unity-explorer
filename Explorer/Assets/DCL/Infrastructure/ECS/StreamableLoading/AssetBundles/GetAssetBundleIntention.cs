﻿using AssetManagement;
using CommunicationData.URLHelpers;
using ECS.StreamableLoading.Cache.Disk.Cacheables;
using ECS.StreamableLoading.Common.Components;
using SceneRunner.Scene;
using System;
using System.Threading;
using UnityEngine;

namespace ECS.StreamableLoading.AssetBundles
{
    public struct GetAssetBundleIntention : ILoadingIntention, IEquatable<GetAssetBundleIntention>
    {
        public string? Hash;

        public string AssetBundleVersion;
        public string AssetBundleBuildDate;
        public bool HasParentEntityIDPathInURL;
        public string ParentEntityID;

        /// <summary>
        ///     If the expected object type is null we don't know which asset will be loaded.
        ///     It's valid for dependencies for which we need to load the asset bundle itself only
        /// </summary>
        public readonly Type? ExpectedObjectType;

        /// <summary>
        ///     Left to have a reference of what went wrong in PrepareAssetBundleLoadingParametersSystemBase
        ///     It doesn't participate in the loading process and should not be used for caching or comparison
        /// </summary>
        public readonly string? Name;

        /// <summary>
        ///     Sanitized hash used by Unity's Caching system,
        /// </summary>
        internal Hash128? cacheHash;

        /// <param name="expectedObjectType"></param>
        /// <param name="name">Name is resolved into Hash before loading by the manifest</param>
        /// <param name="hash">Hash of the asset, if it is provided manifest is not checked</param>
        /// <param name="permittedSources">Sources from which systems will try to load</param>
        /// <param name="assetBundleManifest"></param>
        /// <param name="customEmbeddedSubDirectory"></param>
        /// <param name="cancellationTokenSource"></param>
        /// <summary>
        ///     Used to check if the asset bundle has shader assets in it
        /// </summary>
        public bool LookForShaderAssets;

        public bool SingleAssetBundleHack;
        public bool HasMultipleAssets;

        private GetAssetBundleIntention(Type? expectedObjectType, string? name = null,
            string? hash = null, AssetSource permittedSources = AssetSource.ALL,
            URLSubdirectory customEmbeddedSubDirectory = default,
            bool lookForShaderAssets = false,
            string assetBundleVersion = "",
            bool hasParentEntityIDPathInURL = false,
            string parentEntityID = "",
            bool singleAssetBundleHack = false,
            bool hasMultipleAssets = false,
            CancellationTokenSource cancellationTokenSource = null)
        {
            Name = name;
            Hash = hash;
            ExpectedObjectType = expectedObjectType;

            // Don't resolve URL here

            CommonArguments = new CommonLoadingArguments(URLAddress.EMPTY, customEmbeddedSubDirectory, permittedSources: permittedSources, cancellationTokenSource: cancellationTokenSource);
            cacheHash = null;
            LookForShaderAssets = lookForShaderAssets;

            AssetBundleVersion = assetBundleVersion;
            HasParentEntityIDPathInURL = hasParentEntityIDPathInURL;
            ParentEntityID = parentEntityID;
<<<<<<< HEAD

            SingleAssetBundleHack = singleAssetBundleHack;
            HasMultipleAssets = hasMultipleAssets;
=======
            AssetBundleBuildDate = "dummy";
>>>>>>> f59115c7
        }

        internal GetAssetBundleIntention(CommonLoadingArguments commonArguments) : this()
        {
            CommonArguments = commonArguments;
        }

        public bool Equals(GetAssetBundleIntention other) =>
            // It doesn't take into consideration the asset bundle version, so whatever is retrieved and cached first will be served for all versions
            StringComparer.OrdinalIgnoreCase.Equals(Hash, other.Hash);

        public CommonLoadingArguments CommonArguments { get; set; }

        public CancellationTokenSource CancellationTokenSource => CommonArguments.CancellationTokenSource;

        public static GetAssetBundleIntention Create(Type? expectedAssetType, string hash, string name, AssetSource permittedSources = AssetSource.ALL,
            URLSubdirectory customEmbeddedSubDirectory = default) =>
            new (expectedAssetType, hash: hash, name: name, permittedSources: permittedSources, customEmbeddedSubDirectory: customEmbeddedSubDirectory);

        public static GetAssetBundleIntention FromHash(Type? expectedAssetType, string hash, AssetSource permittedSources = AssetSource.ALL,
            URLSubdirectory customEmbeddedSubDirectory = default, bool lookForShaderAsset = false , CancellationTokenSource cancellationTokenSource = null,
            string assetBundleVersion = "", bool hasParentEntityIDPathInURL = false, string parentEntityID = "") =>
            new (expectedAssetType, hash: hash, assetBundleVersion: assetBundleVersion, hasParentEntityIDPathInURL: hasParentEntityIDPathInURL, parentEntityID: parentEntityID, permittedSources: permittedSources, customEmbeddedSubDirectory: customEmbeddedSubDirectory, lookForShaderAssets: lookForShaderAsset, cancellationTokenSource: cancellationTokenSource);

        public static GetAssetBundleIntention CreateSingleAssetBundleHack(string url) =>
            new (typeof(GameObject), hash: url, singleAssetBundleHack: true, hasMultipleAssets: true, permittedSources: AssetSource.ALL);

        public override bool Equals(object obj) =>
            obj is GetAssetBundleIntention other && Equals(other);

        public override int GetHashCode() =>
            StringComparer.OrdinalIgnoreCase.GetHashCode(Hash ?? string.Empty);

        public override string ToString() =>
            $"Get Asset Bundle: {Name} ({Hash})";

        public class DiskHashCompute : AbstractDiskHashCompute<GetAssetBundleIntention>
        {
            public static readonly DiskHashCompute INSTANCE = new ();

            private DiskHashCompute() { }

            protected override void FillPayload(IHashKeyPayload keyPayload, in GetAssetBundleIntention asset)
            {
                keyPayload.Put(asset.Hash ?? asset.Name!);
            }
        }


    }
}<|MERGE_RESOLUTION|>--- conflicted
+++ resolved
@@ -74,13 +74,11 @@
             AssetBundleVersion = assetBundleVersion;
             HasParentEntityIDPathInURL = hasParentEntityIDPathInURL;
             ParentEntityID = parentEntityID;
-<<<<<<< HEAD
+            AssetBundleBuildDate = "dummy";
 
             SingleAssetBundleHack = singleAssetBundleHack;
             HasMultipleAssets = hasMultipleAssets;
-=======
-            AssetBundleBuildDate = "dummy";
->>>>>>> f59115c7
+
         }
 
         internal GetAssetBundleIntention(CommonLoadingArguments commonArguments) : this()
