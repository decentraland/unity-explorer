--- conflicted
+++ resolved
@@ -47,18 +47,13 @@
 
             try
             {
-<<<<<<< HEAD
                 shaderAssetBundleData = await LoadAssetBundleSystem.CreateAssetBundleDataAsync(shaderAssetBundle, null, null, "", mutex, Array.Empty<AssetBundleData>(),
-                    ReportCategory.ASSET_BUNDLES, "", "", true, false, CancellationToken.None);
+                    ReportCategory.ASSET_BUNDLES, "", "", true, false, null, CancellationToken.None);
 
                 shaderAssetBundleData.Asset.AddReference();
 
                 assetBundleData = await LoadAssetBundleSystem.CreateAssetBundleDataAsync(assetBundle, null, typeof(GameObject), "", mutex, new[] { shaderAssetBundleData.Asset },
-                    ReportCategory.ASSET_BUNDLES, "", "", false, false, CancellationToken.None);
-=======
-                assetBundleData = await LoadAssetBundleSystem.CreateAssetBundleDataAsync(assetBundle, null, typeof(GameObject), "", new AssetBundleLoadingMutex(), Array.Empty<AssetBundleData>(),
-                    ReportCategory.ASSET_BUNDLES, "", "", false, null, CancellationToken.None);
->>>>>>> 08a4963b
+                    ReportCategory.ASSET_BUNDLES, "", "", false, false, null, CancellationToken.None);
                 return assetBundleData;
             }
             catch (Exception e) { return new StreamableLoadingResult<AssetBundleData>(ReportCategory.ASSET_BUNDLES, e); }
