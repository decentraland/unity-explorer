﻿using CommunicationData.URLHelpers;
using Decentraland.Common;
using SceneRunner.Scene;
using UnityEngine;
using Texture = Decentraland.Common.Texture;
using TextureWrapMode = UnityEngine.TextureWrapMode;
using Vector2 = UnityEngine.Vector2;

namespace ECS.Unity.Textures.Components.Extensions
{
    public static class TextureDefaultsExtensions
    {
        public static TextureComponent? CreateTextureComponent(this TextureUnion? self, ISceneData data)
        {
            if (self == null)
                return null;

            if (self.IsVideoTexture())
            {
<<<<<<< HEAD
                var textureComponent = new TextureComponent(URLAddress.EMPTY, string.Empty, self.GetWrapMode(), 
                    self.GetFilterMode(), isVideoTexture: true, videoPlayerEntity: self.GetVideoTextureId());
=======
                var textureComponent = new TextureComponent(URLAddress.EMPTY, string.Empty, self.GetWrapMode(), self.GetFilterMode(),
                    textureOffset: self.GetOffset(),
                    textureTiling: self.GetTiling(),
                    isVideoTexture: true, videoPlayerEntity: self.GetVideoTextureId());


>>>>>>> b52756e9
                return textureComponent;
            }

            bool success = self.TryGetTextureUrl(data, out URLAddress url);
            self.TryGetTextureFileHash(data, out string fileHash);

            return success
                ? new TextureComponent(url, fileHash, self.GetWrapMode(), self.GetFilterMode(),
                    textureOffset: self.GetOffset(),
                    textureTiling: self.GetTiling(),
                    isAvatarTexture: self.TexCase == TextureUnion.TexOneofCase.AvatarTexture)
                : null;
        }

        public static bool TryGetTextureUrl(this TextureUnion self, ISceneData data, out URLAddress url)
        {
            switch (self.TexCase)
            {
                case TextureUnion.TexOneofCase.AvatarTexture:
                    return self.AvatarTexture.TryGetTextureUrl(out url);
                case TextureUnion.TexOneofCase.VideoTexture:
                    url = URLAddress.EMPTY; // just ignore to not break the loop
                    return false;
                case TextureUnion.TexOneofCase.Texture:
                default:
                    return self.Texture.TryGetTextureUrl(data, out url);
            }
        }

        public static bool TryGetTextureFileHash(this TextureUnion self, ISceneData data, out string fileHash)
        {
            switch (self.TexCase)
            {
                case TextureUnion.TexOneofCase.AvatarTexture:
                    return self.AvatarTexture.TryGetTextureFileHash(out fileHash);
                case TextureUnion.TexOneofCase.VideoTexture:
                    fileHash = string.Empty;
                    return false;
                case TextureUnion.TexOneofCase.Texture:
                default:
                    return self.Texture.TryGetTextureFileHash(data, out fileHash);
            }
        }

        public static int GetVideoTextureId(this TextureUnion self)
        {
            switch (self.TexCase)
            {
                case TextureUnion.TexOneofCase.VideoTexture:
                    return (int)self.VideoTexture.VideoPlayerEntity;
                default:
                    return 0;
            }
        }

        public static bool IsVideoTexture(this TextureUnion self) =>
            self.TexCase == TextureUnion.TexOneofCase.VideoTexture;

        public static TextureWrapMode GetWrapMode(this TextureUnion self)
        {
            switch (self.TexCase)
            {
                case TextureUnion.TexOneofCase.AvatarTexture:
                    return self.AvatarTexture.GetWrapMode();
                case TextureUnion.TexOneofCase.VideoTexture:
                    return self.VideoTexture.GetWrapMode();
                case TextureUnion.TexOneofCase.Texture:
                default:
                    return self.Texture.GetWrapMode();
            }
        }

        public static FilterMode GetFilterMode(this TextureUnion self)
        {
            switch (self.TexCase)
            {
                case TextureUnion.TexOneofCase.AvatarTexture:
                    return self.AvatarTexture.GetFilterMode();
                case TextureUnion.TexOneofCase.VideoTexture:
                    return self.VideoTexture.GetFilterMode();
                case TextureUnion.TexOneofCase.Texture:
                default:
                    return self.Texture.GetFilterMode();
            }
        }

        public static Vector2 GetOffset(this TextureUnion self)
        {
            switch (self.TexCase)
            {
                case TextureUnion.TexOneofCase.AvatarTexture:
                case TextureUnion.TexOneofCase.VideoTexture:
                default:
                    return Vector2.zero;
                case TextureUnion.TexOneofCase.Texture:
                    return self.Texture.Offset ?? Vector2.zero;
            }
        }

        public static Vector2 GetTiling(this TextureUnion self)
        {
            switch (self.TexCase)
            {
                case TextureUnion.TexOneofCase.AvatarTexture:
                case TextureUnion.TexOneofCase.VideoTexture:
                default:
                    return Vector2.one;
                case TextureUnion.TexOneofCase.Texture:
                    return self.Texture.Tiling ?? Vector2.one;
            }
        }

        public static bool TryGetTextureUrl(this Texture self, ISceneData data, out URLAddress url) =>
            data.TryGetMediaUrl(self.Src, out url);

        public static bool TryGetTextureFileHash(this Texture self, ISceneData data, out string fileHash) =>
            data.TryGetMediaFileHash(self.Src, out fileHash);

        public static bool TryGetTextureUrl(this AvatarTexture self, out URLAddress url)
        {
            if (!string.IsNullOrEmpty(self.UserId))
            {
                // The user id will be later used to determine the real url of the texture
                // We cannot do it here, since we need to fetch the profile and then solve the face256 picture
                url = URLAddress.FromString(self.UserId);
                return true;
            }

            url = new URLAddress();
            return false;
        }

        public static bool TryGetTextureFileHash(this AvatarTexture self, out string fileHash)
        {
            // Not implemented
            fileHash = string.Empty;
            return false;
        }

        public static TextureWrapMode GetWrapMode(this Texture self) =>
            self.HasWrapMode ? self.WrapMode.ToUnityWrapMode() : TextureWrapMode.Clamp;

        public static TextureWrapMode GetWrapMode(this AvatarTexture self) =>
            self.HasWrapMode ? self.WrapMode.ToUnityWrapMode() : TextureWrapMode.Clamp;

        public static TextureWrapMode GetWrapMode(this VideoTexture self) =>
            self.HasWrapMode ? self.WrapMode.ToUnityWrapMode() : TextureWrapMode.Clamp;

        public static FilterMode GetFilterMode(this Texture self) =>
            (self.HasFilterMode ? self.FilterMode : TextureFilterMode.TfmBilinear).ToUnityFilterMode();

        public static FilterMode GetFilterMode(this AvatarTexture self) =>
            (self.HasFilterMode ? self.FilterMode : TextureFilterMode.TfmBilinear).ToUnityFilterMode();

        public static FilterMode GetFilterMode(this VideoTexture self) =>
            (self.HasFilterMode ? self.FilterMode : TextureFilterMode.TfmBilinear).ToUnityFilterMode();

        public static FilterMode ToUnityFilterMode(this TextureFilterMode self) =>
            (FilterMode)self;

        public static TextureWrapMode ToUnityWrapMode(this Decentraland.Common.TextureWrapMode self) =>
            (TextureWrapMode)self;
    }
}<|MERGE_RESOLUTION|>--- conflicted
+++ resolved
@@ -17,17 +17,12 @@
 
             if (self.IsVideoTexture())
             {
-<<<<<<< HEAD
-                var textureComponent = new TextureComponent(URLAddress.EMPTY, string.Empty, self.GetWrapMode(), 
-                    self.GetFilterMode(), isVideoTexture: true, videoPlayerEntity: self.GetVideoTextureId());
-=======
                 var textureComponent = new TextureComponent(URLAddress.EMPTY, string.Empty, self.GetWrapMode(), self.GetFilterMode(),
                     textureOffset: self.GetOffset(),
                     textureTiling: self.GetTiling(),
                     isVideoTexture: true, videoPlayerEntity: self.GetVideoTextureId());
 
 
->>>>>>> b52756e9
                 return textureComponent;
             }
 
