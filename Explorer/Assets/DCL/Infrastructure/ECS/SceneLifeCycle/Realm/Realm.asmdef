--- conflicted
+++ resolved
@@ -7,15 +7,7 @@
         "GUID:f51ebe6a0ceec4240a699833d6309b23",
         "GUID:1b8e1e1bd01505f478f0369c04a4fb2f",
         "GUID:fa7b3fdbb04d67549916da7bd2af58ab",
-<<<<<<< HEAD
-        "GUID:ace653ac543d483ba8abee112a3ba2a6",
-        "GUID:166b65e6dfc848bb9fb075f53c293a38",
-        "GUID:3640f3c0b42946b0b8794a1ed8e06ca5",
-        "GUID:d8b63aba1907145bea998dd612889d6b",
-        "GUID:e0cd26848372d4e5c891c569017e11f1"
-=======
         "GUID:ace653ac543d483ba8abee112a3ba2a6"
->>>>>>> 9969ddf6
     ],
     "includePlatforms": [],
     "excludePlatforms": [],
