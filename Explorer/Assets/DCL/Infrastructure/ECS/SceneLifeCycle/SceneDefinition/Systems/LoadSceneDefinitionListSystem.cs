﻿using Arch.Core;
using Arch.SystemGroups;
using Arch.SystemGroups.DefaultSystemGroups;
using Cysharp.Threading.Tasks;
using DCL.Diagnostics;
using DCL.Ipfs;
using DCL.Utilities;
using DCL.WebRequests;
using ECS.Prioritization.Components;
using ECS.StreamableLoading.Cache;
using ECS.StreamableLoading.Common.Components;
using ECS.StreamableLoading.Common.Systems;
using Newtonsoft.Json;
using System;
using System.IO;
using System.Runtime.Serialization;
using System.Text;
using System.Threading;
using Unity.Collections.LowLevel.Unsafe;
using Unity.Mathematics;

namespace ECS.SceneLifeCycle.SceneDefinition
{
    /// <summary>
    ///     Loads a scene list originated from pointers
    /// </summary>
    [UpdateInGroup(typeof(PresentationSystemGroup))]
    [LogCategory(ReportCategory.SCENE_LOADING)]
    public partial class LoadSceneDefinitionListSystem : LoadSystemBase<SceneDefinitions, GetSceneDefinitionList>
    {
        private readonly IWebRequestController webRequestController;

        // cache
        private readonly StringBuilder bodyBuilder = new ();
        private static readonly SceneMetadataConverter SCENE_METADATA_CONVERTER = new ();

        // There is no cache for the list but a cache per entity that is stored in ECS itself
        internal LoadSceneDefinitionListSystem(World world, IWebRequestController webRequestController,
            IStreamableCache<SceneDefinitions, GetSceneDefinitionList> cache)
            : base(world, cache)
        {
            this.webRequestController = webRequestController;
        }

        protected override async UniTask<StreamableLoadingResult<SceneDefinitions>> FlowInternalAsync(GetSceneDefinitionList intention, StreamableLoadingState state, IPartitionComponent partition, CancellationToken ct)
        {
            bodyBuilder.Clear();
            bodyBuilder.Append("{\"pointers\":[");

            for (var i = 0; i < intention.Pointers.Count; ++i)
            {
                int2 pointer = intention.Pointers[i];

                // String Builder has overloads for int to prevent allocations
                bodyBuilder.Append('\"');
                bodyBuilder.Append(pointer.x);
                bodyBuilder.Append(',');
                bodyBuilder.Append(pointer.y);
                bodyBuilder.Append('\"');

                if (i != intention.Pointers.Count - 1)
                    bodyBuilder.Append(",");
            }

            bodyBuilder.Append("]}");

<<<<<<< HEAD
            List<SceneEntityDefinition> targetList = await
                webRequestController.PostAsync(intention.CommonArguments, GenericUploadArguments.CreateJson(bodyBuilder.ToString()), GetReportData())
                                    .OverwriteFromJsonAsync(intention.TargetCollection, WRJsonParser.Newtonsoft, ct, WRThreadFlags.SwitchToThreadPool);
=======
            var adapter = webRequestController.PostAsync(intention.CommonArguments,
                GenericPostArguments.CreateJson(bodyBuilder.ToString()), ct, GetReportData());
>>>>>>> b280dfde

            using var downloadHandler = await adapter.ExposeDownloadHandlerAsync();
            var nativeData = downloadHandler.nativeData;

            var serializer = JsonSerializer.CreateDefault();
            serializer.Converters.Add(SCENE_METADATA_CONVERTER);

            unsafe
            {
                var dataPtr = (byte*)nativeData.GetUnsafeReadOnlyPtr();

                serializer.Context = new StreamingContext(0,
                    new SceneMetadataConverterContext(dataPtr));

                using var stream = new UnmanagedMemoryStream(dataPtr, nativeData.Length,
                    nativeData.Length, FileAccess.Read);

                using var textReader = new StreamReader(stream, Encoding.UTF8);
                using var jsonReader = new JsonTextReader(textReader);

                serializer.Populate(jsonReader, intention.TargetCollection);
            }

            return new StreamableLoadingResult<SceneDefinitions>(
                new SceneDefinitions(intention.TargetCollection));
        }

        private sealed class SceneMetadataConverter : JsonConverter
        {
            public override bool CanConvert(Type objectType) =>
                typeof(SceneMetadata).IsAssignableFrom(objectType);

            public override object ReadJson(JsonReader reader, Type objectType, object? existingValue,
                JsonSerializer serializer)
            {
                var jsonReader = (JsonTextReader)reader;

                if (jsonReader.LineNumber != 1)
                    throw new NotImplementedException("Can't parse multi-line json");

                var context = (SceneMetadataConverterContext)serializer.Context.Context;
                int readerPosition = jsonReader.LinePosition;

                unsafe
                {
                    byte* dataPtr = context.DataPtr;
                    int charPosition = context.CharPosition;
                    int startByte = context.StartByte;

                    while (charPosition < readerPosition)
                    {
                        int charSize = UTF8Utility.UTF8_CHAR_SIZE[dataPtr[startByte]];
                        startByte += charSize;

                        // Code points that need 4 bytes in UTF-8 need two chars in UTF-16.
                        charPosition += (charSize >> 2) + 1;
                    }

                    // Else, Deserialize will call this converter again and so on until we have a
                    // stack overflow.
                    serializer.Converters.RemoveAt(0);

                    SceneMetadata metadata;
                    try { metadata = serializer.Deserialize<SceneMetadata>(jsonReader); }
                    finally { serializer.Converters.Add(this); }

                    int endByte = startByte;
                    readerPosition = jsonReader.LinePosition;

                    while (charPosition < readerPosition)
                    {
                        int charSize = UTF8Utility.UTF8_CHAR_SIZE[dataPtr[endByte]];
                        endByte += charSize;
                        charPosition += (charSize >> 2) + 1;
                    }

                    // All the complexity here is so that we can obtain this one OriginalJson string
                    // without excess of allocations. Because the sole purpose of this string is to be
                    // passed on to JavaScript, it would be even better if we created a V8Value
                    // directly without decoding the bytes at all.
                    metadata.OriginalJson = Encoding.UTF8.GetString(dataPtr + startByte - 1,
                        endByte - startByte + 1);

                    context.CharPosition = charPosition;
                    context.StartByte = endByte;

                    return metadata;
                }
            }

            public override void WriteJson(JsonWriter writer, object? value, JsonSerializer serializer) =>
                throw new NotImplementedException();
        }

        private sealed unsafe class SceneMetadataConverterContext
        {
            public readonly byte* DataPtr;
            public int CharPosition;
            public int StartByte;

            public SceneMetadataConverterContext(byte* dataPtr)
            {
                DataPtr = dataPtr;
            }
        }
    }
}<|MERGE_RESOLUTION|>--- conflicted
+++ resolved
@@ -64,14 +64,8 @@
 
             bodyBuilder.Append("]}");
 
-<<<<<<< HEAD
-            List<SceneEntityDefinition> targetList = await
-                webRequestController.PostAsync(intention.CommonArguments, GenericUploadArguments.CreateJson(bodyBuilder.ToString()), GetReportData())
-                                    .OverwriteFromJsonAsync(intention.TargetCollection, WRJsonParser.Newtonsoft, ct, WRThreadFlags.SwitchToThreadPool);
-=======
             var adapter = webRequestController.PostAsync(intention.CommonArguments,
                 GenericPostArguments.CreateJson(bodyBuilder.ToString()), ct, GetReportData());
->>>>>>> b280dfde
 
             using var downloadHandler = await adapter.ExposeDownloadHandlerAsync();
             var nativeData = downloadHandler.nativeData;
