--- conflicted
+++ resolved
@@ -51,14 +51,8 @@
         }
 
         [Query]
-<<<<<<< HEAD
-        [None(typeof(DeleteEntityIntention), typeof(ISceneFacade))]
+        [None(typeof(DeleteEntityIntention), typeof(ISceneFacade). typeof(BannedSceneComponent))]
         private void HandleNotCreatedScenes(in Entity entity, ref ScenePromise promise, in PartitionComponent partition, in SceneDefinitionComponent definitionComponent)
-=======
-        [None(typeof(DeleteEntityIntention), typeof(ISceneFacade), typeof(BannedSceneComponent))]
-        private void HandleNotCreatedScenes(in Entity entity, ref AssetPromise<ISceneFacade, GetSceneFacadeIntention> promise,
-            ref PartitionComponent partition, ref SceneDefinitionComponent sceneDefinitionComponent)
->>>>>>> 06246dfc
         {
             // Gracefully consume with the possibility of repetitions (in case the scene loading has failed)
             if (promise.IsConsumed)
