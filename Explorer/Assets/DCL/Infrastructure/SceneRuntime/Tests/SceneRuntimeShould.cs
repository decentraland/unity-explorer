--- conflicted
+++ resolved
@@ -47,7 +47,6 @@
         [TearDown]
         public void RestoreCache()
         {
-<<<<<<< HEAD
             TestWebRequestController.RestoreCache();
         }
 
@@ -55,15 +54,8 @@
         {
             IWebRequestController webRequestController = TestWebRequestController.Create(webRequestsMode);
 
-            var activeEngines = new V8ActiveEngines();
-
             return new SceneRuntimeFactory(webRequestController, new IRealmData.Fake(),
-                new V8EngineFactory(activeEngines), activeEngines,
-                new WebJsSources(new JsCodeResolver(webRequestController)));
-=======
-            return new SceneRuntimeFactory(new IRealmData.Fake(), new V8EngineFactory(),
-                new WebJsSources(new JsCodeResolver(TestWebRequestController.INSTANCE)));
->>>>>>> b280dfde
+                new V8EngineFactory(), new WebJsSources(new JsCodeResolver(webRequestController)));
         }
 
         [UnityTest]
