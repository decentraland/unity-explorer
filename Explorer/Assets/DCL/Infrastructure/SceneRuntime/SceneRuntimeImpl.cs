using CrdtEcsBridge.PoolsProviders;
using Cysharp.Threading.Tasks;
using DCL.Diagnostics;
using DCL.Utilities.Extensions;
using Microsoft.ClearScript;
using Microsoft.ClearScript.JavaScript;
using Microsoft.ClearScript.V8;
using SceneRunner.Scene;
using SceneRuntime.Apis;
using SceneRuntime.Apis.Modules.EngineApi;
using SceneRuntime.ModuleHub;
using System;
using System.Collections.Generic;
using System.Threading;
using UnityEngine.Assertions;

namespace SceneRuntime
{
    // Avoid the same name for Namespace and Class
    public sealed class SceneRuntimeImpl : ISceneRuntime, IJsOperations
    {
        internal readonly V8ScriptEngine engine;
        private readonly ScriptObject arrayCtor;
        private readonly ScriptObject unit8ArrayCtor;
        private readonly List<ITypedArray<byte>> uint8Arrays;
        private readonly JsApiBunch jsApiBunch;

        // ResetableSource is an optimization to reduce 11kb of memory allocation per Update (reduces 15kb to 4kb per update)
        private readonly JSTaskResolverResetable resetableSource;

        private readonly CancellationTokenSource isDisposingTokenSource = new ();
        private int nextUint8Array;

        private ScriptObject updateFunc;
        private ScriptObject startFunc;
        private EngineApiWrapper? engineApi;

        public V8RuntimeHeapInfo RuntimeHeapInfo { get; private set; }

        CancellationTokenSource ISceneRuntime.isDisposingTokenSource => isDisposingTokenSource;

        public SceneRuntimeImpl(
            string sourceCode,
            (string validateCode, string jsInitCode) initCode,
            IReadOnlyDictionary<string, string> jsModules,
            SceneShortInfo sceneShortInfo,
            V8EngineFactory engineFactory
        )
        {
            resetableSource = new JSTaskResolverResetable();

            engine = engineFactory.Create(sceneShortInfo);
            jsApiBunch = new JsApiBunch(engine);

            var moduleHub = new SceneModuleHub(engine);

            moduleHub.LoadAndCompileJsModules(jsModules);

            // Compile Scene Code
            V8Script sceneScript = engine.Compile(sourceCode).EnsureNotNull();

            // Initialize init API
            // TODO: This is only needed for the LifeCycle
            var unityOpsApi = new UnityOpsApi(engine, moduleHub, sceneScript, sceneShortInfo);
            engine.AddHostObject("UnityOpsApi", unityOpsApi);

            // engine.Execute(initCode.validateCode!);
            engine.Execute(initCode.jsInitCode!);

            // Setup unitask resolver
            engine.AddHostObject("__resetableSource", resetableSource);

            arrayCtor = (ScriptObject)engine.Global.GetProperty("Array");
            unit8ArrayCtor = (ScriptObject)engine.Global.GetProperty("Uint8Array");
            uint8Arrays = new List<ITypedArray<byte>>();
            nextUint8Array = 0;
        }

        /// <remarks>
        ///     <see cref="SceneFacade" /> is a component in the global scene as an
        ///     <see cref="ISceneFacade" />. It owns its <see cref="SceneRuntimeImpl" /> through its
        ///     <see cref="deps" /> field, which in turns owns its <see cref="V8ScriptEngine" />. So that also
        ///     shall be the chain of Dispose calls.
        /// </remarks>
        public void Dispose()
        {
            engine.Dispose();
            jsApiBunch.Dispose();
        }

        public void ExecuteSceneJson()
        {
            engine.Execute(@"
            const __internalScene = require('~scene.js')
            const __internalOnStart = async function () {
                try {
                    await __internalScene.onStart()
                    __resetableSource.Completed()
                } catch (e) {
                    __resetableSource.Reject(e.stack)
                }
            }
            const __internalOnUpdate = async function (dt) {
                try {
                    await __internalScene.onUpdate(dt)
                    __resetableSource.Completed()
                } catch(e) {
                    __resetableSource.Reject(e.stack)
                }
            }
        ");

            updateFunc = (ScriptObject)engine.Evaluate("__internalOnUpdate").EnsureNotNull();
            startFunc = (ScriptObject)engine.Evaluate("__internalOnStart").EnsureNotNull();
        }

        public void OnSceneIsCurrentChanged(bool isCurrent)
        {
            jsApiBunch.OnSceneIsCurrentChanged(isCurrent);
        }

        public void RegisterEngineAPIWrapper(EngineApiWrapper newWrapper)
        {
            engineApi = newWrapper;
        }

        public void Register<T>(string itemName, T target) where T: JsApiWrapper
        {
            jsApiBunch.AddHostObject(itemName, target);
        }

        public void SetIsDisposing()
        {
            isDisposingTokenSource.Cancel();
            isDisposingTokenSource.Dispose();
        }

        public UniTask StartScene()
        {
            resetableSource.Reset();
            startFunc.InvokeAsFunction();
            return resetableSource.Task;
        }

        public UniTask UpdateScene(float dt)
        {
            nextUint8Array = 0;
            RuntimeHeapInfo = engine.GetRuntimeHeapInfo();
            resetableSource.Reset();
            updateFunc.InvokeAsFunction(dt);
            return resetableSource.Task;
        }

        public void ApplyStaticMessages(ReadOnlyMemory<byte> data)
        {
            PoolableByteArray result = engineApi.EnsureNotNull().api.CrdtSendToRenderer(data, false);

            // Initial messages are not expected to return anything
            Assert.IsTrue(result.IsEmpty);
        }

<<<<<<< HEAD
        public ITypedArray<byte> CreateUint8Array(ulong length) =>
            (ITypedArray<byte>)engine.Evaluate("(function () { return new Uint8Array(" + length + "); })()").EnsureNotNull();

        public ITypedArray<byte> CreateUint8Array(ReadOnlyMemory<byte> memory)
        {
            ITypedArray<byte>? jsArray = CreateUint8Array((ulong)memory.Length);
            if (!memory.IsEmpty)
                jsArray.Write(memory, (ulong)memory.Length, 0);
            return jsArray;
        }
=======
        ScriptObject IJsOperations.NewArray() =>
            (ScriptObject)arrayCtor.Invoke(true);

        ITypedArray<byte> IJsOperations.NewUint8Array(int length) =>
            (ITypedArray<byte>)unit8ArrayCtor.Invoke(true, length);
>>>>>>> e00176c8

        ITypedArray<byte> IJsOperations.GetTempUint8Array()
        {
<<<<<<< HEAD
            var js2DArray = (ScriptObject) engine.Evaluate("[]"); // create an outer array

            // for every inner array create ITypedArray<byte>
            foreach (var innerArray in byteArrays)
            {
                var memory = innerArray.Memory;

                ITypedArray<byte>? innerJsArray = CreateUint8Array((ulong)memory.Length);

                // Call into JS to write the data via a pointer
                innerJsArray.Write(memory, (ulong)memory.Length, 0);

                // Push the new element to js2DArray
                js2DArray.InvokeMethod("push", innerJsArray);
            }
=======
            if (nextUint8Array >= uint8Arrays.Count)
                uint8Arrays.Add((ITypedArray<byte>)unit8ArrayCtor.Invoke(true,
                    IJsOperations.LIVEKIT_MAX_SIZE));
>>>>>>> e00176c8

            return uint8Arrays[nextUint8Array++];
        }
    }
}<|MERGE_RESOLUTION|>--- conflicted
+++ resolved
@@ -159,48 +159,17 @@
             Assert.IsTrue(result.IsEmpty);
         }
 
-<<<<<<< HEAD
-        public ITypedArray<byte> CreateUint8Array(ulong length) =>
-            (ITypedArray<byte>)engine.Evaluate("(function () { return new Uint8Array(" + length + "); })()").EnsureNotNull();
-
-        public ITypedArray<byte> CreateUint8Array(ReadOnlyMemory<byte> memory)
-        {
-            ITypedArray<byte>? jsArray = CreateUint8Array((ulong)memory.Length);
-            if (!memory.IsEmpty)
-                jsArray.Write(memory, (ulong)memory.Length, 0);
-            return jsArray;
-        }
-=======
         ScriptObject IJsOperations.NewArray() =>
             (ScriptObject)arrayCtor.Invoke(true);
 
         ITypedArray<byte> IJsOperations.NewUint8Array(int length) =>
             (ITypedArray<byte>)unit8ArrayCtor.Invoke(true, length);
->>>>>>> e00176c8
 
         ITypedArray<byte> IJsOperations.GetTempUint8Array()
         {
-<<<<<<< HEAD
-            var js2DArray = (ScriptObject) engine.Evaluate("[]"); // create an outer array
-
-            // for every inner array create ITypedArray<byte>
-            foreach (var innerArray in byteArrays)
-            {
-                var memory = innerArray.Memory;
-
-                ITypedArray<byte>? innerJsArray = CreateUint8Array((ulong)memory.Length);
-
-                // Call into JS to write the data via a pointer
-                innerJsArray.Write(memory, (ulong)memory.Length, 0);
-
-                // Push the new element to js2DArray
-                js2DArray.InvokeMethod("push", innerJsArray);
-            }
-=======
             if (nextUint8Array >= uint8Arrays.Count)
                 uint8Arrays.Add((ITypedArray<byte>)unit8ArrayCtor.Invoke(true,
                     IJsOperations.LIVEKIT_MAX_SIZE));
->>>>>>> e00176c8
 
             return uint8Arrays[nextUint8Array++];
         }
