--- conflicted
+++ resolved
@@ -9,11 +9,7 @@
     /// </summary>
     public interface IJsOperations : IDisposable
     {
-<<<<<<< HEAD
-        ITypedArray<byte> CreateUint8Array(ulong bytes);
-=======
         public const int LIVEKIT_MAX_SIZE = 1024 * 13;
->>>>>>> e00176c8
 
         ITypedArray<byte> GetTempUint8Array();
 
