﻿using CrdtEcsBridge.PoolsProviders;
using Cysharp.Threading.Tasks;
using DCL.Multiplayer.Connections.DecentralandUrls;
using DCL.Multiplayer.Connections.RoomHubs;
using DCL.Multiplayer.Profiles.Poses;
using DCL.Profiles;
using DCL.Web3;
using DCL.Web3.Identities;
using DCL.WebRequests;
using ECS;
using Microsoft.ClearScript.V8;
using PortableExperiences.Controller;
using SceneRunner.Scene;
using SceneRunner.Scene.ExceptionsHandling;
using SceneRuntime.Apis.Modules;
using SceneRuntime.Apis.Modules.CommsApi;
using SceneRuntime.Apis.Modules.CommunicationsControllerApi;
using SceneRuntime.Apis.Modules.CommunicationsControllerApi.SDKMessageBus;
using SceneRuntime.Apis.Modules.EngineApi;
using SceneRuntime.Apis.Modules.EngineApi.SDKObservableEvents;
using SceneRuntime.Apis.Modules.Ethereums;
using SceneRuntime.Apis.Modules.FetchApi;
using SceneRuntime.Apis.Modules.Players;
using SceneRuntime.Apis.Modules.PortableExperiencesApi;
using SceneRuntime.Apis.Modules.RestrictedActionsApi;
using SceneRuntime.Apis.Modules.Runtime;
using SceneRuntime.Apis.Modules.SceneApi;
using SceneRuntime.Apis.Modules.SignedFetch;
using SceneRuntime.Apis.Modules.UserActions;
using SceneRuntime.Apis.Modules.UserIdentityApi;
using System;

namespace SceneRuntime
{
    public interface ISceneRuntime : IDisposable
    {
        void Register<T>(string itemName, T target) where T: IJsApiWrapper;

        UniTask StartScene();

        UniTask UpdateScene(float dt);

        void ApplyStaticMessages(ReadOnlyMemory<byte> data);

        void SetIsDisposing();

        void OnSceneIsCurrentChanged(bool isCurrent);

        void RegisterEngineAPIWrapper(EngineApiWrapper newWrapper);

        V8RuntimeHeapInfo RuntimeHeapInfo { get; }
    }

    public static class SceneRuntimeExtensions
    {
        public static void RegisterAll(this ISceneRuntime sceneRuntime,
            IEngineApi engineApi,
            ISceneExceptionsHandler exceptionsHandler,
            IRoomHub roomHub,
            IProfileRepository profileRepository,
            ISceneApi sceneApi,
            IWebRequestController webRequestController,
            IRestrictedActionsAPI restrictedActionsAPI,
            IDecentralandUrlsSource decentralandUrlsSource,
            IRuntime runtime,
            IEthereumApi ethereumApi,
            IWebSocketApi webSocketApi,
            IWeb3IdentityCache web3IdentityCache,
            ICommunicationsControllerAPI communicationsControllerAPI,
            IInstancePoolsProvider instancePoolsProvider,
            ISimpleFetchApi simpleFetchApi,
            ISceneData sceneData,
            IRealmData realmData,
            IPortableExperiencesController portableExperiencesController,
            IRemoteMetadata remoteMetadata
        )
        {
            sceneRuntime.RegisterEngineAPI(engineApi, instancePoolsProvider, exceptionsHandler);
            sceneRuntime.RegisterPlayers(roomHub, profileRepository, remoteMetadata);
            sceneRuntime.RegisterSceneApi(sceneApi);
<<<<<<< HEAD
            sceneRuntime.RegisterCommsApi(roomHub, exceptionsHandler);
            sceneRuntime.RegisterSignedFetch(webRequestController, decentralandUrlsSource, sceneData, realmData);
=======
            sceneRuntime.RegisterSignedFetch(webRequestController, decentralandUrlsSource, sceneData, realmData, web3IdentityCache);
>>>>>>> 0a431295
            sceneRuntime.RegisterRestrictedActionsApi(restrictedActionsAPI);
            sceneRuntime.RegisterUserActions(restrictedActionsAPI);
            sceneRuntime.RegisterRuntime(runtime, exceptionsHandler, realmData.IsLocalSceneDevelopment);
            sceneRuntime.RegisterEthereumApi(ethereumApi, web3IdentityCache, exceptionsHandler);
            sceneRuntime.RegisterUserIdentityApi(profileRepository, web3IdentityCache, exceptionsHandler);
            sceneRuntime.RegisterWebSocketApi(webSocketApi, exceptionsHandler, realmData.IsLocalSceneDevelopment);
            sceneRuntime.RegisterSimpleFetchApi(simpleFetchApi, webRequestController, realmData.IsLocalSceneDevelopment);
            sceneRuntime.RegisterCommunicationsControllerApi(communicationsControllerAPI, instancePoolsProvider, exceptionsHandler, realmData.IsLocalSceneDevelopment);
            sceneRuntime.RegisterPortableExperiencesApi(portableExperiencesController, exceptionsHandler);
        }

        public static void RegisterAll(this ISceneRuntime sceneRuntime,
            ISDKObservableEventsEngineApi engineApi,
            ISDKMessageBusCommsControllerAPI commsApiImplementation,
            ISceneExceptionsHandler exceptionsHandler,
            IRoomHub roomHub,
            IProfileRepository profileRepository,
            ISceneApi sceneApi,
            IWebRequestController webRequestController,
            IRestrictedActionsAPI restrictedActionsAPI,
            IRuntime runtime,
            IEthereumApi ethereumApi,
            IWebSocketApi webSocketApi,
            IWeb3IdentityCache web3IdentityCache,
            IDecentralandUrlsSource decentralandUrlsSource,
            ICommunicationsControllerAPI communicationsControllerAPI,
            IInstancePoolsProvider instancePoolsProvider,
            ISimpleFetchApi simpleFetchApi,
            ISceneData sceneData,
            IRealmData realmData,
            IPortableExperiencesController portableExperiencesController,
            IRemoteMetadata remoteMetadata
        )
        {
            sceneRuntime.RegisterEngineAPI(engineApi, commsApiImplementation, instancePoolsProvider, exceptionsHandler);
            sceneRuntime.RegisterPlayers(roomHub, profileRepository, remoteMetadata);
            sceneRuntime.RegisterSceneApi(sceneApi);
<<<<<<< HEAD
            sceneRuntime.RegisterCommsApi(roomHub, exceptionsHandler);
            sceneRuntime.RegisterSignedFetch(webRequestController, decentralandUrlsSource, sceneData, realmData);
=======
            sceneRuntime.RegisterSignedFetch(webRequestController, decentralandUrlsSource, sceneData, realmData, web3IdentityCache);
>>>>>>> 0a431295
            sceneRuntime.RegisterRestrictedActionsApi(restrictedActionsAPI);
            sceneRuntime.RegisterUserActions(restrictedActionsAPI);
            sceneRuntime.RegisterRuntime(runtime, exceptionsHandler, realmData.IsLocalSceneDevelopment);
            sceneRuntime.RegisterEthereumApi(ethereumApi, web3IdentityCache, exceptionsHandler);
            sceneRuntime.RegisterUserIdentityApi(profileRepository, web3IdentityCache, exceptionsHandler);
            sceneRuntime.RegisterWebSocketApi(webSocketApi, exceptionsHandler, realmData.IsLocalSceneDevelopment);
            sceneRuntime.RegisterSimpleFetchApi(simpleFetchApi, webRequestController, realmData.IsLocalSceneDevelopment);
            sceneRuntime.RegisterCommunicationsControllerApi(communicationsControllerAPI, instancePoolsProvider, exceptionsHandler, realmData.IsLocalSceneDevelopment);
            sceneRuntime.RegisterPortableExperiencesApi(portableExperiencesController, exceptionsHandler);
        }

        internal static void RegisterEngineAPI(this ISceneRuntime sceneRuntime, IEngineApi engineApi, IInstancePoolsProvider instancePoolsProvider, ISceneExceptionsHandler sceneExceptionsHandler)
        {
            var newWrapper = new EngineApiWrapper(engineApi, instancePoolsProvider, sceneExceptionsHandler);
            sceneRuntime.Register("UnityEngineApi", newWrapper);
            sceneRuntime.RegisterEngineAPIWrapper(newWrapper);
        }

        internal static void RegisterEngineAPI(this ISceneRuntime sceneRuntime, ISDKObservableEventsEngineApi engineApi, ISDKMessageBusCommsControllerAPI commsApiImplementation, IInstancePoolsProvider instancePoolsProvider, ISceneExceptionsHandler sceneExceptionsHandler)
        {
            var newWrapper = new SDKObservableEventsEngineApiWrapper(engineApi, commsApiImplementation, instancePoolsProvider, sceneExceptionsHandler);
            sceneRuntime.Register("UnityEngineApi", newWrapper);
            sceneRuntime.RegisterEngineAPIWrapper(newWrapper);
        }

        private static void RegisterPlayers(this ISceneRuntime sceneRuntime, IRoomHub roomHub, IProfileRepository profileRepository, IRemoteMetadata remoteMetadata)
        {
            sceneRuntime.Register("UnityPlayers", new PlayersWrap(roomHub, profileRepository, remoteMetadata));
        }

        private static void RegisterSceneApi(this ISceneRuntime sceneRuntime, ISceneApi api)
        {
            sceneRuntime.Register("UnitySceneApi", new SceneApiWrapper(api));
        }

        private static void RegisterCommsApi(this ISceneRuntime sceneRuntime, IRoomHub roomHub, ISceneExceptionsHandler sceneExceptionsHandler)
        {
            sceneRuntime.Register("CommsApi", new CommsApiWrap(roomHub, sceneExceptionsHandler));
        }

        private static void RegisterSignedFetch(
            this ISceneRuntime sceneRuntime,
            IWebRequestController webRequestController,
            IDecentralandUrlsSource decentralandUrlsSource,
            ISceneData sceneData,
            IRealmData realmData,
            IWeb3IdentityCache web3IdentityCache
        )
        {
            sceneRuntime.Register("UnitySignedFetch", new SignedFetchWrap(webRequestController, decentralandUrlsSource, sceneData, realmData, web3IdentityCache));
        }

        private static void RegisterRestrictedActionsApi(this ISceneRuntime sceneRuntime, IRestrictedActionsAPI api)
        {
            sceneRuntime.Register("UnityRestrictedActionsApi", new RestrictedActionsAPIWrapper(api));
        }

        private static void RegisterUserActions(this ISceneRuntime sceneRuntime, IRestrictedActionsAPI api)
        {
            sceneRuntime.Register("UnityUserActions", new UserActionsWrapper(api));
        }

        private static void RegisterRuntime(this ISceneRuntime sceneRuntime, IRuntime api, ISceneExceptionsHandler sceneExceptionsHandler, bool isLocalSceneDevelopment)
        {
            sceneRuntime.Register("UnityRuntime", new RuntimeWrapper(api, sceneExceptionsHandler, isLocalSceneDevelopment));
        }

        private static void RegisterEthereumApi(this ISceneRuntime sceneRuntime, IEthereumApi ethereumApi, IWeb3IdentityCache web3IdentityCache, ISceneExceptionsHandler sceneExceptionsHandler)
        {
            sceneRuntime.Register("UnityEthereumApi", new EthereumApiWrapper(ethereumApi, sceneExceptionsHandler, web3IdentityCache));
        }

        private static void RegisterUserIdentityApi(this ISceneRuntime sceneRuntime, IProfileRepository profileRepository, IWeb3IdentityCache identityCache, ISceneExceptionsHandler sceneExceptionsHandler)
        {
            sceneRuntime.Register("UnityUserIdentityApi", new UserIdentityApiWrapper(profileRepository, identityCache, sceneExceptionsHandler));
        }

        private static void RegisterWebSocketApi(this ISceneRuntime sceneRuntime, IWebSocketApi webSocketApi, ISceneExceptionsHandler sceneExceptionsHandler, bool isLocalSceneDevelopment)
        {
            sceneRuntime.Register("UnityWebSocketApi", new WebSocketApiWrapper(webSocketApi, sceneExceptionsHandler, isLocalSceneDevelopment));
        }

        private static void RegisterCommunicationsControllerApi(this ISceneRuntime sceneRuntime, ICommunicationsControllerAPI api, IInstancePoolsProvider instancePoolsProvider, ISceneExceptionsHandler sceneExceptionsHandler, bool isLocalSceneDevelopment)
        {
            sceneRuntime.Register("UnityCommunicationsControllerApi", new CommunicationsControllerAPIWrapper(api, instancePoolsProvider, sceneExceptionsHandler, isLocalSceneDevelopment));
        }

        private static void RegisterSimpleFetchApi(this ISceneRuntime sceneRuntime, ISimpleFetchApi simpleFetchApi, IWebRequestController webRequestController, bool isLocalSceneDevelopment)
        {
            sceneRuntime.Register("UnitySimpleFetchApi", new SimpleFetchApiWrapper(simpleFetchApi, webRequestController, isLocalSceneDevelopment));
        }

        public static void RegisterSDKMessageBusCommsApi(this ISceneRuntime sceneRuntime, ISDKMessageBusCommsControllerAPI api)
        {
            sceneRuntime.Register("UnitySDKMessageBusCommsControllerApi", new SDKMessageBusCommsControllerAPIWrapper(api));
        }

        private static void RegisterPortableExperiencesApi(this ISceneRuntime sceneRuntime, IPortableExperiencesController portableExperiencesController, ISceneExceptionsHandler sceneExceptionsHandler)
        {
            sceneRuntime.Register("UnityPortableExperiencesApi", new PortableExperiencesApiWrapper(portableExperiencesController, sceneExceptionsHandler));
        }
    }
}<|MERGE_RESOLUTION|>--- conflicted
+++ resolved
@@ -78,12 +78,8 @@
             sceneRuntime.RegisterEngineAPI(engineApi, instancePoolsProvider, exceptionsHandler);
             sceneRuntime.RegisterPlayers(roomHub, profileRepository, remoteMetadata);
             sceneRuntime.RegisterSceneApi(sceneApi);
-<<<<<<< HEAD
             sceneRuntime.RegisterCommsApi(roomHub, exceptionsHandler);
-            sceneRuntime.RegisterSignedFetch(webRequestController, decentralandUrlsSource, sceneData, realmData);
-=======
             sceneRuntime.RegisterSignedFetch(webRequestController, decentralandUrlsSource, sceneData, realmData, web3IdentityCache);
->>>>>>> 0a431295
             sceneRuntime.RegisterRestrictedActionsApi(restrictedActionsAPI);
             sceneRuntime.RegisterUserActions(restrictedActionsAPI);
             sceneRuntime.RegisterRuntime(runtime, exceptionsHandler, realmData.IsLocalSceneDevelopment);
@@ -121,12 +117,8 @@
             sceneRuntime.RegisterEngineAPI(engineApi, commsApiImplementation, instancePoolsProvider, exceptionsHandler);
             sceneRuntime.RegisterPlayers(roomHub, profileRepository, remoteMetadata);
             sceneRuntime.RegisterSceneApi(sceneApi);
-<<<<<<< HEAD
             sceneRuntime.RegisterCommsApi(roomHub, exceptionsHandler);
-            sceneRuntime.RegisterSignedFetch(webRequestController, decentralandUrlsSource, sceneData, realmData);
-=======
             sceneRuntime.RegisterSignedFetch(webRequestController, decentralandUrlsSource, sceneData, realmData, web3IdentityCache);
->>>>>>> 0a431295
             sceneRuntime.RegisterRestrictedActionsApi(restrictedActionsAPI);
             sceneRuntime.RegisterUserActions(restrictedActionsAPI);
             sceneRuntime.RegisterRuntime(runtime, exceptionsHandler, realmData.IsLocalSceneDevelopment);
