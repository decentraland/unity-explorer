--- conflicted
+++ resolved
@@ -61,11 +61,7 @@
         {
             try
             {
-<<<<<<< HEAD
-                return api.SendBinaryAsync(webSocketId, arrayBuffer, disposeCts.Token)
-=======
-                return api.SendBinaryAsync(webSocketId, arrayBuffer, arrayBuffer.Size, cancellationTokenSource.Token)
->>>>>>> 8bdd80b3
+                return api.SendBinaryAsync(webSocketId, arrayBuffer, arrayBuffer.Size, disposeCts.Token)
                           .ReportAndRethrowException(exceptionsHandler)
                           .ToDisconnectedPromise(this);
             }
@@ -77,12 +73,8 @@
         {
             try
             {
-<<<<<<< HEAD
-                return api.SendBinaryAsync(webSocketId, typedArray.ArrayBuffer, disposeCts.Token)
-=======
                 // Apparently typedArray.Length != typedArray.ArrayBuffer.Length as the latter is preallocated to the bigger size (e.g. 8192)
-                return api.SendBinaryAsync(webSocketId, typedArray.ArrayBuffer, typedArray.Length, cancellationTokenSource.Token)
->>>>>>> 8bdd80b3
+                return api.SendBinaryAsync(webSocketId, typedArray.ArrayBuffer, typedArray.Length, disposeCts.Token)
                           .ReportAndRethrowException(exceptionsHandler)
                           .ToDisconnectedPromise(this);
             }
