using CommunicationData.URLHelpers;
using Cysharp.Threading.Tasks;
using DCL.Diagnostics;
using DCL.Profiles;
using DCL.Profiles.Self;
using DCL.UI.Profiles.Helpers;
using DCL.Web3;
using DCL.Web3.Chains;
using DCL.Web3.Identities;
using Decentraland.SocialService.V2;
using Google.Protobuf.Collections;
using Google.Protobuf.WellKnownTypes;
using Newtonsoft.Json;
using rpc_csharp;
using System;
using System.Collections.Generic;
using System.Net.WebSockets;
using System.Threading;
using Utility;

namespace DCL.Friends
{
    public class RPCFriendsService : IFriendsService
    {
        private const int TIMEOUT_SECONDS = 30;
        private const string RPC_SERVICE_NAME = "SocialService";
        private const string GET_FRIENDS_PROCEDURE_NAME = "GetFriends";
        private const string GET_SENT_FRIEND_REQUESTS_PROCEDURE_NAME = "GetSentFriendshipRequests";
        private const string GET_RECEIVED_FRIEND_REQUESTS_PROCEDURE_NAME = "GetPendingFriendshipRequests";
        private const string GET_FRIENDSHIP_STATUS_PROCEDURE_NAME = "GetFriendshipStatus";
        private const string UPDATE_FRIENDSHIP_PROCEDURE_NAME = "UpsertFriendship";
        private const string SUBSCRIBE_FRIENDSHIP_UPDATES_PROCEDURE_NAME = "SubscribeToFriendshipUpdates";
        private const string GET_MUTUAL_FRIENDS_PROCEDURE_NAME = "GetMutualFriends";
        private const string SUBSCRIBE_TO_CONNECTIVITY_UPDATES = "SubscribeToFriendConnectivityUpdates";

        private const string SUBSCRIBE_TO_BLOCK_STATUS_UPDATES = "SubscribeToBlockUpdates";
        private const string GET_BLOCKED_USERS = "GetBlockedUsers";
        private const string GET_BLOCKING_STATUS = "GetBlockingStatus";
        private const string BLOCK_USER = "BlockUser";
        private const string UNBLOCK_USER = "UnblockUser";

        private const int CONNECTION_TIMEOUT_SECS = 10;
        private const int CONNECTION_RETRIES = 3;
        private const int RETRY_STREAM_THROTTLE_MS = 5000;

        private readonly URLAddress apiUrl;
        private readonly IFriendsEventBus eventBus;
        private readonly IWeb3IdentityCache identityCache;
        private readonly FriendsCache friendsCache;
        private readonly ISelfProfile selfProfile;
<<<<<<< HEAD
        private readonly List<FriendRequest> receivedFriendRequestsBuffer = new ();
        private readonly List<FriendRequest> sentFriendRequestsBuffer = new ();
        private readonly Dictionary<string, string> authChainBuffer = new ();
        private readonly List<FriendProfile> friendProfileBuffer = new ();
        private readonly SemaphoreSlim handshakeMutex = new (1, 1);
=======
        private readonly List<FriendRequest> receivedFriendRequestsBuffer = new();
        private readonly List<FriendRequest> sentFriendRequestsBuffer = new();
        private readonly Dictionary<string, string> authChainBuffer = new();
        private readonly List<FriendProfile> friendProfileBuffer = new();
        private readonly List<BlockedProfile> blockedProfileBuffer = new();
        private readonly SemaphoreSlim handshakeMutex = new(1, 1);
>>>>>>> 60b5aad4

        private RpcClientModule? module;
        private RpcClientPort? port;
        private WebSocketRpcTransport? transport;
        private RpcClient? client;
        private CancellationTokenSource subscriptionCancellationToken = new ();

        private bool isConnectionReady => transport?.State == WebSocketState.Open
                                          && module != null
                                          && client != null
                                          && port != null;

        public RPCFriendsService(URLAddress apiUrl,
            IFriendsEventBus eventBus,
            IWeb3IdentityCache identityCache,
            FriendsCache friendsCache,
            ISelfProfile selfProfile)
        {
            this.apiUrl = apiUrl;
            this.eventBus = eventBus;
            this.identityCache = identityCache;
            this.friendsCache = friendsCache;
            this.selfProfile = selfProfile;
        }

        public void Dispose()
        {
            transport?.Dispose();
            client?.Dispose();
        }

        public async UniTask DisconnectAsync(CancellationToken ct)
        {
            try
            {
                await handshakeMutex.WaitAsync(ct);

                port?.Close();
                port = null;
                module = null;

                if (transport != null)
                {
                    await transport.CloseAsync(ct);
                    transport.Dispose();
                    transport = null;
                }

                client?.Dispose();
                client = null;
            }
            finally { handshakeMutex.Release(); }
        }

        public async UniTask SubscribeToIncomingFriendshipEventsAsync(CancellationToken ct)
        {
            // We try to keep the stream open until cancellation is requested
            // If by any reason the rpc connection has a problem, we need to wait until it is restored, so we re-open the stream
            while (!ct.IsCancellationRequested)
            {
                try
                {
                    await EnsureRpcConnectionAsync(ct);
                    var subscriptionCt = CancellationTokenSource.CreateLinkedTokenSource(ct, subscriptionCancellationToken.Token);
                    await OpenStreamAndProcessUpdatesAsync().AttachExternalCancellation(subscriptionCt.Token);
                }
                catch (OperationCanceledException) { }
                catch (Exception e) { ReportHub.LogException(e, new ReportData(ReportCategory.FRIENDS)); }

                await UniTask.Delay(RETRY_STREAM_THROTTLE_MS, cancellationToken: ct);
            }

            return;

            async UniTask OpenStreamAndProcessUpdatesAsync()
            {
                IUniTaskAsyncEnumerable<FriendshipUpdate> stream =
                    module!.CallServerStream<FriendshipUpdate>(SUBSCRIBE_FRIENDSHIP_UPDATES_PROCEDURE_NAME,
                        new Empty());

                // We could try stream.WithCancellation(ct) but the cancellation doesn't work..
                await foreach (var response in stream)
                {
                    try
                    {
                        switch (response.UpdateCase)
                        {
                            case FriendshipUpdate.UpdateOneofCase.Accept:
                                friendsCache.Add(response.Accept.User.Address);
                                eventBus.BroadcastThatOtherUserAcceptedYourRequest(response.Accept.User.Address);
                                break;

                            case FriendshipUpdate.UpdateOneofCase.Cancel:
                                eventBus.BroadcastThatOtherUserCancelledTheRequest(response.Cancel.User.Address);
                                break;

                            case FriendshipUpdate.UpdateOneofCase.Delete:
                                friendsCache.Remove(response.Delete.User.Address);
                                eventBus.BroadcastThatOtherUserRemovedTheFriendship(response.Delete.User.Address);
                                break;

                            case FriendshipUpdate.UpdateOneofCase.Reject:
                                eventBus.BroadcastThatOtherUserRejectedYourRequest(response.Reject.User.Address);
                                break;

                            case FriendshipUpdate.UpdateOneofCase.Request:
                                var request = response.Request;

                                Profile? myProfile = await selfProfile.ProfileAsync(ct);

                                var fr = new FriendRequest(
                                    request.Id,
                                    DateTimeOffset.FromUnixTimeMilliseconds(request.CreatedAt).DateTime,
                                    ToClientFriendProfile(request.Friend),
                                    ToClientFriendProfile(myProfile!),
                                    request.HasMessage ? request.Message : string.Empty);

                                eventBus.BroadcastFriendRequestReceived(fr);
                                break;
                        }
                    }

                    // Do exception handling as we need to keep the stream open in case we have an internal error in the processing of the data
                    catch (Exception e) when (e is not OperationCanceledException) { ReportHub.LogException(e, new ReportData(ReportCategory.FRIENDS)); }
                }
            }
        }

        public async UniTask SubscribeToConnectivityStatusAsync(CancellationToken ct)
        {
            // We try to keep the stream open until cancellation is requested
            // If by any reason the rpc connection has a problem, we need to wait until it is restored, so we re-open the stream
            while (!ct.IsCancellationRequested)
            {
                try
                {
                    await EnsureRpcConnectionAsync(ct);
                    var subscriptionCt = CancellationTokenSource.CreateLinkedTokenSource(ct, subscriptionCancellationToken.Token);
                    await OpenStreamAndProcessUpdatesAsync().AttachExternalCancellation(subscriptionCt.Token);
                }
                catch (OperationCanceledException) { }
                catch (Exception e) { ReportHub.LogException(e, new ReportData(ReportCategory.FRIENDS)); }

                await UniTask.Delay(RETRY_STREAM_THROTTLE_MS, cancellationToken: ct);
            }

            return;

            async UniTask OpenStreamAndProcessUpdatesAsync()
            {
                IUniTaskAsyncEnumerable<FriendConnectivityUpdate> stream =
                    module!.CallServerStream<FriendConnectivityUpdate>(SUBSCRIBE_TO_CONNECTIVITY_UPDATES, new Empty());

                // We could try stream.WithCancellation(ct) but the cancellation doesn't work..
                await foreach (var response in stream)
                {
                    try
                    {
                        switch (response.Status)
                        {
                            case ConnectivityStatus.Away:
                                eventBus.BroadcastFriendAsAway(ToClientFriendProfile(response.Friend));
                                break;
                            case ConnectivityStatus.Offline:
                                eventBus.BroadcastFriendDisconnected(ToClientFriendProfile(response.Friend));
                                break;
                            case ConnectivityStatus.Online:
                                eventBus.BroadcastFriendConnected(ToClientFriendProfile(response.Friend));
                                break;
                        }
                    }

                    // Do exception handling as we need to keep the stream open in case we have an internal error in the processing of the data
                    catch (Exception e) when (e is not OperationCanceledException) { ReportHub.LogException(e, new ReportData(ReportCategory.FRIENDS)); }
                }
            }
        }

        public async UniTask SubscribeToUserBlockUpdatersAsync(CancellationToken ct)
        {
            // We try to keep the stream open until cancellation is requested
            // If by any reason the rpc connection has a problem, we need to wait until it is restored, so we re-open the stream
            while (!ct.IsCancellationRequested)
            {
                try
                {
                    await EnsureRpcConnectionAsync(ct);
                    await OpenStreamAndProcessUpdatesAsync();
                }
                catch (Exception e) when (e is not OperationCanceledException) { ReportHub.LogException(e, new ReportData(ReportCategory.FRIENDS)); }

                await UniTask.Delay(RETRY_STREAM_THROTTLE_MS, cancellationToken: ct);
            }

            return;

            async UniTask OpenStreamAndProcessUpdatesAsync()
            {
                IUniTaskAsyncEnumerable<BlockUpdate> stream =
                    module!.CallServerStream<BlockUpdate>(SUBSCRIBE_TO_BLOCK_STATUS_UPDATES, new Empty());

                await foreach (var response in stream.WithCancellation(ct))
                {
                    try
                    {
                        if (response.IsBlocked)
                            eventBus.BroadcastOtherUserBlockedYou(response.Address);
                        else
                            eventBus.BroadcastOtherUserUnblockedYou(response.Address);
                    }

                    // Do exception handling as we need to keep the stream open in case we have an internal error in the processing of the data
                    catch (Exception e) when (e is not OperationCanceledException)
                    {
                        ReportHub.LogException(e, new ReportData(ReportCategory.FRIENDS));
                    }
                }
            }
        }

        public async UniTask<PaginatedBlockedProfileResult> GetBlockedUsersAsync(int pageNum, int pageSize, CancellationToken ct)
        {
            await EnsureRpcConnectionAsync(ct);

            var payload = new GetBlockedUsersPayload
            {
                Pagination = new Pagination
                {
                    Offset = pageNum * pageSize,
                    Limit = pageSize,
                },
            };

            var response = await module!
                                .CallUnaryProcedure<GetBlockedUsersResponse>(GET_BLOCKED_USERS, payload)
                                .AttachExternalCancellation(ct)
                                .Timeout(TimeSpan.FromSeconds(TIMEOUT_SECONDS));

            IEnumerable<BlockedProfile> profiles = ToClientBlockedProfiles(response.Profiles);

            return new PaginatedBlockedProfileResult(profiles, response.PaginationData.Total);
        }

        public async UniTask BlockUserAsync(string userId, CancellationToken ct)
        {
            await EnsureRpcConnectionAsync(ct);

            var payload = new BlockUserPayload
            {
                User = new User
                {
                    Address = userId,
                },
            };

            var response = await module!
                                .CallUnaryProcedure<BlockUserResponse>(BLOCK_USER, payload)
                                .AttachExternalCancellation(ct)
                                .Timeout(TimeSpan.FromSeconds(TIMEOUT_SECONDS));

            if (response.ResponseCase == BlockUserResponse.ResponseOneofCase.Ok)
                eventBus.BroadcastYouBlockedProfile(ToClientBlockedProfile(response.Ok.Profile));
            else
                throw new Exception($"Cannot block user {userId}: {response.ResponseCase}");
        }

        public async UniTask UnblockUserAsync(string userId, CancellationToken ct)
        {
            await EnsureRpcConnectionAsync(ct);

            var payload = new UnblockUserPayload
            {
                User = new User
                {
                    Address = userId,
                },
            };

            var response = await module!
                                .CallUnaryProcedure<UnblockUserResponse>(UNBLOCK_USER, payload)
                                .AttachExternalCancellation(ct)
                                .Timeout(TimeSpan.FromSeconds(TIMEOUT_SECONDS));

            if (response.ResponseCase == UnblockUserResponse.ResponseOneofCase.Ok)
            {
                BlockedProfile blockedProfile = ToClientBlockedProfile(response.Ok.Profile);
                eventBus.BroadcastYouUnblockedProfile(blockedProfile);
            }
            else
                throw new Exception($"Cannot unblock user {userId}: {response.ResponseCase}");
        }

        public async UniTask<UserBlockingStatus> GetUserBlockingStatusAsync(CancellationToken ct)
        {
            await EnsureRpcConnectionAsync(ct);

            var response = await module!
                                .CallUnaryProcedure<GetBlockingStatusResponse>(GET_BLOCKING_STATUS, new Empty())
                                .AttachExternalCancellation(ct)
                                .Timeout(TimeSpan.FromSeconds(TIMEOUT_SECONDS));

            return new UserBlockingStatus(response.BlockedUsers, response.BlockedByUsers);
        }

        public async UniTask<PaginatedFriendsResult> GetFriendsAsync(int pageNum, int pageSize, CancellationToken ct)
        {
            await EnsureRpcConnectionAsync(ct);

            var payload = new GetFriendsPayload
            {
                Pagination = new Pagination
                {
                    Offset = pageNum * pageSize,
                    Limit = pageSize,
                },
            };

            var response = await module!
                                .CallUnaryProcedure<PaginatedFriendsProfilesResponse>(GET_FRIENDS_PROCEDURE_NAME, payload)
                                .AttachExternalCancellation(ct)
                                .Timeout(TimeSpan.FromSeconds(TIMEOUT_SECONDS));

            foreach (var profile in response.Friends)
                friendsCache.Add(profile.Address);

            IEnumerable<FriendProfile> profiles = ToClientFriendProfiles(response.Friends);

            return new PaginatedFriendsResult(profiles, response.PaginationData.Total);
        }

        public async UniTask<PaginatedFriendsResult> GetMutualFriendsAsync(string userId, int pageNum, int pageSize,
            CancellationToken ct)
        {
            await EnsureRpcConnectionAsync(ct);

            var payload = new GetMutualFriendsPayload
            {
                Pagination = new Pagination
                {
                    Offset = pageNum * pageSize,
                    Limit = pageSize,
                },
                User = new User
                {
                    Address = userId,
                },
            };

            var response = await module!
                                .CallUnaryProcedure<PaginatedFriendsProfilesResponse>(GET_MUTUAL_FRIENDS_PROCEDURE_NAME, payload)
                                .AttachExternalCancellation(ct)
                                .Timeout(TimeSpan.FromSeconds(TIMEOUT_SECONDS));

            var profiles = ToClientFriendProfiles(response.Friends);

            return new PaginatedFriendsResult(profiles, response.PaginationData.Total);
        }

        public async UniTask<FriendshipStatus> GetFriendshipStatusAsync(string userId, CancellationToken ct)
        {
            await EnsureRpcConnectionAsync(ct);

            var payload = new GetFriendshipStatusPayload
            {
                User = new User
                {
                    Address = userId,
                },
            };

            GetFriendshipStatusResponse response = await module!
                                                        .CallUnaryProcedure<GetFriendshipStatusResponse>(GET_FRIENDSHIP_STATUS_PROCEDURE_NAME, payload)
                                                        .AttachExternalCancellation(ct)
                                                        .Timeout(TimeSpan.FromSeconds(TIMEOUT_SECONDS));

            switch (response.ResponseCase)
            {
                case GetFriendshipStatusResponse.ResponseOneofCase.InternalServerError:
                    throw new Exception(
                        $"Cannot fetch friendship status {response.ResponseCase}: {response.InternalServerError}");
                case GetFriendshipStatusResponse.ResponseOneofCase.Accepted:
                    switch (response.Accepted.Status)
                    {
                        case Decentraland.SocialService.V2.FriendshipStatus.Accepted:
                            return FriendshipStatus.FRIEND;
                        case Decentraland.SocialService.V2.FriendshipStatus.Blocked:
                            return FriendshipStatus.BLOCKED;
                        case Decentraland.SocialService.V2.FriendshipStatus.RequestReceived:
                            return FriendshipStatus.REQUEST_RECEIVED;
                        case Decentraland.SocialService.V2.FriendshipStatus.RequestSent:
                            return FriendshipStatus.REQUEST_SENT;
                        case Decentraland.SocialService.V2.FriendshipStatus.BlockedBy:
                            return FriendshipStatus.BLOCKED_BY;
                    }

                    break;
            }

            return FriendshipStatus.NONE;
        }

        public async UniTask<PaginatedFriendRequestsResult> GetReceivedFriendRequestsAsync(int pageNum, int pageSize,
            CancellationToken ct)
        {
            await EnsureRpcConnectionAsync(ct);

            receivedFriendRequestsBuffer.Clear();

            var payload = new GetFriendshipRequestsPayload
            {
                Pagination = new Pagination
                {
                    Offset = pageNum * pageSize,
                    Limit = pageSize,
                },
            };

            PaginatedFriendshipRequestsResponse response = await module!
                                                                .CallUnaryProcedure<PaginatedFriendshipRequestsResponse>(GET_RECEIVED_FRIEND_REQUESTS_PROCEDURE_NAME,
                                                                     payload)
                                                                .AttachExternalCancellation(ct)
                                                                .Timeout(TimeSpan.FromSeconds(TIMEOUT_SECONDS));

            Profile? myProfile = await selfProfile.ProfileAsync(ct);

            switch (response.ResponseCase)
            {
                case PaginatedFriendshipRequestsResponse.ResponseOneofCase.Requests:
                    foreach (var rr in response.Requests.Requests)
                    {
                        var fr = new FriendRequest(
                            rr.Id,
                            DateTimeOffset.FromUnixTimeMilliseconds(rr.CreatedAt).DateTime,
                            ToClientFriendProfile(rr.Friend),
                            ToClientFriendProfile(myProfile!),
                            rr.Message);

                        receivedFriendRequestsBuffer.Add(fr);
                    }

                    break;
                case PaginatedFriendshipRequestsResponse.ResponseOneofCase.InternalServerError:
                default:
                    throw new Exception($"Cannot fetch received friend requests {response.ResponseCase}");
            }

            return new PaginatedFriendRequestsResult(receivedFriendRequestsBuffer, response.PaginationData?.Total ?? 0);
        }

        public async UniTask<PaginatedFriendRequestsResult> GetSentFriendRequestsAsync(int pageNum, int pageSize,
            CancellationToken ct)
        {
            await EnsureRpcConnectionAsync(ct);

            sentFriendRequestsBuffer.Clear();

            var payload = new GetFriendshipRequestsPayload
            {
                Pagination = new Pagination
                {
                    Offset = pageNum * pageSize,
                    Limit = pageSize,
                },
            };

            PaginatedFriendshipRequestsResponse response = await module!
                                                                .CallUnaryProcedure<PaginatedFriendshipRequestsResponse>(GET_SENT_FRIEND_REQUESTS_PROCEDURE_NAME,
                                                                     payload)
                                                                .AttachExternalCancellation(ct)
                                                                .Timeout(TimeSpan.FromSeconds(TIMEOUT_SECONDS));

            Profile? myProfile = await selfProfile.ProfileAsync(ct);

            switch (response.ResponseCase)
            {
                case PaginatedFriendshipRequestsResponse.ResponseOneofCase.Requests:
                    foreach (var rr in response.Requests.Requests)
                    {
                        var fr = new FriendRequest(
                            rr.Id,
                            DateTimeOffset.FromUnixTimeMilliseconds(rr.CreatedAt).DateTime,
                            ToClientFriendProfile(myProfile!),
                            ToClientFriendProfile(rr.Friend),
                            rr.Message);

                        sentFriendRequestsBuffer.Add(fr);
                    }

                    break;
                case PaginatedFriendshipRequestsResponse.ResponseOneofCase.InternalServerError:
                default:
                    throw new Exception($"Cannot fetch received friend requests {response.ResponseCase}");
            }

            return new PaginatedFriendRequestsResult(sentFriendRequestsBuffer, response.PaginationData?.Total ?? 0);
        }

        public async UniTask RejectFriendshipAsync(string friendId, CancellationToken ct)
        {
            await EnsureRpcConnectionAsync(ct);

            await UpdateFriendshipAsync(new UpsertFriendshipPayload
            {
                Reject = new UpsertFriendshipPayload.Types.RejectPayload
                {
                    User = new User
                    {
                        Address = friendId,
                    },
                },
            }, ct);

            eventBus.BroadcastThatYouRejectedFriendRequestReceivedFromOtherUser(friendId);
        }

        public async UniTask CancelFriendshipAsync(string friendId, CancellationToken ct)
        {
            await EnsureRpcConnectionAsync(ct);

            await UpdateFriendshipAsync(new UpsertFriendshipPayload
            {
                Cancel = new UpsertFriendshipPayload.Types.CancelPayload
                {
                    User = new User
                    {
                        Address = friendId,
                    },
                },
            }, ct);

            eventBus.BroadcastThatYouCancelledFriendRequestSentToOtherUser(friendId);
        }

        public async UniTask AcceptFriendshipAsync(string friendId, CancellationToken ct)
        {
            await EnsureRpcConnectionAsync(ct);

            await UpdateFriendshipAsync(new UpsertFriendshipPayload
            {
                Accept = new UpsertFriendshipPayload.Types.AcceptPayload
                {
                    User = new User
                    {
                        Address = friendId,
                    },
                },
            }, ct);

            friendsCache.Add(friendId);

            eventBus.BroadcastThatYouAcceptedFriendRequestReceivedFromOtherUser(friendId);
        }

        public async UniTask DeleteFriendshipAsync(string friendId, CancellationToken ct)
        {
            await EnsureRpcConnectionAsync(ct);

            await UpdateFriendshipAsync(new UpsertFriendshipPayload
            {
                Delete = new UpsertFriendshipPayload.Types.DeletePayload
                {
                    User = new User
                    {
                        Address = friendId,
                    },
                },
            }, ct);

            friendsCache.Remove(friendId);

            eventBus.BroadcastThatYouRemovedFriend(friendId);
        }

        public async UniTask<FriendRequest> RequestFriendshipAsync(string friendId, string messageBody,
            CancellationToken ct)
        {
            await EnsureRpcConnectionAsync(ct);

            UpsertFriendshipResponse.Types.Accepted response = await UpdateFriendshipAsync(new UpsertFriendshipPayload
            {
                Request = new UpsertFriendshipPayload.Types.RequestPayload
                {
                    Message = messageBody,
                    User = new User
                    {
                        Address = friendId,
                    },
                },
            }, ct);

            Profile? myProfile = await selfProfile.ProfileAsync(ct);

            var fr = new FriendRequest(response.Id,
                DateTimeOffset.FromUnixTimeMilliseconds(response.CreatedAt).DateTime,
                ToClientFriendProfile(myProfile!),
                ToClientFriendProfile(response.Friend),
                messageBody);

            eventBus.BroadcastThatYouSentFriendRequestToOtherUser(fr);

            return fr;
        }

        private async UniTask EnsureRpcConnectionAsync(CancellationToken ct)
        {
            var handshakeFinished = false;
            int retries = CONNECTION_RETRIES;

            while (!handshakeFinished && retries > 0)
            {
                try
                {
                    retries--;
                    await StartHandshakeAsync();
                    handshakeFinished = true;
                }
                catch (WebSocketException)
                {
                    if (retries == 0)
                        throw;
                }
                catch (TimeoutException)
                {
                    if (retries == 0)
                        throw;
                }
            }

            return;

            async UniTask StartHandshakeAsync()
            {
                try
                {
                    await handshakeMutex.WaitAsync(ct);

                    if (!isConnectionReady)
                    {
                        client?.Dispose();
                        transport?.Dispose();
                        transport = new WebSocketRpcTransport(new Uri(apiUrl));
                        transport.OnCloseEvent += OnTransportClosed;
                        client = new RpcClient(transport);

                        await transport.ConnectAsync(ct).Timeout(TimeSpan.FromSeconds(CONNECTION_TIMEOUT_SECS));

                        string authChain = BuildAuthChain();
                        // The service expects the auth-chain in json format within a 30 seconds threshold after connection
                        await transport.SendMessageAsync(authChain, ct);

                        transport.ListenForIncomingData();

                        port = await client.CreatePort("friends");
                        module = await port.LoadModule(RPC_SERVICE_NAME);
                    }
                }
                finally { handshakeMutex.Release(); }
            }

            string BuildAuthChain()
            {
                authChainBuffer.Clear();

                long timestamp = DateTimeOffset.UtcNow.ToUnixTimeMilliseconds();
                using AuthChain authChain = identityCache.EnsuredIdentity().Sign($"get:/:{timestamp}:{{}}");
                var authChainIndex = 0;

                foreach (AuthLink link in authChain)
                {
                    authChainBuffer[$"x-identity-auth-chain-{authChainIndex}"] = link.ToJson();
                    authChainIndex++;
                }

                authChainBuffer["x-identity-timestamp"] = timestamp.ToString();
                authChainBuffer["x-identity-metadata"] = "{}";

                return JsonConvert.SerializeObject(authChainBuffer);
            }
        }

        private void OnTransportClosed() =>
            subscriptionCancellationToken = subscriptionCancellationToken.SafeRestart();

        private async UniTask<UpsertFriendshipResponse.Types.Accepted> UpdateFriendshipAsync(
            UpsertFriendshipPayload payload,
            CancellationToken ct)
        {
            UpsertFriendshipResponse response = await module!
                                                     .CallUnaryProcedure<UpsertFriendshipResponse>(UPDATE_FRIENDSHIP_PROCEDURE_NAME, payload)
                                                     .AttachExternalCancellation(ct)
                                                     .Timeout(TimeSpan.FromSeconds(TIMEOUT_SECONDS));

            return response.ResponseCase switch
                   {
                       UpsertFriendshipResponse.ResponseOneofCase.Accepted => response.Accepted,
                       _ => throw new Exception($"Cannot update friendship {response.ResponseCase}")
                   };
        }

        private IEnumerable<FriendProfile> ToClientFriendProfiles(
            RepeatedField<Decentraland.SocialService.V2.FriendProfile> friends)
        {
            friendProfileBuffer.Clear();

            foreach (Decentraland.SocialService.V2.FriendProfile profile in friends)
                friendProfileBuffer.Add(ToClientFriendProfile(profile));

            return friendProfileBuffer;
        }

        private IEnumerable<BlockedProfile> ToClientBlockedProfiles(
            RepeatedField<BlockedUserProfile> friends)
        {
            blockedProfileBuffer.Clear();

            foreach (BlockedUserProfile profile in friends)
                blockedProfileBuffer.Add(ToClientBlockedProfile(profile));

            return blockedProfileBuffer;
        }

        private FriendProfile ToClientFriendProfile(Decentraland.SocialService.V2.FriendProfile profile)
        {
            var fp = new FriendProfile(new Web3Address(profile.Address),
                profile.Name,
                profile.HasClaimedName,
                URLAddress.FromString(profile.ProfilePictureUrl),
                ProfileNameColorHelper.GetNameColor(profile.Name));

            return fp;
        }

        private BlockedProfile ToClientBlockedProfile(BlockedUserProfile profile)
        {
            var fp = new BlockedProfile(new Web3Address(profile.Address),
                profile.Name,
                profile.HasClaimedName,
                URLAddress.FromString(profile.ProfilePictureUrl),
                DateTimeOffset.FromUnixTimeMilliseconds(profile.BlockedAt).DateTime,
                ProfileNameColorHelper.GetNameColor(profile.Name));

            return fp;
        }

        private FriendProfile ToClientFriendProfile(Profile profile)
        {
            var fp = new FriendProfile(new Web3Address(profile.UserId),
                profile.Name,
                profile.HasClaimedName,
                profile.Avatar.FaceSnapshotUrl,
                ProfileNameColorHelper.GetNameColor(profile.Name));

            return fp;
        }
    }
}<|MERGE_RESOLUTION|>--- conflicted
+++ resolved
@@ -48,20 +48,12 @@
         private readonly IWeb3IdentityCache identityCache;
         private readonly FriendsCache friendsCache;
         private readonly ISelfProfile selfProfile;
-<<<<<<< HEAD
-        private readonly List<FriendRequest> receivedFriendRequestsBuffer = new ();
-        private readonly List<FriendRequest> sentFriendRequestsBuffer = new ();
-        private readonly Dictionary<string, string> authChainBuffer = new ();
-        private readonly List<FriendProfile> friendProfileBuffer = new ();
-        private readonly SemaphoreSlim handshakeMutex = new (1, 1);
-=======
         private readonly List<FriendRequest> receivedFriendRequestsBuffer = new();
         private readonly List<FriendRequest> sentFriendRequestsBuffer = new();
         private readonly Dictionary<string, string> authChainBuffer = new();
         private readonly List<FriendProfile> friendProfileBuffer = new();
         private readonly List<BlockedProfile> blockedProfileBuffer = new();
         private readonly SemaphoreSlim handshakeMutex = new(1, 1);
->>>>>>> 60b5aad4
 
         private RpcClientModule? module;
         private RpcClientPort? port;
