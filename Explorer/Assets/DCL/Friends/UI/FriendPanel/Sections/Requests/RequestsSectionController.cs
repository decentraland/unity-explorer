using Cysharp.Threading.Tasks;
using DCL.Diagnostics;
using DCL.Friends.UI.FriendPanel.Sections.Friends;
using DCL.Friends.UI.Requests;
using DCL.UI.GenericContextMenu;
using DCL.UI.GenericContextMenu.Controls.Configs;
using DCL.Utilities.Extensions;
using DCL.WebRequests;
using MVC;
using System;
using System.Threading;
using UnityEngine;
using Utility;

namespace DCL.Friends.UI.FriendPanel.Sections.Requests
{
    public class RequestsSectionController : FriendPanelSectionDoubleCollectionController<RequestsSectionView, RequestsRequestManager, RequestUserView>
    {
        private static readonly RectOffset CONTEXT_MENU_VERTICAL_LAYOUT_PADDING = new (15, 15, 20, 25);
        private const int CONTEXT_MENU_SEPARATOR_HEIGHT = 20;
        private const int CONTEXT_MENU_ELEMENTS_SPACING = 5;

        private readonly GenericContextMenu contextMenu;
        private readonly UserProfileContextMenuControlSettings userProfileContextMenuControlSettings;
        private readonly IPassportBridge passportBridge;

        private CancellationTokenSource friendshipOperationCts = new ();
        private FriendProfile? lastClickedProfileCtx;

        public event Action<int>? ReceivedRequestsCountChanged;

        public RequestsSectionController(RequestsSectionView view,
            IFriendsService friendsService,
            IFriendsEventBus friendEventBus,
            IMVCManager mvcManager,
            RequestsRequestManager requestManager,
            IPassportBridge passportBridge,
            bool includeUserBlocking)
            : base(view, friendsService, friendEventBus, mvcManager, requestManager)
        {
            this.passportBridge = passportBridge;

            contextMenu = new GenericContextMenu(view.ContextMenuSettings.ContextMenuWidth, verticalLayoutPadding: CONTEXT_MENU_VERTICAL_LAYOUT_PADDING, elementsSpacing: CONTEXT_MENU_ELEMENTS_SPACING)
                         .AddControl(userProfileContextMenuControlSettings = new UserProfileContextMenuControlSettings(HandleContextMenuUserProfileButton))
                         .AddControl(new SeparatorContextMenuControlSettings(CONTEXT_MENU_SEPARATOR_HEIGHT, -CONTEXT_MENU_VERTICAL_LAYOUT_PADDING.left, -CONTEXT_MENU_VERTICAL_LAYOUT_PADDING.right))
                         .AddControl(new ButtonContextMenuControlSettings(view.ContextMenuSettings.ViewProfileText, view.ContextMenuSettings.ViewProfileSprite, () => OpenProfilePassport(lastClickedProfileCtx!)))
                         .AddControl(new GenericContextMenuElement(new ButtonContextMenuControlSettings(view.ContextMenuSettings.BlockText, view.ContextMenuSettings.BlockSprite, () => BlockUserClicked(lastClickedProfileCtx!)), includeUserBlocking));

            requestManager.DeleteRequestClicked += DeleteRequestClicked;
            requestManager.AcceptRequestClicked += AcceptRequestClicked;
            requestManager.CancelRequestClicked += CancelRequestClicked;
            requestManager.ContextMenuClicked += ContextMenuClicked;
            requestManager.RequestClicked += RequestClicked;

            friendEventBus.OnFriendRequestReceived += PropagateRequestReceived;
            friendEventBus.OnYouAcceptedFriendRequestReceivedFromOtherUser += PropagateReceivedRequestsCountChanged;
            friendEventBus.OnYouRejectedFriendRequestReceivedFromOtherUser += PropagateReceivedRequestsCountChanged;
            friendEventBus.OnOtherUserCancelledTheRequest += PropagateReceivedRequestsCountChanged;
            friendEventBus.OnYouBlockedProfile += PropagateRequestReceived;
            friendEventBus.OnYouBlockedByUser += PropagateReceivedRequestsCountChanged;

            ReceivedRequestsCountChanged += UpdateReceivedRequestsSectionCount;
        }

        public override void Dispose()
        {
            base.Dispose();
            requestManager.DeleteRequestClicked -= DeleteRequestClicked;
            requestManager.AcceptRequestClicked -= AcceptRequestClicked;
            requestManager.CancelRequestClicked -= CancelRequestClicked;
            requestManager.ContextMenuClicked -= ContextMenuClicked;
            requestManager.RequestClicked -= RequestClicked;
            friendEventBus.OnFriendRequestReceived -= PropagateRequestReceived;
            friendEventBus.OnYouAcceptedFriendRequestReceivedFromOtherUser -= PropagateReceivedRequestsCountChanged;
            friendEventBus.OnYouRejectedFriendRequestReceivedFromOtherUser -= PropagateReceivedRequestsCountChanged;
            friendEventBus.OnOtherUserCancelledTheRequest -= PropagateReceivedRequestsCountChanged;
            friendEventBus.OnYouBlockedProfile -= PropagateRequestReceived;
            friendEventBus.OnYouBlockedByUser -= PropagateReceivedRequestsCountChanged;

            ReceivedRequestsCountChanged -= UpdateReceivedRequestsSectionCount;
            friendshipOperationCts.SafeCancelAndDispose();
        }

        public override void Reset()
        {
            base.Reset();

            PropagateReceivedRequestsCountChanged();
            CheckShouldInit();
        }

        private void BlockUserClicked(FriendProfile profile) =>
            FriendListSectionUtilities.BlockUserClicked(mvcManager, profile.Address, profile.Name);

        private void HandleContextMenuUserProfileButton(UserProfileContextMenuControlSettings.UserData userData, UserProfileContextMenuControlSettings.FriendshipStatus friendshipStatus)
        {
            friendshipOperationCts = friendshipOperationCts.SafeRestart();

            if (friendshipStatus == UserProfileContextMenuControlSettings.FriendshipStatus.REQUEST_SENT)
                CancelFriendshipRequestAsync(friendshipOperationCts.Token).Forget();
            else if (friendshipStatus == UserProfileContextMenuControlSettings.FriendshipStatus.REQUEST_RECEIVED)
                mvcManager.ShowAsync(FriendRequestController.IssueCommand(new FriendRequestParams { OneShotFriendAccepted = lastClickedProfileCtx }), ct: friendshipOperationCts.Token).Forget();

            return;

            async UniTaskVoid CancelFriendshipRequestAsync(CancellationToken ct)
            {
<<<<<<< HEAD
                try
                {
                    await friendsService.CancelFriendshipAsync(userData.userAddress, ct);
                }
                catch(Exception e) when (e is not OperationCanceledException)
                {
                    ReportHub.LogException(e, new ReportData(ReportCategory.FRIENDS));
                }
=======
                await friendsService.CancelFriendshipAsync(userData.userAddress, ct).SuppressToResultAsync(ReportCategory.FRIENDS);
>>>>>>> e79586e6
            }
        }

        private void RequestClicked(FriendRequest request) =>
            mvcManager.ShowAsync(FriendRequestController.IssueCommand(new FriendRequestParams {Request = request})).Forget();

        private void OpenProfilePassport(FriendProfile profile) =>
            passportBridge.ShowAsync(profile.Address).Forget();

        private void PropagateRequestReceived(FriendRequest request) =>
            PropagateReceivedRequestsCountChanged();

        private void PropagateRequestReceived(BlockedProfile profile) =>
            PropagateReceivedRequestsCountChanged();

        private void PropagateReceivedRequestsCountChanged(string userId) =>
            PropagateReceivedRequestsCountChanged();

        private void PropagateReceivedRequestsCountChanged() =>
            ReceivedRequestsCountChanged?.Invoke(requestManager.GetReceivedRequestCount());

        private void UpdateReceivedRequestsSectionCount(int count) =>
            view.TabNotificationIndicator.SetNotificationCount(count);

        private void DeleteRequestClicked(FriendRequest request)
        {
            friendshipOperationCts = friendshipOperationCts.SafeRestart();

            RejectFriendshipAsync(friendshipOperationCts.Token).Forget();

            async UniTaskVoid RejectFriendshipAsync(CancellationToken ct)
            {
                await friendsService.RejectFriendshipAsync(request.From.Address, ct).SuppressToResultAsync(ReportCategory.FRIENDS);
            }
        }

        private void CancelRequestClicked(FriendRequest request)
        {
            friendshipOperationCts = friendshipOperationCts.SafeRestart();

            CancelFriendshipAsync(friendshipOperationCts.Token).Forget();

            async UniTaskVoid CancelFriendshipAsync(CancellationToken ct)
            {
                await friendsService.CancelFriendshipAsync(request.To.Address, ct).SuppressToResultAsync(ReportCategory.FRIENDS);
            }
        }

        private void AcceptRequestClicked(FriendRequest request)
        {
            friendshipOperationCts = friendshipOperationCts.SafeRestart();

            mvcManager.ShowAsync(FriendRequestController.IssueCommand(new FriendRequestParams { OneShotFriendAccepted = request.From}), ct: friendshipOperationCts.Token).Forget();
        }

        private void ContextMenuClicked(FriendProfile friendProfile, Vector2 buttonPosition, RequestUserView elementView)
        {
            lastClickedProfileCtx = friendProfile;
            userProfileContextMenuControlSettings.SetInitialData(friendProfile.ToUserData(),
                elementView.ParentStatus == FriendPanelStatus.SENT ? UserProfileContextMenuControlSettings.FriendshipStatus.REQUEST_SENT : UserProfileContextMenuControlSettings.FriendshipStatus.REQUEST_RECEIVED);
            elementView.CanUnHover = false;
            mvcManager.ShowAsync(GenericContextMenuController.IssueCommand(new GenericContextMenuParameter(contextMenu, buttonPosition,
                actionOnHide: () => elementView.CanUnHover = true,
                closeTask: panelLifecycleTask?.Task)))
                      .Forget();
        }

        protected override void OnLoopListInitialized()
        {
            PropagateReceivedRequestsCountChanged();
        }

        protected override bool ShouldShowScrollView() =>
            true; // the request section should always present 2 lists (sent/received), even if it's empty

        protected override void ElementClicked(FriendProfile profile)
        {
        }
    }
}<|MERGE_RESOLUTION|>--- conflicted
+++ resolved
@@ -105,18 +105,7 @@
 
             async UniTaskVoid CancelFriendshipRequestAsync(CancellationToken ct)
             {
-<<<<<<< HEAD
-                try
-                {
-                    await friendsService.CancelFriendshipAsync(userData.userAddress, ct);
-                }
-                catch(Exception e) when (e is not OperationCanceledException)
-                {
-                    ReportHub.LogException(e, new ReportData(ReportCategory.FRIENDS));
-                }
-=======
                 await friendsService.CancelFriendshipAsync(userData.userAddress, ct).SuppressToResultAsync(ReportCategory.FRIENDS);
->>>>>>> e79586e6
             }
         }
 
