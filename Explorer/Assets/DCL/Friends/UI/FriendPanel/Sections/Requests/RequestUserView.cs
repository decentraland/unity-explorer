--- conflicted
+++ resolved
@@ -54,12 +54,8 @@
             buttons.Add(ContextMenuButton);
             buttons.Add(DeleteButton);
             buttons.Add(AcceptButton);
-<<<<<<< HEAD
             buttons.Add(CancelButton);
-            base.Configure(profile, webRequestController, profileThumbnailCache);
-=======
             base.Configure(profile);
->>>>>>> d3ffbea1
         }
 
         protected override void ToggleButtonView(bool isActive)
