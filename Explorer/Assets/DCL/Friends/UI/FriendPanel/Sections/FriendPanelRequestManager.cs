--- conflicted
+++ resolved
@@ -1,9 +1,5 @@
-<<<<<<< HEAD
 using Cysharp.Threading.Tasks;
 using DCL.UI.Profiles.Helpers;
-=======
-using MVC;
->>>>>>> cfc23058
 using SuperScrollView;
 using System;
 
@@ -11,13 +7,7 @@
 {
     public abstract class FriendPanelRequestManager<T> : FriendPanelRequestManagerBase where T: FriendPanelUserView
     {
-<<<<<<< HEAD
         private readonly ProfileRepositoryWrapper profileRepositoryWrapper;
-        private readonly LoopListView2 loopListView;
-        private readonly int pageSize;
-=======
-        private readonly ViewDependencies viewDependencies;
->>>>>>> cfc23058
         private readonly int elementsMissingThreshold;
 
         public event Action<FriendProfile>? ElementClicked;
@@ -26,13 +16,7 @@
             LoopListView2 loopListView,
             int pageSize, int elementsMissingThreshold) : base(loopListView, pageSize)
         {
-<<<<<<< HEAD
             this.profileRepositoryWrapper = profileDataProvider;
-            this.loopListView = loopListView;
-            this.pageSize = pageSize;
-=======
-            this.viewDependencies = viewDependencies;
->>>>>>> cfc23058
             this.elementsMissingThreshold = elementsMissingThreshold;
         }
 
@@ -59,62 +43,5 @@
 
             return listItem;
         }
-<<<<<<< HEAD
-
-        private async UniTaskVoid FetchNewDataAsync(LoopListView2 loopListView, CancellationToken ct)
-        {
-            isFetching = true;
-
-            pageNumber++;
-            await FetchDataInternalAsync(ct);
-
-            loopListView.SetListItemCount(GetCollectionCount(), false);
-            loopListView.RefreshAllShownItem();
-
-            isFetching = false;
-        }
-
-        private async UniTask FetchDataInternalAsync(CancellationToken ct)
-        {
-            totalToFetch = await FetchDataAsync(pageNumber, pageSize, ct);
-            totalFetched = (pageNumber + 1) * pageSize;
-        }
-
-        protected abstract UniTask<int> FetchDataAsync(int pageNumber, int pageSize, CancellationToken ct);
-
-        public async UniTask InitAsync(CancellationToken ct)
-        {
-            //This could happen when there's a prewarm and the user navigates to this section before the prewarm finishes
-            if (isInitializing) return;
-
-            isInitializing = true;
-
-            await FetchDataInternalAsync(ct);
-
-            HasElements = GetCollectionCount() > 0;
-            WasInitialised = true;
-            isInitializing = false;
-        }
-
-        public void Reset()
-        {
-            HasElements = false;
-            WasInitialised = false;
-            isInitializing = false;
-            pageNumber = 0;
-            totalFetched = 0;
-            ResetCollection();
-            RefreshLoopList();
-        }
-
-        protected void RefreshLoopList()
-        {
-            loopListView.SetListItemCount(GetCollectionCount(), false);
-            loopListView.RefreshAllShownItem();
-        }
-
-        protected abstract void ResetCollection();
-=======
->>>>>>> cfc23058
     }
 }