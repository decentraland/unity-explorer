--- conflicted
+++ resolved
@@ -1,9 +1,5 @@
-<<<<<<< HEAD
 using Cysharp.Threading.Tasks;
 using DCL.UI.Profiles.Helpers;
-=======
-using MVC;
->>>>>>> cfc23058
 using SuperScrollView;
 using System;
 
@@ -13,13 +9,7 @@
     {
         protected readonly IFriendsService friendsService;
         protected readonly IFriendsEventBus friendEventBus;
-<<<<<<< HEAD
         private readonly ProfileRepositoryWrapper profileRepositoryWrapper;
-        private readonly LoopListView2 loopListView;
-        private readonly int pageSize;
-=======
-        private readonly ViewDependencies viewDependencies;
->>>>>>> cfc23058
         private readonly int elementsMissingThreshold;
         private readonly bool disablePagination;
 
@@ -51,13 +41,7 @@
         {
             this.friendsService = friendsService;
             this.friendEventBus = friendEventBus;
-<<<<<<< HEAD
             this.profileRepositoryWrapper = profileDataProvider;
-            this.loopListView = loopListView;
-            this.pageSize = pageSize;
-=======
-            this.viewDependencies = viewDependencies;
->>>>>>> cfc23058
             this.elementsMissingThreshold = elementsMissingThreshold;
             this.firstCollectionStatus = firstCollectionStatus;
             this.secondCollectionStatus = secondCollectionStatus;
