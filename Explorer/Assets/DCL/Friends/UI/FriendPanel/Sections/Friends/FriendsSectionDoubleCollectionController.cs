using Cysharp.Threading.Tasks;
using DCL.Chat.ControllerShowParams;
using DCL.Chat.EventBus;
using DCL.Multiplayer.Connectivity;
using DCL.UI;
using DCL.UI.SharedSpaceManager;
using DCL.UI.GenericContextMenu;
using DCL.UI.GenericContextMenu.Controls.Configs;
using DCL.VoiceChat;
using DCL.Web3;
using ECS.SceneLifeCycle.Realm;
using MVC;
using System;
using System.Threading;
using UnityEngine;
using Utility;

namespace DCL.Friends.UI.FriendPanel.Sections.Friends
{
    public class FriendsSectionDoubleCollectionController : FriendPanelSectionDoubleCollectionController<FriendsSectionView, FriendListPagedDoubleCollectionRequestManager, FriendListUserView>
    {
        private const float DELAY_BETWEEN_CLICKS = 0.5f;

        private readonly IPassportBridge passportBridge;
        private readonly IOnlineUsersProvider onlineUsersProvider;
        private readonly IRealmNavigator realmNavigator;
<<<<<<< HEAD
        private readonly IFriendsConnectivityStatusTracker friendsConnectivityStatusTracker;
        private readonly IVoiceChatCallStatusService voiceChatCallStatusService;
=======
        private readonly FriendsConnectivityStatusTracker friendsConnectivityStatusTracker;
>>>>>>> f4834f2e
        private readonly string[] getUserPositionBuffer = new string[1];
        private readonly IChatEventBus chatEventBus;
        private readonly ISharedSpaceManager sharedSpaceManager;

        private CancellationTokenSource jumpToFriendLocationCts = new ();
        private CancellationTokenSource openPassportCts = new ();
        private bool elementClicked;
        private CancellationTokenSource? popupCts;
        private UniTaskCompletionSource contextMenuTask = new ();

        internal event Action<string>? OnlineFriendClicked;
        internal event Action<string, Vector2Int>? JumpInClicked;
        internal event Action<Web3Address>? OpenConversationClicked;

        public FriendsSectionDoubleCollectionController(FriendsSectionView view,
            IFriendsService friendsService,
            IFriendsEventBus friendEventBus,
            IMVCManager mvcManager,
            FriendListPagedDoubleCollectionRequestManager doubleCollectionRequestManager,
            IPassportBridge passportBridge,
            IOnlineUsersProvider onlineUsersProvider,
            IRealmNavigator realmNavigator,
            FriendsConnectivityStatusTracker friendsConnectivityStatusTracker,
            IChatEventBus chatEventBus,
<<<<<<< HEAD
            ISharedSpaceManager sharedSpaceManager,
            ViewDependencies viewDependencies,
            bool includeCall,
            IVoiceChatCallStatusService voiceChatCallStatusService)
=======
            ISharedSpaceManager sharedSpaceManager)
>>>>>>> f4834f2e
            : base(view, friendsService, friendEventBus, mvcManager, doubleCollectionRequestManager)
        {
            this.passportBridge = passportBridge;
            this.onlineUsersProvider = onlineUsersProvider;
            this.realmNavigator = realmNavigator;
            this.friendsConnectivityStatusTracker = friendsConnectivityStatusTracker;
            this.chatEventBus = chatEventBus;
            this.sharedSpaceManager = sharedSpaceManager;
<<<<<<< HEAD
            this.viewDependencies = viewDependencies;
            this.voiceChatCallStatusService = voiceChatCallStatusService;
=======
>>>>>>> f4834f2e

            doubleCollectionRequestManager.JumpInClicked += OnJumpInClicked;
            doubleCollectionRequestManager.ContextMenuClicked += OnContextMenuClicked;
            doubleCollectionRequestManager.ChatClicked += OnChatButtonClicked;
            doubleCollectionRequestManager.NoFriendsInCollections += ShowEmptyState;
            doubleCollectionRequestManager.AtLeastOneFriendInCollections += HideEmptyState;
        }

        public override void Dispose()
        {
            base.Dispose();
            requestManager.ContextMenuClicked -= OnContextMenuClicked;
            requestManager.JumpInClicked -= OnJumpInClicked;
            requestManager.ChatClicked -= OnChatButtonClicked;
            requestManager.NoFriendsInCollections -= ShowEmptyState;
            requestManager.AtLeastOneFriendInCollections -= HideEmptyState;
            jumpToFriendLocationCts.SafeCancelAndDispose();
        }

        private void ShowEmptyState()
        {
            view.SetEmptyState(true);
            view.SetScrollViewState(false);
        }

        private void HideEmptyState()
        {
            view.SetEmptyState(false);
            view.SetScrollViewState(true);
        }

        protected override void ElementClicked(FriendProfile profile)
        {
            if (elementClicked)
            {
                OpenConversationClicked?.Invoke(profile.Address);
                openPassportCts.Cancel();
                elementClicked = false;
            }
            else
            {
                openPassportCts = openPassportCts.SafeRestart();
                WaitAndOpenPassportAsync(profile, openPassportCts.Token).Forget();
            }
        }

        private async UniTaskVoid WaitAndOpenPassportAsync(FriendProfile profile, CancellationToken ct)
        {
            elementClicked = true;

            if (friendsConnectivityStatusTracker.GetFriendStatus(profile.Address) != OnlineStatus.OFFLINE)
                OnlineFriendClicked?.Invoke(profile.Address);

            await UniTask.Delay(TimeSpan.FromSeconds(DELAY_BETWEEN_CLICKS), cancellationToken: ct);
            elementClicked = false;

            await passportBridge.ShowAsync(profile.Address);
        }

        private void OnContextMenuClicked(FriendProfile friendProfile, Vector2 buttonPosition, FriendListUserView elementView)
        {
            jumpToFriendLocationCts = jumpToFriendLocationCts.SafeRestart();
            elementView.CanUnHover = false;

            bool isFriendOnline = friendsConnectivityStatusTracker.GetFriendStatus(friendProfile.Address) != OnlineStatus.OFFLINE;

            if (isFriendOnline)
                OnlineFriendClicked?.Invoke(friendProfile.Address);

            popupCts = popupCts.SafeRestart();
            contextMenuTask.TrySetResult();

            contextMenuTask = new UniTaskCompletionSource();
            UniTask menuTask = UniTask.WhenAny(panelLifecycleTask.Task, contextMenuTask.Task);

            ViewDependencies.GlobalUIViews.ShowUserProfileContextMenuFromWalletIdAsync(new Web3Address(friendProfile.Address),
                buttonPosition, default(Vector2), popupCts.Token, closeMenuTask: menuTask, onHide: () => elementView.CanUnHover = true
                ,anchorPoint: MenuAnchorPoint.TOP_RIGHT).Forget();
        }

        private void OnJumpInClicked(FriendProfile profile)
        {
            jumpToFriendLocationCts = jumpToFriendLocationCts.SafeRestart();
            FriendListSectionUtilities.JumpToFriendLocation(profile.Address, jumpToFriendLocationCts, getUserPositionBuffer, onlineUsersProvider, realmNavigator, parcel => JumpInClicked?.Invoke(profile.Address, parcel));
        }

        private void OnChatButtonClicked(FriendProfile elementViewUserProfile)
        {
            OnOpenConversationAsync(elementViewUserProfile).Forget();
        }

        private async UniTaskVoid OnOpenConversationAsync(FriendProfile profile)
        {
            await sharedSpaceManager.ShowAsync(PanelsSharingSpace.Chat, new ChatControllerShowParams(true, true));
            chatEventBus.OpenConversationUsingUserId(profile.Address);
        }
    }
}<|MERGE_RESOLUTION|>--- conflicted
+++ resolved
@@ -24,12 +24,8 @@
         private readonly IPassportBridge passportBridge;
         private readonly IOnlineUsersProvider onlineUsersProvider;
         private readonly IRealmNavigator realmNavigator;
-<<<<<<< HEAD
-        private readonly IFriendsConnectivityStatusTracker friendsConnectivityStatusTracker;
+        private readonly FriendsConnectivityStatusTracker friendsConnectivityStatusTracker;
         private readonly IVoiceChatCallStatusService voiceChatCallStatusService;
-=======
-        private readonly FriendsConnectivityStatusTracker friendsConnectivityStatusTracker;
->>>>>>> f4834f2e
         private readonly string[] getUserPositionBuffer = new string[1];
         private readonly IChatEventBus chatEventBus;
         private readonly ISharedSpaceManager sharedSpaceManager;
@@ -54,14 +50,10 @@
             IRealmNavigator realmNavigator,
             FriendsConnectivityStatusTracker friendsConnectivityStatusTracker,
             IChatEventBus chatEventBus,
-<<<<<<< HEAD
             ISharedSpaceManager sharedSpaceManager,
             ViewDependencies viewDependencies,
             bool includeCall,
             IVoiceChatCallStatusService voiceChatCallStatusService)
-=======
-            ISharedSpaceManager sharedSpaceManager)
->>>>>>> f4834f2e
             : base(view, friendsService, friendEventBus, mvcManager, doubleCollectionRequestManager)
         {
             this.passportBridge = passportBridge;
@@ -70,11 +62,8 @@
             this.friendsConnectivityStatusTracker = friendsConnectivityStatusTracker;
             this.chatEventBus = chatEventBus;
             this.sharedSpaceManager = sharedSpaceManager;
-<<<<<<< HEAD
             this.viewDependencies = viewDependencies;
             this.voiceChatCallStatusService = voiceChatCallStatusService;
-=======
->>>>>>> f4834f2e
 
             doubleCollectionRequestManager.JumpInClicked += OnJumpInClicked;
             doubleCollectionRequestManager.ContextMenuClicked += OnContextMenuClicked;
