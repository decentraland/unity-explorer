--- conflicted
+++ resolved
@@ -2,13 +2,10 @@
 using DCL.Chat.ControllerShowParams;
 using DCL.Chat.EventBus;
 using DCL.Multiplayer.Connectivity;
-<<<<<<< HEAD
+using DCL.UI.SharedSpaceManager;
 using DCL.UI.GenericContextMenu;
 using DCL.UI.GenericContextMenu.Controls.Configs;
 using DCL.VoiceChat;
-=======
-using DCL.UI.SharedSpaceManager;
->>>>>>> b2e5a068
 using DCL.Web3;
 using ECS.SceneLifeCycle.Realm;
 using MVC;
@@ -38,31 +35,19 @@
             IPassportBridge passportBridge,
             IOnlineUsersProvider onlineUsersProvider,
             IRealmNavigator realmNavigator,
-<<<<<<< HEAD
-            bool includeUserBlocking,
+            ViewDependencies viewDependencies,
+            IChatEventBus chatEventBus,
+            ISharedSpaceManager sharedSpaceManager,
             bool includeCall,
             IVoiceChatCallStatusService voiceChatCallStatusService) : base(view, requestManager)
-=======
-            ViewDependencies viewDependencies,
-            IChatEventBus chatEventBus,
-            ISharedSpaceManager sharedSpaceManager) : base(view, requestManager)
->>>>>>> b2e5a068
         {
             this.passportBridge = passportBridge;
             this.onlineUsersProvider = onlineUsersProvider;
             this.realmNavigator = realmNavigator;
-<<<<<<< HEAD
-            this.voiceChatCallStatusService = voiceChatCallStatusService;
-
-            userProfileContextMenuControlSettings = new UserProfileContextMenuControlSettings(HandleContextMenuUserProfileButton);
-
-            contextMenu = FriendListSectionUtilities.BuildContextMenu(view.ContextMenuSettings,
-                userProfileContextMenuControlSettings, includeUserBlocking, includeCall, OpenProfilePassportCtx, null, CallFriendCtx, BlockUserCtx).Item1;
-=======
             this.viewDependencies = viewDependencies;
             this.chatEventBus = chatEventBus;
             this.sharedSpaceManager = sharedSpaceManager;
->>>>>>> b2e5a068
+            this.voiceChatCallStatusService = voiceChatCallStatusService;
 
             requestManager.ContextMenuClicked += ContextMenuClicked;
             requestManager.JumpInClicked += JumpInClicked;
@@ -78,26 +63,6 @@
             jumpToFriendLocationCts.SafeCancelAndDispose();
         }
 
-<<<<<<< HEAD
-        private void OpenProfilePassportCtx() =>
-            FriendListSectionUtilities.OpenProfilePassport(contextMenuFriendProfile, passportBridge);
-
-        private void CallFriendCtx() =>
-            FriendListSectionUtilities.CallFriend(contextMenuFriendProfile.Address, voiceChatCallStatusService);
-
-        private void BlockUserCtx() =>
-            FriendListSectionUtilities.BlockUserClicked(mvcManager, contextMenuFriendProfile.Address, contextMenuFriendProfile.Name);
-
-        private void HandleContextMenuUserProfileButton(string userId, UserProfileContextMenuControlSettings.FriendshipStatus friendshipStatus)
-        {
-            mvcManager.ShowAsync(UnfriendConfirmationPopupController.IssueCommand(new UnfriendConfirmationPopupController.Params
-            {
-                UserId = new Web3Address(userId),
-            })).Forget();
-        }
-
-=======
->>>>>>> b2e5a068
         private void ContextMenuClicked(FriendProfile friendProfile, Vector2 buttonPosition, FriendListUserView elementView)
         {
             elementView.CanUnHover = false;
