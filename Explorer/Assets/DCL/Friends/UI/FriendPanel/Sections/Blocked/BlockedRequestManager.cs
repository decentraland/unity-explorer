using CommunicationData.URLHelpers;
using Cysharp.Threading.Tasks;
using DCL.Profiles;
<<<<<<< HEAD
using DCL.UI.Profiles.Helpers;
using DCL.Web3;
using DCL.WebRequests;
using SuperScrollView;
=======
using DCL.Web3.Identities;
using MVC;
>>>>>>> d3ffbea1
using System;
using System.Collections.Generic;
using System.Threading;
using UnityEngine;

namespace DCL.Friends.UI.FriendPanel.Sections.Blocked
{
    public class BlockedRequestManager : FriendPanelRequestManager<BlockedUserView>
    {
        private readonly IFriendsService friendsService;
        private readonly IFriendsEventBus friendsEventBus;
        private readonly List<BlockedProfile> blockedProfiles = new ();
        private readonly LoopListView2 loopListView;

        public event Action<BlockedProfile>? UnblockClicked;
        public event Action<BlockedProfile, Vector2, BlockedUserView>? ContextMenuClicked;
        public event Action? NoUserInCollection;
        public event Action? AtLeastOneUserInCollection;

<<<<<<< HEAD
        public BlockedRequestManager(
            IFriendsService friendsService,
            IFriendsEventBus friendsEventBus,
            IWebRequestController webRequestController,
            IProfileThumbnailCache profileThumbnailCache,
            LoopListView2 loopListView,
=======
        public event Action<FriendProfile>? UnblockClicked;
        public event Action<FriendProfile>? ContextMenuClicked;

        public BlockedRequestManager(IProfileRepository profileRepository,
            IWeb3IdentityCache web3IdentityCache,
            ViewDependencies viewDependencies,
>>>>>>> d3ffbea1
            int pageSize,
            int elementsMissingThreshold) : base(viewDependencies, pageSize, elementsMissingThreshold)
        {
            this.friendsService = friendsService;
            this.friendsEventBus = friendsEventBus;
            this.loopListView = loopListView;

            friendsEventBus.OnYouBlockedProfile += BlockProfile;
            friendsEventBus.OnYouUnblockedProfile += UnblockProfile;
        }

        public override void Dispose()
        {
            base.Dispose();

            friendsEventBus.OnYouBlockedProfile -= BlockProfile;
            friendsEventBus.OnYouUnblockedProfile -= UnblockProfile;
        }

        private void BlockProfile(BlockedProfile profile)
        {
            int previousCount = blockedProfiles.Count;
            if (blockedProfiles.Contains(profile)) return;

            blockedProfiles.Add(profile);
            FriendsSorter.SortFriendList(blockedProfiles);

            RefreshLoopList();

            if (previousCount == 0)
                AtLeastOneUserInCollection?.Invoke();
        }

        private void UnblockProfile(BlockedProfile profile)
        {
            if (blockedProfiles.Remove(profile))
                RefreshLoopList();
            else
                return;

            if (blockedProfiles.Count == 0)
                NoUserInCollection?.Invoke();
        }

        private void RefreshLoopList()
        {
            loopListView.SetListItemCount(GetCollectionCount(), false);
            loopListView.RefreshAllShownItem();
        }

        public override int GetCollectionCount() =>
            blockedProfiles.Count;

        protected override FriendProfile GetCollectionElement(int index) =>
            blockedProfiles[index];

        protected override void CustomiseElement(BlockedUserView elementView, int index)
        {
            BlockedProfile element = blockedProfiles[index];

            elementView.UnblockButton.onClick.RemoveAllListeners();
            elementView.UnblockButton.onClick.AddListener(() => UnblockClicked?.Invoke(element));

            elementView.ContextMenuButton.onClick.RemoveAllListeners();
            elementView.ContextMenuButton.onClick.AddListener(() => ContextMenuClicked?.Invoke(element, elementView.ContextMenuButton.transform.position, elementView));

            elementView.BlockedDate = element.Timestamp;
        }

        protected override async UniTask<int> FetchDataAsync(int pageNumber, int pageSize, CancellationToken ct)
        {
            // return MockedData();

            using PaginatedBlockedProfileResult result = await friendsService.GetBlockedUsersAsync(pageNumber, pageSize, ct);

            foreach (var blockedProfile in result.BlockedProfiles)
                if (!blockedProfiles.Contains(blockedProfile))
                    blockedProfiles.Add(blockedProfile);

            FriendsSorter.SortFriendList(blockedProfiles);

            return result.TotalAmount;
        }

        private int MockedData()
        {
            blockedProfiles.Add(new BlockedProfile(new Web3Address("0xbdfdd873d70fbf9273180f98ee30404115a1a674"), "NftIsland", true, URLAddress.FromString("http://profile-images.decentraland.org/entities/bafkreigb23roa4vsdhzrvqxw7xllbviota45yu3j3htduudbcjx2wiztny/face.png"), new DateTime(), ProfileNameColorHelper.GetNameColor("NftIsland")));
            return blockedProfiles.Count;
        }

        protected override void ResetCollection() =>
            blockedProfiles.Clear();
    }
}<|MERGE_RESOLUTION|>--- conflicted
+++ resolved
@@ -1,15 +1,9 @@
 using CommunicationData.URLHelpers;
 using Cysharp.Threading.Tasks;
-using DCL.Profiles;
-<<<<<<< HEAD
 using DCL.UI.Profiles.Helpers;
 using DCL.Web3;
-using DCL.WebRequests;
+using MVC;
 using SuperScrollView;
-=======
-using DCL.Web3.Identities;
-using MVC;
->>>>>>> d3ffbea1
 using System;
 using System.Collections.Generic;
 using System.Threading;
@@ -29,21 +23,11 @@
         public event Action? NoUserInCollection;
         public event Action? AtLeastOneUserInCollection;
 
-<<<<<<< HEAD
         public BlockedRequestManager(
             IFriendsService friendsService,
             IFriendsEventBus friendsEventBus,
-            IWebRequestController webRequestController,
-            IProfileThumbnailCache profileThumbnailCache,
+            ViewDependencies viewDependencies,
             LoopListView2 loopListView,
-=======
-        public event Action<FriendProfile>? UnblockClicked;
-        public event Action<FriendProfile>? ContextMenuClicked;
-
-        public BlockedRequestManager(IProfileRepository profileRepository,
-            IWeb3IdentityCache web3IdentityCache,
-            ViewDependencies viewDependencies,
->>>>>>> d3ffbea1
             int pageSize,
             int elementsMissingThreshold) : base(viewDependencies, pageSize, elementsMissingThreshold)
         {
