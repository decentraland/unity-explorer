--- conflicted
+++ resolved
@@ -73,12 +73,7 @@
             UserNameTag.text = $"#{friendProfile.Address.ToString()[^4..]}";
             UserNameTag.gameObject.SetActive(!friendProfile.HasClaimedName);
             VerifiedIcon.SetActive(friendProfile.HasClaimedName);
-<<<<<<< HEAD
-            ProfilePicture.SetProfileDataProvider(profileDataProvider);
-            ProfilePicture.Setup(friendProfile.UserNameColor, friendProfile.FacePictureUrl, friendProfile.Address);
-=======
             ProfilePicture.Setup(profileDataProvider, friendProfile.UserNameColor, friendProfile.FacePictureUrl, friendProfile.Address);
->>>>>>> 350dc932
         }
 
         protected virtual void ToggleButtonView(bool isActive)
