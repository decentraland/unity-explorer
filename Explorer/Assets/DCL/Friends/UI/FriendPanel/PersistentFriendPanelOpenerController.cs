--- conflicted
+++ resolved
@@ -2,13 +2,9 @@
 using DCL.Diagnostics;
 using DCL.Friends.UI.FriendPanel.Sections;
 using DCL.Friends.UI.Requests;
-<<<<<<< HEAD
 using DCL.NotificationsBus;
 using DCL.NotificationsBus.NotificationTypes;
 using DCL.Passport;
-=======
-using DCL.NotificationsBusController.NotificationTypes;
->>>>>>> 522ea535
 using DCL.UI.SharedSpaceManager;
 using DCL.Utilities.Extensions;
 using DCL.Web3;
@@ -36,10 +32,6 @@
 
         public PersistentFriendPanelOpenerController(ViewFactoryMethod viewFactory,
             IMVCManager mvcManager,
-<<<<<<< HEAD
-            NotificationsBusController notificationsBusController,
-=======
->>>>>>> 522ea535
             IPassportBridge passportBridge,
             IFriendsService friendsService,
             ISharedSpaceManager sharedSpaceManager,
@@ -52,8 +44,8 @@
             this.sharedSpaceManager = sharedSpaceManager;
             this.friendsPanelController = friendsPanelController;
 
-            NotificationsBusController.NotificationsBus.NotificationsBusController.Instance.SubscribeToNotificationTypeClick(NotificationType.SOCIAL_SERVICE_FRIENDSHIP_REQUEST, FriendRequestReceived);
-            NotificationsBusController.NotificationsBus.NotificationsBusController.Instance.SubscribeToNotificationTypeClick(NotificationType.SOCIAL_SERVICE_FRIENDSHIP_ACCEPTED, FriendRequestAccepted);
+            NotificationsBusController.Instance.SubscribeToNotificationTypeClick(NotificationType.SOCIAL_SERVICE_FRIENDSHIP_REQUEST, FriendRequestReceived);
+            NotificationsBusController.Instance.SubscribeToNotificationTypeClick(NotificationType.SOCIAL_SERVICE_FRIENDSHIP_ACCEPTED, FriendRequestAccepted);
         }
 
         public override void Dispose()
