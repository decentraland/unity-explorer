--- conflicted
+++ resolved
@@ -104,13 +104,8 @@
                 passportBridge,
                 includeUserBlocking);
             blockedSectionController = new BlockedSectionController(instantiatedView.BlockedSection,
-<<<<<<< HEAD
-                web3IdentityCache,
-                new BlockedRequestManager(profileRepository, web3IdentityCache, viewDependencies, instantiatedView.BlockedSection.LoopList, FRIENDS_PAGE_SIZE, FRIENDS_FETCH_ELEMENTS_THRESHOLD),
-=======
                 mvcManager,
                 new BlockedPanelList(friendsService, friendEventBus, viewDependencies, instantiatedView.BlockedSection.LoopList, FRIENDS_PAGE_SIZE, FRIENDS_FETCH_ELEMENTS_THRESHOLD),
->>>>>>> 60b5aad4
                 passportBridge);
 
             requestsSectionController.ReceivedRequestsCountChanged += FriendRequestCountChanged;
