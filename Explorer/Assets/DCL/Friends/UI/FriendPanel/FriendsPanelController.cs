--- conflicted
+++ resolved
@@ -99,12 +99,7 @@
             }
             else
                 friendSectionController = new FriendSectionController(instantiatedView.FriendsSection,
-<<<<<<< HEAD
-                    mvcManager,
                     new FriendListRequestManager(friendsService, friendEventBus, profileRepository, instantiatedView.FriendsSection.LoopList, profileDataProvider, FRIENDS_PAGE_SIZE, FRIENDS_FETCH_ELEMENTS_THRESHOLD),
-=======
-                    new FriendListRequestManager(friendsService, friendEventBus, profileRepository, instantiatedView.FriendsSection.LoopList, viewDependencies, FRIENDS_PAGE_SIZE, FRIENDS_FETCH_ELEMENTS_THRESHOLD),
->>>>>>> cfc23058
                     passportBridge,
                     onlineUsersProvider,
                     realmNavigator,
