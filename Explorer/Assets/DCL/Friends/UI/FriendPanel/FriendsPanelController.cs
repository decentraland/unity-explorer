using Cysharp.Threading.Tasks;
<<<<<<< HEAD
using DCL.Chat.ChatLifecycleBus;
using DCL.Chat.EventBus;
=======
>>>>>>> 833e1faf
using DCL.Friends.UI.FriendPanel.Sections.Blocked;
using DCL.Friends.UI.FriendPanel.Sections.Friends;
using DCL.Friends.UI.FriendPanel.Sections.Requests;
using DCL.Multiplayer.Connectivity;
using DCL.Profiles;
using DCL.UI.SharedSpaceManager;
using ECS.SceneLifeCycle.Realm;
using MVC;
using System;
using System.Threading;
using UnityEngine;
using UnityEngine.InputSystem;
using Utility;

namespace DCL.Friends.UI.FriendPanel
{
    public class FriendsPanelController : ControllerBase<FriendsPanelView, FriendsPanelParameter>, IControllerInSharedSpace<FriendsPanelView, FriendsPanelParameter>
    {
        public enum FriendsPanelTab
        {
            FRIENDS,
            REQUESTS,
            BLOCKED
        }

        private const int FRIENDS_PAGE_SIZE = 50;
        private const int FRIENDS_REQUEST_PAGE_SIZE = 100;
        private const int FRIENDS_FETCH_ELEMENTS_THRESHOLD = 5;

        private readonly NotificationIndicatorView sidebarRequestNotificationIndicator;
        private readonly BlockedSectionController blockedSectionController;
        private readonly FriendSectionController? friendSectionController;
        private readonly FriendsSectionDoubleCollectionController? friendSectionControllerConnectivity;
        private readonly RequestsSectionController requestsSectionController;
        private readonly DCLInput dclInput;
        private readonly bool includeUserBlocking;

        private CancellationTokenSource friendsPanelCts = new ();
        private UniTaskCompletionSource closeTaskCompletionSource = new ();

        public override CanvasOrdering.SortingLayer Layer => CanvasOrdering.SortingLayer.Popup;

        public event Action? FriendsPanelOpened;
        public event Action<string>? OnlineFriendClicked;
        public event Action<string, Vector2Int>? JumpToFriendClicked;

        public event IPanelInSharedSpace.ViewShowingCompleteDelegate? ViewShowingComplete;

        public FriendsPanelController(ViewFactoryMethod viewFactory,
            FriendsPanelView instantiatedView,
            NotificationIndicatorView sidebarRequestNotificationIndicator,
            IFriendsService friendsService,
            IFriendsEventBus friendEventBus,
            IMVCManager mvcManager,
            IProfileRepository profileRepository,
            DCLInput dclInput,
            IPassportBridge passportBridge,
            IOnlineUsersProvider onlineUsersProvider,
            IRealmNavigator realmNavigator,
            IFriendsConnectivityStatusTracker friendsConnectivityStatusTracker,
<<<<<<< HEAD
            ISidebarActionsBus sidebarActionsBus,
            IChatEventBus chatEventBus,
=======
            ViewDependencies viewDependencies,
>>>>>>> 833e1faf
            bool includeUserBlocking,
            bool isConnectivityStatusEnabled) : base(viewFactory)
        {
            this.sidebarRequestNotificationIndicator = sidebarRequestNotificationIndicator;
            this.dclInput = dclInput;
            this.includeUserBlocking = includeUserBlocking;

            if (isConnectivityStatusEnabled)
            {
                friendSectionControllerConnectivity = new FriendsSectionDoubleCollectionController(instantiatedView.FriendsSection,
                    friendsService,
                    friendEventBus,
                    mvcManager,
                    new FriendListPagedDoubleCollectionRequestManager(friendsService, friendEventBus, profileRepository, friendsConnectivityStatusTracker, instantiatedView.FriendsSection.LoopList, viewDependencies, FRIENDS_PAGE_SIZE, FRIENDS_FETCH_ELEMENTS_THRESHOLD),
                    passportBridge,
                    onlineUsersProvider,
                    realmNavigator,
                    friendsConnectivityStatusTracker,
                    includeUserBlocking,
                    chatEventBus);
                friendSectionControllerConnectivity.OnlineFriendClicked += OnlineFriendClick;
                friendSectionControllerConnectivity.JumpInClicked += JumpToFriendClick;
            }
            else
                friendSectionController = new FriendSectionController(instantiatedView.FriendsSection,
                    mvcManager,
                    new FriendListRequestManager(friendsService, friendEventBus, profileRepository, instantiatedView.FriendsSection.LoopList, viewDependencies, FRIENDS_PAGE_SIZE, FRIENDS_FETCH_ELEMENTS_THRESHOLD),
                    passportBridge,
                    onlineUsersProvider,
                    realmNavigator,
                    includeUserBlocking);
            requestsSectionController = new RequestsSectionController(instantiatedView.RequestsSection,
                friendsService,
                friendEventBus,
                mvcManager,
                new RequestsRequestManager(friendsService, friendEventBus, viewDependencies, FRIENDS_REQUEST_PAGE_SIZE, instantiatedView.RequestsSection.LoopList),
                passportBridge,
                includeUserBlocking);
            blockedSectionController = new BlockedSectionController(instantiatedView.BlockedSection,
                mvcManager,
                new BlockedPanelList(friendsService, friendEventBus, viewDependencies, instantiatedView.BlockedSection.LoopList, FRIENDS_PAGE_SIZE, FRIENDS_FETCH_ELEMENTS_THRESHOLD),
                passportBridge);

            requestsSectionController.ReceivedRequestsCountChanged += FriendRequestCountChanged;
        }

        public override void Dispose()
        {
            base.Dispose();

            viewInstance?.FriendsTabButton.onClick.RemoveAllListeners();
            viewInstance?.RequestsTabButton.onClick.RemoveAllListeners();
            viewInstance?.BlockedTabButton.onClick.RemoveAllListeners();
            viewInstance?.CloseButton.onClick.RemoveAllListeners();
            requestsSectionController.ReceivedRequestsCountChanged -= FriendRequestCountChanged;
            friendsPanelCts.SafeCancelAndDispose();

            if (friendSectionControllerConnectivity != null)
            {
                friendSectionControllerConnectivity.OnlineFriendClicked -= OnlineFriendClick;
                friendSectionControllerConnectivity.JumpInClicked -= JumpToFriendClick;
            }

            blockedSectionController.Dispose();
            friendSectionController?.Dispose();
            friendSectionControllerConnectivity?.Dispose();
            requestsSectionController.Dispose();
            UnregisterCloseHotkey();
        }

        public async UniTask OnHiddenInSharedSpaceAsync(CancellationToken ct)
        {
            closeTaskCompletionSource.TrySetResult();

            await UniTask.WaitUntil(() => State == ControllerState.ViewHidden, PlayerLoopTiming.Update, ct);
        }

        private void OnlineFriendClick(string targetAddress) =>
            OnlineFriendClicked?.Invoke(targetAddress);

        private void JumpToFriendClick(string targetAddress, Vector2Int parcel) =>
            JumpToFriendClicked?.Invoke(targetAddress, parcel);

        public UniTask InitAsync(CancellationToken ct) =>
            requestsSectionController.InitAsync(ct);

        public void Reset()
        {
            requestsSectionController.Reset();
            friendSectionController?.Reset();
            friendSectionControllerConnectivity?.Reset();
            blockedSectionController.Reset();
        }

        private void RegisterCloseHotkey()
        {
            dclInput.UI.Close.performed += CloseFriendsPanel;
        }

        private void UnregisterCloseHotkey()
        {
            dclInput.UI.Close.performed -= CloseFriendsPanel;
        }

        internal void CloseFriendsPanel(InputAction.CallbackContext obj) =>
            closeTaskCompletionSource.TrySetResult();

        protected override void OnViewShow()
        {
            RegisterCloseHotkey();
            FriendsPanelOpened?.Invoke();
        }

        protected override void OnBeforeViewShow()
        {
            base.OnBeforeViewShow();
            friendsPanelCts = friendsPanelCts.SafeRestart();
            closeTaskCompletionSource = new UniTaskCompletionSource();

            ToggleTabs(inputData.TabToShow);
        }

        protected override void OnViewClose()
        {
            base.OnViewClose();

            UnregisterCloseHotkey();
        }

        protected override void OnViewInstantiated()
        {
            base.OnViewInstantiated();

            viewInstance!.FriendsTabButton.onClick.AddListener(() => ToggleTabs(FriendsPanelTab.FRIENDS));
            viewInstance.RequestsTabButton.onClick.AddListener(() => ToggleTabs(FriendsPanelTab.REQUESTS));
            viewInstance.BlockedTabButton.onClick.AddListener(() => ToggleTabs(FriendsPanelTab.BLOCKED));
            viewInstance.CloseButton.onClick.AddListener(() => CloseFriendsPanel(default(InputAction.CallbackContext)));
            viewInstance.BackgroundCloseButton.onClick.AddListener(() => CloseFriendsPanel(default(InputAction.CallbackContext)));

            viewInstance.BlockedTabButton.gameObject.SetActive(includeUserBlocking);

            ToggleTabs(FriendsPanelTab.FRIENDS);
        }

        private void FriendRequestCountChanged(int count)
        {
            sidebarRequestNotificationIndicator.SetNotificationCount(count);
        }

        internal void ToggleTabs(FriendsPanelTab tab)
        {
            viewInstance!.FriendsTabSelected.SetActive(tab == FriendsPanelTab.FRIENDS);
            viewInstance!.FriendsSection.SetActive(tab == FriendsPanelTab.FRIENDS);
            viewInstance.RequestsTabSelected.SetActive(tab == FriendsPanelTab.REQUESTS);
            viewInstance.RequestsSection.SetActive(tab == FriendsPanelTab.REQUESTS);
            viewInstance.BlockedTabSelected.SetActive(tab == FriendsPanelTab.BLOCKED);
            viewInstance.BlockedSection.SetActive(tab == FriendsPanelTab.BLOCKED);
        }

        protected override async UniTask WaitForCloseIntentAsync(CancellationToken ct)
        {
            ViewShowingComplete?.Invoke(this);
            await UniTask.WhenAny(viewInstance!.CloseButton.OnClickAsync(ct), viewInstance!.BackgroundCloseButton.OnClickAsync(ct), closeTaskCompletionSource.Task);
        }
    }
}<|MERGE_RESOLUTION|>--- conflicted
+++ resolved
@@ -1,9 +1,4 @@
 using Cysharp.Threading.Tasks;
-<<<<<<< HEAD
-using DCL.Chat.ChatLifecycleBus;
-using DCL.Chat.EventBus;
-=======
->>>>>>> 833e1faf
 using DCL.Friends.UI.FriendPanel.Sections.Blocked;
 using DCL.Friends.UI.FriendPanel.Sections.Friends;
 using DCL.Friends.UI.FriendPanel.Sections.Requests;
@@ -64,12 +59,8 @@
             IOnlineUsersProvider onlineUsersProvider,
             IRealmNavigator realmNavigator,
             IFriendsConnectivityStatusTracker friendsConnectivityStatusTracker,
-<<<<<<< HEAD
-            ISidebarActionsBus sidebarActionsBus,
             IChatEventBus chatEventBus,
-=======
             ViewDependencies viewDependencies,
->>>>>>> 833e1faf
             bool includeUserBlocking,
             bool isConnectivityStatusEnabled) : base(viewFactory)
         {
