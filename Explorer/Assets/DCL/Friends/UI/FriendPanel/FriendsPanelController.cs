--- conflicted
+++ resolved
@@ -67,7 +67,8 @@
             IChatEventBus chatEventBus,
             ViewDependencies viewDependencies,
             bool includeUserBlocking,
-            bool isConnectivityStatusEnabled, ISharedSpaceManager sharedSpaceManager) : base(viewFactory)
+            bool isConnectivityStatusEnabled,
+            ISharedSpaceManager sharedSpaceManager) : base(viewFactory)
         {
             this.sidebarRequestNotificationIndicator = sidebarRequestNotificationIndicator;
             this.dclInput = dclInput;
@@ -89,11 +90,7 @@
                     includeUserBlocking);
                 friendSectionControllerConnectivity.OnlineFriendClicked += OnlineFriendClick;
                 friendSectionControllerConnectivity.JumpInClicked += JumpToFriendClick;
-<<<<<<< HEAD
                 friendSectionControllerConnectivity.OpenConversationClicked += OnOpenConversationClicked;
-=======
-                friendSectionControllerConnectivity.OpenConversationClicked += CloseFriendsPanel;
->>>>>>> bafa9b4c
             }
             else
                 friendSectionController = new FriendSectionController(instantiatedView.FriendsSection,
@@ -133,7 +130,7 @@
             {
                 friendSectionControllerConnectivity.OnlineFriendClicked -= OnlineFriendClick;
                 friendSectionControllerConnectivity.JumpInClicked -= JumpToFriendClick;
-                friendSectionControllerConnectivity.OpenConversationClicked -= CloseFriendsPanel;
+                friendSectionControllerConnectivity.OpenConversationClicked -= OnOpenConversationClicked;
             }
 
             blockedSectionController.Dispose();
@@ -176,7 +173,6 @@
             dclInput.UI.Close.performed -= CloseFriendsPanel;
         }
 
-<<<<<<< HEAD
         private void OnOpenConversationClicked(Web3Address web3Address)
         {
             OpenChatConversationAsync(web3Address).Forget();
@@ -188,15 +184,8 @@
             chatEventBus.OpenConversationUsingUserId(web3Address);
         }
 
-
         private void CloseFriendsPanel(InputAction.CallbackContext obj) =>
-=======
-        private void CloseFriendsPanel() =>
->>>>>>> bafa9b4c
             closeTaskCompletionSource.TrySetResult();
-
-        private void CloseFriendsPanel(InputAction.CallbackContext obj) =>
-            CloseFriendsPanel();
 
         protected override void OnViewShow()
         {
