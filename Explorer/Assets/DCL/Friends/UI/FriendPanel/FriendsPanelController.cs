using Cysharp.Threading.Tasks;
using DCL.Chat.ControllerShowParams;
using DCL.Chat.EventBus;
using DCL.Friends.UI.FriendPanel.Sections.Blocked;
using DCL.Friends.UI.FriendPanel.Sections.Friends;
using DCL.Friends.UI.FriendPanel.Sections.Requests;
using DCL.Multiplayer.Connectivity;
using DCL.Profiles;
using DCL.UI.Profiles.Helpers;
using DCL.UI.SharedSpaceManager;
using DCL.VoiceChat;
using DCL.Web3;
using ECS.SceneLifeCycle.Realm;
using MVC;
using System;
using System.Threading;
using UnityEngine;
using UnityEngine.InputSystem;
using Utility;

namespace DCL.Friends.UI.FriendPanel
{
    public class FriendsPanelController : ControllerBase<FriendsPanelView, FriendsPanelParameter>, IControllerInSharedSpace<FriendsPanelView, FriendsPanelParameter>
    {
        public enum FriendsPanelTab
        {
            FRIENDS,
            REQUESTS,
            BLOCKED,
        }

        private const int FRIENDS_PAGE_SIZE = 50;
        private const int FRIENDS_REQUEST_PAGE_SIZE = 100;
        private const int FRIENDS_FETCH_ELEMENTS_THRESHOLD = 5;

        private readonly NotificationIndicatorView sidebarRequestNotificationIndicator;
        private readonly BlockedSectionController blockedSectionController;
        private readonly FriendSectionController? friendSectionController;
        private readonly FriendsSectionDoubleCollectionController? friendSectionControllerConnectivity;
        private readonly RequestsSectionController requestsSectionController;
        private readonly DCLInput dclInput;
        private readonly bool includeUserBlocking;
        private readonly IChatEventBus chatEventBus;
        private readonly ISharedSpaceManager sharedSpaceManager;

        private CancellationTokenSource friendsPanelCts = new ();
        private UniTaskCompletionSource closeTaskCompletionSource = new ();

        public override CanvasOrdering.SortingLayer Layer => CanvasOrdering.SortingLayer.Popup;

        public event Action? FriendsPanelOpened;
        public event Action<string>? OnlineFriendClicked;
        public event Action<string, Vector2Int>? JumpToFriendClicked;

        public event IPanelInSharedSpace.ViewShowingCompleteDelegate? ViewShowingComplete;

        public FriendsPanelController(ViewFactoryMethod viewFactory,
            FriendsPanelView instantiatedView,
            NotificationIndicatorView sidebarRequestNotificationIndicator,
            IFriendsService friendsService,
            IFriendsEventBus friendEventBus,
            IMVCManager mvcManager,
            IProfileRepository profileRepository,
            DCLInput dclInput,
            IPassportBridge passportBridge,
            IOnlineUsersProvider onlineUsersProvider,
            IRealmNavigator realmNavigator,
            IFriendsConnectivityStatusTracker friendsConnectivityStatusTracker,
            IChatEventBus chatEventBus,
            ViewDependencies viewDependencies,
            bool includeUserBlocking,
            bool includeCall,
            bool isConnectivityStatusEnabled,
            ISharedSpaceManager sharedSpaceManager,
<<<<<<< HEAD
            IVoiceChatCallStatusService voiceChatCallStatusService) : base(viewFactory)
=======
            ProfileRepositoryWrapper profileDataProvider) : base(viewFactory)
>>>>>>> b2e5a068
        {
            this.sidebarRequestNotificationIndicator = sidebarRequestNotificationIndicator;
            this.dclInput = dclInput;
            this.chatEventBus = chatEventBus;
            this.includeUserBlocking = includeUserBlocking;
            this.sharedSpaceManager = sharedSpaceManager;

            if (isConnectivityStatusEnabled)
            {
                friendSectionControllerConnectivity = new FriendsSectionDoubleCollectionController(instantiatedView.FriendsSection,
                    friendsService,
                    friendEventBus,
                    mvcManager,
                    new FriendListPagedDoubleCollectionRequestManager(friendsService, friendEventBus, profileRepository, friendsConnectivityStatusTracker, instantiatedView.FriendsSection.LoopList, profileDataProvider, FRIENDS_PAGE_SIZE, FRIENDS_FETCH_ELEMENTS_THRESHOLD),
                    passportBridge,
                    onlineUsersProvider,
                    realmNavigator,
                    friendsConnectivityStatusTracker,
<<<<<<< HEAD
                    voiceChatCallStatusService,
                    includeUserBlocking,
                    includeCall);
=======
                    chatEventBus,
                    sharedSpaceManager,
                    viewDependencies);

>>>>>>> b2e5a068
                friendSectionControllerConnectivity.OnlineFriendClicked += OnlineFriendClick;
                friendSectionControllerConnectivity.JumpInClicked += JumpToFriendClick;
                friendSectionControllerConnectivity.OpenConversationClicked += OnOpenConversationClicked;
            }
            else
                friendSectionController = new FriendSectionController(instantiatedView.FriendsSection,
                    new FriendListRequestManager(friendsService, friendEventBus, profileRepository, instantiatedView.FriendsSection.LoopList, profileDataProvider, FRIENDS_PAGE_SIZE, FRIENDS_FETCH_ELEMENTS_THRESHOLD),
                    passportBridge,
                    onlineUsersProvider,
                    realmNavigator,
<<<<<<< HEAD
                    includeUserBlocking,
                    includeCall,
                    voiceChatCallStatusService);
=======
                    viewDependencies,
                    chatEventBus,
                    sharedSpaceManager);

>>>>>>> b2e5a068
            requestsSectionController = new RequestsSectionController(instantiatedView.RequestsSection,
                friendsService,
                friendEventBus,
                mvcManager,
                new RequestsRequestManager(friendsService, friendEventBus, profileDataProvider, FRIENDS_REQUEST_PAGE_SIZE, instantiatedView.RequestsSection.LoopList),
                passportBridge,
                includeUserBlocking);

            blockedSectionController = new BlockedSectionController(instantiatedView.BlockedSection,
                mvcManager,
                new BlockedPanelList(friendsService, friendEventBus, profileDataProvider, instantiatedView.BlockedSection.LoopList, FRIENDS_PAGE_SIZE, FRIENDS_FETCH_ELEMENTS_THRESHOLD),
                passportBridge);

            requestsSectionController.ReceivedRequestsCountChanged += FriendRequestCountChanged;
        }

        public override void Dispose()
        {
            base.Dispose();

            viewInstance?.FriendsTabButton.onClick.RemoveAllListeners();
            viewInstance?.RequestsTabButton.onClick.RemoveAllListeners();
            viewInstance?.BlockedTabButton.onClick.RemoveAllListeners();
            viewInstance?.CloseButton.onClick.RemoveAllListeners();
            requestsSectionController.ReceivedRequestsCountChanged -= FriendRequestCountChanged;
            friendsPanelCts.SafeCancelAndDispose();

            if (friendSectionControllerConnectivity != null)
            {
                friendSectionControllerConnectivity.OnlineFriendClicked -= OnlineFriendClick;
                friendSectionControllerConnectivity.JumpInClicked -= JumpToFriendClick;
                friendSectionControllerConnectivity.OpenConversationClicked -= OnOpenConversationClicked;
            }

            blockedSectionController.Dispose();
            friendSectionController?.Dispose();
            friendSectionControllerConnectivity?.Dispose();
            requestsSectionController.Dispose();
            UnregisterCloseHotkey();
        }

        public async UniTask OnHiddenInSharedSpaceAsync(CancellationToken ct)
        {
            closeTaskCompletionSource.TrySetResult();
            await UniTask.WaitUntil(() => State == ControllerState.ViewHidden, PlayerLoopTiming.Update, ct);
        }

        private void OnlineFriendClick(string targetAddress) =>
            OnlineFriendClicked?.Invoke(targetAddress);

        private void JumpToFriendClick(string targetAddress, Vector2Int parcel)
        {
            closeTaskCompletionSource.TrySetResult();
            JumpToFriendClicked?.Invoke(targetAddress, parcel);
        }

        public UniTask InitAsync(CancellationToken ct) =>
            requestsSectionController.InitAsync(ct);

        public void Reset()
        {
            requestsSectionController.Reset();
            friendSectionController?.Reset();
            friendSectionControllerConnectivity?.Reset();
            blockedSectionController.Reset();
        }

        private void RegisterCloseHotkey()
        {
            dclInput.UI.Close.performed += CloseFriendsPanel;
        }

        private void UnregisterCloseHotkey()
        {
            dclInput.UI.Close.performed -= CloseFriendsPanel;
        }

        private void OnOpenConversationClicked(Web3Address web3Address)
        {
            OpenChatConversationAsync(web3Address).Forget();
        }

        private async UniTaskVoid OpenChatConversationAsync(Web3Address web3Address)
        {
            await sharedSpaceManager.ShowAsync(PanelsSharingSpace.Chat, new ChatControllerShowParams(true, true));
            chatEventBus.OpenConversationUsingUserId(web3Address);
        }

        private void CloseFriendsPanel(InputAction.CallbackContext obj) =>
            closeTaskCompletionSource.TrySetResult();

        protected override void OnViewShow()
        {
            RegisterCloseHotkey();
            FriendsPanelOpened?.Invoke();
        }

        protected override void OnBeforeViewShow()
        {
            base.OnBeforeViewShow();
            friendsPanelCts = friendsPanelCts.SafeRestart();
            closeTaskCompletionSource = new UniTaskCompletionSource();

            ToggleTabs(inputData.TabToShow);
        }

        protected override void OnViewClose()
        {
            base.OnViewClose();

            UnregisterCloseHotkey();
        }

        protected override void OnViewInstantiated()
        {
            base.OnViewInstantiated();

            viewInstance!.FriendsTabButton.onClick.AddListener(() => ToggleTabs(FriendsPanelTab.FRIENDS));
            viewInstance.RequestsTabButton.onClick.AddListener(() => ToggleTabs(FriendsPanelTab.REQUESTS));
            viewInstance.BlockedTabButton.onClick.AddListener(() => ToggleTabs(FriendsPanelTab.BLOCKED));
            viewInstance.CloseButton.onClick.AddListener(() => CloseFriendsPanel(default(InputAction.CallbackContext)));
            viewInstance.BackgroundCloseButton.onClick.AddListener(() => CloseFriendsPanel(default(InputAction.CallbackContext)));

            viewInstance.BlockedTabButton.gameObject.SetActive(includeUserBlocking);

            ToggleTabs(FriendsPanelTab.FRIENDS);
        }

        private void FriendRequestCountChanged(int count)
        {
            sidebarRequestNotificationIndicator.SetNotificationCount(count);
        }

        internal void ToggleTabs(FriendsPanelTab tab)
        {
            viewInstance!.FriendsTabSelected.SetActive(tab == FriendsPanelTab.FRIENDS);
            viewInstance!.FriendsSection.SetActive(tab == FriendsPanelTab.FRIENDS);
            viewInstance.RequestsTabSelected.SetActive(tab == FriendsPanelTab.REQUESTS);
            viewInstance.RequestsSection.SetActive(tab == FriendsPanelTab.REQUESTS);
            viewInstance.BlockedTabSelected.SetActive(tab == FriendsPanelTab.BLOCKED);
            viewInstance.BlockedSection.SetActive(tab == FriendsPanelTab.BLOCKED);
        }

        protected override async UniTask WaitForCloseIntentAsync(CancellationToken ct)
        {
            ViewShowingComplete?.Invoke(this);
            await UniTask.WhenAny(viewInstance!.CloseButton.OnClickAsync(ct), viewInstance!.BackgroundCloseButton.OnClickAsync(ct), closeTaskCompletionSource.Task);
        }
    }
}<|MERGE_RESOLUTION|>--- conflicted
+++ resolved
@@ -72,11 +72,8 @@
             bool includeCall,
             bool isConnectivityStatusEnabled,
             ISharedSpaceManager sharedSpaceManager,
-<<<<<<< HEAD
+            ProfileRepositoryWrapper profileDataProvider,
             IVoiceChatCallStatusService voiceChatCallStatusService) : base(viewFactory)
-=======
-            ProfileRepositoryWrapper profileDataProvider) : base(viewFactory)
->>>>>>> b2e5a068
         {
             this.sidebarRequestNotificationIndicator = sidebarRequestNotificationIndicator;
             this.dclInput = dclInput;
@@ -95,16 +92,12 @@
                     onlineUsersProvider,
                     realmNavigator,
                     friendsConnectivityStatusTracker,
-<<<<<<< HEAD
-                    voiceChatCallStatusService,
-                    includeUserBlocking,
-                    includeCall);
-=======
                     chatEventBus,
                     sharedSpaceManager,
-                    viewDependencies);
-
->>>>>>> b2e5a068
+                    viewDependencies,
+                    includeCall,
+                    voiceChatCallStatusService);
+
                 friendSectionControllerConnectivity.OnlineFriendClicked += OnlineFriendClick;
                 friendSectionControllerConnectivity.JumpInClicked += JumpToFriendClick;
                 friendSectionControllerConnectivity.OpenConversationClicked += OnOpenConversationClicked;
@@ -115,16 +108,12 @@
                     passportBridge,
                     onlineUsersProvider,
                     realmNavigator,
-<<<<<<< HEAD
-                    includeUserBlocking,
+                    viewDependencies,
+                    chatEventBus,
+                    sharedSpaceManager,
                     includeCall,
                     voiceChatCallStatusService);
-=======
-                    viewDependencies,
-                    chatEventBus,
-                    sharedSpaceManager);
-
->>>>>>> b2e5a068
+
             requestsSectionController = new RequestsSectionController(instantiatedView.RequestsSection,
                 friendsService,
                 friendEventBus,
