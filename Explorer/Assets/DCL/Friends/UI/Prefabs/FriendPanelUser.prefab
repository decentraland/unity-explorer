%YAML 1.1
%TAG !u! tag:unity3d.com,2011:
--- !u!1 &705762785229213414
GameObject:
  m_ObjectHideFlags: 0
  m_CorrespondingSourceObject: {fileID: 0}
  m_PrefabInstance: {fileID: 0}
  m_PrefabAsset: {fileID: 0}
  serializedVersion: 6
  m_Component:
  - component: {fileID: 5181799103937588522}
  m_Layer: 5
  m_Name: UserInfo
  m_TagString: Untagged
  m_Icon: {fileID: 0}
  m_NavMeshLayer: 0
  m_StaticEditorFlags: 0
  m_IsActive: 1
--- !u!224 &5181799103937588522
RectTransform:
  m_ObjectHideFlags: 0
  m_CorrespondingSourceObject: {fileID: 0}
  m_PrefabInstance: {fileID: 0}
  m_PrefabAsset: {fileID: 0}
  m_GameObject: {fileID: 705762785229213414}
  m_LocalRotation: {x: 0, y: 0, z: 0, w: 1}
  m_LocalPosition: {x: 0, y: 0, z: 0}
  m_LocalScale: {x: 1, y: 1, z: 1}
  m_ConstrainProportionsScale: 0
  m_Children:
  - {fileID: 6396381512904681235}
  - {fileID: 7487196494139850953}
  m_Father: {fileID: 713193711783360510}
  m_LocalEulerAnglesHint: {x: 0, y: 0, z: 0}
  m_AnchorMin: {x: 0, y: 0.5}
  m_AnchorMax: {x: 0, y: 0.5}
  m_AnchoredPosition: {x: 10, y: 0}
  m_SizeDelta: {x: 264, y: 46}
  m_Pivot: {x: 0, y: 0.5}
--- !u!1 &6123410305087505749
GameObject:
  m_ObjectHideFlags: 0
  m_CorrespondingSourceObject: {fileID: 0}
  m_PrefabInstance: {fileID: 0}
  m_PrefabAsset: {fileID: 0}
  serializedVersion: 6
  m_Component:
  - component: {fileID: 7487196494139850953}
  - component: {fileID: 3487554219194990549}
  m_Layer: 5
  m_Name: NameAndTextContainer
  m_TagString: Untagged
  m_Icon: {fileID: 0}
  m_NavMeshLayer: 0
  m_StaticEditorFlags: 0
  m_IsActive: 1
--- !u!224 &7487196494139850953
RectTransform:
  m_ObjectHideFlags: 0
  m_CorrespondingSourceObject: {fileID: 0}
  m_PrefabInstance: {fileID: 0}
  m_PrefabAsset: {fileID: 0}
  m_GameObject: {fileID: 6123410305087505749}
  m_LocalRotation: {x: 0, y: 0, z: 0, w: 1}
  m_LocalPosition: {x: 0, y: 0, z: 0}
  m_LocalScale: {x: 1, y: 1, z: 1}
  m_ConstrainProportionsScale: 0
  m_Children:
  - {fileID: 8326481810206252948}
  - {fileID: 2991372348764053754}
  m_Father: {fileID: 5181799103937588522}
  m_LocalEulerAnglesHint: {x: 0, y: 0, z: 0}
  m_AnchorMin: {x: 0.5, y: 0.5}
  m_AnchorMax: {x: 0.5, y: 0.5}
  m_AnchoredPosition: {x: 25.5, y: 0}
  m_SizeDelta: {x: 213, y: 35}
  m_Pivot: {x: 0.5, y: 0.5}
--- !u!114 &3487554219194990549
MonoBehaviour:
  m_ObjectHideFlags: 0
  m_CorrespondingSourceObject: {fileID: 0}
  m_PrefabInstance: {fileID: 0}
  m_PrefabAsset: {fileID: 0}
  m_GameObject: {fileID: 6123410305087505749}
  m_Enabled: 1
  m_EditorHideFlags: 0
  m_Script: {fileID: 11500000, guid: 59f8146938fff824cb5fd77236b75775, type: 3}
  m_Name: 
  m_EditorClassIdentifier: 
  m_Padding:
    m_Left: 0
    m_Right: 0
    m_Top: 0
    m_Bottom: 0
  m_ChildAlignment: 3
  m_Spacing: 0
  m_ChildForceExpandWidth: 0
  m_ChildForceExpandHeight: 0
  m_ChildControlWidth: 0
  m_ChildControlHeight: 0
  m_ChildScaleWidth: 0
  m_ChildScaleHeight: 0
  m_ReverseArrangement: 0
--- !u!1 &6422732380923386402
GameObject:
  m_ObjectHideFlags: 0
  m_CorrespondingSourceObject: {fileID: 0}
  m_PrefabInstance: {fileID: 0}
  m_PrefabAsset: {fileID: 0}
  serializedVersion: 6
  m_Component:
  - component: {fileID: 2991372348764053754}
  m_Layer: 5
  m_Name: TextContainer
  m_TagString: Untagged
  m_Icon: {fileID: 0}
  m_NavMeshLayer: 0
  m_StaticEditorFlags: 0
  m_IsActive: 0
--- !u!224 &2991372348764053754
RectTransform:
  m_ObjectHideFlags: 0
  m_CorrespondingSourceObject: {fileID: 0}
  m_PrefabInstance: {fileID: 0}
  m_PrefabAsset: {fileID: 0}
  m_GameObject: {fileID: 6422732380923386402}
  m_LocalRotation: {x: 0, y: 0, z: 0, w: 1}
  m_LocalPosition: {x: 0, y: 0, z: 0}
  m_LocalScale: {x: 1, y: 1, z: 1}
  m_ConstrainProportionsScale: 0
  m_Children: []
  m_Father: {fileID: 7487196494139850953}
  m_LocalEulerAnglesHint: {x: 0, y: 0, z: 0}
  m_AnchorMin: {x: 0, y: 1}
  m_AnchorMax: {x: 0, y: 1}
  m_AnchoredPosition: {x: 75.87695, y: -26}
  m_SizeDelta: {x: 151.754, y: 18}
  m_Pivot: {x: 0.5, y: 0.5}
--- !u!1 &9177864993776066132
GameObject:
  m_ObjectHideFlags: 0
  m_CorrespondingSourceObject: {fileID: 0}
  m_PrefabInstance: {fileID: 0}
  m_PrefabAsset: {fileID: 0}
  serializedVersion: 6
  m_Component:
  - component: {fileID: 713193711783360510}
  - component: {fileID: 2995132675156982900}
  - component: {fileID: 7091116879237502089}
  - component: {fileID: 6176497728483893500}
  - component: {fileID: 4997927028145684587}
  m_Layer: 5
  m_Name: FriendPanelUser
  m_TagString: Untagged
  m_Icon: {fileID: 0}
  m_NavMeshLayer: 0
  m_StaticEditorFlags: 0
  m_IsActive: 1
--- !u!224 &713193711783360510
RectTransform:
  m_ObjectHideFlags: 0
  m_CorrespondingSourceObject: {fileID: 0}
  m_PrefabInstance: {fileID: 0}
  m_PrefabAsset: {fileID: 0}
  m_GameObject: {fileID: 9177864993776066132}
  m_LocalRotation: {x: 0, y: 0, z: 0, w: 1}
  m_LocalPosition: {x: 0, y: 0, z: 0}
  m_LocalScale: {x: 1, y: 1, z: 1}
  m_ConstrainProportionsScale: 0
  m_Children:
  - {fileID: 5181799103937588522}
  m_Father: {fileID: 0}
  m_LocalEulerAnglesHint: {x: 0, y: 0, z: 0}
  m_AnchorMin: {x: 0.5, y: 0.5}
  m_AnchorMax: {x: 0.5, y: 0.5}
  m_AnchoredPosition: {x: 0, y: 0}
  m_SizeDelta: {x: 382, y: 50}
  m_Pivot: {x: 0.5, y: 0.5}
--- !u!222 &2995132675156982900
CanvasRenderer:
  m_ObjectHideFlags: 0
  m_CorrespondingSourceObject: {fileID: 0}
  m_PrefabInstance: {fileID: 0}
  m_PrefabAsset: {fileID: 0}
  m_GameObject: {fileID: 9177864993776066132}
  m_CullTransparentMesh: 1
--- !u!114 &7091116879237502089
MonoBehaviour:
  m_ObjectHideFlags: 0
  m_CorrespondingSourceObject: {fileID: 0}
  m_PrefabInstance: {fileID: 0}
  m_PrefabAsset: {fileID: 0}
  m_GameObject: {fileID: 9177864993776066132}
  m_Enabled: 1
  m_EditorHideFlags: 0
  m_Script: {fileID: 11500000, guid: fe87c0e1cc204ed48ad3b37840f39efc, type: 3}
  m_Name: 
  m_EditorClassIdentifier: 
  m_Material: {fileID: 0}
  m_Color: {r: 1, g: 1, b: 1, a: 1}
  m_RaycastTarget: 1
  m_RaycastPadding: {x: 0, y: 0, z: 0, w: 0}
  m_Maskable: 1
  m_OnCullStateChanged:
    m_PersistentCalls:
      m_Calls: []
  m_Sprite: {fileID: 21300000, guid: 12dd1efc4e826764f9b02be515a9a033, type: 3}
  m_Type: 1
  m_PreserveAspect: 0
  m_FillCenter: 1
  m_FillMethod: 4
  m_FillAmount: 1
  m_FillClockwise: 1
  m_FillOrigin: 0
  m_UseSpriteMesh: 0
  m_PixelsPerUnitMultiplier: 2
--- !u!114 &6176497728483893500
MonoBehaviour:
  m_ObjectHideFlags: 0
  m_CorrespondingSourceObject: {fileID: 0}
  m_PrefabInstance: {fileID: 0}
  m_PrefabAsset: {fileID: 0}
  m_GameObject: {fileID: 9177864993776066132}
  m_Enabled: 1
  m_EditorHideFlags: 0
  m_Script: {fileID: 11500000, guid: 4e29b1a8efbd4b44bb3f3716e73f07ff, type: 3}
  m_Name: 
  m_EditorClassIdentifier: 
  m_Navigation:
    m_Mode: 3
    m_WrapAround: 0
    m_SelectOnUp: {fileID: 0}
    m_SelectOnDown: {fileID: 0}
    m_SelectOnLeft: {fileID: 0}
    m_SelectOnRight: {fileID: 0}
  m_Transition: 1
  m_Colors:
    m_NormalColor: {r: 1, g: 1, b: 1, a: 0}
    m_HighlightedColor: {r: 1, g: 1, b: 1, a: 0.5019608}
    m_PressedColor: {r: 1, g: 1, b: 1, a: 0.03137255}
    m_SelectedColor: {r: 1, g: 1, b: 1, a: 0}
    m_DisabledColor: {r: 1, g: 1, b: 1, a: 0}
    m_ColorMultiplier: 1
    m_FadeDuration: 0.1
  m_SpriteState:
    m_HighlightedSprite: {fileID: 0}
    m_PressedSprite: {fileID: 0}
    m_SelectedSprite: {fileID: 0}
    m_DisabledSprite: {fileID: 0}
  m_AnimationTriggers:
    m_NormalTrigger: Normal
    m_HighlightedTrigger: Highlighted
    m_PressedTrigger: Pressed
    m_SelectedTrigger: Selected
    m_DisabledTrigger: Disabled
  m_Interactable: 1
  m_TargetGraphic: {fileID: 7091116879237502089}
  m_OnClick:
    m_PersistentCalls:
      m_Calls: []
--- !u!114 &4997927028145684587
MonoBehaviour:
  m_ObjectHideFlags: 0
  m_CorrespondingSourceObject: {fileID: 0}
  m_PrefabInstance: {fileID: 0}
  m_PrefabAsset: {fileID: 0}
  m_GameObject: {fileID: 9177864993776066132}
  m_Enabled: 1
  m_EditorHideFlags: 0
  m_Script: {fileID: 11500000, guid: 1cdc6c1a43024e58bcd05d3e69a19db4, type: 3}
  m_Name: 
  m_EditorClassIdentifier: 
  <Button>k__BackingField: {fileID: 6176497728483893500}
  <ButtonPressedAudio>k__BackingField: {fileID: 11400000, guid: cbbd6a003fc75e24da47c13feacd92c7, type: 2}
  <ButtonHoverAudio>k__BackingField: {fileID: 11400000, guid: 59da234351971c0498a566fb811b0c36, type: 2}
  <images>k__BackingField: []
  <text>k__BackingField: {fileID: 0}
  interactableColor: {r: 1, g: 1, b: 1, a: 1}
  hoverColor: {r: 0.54, g: 0.54, b: 0.54, a: 1}
--- !u!1001 &6618351189148880428
PrefabInstance:
  m_ObjectHideFlags: 0
  serializedVersion: 2
  m_Modification:
    serializedVersion: 3
    m_TransformParent: {fileID: 5181799103937588522}
    m_Modifications:
    - target: {fileID: 224503025678412095, guid: d64840fd5d5fce94fbdc7bddcba01226, type: 3}
      propertyPath: m_Pivot.x
      value: 0
      objectReference: {fileID: 0}
    - target: {fileID: 224503025678412095, guid: d64840fd5d5fce94fbdc7bddcba01226, type: 3}
      propertyPath: m_Pivot.y
      value: 0.5
      objectReference: {fileID: 0}
    - target: {fileID: 224503025678412095, guid: d64840fd5d5fce94fbdc7bddcba01226, type: 3}
      propertyPath: m_AnchorMax.x
      value: 0
      objectReference: {fileID: 0}
    - target: {fileID: 224503025678412095, guid: d64840fd5d5fce94fbdc7bddcba01226, type: 3}
      propertyPath: m_AnchorMax.y
      value: 0.5
      objectReference: {fileID: 0}
    - target: {fileID: 224503025678412095, guid: d64840fd5d5fce94fbdc7bddcba01226, type: 3}
      propertyPath: m_AnchorMin.x
      value: 0
      objectReference: {fileID: 0}
    - target: {fileID: 224503025678412095, guid: d64840fd5d5fce94fbdc7bddcba01226, type: 3}
      propertyPath: m_AnchorMin.y
      value: 0.5
      objectReference: {fileID: 0}
    - target: {fileID: 224503025678412095, guid: d64840fd5d5fce94fbdc7bddcba01226, type: 3}
      propertyPath: m_SizeDelta.x
      value: 40
      objectReference: {fileID: 0}
    - target: {fileID: 224503025678412095, guid: d64840fd5d5fce94fbdc7bddcba01226, type: 3}
      propertyPath: m_SizeDelta.y
      value: 40
      objectReference: {fileID: 0}
    - target: {fileID: 224503025678412095, guid: d64840fd5d5fce94fbdc7bddcba01226, type: 3}
      propertyPath: m_LocalPosition.x
      value: 0
      objectReference: {fileID: 0}
    - target: {fileID: 224503025678412095, guid: d64840fd5d5fce94fbdc7bddcba01226, type: 3}
      propertyPath: m_LocalPosition.y
      value: 0
      objectReference: {fileID: 0}
    - target: {fileID: 224503025678412095, guid: d64840fd5d5fce94fbdc7bddcba01226, type: 3}
      propertyPath: m_LocalPosition.z
      value: 0
      objectReference: {fileID: 0}
    - target: {fileID: 224503025678412095, guid: d64840fd5d5fce94fbdc7bddcba01226, type: 3}
      propertyPath: m_LocalRotation.w
      value: 1
      objectReference: {fileID: 0}
    - target: {fileID: 224503025678412095, guid: d64840fd5d5fce94fbdc7bddcba01226, type: 3}
      propertyPath: m_LocalRotation.x
      value: 0
      objectReference: {fileID: 0}
    - target: {fileID: 224503025678412095, guid: d64840fd5d5fce94fbdc7bddcba01226, type: 3}
      propertyPath: m_LocalRotation.y
      value: 0
      objectReference: {fileID: 0}
    - target: {fileID: 224503025678412095, guid: d64840fd5d5fce94fbdc7bddcba01226, type: 3}
      propertyPath: m_LocalRotation.z
      value: 0
      objectReference: {fileID: 0}
    - target: {fileID: 224503025678412095, guid: d64840fd5d5fce94fbdc7bddcba01226, type: 3}
      propertyPath: m_AnchoredPosition.x
      value: 0
      objectReference: {fileID: 0}
    - target: {fileID: 224503025678412095, guid: d64840fd5d5fce94fbdc7bddcba01226, type: 3}
      propertyPath: m_AnchoredPosition.y
      value: 0
      objectReference: {fileID: 0}
    - target: {fileID: 224503025678412095, guid: d64840fd5d5fce94fbdc7bddcba01226, type: 3}
      propertyPath: m_LocalEulerAnglesHint.x
      value: 0
      objectReference: {fileID: 0}
    - target: {fileID: 224503025678412095, guid: d64840fd5d5fce94fbdc7bddcba01226, type: 3}
      propertyPath: m_LocalEulerAnglesHint.y
      value: 0
      objectReference: {fileID: 0}
    - target: {fileID: 224503025678412095, guid: d64840fd5d5fce94fbdc7bddcba01226, type: 3}
      propertyPath: m_LocalEulerAnglesHint.z
      value: 0
      objectReference: {fileID: 0}
    - target: {fileID: 1447895524821148947, guid: d64840fd5d5fce94fbdc7bddcba01226, type: 3}
      propertyPath: m_AnchorMax.x
      value: 0
      objectReference: {fileID: 0}
    - target: {fileID: 1447895524821148947, guid: d64840fd5d5fce94fbdc7bddcba01226, type: 3}
      propertyPath: m_AnchorMax.y
      value: 0
      objectReference: {fileID: 0}
<<<<<<< HEAD
=======
    - target: {fileID: 1550108083613389261, guid: d64840fd5d5fce94fbdc7bddcba01226, type: 3}
      propertyPath: m_RaycastTarget
      value: 1
      objectReference: {fileID: 0}
    - target: {fileID: 6257318993778719913, guid: d64840fd5d5fce94fbdc7bddcba01226, type: 3}
      propertyPath: m_RaycastTarget
      value: 1
      objectReference: {fileID: 0}
>>>>>>> 3758358c
    - target: {fileID: 7319283368522151503, guid: d64840fd5d5fce94fbdc7bddcba01226, type: 3}
      propertyPath: m_Name
      value: ProfilePictureView
      objectReference: {fileID: 0}
    - target: {fileID: 7581145104870650479, guid: d64840fd5d5fce94fbdc7bddcba01226, type: 3}
      propertyPath: m_RaycastTarget
      value: 1
      objectReference: {fileID: 0}
    m_RemovedComponents: []
    m_RemovedGameObjects: []
    m_AddedGameObjects: []
    m_AddedComponents: []
  m_SourcePrefab: {fileID: 100100000, guid: d64840fd5d5fce94fbdc7bddcba01226, type: 3}
--- !u!224 &6396381512904681235 stripped
RectTransform:
  m_CorrespondingSourceObject: {fileID: 224503025678412095, guid: d64840fd5d5fce94fbdc7bddcba01226, type: 3}
  m_PrefabInstance: {fileID: 6618351189148880428}
  m_PrefabAsset: {fileID: 0}
--- !u!1001 &7489581018203852575
PrefabInstance:
  m_ObjectHideFlags: 0
  serializedVersion: 2
  m_Modification:
    serializedVersion: 3
    m_TransformParent: {fileID: 7487196494139850953}
    m_Modifications:
    - target: {fileID: 546884279902908652, guid: 60dcfe675ccd74d97a86d2b1042de245, type: 3}
      propertyPath: m_fontSize
      value: 14
      objectReference: {fileID: 0}
    - target: {fileID: 546884279902908652, guid: 60dcfe675ccd74d97a86d2b1042de245, type: 3}
      propertyPath: m_fontColor.a
      value: 0.29803923
      objectReference: {fileID: 0}
    - target: {fileID: 546884279902908652, guid: 60dcfe675ccd74d97a86d2b1042de245, type: 3}
      propertyPath: m_fontColor.b
      value: 1
      objectReference: {fileID: 0}
    - target: {fileID: 546884279902908652, guid: 60dcfe675ccd74d97a86d2b1042de245, type: 3}
      propertyPath: m_fontColor.g
      value: 1
      objectReference: {fileID: 0}
    - target: {fileID: 546884279902908652, guid: 60dcfe675ccd74d97a86d2b1042de245, type: 3}
      propertyPath: m_fontColor.r
      value: 1
      objectReference: {fileID: 0}
    - target: {fileID: 546884279902908652, guid: 60dcfe675ccd74d97a86d2b1042de245, type: 3}
      propertyPath: m_fontSizeBase
      value: 14
      objectReference: {fileID: 0}
    - target: {fileID: 546884279902908652, guid: 60dcfe675ccd74d97a86d2b1042de245, type: 3}
      propertyPath: m_fontColor32.rgba
      value: 1291845631
      objectReference: {fileID: 0}
    - target: {fileID: 1476562022443569291, guid: 60dcfe675ccd74d97a86d2b1042de245, type: 3}
      propertyPath: m_Pivot.x
      value: 0.5
      objectReference: {fileID: 0}
    - target: {fileID: 1476562022443569291, guid: 60dcfe675ccd74d97a86d2b1042de245, type: 3}
      propertyPath: m_Pivot.y
      value: 0.5
      objectReference: {fileID: 0}
    - target: {fileID: 1476562022443569291, guid: 60dcfe675ccd74d97a86d2b1042de245, type: 3}
      propertyPath: m_AnchorMax.x
      value: 0
      objectReference: {fileID: 0}
    - target: {fileID: 1476562022443569291, guid: 60dcfe675ccd74d97a86d2b1042de245, type: 3}
      propertyPath: m_AnchorMax.y
      value: 0
      objectReference: {fileID: 0}
    - target: {fileID: 1476562022443569291, guid: 60dcfe675ccd74d97a86d2b1042de245, type: 3}
      propertyPath: m_AnchorMin.x
      value: 0
      objectReference: {fileID: 0}
    - target: {fileID: 1476562022443569291, guid: 60dcfe675ccd74d97a86d2b1042de245, type: 3}
      propertyPath: m_AnchorMin.y
      value: 0
      objectReference: {fileID: 0}
    - target: {fileID: 1476562022443569291, guid: 60dcfe675ccd74d97a86d2b1042de245, type: 3}
      propertyPath: m_SizeDelta.x
      value: 214
      objectReference: {fileID: 0}
    - target: {fileID: 1476562022443569291, guid: 60dcfe675ccd74d97a86d2b1042de245, type: 3}
      propertyPath: m_SizeDelta.y
      value: 17
      objectReference: {fileID: 0}
    - target: {fileID: 1476562022443569291, guid: 60dcfe675ccd74d97a86d2b1042de245, type: 3}
      propertyPath: m_LocalPosition.x
      value: 0
      objectReference: {fileID: 0}
    - target: {fileID: 1476562022443569291, guid: 60dcfe675ccd74d97a86d2b1042de245, type: 3}
      propertyPath: m_LocalPosition.y
      value: 0
      objectReference: {fileID: 0}
    - target: {fileID: 1476562022443569291, guid: 60dcfe675ccd74d97a86d2b1042de245, type: 3}
      propertyPath: m_LocalPosition.z
      value: 0
      objectReference: {fileID: 0}
    - target: {fileID: 1476562022443569291, guid: 60dcfe675ccd74d97a86d2b1042de245, type: 3}
      propertyPath: m_LocalRotation.w
      value: 1
      objectReference: {fileID: 0}
    - target: {fileID: 1476562022443569291, guid: 60dcfe675ccd74d97a86d2b1042de245, type: 3}
      propertyPath: m_LocalRotation.x
      value: -0
      objectReference: {fileID: 0}
    - target: {fileID: 1476562022443569291, guid: 60dcfe675ccd74d97a86d2b1042de245, type: 3}
      propertyPath: m_LocalRotation.y
      value: -0
      objectReference: {fileID: 0}
    - target: {fileID: 1476562022443569291, guid: 60dcfe675ccd74d97a86d2b1042de245, type: 3}
      propertyPath: m_LocalRotation.z
      value: -0
      objectReference: {fileID: 0}
    - target: {fileID: 1476562022443569291, guid: 60dcfe675ccd74d97a86d2b1042de245, type: 3}
      propertyPath: m_AnchoredPosition.x
      value: 0
      objectReference: {fileID: 0}
    - target: {fileID: 1476562022443569291, guid: 60dcfe675ccd74d97a86d2b1042de245, type: 3}
      propertyPath: m_AnchoredPosition.y
      value: 0
      objectReference: {fileID: 0}
    - target: {fileID: 1476562022443569291, guid: 60dcfe675ccd74d97a86d2b1042de245, type: 3}
      propertyPath: m_LocalEulerAnglesHint.x
      value: 0
      objectReference: {fileID: 0}
    - target: {fileID: 1476562022443569291, guid: 60dcfe675ccd74d97a86d2b1042de245, type: 3}
      propertyPath: m_LocalEulerAnglesHint.y
      value: 0
      objectReference: {fileID: 0}
    - target: {fileID: 1476562022443569291, guid: 60dcfe675ccd74d97a86d2b1042de245, type: 3}
      propertyPath: m_LocalEulerAnglesHint.z
      value: 0
      objectReference: {fileID: 0}
    - target: {fileID: 1745022543416582640, guid: 60dcfe675ccd74d97a86d2b1042de245, type: 3}
      propertyPath: m_AnchorMax.y
      value: 0
      objectReference: {fileID: 0}
    - target: {fileID: 1745022543416582640, guid: 60dcfe675ccd74d97a86d2b1042de245, type: 3}
      propertyPath: m_AnchorMin.y
      value: 0
      objectReference: {fileID: 0}
    - target: {fileID: 1745022543416582640, guid: 60dcfe675ccd74d97a86d2b1042de245, type: 3}
      propertyPath: m_SizeDelta.x
      value: 0
      objectReference: {fileID: 0}
    - target: {fileID: 1745022543416582640, guid: 60dcfe675ccd74d97a86d2b1042de245, type: 3}
      propertyPath: m_AnchoredPosition.x
      value: 0
      objectReference: {fileID: 0}
    - target: {fileID: 1745022543416582640, guid: 60dcfe675ccd74d97a86d2b1042de245, type: 3}
      propertyPath: m_AnchoredPosition.y
      value: 0
      objectReference: {fileID: 0}
    - target: {fileID: 2591806452545461954, guid: 60dcfe675ccd74d97a86d2b1042de245, type: 3}
      propertyPath: m_AnchorMax.y
      value: 0
      objectReference: {fileID: 0}
    - target: {fileID: 2591806452545461954, guid: 60dcfe675ccd74d97a86d2b1042de245, type: 3}
      propertyPath: m_AnchorMin.y
      value: 0
      objectReference: {fileID: 0}
    - target: {fileID: 2591806452545461954, guid: 60dcfe675ccd74d97a86d2b1042de245, type: 3}
      propertyPath: m_SizeDelta.x
      value: 0
      objectReference: {fileID: 0}
    - target: {fileID: 2591806452545461954, guid: 60dcfe675ccd74d97a86d2b1042de245, type: 3}
      propertyPath: m_AnchoredPosition.x
      value: 0
      objectReference: {fileID: 0}
    - target: {fileID: 2591806452545461954, guid: 60dcfe675ccd74d97a86d2b1042de245, type: 3}
      propertyPath: m_AnchoredPosition.y
      value: 0
      objectReference: {fileID: 0}
    - target: {fileID: 3326063118268853153, guid: 60dcfe675ccd74d97a86d2b1042de245, type: 3}
      propertyPath: m_AnchorMax.y
      value: 0
      objectReference: {fileID: 0}
    - target: {fileID: 3326063118268853153, guid: 60dcfe675ccd74d97a86d2b1042de245, type: 3}
      propertyPath: m_AnchorMin.y
      value: 0
      objectReference: {fileID: 0}
    - target: {fileID: 3326063118268853153, guid: 60dcfe675ccd74d97a86d2b1042de245, type: 3}
      propertyPath: m_SizeDelta.x
      value: 0
      objectReference: {fileID: 0}
    - target: {fileID: 3326063118268853153, guid: 60dcfe675ccd74d97a86d2b1042de245, type: 3}
      propertyPath: m_SizeDelta.y
      value: 17.1
      objectReference: {fileID: 0}
    - target: {fileID: 3326063118268853153, guid: 60dcfe675ccd74d97a86d2b1042de245, type: 3}
      propertyPath: m_AnchoredPosition.x
      value: 0
      objectReference: {fileID: 0}
    - target: {fileID: 3326063118268853153, guid: 60dcfe675ccd74d97a86d2b1042de245, type: 3}
      propertyPath: m_AnchoredPosition.y
      value: 0
      objectReference: {fileID: 0}
    - target: {fileID: 4874539247542718659, guid: 60dcfe675ccd74d97a86d2b1042de245, type: 3}
      propertyPath: m_fontSize
      value: 14
      objectReference: {fileID: 0}
    - target: {fileID: 4874539247542718659, guid: 60dcfe675ccd74d97a86d2b1042de245, type: 3}
      propertyPath: m_margin.z
      value: 0.012817323
      objectReference: {fileID: 0}
    - target: {fileID: 4874539247542718659, guid: 60dcfe675ccd74d97a86d2b1042de245, type: 3}
      propertyPath: m_fontColor.b
      value: 1
      objectReference: {fileID: 0}
    - target: {fileID: 4874539247542718659, guid: 60dcfe675ccd74d97a86d2b1042de245, type: 3}
      propertyPath: m_fontColor.g
      value: 1
      objectReference: {fileID: 0}
    - target: {fileID: 4874539247542718659, guid: 60dcfe675ccd74d97a86d2b1042de245, type: 3}
      propertyPath: m_fontColor.r
      value: 1
      objectReference: {fileID: 0}
    - target: {fileID: 4874539247542718659, guid: 60dcfe675ccd74d97a86d2b1042de245, type: 3}
      propertyPath: m_fontSizeBase
      value: 14
      objectReference: {fileID: 0}
    - target: {fileID: 4874539247542718659, guid: 60dcfe675ccd74d97a86d2b1042de245, type: 3}
      propertyPath: m_fontColor32.rgba
      value: 4294967295
      objectReference: {fileID: 0}
    - target: {fileID: 4875858250290044038, guid: 60dcfe675ccd74d97a86d2b1042de245, type: 3}
      propertyPath: m_Name
      value: NameContainer
      objectReference: {fileID: 0}
    - target: {fileID: 8246590479114423869, guid: 60dcfe675ccd74d97a86d2b1042de245, type: 3}
      propertyPath: m_AnchorMax.y
      value: 0
      objectReference: {fileID: 0}
    - target: {fileID: 8246590479114423869, guid: 60dcfe675ccd74d97a86d2b1042de245, type: 3}
      propertyPath: m_AnchorMin.y
      value: 0
      objectReference: {fileID: 0}
    - target: {fileID: 8246590479114423869, guid: 60dcfe675ccd74d97a86d2b1042de245, type: 3}
      propertyPath: m_SizeDelta.x
      value: 0
      objectReference: {fileID: 0}
    - target: {fileID: 8246590479114423869, guid: 60dcfe675ccd74d97a86d2b1042de245, type: 3}
      propertyPath: m_SizeDelta.y
      value: 17.1
      objectReference: {fileID: 0}
    - target: {fileID: 8246590479114423869, guid: 60dcfe675ccd74d97a86d2b1042de245, type: 3}
      propertyPath: m_AnchoredPosition.y
      value: 0
      objectReference: {fileID: 0}
    m_RemovedComponents: []
    m_RemovedGameObjects: []
    m_AddedGameObjects: []
    m_AddedComponents: []
  m_SourcePrefab: {fileID: 100100000, guid: 60dcfe675ccd74d97a86d2b1042de245, type: 3}
--- !u!224 &8326481810206252948 stripped
RectTransform:
  m_CorrespondingSourceObject: {fileID: 1476562022443569291, guid: 60dcfe675ccd74d97a86d2b1042de245, type: 3}
  m_PrefabInstance: {fileID: 7489581018203852575}
  m_PrefabAsset: {fileID: 0}<|MERGE_RESOLUTION|>--- conflicted
+++ resolved
@@ -373,8 +373,6 @@
       propertyPath: m_AnchorMax.y
       value: 0
       objectReference: {fileID: 0}
-<<<<<<< HEAD
-=======
     - target: {fileID: 1550108083613389261, guid: d64840fd5d5fce94fbdc7bddcba01226, type: 3}
       propertyPath: m_RaycastTarget
       value: 1
@@ -383,7 +381,6 @@
       propertyPath: m_RaycastTarget
       value: 1
       objectReference: {fileID: 0}
->>>>>>> 3758358c
     - target: {fileID: 7319283368522151503, guid: d64840fd5d5fce94fbdc7bddcba01226, type: 3}
       propertyPath: m_Name
       value: ProfilePictureView
