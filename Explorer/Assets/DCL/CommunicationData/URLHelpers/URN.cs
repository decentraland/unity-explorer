--- conflicted
+++ resolved
@@ -10,38 +10,46 @@
         private const int THIRD_PARTY_V2_SHORTEN_URN_PARTS = 7;
         private const string THIRD_PARTY_PART_ID = "collections-thirdparty";
 
-        private readonly string lowercaseUrn;
-        private readonly string originalUrn;
+        private readonly string urn;
 
         public URN(string urn)
         {
+            this.urn = urn;
+        }
+
+        public URN(int urn)
+        {
+            this.urn = urn.ToString();
+        }
+
+        public bool IsNullOrEmpty() =>
+            string.IsNullOrEmpty(urn);
+
+        public bool IsValid() =>
+            !IsNullOrEmpty() && urn.StartsWith("urn");
+
+        public bool Equals(int other) => Equals(other.ToString());
+
+        public bool Equals(URN other) =>
+            Equals(other.urn);
+
+        public bool Equals(string other) =>
             // Ignore case of all urn since the server returns urns with lower case or upper case representing the same content on different endpoints
             // For example a wearable in the profile (/lambdas/profiles/:address):
             // urn:decentraland:matic:collections-thirdparty:dolcegabbana-disco-drip:0x4bD77619a75C8EdA181e3587339E7011DA75bF0E:2a424e9c-c6fb-4783-99ed-63d260d90ed2
             // The same wearable in the content server (/content/entities/active):
             // urn:decentraland:matic:collections-thirdparty:dolcegabbana-disco-drip:0x4bd77619a75c8eda181e3587339e7011da75bf0e:2a424e9c-c6fb-4783-99ed-63d260d90ed2
-            this.originalUrn = urn;
-            this.lowercaseUrn = urn.ToLowerInvariant();
-        }
-
-        public bool IsNullOrEmpty() =>
-            string.IsNullOrEmpty(lowercaseUrn);
-
-        public bool IsValid() =>
-            !IsNullOrEmpty() && lowercaseUrn.StartsWith("urn");
-
-        public bool Equals(URN other) =>
-            string.Equals(lowercaseUrn, other.lowercaseUrn);
+            string.Equals(urn, other, StringComparison.OrdinalIgnoreCase);
 
         public override bool Equals(object obj) =>
             obj is URN other && Equals(other);
 
         public override string ToString() =>
-            this.originalUrn;
+            urn;
 
         public URLAddress ToUrlOrEmpty(URLAddress baseUrl)
         {
-            string currentUrn = this.originalUrn;
+            string currentUrn = this.urn;
             ReadOnlySpan<char> CutBeforeColon(ref int endIndex, out bool success)
             {
                 int atBeginning = endIndex;
@@ -109,44 +117,17 @@
         }
 
         public override int GetHashCode() =>
-            lowercaseUrn != null ? StringComparer.OrdinalIgnoreCase.GetHashCode(lowercaseUrn) : 0;
+            urn != null ? StringComparer.OrdinalIgnoreCase.GetHashCode(urn) : 0;
 
         public URN Shorten()
         {
-<<<<<<< HEAD
-            if (string.IsNullOrEmpty(originalUrn)) return originalUrn;
-            // Third party collections do not include the tokenId and have 7 parts, so we must keep all of them
-            if (IsThirdPartyCollection()) return originalUrn;
-=======
             if (string.IsNullOrEmpty(urn)) return this;
             if (CountParts() <= SHORTEN_URN_PARTS) return this;
->>>>>>> 1ac7f879
 
             int index;
 
             if (IsThirdPartyCollection())
             {
-<<<<<<< HEAD
-                index = lowercaseUrn.IndexOf(':', index + 1);
-                if (index == -1) break;
-            }
-
-            return index != -1 ? originalUrn[..index] : originalUrn;
-        }
-
-        public bool IsExtended()
-        {
-            // Third party collections do not apply to shortened/extended rules
-            if (IsThirdPartyCollection()) return false;
-
-            var count = 0;
-
-            foreach (char c in originalUrn)
-                if (c == ':')
-                    count++;
-
-            return count >= SHORTEN_URN_PARTS;
-=======
                 index = -1;
 
                 // Third party v2 contains 10 parts, on which 3 are reserved for the tokenId
@@ -165,22 +146,17 @@
             index = urn.LastIndexOf(':');
 
             return index != -1 ? urn[..index] : this;
->>>>>>> 1ac7f879
         }
 
         public static implicit operator URN(int urn) =>
             urn.ToString();
 
         public static implicit operator string(URN urn) =>
-            urn.originalUrn;
+            urn.urn;
 
         public static implicit operator URN(string urn) =>
             new (urn);
 
-<<<<<<< HEAD
-        private bool IsThirdPartyCollection() =>
-            !string.IsNullOrEmpty(lowercaseUrn) && lowercaseUrn.Contains(THIRD_PARTY_PART_ID);
-=======
         public bool IsThirdPartyCollection() =>
             !string.IsNullOrEmpty(urn) && urn.Contains(THIRD_PARTY_PART_ID);
 
@@ -197,7 +173,6 @@
 
             return count;
         }
->>>>>>> 1ac7f879
     }
 
     public class URNIgnoreCaseEqualityComparer : IEqualityComparer<URN>
