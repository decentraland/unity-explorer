--- conflicted
+++ resolved
@@ -72,13 +72,8 @@
             };
         }
 
-<<<<<<< HEAD
-        public GlobalDeferredLoadingSystem(World world, IReleasablePerformanceBudget releasablePerformanceLoadingBudget, IPerformanceBudget memoryBudget, SceneAssetLock sceneAssetLock, QualityReductorManager qualityReductorManager)
-            : base(world, COMPONENT_HANDLERS, releasablePerformanceLoadingBudget, memoryBudget)
-=======
         public GlobalDeferredLoadingSystem(World world, IReleasablePerformanceBudget releasablePerformanceLoadingBudget, IPerformanceBudget memoryBudget, IScenesCache scenesCache, Entity playerEntity)
             : base(world, COMPONENT_HANDLERS_SCENES, releasablePerformanceLoadingBudget, memoryBudget)
->>>>>>> f361b743
         {
             this.scenesCache = scenesCache;
             this.playerEntity = playerEntity;
