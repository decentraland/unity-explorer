using Arch.Core;
using Arch.SystemGroups;
using Arch.SystemGroups.DefaultSystemGroups;
using DCL.AvatarRendering.Emotes;
using DCL.AvatarRendering.Wearables.Components;
using DCL.AvatarRendering.Wearables.Components.Intentions;
using DCL.AvatarRendering.Wearables.Helpers;
using DCL.CharacterMotion.Components;
using DCL.Ipfs;
using DCL.Optimization.PerformanceBudgeting;
using ECS.SceneLifeCycle;
using ECS.SceneLifeCycle.Components;
using ECS.SceneLifeCycle.SceneDefinition;
using ECS.SceneLifeCycle.Systems;
using ECS.StreamableLoading.AssetBundles;
using ECS.StreamableLoading.AudioClips;
using ECS.StreamableLoading.DeferredLoading;
using ECS.StreamableLoading.GLTF;
using ECS.StreamableLoading.Textures;
using SceneRunner.Scene;
using UnityEngine;
using LoadWearableAssetBundleManifestSystem = DCL.AvatarRendering.Wearables.Systems.Load.LoadWearableAssetBundleManifestSystem;
using LoadWearablesByParamSystem = DCL.AvatarRendering.Wearables.Systems.Load.LoadWearablesByParamSystem;
using LoadWearablesDTOByPointersSystem = DCL.AvatarRendering.Wearables.Systems.Load.LoadWearablesDTOByPointersSystem;

namespace DCL.GlobalPartitioning
{
    /// <summary>
    ///     Weighs asset, definitions and scenes loading against each other according to their partition in the global world
    /// </summary>
    [UpdateInGroup(typeof(PresentationSystemGroup))]
    [UpdateAfter(typeof(PrepareGlobalAssetBundleLoadingParametersSystem))]
    [UpdateBefore(typeof(LoadSceneDefinitionListSystem))]
    [UpdateBefore(typeof(LoadSceneSystem))]
    [UpdateBefore(typeof(LoadSceneDefinitionSystem))]
    [UpdateBefore(typeof(LoadWearableAssetBundleManifestSystem))]
    [UpdateBefore(typeof(LoadGlobalAssetBundleSystem))]
    [UpdateBefore(typeof(LoadWearablesDTOByPointersSystem))]
    [UpdateBefore(typeof(LoadWearablesByParamSystem))]
    public partial class GlobalDeferredLoadingSystem : DeferredLoadingSystem
    {
        private static readonly QueryDescription[] COMPONENT_HANDLERS_SCENES_ASSETS;
        private static readonly QueryDescription[] COMPONENT_HANDLERS_SCENES;

        private readonly IScenesCache scenesCache;
        private readonly Entity playerEntity;


        static GlobalDeferredLoadingSystem()
        {
            COMPONENT_HANDLERS_SCENES_ASSETS = new[]
            {
                CreateQuery<GetSceneDefinitionList, SceneDefinitions>(),
                CreateQuery<GetSceneDefinition, SceneEntityDefinition>(),
                CreateQuery<GetSceneFacadeIntention, ISceneFacade>(),
                CreateQuery<GetWearableDTOByPointersIntention, WearablesDTOList>(),
                CreateQuery<GetWearableByParamIntention, IWearable[]>(),
                CreateQuery<GetWearableAssetBundleManifestIntention, SceneAssetBundleManifest>(),
                CreateQuery<GetAssetBundleIntention, AssetBundleData>(),
<<<<<<< HEAD
=======
                CreateQuery<GetGLTFIntention, GLTFData>(),
>>>>>>> 841e298c
                CreateQuery<GetTextureIntention, Texture2DData>(),
                CreateQuery<GetEmotesByPointersFromRealmIntention, EmotesDTOList>(),
                CreateQuery<GetOwnedEmotesFromRealmIntention, EmotesResolution>(),
                CreateQuery<GetAudioClipIntention, AudioClipData>(), 
                CreateQuery<GetGLTFIntention, GLTFData>()
            };

            COMPONENT_HANDLERS_SCENES = new[]
            {
                CreateQuery<GetSceneDefinitionList, SceneDefinitions>(), 
                CreateQuery<GetSceneDefinition, SceneEntityDefinition>()
            };
        }

        public GlobalDeferredLoadingSystem(World world, IReleasablePerformanceBudget releasablePerformanceLoadingBudget, IPerformanceBudget memoryBudget, IScenesCache scenesCache, Entity playerEntity)
            : base(world, COMPONENT_HANDLERS_SCENES, releasablePerformanceLoadingBudget, memoryBudget)
        {
            this.scenesCache = scenesCache;
            this.playerEntity = playerEntity;
        }

        protected override void Update(float t)
        {
            FilterHandlersIfInTeleport();
            base.Update(t);
        }

        private void FilterHandlersIfInTeleport()
        {
            bool downloadOnlySceneMetadata = false;
            //We check if the player is teleporting, and if the scene we want to teleport to has started.
            //If so, only scene metadata will be allowed to de downloaded
            if (World.TryGet(playerEntity, out PlayerTeleportIntent playerTeleportIntent))
            {
                if (scenesCache.Contains(playerTeleportIntent.Parcel))
                    downloadOnlySceneMetadata = true;
            }
            sameBoatQueries = downloadOnlySceneMetadata ? COMPONENT_HANDLERS_SCENES : COMPONENT_HANDLERS_SCENES_ASSETS;
        }
    }
}<|MERGE_RESOLUTION|>--- conflicted
+++ resolved
@@ -57,10 +57,7 @@
                 CreateQuery<GetWearableByParamIntention, IWearable[]>(),
                 CreateQuery<GetWearableAssetBundleManifestIntention, SceneAssetBundleManifest>(),
                 CreateQuery<GetAssetBundleIntention, AssetBundleData>(),
-<<<<<<< HEAD
-=======
                 CreateQuery<GetGLTFIntention, GLTFData>(),
->>>>>>> 841e298c
                 CreateQuery<GetTextureIntention, Texture2DData>(),
                 CreateQuery<GetEmotesByPointersFromRealmIntention, EmotesDTOList>(),
                 CreateQuery<GetOwnedEmotesFromRealmIntention, EmotesResolution>(),
