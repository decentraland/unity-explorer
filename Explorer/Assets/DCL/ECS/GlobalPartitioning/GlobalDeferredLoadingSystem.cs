--- conflicted
+++ resolved
@@ -17,11 +17,8 @@
 using ECS.StreamableLoading.GLTF;
 using ECS.StreamableLoading.Textures;
 using SceneRunner.Scene;
-<<<<<<< HEAD
+using UnityEngine;
 using LoadWearableAssetBundleManifestSystem = DCL.AvatarRendering.Wearables.Systems.Load.LoadWearableAssetBundleManifestSystem;
-=======
-using UnityEngine;
->>>>>>> 5a7ecf15
 using LoadWearablesByParamSystem = DCL.AvatarRendering.Wearables.Systems.Load.LoadWearablesByParamSystem;
 using LoadWearablesDTOByPointersSystem = DCL.AvatarRendering.Wearables.Systems.Load.LoadWearablesDTOByPointersSystem;
 
@@ -56,12 +53,8 @@
                 CreateQuery<GetSceneFacadeIntention, ISceneFacade>(),
                 CreateQuery<GetWearableDTOByPointersIntention, WearablesDTOList>(),
                 CreateQuery<GetWearableByParamIntention, IWearable[]>(),
-<<<<<<< HEAD
-                CreateQuery<GetWearableAssetBundleManifestIntention, SceneAssetBundleManifest>(),
                 CreateQuery<GetSmartWearableSceneIntention, GetSmartWearableSceneIntention.Result>(),
-=======
                 CreateQuery<GetAssetBundleManifestIntention, SceneAssetBundleManifest>(),
->>>>>>> 5a7ecf15
                 CreateQuery<GetAssetBundleIntention, AssetBundleData>(),
                 CreateQuery<GetGLTFIntention, GLTFData>(),
                 CreateQuery<GetTextureIntention, Texture2DData>(),
