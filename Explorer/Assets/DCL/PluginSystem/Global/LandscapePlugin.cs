--- conflicted
+++ resolved
@@ -71,14 +71,9 @@
             this.isZone = isZone;
             this.terrainGenerator = terrainGenerator;
             this.worldTerrainGenerator = worldTerrainGenerator;
-<<<<<<< HEAD
+            this.landscape = landscape;
             this.landscapeParcelData = landscapeParcelData;
             this.landscapeParcelController = landscapeParcelController;
-=======
-            this.landscape = landscape;
-
-            parcelService = new LandscapeParcelService(webRequestController, isZone);
->>>>>>> 94175ee3
 
             // gpuiWrapper = new GPUIWrapper();
         }
@@ -115,13 +110,8 @@
                 GPUICoreAPI.RegisterRenderer(landscape.Root, treePrototypes[prototypeIndex].asset,
                     treesProfile, out treeRendererKeys[prototypeIndex]);
 
-<<<<<<< HEAD
-            terrainGenerator.Initialize(landscapeData.Value.terrainData, landscapeData.Value.TreesProfile,
+            terrainGenerator.Initialize(landscapeData.Value.terrainData, treeRendererKeys,
                 ref emptyParcelsRef, ref ownedParcelsRef);
-=======
-            terrainGenerator.Initialize(landscapeData.Value.terrainData, treeRendererKeys,
-                ref emptyParcels, ref ownedParcels);
->>>>>>> 94175ee3
 
             await worldTerrainGenerator.InitializeAsync(landscapeData.Value.worldsTerrainData, treeRendererKeys);
         }
