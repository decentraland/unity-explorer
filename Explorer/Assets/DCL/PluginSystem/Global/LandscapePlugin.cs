﻿using Arch.SystemGroups;
using Cysharp.Threading.Tasks;
using DCL.AssetsProvision;
using DCL.AsyncLoadReporting;
using DCL.Audio.System;
using DCL.Audio.Systems;
using DCL.DebugUtilities;
using DCL.Landscape;
using DCL.Landscape.Config;
using DCL.Landscape.Interface;
using DCL.Landscape.Settings;
using DCL.Landscape.Systems;
using DCL.MapRenderer.ComponentsFactory;
using ECS.Prioritization;
using System.Threading;
using Unity.Collections;
using Unity.Mathematics;
using LandscapeDebugSystem = DCL.Landscape.Systems.LandscapeDebugSystem;

namespace DCL.PluginSystem.Global
{
    public class LandscapePlugin : IDCLGlobalPlugin<LandscapeSettings>, ILandscapeInitialization
    {
<<<<<<< HEAD
=======
        private readonly TerrainGenerator terrainGenerator;
        private readonly WorldTerrainGenerator worldTerrainGenerator;

        private readonly SatelliteFloor floor;
>>>>>>> 7d2ac650
        private readonly IAssetsProvisioner assetsProvisioner;
        private readonly IDebugContainerBuilder debugContainerBuilder;
        private readonly MapRendererTextureContainer textureContainer;
        private readonly bool enableLandscape;
<<<<<<< HEAD
        private TerrainGenerator terrainGenerator;
=======

>>>>>>> 7d2ac650
        private ProvidedAsset<RealmPartitionSettingsAsset> realmPartitionSettings;
        private ProvidedAsset<LandscapeData> landscapeData;
        private ProvidedAsset<ParcelData> parcelData;
        private NativeList<int2> emptyParcels;
        private NativeParallelHashSet<int2> ownedParcels;
        private ProvidedAsset<LandscapeAudioSystemSettings> landscapeAudioSettingsReference;

        public LandscapePlugin(SatelliteFloor floor, TerrainGenerator terrainGenerator, WorldTerrainGenerator worldTerrainGenerator, IAssetsProvisioner assetsProvisioner, IDebugContainerBuilder debugContainerBuilder,
            MapRendererTextureContainer textureContainer, bool enableLandscape)
        {
            this.floor = floor;
            this.assetsProvisioner = assetsProvisioner;
            this.debugContainerBuilder = debugContainerBuilder;
            this.textureContainer = textureContainer;
            this.enableLandscape = enableLandscape;

            this.terrainGenerator = terrainGenerator;
            this.worldTerrainGenerator = worldTerrainGenerator;
        }

        public void Dispose()
        {
            if (enableLandscape)
            {
                terrainGenerator.Dispose();
                worldTerrainGenerator.Dispose();
            }
        }

        public void Dispose()
        {
            if (!enableLandscape) return;
            terrainGenerator.Dispose();
        }

        public async UniTask InitializeAsync(LandscapeSettings settings, CancellationToken ct)
        {
            landscapeData = await assetsProvisioner.ProvideMainAssetAsync(settings.landscapeData, ct);
            floor.Initialize(landscapeData.Value);

            if (!enableLandscape) return;
            landscapeAudioSettingsReference = await assetsProvisioner.ProvideMainAssetAsync(settings.landscapeAudioSettingsReference, ct: ct);
            parcelData = await assetsProvisioner.ProvideMainAssetAsync(settings.parsedParcels, ct);

            realmPartitionSettings = await assetsProvisioner.ProvideMainAssetAsync(settings.realmPartitionSettings, ct);

            emptyParcels = parcelData.Value.GetEmptyParcels();
            ownedParcels = parcelData.Value.GetOwnedParcels();

            terrainGenerator.Initialize(landscapeData.Value.terrainData, ref emptyParcels, ref ownedParcels);
            worldTerrainGenerator.Initialize(landscapeData.Value.worldsTerrainData);
        }

        public void InjectToWorld(ref ArchSystemsWorldBuilder<Arch.Core.World> builder, in GlobalPluginArguments arguments)
        {
            LandscapeSatelliteSystem.InjectToWorld(ref builder, textureContainer, floor);

            if (!enableLandscape) return;

            LandscapeDebugSystem.InjectToWorld(ref builder, debugContainerBuilder, floor, realmPartitionSettings.Value, landscapeData.Value);
            LandscapeTerrainCullingSystem.InjectToWorld(ref builder, landscapeData.Value, terrainGenerator);
            LandscapeMiscCullingSystem.InjectToWorld(ref builder, landscapeData.Value, terrainGenerator);
<<<<<<< HEAD
            LandscapeAudioCullingSystem.InjectToWorld(ref builder, terrainGenerator, landscapeAudioSettingsReference.Value);
=======
>>>>>>> 7d2ac650
        }

        public async UniTask InitializeLoadingProgressAsync(AsyncLoadProcessReport loadReport, CancellationToken ct)
        {
            await terrainGenerator.GenerateTerrainAsync(processReport: loadReport, cancellationToken: ct);

            emptyParcels.Dispose();
            ownedParcels.Dispose();
        }
    }
}<|MERGE_RESOLUTION|>--- conflicted
+++ resolved
@@ -21,22 +21,14 @@
 {
     public class LandscapePlugin : IDCLGlobalPlugin<LandscapeSettings>, ILandscapeInitialization
     {
-<<<<<<< HEAD
-=======
         private readonly TerrainGenerator terrainGenerator;
         private readonly WorldTerrainGenerator worldTerrainGenerator;
 
         private readonly SatelliteFloor floor;
->>>>>>> 7d2ac650
         private readonly IAssetsProvisioner assetsProvisioner;
         private readonly IDebugContainerBuilder debugContainerBuilder;
         private readonly MapRendererTextureContainer textureContainer;
         private readonly bool enableLandscape;
-<<<<<<< HEAD
-        private TerrainGenerator terrainGenerator;
-=======
-
->>>>>>> 7d2ac650
         private ProvidedAsset<RealmPartitionSettingsAsset> realmPartitionSettings;
         private ProvidedAsset<LandscapeData> landscapeData;
         private ProvidedAsset<ParcelData> parcelData;
@@ -99,10 +91,7 @@
             LandscapeDebugSystem.InjectToWorld(ref builder, debugContainerBuilder, floor, realmPartitionSettings.Value, landscapeData.Value);
             LandscapeTerrainCullingSystem.InjectToWorld(ref builder, landscapeData.Value, terrainGenerator);
             LandscapeMiscCullingSystem.InjectToWorld(ref builder, landscapeData.Value, terrainGenerator);
-<<<<<<< HEAD
             LandscapeAudioCullingSystem.InjectToWorld(ref builder, terrainGenerator, landscapeAudioSettingsReference.Value);
-=======
->>>>>>> 7d2ac650
         }
 
         public async UniTask InitializeLoadingProgressAsync(AsyncLoadProcessReport loadReport, CancellationToken ct)
