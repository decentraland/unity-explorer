﻿using Arch.SystemGroups;
using Cysharp.Threading.Tasks;
using DCL.AssetsProvision;
using DCL.AsyncLoadReporting;
using DCL.DebugUtilities;
using DCL.Landscape;
using DCL.Landscape.Config;
using DCL.Landscape.Settings;
using DCL.Landscape.Systems;
using DCL.MapRenderer.ComponentsFactory;
using ECS.Prioritization;
using System.Threading;
using Unity.Collections;
using Unity.Mathematics;
using LandscapeDebugSystem = DCL.Landscape.Systems.LandscapeDebugSystem;

namespace DCL.PluginSystem.Global
{
    public class LandscapePlugin : IDCLGlobalPlugin<LandscapeSettings>
    {
        private readonly TerrainGenerator terrainGenerator;
        private readonly WorldTerrainGenerator worldTerrainGenerator;

        private readonly SatelliteFloor floor;
        private readonly IAssetsProvisioner assetsProvisioner;
        private readonly IDebugContainerBuilder debugContainerBuilder;
        private readonly MapRendererTextureContainer textureContainer;
        private readonly bool enableLandscape;
        private ProvidedAsset<RealmPartitionSettingsAsset> realmPartitionSettings;
        private ProvidedAsset<LandscapeData> landscapeData;
        private ProvidedAsset<ParcelData> parcelData;
        private NativeList<int2> emptyParcels;
        private NativeParallelHashSet<int2> ownedParcels;

        public LandscapePlugin(SatelliteFloor floor, TerrainGenerator terrainGenerator, WorldTerrainGenerator worldTerrainGenerator, IAssetsProvisioner assetsProvisioner, IDebugContainerBuilder debugContainerBuilder,
            MapRendererTextureContainer textureContainer, bool enableLandscape)
        {
            this.floor = floor;
            this.assetsProvisioner = assetsProvisioner;
            this.debugContainerBuilder = debugContainerBuilder;
            this.textureContainer = textureContainer;
            this.enableLandscape = enableLandscape;

            this.terrainGenerator = terrainGenerator;
            this.worldTerrainGenerator = worldTerrainGenerator;
        }

        public void Dispose()
        {
            if (enableLandscape)
            {
                terrainGenerator.Dispose();
                worldTerrainGenerator.Dispose();
            }
        }

        public async UniTask InitializeAsync(LandscapeSettings settings, CancellationToken ct)
        {
            landscapeData = await assetsProvisioner.ProvideMainAssetAsync(settings.landscapeData, ct);
            floor.Initialize(landscapeData.Value);

            if (!enableLandscape) return;

            parcelData = await assetsProvisioner.ProvideMainAssetAsync(settings.parsedParcels, ct);

            realmPartitionSettings = await assetsProvisioner.ProvideMainAssetAsync(settings.realmPartitionSettings, ct);

            emptyParcels = parcelData.Value.GetEmptyParcels();
            ownedParcels = parcelData.Value.GetOwnedParcels();

            terrainGenerator.Initialize(landscapeData.Value.terrainData, ref emptyParcels, ref ownedParcels);
            worldTerrainGenerator.Initialize(landscapeData.Value.worldsTerrainData);
        }

        public void InjectToWorld(ref ArchSystemsWorldBuilder<Arch.Core.World> builder, in GlobalPluginArguments arguments)
        {
            LandscapeSatelliteSystem.InjectToWorld(ref builder, textureContainer, floor);

            if (!enableLandscape) return;

            LandscapeDebugSystem.InjectToWorld(ref builder, debugContainerBuilder, floor, realmPartitionSettings.Value, landscapeData.Value);
            LandscapeTerrainCullingSystem.InjectToWorld(ref builder, landscapeData.Value, terrainGenerator);
            LandscapeMiscCullingSystem.InjectToWorld(ref builder, landscapeData.Value, terrainGenerator);
        }
<<<<<<< HEAD
       
=======

        public async UniTask InitializeLoadingProgressAsync(AsyncLoadProcessReport loadReport, CancellationToken ct)
        {
            if (terrainGenerator.IsTerrainGenerated)
            {
                loadReport.ProgressCounter.Value = 1f;
                loadReport.CompletionSource.TrySetResult();
                return;
            }

            await terrainGenerator.GenerateTerrainAsync(processReport: loadReport, cancellationToken: ct);

            emptyParcels.Dispose();
            ownedParcels.Dispose();
        }
>>>>>>> 969a6b73
    }
}<|MERGE_RESOLUTION|>--- conflicted
+++ resolved
@@ -82,24 +82,6 @@
             LandscapeTerrainCullingSystem.InjectToWorld(ref builder, landscapeData.Value, terrainGenerator);
             LandscapeMiscCullingSystem.InjectToWorld(ref builder, landscapeData.Value, terrainGenerator);
         }
-<<<<<<< HEAD
-       
-=======
 
-        public async UniTask InitializeLoadingProgressAsync(AsyncLoadProcessReport loadReport, CancellationToken ct)
-        {
-            if (terrainGenerator.IsTerrainGenerated)
-            {
-                loadReport.ProgressCounter.Value = 1f;
-                loadReport.CompletionSource.TrySetResult();
-                return;
-            }
-
-            await terrainGenerator.GenerateTerrainAsync(processReport: loadReport, cancellationToken: ct);
-
-            emptyParcels.Dispose();
-            ownedParcels.Dispose();
-        }
->>>>>>> 969a6b73
     }
 }