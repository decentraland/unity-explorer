using Arch.SystemGroups;
using DCL.AvatarRendering.Emotes;
using DCL.CharacterCamera.Systems;
using DCL.CharacterMotion.Systems;
using DCL.Input;
using DCL.Input.Component;
using DCL.Input.Systems;
using DCL.Multiplayer.Emotes;
using UnityEngine.EventSystems;
using UpdateEmoteInputSystem = DCL.AvatarRendering.Emotes.UpdateEmoteInputSystem;

namespace DCL.PluginSystem.Global
{
    public class InputPlugin : IDCLGlobalPluginWithoutSettings
    {
        private readonly DCLInput dclInput;
<<<<<<< HEAD
        private readonly IEmoteCache emoteCache;
        private readonly MultiplayerEmotesMessageBus messageBus;

        public InputPlugin(DCLInput dclInput, IEmoteCache emoteCache, MultiplayerEmotesMessageBus messageBus)
        {
            this.dclInput = dclInput;
            this.emoteCache = emoteCache;
            this.messageBus = messageBus;
=======
        private readonly IEventSystem eventSystem;

        public InputPlugin(DCLInput dclInput, IEventSystem eventSystem)
        {
            this.dclInput = dclInput;
            this.eventSystem = eventSystem;
>>>>>>> 3105b808
            dclInput.Enable();
        }

        public void InjectToWorld(ref ArchSystemsWorldBuilder<Arch.Core.World> builder, in GlobalPluginArguments arguments)
        {
            builder.World.Create(new InputMapComponent((InputMapComponent.Kind)(~0)));

            ApplyInputMapsSystem.InjectToWorld(ref builder, dclInput);
            UpdateInputJumpSystem.InjectToWorld(ref builder, dclInput.Player.Jump);
            UpdateInputMovementSystem.InjectToWorld(ref builder, dclInput);
            UpdateCameraInputSystem.InjectToWorld(ref builder, dclInput);
            DropPlayerFromFreeCameraSystem.InjectToWorld(ref builder, dclInput.FreeCamera.DropPlayer);
<<<<<<< HEAD
            UpdateCursorInputSystem.InjectToWorld(ref builder, dclInput, new UnityEventSystem(EventSystem.current), new DCLCursor());
            UpdateEmoteInputSystem.InjectToWorld(ref builder, dclInput.Emotes, messageBus);
=======
            UpdateCursorInputSystem.InjectToWorld(ref builder, dclInput, eventSystem, new DCLCursor());

            // UpdateInputButtonSystem<PrimaryKey>.InjectToWorld(ref builder, dclInput.Player.PrimaryKey);
>>>>>>> 3105b808
        }
    }
}<|MERGE_RESOLUTION|>--- conflicted
+++ resolved
@@ -14,23 +14,16 @@
     public class InputPlugin : IDCLGlobalPluginWithoutSettings
     {
         private readonly DCLInput dclInput;
-<<<<<<< HEAD
         private readonly IEmoteCache emoteCache;
         private readonly MultiplayerEmotesMessageBus messageBus;
-
-        public InputPlugin(DCLInput dclInput, IEmoteCache emoteCache, MultiplayerEmotesMessageBus messageBus)
-        {
-            this.dclInput = dclInput;
-            this.emoteCache = emoteCache;
-            this.messageBus = messageBus;
-=======
         private readonly IEventSystem eventSystem;
 
-        public InputPlugin(DCLInput dclInput, IEventSystem eventSystem)
+        public InputPlugin(DCLInput dclInput, IEmoteCache emoteCache, MultiplayerEmotesMessageBus messageBus, IEventSystem eventSystem)
         {
             this.dclInput = dclInput;
             this.eventSystem = eventSystem;
->>>>>>> 3105b808
+            this.emoteCache = emoteCache;
+            this.messageBus = messageBus;
             dclInput.Enable();
         }
 
@@ -43,14 +36,10 @@
             UpdateInputMovementSystem.InjectToWorld(ref builder, dclInput);
             UpdateCameraInputSystem.InjectToWorld(ref builder, dclInput);
             DropPlayerFromFreeCameraSystem.InjectToWorld(ref builder, dclInput.FreeCamera.DropPlayer);
-<<<<<<< HEAD
-            UpdateCursorInputSystem.InjectToWorld(ref builder, dclInput, new UnityEventSystem(EventSystem.current), new DCLCursor());
             UpdateEmoteInputSystem.InjectToWorld(ref builder, dclInput.Emotes, messageBus);
-=======
             UpdateCursorInputSystem.InjectToWorld(ref builder, dclInput, eventSystem, new DCLCursor());
 
             // UpdateInputButtonSystem<PrimaryKey>.InjectToWorld(ref builder, dclInput.Player.PrimaryKey);
->>>>>>> 3105b808
         }
     }
 }