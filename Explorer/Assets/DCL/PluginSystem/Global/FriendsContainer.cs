--- conflicted
+++ resolved
@@ -79,10 +79,6 @@
             IInputBlock inputBlock,
             ISelfProfile selfProfile,
             IPassportBridge passportBridge,
-<<<<<<< HEAD
-            NotificationsBusController notificationsBusController,
-=======
->>>>>>> 522ea535
             IOnlineUsersProvider onlineUsersProvider,
             IRealmNavigator realmNavigator,
             bool includeUserBlocking,
