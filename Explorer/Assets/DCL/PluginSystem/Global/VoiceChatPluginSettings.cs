--- conflicted
+++ resolved
@@ -2,11 +2,6 @@
 using DCL.VoiceChat;
 using DCL.VoiceChat.CommunityVoiceChat;
 using UnityEngine;
-<<<<<<< HEAD
-using UnityEngine.AddressableAssets;
-using UnityEngine.Serialization;
-=======
->>>>>>> a185efe6
 
 namespace DCL.PluginSystem.Global
 {
@@ -15,14 +10,8 @@
     public class VoiceChatPluginSettings : ScriptableObject
     {
         [Header("Asset References")]
-<<<<<<< HEAD
-        [field: SerializeField] public VoiceChatSettingsAsset VoiceChatSettings { get; private set; }
-        [field: SerializeField] public VoiceChatConfiguration VoiceChatConfiguration { get; private set; }
-        [field: FormerlySerializedAs("<PlayerEntryView>k__BackingField")] [field: SerializeField] public VoiceChatParticipantEntryView ParticipantEntryView { get; private set; }
-=======
         [field: SerializeField] public VoiceChatConfiguration VoiceChatConfiguration { get; private set; } = null!;
         [field: SerializeField] public PlayerEntryView PlayerEntryView { get; private set; } = null!;
->>>>>>> a185efe6
 
         [Header("Audio References")]
         [field: SerializeField] public AudioClipConfig MuteMicrophoneAudio { get; private set; } = null!;
