using Arch.SystemGroups;
using Cysharp.Threading.Tasks;
using DCL.AssetsProvision;
using DCL.AuthenticationScreenFlow;
using DCL.Browser;
using DCL.CharacterPreview;
using DCL.DebugUtilities;
using DCL.FeatureFlags;
using DCL.Profiles.Self;
using DCL.Web3.Authenticators;
using DCL.Web3.Identities;
using ECS;
using MVC;
using System;
using System.Threading;
using UnityEngine;
using UnityEngine.AddressableAssets;
using UnityEngine.Audio;

namespace DCL.PluginSystem.Global
{
    public class Web3AuthenticationPlugin : IDCLGlobalPlugin<Web3AuthPluginSettings>
    {
        private readonly IAssetsProvisioner assetsProvisioner;
        private readonly IWeb3VerifiedAuthenticator web3Authenticator;
        private readonly IDebugContainerBuilder debugContainerBuilder;
        private readonly MVCManager mvcManager;
        private readonly ISelfProfile selfProfile;
        private readonly IWebBrowser webBrowser;
        private readonly IRealmData realmData;
        private readonly IWeb3IdentityCache storedIdentityProvider;
        private readonly ICharacterPreviewFactory characterPreviewFactory;
        private readonly Animator splashScreenAnimator;
        private readonly CharacterPreviewEventBus characterPreviewEventBus;
        private readonly FeatureFlagsCache featureFlagsCache;

        private CancellationTokenSource? cancellationTokenSource;
        private AuthenticationScreenController authenticationScreenController = null!;

        public Web3AuthenticationPlugin(
            IAssetsProvisioner assetsProvisioner,
            IWeb3VerifiedAuthenticator web3Authenticator,
            IDebugContainerBuilder debugContainerBuilder,
            MVCManager mvcManager,
            ISelfProfile selfProfile,
            IWebBrowser webBrowser,
            IRealmData realmData,
            IWeb3IdentityCache storedIdentityProvider,
            ICharacterPreviewFactory characterPreviewFactory,
            Animator splashScreenAnimator,
            CharacterPreviewEventBus characterPreviewEventBus,
            FeatureFlagsCache featureFlagsCache)
        {
            this.assetsProvisioner = assetsProvisioner;
            this.web3Authenticator = web3Authenticator;
            this.debugContainerBuilder = debugContainerBuilder;
            this.mvcManager = mvcManager;
            this.selfProfile = selfProfile;
            this.webBrowser = webBrowser;
            this.realmData = realmData;
            this.storedIdentityProvider = storedIdentityProvider;
            this.characterPreviewFactory = characterPreviewFactory;
            this.splashScreenAnimator = splashScreenAnimator;
            this.characterPreviewEventBus = characterPreviewEventBus;
            this.featureFlagsCache = featureFlagsCache;
        }

        public void Dispose() { }

        public async UniTask InitializeAsync(Web3AuthPluginSettings settings, CancellationToken ct)
        {
            AuthenticationScreenView authScreenPrefab = (await assetsProvisioner.ProvideMainAssetAsync(settings.AuthScreenPrefab, ct: ct)).Value;
            var generalAudioMixer = await assetsProvisioner.ProvideMainAssetAsync(settings.GeneralAudioMixer, ct);

            ControllerBase<AuthenticationScreenView, ControllerNoData>.ViewFactoryMethod authScreenFactory = AuthenticationScreenController.CreateLazily(authScreenPrefab, null);

<<<<<<< HEAD
            authenticationScreenController = new AuthenticationScreenController(authScreenFactory, web3Authenticator, selfProfile, webBrowser, storedIdentityProvider, characterPreviewFactory, splashScreenAnimator, characterPreviewEventBus, featureFlagsCache);
=======
            authenticationScreenController = new AuthenticationScreenController(authScreenFactory, web3Authenticator, selfProfile, webBrowser, storedIdentityProvider, characterPreviewFactory, splashScreenAnimator, featureFlagsCache, generalAudioMixer.Value);
>>>>>>> e4b94aaf
            mvcManager.RegisterController(authenticationScreenController);
        }

        public void InjectToWorld(ref ArchSystemsWorldBuilder<Arch.Core.World> builder, in GlobalPluginArguments arguments)
        {
            LoginFromDebugPanelSystem.InjectToWorld(ref builder, debugContainerBuilder, web3Authenticator, mvcManager, realmData);
            authenticationScreenController.SetWorld(builder.World);
        }
    }

    public struct Web3AuthPluginSettings : IDCLPluginSettings
    {
        [field: Header(nameof(Web3AuthenticationPlugin) + "." + nameof(Web3AuthPluginSettings))]
        [field: Space]
        [field: SerializeField]
        public AuthScreenObjectRef AuthScreenPrefab { get; private set; }

        [field: SerializeField]
        public AssetReferenceT<AudioMixer> GeneralAudioMixer { get; private set; }

        [Serializable]
        public class AuthScreenObjectRef : ComponentReference<AuthenticationScreenView>
        {
            public AuthScreenObjectRef(string guid) : base(guid) { }
        }
    }
}<|MERGE_RESOLUTION|>--- conflicted
+++ resolved
@@ -74,11 +74,7 @@
 
             ControllerBase<AuthenticationScreenView, ControllerNoData>.ViewFactoryMethod authScreenFactory = AuthenticationScreenController.CreateLazily(authScreenPrefab, null);
 
-<<<<<<< HEAD
-            authenticationScreenController = new AuthenticationScreenController(authScreenFactory, web3Authenticator, selfProfile, webBrowser, storedIdentityProvider, characterPreviewFactory, splashScreenAnimator, characterPreviewEventBus, featureFlagsCache);
-=======
-            authenticationScreenController = new AuthenticationScreenController(authScreenFactory, web3Authenticator, selfProfile, webBrowser, storedIdentityProvider, characterPreviewFactory, splashScreenAnimator, featureFlagsCache, generalAudioMixer.Value);
->>>>>>> e4b94aaf
+            authenticationScreenController = new AuthenticationScreenController(authScreenFactory, web3Authenticator, selfProfile, webBrowser, storedIdentityProvider, characterPreviewFactory, splashScreenAnimator, characterPreviewEventBus, featureFlagsCache, generalAudioMixer.Value);
             mvcManager.RegisterController(authenticationScreenController);
         }
 
