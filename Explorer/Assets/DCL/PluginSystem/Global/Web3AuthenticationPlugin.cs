using Arch.SystemGroups;
using Cysharp.Threading.Tasks;
using DCL.AssetsProvision;
using DCL.Audio;
using DCL.AuthenticationScreenFlow;
using DCL.Browser;
using DCL.CharacterPreview;
using DCL.DebugUtilities;
using DCL.FeatureFlags;
using DCL.Profiles.Self;
using DCL.SceneLoadingScreens.SplashScreen;
using DCL.Web3.Authenticators;
using DCL.Web3.Identities;
using ECS;
using MVC;
using System;
using System.Threading;
using UnityEngine;

namespace DCL.PluginSystem.Global
{
    public class Web3AuthenticationPlugin : IDCLGlobalPlugin<Web3AuthPluginSettings>
    {
        private readonly IAssetsProvisioner assetsProvisioner;
        private readonly IWeb3VerifiedAuthenticator web3Authenticator;
        private readonly IDebugContainerBuilder debugContainerBuilder;
        private readonly IMVCManager mvcManager;
        private readonly ISelfProfile selfProfile;
        private readonly IWebBrowser webBrowser;
        private readonly IRealmData realmData;
        private readonly IWeb3IdentityCache storedIdentityProvider;
        private readonly ICharacterPreviewFactory characterPreviewFactory;
<<<<<<< HEAD
        private readonly ISplashScreen splashScreen;
        private readonly CharacterPreviewEventBus characterPreviewEventBus;
=======
        private readonly Animator splashScreenAnimator;
>>>>>>> c944d879
        private readonly FeatureFlagsCache featureFlagsCache;
        private readonly CharacterPreviewEventBus characterPreviewEventBus;
        private readonly AudioMixerVolumesController audioMixerVolumesController;

        private CancellationTokenSource? cancellationTokenSource;
        private AuthenticationScreenController authenticationScreenController = null!;

        public Web3AuthenticationPlugin(
            IAssetsProvisioner assetsProvisioner,
            IWeb3VerifiedAuthenticator web3Authenticator,
            IDebugContainerBuilder debugContainerBuilder,
            IMVCManager mvcManager,
            ISelfProfile selfProfile,
            IWebBrowser webBrowser,
            IRealmData realmData,
            IWeb3IdentityCache storedIdentityProvider,
            ICharacterPreviewFactory characterPreviewFactory,
<<<<<<< HEAD
            ISplashScreen splashScreen,
            CharacterPreviewEventBus characterPreviewEventBus,
            FeatureFlagsCache featureFlagsCache)
=======
            Animator splashScreenAnimator,
            AudioMixerVolumesController audioMixerVolumesController,
            FeatureFlagsCache featureFlagsCache,
            CharacterPreviewEventBus characterPreviewEventBus)
>>>>>>> c944d879
        {
            this.assetsProvisioner = assetsProvisioner;
            this.web3Authenticator = web3Authenticator;
            this.debugContainerBuilder = debugContainerBuilder;
            this.mvcManager = mvcManager;
            this.selfProfile = selfProfile;
            this.webBrowser = webBrowser;
            this.realmData = realmData;
            this.storedIdentityProvider = storedIdentityProvider;
            this.characterPreviewFactory = characterPreviewFactory;
<<<<<<< HEAD
            this.splashScreen = splashScreen;
            this.characterPreviewEventBus = characterPreviewEventBus;
=======
            this.splashScreenAnimator = splashScreenAnimator;
>>>>>>> c944d879
            this.featureFlagsCache = featureFlagsCache;
            this.audioMixerVolumesController = audioMixerVolumesController;
            this.characterPreviewEventBus = characterPreviewEventBus;
        }

        public void Dispose() { }

        public async UniTask InitializeAsync(Web3AuthPluginSettings settings, CancellationToken ct)
        {
            AuthenticationScreenView authScreenPrefab = (await assetsProvisioner.ProvideMainAssetAsync(settings.AuthScreenPrefab, ct: ct)).Value;

            ControllerBase<AuthenticationScreenView, ControllerNoData>.ViewFactoryMethod authScreenFactory = AuthenticationScreenController.CreateLazily(authScreenPrefab, null);

<<<<<<< HEAD
            authenticationScreenController = new AuthenticationScreenController(authScreenFactory, web3Authenticator, selfProfile, webBrowser, storedIdentityProvider, characterPreviewFactory, splashScreen, characterPreviewEventBus, featureFlagsCache, generalAudioMixer.Value);
=======
            authenticationScreenController = new AuthenticationScreenController(authScreenFactory, web3Authenticator, selfProfile, featureFlagsCache, webBrowser, storedIdentityProvider, characterPreviewFactory, splashScreenAnimator, characterPreviewEventBus, audioMixerVolumesController);
>>>>>>> c944d879
            mvcManager.RegisterController(authenticationScreenController);
        }

        public void InjectToWorld(ref ArchSystemsWorldBuilder<Arch.Core.World> builder, in GlobalPluginArguments arguments)
        {
            LoginFromDebugPanelSystem.InjectToWorld(ref builder, debugContainerBuilder, web3Authenticator, mvcManager, realmData);
            authenticationScreenController.SetWorld(builder.World);
        }
    }

    public struct Web3AuthPluginSettings : IDCLPluginSettings
    {
        [field: Header(nameof(Web3AuthenticationPlugin) + "." + nameof(Web3AuthPluginSettings))]
        [field: Space]
        [field: SerializeField]
        public AuthScreenObjectRef AuthScreenPrefab { get; private set; }

        [Serializable]
        public class AuthScreenObjectRef : ComponentReference<AuthenticationScreenView>
        {
            public AuthScreenObjectRef(string guid) : base(guid) { }
        }
    }
}<|MERGE_RESOLUTION|>--- conflicted
+++ resolved
@@ -30,12 +30,7 @@
         private readonly IRealmData realmData;
         private readonly IWeb3IdentityCache storedIdentityProvider;
         private readonly ICharacterPreviewFactory characterPreviewFactory;
-<<<<<<< HEAD
         private readonly ISplashScreen splashScreen;
-        private readonly CharacterPreviewEventBus characterPreviewEventBus;
-=======
-        private readonly Animator splashScreenAnimator;
->>>>>>> c944d879
         private readonly FeatureFlagsCache featureFlagsCache;
         private readonly CharacterPreviewEventBus characterPreviewEventBus;
         private readonly AudioMixerVolumesController audioMixerVolumesController;
@@ -53,16 +48,11 @@
             IRealmData realmData,
             IWeb3IdentityCache storedIdentityProvider,
             ICharacterPreviewFactory characterPreviewFactory,
-<<<<<<< HEAD
             ISplashScreen splashScreen,
-            CharacterPreviewEventBus characterPreviewEventBus,
-            FeatureFlagsCache featureFlagsCache)
-=======
-            Animator splashScreenAnimator,
             AudioMixerVolumesController audioMixerVolumesController,
             FeatureFlagsCache featureFlagsCache,
-            CharacterPreviewEventBus characterPreviewEventBus)
->>>>>>> c944d879
+            CharacterPreviewEventBus characterPreviewEventBus
+        )
         {
             this.assetsProvisioner = assetsProvisioner;
             this.web3Authenticator = web3Authenticator;
@@ -73,12 +63,7 @@
             this.realmData = realmData;
             this.storedIdentityProvider = storedIdentityProvider;
             this.characterPreviewFactory = characterPreviewFactory;
-<<<<<<< HEAD
             this.splashScreen = splashScreen;
-            this.characterPreviewEventBus = characterPreviewEventBus;
-=======
-            this.splashScreenAnimator = splashScreenAnimator;
->>>>>>> c944d879
             this.featureFlagsCache = featureFlagsCache;
             this.audioMixerVolumesController = audioMixerVolumesController;
             this.characterPreviewEventBus = characterPreviewEventBus;
@@ -92,11 +77,7 @@
 
             ControllerBase<AuthenticationScreenView, ControllerNoData>.ViewFactoryMethod authScreenFactory = AuthenticationScreenController.CreateLazily(authScreenPrefab, null);
 
-<<<<<<< HEAD
-            authenticationScreenController = new AuthenticationScreenController(authScreenFactory, web3Authenticator, selfProfile, webBrowser, storedIdentityProvider, characterPreviewFactory, splashScreen, characterPreviewEventBus, featureFlagsCache, generalAudioMixer.Value);
-=======
             authenticationScreenController = new AuthenticationScreenController(authScreenFactory, web3Authenticator, selfProfile, featureFlagsCache, webBrowser, storedIdentityProvider, characterPreviewFactory, splashScreenAnimator, characterPreviewEventBus, audioMixerVolumesController);
->>>>>>> c944d879
             mvcManager.RegisterController(authenticationScreenController);
         }
 
