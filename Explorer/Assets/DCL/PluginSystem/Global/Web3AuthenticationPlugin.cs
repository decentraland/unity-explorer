using Arch.SystemGroups;
using Cysharp.Threading.Tasks;
using DCL.AssetsProvision;
using DCL.Audio;
using DCL.AuthenticationScreenFlow;
using DCL.Browser;
using DCL.CharacterPreview;
using DCL.DebugUtilities;
using DCL.FeatureFlags;
using DCL.PerformanceAndDiagnostics.Analytics;
using DCL.Profiles.Self;
using DCL.SceneLoadingScreens.SplashScreen;
using DCL.Web3.Authenticators;
using DCL.Web3.Identities;
using ECS;
using MVC;
using System;
using System.Threading;
using UnityEngine;

namespace DCL.PluginSystem.Global
{
    public class Web3AuthenticationPlugin : IDCLGlobalPlugin<Web3AuthPluginSettings>
    {
        private readonly IAssetsProvisioner assetsProvisioner;
        private readonly IWeb3VerifiedAuthenticator web3Authenticator;
        private readonly IDebugContainerBuilder debugContainerBuilder;
        private readonly IMVCManager mvcManager;
        private readonly ISelfProfile selfProfile;
        private readonly IWebBrowser webBrowser;
        private readonly IRealmData realmData;
        private readonly IWeb3IdentityCache storedIdentityProvider;
        private readonly ICharacterPreviewFactory characterPreviewFactory;
        private readonly ISplashScreen splashScreen;
        private readonly CharacterPreviewEventBus characterPreviewEventBus;
        private readonly Arch.Core.World world;
        private readonly AudioMixerVolumesController audioMixerVolumesController;

        private CancellationTokenSource? cancellationTokenSource;
        private AuthenticationScreenController authenticationScreenController = null!;

        public Web3AuthenticationPlugin(
            IAssetsProvisioner assetsProvisioner,
            IWeb3VerifiedAuthenticator web3Authenticator,
            IDebugContainerBuilder debugContainerBuilder,
            IMVCManager mvcManager,
            ISelfProfile selfProfile,
            IWebBrowser webBrowser,
            IRealmData realmData,
            IWeb3IdentityCache storedIdentityProvider,
            ICharacterPreviewFactory characterPreviewFactory,
            ISplashScreen splashScreen,
            AudioMixerVolumesController audioMixerVolumesController,
            CharacterPreviewEventBus characterPreviewEventBus,
            Arch.Core.World world
        )
        {
            this.assetsProvisioner = assetsProvisioner;
            this.web3Authenticator = web3Authenticator;
            this.debugContainerBuilder = debugContainerBuilder;
            this.mvcManager = mvcManager;
            this.selfProfile = selfProfile;
            this.webBrowser = webBrowser;
            this.realmData = realmData;
            this.storedIdentityProvider = storedIdentityProvider;
            this.characterPreviewFactory = characterPreviewFactory;
            this.splashScreen = splashScreen;
            this.audioMixerVolumesController = audioMixerVolumesController;
            this.characterPreviewEventBus = characterPreviewEventBus;
            this.world = world;
        }

        public void Dispose() { }

        public async UniTask InitializeAsync(Web3AuthPluginSettings settings, CancellationToken ct)
        {
            AuthenticationScreenView authScreenPrefab = (await assetsProvisioner.ProvideMainAssetAsync(settings.AuthScreenPrefab, ct: ct)).Value;
            ControllerBase<AuthenticationScreenView, ControllerNoData>.ViewFactoryMethod authScreenFactory = AuthenticationScreenController.CreateLazily(authScreenPrefab, null);

<<<<<<< HEAD
            authenticationScreenController = new AuthenticationScreenController(authScreenFactory, web3Authenticator, selfProfile, featureFlagsCache, webBrowser, storedIdentityProvider, characterPreviewFactory, splashScreen, characterPreviewEventBus, audioMixerVolumesController, settings.BuildData, world, settings.EmotesSettings);
=======
            authenticationScreenController = new AuthenticationScreenController(authScreenFactory, web3Authenticator, selfProfile, webBrowser, storedIdentityProvider, characterPreviewFactory, splashScreen, characterPreviewEventBus, audioMixerVolumesController, settings.BuildData, world);
>>>>>>> 9c8f638a
            mvcManager.RegisterController(authenticationScreenController);
        }

        public void InjectToWorld(ref ArchSystemsWorldBuilder<Arch.Core.World> builder, in GlobalPluginArguments arguments)
        {
            LoginFromDebugPanelSystem.InjectToWorld(ref builder, debugContainerBuilder, web3Authenticator, mvcManager, realmData);
        }
    }

    public struct Web3AuthPluginSettings : IDCLPluginSettings
    {
        [field: Header(nameof(Web3AuthenticationPlugin) + "." + nameof(Web3AuthPluginSettings))]
        [field: Space]
        [field: SerializeField] public AuthScreenObjectRef AuthScreenPrefab { get; private set; }
        [field: SerializeField] public BuildData BuildData { get; private set; }

        [field: Space]
        [field: SerializeField] public AuthScreenEmotesSettings EmotesSettings { get; private set; }

        [Serializable]
        public class AuthScreenObjectRef : ComponentReference<AuthenticationScreenView>
        {
            public AuthScreenObjectRef(string guid) : base(guid) { }
        }
    }
}<|MERGE_RESOLUTION|>--- conflicted
+++ resolved
@@ -77,11 +77,7 @@
             AuthenticationScreenView authScreenPrefab = (await assetsProvisioner.ProvideMainAssetAsync(settings.AuthScreenPrefab, ct: ct)).Value;
             ControllerBase<AuthenticationScreenView, ControllerNoData>.ViewFactoryMethod authScreenFactory = AuthenticationScreenController.CreateLazily(authScreenPrefab, null);
 
-<<<<<<< HEAD
-            authenticationScreenController = new AuthenticationScreenController(authScreenFactory, web3Authenticator, selfProfile, featureFlagsCache, webBrowser, storedIdentityProvider, characterPreviewFactory, splashScreen, characterPreviewEventBus, audioMixerVolumesController, settings.BuildData, world, settings.EmotesSettings);
-=======
-            authenticationScreenController = new AuthenticationScreenController(authScreenFactory, web3Authenticator, selfProfile, webBrowser, storedIdentityProvider, characterPreviewFactory, splashScreen, characterPreviewEventBus, audioMixerVolumesController, settings.BuildData, world);
->>>>>>> 9c8f638a
+            authenticationScreenController = new AuthenticationScreenController(authScreenFactory, web3Authenticator, selfProfile, webBrowser, storedIdentityProvider, characterPreviewFactory, splashScreen, characterPreviewEventBus, audioMixerVolumesController, settings.BuildData, world, settings.EmotesSettings);
             mvcManager.RegisterController(authenticationScreenController);
         }
 
