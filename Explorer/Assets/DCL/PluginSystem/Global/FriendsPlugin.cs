--- conflicted
+++ resolved
@@ -24,40 +24,31 @@
         private readonly IDecentralandUrlsSource dclUrlSource;
         private readonly IWeb3IdentityCache identityCache;
         private readonly FeatureFlagsCache featureFlagsCache;
-<<<<<<< HEAD
-        private readonly ISelfProfile selfProfile;
-=======
         private readonly IAssetsProvisioner assetsProvisioner;
         private readonly IWebRequestController webRequestController;
         private readonly IMVCManager mvcManager;
         private readonly IInputBlock inputBlock;
->>>>>>> 346f4140
+        private readonly ISelfProfile selfProfile;
         private readonly CancellationTokenSource lifeCycleCancellationToken = new ();
         private RPCFriendsService? friendsService;
 
         public FriendsPlugin(IDecentralandUrlsSource dclUrlSource,
             IWeb3IdentityCache identityCache,
             FeatureFlagsCache featureFlagsCache,
-<<<<<<< HEAD
-            ISelfProfile selfProfile)
-=======
+            ISelfProfile selfProfile,
             IAssetsProvisioner assetsProvisioner,
             IWebRequestController webRequestController,
             IMVCManager mvcManager,
             IInputBlock inputBlock)
->>>>>>> 346f4140
         {
             this.dclUrlSource = dclUrlSource;
             this.identityCache = identityCache;
             this.featureFlagsCache = featureFlagsCache;
-<<<<<<< HEAD
             this.selfProfile = selfProfile;
-=======
             this.assetsProvisioner = assetsProvisioner;
             this.webRequestController = webRequestController;
             this.mvcManager = mvcManager;
             this.inputBlock = inputBlock;
->>>>>>> 346f4140
         }
 
         public void Dispose()
