--- conflicted
+++ resolved
@@ -47,12 +47,8 @@
         private readonly IPassportBridge passportBridge;
         private readonly ObjectProxy<IFriendsService> friendServiceProxy;
         private readonly ObjectProxy<IFriendsConnectivityStatusTracker> friendOnlineStatusCacheProxy;
-<<<<<<< HEAD
+        private readonly ObjectProxy<IUserBlockingCache> userBlockingCacheProxy;
         private readonly IProfileThumbnailCache profileThumbnailCache;
-=======
-        private readonly ObjectProxy<IUserBlockingCache> userBlockingCacheProxy;
-        private readonly IChatLifecycleBusController chatLifecycleBusController;
->>>>>>> e8f64284
         private readonly IOnlineUsersProvider onlineUsersProvider;
         private readonly IRealmNavigator realmNavigator;
         private readonly INotificationsBusController notificationsBusController;
@@ -84,12 +80,8 @@
             IPassportBridge passportBridge,
             ObjectProxy<IFriendsService> friendServiceProxy,
             ObjectProxy<IFriendsConnectivityStatusTracker> friendOnlineStatusCacheProxy,
-<<<<<<< HEAD
+            ObjectProxy<IUserBlockingCache> userBlockingCacheProxy,
             IProfileThumbnailCache profileThumbnailCache,
-=======
-            ObjectProxy<IUserBlockingCache> userBlockingCacheProxy,
-            IChatLifecycleBusController chatLifecycleBusController,
->>>>>>> e8f64284
             INotificationsBusController notificationsBusController,
             IOnlineUsersProvider onlineUsersProvider,
             IRealmNavigator realmNavigator,
@@ -114,12 +106,8 @@
             this.passportBridge = passportBridge;
             this.friendServiceProxy = friendServiceProxy;
             this.friendOnlineStatusCacheProxy = friendOnlineStatusCacheProxy;
-<<<<<<< HEAD
+            this.userBlockingCacheProxy = userBlockingCacheProxy;
             this.profileThumbnailCache = profileThumbnailCache;
-=======
-            this.userBlockingCacheProxy = userBlockingCacheProxy;
-            this.chatLifecycleBusController = chatLifecycleBusController;
->>>>>>> e8f64284
             this.onlineUsersProvider = onlineUsersProvider;
             this.realmNavigator = realmNavigator;
             this.notificationsBusController = notificationsBusController;
