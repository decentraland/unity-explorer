using Arch.SystemGroups;
using CommunicationData.URLHelpers;
using Cysharp.Threading.Tasks;
using DCL.AssetsProvision;
<<<<<<< HEAD
using DCL.Clipboard;
using DCL.Friends;
using DCL.Friends.UI;
using DCL.Friends.UI.FriendPanel;
=======
using DCL.FeatureFlags;
using DCL.Friends;
using DCL.Friends.UI.Requests;
using DCL.Input;
>>>>>>> 53c6e9cc
using DCL.Multiplayer.Connections.DecentralandUrls;
using DCL.Profiles;
using DCL.Web3.Identities;
<<<<<<< HEAD
using DCL.UI.MainUI;
using DCL.UserInAppInitializationFlow;
using DCL.WebRequests;
using MVC;
=======
using DCL.WebRequests;
using MVC;
using System;
>>>>>>> 53c6e9cc
using System.Threading;
using UnityEngine;
using Utility;
using UnityEngine;
using UnityEngine.AddressableAssets;

namespace DCL.PluginSystem.Global
{
    public class FriendsPlugin : IDCLGlobalPlugin<FriendsPluginSettings>
    {
        private readonly MainUIView mainUIView;
        private readonly IDecentralandUrlsSource dclUrlSource;
        private readonly IMVCManager mvcManager;
        private readonly IAssetsProvisioner assetsProvisioner;
        private readonly IWeb3IdentityCache web3IdentityCache;
        private readonly IProfileCache profileCache;
        private readonly IProfileRepository profileRepository;
<<<<<<< HEAD
        private readonly ISystemClipboard systemClipboard;
        private readonly IWebRequestController webRequestController;
        private readonly ILoadingStatus loadingStatus;
=======
        private readonly IWeb3IdentityCache identityCache;
        private readonly FeatureFlagsCache featureFlagsCache;
        private readonly IAssetsProvisioner assetsProvisioner;
        private readonly IWebRequestController webRequestController;
        private readonly IMVCManager mvcManager;
        private readonly IInputBlock inputBlock;
>>>>>>> 53c6e9cc
        private readonly CancellationTokenSource lifeCycleCancellationToken = new ();

        private RPCFriendsService? friendsService;

        private FriendsPanelController? friendsPanelController;

        public FriendsPlugin(
            MainUIView mainUIView,
            IDecentralandUrlsSource dclUrlSource,
            IMVCManager mvcManager,
            IAssetsProvisioner assetsProvisioner,
            IWeb3IdentityCache web3IdentityCache,
            IProfileCache profileCache,
            IProfileRepository profileRepository,
<<<<<<< HEAD
            ISystemClipboard systemClipboard,
            IWebRequestController webRequestController,
            ILoadingStatus loadingStatus)
=======
            IWeb3IdentityCache identityCache,
            FeatureFlagsCache featureFlagsCache,
            IAssetsProvisioner assetsProvisioner,
            IWebRequestController webRequestController,
            IMVCManager mvcManager,
            IInputBlock inputBlock)
>>>>>>> 53c6e9cc
        {
            this.mainUIView = mainUIView;
            this.dclUrlSource = dclUrlSource;
            this.mvcManager = mvcManager;
            this.assetsProvisioner = assetsProvisioner;
            this.web3IdentityCache = web3IdentityCache;
            this.profileCache = profileCache;
            this.profileRepository = profileRepository;
<<<<<<< HEAD
            this.systemClipboard = systemClipboard;
            this.webRequestController = webRequestController;
            this.loadingStatus = loadingStatus;
=======
            this.identityCache = identityCache;
            this.featureFlagsCache = featureFlagsCache;
            this.assetsProvisioner = assetsProvisioner;
            this.webRequestController = webRequestController;
            this.mvcManager = mvcManager;
            this.inputBlock = inputBlock;
>>>>>>> 53c6e9cc
        }

        public void Dispose()
        {
            friendsPanelController?.Dispose();
            lifeCycleCancellationToken.SafeCancelAndDispose();
            friendsService?.Dispose();
        }

        public void InjectToWorld(ref ArchSystemsWorldBuilder<Arch.Core.World> builder, in GlobalPluginArguments arguments) { }

        public async UniTask InitializeAsync(FriendsPluginSettings settings, CancellationToken ct)
        {
            IFriendsEventBus friendEventBus = new DefaultFriendsEventBus();

            var friendsCache = new FriendsCache();

            friendsService = new RPCFriendsService(URLAddress.FromString(dclUrlSource.Url(DecentralandUrl.ApiFriends)),
                friendEventBus, profileRepository, web3IdentityCache, friendsCache);

            // Fire and forget as this task will never finish
            friendsService.SubscribeToIncomingFriendshipEventsAsync(
                               CancellationTokenSource.CreateLinkedTokenSource(lifeCycleCancellationToken.Token, ct).Token)
                          .Forget();

            var persistentFriendsOpenerController = new PersistentFriendPanelOpenerController(() => mainUIView.SidebarView.PersistentFriendsPanelOpener, mvcManager);

            mvcManager.RegisterController(persistentFriendsOpenerController);

<<<<<<< HEAD
            FriendsPanelView friendsPanelPrefab = (await assetsProvisioner.ProvideMainAssetValueAsync(settings.FriendsPanelPrefab, ct)).GetComponent<FriendsPanelView>();

            friendsPanelController = new FriendsPanelController(FriendsPanelController.Preallocate(friendsPanelPrefab, null, out FriendsPanelView panelView),
                panelView,
                mainUIView.ChatView,
                mainUIView.SidebarView.FriendRequestNotificationIndicator,
                friendsService,
                friendEventBus,
                mvcManager,
                web3IdentityCache,
                profileCache,
                profileRepository,
                systemClipboard,
                webRequestController,
                loadingStatus);

            mvcManager.RegisterController(friendsPanelController);
=======
            FriendRequestView friendRequestPrefab = (await assetsProvisioner.ProvideMainAssetAsync(settings.FriendRequestPrefab, ct)).Value;

            var friendRequestController = new FriendRequestController(
                FriendRequestController.CreateLazily(friendRequestPrefab, null),
                identityCache, friendsService, profileRepository, webRequestController,
                inputBlock);

            mvcManager.RegisterController(friendRequestController);
>>>>>>> 53c6e9cc
        }
    }

    public class FriendsPluginSettings : IDCLPluginSettings
    {
<<<<<<< HEAD
        [field: SerializeField] public AssetReferenceGameObject FriendsPanelPrefab { get; set; } = null!;
=======
        [field: SerializeField]
        public FriendRequestAssetReference FriendRequestPrefab { get; set; }

        [Serializable]
        public class FriendRequestAssetReference : ComponentReference<FriendRequestView>
        {
            public FriendRequestAssetReference(string guid) : base(guid) { }
        }
>>>>>>> 53c6e9cc
    }
}<|MERGE_RESOLUTION|>--- conflicted
+++ resolved
@@ -2,32 +2,21 @@
 using CommunicationData.URLHelpers;
 using Cysharp.Threading.Tasks;
 using DCL.AssetsProvision;
-<<<<<<< HEAD
 using DCL.Clipboard;
 using DCL.Friends;
 using DCL.Friends.UI;
 using DCL.Friends.UI.FriendPanel;
-=======
-using DCL.FeatureFlags;
-using DCL.Friends;
 using DCL.Friends.UI.Requests;
 using DCL.Input;
->>>>>>> 53c6e9cc
 using DCL.Multiplayer.Connections.DecentralandUrls;
 using DCL.Profiles;
 using DCL.Web3.Identities;
-<<<<<<< HEAD
 using DCL.UI.MainUI;
 using DCL.UserInAppInitializationFlow;
 using DCL.WebRequests;
 using MVC;
-=======
-using DCL.WebRequests;
-using MVC;
 using System;
->>>>>>> 53c6e9cc
 using System.Threading;
-using UnityEngine;
 using Utility;
 using UnityEngine;
 using UnityEngine.AddressableAssets;
@@ -43,18 +32,10 @@
         private readonly IWeb3IdentityCache web3IdentityCache;
         private readonly IProfileCache profileCache;
         private readonly IProfileRepository profileRepository;
-<<<<<<< HEAD
         private readonly ISystemClipboard systemClipboard;
         private readonly IWebRequestController webRequestController;
         private readonly ILoadingStatus loadingStatus;
-=======
-        private readonly IWeb3IdentityCache identityCache;
-        private readonly FeatureFlagsCache featureFlagsCache;
-        private readonly IAssetsProvisioner assetsProvisioner;
-        private readonly IWebRequestController webRequestController;
-        private readonly IMVCManager mvcManager;
         private readonly IInputBlock inputBlock;
->>>>>>> 53c6e9cc
         private readonly CancellationTokenSource lifeCycleCancellationToken = new ();
 
         private RPCFriendsService? friendsService;
@@ -69,18 +50,10 @@
             IWeb3IdentityCache web3IdentityCache,
             IProfileCache profileCache,
             IProfileRepository profileRepository,
-<<<<<<< HEAD
             ISystemClipboard systemClipboard,
             IWebRequestController webRequestController,
-            ILoadingStatus loadingStatus)
-=======
-            IWeb3IdentityCache identityCache,
-            FeatureFlagsCache featureFlagsCache,
-            IAssetsProvisioner assetsProvisioner,
-            IWebRequestController webRequestController,
-            IMVCManager mvcManager,
+            ILoadingStatus loadingStatus,
             IInputBlock inputBlock)
->>>>>>> 53c6e9cc
         {
             this.mainUIView = mainUIView;
             this.dclUrlSource = dclUrlSource;
@@ -89,18 +62,10 @@
             this.web3IdentityCache = web3IdentityCache;
             this.profileCache = profileCache;
             this.profileRepository = profileRepository;
-<<<<<<< HEAD
             this.systemClipboard = systemClipboard;
             this.webRequestController = webRequestController;
             this.loadingStatus = loadingStatus;
-=======
-            this.identityCache = identityCache;
-            this.featureFlagsCache = featureFlagsCache;
-            this.assetsProvisioner = assetsProvisioner;
-            this.webRequestController = webRequestController;
-            this.mvcManager = mvcManager;
             this.inputBlock = inputBlock;
->>>>>>> 53c6e9cc
         }
 
         public void Dispose()
@@ -130,7 +95,6 @@
 
             mvcManager.RegisterController(persistentFriendsOpenerController);
 
-<<<<<<< HEAD
             FriendsPanelView friendsPanelPrefab = (await assetsProvisioner.ProvideMainAssetValueAsync(settings.FriendsPanelPrefab, ct)).GetComponent<FriendsPanelView>();
 
             friendsPanelController = new FriendsPanelController(FriendsPanelController.Preallocate(friendsPanelPrefab, null, out FriendsPanelView panelView),
@@ -148,24 +112,21 @@
                 loadingStatus);
 
             mvcManager.RegisterController(friendsPanelController);
-=======
+
             FriendRequestView friendRequestPrefab = (await assetsProvisioner.ProvideMainAssetAsync(settings.FriendRequestPrefab, ct)).Value;
 
             var friendRequestController = new FriendRequestController(
                 FriendRequestController.CreateLazily(friendRequestPrefab, null),
-                identityCache, friendsService, profileRepository, webRequestController,
+                web3IdentityCache, friendsService, profileRepository, webRequestController,
                 inputBlock);
 
             mvcManager.RegisterController(friendRequestController);
->>>>>>> 53c6e9cc
         }
     }
 
     public class FriendsPluginSettings : IDCLPluginSettings
     {
-<<<<<<< HEAD
         [field: SerializeField] public AssetReferenceGameObject FriendsPanelPrefab { get; set; } = null!;
-=======
         [field: SerializeField]
         public FriendRequestAssetReference FriendRequestPrefab { get; set; }
 
@@ -174,6 +135,5 @@
         {
             public FriendRequestAssetReference(string guid) : base(guid) { }
         }
->>>>>>> 53c6e9cc
     }
 }