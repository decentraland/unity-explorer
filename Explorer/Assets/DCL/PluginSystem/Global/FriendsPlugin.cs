--- conflicted
+++ resolved
@@ -74,8 +74,12 @@
             var friendsCache = new FriendsCache();
 
             friendsService = new RPCFriendsService(URLAddress.FromString(dclUrlSource.Url(DecentralandUrl.ApiFriends)),
-<<<<<<< HEAD
-                friendEventBus, profileRepository, web3IdentityCache, onlineUsersProvider, friendsCache);
+                friendEventBus, profileRepository, web3IdentityCache, friendsCache);
+
+            // Fire and forget as this task will never finish
+            friendsService.SubscribeToIncomingFriendshipEventsAsync(
+                               CancellationTokenSource.CreateLinkedTokenSource(lifeCycleCancellationToken.Token, ct).Token)
+                          .Forget();
 
             var persistentFriendsOpenerController = new PersistentFriendPanelOpenerController(() => mainUIView.SidebarView.PersistentFriendsPanelOpener, mvcManager);
 
@@ -91,17 +95,6 @@
                 web3IdentityCache,
                 profileCache,
                 profileRepository);
-=======
-                friendEventBus, profileRepository, identityCache, friendsCache);
-
-            if (featureFlagsCache.Configuration.IsEnabled("alpha-friends-enabled"))
-            {
-                // Fire and forget as this task will never finish
-                friendsService.SubscribeToIncomingFriendshipEventsAsync(
-                                   CancellationTokenSource.CreateLinkedTokenSource(lifeCycleCancellationToken.Token, ct).Token)
-                              .Forget();
-            }
->>>>>>> 8c162193
 
             mvcManager.RegisterController(friendsPanelController);
         }
