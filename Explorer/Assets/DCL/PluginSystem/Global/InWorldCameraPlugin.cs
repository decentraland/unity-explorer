--- conflicted
+++ resolved
@@ -12,14 +12,17 @@
 using DCL.InWorldCamera.ScreencaptureCamera.Settings;
 using DCL.InWorldCamera.ScreencaptureCamera.Systems;
 using DCL.InWorldCamera.ScreencaptureCamera.UI;
+using DCL.Multiplayer.Connections.DecentralandUrls;
 using DCL.PlacesAPIService;
 using DCL.Profiles;
 using DCL.Profiles.Self;
+using DCL.WebRequests;
 using ECS;
 using MVC;
 using System;
 using System.Threading;
 using UnityEngine;
+using UnityEngine.AddressableAssets;
 using Utility;
 using static DCL.PluginSystem.Global.InWorldCameraPlugin;
 
@@ -35,7 +38,6 @@
         private readonly IPlacesAPIService placesAPIService;
         private readonly ICharacterObject characterObject;
         private readonly ICoroutineRunner coroutineRunner;
-<<<<<<< HEAD
         private readonly ICameraReelStorageService cameraReelStorageService;
         private readonly ICameraReelScreenshotsStorage cameraReelScreenshotsStorage;
         private readonly IMVCManager mvcManager;
@@ -45,29 +47,19 @@
         private readonly IWebRequestController webRequestController;
         private readonly IProfileRepository profileRepository;
         private readonly IChatMessagesBus chatMessagesBus;
-=======
         private readonly InWorldCameraFactory factory;
-        private readonly ICameraReelStorageService cameraReelStorageService;
->>>>>>> 1ab17153
 
         private ScreenRecorder recorder;
         private GameObject hud;
         private CharacterController followTarget;
         private ScreenshotMetadataBuilder metadataBuilder;
-<<<<<<< HEAD
-=======
         private InWorldCameraSettings settings;
->>>>>>> 1ab17153
 
         public InWorldCameraPlugin(DCLInput input, SelfProfile selfProfile,
             RealmData realmData, Entity playerEntity, IPlacesAPIService placesAPIService, ICharacterObject characterObject, ICoroutineRunner coroutineRunner,
-<<<<<<< HEAD
             ICameraReelStorageService cameraReelStorageService, ICameraReelScreenshotsStorage cameraReelScreenshotsStorage, IMVCManager mvcManager,
             ISystemClipboard systemClipboard, IDecentralandUrlsSource decentralandUrlsSource, IWebBrowser webBrowser, IWebRequestController webRequestController,
-            IProfileRepository profileRepository, IChatMessagesBus chatMessagesBus)
-=======
-            ICameraReelStorageService cameraReelStorageService)
->>>>>>> 1ab17153
+            IProfileRepository profileRepository, IChatMessagesBus chatMessagesBus, IAssetsProvisioner assetsProvisioner)
         {
             this.input = input;
             this.selfProfile = selfProfile;
@@ -77,7 +69,6 @@
             this.characterObject = characterObject;
             this.coroutineRunner = coroutineRunner;
             this.cameraReelStorageService = cameraReelStorageService;
-<<<<<<< HEAD
             this.cameraReelScreenshotsStorage = cameraReelScreenshotsStorage;
             this.mvcManager = mvcManager;
             this.systemClipboard = systemClipboard;
@@ -86,28 +77,23 @@
             this.webRequestController = webRequestController;
             this.profileRepository = profileRepository;
             this.chatMessagesBus = chatMessagesBus;
-=======
+            this.assetsProvisioner = assetsProvisioner;
 
             factory = new InWorldCameraFactory();
->>>>>>> 1ab17153
         }
 
         public async UniTask InitializeAsync(InWorldCameraSettings settings, CancellationToken ct)
         {
-<<<<<<< HEAD
-            hudPrefab = await assetsProvisioner.ProvideMainAssetAsync(settings.ScreencaptureHud, ct);
-            PhotoDetailView photoDetailViewAsset = (await assetsProvisioner.ProvideMainAssetValueAsync(settings.PhotoDetailPrefab, ct: ct)).GetComponent<PhotoDetailView>();
-            ControllerBase<PhotoDetailView, PhotoDetailParameter>.ViewFactoryMethod viewFactoryMethod = PhotoDetailController.Preallocate(photoDetailViewAsset, null, out PhotoDetailView explorePanelView);
-=======
             this.settings = settings;
->>>>>>> 1ab17153
 
             hud = factory.CreateScreencaptureHud(settings.ScreencaptureHud);
             followTarget = factory.CreateFollowTarget(settings.FollowTarget);
 
             recorder = new ScreenRecorder(hud.GetComponent<RectTransform>());
             metadataBuilder = new ScreenshotMetadataBuilder(selfProfile, characterObject.Controller, realmData, placesAPIService);
-<<<<<<< HEAD
+
+            PhotoDetailView photoDetailViewAsset = (await assetsProvisioner.ProvideMainAssetValueAsync(settings.PhotoDetailPrefab, ct: ct)).GetComponent<PhotoDetailView>();
+            ControllerBase<PhotoDetailView, PhotoDetailParameter>.ViewFactoryMethod viewFactoryMethod = PhotoDetailController.Preallocate(photoDetailViewAsset, null, out PhotoDetailView explorePanelView);
 
             mvcManager.RegisterController(new PhotoDetailController(viewFactoryMethod,
                 new PhotoDetailInfoController(explorePanelView.GetComponentInChildren<PhotoDetailInfoView>(), cameraReelStorageService, webRequestController, profileRepository, mvcManager, webBrowser, chatMessagesBus),
@@ -116,8 +102,6 @@
                 decentralandUrlsSource,
                 webBrowser,
                 settings.ShareToXMessage));
-=======
->>>>>>> 1ab17153
         }
 
         public void Dispose()
@@ -137,20 +121,16 @@
         public class InWorldCameraSettings : IDCLPluginSettings
         {
             [field: Header(nameof(InWorldCameraSettings))]
-<<<<<<< HEAD
-            [field: SerializeField] internal AssetReferenceGameObject ScreencaptureHud { get; private set; }
-
-            [field: Header("Photo detail")]
-            [field: SerializeField] internal AssetReferenceGameObject PhotoDetailPrefab { get; private set; }
-            [field: SerializeField, Tooltip("Spaces will be HTTP sanitized, care for special characters")] internal string ShareToXMessage { get; private set; }
-=======
             [field: SerializeField] internal GameObject ScreencaptureHud { get; private set; }
             [field: SerializeField] internal GameObject FollowTarget { get; private set; }
 
             [field: Header("Configs")]
             [field: SerializeField] internal InWorldCameraTransitionSettings TransitionSettings { get; private set; }
             [field: SerializeField] internal InWorldCameraMovementSettings MovementSettings { get; private set; }
->>>>>>> 1ab17153
+
+            [field: Header("Photo detail")]
+            [field: SerializeField] internal AssetReferenceGameObject PhotoDetailPrefab { get; private set; }
+            [field: SerializeField, Tooltip("Spaces will be HTTP sanitized, care for special characters")] internal string ShareToXMessage { get; private set; }
         }
     }
 }