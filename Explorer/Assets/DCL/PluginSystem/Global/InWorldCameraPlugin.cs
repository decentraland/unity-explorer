--- conflicted
+++ resolved
@@ -8,24 +8,16 @@
 using DCL.Backpack;
 using DCL.Browser;
 using DCL.Character;
-<<<<<<< HEAD
 using DCL.Chat;
 using DCL.Chat.MessageBus;
 using DCL.Clipboard;
-using DCL.InWorldCamera.CameraReelStorageService;
-using DCL.InWorldCamera.PhotoDetail;
-using DCL.InWorldCamera.ScreencaptureCamera;
-using DCL.InWorldCamera.ScreencaptureCamera.Settings;
-using DCL.InWorldCamera.ScreencaptureCamera.Systems;
-using DCL.InWorldCamera.ScreencaptureCamera.UI;
-using DCL.Multiplayer.Connections.DecentralandUrls;
-=======
 using DCL.Input;
 using DCL.InWorldCamera;
 using DCL.InWorldCamera.CameraReelStorageService;
+using DCL.InWorldCamera.PhotoDetail;
 using DCL.InWorldCamera.Settings;
 using DCL.InWorldCamera.UI;
->>>>>>> d7f5927f
+using DCL.Multiplayer.Connections.DecentralandUrls;
 using DCL.PlacesAPIService;
 using DCL.Profiles;
 using DCL.Profiles.Self;
@@ -35,11 +27,8 @@
 using System;
 using System.Threading;
 using UnityEngine;
-<<<<<<< HEAD
+using UnityEngine.UI;
 using UnityEngine.AddressableAssets;
-=======
-using UnityEngine.UI;
->>>>>>> d7f5927f
 using Utility;
 using static DCL.PluginSystem.Global.InWorldCameraPlugin;
 using CaptureScreenshotSystem = DCL.InWorldCamera.Systems.CaptureScreenshotSystem;
@@ -59,14 +48,7 @@
         private readonly IPlacesAPIService placesAPIService;
         private readonly ICharacterObject characterObject;
         private readonly ICoroutineRunner coroutineRunner;
-<<<<<<< HEAD
-=======
         private readonly InWorldCameraFactory factory;
-        private readonly IMVCManager mvcManager;
-        private readonly ICursor cursor;
-        private readonly Button sidebarButton;
-        private readonly Arch.Core.World globalWorld;
->>>>>>> d7f5927f
         private readonly ICameraReelStorageService cameraReelStorageService;
         private readonly ICameraReelScreenshotsStorage cameraReelScreenshotsStorage;
         private readonly IMVCManager mvcManager;
@@ -80,7 +62,8 @@
         private readonly IWearablesProvider wearablesProvider;
         private readonly Arch.Core.World world;
         private readonly URLDomain assetBundleURL;
-        private readonly InWorldCameraFactory factory;
+        private readonly ICursor cursor;
+        private readonly Button sidebarButton;
 
         private ScreenRecorder recorder;
         private GameObject hud;
@@ -90,25 +73,15 @@
         private CharacterController followTarget;
 
         public InWorldCameraPlugin(DCLInput input, SelfProfile selfProfile,
-<<<<<<< HEAD
             RealmData realmData, Entity playerEntity, IPlacesAPIService placesAPIService, ICharacterObject characterObject, ICoroutineRunner coroutineRunner,
             ICameraReelStorageService cameraReelStorageService, ICameraReelScreenshotsStorage cameraReelScreenshotsStorage, IMVCManager mvcManager,
             ISystemClipboard systemClipboard, IDecentralandUrlsSource decentralandUrlsSource, IWebBrowser webBrowser, IWebRequestController webRequestController,
             IProfileRepository profileRepository, IChatMessagesBus chatMessagesBus, IAssetsProvisioner assetsProvisioner,
             IWearableStorage wearableStorage, IWearablesProvider wearablesProvider,
             Arch.Core.World world,
-            URLDomain assetBundleURL)
-=======
-            RealmData realmData, Entity playerEntity,
-            IPlacesAPIService placesAPIService,
-            ICharacterObject characterObject, ICoroutineRunner coroutineRunner,
-            CameraReelRemoteStorageService cameraReelRemoteStorageService,
-            IMVCManager mvcManager,
+            URLDomain assetBundleURL,
             ICursor cursor,
-            Button sidebarButton,
-            Arch.Core.World globalWorld
-       )
->>>>>>> d7f5927f
+            Button sidebarButton)
         {
             this.input = input;
             this.selfProfile = selfProfile;
@@ -117,7 +90,6 @@
             this.placesAPIService = placesAPIService;
             this.characterObject = characterObject;
             this.coroutineRunner = coroutineRunner;
-<<<<<<< HEAD
             this.cameraReelStorageService = cameraReelStorageService;
             this.cameraReelScreenshotsStorage = cameraReelScreenshotsStorage;
             this.mvcManager = mvcManager;
@@ -132,13 +104,8 @@
             this.wearablesProvider = wearablesProvider;
             this.world = world;
             this.assetBundleURL = assetBundleURL;
-=======
-            this.cameraReelStorageService = cameraReelRemoteStorageService;
-            this.mvcManager = mvcManager;
             this.cursor = cursor;
             this.sidebarButton = sidebarButton;
-            this.globalWorld = globalWorld;
->>>>>>> d7f5927f
 
             factory = new InWorldCameraFactory();
         }
@@ -148,7 +115,7 @@
             factory.Dispose();
         }
 
-        public UniTask InitializeAsync(InWorldCameraSettings settings, CancellationToken ct)
+        public async UniTask InitializeAsync(InWorldCameraSettings settings, CancellationToken ct)
         {
             this.settings = settings;
 
@@ -157,7 +124,6 @@
 
             recorder = new ScreenRecorder(hud.GetComponent<RectTransform>());
             metadataBuilder = new ScreenshotMetadataBuilder(selfProfile, characterObject.Controller, realmData, placesAPIService);
-<<<<<<< HEAD
 
             PhotoDetailView photoDetailViewAsset = (await assetsProvisioner.ProvideMainAssetValueAsync(settings.PhotoDetailPrefab, ct: ct)).GetComponent<PhotoDetailView>();
             ControllerBase<PhotoDetailView, PhotoDetailParameter>.ViewFactoryMethod viewFactoryMethod = PhotoDetailController.Preallocate(photoDetailViewAsset, null, out PhotoDetailView explorePanelView);
@@ -189,14 +155,10 @@
                 decentralandUrlsSource,
                 webBrowser,
                 settings.ShareToXMessage));
-        }
-=======
->>>>>>> d7f5927f
 
-            inWorldCameraController = new InWorldCameraController(() => hud.GetComponent<InWorldCameraView>(), sidebarButton, globalWorld, mvcManager, cameraReelStorageService);
+
+            inWorldCameraController = new InWorldCameraController(() => hud.GetComponent<InWorldCameraView>(), sidebarButton, world, mvcManager, cameraReelStorageService);
             mvcManager.RegisterController(inWorldCameraController);
-
-            return UniTask.CompletedTask;
         }
 
         public void InjectToWorld(ref ArchSystemsWorldBuilder<Arch.Core.World> builder, in GlobalPluginArguments arguments)
