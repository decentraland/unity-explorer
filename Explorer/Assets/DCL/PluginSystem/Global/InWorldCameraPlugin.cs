--- conflicted
+++ resolved
@@ -8,14 +8,11 @@
 using DCL.Backpack;
 using DCL.Browser;
 using DCL.Character;
-<<<<<<< HEAD
+using DCL.DebugUtilities;
+using DCL.DebugUtilities.Views;
 using DCL.Chat;
 using DCL.Chat.MessageBus;
 using DCL.Clipboard;
-=======
-using DCL.DebugUtilities;
-using DCL.DebugUtilities.Views;
->>>>>>> c156e88f
 using DCL.Input;
 using DCL.InWorldCamera;
 using DCL.InWorldCamera.CameraReelStorageService;
@@ -65,16 +62,11 @@
         private readonly IChatMessagesBus chatMessagesBus;
         private readonly IWearableStorage wearableStorage;
         private readonly IWearablesProvider wearablesProvider;
-        private readonly Arch.Core.World world;
         private readonly URLDomain assetBundleURL;
         private readonly ICursor cursor;
         private readonly Button sidebarButton;
-<<<<<<< HEAD
-=======
         private readonly Arch.Core.World globalWorld;
         private readonly IDebugContainerBuilder debugContainerBuilder;
-        private readonly ICameraReelStorageService cameraReelStorageService;
->>>>>>> c156e88f
 
         private ScreenRecorder recorder;
         private GameObject hud;
@@ -89,17 +81,12 @@
             ISystemClipboard systemClipboard, IDecentralandUrlsSource decentralandUrlsSource, IWebBrowser webBrowser, IWebRequestController webRequestController,
             IProfileRepository profileRepository, IChatMessagesBus chatMessagesBus, IAssetsProvisioner assetsProvisioner,
             IWearableStorage wearableStorage, IWearablesProvider wearablesProvider,
-            Arch.Core.World world,
             URLDomain assetBundleURL,
             ICursor cursor,
-<<<<<<< HEAD
-            Button sidebarButton)
-=======
             Button sidebarButton,
             Arch.Core.World globalWorld,
             IDebugContainerBuilder debugContainerBuilder
        )
->>>>>>> c156e88f
         {
             this.input = input;
             this.selfProfile = selfProfile;
@@ -120,15 +107,11 @@
             this.assetsProvisioner = assetsProvisioner;
             this.wearableStorage = wearableStorage;
             this.wearablesProvider = wearablesProvider;
-            this.world = world;
             this.assetBundleURL = assetBundleURL;
             this.cursor = cursor;
             this.sidebarButton = sidebarButton;
-<<<<<<< HEAD
-=======
             this.globalWorld = globalWorld;
             this.debugContainerBuilder = debugContainerBuilder;
->>>>>>> c156e88f
 
             factory = new InWorldCameraFactory();
         }
@@ -168,7 +151,7 @@
                     wearableStorage,
                     wearablesProvider,
                     decentralandUrlsSource,
-                    new ECSThumbnailProvider(realmData, world, assetBundleURL, webRequestController),
+                    new ECSThumbnailProvider(realmData, globalWorld, assetBundleURL, webRequestController),
                     rarityBackgroundsMapping,
                     rarityColorMappings,
                     categoryIconsMapping,
@@ -180,7 +163,7 @@
                 settings.ShareToXMessage));
 
 
-            inWorldCameraController = new InWorldCameraController(() => hud.GetComponent<InWorldCameraView>(), sidebarButton, world, mvcManager, cameraReelStorageService);
+            inWorldCameraController = new InWorldCameraController(() => hud.GetComponent<InWorldCameraView>(), sidebarButton, globalWorld, mvcManager, cameraReelStorageService);
             mvcManager.RegisterController(inWorldCameraController);
         }
 
