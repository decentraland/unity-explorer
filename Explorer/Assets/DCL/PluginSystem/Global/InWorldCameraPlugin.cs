--- conflicted
+++ resolved
@@ -8,18 +8,14 @@
 using DCL.InWorldCamera.ScreencaptureCamera.Settings;
 using DCL.InWorldCamera.ScreencaptureCamera.Systems;
 using DCL.InWorldCamera.ScreencaptureCamera.UI;
-using DCL.Multiplayer.Connections.DecentralandUrls;
 using DCL.PlacesAPIService;
 using DCL.Profiles.Self;
-using DCL.WebRequests;
 using ECS;
 using System;
 using System.Threading;
 using UnityEngine;
-using UnityEngine.AddressableAssets;
 using Utility;
 using static DCL.PluginSystem.Global.InWorldCameraPlugin;
-using Object = UnityEngine.Object;
 
 namespace DCL.PluginSystem.Global
 {
@@ -33,23 +29,14 @@
         private readonly IPlacesAPIService placesAPIService;
         private readonly ICharacterObject characterObject;
         private readonly ICoroutineRunner coroutineRunner;
-<<<<<<< HEAD
+        private readonly InWorldCameraFactory factory;
         private readonly ICameraReelStorageService cameraReelStorageService;
-=======
-        private readonly InWorldCameraFactory factory;
-        private readonly IWebRequestController webRequestController;
-        private readonly IDecentralandUrlsSource decentralandUrlsSource;
->>>>>>> 04b60b62
 
         private ScreenRecorder recorder;
         private GameObject hud;
         private CharacterController followTarget;
         private ScreenshotMetadataBuilder metadataBuilder;
-<<<<<<< HEAD
-=======
-        private ICameraReelStorageService cameraReelStorageService;
         private InWorldCameraSettings settings;
->>>>>>> 04b60b62
 
         public InWorldCameraPlugin(DCLInput input, SelfProfile selfProfile,
             RealmData realmData, Entity playerEntity, IPlacesAPIService placesAPIService, ICharacterObject characterObject, ICoroutineRunner coroutineRunner,
@@ -62,19 +49,9 @@
             this.placesAPIService = placesAPIService;
             this.characterObject = characterObject;
             this.coroutineRunner = coroutineRunner;
-<<<<<<< HEAD
             this.cameraReelStorageService = cameraReelStorageService;
-=======
-            this.webRequestController = webRequestController;
-            this.decentralandUrlsSource = decentralandUrlsSource;
 
             factory = new InWorldCameraFactory();
-        }
-
-        public void Dispose()
-        {
-            factory.Dispose();
->>>>>>> 04b60b62
         }
 
         public async UniTask InitializeAsync(InWorldCameraSettings settings, CancellationToken ct)
@@ -86,17 +63,11 @@
 
             recorder = new ScreenRecorder(hud.GetComponent<RectTransform>());
             metadataBuilder = new ScreenshotMetadataBuilder(selfProfile, characterObject.Controller, realmData, placesAPIService);
-<<<<<<< HEAD
         }
 
         public void Dispose()
         {
-            hudPrefab.Dispose();
-            recorder.Dispose();
-=======
-
-            cameraReelStorageService = new CameraReelRemoteStorageService(new CameraReelImagesMetadataRemoteDatabase(webRequestController, decentralandUrlsSource));
->>>>>>> 04b60b62
+            factory.Dispose();
         }
 
         public void InjectToWorld(ref ArchSystemsWorldBuilder<Arch.Core.World> builder, in GlobalPluginArguments arguments)
