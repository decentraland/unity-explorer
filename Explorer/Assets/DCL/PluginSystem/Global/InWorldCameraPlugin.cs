﻿using Arch.Core;
using Arch.SystemGroups;
using CommunicationData.URLHelpers;
using Cysharp.Threading.Tasks;
using DCL.AssetsProvision;
using DCL.AvatarRendering.Wearables;
using DCL.AvatarRendering.Wearables.Helpers;
using DCL.Backpack;
using DCL.Browser;
using DCL.Character;
<<<<<<< HEAD
using DCL.Chat;
using DCL.Chat.MessageBus;
=======
using DCL.DebugUtilities;
using DCL.Chat;
>>>>>>> bad2ddcc
using DCL.Clipboard;
using DCL.Input;
using DCL.InWorldCamera;
using DCL.InWorldCamera.CameraReelStorageService;
<<<<<<< HEAD
using DCL.InWorldCamera.PassportBridgeOpener;
=======
>>>>>>> bad2ddcc
using DCL.InWorldCamera.PhotoDetail;
using DCL.InWorldCamera.Settings;
using DCL.InWorldCamera.UI;
using DCL.Multiplayer.Connections.DecentralandUrls;
using DCL.PlacesAPIService;
using DCL.Profiles;
using DCL.Profiles.Self;
using DCL.WebRequests;
using ECS;
using ECS.SceneLifeCycle.Realm;
using MVC;
using System;
using System.Threading;
using UnityEngine;
using UnityEngine.UI;
using UnityEngine.AddressableAssets;
using Utility;
using static DCL.PluginSystem.Global.InWorldCameraPlugin;
using CaptureScreenshotSystem = DCL.InWorldCamera.Systems.CaptureScreenshotSystem;
using EmitInWorldCameraInputSystem = DCL.InWorldCamera.Systems.EmitInWorldCameraInputSystem;
using MoveInWorldCameraSystem = DCL.InWorldCamera.Systems.MoveInWorldCameraSystem;
using ToggleInWorldCameraActivitySystem = DCL.InWorldCamera.Systems.ToggleInWorldCameraActivitySystem;

namespace DCL.PluginSystem.Global
{
    public class InWorldCameraPlugin : IDCLGlobalPlugin<InWorldCameraSettings>
    {
        private readonly DCLInput input;
        private readonly IAssetsProvisioner assetsProvisioner;
        private readonly SelfProfile selfProfile;
        private readonly RealmData realmData;
        private readonly Entity playerEntity;
        private readonly IPlacesAPIService placesAPIService;
        private readonly ICharacterObject characterObject;
        private readonly ICoroutineRunner coroutineRunner;
        private readonly InWorldCameraFactory factory;
        private readonly ICameraReelStorageService cameraReelStorageService;
        private readonly ICameraReelScreenshotsStorage cameraReelScreenshotsStorage;
        private readonly IMVCManager mvcManager;
        private readonly ISystemClipboard systemClipboard;
        private readonly IDecentralandUrlsSource decentralandUrlsSource;
        private readonly IWebBrowser webBrowser;
        private readonly IWebRequestController webRequestController;
        private readonly IProfileRepository profileRepository;
<<<<<<< HEAD
        private readonly IChatMessagesBus chatMessagesBus;
        private readonly IWearableStorage wearableStorage;
        private readonly IWearablesProvider wearablesProvider;
        private readonly Arch.Core.World world;
        private readonly URLDomain assetBundleURL;
        private readonly ICursor cursor;
        private readonly Button sidebarButton;
=======
        private readonly IRealmNavigator realmNavigator;
        private readonly IWearableStorage wearableStorage;
        private readonly IWearablesProvider wearablesProvider;
        private readonly URLDomain assetBundleURL;
        private readonly ICursor cursor;
        private readonly Button sidebarButton;
        private readonly Arch.Core.World globalWorld;
        private readonly IDebugContainerBuilder debugContainerBuilder;
>>>>>>> bad2ddcc

        private ScreenRecorder recorder;
        private GameObject hud;
        private ScreenshotMetadataBuilder metadataBuilder;
        private InWorldCameraSettings settings;
        private InWorldCameraController inWorldCameraController;
        private CharacterController followTarget;

        public InWorldCameraPlugin(DCLInput input, SelfProfile selfProfile,
            RealmData realmData, Entity playerEntity, IPlacesAPIService placesAPIService, ICharacterObject characterObject, ICoroutineRunner coroutineRunner,
            ICameraReelStorageService cameraReelStorageService, ICameraReelScreenshotsStorage cameraReelScreenshotsStorage, IMVCManager mvcManager,
            ISystemClipboard systemClipboard, IDecentralandUrlsSource decentralandUrlsSource, IWebBrowser webBrowser, IWebRequestController webRequestController,
<<<<<<< HEAD
            IProfileRepository profileRepository, IChatMessagesBus chatMessagesBus, IAssetsProvisioner assetsProvisioner,
            IWearableStorage wearableStorage, IWearablesProvider wearablesProvider,
            Arch.Core.World world,
            URLDomain assetBundleURL,
            ICursor cursor,
            Button sidebarButton)
=======
            IProfileRepository profileRepository, IRealmNavigator realmNavigator, IAssetsProvisioner assetsProvisioner,
            IWearableStorage wearableStorage, IWearablesProvider wearablesProvider,
            URLDomain assetBundleURL,
            ICursor cursor,
            Button sidebarButton,
            Arch.Core.World globalWorld,
            IDebugContainerBuilder debugContainerBuilder
       )
>>>>>>> bad2ddcc
        {
            this.input = input;
            this.selfProfile = selfProfile;
            this.realmData = realmData;
            this.playerEntity = playerEntity;
            this.placesAPIService = placesAPIService;
            this.characterObject = characterObject;
            this.coroutineRunner = coroutineRunner;
            this.cameraReelStorageService = cameraReelStorageService;
            this.cameraReelScreenshotsStorage = cameraReelScreenshotsStorage;
            this.mvcManager = mvcManager;
            this.systemClipboard = systemClipboard;
            this.decentralandUrlsSource = decentralandUrlsSource;
            this.webBrowser = webBrowser;
            this.webRequestController = webRequestController;
            this.profileRepository = profileRepository;
<<<<<<< HEAD
            this.chatMessagesBus = chatMessagesBus;
            this.assetsProvisioner = assetsProvisioner;
            this.wearableStorage = wearableStorage;
            this.wearablesProvider = wearablesProvider;
            this.world = world;
            this.assetBundleURL = assetBundleURL;
            this.cursor = cursor;
            this.sidebarButton = sidebarButton;
=======
            this.realmNavigator = realmNavigator;
            this.assetsProvisioner = assetsProvisioner;
            this.wearableStorage = wearableStorage;
            this.wearablesProvider = wearablesProvider;
            this.assetBundleURL = assetBundleURL;
            this.cursor = cursor;
            this.sidebarButton = sidebarButton;
            this.globalWorld = globalWorld;
            this.debugContainerBuilder = debugContainerBuilder;
>>>>>>> bad2ddcc

            factory = new InWorldCameraFactory();
        }

        public void Dispose()
        {
            factory.Dispose();
        }

        public async UniTask InitializeAsync(InWorldCameraSettings settings, CancellationToken ct)
        {
            this.settings = settings;

            hud = factory.CreateScreencaptureHud(settings.ScreencaptureHud);
            followTarget = factory.CreateFollowTarget(settings.FollowTarget);

            recorder = new ScreenRecorder(hud.GetComponent<RectTransform>());
            metadataBuilder = new ScreenshotMetadataBuilder(selfProfile, characterObject.Controller, realmData, placesAPIService);

            PhotoDetailView photoDetailViewAsset = (await assetsProvisioner.ProvideMainAssetValueAsync(settings.PhotoDetailPrefab, ct: ct)).GetComponent<PhotoDetailView>();
            ControllerBase<PhotoDetailView, PhotoDetailParameter>.ViewFactoryMethod viewFactoryMethod = PhotoDetailController.Preallocate(photoDetailViewAsset, null, out PhotoDetailView explorePanelView);

            (NFTColorsSO rarityColorMappings, NftTypeIconSO categoryIconsMapping, NftTypeIconSO rarityBackgroundsMapping, ChatEntryConfigurationSO chatEntryConfiguration) = await UniTask.WhenAll(
                assetsProvisioner.ProvideMainAssetValueAsync(settings.RarityColorMappings, ct),
                assetsProvisioner.ProvideMainAssetValueAsync(settings.CategoryIconsMapping, ct),
                assetsProvisioner.ProvideMainAssetValueAsync(settings.RarityBackgroundsMapping, ct),
                assetsProvisioner.ProvideMainAssetValueAsync(settings.ChatEntryConfiguration, ct));

            mvcManager.RegisterController(new PhotoDetailController(viewFactoryMethod,
                new PhotoDetailInfoController(explorePanelView.GetComponentInChildren<PhotoDetailInfoView>(),
                    cameraReelStorageService,
                    webRequestController,
                    profileRepository,
                    mvcManager,
                    webBrowser,
<<<<<<< HEAD
                    chatMessagesBus,
                    wearableStorage,
                    wearablesProvider,
                    decentralandUrlsSource,
                    new ECSThumbnailProvider(realmData, world, assetBundleURL, webRequestController),
                    new PassportBridgeOpener(),
=======
                    realmNavigator,
                    wearableStorage,
                    wearablesProvider,
                    decentralandUrlsSource,
                    new ECSThumbnailProvider(realmData, globalWorld, assetBundleURL, webRequestController),
>>>>>>> bad2ddcc
                    rarityBackgroundsMapping,
                    rarityColorMappings,
                    categoryIconsMapping,
                    chatEntryConfiguration),
                cameraReelScreenshotsStorage,
                systemClipboard,
                decentralandUrlsSource,
                webBrowser,
                settings.ShareToXMessage));


<<<<<<< HEAD
            inWorldCameraController = new InWorldCameraController(() => hud.GetComponent<InWorldCameraView>(), sidebarButton, world, mvcManager, cameraReelStorageService);
=======
            inWorldCameraController = new InWorldCameraController(() => hud.GetComponent<InWorldCameraView>(), sidebarButton, globalWorld, mvcManager, cameraReelStorageService);
>>>>>>> bad2ddcc
            mvcManager.RegisterController(inWorldCameraController);
        }

        public void InjectToWorld(ref ArchSystemsWorldBuilder<Arch.Core.World> builder, in GlobalPluginArguments arguments)
        {
            ToggleInWorldCameraActivitySystem.InjectToWorld(ref builder, settings.TransitionSettings, inWorldCameraController, followTarget, debugContainerBuilder, cursor, mvcManager, input.InWorldCamera);
            EmitInWorldCameraInputSystem.InjectToWorld(ref builder, input.InWorldCamera);
            MoveInWorldCameraSystem.InjectToWorld(ref builder, settings.MovementSettings, characterObject.Controller.transform, cursor);
            CaptureScreenshotSystem.InjectToWorld(ref builder, recorder, playerEntity, metadataBuilder, coroutineRunner, cameraReelStorageService, inWorldCameraController);
        }

        [Serializable]
        public class InWorldCameraSettings : IDCLPluginSettings
        {
            [field: Header(nameof(InWorldCameraSettings))]
            [field: SerializeField] internal GameObject ScreencaptureHud { get; private set; }
            [field: SerializeField] internal GameObject FollowTarget { get; private set; }

            [field: Header("Configs")]
            [field: SerializeField] internal InWorldCameraTransitionSettings TransitionSettings { get; private set; }
            [field: SerializeField] internal InWorldCameraMovementSettings MovementSettings { get; private set; }

            [field: Header("Photo detail")]
            [field: SerializeField] internal AssetReferenceGameObject PhotoDetailPrefab { get; private set; }
            [field: SerializeField, Tooltip("Spaces will be HTTP sanitized, care for special characters")] internal string ShareToXMessage { get; private set; }
            [field: SerializeField] internal AssetReferenceT<NftTypeIconSO> CategoryIconsMapping { get; private set; }

            [field: SerializeField] internal AssetReferenceT<NftTypeIconSO> RarityBackgroundsMapping { get; private set; }

            [field: SerializeField] internal AssetReferenceT<NFTColorsSO> RarityColorMappings { get; private set; }
            [field: SerializeField] internal AssetReferenceT<ChatEntryConfigurationSO> ChatEntryConfiguration { get; private set; }
        }
    }
}<|MERGE_RESOLUTION|>--- conflicted
+++ resolved
@@ -8,21 +8,13 @@
 using DCL.Backpack;
 using DCL.Browser;
 using DCL.Character;
-<<<<<<< HEAD
-using DCL.Chat;
-using DCL.Chat.MessageBus;
-=======
 using DCL.DebugUtilities;
 using DCL.Chat;
->>>>>>> bad2ddcc
 using DCL.Clipboard;
 using DCL.Input;
 using DCL.InWorldCamera;
 using DCL.InWorldCamera.CameraReelStorageService;
-<<<<<<< HEAD
 using DCL.InWorldCamera.PassportBridgeOpener;
-=======
->>>>>>> bad2ddcc
 using DCL.InWorldCamera.PhotoDetail;
 using DCL.InWorldCamera.Settings;
 using DCL.InWorldCamera.UI;
@@ -67,15 +59,6 @@
         private readonly IWebBrowser webBrowser;
         private readonly IWebRequestController webRequestController;
         private readonly IProfileRepository profileRepository;
-<<<<<<< HEAD
-        private readonly IChatMessagesBus chatMessagesBus;
-        private readonly IWearableStorage wearableStorage;
-        private readonly IWearablesProvider wearablesProvider;
-        private readonly Arch.Core.World world;
-        private readonly URLDomain assetBundleURL;
-        private readonly ICursor cursor;
-        private readonly Button sidebarButton;
-=======
         private readonly IRealmNavigator realmNavigator;
         private readonly IWearableStorage wearableStorage;
         private readonly IWearablesProvider wearablesProvider;
@@ -84,7 +67,6 @@
         private readonly Button sidebarButton;
         private readonly Arch.Core.World globalWorld;
         private readonly IDebugContainerBuilder debugContainerBuilder;
->>>>>>> bad2ddcc
 
         private ScreenRecorder recorder;
         private GameObject hud;
@@ -97,14 +79,6 @@
             RealmData realmData, Entity playerEntity, IPlacesAPIService placesAPIService, ICharacterObject characterObject, ICoroutineRunner coroutineRunner,
             ICameraReelStorageService cameraReelStorageService, ICameraReelScreenshotsStorage cameraReelScreenshotsStorage, IMVCManager mvcManager,
             ISystemClipboard systemClipboard, IDecentralandUrlsSource decentralandUrlsSource, IWebBrowser webBrowser, IWebRequestController webRequestController,
-<<<<<<< HEAD
-            IProfileRepository profileRepository, IChatMessagesBus chatMessagesBus, IAssetsProvisioner assetsProvisioner,
-            IWearableStorage wearableStorage, IWearablesProvider wearablesProvider,
-            Arch.Core.World world,
-            URLDomain assetBundleURL,
-            ICursor cursor,
-            Button sidebarButton)
-=======
             IProfileRepository profileRepository, IRealmNavigator realmNavigator, IAssetsProvisioner assetsProvisioner,
             IWearableStorage wearableStorage, IWearablesProvider wearablesProvider,
             URLDomain assetBundleURL,
@@ -113,7 +87,6 @@
             Arch.Core.World globalWorld,
             IDebugContainerBuilder debugContainerBuilder
        )
->>>>>>> bad2ddcc
         {
             this.input = input;
             this.selfProfile = selfProfile;
@@ -130,16 +103,6 @@
             this.webBrowser = webBrowser;
             this.webRequestController = webRequestController;
             this.profileRepository = profileRepository;
-<<<<<<< HEAD
-            this.chatMessagesBus = chatMessagesBus;
-            this.assetsProvisioner = assetsProvisioner;
-            this.wearableStorage = wearableStorage;
-            this.wearablesProvider = wearablesProvider;
-            this.world = world;
-            this.assetBundleURL = assetBundleURL;
-            this.cursor = cursor;
-            this.sidebarButton = sidebarButton;
-=======
             this.realmNavigator = realmNavigator;
             this.assetsProvisioner = assetsProvisioner;
             this.wearableStorage = wearableStorage;
@@ -149,7 +112,6 @@
             this.sidebarButton = sidebarButton;
             this.globalWorld = globalWorld;
             this.debugContainerBuilder = debugContainerBuilder;
->>>>>>> bad2ddcc
 
             factory = new InWorldCameraFactory();
         }
@@ -185,20 +147,12 @@
                     profileRepository,
                     mvcManager,
                     webBrowser,
-<<<<<<< HEAD
-                    chatMessagesBus,
-                    wearableStorage,
-                    wearablesProvider,
-                    decentralandUrlsSource,
-                    new ECSThumbnailProvider(realmData, world, assetBundleURL, webRequestController),
-                    new PassportBridgeOpener(),
-=======
                     realmNavigator,
                     wearableStorage,
                     wearablesProvider,
                     decentralandUrlsSource,
                     new ECSThumbnailProvider(realmData, globalWorld, assetBundleURL, webRequestController),
->>>>>>> bad2ddcc
+                    new PassportBridgeOpener(),
                     rarityBackgroundsMapping,
                     rarityColorMappings,
                     categoryIconsMapping,
@@ -210,11 +164,7 @@
                 settings.ShareToXMessage));
 
 
-<<<<<<< HEAD
-            inWorldCameraController = new InWorldCameraController(() => hud.GetComponent<InWorldCameraView>(), sidebarButton, world, mvcManager, cameraReelStorageService);
-=======
             inWorldCameraController = new InWorldCameraController(() => hud.GetComponent<InWorldCameraView>(), sidebarButton, globalWorld, mvcManager, cameraReelStorageService);
->>>>>>> bad2ddcc
             mvcManager.RegisterController(inWorldCameraController);
         }
 
