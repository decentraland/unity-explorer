<<<<<<< HEAD
using DCL.Communities.CommunitiesCard.Members;
=======
using DCL.AssetsProvision;
using DCL.DebugUtilities;
>>>>>>> bd499346
using DCL.Input;
using DCL.Multiplayer.Movement.Settings;
using DCL.Nametags;
using DCL.UI.GenericContextMenu.Controllers;
using DCL.Optimization.AdaptivePerformance.Systems;
using System;
using System.Collections.Generic;
using UnityEngine;
using UnityEngine.AddressableAssets;
using UnityEngine.Audio;

namespace DCL.PluginSystem.Global
{
    [Serializable]
    public class DynamicSettings : IDCLPluginSettings
    {
        [field: SerializeField] public AssetReferenceGameObject PopupCloserView { get; private set; }
        [field: SerializeField] public Light DirectionalLight { get; private set; }
        [field: SerializeField] public AssetReferenceT<NametagsData> NametagsData { get; private set; }
        [field: SerializeField] public AssetReferenceT<CursorSettings> CursorSettings { get; private set; }
        [field: SerializeField] public AssetReferenceT<GenericUserProfileContextMenuSettings> GenericUserProfileContextMenuSettings { get; private set; }
        [field: SerializeField] public AssetReferenceT<CommunityVoiceChatContextMenuConfiguration> CommunityVoiceChatContextMenuSettings { get; private set; }
        [field: SerializeField] public AssetReferenceGameObject MainUIView { get; private set; }
        [field: SerializeField] public AssetReferenceT<AudioMixer> GeneralAudioMixer { get; private set; }
        [field: SerializeField] public MultiplayerDebugSettings MultiplayerDebugSettings { get; private set; }
        [field: SerializeField] public AdaptivePhysicsSettings AdaptivePhysicsSettings { get; private set; }
        [field: SerializeField] public AssetReferenceGameObject AppVerRedirectionScreenPrefab { get; private set; }
        [field: SerializeField] public AssetReferenceGameObject BlockedScreenPrefab { get; private set; }
        [field: SerializeField] public AssetReferenceGameObject MinimumSpecsScreenPrefab { get; private set; }
        [field: SerializeField] public AssetReferenceGameObject LivekitDownPrefab { get; private set; }
        [field: SerializeField] public AssetReferenceT<DebugViewsCatalogSO> DebugViewsCatalog { get; private set; }
        [field:SerializeField] public List<Color> UserNameColors { get; private set; }
    }
}
<|MERGE_RESOLUTION|>--- conflicted
+++ resolved
@@ -1,40 +1,37 @@
-<<<<<<< HEAD
-using DCL.Communities.CommunitiesCard.Members;
-=======
-using DCL.AssetsProvision;
-using DCL.DebugUtilities;
->>>>>>> bd499346
-using DCL.Input;
-using DCL.Multiplayer.Movement.Settings;
-using DCL.Nametags;
-using DCL.UI.GenericContextMenu.Controllers;
-using DCL.Optimization.AdaptivePerformance.Systems;
-using System;
-using System.Collections.Generic;
-using UnityEngine;
-using UnityEngine.AddressableAssets;
-using UnityEngine.Audio;
-
-namespace DCL.PluginSystem.Global
-{
-    [Serializable]
-    public class DynamicSettings : IDCLPluginSettings
-    {
-        [field: SerializeField] public AssetReferenceGameObject PopupCloserView { get; private set; }
-        [field: SerializeField] public Light DirectionalLight { get; private set; }
-        [field: SerializeField] public AssetReferenceT<NametagsData> NametagsData { get; private set; }
-        [field: SerializeField] public AssetReferenceT<CursorSettings> CursorSettings { get; private set; }
-        [field: SerializeField] public AssetReferenceT<GenericUserProfileContextMenuSettings> GenericUserProfileContextMenuSettings { get; private set; }
-        [field: SerializeField] public AssetReferenceT<CommunityVoiceChatContextMenuConfiguration> CommunityVoiceChatContextMenuSettings { get; private set; }
-        [field: SerializeField] public AssetReferenceGameObject MainUIView { get; private set; }
-        [field: SerializeField] public AssetReferenceT<AudioMixer> GeneralAudioMixer { get; private set; }
-        [field: SerializeField] public MultiplayerDebugSettings MultiplayerDebugSettings { get; private set; }
-        [field: SerializeField] public AdaptivePhysicsSettings AdaptivePhysicsSettings { get; private set; }
-        [field: SerializeField] public AssetReferenceGameObject AppVerRedirectionScreenPrefab { get; private set; }
-        [field: SerializeField] public AssetReferenceGameObject BlockedScreenPrefab { get; private set; }
-        [field: SerializeField] public AssetReferenceGameObject MinimumSpecsScreenPrefab { get; private set; }
-        [field: SerializeField] public AssetReferenceGameObject LivekitDownPrefab { get; private set; }
-        [field: SerializeField] public AssetReferenceT<DebugViewsCatalogSO> DebugViewsCatalog { get; private set; }
-        [field:SerializeField] public List<Color> UserNameColors { get; private set; }
-    }
-}
+using DCL.Communities.CommunitiesCard.Members;
+using DCL.AssetsProvision;
+using DCL.DebugUtilities;
+using DCL.Input;
+using DCL.Multiplayer.Movement.Settings;
+using DCL.Nametags;
+using DCL.UI.GenericContextMenu.Controllers;
+using DCL.Optimization.AdaptivePerformance.Systems;
+using System;
+using System.Collections.Generic;
+using UnityEngine;
+using UnityEngine.AddressableAssets;
+using UnityEngine.Audio;
+
+namespace DCL.PluginSystem.Global
+{
+    [Serializable]
+    public class DynamicSettings : IDCLPluginSettings
+    {
+        [field: SerializeField] public AssetReferenceGameObject PopupCloserView { get; private set; }
+        [field: SerializeField] public Light DirectionalLight { get; private set; }
+        [field: SerializeField] public AssetReferenceT<NametagsData> NametagsData { get; private set; }
+        [field: SerializeField] public AssetReferenceT<CursorSettings> CursorSettings { get; private set; }
+        [field: SerializeField] public AssetReferenceT<GenericUserProfileContextMenuSettings> GenericUserProfileContextMenuSettings { get; private set; }
+        [field: SerializeField] public AssetReferenceT<CommunityVoiceChatContextMenuConfiguration> CommunityVoiceChatContextMenuSettings { get; private set; }
+        [field: SerializeField] public AssetReferenceGameObject MainUIView { get; private set; }
+        [field: SerializeField] public AssetReferenceT<AudioMixer> GeneralAudioMixer { get; private set; }
+        [field: SerializeField] public MultiplayerDebugSettings MultiplayerDebugSettings { get; private set; }
+        [field: SerializeField] public AdaptivePhysicsSettings AdaptivePhysicsSettings { get; private set; }
+        [field: SerializeField] public AssetReferenceGameObject AppVerRedirectionScreenPrefab { get; private set; }
+        [field: SerializeField] public AssetReferenceGameObject BlockedScreenPrefab { get; private set; }
+        [field: SerializeField] public AssetReferenceGameObject MinimumSpecsScreenPrefab { get; private set; }
+        [field: SerializeField] public AssetReferenceGameObject LivekitDownPrefab { get; private set; }
+        [field: SerializeField] public AssetReferenceT<DebugViewsCatalogSO> DebugViewsCatalog { get; private set; }
+        [field:SerializeField] public List<Color> UserNameColors { get; private set; }
+    }
+}