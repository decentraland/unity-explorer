--- conflicted
+++ resolved
@@ -1,30 +1,27 @@
-using DCL.AuthenticationScreenFlow;
-using DCL.Chat;
-using DCL.Input;
-using DCL.Multiplayer.Movement.Settings;
-using DCL.Nametags;
-using System;
-using UnityEngine;
-using UnityEngine.AddressableAssets;
-using UnityEngine.Audio;
-
-namespace DCL.PluginSystem.Global
-{
-    [Serializable]
-    public class DynamicSettings : IDCLPluginSettings
-    {
-        [field: SerializeField] public AssetReferenceGameObject PopupCloserView { get; private set; }
-        [field: SerializeField] public Light DirectionalLight { get; private set; }
-        [field: SerializeField] public AssetReferenceT<ChatEntryConfigurationSO> ChatEntryConfiguration { get; private set; }
-        [field: SerializeField] public AssetReferenceT<NametagsData> NametagsData { get; private set; }
-        [field: SerializeField] public AssetReferenceT<CursorSettings> CursorSettings { get; private set; }
-        [field: SerializeField] public AssetReferenceGameObject MainUIView { get; private set; }
-        [field: SerializeField] public AssetReferenceT<AudioMixer> GeneralAudioMixer { get; private set; }
-<<<<<<< HEAD
-        [field: SerializeField] public AssetReferenceGameObject AppVerRedirectionScreenPrefab { get; private set; }
-=======
-        [field: SerializeField] public AssetReferenceT<MultiplayerDebugSettings> MultiplayerDebugSettings { get; private set; }
-
->>>>>>> 22b2ff67
-    }
-}
+using DCL.AuthenticationScreenFlow;
+using DCL.Chat;
+using DCL.Input;
+using DCL.Multiplayer.Movement.Settings;
+using DCL.Nametags;
+using System;
+using UnityEngine;
+using UnityEngine.AddressableAssets;
+using UnityEngine.Audio;
+
+namespace DCL.PluginSystem.Global
+{
+    [Serializable]
+    public class DynamicSettings : IDCLPluginSettings
+    {
+        [field: SerializeField] public AssetReferenceGameObject PopupCloserView { get; private set; }
+        [field: SerializeField] public Light DirectionalLight { get; private set; }
+        [field: SerializeField] public AssetReferenceT<ChatEntryConfigurationSO> ChatEntryConfiguration { get; private set; }
+        [field: SerializeField] public AssetReferenceT<NametagsData> NametagsData { get; private set; }
+        [field: SerializeField] public AssetReferenceT<CursorSettings> CursorSettings { get; private set; }
+        [field: SerializeField] public AssetReferenceGameObject MainUIView { get; private set; }
+        [field: SerializeField] public AssetReferenceT<AudioMixer> GeneralAudioMixer { get; private set; }
+        [field: SerializeField] public AssetReferenceT<MultiplayerDebugSettings> MultiplayerDebugSettings { get; private set; }
+
+        [field: SerializeField] public AssetReferenceGameObject AppVerRedirectionScreenPrefab { get; private set; }
+    }
+}