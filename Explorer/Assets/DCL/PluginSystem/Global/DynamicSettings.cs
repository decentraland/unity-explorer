--- conflicted
+++ resolved
@@ -1,24 +1,17 @@
-<<<<<<< HEAD
-using DCLServices.MapRenderer;
-=======
->>>>>>> 8900ed71
-using System;
-using UnityEngine;
-using UnityEngine.AddressableAssets;
-
-namespace DCL.PluginSystem.Global
-{
-    [Serializable]
-    public class DynamicSettings : IDCLPluginSettings
-    {
-        [field: SerializeField]
-        public AssetReferenceGameObject PopupCloserView { get; private set; }
-<<<<<<< HEAD
-
-        [field: SerializeField]
-        public MapRendererSettings MapRendererSettings { get; private set; }
-
-=======
->>>>>>> 8900ed71
-    }
-}
+using DCLServices.MapRenderer;
+using System;
+using UnityEngine;
+using UnityEngine.AddressableAssets;
+
+namespace DCL.PluginSystem.Global
+{
+    [Serializable]
+    public class DynamicSettings : IDCLPluginSettings
+    {
+        [field: SerializeField]
+        public AssetReferenceGameObject PopupCloserView { get; private set; }
+
+        [field: SerializeField]
+        public MapRendererSettings MapRendererSettings { get; private set; }
+    }
+}