--- conflicted
+++ resolved
@@ -1,30 +1,25 @@
-using DCL.AvatarRendering.Emotes;
-using DCL.Backpack;
-using DCL.Chat;
-using DCL.MapRenderer;
-using DCL.Nametags;
-using System;
-using UnityEngine;
-using UnityEngine.AddressableAssets;
-
-namespace DCL.PluginSystem.Global
-{
-    [Serializable]
-    public class DynamicSettings : IDCLPluginSettings
-    {
-        [field: SerializeField] public AssetReferenceGameObject PopupCloserView { get; private set; }
-        [field: SerializeField] public Light DirectionalLight { get; private set; }
-        [field: SerializeField] public MapRendererSettings MapRendererSettings { get; private set; }
-
-<<<<<<< HEAD
-        [field: SerializeField] public BackpackSettings BackpackSettings { get; private set; }
-        [field: SerializeField] public AssetReferenceT<ChatEntryConfigurationSO> ChatEntryConfiguration { get; private set; }
-        [field: SerializeField] public AssetReferenceT<NametagsData> NametagsData { get; private set; }
-        [field: SerializeField] public AssetReferenceTexture2D NormalCursor { get; private set; }
-        [field: SerializeField] public AssetReferenceTexture2D InteractionCursor { get; private set; }
-=======
-        [field: SerializeField]
-        public AssetReferenceT<EmbeddedEmotesData> EmbeddedEmotes { get; private set; }
->>>>>>> e0ce5d39
-    }
-}
+using DCL.AvatarRendering.Emotes;
+using DCL.Backpack;
+using DCL.Chat;
+using DCL.MapRenderer;
+using DCL.Nametags;
+using System;
+using UnityEngine;
+using UnityEngine.AddressableAssets;
+
+namespace DCL.PluginSystem.Global
+{
+    [Serializable]
+    public class DynamicSettings : IDCLPluginSettings
+    {
+        [field: SerializeField] public AssetReferenceGameObject PopupCloserView { get; private set; }
+        [field: SerializeField] public Light DirectionalLight { get; private set; }
+        [field: SerializeField] public MapRendererSettings MapRendererSettings { get; private set; }
+        [field: SerializeField] public BackpackSettings BackpackSettings { get; private set; }
+        [field: SerializeField] public AssetReferenceT<ChatEntryConfigurationSO> ChatEntryConfiguration { get; private set; }
+        [field: SerializeField] public AssetReferenceT<NametagsData> NametagsData { get; private set; }
+        [field: SerializeField] public AssetReferenceTexture2D NormalCursor { get; private set; }
+        [field: SerializeField] public AssetReferenceTexture2D InteractionCursor { get; private set; }
+        [field: SerializeField] public AssetReferenceT<EmbeddedEmotesData> EmbeddedEmotes { get; private set; }
+    }
+}