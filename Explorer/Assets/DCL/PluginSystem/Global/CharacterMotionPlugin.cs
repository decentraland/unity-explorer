﻿using Arch.SystemGroups;
using Cysharp.Threading.Tasks;
using DCL.AvatarRendering.Emotes;
using DCL.Character;
using DCL.Character.CharacterMotion.Systems;
using DCL.Character.Components;
using DCL.CharacterMotion.Components;
using DCL.CharacterMotion.Settings;
using DCL.CharacterMotion.Systems;
using DCL.DebugUtilities;
using DCL.Optimization.Pools;
<<<<<<< HEAD
using DCL.Utilities;
using ECS;
=======
>>>>>>> 43bb7990
using ECS.ComponentsPooling.Systems;
using ECS.SceneLifeCycle;
using ECS.SceneLifeCycle.Realm;
using ECS.SceneLifeCycle.Reporting;
using System.Threading;
using UnityEngine;
using SDKAvatarShapesMotionSystem = DCL.Character.CharacterMotion.Systems.SDKAvatarShapesMotionSystem;

namespace DCL.PluginSystem.Global
{
    public class CharacterMotionPlugin : IDCLGlobalPlugin<CharacterMotionSettings>
    {
        private readonly ICharacterObject characterObject;
        private readonly IDebugContainerBuilder debugContainerBuilder;
        private readonly IComponentPoolsRegistry componentPoolsRegistry;
        private readonly ISceneReadinessReportQueue sceneReadinessReportQueue;
        private readonly PlayerParcelTrackerService parcelTrackerService;
        private readonly IScenesCache scenesCache;
        private readonly IRealmData realmData;
        private readonly ILandscape landscape;

        private CharacterControllerSettings settings;

        public CharacterMotionPlugin(
            ICharacterObject characterObject,
            IDebugContainerBuilder debugContainerBuilder,
            IComponentPoolsRegistry componentPoolsRegistry,
            ISceneReadinessReportQueue sceneReadinessReportQueue,
            PlayerParcelTrackerService parcelTrackerService,
            IScenesCache scenesCache,
            IRealmData realmData,
            ILandscape landscape)
        {
            this.characterObject = characterObject;
            this.debugContainerBuilder = debugContainerBuilder;
            this.componentPoolsRegistry = componentPoolsRegistry;
            this.sceneReadinessReportQueue = sceneReadinessReportQueue;
            this.parcelTrackerService = parcelTrackerService;
            this.scenesCache = scenesCache;
            this.realmData = realmData;
            this.landscape = landscape;
        }

        public void Dispose()
        {
        }

        public UniTask InitializeAsync(CharacterMotionSettings settings, CancellationToken ct)
        {
            this.settings = settings.controllerSettings;
            return UniTask.CompletedTask;
        }

        public void InjectToWorld(ref ArchSystemsWorldBuilder<Arch.Core.World> builder, in GlobalPluginArguments arguments)
        {
            Arch.Core.World world = builder.World;

            // Add Motion components
            world.Add(arguments.PlayerEntity,
                new CharacterRigidTransform(),
                (ICharacterControllerSettings)settings,
                characterObject,
                characterObject.Controller,
                new CharacterAnimationComponent(),
                new CharacterEmoteComponent(),
                new CharacterPlatformComponent(),
                new StunComponent(),
                new FeetIKComponent(),
                new HandsIKComponent(),
                new HeadIKComponent { IsEnabled = true });

            InterpolateCharacterSystem.InjectToWorld(ref builder);
            TeleportPositionCalculationSystem.InjectToWorld(ref builder, landscape);
            TeleportCharacterSystem.InjectToWorld(ref builder, sceneReadinessReportQueue);
            RotateCharacterSystem.InjectToWorld(ref builder);
            CalculateCharacterVelocitySystem.InjectToWorld(ref builder, debugContainerBuilder);
            CharacterAnimationSystem.InjectToWorld(ref builder);
            CharacterPlatformSystem.InjectToWorld(ref builder);
            StunCharacterSystem.InjectToWorld(ref builder);
            CalculateCameraFovSystem.InjectToWorld(ref builder);
            FeetIKSystem.InjectToWorld(ref builder, debugContainerBuilder);
            HandsIKSystem.InjectToWorld(ref builder, debugContainerBuilder);
            HeadIKSystem.InjectToWorld(ref builder, debugContainerBuilder, settings);
            ReleasePoolableComponentSystem<Transform, CharacterTransform>.InjectToWorld(ref builder, componentPoolsRegistry);
            SDKAvatarShapesMotionSystem.InjectToWorld(ref builder);
            PlayerParcelTrackingSystem.InjectToWorld(ref builder, arguments.PlayerEntity, parcelTrackerService, scenesCache, realmData);
        }
    }
}<|MERGE_RESOLUTION|>--- conflicted
+++ resolved
@@ -9,13 +9,7 @@
 using DCL.CharacterMotion.Systems;
 using DCL.DebugUtilities;
 using DCL.Optimization.Pools;
-<<<<<<< HEAD
-using DCL.Utilities;
-using ECS;
-=======
->>>>>>> 43bb7990
 using ECS.ComponentsPooling.Systems;
-using ECS.SceneLifeCycle;
 using ECS.SceneLifeCycle.Realm;
 using ECS.SceneLifeCycle.Reporting;
 using System.Threading;
@@ -30,9 +24,6 @@
         private readonly IDebugContainerBuilder debugContainerBuilder;
         private readonly IComponentPoolsRegistry componentPoolsRegistry;
         private readonly ISceneReadinessReportQueue sceneReadinessReportQueue;
-        private readonly PlayerParcelTrackerService parcelTrackerService;
-        private readonly IScenesCache scenesCache;
-        private readonly IRealmData realmData;
         private readonly ILandscape landscape;
 
         private CharacterControllerSettings settings;
@@ -42,18 +33,12 @@
             IDebugContainerBuilder debugContainerBuilder,
             IComponentPoolsRegistry componentPoolsRegistry,
             ISceneReadinessReportQueue sceneReadinessReportQueue,
-            PlayerParcelTrackerService parcelTrackerService,
-            IScenesCache scenesCache,
-            IRealmData realmData,
             ILandscape landscape)
         {
             this.characterObject = characterObject;
             this.debugContainerBuilder = debugContainerBuilder;
             this.componentPoolsRegistry = componentPoolsRegistry;
             this.sceneReadinessReportQueue = sceneReadinessReportQueue;
-            this.parcelTrackerService = parcelTrackerService;
-            this.scenesCache = scenesCache;
-            this.realmData = realmData;
             this.landscape = landscape;
         }
 
@@ -99,7 +84,6 @@
             HeadIKSystem.InjectToWorld(ref builder, debugContainerBuilder, settings);
             ReleasePoolableComponentSystem<Transform, CharacterTransform>.InjectToWorld(ref builder, componentPoolsRegistry);
             SDKAvatarShapesMotionSystem.InjectToWorld(ref builder);
-            PlayerParcelTrackingSystem.InjectToWorld(ref builder, arguments.PlayerEntity, parcelTrackerService, scenesCache, realmData);
         }
     }
 }