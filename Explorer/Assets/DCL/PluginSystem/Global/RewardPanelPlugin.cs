--- conflicted
+++ resolved
@@ -2,12 +2,8 @@
 using Cysharp.Threading.Tasks;
 using DCL.AssetsProvision;
 using DCL.Backpack;
-<<<<<<< HEAD
 using DCL.NotificationsBus;
 using DCL.NotificationsBus.NotificationTypes;
-=======
-using DCL.NotificationsBusController.NotificationTypes;
->>>>>>> 522ea535
 using DCL.RewardPanel;
 using DCL.WebRequests;
 using MVC;
@@ -22,22 +18,16 @@
     {
         private readonly IMVCManager mvcManager;
         private readonly IAssetsProvisioner assetsProvisioner;
-<<<<<<< HEAD
         private readonly NotificationsBusController notificationsBusController;
         private readonly IWebRequestController webRequestController;
 
-        public RewardPanelPlugin(IMVCManager mvcManager, IAssetsProvisioner assetsProvisioner, NotificationsBusController notificationsBusController, IWebRequestController webRequestController)
-=======
-        private readonly IWebRequestController webRequestController;
-
         public RewardPanelPlugin(IMVCManager mvcManager, IAssetsProvisioner assetsProvisioner, IWebRequestController webRequestController)
->>>>>>> 522ea535
         {
             this.mvcManager = mvcManager;
             this.assetsProvisioner = assetsProvisioner;
             this.webRequestController = webRequestController;
 
-            NotificationsBusController.NotificationsBus.NotificationsBusController.Instance.SubscribeToNotificationTypeReceived(NotificationType.REWARD_IN_PROGRESS, OnNewRewardReceived);
+            NotificationsBusController.Instance.SubscribeToNotificationTypeReceived(NotificationType.REWARD_IN_PROGRESS, OnNewRewardReceived);
         }
 
         private void OnNewRewardReceived(INotification notification)
