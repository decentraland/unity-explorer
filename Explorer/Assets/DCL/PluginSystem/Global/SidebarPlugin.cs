--- conflicted
+++ resolved
@@ -59,12 +59,8 @@
         private readonly ProfileChangesBus profileChangesBus;
         private readonly ISelfProfile selfProfile;
         private readonly IRealmData realmData;
-<<<<<<< HEAD
-        private readonly FeatureFlagsCache featureFlagsCache;
+        private readonly ISceneRestrictionBusController sceneRestrictionBusController;
         private readonly CommunitiesFeatureAccess communitiesFeatureAccess;
-=======
-        private readonly ISceneRestrictionBusController sceneRestrictionBusController;
->>>>>>> 705edb6b
 
         public SidebarPlugin(
             IAssetsProvisioner assetsProvisioner,
@@ -90,12 +86,8 @@
             ProfileChangesBus profileChangesBus,
             ISelfProfile selfProfile,
             IRealmData realmData,
-<<<<<<< HEAD
-            FeatureFlagsCache featureFlagsCache,
+            ISceneRestrictionBusController sceneRestrictionBusController,
             CommunitiesFeatureAccess communitiesFeatureAccess)
-=======
-            ISceneRestrictionBusController sceneRestrictionBusController)
->>>>>>> 705edb6b
         {
             this.assetsProvisioner = assetsProvisioner;
             this.mvcManager = mvcManager;
@@ -120,12 +112,8 @@
             this.profileChangesBus = profileChangesBus;
             this.selfProfile = selfProfile;
             this.realmData = realmData;
-<<<<<<< HEAD
-            this.featureFlagsCache = featureFlagsCache;
+            this.sceneRestrictionBusController = sceneRestrictionBusController;
             this.communitiesFeatureAccess = communitiesFeatureAccess;
-=======
-            this.sceneRestrictionBusController = sceneRestrictionBusController;
->>>>>>> 705edb6b
         }
 
         public void Dispose() { }
@@ -162,12 +150,8 @@
                 sharedSpaceManager,
                 selfProfile,
                 realmData,
-<<<<<<< HEAD
-                featureFlagsCache,
+                sceneRestrictionBusController,
                 communitiesFeatureAccess
-=======
-                sceneRestrictionBusController
->>>>>>> 705edb6b
             ));
         }
 
