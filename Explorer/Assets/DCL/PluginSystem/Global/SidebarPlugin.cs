--- conflicted
+++ resolved
@@ -14,11 +14,8 @@
 using DCL.UI.Controls;
 using DCL.UI.MainUI;
 using DCL.UI.ProfileElements;
-<<<<<<< HEAD
+using DCL.UI.Profiles;
 using DCL.UI.SharedSpaceManager;
-=======
-using DCL.UI.Profiles;
->>>>>>> 3e981208
 using DCL.UI.Sidebar;
 using DCL.UI.Skybox;
 using DCL.UserInAppInitializationFlow;
@@ -53,11 +50,8 @@
         private readonly bool includeCameraReel;
         private readonly bool includeFriends;
         private readonly IChatHistory chatHistory;
-<<<<<<< HEAD
+        private readonly ViewDependencies viewDependencies;
         private readonly ISharedSpaceManager sharedSpaceManager;
-=======
-        private readonly ViewDependencies viewDependencies;
->>>>>>> 3e981208
 
         public SidebarPlugin(
             IAssetsProvisioner assetsProvisioner,
@@ -79,11 +73,8 @@
             bool includeCameraReel,
             bool includeFriends,
             IChatHistory chatHistory,
-<<<<<<< HEAD
+            ViewDependencies viewDependencies,
             ISharedSpaceManager sharedSpaceManager)
-=======
-            ViewDependencies viewDependencies)
->>>>>>> 3e981208
         {
             this.assetsProvisioner = assetsProvisioner;
             this.mvcManager = mvcManager;
@@ -104,11 +95,8 @@
             this.includeCameraReel = includeCameraReel;
             this.includeFriends = includeFriends;
             this.chatHistory = chatHistory;
-<<<<<<< HEAD
+            this.viewDependencies = viewDependencies;
             this.sharedSpaceManager = sharedSpaceManager;
-=======
-            this.viewDependencies = viewDependencies;
->>>>>>> 3e981208
         }
 
         public void Dispose() { }
@@ -131,15 +119,9 @@
                 },
                 mvcManager,
                 notificationsBusController,
-<<<<<<< HEAD
                 new NotificationsMenuController(mainUIView.SidebarView.NotificationsMenuView, notificationsRequestController, notificationsBusController, notificationIconTypes, webRequestController, sidebarBus, rarityBackgroundMapping, web3IdentityCache, sharedSpaceManager),
-                new ProfileWidgetController(() => mainUIView.SidebarView.ProfileWidget, web3IdentityCache, profileRepository, webRequestController),
-                new ProfileMenuController(() => mainUIView.SidebarView.ProfileMenuView, web3IdentityCache, profileRepository, webRequestController, world, playerEntity, webBrowser, web3Authenticator, userInAppInitializationFlow, profileCache, mvcManager),
-=======
-                new NotificationsMenuController(mainUIView.SidebarView.NotificationsMenuView, notificationsRequestController, notificationsBusController, notificationIconTypes, webRequestController, sidebarBus, rarityBackgroundMapping, web3IdentityCache),
                 new ProfileWidgetController(() => mainUIView.SidebarView.ProfileWidget, web3IdentityCache, profileRepository, viewDependencies),
                 new ProfileMenuController(() => mainUIView.SidebarView.ProfileMenuView, web3IdentityCache, profileRepository, world, playerEntity, webBrowser, web3Authenticator, userInAppInitializationFlow, profileCache, mvcManager, viewDependencies),
->>>>>>> 3e981208
                 new SkyboxMenuController(() => mainUIView.SidebarView.SkyboxMenuView, settings.SkyboxSettingsAsset),
                 new ControlsPanelController(() => controlsPanelView, mvcManager, input),
                 sidebarBus,
