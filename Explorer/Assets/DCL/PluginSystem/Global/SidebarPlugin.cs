﻿using Arch.Core;
using Arch.SystemGroups;
using Cysharp.Threading.Tasks;
using DCL.AssetsProvision;
using DCL.Backpack;
using DCL.Browser;
using DCL.Chat.History;
using DCL.Multiplayer.Connections.DecentralandUrls;
using DCL.Notifications;
using DCL.Notifications.NotificationsMenu;
using DCL.Passport;
using DCL.Profiles;
using DCL.Profiles.Self;
using DCL.SceneRestrictionBusController.SceneRestrictionBus;
using DCL.SkyBox;
using DCL.UI.Controls;
using DCL.UI.MainUI;
using DCL.UI.ProfileElements;
using DCL.UI.Profiles;
using DCL.UI.Profiles.Helpers;
using DCL.UI.SharedSpaceManager;
using DCL.UI.Sidebar;
using DCL.UI.Skybox;
using DCL.UserInAppInitializationFlow;
using DCL.Web3.Authenticators;
using DCL.Web3.Identities;
using DCL.WebRequests;
using ECS;
using MVC;
using Runtime.Wearables;
using System.Threading;
using UnityEngine;
using UnityEngine.AddressableAssets;
using Utility;

namespace DCL.PluginSystem.Global
{
    public class SidebarPlugin : IDCLGlobalPlugin<SidebarPlugin.SidebarSettings>
    {
        private readonly IAssetsProvisioner assetsProvisioner;
        private readonly IMVCManager mvcManager;
        private readonly MainUIView mainUIView;
        private readonly NotificationsRequestController notificationsRequestController;
        private readonly IWeb3IdentityCache web3IdentityCache;
        private readonly IProfileRepository profileRepository;
        private readonly IWebRequestController webRequestController;
        private readonly IWebBrowser webBrowser;
        private readonly IWeb3Authenticator web3Authenticator;
        private readonly IUserInAppInitializationFlow userInAppInitializationFlow;
        private readonly IProfileCache profileCache;
        private readonly Arch.Core.World world;
        private readonly Entity playerEntity;
        private readonly bool includeCameraReel;
        private readonly bool includeFriends;
        private readonly bool includeMarketplaceCredits;
        private readonly IChatHistory chatHistory;
        private readonly ProfileRepositoryWrapper profileRepositoryWrapper;
        private readonly ISharedSpaceManager sharedSpaceManager;
        private readonly ProfileChangesBus profileChangesBus;
        private readonly ISelfProfile selfProfile;
        private readonly IRealmData realmData;
        private readonly ISceneRestrictionBusController sceneRestrictionBusController;
        private readonly IDecentralandUrlsSource decentralandUrls;
        private readonly IPassportBridge passportBridge;
        private readonly IEventBus eventBus;
        private readonly SmartWearableCache smartWearableCache;

        public SidebarPlugin(
            IAssetsProvisioner assetsProvisioner,
            IMVCManager mvcManager,
            MainUIView mainUIView,
            NotificationsRequestController notificationsRequestController,
            IWeb3IdentityCache web3IdentityCache,
            IProfileRepository profileRepository,
            IWebRequestController webRequestController,
            IWebBrowser webBrowser,
            IWeb3Authenticator web3Authenticator,
            IUserInAppInitializationFlow userInAppInitializationFlow,
            IProfileCache profileCache,
            Arch.Core.World world,
            Entity playerEntity,
            bool includeCameraReel,
            bool includeFriends,
            bool includeMarketplaceCredits,
            IChatHistory chatHistory,
            ProfileRepositoryWrapper profileDataProvider,
            ISharedSpaceManager sharedSpaceManager,
            ProfileChangesBus profileChangesBus,
            ISelfProfile selfProfile,
            IRealmData realmData,
            ISceneRestrictionBusController sceneRestrictionBusController,
            IDecentralandUrlsSource decentralandUrls,
            IPassportBridge passportBridge,
            IEventBus eventBus,
            SmartWearableCache smartWearableCache)
        {
            this.assetsProvisioner = assetsProvisioner;
            this.mvcManager = mvcManager;
            this.mainUIView = mainUIView;
            this.notificationsRequestController = notificationsRequestController;
            this.web3IdentityCache = web3IdentityCache;
            this.profileRepository = profileRepository;
            this.webRequestController = webRequestController;
            this.webBrowser = webBrowser;
            this.web3Authenticator = web3Authenticator;
            this.userInAppInitializationFlow = userInAppInitializationFlow;
            this.profileCache = profileCache;
            this.world = world;
            this.playerEntity = playerEntity;
            this.includeCameraReel = includeCameraReel;
            this.includeFriends = includeFriends;
            this.includeMarketplaceCredits = includeMarketplaceCredits;
            this.chatHistory = chatHistory;
            this.profileRepositoryWrapper = profileDataProvider;
            this.sharedSpaceManager = sharedSpaceManager;
            this.profileChangesBus = profileChangesBus;
            this.selfProfile = selfProfile;
            this.realmData = realmData;
            this.sceneRestrictionBusController = sceneRestrictionBusController;
            this.decentralandUrls = decentralandUrls;
            this.eventBus = eventBus;
            this.passportBridge = passportBridge;
            this.smartWearableCache = smartWearableCache;
        }

        public void Dispose() { }

        public void InjectToWorld(ref ArchSystemsWorldBuilder<Arch.Core.World> builder, in GlobalPluginArguments arguments) { }

        public async UniTask InitializeAsync(SidebarSettings settings, CancellationToken ct)
        {
            NotificationIconTypes notificationIconTypes = (await assetsProvisioner.ProvideMainAssetAsync(settings.NotificationIconTypesSO, ct)).Value;
            NotificationDefaultThumbnails notificationDefaultThumbnails = (await assetsProvisioner.ProvideMainAssetAsync(settings.NotificationDefaultThumbnailsSO, ct: ct)).Value;
            NftTypeIconSO rarityBackgroundMapping = await assetsProvisioner.ProvideMainAssetValueAsync(settings.RarityColorMappings, ct);

            // TODO move to contextual load pattern
            ControlsPanelView panelViewAsset = (await assetsProvisioner.ProvideMainAssetValueAsync(settings.ControlsPanelPrefab, ct)).GetComponent<ControlsPanelView>();
            ControlsPanelController.Preallocate(panelViewAsset, null!, out ControlsPanelView controlsPanelView);

            mvcManager.RegisterController(new SidebarController(() =>
                {
                    SidebarView view = mainUIView.SidebarView;
                    view.gameObject.SetActive(true);
                    return view;
                },
                mvcManager,
<<<<<<< HEAD
                new NotificationsPanelController(() => mainUIView.SidebarView.NotificationsMenuView, notificationsRequestController, notificationIconTypes, notificationDefaultThumbnails, webRequestController, rarityBackgroundMapping, web3IdentityCache, profileRepositoryWrapper),
                new ProfileWidgetController(() => mainUIView.SidebarView.ProfileWidget, web3IdentityCache, profileRepository, profileChangesBus, profileRepositoryWrapper),
=======
                new NotificationsMenuController(mainUIView.SidebarView.NotificationsMenuView, notificationsRequestController, notificationIconTypes, notificationDefaultThumbnails, webRequestController, rarityBackgroundMapping, web3IdentityCache, profileRepositoryWrapper),
                new ProfileWidgetController(() => mainUIView.SidebarView.ProfileWidget, web3IdentityCache, profileRepository, profileChangesBus),
>>>>>>> 03d2a0eb
                new ProfileMenuController(() => mainUIView.SidebarView.ProfileMenuView, web3IdentityCache, profileRepository, world, playerEntity, webBrowser, web3Authenticator, userInAppInitializationFlow, profileCache, passportBridge, profileRepositoryWrapper),
                new SkyboxMenuController(() => mainUIView.SidebarView.SkyboxMenuView, settings.SettingsAsset, sceneRestrictionBusController),
                new ControlsPanelController(() => controlsPanelView),
                new SmartWearablesSideBarTooltipController(() => mainUIView.SidebarView.SmartWearablesTooltipView, smartWearableCache),
                webBrowser,
                includeCameraReel,
                includeFriends,
                includeMarketplaceCredits,
                mainUIView.ChatMainView,
                chatHistory,
                sharedSpaceManager,
                selfProfile,
                realmData,
                decentralandUrls,
                eventBus,
                smartWearableCache
            ));
        }

        public class SidebarSettings : IDCLPluginSettings
        {
            [field: SerializeField] public AssetReferenceT<NotificationIconTypes> NotificationIconTypesSO { get; private set; } = null!;
            [field: SerializeField] public AssetReferenceT<NotificationDefaultThumbnails> NotificationDefaultThumbnailsSO { get; private set; } = null!;
            [field: SerializeField] public AssetReferenceT<NftTypeIconSO> RarityColorMappings { get; private set; } = null!;
            [field: SerializeField] public SkyboxSettingsAsset SettingsAsset { get; private set; } = null!;
            [field: SerializeField] public AssetReferenceGameObject ControlsPanelPrefab { get; private set; } = null!;
        }
    }
}<|MERGE_RESOLUTION|>--- conflicted
+++ resolved
@@ -144,13 +144,8 @@
                     return view;
                 },
                 mvcManager,
-<<<<<<< HEAD
                 new NotificationsPanelController(() => mainUIView.SidebarView.NotificationsMenuView, notificationsRequestController, notificationIconTypes, notificationDefaultThumbnails, webRequestController, rarityBackgroundMapping, web3IdentityCache, profileRepositoryWrapper),
                 new ProfileWidgetController(() => mainUIView.SidebarView.ProfileWidget, web3IdentityCache, profileRepository, profileChangesBus, profileRepositoryWrapper),
-=======
-                new NotificationsMenuController(mainUIView.SidebarView.NotificationsMenuView, notificationsRequestController, notificationIconTypes, notificationDefaultThumbnails, webRequestController, rarityBackgroundMapping, web3IdentityCache, profileRepositoryWrapper),
-                new ProfileWidgetController(() => mainUIView.SidebarView.ProfileWidget, web3IdentityCache, profileRepository, profileChangesBus),
->>>>>>> 03d2a0eb
                 new ProfileMenuController(() => mainUIView.SidebarView.ProfileMenuView, web3IdentityCache, profileRepository, world, playerEntity, webBrowser, web3Authenticator, userInAppInitializationFlow, profileCache, passportBridge, profileRepositoryWrapper),
                 new SkyboxMenuController(() => mainUIView.SidebarView.SkyboxMenuView, settings.SettingsAsset, sceneRestrictionBusController),
                 new ControlsPanelController(() => controlsPanelView),
