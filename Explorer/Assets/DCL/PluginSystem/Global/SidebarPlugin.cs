--- conflicted
+++ resolved
@@ -54,13 +54,10 @@
         private readonly IChatHistory chatHistory;
         private readonly ViewDependencies viewDependencies;
         private readonly ISharedSpaceManager sharedSpaceManager;
-<<<<<<< HEAD
+        private readonly IProfileChangesBus profileChangesBus;
         private readonly ISelfProfile selfProfile;
         private readonly IRealmData realmData;
         private readonly FeatureFlagsCache featureFlagsCache;
-=======
-        private readonly IProfileChangesBus profileChangesBus;
->>>>>>> 8ecadbd3
 
         public SidebarPlugin(
             IAssetsProvisioner assetsProvisioner,
@@ -84,13 +81,10 @@
             IChatHistory chatHistory,
             ViewDependencies viewDependencies,
             ISharedSpaceManager sharedSpaceManager,
-<<<<<<< HEAD
+            IProfileChangesBus profileChangesBus,
             ISelfProfile selfProfile,
             IRealmData realmData,
             FeatureFlagsCache featureFlagsCache)
-=======
-            IProfileChangesBus profileChangesBus)
->>>>>>> 8ecadbd3
         {
             this.assetsProvisioner = assetsProvisioner;
             this.mvcManager = mvcManager;
@@ -113,13 +107,10 @@
             this.chatHistory = chatHistory;
             this.viewDependencies = viewDependencies;
             this.sharedSpaceManager = sharedSpaceManager;
-<<<<<<< HEAD
+            this.profileChangesBus = profileChangesBus;
             this.selfProfile = selfProfile;
             this.realmData = realmData;
             this.featureFlagsCache = featureFlagsCache;
-=======
-            this.profileChangesBus = profileChangesBus;
->>>>>>> 8ecadbd3
         }
 
         public void Dispose() { }
