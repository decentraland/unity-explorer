﻿using Arch.Core;
using Arch.SystemGroups;
using Cysharp.Threading.Tasks;
using DCL.AssetsProvision;
using DCL.Backpack;
using DCL.Browser;
using DCL.Chat.History;
using DCL.FeatureFlags;
using DCL.Multiplayer.Connections.DecentralandUrls;
using DCL.Notifications;
using DCL.Notifications.NotificationsMenu;
using DCL.NotificationsBusController.NotificationsBus;
using DCL.Profiles;
using DCL.UI.Profiles.Helpers;
using DCL.Profiles.Self;
using DCL.SceneRestrictionBusController.SceneRestrictionBus;
using DCL.StylizedSkybox.Scripts;
using DCL.UI.Controls;
using DCL.UI.MainUI;
using DCL.UI.ProfileElements;
using DCL.UI.Profiles;
using DCL.UI.SharedSpaceManager;
using DCL.UI.Sidebar;
using DCL.UI.Skybox;
using DCL.UserInAppInitializationFlow;
using DCL.Web3.Authenticators;
using DCL.Web3.Identities;
using DCL.WebRequests;
using ECS;
using MVC;
using System.Threading;
using UnityEngine;
using UnityEngine.AddressableAssets;

namespace DCL.PluginSystem.Global
{
    public class SidebarPlugin : IDCLGlobalPlugin<SidebarPlugin.SidebarSettings>
    {
        private readonly IAssetsProvisioner assetsProvisioner;
        private readonly IMVCManager mvcManager;
        private readonly MainUIView mainUIView;
        private readonly INotificationsBusController notificationsBusController;
        private readonly NotificationsRequestController notificationsRequestController;
        private readonly IWeb3IdentityCache web3IdentityCache;
        private readonly IProfileRepository profileRepository;
        private readonly IWebRequestController webRequestController;
        private readonly IWebBrowser webBrowser;
        private readonly IWeb3Authenticator web3Authenticator;
        private readonly IUserInAppInitializationFlow userInAppInitializationFlow;
        private readonly IProfileCache profileCache;
        private readonly Arch.Core.World world;
        private readonly Entity playerEntity;
        private readonly bool includeCameraReel;
        private readonly bool includeFriends;
        private readonly bool includeMarketplaceCredits;
        private readonly IChatHistory chatHistory;
        private readonly ProfileRepositoryWrapper profileRepositoryWrapper;
        private readonly ISharedSpaceManager sharedSpaceManager;
        private readonly ProfileChangesBus profileChangesBus;
        private readonly ISelfProfile selfProfile;
        private readonly IRealmData realmData;
<<<<<<< HEAD
        private readonly IDecentralandUrlsSource decentralandUrls;
=======
        private readonly ISceneRestrictionBusController sceneRestrictionBusController;
>>>>>>> f343a38d

        public SidebarPlugin(
            IAssetsProvisioner assetsProvisioner,
            IMVCManager mvcManager,
            MainUIView mainUIView,
            INotificationsBusController notificationsBusController,
            NotificationsRequestController notificationsRequestController,
            IWeb3IdentityCache web3IdentityCache,
            IProfileRepository profileRepository,
            IWebRequestController webRequestController,
            IWebBrowser webBrowser,
            IWeb3Authenticator web3Authenticator,
            IUserInAppInitializationFlow userInAppInitializationFlow,
            IProfileCache profileCache,
            Arch.Core.World world,
            Entity playerEntity,
            bool includeCameraReel,
            bool includeFriends,
            bool includeMarketplaceCredits,
            IChatHistory chatHistory,
            ProfileRepositoryWrapper profileDataProvider,
            ISharedSpaceManager sharedSpaceManager,
            ProfileChangesBus profileChangesBus,
            ISelfProfile selfProfile,
            IRealmData realmData,
<<<<<<< HEAD
            IDecentralandUrlsSource decentralandUrls)
=======
            ISceneRestrictionBusController sceneRestrictionBusController)
>>>>>>> f343a38d
        {
            this.assetsProvisioner = assetsProvisioner;
            this.mvcManager = mvcManager;
            this.mainUIView = mainUIView;
            this.notificationsBusController = notificationsBusController;
            this.notificationsRequestController = notificationsRequestController;
            this.web3IdentityCache = web3IdentityCache;
            this.profileRepository = profileRepository;
            this.webRequestController = webRequestController;
            this.webBrowser = webBrowser;
            this.web3Authenticator = web3Authenticator;
            this.userInAppInitializationFlow = userInAppInitializationFlow;
            this.profileCache = profileCache;
            this.world = world;
            this.playerEntity = playerEntity;
            this.includeCameraReel = includeCameraReel;
            this.includeFriends = includeFriends;
            this.includeMarketplaceCredits = includeMarketplaceCredits;
            this.chatHistory = chatHistory;
            this.profileRepositoryWrapper = profileDataProvider;
            this.sharedSpaceManager = sharedSpaceManager;
            this.profileChangesBus = profileChangesBus;
            this.selfProfile = selfProfile;
            this.realmData = realmData;
<<<<<<< HEAD
            this.decentralandUrls = decentralandUrls;
=======
            this.sceneRestrictionBusController = sceneRestrictionBusController;
>>>>>>> f343a38d
        }

        public void Dispose() { }

        public void InjectToWorld(ref ArchSystemsWorldBuilder<Arch.Core.World> builder, in GlobalPluginArguments arguments) { }

        public async UniTask InitializeAsync(SidebarSettings settings, CancellationToken ct)
        {
            NotificationIconTypes notificationIconTypes = (await assetsProvisioner.ProvideMainAssetAsync(settings.NotificationIconTypesSO, ct)).Value;
            NftTypeIconSO rarityBackgroundMapping = await assetsProvisioner.ProvideMainAssetValueAsync(settings.RarityColorMappings, ct);

            ControlsPanelView panelViewAsset = (await assetsProvisioner.ProvideMainAssetValueAsync(settings.ControlsPanelPrefab, ct)).GetComponent<ControlsPanelView>();
            ControlsPanelController.Preallocate(panelViewAsset, null!, out ControlsPanelView controlsPanelView);

            mvcManager.RegisterController(new SidebarController(() =>
                {
                    SidebarView view = mainUIView.SidebarView;
                    view.gameObject.SetActive(true);
                    return view;
                },
                mvcManager,
                notificationsBusController,
                new NotificationsMenuController(mainUIView.SidebarView.NotificationsMenuView, notificationsRequestController, notificationsBusController, notificationIconTypes, webRequestController, rarityBackgroundMapping, web3IdentityCache),
                new ProfileWidgetController(() => mainUIView.SidebarView.ProfileWidget, web3IdentityCache, profileRepository, profileChangesBus, profileRepositoryWrapper),
                new ProfileMenuController(() => mainUIView.SidebarView.ProfileMenuView, web3IdentityCache, profileRepository, world, playerEntity, webBrowser, web3Authenticator, userInAppInitializationFlow, profileCache, mvcManager, profileRepositoryWrapper),
                new SkyboxMenuController(() => mainUIView.SidebarView.SkyboxMenuView, settings.SkyboxSettingsAsset),
                new ControlsPanelController(() => controlsPanelView, mvcManager),
                webBrowser,
                includeCameraReel,
                includeFriends,
                includeMarketplaceCredits,
                mainUIView.ChatView,
                chatHistory,
                sharedSpaceManager,
                selfProfile,
                realmData,
<<<<<<< HEAD
                decentralandUrls
=======
                sceneRestrictionBusController
>>>>>>> f343a38d
            ));
        }

        public class SidebarSettings : IDCLPluginSettings
        {
            [field: SerializeField]
            public AssetReferenceT<NotificationIconTypes> NotificationIconTypesSO { get; private set; }

            [field: SerializeField]
            public AssetReferenceT<NftTypeIconSO> RarityColorMappings { get; private set; }

            [field: SerializeField]
            public StylizedSkyboxSettingsAsset SkyboxSettingsAsset { get; private set; }

            [field: SerializeField]
            public AssetReferenceGameObject ControlsPanelPrefab;
        }
    }
}<|MERGE_RESOLUTION|>--- conflicted
+++ resolved
@@ -59,11 +59,8 @@
         private readonly ProfileChangesBus profileChangesBus;
         private readonly ISelfProfile selfProfile;
         private readonly IRealmData realmData;
-<<<<<<< HEAD
+        private readonly ISceneRestrictionBusController sceneRestrictionBusController;
         private readonly IDecentralandUrlsSource decentralandUrls;
-=======
-        private readonly ISceneRestrictionBusController sceneRestrictionBusController;
->>>>>>> f343a38d
 
         public SidebarPlugin(
             IAssetsProvisioner assetsProvisioner,
@@ -89,11 +86,8 @@
             ProfileChangesBus profileChangesBus,
             ISelfProfile selfProfile,
             IRealmData realmData,
-<<<<<<< HEAD
+            ISceneRestrictionBusController sceneRestrictionBusController,
             IDecentralandUrlsSource decentralandUrls)
-=======
-            ISceneRestrictionBusController sceneRestrictionBusController)
->>>>>>> f343a38d
         {
             this.assetsProvisioner = assetsProvisioner;
             this.mvcManager = mvcManager;
@@ -118,11 +112,8 @@
             this.profileChangesBus = profileChangesBus;
             this.selfProfile = selfProfile;
             this.realmData = realmData;
-<<<<<<< HEAD
+            this.sceneRestrictionBusController = sceneRestrictionBusController;
             this.decentralandUrls = decentralandUrls;
-=======
-            this.sceneRestrictionBusController = sceneRestrictionBusController;
->>>>>>> f343a38d
         }
 
         public void Dispose() { }
@@ -159,11 +150,8 @@
                 sharedSpaceManager,
                 selfProfile,
                 realmData,
-<<<<<<< HEAD
+                sceneRestrictionBusController,
                 decentralandUrls
-=======
-                sceneRestrictionBusController
->>>>>>> f343a38d
             ));
         }
 
