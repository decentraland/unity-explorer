--- conflicted
+++ resolved
@@ -1,79 +1,64 @@
-using Arch.SystemGroups;
-using Cysharp.Threading.Tasks;
-using DCL.Chat.MessageBus;
-using DCL.MapRenderer;
-using DCL.Minimap;
-using DCL.PlacesAPIService;
-using DCL.UI.MainUI;
-using ECS;
-using Global.Dynamic;
-using MVC;
-using System.Threading;
-using ECS.SceneLifeCycle;
-using ECS.SceneLifeCycle.Realm;
-
-namespace DCL.PluginSystem.Global
-{
-    public class MinimapPlugin : DCLGlobalPluginBase<MinimapPlugin.MinimapSettings>
-    {
-        private readonly IMVCManager mvcManager;
-        private readonly MapRendererContainer mapRendererContainer;
-        private readonly IPlacesAPIService placesAPIService;
-        private readonly IRealmData realmData;
-        private readonly IRealmNavigator realmNavigator;
-        private readonly IChatMessagesBus chatMessagesBus;
-        private readonly IScenesCache scenesCache;
-<<<<<<< HEAD
-        private readonly MainUIContainer mainUIContainer;
-        private readonly IMapPathEventBus mapPathEventBus;
-
-        public MinimapPlugin(IMVCManager mvcManager, MapRendererContainer mapRendererContainer, IPlacesAPIService placesAPIService,
-            IRealmData realmData, IChatMessagesBus chatMessagesBus, IRealmNavigator realmNavigator, IScenesCache scenesCache, MainUIContainer mainUIContainer,
-            IMapPathEventBus mapPathEventBus)
-=======
-        private readonly MainUIView mainUIView;
-
-        public MinimapPlugin(IMVCManager mvcManager, MapRendererContainer mapRendererContainer, IPlacesAPIService placesAPIService,
-            IRealmData realmData, IChatMessagesBus chatMessagesBus, IRealmNavigator realmNavigator, IScenesCache scenesCache, MainUIView mainUIView)
->>>>>>> 6934d607
-        {
-            this.mvcManager = mvcManager;
-            this.mapRendererContainer = mapRendererContainer;
-            this.placesAPIService = placesAPIService;
-            this.realmData = realmData;
-            this.chatMessagesBus = chatMessagesBus;
-            this.realmNavigator = realmNavigator;
-            this.scenesCache = scenesCache;
-<<<<<<< HEAD
-            this.mainUIContainer = mainUIContainer;
-            this.mapPathEventBus = mapPathEventBus;
-=======
-            this.mainUIView = mainUIView;
->>>>>>> 6934d607
-        }
-
-        protected override async UniTask<ContinueInitialization?> InitializeInternalAsync(MinimapSettings settings, CancellationToken ct)
-        {
-            return (ref ArchSystemsWorldBuilder<Arch.Core.World> world, in GlobalPluginArguments _) =>
-            {
-                mvcManager.RegisterController(new MinimapController(
-                    () =>
-                    {
-<<<<<<< HEAD
-                        MinimapView? view = mainUIContainer.MinimapView;
-=======
-                        MinimapView? view = mainUIView.MinimapView;
->>>>>>> 6934d607
-                        view.gameObject.SetActive(true);
-                        return view;
-                    },
-                    mapRendererContainer.MapRenderer, mvcManager, placesAPIService, TrackPlayerPositionSystem.InjectToWorld(ref world),
-                    realmData, chatMessagesBus, realmNavigator, scenesCache, mapPathEventBus));
-            };
-        }
-
-        protected override void InjectSystems(ref ArchSystemsWorldBuilder<Arch.Core.World> builder, in GlobalPluginArguments arguments) { }
-
-        public class MinimapSettings : IDCLPluginSettings { }
-    }
-}
+using Arch.SystemGroups;
+using Cysharp.Threading.Tasks;
+using DCL.Chat.MessageBus;
+using DCL.MapRenderer;
+using DCL.Minimap;
+using DCL.PlacesAPIService;
+using DCL.UI.MainUI;
+using ECS;
+using Global.Dynamic;
+using MVC;
+using System.Threading;
+using ECS.SceneLifeCycle;
+using ECS.SceneLifeCycle.Realm;
+
+namespace DCL.PluginSystem.Global
+{
+    public class MinimapPlugin : DCLGlobalPluginBase<MinimapPlugin.MinimapSettings>
+    {
+        private readonly IMVCManager mvcManager;
+        private readonly MapRendererContainer mapRendererContainer;
+        private readonly IPlacesAPIService placesAPIService;
+        private readonly IRealmData realmData;
+        private readonly IRealmNavigator realmNavigator;
+        private readonly IChatMessagesBus chatMessagesBus;
+        private readonly IScenesCache scenesCache;
+        private readonly MainUIView mainUIView;
+        private readonly IMapPathEventBus mapPathEventBus;
+
+        public MinimapPlugin(IMVCManager mvcManager, MapRendererContainer mapRendererContainer, IPlacesAPIService placesAPIService,
+            IRealmData realmData, IChatMessagesBus chatMessagesBus, IRealmNavigator realmNavigator, IScenesCache scenesCache, MainUIView mainUIView,
+            IMapPathEventBus mapPathEventBus)
+        {
+            this.mvcManager = mvcManager;
+            this.mapRendererContainer = mapRendererContainer;
+            this.placesAPIService = placesAPIService;
+            this.realmData = realmData;
+            this.chatMessagesBus = chatMessagesBus;
+            this.realmNavigator = realmNavigator;
+            this.scenesCache = scenesCache;
+            this.mapPathEventBus = mapPathEventBus;
+            this.mainUIView = mainUIView;
+        }
+
+        protected override async UniTask<ContinueInitialization?> InitializeInternalAsync(MinimapSettings settings, CancellationToken ct)
+        {
+            return (ref ArchSystemsWorldBuilder<Arch.Core.World> world, in GlobalPluginArguments _) =>
+            {
+                mvcManager.RegisterController(new MinimapController(
+                    () =>
+                    {
+                        MinimapView? view = mainUIView.MinimapView;
+                        view.gameObject.SetActive(true);
+                        return view;
+                    },
+                    mapRendererContainer.MapRenderer, mvcManager, placesAPIService, TrackPlayerPositionSystem.InjectToWorld(ref world),
+                    realmData, chatMessagesBus, realmNavigator, scenesCache, mapPathEventBus));
+            };
+        }
+
+        protected override void InjectSystems(ref ArchSystemsWorldBuilder<Arch.Core.World> builder, in GlobalPluginArguments arguments) { }
+
+        public class MinimapSettings : IDCLPluginSettings { }
+    }
+}