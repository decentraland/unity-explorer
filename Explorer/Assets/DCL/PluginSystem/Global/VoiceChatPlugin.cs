--- conflicted
+++ resolved
@@ -5,23 +5,12 @@
 using DCL.ChatArea;
 using DCL.Communities.CommunitiesDataProvider;
 using DCL.DebugUtilities;
-using DCL.DebugUtilities.UIBindings;
 using DCL.Multiplayer.Connections.RoomHubs;
 using DCL.Multiplayer.Profiles.Tables;
-using DCL.Settings.Settings;
 using DCL.UI.Profiles.Helpers;
-using DCL.Utility.Types;
 using DCL.VoiceChat;
-using DCL.VoiceChat.CommunityVoiceChat;
-using DCL.VoiceChat.Permissions;
 using DCL.WebRequests;
-using LiveKit.Audio;
-using LiveKit.Rooms.Streaming;
-using LiveKit.Rooms.Streaming.Audio;
-using LiveKit.Runtime.Scripts.Audio;
-using RustAudio;
 using System;
-using System.Collections.Generic;
 using System.Threading;
 using UnityEngine;
 using UnityEngine.AddressableAssets;
@@ -53,6 +42,7 @@
         private VoiceChatMicrophoneStateManager? microphoneStateManager;
         private MicrophoneAudioToggleController? microphoneAudioToggleController;
         private VoiceChatPanelPresenter? voiceChatPanelController;
+        private VoiceChatDebugContainer? voiceChatDebugContainer;
 
         public VoiceChatPlugin(
             IRoomHub roomHub,
@@ -65,11 +55,8 @@
             CommunitiesDataProvider communityDataProvider,
             IWebRequestController webRequestController,
             IAssetsProvisioner assetsProvisioner,
-<<<<<<< HEAD
-            ChatSharedAreaEventBus chatSharedAreaEventBus)
-=======
+            ChatSharedAreaEventBus chatSharedAreaEventBus,
             IDebugContainerBuilder debugContainer)
->>>>>>> a9907b45
         {
             this.roomHub = roomHub;
             this.voiceChatPanelView = voiceChatPanelView;
@@ -80,11 +67,8 @@
             this.communityDataProvider = communityDataProvider;
             this.webRequestController = webRequestController;
             this.assetsProvisioner = assetsProvisioner;
-<<<<<<< HEAD
             this.chatSharedAreaEventBus = chatSharedAreaEventBus;
-=======
             this.debugContainer = debugContainer;
->>>>>>> a9907b45
             voiceChatOrchestrator = voiceChatContainer.VoiceChatOrchestrator;
         }
 
@@ -102,6 +86,7 @@
             voiceChatHandler.Dispose();
             roomManager?.Dispose();
             microphoneAudioToggleController?.Dispose();
+            voiceChatDebugContainer?.Dispose();
         }
 
         public void InjectToWorld(ref ArchSystemsWorldBuilder<Arch.Core.World> builder, in GlobalPluginArguments arguments) { }
@@ -135,101 +120,11 @@
             var unmuteMicrophoneAudio = pluginSettings.UnmuteMicrophoneAudio;
             microphoneAudioToggleController = new MicrophoneAudioToggleController(voiceChatHandler, muteMicrophoneAudio, unmuteMicrophoneAudio);
 
-<<<<<<< HEAD
             voiceChatPanelController = new VoiceChatPanelPresenter(voiceChatPanelView, profileDataProvider, communityDataProvider, webRequestController, voiceChatOrchestrator, voiceChatHandler, roomManager, roomHub, playerEntry, chatSharedAreaEventBus);
-=======
-            voiceChatPanelController = new VoiceChatPanelController(voiceChatPanelView, profileDataProvider, communityDataProvider, webRequestController, voiceChatOrchestrator, voiceChatHandler, roomManager, roomHub, playerEntry);
 
-            var availableMicrophones = new ElementBinding<ulong>(0);
-            var currentMicrophone = new ElementBinding<string>(string.Empty);
-#if UNITY_STANDALONE_OSX
-            var permissionsStatus = new ElementBinding<string>(string.Empty);
-#endif
-            var isRecording = new ElementBinding<string>(string.Empty);
-            var sampleRate = new ElementBinding<ulong>(0);
-            var channels = new ElementBinding<ulong>(0);
+            voiceChatDebugContainer = new VoiceChatDebugContainer(this.debugContainer, trackManager);
+        }
 
-            var remoteSpeakers = new ElementBinding<ulong>(0);
-            var speakersInfo = new ElementBinding<IReadOnlyList<(string name, string value)>>(Array.Empty<(string name, string value)>());
-
-            List<StreamInfo<AudioStreamInfo>> infoBuffer = new ();
-            List<(string name, string value)> speakersBuffer = new ();
-
-            CancellationTokenSource? autoUpdateCts = null;
-
-            debugContainer.TryAddWidget(IDebugContainerBuilder.Categories.MICROPHONE)
-                         ?.AddMarker("Available Microphones", availableMicrophones, DebugLongMarkerDef.Unit.NoFormat)
-#if UNITY_STANDALONE_OSX
-                          .AddCustomMarker("Permission Status", permissionsStatus)
-#endif
-                          .AddCustomMarker("Current Microphone", currentMicrophone)
-                          .AddCustomMarker("Is Recording", isRecording)
-                          .AddMarker("Sample Rate", sampleRate, DebugLongMarkerDef.Unit.NoFormat)
-                          .AddMarker("Channels", channels, DebugLongMarkerDef.Unit.NoFormat)
-                          .AddMarker("Remote Speakers", remoteSpeakers, DebugLongMarkerDef.Unit.NoFormat)
-                          .AddList("Speakers Info", speakersInfo)
-                          .AddToggleField("Auto Update", v => AutoUpdateTriggerAsync(v.newValue).Forget(), false)
-                          .AddSingleButton("Update", UpdateWidget);
-
-            return;
-
-            async UniTaskVoid AutoUpdateTriggerAsync(bool enable)
-            {
-                if (enable)
-                {
-                    autoUpdateCts = new CancellationTokenSource();
-                    CancellationToken current = autoUpdateCts.Token;
-                    TimeSpan pollDelay = TimeSpan.FromMilliseconds(500);
-
-                    while (current.IsCancellationRequested == false)
-                    {
-                        bool cancelled = await UniTask.Delay(pollDelay, cancellationToken: current).SuppressCancellationThrow();
-                        if (cancelled) return;
-
-                        UpdateWidget();
-                    }
-                }
-                else
-                {
-                    autoUpdateCts?.Cancel();
-                    autoUpdateCts?.Dispose();
-                    autoUpdateCts = null;
-                }
-            }
-
-            void UpdateWidget()
-            {
-                availableMicrophones.Value = (ulong)MicrophoneSelection.Devices().Length;
-                currentMicrophone.Value = VoiceChatSettings.SelectedMicrophone?.name ?? string.Empty;
-
-                var currentMicrophoneOption = trackManager.CurrentMicrophone.Resource;
-
-                MicrophoneInfo info = currentMicrophoneOption.Has
-                    ? currentMicrophoneOption.Value.MicrophoneInfo
-                    : default(MicrophoneInfo);
-
-                isRecording.Value = (currentMicrophoneOption.Has && currentMicrophoneOption.Value.IsRecording).ToString();
-                sampleRate.Value = info.sampleRate;
-                channels.Value = info.channels;
-
-#if UNITY_STANDALONE_OSX
-                permissionsStatus.Value = VoiceChatPermissions.CurrentState().ToString()!;
-#endif
-
-                trackManager.ActiveStreamsInfo(infoBuffer);
-                remoteSpeakers.Value = (ulong)infoBuffer.Count;
-
-                speakersBuffer.Clear();
-                foreach (StreamInfo<AudioStreamInfo> streamInfo in infoBuffer)
-                {
-                    speakersBuffer.Add((streamInfo.key.identity, $"SampleRate - {streamInfo.info.sampleRate}"));
-                    speakersBuffer.Add((streamInfo.key.identity, $"Channels - {streamInfo.info.numChannels}"));
-                }
-
-                speakersInfo.SetAndUpdate(speakersBuffer);
-            }
->>>>>>> a9907b45
-        }
 
         [Serializable]
         public class Settings : IDCLPluginSettings
