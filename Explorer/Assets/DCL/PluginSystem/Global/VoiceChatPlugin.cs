--- conflicted
+++ resolved
@@ -105,13 +105,9 @@
 
             VoiceChatConfiguration voiceChatConfiguration = pluginSettings.VoiceChatConfiguration;
 
-<<<<<<< HEAD
             var combinedAudioSource = Object.Instantiate(pluginSettings.CombinedAudioSource);
 
             voiceChatHandler = new VoiceChatMicrophoneHandler(voiceChatConfiguration);
-=======
-            voiceChatHandler = new VoiceChatMicrophoneHandler(voiceChatSettings, voiceChatConfiguration);
->>>>>>> 2c4086e1
             microphoneStateManager = new VoiceChatMicrophoneStateManager(voiceChatHandler, voiceChatOrchestrator);
 
             trackManager = new VoiceChatTrackManager(roomHub.VoiceChatRoom().Room(), voiceChatConfiguration, voiceChatHandler);
