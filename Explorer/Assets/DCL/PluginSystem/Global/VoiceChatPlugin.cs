using Arch.Core;
using Arch.SystemGroups;
using Cysharp.Threading.Tasks;
using DCL.AssetsProvision;
using DCL.Multiplayer.Connections.RoomHubs;
using DCL.Multiplayer.Profiles.Tables;
using DCL.Settings.Settings;
using DCL.UI.MainUI;
using DCL.UI.Profiles.Helpers;
using DCL.Utilities;
using DCL.VoiceChat;
using System;
using System.Threading;
using UnityEngine;
using UnityEngine.AddressableAssets;

namespace DCL.PluginSystem.Global
{
    public class VoiceChatPlugin : IDCLGlobalPlugin<VoiceChatPlugin.Settings>
    {
        private readonly ObjectProxy<VoiceChatSettingsAsset> voiceChatSettingsProxy;
        private readonly IAssetsProvisioner assetsProvisioner;
        private readonly IRoomHub roomHub;
        private readonly MainUIView mainUIView;
        private readonly IVoiceChatCallStatusService voiceChatCallStatusService;
        private readonly ProfileRepositoryWrapper profileDataProvider;
        private readonly IReadOnlyEntityParticipantTable entityParticipantTable;
        private readonly Arch.Core.World world;
        private readonly Entity playerEntity;

        private ProvidedAsset<VoiceChatPluginSettings> voiceChatConfigurations;
        private ProvidedInstance<VoiceChatMicrophoneAudioFilter> microphoneAudioFilter;
        private ProvidedAsset<VoiceChatSettingsAsset> voiceChatSettingsAsset;
        private ProvidedAsset<VoiceChatConfiguration> voiceChatConfigurationAsset;
        private ProvidedInstance<VoiceChatCombinedStreamsAudioSource> combinedAudioSource;
        private VoiceChatMicrophoneHandler? voiceChatHandler;
        private VoiceChatLivekitRoomHandler? livekitRoomHandler;
        private VoiceChatController? controller;
        private VoiceChatNametagsHandler? nametagsHandler;
        private VoiceChatMicrophoneStateManager? microphoneStateManager;

        public VoiceChatPlugin(
            ObjectProxy<VoiceChatSettingsAsset> voiceChatSettingsProxy,
            IAssetsProvisioner assetsProvisioner,
            IRoomHub roomHub,
            MainUIView mainUIView,
            IVoiceChatCallStatusService voiceChatCallStatusService,
            ProfileRepositoryWrapper profileDataProvider,
            IReadOnlyEntityParticipantTable entityParticipantTable,
            Arch.Core.World world,
            Entity playerEntity)
        {
            this.voiceChatSettingsProxy = voiceChatSettingsProxy;
            this.assetsProvisioner = assetsProvisioner;
            this.roomHub = roomHub;
            this.mainUIView = mainUIView;
            this.voiceChatCallStatusService = voiceChatCallStatusService;
            this.profileDataProvider = profileDataProvider;
            this.entityParticipantTable = entityParticipantTable;
            this.world = world;
            this.playerEntity = playerEntity;
        }

        public void Dispose()
        {
            if (voiceChatHandler == null || livekitRoomHandler == null)
            {
                // Attempted to dispose before initialization - this is expected in some scenarios
                return;
            }

            microphoneStateManager?.Dispose();
            nametagsHandler?.Dispose();
            voiceChatHandler.Dispose();
            livekitRoomHandler.Dispose();

            combinedAudioSource.Dispose();
            voiceChatConfigurationAsset.Dispose();
            voiceChatSettingsAsset.Dispose();
            microphoneAudioFilter.Dispose();
            voiceChatConfigurations.Dispose();
            controller?.Dispose();
        }

        public void InjectToWorld(ref ArchSystemsWorldBuilder<Arch.Core.World> builder, in GlobalPluginArguments arguments) { }

        public async UniTask InitializeAsync(Settings settings, CancellationToken ct)
        {
            AudioConfiguration audioConfig = AudioSettings.GetConfiguration();
            audioConfig.sampleRate = VoiceChatConstants.LIVEKIT_SAMPLE_RATE;
            AudioSettings.Reset(audioConfig);

            voiceChatConfigurations = await assetsProvisioner.ProvideMainAssetAsync(settings.VoiceChatConfigurations, ct: ct);
            VoiceChatPluginSettings configurations = voiceChatConfigurations.Value;

            microphoneAudioFilter = await assetsProvisioner.ProvideInstanceAsync(configurations.MicrophoneAudioFilter, ct: ct);
            AudioSource? microphoneAudioSource = microphoneAudioFilter.Value.GetComponent<AudioSource>();

            voiceChatSettingsAsset = await assetsProvisioner.ProvideMainAssetAsync(configurations.VoiceChatSettings, ct: ct);
            VoiceChatSettingsAsset voiceChatSettings = voiceChatSettingsAsset.Value;
            voiceChatSettingsProxy.SetObject(voiceChatSettings);

            voiceChatConfigurationAsset = await assetsProvisioner.ProvideMainAssetAsync(configurations.VoiceChatConfiguration, ct: ct);
            VoiceChatConfiguration voiceChatConfiguration = voiceChatConfigurationAsset.Value;

            combinedAudioSource = await assetsProvisioner.ProvideInstanceAsync(configurations.CombinedAudioSource, ct: ct);

<<<<<<< HEAD
            microphoneAudioFilter.Value.Initialize(voiceChatConfiguration, combinedAudioSource.Value);

            voiceChatHandler = new VoiceChatMicrophoneHandler(dclInput, voiceChatSettings, voiceChatConfiguration, microphoneAudioSource, microphoneAudioFilter.Value, voiceChatCallStatusService);
=======
            voiceChatHandler = new VoiceChatMicrophoneHandler(voiceChatSettings, voiceChatConfiguration, microphoneAudioSource, microphoneAudioFilter.Value);
>>>>>>> 843af24f
            microphoneStateManager = new VoiceChatMicrophoneStateManager(voiceChatHandler, voiceChatCallStatusService);

            livekitRoomHandler = new VoiceChatLivekitRoomHandler(combinedAudioSource.Value, voiceChatHandler, roomHub.VoiceChatRoom().Room(), voiceChatCallStatusService, roomHub, voiceChatConfiguration, microphoneStateManager);

            nametagsHandler = new VoiceChatNametagsHandler(
                roomHub.VoiceChatRoom().Room(),
                voiceChatCallStatusService,
                entityParticipantTable,
                world,
                playerEntity);

            controller = new VoiceChatController(mainUIView.VoiceChatView, voiceChatCallStatusService, voiceChatHandler, profileDataProvider, roomHub.VoiceChatRoom().Room());

        }

        [Serializable]
        public class Settings : IDCLPluginSettings
        {
            [field: SerializeField] public VoiceChatConfigurationsReference VoiceChatConfigurations { get; private set; }

            [Serializable]
            public class VoiceChatConfigurationsReference : AssetReferenceT<VoiceChatPluginSettings>
            {
                public VoiceChatConfigurationsReference(string guid) : base(guid) { }
            }
        }
    }
}<|MERGE_RESOLUTION|>--- conflicted
+++ resolved
@@ -105,13 +105,7 @@
 
             combinedAudioSource = await assetsProvisioner.ProvideInstanceAsync(configurations.CombinedAudioSource, ct: ct);
 
-<<<<<<< HEAD
-            microphoneAudioFilter.Value.Initialize(voiceChatConfiguration, combinedAudioSource.Value);
-
-            voiceChatHandler = new VoiceChatMicrophoneHandler(dclInput, voiceChatSettings, voiceChatConfiguration, microphoneAudioSource, microphoneAudioFilter.Value, voiceChatCallStatusService);
-=======
             voiceChatHandler = new VoiceChatMicrophoneHandler(voiceChatSettings, voiceChatConfiguration, microphoneAudioSource, microphoneAudioFilter.Value);
->>>>>>> 843af24f
             microphoneStateManager = new VoiceChatMicrophoneStateManager(voiceChatHandler, voiceChatCallStatusService);
 
             livekitRoomHandler = new VoiceChatLivekitRoomHandler(combinedAudioSource.Value, voiceChatHandler, roomHub.VoiceChatRoom().Room(), voiceChatCallStatusService, roomHub, voiceChatConfiguration, microphoneStateManager);
