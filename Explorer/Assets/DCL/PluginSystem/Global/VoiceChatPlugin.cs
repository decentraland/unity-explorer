--- conflicted
+++ resolved
@@ -6,10 +6,7 @@
 using DCL.UI.MainUI;
 using DCL.Utilities;
 using DCL.VoiceChat;
-<<<<<<< HEAD
-=======
 using MVC;
->>>>>>> 66a59e75
 using System;
 using System.Threading;
 using UnityEngine;
@@ -70,20 +67,9 @@
                 // Attempted to dispose before initialization - this is expected in some scenarios
                 return;
             }
-
+<
             voiceChatHandler.Dispose();
             livekitRoomHandler.Dispose();
-<<<<<<< HEAD
-=======
-
-            audioSource.Dispose();
-            voiceChatConfigurationAsset.Dispose();
-            voiceChatSettingsAsset.Dispose();
-            microphoneAudioFilter.Dispose();
-            voiceChatConfigurations.Dispose();
-            controller.Dispose();
-        }
->>>>>>> 66a59e75
 
             audioSource.Dispose();
             voiceChatConfigurationAsset.Dispose();
@@ -100,11 +86,10 @@
         public async UniTask InitializeAsync(Settings settings, CancellationToken ct)
         {
             voiceChatConfigurations = await assetsProvisioner.ProvideMainAssetAsync(settings.VoiceChatConfigurations, ct: ct);
-<<<<<<< HEAD
-            var configurations = voiceChatConfigurations.Value;
+            VoiceChatPluginSettings configurations = voiceChatConfigurations.Value;
 
             microphoneAudioFilter = await assetsProvisioner.ProvideInstanceAsync(configurations.MicrophoneAudioFilter, ct: ct);
-            var microphoneAudioSource = microphoneAudioFilter.Value.GetComponent<AudioSource>();
+            AudioSource? microphoneAudioSource = microphoneAudioFilter.Value.GetComponent<AudioSource>();
 
             voiceChatSettingsAsset = await assetsProvisioner.ProvideMainAssetAsync(configurations.VoiceChatSettings, ct: ct);
             var voiceChatSettings = voiceChatSettingsAsset.Value;
@@ -112,36 +97,16 @@
 
             voiceChatConfigurationAsset = await assetsProvisioner.ProvideMainAssetAsync(configurations.VoiceChatConfiguration, ct: ct);
             var voiceChatConfiguration = voiceChatConfigurationAsset.Value;
-
-            microphoneAudioFilter.Value.Initialize(voiceChatConfiguration);
-            audioSource = await assetsProvisioner.ProvideInstanceAsync(configurations.CombinedAudioSource, ct: ct);
-
-            livekitRoomHandler = new VoiceChatLivekitRoomHandler(audioSource.Value, microphoneAudioFilter.Value, microphoneAudioSource, roomHub.VoiceChatRoom().Room(), voiceChatCallStatusService, roomHub, voiceChatConfiguration);
-
-            voiceChatHandler = new VoiceChatMicrophoneHandler(dclInput, voiceChatSettings, voiceChatConfiguration, microphoneAudioSource, microphoneAudioFilter.Value, voiceChatCallStatusService);
-            controller = new VoiceChatController(mainUIView.VoiceChatView, voiceChatCallStatusService, voiceChatHandler);
-=======
-            VoiceChatPluginSettings configurations = voiceChatConfigurations.Value;
-
-            microphoneAudioFilter = await assetsProvisioner.ProvideInstanceAsync(configurations.MicrophoneAudioFilter, ct: ct);
-            AudioSource? microphoneAudioSource = microphoneAudioFilter.Value.GetComponent<AudioSource>();
-
-            voiceChatSettingsAsset = await assetsProvisioner.ProvideMainAssetAsync(configurations.VoiceChatSettings, ct: ct);
-            VoiceChatSettingsAsset voiceChatSettings = voiceChatSettingsAsset.Value;
-            voiceChatSettingsProxy.SetObject(voiceChatSettings);
-
-            voiceChatConfigurationAsset = await assetsProvisioner.ProvideMainAssetAsync(configurations.VoiceChatConfiguration, ct: ct);
-            VoiceChatConfiguration voiceChatConfiguration = voiceChatConfigurationAsset.Value;
+            VoiceChatConfiguration voiceChatConfiguration = voiceChatConfiguration;
 
             microphoneAudioFilter.Value.Initialize(voiceChatConfiguration);
             audioSource = await assetsProvisioner.ProvideInstanceAsync(configurations.CombinedAudioSource, ct: ct);
 
             voiceChatHandler = new VoiceChatMicrophoneHandler(dclInput, voiceChatSettings, voiceChatConfiguration, microphoneAudioSource, microphoneAudioFilter.Value, voiceChatCallStatusService);
 
-            livekitRoomHandler = new VoiceChatLivekitRoomHandler(audioSource.Value, microphoneAudioFilter.Value, microphoneAudioSource, roomHub.VoiceChatRoom().Room(), voiceChatCallStatusService, roomHub, voiceChatHandler);
+            livekitRoomHandler = new VoiceChatLivekitRoomHandler(audioSource.Value, microphoneAudioFilter.Value, microphoneAudioSource, roomHub.VoiceChatRoom().Room(), voiceChatCallStatusService, roomHub, voiceChatHandler, voiceChatConfiguration);
 
             controller = new VoiceChatController(mainUIView.VoiceChatView, voiceChatCallStatusService, voiceChatHandler, dependencies);
->>>>>>> 66a59e75
         }
 
         [Serializable]
