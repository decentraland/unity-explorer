using Arch.Core;
using Arch.SystemGroups;
using Cysharp.Threading.Tasks;
using DCL.AssetsProvision;
using DCL.Multiplayer.Connections.RoomHubs;
using DCL.Multiplayer.Profiles.Tables;
using DCL.Settings.Settings;
using DCL.UI.MainUI;
using DCL.UI.Profiles.Helpers;
using DCL.Utilities;
using DCL.VoiceChat;
using MVC;
using System;
using System.Threading;
using UnityEngine;
using UnityEngine.AddressableAssets;

namespace DCL.PluginSystem.Global
{
    public class VoiceChatPlugin : IDCLGlobalPlugin<VoiceChatPlugin.Settings>
    {
        private readonly ObjectProxy<VoiceChatSettingsAsset> voiceChatSettingsProxy;
        private readonly IAssetsProvisioner assetsProvisioner;
        private readonly DCLInput dclInput;
        private readonly IRoomHub roomHub;
        private readonly MainUIView mainUIView;
        private readonly IVoiceChatCallStatusService voiceChatCallStatusService;
        private readonly ViewDependencies dependencies;
        private readonly ProfileRepositoryWrapper profileDataProvider;
        private readonly IReadOnlyEntityParticipantTable entityParticipantTable;
        private readonly Arch.Core.World world;
        private readonly Entity playerEntity;

        private ProvidedAsset<VoiceChatPluginSettings> voiceChatConfigurations;
        private ProvidedInstance<VoiceChatMicrophoneAudioFilter> microphoneAudioFilter;
        private ProvidedAsset<VoiceChatSettingsAsset> voiceChatSettingsAsset;
        private ProvidedAsset<VoiceChatConfiguration> voiceChatConfigurationAsset;
        private ProvidedInstance<VoiceChatCombinedStreamsAudioSource> combinedAudioSource;
        private VoiceChatMicrophoneHandler? voiceChatHandler;
        private VoiceChatLivekitRoomHandler? livekitRoomHandler;
        private VoiceChatController? controller;
        private VoiceChatNametagsHandler? nametagsHandler;
        private VoiceChatMicrophoneStateManager? microphoneStateManager;

        public VoiceChatPlugin(
            ObjectProxy<VoiceChatSettingsAsset> voiceChatSettingsProxy,
            IAssetsProvisioner assetsProvisioner,
            DCLInput dclInput,
            IRoomHub roomHub,
            MainUIView mainUIView,
            IVoiceChatCallStatusService voiceChatCallStatusService,
            ViewDependencies dependencies,
            ProfileRepositoryWrapper profileDataProvider, IReadOnlyEntityParticipantTable entityParticipantTable, Arch.Core.World world, Entity playerEntity)
        {
            this.voiceChatSettingsProxy = voiceChatSettingsProxy;
            this.assetsProvisioner = assetsProvisioner;
            this.dclInput = dclInput;
            this.roomHub = roomHub;
            this.mainUIView = mainUIView;
            this.voiceChatCallStatusService = voiceChatCallStatusService;
            this.dependencies = dependencies;
            this.profileDataProvider = profileDataProvider;
            this.entityParticipantTable = entityParticipantTable;
            this.world = world;
            this.playerEntity = playerEntity;
        }

        public void Dispose()
        {
            if (voiceChatHandler == null || livekitRoomHandler == null)
            {
                // Attempted to dispose before initialization - this is expected in some scenarios
                return;
            }

            microphoneStateManager?.Dispose();
            nametagsHandler?.Dispose();
            voiceChatHandler.Dispose();
            livekitRoomHandler.Dispose();

            combinedAudioSource.Dispose();
            voiceChatConfigurationAsset.Dispose();
            voiceChatSettingsAsset.Dispose();
            microphoneAudioFilter.Dispose();
            voiceChatConfigurations.Dispose();
            controller?.Dispose();
        }

        public void InjectToWorld(ref ArchSystemsWorldBuilder<Arch.Core.World> builder, in GlobalPluginArguments arguments) { }

        public async UniTask InitializeAsync(Settings settings, CancellationToken ct)
        {
            AudioConfiguration audioConfig = AudioSettings.GetConfiguration();
            audioConfig.sampleRate = VoiceChatConstants.LIVEKIT_SAMPLE_RATE;
            AudioSettings.Reset(audioConfig);

            voiceChatConfigurations = await assetsProvisioner.ProvideMainAssetAsync(settings.VoiceChatConfigurations, ct: ct);
            VoiceChatPluginSettings configurations = voiceChatConfigurations.Value;

            microphoneAudioFilter = await assetsProvisioner.ProvideInstanceAsync(configurations.MicrophoneAudioFilter, ct: ct);
            AudioSource? microphoneAudioSource = microphoneAudioFilter.Value.GetComponent<AudioSource>();

            voiceChatSettingsAsset = await assetsProvisioner.ProvideMainAssetAsync(configurations.VoiceChatSettings, ct: ct);
            VoiceChatSettingsAsset voiceChatSettings = voiceChatSettingsAsset.Value;
            voiceChatSettingsProxy.SetObject(voiceChatSettings);

            voiceChatConfigurationAsset = await assetsProvisioner.ProvideMainAssetAsync(configurations.VoiceChatConfiguration, ct: ct);
            VoiceChatConfiguration voiceChatConfiguration = voiceChatConfigurationAsset.Value;

<<<<<<< HEAD
            audioSource = await assetsProvisioner.ProvideInstanceAsync(configurations.CombinedAudioSource, ct: ct);
            
            microphoneAudioFilter.Value.Initialize(voiceChatConfiguration, audioSource.Value);
=======
            microphoneAudioFilter.Value.Initialize(voiceChatConfiguration);
            combinedAudioSource = await assetsProvisioner.ProvideInstanceAsync(configurations.CombinedAudioSource, ct: ct);
>>>>>>> 31145d38

            voiceChatHandler = new VoiceChatMicrophoneHandler(dclInput, voiceChatSettings, voiceChatConfiguration, microphoneAudioSource, microphoneAudioFilter.Value, voiceChatCallStatusService);
            microphoneStateManager = new VoiceChatMicrophoneStateManager(voiceChatHandler, voiceChatCallStatusService);

            livekitRoomHandler = new VoiceChatLivekitRoomHandler(combinedAudioSource.Value, voiceChatHandler, roomHub.VoiceChatRoom().Room(), voiceChatCallStatusService, roomHub, voiceChatConfiguration, microphoneStateManager);

            nametagsHandler = new VoiceChatNametagsHandler(
                roomHub.VoiceChatRoom().Room(),
                voiceChatCallStatusService,
                entityParticipantTable,
                world,
                playerEntity);

            controller = new VoiceChatController(mainUIView.VoiceChatView, voiceChatCallStatusService, voiceChatHandler, dependencies, profileDataProvider, roomHub.VoiceChatRoom().Room());

        }

        [Serializable]
        public class Settings : IDCLPluginSettings
        {
            [field: SerializeField] public VoiceChatConfigurationsReference VoiceChatConfigurations { get; private set; }

            [Serializable]
            public class VoiceChatConfigurationsReference : AssetReferenceT<VoiceChatPluginSettings>
            {
                public VoiceChatConfigurationsReference(string guid) : base(guid) { }
            }
        }
    }
}<|MERGE_RESOLUTION|>--- conflicted
+++ resolved
@@ -107,14 +107,9 @@
             voiceChatConfigurationAsset = await assetsProvisioner.ProvideMainAssetAsync(configurations.VoiceChatConfiguration, ct: ct);
             VoiceChatConfiguration voiceChatConfiguration = voiceChatConfigurationAsset.Value;
 
-<<<<<<< HEAD
-            audioSource = await assetsProvisioner.ProvideInstanceAsync(configurations.CombinedAudioSource, ct: ct);
-            
-            microphoneAudioFilter.Value.Initialize(voiceChatConfiguration, audioSource.Value);
-=======
-            microphoneAudioFilter.Value.Initialize(voiceChatConfiguration);
             combinedAudioSource = await assetsProvisioner.ProvideInstanceAsync(configurations.CombinedAudioSource, ct: ct);
->>>>>>> 31145d38
+
+            microphoneAudioFilter.Value.Initialize(voiceChatConfiguration, combinedAudioSource.Value);
 
             voiceChatHandler = new VoiceChatMicrophoneHandler(dclInput, voiceChatSettings, voiceChatConfiguration, microphoneAudioSource, microphoneAudioFilter.Value, voiceChatCallStatusService);
             microphoneStateManager = new VoiceChatMicrophoneStateManager(voiceChatHandler, voiceChatCallStatusService);
