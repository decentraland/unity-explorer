--- conflicted
+++ resolved
@@ -36,7 +36,6 @@
         private readonly VoiceChatOrchestrator voiceChatOrchestrator;
         private readonly CommunityVoiceChatCallStatusService communityVoiceChatCallStatusService;
 
-<<<<<<< HEAD
         private ProvidedAsset<VoiceChatPluginSettings> voiceChatConfigurations;
         private ProvidedAsset<VoiceChatSettingsAsset> voiceChatSettingsAsset;
         private ProvidedAsset<VoiceChatConfiguration> voiceChatConfigurationAsset;
@@ -44,12 +43,7 @@
         private ProvidedAsset<PlayerEntryView> playerEntry;
         private ProvidedAsset<AudioClipConfig> muteMicrophoneAudio;
         private ProvidedAsset<AudioClipConfig> unmuteMicrophoneAudio;
-=======
-        private ProvidedInstance<VoiceChatMicrophoneAudioFilter> microphoneAudioFilter;
-        private ProvidedInstance<VoiceChatCombinedStreamsAudioSource> combinedAudioSource;
-        private VoiceChatSettingsAsset voiceChatSettings;
-        private VoiceChatConfiguration voiceChatConfiguration;
->>>>>>> bd499346
+
         private VoiceChatMicrophoneHandler? voiceChatHandler;
         private VoiceChatTrackManager? trackManager;
         private VoiceChatRoomManager? roomManager;
@@ -103,7 +97,6 @@
             microphoneAudioToggleController?.Dispose();
 
             combinedAudioSource.Dispose();
-<<<<<<< HEAD
             voiceChatConfigurationAsset.Dispose();
             voiceChatSettingsAsset.Dispose();
             voiceChatConfigurations.Dispose();
@@ -113,10 +106,6 @@
             communitiesVoiceChatController?.Dispose();
             voiceChatOrchestrator?.Dispose();
             voiceChatPanelResizeController?.Dispose();
-=======
-            microphoneAudioFilter.Dispose();
-            controller?.Dispose();
->>>>>>> bd499346
         }
 
         public void InjectToWorld(ref ArchSystemsWorldBuilder<Arch.Core.World> builder, in GlobalPluginArguments arguments) { }
@@ -127,7 +116,6 @@
             audioConfig.sampleRate = VoiceChatConstants.LIVEKIT_SAMPLE_RATE;
             AudioSettings.Reset(audioConfig);
 
-<<<<<<< HEAD
             voiceChatConfigurations = await assetsProvisioner.ProvideMainAssetAsync(settings.VoiceChatConfigurations, ct: ct);
             VoiceChatPluginSettings configurations = voiceChatConfigurations.Value;
 
@@ -138,16 +126,6 @@
             VoiceChatConfiguration voiceChatConfiguration = voiceChatConfigurationAsset.Value;
 
             combinedAudioSource = await assetsProvisioner.ProvideInstanceAsync(configurations.CombinedAudioSource, ct: ct);
-=======
-            microphoneAudioFilter = await assetsProvisioner.ProvideInstanceAsync(settings.MicrophoneAudioFilter, ct: ct);
-            AudioSource? microphoneAudioSource = microphoneAudioFilter.Value.GetComponent<AudioSource>();
-
-            voiceChatSettings = settings.VoiceChatSettings;
-            voiceChatConfiguration = settings.VoiceChatConfiguration;
-
-            microphoneAudioFilter.Value.Initialize(voiceChatConfiguration);
-            combinedAudioSource = await assetsProvisioner.ProvideInstanceAsync(settings.CombinedAudioSource, ct: ct);
->>>>>>> bd499346
 
             voiceChatHandler = new VoiceChatMicrophoneHandler(voiceChatSettings, voiceChatConfiguration);
             microphoneStateManager = new VoiceChatMicrophoneStateManager(voiceChatHandler, voiceChatOrchestrator);
