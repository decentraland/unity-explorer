--- conflicted
+++ resolved
@@ -4,12 +4,9 @@
 using DCL.AssetsProvision;
 using DCL.ChatArea;
 using DCL.Communities.CommunitiesDataProvider;
+using DCL.DebugUtilities;
 using DCL.Multiplayer.Connections.RoomHubs;
 using DCL.Multiplayer.Profiles.Tables;
-<<<<<<< HEAD
-using DCL.Settings.Settings;
-=======
->>>>>>> a185efe6
 using DCL.UI.Profiles.Helpers;
 using DCL.VoiceChat;
 using DCL.WebRequests;
@@ -24,10 +21,7 @@
     public class VoiceChatPlugin : IDCLGlobalPlugin<VoiceChatPlugin.Settings>
     {
         private readonly IAssetsProvisioner assetsProvisioner;
-<<<<<<< HEAD
-=======
         private readonly IDebugContainerBuilder debugContainer;
->>>>>>> a185efe6
         private readonly IRoomHub roomHub;
         private readonly VoiceChatPanelView voiceChatPanelView;
         private readonly ProfileRepositoryWrapper profileDataProvider;
@@ -47,12 +41,8 @@
         private VoiceChatNametagsHandler? nametagsHandler;
         private VoiceChatMicrophoneStateManager? microphoneStateManager;
         private MicrophoneAudioToggleController? microphoneAudioToggleController;
-<<<<<<< HEAD
-        private VoiceChatPanelController? voiceChatPanelController;
-=======
         private VoiceChatPanelPresenter? voiceChatPanelController;
         private VoiceChatDebugContainer? voiceChatDebugContainer;
->>>>>>> a185efe6
 
         public VoiceChatPlugin(
             IRoomHub roomHub,
@@ -64,13 +54,9 @@
             Entity playerEntity,
             CommunitiesDataProvider communityDataProvider,
             IWebRequestController webRequestController,
-<<<<<<< HEAD
-            IAssetsProvisioner assetsProvisioner)
-=======
             IAssetsProvisioner assetsProvisioner,
             ChatSharedAreaEventBus chatSharedAreaEventBus,
             IDebugContainerBuilder debugContainer)
->>>>>>> a185efe6
         {
             this.roomHub = roomHub;
             this.voiceChatPanelView = voiceChatPanelView;
@@ -81,11 +67,8 @@
             this.communityDataProvider = communityDataProvider;
             this.webRequestController = webRequestController;
             this.assetsProvisioner = assetsProvisioner;
-<<<<<<< HEAD
-=======
             this.chatSharedAreaEventBus = chatSharedAreaEventBus;
             this.debugContainer = debugContainer;
->>>>>>> a185efe6
             voiceChatOrchestrator = voiceChatContainer.VoiceChatOrchestrator;
         }
 
@@ -103,10 +86,7 @@
             voiceChatHandler.Dispose();
             roomManager?.Dispose();
             microphoneAudioToggleController?.Dispose();
-<<<<<<< HEAD
-=======
             voiceChatDebugContainer?.Dispose();
->>>>>>> a185efe6
         }
 
         public void InjectToWorld(ref ArchSystemsWorldBuilder<Arch.Core.World> builder, in GlobalPluginArguments arguments) { }
@@ -135,18 +115,14 @@
                 world,
                 playerEntity);
 
-            var playerEntry = pluginSettings.ParticipantEntryView;
+            var playerEntry = pluginSettings.PlayerEntryView;
             var muteMicrophoneAudio = pluginSettings.MuteMicrophoneAudio;
             var unmuteMicrophoneAudio = pluginSettings.UnmuteMicrophoneAudio;
             microphoneAudioToggleController = new MicrophoneAudioToggleController(voiceChatHandler, muteMicrophoneAudio, unmuteMicrophoneAudio);
 
-<<<<<<< HEAD
-            voiceChatPanelController = new VoiceChatPanelController(voiceChatPanelView, profileDataProvider, communityDataProvider, webRequestController, voiceChatOrchestrator, voiceChatHandler, roomManager, roomHub, playerEntry);
-=======
             voiceChatPanelController = new VoiceChatPanelPresenter(voiceChatPanelView, profileDataProvider, communityDataProvider, webRequestController, voiceChatOrchestrator, voiceChatHandler, roomManager, roomHub, playerEntry, chatSharedAreaEventBus);
 
             voiceChatDebugContainer = new VoiceChatDebugContainer(this.debugContainer, trackManager);
->>>>>>> a185efe6
         }
 
 
