using Arch.Core;
using CommunicationData.URLHelpers;
using Cysharp.Threading.Tasks;
using DCL.AssetsProvision;
using DCL.AvatarRendering.Emotes;
using DCL.AvatarRendering.Emotes.Equipped;
using DCL.AvatarRendering.Wearables;
using DCL.AvatarRendering.Wearables.Equipped;
using DCL.AvatarRendering.Wearables.Helpers;
using DCL.AvatarRendering.Wearables.ThirdParty;
using DCL.Backpack;
using DCL.Backpack.BackpackBus;
using DCL.Backpack.CharacterPreview;
using DCL.Backpack.EmotesSection;
using DCL.Browser;
using DCL.CharacterPreview;
using DCL.Input;
using DCL.Profiles;
using DCL.Profiles.Self;
using DCL.UI;
using DCL.Utilities.Extensions;
using DCL.Web3.Identities;
using DCL.WebRequests;
using ECS;
using Global.AppArgs;
using System;
using System.Collections.Generic;
using System.Threading;
using UnityEngine.Pool;

namespace DCL.PluginSystem.Global
{
    internal class BackpackSubPlugin : IDisposable
    {
        private readonly IAssetsProvisioner assetsProvisioner;
        private readonly IWearableStorage wearableStorage;
        private readonly ISelfProfile selfProfile;
        private readonly IProfileCache profileCache;
        private readonly IEquippedWearables equippedWearables;
        private readonly IEquippedEmotes equippedEmotes;
        private readonly IEmoteStorage emoteStorage;
        private readonly IReadOnlyCollection<URN> embeddedEmotes;
        private readonly List<string> forceRender;
        private readonly IWeb3IdentityCache web3Identity;
        private readonly BackpackCommandBus backpackCommandBus;
        private readonly IBackpackEventBus backpackEventBus;
        private readonly IThirdPartyNftProviderSource thirdPartyNftProviderSource;
        private readonly IWearablesProvider wearablesProvider;
        private readonly ICursor cursor;
        private readonly IEmoteProvider emoteProvider;
        private readonly Arch.Core.World world;
        private readonly Entity playerEntity;
        private readonly ICharacterPreviewFactory characterPreviewFactory;
        private readonly CharacterPreviewEventBus characterPreviewEventBus;
        private readonly IInputBlock inputBlock;
        private readonly IAppArgs appArgs;
        private readonly IWebBrowser webBrowser;
        private readonly WarningNotificationView inWorldWarningNotificationView;
<<<<<<< HEAD
        private readonly IThumbnailProvider thumbnailProvider;
=======
        private readonly ProfileChangesBus profileChangesBus;
>>>>>>> dffcee2f
        private BackpackBusController? busController;
        private BackpackEquipStatusController? backpackEquipStatusController;

        internal BackpackController? backpackController { get; private set; }

        public BackpackSubPlugin(
            IAssetsProvisioner assetsProvisioner,
            IWeb3IdentityCache web3Identity,
            ICharacterPreviewFactory characterPreviewFactory,
            IWearableStorage wearableStorage,
            ISelfProfile selfProfile,
            IProfileCache profileCache,
            IEquippedWearables equippedWearables,
            IEquippedEmotes equippedEmotes,
            IEmoteStorage emoteStorage,
            IReadOnlyCollection<URN> embeddedEmotes,
            List<string> forceRender,
            CharacterPreviewEventBus characterPreviewEventBus,
            IBackpackEventBus backpackEventBus,
            IThirdPartyNftProviderSource thirdPartyNftProviderSource,
            IWearablesProvider wearablesProvider,
            IInputBlock inputBlock,
            ICursor cursor,
            IEmoteProvider emoteProvider,
            Arch.Core.World world,
            Entity playerEntity,
            IAppArgs appArgs,
            IWebBrowser webBrowser,
            WarningNotificationView inWorldWarningNotificationView,
<<<<<<< HEAD
            IThumbnailProvider thumbnailProvider)
=======
            ProfileChangesBus profileChangesBus)
>>>>>>> dffcee2f
        {
            this.assetsProvisioner = assetsProvisioner;
            this.web3Identity = web3Identity;
            this.characterPreviewFactory = characterPreviewFactory;
            this.wearableStorage = wearableStorage;
            this.selfProfile = selfProfile;
            this.profileCache = profileCache;
            this.equippedWearables = equippedWearables;
            this.equippedEmotes = equippedEmotes;
            this.emoteStorage = emoteStorage;
            this.embeddedEmotes = embeddedEmotes;
            this.forceRender = forceRender;
            this.characterPreviewEventBus = characterPreviewEventBus;
            this.backpackEventBus = backpackEventBus;
            this.thirdPartyNftProviderSource = thirdPartyNftProviderSource;
            this.wearablesProvider = wearablesProvider;
            this.cursor = cursor;
            this.inputBlock = inputBlock;
            this.emoteProvider = emoteProvider;
            this.world = world;
            this.playerEntity = playerEntity;
            this.appArgs = appArgs;
            this.webBrowser = webBrowser;
            this.inWorldWarningNotificationView = inWorldWarningNotificationView;
<<<<<<< HEAD
            this.thumbnailProvider = thumbnailProvider;
=======
            this.profileChangesBus = profileChangesBus;
>>>>>>> dffcee2f

            backpackCommandBus = new BackpackCommandBus();
        }

        internal async UniTask InitializeAsync(
            BackpackSettings backpackSettings,
            BackpackView view,
            CancellationToken ct)
        {
            // Initialize assets that do not require World
            var sortController = new BackpackSortController(view.BackpackSortView);

            busController = new BackpackBusController(wearableStorage, backpackEventBus, backpackCommandBus, equippedWearables, equippedEmotes, emoteStorage);

            (NFTColorsSO rarityColorMappings, NftTypeIconSO categoryIconsMapping, NftTypeIconSO rarityBackgroundsMapping, NftTypeIconSO rarityInfoPanelBackgroundsMapping) = await UniTask.WhenAll(
                assetsProvisioner.ProvideMainAssetValueAsync(backpackSettings.RarityColorMappings, ct),
                assetsProvisioner.ProvideMainAssetValueAsync(backpackSettings.CategoryIconsMapping, ct),
                assetsProvisioner.ProvideMainAssetValueAsync(backpackSettings.RarityBackgroundsMapping, ct),
                assetsProvisioner.ProvideMainAssetValueAsync(backpackSettings.RarityInfoPanelBackgroundsMapping, ct));

            (ColorPresetsSO hairColors, ColorPresetsSO eyesColors, ColorPresetsSO bodyshapeColors) = await UniTask.WhenAll(
                assetsProvisioner.ProvideMainAssetValueAsync(backpackSettings.HairColors, ct),
                assetsProvisioner.ProvideMainAssetValueAsync(backpackSettings.EyesColors, ct),
                assetsProvisioner.ProvideMainAssetValueAsync(backpackSettings.BodyshapeColors, ct));

            PageButtonView pageButtonView = (await assetsProvisioner.ProvideMainAssetAsync(backpackSettings.PageButtonView, ct)).Value.GetComponent<PageButtonView>().EnsureNotNull();
            ColorToggleView colorToggle = (await assetsProvisioner.ProvideMainAssetAsync(backpackSettings.ColorToggle, ct)).Value.GetComponent<ColorToggleView>().EnsureNotNull();

            AvatarView avatarView = view.GetComponentInChildren<AvatarView>().EnsureNotNull();

            var wearableInfoPanelController = new BackpackInfoPanelController(
                avatarView.backpackInfoPanelView,
                backpackEventBus,
                categoryIconsMapping,
                rarityInfoPanelBackgroundsMapping,
                rarityColorMappings,
                equippedWearables,
                BackpackInfoPanelController.AttachmentType.Wearable,
                thirdPartyNftProviderSource
            );

            EmotesView emoteView = view.GetComponentInChildren<EmotesView>().EnsureNotNull();

            BackpackInfoPanelController emoteInfoPanelController = new BackpackInfoPanelController(
                emoteView.BackpackInfoPanelView,
                backpackEventBus,
                categoryIconsMapping,
                rarityInfoPanelBackgroundsMapping,
                rarityColorMappings,
                equippedWearables,
                BackpackInfoPanelController.AttachmentType.Emote,
                thirdPartyNftProviderSource
            );

            //not injected anywhere
            _ = new BackpackEmoteBreadCrumbController(emoteView.BreadCrumb, backpackEventBus);

            ObjectPool<BackpackEmoteGridItemView>? emoteGridPool = await BackpackEmoteGridController.InitializeAssetsAsync(assetsProvisioner, emoteView.GridView, ct);

            await wearableInfoPanelController.InitialiseAssetsAsync(assetsProvisioner, ct);

            ObjectPool<BackpackItemView>? gridPool = await BackpackGridController.InitialiseAssetsAsync(assetsProvisioner, avatarView.backpackGridView, ct);

            var gridController = new BackpackGridController(
                avatarView.backpackGridView, backpackCommandBus, backpackEventBus,
                rarityBackgroundsMapping, rarityColorMappings, categoryIconsMapping,
                equippedWearables, sortController, pageButtonView, gridPool,
                this.thumbnailProvider, colorToggle, hairColors, eyesColors, bodyshapeColors,
                wearablesProvider, webBrowser
            );

            var emoteGridController = new BackpackEmoteGridController(emoteView.GridView, backpackCommandBus, backpackEventBus,
                web3Identity, rarityBackgroundsMapping, rarityColorMappings, categoryIconsMapping, equippedEmotes,
                sortController, pageButtonView, emoteGridPool, emoteProvider, embeddedEmotes, this.thumbnailProvider, webBrowser, appArgs);

            var emotesController = new EmotesController(emoteView,
                new BackpackEmoteSlotsController(emoteView.Slots, backpackEventBus, backpackCommandBus, rarityBackgroundsMapping), emoteGridController);

            var backpackCharacterPreviewController = new BackpackCharacterPreviewController(view.CharacterPreviewView,
                characterPreviewFactory, backpackEventBus, world, equippedEmotes, characterPreviewEventBus);

            backpackEquipStatusController = new BackpackEquipStatusController(
                backpackEventBus,
                equippedEmotes,
                equippedWearables,
                selfProfile,
                profileCache,
                forceRender,
                emoteStorage,
                wearableStorage,
                web3Identity,
                world,
                playerEntity,
                appArgs,
                inWorldWarningNotificationView,
                profileChangesBus
            );

            backpackController = new BackpackController(
                view,
                avatarView,
                rarityBackgroundsMapping,
                backpackCommandBus,
                backpackEventBus,
                gridController,
                wearableInfoPanelController,
                emoteInfoPanelController,
                world,
                playerEntity,
                emoteGridController,
                avatarView.GetComponentsInChildren<AvatarSlotView>().EnsureNotNull(),
                emotesController,
                backpackCharacterPreviewController,
                this.thumbnailProvider,
                inputBlock,
                cursor
            );
        }

        public void Dispose()
        {
            busController?.Dispose();
            backpackController?.Dispose();
            backpackEquipStatusController?.Dispose();
        }
    }
}<|MERGE_RESOLUTION|>--- conflicted
+++ resolved
@@ -56,11 +56,8 @@
         private readonly IAppArgs appArgs;
         private readonly IWebBrowser webBrowser;
         private readonly WarningNotificationView inWorldWarningNotificationView;
-<<<<<<< HEAD
         private readonly IThumbnailProvider thumbnailProvider;
-=======
         private readonly ProfileChangesBus profileChangesBus;
->>>>>>> dffcee2f
         private BackpackBusController? busController;
         private BackpackEquipStatusController? backpackEquipStatusController;
 
@@ -90,11 +87,8 @@
             IAppArgs appArgs,
             IWebBrowser webBrowser,
             WarningNotificationView inWorldWarningNotificationView,
-<<<<<<< HEAD
-            IThumbnailProvider thumbnailProvider)
-=======
+            IThumbnailProvider thumbnailProvider,
             ProfileChangesBus profileChangesBus)
->>>>>>> dffcee2f
         {
             this.assetsProvisioner = assetsProvisioner;
             this.web3Identity = web3Identity;
@@ -119,11 +113,8 @@
             this.appArgs = appArgs;
             this.webBrowser = webBrowser;
             this.inWorldWarningNotificationView = inWorldWarningNotificationView;
-<<<<<<< HEAD
             this.thumbnailProvider = thumbnailProvider;
-=======
             this.profileChangesBus = profileChangesBus;
->>>>>>> dffcee2f
 
             backpackCommandBus = new BackpackCommandBus();
         }
