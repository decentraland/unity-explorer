using Arch.Core;
using Arch.SystemGroups;
using CommunicationData.URLHelpers;
using Cysharp.Threading.Tasks;
using DCL.AssetsProvision;
using DCL.AvatarRendering.Emotes;
using DCL.AvatarRendering.Emotes.Equipped;
using DCL.AvatarRendering.Wearables;
using DCL.AvatarRendering.Wearables.Equipped;
using DCL.AvatarRendering.Wearables.Helpers;
using DCL.AvatarRendering.Wearables.ThirdParty;
using DCL.Backpack;
using DCL.Backpack.BackpackBus;
using DCL.Backpack.CharacterPreview;
using DCL.Backpack.EmotesSection;
using DCL.CharacterPreview;
using DCL.Input;
using DCL.Utilities.Extensions;
using DCL.Input.UnityInputSystem.Blocks;
using DCL.Profiles.Self;
using DCL.UI;
using DCL.Web3.Identities;
using ECS;
using System;
using System.Collections.Generic;
using System.Threading;
using DCL.WebRequests;
using UnityEngine.Pool;

namespace DCL.PluginSystem.Global
{
    internal class BackpackSubPlugin : IDisposable
    {
        private readonly IAssetsProvisioner assetsProvisioner;
        private readonly IWearableCache wearableCache;
        private readonly ISelfProfile selfProfile;
        private readonly IEquippedWearables equippedWearables;
        private readonly IEquippedEmotes equippedEmotes;
        private readonly IEmoteCache emoteCache;
        private readonly IReadOnlyCollection<URN> embeddedEmotes;
        private readonly ICollection<string> forceRender;
        private readonly IRealmData realmData;
        private readonly IWeb3IdentityCache web3Identity;
        private readonly BackpackCommandBus backpackCommandBus;
        private readonly IBackpackEventBus backpackEventBus;
        private readonly IThirdPartyNftProviderSource thirdPartyNftProviderSource;
        private readonly IWearablesProvider wearablesProvider;
        private readonly ICursor cursor;
        private readonly IEmoteProvider emoteProvider;
        private readonly Arch.Core.World world;
        private readonly Entity playerEntity;
        private readonly ICharacterPreviewFactory characterPreviewFactory;
        private readonly URLDomain assetBundleURL;
        private readonly IWebRequestController webRequestController;
        private readonly CharacterPreviewEventBus characterPreviewEventBus;
        private readonly IInputBlock inputBlock;

        private BackpackBusController? busController;
        private BackpackEquipStatusController? backpackEquipStatusController;

        internal BackpackController? backpackController { get; private set; }

        public BackpackSubPlugin(
            IAssetsProvisioner assetsProvisioner,
            IWeb3IdentityCache web3Identity,
            ICharacterPreviewFactory characterPreviewFactory,
            IWearableCache wearableCache,
            ISelfProfile selfProfile,
            IEquippedWearables equippedWearables,
            IEquippedEmotes equippedEmotes,
            IEmoteCache emoteCache,
            IReadOnlyCollection<URN> embeddedEmotes,
            ICollection<string> forceRender,
            IRealmData realmData,
            URLDomain assetBundleURL,
            IWebRequestController webRequestController,
            CharacterPreviewEventBus characterPreviewEventBus,
            IBackpackEventBus backpackEventBus,
            IThirdPartyNftProviderSource thirdPartyNftProviderSource,
            IWearablesProvider wearablesProvider,
<<<<<<< HEAD
            ICursor cursor,
            IEmoteProvider emoteProvider,
            Arch.Core.World world,
            Entity playerEntity)
=======
            IInputBlock inputBlock,
            ICursor cursor)
>>>>>>> 6237f7eb
        {
            this.assetsProvisioner = assetsProvisioner;
            this.web3Identity = web3Identity;
            this.characterPreviewFactory = characterPreviewFactory;
            this.wearableCache = wearableCache;
            this.selfProfile = selfProfile;
            this.equippedWearables = equippedWearables;
            this.equippedEmotes = equippedEmotes;
            this.emoteCache = emoteCache;
            this.embeddedEmotes = embeddedEmotes;
            this.forceRender = forceRender;
            this.realmData = realmData;
            this.assetBundleURL = assetBundleURL;
            this.webRequestController = webRequestController;
            this.characterPreviewEventBus = characterPreviewEventBus;
            this.backpackEventBus = backpackEventBus;
            this.thirdPartyNftProviderSource = thirdPartyNftProviderSource;
            this.wearablesProvider = wearablesProvider;
            this.cursor = cursor;
<<<<<<< HEAD
            this.emoteProvider = emoteProvider;
            this.world = world;
            this.playerEntity = playerEntity;
=======
            this.inputBlock = inputBlock;

            backpackCommandBus = new BackpackCommandBus();
>>>>>>> 6237f7eb
        }

        internal async UniTask InitializeAsync(
            BackpackSettings backpackSettings,
            BackpackView view,
            CancellationToken ct)
        {
            // Initialize assets that do not require World
            var sortController = new BackpackSortController(view.BackpackSortView);

            busController = new BackpackBusController(wearableCache, backpackEventBus, backpackCommandBus, equippedWearables, equippedEmotes, emoteCache);

            (NFTColorsSO rarityColorMappings, NftTypeIconSO categoryIconsMapping, NftTypeIconSO rarityBackgroundsMapping, NftTypeIconSO rarityInfoPanelBackgroundsMapping) = await UniTask.WhenAll(
                assetsProvisioner.ProvideMainAssetValueAsync(backpackSettings.RarityColorMappings, ct),
                assetsProvisioner.ProvideMainAssetValueAsync(backpackSettings.CategoryIconsMapping, ct),
                assetsProvisioner.ProvideMainAssetValueAsync(backpackSettings.RarityBackgroundsMapping, ct),
                assetsProvisioner.ProvideMainAssetValueAsync(backpackSettings.RarityInfoPanelBackgroundsMapping, ct));

            (ColorPresetsSO hairColors, ColorPresetsSO eyesColors, ColorPresetsSO bodyshapeColors) = await UniTask.WhenAll(
                assetsProvisioner.ProvideMainAssetValueAsync(backpackSettings.HairColors, ct),
                assetsProvisioner.ProvideMainAssetValueAsync(backpackSettings.EyesColors, ct),
                assetsProvisioner.ProvideMainAssetValueAsync(backpackSettings.BodyshapeColors, ct));

            PageButtonView pageButtonView = (await assetsProvisioner.ProvideMainAssetAsync(backpackSettings.PageButtonView, ct)).Value.GetComponent<PageButtonView>().EnsureNotNull();
            ColorToggleView colorToggle = (await assetsProvisioner.ProvideMainAssetAsync(backpackSettings.ColorToggle, ct)).Value.GetComponent<ColorToggleView>().EnsureNotNull();

            AvatarView avatarView = view.GetComponentInChildren<AvatarView>().EnsureNotNull();

            var wearableInfoPanelController = new BackpackInfoPanelController(
                avatarView.backpackInfoPanelView,
                backpackEventBus,
                categoryIconsMapping,
                rarityInfoPanelBackgroundsMapping,
                rarityColorMappings,
                equippedWearables,
                BackpackInfoPanelController.AttachmentType.Wearable,
                thirdPartyNftProviderSource
            );

            EmotesView emoteView = view.GetComponentInChildren<EmotesView>().EnsureNotNull();

            BackpackInfoPanelController emoteInfoPanelController = new BackpackInfoPanelController(
                emoteView.BackpackInfoPanelView,
                backpackEventBus,
                categoryIconsMapping,
                rarityInfoPanelBackgroundsMapping,
                rarityColorMappings,
                equippedWearables,
                BackpackInfoPanelController.AttachmentType.Emote,
                thirdPartyNftProviderSource
            );

            //not injected anywhere
            var _ = new BackpackEmoteBreadCrumbController(emoteView.BreadCrumb, backpackEventBus);

            ObjectPool<BackpackEmoteGridItemView>? emoteGridPool = await BackpackEmoteGridController.InitializeAssetsAsync(assetsProvisioner, emoteView.GridView, ct);

            await wearableInfoPanelController.InitialiseAssetsAsync(assetsProvisioner, ct);

            ObjectPool<BackpackItemView>? gridPool = await BackpackGridController.InitialiseAssetsAsync(assetsProvisioner, avatarView.backpackGridView, ct);

<<<<<<< HEAD
            var thumbnailProvider = new ECSThumbnailProvider(realmData, world, assetBundleURL, webRequestController);

            var gridController = new BackpackGridController(
                avatarView.backpackGridView, backpackCommandBus, backpackEventBus,
                rarityBackgroundsMapping, rarityColorMappings, categoryIconsMapping,
                equippedWearables, sortController, pageButtonView, gridPool,
                thumbnailProvider, colorToggle, hairColors, eyesColors, bodyshapeColors,
                wearablesProvider
            );

            var emoteGridController = new BackpackEmoteGridController(emoteView.GridView, backpackCommandBus, backpackEventBus,
                web3Identity, rarityBackgroundsMapping, rarityColorMappings, categoryIconsMapping, equippedEmotes,
                sortController, pageButtonView, emoteGridPool, emoteProvider, embeddedEmotes, thumbnailProvider);

            var emotesController = new EmotesController(emoteView,
                new BackpackEmoteSlotsController(emoteView.Slots, backpackEventBus, backpackCommandBus, rarityBackgroundsMapping), emoteGridController);

            var backpackCharacterPreviewController = new BackpackCharacterPreviewController(view.CharacterPreviewView,
                characterPreviewFactory, backpackEventBus, world, equippedEmotes, characterPreviewEventBus);

            backpackEquipStatusController = new BackpackEquipStatusController(
                backpackEventBus,
                equippedEmotes,
                equippedWearables,
                selfProfile,
                forceRender,
                web3Identity,
                world,
                playerEntity
            );

            backpackController = new BackpackController(
                view,
                avatarView,
                rarityBackgroundsMapping,
                backpackCommandBus,
                backpackEventBus,
                gridController,
                wearableInfoPanelController,
                emoteInfoPanelController,
                world,
                playerEntity,
                emoteGridController,
                avatarView.GetComponentsInChildren<AvatarSlotView>().EnsureNotNull(),
                emotesController,
                backpackCharacterPreviewController,
                thumbnailProvider,
                dclInput,
                cursor
            );
=======
            return (ref ArchSystemsWorldBuilder<Arch.Core.World> builder, in GlobalPluginArguments args) =>
            {
                Arch.Core.World world = builder.World!;
                Entity playerEntity = args.PlayerEntity;

                var thumbnailProvider = new ECSThumbnailProvider(realmData, builder.World, assetBundleURL, webRequestController);

                var gridController = new BackpackGridController(
                    avatarView.backpackGridView, backpackCommandBus, backpackEventBus,
                    rarityBackgroundsMapping, rarityColorMappings, categoryIconsMapping,
                    equippedWearables, sortController, pageButtonView, gridPool,
                    thumbnailProvider, colorToggle, hairColors, eyesColors, bodyshapeColors,
                    wearablesProvider
                );

                var emoteGridController = new BackpackEmoteGridController(emoteView.GridView, backpackCommandBus, backpackEventBus,
                    web3Identity, rarityBackgroundsMapping, rarityColorMappings, categoryIconsMapping, equippedEmotes,
                    sortController, pageButtonView, emoteGridPool, args.EmoteProvider, embeddedEmotes, thumbnailProvider);

                var emotesController = new EmotesController(emoteView,
                    new BackpackEmoteSlotsController(emoteView.Slots, backpackEventBus, backpackCommandBus, rarityBackgroundsMapping), emoteGridController);

                var backpackCharacterPreviewController = new BackpackCharacterPreviewController(view.CharacterPreviewView,
                    characterPreviewFactory, backpackEventBus, world, equippedEmotes, characterPreviewEventBus);

                backpackEquipStatusController = new BackpackEquipStatusController(
                    backpackEventBus,
                    equippedEmotes,
                    equippedWearables,
                    selfProfile,
                    forceRender,
                    web3Identity,
                    world,
                    playerEntity
                );

                backpackController = new BackpackController(
                    view,
                    avatarView,
                    rarityBackgroundsMapping,
                    backpackCommandBus,
                    backpackEventBus,
                    gridController,
                    wearableInfoPanelController,
                    emoteInfoPanelController,
                    world,
                    args.PlayerEntity,
                    emoteGridController,
                    avatarView.GetComponentsInChildren<AvatarSlotView>().EnsureNotNull(),
                    emotesController,
                    backpackCharacterPreviewController,
                    thumbnailProvider,
                    inputBlock,
                    cursor
                );
            };
>>>>>>> 6237f7eb
        }

        public void Dispose()
        {
            busController?.Dispose();
            backpackController?.Dispose();
            backpackEquipStatusController?.Dispose();
        }
    }
}<|MERGE_RESOLUTION|>--- conflicted
+++ resolved
@@ -78,15 +78,11 @@
             IBackpackEventBus backpackEventBus,
             IThirdPartyNftProviderSource thirdPartyNftProviderSource,
             IWearablesProvider wearablesProvider,
-<<<<<<< HEAD
+            IInputBlock inputBlock,
             ICursor cursor,
             IEmoteProvider emoteProvider,
             Arch.Core.World world,
             Entity playerEntity)
-=======
-            IInputBlock inputBlock,
-            ICursor cursor)
->>>>>>> 6237f7eb
         {
             this.assetsProvisioner = assetsProvisioner;
             this.web3Identity = web3Identity;
@@ -106,15 +102,12 @@
             this.thirdPartyNftProviderSource = thirdPartyNftProviderSource;
             this.wearablesProvider = wearablesProvider;
             this.cursor = cursor;
-<<<<<<< HEAD
+            this.inputBlock = inputBlock;
             this.emoteProvider = emoteProvider;
             this.world = world;
             this.playerEntity = playerEntity;
-=======
-            this.inputBlock = inputBlock;
 
             backpackCommandBus = new BackpackCommandBus();
->>>>>>> 6237f7eb
         }
 
         internal async UniTask InitializeAsync(
@@ -176,7 +169,6 @@
 
             ObjectPool<BackpackItemView>? gridPool = await BackpackGridController.InitialiseAssetsAsync(assetsProvisioner, avatarView.backpackGridView, ct);
 
-<<<<<<< HEAD
             var thumbnailProvider = new ECSThumbnailProvider(realmData, world, assetBundleURL, webRequestController);
 
             var gridController = new BackpackGridController(
@@ -224,67 +216,9 @@
                 emotesController,
                 backpackCharacterPreviewController,
                 thumbnailProvider,
-                dclInput,
+                inputBlock,
                 cursor
             );
-=======
-            return (ref ArchSystemsWorldBuilder<Arch.Core.World> builder, in GlobalPluginArguments args) =>
-            {
-                Arch.Core.World world = builder.World!;
-                Entity playerEntity = args.PlayerEntity;
-
-                var thumbnailProvider = new ECSThumbnailProvider(realmData, builder.World, assetBundleURL, webRequestController);
-
-                var gridController = new BackpackGridController(
-                    avatarView.backpackGridView, backpackCommandBus, backpackEventBus,
-                    rarityBackgroundsMapping, rarityColorMappings, categoryIconsMapping,
-                    equippedWearables, sortController, pageButtonView, gridPool,
-                    thumbnailProvider, colorToggle, hairColors, eyesColors, bodyshapeColors,
-                    wearablesProvider
-                );
-
-                var emoteGridController = new BackpackEmoteGridController(emoteView.GridView, backpackCommandBus, backpackEventBus,
-                    web3Identity, rarityBackgroundsMapping, rarityColorMappings, categoryIconsMapping, equippedEmotes,
-                    sortController, pageButtonView, emoteGridPool, args.EmoteProvider, embeddedEmotes, thumbnailProvider);
-
-                var emotesController = new EmotesController(emoteView,
-                    new BackpackEmoteSlotsController(emoteView.Slots, backpackEventBus, backpackCommandBus, rarityBackgroundsMapping), emoteGridController);
-
-                var backpackCharacterPreviewController = new BackpackCharacterPreviewController(view.CharacterPreviewView,
-                    characterPreviewFactory, backpackEventBus, world, equippedEmotes, characterPreviewEventBus);
-
-                backpackEquipStatusController = new BackpackEquipStatusController(
-                    backpackEventBus,
-                    equippedEmotes,
-                    equippedWearables,
-                    selfProfile,
-                    forceRender,
-                    web3Identity,
-                    world,
-                    playerEntity
-                );
-
-                backpackController = new BackpackController(
-                    view,
-                    avatarView,
-                    rarityBackgroundsMapping,
-                    backpackCommandBus,
-                    backpackEventBus,
-                    gridController,
-                    wearableInfoPanelController,
-                    emoteInfoPanelController,
-                    world,
-                    args.PlayerEntity,
-                    emoteGridController,
-                    avatarView.GetComponentsInChildren<AvatarSlotView>().EnsureNotNull(),
-                    emotesController,
-                    backpackCharacterPreviewController,
-                    thumbnailProvider,
-                    inputBlock,
-                    cursor
-                );
-            };
->>>>>>> 6237f7eb
         }
 
         public void Dispose()
