--- conflicted
+++ resolved
@@ -1,612 +1,592 @@
-using Arch.Core;
-using Arch.SystemGroups;
-using CommunicationData.URLHelpers;
-using Cysharp.Threading.Tasks;
-using DCL.AssetsProvision;
-using DCL.Audio;
-using DCL.AvatarRendering.Emotes;
-using DCL.AvatarRendering.Emotes.Equipped;
-using DCL.AvatarRendering.Wearables;
-using DCL.AvatarRendering.Wearables.Equipped;
-using DCL.AvatarRendering.Wearables.Helpers;
-using DCL.AvatarRendering.Wearables.ThirdParty;
-using DCL.Backpack;
-using DCL.Backpack.BackpackBus;
-using DCL.Browser;
-using DCL.CharacterPreview;
-using DCL.ExplorePanel;
-using DCL.Input;
-using DCL.Landscape.Settings;
-using DCL.MapRenderer;
-using DCL.Navmap;
-using DCL.PlacesAPIService;
-using DCL.Profiles;
-using DCL.Profiles.Self;
-using DCL.Quality;
-using DCL.Settings;
-using DCL.Settings.Configuration;
-using DCL.UI.ProfileElements;
-using DCL.UserInAppInitializationFlow;
-using DCL.Web3.Authenticators;
-using DCL.Web3.Identities;
-using DCL.WebRequests;
-using ECS;
-using ECS.Prioritization;
-using Global.Dynamic;
-using MVC;
-using System.Collections.Generic;
-using System.Linq;
-using System.Threading;
-using DCL.Chat.MessageBus;
-using DCL.Clipboard;
-using DCL.Communities.CommunitiesBrowser;
-using DCL.Communities.CommunitiesDataProvider;
-using DCL.EventsApi;
-using DCL.Friends.UserBlocking;
-using DCL.InWorldCamera;
-using DCL.Navmap.ScriptableObjects;
-using DCL.InWorldCamera.CameraReelGallery;
-using DCL.InWorldCamera.CameraReelGallery.Components;
-using DCL.InWorldCamera.CameraReelStorageService;
-using DCL.Multiplayer.Connections.DecentralandUrls;
-using DCL.Optimization.PerformanceBudgeting;
-using DCL.UI.Profiles.Helpers;
-using DCL.SDKComponents.MediaStream.Settings;
-using DCL.Settings.Settings;
-using DCL.UI;
-using DCL.UI.Profiles;
-using DCL.UI.SharedSpaceManager;
-using DCL.Utilities;
-<<<<<<< HEAD
-using Utility;
-=======
-using DCL.VoiceChat;
->>>>>>> 94f89070
-using ECS.SceneLifeCycle.IncreasingRadius;
-using Global.AppArgs;
-using UnityEngine;
-using UnityEngine.AddressableAssets;
-using UnityEngine.Audio;
-using UnityEngine.Pool;
-using Object = UnityEngine.Object;
-
-// ReSharper disable UnusedAutoPropertyAccessor.Local
-namespace DCL.PluginSystem.Global
-{
-    public class ExplorePanelPlugin : IDCLGlobalPlugin<ExplorePanelPlugin.ExplorePanelSettings>
-    {
-        private readonly IEventBus eventBus;
-        private readonly IAssetsProvisioner assetsProvisioner;
-        private readonly MapRendererContainer mapRendererContainer;
-        private readonly IMVCManager mvcManager;
-        private readonly IPlacesAPIService placesAPIService;
-        private readonly IProfileRepository profileRepository;
-        private readonly IUserInAppInitializationFlow userInAppInitializationFlow;
-        private readonly ISelfProfile selfProfile;
-        private readonly IEquippedWearables equippedWearables;
-        private readonly IEquippedEmotes equippedEmotes;
-        private readonly IWeb3Authenticator web3Authenticator;
-        private readonly IWeb3IdentityCache web3IdentityCache;
-        private readonly ICameraReelStorageService cameraReelStorageService;
-        private readonly ICameraReelScreenshotsStorage cameraReelScreenshotsStorage;
-        private readonly ISystemClipboard systemClipboard;
-        private readonly IDecentralandUrlsSource decentralandUrlsSource;
-        private readonly IWearableStorage wearableStorage;
-        private readonly ICharacterPreviewFactory characterPreviewFactory;
-        private readonly IWebBrowser webBrowser;
-        private readonly IEmoteStorage emoteStorage;
-        private readonly IWebRequestController webRequestController;
-        private readonly CharacterPreviewEventBus characterPreviewEventBus;
-        private readonly IBackpackEventBus backpackEventBus;
-        private readonly IThirdPartyNftProviderSource thirdPartyNftProviderSource;
-        private readonly IWearablesProvider wearablesProvider;
-        private readonly ICursor cursor;
-        private readonly IEmoteProvider emoteProvider;
-        private readonly Arch.Core.World world;
-        private readonly Entity playerEntity;
-        private readonly IMapPathEventBus mapPathEventBus;
-        private readonly List<string> forceRender;
-        private readonly IRealmData realmData;
-        private readonly IProfileCache profileCache;
-        private readonly URLDomain assetBundleURL;
-        private readonly IInputBlock inputBlock;
-        private readonly IChatMessagesBus chatMessagesBus;
-        private readonly ISystemMemoryCap systemMemoryCap;
-        private readonly VolumeBus volumeBus;
-        private readonly IEventsApiService eventsApiService;
-        private readonly IUserCalendar userCalendar;
-        private readonly ISystemClipboard clipboard;
-        private readonly ObjectProxy<INavmapBus> explorePanelNavmapBus;
-        private readonly IAppArgs appArgs;
-        private readonly ObjectProxy<IUserBlockingCache> userBlockingCacheProxy;
-        private readonly ISharedSpaceManager sharedSpaceManager;
-        private readonly SceneLoadingLimit sceneLoadingLimit;
-        private readonly WarningNotificationView inWorldWarningNotificationView;
-        private readonly ProfileChangesBus profileChangesBus;
-        private readonly CommunitiesDataProvider communitiesDataProvider;
-        private readonly INftNamesProvider nftNamesProvider;
-        private readonly IThumbnailProvider thumbnailProvider;
-
-        private readonly bool includeCameraReel;
-
-        private NavmapController? navmapController;
-        private SettingsController? settingsController;
-        private BackpackSubPlugin? backpackSubPlugin;
-        private CategoryFilterController? categoryFilterController;
-        private SearchResultPanelController? searchResultPanelController;
-        private PlacesAndEventsPanelController? placesAndEventsPanelController;
-        private NavmapView? navmapView;
-        private PlaceInfoPanelController? placeInfoPanelController;
-        private NavmapSearchBarController? searchBarController;
-        private EventInfoPanelController? eventInfoPanelController;
-        private readonly ProfileRepositoryWrapper profileRepositoryWrapper;
-        private readonly UpscalingController upscalingController;
-        private CommunitiesBrowserController? communitiesBrowserController;
-<<<<<<< HEAD
-        private readonly bool isVoiceChatEnabled;
-        private readonly bool isTranslationChatEnabled;
-=======
->>>>>>> 94f89070
-        private readonly GalleryEventBus galleryEventBus;
-        private readonly ICommunityCallOrchestrator communityCallOrchestrator;
-
-        public ExplorePanelPlugin(IEventBus eventBus,
-            IAssetsProvisioner assetsProvisioner,
-            IMVCManager mvcManager,
-            MapRendererContainer mapRendererContainer,
-            IPlacesAPIService placesAPIService,
-            IWebRequestController webRequestController,
-            IWeb3IdentityCache web3IdentityCache,
-            ICameraReelStorageService cameraReelStorageService,
-            ICameraReelScreenshotsStorage cameraReelScreenshotsStorage,
-            ISystemClipboard systemClipboard,
-            IDecentralandUrlsSource decentralandUrlsSource,
-            IWearableStorage wearableStorage,
-            ICharacterPreviewFactory characterPreviewFactory,
-            IProfileRepository profileRepository,
-            IWeb3Authenticator web3Authenticator,
-            IUserInAppInitializationFlow userInAppInitializationFlow,
-            ISelfProfile selfProfile,
-            IEquippedWearables equippedWearables,
-            IEquippedEmotes equippedEmotes,
-            IWebBrowser webBrowser,
-            IEmoteStorage emoteStorage,
-            List<string> forceRender,
-            IRealmData realmData,
-            IProfileCache profileCache,
-            CharacterPreviewEventBus characterPreviewEventBus,
-            IMapPathEventBus mapPathEventBus,
-            IBackpackEventBus backpackEventBus,
-            IThirdPartyNftProviderSource thirdPartyNftProviderSource,
-            IWearablesProvider wearablesProvider,
-            ICursor cursor,
-            IInputBlock inputBlock,
-            IEmoteProvider emoteProvider,
-            Arch.Core.World world,
-            Entity playerEntity,
-            IChatMessagesBus chatMessagesBus,
-            ISystemMemoryCap systemMemoryCap,
-            VolumeBus volumeBus,
-            IEventsApiService eventsApiService,
-            IUserCalendar userCalendar,
-            ISystemClipboard clipboard,
-            ObjectProxy<INavmapBus> explorePanelNavmapBus,
-            bool includeCameraReel,
-            IAppArgs appArgs,
-            ObjectProxy<IUserBlockingCache> userBlockingCacheProxy,
-            ISharedSpaceManager sharedSpaceManager,
-            ProfileChangesBus profileChangesBus,
-            SceneLoadingLimit sceneLoadingLimit,
-            WarningNotificationView inWorldWarningNotificationView,
-            ProfileRepositoryWrapper profileDataProvider,
-            UpscalingController upscalingController,
-            CommunitiesDataProvider communitiesDataProvider,
-            INftNamesProvider nftNamesProvider,
-<<<<<<< HEAD
-            bool isVoiceChatEnabled,
-            bool isTranslationChatEnabled,
-=======
-            ICommunityCallOrchestrator communityCallOrchestrator,
->>>>>>> 94f89070
-            GalleryEventBus galleryEventBus,
-            IThumbnailProvider thumbnailProvider)
-        {
-            this.eventBus = eventBus;
-            this.assetsProvisioner = assetsProvisioner;
-            this.mvcManager = mvcManager;
-            this.mapRendererContainer = mapRendererContainer;
-            this.placesAPIService = placesAPIService;
-            this.webRequestController = webRequestController;
-            this.web3IdentityCache = web3IdentityCache;
-            this.cameraReelStorageService = cameraReelStorageService;
-            this.cameraReelScreenshotsStorage = cameraReelScreenshotsStorage;
-            this.systemClipboard = systemClipboard;
-            this.decentralandUrlsSource = decentralandUrlsSource;
-            this.wearableStorage = wearableStorage;
-            this.characterPreviewFactory = characterPreviewFactory;
-            this.profileRepository = profileRepository;
-            this.web3Authenticator = web3Authenticator;
-            this.userInAppInitializationFlow = userInAppInitializationFlow;
-            this.selfProfile = selfProfile;
-            this.equippedWearables = equippedWearables;
-            this.equippedEmotes = equippedEmotes;
-            this.webBrowser = webBrowser;
-            this.forceRender = forceRender;
-            this.realmData = realmData;
-            this.profileCache = profileCache;
-            this.emoteStorage = emoteStorage;
-            this.characterPreviewEventBus = characterPreviewEventBus;
-            this.mapPathEventBus = mapPathEventBus;
-            this.backpackEventBus = backpackEventBus;
-            this.thirdPartyNftProviderSource = thirdPartyNftProviderSource;
-            this.wearablesProvider = wearablesProvider;
-            this.inputBlock = inputBlock;
-            this.cursor = cursor;
-            this.emoteProvider = emoteProvider;
-            this.world = world;
-            this.playerEntity = playerEntity;
-            this.chatMessagesBus = chatMessagesBus;
-            this.systemMemoryCap = systemMemoryCap;
-            this.volumeBus = volumeBus;
-            this.eventsApiService = eventsApiService;
-            this.userCalendar = userCalendar;
-            this.clipboard = clipboard;
-            this.explorePanelNavmapBus = explorePanelNavmapBus;
-            this.includeCameraReel = includeCameraReel;
-            this.appArgs = appArgs;
-            this.userBlockingCacheProxy = userBlockingCacheProxy;
-            this.sharedSpaceManager = sharedSpaceManager;
-            this.profileChangesBus = profileChangesBus;
-            this.sceneLoadingLimit = sceneLoadingLimit;
-            this.inWorldWarningNotificationView = inWorldWarningNotificationView;
-            this.profileRepositoryWrapper = profileDataProvider;
-            this.upscalingController = upscalingController;
-            this.communitiesDataProvider = communitiesDataProvider;
-            this.nftNamesProvider = nftNamesProvider;
-<<<<<<< HEAD
-            this.isVoiceChatEnabled = isVoiceChatEnabled;
-            this.isTranslationChatEnabled = isTranslationChatEnabled;
-=======
->>>>>>> 94f89070
-            this.galleryEventBus = galleryEventBus;
-            this.communityCallOrchestrator = communityCallOrchestrator;
-            this.thumbnailProvider = thumbnailProvider;
-        }
-
-        public void Dispose()
-        {
-            categoryFilterController?.Dispose();
-            navmapController?.Dispose();
-            settingsController?.Dispose();
-            backpackSubPlugin?.Dispose();
-            placeInfoPanelController?.Dispose();
-            communitiesBrowserController?.Dispose();
-            upscalingController?.Dispose();
-        }
-
-        public void InjectToWorld(ref ArchSystemsWorldBuilder<Arch.Core.World> builder, in GlobalPluginArguments arguments) { }
-
-        public async UniTask InitializeAsync(ExplorePanelSettings settings, CancellationToken ct)
-        {
-            INavmapBus navmapBus = new NavmapCommandBus(CreateSearchPlaceCommand,
-                CreateShowPlaceCommand, CreateShowEventCommand, placesAPIService);
-            explorePanelNavmapBus.SetObject(navmapBus);
-
-            backpackSubPlugin = new BackpackSubPlugin(
-                assetsProvisioner,
-                web3IdentityCache,
-                characterPreviewFactory,
-                wearableStorage,
-                selfProfile,
-                profileCache,
-                equippedWearables,
-                equippedEmotes,
-                emoteStorage,
-                settings.EmbeddedEmotesAsURN(),
-                forceRender,
-                characterPreviewEventBus,
-                backpackEventBus,
-                thirdPartyNftProviderSource,
-                wearablesProvider,
-                inputBlock,
-                cursor,
-                emoteProvider,
-                world,
-                playerEntity,
-                appArgs,
-                webBrowser,
-                inWorldWarningNotificationView,
-                thumbnailProvider,
-                profileChangesBus
-            );
-
-            ExplorePanelView panelViewAsset = (await assetsProvisioner.ProvideMainAssetValueAsync(settings.ExplorePanelPrefab, ct: ct)).GetComponent<ExplorePanelView>();
-            ControllerBase<ExplorePanelView, ExplorePanelParameter>.ViewFactoryMethod viewFactoryMethod = ExplorePanelController.Preallocate(panelViewAsset, null, out ExplorePanelView explorePanelView);
-
-            ProvidedAsset<AudioMixer> generalAudioMixer = await assetsProvisioner.ProvideMainAssetAsync(settings.GeneralAudioMixer, ct);
-
-            ProvidedAsset<LandscapeData> landscapeData = await assetsProvisioner.ProvideMainAssetAsync(settings.LandscapeData, ct);
-
-            ProvidedAsset<CategoryMappingSO> categoryMappingSO = await assetsProvisioner.ProvideMainAssetAsync(settings.CategoryMappingSO, ct);
-
-            navmapView = explorePanelView.GetComponentInChildren<NavmapView>();
-            categoryFilterController = new CategoryFilterController(navmapView.categoryToggles, mapRendererContainer.MapRenderer, navmapBus);
-
-            NavmapZoomController zoomController = new (navmapView.zoomView, navmapBus);
-
-            ObjectPool<PlaceElementView> placeElementsPool = await InitializePlaceElementsPoolAsync(navmapView.SearchBarResultPanel, ct);
-            ObjectPool<EventElementView> eventElementsPool = await InitializeEventElementsForPlacePoolAsync(navmapView.PlacesAndEventsPanelView.PlaceInfoPanelView, ct);
-            ObjectPool<EventScheduleElementView> eventScheduleElementsPool = await InitializeEventScheduleElementsPoolAsync(navmapView.PlacesAndEventsPanelView.EventInfoPanelView, ct);
-
-            searchResultPanelController = new SearchResultPanelController(navmapView.SearchBarResultPanel,
-                placeElementsPool, navmapBus);
-
-            searchBarController = new NavmapSearchBarController(navmapView.SearchBarView,
-                navmapView.HistoryRecordPanelView, navmapView.PlacesAndEventsPanelView.SearchFiltersView,
-                inputBlock, navmapBus, categoryMappingSO.Value);
-
-            SharePlacesAndEventsContextMenuController shareContextMenu = new (navmapView.ShareContextMenuView,
-                navmapView.WorldsWarningNotificationView, clipboard, webBrowser);
-
-            placeInfoPanelController = new PlaceInfoPanelController(navmapView.PlacesAndEventsPanelView.PlaceInfoPanelView,
-                webRequestController, placesAPIService, mapPathEventBus, navmapBus, chatMessagesBus, eventsApiService,
-                eventElementsPool, shareContextMenu, webBrowser, mvcManager, cameraReelStorageService, cameraReelScreenshotsStorage,
-                new ReelGalleryConfigParams(
-                    settings.PlaceGridLayoutFixedColumnCount,
-                    settings.PlaceThumbnailHeight,
-                    settings.PlaceThumbnailWidth,
-                    false,
-                    false),
-                false,
-                galleryEventBus: galleryEventBus);
-
-            eventInfoPanelController = new EventInfoPanelController(navmapView.PlacesAndEventsPanelView.EventInfoPanelView,
-                webRequestController, navmapBus, chatMessagesBus, eventsApiService, eventScheduleElementsPool,
-                userCalendar, shareContextMenu, webBrowser);
-
-            placesAndEventsPanelController = new PlacesAndEventsPanelController(navmapView.PlacesAndEventsPanelView,
-                searchBarController, searchResultPanelController, placeInfoPanelController, eventInfoPanelController,
-                zoomController);
-
-            IMapRenderer mapRenderer = mapRendererContainer.MapRenderer;
-
-            SatelliteController satelliteController = new (navmapView.GetComponentInChildren<SatelliteView>(),
-                navmapView.MapCameraDragBehaviorData, mapRenderer, webBrowser);
-
-            PlaceInfoToastController placeToastController = new (navmapView.PlaceToastView,
-                new PlaceInfoPanelController(navmapView.PlaceToastView.PlacePanelView,
-                    webRequestController, placesAPIService, mapPathEventBus, navmapBus, chatMessagesBus, eventsApiService,
-                    eventElementsPool, shareContextMenu, webBrowser, mvcManager, galleryEventBus: galleryEventBus),
-                placesAPIService, eventsApiService, navmapBus);
-
-            settingsController = new SettingsController(
-                explorePanelView.GetComponentInChildren<SettingsView>(),
-                settings.SettingsMenuConfiguration,
-                generalAudioMixer.Value,
-                settings.RealmPartitionSettings,
-                settings.VideoPrioritizationSettings,
-                landscapeData.Value,
-                settings.QualitySettingsAsset,
-                settings.ControlsSettingsAsset,
-                systemMemoryCap,
-                settings.ChatSettingsAsset,
-                userBlockingCacheProxy,
-                sceneLoadingLimit,
-                settings.VoiceChatSettings,
-                volumeBus,
-                upscalingController,
-<<<<<<< HEAD
-                isVoiceChatEnabled,
-                isTranslationChatEnabled,
-                assetsProvisioner,
-                eventBus);
-=======
-                assetsProvisioner
-                );
->>>>>>> 94f89070
-
-            await settingsController.InitializeAsync();
-
-            navmapController = new NavmapController(
-                navmapView: explorePanelView.GetComponentInChildren<NavmapView>(),
-                mapRendererContainer.MapRenderer,
-                realmData,
-                mapPathEventBus,
-                world,
-                playerEntity,
-                navmapBus,
-                UIAudioEventsBus.Instance,
-                placesAndEventsPanelController,
-                searchBarController,
-                zoomController,
-                satelliteController,
-                placeToastController,
-                placesAPIService);
-
-            await backpackSubPlugin.InitializeAsync(settings.BackpackSettings, explorePanelView.GetComponentInChildren<BackpackView>(), ct);
-
-            CameraReelView cameraReelView = explorePanelView.GetComponentInChildren<CameraReelView>();
-            var cameraReelController = new CameraReelController(cameraReelView,
-                new CameraReelGalleryController(
-                    cameraReelView.CameraReelGalleryView,
-                    this.cameraReelStorageService,
-                    cameraReelScreenshotsStorage,
-                    new ReelGalleryConfigParams(settings.GridLayoutFixedColumnCount, settings.ThumbnailHeight, settings.ThumbnailWidth, true, true), true,
-                    galleryEventBus,
-                    cameraReelView.CameraReelOptionsButton,
-                    webBrowser, decentralandUrlsSource, systemClipboard,
-                    settings.CameraReelGalleryMessages,
-                    mvcManager),
-                cameraReelStorageService,
-                web3IdentityCache,
-                mvcManager,
-                cursor,
-                galleryEventBus,
-                settings.StorageProgressBarText);
-
-            CommunitiesBrowserView communitiesBrowserView = explorePanelView.GetComponentInChildren<CommunitiesBrowserView>();
-            communitiesBrowserController = new CommunitiesBrowserController(
-                communitiesBrowserView,
-                cursor,
-                communitiesDataProvider,
-                webRequestController,
-                inputBlock,
-                mvcManager,
-                profileRepositoryWrapper,
-                selfProfile,
-                nftNamesProvider,
-                communityCallOrchestrator,
-                sharedSpaceManager);
-
-            ExplorePanelController explorePanelController = new
-                ExplorePanelController(viewFactoryMethod, navmapController, settingsController, backpackSubPlugin.backpackController!, cameraReelController,
-                    new ProfileWidgetController(() => explorePanelView.ProfileWidget, web3IdentityCache, profileRepository, profileChangesBus, profileRepositoryWrapper),
-                    new ProfileMenuController(() => explorePanelView.ProfileMenuView, web3IdentityCache, profileRepository, world, playerEntity, webBrowser, web3Authenticator, userInAppInitializationFlow, profileCache, mvcManager, profileRepositoryWrapper),
-                    communitiesBrowserController, inputBlock, includeCameraReel, sharedSpaceManager);
-
-            sharedSpaceManager.RegisterPanel(PanelsSharingSpace.Explore, explorePanelController);
-            mvcManager.RegisterController(explorePanelController);
-        }
-
-        private async UniTask<ObjectPool<PlaceElementView>> InitializePlaceElementsPoolAsync(SearchResultPanelView view, CancellationToken ct)
-        {
-            PlaceElementView asset = (await assetsProvisioner.ProvideInstanceAsync(view.ResultRef, ct: ct)).Value;
-
-            return new ObjectPool<PlaceElementView>(
-                () => CreatePoolElements(asset),
-                actionOnGet: result => result.gameObject.SetActive(true),
-                actionOnRelease: result => result.gameObject.SetActive(false),
-                defaultCapacity: 8
-            );
-
-            PlaceElementView CreatePoolElements(PlaceElementView asset)
-            {
-                PlaceElementView placeElementView = Object.Instantiate(asset, view.searchResultsContainer);
-                placeElementView.ConfigurePlaceImageController(webRequestController);
-                return placeElementView;
-            }
-        }
-
-        private async UniTask<ObjectPool<EventElementView>> InitializeEventElementsForPlacePoolAsync(PlaceInfoPanelView view, CancellationToken ct)
-        {
-            EventElementView asset = (await assetsProvisioner.ProvideInstanceAsync(view.EventElementViewRef, ct: ct)).Value;
-
-            return new ObjectPool<EventElementView>(
-                () => CreatePoolElements(asset),
-                actionOnGet: result => result.gameObject.SetActive(true),
-                actionOnRelease: result => result.gameObject.SetActive(false),
-                defaultCapacity: 8
-            );
-
-            EventElementView CreatePoolElements(EventElementView asset)
-            {
-                EventElementView placeElementView = Object.Instantiate(asset, view.EventsContentContainer.transform);
-                return placeElementView;
-            }
-        }
-
-        private async UniTask<ObjectPool<EventScheduleElementView>> InitializeEventScheduleElementsPoolAsync(EventInfoPanelView view, CancellationToken ct)
-        {
-            EventScheduleElementView asset = (await assetsProvisioner.ProvideInstanceAsync(view.ScheduleElementRef, ct: ct)).Value;
-
-            return new ObjectPool<EventScheduleElementView>(
-                () => CreatePoolElements(asset),
-                actionOnGet: result => result.gameObject.SetActive(true),
-                actionOnRelease: result => result.gameObject.SetActive(false),
-                defaultCapacity: 8
-            );
-
-            EventScheduleElementView CreatePoolElements(EventScheduleElementView asset)
-            {
-                EventScheduleElementView placeElementView = Object.Instantiate(asset, view.ScheduleElementsContainer);
-                return placeElementView;
-            }
-        }
-
-        private INavmapCommand CreateSearchPlaceCommand(INavmapBus.SearchPlaceResultDelegate callback, INavmapBus.SearchPlaceParams @params) =>
-            new SearchForPlaceAndShowResultsCommand(placesAPIService, eventsApiService, placesAndEventsPanelController!,
-                searchResultPanelController!, searchBarController!, callback,
-                @params);
-
-        private INavmapCommand<AdditionalParams> CreateShowPlaceCommand(PlacesData.PlaceInfo placeInfo) =>
-            new ShowPlaceInfoCommand(placeInfo, placeInfoPanelController!, placesAndEventsPanelController!, eventsApiService,
-                searchBarController!);
-
-        private INavmapCommand CreateShowEventCommand(EventDTO @event, PlacesData.PlaceInfo? place = null) =>
-            new ShowEventInfoCommand(@event, eventInfoPanelController!, placesAndEventsPanelController!,
-                searchBarController!, placesAPIService, place);
-
-        public class ExplorePanelSettings : IDCLPluginSettings
-        {
-            [field: Header(nameof(ExplorePanelPlugin) + "." + nameof(ExplorePanelSettings))]
-            [field: Space]
-            [field: SerializeField]
-            public AssetReferenceGameObject ExplorePanelPrefab;
-
-            [field: SerializeField]
-            public BackpackSettings BackpackSettings { get; private set; }
-
-            [field: SerializeField]
-            public string[] EmbeddedEmotes { get; private set; }
-
-            [field: SerializeField]
-            public SettingsMenuConfiguration SettingsMenuConfiguration { get; private set; }
-
-            [field: SerializeField]
-            public AssetReferenceT<AudioMixer> GeneralAudioMixer { get; private set; }
-
-            [field: SerializeField]
-            public RealmPartitionSettingsAsset RealmPartitionSettings { get; private set; }
-
-            [field: SerializeField]
-            public VoiceChatSettingsAsset VoiceChatSettings { get; private set; }
-
-            [field: SerializeField]
-            public VideoPrioritizationSettings VideoPrioritizationSettings { get; private set; }
-
-            [field: SerializeField]
-            public LandscapeDataRef LandscapeData { get; private set; }
-
-            [field: SerializeField]
-            public QualitySettingsAsset QualitySettingsAsset { get; private set; }
-
-            [field: SerializeField]
-            public ControlsSettingsAsset ControlsSettingsAsset { get; private set; }
-
-            [field: SerializeField]
-            public ChatSettingsAsset ChatSettingsAsset { get; private set; }
-
-            [field: SerializeField]
-            public AssetReferenceT<CategoryMappingSO> CategoryMappingSO { get; private set; }
-
-            [field: Header("Camera Reel")]
-            [field: SerializeField]
-            [field: Tooltip("Spaces will be HTTP sanitized, care for special characters")]
-            public CameraReelGalleryMessagesConfiguration CameraReelGalleryMessages { get; private set; }
-
-            [field: SerializeField]
-            public string StorageProgressBarText { get; private set; }
-
-            [field: SerializeField]
-            public int GridLayoutFixedColumnCount { get; private set; }
-            [field: SerializeField]
-            public int ThumbnailHeight { get; private set; }
-            [field: SerializeField]
-            public int ThumbnailWidth { get; private set; }
-
-            [field: Header("Place Reel")]
-
-            [field: SerializeField]
-            public int PlaceGridLayoutFixedColumnCount { get; private set; }
-
-            [field: SerializeField]
-            public int PlaceThumbnailHeight { get; private set; }
-
-            [field: SerializeField]
-            public int PlaceThumbnailWidth { get; private set; }
-
-            public IReadOnlyCollection<URN> EmbeddedEmotesAsURN() =>
-                EmbeddedEmotes.Select(s => new URN(s)).ToArray();
-        }
-    }
-}
+using Arch.Core;
+using Arch.SystemGroups;
+using CommunicationData.URLHelpers;
+using Cysharp.Threading.Tasks;
+using DCL.AssetsProvision;
+using DCL.Audio;
+using DCL.AvatarRendering.Emotes;
+using DCL.AvatarRendering.Emotes.Equipped;
+using DCL.AvatarRendering.Wearables;
+using DCL.AvatarRendering.Wearables.Equipped;
+using DCL.AvatarRendering.Wearables.Helpers;
+using DCL.AvatarRendering.Wearables.ThirdParty;
+using DCL.Backpack;
+using DCL.Backpack.BackpackBus;
+using DCL.Browser;
+using DCL.CharacterPreview;
+using DCL.ExplorePanel;
+using DCL.Input;
+using DCL.Landscape.Settings;
+using DCL.MapRenderer;
+using DCL.Navmap;
+using DCL.PlacesAPIService;
+using DCL.Profiles;
+using DCL.Profiles.Self;
+using DCL.Quality;
+using DCL.Settings;
+using DCL.Settings.Configuration;
+using DCL.UI.ProfileElements;
+using DCL.UserInAppInitializationFlow;
+using DCL.Web3.Authenticators;
+using DCL.Web3.Identities;
+using DCL.WebRequests;
+using ECS;
+using ECS.Prioritization;
+using Global.Dynamic;
+using MVC;
+using System.Collections.Generic;
+using System.Linq;
+using System.Threading;
+using DCL.Chat.MessageBus;
+using DCL.Clipboard;
+using DCL.Communities.CommunitiesBrowser;
+using DCL.Communities.CommunitiesDataProvider;
+using DCL.EventsApi;
+using DCL.Friends.UserBlocking;
+using DCL.InWorldCamera;
+using DCL.Navmap.ScriptableObjects;
+using DCL.InWorldCamera.CameraReelGallery;
+using DCL.InWorldCamera.CameraReelGallery.Components;
+using DCL.InWorldCamera.CameraReelStorageService;
+using DCL.Multiplayer.Connections.DecentralandUrls;
+using DCL.Optimization.PerformanceBudgeting;
+using DCL.UI.Profiles.Helpers;
+using DCL.SDKComponents.MediaStream.Settings;
+using DCL.Settings.Settings;
+using DCL.UI;
+using DCL.UI.Profiles;
+using DCL.UI.SharedSpaceManager;
+using DCL.Utilities;
+using Utility;
+using DCL.VoiceChat;
+using ECS.SceneLifeCycle.IncreasingRadius;
+using Global.AppArgs;
+using UnityEngine;
+using UnityEngine.AddressableAssets;
+using UnityEngine.Audio;
+using UnityEngine.Pool;
+using Object = UnityEngine.Object;
+
+// ReSharper disable UnusedAutoPropertyAccessor.Local
+namespace DCL.PluginSystem.Global
+{
+    public class ExplorePanelPlugin : IDCLGlobalPlugin<ExplorePanelPlugin.ExplorePanelSettings>
+    {
+        private readonly IEventBus eventBus;
+        private readonly IAssetsProvisioner assetsProvisioner;
+        private readonly MapRendererContainer mapRendererContainer;
+        private readonly IMVCManager mvcManager;
+        private readonly IPlacesAPIService placesAPIService;
+        private readonly IProfileRepository profileRepository;
+        private readonly IUserInAppInitializationFlow userInAppInitializationFlow;
+        private readonly ISelfProfile selfProfile;
+        private readonly IEquippedWearables equippedWearables;
+        private readonly IEquippedEmotes equippedEmotes;
+        private readonly IWeb3Authenticator web3Authenticator;
+        private readonly IWeb3IdentityCache web3IdentityCache;
+        private readonly ICameraReelStorageService cameraReelStorageService;
+        private readonly ICameraReelScreenshotsStorage cameraReelScreenshotsStorage;
+        private readonly ISystemClipboard systemClipboard;
+        private readonly IDecentralandUrlsSource decentralandUrlsSource;
+        private readonly IWearableStorage wearableStorage;
+        private readonly ICharacterPreviewFactory characterPreviewFactory;
+        private readonly IWebBrowser webBrowser;
+        private readonly IEmoteStorage emoteStorage;
+        private readonly IWebRequestController webRequestController;
+        private readonly CharacterPreviewEventBus characterPreviewEventBus;
+        private readonly IBackpackEventBus backpackEventBus;
+        private readonly IThirdPartyNftProviderSource thirdPartyNftProviderSource;
+        private readonly IWearablesProvider wearablesProvider;
+        private readonly ICursor cursor;
+        private readonly IEmoteProvider emoteProvider;
+        private readonly Arch.Core.World world;
+        private readonly Entity playerEntity;
+        private readonly IMapPathEventBus mapPathEventBus;
+        private readonly List<string> forceRender;
+        private readonly IRealmData realmData;
+        private readonly IProfileCache profileCache;
+        private readonly URLDomain assetBundleURL;
+        private readonly IInputBlock inputBlock;
+        private readonly IChatMessagesBus chatMessagesBus;
+        private readonly ISystemMemoryCap systemMemoryCap;
+        private readonly VolumeBus volumeBus;
+        private readonly IEventsApiService eventsApiService;
+        private readonly IUserCalendar userCalendar;
+        private readonly ISystemClipboard clipboard;
+        private readonly ObjectProxy<INavmapBus> explorePanelNavmapBus;
+        private readonly IAppArgs appArgs;
+        private readonly ObjectProxy<IUserBlockingCache> userBlockingCacheProxy;
+        private readonly ISharedSpaceManager sharedSpaceManager;
+        private readonly SceneLoadingLimit sceneLoadingLimit;
+        private readonly WarningNotificationView inWorldWarningNotificationView;
+        private readonly ProfileChangesBus profileChangesBus;
+        private readonly CommunitiesDataProvider communitiesDataProvider;
+        private readonly INftNamesProvider nftNamesProvider;
+        private readonly IThumbnailProvider thumbnailProvider;
+
+        private readonly bool includeCameraReel;
+
+        private NavmapController? navmapController;
+        private SettingsController? settingsController;
+        private BackpackSubPlugin? backpackSubPlugin;
+        private CategoryFilterController? categoryFilterController;
+        private SearchResultPanelController? searchResultPanelController;
+        private PlacesAndEventsPanelController? placesAndEventsPanelController;
+        private NavmapView? navmapView;
+        private PlaceInfoPanelController? placeInfoPanelController;
+        private NavmapSearchBarController? searchBarController;
+        private EventInfoPanelController? eventInfoPanelController;
+        private readonly ProfileRepositoryWrapper profileRepositoryWrapper;
+        private readonly UpscalingController upscalingController;
+        private CommunitiesBrowserController? communitiesBrowserController;
+        private readonly bool isVoiceChatEnabled;
+        private readonly bool isTranslationChatEnabled;
+        private readonly GalleryEventBus galleryEventBus;
+        private readonly ICommunityCallOrchestrator communityCallOrchestrator;
+
+        public ExplorePanelPlugin(IEventBus eventBus,
+            IAssetsProvisioner assetsProvisioner,
+            IMVCManager mvcManager,
+            MapRendererContainer mapRendererContainer,
+            IPlacesAPIService placesAPIService,
+            IWebRequestController webRequestController,
+            IWeb3IdentityCache web3IdentityCache,
+            ICameraReelStorageService cameraReelStorageService,
+            ICameraReelScreenshotsStorage cameraReelScreenshotsStorage,
+            ISystemClipboard systemClipboard,
+            IDecentralandUrlsSource decentralandUrlsSource,
+            IWearableStorage wearableStorage,
+            ICharacterPreviewFactory characterPreviewFactory,
+            IProfileRepository profileRepository,
+            IWeb3Authenticator web3Authenticator,
+            IUserInAppInitializationFlow userInAppInitializationFlow,
+            ISelfProfile selfProfile,
+            IEquippedWearables equippedWearables,
+            IEquippedEmotes equippedEmotes,
+            IWebBrowser webBrowser,
+            IEmoteStorage emoteStorage,
+            List<string> forceRender,
+            IRealmData realmData,
+            IProfileCache profileCache,
+            CharacterPreviewEventBus characterPreviewEventBus,
+            IMapPathEventBus mapPathEventBus,
+            IBackpackEventBus backpackEventBus,
+            IThirdPartyNftProviderSource thirdPartyNftProviderSource,
+            IWearablesProvider wearablesProvider,
+            ICursor cursor,
+            IInputBlock inputBlock,
+            IEmoteProvider emoteProvider,
+            Arch.Core.World world,
+            Entity playerEntity,
+            IChatMessagesBus chatMessagesBus,
+            ISystemMemoryCap systemMemoryCap,
+            VolumeBus volumeBus,
+            IEventsApiService eventsApiService,
+            IUserCalendar userCalendar,
+            ISystemClipboard clipboard,
+            ObjectProxy<INavmapBus> explorePanelNavmapBus,
+            bool includeCameraReel,
+            IAppArgs appArgs,
+            ObjectProxy<IUserBlockingCache> userBlockingCacheProxy,
+            ISharedSpaceManager sharedSpaceManager,
+            ProfileChangesBus profileChangesBus,
+            SceneLoadingLimit sceneLoadingLimit,
+            WarningNotificationView inWorldWarningNotificationView,
+            ProfileRepositoryWrapper profileDataProvider,
+            UpscalingController upscalingController,
+            CommunitiesDataProvider communitiesDataProvider,
+            INftNamesProvider nftNamesProvider,
+            ICommunityCallOrchestrator communityCallOrchestrator,
+            bool isTranslationChatEnabled,
+            GalleryEventBus galleryEventBus,
+            IThumbnailProvider thumbnailProvider)
+        {
+            this.eventBus = eventBus;
+            this.assetsProvisioner = assetsProvisioner;
+            this.mvcManager = mvcManager;
+            this.mapRendererContainer = mapRendererContainer;
+            this.placesAPIService = placesAPIService;
+            this.webRequestController = webRequestController;
+            this.web3IdentityCache = web3IdentityCache;
+            this.cameraReelStorageService = cameraReelStorageService;
+            this.cameraReelScreenshotsStorage = cameraReelScreenshotsStorage;
+            this.systemClipboard = systemClipboard;
+            this.decentralandUrlsSource = decentralandUrlsSource;
+            this.wearableStorage = wearableStorage;
+            this.characterPreviewFactory = characterPreviewFactory;
+            this.profileRepository = profileRepository;
+            this.web3Authenticator = web3Authenticator;
+            this.userInAppInitializationFlow = userInAppInitializationFlow;
+            this.selfProfile = selfProfile;
+            this.equippedWearables = equippedWearables;
+            this.equippedEmotes = equippedEmotes;
+            this.webBrowser = webBrowser;
+            this.forceRender = forceRender;
+            this.realmData = realmData;
+            this.profileCache = profileCache;
+            this.emoteStorage = emoteStorage;
+            this.characterPreviewEventBus = characterPreviewEventBus;
+            this.mapPathEventBus = mapPathEventBus;
+            this.backpackEventBus = backpackEventBus;
+            this.thirdPartyNftProviderSource = thirdPartyNftProviderSource;
+            this.wearablesProvider = wearablesProvider;
+            this.inputBlock = inputBlock;
+            this.cursor = cursor;
+            this.emoteProvider = emoteProvider;
+            this.world = world;
+            this.playerEntity = playerEntity;
+            this.chatMessagesBus = chatMessagesBus;
+            this.systemMemoryCap = systemMemoryCap;
+            this.volumeBus = volumeBus;
+            this.eventsApiService = eventsApiService;
+            this.userCalendar = userCalendar;
+            this.clipboard = clipboard;
+            this.explorePanelNavmapBus = explorePanelNavmapBus;
+            this.includeCameraReel = includeCameraReel;
+            this.appArgs = appArgs;
+            this.userBlockingCacheProxy = userBlockingCacheProxy;
+            this.sharedSpaceManager = sharedSpaceManager;
+            this.profileChangesBus = profileChangesBus;
+            this.sceneLoadingLimit = sceneLoadingLimit;
+            this.inWorldWarningNotificationView = inWorldWarningNotificationView;
+            this.profileRepositoryWrapper = profileDataProvider;
+            this.upscalingController = upscalingController;
+            this.communitiesDataProvider = communitiesDataProvider;
+            this.nftNamesProvider = nftNamesProvider;
+            this.isTranslationChatEnabled = isTranslationChatEnabled;
+            this.galleryEventBus = galleryEventBus;
+            this.communityCallOrchestrator = communityCallOrchestrator;
+            this.thumbnailProvider = thumbnailProvider;
+        }
+
+        public void Dispose()
+        {
+            categoryFilterController?.Dispose();
+            navmapController?.Dispose();
+            settingsController?.Dispose();
+            backpackSubPlugin?.Dispose();
+            placeInfoPanelController?.Dispose();
+            communitiesBrowserController?.Dispose();
+            upscalingController?.Dispose();
+        }
+
+        public void InjectToWorld(ref ArchSystemsWorldBuilder<Arch.Core.World> builder, in GlobalPluginArguments arguments) { }
+
+        public async UniTask InitializeAsync(ExplorePanelSettings settings, CancellationToken ct)
+        {
+            INavmapBus navmapBus = new NavmapCommandBus(CreateSearchPlaceCommand,
+                CreateShowPlaceCommand, CreateShowEventCommand, placesAPIService);
+            explorePanelNavmapBus.SetObject(navmapBus);
+
+            backpackSubPlugin = new BackpackSubPlugin(
+                assetsProvisioner,
+                web3IdentityCache,
+                characterPreviewFactory,
+                wearableStorage,
+                selfProfile,
+                profileCache,
+                equippedWearables,
+                equippedEmotes,
+                emoteStorage,
+                settings.EmbeddedEmotesAsURN(),
+                forceRender,
+                characterPreviewEventBus,
+                backpackEventBus,
+                thirdPartyNftProviderSource,
+                wearablesProvider,
+                inputBlock,
+                cursor,
+                emoteProvider,
+                world,
+                playerEntity,
+                appArgs,
+                webBrowser,
+                inWorldWarningNotificationView,
+                thumbnailProvider,
+                profileChangesBus
+            );
+
+            ExplorePanelView panelViewAsset = (await assetsProvisioner.ProvideMainAssetValueAsync(settings.ExplorePanelPrefab, ct: ct)).GetComponent<ExplorePanelView>();
+            ControllerBase<ExplorePanelView, ExplorePanelParameter>.ViewFactoryMethod viewFactoryMethod = ExplorePanelController.Preallocate(panelViewAsset, null, out ExplorePanelView explorePanelView);
+
+            ProvidedAsset<AudioMixer> generalAudioMixer = await assetsProvisioner.ProvideMainAssetAsync(settings.GeneralAudioMixer, ct);
+
+            ProvidedAsset<LandscapeData> landscapeData = await assetsProvisioner.ProvideMainAssetAsync(settings.LandscapeData, ct);
+
+            ProvidedAsset<CategoryMappingSO> categoryMappingSO = await assetsProvisioner.ProvideMainAssetAsync(settings.CategoryMappingSO, ct);
+
+            navmapView = explorePanelView.GetComponentInChildren<NavmapView>();
+            categoryFilterController = new CategoryFilterController(navmapView.categoryToggles, mapRendererContainer.MapRenderer, navmapBus);
+
+            NavmapZoomController zoomController = new (navmapView.zoomView, navmapBus);
+
+            ObjectPool<PlaceElementView> placeElementsPool = await InitializePlaceElementsPoolAsync(navmapView.SearchBarResultPanel, ct);
+            ObjectPool<EventElementView> eventElementsPool = await InitializeEventElementsForPlacePoolAsync(navmapView.PlacesAndEventsPanelView.PlaceInfoPanelView, ct);
+            ObjectPool<EventScheduleElementView> eventScheduleElementsPool = await InitializeEventScheduleElementsPoolAsync(navmapView.PlacesAndEventsPanelView.EventInfoPanelView, ct);
+
+            searchResultPanelController = new SearchResultPanelController(navmapView.SearchBarResultPanel,
+                placeElementsPool, navmapBus);
+
+            searchBarController = new NavmapSearchBarController(navmapView.SearchBarView,
+                navmapView.HistoryRecordPanelView, navmapView.PlacesAndEventsPanelView.SearchFiltersView,
+                inputBlock, navmapBus, categoryMappingSO.Value);
+
+            SharePlacesAndEventsContextMenuController shareContextMenu = new (navmapView.ShareContextMenuView,
+                navmapView.WorldsWarningNotificationView, clipboard, webBrowser);
+
+            placeInfoPanelController = new PlaceInfoPanelController(navmapView.PlacesAndEventsPanelView.PlaceInfoPanelView,
+                webRequestController, placesAPIService, mapPathEventBus, navmapBus, chatMessagesBus, eventsApiService,
+                eventElementsPool, shareContextMenu, webBrowser, mvcManager, cameraReelStorageService, cameraReelScreenshotsStorage,
+                new ReelGalleryConfigParams(
+                    settings.PlaceGridLayoutFixedColumnCount,
+                    settings.PlaceThumbnailHeight,
+                    settings.PlaceThumbnailWidth,
+                    false,
+                    false),
+                false,
+                galleryEventBus: galleryEventBus);
+
+            eventInfoPanelController = new EventInfoPanelController(navmapView.PlacesAndEventsPanelView.EventInfoPanelView,
+                webRequestController, navmapBus, chatMessagesBus, eventsApiService, eventScheduleElementsPool,
+                userCalendar, shareContextMenu, webBrowser);
+
+            placesAndEventsPanelController = new PlacesAndEventsPanelController(navmapView.PlacesAndEventsPanelView,
+                searchBarController, searchResultPanelController, placeInfoPanelController, eventInfoPanelController,
+                zoomController);
+
+            IMapRenderer mapRenderer = mapRendererContainer.MapRenderer;
+
+            SatelliteController satelliteController = new (navmapView.GetComponentInChildren<SatelliteView>(),
+                navmapView.MapCameraDragBehaviorData, mapRenderer, webBrowser);
+
+            PlaceInfoToastController placeToastController = new (navmapView.PlaceToastView,
+                new PlaceInfoPanelController(navmapView.PlaceToastView.PlacePanelView,
+                    webRequestController, placesAPIService, mapPathEventBus, navmapBus, chatMessagesBus, eventsApiService,
+                    eventElementsPool, shareContextMenu, webBrowser, mvcManager, galleryEventBus: galleryEventBus),
+                placesAPIService, eventsApiService, navmapBus);
+
+            settingsController = new SettingsController(
+                explorePanelView.GetComponentInChildren<SettingsView>(),
+                settings.SettingsMenuConfiguration,
+                generalAudioMixer.Value,
+                settings.RealmPartitionSettings,
+                settings.VideoPrioritizationSettings,
+                landscapeData.Value,
+                settings.QualitySettingsAsset,
+                settings.ControlsSettingsAsset,
+                systemMemoryCap,
+                settings.ChatSettingsAsset,
+                userBlockingCacheProxy,
+                sceneLoadingLimit,
+                settings.VoiceChatSettings,
+                volumeBus,
+                upscalingController,
+                isTranslationChatEnabled,
+                assetsProvisioner,
+                eventBus);
+
+            await settingsController.InitializeAsync();
+
+            navmapController = new NavmapController(
+                navmapView: explorePanelView.GetComponentInChildren<NavmapView>(),
+                mapRendererContainer.MapRenderer,
+                realmData,
+                mapPathEventBus,
+                world,
+                playerEntity,
+                navmapBus,
+                UIAudioEventsBus.Instance,
+                placesAndEventsPanelController,
+                searchBarController,
+                zoomController,
+                satelliteController,
+                placeToastController,
+                placesAPIService);
+
+            await backpackSubPlugin.InitializeAsync(settings.BackpackSettings, explorePanelView.GetComponentInChildren<BackpackView>(), ct);
+
+            CameraReelView cameraReelView = explorePanelView.GetComponentInChildren<CameraReelView>();
+            var cameraReelController = new CameraReelController(cameraReelView,
+                new CameraReelGalleryController(
+                    cameraReelView.CameraReelGalleryView,
+                    this.cameraReelStorageService,
+                    cameraReelScreenshotsStorage,
+                    new ReelGalleryConfigParams(settings.GridLayoutFixedColumnCount, settings.ThumbnailHeight, settings.ThumbnailWidth, true, true), true,
+                    galleryEventBus,
+                    cameraReelView.CameraReelOptionsButton,
+                    webBrowser, decentralandUrlsSource, systemClipboard,
+                    settings.CameraReelGalleryMessages,
+                    mvcManager),
+                cameraReelStorageService,
+                web3IdentityCache,
+                mvcManager,
+                cursor,
+                galleryEventBus,
+                settings.StorageProgressBarText);
+
+            CommunitiesBrowserView communitiesBrowserView = explorePanelView.GetComponentInChildren<CommunitiesBrowserView>();
+            communitiesBrowserController = new CommunitiesBrowserController(
+                communitiesBrowserView,
+                cursor,
+                communitiesDataProvider,
+                webRequestController,
+                inputBlock,
+                mvcManager,
+                profileRepositoryWrapper,
+                selfProfile,
+                nftNamesProvider,
+                communityCallOrchestrator,
+                sharedSpaceManager);
+
+            ExplorePanelController explorePanelController = new
+                ExplorePanelController(viewFactoryMethod, navmapController, settingsController, backpackSubPlugin.backpackController!, cameraReelController,
+                    new ProfileWidgetController(() => explorePanelView.ProfileWidget, web3IdentityCache, profileRepository, profileChangesBus, profileRepositoryWrapper),
+                    new ProfileMenuController(() => explorePanelView.ProfileMenuView, web3IdentityCache, profileRepository, world, playerEntity, webBrowser, web3Authenticator, userInAppInitializationFlow, profileCache, mvcManager, profileRepositoryWrapper),
+                    communitiesBrowserController, inputBlock, includeCameraReel, sharedSpaceManager);
+
+            sharedSpaceManager.RegisterPanel(PanelsSharingSpace.Explore, explorePanelController);
+            mvcManager.RegisterController(explorePanelController);
+        }
+
+        private async UniTask<ObjectPool<PlaceElementView>> InitializePlaceElementsPoolAsync(SearchResultPanelView view, CancellationToken ct)
+        {
+            PlaceElementView asset = (await assetsProvisioner.ProvideInstanceAsync(view.ResultRef, ct: ct)).Value;
+
+            return new ObjectPool<PlaceElementView>(
+                () => CreatePoolElements(asset),
+                actionOnGet: result => result.gameObject.SetActive(true),
+                actionOnRelease: result => result.gameObject.SetActive(false),
+                defaultCapacity: 8
+            );
+
+            PlaceElementView CreatePoolElements(PlaceElementView asset)
+            {
+                PlaceElementView placeElementView = Object.Instantiate(asset, view.searchResultsContainer);
+                placeElementView.ConfigurePlaceImageController(webRequestController);
+                return placeElementView;
+            }
+        }
+
+        private async UniTask<ObjectPool<EventElementView>> InitializeEventElementsForPlacePoolAsync(PlaceInfoPanelView view, CancellationToken ct)
+        {
+            EventElementView asset = (await assetsProvisioner.ProvideInstanceAsync(view.EventElementViewRef, ct: ct)).Value;
+
+            return new ObjectPool<EventElementView>(
+                () => CreatePoolElements(asset),
+                actionOnGet: result => result.gameObject.SetActive(true),
+                actionOnRelease: result => result.gameObject.SetActive(false),
+                defaultCapacity: 8
+            );
+
+            EventElementView CreatePoolElements(EventElementView asset)
+            {
+                EventElementView placeElementView = Object.Instantiate(asset, view.EventsContentContainer.transform);
+                return placeElementView;
+            }
+        }
+
+        private async UniTask<ObjectPool<EventScheduleElementView>> InitializeEventScheduleElementsPoolAsync(EventInfoPanelView view, CancellationToken ct)
+        {
+            EventScheduleElementView asset = (await assetsProvisioner.ProvideInstanceAsync(view.ScheduleElementRef, ct: ct)).Value;
+
+            return new ObjectPool<EventScheduleElementView>(
+                () => CreatePoolElements(asset),
+                actionOnGet: result => result.gameObject.SetActive(true),
+                actionOnRelease: result => result.gameObject.SetActive(false),
+                defaultCapacity: 8
+            );
+
+            EventScheduleElementView CreatePoolElements(EventScheduleElementView asset)
+            {
+                EventScheduleElementView placeElementView = Object.Instantiate(asset, view.ScheduleElementsContainer);
+                return placeElementView;
+            }
+        }
+
+        private INavmapCommand CreateSearchPlaceCommand(INavmapBus.SearchPlaceResultDelegate callback, INavmapBus.SearchPlaceParams @params) =>
+            new SearchForPlaceAndShowResultsCommand(placesAPIService, eventsApiService, placesAndEventsPanelController!,
+                searchResultPanelController!, searchBarController!, callback,
+                @params);
+
+        private INavmapCommand<AdditionalParams> CreateShowPlaceCommand(PlacesData.PlaceInfo placeInfo) =>
+            new ShowPlaceInfoCommand(placeInfo, placeInfoPanelController!, placesAndEventsPanelController!, eventsApiService,
+                searchBarController!);
+
+        private INavmapCommand CreateShowEventCommand(EventDTO @event, PlacesData.PlaceInfo? place = null) =>
+            new ShowEventInfoCommand(@event, eventInfoPanelController!, placesAndEventsPanelController!,
+                searchBarController!, placesAPIService, place);
+
+        public class ExplorePanelSettings : IDCLPluginSettings
+        {
+            [field: Header(nameof(ExplorePanelPlugin) + "." + nameof(ExplorePanelSettings))]
+            [field: Space]
+            [field: SerializeField]
+            public AssetReferenceGameObject ExplorePanelPrefab;
+
+            [field: SerializeField]
+            public BackpackSettings BackpackSettings { get; private set; }
+
+            [field: SerializeField]
+            public string[] EmbeddedEmotes { get; private set; }
+
+            [field: SerializeField]
+            public SettingsMenuConfiguration SettingsMenuConfiguration { get; private set; }
+
+            [field: SerializeField]
+            public AssetReferenceT<AudioMixer> GeneralAudioMixer { get; private set; }
+
+            [field: SerializeField]
+            public RealmPartitionSettingsAsset RealmPartitionSettings { get; private set; }
+
+            [field: SerializeField]
+            public VoiceChatSettingsAsset VoiceChatSettings { get; private set; }
+
+            [field: SerializeField]
+            public VideoPrioritizationSettings VideoPrioritizationSettings { get; private set; }
+
+            [field: SerializeField]
+            public LandscapeDataRef LandscapeData { get; private set; }
+
+            [field: SerializeField]
+            public QualitySettingsAsset QualitySettingsAsset { get; private set; }
+
+            [field: SerializeField]
+            public ControlsSettingsAsset ControlsSettingsAsset { get; private set; }
+
+            [field: SerializeField]
+            public ChatSettingsAsset ChatSettingsAsset { get; private set; }
+
+            [field: SerializeField]
+            public AssetReferenceT<CategoryMappingSO> CategoryMappingSO { get; private set; }
+
+            [field: Header("Camera Reel")]
+            [field: SerializeField]
+            [field: Tooltip("Spaces will be HTTP sanitized, care for special characters")]
+            public CameraReelGalleryMessagesConfiguration CameraReelGalleryMessages { get; private set; }
+
+            [field: SerializeField]
+            public string StorageProgressBarText { get; private set; }
+
+            [field: SerializeField]
+            public int GridLayoutFixedColumnCount { get; private set; }
+            [field: SerializeField]
+            public int ThumbnailHeight { get; private set; }
+            [field: SerializeField]
+            public int ThumbnailWidth { get; private set; }
+
+            [field: Header("Place Reel")]
+
+            [field: SerializeField]
+            public int PlaceGridLayoutFixedColumnCount { get; private set; }
+
+            [field: SerializeField]
+            public int PlaceThumbnailHeight { get; private set; }
+
+            [field: SerializeField]
+            public int PlaceThumbnailWidth { get; private set; }
+
+            public IReadOnlyCollection<URN> EmbeddedEmotesAsURN() =>
+                EmbeddedEmotes.Select(s => new URN(s)).ToArray();
+        }
+    }
+}