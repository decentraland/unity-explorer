--- conflicted
+++ resolved
@@ -46,11 +46,7 @@
   - rid: 3601422469352914947
   - rid: 2799748226177040387
   - rid: 2799748311381442562
-<<<<<<< HEAD
-  - rid: 6849204534543122434
-=======
   - rid: 6849204606292983808
->>>>>>> d6799f3b
   references:
     version: 2
     RefIds:
@@ -645,15 +641,6 @@
           m_SubObjectName: 
           m_SubObjectType: 
           m_EditorAssetChanged: 0
-<<<<<<< HEAD
-    - rid: 6849204534543122434
-      type: {class: InWorldCameraPlugin/InWorldCameraSettings, ns: DCL.PluginSystem.Global, asm: DCL.Plugins}
-      data:
-        <ScreencaptureHud>k__BackingField: {fileID: 405257682719442044, guid: 73f988cecacd42e48920937e996e446d, type: 3}
-        <FollowTarget>k__BackingField: {fileID: 9209778991738672599, guid: ace53bd2bc5e2b8439785bb3122b12e3, type: 3}
-        <TransitionSettings>k__BackingField: {fileID: 11400000, guid: 230436585dd166a4e98f1c0953e3a5f6, type: 2}
-        <MovementSettings>k__BackingField: {fileID: 11400000, guid: 9c104547ad3a8454baeb79e1bb45ce4c, type: 2}
-=======
     - rid: 6849204606292983808
       type: {class: InWorldCameraPlugin/InWorldCameraSettings, ns: DCL.PluginSystem.Global, asm: DCL.Plugins}
       data:
@@ -662,7 +649,6 @@
           m_SubObjectName: 
           m_SubObjectType: 
           m_EditorAssetChanged: 0
->>>>>>> d6799f3b
     - rid: 7162477498503790594
       type: {class: ExternalUrlPromptPlugin/ExternalUrlPromptSettings, ns: DCL.PluginSystem.Global, asm: DCL.Plugins}
       data:
