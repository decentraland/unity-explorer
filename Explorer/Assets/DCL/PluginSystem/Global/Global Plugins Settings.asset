%YAML 1.1
%TAG !u! tag:unity3d.com,2011:
--- !u!114 &11400000
MonoBehaviour:
  m_ObjectHideFlags: 0
  m_CorrespondingSourceObject: {fileID: 0}
  m_PrefabInstance: {fileID: 0}
  m_PrefabAsset: {fileID: 0}
  m_GameObject: {fileID: 0}
  m_Enabled: 1
  m_EditorHideFlags: 0
  m_Script: {fileID: 11500000, guid: 51436ed3f6d6419fbffde48f5d096965, type: 3}
  m_Name: Global Plugins Settings
  m_EditorClassIdentifier: 
  settings:
  - rid: 6784895264912310272
  - rid: 6784895265412481026
  - rid: 6784895265412481027
  - rid: 1268264176566403074
  - rid: 5215741520409264128
  - rid: 5215741520409264129
  - rid: 1501337502808539138
  - rid: 2152807656697888768
  - rid: 1095376790733193218
  - rid: 4107643854440628226
  - rid: 3022170012058910723
  - rid: 1841402216112979969
  - rid: 4340256219339423747
  - rid: 4340256301410942981
  - rid: 7162477498503790594
  - rid: 2174542042650378245
  - rid: 4340256782807990272
  - rid: 6156380652633325570
  - rid: 7162477752737071106
  - rid: 7162477796324278274
  - rid: 3836309668583964676
  - rid: 6697045322133929986
  - rid: 4132209997426458630
  - rid: 758312859982102531
  - rid: 3601421940623147010
  - rid: 2306906494740202818
  - rid: 2872862648882692098
  - rid: 2872862648882692099
<<<<<<< HEAD
  - rid: 4816187900846407682
=======
  - rid: 3601422141625466883
>>>>>>> 48ea281f
  references:
    version: 2
    RefIds:
    - rid: 758312859982102531
      type: {class: AudioPlaybackPlugin/PluginSettings, ns: DCL.PluginSystem.Global, asm: DCL.Plugins}
      data:
        <LandscapeAudioSettingsReference>k__BackingField:
          m_AssetGUID: 81289e85b8c13dc4b8ea68b7940e76a5
          m_SubObjectName: 
          m_SubObjectType: 
          m_EditorAssetChanged: 0
        <UIAudioPlaybackControllerReference>k__BackingField:
          m_AssetGUID: df3decac75a242f4689cb445dc93eb06
          m_SubObjectName: 
          m_SubObjectType: 
          m_EditorAssetChanged: 0
        <WorldAudioPlaybackControllerReference>k__BackingField:
          m_AssetGUID: d9a7adc162dc338449107a4654a26d50
          m_SubObjectName: 
          m_SubObjectType: 
          m_EditorAssetChanged: 0
    - rid: 1095376790733193218
      type: {class: Web3AuthPluginSettings, ns: DCL.PluginSystem.Global, asm: DCL.Plugins}
      data:
        <AuthScreenPrefab>k__BackingField:
          m_AssetGUID: 08d42937d0bc54b48baaa23c8c520175
          m_SubObjectName: 
          m_SubObjectType: 
          m_EditorAssetChanged: 0
        <GeneralAudioMixer>k__BackingField:
          m_AssetGUID: e38b0fb061d7ffa47b54d89ecd483bd2
          m_SubObjectName: 
          m_SubObjectType: 
          m_EditorAssetChanged: 0
    - rid: 1268264176566403074
      type: {class: GlobalInteractionPlugin/Settings, ns: DCL.PluginSystem.Global, asm: DCL.Plugins}
      data:
        <hoverCanvasSettings>k__BackingField:
          <HoverCanvasAsset>k__BackingField:
            m_AssetGUID: 8fd0fd0188702304689c461c6aacc7c5
            m_SubObjectName: 
            m_SubObjectType: 
            m_EditorAssetChanged: 0
          <InputButtons>k__BackingField:
          - InputAction: 0
            Key: 
            Icon: {fileID: 0}
          - InputAction: 1
            Key: E
            Icon: {fileID: 0}
          - InputAction: 2
            Key: F
            Icon: {fileID: 0}
          - InputAction: 3
            Key: 
            Icon: {fileID: 0}
          - InputAction: 4
            Key: W
            Icon: {fileID: 0}
          - InputAction: 5
            Key: S
            Icon: {fileID: 0}
          - InputAction: 6
            Key: D
            Icon: {fileID: 0}
          - InputAction: 7
            Key: A
            Icon: {fileID: 0}
          - InputAction: 8
            Key: SPACE BAR
            Icon: {fileID: 0}
          - InputAction: 9
            Key: LSHIFT
            Icon: {fileID: 0}
          - InputAction: 10
            Key: 1
            Icon: {fileID: 0}
          - InputAction: 11
            Key: 2
            Icon: {fileID: 0}
          - InputAction: 12
            Key: 3
            Icon: {fileID: 0}
          - InputAction: 13
            Key: 4
            Icon: {fileID: 0}
    - rid: 1501337502808539138
      type: {class: ExplorePanelPlugin/ExplorePanelSettings, ns: DCL.PluginSystem.Global, asm: DCL.Plugins}
      data:
        ExplorePanelPrefab:
          m_AssetGUID: 7dc631660587a41589ba55c08ff7fa73
          m_SubObjectName: 
          m_SubObjectType: 
          m_EditorAssetChanged: 0
        PersistentExploreOpenerPrefab:
          m_AssetGUID: b55e2970d2dc94295ad8af70cb9d09f4
          m_SubObjectName: 
          m_SubObjectType: 
          m_EditorAssetChanged: 0
        MinimapPrefab:
          m_AssetGUID: f2ef3a867ab2840cb9bc73b4762922fd
          m_SubObjectName: 
          m_SubObjectType: 
          m_EditorAssetChanged: 0
        <BackpackSettings>k__BackingField:
          <CategoryIconsMapping>k__BackingField:
            m_AssetGUID: 4a2a7b610414b45c1b576946ce094877
            m_SubObjectName: 
            m_SubObjectType: 
            m_EditorAssetChanged: 0
          <RarityBackgroundsMapping>k__BackingField:
            m_AssetGUID: 04a7ffcd277754f7c91237894604f522
            m_SubObjectName: 
            m_SubObjectType: 
            m_EditorAssetChanged: 0
          <RarityInfoPanelBackgroundsMapping>k__BackingField:
            m_AssetGUID: 66f8f8427a5c4443e95b0d298addd639
            m_SubObjectName: 
            m_SubObjectType: 
            m_EditorAssetChanged: 0
          <RarityColorMappings>k__BackingField:
            m_AssetGUID: 7491e2fb7fd484d2b8aed984dfc7c6ab
            m_SubObjectName: 
            m_SubObjectType: 
            m_EditorAssetChanged: 0
          <HairColors>k__BackingField:
            m_AssetGUID: 2668240d360264034b2ee70e645aab92
            m_SubObjectName: 
            m_SubObjectType: 
            m_EditorAssetChanged: 0
          <EyesColors>k__BackingField:
            m_AssetGUID: a00387527d7ddda41b9eb524b4a8662c
            m_SubObjectName: 
            m_SubObjectType: 
            m_EditorAssetChanged: 0
          <BodyshapeColors>k__BackingField:
            m_AssetGUID: 5af318126b38647fea34ff22fba4ef17
            m_SubObjectName: 
            m_SubObjectType: 
            m_EditorAssetChanged: 0
          <PageButtonView>k__BackingField:
            m_AssetGUID: 37fc70977aa8e4023aadf578a73db58b
            m_SubObjectName: 
            m_SubObjectType: 
            m_EditorAssetChanged: 0
          <ColorToggle>k__BackingField:
            m_AssetGUID: 90c5ebf3fa8f7a643976616957cc83a2
            m_SubObjectName: 
            m_SubObjectType: 
            m_EditorAssetChanged: 0
        <EmbeddedEmotes>k__BackingField:
        - wave
        - fistpump
        - dance
        - raiseHand
        - clap
        - money
        - kiss
        - shrug
        - headexplode
        - cry
        - dab
        - disco
        - dontsee
        - hammer
        - handsair
        - hohoho
        - robot
        - snowfall
        - tektonik
        - tik
        - confettipopper
        <SettingsMenuConfiguration>k__BackingField:
          m_AssetGUID: b47b66eab8da46b4cbcc30100e4194e0
          m_SubObjectName: 
          m_SubObjectType: 
          m_EditorAssetChanged: 0
        <GeneralAudioMixer>k__BackingField:
          m_AssetGUID: e38b0fb061d7ffa47b54d89ecd483bd2
          m_SubObjectName: 
          m_SubObjectType: 
          m_EditorAssetChanged: 0
        <RealmPartitionSettings>k__BackingField:
          m_AssetGUID: 7899019423f09d049a8463a0751037a5
          m_SubObjectName: 
          m_SubObjectType: 
          m_EditorAssetChanged: 0
        <LandscapeData>k__BackingField:
          m_AssetGUID: 32f2b877400526d4cbf648ba5c5064b4
          m_SubObjectName: 
          m_SubObjectType: 
          m_EditorAssetChanged: 0
        <QualitySettingsAsset>k__BackingField:
          m_AssetGUID: 58ab8549017bacb42b310dbb452a2f6e
          m_SubObjectName: 
          m_SubObjectType: 
          m_EditorAssetChanged: 0
    - rid: 1841402216112979969
      type: {class: CharacterContainer/Settings, ns: DCL.Character.Plugin, asm: DCL.Plugins}
      data:
        <CharacterObject>k__BackingField:
          m_AssetGUID: 0eecf14978c1aa74381023946dde5c78
          m_SubObjectName: 
          m_SubObjectType: 
          m_EditorAssetChanged: 0
        <StartYPosition>k__BackingField: 1
        <sceneBucketPropagationLimit>k__BackingField: 3
    - rid: 2152807656697888768
      type: {class: MinimapPlugin/MinimapSettings, ns: DCL.PluginSystem.Global, asm: DCL.Plugins}
      data: 
    - rid: 2174542042650378245
      type: {class: QualityContainer/Settings, ns: DCL.Quality, asm: DCL.Plugins}
      data:
        <QualitySettings>k__BackingField: {fileID: 11400000, guid: 58ab8549017bacb42b310dbb452a2f6e, type: 2}
        <RealmPartitionSettings>k__BackingField:
          m_AssetGUID: 7899019423f09d049a8463a0751037a5
          m_SubObjectName: 
          m_SubObjectType: 
          m_EditorAssetChanged: 0
        <LODSettingAsset>k__BackingField:
          m_AssetGUID: 0703f7736b8c9b244953ae7c6ff9a037
          m_SubObjectName: 
          m_SubObjectType: 
          m_EditorAssetChanged: 0
        <LandscapeData>k__BackingField:
          m_AssetGUID: 32f2b877400526d4cbf648ba5c5064b4
          m_SubObjectName: 
          m_SubObjectType: 
          m_EditorAssetChanged: 0
    - rid: 2306906494740202818
      type: {class: BootstrapSettings, ns: Global.Dynamic, asm: DCL.Plugins}
      data:
        AnalyticsConfigRef:
          m_AssetGUID: 134b7bf082a11ae499e9e62958051ca7
          m_SubObjectName: 
          m_SubObjectType: 
          m_EditorAssetChanged: 0
        <ReportHandlingSettingsDevelopment>k__BackingField:
          m_AssetGUID: 0dd75559898ca8d4db9fc8ab99ac2269
          m_SubObjectName: 
          m_SubObjectType: 
          m_EditorAssetChanged: 0
        <ReportHandlingSettingsProduction>k__BackingField:
          m_AssetGUID: 6c1c35a66af59874a8373ebcd51572a4
          m_SubObjectName: 
          m_SubObjectType: 
          m_EditorAssetChanged: 0
    - rid: 2872862648882692098
      type: {class: PassportPlugin/PassportSettings, ns: DCL.PluginSystem.Global, asm: DCL.Plugins}
      data:
        PassportPrefab:
          m_AssetGUID: bf1104b23d6ed8f4ab84e9a0da93e10d
          m_SubObjectName: 
          m_SubObjectType: 
          m_EditorAssetChanged: 0
        <RarityColorMappings>k__BackingField:
          m_AssetGUID: 7491e2fb7fd484d2b8aed984dfc7c6ab
          m_SubObjectName: 
          m_SubObjectType: 
          m_EditorAssetChanged: 0
        <CategoryIconsMapping>k__BackingField:
          m_AssetGUID: 4a2a7b610414b45c1b576946ce094877
          m_SubObjectName: 
          m_SubObjectType: 
          m_EditorAssetChanged: 1
        <RarityBackgroundsMapping>k__BackingField:
          m_AssetGUID: 04a7ffcd277754f7c91237894604f522
          m_SubObjectName: 
          m_SubObjectType: 
          m_EditorAssetChanged: 0
        <RarityInfoPanelBackgroundsMapping>k__BackingField:
          m_AssetGUID: 66f8f8427a5c4443e95b0d298addd639
          m_SubObjectName: 
          m_SubObjectType: 
          m_EditorAssetChanged: 0
    - rid: 2872862648882692099
      type: {class: MultiplayerPlugin/Settings, ns: DCL.PluginSystem.Global, asm: DCL.Plugins}
      data:
        RemoteAvatarColliderPrefab:
          m_AssetGUID: 9c4c0e79124f01744a5f969e08ad0370
          m_SubObjectName: 
          m_SubObjectType: 
          m_EditorAssetChanged: 0
    - rid: 3022170012058910723
      type: {class: LandscapeSettings, ns: DCL.PluginSystem.Global, asm: DCL.Plugins}
      data:
        realmPartitionSettings:
          m_AssetGUID: 7899019423f09d049a8463a0751037a5
          m_SubObjectName: 
          m_SubObjectType: 
          m_EditorAssetChanged: 0
        landscapeData:
          m_AssetGUID: 32f2b877400526d4cbf648ba5c5064b4
          m_SubObjectName: 
          m_SubObjectType: 
          m_EditorAssetChanged: 0
        parsedParcels:
          m_AssetGUID: 86bf0204cf3bb75429342452a2a460af
          m_SubObjectName: 
          m_SubObjectType: 
          m_EditorAssetChanged: 0
    - rid: 3601421940623147010
      type: {class: NotificationPlugin/NotificationSettings, ns: DCL.PluginSystem.Global, asm: DCL.Plugins}
      data:
        <NewNotificationView>k__BackingField:
          m_AssetGUID: a1d5d4f99234041159f0c215eef3eff3
          m_SubObjectName: 
          m_SubObjectType: 
          m_EditorAssetChanged: 0
        <NotificationIconTypesSO>k__BackingField:
          m_AssetGUID: 4b896bc1397444f00a2b45725af2b263
          m_SubObjectName: 
          m_SubObjectType: 
          m_EditorAssetChanged: 0
        <RarityColorMappings>k__BackingField:
          m_AssetGUID: 04a7ffcd277754f7c91237894604f522
          m_SubObjectName: 
          m_SubObjectType: 
          m_EditorAssetChanged: 0
    - rid: 3601422141625466883
      type: {class: RewardPanelPlugin/RewardPanelSettings, ns: DCL.PluginSystem.Global, asm: DCL.Plugins}
      data:
        <RewardPanelView>k__BackingField:
          m_AssetGUID: 70c6f2eab01fc462a9a2cac0d661417e
          m_SubObjectName: 
          m_SubObjectType: 
          m_EditorAssetChanged: 0
        <RarityColorMappings>k__BackingField:
          m_AssetGUID: 7491e2fb7fd484d2b8aed984dfc7c6ab
          m_SubObjectName: 
          m_SubObjectType: 
          m_EditorAssetChanged: 0
        <RarityBackgroundsMapping>k__BackingField:
          m_AssetGUID: 04a7ffcd277754f7c91237894604f522
          m_SubObjectName: 
          m_SubObjectType: 
          m_EditorAssetChanged: 0
        <CategoryIconsMapping>k__BackingField:
          m_AssetGUID: 4a2a7b610414b45c1b576946ce094877
          m_SubObjectName: 
          m_SubObjectType: 
          m_EditorAssetChanged: 0
    - rid: 3836309668583964676
      type: {class: NftPromptPlugin/NftPromptSettings, ns: DCL.PluginSystem.Global, asm: DCL.Plugins}
      data:
        NftPromptPrefab:
          m_AssetGUID: d504e2da7abe71a4582c8c2e08e3c285
          m_SubObjectName: 
          m_SubObjectType: 
          m_EditorAssetChanged: 0
    - rid: 4107643854440628226
      type: {class: LoadingScreenPlugin/LoadingScreenPluginSettings, ns: DCL.PluginSystem.Global, asm: DCL.Plugins}
      data:
        <LoadingScreenPrefab>k__BackingField:
          m_AssetGUID: 605506dac7ec04ed09953980478e93d4
          m_SubObjectName: 
          m_SubObjectType: 
          m_EditorAssetChanged: 0
        <FallbackTipsConfiguration>k__BackingField:
          m_AssetGUID: dc412497f06504faeb6e30b848c0842d
          m_SubObjectName: 
          m_SubObjectType: 
          m_EditorAssetChanged: 0
        <FallbackTipsTable>k__BackingField: SceneLoadingDefaultTips
        <FallbackImagesTable>k__BackingField: SceneLoadingDefaultImages
        <TipDisplayDuration>k__BackingField: 10
        <MinimumScreenDisplayDuration>k__BackingField: 3
    - rid: 4132209997426458630
      type: {class: InputSettings, ns: DCL.PluginSystem.Global, asm: DCL.Plugins}
      data:
        <CrosshairCanvasAsset>k__BackingField:
          m_AssetGUID: bf82184de91c3944b8de02d57d7dd151
          m_SubObjectName: 
          m_SubObjectType: 
          m_EditorAssetChanged: 0
        <CrossHairNormal>k__BackingField:
          m_AssetGUID: 98d75b092dc90bb49a14cf7e80096e01
          m_SubObjectName: Crosshair
          m_SubObjectType: UnityEngine.Sprite, UnityEngine.CoreModule, Version=0.0.0.0,
            Culture=neutral, PublicKeyToken=null
          m_EditorAssetChanged: 1
        <CrossHairInteraction>k__BackingField:
          m_AssetGUID: 26fa4ad5e35df464b8cc4bd887c2a6d9
          m_SubObjectName: CrosshairInteractive
          m_SubObjectType: UnityEngine.Sprite, UnityEngine.CoreModule, Version=0.0.0.0,
            Culture=neutral, PublicKeyToken=null
          m_EditorAssetChanged: 1
    - rid: 4340256219339423747
      type: {class: CharacterPreviewPlugin/CharacterPreviewSettings, ns: DCL.PluginSystem.Global, asm: DCL.Plugins}
      data:
        CharacterPreviewContainerReference:
          m_AssetGUID: 23318cb20f4dbe9429dd8be585ef75d6
          m_SubObjectName: 
          m_SubObjectType: 
          m_EditorAssetChanged: 0
    - rid: 4340256301410942981
      type: {class: ChatPlugin/ChatSettings, ns: DCL.PluginSystem.Global, asm: DCL.Plugins}
      data:
        <ChatPanelPrefab>k__BackingField:
          m_AssetGUID: f3b1d401bc50845629a6b982f9793f16
          m_SubObjectName: 
          m_SubObjectType: 
          m_EditorAssetChanged: 0
        <EmojiButtonPrefab>k__BackingField:
          m_AssetGUID: 7d0a647adf3334ee1a142e7bf69f128d
          m_SubObjectName: 
          m_SubObjectType: 
          m_EditorAssetChanged: 0
        <EmojiSectionPrefab>k__BackingField:
          m_AssetGUID: d4552d3a2432742f58c63ba71bdfb50e
          m_SubObjectName: 
          m_SubObjectType: 
          m_EditorAssetChanged: 0
        <EmojiSuggestionPrefab>k__BackingField:
          m_AssetGUID: 5bc332aa8fd2147cab980e20e64bec03
          m_SubObjectName: 
          m_SubObjectType: 
          m_EditorAssetChanged: 0
        <ChatEntryConfiguration>k__BackingField:
          m_AssetGUID: 6afb31861b85441b6ab2b988819bb96a
          m_SubObjectName: 
          m_SubObjectType: 
          m_EditorAssetChanged: 0
        <EmojiPanelConfiguration>k__BackingField:
          m_AssetGUID: 51646f2adc3264ba7bf9b4f90febbd22
          m_SubObjectName: 
          m_SubObjectType: 
          m_EditorAssetChanged: 0
        <EmojiMappingJson>k__BackingField: {fileID: 4900000, guid: 7355ae17e96e64b9592813524510dc45, type: 3}
    - rid: 4340256782807990272
      type: {class: StylizedSkyboxPlugin/StylizedSkyboxSettings, ns: DCL.PluginSystem.Global, asm: DCL.Plugins}
      data:
        StylizedSkyboxPrefab:
          m_AssetGUID: 5c36aa92efab46341b9b02fd6a38a4e7
          m_SubObjectName: 
          m_SubObjectType: 
          m_EditorAssetChanged: 0
        SkyboxMaterial:
          m_AssetGUID: caf6cf56d95066b45bc1ca92d6516b48
          m_SubObjectName: 
          m_SubObjectType: 
          m_EditorAssetChanged: 0
        SkyboxAnimationCycle:
          m_AssetGUID: 3b17a8a5ab9ee104899eb22c70935c38
          m_SubObjectName: 
          m_SubObjectType: 
          m_EditorAssetChanged: 0
    - rid: 4816187900846407682
      type: {class: SidebarPlugin/SidebarSettings, ns: DCL.PluginSystem.Global, asm: DCL.Plugins}
      data:
        <NotificationIconTypesSO>k__BackingField:
          m_AssetGUID: 4b896bc1397444f00a2b45725af2b263
          m_SubObjectName: 
          m_SubObjectType: 
          m_EditorAssetChanged: 0
    - rid: 5215741520409264128
      type: {class: AvatarPlugin/AvatarShapeSettings, ns: DCL.PluginSystem.Global, asm: DCL.Plugins}
      data:
        avatarBase:
          m_AssetGUID: 8db46845fb5f52f44a71c2a0c2d92074
          m_SubObjectName: 
          m_SubObjectType: 
          m_EditorAssetChanged: 0
        nametagView:
          m_AssetGUID: 1d026bc5d9fd448798b32a455c0f3978
          m_SubObjectName: 
          m_SubObjectType: 
          m_EditorAssetChanged: 0
        celShadingMaterial:
          m_AssetGUID: 4ae49825f39c564478515b4c2ae201af
          m_SubObjectName: 
          m_SubObjectType: 
          m_EditorAssetChanged: 0
        faceFeatureMaterial:
          m_AssetGUID: 00657accebbe6c348b5208e385e5ec73
          m_SubObjectName: 
          m_SubObjectType: 
          m_EditorAssetChanged: 0
        defaultMaterialCapacity: 100
        <ChatBubbleConfiguration>k__BackingField:
          m_AssetGUID: b028edf69a2c54c9194c4ce6524befff
          m_SubObjectName: 
          m_SubObjectType: 
          m_EditorAssetChanged: 0
        computeShader:
          m_AssetGUID: e8cf73ccd47a385498b71ec58534d03c
          m_SubObjectName: 
          m_SubObjectType: 
          m_EditorAssetChanged: 0
        <AvatarRandomizerSettingsRef>k__BackingField:
          m_AssetGUID: e18034962a56eac40ab5df62e159c314
          m_SubObjectName: 
          m_SubObjectType: 
          m_EditorAssetChanged: 0
    - rid: 5215741520409264129
      type: {class: WearablePlugin/WearableSettings, ns: DCL.AvatarRendering.Wearables, asm: DCL.Plugins}
      data:
        defaultWearablesDefinition:
          m_AssetGUID: 81ea8febf47eb484986af220584361dc
          m_SubObjectName: 
          m_SubObjectType: 
          m_EditorAssetChanged: 0
        defaultEmptyWearable:
          m_AssetGUID: 2d002c6a594460f4cb42100b50e7e53a
          m_SubObjectName: 
          m_SubObjectType: 
          m_EditorAssetChanged: 0
    - rid: 6156380652633325570
      type: {class: MultiplayerCommunicationSettings, ns: DCL.PluginSystem.Global, asm: DCL.Plugins}
      data:
        <spatialStateSettings>k__BackingField:
          m_AssetGUID: 495d936d8dfe78444abfd5ff3e260159
          m_SubObjectName: 
          m_SubObjectType: 
          m_EditorAssetChanged: 0
    - rid: 6697045322133929986
      type: {class: EmotePlugin/EmoteSettings, ns: DCL.PluginSystem.Global, asm: DCL.Plugins}
      data:
        <EmbeddedEmotes>k__BackingField:
          m_AssetGUID: 2a58c49334237a24781cae8b1e3fa351
          m_SubObjectName: 
          m_SubObjectType: 
          m_EditorAssetChanged: 0
        <EmoteAudioSource>k__BackingField:
          m_AssetGUID: 62f68ba25f6c905428b36a081b072566
          m_SubObjectName: 
          m_SubObjectType: 
          m_EditorAssetChanged: 0
        <EmotesWheelPrefab>k__BackingField:
          m_AssetGUID: 58c436690cb47644492bc0d655dbcce8
          m_SubObjectName: 
          m_SubObjectType: 
          m_EditorAssetChanged: 0
        <PersistentEmoteWheelOpenerPrefab>k__BackingField:
          m_AssetGUID: c522d0b7573224f59a5c1fde68c734e3
          m_SubObjectName: 
          m_SubObjectType: 
          m_EditorAssetChanged: 0
        <EmoteWheelRarityBackgrounds>k__BackingField:
          m_AssetGUID: 7a43321b8055d407ba2e871e873c7062
          m_SubObjectName: 
          m_SubObjectType: 
          m_EditorAssetChanged: 0
    - rid: 6784895264912310272
      type: {class: StaticSettings, ns: DCL.PluginSystem.Global, asm: DCL.Plugins}
      data:
        <PartitionSettings>k__BackingField:
          m_AssetGUID: 8d266ff458e71f2439f9c30bd7e68d4a
          m_SubObjectName: 
          m_SubObjectType: 
          m_EditorAssetChanged: 0
        <RealmPartitionSettings>k__BackingField:
          m_AssetGUID: 7899019423f09d049a8463a0751037a5
          m_SubObjectName: 
          m_SubObjectType: 
          m_EditorAssetChanged: 0
        <FrameTimeCap>k__BackingField: 33
        <ScenesLoadingBudget>k__BackingField: 100
        <AssetsLoadingBudget>k__BackingField: 50
    - rid: 6784895265412481026
      type: {class: CharacterCameraSettings, ns: DCL.PluginSystem.Global, asm: DCL.Plugins}
      data:
        <cinemachinePreset>k__BackingField:
          m_AssetGUID: 654e496ed12f12e4f80243ab9f1d97c7
          m_SubObjectName: 
          m_SubObjectType: 
          m_EditorAssetChanged: 0
        <cinemachineCameraAudioSettingsReference>k__BackingField:
          m_AssetGUID: 86a5a8acd91f6994788c37e301d06c56
          m_SubObjectName: 
          m_SubObjectType: 
          m_EditorAssetChanged: 0
    - rid: 6784895265412481027
      type: {class: CharacterMotionSettings, ns: DCL.PluginSystem.Global, asm: DCL.Plugins}
      data:
        <controllerSettings>k__BackingField:
          m_AssetGUID: df2e68b45160aee4eaaf2475e21525e4
          m_SubObjectName: 
          m_SubObjectType: 
          m_EditorAssetChanged: 0
    - rid: 7162477498503790594
      type: {class: ExternalUrlPromptPlugin/ExternalUrlPromptSettings, ns: DCL.PluginSystem.Global, asm: DCL.Plugins}
      data:
        ExternalUrlPromptPrefab:
          m_AssetGUID: 809b68e5ce75da1429e55ffcc44fa23b
          m_SubObjectName: 
          m_SubObjectType: 
          m_EditorAssetChanged: 0
    - rid: 7162477752737071106
      type: {class: TeleportPromptPlugin/TeleportPromptSettings, ns: DCL.PluginSystem.Global, asm: DCL.Plugins}
      data:
        TeleportPromptPrefab:
          m_AssetGUID: 37b740e9dd5ba324c91cd05632ea002c
          m_SubObjectName: 
          m_SubObjectType: 
          m_EditorAssetChanged: 0
    - rid: 7162477796324278274
      type: {class: ChangeRealmPromptPlugin/ChangeRealmPromptSettings, ns: DCL.PluginSystem.Global, asm: DCL.Plugins}
      data:
        ChangeRealmPromptPrefab:
          m_AssetGUID: 6b1f7cd8901871f42a19a8244244839e
          m_SubObjectName: 
          m_SubObjectType: 
          m_EditorAssetChanged: 0<|MERGE_RESOLUTION|>--- conflicted
+++ resolved
@@ -41,11 +41,7 @@
   - rid: 2306906494740202818
   - rid: 2872862648882692098
   - rid: 2872862648882692099
-<<<<<<< HEAD
-  - rid: 4816187900846407682
-=======
   - rid: 3601422141625466883
->>>>>>> 48ea281f
   references:
     version: 2
     RefIds:
@@ -255,7 +251,12 @@
         <sceneBucketPropagationLimit>k__BackingField: 3
     - rid: 2152807656697888768
       type: {class: MinimapPlugin/MinimapSettings, ns: DCL.PluginSystem.Global, asm: DCL.Plugins}
-      data: 
+      data:
+        MinimapPrefab:
+          m_AssetGUID: f2ef3a867ab2840cb9bc73b4762922fd
+          m_SubObjectName: 
+          m_SubObjectType: 
+          m_EditorAssetChanged: 0
     - rid: 2174542042650378245
       type: {class: QualityContainer/Settings, ns: DCL.Quality, asm: DCL.Plugins}
       data:
@@ -493,14 +494,6 @@
           m_SubObjectName: 
           m_SubObjectType: 
           m_EditorAssetChanged: 0
-    - rid: 4816187900846407682
-      type: {class: SidebarPlugin/SidebarSettings, ns: DCL.PluginSystem.Global, asm: DCL.Plugins}
-      data:
-        <NotificationIconTypesSO>k__BackingField:
-          m_AssetGUID: 4b896bc1397444f00a2b45725af2b263
-          m_SubObjectName: 
-          m_SubObjectType: 
-          m_EditorAssetChanged: 0
     - rid: 5215741520409264128
       type: {class: AvatarPlugin/AvatarShapeSettings, ns: DCL.PluginSystem.Global, asm: DCL.Plugins}
       data:
