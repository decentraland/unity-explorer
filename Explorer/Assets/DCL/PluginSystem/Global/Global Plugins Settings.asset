%YAML 1.1
%TAG !u! tag:unity3d.com,2011:
--- !u!114 &11400000
MonoBehaviour:
  m_ObjectHideFlags: 0
  m_CorrespondingSourceObject: {fileID: 0}
  m_PrefabInstance: {fileID: 0}
  m_PrefabAsset: {fileID: 0}
  m_GameObject: {fileID: 0}
  m_Enabled: 1
  m_EditorHideFlags: 0
  m_Script: {fileID: 11500000, guid: 51436ed3f6d6419fbffde48f5d096965, type: 3}
  m_Name: Global Plugins Settings
  m_EditorClassIdentifier: 
  settings:
  - rid: 6784895264912310272
  - rid: 6784895265412481026
  - rid: 6784895265412481027
  - rid: 1268264176566403074
  - rid: 5215741520409264128
  - rid: 5215741520409264129
  - rid: 1501337502808539138
  - rid: 2152807656697888768
  - rid: 1095376790733193218
  - rid: 4107643854440628226
  - rid: 3022170012058910723
  - rid: 1841402216112979969
  - rid: 4340256219339423747
  - rid: 4340256301410942981
  - rid: 7162477498503790594
  - rid: 2174542042650378245
  - rid: 4340256782807990272
  - rid: 6156380652633325570
  - rid: 7162477752737071106
  - rid: 7162477796324278274
  - rid: 3836309668583964676
  - rid: 6697045322133929986
  - rid: 4132209997426458630
  - rid: 758312859982102531
  - rid: 3601421940623147010
  - rid: 2306906494740202818
  - rid: 3601422469352914946
  - rid: 2872862648882692098
  - rid: 2872862648882692099
  - rid: 3601422141625466883
  - rid: 3601422469352914947
  - rid: 2799748226177040387
  - rid: 2799748311381442562
  - rid: 6849204606292983808
  - rid: 4782308287844188162
  - rid: 2168772563850493955
  references:
    version: 2
    RefIds:
    - rid: 758312859982102531
      type: {class: AudioPlaybackPlugin/PluginSettings, ns: DCL.PluginSystem.Global, asm: DCL.Plugins}
      data:
        <LandscapeAudioSettingsReference>k__BackingField:
          m_AssetGUID: 81289e85b8c13dc4b8ea68b7940e76a5
          m_SubObjectName: 
          m_SubObjectType: 
          m_EditorAssetChanged: 0
        <UIAudioPlaybackControllerReference>k__BackingField:
          m_AssetGUID: df3decac75a242f4689cb445dc93eb06
          m_SubObjectName: 
          m_SubObjectType: 
          m_EditorAssetChanged: 0
        <WorldAudioPlaybackControllerReference>k__BackingField:
          m_AssetGUID: d9a7adc162dc338449107a4654a26d50
          m_SubObjectName: 
          m_SubObjectType: 
          m_EditorAssetChanged: 0
    - rid: 1095376790733193218
      type: {class: Web3AuthPluginSettings, ns: DCL.PluginSystem.Global, asm: DCL.Plugins}
      data:
        <AuthScreenPrefab>k__BackingField:
          m_AssetGUID: 08d42937d0bc54b48baaa23c8c520175
          m_SubObjectName: 
          m_SubObjectType: 
          m_EditorAssetChanged: 0
        <BuildData>k__BackingField: {fileID: 11400000, guid: b5fb13ac5db3bbb49a6e6aa3d2df0309, type: 2}
    - rid: 1268264176566403074
      type: {class: GlobalInteractionPlugin/Settings, ns: DCL.PluginSystem.Global, asm: DCL.Plugins}
      data:
        <hoverCanvasSettings>k__BackingField:
          <HoverCanvasAsset>k__BackingField:
            m_AssetGUID: 8fd0fd0188702304689c461c6aacc7c5
            m_SubObjectName: 
            m_SubObjectType: 
            m_EditorAssetChanged: 0
          <InputButtons>k__BackingField:
          - InputAction: 0
            Key: 
            Icon: {fileID: 0}
          - InputAction: 1
            Key: E
            Icon: {fileID: 0}
          - InputAction: 2
            Key: F
            Icon: {fileID: 0}
          - InputAction: 3
            Key: 
            Icon: {fileID: 0}
          - InputAction: 4
            Key: W
            Icon: {fileID: 0}
          - InputAction: 5
            Key: S
            Icon: {fileID: 0}
          - InputAction: 6
            Key: D
            Icon: {fileID: 0}
          - InputAction: 7
            Key: A
            Icon: {fileID: 0}
          - InputAction: 8
            Key: SPACE BAR
            Icon: {fileID: 0}
          - InputAction: 9
            Key: LSHIFT
            Icon: {fileID: 0}
          - InputAction: 10
            Key: 1
            Icon: {fileID: 0}
          - InputAction: 11
            Key: 2
            Icon: {fileID: 0}
          - InputAction: 12
            Key: 3
            Icon: {fileID: 0}
          - InputAction: 13
            Key: 4
            Icon: {fileID: 0}
    - rid: 1501337502808539138
      type: {class: ExplorePanelPlugin/ExplorePanelSettings, ns: DCL.PluginSystem.Global, asm: DCL.Plugins}
      data:
        ExplorePanelPrefab:
          m_AssetGUID: 7dc631660587a41589ba55c08ff7fa73
          m_SubObjectName: 
          m_SubObjectType: 
          m_EditorAssetChanged: 0
        <BackpackSettings>k__BackingField:
          <CategoryIconsMapping>k__BackingField:
            m_AssetGUID: 4a2a7b610414b45c1b576946ce094877
            m_SubObjectName: 
            m_SubObjectType: 
            m_EditorAssetChanged: 0
          <RarityBackgroundsMapping>k__BackingField:
            m_AssetGUID: 04a7ffcd277754f7c91237894604f522
            m_SubObjectName: 
            m_SubObjectType: 
            m_EditorAssetChanged: 0
          <RarityInfoPanelBackgroundsMapping>k__BackingField:
            m_AssetGUID: 66f8f8427a5c4443e95b0d298addd639
            m_SubObjectName: 
            m_SubObjectType: 
            m_EditorAssetChanged: 0
          <RarityColorMappings>k__BackingField:
            m_AssetGUID: 7491e2fb7fd484d2b8aed984dfc7c6ab
            m_SubObjectName: 
            m_SubObjectType: 
            m_EditorAssetChanged: 0
          <HairColors>k__BackingField:
            m_AssetGUID: 2668240d360264034b2ee70e645aab92
            m_SubObjectName: 
            m_SubObjectType: 
            m_EditorAssetChanged: 0
          <EyesColors>k__BackingField:
            m_AssetGUID: a00387527d7ddda41b9eb524b4a8662c
            m_SubObjectName: 
            m_SubObjectType: 
            m_EditorAssetChanged: 0
          <BodyshapeColors>k__BackingField:
            m_AssetGUID: 5af318126b38647fea34ff22fba4ef17
            m_SubObjectName: 
            m_SubObjectType: 
            m_EditorAssetChanged: 0
          <PageButtonView>k__BackingField:
            m_AssetGUID: 37fc70977aa8e4023aadf578a73db58b
            m_SubObjectName: 
            m_SubObjectType: 
            m_EditorAssetChanged: 0
          <ColorToggle>k__BackingField:
            m_AssetGUID: 90c5ebf3fa8f7a643976616957cc83a2
            m_SubObjectName: 
            m_SubObjectType: 
            m_EditorAssetChanged: 0
        <EmbeddedEmotes>k__BackingField:
        - wave
        - fistpump
        - dance
        - raiseHand
        - clap
        - money
        - kiss
        - shrug
        - headexplode
        - cry
        - dab
        - disco
        - dontsee
        - hammer
        - handsair
        - hohoho
        - robot
        - snowfall
        - tektonik
        - tik
        - confettipopper
        <SettingsMenuConfiguration>k__BackingField:
          m_AssetGUID: b47b66eab8da46b4cbcc30100e4194e0
          m_SubObjectName: 
          m_SubObjectType: 
          m_EditorAssetChanged: 0
        <GeneralAudioMixer>k__BackingField:
          m_AssetGUID: e38b0fb061d7ffa47b54d89ecd483bd2
          m_SubObjectName: 
          m_SubObjectType: 
          m_EditorAssetChanged: 0
        <RealmPartitionSettings>k__BackingField:
          m_AssetGUID: 7899019423f09d049a8463a0751037a5
          m_SubObjectName: 
          m_SubObjectType: 
          m_EditorAssetChanged: 0
        <VideoPrioritizationSettings>k__BackingField:
          m_AssetGUID: 12f48d0297bd3f746b92a97878478086
          m_SubObjectName: 
          m_SubObjectType: 
          m_EditorAssetChanged: 0
        <LandscapeData>k__BackingField:
          m_AssetGUID: 32f2b877400526d4cbf648ba5c5064b4
          m_SubObjectName: 
          m_SubObjectType: 
          m_EditorAssetChanged: 0
        <QualitySettingsAsset>k__BackingField:
          m_AssetGUID: 58ab8549017bacb42b310dbb452a2f6e
          m_SubObjectName: 
          m_SubObjectType: 
          m_EditorAssetChanged: 0
        <ControlsSettingsAsset>k__BackingField:
          m_AssetGUID: 26489687fb2f3419886df8e49f34b006
          m_SubObjectName: 
          m_SubObjectType: 
          m_EditorAssetChanged: 0
        <CategoryMappingSO>k__BackingField:
          m_AssetGUID: bda7566751d4243fb842e1a272cb9f83
          m_SubObjectName: 
          m_SubObjectType: 
          m_EditorAssetChanged: 0
        <CameraReelGalleryShareToXMessage>k__BackingField: Check out what I'm doing
          in @decentraland right now and join me!
        <PhotoSuccessfullyUpdatedMessage>k__BackingField: Photo successfully updated
        <PhotoSuccessfullyDeletedMessage>k__BackingField: Photo successfully deleted
        <PhotoSuccessfullyDownloadedMessage>k__BackingField: Photo successfully downloaded
        <LinkCopiedMessage>k__BackingField: Link copied!
        <StorageProgressBarText>k__BackingField: Storage {0}/{1} photos taken
        <GridLayoutFixedColumnCount>k__BackingField: 6
        <ThumbnailHeight>k__BackingField: 230
        <ThumbnailWidth>k__BackingField: 306
        <PlaceGridLayoutFixedColumnCount>k__BackingField: 1
        <PlaceThumbnailHeight>k__BackingField: 320
        <PlaceThumbnailWidth>k__BackingField: 404
    - rid: 1841402216112979969
      type: {class: CharacterContainer/Settings, ns: DCL.Character.Plugin, asm: DCL.Plugins}
      data:
        <CharacterObject>k__BackingField:
          m_AssetGUID: 0eecf14978c1aa74381023946dde5c78
          m_SubObjectName: 
          m_SubObjectType: 
          m_EditorAssetChanged: 0
        <StartYPosition>k__BackingField: 1
        <sceneBucketPropagationLimit>k__BackingField: 3
    - rid: 2152807656697888768
      type: {class: MinimapPlugin/MinimapSettings, ns: DCL.PluginSystem.Global, asm: DCL.Plugins}
      data: 
    - rid: 2168772563850493955
      type: {class: FriendsPluginSettings, ns: DCL.PluginSystem.Global, asm: DCL.Plugins}
      data:
<<<<<<< HEAD
        <FriendsPanelPrefab>k__BackingField:
          m_AssetGUID: 05e6ec17311e94dfbb4c3e08aaea0891
=======
        <FriendRequestPrefab>k__BackingField:
          m_AssetGUID: dcc6085d51c3e443f82d4d58e0087519
>>>>>>> 53c6e9cc
          m_SubObjectName: 
          m_SubObjectType: 
          m_EditorAssetChanged: 0
    - rid: 2174542042650378245
      type: {class: QualityContainer/Settings, ns: DCL.Quality, asm: DCL.Plugins}
      data:
        <QualitySettings>k__BackingField: {fileID: 11400000, guid: 58ab8549017bacb42b310dbb452a2f6e, type: 2}
        <RealmPartitionSettings>k__BackingField:
          m_AssetGUID: 7899019423f09d049a8463a0751037a5
          m_SubObjectName: 
          m_SubObjectType: 
          m_EditorAssetChanged: 0
        <VideoPrioritizationSettings>k__BackingField:
          m_AssetGUID: 12f48d0297bd3f746b92a97878478086
          m_SubObjectName: 
          m_SubObjectType: 
          m_EditorAssetChanged: 0
        <LODSettingAsset>k__BackingField:
          m_AssetGUID: 0703f7736b8c9b244953ae7c6ff9a037
          m_SubObjectName: 
          m_SubObjectType: 
          m_EditorAssetChanged: 0
        <LandscapeData>k__BackingField:
          m_AssetGUID: 32f2b877400526d4cbf648ba5c5064b4
          m_SubObjectName: 
          m_SubObjectType: 
          m_EditorAssetChanged: 0
    - rid: 2306906494740202818
      type: {class: BootstrapSettings, ns: Global.Dynamic, asm: DCL.Plugins}
      data:
        AnalyticsConfigRef:
          m_AssetGUID: 134b7bf082a11ae499e9e62958051ca7
          m_SubObjectName: 
          m_SubObjectType: 
          m_EditorAssetChanged: 0
        <ReportHandlingSettingsDevelopment>k__BackingField:
          m_AssetGUID: 0dd75559898ca8d4db9fc8ab99ac2269
          m_SubObjectName: 
          m_SubObjectType: 
          m_EditorAssetChanged: 0
        <ReportHandlingSettingsProduction>k__BackingField:
          m_AssetGUID: 6c1c35a66af59874a8373ebcd51572a4
          m_SubObjectName: 
          m_SubObjectType: 
          m_EditorAssetChanged: 0
        <BuildData>k__BackingField: {fileID: 11400000, guid: b5fb13ac5db3bbb49a6e6aa3d2df0309, type: 2}
    - rid: 2799748226177040387
      type: {class: ConnectionStatusPanelPlugin/ConnectionStatusPanelSettings, ns: DCL.PluginSystem.Global, asm: DCL.Plugins}
      data: 
    - rid: 2799748311381442562
      type: {class: ErrorPopupPlugin/ErrorPopupSettings, ns: DCL.PluginSystem.Global, asm: DCL.Plugins}
      data:
        <ErrorPopup>k__BackingField:
          m_AssetGUID: 0fce4c1a785b1495bbf861787a9a3224
          m_SubObjectName: 
          m_SubObjectType: 
          m_EditorAssetChanged: 0
    - rid: 2872862648882692098
      type: {class: PassportPlugin/PassportSettings, ns: DCL.PluginSystem.Global, asm: DCL.Plugins}
      data:
        PassportPrefab:
          m_AssetGUID: bf1104b23d6ed8f4ab84e9a0da93e10d
          m_SubObjectName: 
          m_SubObjectType: 
          m_EditorAssetChanged: 0
        <RarityColorMappings>k__BackingField:
          m_AssetGUID: 7491e2fb7fd484d2b8aed984dfc7c6ab
          m_SubObjectName: 
          m_SubObjectType: 
          m_EditorAssetChanged: 0
        <CategoryIconsMapping>k__BackingField:
          m_AssetGUID: 4a2a7b610414b45c1b576946ce094877
          m_SubObjectName: 
          m_SubObjectType: 
          m_EditorAssetChanged: 1
        <RarityBackgroundsMapping>k__BackingField:
          m_AssetGUID: 04a7ffcd277754f7c91237894604f522
          m_SubObjectName: 
          m_SubObjectType: 
          m_EditorAssetChanged: 0
        <RarityInfoPanelBackgroundsMapping>k__BackingField:
          m_AssetGUID: 66f8f8427a5c4443e95b0d298addd639
          m_SubObjectName: 
          m_SubObjectType: 
          m_EditorAssetChanged: 0
        <GridLayoutFixedColumnCount>k__BackingField: 4
        <ThumbnailHeight>k__BackingField: 201
        <ThumbnailWidth>k__BackingField: 272
    - rid: 2872862648882692099
      type: {class: MultiplayerPlugin/Settings, ns: DCL.PluginSystem.Global, asm: DCL.Plugins}
      data:
        RemoteAvatarColliderPrefab:
          m_AssetGUID: 9c4c0e79124f01744a5f969e08ad0370
          m_SubObjectName: 
          m_SubObjectType: 
          m_EditorAssetChanged: 0
        DebugRoomIndicator:
          m_AssetGUID: a39f0a305be6be143aabcbf7ebb59d62
          m_SubObjectName: 
          m_SubObjectType: 
          m_EditorAssetChanged: 0
    - rid: 3022170012058910723
      type: {class: LandscapeSettings, ns: DCL.PluginSystem.Global, asm: DCL.Plugins}
      data:
        realmPartitionSettings:
          m_AssetGUID: 7899019423f09d049a8463a0751037a5
          m_SubObjectName: 
          m_SubObjectType: 
          m_EditorAssetChanged: 0
        landscapeData:
          m_AssetGUID: 32f2b877400526d4cbf648ba5c5064b4
          m_SubObjectName: 
          m_SubObjectType: 
          m_EditorAssetChanged: 0
        parsedParcels:
          m_AssetGUID: 86bf0204cf3bb75429342452a2a460af
          m_SubObjectName: 
          m_SubObjectType: 
          m_EditorAssetChanged: 0
    - rid: 3601421940623147010
      type: {class: NotificationPlugin/NotificationSettings, ns: DCL.PluginSystem.Global, asm: DCL.Plugins}
      data:
        <NewNotificationView>k__BackingField:
          m_AssetGUID: a1d5d4f99234041159f0c215eef3eff3
          m_SubObjectName: 
          m_SubObjectType: 
          m_EditorAssetChanged: 0
        <NotificationIconTypesSO>k__BackingField:
          m_AssetGUID: 4b896bc1397444f00a2b45725af2b263
          m_SubObjectName: 
          m_SubObjectType: 
          m_EditorAssetChanged: 0
        <RarityColorMappings>k__BackingField:
          m_AssetGUID: 04a7ffcd277754f7c91237894604f522
          m_SubObjectName: 
          m_SubObjectType: 
          m_EditorAssetChanged: 0
    - rid: 3601422141625466883
      type: {class: RewardPanelPlugin/RewardPanelSettings, ns: DCL.PluginSystem.Global, asm: DCL.Plugins}
      data:
        <RewardPanelView>k__BackingField:
          m_AssetGUID: 70c6f2eab01fc462a9a2cac0d661417e
          m_SubObjectName: 
          m_SubObjectType: 
          m_EditorAssetChanged: 0
        <RarityColorMappings>k__BackingField:
          m_AssetGUID: 7491e2fb7fd484d2b8aed984dfc7c6ab
          m_SubObjectName: 
          m_SubObjectType: 
          m_EditorAssetChanged: 0
        <RarityBackgroundsMapping>k__BackingField:
          m_AssetGUID: 04a7ffcd277754f7c91237894604f522
          m_SubObjectName: 
          m_SubObjectType: 
          m_EditorAssetChanged: 0
        <CategoryIconsMapping>k__BackingField:
          m_AssetGUID: 4a2a7b610414b45c1b576946ce094877
          m_SubObjectName: 
          m_SubObjectType: 
          m_EditorAssetChanged: 0
    - rid: 3601422469352914946
      type: {class: MainUIPlugin/Settings, ns: DCL.PluginSystem.Global, asm: DCL.Plugins}
      data: 
    - rid: 3601422469352914947
      type: {class: SidebarPlugin/SidebarSettings, ns: DCL.PluginSystem.Global, asm: DCL.Plugins}
      data:
        <NotificationIconTypesSO>k__BackingField:
          m_AssetGUID: 4b896bc1397444f00a2b45725af2b263
          m_SubObjectName: 
          m_SubObjectType: 
          m_EditorAssetChanged: 0
        <RarityColorMappings>k__BackingField:
          m_AssetGUID: 04a7ffcd277754f7c91237894604f522
          m_SubObjectName: 
          m_SubObjectType: 
          m_EditorAssetChanged: 0
        <SkyboxSettingsAsset>k__BackingField: {fileID: 11400000, guid: 50aa9483411844942bd409d4b4612221, type: 2}
        ControlsPanelPrefab:
          m_AssetGUID: 542424588a68b46f688ef5c667aa0c68
          m_SubObjectName: 
          m_SubObjectType: 
          m_EditorAssetChanged: 0
    - rid: 3836309668583964676
      type: {class: NftPromptPlugin/NftPromptSettings, ns: DCL.PluginSystem.Global, asm: DCL.Plugins}
      data:
        NftPromptPrefab:
          m_AssetGUID: d504e2da7abe71a4582c8c2e08e3c285
          m_SubObjectName: 
          m_SubObjectType: 
          m_EditorAssetChanged: 0
    - rid: 4107643854440628226
      type: {class: LoadingScreenPlugin/LoadingScreenPluginSettings, ns: DCL.PluginSystem.Global, asm: DCL.Plugins}
      data:
        <LoadingScreenPrefab>k__BackingField:
          m_AssetGUID: 605506dac7ec04ed09953980478e93d4
          m_SubObjectName: 
          m_SubObjectType: 
          m_EditorAssetChanged: 0
        <FallbackTipsConfiguration>k__BackingField:
          m_AssetGUID: dc412497f06504faeb6e30b848c0842d
          m_SubObjectName: 
          m_SubObjectType: 
          m_EditorAssetChanged: 0
        <FallbackTipsTable>k__BackingField: SceneLoadingDefaultTips
        <FallbackImagesTable>k__BackingField: SceneLoadingDefaultImages
        <TipDisplayDuration>k__BackingField: 10
        <MinimumScreenDisplayDuration>k__BackingField: 3
    - rid: 4132209997426458630
      type: {class: InputSettings, ns: DCL.PluginSystem.Global, asm: DCL.Plugins}
      data:
        <CrosshairCanvasAsset>k__BackingField:
          m_AssetGUID: bf82184de91c3944b8de02d57d7dd151
          m_SubObjectName: 
          m_SubObjectType: 
          m_EditorAssetChanged: 0
        <CrossHairNormal>k__BackingField:
          m_AssetGUID: 98d75b092dc90bb49a14cf7e80096e01
          m_SubObjectName: Crosshair
          m_SubObjectType: UnityEngine.Sprite, UnityEngine.CoreModule, Version=0.0.0.0,
            Culture=neutral, PublicKeyToken=null
          m_EditorAssetChanged: 1
        <CrossHairInteraction>k__BackingField:
          m_AssetGUID: 26fa4ad5e35df464b8cc4bd887c2a6d9
          m_SubObjectName: CrosshairInteractive
          m_SubObjectType: UnityEngine.Sprite, UnityEngine.CoreModule, Version=0.0.0.0,
            Culture=neutral, PublicKeyToken=null
          m_EditorAssetChanged: 1
    - rid: 4340256219339423747
      type: {class: CharacterPreviewPlugin/CharacterPreviewSettings, ns: DCL.PluginSystem.Global, asm: DCL.Plugins}
      data:
        CharacterPreviewContainerReference:
          m_AssetGUID: 23318cb20f4dbe9429dd8be585ef75d6
          m_SubObjectName: 
          m_SubObjectType: 
          m_EditorAssetChanged: 0
    - rid: 4340256301410942981
      type: {class: ChatPlugin/ChatSettings, ns: DCL.PluginSystem.Global, asm: DCL.Plugins}
      data:
        <EmojiButtonPrefab>k__BackingField:
          m_AssetGUID: 7d0a647adf3334ee1a142e7bf69f128d
          m_SubObjectName: 
          m_SubObjectType: 
          m_EditorAssetChanged: 0
        <EmojiSectionPrefab>k__BackingField:
          m_AssetGUID: d4552d3a2432742f58c63ba71bdfb50e
          m_SubObjectName: 
          m_SubObjectType: 
          m_EditorAssetChanged: 0
        <EmojiSuggestionPrefab>k__BackingField:
          m_AssetGUID: 5bc332aa8fd2147cab980e20e64bec03
          m_SubObjectName: 
          m_SubObjectType: 
          m_EditorAssetChanged: 0
        <ChatEntryConfiguration>k__BackingField:
          m_AssetGUID: 6afb31861b85441b6ab2b988819bb96a
          m_SubObjectName: 
          m_SubObjectType: 
          m_EditorAssetChanged: 0
        <EmojiPanelConfiguration>k__BackingField:
          m_AssetGUID: 51646f2adc3264ba7bf9b4f90febbd22
          m_SubObjectName: 
          m_SubObjectType: 
          m_EditorAssetChanged: 0
        <EmojiMappingJson>k__BackingField: {fileID: 4900000, guid: 7355ae17e96e64b9592813524510dc45, type: 3}
    - rid: 4340256782807990272
      type: {class: StylizedSkyboxPlugin/StylizedSkyboxSettings, ns: DCL.StylizedSkybox.Scripts.Plugin, asm: DCL.Plugins}
      data:
        SettingsAsset: {fileID: 11400000, guid: 50aa9483411844942bd409d4b4612221, type: 2}
    - rid: 4782308287844188162
      type: {class: GenericContextMenuPlugin/GenericContextMenuSettings, ns: DCL.PluginSystem, asm: DCL.Plugins}
      data:
        GenericContextMenuPrefab:
          m_AssetGUID: 5ef9c85ff80df42e88f2946a299f1102
          m_SubObjectName: 
          m_SubObjectType: 
          m_EditorAssetChanged: 0
        GenericContextMenuSeparatorPrefab:
          m_AssetGUID: 52bc5c5fe83f743cdba8dab60b247e96
          m_SubObjectName: 
          m_SubObjectType: 
          m_EditorAssetChanged: 0
        GenericContextMenuButtonPrefab:
          m_AssetGUID: 3c3c8d365c6ef4acfa3665168b5737a9
          m_SubObjectName: 
          m_SubObjectType: 
          m_EditorAssetChanged: 0
        GenericContextMenuTogglePrefab:
          m_AssetGUID: 60ec312971597448e978368a5382c0f1
          m_SubObjectName: 
          m_SubObjectType: 
          m_EditorAssetChanged: 0
        GenericContextMenuUserProfilePrefab:
          m_AssetGUID: fe90941e720314adfb13574446732ea7
          m_SubObjectName: 
          m_SubObjectType: 
          m_EditorAssetChanged: 0
    - rid: 5215741520409264128
      type: {class: AvatarPlugin/AvatarShapeSettings, ns: DCL.PluginSystem.Global, asm: DCL.Plugins}
      data:
        avatarBase:
          m_AssetGUID: 8db46845fb5f52f44a71c2a0c2d92074
          m_SubObjectName: 
          m_SubObjectType: 
          m_EditorAssetChanged: 0
        nametagView:
          m_AssetGUID: 1d026bc5d9fd448798b32a455c0f3978
          m_SubObjectName: 
          m_SubObjectType: 
          m_EditorAssetChanged: 0
        celShadingMaterial:
          m_AssetGUID: 4ae49825f39c564478515b4c2ae201af
          m_SubObjectName: 
          m_SubObjectType: 
          m_EditorAssetChanged: 0
        faceFeatureMaterial:
          m_AssetGUID: 00657accebbe6c348b5208e385e5ec73
          m_SubObjectName: 
          m_SubObjectType: 
          m_EditorAssetChanged: 0
        defaultMaterialCapacity: 100
        <ChatBubbleConfiguration>k__BackingField:
          m_AssetGUID: b028edf69a2c54c9194c4ce6524befff
          m_SubObjectName: 
          m_SubObjectType: 
          m_EditorAssetChanged: 0
        computeShader:
          m_AssetGUID: e8cf73ccd47a385498b71ec58534d03c
          m_SubObjectName: 
          m_SubObjectType: 
          m_EditorAssetChanged: 0
        <AvatarRandomizerSettingsRef>k__BackingField:
          m_AssetGUID: e18034962a56eac40ab5df62e159c314
          m_SubObjectName: 
          m_SubObjectType: 
          m_EditorAssetChanged: 0
    - rid: 5215741520409264129
      type: {class: WearablePlugin/WearableSettings, ns: DCL.AvatarRendering.Wearables, asm: DCL.Plugins}
      data:
        defaultWearablesDefinition:
          m_AssetGUID: 81ea8febf47eb484986af220584361dc
          m_SubObjectName: 
          m_SubObjectType: 
          m_EditorAssetChanged: 0
        defaultEmptyWearable:
          m_AssetGUID: 2d002c6a594460f4cb42100b50e7e53a
          m_SubObjectName: 
          m_SubObjectType: 
          m_EditorAssetChanged: 0
    - rid: 6156380652633325570
      type: {class: MultiplayerCommunicationSettings, ns: DCL.PluginSystem.Global, asm: DCL.Plugins}
      data:
        <spatialStateSettings>k__BackingField:
          m_AssetGUID: 495d936d8dfe78444abfd5ff3e260159
          m_SubObjectName: 
          m_SubObjectType: 
          m_EditorAssetChanged: 0
    - rid: 6697045322133929986
      type: {class: EmotePlugin/EmoteSettings, ns: DCL.PluginSystem.Global, asm: DCL.Plugins}
      data:
        <EmbeddedEmotes>k__BackingField:
          m_AssetGUID: 2a58c49334237a24781cae8b1e3fa351
          m_SubObjectName: 
          m_SubObjectType: 
          m_EditorAssetChanged: 0
        <EmoteAudioSource>k__BackingField:
          m_AssetGUID: 62f68ba25f6c905428b36a081b072566
          m_SubObjectName: 
          m_SubObjectType: 
          m_EditorAssetChanged: 0
        <EmotesWheelPrefab>k__BackingField:
          m_AssetGUID: 58c436690cb47644492bc0d655dbcce8
          m_SubObjectName: 
          m_SubObjectType: 
          m_EditorAssetChanged: 0
        <PersistentEmoteWheelOpenerPrefab>k__BackingField:
          m_AssetGUID: c522d0b7573224f59a5c1fde68c734e3
          m_SubObjectName: 
          m_SubObjectType: 
          m_EditorAssetChanged: 0
        <EmoteWheelRarityBackgrounds>k__BackingField:
          m_AssetGUID: 7a43321b8055d407ba2e871e873c7062
          m_SubObjectName: 
          m_SubObjectType: 
          m_EditorAssetChanged: 0
    - rid: 6784895264912310272
      type: {class: StaticSettings, ns: DCL.PluginSystem.Global, asm: DCL.Plugins}
      data:
        <PartitionSettings>k__BackingField:
          m_AssetGUID: 8d266ff458e71f2439f9c30bd7e68d4a
          m_SubObjectName: 
          m_SubObjectType: 
          m_EditorAssetChanged: 0
        <RealmPartitionSettings>k__BackingField:
          m_AssetGUID: 7899019423f09d049a8463a0751037a5
          m_SubObjectName: 
          m_SubObjectType: 
          m_EditorAssetChanged: 0
        frameTimeCap: 33
        frameTimeCapDeepProfiler: 300
        <ScenesLoadingBudget>k__BackingField: 100
        <AssetsLoadingBudget>k__BackingField: 50
        <WebRequestsBudget>k__BackingField: 20
    - rid: 6784895265412481026
      type: {class: CharacterCameraSettings, ns: DCL.PluginSystem.Global, asm: DCL.Plugins}
      data:
        <cinemachinePreset>k__BackingField:
          m_AssetGUID: 654e496ed12f12e4f80243ab9f1d97c7
          m_SubObjectName: 
          m_SubObjectType: 
          m_EditorAssetChanged: 0
        <cinemachineCameraAudioSettingsReference>k__BackingField:
          m_AssetGUID: 86a5a8acd91f6994788c37e301d06c56
          m_SubObjectName: 
          m_SubObjectType: 
          m_EditorAssetChanged: 0
        <controlsSettingsAsset>k__BackingField:
          m_AssetGUID: 26489687fb2f3419886df8e49f34b006
          m_SubObjectName: 
          m_SubObjectType: 
          m_EditorAssetChanged: 0
    - rid: 6784895265412481027
      type: {class: CharacterMotionSettings, ns: DCL.PluginSystem.Global, asm: DCL.Plugins}
      data:
        <controllerSettings>k__BackingField:
          m_AssetGUID: df2e68b45160aee4eaaf2475e21525e4
          m_SubObjectName: 
          m_SubObjectType: 
          m_EditorAssetChanged: 0
    - rid: 6849204606292983808
      type: {class: InWorldCameraPlugin/InWorldCameraSettings, ns: DCL.PluginSystem.Global, asm: DCL.Plugins}
      data:
        <ScreencaptureHud>k__BackingField: {fileID: 405257682719442044, guid: 73f988cecacd42e48920937e996e446d, type: 3}
        <FollowTarget>k__BackingField: {fileID: 9209778991738672599, guid: ace53bd2bc5e2b8439785bb3122b12e3, type: 3}
        <TransitionSettings>k__BackingField: {fileID: 11400000, guid: 230436585dd166a4e98f1c0953e3a5f6, type: 2}
        <MovementSettings>k__BackingField: {fileID: 11400000, guid: 9c104547ad3a8454baeb79e1bb45ce4c, type: 2}
        <PhotoDetailPrefab>k__BackingField:
          m_AssetGUID: 26a5616becdfd49b4abfbee07ba3cbf2
          m_SubObjectName: 
          m_SubObjectType: 
          m_EditorAssetChanged: 0
        <ShareToXMessage>k__BackingField: Check out what I'm doing in @decentraland
          right now and join me!
        <PhotoSuccessfullyDownloadedMessage>k__BackingField: Photo successfully downloaded
        <LinkCopiedMessage>k__BackingField: Link copied!
        <CategoryIconsMapping>k__BackingField:
          m_AssetGUID: 4a2a7b610414b45c1b576946ce094877
          m_SubObjectName: 
          m_SubObjectType: 
          m_EditorAssetChanged: 0
        <RarityBackgroundsMapping>k__BackingField:
          m_AssetGUID: 04a7ffcd277754f7c91237894604f522
          m_SubObjectName: 
          m_SubObjectType: 
          m_EditorAssetChanged: 0
        <RarityColorMappings>k__BackingField:
          m_AssetGUID: 7491e2fb7fd484d2b8aed984dfc7c6ab
          m_SubObjectName: 
          m_SubObjectType: 
          m_EditorAssetChanged: 0
        <ChatEntryConfiguration>k__BackingField:
          m_AssetGUID: 6afb31861b85441b6ab2b988819bb96a
          m_SubObjectName: 
          m_SubObjectType: 
          m_EditorAssetChanged: 0
    - rid: 7162477498503790594
      type: {class: ExternalUrlPromptPlugin/ExternalUrlPromptSettings, ns: DCL.PluginSystem.Global, asm: DCL.Plugins}
      data:
        ExternalUrlPromptPrefab:
          m_AssetGUID: 809b68e5ce75da1429e55ffcc44fa23b
          m_SubObjectName: 
          m_SubObjectType: 
          m_EditorAssetChanged: 0
    - rid: 7162477752737071106
      type: {class: TeleportPromptPlugin/TeleportPromptSettings, ns: DCL.PluginSystem.Global, asm: DCL.Plugins}
      data:
        TeleportPromptPrefab:
          m_AssetGUID: 37b740e9dd5ba324c91cd05632ea002c
          m_SubObjectName: 
          m_SubObjectType: 
          m_EditorAssetChanged: 0
    - rid: 7162477796324278274
      type: {class: ChangeRealmPromptPlugin/ChangeRealmPromptSettings, ns: DCL.PluginSystem.Global, asm: DCL.Plugins}
      data:
        ChangeRealmPromptPrefab:
          m_AssetGUID: 6b1f7cd8901871f42a19a8244244839e
          m_SubObjectName: 
          m_SubObjectType: 
          m_EditorAssetChanged: 0<|MERGE_RESOLUTION|>--- conflicted
+++ resolved
@@ -276,13 +276,13 @@
     - rid: 2168772563850493955
       type: {class: FriendsPluginSettings, ns: DCL.PluginSystem.Global, asm: DCL.Plugins}
       data:
-<<<<<<< HEAD
         <FriendsPanelPrefab>k__BackingField:
           m_AssetGUID: 05e6ec17311e94dfbb4c3e08aaea0891
-=======
+          m_SubObjectName: 
+          m_SubObjectType: 
+          m_EditorAssetChanged: 0
         <FriendRequestPrefab>k__BackingField:
           m_AssetGUID: dcc6085d51c3e443f82d4d58e0087519
->>>>>>> 53c6e9cc
           m_SubObjectName: 
           m_SubObjectType: 
           m_EditorAssetChanged: 0
