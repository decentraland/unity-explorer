--- conflicted
+++ resolved
@@ -39,8 +39,6 @@
   - rid: 758312859982102531
   - rid: 3601421940623147010
   - rid: 2306906494740202818
-  - rid: 2872862511896199171
-  - rid: 2872862602853875714
   references:
     version: 2
     RefIds:
@@ -293,45 +291,6 @@
           m_SubObjectName: 
           m_SubObjectType: 
           m_EditorAssetChanged: 0
-<<<<<<< HEAD
-    - rid: 2872862511896199171
-      type: {class: PassportPlugin/PassportSettings, ns: DCL.PluginSystem.Global, asm: DCL.Plugins}
-      data:
-        PassportPrefab:
-          m_AssetGUID: bf1104b23d6ed8f4ab84e9a0da93e10d
-          m_SubObjectName: 
-          m_SubObjectType: 
-          m_EditorAssetChanged: 0
-        <RarityColorMappings>k__BackingField:
-          m_AssetGUID: 7491e2fb7fd484d2b8aed984dfc7c6ab
-          m_SubObjectName: 
-          m_SubObjectType: 
-          m_EditorAssetChanged: 0
-        <CategoryIconsMapping>k__BackingField:
-          m_AssetGUID: 4a2a7b610414b45c1b576946ce094877
-          m_SubObjectName: 
-          m_SubObjectType: 
-          m_EditorAssetChanged: 0
-        <RarityBackgroundsMapping>k__BackingField:
-          m_AssetGUID: 04a7ffcd277754f7c91237894604f522
-          m_SubObjectName: 
-          m_SubObjectType: 
-          m_EditorAssetChanged: 0
-        <RarityInfoPanelBackgroundsMapping>k__BackingField:
-          m_AssetGUID: 66f8f8427a5c4443e95b0d298addd639
-          m_SubObjectName: 
-          m_SubObjectType: 
-          m_EditorAssetChanged: 0
-    - rid: 2872862602853875714
-      type: {class: MultiplayerPlugin/Settings, ns: DCL.PluginSystem.Global, asm: DCL.Plugins}
-      data:
-        RemoteAvatarTransformPrefab:
-          m_AssetGUID: 9c4c0e79124f01744a5f969e08ad0370
-          m_SubObjectName: 
-          m_SubObjectType: 
-          m_EditorAssetChanged: 1
-=======
->>>>>>> 6bcc7785
     - rid: 3022170012058910723
       type: {class: LandscapeSettings, ns: DCL.PluginSystem.Global, asm: DCL.Plugins}
       data:
