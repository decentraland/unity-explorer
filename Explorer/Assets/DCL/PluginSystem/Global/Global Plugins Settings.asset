--- conflicted
+++ resolved
@@ -51,7 +51,6 @@
   - rid: 7621844642437005314
   - rid: 7621844642437005315
   - rid: 8449516130764587014
-  - rid: 8813103923713015905
   references:
     version: 2
     RefIds:
@@ -911,16 +910,4 @@
           m_SubObjectName: 
           m_SubObjectType: 
           m_SubObjectGUID: 
-<<<<<<< HEAD
-          m_EditorAssetChanged: 0
-    - rid: 8813103923713015905
-      type: {class: MarketplaceCreditsPluginSettings, ns: DCL.PluginSystem.Global, asm: DCL.Plugins}
-      data:
-        <CreditsUnlockedPrefab>k__BackingField:
-          m_AssetGUID: adccb7c4aa6e2424c95ac85e0d3f0a35
-          m_SubObjectName: 
-          m_SubObjectType: 
-          m_SubObjectGUID: 
-=======
->>>>>>> 8ecadbd3
           m_EditorAssetChanged: 0