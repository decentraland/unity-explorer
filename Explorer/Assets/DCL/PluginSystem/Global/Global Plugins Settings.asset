--- conflicted
+++ resolved
@@ -25,12 +25,9 @@
   - rid: 8147919132522971138
   - rid: 56198586647707649
   - rid: 1095376790733193218
-<<<<<<< HEAD
   - rid: 3022170005336752130
-=======
   - rid: 8593314843508867075
   - rid: 4107643854440628226
->>>>>>> a7e441ec
   references:
     version: 2
     RefIds:
@@ -124,7 +121,6 @@
           m_SubObjectName: 
           m_SubObjectType: 
           m_EditorAssetChanged: 0
-<<<<<<< HEAD
     - rid: 3022170005336752130
       type: {class: LandscapeDebugSettings, ns: DCL.PluginSystem.Global, asm: DCL.Plugins}
       data:
@@ -138,7 +134,6 @@
           m_SubObjectName: 
           m_SubObjectType: 
           m_EditorAssetChanged: 0
-=======
     - rid: 4107643854440628226
       type: {class: LoadingScreenPlugin/LoadingScreenPluginSettings, ns: DCL.PluginSystem.Global, asm: DCL.Plugins}
       data:
@@ -151,7 +146,6 @@
         <FallbackImagesTable>k__BackingField: SceneLoadingDefaultImages
         <TipDisplayDuration>k__BackingField: 10
         <MinimumScreenDisplayDuration>k__BackingField: 3
->>>>>>> a7e441ec
     - rid: 5215741520409264128
       type: {class: AvatarPlugin/AvatarShapeSettings, ns: DCL.PluginSystem.Global, asm: DCL.Plugins}
       data:
