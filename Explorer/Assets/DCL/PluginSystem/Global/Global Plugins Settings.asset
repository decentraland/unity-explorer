%YAML 1.1
%TAG !u! tag:unity3d.com,2011:
--- !u!114 &11400000
MonoBehaviour:
  m_ObjectHideFlags: 0
  m_CorrespondingSourceObject: {fileID: 0}
  m_PrefabInstance: {fileID: 0}
  m_PrefabAsset: {fileID: 0}
  m_GameObject: {fileID: 0}
  m_Enabled: 1
  m_EditorHideFlags: 0
  m_Script: {fileID: 11500000, guid: 51436ed3f6d6419fbffde48f5d096965, type: 3}
  m_Name: Global Plugins Settings
  m_EditorClassIdentifier: 
  settings:
  - rid: 6784895264912310272
  - rid: 6784895265412481026
  - rid: 6784895265412481027
  - rid: 1268264176566403074
  - rid: 5215741520409264128
  - rid: 5215741520409264129
  - rid: 1501337502808539138
  - rid: 2152807656697888768
  - rid: 1095376790733193218
  - rid: 4107643854440628226
  - rid: 3022170012058910723
  - rid: 1841402216112979969
  - rid: 4340256219339423747
  - rid: 7162477498503790594
  - rid: 2174542042650378245
  - rid: 4340256782807990272
  - rid: 6156380652633325570
  - rid: 7162477752737071106
  - rid: 7162477796324278274
  - rid: 3836309668583964676
  - rid: 6697045322133929986
  - rid: 4132209997426458630
  - rid: 758312859982102531
  - rid: 3601421940623147010
  - rid: 2306906494740202818
  - rid: 3601422469352914946
  - rid: 2872862648882692098
  - rid: 2872862648882692099
  - rid: 3601422141625466883
  - rid: 3601422469352914947
  - rid: 2799748226177040387
  - rid: 2799748311381442562
  - rid: 6849204606292983808
  - rid: 4782308287844188162
  - rid: 2168772563850493955
  - rid: 7621844642437005314
  - rid: 7621844642437005315
  - rid: 8449516130764587014
  - rid: 8813103964372074592
  - rid: 1766526334245273896
  references:
    version: 2
    RefIds:
    - rid: 758312859982102531
      type: {class: AudioPlaybackPlugin/PluginSettings, ns: DCL.PluginSystem.Global, asm: DCL.Plugins}
      data:
        <LandscapeAudioSettingsReference>k__BackingField:
          m_AssetGUID: 81289e85b8c13dc4b8ea68b7940e76a5
          m_SubObjectName: 
          m_SubObjectType: 
          m_SubObjectGUID: 
          m_EditorAssetChanged: 0
        <UIAudioPlaybackControllerReference>k__BackingField:
          m_AssetGUID: df3decac75a242f4689cb445dc93eb06
          m_SubObjectName: 
          m_SubObjectType: 
          m_SubObjectGUID: 
          m_EditorAssetChanged: 0
        <WorldAudioPlaybackControllerReference>k__BackingField:
          m_AssetGUID: d9a7adc162dc338449107a4654a26d50
          m_SubObjectName: 
          m_SubObjectType: 
          m_SubObjectGUID: 
          m_EditorAssetChanged: 0
    - rid: 1095376790733193218
      type: {class: Web3AuthPluginSettings, ns: DCL.PluginSystem.Global, asm: DCL.Plugins}
      data:
        <AuthScreenPrefab>k__BackingField:
          m_AssetGUID: 08d42937d0bc54b48baaa23c8c520175
          m_SubObjectName: 
          m_SubObjectType: 
          m_SubObjectGUID: 
          m_EditorAssetChanged: 0
        <BuildData>k__BackingField: {fileID: 11400000, guid: b5fb13ac5db3bbb49a6e6aa3d2df0309, type: 2}
    - rid: 1268264176566403074
      type: {class: GlobalInteractionPlugin/Settings, ns: DCL.PluginSystem.Global, asm: DCL.Plugins}
      data:
        <hoverCanvasSettings>k__BackingField:
          <HoverCanvasAsset>k__BackingField:
            m_AssetGUID: 8fd0fd0188702304689c461c6aacc7c5
            m_SubObjectName: 
            m_SubObjectType: 
            m_SubObjectGUID: 
            m_EditorAssetChanged: 0
          <InputButtons>k__BackingField:
          - PlayerInputAction: {fileID: 8483188427658457040, guid: 6cec26357c7fb8f44b03ce452209387d, type: 3}
            Key: 
            Icon: {fileID: 21300000, guid: 1298933c0a6b35a499063fcfb805f66b, type: 3}
          - PlayerInputAction: {fileID: 2589752990516661850, guid: 6cec26357c7fb8f44b03ce452209387d, type: 3}
            Key: E
            Icon: {fileID: 0}
          - PlayerInputAction: {fileID: -4117738799243451851, guid: 6cec26357c7fb8f44b03ce452209387d, type: 3}
            Key: F
            Icon: {fileID: 0}
          - PlayerInputAction: {fileID: -6174129951794055311, guid: 6cec26357c7fb8f44b03ce452209387d, type: 3}
            Key: Any
            Icon: {fileID: 0}
          - PlayerInputAction: {fileID: 3239514346835642328, guid: 6cec26357c7fb8f44b03ce452209387d, type: 3}
            Key: W
            Icon: {fileID: 0}
          - PlayerInputAction: {fileID: 3427618249405714940, guid: 6cec26357c7fb8f44b03ce452209387d, type: 3}
            Key: S
            Icon: {fileID: 0}
          - PlayerInputAction: {fileID: -1652773021623687720, guid: 6cec26357c7fb8f44b03ce452209387d, type: 3}
            Key: D
            Icon: {fileID: 0}
          - PlayerInputAction: {fileID: 8119733991161362085, guid: 6cec26357c7fb8f44b03ce452209387d, type: 3}
            Key: 
            Icon: {fileID: 21300000, guid: 0c1f94bccfacc415f8b7916a4f3ae512, type: 3}
          - PlayerInputAction: {fileID: -273270698691252620, guid: 6cec26357c7fb8f44b03ce452209387d, type: 3}
            Key: SPACE BAR
            Icon: {fileID: 0}
          - PlayerInputAction: {fileID: -1806294599963264830, guid: 6cec26357c7fb8f44b03ce452209387d, type: 3}
            Key: LSHIFT
            Icon: {fileID: 0}
          - PlayerInputAction: {fileID: 8129677363630674292, guid: 6cec26357c7fb8f44b03ce452209387d, type: 3}
            Key: 1
            Icon: {fileID: 0}
          - PlayerInputAction: {fileID: 8017425544309595397, guid: 6cec26357c7fb8f44b03ce452209387d, type: 3}
            Key: 2
            Icon: {fileID: 0}
          - PlayerInputAction: {fileID: 238014444060475990, guid: 6cec26357c7fb8f44b03ce452209387d, type: 3}
            Key: 3
            Icon: {fileID: 0}
          - PlayerInputAction: {fileID: 1953896829860503287, guid: 6cec26357c7fb8f44b03ce452209387d, type: 3}
            Key: 4
            Icon: {fileID: 0}
          - PlayerInputAction: {fileID: 5794463069454124747, guid: 6cec26357c7fb8f44b03ce452209387d, type: 3}
            Key: 
            Icon: {fileID: 21300000, guid: 0c1f94bccfacc415f8b7916a4f3ae512, type: 3}
    - rid: 1501337502808539138
      type: {class: ExplorePanelPlugin/ExplorePanelSettings, ns: DCL.PluginSystem.Global, asm: DCL.Plugins}
      data:
        ExplorePanelPrefab:
          m_AssetGUID: 7dc631660587a41589ba55c08ff7fa73
          m_SubObjectName: 
          m_SubObjectType: 
          m_SubObjectGUID: 
          m_EditorAssetChanged: 0
        <BackpackSettings>k__BackingField:
          <CategoryIconsMapping>k__BackingField:
            m_AssetGUID: 4a2a7b610414b45c1b576946ce094877
            m_SubObjectName: 
            m_SubObjectType: 
            m_SubObjectGUID: 
            m_EditorAssetChanged: 0
          <RarityBackgroundsMapping>k__BackingField:
            m_AssetGUID: 04a7ffcd277754f7c91237894604f522
            m_SubObjectName: 
            m_SubObjectType: 
            m_SubObjectGUID: 
            m_EditorAssetChanged: 0
          <RarityInfoPanelBackgroundsMapping>k__BackingField:
            m_AssetGUID: 66f8f8427a5c4443e95b0d298addd639
            m_SubObjectName: 
            m_SubObjectType: 
            m_SubObjectGUID: 
            m_EditorAssetChanged: 0
          <RarityColorMappings>k__BackingField:
            m_AssetGUID: 7491e2fb7fd484d2b8aed984dfc7c6ab
            m_SubObjectName: 
            m_SubObjectType: 
            m_SubObjectGUID: 
            m_EditorAssetChanged: 0
          <HairColors>k__BackingField:
            m_AssetGUID: 2668240d360264034b2ee70e645aab92
            m_SubObjectName: 
            m_SubObjectType: 
            m_SubObjectGUID: 
            m_EditorAssetChanged: 0
          <EyesColors>k__BackingField:
            m_AssetGUID: a00387527d7ddda41b9eb524b4a8662c
            m_SubObjectName: 
            m_SubObjectType: 
            m_SubObjectGUID: 
            m_EditorAssetChanged: 0
          <BodyshapeColors>k__BackingField:
            m_AssetGUID: 5af318126b38647fea34ff22fba4ef17
            m_SubObjectName: 
            m_SubObjectType: 
            m_SubObjectGUID: 
            m_EditorAssetChanged: 0
          <PageButtonView>k__BackingField:
            m_AssetGUID: 37fc70977aa8e4023aadf578a73db58b
            m_SubObjectName: 
            m_SubObjectType: 
            m_SubObjectGUID: 
            m_EditorAssetChanged: 0
          <ColorToggle>k__BackingField:
            m_AssetGUID: 90c5ebf3fa8f7a643976616957cc83a2
            m_SubObjectName: 
            m_SubObjectType: 
            m_SubObjectGUID: 
            m_EditorAssetChanged: 0
        <EmbeddedEmotes>k__BackingField:
        - wave
        - fistpump
        - dance
        - raiseHand
        - clap
        - money
        - kiss
        - shrug
        - headexplode
        - cry
        - dab
        - disco
        - dontsee
        - hammer
        - handsair
        - hohoho
        - robot
        - snowfall
        - tektonik
        - tik
        - confettipopper
        <SettingsMenuConfiguration>k__BackingField:
          m_AssetGUID: b47b66eab8da46b4cbcc30100e4194e0
          m_SubObjectName: 
          m_SubObjectType: 
          m_SubObjectGUID: 
          m_EditorAssetChanged: 0
        <GeneralAudioMixer>k__BackingField:
          m_AssetGUID: e38b0fb061d7ffa47b54d89ecd483bd2
          m_SubObjectName: 
          m_SubObjectType: 
          m_SubObjectGUID: 
          m_EditorAssetChanged: 0
        <RealmPartitionSettings>k__BackingField:
          m_AssetGUID: 7899019423f09d049a8463a0751037a5
          m_SubObjectName: 
          m_SubObjectType: 
          m_SubObjectGUID: 
          m_EditorAssetChanged: 0
        <VideoPrioritizationSettings>k__BackingField:
          m_AssetGUID: 12f48d0297bd3f746b92a97878478086
          m_SubObjectName: 
          m_SubObjectType: 
          m_SubObjectGUID: 
          m_EditorAssetChanged: 0
        <LandscapeData>k__BackingField:
          m_AssetGUID: 32f2b877400526d4cbf648ba5c5064b4
          m_SubObjectName: 
          m_SubObjectType: 
          m_SubObjectGUID: 
          m_EditorAssetChanged: 0
        <QualitySettingsAsset>k__BackingField:
          m_AssetGUID: 58ab8549017bacb42b310dbb452a2f6e
          m_SubObjectName: 
          m_SubObjectType: 
          m_SubObjectGUID: 
          m_EditorAssetChanged: 0
        <ControlsSettingsAsset>k__BackingField:
          m_AssetGUID: 26489687fb2f3419886df8e49f34b006
          m_SubObjectName: 
          m_SubObjectType: 
          m_SubObjectGUID: 
          m_EditorAssetChanged: 0
        <ChatSettingsAsset>k__BackingField:
          m_AssetGUID: a358ab6eb8d31ca488364e13b54f5f9c
          m_SubObjectName: 
          m_SubObjectType: 
          m_SubObjectGUID: 
          m_EditorAssetChanged: 0
        <CategoryMappingSO>k__BackingField:
          m_AssetGUID: bda7566751d4243fb842e1a272cb9f83
          m_SubObjectName: 
          m_SubObjectType: 
          m_SubObjectGUID: 
          m_EditorAssetChanged: 0
        <CameraReelGalleryShareToXMessage>k__BackingField: Check out what I'm doing
          in @decentraland right now and join me!
        <PhotoSuccessfullyUpdatedMessage>k__BackingField: Photo successfully updated
        <PhotoSuccessfullyDeletedMessage>k__BackingField: Photo successfully deleted
        <PhotoSuccessfullyDownloadedMessage>k__BackingField: Photo successfully downloaded
        <LinkCopiedMessage>k__BackingField: Link copied!
        <StorageProgressBarText>k__BackingField: Storage {0}/{1} photos taken
        <GridLayoutFixedColumnCount>k__BackingField: 6
        <ThumbnailHeight>k__BackingField: 230
        <ThumbnailWidth>k__BackingField: 306
        <PlaceGridLayoutFixedColumnCount>k__BackingField: 1
        <PlaceThumbnailHeight>k__BackingField: 320
        <PlaceThumbnailWidth>k__BackingField: 404
    - rid: 1766526334245273896
      type: {class: CommunitiesPluginSettings, ns: DCL.PluginSystem.Global, asm: DCL.Plugins}
      data:
<<<<<<< HEAD
        <CommunityCreationEditionPrefab>k__BackingField:
          m_AssetGUID: 24aec0b5ead4ec44081cf47744a7a268
=======
        <CommunityCardPrefab>k__BackingField:
          m_AssetGUID: 4f900819503d2412194e6de3e5a95ba0
>>>>>>> 1a562cb4
          m_SubObjectName: 
          m_SubObjectType: 
          m_SubObjectGUID: 
          m_EditorAssetChanged: 0
    - rid: 1841402216112979969
      type: {class: CharacterContainer/Settings, ns: DCL.Character.Plugin, asm: DCL.Plugins}
      data:
        <CharacterObject>k__BackingField:
          m_AssetGUID: 0eecf14978c1aa74381023946dde5c78
          m_SubObjectName: 
          m_SubObjectType: 
          m_SubObjectGUID: 
          m_EditorAssetChanged: 0
        <StartYPosition>k__BackingField: 1
        <sceneBucketPropagationLimit>k__BackingField: 3
    - rid: 2152807656697888768
      type: {class: MinimapPlugin/MinimapSettings, ns: DCL.PluginSystem.Global, asm: DCL.Plugins}
      data: 
    - rid: 2168772563850493955
      type: {class: FriendsPluginSettings, ns: DCL.PluginSystem.Global, asm: DCL.Plugins}
      data:
        <FriendRequestPrefab>k__BackingField:
          m_AssetGUID: dcc6085d51c3e443f82d4d58e0087519
          m_SubObjectName: 
          m_SubObjectType: 
          m_SubObjectGUID: 
          m_EditorAssetChanged: 0
        <UnfriendConfirmationPrefab>k__BackingField:
          m_AssetGUID: a341d15dd51544eb9985664704a7c43a
          m_SubObjectName: 
          m_SubObjectType: 
          m_SubObjectGUID: 
          m_EditorAssetChanged: 0
        <BlockUserPromptPrefab>k__BackingField:
          m_AssetGUID: 93a86930ad6d44ebd85b46f9c6ebad72
          m_SubObjectName: 
          m_SubObjectType: 
          m_SubObjectGUID: 
          m_EditorAssetChanged: 0
    - rid: 2174542042650378245
      type: {class: QualityContainer/Settings, ns: DCL.Quality, asm: DCL.Plugins}
      data:
        <QualitySettings>k__BackingField: {fileID: 11400000, guid: 58ab8549017bacb42b310dbb452a2f6e, type: 2}
        <RealmPartitionSettings>k__BackingField:
          m_AssetGUID: 7899019423f09d049a8463a0751037a5
          m_SubObjectName: 
          m_SubObjectType: 
          m_SubObjectGUID: 
          m_EditorAssetChanged: 0
        <VideoPrioritizationSettings>k__BackingField:
          m_AssetGUID: 12f48d0297bd3f746b92a97878478086
          m_SubObjectName: 
          m_SubObjectType: 
          m_SubObjectGUID: 
          m_EditorAssetChanged: 0
        <LODSettingAsset>k__BackingField:
          m_AssetGUID: 0703f7736b8c9b244953ae7c6ff9a037
          m_SubObjectName: 
          m_SubObjectType: 
          m_SubObjectGUID: 
          m_EditorAssetChanged: 0
        <LandscapeData>k__BackingField:
          m_AssetGUID: 32f2b877400526d4cbf648ba5c5064b4
          m_SubObjectName: 
          m_SubObjectType: 
          m_SubObjectGUID: 
          m_EditorAssetChanged: 0
    - rid: 2306906494740202818
      type: {class: BootstrapSettings, ns: Global.Dynamic, asm: DCL.Plugins}
      data:
        AnalyticsConfigRef:
          m_AssetGUID: 134b7bf082a11ae499e9e62958051ca7
          m_SubObjectName: 
          m_SubObjectType: 
          m_SubObjectGUID: 
          m_EditorAssetChanged: 0
        <ReportHandlingSettingsDevelopment>k__BackingField:
          m_AssetGUID: 0dd75559898ca8d4db9fc8ab99ac2269
          m_SubObjectName: 
          m_SubObjectType: 
          m_SubObjectGUID: 
          m_EditorAssetChanged: 0
        <ReportHandlingSettingsProduction>k__BackingField:
          m_AssetGUID: 6c1c35a66af59874a8373ebcd51572a4
          m_SubObjectName: 
          m_SubObjectType: 
          m_SubObjectGUID: 
          m_EditorAssetChanged: 0
        <BuildData>k__BackingField: {fileID: 11400000, guid: b5fb13ac5db3bbb49a6e6aa3d2df0309, type: 2}
    - rid: 2799748226177040387
      type: {class: ConnectionStatusPanelPlugin/ConnectionStatusPanelSettings, ns: DCL.PluginSystem.Global, asm: DCL.Plugins}
      data: 
    - rid: 2799748311381442562
      type: {class: ErrorPopupPlugin/ErrorPopupSettings, ns: DCL.PluginSystem.Global, asm: DCL.Plugins}
      data:
        <ErrorPopup>k__BackingField:
          m_AssetGUID: 0fce4c1a785b1495bbf861787a9a3224
          m_SubObjectName: 
          m_SubObjectType: 
          m_SubObjectGUID: 
          m_EditorAssetChanged: 0
    - rid: 2872862648882692098
      type: {class: PassportPlugin/PassportSettings, ns: DCL.PluginSystem.Global, asm: DCL.Plugins}
      data:
        PassportPrefab:
          m_AssetGUID: bf1104b23d6ed8f4ab84e9a0da93e10d
          m_SubObjectName: 
          m_SubObjectType: 
          m_SubObjectGUID: 
          m_EditorAssetChanged: 0
        <RarityColorMappings>k__BackingField:
          m_AssetGUID: 7491e2fb7fd484d2b8aed984dfc7c6ab
          m_SubObjectName: 
          m_SubObjectType: 
          m_SubObjectGUID: 
          m_EditorAssetChanged: 0
        <CategoryIconsMapping>k__BackingField:
          m_AssetGUID: 4a2a7b610414b45c1b576946ce094877
          m_SubObjectName: 
          m_SubObjectType: 
          m_SubObjectGUID: 
          m_EditorAssetChanged: 1
        <RarityBackgroundsMapping>k__BackingField:
          m_AssetGUID: 04a7ffcd277754f7c91237894604f522
          m_SubObjectName: 
          m_SubObjectType: 
          m_SubObjectGUID: 
          m_EditorAssetChanged: 0
        <RarityInfoPanelBackgroundsMapping>k__BackingField:
          m_AssetGUID: 66f8f8427a5c4443e95b0d298addd639
          m_SubObjectName: 
          m_SubObjectType: 
          m_SubObjectGUID: 
          m_EditorAssetChanged: 0
        <GridLayoutFixedColumnCount>k__BackingField: 4
        <ThumbnailHeight>k__BackingField: 201
        <ThumbnailWidth>k__BackingField: 272
        NameEditorPrefab:
          m_AssetGUID: 4362b43091b0d462db2641f8c866e9b9
          m_SubObjectName: 
          m_SubObjectType: 
          m_SubObjectGUID: 
          m_EditorAssetChanged: 0
    - rid: 2872862648882692099
      type: {class: MultiplayerPlugin/Settings, ns: DCL.PluginSystem.Global, asm: DCL.Plugins}
      data:
        RemoteAvatarColliderPrefab:
          m_AssetGUID: 9c4c0e79124f01744a5f969e08ad0370
          m_SubObjectName: 
          m_SubObjectType: 
          m_SubObjectGUID: 
          m_EditorAssetChanged: 0
        DebugRoomIndicator:
          m_AssetGUID: a39f0a305be6be143aabcbf7ebb59d62
          m_SubObjectName: 
          m_SubObjectType: 
          m_SubObjectGUID: 
          m_EditorAssetChanged: 0
    - rid: 3022170012058910723
      type: {class: LandscapeSettings, ns: DCL.PluginSystem.Global, asm: DCL.Plugins}
      data:
        realmPartitionSettings:
          m_AssetGUID: 7899019423f09d049a8463a0751037a5
          m_SubObjectName: 
          m_SubObjectType: 
          m_SubObjectGUID: 
          m_EditorAssetChanged: 0
        landscapeData:
          m_AssetGUID: 32f2b877400526d4cbf648ba5c5064b4
          m_SubObjectName: 
          m_SubObjectType: 
          m_SubObjectGUID: 
          m_EditorAssetChanged: 0
        parsedParcels:
          m_AssetGUID: 86bf0204cf3bb75429342452a2a460af
          m_SubObjectName: 
          m_SubObjectType: 
          m_SubObjectGUID: 
          m_EditorAssetChanged: 0
    - rid: 3601421940623147010
      type: {class: NotificationPlugin/NotificationSettings, ns: DCL.PluginSystem.Global, asm: DCL.Plugins}
      data:
        <NewNotificationView>k__BackingField:
          m_AssetGUID: a1d5d4f99234041159f0c215eef3eff3
          m_SubObjectName: 
          m_SubObjectType: 
          m_SubObjectGUID: 
          m_EditorAssetChanged: 0
        <NotificationIconTypesSO>k__BackingField:
          m_AssetGUID: 4b896bc1397444f00a2b45725af2b263
          m_SubObjectName: 
          m_SubObjectType: 
          m_SubObjectGUID: 
          m_EditorAssetChanged: 0
        <RarityColorMappings>k__BackingField:
          m_AssetGUID: 04a7ffcd277754f7c91237894604f522
          m_SubObjectName: 
          m_SubObjectType: 
          m_SubObjectGUID: 
          m_EditorAssetChanged: 0
    - rid: 3601422141625466883
      type: {class: RewardPanelPlugin/RewardPanelSettings, ns: DCL.PluginSystem.Global, asm: DCL.Plugins}
      data:
        <RewardPanelView>k__BackingField:
          m_AssetGUID: 70c6f2eab01fc462a9a2cac0d661417e
          m_SubObjectName: 
          m_SubObjectType: 
          m_SubObjectGUID: 
          m_EditorAssetChanged: 0
        <RarityColorMappings>k__BackingField:
          m_AssetGUID: 7491e2fb7fd484d2b8aed984dfc7c6ab
          m_SubObjectName: 
          m_SubObjectType: 
          m_SubObjectGUID: 
          m_EditorAssetChanged: 0
        <RarityBackgroundsMapping>k__BackingField:
          m_AssetGUID: 04a7ffcd277754f7c91237894604f522
          m_SubObjectName: 
          m_SubObjectType: 
          m_SubObjectGUID: 
          m_EditorAssetChanged: 0
        <CategoryIconsMapping>k__BackingField:
          m_AssetGUID: 4a2a7b610414b45c1b576946ce094877
          m_SubObjectName: 
          m_SubObjectType: 
          m_SubObjectGUID: 
          m_EditorAssetChanged: 0
    - rid: 3601422469352914946
      type: {class: MainUIPlugin/Settings, ns: DCL.PluginSystem.Global, asm: DCL.Plugins}
      data: 
    - rid: 3601422469352914947
      type: {class: SidebarPlugin/SidebarSettings, ns: DCL.PluginSystem.Global, asm: DCL.Plugins}
      data:
        <NotificationIconTypesSO>k__BackingField:
          m_AssetGUID: 4b896bc1397444f00a2b45725af2b263
          m_SubObjectName: 
          m_SubObjectType: 
          m_SubObjectGUID: 
          m_EditorAssetChanged: 0
        <RarityColorMappings>k__BackingField:
          m_AssetGUID: 04a7ffcd277754f7c91237894604f522
          m_SubObjectName: 
          m_SubObjectType: 
          m_SubObjectGUID: 
          m_EditorAssetChanged: 0
        <SkyboxSettingsAsset>k__BackingField: {fileID: 11400000, guid: 50aa9483411844942bd409d4b4612221, type: 2}
        ControlsPanelPrefab:
          m_AssetGUID: 542424588a68b46f688ef5c667aa0c68
          m_SubObjectName: 
          m_SubObjectType: 
          m_SubObjectGUID: 
          m_EditorAssetChanged: 0
    - rid: 3836309668583964676
      type: {class: NftPromptPlugin/NftPromptSettings, ns: DCL.PluginSystem.Global, asm: DCL.Plugins}
      data:
        NftPromptPrefab:
          m_AssetGUID: d504e2da7abe71a4582c8c2e08e3c285
          m_SubObjectName: 
          m_SubObjectType: 
          m_SubObjectGUID: 
          m_EditorAssetChanged: 0
    - rid: 4107643854440628226
      type: {class: LoadingScreenPlugin/LoadingScreenPluginSettings, ns: DCL.PluginSystem.Global, asm: DCL.Plugins}
      data:
        <LoadingScreenPrefab>k__BackingField:
          m_AssetGUID: 605506dac7ec04ed09953980478e93d4
          m_SubObjectName: 
          m_SubObjectType: 
          m_SubObjectGUID: 
          m_EditorAssetChanged: 0
        <FallbackTipsConfiguration>k__BackingField:
          m_AssetGUID: dc412497f06504faeb6e30b848c0842d
          m_SubObjectName: 
          m_SubObjectType: 
          m_SubObjectGUID: 
          m_EditorAssetChanged: 0
        <FallbackTipsTable>k__BackingField: SceneLoadingDefaultTips
        <FallbackImagesTable>k__BackingField: SceneLoadingDefaultImages
        <TipDisplayDuration>k__BackingField: 10
        <MinimumScreenDisplayDuration>k__BackingField: 3
    - rid: 4132209997426458630
      type: {class: InputSettings, ns: DCL.PluginSystem.Global, asm: DCL.Plugins}
      data:
        <CrosshairCanvasAsset>k__BackingField:
          m_AssetGUID: bf82184de91c3944b8de02d57d7dd151
          m_SubObjectName: 
          m_SubObjectType: 
          m_SubObjectGUID: 
          m_EditorAssetChanged: 0
        <CrossHairNormal>k__BackingField:
          m_AssetGUID: 98d75b092dc90bb49a14cf7e80096e01
          m_SubObjectName: Crosshair
          m_SubObjectType: UnityEngine.Sprite, UnityEngine.CoreModule, Version=0.0.0.0,
            Culture=neutral, PublicKeyToken=null
          m_SubObjectGUID: 
          m_EditorAssetChanged: 1
        <CrossHairInteraction>k__BackingField:
          m_AssetGUID: 26fa4ad5e35df464b8cc4bd887c2a6d9
          m_SubObjectName: CrosshairInteractive
          m_SubObjectType: UnityEngine.Sprite, UnityEngine.CoreModule, Version=0.0.0.0,
            Culture=neutral, PublicKeyToken=null
          m_SubObjectGUID: 
          m_EditorAssetChanged: 1
    - rid: 4340256219339423747
      type: {class: CharacterPreviewPlugin/CharacterPreviewSettings, ns: DCL.PluginSystem.Global, asm: DCL.Plugins}
      data:
        CharacterPreviewContainerReference:
          m_AssetGUID: 23318cb20f4dbe9429dd8be585ef75d6
          m_SubObjectName: 
          m_SubObjectType: 
          m_SubObjectGUID: 
          m_EditorAssetChanged: 0
    - rid: 4340256782807990272
      type: {class: StylizedSkyboxPlugin/StylizedSkyboxSettings, ns: DCL.StylizedSkybox.Scripts.Plugin, asm: DCL.Plugins}
      data:
        SettingsAsset: {fileID: 11400000, guid: 50aa9483411844942bd409d4b4612221, type: 2}
    - rid: 4782308287844188162
      type: {class: GenericContextMenuPlugin/GenericContextMenuSettings, ns: DCL.PluginSystem, asm: DCL.Plugins}
      data:
        GenericContextMenuPrefab:
          m_AssetGUID: 5ef9c85ff80df42e88f2946a299f1102
          m_SubObjectName: 
          m_SubObjectType: 
          m_SubObjectGUID: 
          m_EditorAssetChanged: 0
        GenericContextMenuSeparatorPrefab:
          m_AssetGUID: 52bc5c5fe83f743cdba8dab60b247e96
          m_SubObjectName: 
          m_SubObjectType: 
          m_SubObjectGUID: 
          m_EditorAssetChanged: 0
        GenericContextMenuButtonPrefab:
          m_AssetGUID: 3c3c8d365c6ef4acfa3665168b5737a9
          m_SubObjectName: 
          m_SubObjectType: 
          m_SubObjectGUID: 
          m_EditorAssetChanged: 0
        GenericContextMenuTogglePrefab:
          m_AssetGUID: 60ec312971597448e978368a5382c0f1
          m_SubObjectName: 
          m_SubObjectType: 
          m_SubObjectGUID: 
          m_EditorAssetChanged: 0
        GenericContextMenuUserProfilePrefab:
          m_AssetGUID: fe90941e720314adfb13574446732ea7
          m_SubObjectName: 
          m_SubObjectType: 
          m_SubObjectGUID: 
          m_EditorAssetChanged: 0
        GenericContextMenuButtonWithStringDelegatePrefab:
          m_AssetGUID: 688aa1f59829ea64fb0887ed7bb87d26
          m_SubObjectName: 
          m_SubObjectType: 
          m_SubObjectGUID: 
          m_EditorAssetChanged: 0
        GenericContextMenuToggleWithIconPrefab:
          m_AssetGUID: bc2f6e2e838c8114e89c2f3157c0ab47
          m_SubObjectName: 
          m_SubObjectType: 
          m_SubObjectGUID: 
          m_EditorAssetChanged: 0
    - rid: 5215741520409264128
      type: {class: AvatarPlugin/AvatarShapeSettings, ns: DCL.PluginSystem.Global, asm: DCL.Plugins}
      data:
        avatarBase:
          m_AssetGUID: 8db46845fb5f52f44a71c2a0c2d92074
          m_SubObjectName: 
          m_SubObjectType: 
          m_SubObjectGUID: 
          m_EditorAssetChanged: 0
        nametagView:
          m_AssetGUID: 1d026bc5d9fd448798b32a455c0f3978
          m_SubObjectName: 
          m_SubObjectType: 
          m_SubObjectGUID: 
          m_EditorAssetChanged: 0
        celShadingMaterial:
          m_AssetGUID: 4ae49825f39c564478515b4c2ae201af
          m_SubObjectName: 
          m_SubObjectType: 
          m_SubObjectGUID: 
          m_EditorAssetChanged: 0
        faceFeatureMaterial:
          m_AssetGUID: 00657accebbe6c348b5208e385e5ec73
          m_SubObjectName: 
          m_SubObjectType: 
          m_SubObjectGUID: 
          m_EditorAssetChanged: 0
        startFadeDistanceDithering: 2
        endFadeDistanceDithering: 0.8
        defaultMaterialCapacity: 100
        <ChatBubbleConfiguration>k__BackingField:
          m_AssetGUID: b028edf69a2c54c9194c4ce6524befff
          m_SubObjectName: 
          m_SubObjectType: 
          m_SubObjectGUID: 
          m_EditorAssetChanged: 0
        computeShader:
          m_AssetGUID: e8cf73ccd47a385498b71ec58534d03c
          m_SubObjectName: 
          m_SubObjectType: 
          m_SubObjectGUID: 
          m_EditorAssetChanged: 0
        <AvatarRandomizerSettingsRef>k__BackingField:
          m_AssetGUID: e18034962a56eac40ab5df62e159c314
          m_SubObjectName: 
          m_SubObjectType: 
          m_SubObjectGUID: 
          m_EditorAssetChanged: 0
    - rid: 5215741520409264129
      type: {class: WearablePlugin/WearableSettings, ns: DCL.AvatarRendering.Wearables, asm: DCL.Plugins}
      data:
        defaultWearablesDefinition:
          m_AssetGUID: 81ea8febf47eb484986af220584361dc
          m_SubObjectName: 
          m_SubObjectType: 
          m_SubObjectGUID: 
          m_EditorAssetChanged: 0
        defaultEmptyWearable:
          m_AssetGUID: 2d002c6a594460f4cb42100b50e7e53a
          m_SubObjectName: 
          m_SubObjectType: 
          m_SubObjectGUID: 
          m_EditorAssetChanged: 0
    - rid: 6156380652633325570
      type: {class: MultiplayerCommunicationSettings, ns: DCL.PluginSystem.Global, asm: DCL.Plugins}
      data:
        <spatialStateSettings>k__BackingField:
          m_AssetGUID: 495d936d8dfe78444abfd5ff3e260159
          m_SubObjectName: 
          m_SubObjectType: 
          m_SubObjectGUID: 
          m_EditorAssetChanged: 0
    - rid: 6697045322133929986
      type: {class: EmotePlugin/EmoteSettings, ns: DCL.PluginSystem.Global, asm: DCL.Plugins}
      data:
        <EmbeddedEmotes>k__BackingField:
          m_AssetGUID: 2a58c49334237a24781cae8b1e3fa351
          m_SubObjectName: 
          m_SubObjectType: 
          m_SubObjectGUID: 
          m_EditorAssetChanged: 0
        <EmoteAudioSource>k__BackingField:
          m_AssetGUID: 62f68ba25f6c905428b36a081b072566
          m_SubObjectName: 
          m_SubObjectType: 
          m_SubObjectGUID: 
          m_EditorAssetChanged: 0
        <EmotesWheelPrefab>k__BackingField:
          m_AssetGUID: 58c436690cb47644492bc0d655dbcce8
          m_SubObjectName: 
          m_SubObjectType: 
          m_SubObjectGUID: 
          m_EditorAssetChanged: 0
        <EmoteWheelRarityBackgrounds>k__BackingField:
          m_AssetGUID: 7a43321b8055d407ba2e871e873c7062
          m_SubObjectName: 
          m_SubObjectType: 
          m_SubObjectGUID: 
          m_EditorAssetChanged: 0
    - rid: 6784895264912310272
      type: {class: StaticSettings, ns: DCL.PluginSystem.Global, asm: DCL.Plugins}
      data:
        <PartitionSettings>k__BackingField:
          m_AssetGUID: 8d266ff458e71f2439f9c30bd7e68d4a
          m_SubObjectName: 
          m_SubObjectType: 
          m_SubObjectGUID: 
          m_EditorAssetChanged: 0
        <RealmPartitionSettings>k__BackingField:
          m_AssetGUID: 7899019423f09d049a8463a0751037a5
          m_SubObjectName: 
          m_SubObjectType: 
          m_SubObjectGUID: 
          m_EditorAssetChanged: 0
        frameTimeCap: 33
        frameTimeCapDeepProfiler: 300
        <ScenesLoadingBudget>k__BackingField: 100
        <AssetsLoadingBudget>k__BackingField: 50
        <CoreWebRequestsBudget>k__BackingField: 15
        <SceneWebRequestsBudget>k__BackingField: 5
    - rid: 6784895265412481026
      type: {class: CharacterCameraSettings, ns: DCL.PluginSystem.Global, asm: DCL.Plugins}
      data:
        <cinemachinePreset>k__BackingField:
          m_AssetGUID: 654e496ed12f12e4f80243ab9f1d97c7
          m_SubObjectName: 
          m_SubObjectType: 
          m_SubObjectGUID: 
          m_EditorAssetChanged: 0
        <cinemachineCameraAudioSettingsReference>k__BackingField:
          m_AssetGUID: 86a5a8acd91f6994788c37e301d06c56
          m_SubObjectName: 
          m_SubObjectType: 
          m_SubObjectGUID: 
          m_EditorAssetChanged: 0
        <controlsSettingsAsset>k__BackingField:
          m_AssetGUID: 26489687fb2f3419886df8e49f34b006
          m_SubObjectName: 
          m_SubObjectType: 
          m_SubObjectGUID: 
          m_EditorAssetChanged: 0
    - rid: 6784895265412481027
      type: {class: CharacterMotionSettings, ns: DCL.PluginSystem.Global, asm: DCL.Plugins}
      data:
        <controllerSettings>k__BackingField:
          m_AssetGUID: df2e68b45160aee4eaaf2475e21525e4
          m_SubObjectName: 
          m_SubObjectType: 
          m_SubObjectGUID: 
          m_EditorAssetChanged: 0
    - rid: 6849204606292983808
      type: {class: InWorldCameraPlugin/InWorldCameraSettings, ns: DCL.PluginSystem.Global, asm: DCL.Plugins}
      data:
        <ScreencaptureHud>k__BackingField: {fileID: 405257682719442044, guid: 73f988cecacd42e48920937e996e446d, type: 3}
        <FollowTarget>k__BackingField: {fileID: 9209778991738672599, guid: ace53bd2bc5e2b8439785bb3122b12e3, type: 3}
        <TransitionSettings>k__BackingField: {fileID: 11400000, guid: 230436585dd166a4e98f1c0953e3a5f6, type: 2}
        <MovementSettings>k__BackingField: {fileID: 11400000, guid: 9c104547ad3a8454baeb79e1bb45ce4c, type: 2}
        <PhotoDetailPrefab>k__BackingField:
          m_AssetGUID: 26a5616becdfd49b4abfbee07ba3cbf2
          m_SubObjectName: 
          m_SubObjectType: 
          m_SubObjectGUID: 
          m_EditorAssetChanged: 0
        <ShareToXMessage>k__BackingField: Check out what I'm doing in @decentraland
          right now and join me!
        <PhotoSuccessfullyDownloadedMessage>k__BackingField: Photo successfully downloaded
        <LinkCopiedMessage>k__BackingField: Link copied!
        <CategoryIconsMapping>k__BackingField:
          m_AssetGUID: 4a2a7b610414b45c1b576946ce094877
          m_SubObjectName: 
          m_SubObjectType: 
          m_SubObjectGUID: 
          m_EditorAssetChanged: 0
        <RarityBackgroundsMapping>k__BackingField:
          m_AssetGUID: 04a7ffcd277754f7c91237894604f522
          m_SubObjectName: 
          m_SubObjectType: 
          m_SubObjectGUID: 
          m_EditorAssetChanged: 0
        <RarityColorMappings>k__BackingField:
          m_AssetGUID: 7491e2fb7fd484d2b8aed984dfc7c6ab
          m_SubObjectName: 
          m_SubObjectType: 
          m_SubObjectGUID: 
          m_EditorAssetChanged: 0
        <ChatEntryConfiguration>k__BackingField:
          m_AssetGUID: 6afb31861b85441b6ab2b988819bb96a
          m_SubObjectName: 
          m_SubObjectType: 
          m_SubObjectGUID: 
          m_EditorAssetChanged: 0
    - rid: 7162477498503790594
      type: {class: ExternalUrlPromptPlugin/ExternalUrlPromptSettings, ns: DCL.PluginSystem.Global, asm: DCL.Plugins}
      data:
        ExternalUrlPromptPrefab:
          m_AssetGUID: 809b68e5ce75da1429e55ffcc44fa23b
          m_SubObjectName: 
          m_SubObjectType: 
          m_SubObjectGUID: 
          m_EditorAssetChanged: 0
    - rid: 7162477752737071106
      type: {class: TeleportPromptPlugin/TeleportPromptSettings, ns: DCL.PluginSystem.Global, asm: DCL.Plugins}
      data:
        TeleportPromptPrefab:
          m_AssetGUID: 37b740e9dd5ba324c91cd05632ea002c
          m_SubObjectName: 
          m_SubObjectType: 
          m_SubObjectGUID: 
          m_EditorAssetChanged: 0
    - rid: 7162477796324278274
      type: {class: ChangeRealmPromptPlugin/ChangeRealmPromptSettings, ns: DCL.PluginSystem.Global, asm: DCL.Plugins}
      data:
        ChangeRealmPromptPrefab:
          m_AssetGUID: 6b1f7cd8901871f42a19a8244244839e
          m_SubObjectName: 
          m_SubObjectType: 
          m_SubObjectGUID: 
          m_EditorAssetChanged: 0
    - rid: 7621844642437005314
      type: {class: ChatPluginSettings, ns: DCL.PluginSystem.Global, asm: DCL.Plugins}
      data:
        <ChatSettingsAsset>k__BackingField:
          m_AssetGUID: a358ab6eb8d31ca488364e13b54f5f9c
          m_SubObjectName: 
          m_SubObjectType: 
          m_SubObjectGUID: 
          m_EditorAssetChanged: 0
    - rid: 7621844642437005315
      type: {class: GenericPopupsPlugin/Settings, ns: DCL.PluginSystem.Global, asm: DCL.Plugins}
      data:
        PastePopupToastPrefab:
          m_AssetGUID: d67c9347412c7d04aa84f48952e986fc
          m_SubObjectName: 
          m_SubObjectType: 
          m_SubObjectGUID: 
          m_EditorAssetChanged: 0
        ChatEntryMenuPopupPrefab:
          m_AssetGUID: f74fa2421d947f4439553458ae5fbd93
          m_SubObjectName: 
          m_SubObjectType: 
          m_SubObjectGUID: 
          m_EditorAssetChanged: 0
    - rid: 8449516130764587014
      type: {class: AdaptivePerformanceSettings, ns: DCL.Optimization.AdaptivePerformance.Systems, asm: DCL.Plugins}
      data:
        <phyiscsSettings>k__BackingField:
          m_AssetGUID: b68ba436e63c39949b58b7aac96c291c
          m_SubObjectName: 
          m_SubObjectType: 
          m_SubObjectGUID: 
          m_EditorAssetChanged: 0
    - rid: 8813103964372074592
      type: {class: MarketplaceCreditsPluginSettings, ns: DCL.PluginSystem.Global, asm: DCL.Plugins}
      data:
        <CreditsUnlockedPrefab>k__BackingField:
          m_AssetGUID: adccb7c4aa6e2424c95ac85e0d3f0a35
          m_SubObjectName: 
          m_SubObjectType: 
          m_SubObjectGUID: 
          m_EditorAssetChanged: 0<|MERGE_RESOLUTION|>--- conflicted
+++ resolved
@@ -299,13 +299,8 @@
     - rid: 1766526334245273896
       type: {class: CommunitiesPluginSettings, ns: DCL.PluginSystem.Global, asm: DCL.Plugins}
       data:
-<<<<<<< HEAD
-        <CommunityCreationEditionPrefab>k__BackingField:
-          m_AssetGUID: 24aec0b5ead4ec44081cf47744a7a268
-=======
         <CommunityCardPrefab>k__BackingField:
           m_AssetGUID: 4f900819503d2412194e6de3e5a95ba0
->>>>>>> 1a562cb4
           m_SubObjectName: 
           m_SubObjectType: 
           m_SubObjectGUID: 
