%YAML 1.1
%TAG !u! tag:unity3d.com,2011:
--- !u!114 &11400000
MonoBehaviour:
  m_ObjectHideFlags: 0
  m_CorrespondingSourceObject: {fileID: 0}
  m_PrefabInstance: {fileID: 0}
  m_PrefabAsset: {fileID: 0}
  m_GameObject: {fileID: 0}
  m_Enabled: 1
  m_EditorHideFlags: 0
  m_Script: {fileID: 11500000, guid: 51436ed3f6d6419fbffde48f5d096965, type: 3}
  m_Name: Global Plugins Settings
  m_EditorClassIdentifier: 
  settings:
  - rid: 6784895264912310272
  - rid: 6784895265412481026
  - rid: 6784895265412481027
  - rid: 1268264176566403074
  - rid: 5215741520409264128
  - rid: 5215741520409264129
  - rid: 1501337502808539138
  - rid: 2152807656697888768
  - rid: 1095376790733193218
  - rid: 4107643854440628226
  - rid: 3022170012058910723
  - rid: 1841402216112979969
  - rid: 4340256219339423747
  - rid: 4340256301410942981
  - rid: 7162477498503790594
  - rid: 2174542042650378245
  - rid: 4340256782807990272
  - rid: 6156380652633325570
  - rid: 7162477752737071106
  - rid: 7162477796324278274
  - rid: 3836309668583964676
  - rid: 6697045322133929986
  - rid: 4132209997426458630
  - rid: 758312859982102531
  - rid: 3601421940623147010
  - rid: 2306906494740202818
  - rid: 3601422469352914946
  - rid: 2872862648882692098
  - rid: 2872862648882692099
  - rid: 3601422141625466883
<<<<<<< HEAD
  - rid: 4816188081820663808
  - rid: 4816188177389715458
=======
  - rid: 3601422469352914947
>>>>>>> 98c8d5b5
  references:
    version: 2
    RefIds:
    - rid: 758312859982102531
      type: {class: AudioPlaybackPlugin/PluginSettings, ns: DCL.PluginSystem.Global, asm: DCL.Plugins}
      data:
        <LandscapeAudioSettingsReference>k__BackingField:
          m_AssetGUID: 81289e85b8c13dc4b8ea68b7940e76a5
          m_SubObjectName: 
          m_SubObjectType: 
          m_EditorAssetChanged: 0
        <UIAudioPlaybackControllerReference>k__BackingField:
          m_AssetGUID: df3decac75a242f4689cb445dc93eb06
          m_SubObjectName: 
          m_SubObjectType: 
          m_EditorAssetChanged: 0
        <WorldAudioPlaybackControllerReference>k__BackingField:
          m_AssetGUID: d9a7adc162dc338449107a4654a26d50
          m_SubObjectName: 
          m_SubObjectType: 
          m_EditorAssetChanged: 0
    - rid: 1095376790733193218
      type: {class: Web3AuthPluginSettings, ns: DCL.PluginSystem.Global, asm: DCL.Plugins}
      data:
        <AuthScreenPrefab>k__BackingField:
          m_AssetGUID: 08d42937d0bc54b48baaa23c8c520175
          m_SubObjectName: 
          m_SubObjectType: 
          m_EditorAssetChanged: 0
    - rid: 1268264176566403074
      type: {class: GlobalInteractionPlugin/Settings, ns: DCL.PluginSystem.Global, asm: DCL.Plugins}
      data:
        <hoverCanvasSettings>k__BackingField:
          <HoverCanvasAsset>k__BackingField:
            m_AssetGUID: 8fd0fd0188702304689c461c6aacc7c5
            m_SubObjectName: 
            m_SubObjectType: 
            m_EditorAssetChanged: 0
          <InputButtons>k__BackingField:
          - InputAction: 0
            Key: 
            Icon: {fileID: 0}
          - InputAction: 1
            Key: E
            Icon: {fileID: 0}
          - InputAction: 2
            Key: F
            Icon: {fileID: 0}
          - InputAction: 3
            Key: 
            Icon: {fileID: 0}
          - InputAction: 4
            Key: W
            Icon: {fileID: 0}
          - InputAction: 5
            Key: S
            Icon: {fileID: 0}
          - InputAction: 6
            Key: D
            Icon: {fileID: 0}
          - InputAction: 7
            Key: A
            Icon: {fileID: 0}
          - InputAction: 8
            Key: SPACE BAR
            Icon: {fileID: 0}
          - InputAction: 9
            Key: LSHIFT
            Icon: {fileID: 0}
          - InputAction: 10
            Key: 1
            Icon: {fileID: 0}
          - InputAction: 11
            Key: 2
            Icon: {fileID: 0}
          - InputAction: 12
            Key: 3
            Icon: {fileID: 0}
          - InputAction: 13
            Key: 4
            Icon: {fileID: 0}
    - rid: 1501337502808539138
      type: {class: ExplorePanelPlugin/ExplorePanelSettings, ns: DCL.PluginSystem.Global, asm: DCL.Plugins}
      data:
        ExplorePanelPrefab:
          m_AssetGUID: 7dc631660587a41589ba55c08ff7fa73
          m_SubObjectName: 
          m_SubObjectType: 
          m_EditorAssetChanged: 0
        <BackpackSettings>k__BackingField:
          <CategoryIconsMapping>k__BackingField:
            m_AssetGUID: 4a2a7b610414b45c1b576946ce094877
            m_SubObjectName: 
            m_SubObjectType: 
            m_EditorAssetChanged: 0
          <RarityBackgroundsMapping>k__BackingField:
            m_AssetGUID: 04a7ffcd277754f7c91237894604f522
            m_SubObjectName: 
            m_SubObjectType: 
            m_EditorAssetChanged: 0
          <RarityInfoPanelBackgroundsMapping>k__BackingField:
            m_AssetGUID: 66f8f8427a5c4443e95b0d298addd639
            m_SubObjectName: 
            m_SubObjectType: 
            m_EditorAssetChanged: 0
          <RarityColorMappings>k__BackingField:
            m_AssetGUID: 7491e2fb7fd484d2b8aed984dfc7c6ab
            m_SubObjectName: 
            m_SubObjectType: 
            m_EditorAssetChanged: 0
          <HairColors>k__BackingField:
            m_AssetGUID: 2668240d360264034b2ee70e645aab92
            m_SubObjectName: 
            m_SubObjectType: 
            m_EditorAssetChanged: 0
          <EyesColors>k__BackingField:
            m_AssetGUID: a00387527d7ddda41b9eb524b4a8662c
            m_SubObjectName: 
            m_SubObjectType: 
            m_EditorAssetChanged: 0
          <BodyshapeColors>k__BackingField:
            m_AssetGUID: 5af318126b38647fea34ff22fba4ef17
            m_SubObjectName: 
            m_SubObjectType: 
            m_EditorAssetChanged: 0
          <PageButtonView>k__BackingField:
            m_AssetGUID: 37fc70977aa8e4023aadf578a73db58b
            m_SubObjectName: 
            m_SubObjectType: 
            m_EditorAssetChanged: 0
          <ColorToggle>k__BackingField:
            m_AssetGUID: 90c5ebf3fa8f7a643976616957cc83a2
            m_SubObjectName: 
            m_SubObjectType: 
            m_EditorAssetChanged: 0
        <EmbeddedEmotes>k__BackingField:
        - wave
        - fistpump
        - dance
        - raiseHand
        - clap
        - money
        - kiss
        - shrug
        - headexplode
        - cry
        - dab
        - disco
        - dontsee
        - hammer
        - handsair
        - hohoho
        - robot
        - snowfall
        - tektonik
        - tik
        - confettipopper
        <SettingsMenuConfiguration>k__BackingField:
          m_AssetGUID: b47b66eab8da46b4cbcc30100e4194e0
          m_SubObjectName: 
          m_SubObjectType: 
          m_EditorAssetChanged: 0
        <GeneralAudioMixer>k__BackingField:
          m_AssetGUID: e38b0fb061d7ffa47b54d89ecd483bd2
          m_SubObjectName: 
          m_SubObjectType: 
          m_EditorAssetChanged: 0
        <RealmPartitionSettings>k__BackingField:
          m_AssetGUID: 7899019423f09d049a8463a0751037a5
          m_SubObjectName: 
          m_SubObjectType: 
          m_EditorAssetChanged: 0
        <LandscapeData>k__BackingField:
          m_AssetGUID: 32f2b877400526d4cbf648ba5c5064b4
          m_SubObjectName: 
          m_SubObjectType: 
          m_EditorAssetChanged: 0
        <QualitySettingsAsset>k__BackingField:
          m_AssetGUID: 58ab8549017bacb42b310dbb452a2f6e
          m_SubObjectName: 
          m_SubObjectType: 
          m_EditorAssetChanged: 0
    - rid: 1841402216112979969
      type: {class: CharacterContainer/Settings, ns: DCL.Character.Plugin, asm: DCL.Plugins}
      data:
        <CharacterObject>k__BackingField:
          m_AssetGUID: 0eecf14978c1aa74381023946dde5c78
          m_SubObjectName: 
          m_SubObjectType: 
          m_EditorAssetChanged: 0
        <StartYPosition>k__BackingField: 1
        <sceneBucketPropagationLimit>k__BackingField: 3
    - rid: 2152807656697888768
      type: {class: MinimapPlugin/MinimapSettings, ns: DCL.PluginSystem.Global, asm: DCL.Plugins}
      data: 
    - rid: 2174542042650378245
      type: {class: QualityContainer/Settings, ns: DCL.Quality, asm: DCL.Plugins}
      data:
        <QualitySettings>k__BackingField: {fileID: 11400000, guid: 58ab8549017bacb42b310dbb452a2f6e, type: 2}
        <RealmPartitionSettings>k__BackingField:
          m_AssetGUID: 7899019423f09d049a8463a0751037a5
          m_SubObjectName: 
          m_SubObjectType: 
          m_EditorAssetChanged: 0
        <LODSettingAsset>k__BackingField:
          m_AssetGUID: 0703f7736b8c9b244953ae7c6ff9a037
          m_SubObjectName: 
          m_SubObjectType: 
          m_EditorAssetChanged: 0
        <LandscapeData>k__BackingField:
          m_AssetGUID: 32f2b877400526d4cbf648ba5c5064b4
          m_SubObjectName: 
          m_SubObjectType: 
          m_EditorAssetChanged: 0
    - rid: 2306906494740202818
      type: {class: BootstrapSettings, ns: Global.Dynamic, asm: DCL.Plugins}
      data:
        AnalyticsConfigRef:
          m_AssetGUID: 134b7bf082a11ae499e9e62958051ca7
          m_SubObjectName: 
          m_SubObjectType: 
          m_EditorAssetChanged: 0
        <ReportHandlingSettingsDevelopment>k__BackingField:
          m_AssetGUID: 0dd75559898ca8d4db9fc8ab99ac2269
          m_SubObjectName: 
          m_SubObjectType: 
          m_EditorAssetChanged: 0
        <ReportHandlingSettingsProduction>k__BackingField:
          m_AssetGUID: 6c1c35a66af59874a8373ebcd51572a4
          m_SubObjectName: 
          m_SubObjectType: 
          m_EditorAssetChanged: 0
    - rid: 2872862648882692098
      type: {class: PassportPlugin/PassportSettings, ns: DCL.PluginSystem.Global, asm: DCL.Plugins}
      data:
        PassportPrefab:
          m_AssetGUID: bf1104b23d6ed8f4ab84e9a0da93e10d
          m_SubObjectName: 
          m_SubObjectType: 
          m_EditorAssetChanged: 0
        <RarityColorMappings>k__BackingField:
          m_AssetGUID: 7491e2fb7fd484d2b8aed984dfc7c6ab
          m_SubObjectName: 
          m_SubObjectType: 
          m_EditorAssetChanged: 0
        <CategoryIconsMapping>k__BackingField:
          m_AssetGUID: 4a2a7b610414b45c1b576946ce094877
          m_SubObjectName: 
          m_SubObjectType: 
          m_EditorAssetChanged: 1
        <RarityBackgroundsMapping>k__BackingField:
          m_AssetGUID: 04a7ffcd277754f7c91237894604f522
          m_SubObjectName: 
          m_SubObjectType: 
          m_EditorAssetChanged: 0
        <RarityInfoPanelBackgroundsMapping>k__BackingField:
          m_AssetGUID: 66f8f8427a5c4443e95b0d298addd639
          m_SubObjectName: 
          m_SubObjectType: 
          m_EditorAssetChanged: 0
    - rid: 2872862648882692099
      type: {class: MultiplayerPlugin/Settings, ns: DCL.PluginSystem.Global, asm: DCL.Plugins}
      data:
        RemoteAvatarColliderPrefab:
          m_AssetGUID: 9c4c0e79124f01744a5f969e08ad0370
          m_SubObjectName: 
          m_SubObjectType: 
          m_EditorAssetChanged: 0
    - rid: 3022170012058910723
      type: {class: LandscapeSettings, ns: DCL.PluginSystem.Global, asm: DCL.Plugins}
      data:
        realmPartitionSettings:
          m_AssetGUID: 7899019423f09d049a8463a0751037a5
          m_SubObjectName: 
          m_SubObjectType: 
          m_EditorAssetChanged: 0
        landscapeData:
          m_AssetGUID: 32f2b877400526d4cbf648ba5c5064b4
          m_SubObjectName: 
          m_SubObjectType: 
          m_EditorAssetChanged: 0
        parsedParcels:
          m_AssetGUID: 86bf0204cf3bb75429342452a2a460af
          m_SubObjectName: 
          m_SubObjectType: 
          m_EditorAssetChanged: 0
    - rid: 3601421940623147010
      type: {class: NotificationPlugin/NotificationSettings, ns: DCL.PluginSystem.Global, asm: DCL.Plugins}
      data:
        <NewNotificationView>k__BackingField:
          m_AssetGUID: a1d5d4f99234041159f0c215eef3eff3
          m_SubObjectName: 
          m_SubObjectType: 
          m_EditorAssetChanged: 0
        <NotificationIconTypesSO>k__BackingField:
          m_AssetGUID: 4b896bc1397444f00a2b45725af2b263
          m_SubObjectName: 
          m_SubObjectType: 
          m_EditorAssetChanged: 0
        <RarityColorMappings>k__BackingField:
          m_AssetGUID: 04a7ffcd277754f7c91237894604f522
          m_SubObjectName: 
          m_SubObjectType: 
          m_EditorAssetChanged: 0
    - rid: 3601422141625466883
      type: {class: RewardPanelPlugin/RewardPanelSettings, ns: DCL.PluginSystem.Global, asm: DCL.Plugins}
      data:
        <RewardPanelView>k__BackingField:
          m_AssetGUID: 70c6f2eab01fc462a9a2cac0d661417e
          m_SubObjectName: 
          m_SubObjectType: 
          m_EditorAssetChanged: 0
        <RarityColorMappings>k__BackingField:
          m_AssetGUID: 7491e2fb7fd484d2b8aed984dfc7c6ab
          m_SubObjectName: 
          m_SubObjectType: 
          m_EditorAssetChanged: 0
        <RarityBackgroundsMapping>k__BackingField:
          m_AssetGUID: 04a7ffcd277754f7c91237894604f522
          m_SubObjectName: 
          m_SubObjectType: 
          m_EditorAssetChanged: 0
        <CategoryIconsMapping>k__BackingField:
          m_AssetGUID: 4a2a7b610414b45c1b576946ce094877
          m_SubObjectName: 
          m_SubObjectType: 
          m_EditorAssetChanged: 0
    - rid: 3601422469352914946
      type: {class: MainUIPlugin/Settings, ns: DCL.PluginSystem.Global, asm: DCL.Plugins}
      data: 
    - rid: 3601422469352914947
      type: {class: SidebarPlugin/SidebarSettings, ns: DCL.PluginSystem.Global, asm: DCL.Plugins}
      data:
        <NotificationIconTypesSO>k__BackingField:
          m_AssetGUID: 4b896bc1397444f00a2b45725af2b263
          m_SubObjectName: 
          m_SubObjectType: 
          m_EditorAssetChanged: 0
    - rid: 3836309668583964676
      type: {class: NftPromptPlugin/NftPromptSettings, ns: DCL.PluginSystem.Global, asm: DCL.Plugins}
      data:
        NftPromptPrefab:
          m_AssetGUID: d504e2da7abe71a4582c8c2e08e3c285
          m_SubObjectName: 
          m_SubObjectType: 
          m_EditorAssetChanged: 0
    - rid: 4107643854440628226
      type: {class: LoadingScreenPlugin/LoadingScreenPluginSettings, ns: DCL.PluginSystem.Global, asm: DCL.Plugins}
      data:
        <LoadingScreenPrefab>k__BackingField:
          m_AssetGUID: 605506dac7ec04ed09953980478e93d4
          m_SubObjectName: 
          m_SubObjectType: 
          m_EditorAssetChanged: 0
        <FallbackTipsConfiguration>k__BackingField:
          m_AssetGUID: dc412497f06504faeb6e30b848c0842d
          m_SubObjectName: 
          m_SubObjectType: 
          m_EditorAssetChanged: 0
        <FallbackTipsTable>k__BackingField: SceneLoadingDefaultTips
        <FallbackImagesTable>k__BackingField: SceneLoadingDefaultImages
        <TipDisplayDuration>k__BackingField: 10
        <MinimumScreenDisplayDuration>k__BackingField: 3
    - rid: 4132209997426458630
      type: {class: InputSettings, ns: DCL.PluginSystem.Global, asm: DCL.Plugins}
      data:
        <CrosshairCanvasAsset>k__BackingField:
          m_AssetGUID: bf82184de91c3944b8de02d57d7dd151
          m_SubObjectName: 
          m_SubObjectType: 
          m_EditorAssetChanged: 0
        <CrossHairNormal>k__BackingField:
          m_AssetGUID: 98d75b092dc90bb49a14cf7e80096e01
          m_SubObjectName: Crosshair
          m_SubObjectType: UnityEngine.Sprite, UnityEngine.CoreModule, Version=0.0.0.0,
            Culture=neutral, PublicKeyToken=null
          m_EditorAssetChanged: 1
        <CrossHairInteraction>k__BackingField:
          m_AssetGUID: 26fa4ad5e35df464b8cc4bd887c2a6d9
          m_SubObjectName: CrosshairInteractive
          m_SubObjectType: UnityEngine.Sprite, UnityEngine.CoreModule, Version=0.0.0.0,
            Culture=neutral, PublicKeyToken=null
          m_EditorAssetChanged: 1
    - rid: 4340256219339423747
      type: {class: CharacterPreviewPlugin/CharacterPreviewSettings, ns: DCL.PluginSystem.Global, asm: DCL.Plugins}
      data:
        CharacterPreviewContainerReference:
          m_AssetGUID: 23318cb20f4dbe9429dd8be585ef75d6
          m_SubObjectName: 
          m_SubObjectType: 
          m_EditorAssetChanged: 0
    - rid: 4340256301410942981
      type: {class: ChatPlugin/ChatSettings, ns: DCL.PluginSystem.Global, asm: DCL.Plugins}
      data:
        <EmojiButtonPrefab>k__BackingField:
          m_AssetGUID: 7d0a647adf3334ee1a142e7bf69f128d
          m_SubObjectName: 
          m_SubObjectType: 
          m_EditorAssetChanged: 0
        <EmojiSectionPrefab>k__BackingField:
          m_AssetGUID: d4552d3a2432742f58c63ba71bdfb50e
          m_SubObjectName: 
          m_SubObjectType: 
          m_EditorAssetChanged: 0
        <EmojiSuggestionPrefab>k__BackingField:
          m_AssetGUID: 5bc332aa8fd2147cab980e20e64bec03
          m_SubObjectName: 
          m_SubObjectType: 
          m_EditorAssetChanged: 0
        <ChatEntryConfiguration>k__BackingField:
          m_AssetGUID: 6afb31861b85441b6ab2b988819bb96a
          m_SubObjectName: 
          m_SubObjectType: 
          m_EditorAssetChanged: 0
        <EmojiPanelConfiguration>k__BackingField:
          m_AssetGUID: 51646f2adc3264ba7bf9b4f90febbd22
          m_SubObjectName: 
          m_SubObjectType: 
          m_EditorAssetChanged: 0
        <EmojiMappingJson>k__BackingField: {fileID: 4900000, guid: 7355ae17e96e64b9592813524510dc45, type: 3}
    - rid: 4340256782807990272
      type: {class: StylizedSkyboxPlugin/StylizedSkyboxSettings, ns: DCL.StylizedSkybox.Scripts.Plugin, asm: DCL.Plugins}
      data:
        StylizedSkyboxPrefab:
          m_AssetGUID: 5c36aa92efab46341b9b02fd6a38a4e7
          m_SubObjectName: 
          m_SubObjectType: 
          m_EditorAssetChanged: 0
        SkyboxMaterial: {fileID: 2100000, guid: caf6cf56d95066b45bc1ca92d6516b48, type: 2}
        SkyboxAnimationCycle:
          m_AssetGUID: 3b17a8a5ab9ee104899eb22c70935c38
          m_SubObjectName: 
          m_SubObjectType: 
          m_EditorAssetChanged: 0
    - rid: 4816188081820663808
      type: {class: SidebarPlugin/SidebarSettings, ns: DCL.PluginSystem.Global, asm: DCL.Plugins}
      data:
        <NotificationIconTypesSO>k__BackingField:
          m_AssetGUID: 4b896bc1397444f00a2b45725af2b263
          m_SubObjectName: 
          m_SubObjectType: 
          m_EditorAssetChanged: 0
    - rid: 4816188177389715458
      type: {class: MainUIPlugin/Settings, ns: DCL.PluginSystem.Global, asm: DCL.Plugins}
      data:
        mainUIRef:
          m_AssetGUID: c7887090193b1ec4c994ad22169b86db
          m_SubObjectName: 
          m_SubObjectType: 
          m_EditorAssetChanged: 0
    - rid: 5215741520409264128
      type: {class: AvatarPlugin/AvatarShapeSettings, ns: DCL.PluginSystem.Global, asm: DCL.Plugins}
      data:
        avatarBase:
          m_AssetGUID: 8db46845fb5f52f44a71c2a0c2d92074
          m_SubObjectName: 
          m_SubObjectType: 
          m_EditorAssetChanged: 0
        nametagView:
          m_AssetGUID: 1d026bc5d9fd448798b32a455c0f3978
          m_SubObjectName: 
          m_SubObjectType: 
          m_EditorAssetChanged: 0
        celShadingMaterial:
          m_AssetGUID: 4ae49825f39c564478515b4c2ae201af
          m_SubObjectName: 
          m_SubObjectType: 
          m_EditorAssetChanged: 0
        faceFeatureMaterial:
          m_AssetGUID: 00657accebbe6c348b5208e385e5ec73
          m_SubObjectName: 
          m_SubObjectType: 
          m_EditorAssetChanged: 0
        defaultMaterialCapacity: 100
        <ChatBubbleConfiguration>k__BackingField:
          m_AssetGUID: b028edf69a2c54c9194c4ce6524befff
          m_SubObjectName: 
          m_SubObjectType: 
          m_EditorAssetChanged: 0
        computeShader:
          m_AssetGUID: e8cf73ccd47a385498b71ec58534d03c
          m_SubObjectName: 
          m_SubObjectType: 
          m_EditorAssetChanged: 0
        <AvatarRandomizerSettingsRef>k__BackingField:
          m_AssetGUID: e18034962a56eac40ab5df62e159c314
          m_SubObjectName: 
          m_SubObjectType: 
          m_EditorAssetChanged: 0
    - rid: 5215741520409264129
      type: {class: WearablePlugin/WearableSettings, ns: DCL.AvatarRendering.Wearables, asm: DCL.Plugins}
      data:
        defaultWearablesDefinition:
          m_AssetGUID: 81ea8febf47eb484986af220584361dc
          m_SubObjectName: 
          m_SubObjectType: 
          m_EditorAssetChanged: 0
        defaultEmptyWearable:
          m_AssetGUID: 2d002c6a594460f4cb42100b50e7e53a
          m_SubObjectName: 
          m_SubObjectType: 
          m_EditorAssetChanged: 0
    - rid: 6156380652633325570
      type: {class: MultiplayerCommunicationSettings, ns: DCL.PluginSystem.Global, asm: DCL.Plugins}
      data:
        <spatialStateSettings>k__BackingField:
          m_AssetGUID: 495d936d8dfe78444abfd5ff3e260159
          m_SubObjectName: 
          m_SubObjectType: 
          m_EditorAssetChanged: 0
    - rid: 6697045322133929986
      type: {class: EmotePlugin/EmoteSettings, ns: DCL.PluginSystem.Global, asm: DCL.Plugins}
      data:
        <EmbeddedEmotes>k__BackingField:
          m_AssetGUID: 2a58c49334237a24781cae8b1e3fa351
          m_SubObjectName: 
          m_SubObjectType: 
          m_EditorAssetChanged: 0
        <EmoteAudioSource>k__BackingField:
          m_AssetGUID: 62f68ba25f6c905428b36a081b072566
          m_SubObjectName: 
          m_SubObjectType: 
          m_EditorAssetChanged: 0
        <EmotesWheelPrefab>k__BackingField:
          m_AssetGUID: 58c436690cb47644492bc0d655dbcce8
          m_SubObjectName: 
          m_SubObjectType: 
          m_EditorAssetChanged: 0
        <PersistentEmoteWheelOpenerPrefab>k__BackingField:
          m_AssetGUID: c522d0b7573224f59a5c1fde68c734e3
          m_SubObjectName: 
          m_SubObjectType: 
          m_EditorAssetChanged: 0
        <EmoteWheelRarityBackgrounds>k__BackingField:
          m_AssetGUID: 7a43321b8055d407ba2e871e873c7062
          m_SubObjectName: 
          m_SubObjectType: 
          m_EditorAssetChanged: 0
    - rid: 6784895264912310272
      type: {class: StaticSettings, ns: DCL.PluginSystem.Global, asm: DCL.Plugins}
      data:
        <PartitionSettings>k__BackingField:
          m_AssetGUID: 8d266ff458e71f2439f9c30bd7e68d4a
          m_SubObjectName: 
          m_SubObjectType: 
          m_EditorAssetChanged: 0
        <RealmPartitionSettings>k__BackingField:
          m_AssetGUID: 7899019423f09d049a8463a0751037a5
          m_SubObjectName: 
          m_SubObjectType: 
          m_EditorAssetChanged: 0
        <FrameTimeCap>k__BackingField: 33
        <ScenesLoadingBudget>k__BackingField: 100
        <AssetsLoadingBudget>k__BackingField: 50
    - rid: 6784895265412481026
      type: {class: CharacterCameraSettings, ns: DCL.PluginSystem.Global, asm: DCL.Plugins}
      data:
        <cinemachinePreset>k__BackingField:
          m_AssetGUID: 654e496ed12f12e4f80243ab9f1d97c7
          m_SubObjectName: 
          m_SubObjectType: 
          m_EditorAssetChanged: 0
        <cinemachineCameraAudioSettingsReference>k__BackingField:
          m_AssetGUID: 86a5a8acd91f6994788c37e301d06c56
          m_SubObjectName: 
          m_SubObjectType: 
          m_EditorAssetChanged: 0
    - rid: 6784895265412481027
      type: {class: CharacterMotionSettings, ns: DCL.PluginSystem.Global, asm: DCL.Plugins}
      data:
        <controllerSettings>k__BackingField:
          m_AssetGUID: df2e68b45160aee4eaaf2475e21525e4
          m_SubObjectName: 
          m_SubObjectType: 
          m_EditorAssetChanged: 0
    - rid: 7162477498503790594
      type: {class: ExternalUrlPromptPlugin/ExternalUrlPromptSettings, ns: DCL.PluginSystem.Global, asm: DCL.Plugins}
      data:
        ExternalUrlPromptPrefab:
          m_AssetGUID: 809b68e5ce75da1429e55ffcc44fa23b
          m_SubObjectName: 
          m_SubObjectType: 
          m_EditorAssetChanged: 0
    - rid: 7162477752737071106
      type: {class: TeleportPromptPlugin/TeleportPromptSettings, ns: DCL.PluginSystem.Global, asm: DCL.Plugins}
      data:
        TeleportPromptPrefab:
          m_AssetGUID: 37b740e9dd5ba324c91cd05632ea002c
          m_SubObjectName: 
          m_SubObjectType: 
          m_EditorAssetChanged: 0
    - rid: 7162477796324278274
      type: {class: ChangeRealmPromptPlugin/ChangeRealmPromptSettings, ns: DCL.PluginSystem.Global, asm: DCL.Plugins}
      data:
        ChangeRealmPromptPrefab:
          m_AssetGUID: 6b1f7cd8901871f42a19a8244244839e
          m_SubObjectName: 
          m_SubObjectType: 
          m_EditorAssetChanged: 0<|MERGE_RESOLUTION|>--- conflicted
+++ resolved
@@ -43,12 +43,7 @@
   - rid: 2872862648882692098
   - rid: 2872862648882692099
   - rid: 3601422141625466883
-<<<<<<< HEAD
-  - rid: 4816188081820663808
-  - rid: 4816188177389715458
-=======
   - rid: 3601422469352914947
->>>>>>> 98c8d5b5
   references:
     version: 2
     RefIds:
@@ -483,22 +478,6 @@
           m_SubObjectName: 
           m_SubObjectType: 
           m_EditorAssetChanged: 0
-    - rid: 4816188081820663808
-      type: {class: SidebarPlugin/SidebarSettings, ns: DCL.PluginSystem.Global, asm: DCL.Plugins}
-      data:
-        <NotificationIconTypesSO>k__BackingField:
-          m_AssetGUID: 4b896bc1397444f00a2b45725af2b263
-          m_SubObjectName: 
-          m_SubObjectType: 
-          m_EditorAssetChanged: 0
-    - rid: 4816188177389715458
-      type: {class: MainUIPlugin/Settings, ns: DCL.PluginSystem.Global, asm: DCL.Plugins}
-      data:
-        mainUIRef:
-          m_AssetGUID: c7887090193b1ec4c994ad22169b86db
-          m_SubObjectName: 
-          m_SubObjectType: 
-          m_EditorAssetChanged: 0
     - rid: 5215741520409264128
       type: {class: AvatarPlugin/AvatarShapeSettings, ns: DCL.PluginSystem.Global, asm: DCL.Plugins}
       data:
