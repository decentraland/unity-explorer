--- conflicted
+++ resolved
@@ -256,49 +256,9 @@
           m_SubObjectName: 
           m_SubObjectType: 
           m_EditorAssetChanged: 0
-<<<<<<< HEAD
-        faceFeatureMaterial:
-          m_AssetGUID: 00657accebbe6c348b5208e385e5ec73
-          m_SubObjectName: 
-          m_SubObjectType: 
-          m_EditorAssetChanged: 0
-        <DefaultMain256>k__BackingField:
-          m_AssetGUID: b0989591ebd3293419eece13d705a1e3
-          m_SubObjectName: 
-          m_SubObjectType: 
-          m_EditorAssetChanged: 0
-        <DefaultMain512>k__BackingField:
-          m_AssetGUID: b7201c2efeb480b4293d5baae77973d6
-          m_SubObjectName: 
-          m_SubObjectType: 
-          m_EditorAssetChanged: 0
-        <DefaultNormal256>k__BackingField:
-          m_AssetGUID: 2df144b808932744487656f89a42fb11
-          m_SubObjectName: 
-          m_SubObjectType: 
-          m_EditorAssetChanged: 0
-        <DefaultNormal512>k__BackingField:
-          m_AssetGUID: 4428c33e669492748afd75828965504b
-          m_SubObjectName: 
-          m_SubObjectType: 
-          m_EditorAssetChanged: 0
-        <DefaultEmmisive256>k__BackingField:
-          m_AssetGUID: 6bdb4b9ae9bf04745acee14bf4c684e1
-          m_SubObjectName: 
-          m_SubObjectType: 
-          m_EditorAssetChanged: 0
-        <DefaultEmmisive512>k__BackingField:
-          m_AssetGUID: f3fd7329d073f964aaec82eb9acc9ed3
-          m_SubObjectName: 
-          m_SubObjectType: 
-          m_EditorAssetChanged: 0
-        nametagsData:
-          m_AssetGUID: d65049d6f7a244863b39c4dda5ba538e
-=======
         defaultMaterialCapacity: 100
         <ChatBubbleConfiguration>k__BackingField:
           m_AssetGUID: b028edf69a2c54c9194c4ce6524befff
->>>>>>> dfdaa9fd
           m_SubObjectName: 
           m_SubObjectType: 
           m_EditorAssetChanged: 0
