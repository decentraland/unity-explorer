%YAML 1.1
%TAG !u! tag:unity3d.com,2011:
--- !u!114 &11400000
MonoBehaviour:
  m_ObjectHideFlags: 0
  m_CorrespondingSourceObject: {fileID: 0}
  m_PrefabInstance: {fileID: 0}
  m_PrefabAsset: {fileID: 0}
  m_GameObject: {fileID: 0}
  m_Enabled: 1
  m_EditorHideFlags: 0
  m_Script: {fileID: 11500000, guid: 51436ed3f6d6419fbffde48f5d096965, type: 3}
  m_Name: Global Plugins Settings
  m_EditorClassIdentifier: 
  settings:
  - rid: 6784895264912310272
  - rid: 6784895265412481026
  - rid: 6784895265412481027
  - rid: 1268264176566403074
  - rid: 5215741520409264128
  - rid: 5215741520409264129
  - rid: 1501337502808539138
  - rid: 2152807656697888768
  - rid: 1095376790733193218
  - rid: 4107643854440628226
  - rid: 3022170012058910723
  - rid: 1841402216112979969
  - rid: 4340256219339423747
  - rid: 7162477498503790594
  - rid: 2174542042650378245
  - rid: 4340256782807990272
  - rid: 6156380652633325570
  - rid: 7162477752737071106
  - rid: 7162477796324278274
  - rid: 3836309668583964676
  - rid: 6697045322133929986
  - rid: 4132209997426458630
  - rid: 758312859982102531
  - rid: 3601421940623147010
  - rid: 2306906494740202818
  - rid: 3601422469352914946
  - rid: 2872862648882692098
  - rid: 2872862648882692099
  - rid: 3601422141625466883
  - rid: 3601422469352914947
  - rid: 2799748226177040387
  - rid: 2799748311381442562
  - rid: 6849204606292983808
  - rid: 4782308287844188162
  - rid: 2168772563850493955
  - rid: 7621844642437005314
  - rid: 7621844642437005315
  - rid: 8449516130764587014
  - rid: 8813103964372074592
  - rid: 5675052514511159381
  references:
    version: 2
    RefIds:
    - rid: 758312859982102531
      type: {class: AudioPlaybackPlugin/PluginSettings, ns: DCL.PluginSystem.Global, asm: DCL.Plugins}
      data:
        <LandscapeAudioSettingsReference>k__BackingField:
          m_AssetGUID: 81289e85b8c13dc4b8ea68b7940e76a5
          m_SubObjectName: 
          m_SubObjectType: 
          m_SubObjectGUID: 
          m_EditorAssetChanged: 0
        <UIAudioPlaybackControllerReference>k__BackingField:
          m_AssetGUID: df3decac75a242f4689cb445dc93eb06
          m_SubObjectName: 
          m_SubObjectType: 
          m_SubObjectGUID: 
          m_EditorAssetChanged: 0
        <WorldAudioPlaybackControllerReference>k__BackingField:
          m_AssetGUID: d9a7adc162dc338449107a4654a26d50
          m_SubObjectName: 
          m_SubObjectType: 
          m_SubObjectGUID: 
          m_EditorAssetChanged: 0
    - rid: 1095376790733193218
      type: {class: Web3AuthPluginSettings, ns: DCL.PluginSystem.Global, asm: DCL.Plugins}
      data:
        <AuthScreenPrefab>k__BackingField:
          m_AssetGUID: 08d42937d0bc54b48baaa23c8c520175
          m_SubObjectName: 
          m_SubObjectType: 
          m_SubObjectGUID: 
          m_EditorAssetChanged: 0
        <BuildData>k__BackingField: {fileID: 11400000, guid: b5fb13ac5db3bbb49a6e6aa3d2df0309, type: 2}
    - rid: 1268264176566403074
      type: {class: GlobalInteractionPlugin/Settings, ns: DCL.PluginSystem.Global, asm: DCL.Plugins}
      data:
        <hoverCanvasSettings>k__BackingField:
          <HoverCanvasAsset>k__BackingField:
            m_AssetGUID: 8fd0fd0188702304689c461c6aacc7c5
            m_SubObjectName: 
            m_SubObjectType: 
            m_SubObjectGUID: 
            m_EditorAssetChanged: 0
          <InputButtons>k__BackingField:
          - PlayerInputAction: {fileID: 8483188427658457040, guid: 6cec26357c7fb8f44b03ce452209387d, type: 3}
            Key: 
            Icon: {fileID: 21300000, guid: 1298933c0a6b35a499063fcfb805f66b, type: 3}
          - PlayerInputAction: {fileID: 2589752990516661850, guid: 6cec26357c7fb8f44b03ce452209387d, type: 3}
            Key: E
            Icon: {fileID: 0}
          - PlayerInputAction: {fileID: -4117738799243451851, guid: 6cec26357c7fb8f44b03ce452209387d, type: 3}
            Key: F
            Icon: {fileID: 0}
          - PlayerInputAction: {fileID: -6174129951794055311, guid: 6cec26357c7fb8f44b03ce452209387d, type: 3}
            Key: Any
            Icon: {fileID: 0}
          - PlayerInputAction: {fileID: 3239514346835642328, guid: 6cec26357c7fb8f44b03ce452209387d, type: 3}
            Key: W
            Icon: {fileID: 0}
          - PlayerInputAction: {fileID: 3427618249405714940, guid: 6cec26357c7fb8f44b03ce452209387d, type: 3}
            Key: S
            Icon: {fileID: 0}
          - PlayerInputAction: {fileID: -1652773021623687720, guid: 6cec26357c7fb8f44b03ce452209387d, type: 3}
            Key: D
            Icon: {fileID: 0}
          - PlayerInputAction: {fileID: 8119733991161362085, guid: 6cec26357c7fb8f44b03ce452209387d, type: 3}
            Key: 
            Icon: {fileID: 21300000, guid: 0c1f94bccfacc415f8b7916a4f3ae512, type: 3}
          - PlayerInputAction: {fileID: -273270698691252620, guid: 6cec26357c7fb8f44b03ce452209387d, type: 3}
            Key: SPACE BAR
            Icon: {fileID: 0}
          - PlayerInputAction: {fileID: -1806294599963264830, guid: 6cec26357c7fb8f44b03ce452209387d, type: 3}
            Key: LSHIFT
            Icon: {fileID: 0}
          - PlayerInputAction: {fileID: 8129677363630674292, guid: 6cec26357c7fb8f44b03ce452209387d, type: 3}
            Key: 1
            Icon: {fileID: 0}
          - PlayerInputAction: {fileID: 8017425544309595397, guid: 6cec26357c7fb8f44b03ce452209387d, type: 3}
            Key: 2
            Icon: {fileID: 0}
          - PlayerInputAction: {fileID: 238014444060475990, guid: 6cec26357c7fb8f44b03ce452209387d, type: 3}
            Key: 3
            Icon: {fileID: 0}
          - PlayerInputAction: {fileID: 1953896829860503287, guid: 6cec26357c7fb8f44b03ce452209387d, type: 3}
            Key: 4
            Icon: {fileID: 0}
          - PlayerInputAction: {fileID: 5794463069454124747, guid: 6cec26357c7fb8f44b03ce452209387d, type: 3}
            Key: 
            Icon: {fileID: 21300000, guid: 0c1f94bccfacc415f8b7916a4f3ae512, type: 3}
    - rid: 1501337502808539138
      type: {class: ExplorePanelPlugin/ExplorePanelSettings, ns: DCL.PluginSystem.Global, asm: DCL.Plugins}
      data:
        ExplorePanelPrefab:
          m_AssetGUID: 7dc631660587a41589ba55c08ff7fa73
          m_SubObjectName: 
          m_SubObjectType: 
          m_SubObjectGUID: 
          m_EditorAssetChanged: 0
        <BackpackSettings>k__BackingField:
          <CategoryIconsMapping>k__BackingField:
            m_AssetGUID: 4a2a7b610414b45c1b576946ce094877
            m_SubObjectName: 
            m_SubObjectType: 
            m_SubObjectGUID: 
            m_EditorAssetChanged: 0
          <RarityBackgroundsMapping>k__BackingField:
            m_AssetGUID: 04a7ffcd277754f7c91237894604f522
            m_SubObjectName: 
            m_SubObjectType: 
            m_SubObjectGUID: 
            m_EditorAssetChanged: 0
          <RarityInfoPanelBackgroundsMapping>k__BackingField:
            m_AssetGUID: 66f8f8427a5c4443e95b0d298addd639
            m_SubObjectName: 
            m_SubObjectType: 
            m_SubObjectGUID: 
            m_EditorAssetChanged: 0
          <RarityColorMappings>k__BackingField:
            m_AssetGUID: 7491e2fb7fd484d2b8aed984dfc7c6ab
            m_SubObjectName: 
            m_SubObjectType: 
            m_SubObjectGUID: 
            m_EditorAssetChanged: 0
          <HairColors>k__BackingField:
            m_AssetGUID: 2668240d360264034b2ee70e645aab92
            m_SubObjectName: 
            m_SubObjectType: 
            m_SubObjectGUID: 
            m_EditorAssetChanged: 0
          <EyesColors>k__BackingField:
            m_AssetGUID: a00387527d7ddda41b9eb524b4a8662c
            m_SubObjectName: 
            m_SubObjectType: 
            m_SubObjectGUID: 
            m_EditorAssetChanged: 0
          <BodyshapeColors>k__BackingField:
            m_AssetGUID: 5af318126b38647fea34ff22fba4ef17
            m_SubObjectName: 
            m_SubObjectType: 
            m_SubObjectGUID: 
            m_EditorAssetChanged: 0
          <PageButtonView>k__BackingField:
            m_AssetGUID: 37fc70977aa8e4023aadf578a73db58b
            m_SubObjectName: 
            m_SubObjectType: 
            m_SubObjectGUID: 
            m_EditorAssetChanged: 0
          <ColorToggle>k__BackingField:
            m_AssetGUID: 90c5ebf3fa8f7a643976616957cc83a2
            m_SubObjectName: 
            m_SubObjectType: 
            m_SubObjectGUID: 
            m_EditorAssetChanged: 0
        <EmbeddedEmotes>k__BackingField:
        - wave
        - fistpump
        - dance
        - raiseHand
        - clap
        - money
        - kiss
        - shrug
        - headexplode
        - cry
        - dab
        - disco
        - dontsee
        - hammer
        - handsair
        - hohoho
        - robot
        - snowfall
        - tektonik
        - tik
        - confettipopper
        <SettingsMenuConfiguration>k__BackingField:
          m_AssetGUID: b47b66eab8da46b4cbcc30100e4194e0
          m_SubObjectName: 
          m_SubObjectType: 
          m_SubObjectGUID: 
          m_EditorAssetChanged: 0
        <GeneralAudioMixer>k__BackingField:
          m_AssetGUID: e38b0fb061d7ffa47b54d89ecd483bd2
          m_SubObjectName: 
          m_SubObjectType: 
          m_SubObjectGUID: 
          m_EditorAssetChanged: 0
        <RealmPartitionSettings>k__BackingField:
          m_AssetGUID: 7899019423f09d049a8463a0751037a5
          m_SubObjectName: 
          m_SubObjectType: 
          m_SubObjectGUID: 
          m_EditorAssetChanged: 0
        <VoiceChatSettings>k__BackingField:
          m_AssetGUID: 88538076b054b4504b11b87773e7393f
          m_SubObjectName: 
          m_SubObjectType: 
          m_SubObjectGUID: 
          m_EditorAssetChanged: 0
        <VideoPrioritizationSettings>k__BackingField:
          m_AssetGUID: 12f48d0297bd3f746b92a97878478086
          m_SubObjectName: 
          m_SubObjectType: 
          m_SubObjectGUID: 
          m_EditorAssetChanged: 0
        <LandscapeData>k__BackingField:
          m_AssetGUID: 32f2b877400526d4cbf648ba5c5064b4
          m_SubObjectName: 
          m_SubObjectType: 
          m_SubObjectGUID: 
          m_EditorAssetChanged: 0
        <QualitySettingsAsset>k__BackingField:
          m_AssetGUID: 58ab8549017bacb42b310dbb452a2f6e
          m_SubObjectName: 
          m_SubObjectType: 
          m_SubObjectGUID: 
          m_EditorAssetChanged: 0
        <ControlsSettingsAsset>k__BackingField:
          m_AssetGUID: 26489687fb2f3419886df8e49f34b006
          m_SubObjectName: 
          m_SubObjectType: 
          m_SubObjectGUID: 
          m_EditorAssetChanged: 0
        <ChatSettingsAsset>k__BackingField:
          m_AssetGUID: a358ab6eb8d31ca488364e13b54f5f9c
          m_SubObjectName: 
          m_SubObjectType: 
          m_SubObjectGUID: 
          m_EditorAssetChanged: 0
        <CategoryMappingSO>k__BackingField:
          m_AssetGUID: bda7566751d4243fb842e1a272cb9f83
          m_SubObjectName: 
          m_SubObjectType: 
          m_SubObjectGUID: 
          m_EditorAssetChanged: 0
        <CameraReelGalleryShareToXMessage>k__BackingField: Check out what I'm doing
          in @decentraland right now and join me!
        <PhotoSuccessfullyUpdatedMessage>k__BackingField: Photo successfully updated
        <PhotoSuccessfullyDeletedMessage>k__BackingField: Photo successfully deleted
        <PhotoSuccessfullyDownloadedMessage>k__BackingField: Photo successfully downloaded
        <LinkCopiedMessage>k__BackingField: Link copied!
        <StorageProgressBarText>k__BackingField: Storage {0}/{1} photos taken
        <GridLayoutFixedColumnCount>k__BackingField: 6
        <ThumbnailHeight>k__BackingField: 230
        <ThumbnailWidth>k__BackingField: 306
        <PlaceGridLayoutFixedColumnCount>k__BackingField: 1
        <PlaceThumbnailHeight>k__BackingField: 320
        <PlaceThumbnailWidth>k__BackingField: 404
    - rid: 1841402216112979969
      type: {class: CharacterContainer/Settings, ns: DCL.Character.Plugin, asm: DCL.Plugins}
      data:
        <CharacterObject>k__BackingField:
          m_AssetGUID: 0eecf14978c1aa74381023946dde5c78
          m_SubObjectName: 
          m_SubObjectType: 
          m_SubObjectGUID: 
          m_EditorAssetChanged: 0
        <StartYPosition>k__BackingField: 1
        <sceneBucketPropagationLimit>k__BackingField: 3
    - rid: 2152807656697888768
      type: {class: MinimapPlugin/MinimapSettings, ns: DCL.PluginSystem.Global, asm: DCL.Plugins}
      data: 
    - rid: 2168772563850493955
      type: {class: FriendsPluginSettings, ns: DCL.PluginSystem.Global, asm: DCL.Plugins}
      data:
        <FriendRequestPrefab>k__BackingField:
          m_AssetGUID: dcc6085d51c3e443f82d4d58e0087519
          m_SubObjectName: 
          m_SubObjectType: 
          m_SubObjectGUID: 
          m_EditorAssetChanged: 0
        <UnfriendConfirmationPrefab>k__BackingField:
          m_AssetGUID: a341d15dd51544eb9985664704a7c43a
          m_SubObjectName: 
          m_SubObjectType: 
          m_SubObjectGUID: 
          m_EditorAssetChanged: 0
        <BlockUserPromptPrefab>k__BackingField:
          m_AssetGUID: 93a86930ad6d44ebd85b46f9c6ebad72
          m_SubObjectName: 
          m_SubObjectType: 
          m_SubObjectGUID: 
          m_EditorAssetChanged: 0
    - rid: 2174542042650378245
      type: {class: QualityContainer/Settings, ns: DCL.Quality, asm: DCL.Plugins}
      data:
        <QualitySettings>k__BackingField: {fileID: 11400000, guid: 58ab8549017bacb42b310dbb452a2f6e, type: 2}
        <RealmPartitionSettings>k__BackingField:
          m_AssetGUID: 7899019423f09d049a8463a0751037a5
          m_SubObjectName: 
          m_SubObjectType: 
          m_SubObjectGUID: 
          m_EditorAssetChanged: 0
        <VideoPrioritizationSettings>k__BackingField:
          m_AssetGUID: 12f48d0297bd3f746b92a97878478086
          m_SubObjectName: 
          m_SubObjectType: 
          m_SubObjectGUID: 
          m_EditorAssetChanged: 0
        <LODSettingAsset>k__BackingField:
          m_AssetGUID: 0703f7736b8c9b244953ae7c6ff9a037
          m_SubObjectName: 
          m_SubObjectType: 
          m_SubObjectGUID: 
          m_EditorAssetChanged: 0
        <LandscapeData>k__BackingField:
          m_AssetGUID: 32f2b877400526d4cbf648ba5c5064b4
          m_SubObjectName: 
          m_SubObjectType: 
          m_SubObjectGUID: 
          m_EditorAssetChanged: 0
    - rid: 2306906494740202818
      type: {class: BootstrapSettings, ns: Global.Dynamic, asm: DCL.Plugins}
      data:
        AnalyticsConfigRef:
          m_AssetGUID: 134b7bf082a11ae499e9e62958051ca7
          m_SubObjectName: 
          m_SubObjectType: 
          m_SubObjectGUID: 
          m_EditorAssetChanged: 0
        <ReportHandlingSettingsDevelopment>k__BackingField:
          m_AssetGUID: 0dd75559898ca8d4db9fc8ab99ac2269
          m_SubObjectName: 
          m_SubObjectType: 
          m_SubObjectGUID: 
          m_EditorAssetChanged: 0
        <ReportHandlingSettingsProduction>k__BackingField:
          m_AssetGUID: 6c1c35a66af59874a8373ebcd51572a4
          m_SubObjectName: 
          m_SubObjectType: 
          m_SubObjectGUID: 
          m_EditorAssetChanged: 0
        <BuildData>k__BackingField: {fileID: 11400000, guid: b5fb13ac5db3bbb49a6e6aa3d2df0309, type: 2}
    - rid: 2799748226177040387
      type: {class: ConnectionStatusPanelPlugin/ConnectionStatusPanelSettings, ns: DCL.PluginSystem.Global, asm: DCL.Plugins}
      data: 
    - rid: 2799748311381442562
      type: {class: ErrorPopupPlugin/ErrorPopupSettings, ns: DCL.PluginSystem.Global, asm: DCL.Plugins}
      data:
        <ErrorPopup>k__BackingField:
          m_AssetGUID: 0fce4c1a785b1495bbf861787a9a3224
          m_SubObjectName: 
          m_SubObjectType: 
          m_SubObjectGUID: 
          m_EditorAssetChanged: 0
    - rid: 2872862648882692098
      type: {class: PassportPlugin/PassportSettings, ns: DCL.PluginSystem.Global, asm: DCL.Plugins}
      data:
        PassportPrefab:
          m_AssetGUID: bf1104b23d6ed8f4ab84e9a0da93e10d
          m_SubObjectName: 
          m_SubObjectType: 
          m_SubObjectGUID: 
          m_EditorAssetChanged: 0
        <RarityColorMappings>k__BackingField:
          m_AssetGUID: 7491e2fb7fd484d2b8aed984dfc7c6ab
          m_SubObjectName: 
          m_SubObjectType: 
          m_SubObjectGUID: 
          m_EditorAssetChanged: 0
        <CategoryIconsMapping>k__BackingField:
          m_AssetGUID: 4a2a7b610414b45c1b576946ce094877
          m_SubObjectName: 
          m_SubObjectType: 
          m_SubObjectGUID: 
          m_EditorAssetChanged: 1
        <RarityBackgroundsMapping>k__BackingField:
          m_AssetGUID: 04a7ffcd277754f7c91237894604f522
          m_SubObjectName: 
          m_SubObjectType: 
          m_SubObjectGUID: 
          m_EditorAssetChanged: 0
        <RarityInfoPanelBackgroundsMapping>k__BackingField:
          m_AssetGUID: 66f8f8427a5c4443e95b0d298addd639
          m_SubObjectName: 
          m_SubObjectType: 
          m_SubObjectGUID: 
          m_EditorAssetChanged: 0
        <GridLayoutFixedColumnCount>k__BackingField: 4
        <ThumbnailHeight>k__BackingField: 201
        <ThumbnailWidth>k__BackingField: 272
        NameEditorPrefab:
          m_AssetGUID: 4362b43091b0d462db2641f8c866e9b9
          m_SubObjectName: 
          m_SubObjectType: 
          m_SubObjectGUID: 
          m_EditorAssetChanged: 0
    - rid: 2872862648882692099
      type: {class: MultiplayerPlugin/Settings, ns: DCL.PluginSystem.Global, asm: DCL.Plugins}
      data:
        RemoteAvatarColliderPrefab:
          m_AssetGUID: 9c4c0e79124f01744a5f969e08ad0370
          m_SubObjectName: 
          m_SubObjectType: 
          m_SubObjectGUID: 
          m_EditorAssetChanged: 0
        DebugRoomIndicator:
          m_AssetGUID: a39f0a305be6be143aabcbf7ebb59d62
          m_SubObjectName: 
          m_SubObjectType: 
          m_SubObjectGUID: 
          m_EditorAssetChanged: 0
    - rid: 3022170012058910723
      type: {class: LandscapeSettings, ns: DCL.PluginSystem.Global, asm: DCL.Plugins}
      data:
        realmPartitionSettings:
          m_AssetGUID: 7899019423f09d049a8463a0751037a5
          m_SubObjectName: 
          m_SubObjectType: 
          m_SubObjectGUID: 
          m_EditorAssetChanged: 0
        landscapeData:
          m_AssetGUID: 32f2b877400526d4cbf648ba5c5064b4
          m_SubObjectName: 
          m_SubObjectType: 
          m_SubObjectGUID: 
          m_EditorAssetChanged: 0
        parsedParcels:
          m_AssetGUID: 86bf0204cf3bb75429342452a2a460af
          m_SubObjectName: 
          m_SubObjectType: 
          m_SubObjectGUID: 
          m_EditorAssetChanged: 0
    - rid: 3601421940623147010
      type: {class: NotificationPlugin/NotificationSettings, ns: DCL.PluginSystem.Global, asm: DCL.Plugins}
      data:
        <NewNotificationView>k__BackingField:
          m_AssetGUID: a1d5d4f99234041159f0c215eef3eff3
          m_SubObjectName: 
          m_SubObjectType: 
          m_SubObjectGUID: 
          m_EditorAssetChanged: 0
        <NotificationIconTypesSO>k__BackingField:
          m_AssetGUID: 4b896bc1397444f00a2b45725af2b263
          m_SubObjectName: 
          m_SubObjectType: 
          m_SubObjectGUID: 
          m_EditorAssetChanged: 0
        <RarityColorMappings>k__BackingField:
          m_AssetGUID: 04a7ffcd277754f7c91237894604f522
          m_SubObjectName: 
          m_SubObjectType: 
          m_SubObjectGUID: 
          m_EditorAssetChanged: 0
    - rid: 3601422141625466883
      type: {class: RewardPanelPlugin/RewardPanelSettings, ns: DCL.PluginSystem.Global, asm: DCL.Plugins}
      data:
        <RewardPanelView>k__BackingField:
          m_AssetGUID: 70c6f2eab01fc462a9a2cac0d661417e
          m_SubObjectName: 
          m_SubObjectType: 
          m_SubObjectGUID: 
          m_EditorAssetChanged: 0
        <RarityColorMappings>k__BackingField:
          m_AssetGUID: 7491e2fb7fd484d2b8aed984dfc7c6ab
          m_SubObjectName: 
          m_SubObjectType: 
          m_SubObjectGUID: 
          m_EditorAssetChanged: 0
        <RarityBackgroundsMapping>k__BackingField:
          m_AssetGUID: 04a7ffcd277754f7c91237894604f522
          m_SubObjectName: 
          m_SubObjectType: 
          m_SubObjectGUID: 
          m_EditorAssetChanged: 0
        <CategoryIconsMapping>k__BackingField:
          m_AssetGUID: 4a2a7b610414b45c1b576946ce094877
          m_SubObjectName: 
          m_SubObjectType: 
          m_SubObjectGUID: 
          m_EditorAssetChanged: 0
    - rid: 3601422469352914946
      type: {class: MainUIPlugin/Settings, ns: DCL.PluginSystem.Global, asm: DCL.Plugins}
      data: 
    - rid: 3601422469352914947
      type: {class: SidebarPlugin/SidebarSettings, ns: DCL.PluginSystem.Global, asm: DCL.Plugins}
      data:
        <NotificationIconTypesSO>k__BackingField:
          m_AssetGUID: 4b896bc1397444f00a2b45725af2b263
          m_SubObjectName: 
          m_SubObjectType: 
          m_SubObjectGUID: 
          m_EditorAssetChanged: 0
        <RarityColorMappings>k__BackingField:
          m_AssetGUID: 04a7ffcd277754f7c91237894604f522
          m_SubObjectName: 
          m_SubObjectType: 
          m_SubObjectGUID: 
          m_EditorAssetChanged: 0
        <SkyboxSettingsAsset>k__BackingField: {fileID: 11400000, guid: 50aa9483411844942bd409d4b4612221, type: 2}
        ControlsPanelPrefab:
          m_AssetGUID: 542424588a68b46f688ef5c667aa0c68
          m_SubObjectName: 
          m_SubObjectType: 
          m_SubObjectGUID: 
          m_EditorAssetChanged: 0
    - rid: 3836309668583964676
      type: {class: NftPromptPlugin/NftPromptSettings, ns: DCL.PluginSystem.Global, asm: DCL.Plugins}
      data:
        NftPromptPrefab:
          m_AssetGUID: d504e2da7abe71a4582c8c2e08e3c285
          m_SubObjectName: 
          m_SubObjectType: 
          m_SubObjectGUID: 
          m_EditorAssetChanged: 0
    - rid: 4107643854440628226
      type: {class: LoadingScreenPlugin/LoadingScreenPluginSettings, ns: DCL.PluginSystem.Global, asm: DCL.Plugins}
      data:
        <LoadingScreenPrefab>k__BackingField:
          m_AssetGUID: 605506dac7ec04ed09953980478e93d4
          m_SubObjectName: 
          m_SubObjectType: 
          m_SubObjectGUID: 
          m_EditorAssetChanged: 0
        <FallbackTipsConfiguration>k__BackingField:
          m_AssetGUID: dc412497f06504faeb6e30b848c0842d
          m_SubObjectName: 
          m_SubObjectType: 
          m_SubObjectGUID: 
          m_EditorAssetChanged: 0
        <FallbackTipsTable>k__BackingField: SceneLoadingDefaultTips
        <FallbackImagesTable>k__BackingField: SceneLoadingDefaultImages
        <TipDisplayDuration>k__BackingField: 10
        <MinimumScreenDisplayDuration>k__BackingField: 3
    - rid: 4132209997426458630
      type: {class: InputSettings, ns: DCL.PluginSystem.Global, asm: DCL.Plugins}
      data:
        <CrosshairCanvasAsset>k__BackingField:
          m_AssetGUID: bf82184de91c3944b8de02d57d7dd151
          m_SubObjectName: 
          m_SubObjectType: 
          m_SubObjectGUID: 
          m_EditorAssetChanged: 0
        <CrossHairNormal>k__BackingField:
          m_AssetGUID: 98d75b092dc90bb49a14cf7e80096e01
          m_SubObjectName: Crosshair
          m_SubObjectType: UnityEngine.Sprite, UnityEngine.CoreModule, Version=0.0.0.0,
            Culture=neutral, PublicKeyToken=null
          m_SubObjectGUID: 
          m_EditorAssetChanged: 1
        <CrossHairInteraction>k__BackingField:
          m_AssetGUID: 26fa4ad5e35df464b8cc4bd887c2a6d9
          m_SubObjectName: CrosshairInteractive
          m_SubObjectType: UnityEngine.Sprite, UnityEngine.CoreModule, Version=0.0.0.0,
            Culture=neutral, PublicKeyToken=null
          m_SubObjectGUID: 
          m_EditorAssetChanged: 1
    - rid: 4340256219339423747
      type: {class: CharacterPreviewPlugin/CharacterPreviewSettings, ns: DCL.PluginSystem.Global, asm: DCL.Plugins}
      data:
        CharacterPreviewContainerReference:
          m_AssetGUID: 23318cb20f4dbe9429dd8be585ef75d6
          m_SubObjectName: 
          m_SubObjectType: 
          m_SubObjectGUID: 
          m_EditorAssetChanged: 0
    - rid: 4340256782807990272
      type: {class: StylizedSkyboxPlugin/StylizedSkyboxSettings, ns: DCL.StylizedSkybox.Scripts.Plugin, asm: DCL.Plugins}
      data:
        SettingsAsset: {fileID: 11400000, guid: 50aa9483411844942bd409d4b4612221, type: 2}
    - rid: 4782308287844188162
      type: {class: GenericContextMenuPlugin/GenericContextMenuSettings, ns: DCL.PluginSystem, asm: DCL.Plugins}
      data:
        GenericContextMenuPrefab:
          m_AssetGUID: 5ef9c85ff80df42e88f2946a299f1102
          m_SubObjectName: 
          m_SubObjectType: 
          m_SubObjectGUID: 
          m_EditorAssetChanged: 0
        GenericContextMenuSeparatorPrefab:
          m_AssetGUID: 52bc5c5fe83f743cdba8dab60b247e96
          m_SubObjectName: 
          m_SubObjectType: 
          m_SubObjectGUID: 
          m_EditorAssetChanged: 0
        GenericContextMenuButtonPrefab:
          m_AssetGUID: 3c3c8d365c6ef4acfa3665168b5737a9
          m_SubObjectName: 
          m_SubObjectType: 
          m_SubObjectGUID: 
          m_EditorAssetChanged: 0
        GenericContextMenuTogglePrefab:
          m_AssetGUID: 60ec312971597448e978368a5382c0f1
          m_SubObjectName: 
          m_SubObjectType: 
          m_SubObjectGUID: 
          m_EditorAssetChanged: 0
        GenericContextMenuUserProfilePrefab:
          m_AssetGUID: fe90941e720314adfb13574446732ea7
          m_SubObjectName: 
          m_SubObjectType: 
          m_SubObjectGUID: 
          m_EditorAssetChanged: 0
        GenericContextMenuButtonWithStringDelegatePrefab:
          m_AssetGUID: 688aa1f59829ea64fb0887ed7bb87d26
          m_SubObjectName: 
          m_SubObjectType: 
          m_SubObjectGUID: 
          m_EditorAssetChanged: 0
        GenericContextMenuToggleWithIconPrefab:
          m_AssetGUID: bc2f6e2e838c8114e89c2f3157c0ab47
          m_SubObjectName: 
          m_SubObjectType: 
          m_SubObjectGUID: 
          m_EditorAssetChanged: 0
    - rid: 5215741520409264128
      type: {class: AvatarPlugin/AvatarShapeSettings, ns: DCL.PluginSystem.Global, asm: DCL.Plugins}
      data:
        avatarBase:
          m_AssetGUID: 8db46845fb5f52f44a71c2a0c2d92074
          m_SubObjectName: 
          m_SubObjectType: 
          m_SubObjectGUID: 
          m_EditorAssetChanged: 0
        nametagView:
          m_AssetGUID: 1d026bc5d9fd448798b32a455c0f3978
          m_SubObjectName: 
          m_SubObjectType: 
          m_SubObjectGUID: 
          m_EditorAssetChanged: 0
        celShadingMaterial:
          m_AssetGUID: 4ae49825f39c564478515b4c2ae201af
          m_SubObjectName: 
          m_SubObjectType: 
          m_SubObjectGUID: 
          m_EditorAssetChanged: 0
        faceFeatureMaterial:
          m_AssetGUID: 00657accebbe6c348b5208e385e5ec73
          m_SubObjectName: 
          m_SubObjectType: 
          m_SubObjectGUID: 
          m_EditorAssetChanged: 0
        startFadeDistanceDithering: 2
        endFadeDistanceDithering: 0.8
        defaultMaterialCapacity: 100
        <ChatBubbleConfiguration>k__BackingField:
          m_AssetGUID: b028edf69a2c54c9194c4ce6524befff
          m_SubObjectName: 
          m_SubObjectType: 
          m_SubObjectGUID: 
          m_EditorAssetChanged: 0
        computeShader:
          m_AssetGUID: e8cf73ccd47a385498b71ec58534d03c
          m_SubObjectName: 
          m_SubObjectType: 
          m_SubObjectGUID: 
          m_EditorAssetChanged: 0
        <AvatarRandomizerSettingsRef>k__BackingField:
          m_AssetGUID: e18034962a56eac40ab5df62e159c314
          m_SubObjectName: 
          m_SubObjectType: 
          m_SubObjectGUID: 
          m_EditorAssetChanged: 0
    - rid: 5215741520409264129
      type: {class: WearablePlugin/WearableSettings, ns: DCL.AvatarRendering.Wearables, asm: DCL.Plugins}
      data:
        defaultWearablesDefinition:
          m_AssetGUID: 81ea8febf47eb484986af220584361dc
          m_SubObjectName: 
          m_SubObjectType: 
          m_SubObjectGUID: 
          m_EditorAssetChanged: 0
        defaultEmptyWearable:
          m_AssetGUID: 2d002c6a594460f4cb42100b50e7e53a
          m_SubObjectName: 
          m_SubObjectType: 
          m_SubObjectGUID: 
          m_EditorAssetChanged: 0
    - rid: 5675052514511159381
      type: {class: VoiceChatPlugin/Settings, ns: DCL.PluginSystem.Global, asm: DCL.Plugins}
      data:
        <VoiceChatConfigurations>k__BackingField:
          m_AssetGUID: dc4b9a0eb614c2c45a09fa14de92fcd8
<<<<<<< HEAD
=======
          m_SubObjectName: 
          m_SubObjectType: 
          m_SubObjectGUID: 
          m_EditorAssetChanged: 0
    - rid: 6156380652633325570
      type: {class: MultiplayerCommunicationSettings, ns: DCL.PluginSystem.Global, asm: DCL.Plugins}
      data:
        <spatialStateSettings>k__BackingField:
          m_AssetGUID: 495d936d8dfe78444abfd5ff3e260159
>>>>>>> 66a59e75
          m_SubObjectName: 
          m_SubObjectType: 
          m_SubObjectGUID: 
          m_EditorAssetChanged: 0
    - rid: 6697045322133929986
      type: {class: EmotePlugin/EmoteSettings, ns: DCL.PluginSystem.Global, asm: DCL.Plugins}
      data:
        <EmbeddedEmotes>k__BackingField:
          m_AssetGUID: 2a58c49334237a24781cae8b1e3fa351
          m_SubObjectName: 
          m_SubObjectType: 
          m_SubObjectGUID: 
          m_EditorAssetChanged: 0
        <EmoteAudioSource>k__BackingField:
          m_AssetGUID: 62f68ba25f6c905428b36a081b072566
          m_SubObjectName: 
          m_SubObjectType: 
          m_SubObjectGUID: 
          m_EditorAssetChanged: 0
        <EmotesWheelPrefab>k__BackingField:
          m_AssetGUID: 58c436690cb47644492bc0d655dbcce8
          m_SubObjectName: 
          m_SubObjectType: 
          m_SubObjectGUID: 
          m_EditorAssetChanged: 0
        <EmoteWheelRarityBackgrounds>k__BackingField:
          m_AssetGUID: 7a43321b8055d407ba2e871e873c7062
          m_SubObjectName: 
          m_SubObjectType: 
          m_SubObjectGUID: 
          m_EditorAssetChanged: 0
    - rid: 6784895264912310272
      type: {class: StaticSettings, ns: DCL.PluginSystem.Global, asm: DCL.Plugins}
      data:
        <PartitionSettings>k__BackingField:
          m_AssetGUID: 8d266ff458e71f2439f9c30bd7e68d4a
          m_SubObjectName: 
          m_SubObjectType: 
          m_SubObjectGUID: 
          m_EditorAssetChanged: 0
        <RealmPartitionSettings>k__BackingField:
          m_AssetGUID: 7899019423f09d049a8463a0751037a5
          m_SubObjectName: 
          m_SubObjectType: 
          m_SubObjectGUID: 
          m_EditorAssetChanged: 0
        frameTimeCap: 33
        frameTimeCapDeepProfiler: 300
        <ScenesLoadingBudget>k__BackingField: 100
        <AssetsLoadingBudget>k__BackingField: 50
        <CoreWebRequestsBudget>k__BackingField: 15
        <SceneWebRequestsBudget>k__BackingField: 5
    - rid: 6784895265412481026
      type: {class: CharacterCameraSettings, ns: DCL.PluginSystem.Global, asm: DCL.Plugins}
      data:
        <cinemachinePreset>k__BackingField:
          m_AssetGUID: 654e496ed12f12e4f80243ab9f1d97c7
          m_SubObjectName: 
          m_SubObjectType: 
          m_SubObjectGUID: 
          m_EditorAssetChanged: 0
        <cinemachineCameraAudioSettingsReference>k__BackingField:
          m_AssetGUID: 86a5a8acd91f6994788c37e301d06c56
          m_SubObjectName: 
          m_SubObjectType: 
          m_SubObjectGUID: 
          m_EditorAssetChanged: 0
        <controlsSettingsAsset>k__BackingField:
          m_AssetGUID: 26489687fb2f3419886df8e49f34b006
          m_SubObjectName: 
          m_SubObjectType: 
          m_SubObjectGUID: 
          m_EditorAssetChanged: 0
    - rid: 6784895265412481027
      type: {class: CharacterMotionSettings, ns: DCL.PluginSystem.Global, asm: DCL.Plugins}
      data:
        <controllerSettings>k__BackingField:
          m_AssetGUID: df2e68b45160aee4eaaf2475e21525e4
          m_SubObjectName: 
          m_SubObjectType: 
          m_SubObjectGUID: 
          m_EditorAssetChanged: 0
    - rid: 6849204606292983808
      type: {class: InWorldCameraPlugin/InWorldCameraSettings, ns: DCL.PluginSystem.Global, asm: DCL.Plugins}
      data:
        <ScreencaptureHud>k__BackingField: {fileID: 405257682719442044, guid: 73f988cecacd42e48920937e996e446d, type: 3}
        <FollowTarget>k__BackingField: {fileID: 9209778991738672599, guid: ace53bd2bc5e2b8439785bb3122b12e3, type: 3}
        <TransitionSettings>k__BackingField: {fileID: 11400000, guid: 230436585dd166a4e98f1c0953e3a5f6, type: 2}
        <MovementSettings>k__BackingField: {fileID: 11400000, guid: 9c104547ad3a8454baeb79e1bb45ce4c, type: 2}
        <PhotoDetailPrefab>k__BackingField:
          m_AssetGUID: 26a5616becdfd49b4abfbee07ba3cbf2
          m_SubObjectName: 
          m_SubObjectType: 
          m_SubObjectGUID: 
          m_EditorAssetChanged: 0
        <ShareToXMessage>k__BackingField: Check out what I'm doing in @decentraland
          right now and join me!
        <PhotoSuccessfullyDownloadedMessage>k__BackingField: Photo successfully downloaded
        <LinkCopiedMessage>k__BackingField: Link copied!
        <CategoryIconsMapping>k__BackingField:
          m_AssetGUID: 4a2a7b610414b45c1b576946ce094877
          m_SubObjectName: 
          m_SubObjectType: 
          m_SubObjectGUID: 
          m_EditorAssetChanged: 0
        <RarityBackgroundsMapping>k__BackingField:
          m_AssetGUID: 04a7ffcd277754f7c91237894604f522
          m_SubObjectName: 
          m_SubObjectType: 
          m_SubObjectGUID: 
          m_EditorAssetChanged: 0
        <RarityColorMappings>k__BackingField:
          m_AssetGUID: 7491e2fb7fd484d2b8aed984dfc7c6ab
          m_SubObjectName: 
          m_SubObjectType: 
          m_SubObjectGUID: 
          m_EditorAssetChanged: 0
        <ChatEntryConfiguration>k__BackingField:
          m_AssetGUID: 6afb31861b85441b6ab2b988819bb96a
          m_SubObjectName: 
          m_SubObjectType: 
          m_SubObjectGUID: 
          m_EditorAssetChanged: 0
    - rid: 7162477498503790594
      type: {class: ExternalUrlPromptPlugin/ExternalUrlPromptSettings, ns: DCL.PluginSystem.Global, asm: DCL.Plugins}
      data:
        ExternalUrlPromptPrefab:
          m_AssetGUID: 809b68e5ce75da1429e55ffcc44fa23b
          m_SubObjectName: 
          m_SubObjectType: 
          m_SubObjectGUID: 
          m_EditorAssetChanged: 0
    - rid: 7162477752737071106
      type: {class: TeleportPromptPlugin/TeleportPromptSettings, ns: DCL.PluginSystem.Global, asm: DCL.Plugins}
      data:
        TeleportPromptPrefab:
          m_AssetGUID: 37b740e9dd5ba324c91cd05632ea002c
          m_SubObjectName: 
          m_SubObjectType: 
          m_SubObjectGUID: 
          m_EditorAssetChanged: 0
    - rid: 7162477796324278274
      type: {class: ChangeRealmPromptPlugin/ChangeRealmPromptSettings, ns: DCL.PluginSystem.Global, asm: DCL.Plugins}
      data:
        ChangeRealmPromptPrefab:
          m_AssetGUID: 6b1f7cd8901871f42a19a8244244839e
          m_SubObjectName: 
          m_SubObjectType: 
          m_SubObjectGUID: 
          m_EditorAssetChanged: 0
    - rid: 7621844642437005314
      type: {class: ChatPluginSettings, ns: DCL.PluginSystem.Global, asm: DCL.Plugins}
      data:
        <ChatSettingsAsset>k__BackingField:
          m_AssetGUID: a358ab6eb8d31ca488364e13b54f5f9c
          m_SubObjectName: 
          m_SubObjectType: 
          m_SubObjectGUID: 
          m_EditorAssetChanged: 0
    - rid: 7621844642437005315
      type: {class: GenericPopupsPlugin/Settings, ns: DCL.PluginSystem.Global, asm: DCL.Plugins}
      data:
        PastePopupToastPrefab:
          m_AssetGUID: d67c9347412c7d04aa84f48952e986fc
          m_SubObjectName: 
          m_SubObjectType: 
          m_SubObjectGUID: 
          m_EditorAssetChanged: 0
        ChatEntryMenuPopupPrefab:
          m_AssetGUID: f74fa2421d947f4439553458ae5fbd93
          m_SubObjectName: 
          m_SubObjectType: 
          m_SubObjectGUID: 
          m_EditorAssetChanged: 0
    - rid: 8449516130764587014
      type: {class: AdaptivePerformanceSettings, ns: DCL.Optimization.AdaptivePerformance.Systems, asm: DCL.Plugins}
      data:
        <phyiscsSettings>k__BackingField:
          m_AssetGUID: b68ba436e63c39949b58b7aac96c291c
          m_SubObjectName: 
          m_SubObjectType: 
          m_SubObjectGUID: 
          m_EditorAssetChanged: 0
    - rid: 8813103964372074592
      type: {class: MarketplaceCreditsPluginSettings, ns: DCL.PluginSystem.Global, asm: DCL.Plugins}
      data:
        <CreditsUnlockedPrefab>k__BackingField:
          m_AssetGUID: adccb7c4aa6e2424c95ac85e0d3f0a35
          m_SubObjectName: 
          m_SubObjectType: 
          m_SubObjectGUID: 
          m_EditorAssetChanged: 0<|MERGE_RESOLUTION|>--- conflicted
+++ resolved
@@ -727,8 +727,6 @@
       data:
         <VoiceChatConfigurations>k__BackingField:
           m_AssetGUID: dc4b9a0eb614c2c45a09fa14de92fcd8
-<<<<<<< HEAD
-=======
           m_SubObjectName: 
           m_SubObjectType: 
           m_SubObjectGUID: 
@@ -738,7 +736,6 @@
       data:
         <spatialStateSettings>k__BackingField:
           m_AssetGUID: 495d936d8dfe78444abfd5ff3e260159
->>>>>>> 66a59e75
           m_SubObjectName: 
           m_SubObjectType: 
           m_SubObjectGUID: 
