%YAML 1.1
%TAG !u! tag:unity3d.com,2011:
--- !u!114 &11400000
MonoBehaviour:
  m_ObjectHideFlags: 0
  m_CorrespondingSourceObject: {fileID: 0}
  m_PrefabInstance: {fileID: 0}
  m_PrefabAsset: {fileID: 0}
  m_GameObject: {fileID: 0}
  m_Enabled: 1
  m_EditorHideFlags: 0
  m_Script: {fileID: 11500000, guid: 1e7669db769f7224e94ce1be19e8677e, type: 3}
  m_Name: Global Plugins Settings
  m_EditorClassIdentifier: 
  settings:
  - rid: 6784895264912310272
  - rid: 6784895265412481026
  - rid: 6784895265412481027
  - rid: 6784895267130048513
  - rid: 1268264176566403074
  - rid: 5215741520409264128
  - rid: 5215741520409264129
  - rid: 1501337502808539138
  - rid: 2152807656697888768
  - rid: 8147919132522971138
  - rid: 56198586647707649
  - rid: 1095376790733193218
  - rid: 8593314843508867075
  - rid: 4107643854440628226
<<<<<<< HEAD
  - rid: 2097944765448060928
=======
  - rid: 1841402216112979969
>>>>>>> 5ece510d
  references:
    version: 2
    RefIds:
    - rid: 56198586647707649
      type: {class: SkyBoxPlugin/Settings, ns: DCL.SkyBox, asm: DCL.Plugins}
      data:
        <ForwardRenderer>k__BackingField: {fileID: 11400000, guid: 4a526cc14a7bff94dbd03fa3c9c29720, type: 2}
    - rid: 1095376790733193218
      type: {class: Web3AuthPluginSettings, ns: DCL.PluginSystem.Global, asm: DCL.Plugins}
      data:
        <AuthScreenPrefab>k__BackingField:
          m_AssetGUID: 08d42937d0bc54b48baaa23c8c520175
          m_SubObjectName: 
          m_SubObjectType: 
          m_EditorAssetChanged: 0
    - rid: 1268264176566403074
      type: {class: GlobalInteractionPlugin/Settings, ns: DCL.PluginSystem.Global, asm: DCL.Plugins}
      data:
        <hoverCanvasSettings>k__BackingField:
          <HoverCanvasAsset>k__BackingField:
            m_AssetGUID: 8fd0fd0188702304689c461c6aacc7c5
            m_SubObjectName: 
            m_SubObjectType: 
            m_EditorAssetChanged: 0
          <InputButtons>k__BackingField:
          - InputAction: 0
            Key: 
            Icon: {fileID: 0}
          - InputAction: 1
            Key: E
            Icon: {fileID: 0}
          - InputAction: 2
            Key: F
            Icon: {fileID: 0}
          - InputAction: 3
            Key: 
            Icon: {fileID: 0}
          - InputAction: 4
            Key: W
            Icon: {fileID: 0}
          - InputAction: 5
            Key: S
            Icon: {fileID: 0}
          - InputAction: 6
            Key: D
            Icon: {fileID: 0}
          - InputAction: 7
            Key: A
            Icon: {fileID: 0}
          - InputAction: 8
            Key: SPACE BAR
            Icon: {fileID: 0}
          - InputAction: 9
            Key: LSHIFT
            Icon: {fileID: 0}
          - InputAction: 10
            Key: 1
            Icon: {fileID: 0}
          - InputAction: 11
            Key: 2
            Icon: {fileID: 0}
          - InputAction: 12
            Key: 3
            Icon: {fileID: 0}
          - InputAction: 13
            Key: 4
            Icon: {fileID: 0}
    - rid: 1501337502808539138
      type: {class: ExplorePanelPlugin/ExplorePanelSettings, ns: DCL.PluginSystem.Global, asm: DCL.Plugins}
      data:
        ExplorePanelPrefab:
          m_AssetGUID: 7dc631660587a41589ba55c08ff7fa73
          m_SubObjectName: 
          m_SubObjectType: 
          m_EditorAssetChanged: 0
        PersistentExploreOpenerPrefab:
          m_AssetGUID: b55e2970d2dc94295ad8af70cb9d09f4
          m_SubObjectName: 
          m_SubObjectType: 
          m_EditorAssetChanged: 0
        MinimapPrefab:
          m_AssetGUID: f2ef3a867ab2840cb9bc73b4762922fd
          m_SubObjectName: 
          m_SubObjectType: 
          m_EditorAssetChanged: 0
<<<<<<< HEAD
    - rid: 2097944765448060928
      type: {class: LODSettings, ns: DCL.LOD, asm: DCL.Plugins}
      data:
        <LodSettingAsset>k__BackingField:
          m_AssetGUID: 0703f7736b8c9b244953ae7c6ff9a037
          m_SubObjectName: 
          m_SubObjectType: 
          m_EditorAssetChanged: 0
=======
    - rid: 1841402216112979969
      type: {class: CharacterContainer/Settings, ns: DCL.Character.Plugin, asm: DCL.Plugins}
      data:
        <CharacterObject>k__BackingField:
          m_AssetGUID: 0eecf14978c1aa74381023946dde5c78
          m_SubObjectName: 
          m_SubObjectType: 
          m_EditorAssetChanged: 0
        <StartYPosition>k__BackingField: 1
        <sceneBucketPropagationLimit>k__BackingField: 3
>>>>>>> 5ece510d
    - rid: 2152807656697888768
      type: {class: MinimapPlugin/MinimapSettings, ns: DCL.PluginSystem.Global, asm: DCL.Plugins}
      data:
        MinimapPrefab:
          m_AssetGUID: f2ef3a867ab2840cb9bc73b4762922fd
          m_SubObjectName: 
          m_SubObjectType: 
          m_EditorAssetChanged: 0
    - rid: 4107643854440628226
      type: {class: LoadingScreenPlugin/LoadingScreenPluginSettings, ns: DCL.PluginSystem.Global, asm: DCL.Plugins}
      data:
        <LoadingScreenPrefab>k__BackingField:
          m_AssetGUID: 605506dac7ec04ed09953980478e93d4
          m_SubObjectName: 
          m_SubObjectType: 
          m_EditorAssetChanged: 0
        <FallbackTipsTable>k__BackingField: SceneLoadingDefaultTips
        <FallbackImagesTable>k__BackingField: SceneLoadingDefaultImages
        <TipDisplayDuration>k__BackingField: 10
        <MinimumScreenDisplayDuration>k__BackingField: 3
    - rid: 5215741520409264128
      type: {class: AvatarPlugin/AvatarShapeSettings, ns: DCL.PluginSystem.Global, asm: DCL.Plugins}
      data:
        avatarBase:
          m_AssetGUID: 8db46845fb5f52f44a71c2a0c2d92074
          m_SubObjectName: 
          m_SubObjectType: 
          m_EditorAssetChanged: 0
        celShadingMaterial:
          m_AssetGUID: 19373184c73f36042a55739551bb8298
          m_SubObjectName: 
          m_SubObjectType: 
          m_EditorAssetChanged: 0
        defaultMaterialCapacity: 100
        computeShader:
          m_AssetGUID: e8cf73ccd47a385498b71ec58534d03c
          m_SubObjectName: 
          m_SubObjectType: 
          m_EditorAssetChanged: 0
    - rid: 5215741520409264129
      type: {class: WearablePlugin/WearableSettings, ns: DCL.AvatarRendering.Wearables, asm: DCL.Plugins}
      data:
        defaultWearablesDefinition:
          m_AssetGUID: 81ea8febf47eb484986af220584361dc
          m_SubObjectName: 
          m_SubObjectType: 
          m_EditorAssetChanged: 0
        defaultEmptyWearable:
          m_AssetGUID: 2d002c6a594460f4cb42100b50e7e53a
          m_SubObjectName: 
          m_SubObjectType: 
          m_EditorAssetChanged: 0
    - rid: 6784895264912310272
      type: {class: StaticSettings, ns: DCL.PluginSystem.Global, asm: DCL.Plugins}
      data:
        <ReportHandlingSettings>k__BackingField:
          m_AssetGUID: 6c1c35a66af59874a8373ebcd51572a4
          m_SubObjectName: 
          m_SubObjectType: 
          m_EditorAssetChanged: 0
        <PartitionSettings>k__BackingField:
          m_AssetGUID: 8d266ff458e71f2439f9c30bd7e68d4a
          m_SubObjectName: 
          m_SubObjectType: 
          m_EditorAssetChanged: 0
        <RealmPartitionSettings>k__BackingField:
          m_AssetGUID: 7899019423f09d049a8463a0751037a5
          m_SubObjectName: 
          m_SubObjectType: 
          m_EditorAssetChanged: 0
        <FrameTimeCap>k__BackingField: 33
        <ScenesLoadingBudget>k__BackingField: 100
        <AssetsLoadingBudget>k__BackingField: 50
    - rid: 6784895265412481026
      type: {class: CharacterCameraSettings, ns: DCL.PluginSystem.Global, asm: DCL.Plugins}
      data:
        <cinemachinePreset>k__BackingField:
          m_AssetGUID: 654e496ed12f12e4f80243ab9f1d97c7
          m_SubObjectName: 
          m_SubObjectType: 
          m_EditorAssetChanged: 0
    - rid: 6784895265412481027
      type: {class: CharacterMotionSettings, ns: DCL.PluginSystem.Global, asm: DCL.Plugins}
      data:
        <controllerSettings>k__BackingField:
          m_AssetGUID: df2e68b45160aee4eaaf2475e21525e4
          m_SubObjectName: 
          m_SubObjectType: 
          m_EditorAssetChanged: 0
    - rid: 6784895267130048513
      type: {class: ProfilingPlugin/Settings, ns: DCL.PluginSystem.Global, asm: DCL.Plugins}
    - rid: 8147919132522971138
      type: {class: FontsSettings, ns: DCL.SDKComponents.TextShape.Fonts, asm: DCL.Plugins}
      data:
        <FontList>k__BackingField: {fileID: 11400000, guid: 353f2294734a94b57b061c9b83eb275d, type: 2}
    - rid: 8593314843508867075
      type: {class: NFTShapePluginSettings, ns: DCL.PluginSystem.Global, asm: DCL.Plugins}
      data:
        <Settings>k__BackingField: {fileID: 11400000, guid: f50de1a2a7dab4e4d952a8071d0273a1, type: 2}
        <MaxSizeOfNftForDownload>k__BackingField:
          maxSizeInBytes: 2097152<|MERGE_RESOLUTION|>--- conflicted
+++ resolved
@@ -27,11 +27,7 @@
   - rid: 1095376790733193218
   - rid: 8593314843508867075
   - rid: 4107643854440628226
-<<<<<<< HEAD
-  - rid: 2097944765448060928
-=======
   - rid: 1841402216112979969
->>>>>>> 5ece510d
   references:
     version: 2
     RefIds:
@@ -117,16 +113,6 @@
           m_SubObjectName: 
           m_SubObjectType: 
           m_EditorAssetChanged: 0
-<<<<<<< HEAD
-    - rid: 2097944765448060928
-      type: {class: LODSettings, ns: DCL.LOD, asm: DCL.Plugins}
-      data:
-        <LodSettingAsset>k__BackingField:
-          m_AssetGUID: 0703f7736b8c9b244953ae7c6ff9a037
-          m_SubObjectName: 
-          m_SubObjectType: 
-          m_EditorAssetChanged: 0
-=======
     - rid: 1841402216112979969
       type: {class: CharacterContainer/Settings, ns: DCL.Character.Plugin, asm: DCL.Plugins}
       data:
@@ -137,7 +123,6 @@
           m_EditorAssetChanged: 0
         <StartYPosition>k__BackingField: 1
         <sceneBucketPropagationLimit>k__BackingField: 3
->>>>>>> 5ece510d
     - rid: 2152807656697888768
       type: {class: MinimapPlugin/MinimapSettings, ns: DCL.PluginSystem.Global, asm: DCL.Plugins}
       data:
