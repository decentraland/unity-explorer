%YAML 1.1
%TAG !u! tag:unity3d.com,2011:
--- !u!114 &11400000
MonoBehaviour:
  m_ObjectHideFlags: 0
  m_CorrespondingSourceObject: {fileID: 0}
  m_PrefabInstance: {fileID: 0}
  m_PrefabAsset: {fileID: 0}
  m_GameObject: {fileID: 0}
  m_Enabled: 1
  m_EditorHideFlags: 0
  m_Script: {fileID: 11500000, guid: 51436ed3f6d6419fbffde48f5d096965, type: 3}
  m_Name: Global Plugins Settings
  m_EditorClassIdentifier: 
  settings:
  - rid: 6784895264912310272
  - rid: 6784895265412481026
  - rid: 6784895265412481027
  - rid: 1268264176566403074
  - rid: 5215741520409264128
  - rid: 5215741520409264129
  - rid: 1501337502808539138
  - rid: 2152807656697888768
  - rid: 1095376790733193218
  - rid: 4107643854440628226
  - rid: 3022170012058910723
  - rid: 1841402216112979969
  - rid: 4340256219339423747
  - rid: 4340256301410942981
  - rid: 7162477498503790594
  - rid: 2174542042650378245
  - rid: 4340256782807990272
  - rid: 6156380652633325570
  - rid: 7162477752737071106
  - rid: 7162477796324278274
  - rid: 3836309668583964676
  - rid: 6697045322133929986
  - rid: 4132209997426458630
  - rid: 758312859982102531
  - rid: 3601421940623147010
  - rid: 2306906494740202818
  - rid: 2872862648882692098
  - rid: 2872862648882692099
  - rid: 3601422141625466883
  - rid: 4816188081820663808
  - rid: 4816188177389715458
  references:
    version: 2
    RefIds:
    - rid: 758312859982102531
      type: {class: AudioPlaybackPlugin/PluginSettings, ns: DCL.PluginSystem.Global, asm: DCL.Plugins}
      data:
        <LandscapeAudioSettingsReference>k__BackingField:
          m_AssetGUID: 81289e85b8c13dc4b8ea68b7940e76a5
          m_SubObjectName: 
          m_SubObjectType: 
          m_EditorAssetChanged: 0
        <UIAudioPlaybackControllerReference>k__BackingField:
          m_AssetGUID: df3decac75a242f4689cb445dc93eb06
          m_SubObjectName: 
          m_SubObjectType: 
          m_EditorAssetChanged: 0
        <WorldAudioPlaybackControllerReference>k__BackingField:
          m_AssetGUID: d9a7adc162dc338449107a4654a26d50
          m_SubObjectName: 
          m_SubObjectType: 
          m_EditorAssetChanged: 0
    - rid: 1095376790733193218
      type: {class: Web3AuthPluginSettings, ns: DCL.PluginSystem.Global, asm: DCL.Plugins}
      data:
        <AuthScreenPrefab>k__BackingField:
          m_AssetGUID: 08d42937d0bc54b48baaa23c8c520175
          m_SubObjectName: 
          m_SubObjectType: 
          m_EditorAssetChanged: 0
        <GeneralAudioMixer>k__BackingField:
          m_AssetGUID: e38b0fb061d7ffa47b54d89ecd483bd2
          m_SubObjectName: 
          m_SubObjectType: 
          m_EditorAssetChanged: 0
    - rid: 1268264176566403074
      type: {class: GlobalInteractionPlugin/Settings, ns: DCL.PluginSystem.Global, asm: DCL.Plugins}
      data:
        <hoverCanvasSettings>k__BackingField:
          <HoverCanvasAsset>k__BackingField:
            m_AssetGUID: 8fd0fd0188702304689c461c6aacc7c5
            m_SubObjectName: 
            m_SubObjectType: 
            m_EditorAssetChanged: 0
          <InputButtons>k__BackingField:
          - InputAction: 0
            Key: 
            Icon: {fileID: 0}
          - InputAction: 1
            Key: E
            Icon: {fileID: 0}
          - InputAction: 2
            Key: F
            Icon: {fileID: 0}
          - InputAction: 3
            Key: 
            Icon: {fileID: 0}
          - InputAction: 4
            Key: W
            Icon: {fileID: 0}
          - InputAction: 5
            Key: S
            Icon: {fileID: 0}
          - InputAction: 6
            Key: D
            Icon: {fileID: 0}
          - InputAction: 7
            Key: A
            Icon: {fileID: 0}
          - InputAction: 8
            Key: SPACE BAR
            Icon: {fileID: 0}
          - InputAction: 9
            Key: LSHIFT
            Icon: {fileID: 0}
          - InputAction: 10
            Key: 1
            Icon: {fileID: 0}
          - InputAction: 11
            Key: 2
            Icon: {fileID: 0}
          - InputAction: 12
            Key: 3
            Icon: {fileID: 0}
          - InputAction: 13
            Key: 4
            Icon: {fileID: 0}
    - rid: 1501337502808539138
      type: {class: ExplorePanelPlugin/ExplorePanelSettings, ns: DCL.PluginSystem.Global, asm: DCL.Plugins}
      data:
        ExplorePanelPrefab:
          m_AssetGUID: 7dc631660587a41589ba55c08ff7fa73
          m_SubObjectName: 
          m_SubObjectType: 
          m_EditorAssetChanged: 0
        <BackpackSettings>k__BackingField:
          <CategoryIconsMapping>k__BackingField:
            m_AssetGUID: 4a2a7b610414b45c1b576946ce094877
            m_SubObjectName: 
            m_SubObjectType: 
            m_EditorAssetChanged: 0
          <RarityBackgroundsMapping>k__BackingField:
            m_AssetGUID: 04a7ffcd277754f7c91237894604f522
            m_SubObjectName: 
            m_SubObjectType: 
            m_EditorAssetChanged: 0
          <RarityInfoPanelBackgroundsMapping>k__BackingField:
            m_AssetGUID: 66f8f8427a5c4443e95b0d298addd639
            m_SubObjectName: 
            m_SubObjectType: 
            m_EditorAssetChanged: 0
          <RarityColorMappings>k__BackingField:
            m_AssetGUID: 7491e2fb7fd484d2b8aed984dfc7c6ab
            m_SubObjectName: 
            m_SubObjectType: 
            m_EditorAssetChanged: 0
          <HairColors>k__BackingField:
            m_AssetGUID: 2668240d360264034b2ee70e645aab92
            m_SubObjectName: 
            m_SubObjectType: 
            m_EditorAssetChanged: 0
          <EyesColors>k__BackingField:
            m_AssetGUID: a00387527d7ddda41b9eb524b4a8662c
            m_SubObjectName: 
            m_SubObjectType: 
            m_EditorAssetChanged: 0
          <BodyshapeColors>k__BackingField:
            m_AssetGUID: 5af318126b38647fea34ff22fba4ef17
            m_SubObjectName: 
            m_SubObjectType: 
            m_EditorAssetChanged: 0
          <PageButtonView>k__BackingField:
            m_AssetGUID: 37fc70977aa8e4023aadf578a73db58b
            m_SubObjectName: 
            m_SubObjectType: 
            m_EditorAssetChanged: 0
          <ColorToggle>k__BackingField:
            m_AssetGUID: 90c5ebf3fa8f7a643976616957cc83a2
            m_SubObjectName: 
            m_SubObjectType: 
            m_EditorAssetChanged: 0
        <EmbeddedEmotes>k__BackingField:
        - wave
        - fistpump
        - dance
        - raiseHand
        - clap
        - money
        - kiss
        - shrug
        - headexplode
        - cry
        - dab
        - disco
        - dontsee
        - hammer
        - handsair
        - hohoho
        - robot
        - snowfall
        - tektonik
        - tik
        - confettipopper
        <SettingsMenuConfiguration>k__BackingField:
          m_AssetGUID: b47b66eab8da46b4cbcc30100e4194e0
          m_SubObjectName: 
          m_SubObjectType: 
          m_EditorAssetChanged: 0
        <GeneralAudioMixer>k__BackingField:
          m_AssetGUID: e38b0fb061d7ffa47b54d89ecd483bd2
          m_SubObjectName: 
          m_SubObjectType: 
          m_EditorAssetChanged: 0
        <RealmPartitionSettings>k__BackingField:
          m_AssetGUID: 7899019423f09d049a8463a0751037a5
          m_SubObjectName: 
          m_SubObjectType: 
          m_EditorAssetChanged: 0
        <LandscapeData>k__BackingField:
          m_AssetGUID: 32f2b877400526d4cbf648ba5c5064b4
          m_SubObjectName: 
          m_SubObjectType: 
          m_EditorAssetChanged: 0
        <QualitySettingsAsset>k__BackingField:
          m_AssetGUID: 58ab8549017bacb42b310dbb452a2f6e
          m_SubObjectName: 
          m_SubObjectType: 
          m_EditorAssetChanged: 0
    - rid: 1841402216112979969
      type: {class: CharacterContainer/Settings, ns: DCL.Character.Plugin, asm: DCL.Plugins}
      data:
        <CharacterObject>k__BackingField:
          m_AssetGUID: 0eecf14978c1aa74381023946dde5c78
          m_SubObjectName: 
          m_SubObjectType: 
          m_EditorAssetChanged: 0
        <StartYPosition>k__BackingField: 1
        <sceneBucketPropagationLimit>k__BackingField: 3
    - rid: 2152807656697888768
      type: {class: MinimapPlugin/MinimapSettings, ns: DCL.PluginSystem.Global, asm: DCL.Plugins}
      data: 
    - rid: 2174542042650378245
      type: {class: QualityContainer/Settings, ns: DCL.Quality, asm: DCL.Plugins}
      data:
        <QualitySettings>k__BackingField: {fileID: 11400000, guid: 58ab8549017bacb42b310dbb452a2f6e, type: 2}
        <RealmPartitionSettings>k__BackingField:
          m_AssetGUID: 7899019423f09d049a8463a0751037a5
          m_SubObjectName: 
          m_SubObjectType: 
          m_EditorAssetChanged: 0
        <LODSettingAsset>k__BackingField:
          m_AssetGUID: 0703f7736b8c9b244953ae7c6ff9a037
          m_SubObjectName: 
          m_SubObjectType: 
          m_EditorAssetChanged: 0
        <LandscapeData>k__BackingField:
          m_AssetGUID: 32f2b877400526d4cbf648ba5c5064b4
          m_SubObjectName: 
          m_SubObjectType: 
          m_EditorAssetChanged: 0
    - rid: 2306906494740202818
      type: {class: BootstrapSettings, ns: Global.Dynamic, asm: DCL.Plugins}
      data:
        AnalyticsConfigRef:
          m_AssetGUID: 134b7bf082a11ae499e9e62958051ca7
          m_SubObjectName: 
          m_SubObjectType: 
          m_EditorAssetChanged: 0
        <ReportHandlingSettingsDevelopment>k__BackingField:
          m_AssetGUID: 0dd75559898ca8d4db9fc8ab99ac2269
          m_SubObjectName: 
          m_SubObjectType: 
          m_EditorAssetChanged: 0
        <ReportHandlingSettingsProduction>k__BackingField:
          m_AssetGUID: 6c1c35a66af59874a8373ebcd51572a4
          m_SubObjectName: 
          m_SubObjectType: 
          m_EditorAssetChanged: 0
    - rid: 2872862648882692098
      type: {class: PassportPlugin/PassportSettings, ns: DCL.PluginSystem.Global, asm: DCL.Plugins}
      data:
        PassportPrefab:
          m_AssetGUID: bf1104b23d6ed8f4ab84e9a0da93e10d
          m_SubObjectName: 
          m_SubObjectType: 
          m_EditorAssetChanged: 0
        <RarityColorMappings>k__BackingField:
          m_AssetGUID: 7491e2fb7fd484d2b8aed984dfc7c6ab
          m_SubObjectName: 
          m_SubObjectType: 
          m_EditorAssetChanged: 0
        <CategoryIconsMapping>k__BackingField:
          m_AssetGUID: 4a2a7b610414b45c1b576946ce094877
          m_SubObjectName: 
          m_SubObjectType: 
          m_EditorAssetChanged: 1
        <RarityBackgroundsMapping>k__BackingField:
          m_AssetGUID: 04a7ffcd277754f7c91237894604f522
          m_SubObjectName: 
          m_SubObjectType: 
          m_EditorAssetChanged: 0
        <RarityInfoPanelBackgroundsMapping>k__BackingField:
          m_AssetGUID: 66f8f8427a5c4443e95b0d298addd639
          m_SubObjectName: 
          m_SubObjectType: 
          m_EditorAssetChanged: 0
    - rid: 2872862648882692099
      type: {class: MultiplayerPlugin/Settings, ns: DCL.PluginSystem.Global, asm: DCL.Plugins}
      data:
        RemoteAvatarColliderPrefab:
          m_AssetGUID: 9c4c0e79124f01744a5f969e08ad0370
          m_SubObjectName: 
          m_SubObjectType: 
          m_EditorAssetChanged: 0
    - rid: 3022170012058910723
      type: {class: LandscapeSettings, ns: DCL.PluginSystem.Global, asm: DCL.Plugins}
      data:
        realmPartitionSettings:
          m_AssetGUID: 7899019423f09d049a8463a0751037a5
          m_SubObjectName: 
          m_SubObjectType: 
          m_EditorAssetChanged: 0
        landscapeData:
          m_AssetGUID: 32f2b877400526d4cbf648ba5c5064b4
          m_SubObjectName: 
          m_SubObjectType: 
          m_EditorAssetChanged: 0
        parsedParcels:
          m_AssetGUID: 86bf0204cf3bb75429342452a2a460af
          m_SubObjectName: 
          m_SubObjectType: 
          m_EditorAssetChanged: 0
    - rid: 3601421940623147010
      type: {class: NotificationPlugin/NotificationSettings, ns: DCL.PluginSystem.Global, asm: DCL.Plugins}
      data:
        <NewNotificationView>k__BackingField:
          m_AssetGUID: a1d5d4f99234041159f0c215eef3eff3
          m_SubObjectName: 
          m_SubObjectType: 
          m_EditorAssetChanged: 0
        <NotificationIconTypesSO>k__BackingField:
          m_AssetGUID: 4b896bc1397444f00a2b45725af2b263
          m_SubObjectName: 
          m_SubObjectType: 
          m_EditorAssetChanged: 0
        <RarityColorMappings>k__BackingField:
          m_AssetGUID: 04a7ffcd277754f7c91237894604f522
          m_SubObjectName: 
          m_SubObjectType: 
          m_EditorAssetChanged: 0
    - rid: 3601422141625466883
      type: {class: RewardPanelPlugin/RewardPanelSettings, ns: DCL.PluginSystem.Global, asm: DCL.Plugins}
      data:
        <RewardPanelView>k__BackingField:
          m_AssetGUID: 70c6f2eab01fc462a9a2cac0d661417e
          m_SubObjectName: 
          m_SubObjectType: 
          m_EditorAssetChanged: 0
        <RarityColorMappings>k__BackingField:
          m_AssetGUID: 7491e2fb7fd484d2b8aed984dfc7c6ab
          m_SubObjectName: 
          m_SubObjectType: 
          m_EditorAssetChanged: 0
        <RarityBackgroundsMapping>k__BackingField:
          m_AssetGUID: 04a7ffcd277754f7c91237894604f522
          m_SubObjectName: 
          m_SubObjectType: 
          m_EditorAssetChanged: 0
        <CategoryIconsMapping>k__BackingField:
          m_AssetGUID: 4a2a7b610414b45c1b576946ce094877
          m_SubObjectName: 
          m_SubObjectType: 
          m_EditorAssetChanged: 0
    - rid: 3836309668583964676
      type: {class: NftPromptPlugin/NftPromptSettings, ns: DCL.PluginSystem.Global, asm: DCL.Plugins}
      data:
        NftPromptPrefab:
          m_AssetGUID: d504e2da7abe71a4582c8c2e08e3c285
          m_SubObjectName: 
          m_SubObjectType: 
          m_EditorAssetChanged: 0
    - rid: 4107643854440628226
      type: {class: LoadingScreenPlugin/LoadingScreenPluginSettings, ns: DCL.PluginSystem.Global, asm: DCL.Plugins}
      data:
        <LoadingScreenPrefab>k__BackingField:
          m_AssetGUID: 605506dac7ec04ed09953980478e93d4
          m_SubObjectName: 
          m_SubObjectType: 
          m_EditorAssetChanged: 0
        <FallbackTipsConfiguration>k__BackingField:
          m_AssetGUID: dc412497f06504faeb6e30b848c0842d
          m_SubObjectName: 
          m_SubObjectType: 
          m_EditorAssetChanged: 0
        <FallbackTipsTable>k__BackingField: SceneLoadingDefaultTips
        <FallbackImagesTable>k__BackingField: SceneLoadingDefaultImages
        <TipDisplayDuration>k__BackingField: 10
        <MinimumScreenDisplayDuration>k__BackingField: 3
        <GeneralAudioMixer>k__BackingField:
          m_AssetGUID: e38b0fb061d7ffa47b54d89ecd483bd2
          m_SubObjectName: 
          m_SubObjectType: 
          m_EditorAssetChanged: 0
    - rid: 4132209997426458630
      type: {class: InputSettings, ns: DCL.PluginSystem.Global, asm: DCL.Plugins}
      data:
        <CrosshairCanvasAsset>k__BackingField:
          m_AssetGUID: bf82184de91c3944b8de02d57d7dd151
          m_SubObjectName: 
          m_SubObjectType: 
          m_EditorAssetChanged: 0
        <CrossHairNormal>k__BackingField:
          m_AssetGUID: 98d75b092dc90bb49a14cf7e80096e01
          m_SubObjectName: Crosshair
          m_SubObjectType: UnityEngine.Sprite, UnityEngine.CoreModule, Version=0.0.0.0,
            Culture=neutral, PublicKeyToken=null
          m_EditorAssetChanged: 1
        <CrossHairInteraction>k__BackingField:
          m_AssetGUID: 26fa4ad5e35df464b8cc4bd887c2a6d9
          m_SubObjectName: CrosshairInteractive
          m_SubObjectType: UnityEngine.Sprite, UnityEngine.CoreModule, Version=0.0.0.0,
            Culture=neutral, PublicKeyToken=null
          m_EditorAssetChanged: 1
    - rid: 4340256219339423747
      type: {class: CharacterPreviewPlugin/CharacterPreviewSettings, ns: DCL.PluginSystem.Global, asm: DCL.Plugins}
      data:
        CharacterPreviewContainerReference:
          m_AssetGUID: 23318cb20f4dbe9429dd8be585ef75d6
          m_SubObjectName: 
          m_SubObjectType: 
          m_EditorAssetChanged: 0
    - rid: 4340256301410942981
      type: {class: ChatPlugin/ChatSettings, ns: DCL.PluginSystem.Global, asm: DCL.Plugins}
      data:
        <EmojiButtonPrefab>k__BackingField:
          m_AssetGUID: 7d0a647adf3334ee1a142e7bf69f128d
          m_SubObjectName: 
          m_SubObjectType: 
          m_EditorAssetChanged: 0
        <EmojiSectionPrefab>k__BackingField:
          m_AssetGUID: d4552d3a2432742f58c63ba71bdfb50e
          m_SubObjectName: 
          m_SubObjectType: 
          m_EditorAssetChanged: 0
        <EmojiSuggestionPrefab>k__BackingField:
          m_AssetGUID: 5bc332aa8fd2147cab980e20e64bec03
          m_SubObjectName: 
          m_SubObjectType: 
          m_EditorAssetChanged: 0
        <ChatEntryConfiguration>k__BackingField:
          m_AssetGUID: 6afb31861b85441b6ab2b988819bb96a
          m_SubObjectName: 
          m_SubObjectType: 
          m_EditorAssetChanged: 0
        <EmojiPanelConfiguration>k__BackingField:
          m_AssetGUID: 51646f2adc3264ba7bf9b4f90febbd22
          m_SubObjectName: 
          m_SubObjectType: 
          m_EditorAssetChanged: 0
        <EmojiMappingJson>k__BackingField: {fileID: 4900000, guid: 7355ae17e96e64b9592813524510dc45, type: 3}
    - rid: 4340256782807990272
      type: {class: StylizedSkyboxPlugin/StylizedSkyboxSettings, ns: DCL.StylizedSkybox.Scripts.Plugin, asm: DCL.Plugins}
      data:
        StylizedSkyboxPrefab:
          m_AssetGUID: 5c36aa92efab46341b9b02fd6a38a4e7
          m_SubObjectName: 
          m_SubObjectType: 
          m_EditorAssetChanged: 0
        SkyboxMaterial: {fileID: 2100000, guid: caf6cf56d95066b45bc1ca92d6516b48, type: 2}
        SkyboxAnimationCycle:
          m_AssetGUID: 3b17a8a5ab9ee104899eb22c70935c38
          m_SubObjectName: 
          m_SubObjectType: 
          m_EditorAssetChanged: 0
<<<<<<< HEAD
    - rid: 4816188081820663808
      type: {class: SidebarPlugin/SidebarSettings, ns: DCL.PluginSystem.Global, asm: DCL.Plugins}
      data:
        <NotificationIconTypesSO>k__BackingField:
          m_AssetGUID: 4b896bc1397444f00a2b45725af2b263
          m_SubObjectName: 
          m_SubObjectType: 
          m_EditorAssetChanged: 0
    - rid: 4816188177389715458
      type: {class: MainUIPlugin/Settings, ns: DCL.PluginSystem.Global, asm: DCL.Plugins}
      data:
        mainUIRef:
          m_AssetGUID: c7887090193b1ec4c994ad22169b86db
          m_SubObjectName: 
          m_SubObjectType: 
          m_EditorAssetChanged: 0
=======
        <SkyboxCommunicationBridge>k__BackingField: {fileID: 11400000, guid: 46d55a52eb73c45459ac73a523fa7a8b, type: 2}
>>>>>>> e33531a3
    - rid: 5215741520409264128
      type: {class: AvatarPlugin/AvatarShapeSettings, ns: DCL.PluginSystem.Global, asm: DCL.Plugins}
      data:
        avatarBase:
          m_AssetGUID: 8db46845fb5f52f44a71c2a0c2d92074
          m_SubObjectName: 
          m_SubObjectType: 
          m_EditorAssetChanged: 0
        nametagView:
          m_AssetGUID: 1d026bc5d9fd448798b32a455c0f3978
          m_SubObjectName: 
          m_SubObjectType: 
          m_EditorAssetChanged: 0
        celShadingMaterial:
          m_AssetGUID: 4ae49825f39c564478515b4c2ae201af
          m_SubObjectName: 
          m_SubObjectType: 
          m_EditorAssetChanged: 0
        faceFeatureMaterial:
          m_AssetGUID: 00657accebbe6c348b5208e385e5ec73
          m_SubObjectName: 
          m_SubObjectType: 
          m_EditorAssetChanged: 0
        defaultMaterialCapacity: 100
        <ChatBubbleConfiguration>k__BackingField:
          m_AssetGUID: b028edf69a2c54c9194c4ce6524befff
          m_SubObjectName: 
          m_SubObjectType: 
          m_EditorAssetChanged: 0
        computeShader:
          m_AssetGUID: e8cf73ccd47a385498b71ec58534d03c
          m_SubObjectName: 
          m_SubObjectType: 
          m_EditorAssetChanged: 0
        <AvatarRandomizerSettingsRef>k__BackingField:
          m_AssetGUID: e18034962a56eac40ab5df62e159c314
          m_SubObjectName: 
          m_SubObjectType: 
          m_EditorAssetChanged: 0
    - rid: 5215741520409264129
      type: {class: WearablePlugin/WearableSettings, ns: DCL.AvatarRendering.Wearables, asm: DCL.Plugins}
      data:
        defaultWearablesDefinition:
          m_AssetGUID: 81ea8febf47eb484986af220584361dc
          m_SubObjectName: 
          m_SubObjectType: 
          m_EditorAssetChanged: 0
        defaultEmptyWearable:
          m_AssetGUID: 2d002c6a594460f4cb42100b50e7e53a
          m_SubObjectName: 
          m_SubObjectType: 
          m_EditorAssetChanged: 0
    - rid: 6156380652633325570
      type: {class: MultiplayerCommunicationSettings, ns: DCL.PluginSystem.Global, asm: DCL.Plugins}
      data:
        <spatialStateSettings>k__BackingField:
          m_AssetGUID: 495d936d8dfe78444abfd5ff3e260159
          m_SubObjectName: 
          m_SubObjectType: 
          m_EditorAssetChanged: 0
    - rid: 6697045322133929986
      type: {class: EmotePlugin/EmoteSettings, ns: DCL.PluginSystem.Global, asm: DCL.Plugins}
      data:
        <EmbeddedEmotes>k__BackingField:
          m_AssetGUID: 2a58c49334237a24781cae8b1e3fa351
          m_SubObjectName: 
          m_SubObjectType: 
          m_EditorAssetChanged: 0
        <EmoteAudioSource>k__BackingField:
          m_AssetGUID: 62f68ba25f6c905428b36a081b072566
          m_SubObjectName: 
          m_SubObjectType: 
          m_EditorAssetChanged: 0
        <EmotesWheelPrefab>k__BackingField:
          m_AssetGUID: 58c436690cb47644492bc0d655dbcce8
          m_SubObjectName: 
          m_SubObjectType: 
          m_EditorAssetChanged: 0
        <PersistentEmoteWheelOpenerPrefab>k__BackingField:
          m_AssetGUID: c522d0b7573224f59a5c1fde68c734e3
          m_SubObjectName: 
          m_SubObjectType: 
          m_EditorAssetChanged: 0
        <EmoteWheelRarityBackgrounds>k__BackingField:
          m_AssetGUID: 7a43321b8055d407ba2e871e873c7062
          m_SubObjectName: 
          m_SubObjectType: 
          m_EditorAssetChanged: 0
    - rid: 6784895264912310272
      type: {class: StaticSettings, ns: DCL.PluginSystem.Global, asm: DCL.Plugins}
      data:
        <PartitionSettings>k__BackingField:
          m_AssetGUID: 8d266ff458e71f2439f9c30bd7e68d4a
          m_SubObjectName: 
          m_SubObjectType: 
          m_EditorAssetChanged: 0
        <RealmPartitionSettings>k__BackingField:
          m_AssetGUID: 7899019423f09d049a8463a0751037a5
          m_SubObjectName: 
          m_SubObjectType: 
          m_EditorAssetChanged: 0
        <FrameTimeCap>k__BackingField: 33
        <ScenesLoadingBudget>k__BackingField: 100
        <AssetsLoadingBudget>k__BackingField: 50
    - rid: 6784895265412481026
      type: {class: CharacterCameraSettings, ns: DCL.PluginSystem.Global, asm: DCL.Plugins}
      data:
        <cinemachinePreset>k__BackingField:
          m_AssetGUID: 654e496ed12f12e4f80243ab9f1d97c7
          m_SubObjectName: 
          m_SubObjectType: 
          m_EditorAssetChanged: 0
        <cinemachineCameraAudioSettingsReference>k__BackingField:
          m_AssetGUID: 86a5a8acd91f6994788c37e301d06c56
          m_SubObjectName: 
          m_SubObjectType: 
          m_EditorAssetChanged: 0
    - rid: 6784895265412481027
      type: {class: CharacterMotionSettings, ns: DCL.PluginSystem.Global, asm: DCL.Plugins}
      data:
        <controllerSettings>k__BackingField:
          m_AssetGUID: df2e68b45160aee4eaaf2475e21525e4
          m_SubObjectName: 
          m_SubObjectType: 
          m_EditorAssetChanged: 0
    - rid: 7162477498503790594
      type: {class: ExternalUrlPromptPlugin/ExternalUrlPromptSettings, ns: DCL.PluginSystem.Global, asm: DCL.Plugins}
      data:
        ExternalUrlPromptPrefab:
          m_AssetGUID: 809b68e5ce75da1429e55ffcc44fa23b
          m_SubObjectName: 
          m_SubObjectType: 
          m_EditorAssetChanged: 0
    - rid: 7162477752737071106
      type: {class: TeleportPromptPlugin/TeleportPromptSettings, ns: DCL.PluginSystem.Global, asm: DCL.Plugins}
      data:
        TeleportPromptPrefab:
          m_AssetGUID: 37b740e9dd5ba324c91cd05632ea002c
          m_SubObjectName: 
          m_SubObjectType: 
          m_EditorAssetChanged: 0
    - rid: 7162477796324278274
      type: {class: ChangeRealmPromptPlugin/ChangeRealmPromptSettings, ns: DCL.PluginSystem.Global, asm: DCL.Plugins}
      data:
        ChangeRealmPromptPrefab:
          m_AssetGUID: 6b1f7cd8901871f42a19a8244244839e
          m_SubObjectName: 
          m_SubObjectType: 
          m_EditorAssetChanged: 0<|MERGE_RESOLUTION|>--- conflicted
+++ resolved
@@ -39,11 +39,11 @@
   - rid: 758312859982102531
   - rid: 3601421940623147010
   - rid: 2306906494740202818
+  - rid: 3601422469352914946
   - rid: 2872862648882692098
   - rid: 2872862648882692099
   - rid: 3601422141625466883
-  - rid: 4816188081820663808
-  - rid: 4816188177389715458
+  - rid: 3601422469352914947
   references:
     version: 2
     RefIds:
@@ -70,11 +70,6 @@
       data:
         <AuthScreenPrefab>k__BackingField:
           m_AssetGUID: 08d42937d0bc54b48baaa23c8c520175
-          m_SubObjectName: 
-          m_SubObjectType: 
-          m_EditorAssetChanged: 0
-        <GeneralAudioMixer>k__BackingField:
-          m_AssetGUID: e38b0fb061d7ffa47b54d89ecd483bd2
           m_SubObjectName: 
           m_SubObjectType: 
           m_EditorAssetChanged: 0
@@ -376,6 +371,17 @@
           m_SubObjectName: 
           m_SubObjectType: 
           m_EditorAssetChanged: 0
+    - rid: 3601422469352914946
+      type: {class: MainUIPlugin/Settings, ns: DCL.PluginSystem.Global, asm: DCL.Plugins}
+      data: 
+    - rid: 3601422469352914947
+      type: {class: SidebarPlugin/SidebarSettings, ns: DCL.PluginSystem.Global, asm: DCL.Plugins}
+      data:
+        <NotificationIconTypesSO>k__BackingField:
+          m_AssetGUID: 4b896bc1397444f00a2b45725af2b263
+          m_SubObjectName: 
+          m_SubObjectType: 
+          m_EditorAssetChanged: 0
     - rid: 3836309668583964676
       type: {class: NftPromptPlugin/NftPromptSettings, ns: DCL.PluginSystem.Global, asm: DCL.Plugins}
       data:
@@ -401,11 +407,6 @@
         <FallbackImagesTable>k__BackingField: SceneLoadingDefaultImages
         <TipDisplayDuration>k__BackingField: 10
         <MinimumScreenDisplayDuration>k__BackingField: 3
-        <GeneralAudioMixer>k__BackingField:
-          m_AssetGUID: e38b0fb061d7ffa47b54d89ecd483bd2
-          m_SubObjectName: 
-          m_SubObjectType: 
-          m_EditorAssetChanged: 0
     - rid: 4132209997426458630
       type: {class: InputSettings, ns: DCL.PluginSystem.Global, asm: DCL.Plugins}
       data:
@@ -477,26 +478,6 @@
           m_SubObjectName: 
           m_SubObjectType: 
           m_EditorAssetChanged: 0
-<<<<<<< HEAD
-    - rid: 4816188081820663808
-      type: {class: SidebarPlugin/SidebarSettings, ns: DCL.PluginSystem.Global, asm: DCL.Plugins}
-      data:
-        <NotificationIconTypesSO>k__BackingField:
-          m_AssetGUID: 4b896bc1397444f00a2b45725af2b263
-          m_SubObjectName: 
-          m_SubObjectType: 
-          m_EditorAssetChanged: 0
-    - rid: 4816188177389715458
-      type: {class: MainUIPlugin/Settings, ns: DCL.PluginSystem.Global, asm: DCL.Plugins}
-      data:
-        mainUIRef:
-          m_AssetGUID: c7887090193b1ec4c994ad22169b86db
-          m_SubObjectName: 
-          m_SubObjectType: 
-          m_EditorAssetChanged: 0
-=======
-        <SkyboxCommunicationBridge>k__BackingField: {fileID: 11400000, guid: 46d55a52eb73c45459ac73a523fa7a8b, type: 2}
->>>>>>> e33531a3
     - rid: 5215741520409264128
       type: {class: AvatarPlugin/AvatarShapeSettings, ns: DCL.PluginSystem.Global, asm: DCL.Plugins}
       data:
