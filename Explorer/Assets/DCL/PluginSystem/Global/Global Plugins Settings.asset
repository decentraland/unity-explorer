--- conflicted
+++ resolved
@@ -27,11 +27,8 @@
   - rid: 1095376790733193218
   - rid: 8593314843508867075
   - rid: 4107643854440628226
-<<<<<<< HEAD
-  - rid: 6909647339945459714
-=======
   - rid: 1841402216112979969
->>>>>>> 5ece510d
+  - rid: 4340256219339423747
   references:
     version: 2
     RefIds:
@@ -147,6 +144,14 @@
         <FallbackImagesTable>k__BackingField: SceneLoadingDefaultImages
         <TipDisplayDuration>k__BackingField: 10
         <MinimumScreenDisplayDuration>k__BackingField: 3
+    - rid: 4340256219339423747
+      type: {class: CharacterPreviewPlugin/CharacterPreviewSettings, ns: DCL.PluginSystem.Global, asm: DCL.Plugins}
+      data:
+        CharacterPreviewContainerReference:
+          m_AssetGUID: 23318cb20f4dbe9429dd8be585ef75d6
+          m_SubObjectName: 
+          m_SubObjectType: 
+          m_EditorAssetChanged: 0
     - rid: 5215741520409264128
       type: {class: AvatarPlugin/AvatarShapeSettings, ns: DCL.PluginSystem.Global, asm: DCL.Plugins}
       data:
@@ -218,14 +223,6 @@
           m_EditorAssetChanged: 0
     - rid: 6784895267130048513
       type: {class: ProfilingPlugin/Settings, ns: DCL.PluginSystem.Global, asm: DCL.Plugins}
-    - rid: 6909647339945459714
-      type: {class: CharacterPreviewPlugin/CharacterPreviewSettings, ns: DCL.PluginSystem.Global, asm: DCL.Plugins}
-      data:
-        CharacterPreviewContainerReference:
-          m_AssetGUID: 23318cb20f4dbe9429dd8be585ef75d6
-          m_SubObjectName: 
-          m_SubObjectType: 
-          m_EditorAssetChanged: 0
     - rid: 8147919132522971138
       type: {class: FontsSettings, ns: DCL.SDKComponents.TextShape.Fonts, asm: DCL.Plugins}
       data:
