%YAML 1.1
%TAG !u! tag:unity3d.com,2011:
--- !u!114 &11400000
MonoBehaviour:
  m_ObjectHideFlags: 0
  m_CorrespondingSourceObject: {fileID: 0}
  m_PrefabInstance: {fileID: 0}
  m_PrefabAsset: {fileID: 0}
  m_GameObject: {fileID: 0}
  m_Enabled: 1
  m_EditorHideFlags: 0
  m_Script: {fileID: 11500000, guid: 1e7669db769f7224e94ce1be19e8677e, type: 3}
  m_Name: Global Plugins Settings
  m_EditorClassIdentifier: 
  settings:
  - rid: 6784895264912310272
  - rid: 6784895265412481026
  - rid: 6784895265412481027
  - rid: 6784895267130048513
  - rid: 1268264176566403074
  - rid: 5215741520409264128
  - rid: 5215741520409264129
  - rid: 1501337502808539138
  - rid: 2152807656697888768
  - rid: 8147919132522971138
  - rid: 56198586647707649
  - rid: 1095376790733193218
  - rid: 8593314843508867075
  - rid: 4107643854440628226
<<<<<<< HEAD
  - rid: 3022170012058910723
=======
  - rid: 1730793610196287490
>>>>>>> 156b4843
  references:
    version: 2
    RefIds:
    - rid: 56198586647707649
      type: {class: SkyBoxPlugin/Settings, ns: DCL.SkyBox, asm: DCL.Plugins}
      data:
        <ForwardRenderer>k__BackingField: {fileID: 11400000, guid: 4a526cc14a7bff94dbd03fa3c9c29720, type: 2}
    - rid: 1095376790733193218
      type: {class: Web3AuthPluginSettings, ns: DCL.PluginSystem.Global, asm: DCL.Plugins}
      data:
        <AuthScreenPrefab>k__BackingField:
          m_AssetGUID: 08d42937d0bc54b48baaa23c8c520175
          m_SubObjectName: 
          m_SubObjectType: 
          m_EditorAssetChanged: 0
    - rid: 1268264176566403074
      type: {class: GlobalInteractionPlugin/Settings, ns: DCL.PluginSystem.Global, asm: DCL.Plugins}
      data:
        <hoverCanvasSettings>k__BackingField:
          <HoverCanvasAsset>k__BackingField:
            m_AssetGUID: 8fd0fd0188702304689c461c6aacc7c5
            m_SubObjectName: 
            m_SubObjectType: 
            m_EditorAssetChanged: 0
          <InputButtons>k__BackingField:
          - InputAction: 0
            Key: 
            Icon: {fileID: 0}
          - InputAction: 1
            Key: E
            Icon: {fileID: 0}
          - InputAction: 2
            Key: F
            Icon: {fileID: 0}
          - InputAction: 3
            Key: 
            Icon: {fileID: 0}
          - InputAction: 4
            Key: W
            Icon: {fileID: 0}
          - InputAction: 5
            Key: S
            Icon: {fileID: 0}
          - InputAction: 6
            Key: D
            Icon: {fileID: 0}
          - InputAction: 7
            Key: A
            Icon: {fileID: 0}
          - InputAction: 8
            Key: SPACE BAR
            Icon: {fileID: 0}
          - InputAction: 9
            Key: LSHIFT
            Icon: {fileID: 0}
          - InputAction: 10
            Key: 1
            Icon: {fileID: 0}
          - InputAction: 11
            Key: 2
            Icon: {fileID: 0}
          - InputAction: 12
            Key: 3
            Icon: {fileID: 0}
          - InputAction: 13
            Key: 4
            Icon: {fileID: 0}
    - rid: 1501337502808539138
      type: {class: ExplorePanelPlugin/ExplorePanelSettings, ns: DCL.PluginSystem.Global, asm: DCL.Plugins}
      data:
        ExplorePanelPrefab:
          m_AssetGUID: 7dc631660587a41589ba55c08ff7fa73
          m_SubObjectName: 
          m_SubObjectType: 
          m_EditorAssetChanged: 0
        PersistentExploreOpenerPrefab:
          m_AssetGUID: b55e2970d2dc94295ad8af70cb9d09f4
          m_SubObjectName: 
          m_SubObjectType: 
          m_EditorAssetChanged: 0
        MinimapPrefab:
          m_AssetGUID: f2ef3a867ab2840cb9bc73b4762922fd
          m_SubObjectName: 
          m_SubObjectType: 
          m_EditorAssetChanged: 0
    - rid: 1730793610196287490
      type: {class: LODSettings, ns: DCL.LOD, asm: DCL.Plugins}
      data:
        <LodSettingAsset>k__BackingField:
          m_AssetGUID: 0703f7736b8c9b244953ae7c6ff9a037
          m_SubObjectName: 
          m_SubObjectType: 
          m_EditorAssetChanged: 0
    - rid: 2152807656697888768
      type: {class: MinimapPlugin/MinimapSettings, ns: DCL.PluginSystem.Global, asm: DCL.Plugins}
      data:
        MinimapPrefab:
          m_AssetGUID: f2ef3a867ab2840cb9bc73b4762922fd
          m_SubObjectName: 
          m_SubObjectType: 
          m_EditorAssetChanged: 0
    - rid: 3022170012058910723
      type: {class: LandscapeSettings, ns: DCL.PluginSystem.Global, asm: DCL.Plugins}
      data:
        realmPartitionSettings:
          m_AssetGUID: 7899019423f09d049a8463a0751037a5
          m_SubObjectName: 
          m_SubObjectType: 
          m_EditorAssetChanged: 0
        landscapeData:
          m_AssetGUID: 32f2b877400526d4cbf648ba5c5064b4
          m_SubObjectName: 
          m_SubObjectType: 
          m_EditorAssetChanged: 0
        emptyParcels:
          m_AssetGUID: 35bedc705b5a3bc48a2801dc62a3f2b1
          m_SubObjectName: 
          m_SubObjectType: 
          m_EditorAssetChanged: 0
        ownedParcels:
          m_AssetGUID: a160048636f0c6a43b91e491836f503b
          m_SubObjectName: 
          m_SubObjectType: 
          m_EditorAssetChanged: 0
    - rid: 4107643854440628226
      type: {class: LoadingScreenPlugin/LoadingScreenPluginSettings, ns: DCL.PluginSystem.Global, asm: DCL.Plugins}
      data:
        <LoadingScreenPrefab>k__BackingField:
          m_AssetGUID: 605506dac7ec04ed09953980478e93d4
          m_SubObjectName: 
          m_SubObjectType: 
          m_EditorAssetChanged: 0
        <FallbackTipsTable>k__BackingField: SceneLoadingDefaultTips
        <FallbackImagesTable>k__BackingField: SceneLoadingDefaultImages
        <TipDisplayDuration>k__BackingField: 10
        <MinimumScreenDisplayDuration>k__BackingField: 3
    - rid: 5215741520409264128
      type: {class: AvatarPlugin/AvatarShapeSettings, ns: DCL.PluginSystem.Global, asm: DCL.Plugins}
      data:
        avatarBase:
          m_AssetGUID: 8db46845fb5f52f44a71c2a0c2d92074
          m_SubObjectName: 
          m_SubObjectType: 
          m_EditorAssetChanged: 0
        celShadingMaterial:
          m_AssetGUID: 19373184c73f36042a55739551bb8298
          m_SubObjectName: 
          m_SubObjectType: 
          m_EditorAssetChanged: 0
        defaultMaterialCapacity: 100
        computeShader:
          m_AssetGUID: e8cf73ccd47a385498b71ec58534d03c
          m_SubObjectName: 
          m_SubObjectType: 
          m_EditorAssetChanged: 0
    - rid: 5215741520409264129
      type: {class: WearablePlugin/WearableSettings, ns: DCL.AvatarRendering.Wearables, asm: DCL.Plugins}
      data:
        defaultWearablesDefinition:
          m_AssetGUID: 81ea8febf47eb484986af220584361dc
          m_SubObjectName: 
          m_SubObjectType: 
          m_EditorAssetChanged: 0
        defaultEmptyWearable:
          m_AssetGUID: 2d002c6a594460f4cb42100b50e7e53a
          m_SubObjectName: 
          m_SubObjectType: 
          m_EditorAssetChanged: 0
    - rid: 6784895264912310272
      type: {class: StaticSettings, ns: DCL.PluginSystem.Global, asm: DCL.Plugins}
      data:
        <CharacterObject>k__BackingField:
          m_AssetGUID: 0eecf14978c1aa74381023946dde5c78
          m_SubObjectName: 
          m_SubObjectType: 
          m_EditorAssetChanged: 0
        <StartYPosition>k__BackingField: 1
        <ReportHandlingSettings>k__BackingField:
          m_AssetGUID: 6c1c35a66af59874a8373ebcd51572a4
          m_SubObjectName: 
          m_SubObjectType: 
          m_EditorAssetChanged: 0
        <PartitionSettings>k__BackingField:
          m_AssetGUID: 8d266ff458e71f2439f9c30bd7e68d4a
          m_SubObjectName: 
          m_SubObjectType: 
          m_EditorAssetChanged: 0
        <RealmPartitionSettings>k__BackingField:
          m_AssetGUID: 7899019423f09d049a8463a0751037a5
          m_SubObjectName: 
          m_SubObjectType: 
          m_EditorAssetChanged: 0
        <FrameTimeCap>k__BackingField: 33
        <ScenesLoadingBudget>k__BackingField: 100
        <AssetsLoadingBudget>k__BackingField: 50
    - rid: 6784895265412481026
      type: {class: CharacterCameraSettings, ns: DCL.PluginSystem.Global, asm: DCL.Plugins}
      data:
        <cinemachinePreset>k__BackingField:
          m_AssetGUID: 654e496ed12f12e4f80243ab9f1d97c7
          m_SubObjectName: 
          m_SubObjectType: 
          m_EditorAssetChanged: 0
    - rid: 6784895265412481027
      type: {class: CharacterMotionSettings, ns: DCL.PluginSystem.Global, asm: DCL.Plugins}
      data:
        <controllerSettings>k__BackingField:
          m_AssetGUID: df2e68b45160aee4eaaf2475e21525e4
          m_SubObjectName: 
          m_SubObjectType: 
          m_EditorAssetChanged: 0
    - rid: 6784895267130048513
      type: {class: ProfilingPlugin/Settings, ns: DCL.PluginSystem.Global, asm: DCL.Plugins}
    - rid: 8147919132522971138
      type: {class: FontsSettings, ns: DCL.SDKComponents.TextShape.Fonts, asm: DCL.Plugins}
      data:
        <FontList>k__BackingField: {fileID: 11400000, guid: 353f2294734a94b57b061c9b83eb275d, type: 2}
    - rid: 8593314843508867075
      type: {class: NFTShapePluginSettings, ns: DCL.PluginSystem.Global, asm: DCL.Plugins}
      data:
        <Settings>k__BackingField: {fileID: 11400000, guid: f50de1a2a7dab4e4d952a8071d0273a1, type: 2}
        <MaxSizeOfNftForDownload>k__BackingField:
          maxSizeInBytes: 2097152<|MERGE_RESOLUTION|>--- conflicted
+++ resolved
@@ -27,11 +27,7 @@
   - rid: 1095376790733193218
   - rid: 8593314843508867075
   - rid: 4107643854440628226
-<<<<<<< HEAD
-  - rid: 3022170012058910723
-=======
   - rid: 1730793610196287490
->>>>>>> 156b4843
   references:
     version: 2
     RefIds:
@@ -133,29 +129,6 @@
           m_SubObjectName: 
           m_SubObjectType: 
           m_EditorAssetChanged: 0
-    - rid: 3022170012058910723
-      type: {class: LandscapeSettings, ns: DCL.PluginSystem.Global, asm: DCL.Plugins}
-      data:
-        realmPartitionSettings:
-          m_AssetGUID: 7899019423f09d049a8463a0751037a5
-          m_SubObjectName: 
-          m_SubObjectType: 
-          m_EditorAssetChanged: 0
-        landscapeData:
-          m_AssetGUID: 32f2b877400526d4cbf648ba5c5064b4
-          m_SubObjectName: 
-          m_SubObjectType: 
-          m_EditorAssetChanged: 0
-        emptyParcels:
-          m_AssetGUID: 35bedc705b5a3bc48a2801dc62a3f2b1
-          m_SubObjectName: 
-          m_SubObjectType: 
-          m_EditorAssetChanged: 0
-        ownedParcels:
-          m_AssetGUID: a160048636f0c6a43b91e491836f503b
-          m_SubObjectName: 
-          m_SubObjectType: 
-          m_EditorAssetChanged: 0
     - rid: 4107643854440628226
       type: {class: LoadingScreenPlugin/LoadingScreenPluginSettings, ns: DCL.PluginSystem.Global, asm: DCL.Plugins}
       data:
