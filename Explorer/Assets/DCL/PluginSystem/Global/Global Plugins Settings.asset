--- conflicted
+++ resolved
@@ -39,12 +39,9 @@
   - rid: 758312859982102531
   - rid: 3601421940623147010
   - rid: 2306906494740202818
-<<<<<<< HEAD
-  - rid: 3601422141625466882
-=======
   - rid: 2872862648882692098
   - rid: 2872862648882692099
->>>>>>> a3f6ba2c
+  - rid: 3601422141625466883
   references:
     version: 2
     RefIds:
@@ -369,7 +366,7 @@
           m_SubObjectName: 
           m_SubObjectType: 
           m_EditorAssetChanged: 0
-    - rid: 3601422141625466882
+    - rid: 3601422141625466883
       type: {class: RewardPanelPlugin/RewardPanelSettings, ns: DCL.PluginSystem.Global, asm: DCL.Plugins}
       data:
         <RewardPanelView>k__BackingField:
