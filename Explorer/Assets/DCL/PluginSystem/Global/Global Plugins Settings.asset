%YAML 1.1
%TAG !u! tag:unity3d.com,2011:
--- !u!114 &11400000
MonoBehaviour:
  m_ObjectHideFlags: 0
  m_CorrespondingSourceObject: {fileID: 0}
  m_PrefabInstance: {fileID: 0}
  m_PrefabAsset: {fileID: 0}
  m_GameObject: {fileID: 0}
  m_Enabled: 1
  m_EditorHideFlags: 0
  m_Script: {fileID: 11500000, guid: 1e7669db769f7224e94ce1be19e8677e, type: 3}
  m_Name: Global Plugins Settings
  m_EditorClassIdentifier: 
  settings:
  - rid: 6784895264912310272
  - rid: 6784895265412481026
  - rid: 6784895265412481027
  - rid: 1268264176566403074
  - rid: 5215741520409264128
  - rid: 5215741520409264129
  - rid: 1501337502808539138
  - rid: 2152807656697888768
  - rid: 8147919132522971138
  - rid: 1095376790733193218
  - rid: 8593314843508867075
  - rid: 4107643854440628226
  - rid: 3022170012058910723
  - rid: 1841402216112979969
  - rid: 4340256219339423747
  - rid: 4340256301410942981
  - rid: 7249412338407702528
  - rid: 7162477498503790594
<<<<<<< HEAD
  - rid: 7162477730046672898
=======
  - rid: 2174542042650378245
>>>>>>> c5e73d4a
  references:
    version: 2
    RefIds:
    - rid: 1095376790733193218
      type: {class: Web3AuthPluginSettings, ns: DCL.PluginSystem.Global, asm: DCL.Plugins}
      data:
        <AuthScreenPrefab>k__BackingField:
          m_AssetGUID: 08d42937d0bc54b48baaa23c8c520175
          m_SubObjectName: 
          m_SubObjectType: 
          m_EditorAssetChanged: 0
    - rid: 1268264176566403074
      type: {class: GlobalInteractionPlugin/Settings, ns: DCL.PluginSystem.Global, asm: DCL.Plugins}
      data:
        <hoverCanvasSettings>k__BackingField:
          <HoverCanvasAsset>k__BackingField:
            m_AssetGUID: 8fd0fd0188702304689c461c6aacc7c5
            m_SubObjectName: 
            m_SubObjectType: 
            m_EditorAssetChanged: 0
          <InputButtons>k__BackingField:
          - InputAction: 0
            Key: 
            Icon: {fileID: 0}
          - InputAction: 1
            Key: E
            Icon: {fileID: 0}
          - InputAction: 2
            Key: F
            Icon: {fileID: 0}
          - InputAction: 3
            Key: 
            Icon: {fileID: 0}
          - InputAction: 4
            Key: W
            Icon: {fileID: 0}
          - InputAction: 5
            Key: S
            Icon: {fileID: 0}
          - InputAction: 6
            Key: D
            Icon: {fileID: 0}
          - InputAction: 7
            Key: A
            Icon: {fileID: 0}
          - InputAction: 8
            Key: SPACE BAR
            Icon: {fileID: 0}
          - InputAction: 9
            Key: LSHIFT
            Icon: {fileID: 0}
          - InputAction: 10
            Key: 1
            Icon: {fileID: 0}
          - InputAction: 11
            Key: 2
            Icon: {fileID: 0}
          - InputAction: 12
            Key: 3
            Icon: {fileID: 0}
          - InputAction: 13
            Key: 4
            Icon: {fileID: 0}
    - rid: 1501337502808539138
      type: {class: ExplorePanelPlugin/ExplorePanelSettings, ns: DCL.PluginSystem.Global, asm: DCL.Plugins}
      data:
        ExplorePanelPrefab:
          m_AssetGUID: 7dc631660587a41589ba55c08ff7fa73
          m_SubObjectName: 
          m_SubObjectType: 
          m_EditorAssetChanged: 0
        PersistentExploreOpenerPrefab:
          m_AssetGUID: b55e2970d2dc94295ad8af70cb9d09f4
          m_SubObjectName: 
          m_SubObjectType: 
          m_EditorAssetChanged: 0
        MinimapPrefab:
          m_AssetGUID: f2ef3a867ab2840cb9bc73b4762922fd
          m_SubObjectName: 
          m_SubObjectType: 
          m_EditorAssetChanged: 0
        <BackpackSettings>k__BackingField:
          <CategoryIconsMapping>k__BackingField:
            m_AssetGUID: 4a2a7b610414b45c1b576946ce094877
            m_SubObjectName: 
            m_SubObjectType: 
            m_EditorAssetChanged: 0
          <RarityBackgroundsMapping>k__BackingField:
            m_AssetGUID: 04a7ffcd277754f7c91237894604f522
            m_SubObjectName: 
            m_SubObjectType: 
            m_EditorAssetChanged: 0
          <RarityInfoPanelBackgroundsMapping>k__BackingField:
            m_AssetGUID: 66f8f8427a5c4443e95b0d298addd639
            m_SubObjectName: 
            m_SubObjectType: 
            m_EditorAssetChanged: 0
          <RarityColorMappings>k__BackingField:
            m_AssetGUID: 7491e2fb7fd484d2b8aed984dfc7c6ab
            m_SubObjectName: 
            m_SubObjectType: 
            m_EditorAssetChanged: 0
          <PageButtonView>k__BackingField:
            m_AssetGUID: 37fc70977aa8e4023aadf578a73db58b
            m_SubObjectName: 
            m_SubObjectType: 
            m_EditorAssetChanged: 0
    - rid: 1841402216112979969
      type: {class: CharacterContainer/Settings, ns: DCL.Character.Plugin, asm: DCL.Plugins}
      data:
        <CharacterObject>k__BackingField:
          m_AssetGUID: 0eecf14978c1aa74381023946dde5c78
          m_SubObjectName: 
          m_SubObjectType: 
          m_EditorAssetChanged: 0
        <StartYPosition>k__BackingField: 1
        <sceneBucketPropagationLimit>k__BackingField: 3
    - rid: 2152807656697888768
      type: {class: MinimapPlugin/MinimapSettings, ns: DCL.PluginSystem.Global, asm: DCL.Plugins}
      data:
        MinimapPrefab:
          m_AssetGUID: f2ef3a867ab2840cb9bc73b4762922fd
          m_SubObjectName: 
          m_SubObjectType: 
          m_EditorAssetChanged: 0
    - rid: 2174542042650378245
      type: {class: QualityContainer/Settings, ns: DCL.Quality, asm: DCL.Plugins}
      data:
        <QualitySettings>k__BackingField: {fileID: 11400000, guid: 58ab8549017bacb42b310dbb452a2f6e, type: 2}
    - rid: 3022170012058910723
      type: {class: LandscapeSettings, ns: DCL.PluginSystem.Global, asm: DCL.Plugins}
      data:
        realmPartitionSettings:
          m_AssetGUID: 7899019423f09d049a8463a0751037a5
          m_SubObjectName: 
          m_SubObjectType: 
          m_EditorAssetChanged: 0
        landscapeData:
          m_AssetGUID: 32f2b877400526d4cbf648ba5c5064b4
          m_SubObjectName: 
          m_SubObjectType: 
          m_EditorAssetChanged: 0
        parsedParcels:
          m_AssetGUID: 86bf0204cf3bb75429342452a2a460af
          m_SubObjectName: 
          m_SubObjectType: 
          m_EditorAssetChanged: 0
    - rid: 4107643854440628226
      type: {class: LoadingScreenPlugin/LoadingScreenPluginSettings, ns: DCL.PluginSystem.Global, asm: DCL.Plugins}
      data:
        <LoadingScreenPrefab>k__BackingField:
          m_AssetGUID: 605506dac7ec04ed09953980478e93d4
          m_SubObjectName: 
          m_SubObjectType: 
          m_EditorAssetChanged: 0
        <FallbackTipsConfiguration>k__BackingField:
          m_AssetGUID: dc412497f06504faeb6e30b848c0842d
          m_SubObjectName: 
          m_SubObjectType: 
          m_EditorAssetChanged: 0
        <FallbackTipsTable>k__BackingField: SceneLoadingDefaultTips
        <FallbackImagesTable>k__BackingField: SceneLoadingDefaultImages
        <TipDisplayDuration>k__BackingField: 10
        <MinimumScreenDisplayDuration>k__BackingField: 3
    - rid: 4340256219339423747
      type: {class: CharacterPreviewPlugin/CharacterPreviewSettings, ns: DCL.PluginSystem.Global, asm: DCL.Plugins}
      data:
        CharacterPreviewContainerReference:
          m_AssetGUID: 23318cb20f4dbe9429dd8be585ef75d6
          m_SubObjectName: 
          m_SubObjectType: 
          m_EditorAssetChanged: 0
    - rid: 4340256301410942981
      type: {class: ChatPlugin/ChatSettings, ns: DCL.PluginSystem.Global, asm: DCL.Plugins}
      data:
        ChatPanelPrefab:
          m_AssetGUID: f3b1d401bc50845629a6b982f9793f16
          m_SubObjectName: 
          m_SubObjectType: 
          m_EditorAssetChanged: 0
        <ChatEntryConfiguration>k__BackingField:
          m_AssetGUID: 6afb31861b85441b6ab2b988819bb96a
          m_SubObjectName: 
          m_SubObjectType: 
          m_EditorAssetChanged: 0
    - rid: 5215741520409264128
      type: {class: AvatarPlugin/AvatarShapeSettings, ns: DCL.PluginSystem.Global, asm: DCL.Plugins}
      data:
        avatarBase:
          m_AssetGUID: 8db46845fb5f52f44a71c2a0c2d92074
          m_SubObjectName: 
          m_SubObjectType: 
          m_EditorAssetChanged: 0
        nametagView:
          m_AssetGUID: fabfcdf867b484665b44c8a158bd8eb4
          m_SubObjectName: 
          m_SubObjectType: 
          m_EditorAssetChanged: 0
        nametagParent:
          m_AssetGUID: bd2233d5950ee4b4c96fc19f60d8c582
          m_SubObjectName: 
          m_SubObjectType: 
          m_EditorAssetChanged: 0
        celShadingMaterial:
          m_AssetGUID: 19373184c73f36042a55739551bb8298
          m_SubObjectName: 
          m_SubObjectType: 
          m_EditorAssetChanged: 0
        nametagsData:
          m_AssetGUID: ac22a06cb5912442f99218b2f2da6592
          m_SubObjectName: 
          m_SubObjectType: 
          m_EditorAssetChanged: 0
        defaultMaterialCapacity: 100
        computeShader:
          m_AssetGUID: e8cf73ccd47a385498b71ec58534d03c
          m_SubObjectName: 
          m_SubObjectType: 
          m_EditorAssetChanged: 0
    - rid: 5215741520409264129
      type: {class: WearablePlugin/WearableSettings, ns: DCL.AvatarRendering.Wearables, asm: DCL.Plugins}
      data:
        defaultWearablesDefinition:
          m_AssetGUID: 81ea8febf47eb484986af220584361dc
          m_SubObjectName: 
          m_SubObjectType: 
          m_EditorAssetChanged: 0
        defaultEmptyWearable:
          m_AssetGUID: 2d002c6a594460f4cb42100b50e7e53a
          m_SubObjectName: 
          m_SubObjectType: 
          m_EditorAssetChanged: 0
    - rid: 6784895264912310272
      type: {class: StaticSettings, ns: DCL.PluginSystem.Global, asm: DCL.Plugins}
      data:
        <ReportHandlingSettings>k__BackingField:
          m_AssetGUID: 6c1c35a66af59874a8373ebcd51572a4
          m_SubObjectName: 
          m_SubObjectType: 
          m_EditorAssetChanged: 0
        <PartitionSettings>k__BackingField:
          m_AssetGUID: 8d266ff458e71f2439f9c30bd7e68d4a
          m_SubObjectName: 
          m_SubObjectType: 
          m_EditorAssetChanged: 0
        <RealmPartitionSettings>k__BackingField:
          m_AssetGUID: 7899019423f09d049a8463a0751037a5
          m_SubObjectName: 
          m_SubObjectType: 
          m_EditorAssetChanged: 0
        <FrameTimeCap>k__BackingField: 33
        <ScenesLoadingBudget>k__BackingField: 100
        <AssetsLoadingBudget>k__BackingField: 50
    - rid: 6784895265412481026
      type: {class: CharacterCameraSettings, ns: DCL.PluginSystem.Global, asm: DCL.Plugins}
      data:
        <cinemachinePreset>k__BackingField:
          m_AssetGUID: 654e496ed12f12e4f80243ab9f1d97c7
          m_SubObjectName: 
          m_SubObjectType: 
          m_EditorAssetChanged: 0
    - rid: 6784895265412481027
      type: {class: CharacterMotionSettings, ns: DCL.PluginSystem.Global, asm: DCL.Plugins}
      data:
        <controllerSettings>k__BackingField:
          m_AssetGUID: df2e68b45160aee4eaaf2475e21525e4
          m_SubObjectName: 
          m_SubObjectType: 
          m_EditorAssetChanged: 0
    - rid: 7162477498503790594
      type: {class: ExternalUrlPromptPlugin/ExternalUrlPromptSettings, ns: DCL.PluginSystem.Global, asm: DCL.Plugins}
      data:
        ExternalUrlPromptPrefab:
          m_AssetGUID: 809b68e5ce75da1429e55ffcc44fa23b
          m_SubObjectName: 
          m_SubObjectType: 
          m_EditorAssetChanged: 0
    - rid: 7162477730046672898
      type: {class: TeleportPromptPlugin/TeleportPromptSettings, ns: DCL.PluginSystem.Global, asm: DCL.Plugins}
      data:
        TeleportPromptPrefab:
          m_AssetGUID: 37b740e9dd5ba324c91cd05632ea002c
          m_SubObjectName: 
          m_SubObjectType: 
          m_EditorAssetChanged: 0
    - rid: 7249412338407702528
      type: {class: LODSettings, ns: DCL.LOD, asm: DCL.Plugins}
      data:
        <LodSettingAsset>k__BackingField:
          m_AssetGUID: 0703f7736b8c9b244953ae7c6ff9a037
          m_SubObjectName: 
          m_SubObjectType: 
          m_EditorAssetChanged: 0
    - rid: 8147919132522971138
      type: {class: FontsSettings, ns: DCL.SDKComponents.TextShape.Fonts, asm: DCL.Plugins}
      data:
        <FontList>k__BackingField: {fileID: 11400000, guid: 353f2294734a94b57b061c9b83eb275d, type: 2}
    - rid: 8593314843508867075
      type: {class: NFTShapePluginSettings, ns: DCL.PluginSystem.Global, asm: DCL.Plugins}
      data:
        <Settings>k__BackingField: {fileID: 11400000, guid: f50de1a2a7dab4e4d952a8071d0273a1, type: 2}
        <MaxSizeOfNftForDownload>k__BackingField:
          maxSizeInBytes: 2097152<|MERGE_RESOLUTION|>--- conflicted
+++ resolved
@@ -31,11 +31,7 @@
   - rid: 4340256301410942981
   - rid: 7249412338407702528
   - rid: 7162477498503790594
-<<<<<<< HEAD
-  - rid: 7162477730046672898
-=======
   - rid: 2174542042650378245
->>>>>>> c5e73d4a
   references:
     version: 2
     RefIds:
@@ -313,14 +309,6 @@
           m_SubObjectName: 
           m_SubObjectType: 
           m_EditorAssetChanged: 0
-    - rid: 7162477730046672898
-      type: {class: TeleportPromptPlugin/TeleportPromptSettings, ns: DCL.PluginSystem.Global, asm: DCL.Plugins}
-      data:
-        TeleportPromptPrefab:
-          m_AssetGUID: 37b740e9dd5ba324c91cd05632ea002c
-          m_SubObjectName: 
-          m_SubObjectType: 
-          m_EditorAssetChanged: 0
     - rid: 7249412338407702528
       type: {class: LODSettings, ns: DCL.LOD, asm: DCL.Plugins}
       data:
