<<<<<<< HEAD
%YAML 1.1
%TAG !u! tag:unity3d.com,2011:
--- !u!114 &11400000
MonoBehaviour:
  m_ObjectHideFlags: 0
  m_CorrespondingSourceObject: {fileID: 0}
  m_PrefabInstance: {fileID: 0}
  m_PrefabAsset: {fileID: 0}
  m_GameObject: {fileID: 0}
  m_Enabled: 1
  m_EditorHideFlags: 0
  m_Script: {fileID: 11500000, guid: 1e7669db769f7224e94ce1be19e8677e, type: 3}
  m_Name: Global Plugins Settings
  m_EditorClassIdentifier: 
  settings:
  - rid: 6784895264912310272
  - rid: 6784895265412481026
  - rid: 6784895265412481027
  - rid: 6784895267130048513
  - rid: 1268264176566403074
  - rid: 5215741520409264128
  - rid: 5215741520409264129
  - rid: 1501337502808539138
  - rid: 2152807656697888768
  - rid: 1095376790733193218
  references:
    version: 2
    RefIds:
    - rid: 1095376790733193218
      type: {class: Web3AuthPluginSettings, ns: DCL.PluginSystem.Global, asm: DCL.Plugins}
      data:
        <AuthScreenPrefab>k__BackingField:
          m_AssetGUID: 08d42937d0bc54b48baaa23c8c520175
          m_SubObjectName: 
          m_SubObjectType: 
          m_EditorAssetChanged: 0
    - rid: 1268264176566403074
      type: {class: GlobalInteractionPlugin/Settings, ns: DCL.PluginSystem.Global, asm: DCL.Plugins}
      data:
        <hoverCanvasSettings>k__BackingField:
          <HoverCanvasAsset>k__BackingField:
            m_AssetGUID: 8fd0fd0188702304689c461c6aacc7c5
            m_SubObjectName: 
            m_SubObjectType: 
            m_EditorAssetChanged: 0
          <InputButtons>k__BackingField:
          - InputAction: 0
            Key: 
            Icon: {fileID: 0}
          - InputAction: 1
            Key: E
            Icon: {fileID: 0}
          - InputAction: 2
            Key: F
            Icon: {fileID: 0}
          - InputAction: 3
            Key: 
            Icon: {fileID: 0}
          - InputAction: 4
            Key: W
            Icon: {fileID: 0}
          - InputAction: 5
            Key: S
            Icon: {fileID: 0}
          - InputAction: 6
            Key: D
            Icon: {fileID: 0}
          - InputAction: 7
            Key: A
            Icon: {fileID: 0}
          - InputAction: 8
            Key: SPACE BAR
            Icon: {fileID: 0}
          - InputAction: 9
            Key: LSHIFT
            Icon: {fileID: 0}
          - InputAction: 10
            Key: 1
            Icon: {fileID: 0}
          - InputAction: 11
            Key: 2
            Icon: {fileID: 0}
          - InputAction: 12
            Key: 3
            Icon: {fileID: 0}
          - InputAction: 13
            Key: 4
            Icon: {fileID: 0}
    - rid: 1501337502808539138
      type: {class: ExplorePanelPlugin/ExplorePanelSettings, ns: DCL.PluginSystem.Global, asm: DCL.Plugins}
      data:
        ExplorePanelPrefab:
          m_AssetGUID: 7dc631660587a41589ba55c08ff7fa73
          m_SubObjectName: 
          m_SubObjectType: 
          m_EditorAssetChanged: 0
        PersistentExploreOpenerPrefab:
          m_AssetGUID: b55e2970d2dc94295ad8af70cb9d09f4
          m_SubObjectName: 
          m_SubObjectType: 
          m_EditorAssetChanged: 0
        MinimapPrefab:
          m_AssetGUID: f2ef3a867ab2840cb9bc73b4762922fd
          m_SubObjectName: 
          m_SubObjectType: 
          m_EditorAssetChanged: 0
    - rid: 2152807656697888768
      type: {class: MinimapPlugin/MinimapSettings, ns: DCL.PluginSystem.Global, asm: DCL.Plugins}
      data:
        MinimapPrefab:
          m_AssetGUID: f2ef3a867ab2840cb9bc73b4762922fd
          m_SubObjectName: 
          m_SubObjectType: 
          m_EditorAssetChanged: 0
    - rid: 5215741520409264128
      type: {class: AvatarPlugin/AvatarShapeSettings, ns: DCL.PluginSystem.Global, asm: DCL.Plugins}
      data:
        avatarBase:
          m_AssetGUID: 8db46845fb5f52f44a71c2a0c2d92074
          m_SubObjectName: 
          m_SubObjectType: 
          m_EditorAssetChanged: 0
        celShadingMaterial:
          m_AssetGUID: 19373184c73f36042a55739551bb8298
          m_SubObjectName: 
          m_SubObjectType: 
          m_EditorAssetChanged: 0
        defaultMaterialCapacity: 100
        computeShader:
          m_AssetGUID: e8cf73ccd47a385498b71ec58534d03c
          m_SubObjectName: 
          m_SubObjectType: 
          m_EditorAssetChanged: 0
    - rid: 5215741520409264129
      type: {class: WearablePlugin/WearableSettings, ns: DCL.AvatarRendering.Wearables, asm: DCL.Plugins}
      data:
        defaultWearablesDefinition:
          m_AssetGUID: 81ea8febf47eb484986af220584361dc
          m_SubObjectName: 
          m_SubObjectType: 
          m_EditorAssetChanged: 0
    - rid: 6784895264912310272
      type: {class: StaticSettings, ns: DCL.PluginSystem.Global, asm: DCL.Plugins}
      data:
        <CharacterObject>k__BackingField:
          m_AssetGUID: 0eecf14978c1aa74381023946dde5c78
          m_SubObjectName: 
          m_SubObjectType: 
          m_EditorAssetChanged: 0
        <StartYPosition>k__BackingField: 1
        <ReportHandlingSettings>k__BackingField:
          m_AssetGUID: 6c1c35a66af59874a8373ebcd51572a4
          m_SubObjectName: 
          m_SubObjectType: 
          m_EditorAssetChanged: 0
        <PartitionSettings>k__BackingField:
          m_AssetGUID: 8d266ff458e71f2439f9c30bd7e68d4a
          m_SubObjectName: 
          m_SubObjectType: 
          m_EditorAssetChanged: 0
        <RealmPartitionSettings>k__BackingField:
          m_AssetGUID: 7899019423f09d049a8463a0751037a5
          m_SubObjectName: 
          m_SubObjectType: 
          m_EditorAssetChanged: 0
        <FrameTimeCap>k__BackingField: 33
        <ScenesLoadingBudget>k__BackingField: 100
        <AssetsLoadingBudget>k__BackingField: 50
    - rid: 6784895265412481026
      type: {class: CharacterCameraSettings, ns: DCL.PluginSystem.Global, asm: DCL.Plugins}
      data:
        <cinemachinePreset>k__BackingField:
          m_AssetGUID: 654e496ed12f12e4f80243ab9f1d97c7
          m_SubObjectName: 
          m_SubObjectType: 
          m_EditorAssetChanged: 0
    - rid: 6784895265412481027
      type: {class: CharacterMotionSettings, ns: DCL.PluginSystem.Global, asm: DCL.Plugins}
      data:
        <controllerSettings>k__BackingField:
          m_AssetGUID: df2e68b45160aee4eaaf2475e21525e4
          m_SubObjectName: 
          m_SubObjectType: 
          m_EditorAssetChanged: 0
    - rid: 6784895267130048513
      type: {class: ProfilingPlugin/Settings, ns: DCL.PluginSystem.Global, asm: DCL.Plugins}
=======
%YAML 1.1
%TAG !u! tag:unity3d.com,2011:
--- !u!114 &11400000
MonoBehaviour:
  m_ObjectHideFlags: 0
  m_CorrespondingSourceObject: {fileID: 0}
  m_PrefabInstance: {fileID: 0}
  m_PrefabAsset: {fileID: 0}
  m_GameObject: {fileID: 0}
  m_Enabled: 1
  m_EditorHideFlags: 0
  m_Script: {fileID: 11500000, guid: 1e7669db769f7224e94ce1be19e8677e, type: 3}
  m_Name: Global Plugins Settings
  m_EditorClassIdentifier: 
  settings:
  - rid: 6784895264912310272
  - rid: 6784895265412481026
  - rid: 6784895265412481027
  - rid: 6784895267130048513
  - rid: 1268264176566403074
  - rid: 5215741520409264128
  - rid: 5215741520409264129
  - rid: 1501337502808539138
  - rid: 2152807656697888768
  - rid: 8147919132522971138
  references:
    version: 2
    RefIds:
    - rid: 1268264176566403074
      type: {class: GlobalInteractionPlugin/Settings, ns: DCL.PluginSystem.Global, asm: DCL.Plugins}
      data:
        <hoverCanvasSettings>k__BackingField:
          <HoverCanvasAsset>k__BackingField:
            m_AssetGUID: 8fd0fd0188702304689c461c6aacc7c5
            m_SubObjectName: 
            m_SubObjectType: 
            m_EditorAssetChanged: 0
          <InputButtons>k__BackingField:
          - InputAction: 0
            Key: 
            Icon: {fileID: 0}
          - InputAction: 1
            Key: E
            Icon: {fileID: 0}
          - InputAction: 2
            Key: F
            Icon: {fileID: 0}
          - InputAction: 3
            Key: 
            Icon: {fileID: 0}
          - InputAction: 4
            Key: W
            Icon: {fileID: 0}
          - InputAction: 5
            Key: S
            Icon: {fileID: 0}
          - InputAction: 6
            Key: D
            Icon: {fileID: 0}
          - InputAction: 7
            Key: A
            Icon: {fileID: 0}
          - InputAction: 8
            Key: SPACE BAR
            Icon: {fileID: 0}
          - InputAction: 9
            Key: LSHIFT
            Icon: {fileID: 0}
          - InputAction: 10
            Key: 1
            Icon: {fileID: 0}
          - InputAction: 11
            Key: 2
            Icon: {fileID: 0}
          - InputAction: 12
            Key: 3
            Icon: {fileID: 0}
          - InputAction: 13
            Key: 4
            Icon: {fileID: 0}
    - rid: 1501337502808539138
      type: {class: ExplorePanelPlugin/ExplorePanelSettings, ns: DCL.PluginSystem.Global, asm: DCL.Plugins}
      data:
        ExplorePanelPrefab:
          m_AssetGUID: 7dc631660587a41589ba55c08ff7fa73
          m_SubObjectName: 
          m_SubObjectType: 
          m_EditorAssetChanged: 0
        PersistentExploreOpenerPrefab:
          m_AssetGUID: b55e2970d2dc94295ad8af70cb9d09f4
          m_SubObjectName: 
          m_SubObjectType: 
          m_EditorAssetChanged: 0
        MinimapPrefab:
          m_AssetGUID: f2ef3a867ab2840cb9bc73b4762922fd
          m_SubObjectName: 
          m_SubObjectType: 
          m_EditorAssetChanged: 0
    - rid: 2152807656697888768
      type: {class: MinimapPlugin/MinimapSettings, ns: DCL.PluginSystem.Global, asm: DCL.Plugins}
      data:
        MinimapPrefab:
          m_AssetGUID: f2ef3a867ab2840cb9bc73b4762922fd
          m_SubObjectName: 
          m_SubObjectType: 
          m_EditorAssetChanged: 0
    - rid: 5215741520409264128
      type: {class: AvatarPlugin/AvatarShapeSettings, ns: DCL.PluginSystem.Global, asm: DCL.Plugins}
      data:
        avatarBase:
          m_AssetGUID: 8db46845fb5f52f44a71c2a0c2d92074
          m_SubObjectName: 
          m_SubObjectType: 
          m_EditorAssetChanged: 0
        celShadingMaterial:
          m_AssetGUID: 19373184c73f36042a55739551bb8298
          m_SubObjectName: 
          m_SubObjectType: 
          m_EditorAssetChanged: 0
        defaultMaterialCapacity: 100
        computeShader:
          m_AssetGUID: e8cf73ccd47a385498b71ec58534d03c
          m_SubObjectName: 
          m_SubObjectType: 
          m_EditorAssetChanged: 0
    - rid: 5215741520409264129
      type: {class: WearablePlugin/WearableSettings, ns: DCL.AvatarRendering.Wearables, asm: DCL.Plugins}
      data:
        defaultWearablesDefinition:
          m_AssetGUID: 81ea8febf47eb484986af220584361dc
          m_SubObjectName: 
          m_SubObjectType: 
          m_EditorAssetChanged: 0
    - rid: 6784895264912310272
      type: {class: StaticSettings, ns: DCL.PluginSystem.Global, asm: DCL.Plugins}
      data:
        <CharacterObject>k__BackingField:
          m_AssetGUID: 0eecf14978c1aa74381023946dde5c78
          m_SubObjectName: 
          m_SubObjectType: 
          m_EditorAssetChanged: 0
        <StartYPosition>k__BackingField: 1
        <ReportHandlingSettings>k__BackingField:
          m_AssetGUID: 6c1c35a66af59874a8373ebcd51572a4
          m_SubObjectName: 
          m_SubObjectType: 
          m_EditorAssetChanged: 0
        <PartitionSettings>k__BackingField:
          m_AssetGUID: 8d266ff458e71f2439f9c30bd7e68d4a
          m_SubObjectName: 
          m_SubObjectType: 
          m_EditorAssetChanged: 0
        <RealmPartitionSettings>k__BackingField:
          m_AssetGUID: 7899019423f09d049a8463a0751037a5
          m_SubObjectName: 
          m_SubObjectType: 
          m_EditorAssetChanged: 0
    - rid: 6784895265412481026
      type: {class: CharacterCameraSettings, ns: DCL.PluginSystem.Global, asm: DCL.Plugins}
      data:
        <cinemachinePreset>k__BackingField:
          m_AssetGUID: 654e496ed12f12e4f80243ab9f1d97c7
          m_SubObjectName: 
          m_SubObjectType: 
          m_EditorAssetChanged: 0
    - rid: 6784895265412481027
      type: {class: CharacterMotionSettings, ns: DCL.PluginSystem.Global, asm: DCL.Plugins}
      data:
        <controllerSettings>k__BackingField:
          m_AssetGUID: df2e68b45160aee4eaaf2475e21525e4
          m_SubObjectName: 
          m_SubObjectType: 
          m_EditorAssetChanged: 0
    - rid: 6784895267130048513
      type: {class: ProfilingPlugin/Settings, ns: DCL.PluginSystem.Global, asm: DCL.Plugins}
    - rid: 8147919132522971138
      type: {class: FontsSettings, ns: DCL.SDKComponents.TextShape.Fonts, asm: DCL.Plugins}
      data:
        <FontList>k__BackingField: {fileID: 11400000, guid: 353f2294734a94b57b061c9b83eb275d, type: 2}
>>>>>>> 4b8e7bfd
<|MERGE_RESOLUTION|>--- conflicted
+++ resolved
@@ -1,368 +1,188 @@
-<<<<<<< HEAD
-%YAML 1.1
-%TAG !u! tag:unity3d.com,2011:
---- !u!114 &11400000
-MonoBehaviour:
-  m_ObjectHideFlags: 0
-  m_CorrespondingSourceObject: {fileID: 0}
-  m_PrefabInstance: {fileID: 0}
-  m_PrefabAsset: {fileID: 0}
-  m_GameObject: {fileID: 0}
-  m_Enabled: 1
-  m_EditorHideFlags: 0
-  m_Script: {fileID: 11500000, guid: 1e7669db769f7224e94ce1be19e8677e, type: 3}
-  m_Name: Global Plugins Settings
-  m_EditorClassIdentifier: 
-  settings:
-  - rid: 6784895264912310272
-  - rid: 6784895265412481026
-  - rid: 6784895265412481027
-  - rid: 6784895267130048513
-  - rid: 1268264176566403074
-  - rid: 5215741520409264128
-  - rid: 5215741520409264129
-  - rid: 1501337502808539138
-  - rid: 2152807656697888768
-  - rid: 1095376790733193218
-  references:
-    version: 2
-    RefIds:
-    - rid: 1095376790733193218
-      type: {class: Web3AuthPluginSettings, ns: DCL.PluginSystem.Global, asm: DCL.Plugins}
-      data:
-        <AuthScreenPrefab>k__BackingField:
-          m_AssetGUID: 08d42937d0bc54b48baaa23c8c520175
-          m_SubObjectName: 
-          m_SubObjectType: 
-          m_EditorAssetChanged: 0
-    - rid: 1268264176566403074
-      type: {class: GlobalInteractionPlugin/Settings, ns: DCL.PluginSystem.Global, asm: DCL.Plugins}
-      data:
-        <hoverCanvasSettings>k__BackingField:
-          <HoverCanvasAsset>k__BackingField:
-            m_AssetGUID: 8fd0fd0188702304689c461c6aacc7c5
-            m_SubObjectName: 
-            m_SubObjectType: 
-            m_EditorAssetChanged: 0
-          <InputButtons>k__BackingField:
-          - InputAction: 0
-            Key: 
-            Icon: {fileID: 0}
-          - InputAction: 1
-            Key: E
-            Icon: {fileID: 0}
-          - InputAction: 2
-            Key: F
-            Icon: {fileID: 0}
-          - InputAction: 3
-            Key: 
-            Icon: {fileID: 0}
-          - InputAction: 4
-            Key: W
-            Icon: {fileID: 0}
-          - InputAction: 5
-            Key: S
-            Icon: {fileID: 0}
-          - InputAction: 6
-            Key: D
-            Icon: {fileID: 0}
-          - InputAction: 7
-            Key: A
-            Icon: {fileID: 0}
-          - InputAction: 8
-            Key: SPACE BAR
-            Icon: {fileID: 0}
-          - InputAction: 9
-            Key: LSHIFT
-            Icon: {fileID: 0}
-          - InputAction: 10
-            Key: 1
-            Icon: {fileID: 0}
-          - InputAction: 11
-            Key: 2
-            Icon: {fileID: 0}
-          - InputAction: 12
-            Key: 3
-            Icon: {fileID: 0}
-          - InputAction: 13
-            Key: 4
-            Icon: {fileID: 0}
-    - rid: 1501337502808539138
-      type: {class: ExplorePanelPlugin/ExplorePanelSettings, ns: DCL.PluginSystem.Global, asm: DCL.Plugins}
-      data:
-        ExplorePanelPrefab:
-          m_AssetGUID: 7dc631660587a41589ba55c08ff7fa73
-          m_SubObjectName: 
-          m_SubObjectType: 
-          m_EditorAssetChanged: 0
-        PersistentExploreOpenerPrefab:
-          m_AssetGUID: b55e2970d2dc94295ad8af70cb9d09f4
-          m_SubObjectName: 
-          m_SubObjectType: 
-          m_EditorAssetChanged: 0
-        MinimapPrefab:
-          m_AssetGUID: f2ef3a867ab2840cb9bc73b4762922fd
-          m_SubObjectName: 
-          m_SubObjectType: 
-          m_EditorAssetChanged: 0
-    - rid: 2152807656697888768
-      type: {class: MinimapPlugin/MinimapSettings, ns: DCL.PluginSystem.Global, asm: DCL.Plugins}
-      data:
-        MinimapPrefab:
-          m_AssetGUID: f2ef3a867ab2840cb9bc73b4762922fd
-          m_SubObjectName: 
-          m_SubObjectType: 
-          m_EditorAssetChanged: 0
-    - rid: 5215741520409264128
-      type: {class: AvatarPlugin/AvatarShapeSettings, ns: DCL.PluginSystem.Global, asm: DCL.Plugins}
-      data:
-        avatarBase:
-          m_AssetGUID: 8db46845fb5f52f44a71c2a0c2d92074
-          m_SubObjectName: 
-          m_SubObjectType: 
-          m_EditorAssetChanged: 0
-        celShadingMaterial:
-          m_AssetGUID: 19373184c73f36042a55739551bb8298
-          m_SubObjectName: 
-          m_SubObjectType: 
-          m_EditorAssetChanged: 0
-        defaultMaterialCapacity: 100
-        computeShader:
-          m_AssetGUID: e8cf73ccd47a385498b71ec58534d03c
-          m_SubObjectName: 
-          m_SubObjectType: 
-          m_EditorAssetChanged: 0
-    - rid: 5215741520409264129
-      type: {class: WearablePlugin/WearableSettings, ns: DCL.AvatarRendering.Wearables, asm: DCL.Plugins}
-      data:
-        defaultWearablesDefinition:
-          m_AssetGUID: 81ea8febf47eb484986af220584361dc
-          m_SubObjectName: 
-          m_SubObjectType: 
-          m_EditorAssetChanged: 0
-    - rid: 6784895264912310272
-      type: {class: StaticSettings, ns: DCL.PluginSystem.Global, asm: DCL.Plugins}
-      data:
-        <CharacterObject>k__BackingField:
-          m_AssetGUID: 0eecf14978c1aa74381023946dde5c78
-          m_SubObjectName: 
-          m_SubObjectType: 
-          m_EditorAssetChanged: 0
-        <StartYPosition>k__BackingField: 1
-        <ReportHandlingSettings>k__BackingField:
-          m_AssetGUID: 6c1c35a66af59874a8373ebcd51572a4
-          m_SubObjectName: 
-          m_SubObjectType: 
-          m_EditorAssetChanged: 0
-        <PartitionSettings>k__BackingField:
-          m_AssetGUID: 8d266ff458e71f2439f9c30bd7e68d4a
-          m_SubObjectName: 
-          m_SubObjectType: 
-          m_EditorAssetChanged: 0
-        <RealmPartitionSettings>k__BackingField:
-          m_AssetGUID: 7899019423f09d049a8463a0751037a5
-          m_SubObjectName: 
-          m_SubObjectType: 
-          m_EditorAssetChanged: 0
-        <FrameTimeCap>k__BackingField: 33
-        <ScenesLoadingBudget>k__BackingField: 100
-        <AssetsLoadingBudget>k__BackingField: 50
-    - rid: 6784895265412481026
-      type: {class: CharacterCameraSettings, ns: DCL.PluginSystem.Global, asm: DCL.Plugins}
-      data:
-        <cinemachinePreset>k__BackingField:
-          m_AssetGUID: 654e496ed12f12e4f80243ab9f1d97c7
-          m_SubObjectName: 
-          m_SubObjectType: 
-          m_EditorAssetChanged: 0
-    - rid: 6784895265412481027
-      type: {class: CharacterMotionSettings, ns: DCL.PluginSystem.Global, asm: DCL.Plugins}
-      data:
-        <controllerSettings>k__BackingField:
-          m_AssetGUID: df2e68b45160aee4eaaf2475e21525e4
-          m_SubObjectName: 
-          m_SubObjectType: 
-          m_EditorAssetChanged: 0
-    - rid: 6784895267130048513
-      type: {class: ProfilingPlugin/Settings, ns: DCL.PluginSystem.Global, asm: DCL.Plugins}
-=======
-%YAML 1.1
-%TAG !u! tag:unity3d.com,2011:
---- !u!114 &11400000
-MonoBehaviour:
-  m_ObjectHideFlags: 0
-  m_CorrespondingSourceObject: {fileID: 0}
-  m_PrefabInstance: {fileID: 0}
-  m_PrefabAsset: {fileID: 0}
-  m_GameObject: {fileID: 0}
-  m_Enabled: 1
-  m_EditorHideFlags: 0
-  m_Script: {fileID: 11500000, guid: 1e7669db769f7224e94ce1be19e8677e, type: 3}
-  m_Name: Global Plugins Settings
-  m_EditorClassIdentifier: 
-  settings:
-  - rid: 6784895264912310272
-  - rid: 6784895265412481026
-  - rid: 6784895265412481027
-  - rid: 6784895267130048513
-  - rid: 1268264176566403074
-  - rid: 5215741520409264128
-  - rid: 5215741520409264129
-  - rid: 1501337502808539138
-  - rid: 2152807656697888768
-  - rid: 8147919132522971138
-  references:
-    version: 2
-    RefIds:
-    - rid: 1268264176566403074
-      type: {class: GlobalInteractionPlugin/Settings, ns: DCL.PluginSystem.Global, asm: DCL.Plugins}
-      data:
-        <hoverCanvasSettings>k__BackingField:
-          <HoverCanvasAsset>k__BackingField:
-            m_AssetGUID: 8fd0fd0188702304689c461c6aacc7c5
-            m_SubObjectName: 
-            m_SubObjectType: 
-            m_EditorAssetChanged: 0
-          <InputButtons>k__BackingField:
-          - InputAction: 0
-            Key: 
-            Icon: {fileID: 0}
-          - InputAction: 1
-            Key: E
-            Icon: {fileID: 0}
-          - InputAction: 2
-            Key: F
-            Icon: {fileID: 0}
-          - InputAction: 3
-            Key: 
-            Icon: {fileID: 0}
-          - InputAction: 4
-            Key: W
-            Icon: {fileID: 0}
-          - InputAction: 5
-            Key: S
-            Icon: {fileID: 0}
-          - InputAction: 6
-            Key: D
-            Icon: {fileID: 0}
-          - InputAction: 7
-            Key: A
-            Icon: {fileID: 0}
-          - InputAction: 8
-            Key: SPACE BAR
-            Icon: {fileID: 0}
-          - InputAction: 9
-            Key: LSHIFT
-            Icon: {fileID: 0}
-          - InputAction: 10
-            Key: 1
-            Icon: {fileID: 0}
-          - InputAction: 11
-            Key: 2
-            Icon: {fileID: 0}
-          - InputAction: 12
-            Key: 3
-            Icon: {fileID: 0}
-          - InputAction: 13
-            Key: 4
-            Icon: {fileID: 0}
-    - rid: 1501337502808539138
-      type: {class: ExplorePanelPlugin/ExplorePanelSettings, ns: DCL.PluginSystem.Global, asm: DCL.Plugins}
-      data:
-        ExplorePanelPrefab:
-          m_AssetGUID: 7dc631660587a41589ba55c08ff7fa73
-          m_SubObjectName: 
-          m_SubObjectType: 
-          m_EditorAssetChanged: 0
-        PersistentExploreOpenerPrefab:
-          m_AssetGUID: b55e2970d2dc94295ad8af70cb9d09f4
-          m_SubObjectName: 
-          m_SubObjectType: 
-          m_EditorAssetChanged: 0
-        MinimapPrefab:
-          m_AssetGUID: f2ef3a867ab2840cb9bc73b4762922fd
-          m_SubObjectName: 
-          m_SubObjectType: 
-          m_EditorAssetChanged: 0
-    - rid: 2152807656697888768
-      type: {class: MinimapPlugin/MinimapSettings, ns: DCL.PluginSystem.Global, asm: DCL.Plugins}
-      data:
-        MinimapPrefab:
-          m_AssetGUID: f2ef3a867ab2840cb9bc73b4762922fd
-          m_SubObjectName: 
-          m_SubObjectType: 
-          m_EditorAssetChanged: 0
-    - rid: 5215741520409264128
-      type: {class: AvatarPlugin/AvatarShapeSettings, ns: DCL.PluginSystem.Global, asm: DCL.Plugins}
-      data:
-        avatarBase:
-          m_AssetGUID: 8db46845fb5f52f44a71c2a0c2d92074
-          m_SubObjectName: 
-          m_SubObjectType: 
-          m_EditorAssetChanged: 0
-        celShadingMaterial:
-          m_AssetGUID: 19373184c73f36042a55739551bb8298
-          m_SubObjectName: 
-          m_SubObjectType: 
-          m_EditorAssetChanged: 0
-        defaultMaterialCapacity: 100
-        computeShader:
-          m_AssetGUID: e8cf73ccd47a385498b71ec58534d03c
-          m_SubObjectName: 
-          m_SubObjectType: 
-          m_EditorAssetChanged: 0
-    - rid: 5215741520409264129
-      type: {class: WearablePlugin/WearableSettings, ns: DCL.AvatarRendering.Wearables, asm: DCL.Plugins}
-      data:
-        defaultWearablesDefinition:
-          m_AssetGUID: 81ea8febf47eb484986af220584361dc
-          m_SubObjectName: 
-          m_SubObjectType: 
-          m_EditorAssetChanged: 0
-    - rid: 6784895264912310272
-      type: {class: StaticSettings, ns: DCL.PluginSystem.Global, asm: DCL.Plugins}
-      data:
-        <CharacterObject>k__BackingField:
-          m_AssetGUID: 0eecf14978c1aa74381023946dde5c78
-          m_SubObjectName: 
-          m_SubObjectType: 
-          m_EditorAssetChanged: 0
-        <StartYPosition>k__BackingField: 1
-        <ReportHandlingSettings>k__BackingField:
-          m_AssetGUID: 6c1c35a66af59874a8373ebcd51572a4
-          m_SubObjectName: 
-          m_SubObjectType: 
-          m_EditorAssetChanged: 0
-        <PartitionSettings>k__BackingField:
-          m_AssetGUID: 8d266ff458e71f2439f9c30bd7e68d4a
-          m_SubObjectName: 
-          m_SubObjectType: 
-          m_EditorAssetChanged: 0
-        <RealmPartitionSettings>k__BackingField:
-          m_AssetGUID: 7899019423f09d049a8463a0751037a5
-          m_SubObjectName: 
-          m_SubObjectType: 
-          m_EditorAssetChanged: 0
-    - rid: 6784895265412481026
-      type: {class: CharacterCameraSettings, ns: DCL.PluginSystem.Global, asm: DCL.Plugins}
-      data:
-        <cinemachinePreset>k__BackingField:
-          m_AssetGUID: 654e496ed12f12e4f80243ab9f1d97c7
-          m_SubObjectName: 
-          m_SubObjectType: 
-          m_EditorAssetChanged: 0
-    - rid: 6784895265412481027
-      type: {class: CharacterMotionSettings, ns: DCL.PluginSystem.Global, asm: DCL.Plugins}
-      data:
-        <controllerSettings>k__BackingField:
-          m_AssetGUID: df2e68b45160aee4eaaf2475e21525e4
-          m_SubObjectName: 
-          m_SubObjectType: 
-          m_EditorAssetChanged: 0
-    - rid: 6784895267130048513
-      type: {class: ProfilingPlugin/Settings, ns: DCL.PluginSystem.Global, asm: DCL.Plugins}
-    - rid: 8147919132522971138
-      type: {class: FontsSettings, ns: DCL.SDKComponents.TextShape.Fonts, asm: DCL.Plugins}
-      data:
-        <FontList>k__BackingField: {fileID: 11400000, guid: 353f2294734a94b57b061c9b83eb275d, type: 2}
->>>>>>> 4b8e7bfd
+%YAML 1.1
+%TAG !u! tag:unity3d.com,2011:
+--- !u!114 &11400000
+MonoBehaviour:
+  m_ObjectHideFlags: 0
+  m_CorrespondingSourceObject: {fileID: 0}
+  m_PrefabInstance: {fileID: 0}
+  m_PrefabAsset: {fileID: 0}
+  m_GameObject: {fileID: 0}
+  m_Enabled: 1
+  m_EditorHideFlags: 0
+  m_Script: {fileID: 11500000, guid: 1e7669db769f7224e94ce1be19e8677e, type: 3}
+  m_Name: Global Plugins Settings
+  m_EditorClassIdentifier: 
+  settings:
+  - rid: 6784895264912310272
+  - rid: 6784895265412481026
+  - rid: 6784895265412481027
+  - rid: 6784895267130048513
+  - rid: 1268264176566403074
+  - rid: 5215741520409264128
+  - rid: 5215741520409264129
+  - rid: 1501337502808539138
+  - rid: 2152807656697888768
+  - rid: 8147919132522971138
+  - rid: 1095376790733193218
+  references:
+    version: 2
+    RefIds:
+    - rid: 1095376790733193218
+      type: {class: Web3AuthPluginSettings, ns: DCL.PluginSystem.Global, asm: DCL.Plugins}
+      data:
+        <AuthScreenPrefab>k__BackingField:
+          m_AssetGUID: 08d42937d0bc54b48baaa23c8c520175
+          m_SubObjectName: 
+          m_SubObjectType: 
+          m_EditorAssetChanged: 0
+    - rid: 1268264176566403074
+      type: {class: GlobalInteractionPlugin/Settings, ns: DCL.PluginSystem.Global, asm: DCL.Plugins}
+      data:
+        <hoverCanvasSettings>k__BackingField:
+          <HoverCanvasAsset>k__BackingField:
+            m_AssetGUID: 8fd0fd0188702304689c461c6aacc7c5
+            m_SubObjectName: 
+            m_SubObjectType: 
+            m_EditorAssetChanged: 0
+          <InputButtons>k__BackingField:
+          - InputAction: 0
+            Key: 
+            Icon: {fileID: 0}
+          - InputAction: 1
+            Key: E
+            Icon: {fileID: 0}
+          - InputAction: 2
+            Key: F
+            Icon: {fileID: 0}
+          - InputAction: 3
+            Key: 
+            Icon: {fileID: 0}
+          - InputAction: 4
+            Key: W
+            Icon: {fileID: 0}
+          - InputAction: 5
+            Key: S
+            Icon: {fileID: 0}
+          - InputAction: 6
+            Key: D
+            Icon: {fileID: 0}
+          - InputAction: 7
+            Key: A
+            Icon: {fileID: 0}
+          - InputAction: 8
+            Key: SPACE BAR
+            Icon: {fileID: 0}
+          - InputAction: 9
+            Key: LSHIFT
+            Icon: {fileID: 0}
+          - InputAction: 10
+            Key: 1
+            Icon: {fileID: 0}
+          - InputAction: 11
+            Key: 2
+            Icon: {fileID: 0}
+          - InputAction: 12
+            Key: 3
+            Icon: {fileID: 0}
+          - InputAction: 13
+            Key: 4
+            Icon: {fileID: 0}
+    - rid: 1501337502808539138
+      type: {class: ExplorePanelPlugin/ExplorePanelSettings, ns: DCL.PluginSystem.Global, asm: DCL.Plugins}
+      data:
+        ExplorePanelPrefab:
+          m_AssetGUID: 7dc631660587a41589ba55c08ff7fa73
+          m_SubObjectName: 
+          m_SubObjectType: 
+          m_EditorAssetChanged: 0
+        PersistentExploreOpenerPrefab:
+          m_AssetGUID: b55e2970d2dc94295ad8af70cb9d09f4
+          m_SubObjectName: 
+          m_SubObjectType: 
+          m_EditorAssetChanged: 0
+        MinimapPrefab:
+          m_AssetGUID: f2ef3a867ab2840cb9bc73b4762922fd
+          m_SubObjectName: 
+          m_SubObjectType: 
+          m_EditorAssetChanged: 0
+    - rid: 2152807656697888768
+      type: {class: MinimapPlugin/MinimapSettings, ns: DCL.PluginSystem.Global, asm: DCL.Plugins}
+      data:
+        MinimapPrefab:
+          m_AssetGUID: f2ef3a867ab2840cb9bc73b4762922fd
+          m_SubObjectName: 
+          m_SubObjectType: 
+          m_EditorAssetChanged: 0
+    - rid: 5215741520409264128
+      type: {class: AvatarPlugin/AvatarShapeSettings, ns: DCL.PluginSystem.Global, asm: DCL.Plugins}
+      data:
+        avatarBase:
+          m_AssetGUID: 8db46845fb5f52f44a71c2a0c2d92074
+          m_SubObjectName: 
+          m_SubObjectType: 
+          m_EditorAssetChanged: 0
+        celShadingMaterial:
+          m_AssetGUID: 19373184c73f36042a55739551bb8298
+          m_SubObjectName: 
+          m_SubObjectType: 
+          m_EditorAssetChanged: 0
+        defaultMaterialCapacity: 100
+        computeShader:
+          m_AssetGUID: e8cf73ccd47a385498b71ec58534d03c
+          m_SubObjectName: 
+          m_SubObjectType: 
+          m_EditorAssetChanged: 0
+    - rid: 5215741520409264129
+      type: {class: WearablePlugin/WearableSettings, ns: DCL.AvatarRendering.Wearables, asm: DCL.Plugins}
+      data:
+        defaultWearablesDefinition:
+          m_AssetGUID: 81ea8febf47eb484986af220584361dc
+          m_SubObjectName: 
+          m_SubObjectType: 
+          m_EditorAssetChanged: 0
+    - rid: 6784895264912310272
+      type: {class: StaticSettings, ns: DCL.PluginSystem.Global, asm: DCL.Plugins}
+      data:
+        <CharacterObject>k__BackingField:
+          m_AssetGUID: 0eecf14978c1aa74381023946dde5c78
+          m_SubObjectName: 
+          m_SubObjectType: 
+          m_EditorAssetChanged: 0
+        <StartYPosition>k__BackingField: 1
+        <ReportHandlingSettings>k__BackingField:
+          m_AssetGUID: 6c1c35a66af59874a8373ebcd51572a4
+          m_SubObjectName: 
+          m_SubObjectType: 
+          m_EditorAssetChanged: 0
+        <PartitionSettings>k__BackingField:
+          m_AssetGUID: 8d266ff458e71f2439f9c30bd7e68d4a
+          m_SubObjectName: 
+          m_SubObjectType: 
+          m_EditorAssetChanged: 0
+        <RealmPartitionSettings>k__BackingField:
+          m_AssetGUID: 7899019423f09d049a8463a0751037a5
+          m_SubObjectName: 
+          m_SubObjectType: 
+          m_EditorAssetChanged: 0
+    - rid: 6784895265412481026
+      type: {class: CharacterCameraSettings, ns: DCL.PluginSystem.Global, asm: DCL.Plugins}
+      data:
+        <cinemachinePreset>k__BackingField:
+          m_AssetGUID: 654e496ed12f12e4f80243ab9f1d97c7
+          m_SubObjectName: 
+          m_SubObjectType: 
+          m_EditorAssetChanged: 0
+    - rid: 6784895265412481027
+      type: {class: CharacterMotionSettings, ns: DCL.PluginSystem.Global, asm: DCL.Plugins}
+      data:
+        <controllerSettings>k__BackingField:
+          m_AssetGUID: df2e68b45160aee4eaaf2475e21525e4
+          m_SubObjectName: 
+          m_SubObjectType: 
+          m_EditorAssetChanged: 0
+    - rid: 6784895267130048513
+      type: {class: ProfilingPlugin/Settings, ns: DCL.PluginSystem.Global, asm: DCL.Plugins}
+    - rid: 8147919132522971138
+      type: {class: FontsSettings, ns: DCL.SDKComponents.TextShape.Fonts, asm: DCL.Plugins}
+      data:
+        <FontList>k__BackingField: {fileID: 11400000, guid: 353f2294734a94b57b061c9b83eb275d, type: 2}