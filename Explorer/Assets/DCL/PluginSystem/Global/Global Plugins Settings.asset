--- conflicted
+++ resolved
@@ -36,11 +36,8 @@
   - rid: 6156380652633325570
   - rid: 7162477752737071106
   - rid: 7162477796324278274
-<<<<<<< HEAD
+  - rid: 3836309668583964676
   - rid: 6697045322133929986
-=======
-  - rid: 3836309668583964676
->>>>>>> 6ad35b99
   references:
     version: 2
     RefIds:
@@ -334,19 +331,19 @@
           m_SubObjectName: 
           m_SubObjectType: 
           m_EditorAssetChanged: 0
-<<<<<<< HEAD
     - rid: 6697045322133929986
       type: {class: EmotePlugin/EmoteSettings, ns: DCL.PluginSystem.Global, asm: DCL.Plugins}
       data:
         <EmbeddedEmotes>k__BackingField:
           m_AssetGUID: 2a58c49334237a24781cae8b1e3fa351
-=======
+          m_SubObjectName: 
+          m_SubObjectType: 
+          m_EditorAssetChanged: 0
     - rid: 6156380652633325570
       type: {class: MultiplayerCommunicationSettings, ns: DCL.PluginSystem.Global, asm: DCL.Plugins}
       data:
         <spatialStateSettings>k__BackingField:
           m_AssetGUID: 495d936d8dfe78444abfd5ff3e260159
->>>>>>> 6ad35b99
           m_SubObjectName: 
           m_SubObjectType: 
           m_EditorAssetChanged: 0
