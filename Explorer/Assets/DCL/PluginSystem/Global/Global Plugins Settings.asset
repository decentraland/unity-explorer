%YAML 1.1
%TAG !u! tag:unity3d.com,2011:
--- !u!114 &11400000
MonoBehaviour:
  m_ObjectHideFlags: 0
  m_CorrespondingSourceObject: {fileID: 0}
  m_PrefabInstance: {fileID: 0}
  m_PrefabAsset: {fileID: 0}
  m_GameObject: {fileID: 0}
  m_Enabled: 1
  m_EditorHideFlags: 0
  m_Script: {fileID: 11500000, guid: 1e7669db769f7224e94ce1be19e8677e, type: 3}
  m_Name: Global Plugins Settings
  m_EditorClassIdentifier: 
  settings:
  - rid: 6784895264912310272
  - rid: 6784895265412481026
  - rid: 6784895265412481027
  - rid: 6784895267130048513
  - rid: 1268264176566403074
  - rid: 5215741520409264128
  - rid: 5215741520409264129
  - rid: 1501337502808539138
  - rid: 2152807656697888768
  - rid: 8147919132522971138
  - rid: 56198586647707649
  - rid: 1095376790733193218
  - rid: 8593314843508867075
  - rid: 4107643854440628226
  - rid: 3022170012058910723
  - rid: 1841402216112979969
  - rid: 4340256219339423747
  - rid: 4340256301410942981
  - rid: 7249412338407702528
  - rid: 7162477498503790594
<<<<<<< HEAD
  - rid: 2174542042650378245
  - rid: 7162477726677860352
=======
>>>>>>> 92f311b9
  references:
    version: 2
    RefIds:
    - rid: 56198586647707649
      type: {class: SkyBoxPlugin/Settings, ns: DCL.SkyBox, asm: DCL.Plugins}
      data:
        <ForwardRenderer>k__BackingField: {fileID: 11400000, guid: 4a526cc14a7bff94dbd03fa3c9c29720, type: 2}
    - rid: 1095376790733193218
      type: {class: Web3AuthPluginSettings, ns: DCL.PluginSystem.Global, asm: DCL.Plugins}
      data:
        <AuthScreenPrefab>k__BackingField:
          m_AssetGUID: 08d42937d0bc54b48baaa23c8c520175
          m_SubObjectName: 
          m_SubObjectType: 
          m_EditorAssetChanged: 0
    - rid: 1268264176566403074
      type: {class: GlobalInteractionPlugin/Settings, ns: DCL.PluginSystem.Global, asm: DCL.Plugins}
      data:
        <hoverCanvasSettings>k__BackingField:
          <HoverCanvasAsset>k__BackingField:
            m_AssetGUID: 8fd0fd0188702304689c461c6aacc7c5
            m_SubObjectName: 
            m_SubObjectType: 
            m_EditorAssetChanged: 0
          <InputButtons>k__BackingField:
          - InputAction: 0
            Key: 
            Icon: {fileID: 0}
          - InputAction: 1
            Key: E
            Icon: {fileID: 0}
          - InputAction: 2
            Key: F
            Icon: {fileID: 0}
          - InputAction: 3
            Key: 
            Icon: {fileID: 0}
          - InputAction: 4
            Key: W
            Icon: {fileID: 0}
          - InputAction: 5
            Key: S
            Icon: {fileID: 0}
          - InputAction: 6
            Key: D
            Icon: {fileID: 0}
          - InputAction: 7
            Key: A
            Icon: {fileID: 0}
          - InputAction: 8
            Key: SPACE BAR
            Icon: {fileID: 0}
          - InputAction: 9
            Key: LSHIFT
            Icon: {fileID: 0}
          - InputAction: 10
            Key: 1
            Icon: {fileID: 0}
          - InputAction: 11
            Key: 2
            Icon: {fileID: 0}
          - InputAction: 12
            Key: 3
            Icon: {fileID: 0}
          - InputAction: 13
            Key: 4
            Icon: {fileID: 0}
    - rid: 1501337502808539138
      type: {class: ExplorePanelPlugin/ExplorePanelSettings, ns: DCL.PluginSystem.Global, asm: DCL.Plugins}
      data:
        ExplorePanelPrefab:
          m_AssetGUID: 7dc631660587a41589ba55c08ff7fa73
          m_SubObjectName: 
          m_SubObjectType: 
          m_EditorAssetChanged: 0
        PersistentExploreOpenerPrefab:
          m_AssetGUID: b55e2970d2dc94295ad8af70cb9d09f4
          m_SubObjectName: 
          m_SubObjectType: 
          m_EditorAssetChanged: 0
        MinimapPrefab:
          m_AssetGUID: f2ef3a867ab2840cb9bc73b4762922fd
          m_SubObjectName: 
          m_SubObjectType: 
          m_EditorAssetChanged: 0
        <BackpackSettings>k__BackingField:
          <CategoryIconsMapping>k__BackingField:
            m_AssetGUID: 4a2a7b610414b45c1b576946ce094877
            m_SubObjectName: 
            m_SubObjectType: 
            m_EditorAssetChanged: 0
          <RarityBackgroundsMapping>k__BackingField:
            m_AssetGUID: 04a7ffcd277754f7c91237894604f522
            m_SubObjectName: 
            m_SubObjectType: 
            m_EditorAssetChanged: 0
          <RarityInfoPanelBackgroundsMapping>k__BackingField:
            m_AssetGUID: 66f8f8427a5c4443e95b0d298addd639
            m_SubObjectName: 
            m_SubObjectType: 
            m_EditorAssetChanged: 0
          <RarityColorMappings>k__BackingField:
            m_AssetGUID: 7491e2fb7fd484d2b8aed984dfc7c6ab
            m_SubObjectName: 
            m_SubObjectType: 
            m_EditorAssetChanged: 0
          <PageButtonView>k__BackingField:
            m_AssetGUID: 37fc70977aa8e4023aadf578a73db58b
            m_SubObjectName: 
            m_SubObjectType: 
            m_EditorAssetChanged: 0
    - rid: 1841402216112979969
      type: {class: CharacterContainer/Settings, ns: DCL.Character.Plugin, asm: DCL.Plugins}
      data:
        <CharacterObject>k__BackingField:
          m_AssetGUID: 0eecf14978c1aa74381023946dde5c78
          m_SubObjectName: 
          m_SubObjectType: 
          m_EditorAssetChanged: 0
        <StartYPosition>k__BackingField: 1
        <sceneBucketPropagationLimit>k__BackingField: 3
    - rid: 2152807656697888768
      type: {class: MinimapPlugin/MinimapSettings, ns: DCL.PluginSystem.Global, asm: DCL.Plugins}
      data:
        MinimapPrefab:
          m_AssetGUID: f2ef3a867ab2840cb9bc73b4762922fd
          m_SubObjectName: 
          m_SubObjectType: 
          m_EditorAssetChanged: 0
    - rid: 3022170012058910723
      type: {class: LandscapeSettings, ns: DCL.PluginSystem.Global, asm: DCL.Plugins}
      data:
        realmPartitionSettings:
          m_AssetGUID: 7899019423f09d049a8463a0751037a5
          m_SubObjectName: 
          m_SubObjectType: 
          m_EditorAssetChanged: 0
        landscapeData:
          m_AssetGUID: 32f2b877400526d4cbf648ba5c5064b4
          m_SubObjectName: 
          m_SubObjectType: 
          m_EditorAssetChanged: 0
        parsedParcels:
          m_AssetGUID: 86bf0204cf3bb75429342452a2a460af
          m_SubObjectName: 
          m_SubObjectType: 
          m_EditorAssetChanged: 0
    - rid: 4107643854440628226
      type: {class: LoadingScreenPlugin/LoadingScreenPluginSettings, ns: DCL.PluginSystem.Global, asm: DCL.Plugins}
      data:
        <LoadingScreenPrefab>k__BackingField:
          m_AssetGUID: 605506dac7ec04ed09953980478e93d4
          m_SubObjectName: 
          m_SubObjectType: 
          m_EditorAssetChanged: 0
        <FallbackTipsConfiguration>k__BackingField:
          m_AssetGUID: dc412497f06504faeb6e30b848c0842d
          m_SubObjectName: 
          m_SubObjectType: 
          m_EditorAssetChanged: 0
        <FallbackTipsTable>k__BackingField: SceneLoadingDefaultTips
        <FallbackImagesTable>k__BackingField: SceneLoadingDefaultImages
        <TipDisplayDuration>k__BackingField: 10
        <MinimumScreenDisplayDuration>k__BackingField: 3
    - rid: 4340256219339423747
      type: {class: CharacterPreviewPlugin/CharacterPreviewSettings, ns: DCL.PluginSystem.Global, asm: DCL.Plugins}
      data:
        CharacterPreviewContainerReference:
          m_AssetGUID: 23318cb20f4dbe9429dd8be585ef75d6
          m_SubObjectName: 
          m_SubObjectType: 
          m_EditorAssetChanged: 0
    - rid: 4340256301410942981
      type: {class: ChatPlugin/ChatSettings, ns: DCL.PluginSystem.Global, asm: DCL.Plugins}
      data:
        ChatPanelPrefab:
          m_AssetGUID: f3b1d401bc50845629a6b982f9793f16
          m_SubObjectName: 
          m_SubObjectType: 
          m_EditorAssetChanged: 0
        ChatEntryPrefab:
          m_AssetGUID: 9e9bf5fb9ee9c452f858e423651a52ca
          m_SubObjectName: 
          m_SubObjectType: 
          m_EditorAssetChanged: 0
    - rid: 5215741520409264128
      type: {class: AvatarPlugin/AvatarShapeSettings, ns: DCL.PluginSystem.Global, asm: DCL.Plugins}
      data:
        avatarBase:
          m_AssetGUID: 8db46845fb5f52f44a71c2a0c2d92074
          m_SubObjectName: 
          m_SubObjectType: 
          m_EditorAssetChanged: 0
        nametagView:
          m_AssetGUID: fabfcdf867b484665b44c8a158bd8eb4
          m_SubObjectName: 
          m_SubObjectType: 
          m_EditorAssetChanged: 0
        nametagParent:
          m_AssetGUID: bd2233d5950ee4b4c96fc19f60d8c582
          m_SubObjectName: 
          m_SubObjectType: 
          m_EditorAssetChanged: 0
        celShadingMaterial:
          m_AssetGUID: 19373184c73f36042a55739551bb8298
          m_SubObjectName: 
          m_SubObjectType: 
          m_EditorAssetChanged: 0
        defaultMaterialCapacity: 100
        computeShader:
          m_AssetGUID: e8cf73ccd47a385498b71ec58534d03c
          m_SubObjectName: 
          m_SubObjectType: 
          m_EditorAssetChanged: 0
    - rid: 5215741520409264129
      type: {class: WearablePlugin/WearableSettings, ns: DCL.AvatarRendering.Wearables, asm: DCL.Plugins}
      data:
        defaultWearablesDefinition:
          m_AssetGUID: 81ea8febf47eb484986af220584361dc
          m_SubObjectName: 
          m_SubObjectType: 
          m_EditorAssetChanged: 0
        defaultEmptyWearable:
          m_AssetGUID: 2d002c6a594460f4cb42100b50e7e53a
          m_SubObjectName: 
          m_SubObjectType: 
          m_EditorAssetChanged: 0
    - rid: 6784895264912310272
      type: {class: StaticSettings, ns: DCL.PluginSystem.Global, asm: DCL.Plugins}
      data:
        <ReportHandlingSettings>k__BackingField:
          m_AssetGUID: 6c1c35a66af59874a8373ebcd51572a4
          m_SubObjectName: 
          m_SubObjectType: 
          m_EditorAssetChanged: 0
        <PartitionSettings>k__BackingField:
          m_AssetGUID: 8d266ff458e71f2439f9c30bd7e68d4a
          m_SubObjectName: 
          m_SubObjectType: 
          m_EditorAssetChanged: 0
        <RealmPartitionSettings>k__BackingField:
          m_AssetGUID: 7899019423f09d049a8463a0751037a5
          m_SubObjectName: 
          m_SubObjectType: 
          m_EditorAssetChanged: 0
        <FrameTimeCap>k__BackingField: 33
        <ScenesLoadingBudget>k__BackingField: 100
        <AssetsLoadingBudget>k__BackingField: 50
    - rid: 6784895265412481026
      type: {class: CharacterCameraSettings, ns: DCL.PluginSystem.Global, asm: DCL.Plugins}
      data:
        <cinemachinePreset>k__BackingField:
          m_AssetGUID: 654e496ed12f12e4f80243ab9f1d97c7
          m_SubObjectName: 
          m_SubObjectType: 
          m_EditorAssetChanged: 0
    - rid: 6784895265412481027
      type: {class: CharacterMotionSettings, ns: DCL.PluginSystem.Global, asm: DCL.Plugins}
      data:
        <controllerSettings>k__BackingField:
          m_AssetGUID: df2e68b45160aee4eaaf2475e21525e4
          m_SubObjectName: 
          m_SubObjectType: 
          m_EditorAssetChanged: 0
    - rid: 6784895267130048513
      type: {class: ProfilingPlugin/Settings, ns: DCL.PluginSystem.Global, asm: DCL.Plugins}
    - rid: 7162477498503790594
      type: {class: ExternalUrlPromptPlugin/ExternalUrlPromptSettings, ns: DCL.PluginSystem.Global, asm: DCL.Plugins}
      data:
        ExternalUrlPromptPrefab:
          m_AssetGUID: 809b68e5ce75da1429e55ffcc44fa23b
          m_SubObjectName: 
          m_SubObjectType: 
          m_EditorAssetChanged: 0
    - rid: 7162477726677860352
      type: {class: TeleportPromptPlugin/TeleportPromptSettings, ns: DCL.PluginSystem.Global, asm: DCL.Plugins}
      data:
        TeleportPromptPrefab:
          m_AssetGUID: 37b740e9dd5ba324c91cd05632ea002c
          m_SubObjectName: 
          m_SubObjectType: 
          m_EditorAssetChanged: 0
    - rid: 7249412338407702528
      type: {class: LODSettings, ns: DCL.LOD, asm: DCL.Plugins}
      data:
        <LodSettingAsset>k__BackingField:
          m_AssetGUID: 0703f7736b8c9b244953ae7c6ff9a037
          m_SubObjectName: 
          m_SubObjectType: 
          m_EditorAssetChanged: 0
    - rid: 8147919132522971138
      type: {class: FontsSettings, ns: DCL.SDKComponents.TextShape.Fonts, asm: DCL.Plugins}
      data:
        <FontList>k__BackingField: {fileID: 11400000, guid: 353f2294734a94b57b061c9b83eb275d, type: 2}
    - rid: 8593314843508867075
      type: {class: NFTShapePluginSettings, ns: DCL.PluginSystem.Global, asm: DCL.Plugins}
      data:
        <Settings>k__BackingField: {fileID: 11400000, guid: f50de1a2a7dab4e4d952a8071d0273a1, type: 2}
        <MaxSizeOfNftForDownload>k__BackingField:
          maxSizeInBytes: 2097152<|MERGE_RESOLUTION|>--- conflicted
+++ resolved
@@ -33,11 +33,6 @@
   - rid: 4340256301410942981
   - rid: 7249412338407702528
   - rid: 7162477498503790594
-<<<<<<< HEAD
-  - rid: 2174542042650378245
-  - rid: 7162477726677860352
-=======
->>>>>>> 92f311b9
   references:
     version: 2
     RefIds:
@@ -312,14 +307,6 @@
           m_SubObjectName: 
           m_SubObjectType: 
           m_EditorAssetChanged: 0
-    - rid: 7162477726677860352
-      type: {class: TeleportPromptPlugin/TeleportPromptSettings, ns: DCL.PluginSystem.Global, asm: DCL.Plugins}
-      data:
-        TeleportPromptPrefab:
-          m_AssetGUID: 37b740e9dd5ba324c91cd05632ea002c
-          m_SubObjectName: 
-          m_SubObjectType: 
-          m_EditorAssetChanged: 0
     - rid: 7249412338407702528
       type: {class: LODSettings, ns: DCL.LOD, asm: DCL.Plugins}
       data:
