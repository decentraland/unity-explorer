--- conflicted
+++ resolved
@@ -25,12 +25,8 @@
   - rid: 8147919132522971138
   - rid: 56198586647707649
   - rid: 1095376790733193218
-<<<<<<< HEAD
   - rid: 5121844448145178627
-=======
-  - rid: 8593314843508867075
-  - rid: 4107643854440628226
->>>>>>> e53871b5
+  - rid: 6909647181449527298
   references:
     version: 2
     RefIds:
@@ -124,7 +120,6 @@
           m_SubObjectName: 
           m_SubObjectType: 
           m_EditorAssetChanged: 0
-<<<<<<< HEAD
     - rid: 5121844448145178627
       type: {class: CharacterPreviewPlugin/CharacterPreviewSettings, ns: DCL.PluginSystem.Global, asm: DCL.Plugins}
       data:
@@ -133,20 +128,6 @@
           m_SubObjectName: 
           m_SubObjectType: 
           m_EditorAssetChanged: 0
-=======
-    - rid: 4107643854440628226
-      type: {class: LoadingScreenPlugin/LoadingScreenPluginSettings, ns: DCL.PluginSystem.Global, asm: DCL.Plugins}
-      data:
-        <LoadingScreenPrefab>k__BackingField:
-          m_AssetGUID: 605506dac7ec04ed09953980478e93d4
-          m_SubObjectName: 
-          m_SubObjectType: 
-          m_EditorAssetChanged: 0
-        <FallbackTipsTable>k__BackingField: SceneLoadingDefaultTips
-        <FallbackImagesTable>k__BackingField: SceneLoadingDefaultImages
-        <TipDisplayDuration>k__BackingField: 30
-        <MinimumScreenDisplayDuration>k__BackingField: 3
->>>>>>> e53871b5
     - rid: 5215741520409264128
       type: {class: AvatarPlugin/AvatarShapeSettings, ns: DCL.PluginSystem.Global, asm: DCL.Plugins}
       data:
@@ -224,13 +205,19 @@
           m_EditorAssetChanged: 0
     - rid: 6784895267130048513
       type: {class: ProfilingPlugin/Settings, ns: DCL.PluginSystem.Global, asm: DCL.Plugins}
+    - rid: 6909647181449527298
+      type: {class: LoadingScreenPlugin/LoadingScreenPluginSettings, ns: DCL.PluginSystem.Global, asm: DCL.Plugins}
+      data:
+        <LoadingScreenPrefab>k__BackingField:
+          m_AssetGUID: 605506dac7ec04ed09953980478e93d4
+          m_SubObjectName: 
+          m_SubObjectType: 
+          m_EditorAssetChanged: 0
+        <FallbackTipsTable>k__BackingField: SceneLoadingDefaultTips
+        <FallbackImagesTable>k__BackingField: SceneLoadingDefaultImages
+        <TipDisplayDuration>k__BackingField: 30
+        <MinimumScreenDisplayDuration>k__BackingField: 3
     - rid: 8147919132522971138
       type: {class: FontsSettings, ns: DCL.SDKComponents.TextShape.Fonts, asm: DCL.Plugins}
       data:
-        <FontList>k__BackingField: {fileID: 11400000, guid: 353f2294734a94b57b061c9b83eb275d, type: 2}
-    - rid: 8593314843508867075
-      type: {class: NftShapePluginSettings, ns: DCL.SDKComponents.NftShape.Frame, asm: DCL.Plugins}
-      data:
-        <Settings>k__BackingField: {fileID: 11400000, guid: f50de1a2a7dab4e4d952a8071d0273a1, type: 2}
-        <MaxSizeOfNftForDownload>k__BackingField:
-          maxSizeInBytes: 2097152+        <FontList>k__BackingField: {fileID: 11400000, guid: 353f2294734a94b57b061c9b83eb275d, type: 2}