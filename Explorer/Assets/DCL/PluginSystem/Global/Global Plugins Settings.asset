--- conflicted
+++ resolved
@@ -681,11 +681,7 @@
         frameTimeCapDeepProfiler: 300
         <ScenesLoadingBudget>k__BackingField: 100
         <AssetsLoadingBudget>k__BackingField: 50
-<<<<<<< HEAD
-        <CoreWebRequestsBudget>k__BackingField: 20
-=======
         <CoreWebRequestsBudget>k__BackingField: 15
->>>>>>> d4fdee56
         <SceneWebRequestsBudget>k__BackingField: 5
     - rid: 6784895265412481026
       type: {class: CharacterCameraSettings, ns: DCL.PluginSystem.Global, asm: DCL.Plugins}
