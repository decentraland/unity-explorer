%YAML 1.1
%TAG !u! tag:unity3d.com,2011:
--- !u!114 &11400000
MonoBehaviour:
  m_ObjectHideFlags: 0
  m_CorrespondingSourceObject: {fileID: 0}
  m_PrefabInstance: {fileID: 0}
  m_PrefabAsset: {fileID: 0}
  m_GameObject: {fileID: 0}
  m_Enabled: 1
  m_EditorHideFlags: 0
  m_Script: {fileID: 11500000, guid: 51436ed3f6d6419fbffde48f5d096965, type: 3}
  m_Name: Global Plugins Settings
  m_EditorClassIdentifier: 
  settings:
  - rid: 6784895264912310272
  - rid: 6784895265412481026
  - rid: 6784895265412481027
  - rid: 1268264176566403074
  - rid: 5215741520409264128
  - rid: 5215741520409264129
  - rid: 1501337502808539138
  - rid: 2152807656697888768
  - rid: 1095376790733193218
  - rid: 4107643854440628226
  - rid: 3022170012058910723
  - rid: 1841402216112979969
  - rid: 4340256219339423747
  - rid: 7162477498503790594
  - rid: 2174542042650378245
  - rid: 4340256782807990272
  - rid: 6156380652633325570
  - rid: 7162477752737071106
  - rid: 7162477796324278274
  - rid: 3836309668583964676
  - rid: 6697045322133929986
  - rid: 4132209997426458630
  - rid: 758312859982102531
  - rid: 3601421940623147010
  - rid: 2306906494740202818
  - rid: 3601422469352914946
  - rid: 2872862648882692098
  - rid: 2872862648882692099
  - rid: 3601422141625466883
  - rid: 3601422469352914947
  - rid: 2799748226177040387
  - rid: 2799748311381442562
  - rid: 6849204606292983808
  - rid: 4782308287844188162
  - rid: 2168772563850493955
  - rid: 7621844642437005314
  - rid: 7621844642437005315
  - rid: 8449516130764587014
  - rid: 8813103964372074592
  - rid: 1766526334245273896
  references:
    version: 2
    RefIds:
    - rid: 758312859982102531
      type: {class: AudioPlaybackPlugin/PluginSettings, ns: DCL.PluginSystem.Global, asm: DCL.Plugins}
      data:
        <LandscapeAudioSettingsReference>k__BackingField:
          m_AssetGUID: 81289e85b8c13dc4b8ea68b7940e76a5
          m_SubObjectName: 
          m_SubObjectType: 
          m_SubObjectGUID: 
          m_EditorAssetChanged: 0
        <UIAudioPlaybackControllerReference>k__BackingField:
          m_AssetGUID: df3decac75a242f4689cb445dc93eb06
          m_SubObjectName: 
          m_SubObjectType: 
          m_SubObjectGUID: 
          m_EditorAssetChanged: 0
        <WorldAudioPlaybackControllerReference>k__BackingField:
          m_AssetGUID: d9a7adc162dc338449107a4654a26d50
          m_SubObjectName: 
          m_SubObjectType: 
          m_SubObjectGUID: 
          m_EditorAssetChanged: 0
    - rid: 1095376790733193218
      type: {class: Web3AuthPluginSettings, ns: DCL.PluginSystem.Global, asm: DCL.Plugins}
      data:
        <AuthScreenPrefab>k__BackingField:
          m_AssetGUID: 08d42937d0bc54b48baaa23c8c520175
          m_SubObjectName: 
          m_SubObjectType: 
          m_SubObjectGUID: 
          m_EditorAssetChanged: 0
        <BuildData>k__BackingField: {fileID: 11400000, guid: b5fb13ac5db3bbb49a6e6aa3d2df0309, type: 2}
    - rid: 1268264176566403074
      type: {class: GlobalInteractionPlugin/Settings, ns: DCL.PluginSystem.Global, asm: DCL.Plugins}
      data:
        <hoverCanvasSettings>k__BackingField:
          <HoverCanvasAsset>k__BackingField:
            m_AssetGUID: 8fd0fd0188702304689c461c6aacc7c5
            m_SubObjectName: 
            m_SubObjectType: 
            m_SubObjectGUID: 
            m_EditorAssetChanged: 0
          <InputButtons>k__BackingField:
          - PlayerInputAction: {fileID: 8483188427658457040, guid: 6cec26357c7fb8f44b03ce452209387d, type: 3}
            Key: 
            Icon: {fileID: 21300000, guid: 1298933c0a6b35a499063fcfb805f66b, type: 3}
          - PlayerInputAction: {fileID: 2589752990516661850, guid: 6cec26357c7fb8f44b03ce452209387d, type: 3}
            Key: E
            Icon: {fileID: 0}
          - PlayerInputAction: {fileID: -4117738799243451851, guid: 6cec26357c7fb8f44b03ce452209387d, type: 3}
            Key: F
            Icon: {fileID: 0}
          - PlayerInputAction: {fileID: -6174129951794055311, guid: 6cec26357c7fb8f44b03ce452209387d, type: 3}
            Key: Any
            Icon: {fileID: 0}
          - PlayerInputAction: {fileID: 3239514346835642328, guid: 6cec26357c7fb8f44b03ce452209387d, type: 3}
            Key: W
            Icon: {fileID: 0}
          - PlayerInputAction: {fileID: 3427618249405714940, guid: 6cec26357c7fb8f44b03ce452209387d, type: 3}
            Key: S
            Icon: {fileID: 0}
          - PlayerInputAction: {fileID: -1652773021623687720, guid: 6cec26357c7fb8f44b03ce452209387d, type: 3}
            Key: D
            Icon: {fileID: 0}
          - PlayerInputAction: {fileID: 8119733991161362085, guid: 6cec26357c7fb8f44b03ce452209387d, type: 3}
            Key: 
            Icon: {fileID: 21300000, guid: 0c1f94bccfacc415f8b7916a4f3ae512, type: 3}
          - PlayerInputAction: {fileID: -273270698691252620, guid: 6cec26357c7fb8f44b03ce452209387d, type: 3}
            Key: SPACE BAR
            Icon: {fileID: 0}
          - PlayerInputAction: {fileID: -1806294599963264830, guid: 6cec26357c7fb8f44b03ce452209387d, type: 3}
            Key: LSHIFT
            Icon: {fileID: 0}
          - PlayerInputAction: {fileID: 8129677363630674292, guid: 6cec26357c7fb8f44b03ce452209387d, type: 3}
            Key: 1
            Icon: {fileID: 0}
          - PlayerInputAction: {fileID: 8017425544309595397, guid: 6cec26357c7fb8f44b03ce452209387d, type: 3}
            Key: 2
            Icon: {fileID: 0}
          - PlayerInputAction: {fileID: 238014444060475990, guid: 6cec26357c7fb8f44b03ce452209387d, type: 3}
            Key: 3
            Icon: {fileID: 0}
          - PlayerInputAction: {fileID: 1953896829860503287, guid: 6cec26357c7fb8f44b03ce452209387d, type: 3}
            Key: 4
            Icon: {fileID: 0}
          - PlayerInputAction: {fileID: 5794463069454124747, guid: 6cec26357c7fb8f44b03ce452209387d, type: 3}
            Key: 
            Icon: {fileID: 21300000, guid: 0c1f94bccfacc415f8b7916a4f3ae512, type: 3}
    - rid: 1501337502808539138
      type: {class: ExplorePanelPlugin/ExplorePanelSettings, ns: DCL.PluginSystem.Global, asm: DCL.Plugins}
      data:
        ExplorePanelPrefab:
          m_AssetGUID: 7dc631660587a41589ba55c08ff7fa73
          m_SubObjectName: 
          m_SubObjectType: 
          m_SubObjectGUID: 
          m_EditorAssetChanged: 0
        <BackpackSettings>k__BackingField:
          <CategoryIconsMapping>k__BackingField:
            m_AssetGUID: 4a2a7b610414b45c1b576946ce094877
            m_SubObjectName: 
            m_SubObjectType: 
            m_SubObjectGUID: 
            m_EditorAssetChanged: 0
          <RarityBackgroundsMapping>k__BackingField:
            m_AssetGUID: 04a7ffcd277754f7c91237894604f522
            m_SubObjectName: 
            m_SubObjectType: 
            m_SubObjectGUID: 
            m_EditorAssetChanged: 0
          <RarityInfoPanelBackgroundsMapping>k__BackingField:
            m_AssetGUID: 66f8f8427a5c4443e95b0d298addd639
            m_SubObjectName: 
            m_SubObjectType: 
            m_SubObjectGUID: 
            m_EditorAssetChanged: 0
          <RarityColorMappings>k__BackingField:
            m_AssetGUID: 7491e2fb7fd484d2b8aed984dfc7c6ab
            m_SubObjectName: 
            m_SubObjectType: 
            m_SubObjectGUID: 
            m_EditorAssetChanged: 0
          <HairColors>k__BackingField:
            m_AssetGUID: 2668240d360264034b2ee70e645aab92
            m_SubObjectName: 
            m_SubObjectType: 
            m_SubObjectGUID: 
            m_EditorAssetChanged: 0
          <EyesColors>k__BackingField:
            m_AssetGUID: a00387527d7ddda41b9eb524b4a8662c
            m_SubObjectName: 
            m_SubObjectType: 
            m_SubObjectGUID: 
            m_EditorAssetChanged: 0
          <BodyshapeColors>k__BackingField:
            m_AssetGUID: 5af318126b38647fea34ff22fba4ef17
            m_SubObjectName: 
            m_SubObjectType: 
            m_SubObjectGUID: 
            m_EditorAssetChanged: 0
          <PageButtonView>k__BackingField:
            m_AssetGUID: 37fc70977aa8e4023aadf578a73db58b
            m_SubObjectName: 
            m_SubObjectType: 
            m_SubObjectGUID: 
            m_EditorAssetChanged: 0
          <ColorToggle>k__BackingField:
            m_AssetGUID: 90c5ebf3fa8f7a643976616957cc83a2
            m_SubObjectName: 
            m_SubObjectType: 
            m_SubObjectGUID: 
            m_EditorAssetChanged: 0
        <EmbeddedEmotes>k__BackingField:
        - wave
        - fistpump
        - dance
        - raiseHand
        - clap
        - money
        - kiss
        - shrug
        - headexplode
        - cry
        - dab
        - disco
        - dontsee
        - hammer
        - handsair
        - hohoho
        - robot
        - snowfall
        - tektonik
        - tik
        - confettipopper
        <SettingsMenuConfiguration>k__BackingField:
          m_AssetGUID: b47b66eab8da46b4cbcc30100e4194e0
          m_SubObjectName: 
          m_SubObjectType: 
          m_SubObjectGUID: 
          m_EditorAssetChanged: 0
        <GeneralAudioMixer>k__BackingField:
          m_AssetGUID: e38b0fb061d7ffa47b54d89ecd483bd2
          m_SubObjectName: 
          m_SubObjectType: 
          m_SubObjectGUID: 
          m_EditorAssetChanged: 0
        <RealmPartitionSettings>k__BackingField:
          m_AssetGUID: 7899019423f09d049a8463a0751037a5
          m_SubObjectName: 
          m_SubObjectType: 
          m_SubObjectGUID: 
          m_EditorAssetChanged: 0
        <VideoPrioritizationSettings>k__BackingField:
          m_AssetGUID: 12f48d0297bd3f746b92a97878478086
          m_SubObjectName: 
          m_SubObjectType: 
          m_SubObjectGUID: 
          m_EditorAssetChanged: 0
        <LandscapeData>k__BackingField:
          m_AssetGUID: 32f2b877400526d4cbf648ba5c5064b4
          m_SubObjectName: 
          m_SubObjectType: 
          m_SubObjectGUID: 
          m_EditorAssetChanged: 0
        <QualitySettingsAsset>k__BackingField:
          m_AssetGUID: 58ab8549017bacb42b310dbb452a2f6e
          m_SubObjectName: 
          m_SubObjectType: 
          m_SubObjectGUID: 
          m_EditorAssetChanged: 0
        <ControlsSettingsAsset>k__BackingField:
          m_AssetGUID: 26489687fb2f3419886df8e49f34b006
          m_SubObjectName: 
          m_SubObjectType: 
          m_SubObjectGUID: 
          m_EditorAssetChanged: 0
        <ChatSettingsAsset>k__BackingField:
          m_AssetGUID: a358ab6eb8d31ca488364e13b54f5f9c
          m_SubObjectName: 
          m_SubObjectType: 
          m_SubObjectGUID: 
          m_EditorAssetChanged: 0
        <CategoryMappingSO>k__BackingField:
          m_AssetGUID: bda7566751d4243fb842e1a272cb9f83
          m_SubObjectName: 
          m_SubObjectType: 
          m_SubObjectGUID: 
          m_EditorAssetChanged: 0
        <CameraReelGalleryShareToXMessage>k__BackingField: Check out what I'm doing
          in @decentraland right now and join me!
        <PhotoSuccessfullyUpdatedMessage>k__BackingField: Photo successfully updated
        <PhotoSuccessfullyDeletedMessage>k__BackingField: Photo successfully deleted
        <PhotoSuccessfullyDownloadedMessage>k__BackingField: Photo successfully downloaded
        <LinkCopiedMessage>k__BackingField: Link copied!
        <StorageProgressBarText>k__BackingField: Storage {0}/{1} photos taken
        <GridLayoutFixedColumnCount>k__BackingField: 6
        <ThumbnailHeight>k__BackingField: 230
        <ThumbnailWidth>k__BackingField: 306
        <PlaceGridLayoutFixedColumnCount>k__BackingField: 1
        <PlaceThumbnailHeight>k__BackingField: 320
        <PlaceThumbnailWidth>k__BackingField: 404
<<<<<<< HEAD
=======
    - rid: 1766526334245273896
      type: {class: CommunitiesPluginSettings, ns: DCL.PluginSystem.Global, asm: DCL.Plugins}
      data: 
>>>>>>> 6c440dc6
    - rid: 1841402216112979969
      type: {class: CharacterContainer/Settings, ns: DCL.Character.Plugin, asm: DCL.Plugins}
      data:
        <CharacterObject>k__BackingField:
          m_AssetGUID: 0eecf14978c1aa74381023946dde5c78
          m_SubObjectName: 
          m_SubObjectType: 
          m_SubObjectGUID: 
          m_EditorAssetChanged: 0
        <StartYPosition>k__BackingField: 1
        <sceneBucketPropagationLimit>k__BackingField: 3
    - rid: 2152807656697888768
      type: {class: MinimapPlugin/MinimapSettings, ns: DCL.PluginSystem.Global, asm: DCL.Plugins}
      data: 
    - rid: 2168772563850493955
      type: {class: FriendsPluginSettings, ns: DCL.PluginSystem.Global, asm: DCL.Plugins}
      data:
        <FriendRequestPrefab>k__BackingField:
          m_AssetGUID: dcc6085d51c3e443f82d4d58e0087519
          m_SubObjectName: 
          m_SubObjectType: 
          m_SubObjectGUID: 
          m_EditorAssetChanged: 0
        <UnfriendConfirmationPrefab>k__BackingField:
          m_AssetGUID: a341d15dd51544eb9985664704a7c43a
          m_SubObjectName: 
          m_SubObjectType: 
          m_SubObjectGUID: 
          m_EditorAssetChanged: 0
        <BlockUserPromptPrefab>k__BackingField:
          m_AssetGUID: 93a86930ad6d44ebd85b46f9c6ebad72
          m_SubObjectName: 
          m_SubObjectType: 
          m_SubObjectGUID: 
          m_EditorAssetChanged: 0
    - rid: 2174542042650378245
      type: {class: QualityContainer/Settings, ns: DCL.Quality, asm: DCL.Plugins}
      data:
        <QualitySettings>k__BackingField: {fileID: 11400000, guid: 58ab8549017bacb42b310dbb452a2f6e, type: 2}
        <RealmPartitionSettings>k__BackingField:
          m_AssetGUID: 7899019423f09d049a8463a0751037a5
          m_SubObjectName: 
          m_SubObjectType: 
          m_SubObjectGUID: 
          m_EditorAssetChanged: 0
        <VideoPrioritizationSettings>k__BackingField:
          m_AssetGUID: 12f48d0297bd3f746b92a97878478086
          m_SubObjectName: 
          m_SubObjectType: 
          m_SubObjectGUID: 
          m_EditorAssetChanged: 0
        <LODSettingAsset>k__BackingField:
          m_AssetGUID: 0703f7736b8c9b244953ae7c6ff9a037
          m_SubObjectName: 
          m_SubObjectType: 
          m_SubObjectGUID: 
          m_EditorAssetChanged: 0
        <LandscapeData>k__BackingField:
          m_AssetGUID: 32f2b877400526d4cbf648ba5c5064b4
          m_SubObjectName: 
          m_SubObjectType: 
          m_SubObjectGUID: 
          m_EditorAssetChanged: 0
    - rid: 2306906494740202818
      type: {class: BootstrapSettings, ns: Global.Dynamic, asm: DCL.Plugins}
      data:
        AnalyticsConfigRef:
          m_AssetGUID: 134b7bf082a11ae499e9e62958051ca7
          m_SubObjectName: 
          m_SubObjectType: 
          m_SubObjectGUID: 
          m_EditorAssetChanged: 0
        <ReportHandlingSettingsDevelopment>k__BackingField:
          m_AssetGUID: 0dd75559898ca8d4db9fc8ab99ac2269
          m_SubObjectName: 
          m_SubObjectType: 
          m_SubObjectGUID: 
          m_EditorAssetChanged: 0
        <ReportHandlingSettingsProduction>k__BackingField:
          m_AssetGUID: 6c1c35a66af59874a8373ebcd51572a4
          m_SubObjectName: 
          m_SubObjectType: 
          m_SubObjectGUID: 
          m_EditorAssetChanged: 0
        <BuildData>k__BackingField: {fileID: 11400000, guid: b5fb13ac5db3bbb49a6e6aa3d2df0309, type: 2}
    - rid: 2799748226177040387
      type: {class: ConnectionStatusPanelPlugin/ConnectionStatusPanelSettings, ns: DCL.PluginSystem.Global, asm: DCL.Plugins}
      data: 
    - rid: 2799748311381442562
      type: {class: ErrorPopupPlugin/ErrorPopupSettings, ns: DCL.PluginSystem.Global, asm: DCL.Plugins}
      data:
        <ErrorPopup>k__BackingField:
          m_AssetGUID: 0fce4c1a785b1495bbf861787a9a3224
          m_SubObjectName: 
          m_SubObjectType: 
          m_SubObjectGUID: 
          m_EditorAssetChanged: 0
    - rid: 2872862648882692098
      type: {class: PassportPlugin/PassportSettings, ns: DCL.PluginSystem.Global, asm: DCL.Plugins}
      data:
        PassportPrefab:
          m_AssetGUID: bf1104b23d6ed8f4ab84e9a0da93e10d
          m_SubObjectName: 
          m_SubObjectType: 
          m_SubObjectGUID: 
          m_EditorAssetChanged: 0
        <RarityColorMappings>k__BackingField:
          m_AssetGUID: 7491e2fb7fd484d2b8aed984dfc7c6ab
          m_SubObjectName: 
          m_SubObjectType: 
          m_SubObjectGUID: 
          m_EditorAssetChanged: 0
        <CategoryIconsMapping>k__BackingField:
          m_AssetGUID: 4a2a7b610414b45c1b576946ce094877
          m_SubObjectName: 
          m_SubObjectType: 
          m_SubObjectGUID: 
          m_EditorAssetChanged: 1
        <RarityBackgroundsMapping>k__BackingField:
          m_AssetGUID: 04a7ffcd277754f7c91237894604f522
          m_SubObjectName: 
          m_SubObjectType: 
          m_SubObjectGUID: 
          m_EditorAssetChanged: 0
        <RarityInfoPanelBackgroundsMapping>k__BackingField:
          m_AssetGUID: 66f8f8427a5c4443e95b0d298addd639
          m_SubObjectName: 
          m_SubObjectType: 
          m_SubObjectGUID: 
          m_EditorAssetChanged: 0
        <GridLayoutFixedColumnCount>k__BackingField: 4
        <ThumbnailHeight>k__BackingField: 201
        <ThumbnailWidth>k__BackingField: 272
        NameEditorPrefab:
          m_AssetGUID: 4362b43091b0d462db2641f8c866e9b9
          m_SubObjectName: 
          m_SubObjectType: 
          m_SubObjectGUID: 
          m_EditorAssetChanged: 0
    - rid: 2872862648882692099
      type: {class: MultiplayerPlugin/Settings, ns: DCL.PluginSystem.Global, asm: DCL.Plugins}
      data:
        RemoteAvatarColliderPrefab:
          m_AssetGUID: 9c4c0e79124f01744a5f969e08ad0370
          m_SubObjectName: 
          m_SubObjectType: 
          m_SubObjectGUID: 
          m_EditorAssetChanged: 0
        DebugRoomIndicator:
          m_AssetGUID: a39f0a305be6be143aabcbf7ebb59d62
          m_SubObjectName: 
          m_SubObjectType: 
          m_SubObjectGUID: 
          m_EditorAssetChanged: 0
    - rid: 3022170012058910723
      type: {class: LandscapeSettings, ns: DCL.PluginSystem.Global, asm: DCL.Plugins}
      data:
        realmPartitionSettings:
          m_AssetGUID: 7899019423f09d049a8463a0751037a5
          m_SubObjectName: 
          m_SubObjectType: 
          m_SubObjectGUID: 
          m_EditorAssetChanged: 0
        landscapeData:
          m_AssetGUID: 32f2b877400526d4cbf648ba5c5064b4
          m_SubObjectName: 
          m_SubObjectType: 
          m_SubObjectGUID: 
          m_EditorAssetChanged: 0
        parsedParcels:
          m_AssetGUID: 86bf0204cf3bb75429342452a2a460af
          m_SubObjectName: 
          m_SubObjectType: 
          m_SubObjectGUID: 
          m_EditorAssetChanged: 0
    - rid: 3601421940623147010
      type: {class: NotificationPlugin/NotificationSettings, ns: DCL.PluginSystem.Global, asm: DCL.Plugins}
      data:
        <NewNotificationView>k__BackingField:
          m_AssetGUID: a1d5d4f99234041159f0c215eef3eff3
          m_SubObjectName: 
          m_SubObjectType: 
          m_SubObjectGUID: 
          m_EditorAssetChanged: 0
        <NotificationIconTypesSO>k__BackingField:
          m_AssetGUID: 4b896bc1397444f00a2b45725af2b263
          m_SubObjectName: 
          m_SubObjectType: 
          m_SubObjectGUID: 
          m_EditorAssetChanged: 0
        <RarityColorMappings>k__BackingField:
          m_AssetGUID: 04a7ffcd277754f7c91237894604f522
          m_SubObjectName: 
          m_SubObjectType: 
          m_SubObjectGUID: 
          m_EditorAssetChanged: 0
    - rid: 3601422141625466883
      type: {class: RewardPanelPlugin/RewardPanelSettings, ns: DCL.PluginSystem.Global, asm: DCL.Plugins}
      data:
        <RewardPanelView>k__BackingField:
          m_AssetGUID: 70c6f2eab01fc462a9a2cac0d661417e
          m_SubObjectName: 
          m_SubObjectType: 
          m_SubObjectGUID: 
          m_EditorAssetChanged: 0
        <RarityColorMappings>k__BackingField:
          m_AssetGUID: 7491e2fb7fd484d2b8aed984dfc7c6ab
          m_SubObjectName: 
          m_SubObjectType: 
          m_SubObjectGUID: 
          m_EditorAssetChanged: 0
        <RarityBackgroundsMapping>k__BackingField:
          m_AssetGUID: 04a7ffcd277754f7c91237894604f522
          m_SubObjectName: 
          m_SubObjectType: 
          m_SubObjectGUID: 
          m_EditorAssetChanged: 0
        <CategoryIconsMapping>k__BackingField:
          m_AssetGUID: 4a2a7b610414b45c1b576946ce094877
          m_SubObjectName: 
          m_SubObjectType: 
          m_SubObjectGUID: 
          m_EditorAssetChanged: 0
    - rid: 3601422469352914946
      type: {class: MainUIPlugin/Settings, ns: DCL.PluginSystem.Global, asm: DCL.Plugins}
      data: 
    - rid: 3601422469352914947
      type: {class: SidebarPlugin/SidebarSettings, ns: DCL.PluginSystem.Global, asm: DCL.Plugins}
      data:
        <NotificationIconTypesSO>k__BackingField:
          m_AssetGUID: 4b896bc1397444f00a2b45725af2b263
          m_SubObjectName: 
          m_SubObjectType: 
          m_SubObjectGUID: 
          m_EditorAssetChanged: 0
        <RarityColorMappings>k__BackingField:
          m_AssetGUID: 04a7ffcd277754f7c91237894604f522
          m_SubObjectName: 
          m_SubObjectType: 
          m_SubObjectGUID: 
          m_EditorAssetChanged: 0
        <SkyboxSettingsAsset>k__BackingField: {fileID: 11400000, guid: 50aa9483411844942bd409d4b4612221, type: 2}
        ControlsPanelPrefab:
          m_AssetGUID: 542424588a68b46f688ef5c667aa0c68
          m_SubObjectName: 
          m_SubObjectType: 
          m_SubObjectGUID: 
          m_EditorAssetChanged: 0
    - rid: 3836309668583964676
      type: {class: NftPromptPlugin/NftPromptSettings, ns: DCL.PluginSystem.Global, asm: DCL.Plugins}
      data:
        NftPromptPrefab:
          m_AssetGUID: d504e2da7abe71a4582c8c2e08e3c285
          m_SubObjectName: 
          m_SubObjectType: 
          m_SubObjectGUID: 
          m_EditorAssetChanged: 0
    - rid: 4107643854440628226
      type: {class: LoadingScreenPlugin/LoadingScreenPluginSettings, ns: DCL.PluginSystem.Global, asm: DCL.Plugins}
      data:
        <LoadingScreenPrefab>k__BackingField:
          m_AssetGUID: 605506dac7ec04ed09953980478e93d4
          m_SubObjectName: 
          m_SubObjectType: 
          m_SubObjectGUID: 
          m_EditorAssetChanged: 0
        <FallbackTipsConfiguration>k__BackingField:
          m_AssetGUID: dc412497f06504faeb6e30b848c0842d
          m_SubObjectName: 
          m_SubObjectType: 
          m_SubObjectGUID: 
          m_EditorAssetChanged: 0
        <FallbackTipsTable>k__BackingField: SceneLoadingDefaultTips
        <FallbackImagesTable>k__BackingField: SceneLoadingDefaultImages
        <TipDisplayDuration>k__BackingField: 10
        <MinimumScreenDisplayDuration>k__BackingField: 3
    - rid: 4132209997426458630
      type: {class: InputSettings, ns: DCL.PluginSystem.Global, asm: DCL.Plugins}
      data:
        <CrosshairCanvasAsset>k__BackingField:
          m_AssetGUID: bf82184de91c3944b8de02d57d7dd151
          m_SubObjectName: 
          m_SubObjectType: 
          m_SubObjectGUID: 
          m_EditorAssetChanged: 0
        <CrossHairNormal>k__BackingField:
          m_AssetGUID: 98d75b092dc90bb49a14cf7e80096e01
          m_SubObjectName: Crosshair
          m_SubObjectType: UnityEngine.Sprite, UnityEngine.CoreModule, Version=0.0.0.0,
            Culture=neutral, PublicKeyToken=null
          m_SubObjectGUID: 
          m_EditorAssetChanged: 1
        <CrossHairInteraction>k__BackingField:
          m_AssetGUID: 26fa4ad5e35df464b8cc4bd887c2a6d9
          m_SubObjectName: CrosshairInteractive
          m_SubObjectType: UnityEngine.Sprite, UnityEngine.CoreModule, Version=0.0.0.0,
            Culture=neutral, PublicKeyToken=null
          m_SubObjectGUID: 
          m_EditorAssetChanged: 1
    - rid: 4340256219339423747
      type: {class: CharacterPreviewPlugin/CharacterPreviewSettings, ns: DCL.PluginSystem.Global, asm: DCL.Plugins}
      data:
        CharacterPreviewContainerReference:
          m_AssetGUID: 23318cb20f4dbe9429dd8be585ef75d6
          m_SubObjectName: 
          m_SubObjectType: 
          m_SubObjectGUID: 
          m_EditorAssetChanged: 0
    - rid: 4340256782807990272
      type: {class: StylizedSkyboxPlugin/StylizedSkyboxSettings, ns: DCL.StylizedSkybox.Scripts.Plugin, asm: DCL.Plugins}
      data:
        SettingsAsset: {fileID: 11400000, guid: 50aa9483411844942bd409d4b4612221, type: 2}
    - rid: 4782308287844188162
      type: {class: GenericContextMenuPlugin/GenericContextMenuSettings, ns: DCL.PluginSystem, asm: DCL.Plugins}
      data:
        GenericContextMenuPrefab:
          m_AssetGUID: 5ef9c85ff80df42e88f2946a299f1102
          m_SubObjectName: 
          m_SubObjectType: 
          m_SubObjectGUID: 
          m_EditorAssetChanged: 0
        GenericContextMenuSeparatorPrefab:
          m_AssetGUID: 52bc5c5fe83f743cdba8dab60b247e96
          m_SubObjectName: 
          m_SubObjectType: 
          m_SubObjectGUID: 
          m_EditorAssetChanged: 0
        GenericContextMenuButtonPrefab:
          m_AssetGUID: 3c3c8d365c6ef4acfa3665168b5737a9
          m_SubObjectName: 
          m_SubObjectType: 
          m_SubObjectGUID: 
          m_EditorAssetChanged: 0
        GenericContextMenuTogglePrefab:
          m_AssetGUID: 60ec312971597448e978368a5382c0f1
          m_SubObjectName: 
          m_SubObjectType: 
          m_SubObjectGUID: 
          m_EditorAssetChanged: 0
        GenericContextMenuUserProfilePrefab:
          m_AssetGUID: fe90941e720314adfb13574446732ea7
          m_SubObjectName: 
          m_SubObjectType: 
          m_SubObjectGUID: 
          m_EditorAssetChanged: 0
        GenericContextMenuButtonWithStringDelegatePrefab:
          m_AssetGUID: 688aa1f59829ea64fb0887ed7bb87d26
          m_SubObjectName: 
          m_SubObjectType: 
          m_SubObjectGUID: 
          m_EditorAssetChanged: 0
        GenericContextMenuToggleWithIconPrefab:
          m_AssetGUID: bc2f6e2e838c8114e89c2f3157c0ab47
          m_SubObjectName: 
          m_SubObjectType: 
          m_SubObjectGUID: 
          m_EditorAssetChanged: 0
    - rid: 5215741520409264128
      type: {class: AvatarPlugin/AvatarShapeSettings, ns: DCL.PluginSystem.Global, asm: DCL.Plugins}
      data:
        avatarBase:
          m_AssetGUID: 8db46845fb5f52f44a71c2a0c2d92074
          m_SubObjectName: 
          m_SubObjectType: 
          m_SubObjectGUID: 
          m_EditorAssetChanged: 0
        nametagView:
          m_AssetGUID: 1d026bc5d9fd448798b32a455c0f3978
          m_SubObjectName: 
          m_SubObjectType: 
          m_SubObjectGUID: 
          m_EditorAssetChanged: 0
        celShadingMaterial:
          m_AssetGUID: 4ae49825f39c564478515b4c2ae201af
          m_SubObjectName: 
          m_SubObjectType: 
          m_SubObjectGUID: 
          m_EditorAssetChanged: 0
        faceFeatureMaterial:
          m_AssetGUID: 00657accebbe6c348b5208e385e5ec73
          m_SubObjectName: 
          m_SubObjectType: 
          m_SubObjectGUID: 
          m_EditorAssetChanged: 0
        startFadeDistanceDithering: 2
        endFadeDistanceDithering: 0.8
        defaultMaterialCapacity: 100
        <ChatBubbleConfiguration>k__BackingField:
          m_AssetGUID: b028edf69a2c54c9194c4ce6524befff
          m_SubObjectName: 
          m_SubObjectType: 
          m_SubObjectGUID: 
          m_EditorAssetChanged: 0
        computeShader:
          m_AssetGUID: e8cf73ccd47a385498b71ec58534d03c
          m_SubObjectName: 
          m_SubObjectType: 
          m_SubObjectGUID: 
          m_EditorAssetChanged: 0
        <AvatarRandomizerSettingsRef>k__BackingField:
          m_AssetGUID: e18034962a56eac40ab5df62e159c314
          m_SubObjectName: 
          m_SubObjectType: 
          m_SubObjectGUID: 
          m_EditorAssetChanged: 0
    - rid: 5215741520409264129
      type: {class: WearablePlugin/WearableSettings, ns: DCL.AvatarRendering.Wearables, asm: DCL.Plugins}
      data:
        defaultWearablesDefinition:
          m_AssetGUID: 81ea8febf47eb484986af220584361dc
          m_SubObjectName: 
          m_SubObjectType: 
          m_SubObjectGUID: 
          m_EditorAssetChanged: 0
        defaultEmptyWearable:
          m_AssetGUID: 2d002c6a594460f4cb42100b50e7e53a
          m_SubObjectName: 
          m_SubObjectType: 
          m_SubObjectGUID: 
          m_EditorAssetChanged: 0
    - rid: 6156380652633325570
      type: {class: MultiplayerCommunicationSettings, ns: DCL.PluginSystem.Global, asm: DCL.Plugins}
      data:
        <spatialStateSettings>k__BackingField:
          m_AssetGUID: 495d936d8dfe78444abfd5ff3e260159
          m_SubObjectName: 
          m_SubObjectType: 
          m_SubObjectGUID: 
          m_EditorAssetChanged: 0
    - rid: 6697045322133929986
      type: {class: EmotePlugin/EmoteSettings, ns: DCL.PluginSystem.Global, asm: DCL.Plugins}
      data:
        <EmbeddedEmotes>k__BackingField:
          m_AssetGUID: 2a58c49334237a24781cae8b1e3fa351
          m_SubObjectName: 
          m_SubObjectType: 
          m_SubObjectGUID: 
          m_EditorAssetChanged: 0
        <EmoteAudioSource>k__BackingField:
          m_AssetGUID: 62f68ba25f6c905428b36a081b072566
          m_SubObjectName: 
          m_SubObjectType: 
          m_SubObjectGUID: 
          m_EditorAssetChanged: 0
        <EmotesWheelPrefab>k__BackingField:
          m_AssetGUID: 58c436690cb47644492bc0d655dbcce8
          m_SubObjectName: 
          m_SubObjectType: 
          m_SubObjectGUID: 
          m_EditorAssetChanged: 0
        <EmoteWheelRarityBackgrounds>k__BackingField:
          m_AssetGUID: 7a43321b8055d407ba2e871e873c7062
          m_SubObjectName: 
          m_SubObjectType: 
          m_SubObjectGUID: 
          m_EditorAssetChanged: 0
    - rid: 6784895264912310272
      type: {class: StaticSettings, ns: DCL.PluginSystem.Global, asm: DCL.Plugins}
      data:
        <PartitionSettings>k__BackingField:
          m_AssetGUID: 8d266ff458e71f2439f9c30bd7e68d4a
          m_SubObjectName: 
          m_SubObjectType: 
          m_SubObjectGUID: 
          m_EditorAssetChanged: 0
        <RealmPartitionSettings>k__BackingField:
          m_AssetGUID: 7899019423f09d049a8463a0751037a5
          m_SubObjectName: 
          m_SubObjectType: 
          m_SubObjectGUID: 
          m_EditorAssetChanged: 0
        frameTimeCap: 33
        frameTimeCapDeepProfiler: 300
        <ScenesLoadingBudget>k__BackingField: 100
        <AssetsLoadingBudget>k__BackingField: 50
        <CoreWebRequestsBudget>k__BackingField: 15
        <SceneWebRequestsBudget>k__BackingField: 5
    - rid: 6784895265412481026
      type: {class: CharacterCameraSettings, ns: DCL.PluginSystem.Global, asm: DCL.Plugins}
      data:
        <cinemachinePreset>k__BackingField:
          m_AssetGUID: 654e496ed12f12e4f80243ab9f1d97c7
          m_SubObjectName: 
          m_SubObjectType: 
          m_SubObjectGUID: 
          m_EditorAssetChanged: 0
        <cinemachineCameraAudioSettingsReference>k__BackingField:
          m_AssetGUID: 86a5a8acd91f6994788c37e301d06c56
          m_SubObjectName: 
          m_SubObjectType: 
          m_SubObjectGUID: 
          m_EditorAssetChanged: 0
        <controlsSettingsAsset>k__BackingField:
          m_AssetGUID: 26489687fb2f3419886df8e49f34b006
          m_SubObjectName: 
          m_SubObjectType: 
          m_SubObjectGUID: 
          m_EditorAssetChanged: 0
    - rid: 6784895265412481027
      type: {class: CharacterMotionSettings, ns: DCL.PluginSystem.Global, asm: DCL.Plugins}
      data:
        <controllerSettings>k__BackingField:
          m_AssetGUID: df2e68b45160aee4eaaf2475e21525e4
          m_SubObjectName: 
          m_SubObjectType: 
          m_SubObjectGUID: 
          m_EditorAssetChanged: 0
    - rid: 6849204606292983808
      type: {class: InWorldCameraPlugin/InWorldCameraSettings, ns: DCL.PluginSystem.Global, asm: DCL.Plugins}
      data:
        <ScreencaptureHud>k__BackingField: {fileID: 405257682719442044, guid: 73f988cecacd42e48920937e996e446d, type: 3}
        <FollowTarget>k__BackingField: {fileID: 9209778991738672599, guid: ace53bd2bc5e2b8439785bb3122b12e3, type: 3}
        <TransitionSettings>k__BackingField: {fileID: 11400000, guid: 230436585dd166a4e98f1c0953e3a5f6, type: 2}
        <MovementSettings>k__BackingField: {fileID: 11400000, guid: 9c104547ad3a8454baeb79e1bb45ce4c, type: 2}
        <PhotoDetailPrefab>k__BackingField:
          m_AssetGUID: 26a5616becdfd49b4abfbee07ba3cbf2
          m_SubObjectName: 
          m_SubObjectType: 
          m_SubObjectGUID: 
          m_EditorAssetChanged: 0
        <ShareToXMessage>k__BackingField: Check out what I'm doing in @decentraland
          right now and join me!
        <PhotoSuccessfullyDownloadedMessage>k__BackingField: Photo successfully downloaded
        <LinkCopiedMessage>k__BackingField: Link copied!
        <CategoryIconsMapping>k__BackingField:
          m_AssetGUID: 4a2a7b610414b45c1b576946ce094877
          m_SubObjectName: 
          m_SubObjectType: 
          m_SubObjectGUID: 
          m_EditorAssetChanged: 0
        <RarityBackgroundsMapping>k__BackingField:
          m_AssetGUID: 04a7ffcd277754f7c91237894604f522
          m_SubObjectName: 
          m_SubObjectType: 
          m_SubObjectGUID: 
          m_EditorAssetChanged: 0
        <RarityColorMappings>k__BackingField:
          m_AssetGUID: 7491e2fb7fd484d2b8aed984dfc7c6ab
          m_SubObjectName: 
          m_SubObjectType: 
          m_SubObjectGUID: 
          m_EditorAssetChanged: 0
        <ChatEntryConfiguration>k__BackingField:
          m_AssetGUID: 6afb31861b85441b6ab2b988819bb96a
          m_SubObjectName: 
          m_SubObjectType: 
          m_SubObjectGUID: 
          m_EditorAssetChanged: 0
    - rid: 7162477498503790594
      type: {class: ExternalUrlPromptPlugin/ExternalUrlPromptSettings, ns: DCL.PluginSystem.Global, asm: DCL.Plugins}
      data:
        ExternalUrlPromptPrefab:
          m_AssetGUID: 809b68e5ce75da1429e55ffcc44fa23b
          m_SubObjectName: 
          m_SubObjectType: 
          m_SubObjectGUID: 
          m_EditorAssetChanged: 0
    - rid: 7162477752737071106
      type: {class: TeleportPromptPlugin/TeleportPromptSettings, ns: DCL.PluginSystem.Global, asm: DCL.Plugins}
      data:
        TeleportPromptPrefab:
          m_AssetGUID: 37b740e9dd5ba324c91cd05632ea002c
          m_SubObjectName: 
          m_SubObjectType: 
          m_SubObjectGUID: 
          m_EditorAssetChanged: 0
    - rid: 7162477796324278274
      type: {class: ChangeRealmPromptPlugin/ChangeRealmPromptSettings, ns: DCL.PluginSystem.Global, asm: DCL.Plugins}
      data:
        ChangeRealmPromptPrefab:
          m_AssetGUID: 6b1f7cd8901871f42a19a8244244839e
          m_SubObjectName: 
          m_SubObjectType: 
          m_SubObjectGUID: 
          m_EditorAssetChanged: 0
    - rid: 7621844642437005314
      type: {class: ChatPluginSettings, ns: DCL.PluginSystem.Global, asm: DCL.Plugins}
      data:
        <ChatSettingsAsset>k__BackingField:
          m_AssetGUID: a358ab6eb8d31ca488364e13b54f5f9c
          m_SubObjectName: 
          m_SubObjectType: 
          m_SubObjectGUID: 
          m_EditorAssetChanged: 0
    - rid: 7621844642437005315
      type: {class: GenericPopupsPlugin/Settings, ns: DCL.PluginSystem.Global, asm: DCL.Plugins}
      data:
        PastePopupToastPrefab:
          m_AssetGUID: d67c9347412c7d04aa84f48952e986fc
          m_SubObjectName: 
          m_SubObjectType: 
          m_SubObjectGUID: 
          m_EditorAssetChanged: 0
        ChatEntryMenuPopupPrefab:
          m_AssetGUID: f74fa2421d947f4439553458ae5fbd93
          m_SubObjectName: 
          m_SubObjectType: 
          m_SubObjectGUID: 
          m_EditorAssetChanged: 0
    - rid: 1766526263112499293
      type: {class: CommunitiesPluginSettings, ns: DCL.PluginSystem.Global, asm: DCL.Plugins}
      data:
        <CommunityCardPrefab>k__BackingField:
          m_AssetGUID: 4f900819503d2412194e6de3e5a95ba0
          m_SubObjectName: 
          m_SubObjectType: 
          m_SubObjectGUID: 
          m_EditorAssetChanged: 0
    - rid: 8449516130764587014
      type: {class: AdaptivePerformanceSettings, ns: DCL.Optimization.AdaptivePerformance.Systems, asm: DCL.Plugins}
      data:
        <phyiscsSettings>k__BackingField:
          m_AssetGUID: b68ba436e63c39949b58b7aac96c291c
          m_SubObjectName: 
          m_SubObjectType: 
          m_SubObjectGUID: 
          m_EditorAssetChanged: 0
    - rid: 8813103964372074592
      type: {class: MarketplaceCreditsPluginSettings, ns: DCL.PluginSystem.Global, asm: DCL.Plugins}
      data:
        <CreditsUnlockedPrefab>k__BackingField:
          m_AssetGUID: adccb7c4aa6e2424c95ac85e0d3f0a35
          m_SubObjectName: 
          m_SubObjectType: 
          m_SubObjectGUID: 
          m_EditorAssetChanged: 0<|MERGE_RESOLUTION|>--- conflicted
+++ resolved
@@ -296,12 +296,15 @@
         <PlaceGridLayoutFixedColumnCount>k__BackingField: 1
         <PlaceThumbnailHeight>k__BackingField: 320
         <PlaceThumbnailWidth>k__BackingField: 404
-<<<<<<< HEAD
-=======
     - rid: 1766526334245273896
       type: {class: CommunitiesPluginSettings, ns: DCL.PluginSystem.Global, asm: DCL.Plugins}
-      data: 
->>>>>>> 6c440dc6
+      data:
+        <CommunityCardPrefab>k__BackingField:
+          m_AssetGUID: 4f900819503d2412194e6de3e5a95ba0
+          m_SubObjectName: 
+          m_SubObjectType: 
+          m_SubObjectGUID: 
+          m_EditorAssetChanged: 0
     - rid: 1841402216112979969
       type: {class: CharacterContainer/Settings, ns: DCL.Character.Plugin, asm: DCL.Plugins}
       data:
@@ -901,15 +904,6 @@
           m_SubObjectType: 
           m_SubObjectGUID: 
           m_EditorAssetChanged: 0
-    - rid: 1766526263112499293
-      type: {class: CommunitiesPluginSettings, ns: DCL.PluginSystem.Global, asm: DCL.Plugins}
-      data:
-        <CommunityCardPrefab>k__BackingField:
-          m_AssetGUID: 4f900819503d2412194e6de3e5a95ba0
-          m_SubObjectName: 
-          m_SubObjectType: 
-          m_SubObjectGUID: 
-          m_EditorAssetChanged: 0
     - rid: 8449516130764587014
       type: {class: AdaptivePerformanceSettings, ns: DCL.Optimization.AdaptivePerformance.Systems, asm: DCL.Plugins}
       data:
