--- conflicted
+++ resolved
@@ -256,11 +256,6 @@
           m_SubObjectName: 
           m_SubObjectType: 
           m_EditorAssetChanged: 0
-        <MainUIPrefab>k__BackingField:
-          m_AssetGUID: c7887090193b1ec4c994ad22169b86db
-          m_SubObjectName: 
-          m_SubObjectType: 
-          m_EditorAssetChanged: 0
     - rid: 2174542042650378245
       type: {class: QualityContainer/Settings, ns: DCL.Quality, asm: DCL.Plugins}
       data:
@@ -298,8 +293,6 @@
           m_SubObjectName: 
           m_SubObjectType: 
           m_EditorAssetChanged: 0
-<<<<<<< HEAD
-=======
     - rid: 2872862648882692098
       type: {class: PassportPlugin/PassportSettings, ns: DCL.PluginSystem.Global, asm: DCL.Plugins}
       data:
@@ -336,7 +329,6 @@
           m_SubObjectName: 
           m_SubObjectType: 
           m_EditorAssetChanged: 0
->>>>>>> 044e27de
     - rid: 3022170012058910723
       type: {class: LandscapeSettings, ns: DCL.PluginSystem.Global, asm: DCL.Plugins}
       data:
@@ -460,11 +452,6 @@
           m_SubObjectType: 
           m_EditorAssetChanged: 0
         <EmojiMappingJson>k__BackingField: {fileID: 4900000, guid: 7355ae17e96e64b9592813524510dc45, type: 3}
-        <MainUIPrefab>k__BackingField:
-          m_AssetGUID: c7887090193b1ec4c994ad22169b86db
-          m_SubObjectName: 
-          m_SubObjectType: 
-          m_EditorAssetChanged: 0
     - rid: 4340256782807990272
       type: {class: StylizedSkyboxPlugin/StylizedSkyboxSettings, ns: DCL.PluginSystem.Global, asm: DCL.Plugins}
       data:
