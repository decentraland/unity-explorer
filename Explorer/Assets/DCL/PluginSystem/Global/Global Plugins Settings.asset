--- conflicted
+++ resolved
@@ -52,11 +52,7 @@
   - rid: 7621844642437005315
   - rid: 8449516130764587014
   - rid: 8813103964372074592
-<<<<<<< HEAD
-  - rid: 7749989374430543977
-=======
   - rid: 1766526263112499293
->>>>>>> a834b0a7
   references:
     version: 2
     RefIds:
@@ -297,9 +293,6 @@
         <PlaceGridLayoutFixedColumnCount>k__BackingField: 1
         <PlaceThumbnailHeight>k__BackingField: 320
         <PlaceThumbnailWidth>k__BackingField: 404
-    - rid: 1766526263112499293
-      type: {class: CommunitiesPluginSettings, ns: DCL.PluginSystem.Global, asm: DCL.Plugins}
-      data: 
     - rid: 1841402216112979969
       type: {class: CharacterContainer/Settings, ns: DCL.Character.Plugin, asm: DCL.Plugins}
       data:
@@ -899,7 +892,7 @@
           m_SubObjectType: 
           m_SubObjectGUID: 
           m_EditorAssetChanged: 0
-    - rid: 7749989374430543977
+    - rid: 1766526263112499293
       type: {class: CommunitiesPluginSettings, ns: DCL.PluginSystem.Global, asm: DCL.Plugins}
       data:
         <CommunityCardPrefab>k__BackingField:
