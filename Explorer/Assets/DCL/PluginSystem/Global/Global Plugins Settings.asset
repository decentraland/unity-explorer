--- conflicted
+++ resolved
@@ -25,14 +25,9 @@
   - rid: 8147919132522971138
   - rid: 56198586647707649
   - rid: 1095376790733193218
-<<<<<<< HEAD
-  - rid: 3022169693460627458
-  - rid: 1730793462128967680
-=======
   - rid: 8593314843508867075
   - rid: 4107643854440628226
   - rid: 3022170012058910723
->>>>>>> eb81e686
   references:
     version: 2
     RefIds:
@@ -118,13 +113,6 @@
           m_SubObjectName: 
           m_SubObjectType: 
           m_EditorAssetChanged: 0
-    - rid: 1730793462128967680
-      type: {class: LODSettings, ns: DCL.LOD, asm: DCL.Plugins}
-      data:
-        <SceneLODLimit>k__BackingField: 1
-        LodBucketLimits:
-        - {x: 1, y: 2}
-        - {x: 2, y: 5}
     - rid: 2152807656697888768
       type: {class: MinimapPlugin/MinimapSettings, ns: DCL.PluginSystem.Global, asm: DCL.Plugins}
       data:
