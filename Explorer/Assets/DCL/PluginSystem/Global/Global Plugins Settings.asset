%YAML 1.1
%TAG !u! tag:unity3d.com,2011:
--- !u!114 &11400000
MonoBehaviour:
  m_ObjectHideFlags: 0
  m_CorrespondingSourceObject: {fileID: 0}
  m_PrefabInstance: {fileID: 0}
  m_PrefabAsset: {fileID: 0}
  m_GameObject: {fileID: 0}
  m_Enabled: 1
  m_EditorHideFlags: 0
  m_Script: {fileID: 11500000, guid: 1e7669db769f7224e94ce1be19e8677e, type: 3}
  m_Name: Global Plugins Settings
  m_EditorClassIdentifier: 
  settings:
  - rid: 6784895264912310272
  - rid: 6784895265412481026
  - rid: 6784895265412481027
  - rid: 1268264176566403074
  - rid: 5215741520409264128
  - rid: 5215741520409264129
  - rid: 1501337502808539138
  - rid: 2152807656697888768
  - rid: 8147919132522971138
  - rid: 1095376790733193218
  - rid: 8593314843508867075
  - rid: 4107643854440628226
  - rid: 3022170012058910723
  - rid: 1841402216112979969
  - rid: 4340256219339423747
  - rid: 4340256301410942981
  - rid: 7249412338407702528
  - rid: 7162477498503790594
  - rid: 2174542042650378245
  - rid: 4340256782807990272
  - rid: 7162477752737071106
<<<<<<< HEAD
  - rid: 7162477772691734530
=======
>>>>>>> ffbc12cd
  references:
    version: 2
    RefIds:
    - rid: 1095376790733193218
      type: {class: Web3AuthPluginSettings, ns: DCL.PluginSystem.Global, asm: DCL.Plugins}
      data:
        <AuthScreenPrefab>k__BackingField:
          m_AssetGUID: 08d42937d0bc54b48baaa23c8c520175
          m_SubObjectName: 
          m_SubObjectType: 
          m_EditorAssetChanged: 0
    - rid: 1268264176566403074
      type: {class: GlobalInteractionPlugin/Settings, ns: DCL.PluginSystem.Global, asm: DCL.Plugins}
      data:
        <hoverCanvasSettings>k__BackingField:
          <HoverCanvasAsset>k__BackingField:
            m_AssetGUID: 8fd0fd0188702304689c461c6aacc7c5
            m_SubObjectName: 
            m_SubObjectType: 
            m_EditorAssetChanged: 0
          <InputButtons>k__BackingField:
          - InputAction: 0
            Key: 
            Icon: {fileID: 0}
          - InputAction: 1
            Key: E
            Icon: {fileID: 0}
          - InputAction: 2
            Key: F
            Icon: {fileID: 0}
          - InputAction: 3
            Key: 
            Icon: {fileID: 0}
          - InputAction: 4
            Key: W
            Icon: {fileID: 0}
          - InputAction: 5
            Key: S
            Icon: {fileID: 0}
          - InputAction: 6
            Key: D
            Icon: {fileID: 0}
          - InputAction: 7
            Key: A
            Icon: {fileID: 0}
          - InputAction: 8
            Key: SPACE BAR
            Icon: {fileID: 0}
          - InputAction: 9
            Key: LSHIFT
            Icon: {fileID: 0}
          - InputAction: 10
            Key: 1
            Icon: {fileID: 0}
          - InputAction: 11
            Key: 2
            Icon: {fileID: 0}
          - InputAction: 12
            Key: 3
            Icon: {fileID: 0}
          - InputAction: 13
            Key: 4
            Icon: {fileID: 0}
    - rid: 1501337502808539138
      type: {class: ExplorePanelPlugin/ExplorePanelSettings, ns: DCL.PluginSystem.Global, asm: DCL.Plugins}
      data:
        ExplorePanelPrefab:
          m_AssetGUID: 7dc631660587a41589ba55c08ff7fa73
          m_SubObjectName: 
          m_SubObjectType: 
          m_EditorAssetChanged: 0
        PersistentExploreOpenerPrefab:
          m_AssetGUID: b55e2970d2dc94295ad8af70cb9d09f4
          m_SubObjectName: 
          m_SubObjectType: 
          m_EditorAssetChanged: 0
        MinimapPrefab:
          m_AssetGUID: f2ef3a867ab2840cb9bc73b4762922fd
          m_SubObjectName: 
          m_SubObjectType: 
          m_EditorAssetChanged: 0
        <BackpackSettings>k__BackingField:
          <CategoryIconsMapping>k__BackingField:
            m_AssetGUID: 4a2a7b610414b45c1b576946ce094877
            m_SubObjectName: 
            m_SubObjectType: 
            m_EditorAssetChanged: 0
          <RarityBackgroundsMapping>k__BackingField:
            m_AssetGUID: 04a7ffcd277754f7c91237894604f522
            m_SubObjectName: 
            m_SubObjectType: 
            m_EditorAssetChanged: 0
          <RarityInfoPanelBackgroundsMapping>k__BackingField:
            m_AssetGUID: 66f8f8427a5c4443e95b0d298addd639
            m_SubObjectName: 
            m_SubObjectType: 
            m_EditorAssetChanged: 0
          <RarityColorMappings>k__BackingField:
            m_AssetGUID: 7491e2fb7fd484d2b8aed984dfc7c6ab
            m_SubObjectName: 
            m_SubObjectType: 
            m_EditorAssetChanged: 0
          <PageButtonView>k__BackingField:
            m_AssetGUID: 37fc70977aa8e4023aadf578a73db58b
            m_SubObjectName: 
            m_SubObjectType: 
            m_EditorAssetChanged: 0
    - rid: 1841402216112979969
      type: {class: CharacterContainer/Settings, ns: DCL.Character.Plugin, asm: DCL.Plugins}
      data:
        <CharacterObject>k__BackingField:
          m_AssetGUID: 0eecf14978c1aa74381023946dde5c78
          m_SubObjectName: 
          m_SubObjectType: 
          m_EditorAssetChanged: 0
        <StartYPosition>k__BackingField: 1
        <sceneBucketPropagationLimit>k__BackingField: 3
    - rid: 2152807656697888768
      type: {class: MinimapPlugin/MinimapSettings, ns: DCL.PluginSystem.Global, asm: DCL.Plugins}
      data:
        MinimapPrefab:
          m_AssetGUID: f2ef3a867ab2840cb9bc73b4762922fd
          m_SubObjectName: 
          m_SubObjectType: 
          m_EditorAssetChanged: 0
    - rid: 2174542042650378245
      type: {class: QualityContainer/Settings, ns: DCL.Quality, asm: DCL.Plugins}
      data:
        <QualitySettings>k__BackingField: {fileID: 11400000, guid: 58ab8549017bacb42b310dbb452a2f6e, type: 2}
    - rid: 3022170012058910723
      type: {class: LandscapeSettings, ns: DCL.PluginSystem.Global, asm: DCL.Plugins}
      data:
        realmPartitionSettings:
          m_AssetGUID: 7899019423f09d049a8463a0751037a5
          m_SubObjectName: 
          m_SubObjectType: 
          m_EditorAssetChanged: 0
        landscapeData:
          m_AssetGUID: 32f2b877400526d4cbf648ba5c5064b4
          m_SubObjectName: 
          m_SubObjectType: 
          m_EditorAssetChanged: 0
        parsedParcels:
          m_AssetGUID: 86bf0204cf3bb75429342452a2a460af
          m_SubObjectName: 
          m_SubObjectType: 
          m_EditorAssetChanged: 0
    - rid: 4107643854440628226
      type: {class: LoadingScreenPlugin/LoadingScreenPluginSettings, ns: DCL.PluginSystem.Global, asm: DCL.Plugins}
      data:
        <LoadingScreenPrefab>k__BackingField:
          m_AssetGUID: 605506dac7ec04ed09953980478e93d4
          m_SubObjectName: 
          m_SubObjectType: 
          m_EditorAssetChanged: 0
        <FallbackTipsConfiguration>k__BackingField:
          m_AssetGUID: dc412497f06504faeb6e30b848c0842d
          m_SubObjectName: 
          m_SubObjectType: 
          m_EditorAssetChanged: 0
        <FallbackTipsTable>k__BackingField: SceneLoadingDefaultTips
        <FallbackImagesTable>k__BackingField: SceneLoadingDefaultImages
        <TipDisplayDuration>k__BackingField: 10
        <MinimumScreenDisplayDuration>k__BackingField: 3
    - rid: 4340256219339423747
      type: {class: CharacterPreviewPlugin/CharacterPreviewSettings, ns: DCL.PluginSystem.Global, asm: DCL.Plugins}
      data:
        CharacterPreviewContainerReference:
          m_AssetGUID: 23318cb20f4dbe9429dd8be585ef75d6
          m_SubObjectName: 
          m_SubObjectType: 
          m_EditorAssetChanged: 0
    - rid: 4340256301410942981
      type: {class: ChatPlugin/ChatSettings, ns: DCL.PluginSystem.Global, asm: DCL.Plugins}
      data:
        ChatPanelPrefab:
          m_AssetGUID: f3b1d401bc50845629a6b982f9793f16
          m_SubObjectName: 
          m_SubObjectType: 
          m_EditorAssetChanged: 0
        <ChatEntryConfiguration>k__BackingField:
          m_AssetGUID: 6afb31861b85441b6ab2b988819bb96a
          m_SubObjectName: 
          m_SubObjectType: 
          m_EditorAssetChanged: 0
    - rid: 4340256782807990272
      type: {class: StylizedSkyboxPlugin/StylizedSkyboxSettings, ns: DCL.PluginSystem.Global, asm: DCL.Plugins}
      data:
        StylizedSkyboxPrefab:
          m_AssetGUID: 5c36aa92efab46341b9b02fd6a38a4e7
          m_SubObjectName: 
          m_SubObjectType: 
          m_EditorAssetChanged: 0
        SkyboxMaterial:
          m_AssetGUID: caf6cf56d95066b45bc1ca92d6516b48
          m_SubObjectName: 
          m_SubObjectType: 
          m_EditorAssetChanged: 0
        SkyboxAnimationCycle:
          m_AssetGUID: e8f593404f0a19749bc68df2b5064215
          m_SubObjectName: 
          m_SubObjectType: 
          m_EditorAssetChanged: 0
    - rid: 5215741520409264128
      type: {class: AvatarPlugin/AvatarShapeSettings, ns: DCL.PluginSystem.Global, asm: DCL.Plugins}
      data:
        avatarBase:
          m_AssetGUID: 8db46845fb5f52f44a71c2a0c2d92074
          m_SubObjectName: 
          m_SubObjectType: 
          m_EditorAssetChanged: 0
        nametagView:
          m_AssetGUID: fabfcdf867b484665b44c8a158bd8eb4
          m_SubObjectName: 
          m_SubObjectType: 
          m_EditorAssetChanged: 0
        nametagParent:
          m_AssetGUID: bd2233d5950ee4b4c96fc19f60d8c582
          m_SubObjectName: 
          m_SubObjectType: 
          m_EditorAssetChanged: 0
        celShadingMaterial:
          m_AssetGUID: 19373184c73f36042a55739551bb8298
          m_SubObjectName: 
          m_SubObjectType: 
          m_EditorAssetChanged: 0
        nametagsData:
          m_AssetGUID: d65049d6f7a244863b39c4dda5ba538e
          m_SubObjectName: 
          m_SubObjectType: 
          m_EditorAssetChanged: 0
        defaultMaterialCapacity: 100
        computeShader:
          m_AssetGUID: e8cf73ccd47a385498b71ec58534d03c
          m_SubObjectName: 
          m_SubObjectType: 
          m_EditorAssetChanged: 0
    - rid: 5215741520409264129
      type: {class: WearablePlugin/WearableSettings, ns: DCL.AvatarRendering.Wearables, asm: DCL.Plugins}
      data:
        defaultWearablesDefinition:
          m_AssetGUID: 81ea8febf47eb484986af220584361dc
          m_SubObjectName: 
          m_SubObjectType: 
          m_EditorAssetChanged: 0
        defaultEmptyWearable:
          m_AssetGUID: 2d002c6a594460f4cb42100b50e7e53a
          m_SubObjectName: 
          m_SubObjectType: 
          m_EditorAssetChanged: 0
    - rid: 6784895264912310272
      type: {class: StaticSettings, ns: DCL.PluginSystem.Global, asm: DCL.Plugins}
      data:
        <ReportHandlingSettings>k__BackingField:
          m_AssetGUID: 6c1c35a66af59874a8373ebcd51572a4
          m_SubObjectName: 
          m_SubObjectType: 
          m_EditorAssetChanged: 0
        <PartitionSettings>k__BackingField:
          m_AssetGUID: 8d266ff458e71f2439f9c30bd7e68d4a
          m_SubObjectName: 
          m_SubObjectType: 
          m_EditorAssetChanged: 0
        <RealmPartitionSettings>k__BackingField:
          m_AssetGUID: 7899019423f09d049a8463a0751037a5
          m_SubObjectName: 
          m_SubObjectType: 
          m_EditorAssetChanged: 0
        <FrameTimeCap>k__BackingField: 33
        <ScenesLoadingBudget>k__BackingField: 100
        <AssetsLoadingBudget>k__BackingField: 50
    - rid: 6784895265412481026
      type: {class: CharacterCameraSettings, ns: DCL.PluginSystem.Global, asm: DCL.Plugins}
      data:
        <cinemachinePreset>k__BackingField:
          m_AssetGUID: 654e496ed12f12e4f80243ab9f1d97c7
          m_SubObjectName: 
          m_SubObjectType: 
          m_EditorAssetChanged: 0
    - rid: 6784895265412481027
      type: {class: CharacterMotionSettings, ns: DCL.PluginSystem.Global, asm: DCL.Plugins}
      data:
        <controllerSettings>k__BackingField:
          m_AssetGUID: df2e68b45160aee4eaaf2475e21525e4
          m_SubObjectName: 
          m_SubObjectType: 
          m_EditorAssetChanged: 0
    - rid: 7162477498503790594
      type: {class: ExternalUrlPromptPlugin/ExternalUrlPromptSettings, ns: DCL.PluginSystem.Global, asm: DCL.Plugins}
      data:
        ExternalUrlPromptPrefab:
          m_AssetGUID: 809b68e5ce75da1429e55ffcc44fa23b
          m_SubObjectName: 
          m_SubObjectType: 
          m_EditorAssetChanged: 0
    - rid: 7162477752737071106
      type: {class: TeleportPromptPlugin/TeleportPromptSettings, ns: DCL.PluginSystem.Global, asm: DCL.Plugins}
      data:
        TeleportPromptPrefab:
          m_AssetGUID: 37b740e9dd5ba324c91cd05632ea002c
          m_SubObjectName: 
          m_SubObjectType: 
          m_EditorAssetChanged: 0
<<<<<<< HEAD
    - rid: 7162477772691734530
      type: {class: ChangeRealmPromptPlugin/ChangeRealmPromptSettings, ns: DCL.PluginSystem.Global, asm: DCL.Plugins}
      data:
        ChangeRealmPromptPrefab:
          m_AssetGUID: 6b1f7cd8901871f42a19a8244244839e
          m_SubObjectName: 
          m_SubObjectType: 
          m_EditorAssetChanged: 0
=======
>>>>>>> ffbc12cd
    - rid: 7249412338407702528
      type: {class: LODSettings, ns: DCL.LOD, asm: DCL.Plugins}
      data:
        <LodSettingAsset>k__BackingField:
          m_AssetGUID: 0703f7736b8c9b244953ae7c6ff9a037
          m_SubObjectName: 
          m_SubObjectType: 
          m_EditorAssetChanged: 0
    - rid: 8147919132522971138
      type: {class: FontsSettings, ns: DCL.SDKComponents.TextShape.Fonts, asm: DCL.Plugins}
      data:
        <FontList>k__BackingField: {fileID: 11400000, guid: 353f2294734a94b57b061c9b83eb275d, type: 2}
    - rid: 8593314843508867075
      type: {class: NFTShapePluginSettings, ns: DCL.PluginSystem.Global, asm: DCL.Plugins}
      data:
        <Settings>k__BackingField: {fileID: 11400000, guid: f50de1a2a7dab4e4d952a8071d0273a1, type: 2}
        <MaxSizeOfNftForDownload>k__BackingField:
          maxSizeInBytes: 2097152<|MERGE_RESOLUTION|>--- conflicted
+++ resolved
@@ -34,10 +34,6 @@
   - rid: 2174542042650378245
   - rid: 4340256782807990272
   - rid: 7162477752737071106
-<<<<<<< HEAD
-  - rid: 7162477772691734530
-=======
->>>>>>> ffbc12cd
   references:
     version: 2
     RefIds:
@@ -341,17 +337,6 @@
           m_SubObjectName: 
           m_SubObjectType: 
           m_EditorAssetChanged: 0
-<<<<<<< HEAD
-    - rid: 7162477772691734530
-      type: {class: ChangeRealmPromptPlugin/ChangeRealmPromptSettings, ns: DCL.PluginSystem.Global, asm: DCL.Plugins}
-      data:
-        ChangeRealmPromptPrefab:
-          m_AssetGUID: 6b1f7cd8901871f42a19a8244244839e
-          m_SubObjectName: 
-          m_SubObjectType: 
-          m_EditorAssetChanged: 0
-=======
->>>>>>> ffbc12cd
     - rid: 7249412338407702528
       type: {class: LODSettings, ns: DCL.LOD, asm: DCL.Plugins}
       data:
