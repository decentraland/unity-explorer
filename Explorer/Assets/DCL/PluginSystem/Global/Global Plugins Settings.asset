%YAML 1.1
%TAG !u! tag:unity3d.com,2011:
--- !u!114 &11400000
MonoBehaviour:
  m_ObjectHideFlags: 0
  m_CorrespondingSourceObject: {fileID: 0}
  m_PrefabInstance: {fileID: 0}
  m_PrefabAsset: {fileID: 0}
  m_GameObject: {fileID: 0}
  m_Enabled: 1
  m_EditorHideFlags: 0
  m_Script: {fileID: 11500000, guid: 51436ed3f6d6419fbffde48f5d096965, type: 3}
  m_Name: Global Plugins Settings
  m_EditorClassIdentifier: 
  settings:
  - rid: 6784895264912310272
  - rid: 6784895265412481026
  - rid: 6784895265412481027
  - rid: 1268264176566403074
  - rid: 5215741520409264128
  - rid: 5215741520409264129
  - rid: 1501337502808539138
  - rid: 2152807656697888768
  - rid: 1095376790733193218
  - rid: 4107643854440628226
  - rid: 3022170012058910723
  - rid: 1841402216112979969
  - rid: 4340256219339423747
  - rid: 4340256301410942981
  - rid: 7162477498503790594
  - rid: 2174542042650378245
  - rid: 4340256782807990272
  - rid: 6156380652633325570
  - rid: 7162477752737071106
  - rid: 7162477796324278274
  - rid: 3836309668583964676
  - rid: 6697045322133929986
  - rid: 4132209997426458630
  - rid: 758312859982102531
  - rid: 3601421940623147010
  - rid: 2306906494740202818
  - rid: 3601422469352914946
  - rid: 2872862648882692098
  - rid: 2872862648882692099
  - rid: 3601422141625466883
  - rid: 3601422469352914947
  - rid: 2799748226177040387
  - rid: 2799748311381442562
  - rid: 6849204606292983808
  - rid: 4782308287844188162
  - rid: 2168772563850493955
  references:
    version: 2
    RefIds:
    - rid: 758312859982102531
      type: {class: AudioPlaybackPlugin/PluginSettings, ns: DCL.PluginSystem.Global, asm: DCL.Plugins}
      data:
        <LandscapeAudioSettingsReference>k__BackingField:
          m_AssetGUID: 81289e85b8c13dc4b8ea68b7940e76a5
          m_SubObjectName: 
          m_SubObjectType: 
          m_EditorAssetChanged: 0
        <UIAudioPlaybackControllerReference>k__BackingField:
          m_AssetGUID: df3decac75a242f4689cb445dc93eb06
          m_SubObjectName: 
          m_SubObjectType: 
          m_EditorAssetChanged: 0
        <WorldAudioPlaybackControllerReference>k__BackingField:
          m_AssetGUID: d9a7adc162dc338449107a4654a26d50
          m_SubObjectName: 
          m_SubObjectType: 
          m_EditorAssetChanged: 0
    - rid: 1095376790733193218
      type: {class: Web3AuthPluginSettings, ns: DCL.PluginSystem.Global, asm: DCL.Plugins}
      data:
        <AuthScreenPrefab>k__BackingField:
          m_AssetGUID: 08d42937d0bc54b48baaa23c8c520175
          m_SubObjectName: 
          m_SubObjectType: 
          m_EditorAssetChanged: 0
        <BuildData>k__BackingField: {fileID: 11400000, guid: b5fb13ac5db3bbb49a6e6aa3d2df0309, type: 2}
    - rid: 1268264176566403074
      type: {class: GlobalInteractionPlugin/Settings, ns: DCL.PluginSystem.Global, asm: DCL.Plugins}
      data:
        <hoverCanvasSettings>k__BackingField:
          <HoverCanvasAsset>k__BackingField:
            m_AssetGUID: 8fd0fd0188702304689c461c6aacc7c5
            m_SubObjectName: 
            m_SubObjectType: 
            m_EditorAssetChanged: 0
          <InputButtons>k__BackingField:
          - InputAction: 0
            Key: 
            Icon: {fileID: 0}
          - InputAction: 1
            Key: E
            Icon: {fileID: 0}
          - InputAction: 2
            Key: F
            Icon: {fileID: 0}
          - InputAction: 3
            Key: 
            Icon: {fileID: 0}
          - InputAction: 4
            Key: W
            Icon: {fileID: 0}
          - InputAction: 5
            Key: S
            Icon: {fileID: 0}
          - InputAction: 6
            Key: D
            Icon: {fileID: 0}
          - InputAction: 7
            Key: A
            Icon: {fileID: 0}
          - InputAction: 8
            Key: SPACE BAR
            Icon: {fileID: 0}
          - InputAction: 9
            Key: LSHIFT
            Icon: {fileID: 0}
          - InputAction: 10
            Key: 1
            Icon: {fileID: 0}
          - InputAction: 11
            Key: 2
            Icon: {fileID: 0}
          - InputAction: 12
            Key: 3
            Icon: {fileID: 0}
          - InputAction: 13
            Key: 4
            Icon: {fileID: 0}
    - rid: 1501337502808539138
      type: {class: ExplorePanelPlugin/ExplorePanelSettings, ns: DCL.PluginSystem.Global, asm: DCL.Plugins}
      data:
        ExplorePanelPrefab:
          m_AssetGUID: 7dc631660587a41589ba55c08ff7fa73
          m_SubObjectName: 
          m_SubObjectType: 
          m_EditorAssetChanged: 0
        <BackpackSettings>k__BackingField:
          <CategoryIconsMapping>k__BackingField:
            m_AssetGUID: 4a2a7b610414b45c1b576946ce094877
            m_SubObjectName: 
            m_SubObjectType: 
            m_EditorAssetChanged: 0
          <RarityBackgroundsMapping>k__BackingField:
            m_AssetGUID: 04a7ffcd277754f7c91237894604f522
            m_SubObjectName: 
            m_SubObjectType: 
            m_EditorAssetChanged: 0
          <RarityInfoPanelBackgroundsMapping>k__BackingField:
            m_AssetGUID: 66f8f8427a5c4443e95b0d298addd639
            m_SubObjectName: 
            m_SubObjectType: 
            m_EditorAssetChanged: 0
          <RarityColorMappings>k__BackingField:
            m_AssetGUID: 7491e2fb7fd484d2b8aed984dfc7c6ab
            m_SubObjectName: 
            m_SubObjectType: 
            m_EditorAssetChanged: 0
          <HairColors>k__BackingField:
            m_AssetGUID: 2668240d360264034b2ee70e645aab92
            m_SubObjectName: 
            m_SubObjectType: 
            m_EditorAssetChanged: 0
          <EyesColors>k__BackingField:
            m_AssetGUID: a00387527d7ddda41b9eb524b4a8662c
            m_SubObjectName: 
            m_SubObjectType: 
            m_EditorAssetChanged: 0
          <BodyshapeColors>k__BackingField:
            m_AssetGUID: 5af318126b38647fea34ff22fba4ef17
            m_SubObjectName: 
            m_SubObjectType: 
            m_EditorAssetChanged: 0
          <PageButtonView>k__BackingField:
            m_AssetGUID: 37fc70977aa8e4023aadf578a73db58b
            m_SubObjectName: 
            m_SubObjectType: 
            m_EditorAssetChanged: 0
          <ColorToggle>k__BackingField:
            m_AssetGUID: 90c5ebf3fa8f7a643976616957cc83a2
            m_SubObjectName: 
            m_SubObjectType: 
            m_EditorAssetChanged: 0
        <EmbeddedEmotes>k__BackingField:
        - wave
        - fistpump
        - dance
        - raiseHand
        - clap
        - money
        - kiss
        - shrug
        - headexplode
        - cry
        - dab
        - disco
        - dontsee
        - hammer
        - handsair
        - hohoho
        - robot
        - snowfall
        - tektonik
        - tik
        - confettipopper
        <SettingsMenuConfiguration>k__BackingField:
          m_AssetGUID: b47b66eab8da46b4cbcc30100e4194e0
          m_SubObjectName: 
          m_SubObjectType: 
          m_EditorAssetChanged: 0
        <GeneralAudioMixer>k__BackingField:
          m_AssetGUID: e38b0fb061d7ffa47b54d89ecd483bd2
          m_SubObjectName: 
          m_SubObjectType: 
          m_EditorAssetChanged: 0
        <RealmPartitionSettings>k__BackingField:
          m_AssetGUID: 7899019423f09d049a8463a0751037a5
          m_SubObjectName: 
          m_SubObjectType: 
          m_EditorAssetChanged: 0
        <VideoPrioritizationSettings>k__BackingField:
          m_AssetGUID: 12f48d0297bd3f746b92a97878478086
          m_SubObjectName: 
          m_SubObjectType: 
          m_EditorAssetChanged: 0
        <LandscapeData>k__BackingField:
          m_AssetGUID: 32f2b877400526d4cbf648ba5c5064b4
          m_SubObjectName: 
          m_SubObjectType: 
          m_EditorAssetChanged: 0
        <QualitySettingsAsset>k__BackingField:
          m_AssetGUID: 58ab8549017bacb42b310dbb452a2f6e
          m_SubObjectName: 
          m_SubObjectType: 
          m_EditorAssetChanged: 0
        <ControlsSettingsAsset>k__BackingField:
          m_AssetGUID: 26489687fb2f3419886df8e49f34b006
          m_SubObjectName: 
          m_SubObjectType: 
          m_EditorAssetChanged: 0
        <CategoryMappingSO>k__BackingField:
          m_AssetGUID: bda7566751d4243fb842e1a272cb9f83
          m_SubObjectName: 
          m_SubObjectType: 
          m_EditorAssetChanged: 0
        <CameraReelGalleryShareToXMessage>k__BackingField: Check out what I'm doing
          in @decentraland right now and join me!
        <PhotoSuccessfullyUpdatedMessage>k__BackingField: Photo successfully updated
        <PhotoSuccessfullyDeletedMessage>k__BackingField: Photo successfully deleted
        <PhotoSuccessfullyDownloadedMessage>k__BackingField: Photo successfully downloaded
        <LinkCopiedMessage>k__BackingField: Link copied!
        <StorageProgressBarText>k__BackingField: Storage {0}/{1} photos taken
        <GridLayoutFixedColumnCount>k__BackingField: 6
        <ThumbnailHeight>k__BackingField: 230
        <ThumbnailWidth>k__BackingField: 306
<<<<<<< HEAD
        <ContextMenuConfig>k__BackingField:
          m_AssetGUID: 43daf6965002847a19f241e71b28fd9b
          m_SubObjectName: 
          m_SubObjectType: 
          m_EditorAssetChanged: 0
=======
        <PlaceGridLayoutFixedColumnCount>k__BackingField: 1
        <PlaceThumbnailHeight>k__BackingField: 320
        <PlaceThumbnailWidth>k__BackingField: 404
>>>>>>> 482522e9
    - rid: 1841402216112979969
      type: {class: CharacterContainer/Settings, ns: DCL.Character.Plugin, asm: DCL.Plugins}
      data:
        <CharacterObject>k__BackingField:
          m_AssetGUID: 0eecf14978c1aa74381023946dde5c78
          m_SubObjectName: 
          m_SubObjectType: 
          m_EditorAssetChanged: 0
        <StartYPosition>k__BackingField: 1
        <sceneBucketPropagationLimit>k__BackingField: 3
    - rid: 2152807656697888768
      type: {class: MinimapPlugin/MinimapSettings, ns: DCL.PluginSystem.Global, asm: DCL.Plugins}
      data: 
    - rid: 2168772563850493955
      type: {class: FriendsPluginSettings, ns: DCL.PluginSystem.Global, asm: DCL.Plugins}
      data: 
    - rid: 2174542042650378245
      type: {class: QualityContainer/Settings, ns: DCL.Quality, asm: DCL.Plugins}
      data:
        <QualitySettings>k__BackingField: {fileID: 11400000, guid: 58ab8549017bacb42b310dbb452a2f6e, type: 2}
        <RealmPartitionSettings>k__BackingField:
          m_AssetGUID: 7899019423f09d049a8463a0751037a5
          m_SubObjectName: 
          m_SubObjectType: 
          m_EditorAssetChanged: 0
        <VideoPrioritizationSettings>k__BackingField:
          m_AssetGUID: 12f48d0297bd3f746b92a97878478086
          m_SubObjectName: 
          m_SubObjectType: 
          m_EditorAssetChanged: 0
        <LODSettingAsset>k__BackingField:
          m_AssetGUID: 0703f7736b8c9b244953ae7c6ff9a037
          m_SubObjectName: 
          m_SubObjectType: 
          m_EditorAssetChanged: 0
        <LandscapeData>k__BackingField:
          m_AssetGUID: 32f2b877400526d4cbf648ba5c5064b4
          m_SubObjectName: 
          m_SubObjectType: 
          m_EditorAssetChanged: 0
    - rid: 2306906494740202818
      type: {class: BootstrapSettings, ns: Global.Dynamic, asm: DCL.Plugins}
      data:
        AnalyticsConfigRef:
          m_AssetGUID: 134b7bf082a11ae499e9e62958051ca7
          m_SubObjectName: 
          m_SubObjectType: 
          m_EditorAssetChanged: 0
        <ReportHandlingSettingsDevelopment>k__BackingField:
          m_AssetGUID: 0dd75559898ca8d4db9fc8ab99ac2269
          m_SubObjectName: 
          m_SubObjectType: 
          m_EditorAssetChanged: 0
        <ReportHandlingSettingsProduction>k__BackingField:
          m_AssetGUID: 6c1c35a66af59874a8373ebcd51572a4
          m_SubObjectName: 
          m_SubObjectType: 
          m_EditorAssetChanged: 0
        <BuildData>k__BackingField: {fileID: 11400000, guid: b5fb13ac5db3bbb49a6e6aa3d2df0309, type: 2}
    - rid: 2799748226177040387
      type: {class: ConnectionStatusPanelPlugin/ConnectionStatusPanelSettings, ns: DCL.PluginSystem.Global, asm: DCL.Plugins}
      data: 
    - rid: 2799748311381442562
      type: {class: ErrorPopupPlugin/ErrorPopupSettings, ns: DCL.PluginSystem.Global, asm: DCL.Plugins}
      data:
        <ErrorPopup>k__BackingField:
          m_AssetGUID: 0fce4c1a785b1495bbf861787a9a3224
          m_SubObjectName: 
          m_SubObjectType: 
          m_EditorAssetChanged: 0
    - rid: 2872862648882692098
      type: {class: PassportPlugin/PassportSettings, ns: DCL.PluginSystem.Global, asm: DCL.Plugins}
      data:
        PassportPrefab:
          m_AssetGUID: bf1104b23d6ed8f4ab84e9a0da93e10d
          m_SubObjectName: 
          m_SubObjectType: 
          m_EditorAssetChanged: 0
        <RarityColorMappings>k__BackingField:
          m_AssetGUID: 7491e2fb7fd484d2b8aed984dfc7c6ab
          m_SubObjectName: 
          m_SubObjectType: 
          m_EditorAssetChanged: 0
        <CategoryIconsMapping>k__BackingField:
          m_AssetGUID: 4a2a7b610414b45c1b576946ce094877
          m_SubObjectName: 
          m_SubObjectType: 
          m_EditorAssetChanged: 1
        <RarityBackgroundsMapping>k__BackingField:
          m_AssetGUID: 04a7ffcd277754f7c91237894604f522
          m_SubObjectName: 
          m_SubObjectType: 
          m_EditorAssetChanged: 0
        <RarityInfoPanelBackgroundsMapping>k__BackingField:
          m_AssetGUID: 66f8f8427a5c4443e95b0d298addd639
          m_SubObjectName: 
          m_SubObjectType: 
          m_EditorAssetChanged: 0
        <GridLayoutFixedColumnCount>k__BackingField: 4
        <ThumbnailHeight>k__BackingField: 201
        <ThumbnailWidth>k__BackingField: 272
    - rid: 2872862648882692099
      type: {class: MultiplayerPlugin/Settings, ns: DCL.PluginSystem.Global, asm: DCL.Plugins}
      data:
        RemoteAvatarColliderPrefab:
          m_AssetGUID: 9c4c0e79124f01744a5f969e08ad0370
          m_SubObjectName: 
          m_SubObjectType: 
          m_EditorAssetChanged: 0
        DebugRoomIndicator:
          m_AssetGUID: a39f0a305be6be143aabcbf7ebb59d62
          m_SubObjectName: 
          m_SubObjectType: 
          m_EditorAssetChanged: 0
    - rid: 3022170012058910723
      type: {class: LandscapeSettings, ns: DCL.PluginSystem.Global, asm: DCL.Plugins}
      data:
        realmPartitionSettings:
          m_AssetGUID: 7899019423f09d049a8463a0751037a5
          m_SubObjectName: 
          m_SubObjectType: 
          m_EditorAssetChanged: 0
        landscapeData:
          m_AssetGUID: 32f2b877400526d4cbf648ba5c5064b4
          m_SubObjectName: 
          m_SubObjectType: 
          m_EditorAssetChanged: 0
        parsedParcels:
          m_AssetGUID: 86bf0204cf3bb75429342452a2a460af
          m_SubObjectName: 
          m_SubObjectType: 
          m_EditorAssetChanged: 0
    - rid: 3601421940623147010
      type: {class: NotificationPlugin/NotificationSettings, ns: DCL.PluginSystem.Global, asm: DCL.Plugins}
      data:
        <NewNotificationView>k__BackingField:
          m_AssetGUID: a1d5d4f99234041159f0c215eef3eff3
          m_SubObjectName: 
          m_SubObjectType: 
          m_EditorAssetChanged: 0
        <NotificationIconTypesSO>k__BackingField:
          m_AssetGUID: 4b896bc1397444f00a2b45725af2b263
          m_SubObjectName: 
          m_SubObjectType: 
          m_EditorAssetChanged: 0
        <RarityColorMappings>k__BackingField:
          m_AssetGUID: 04a7ffcd277754f7c91237894604f522
          m_SubObjectName: 
          m_SubObjectType: 
          m_EditorAssetChanged: 0
    - rid: 3601422141625466883
      type: {class: RewardPanelPlugin/RewardPanelSettings, ns: DCL.PluginSystem.Global, asm: DCL.Plugins}
      data:
        <RewardPanelView>k__BackingField:
          m_AssetGUID: 70c6f2eab01fc462a9a2cac0d661417e
          m_SubObjectName: 
          m_SubObjectType: 
          m_EditorAssetChanged: 0
        <RarityColorMappings>k__BackingField:
          m_AssetGUID: 7491e2fb7fd484d2b8aed984dfc7c6ab
          m_SubObjectName: 
          m_SubObjectType: 
          m_EditorAssetChanged: 0
        <RarityBackgroundsMapping>k__BackingField:
          m_AssetGUID: 04a7ffcd277754f7c91237894604f522
          m_SubObjectName: 
          m_SubObjectType: 
          m_EditorAssetChanged: 0
        <CategoryIconsMapping>k__BackingField:
          m_AssetGUID: 4a2a7b610414b45c1b576946ce094877
          m_SubObjectName: 
          m_SubObjectType: 
          m_EditorAssetChanged: 0
    - rid: 3601422469352914946
      type: {class: MainUIPlugin/Settings, ns: DCL.PluginSystem.Global, asm: DCL.Plugins}
      data: 
    - rid: 3601422469352914947
      type: {class: SidebarPlugin/SidebarSettings, ns: DCL.PluginSystem.Global, asm: DCL.Plugins}
      data:
        <NotificationIconTypesSO>k__BackingField:
          m_AssetGUID: 4b896bc1397444f00a2b45725af2b263
          m_SubObjectName: 
          m_SubObjectType: 
          m_EditorAssetChanged: 0
        <RarityColorMappings>k__BackingField:
          m_AssetGUID: 04a7ffcd277754f7c91237894604f522
          m_SubObjectName: 
          m_SubObjectType: 
          m_EditorAssetChanged: 0
        <SkyboxSettingsAsset>k__BackingField: {fileID: 11400000, guid: 50aa9483411844942bd409d4b4612221, type: 2}
    - rid: 3836309668583964676
      type: {class: NftPromptPlugin/NftPromptSettings, ns: DCL.PluginSystem.Global, asm: DCL.Plugins}
      data:
        NftPromptPrefab:
          m_AssetGUID: d504e2da7abe71a4582c8c2e08e3c285
          m_SubObjectName: 
          m_SubObjectType: 
          m_EditorAssetChanged: 0
    - rid: 4107643854440628226
      type: {class: LoadingScreenPlugin/LoadingScreenPluginSettings, ns: DCL.PluginSystem.Global, asm: DCL.Plugins}
      data:
        <LoadingScreenPrefab>k__BackingField:
          m_AssetGUID: 605506dac7ec04ed09953980478e93d4
          m_SubObjectName: 
          m_SubObjectType: 
          m_EditorAssetChanged: 0
        <FallbackTipsConfiguration>k__BackingField:
          m_AssetGUID: dc412497f06504faeb6e30b848c0842d
          m_SubObjectName: 
          m_SubObjectType: 
          m_EditorAssetChanged: 0
        <FallbackTipsTable>k__BackingField: SceneLoadingDefaultTips
        <FallbackImagesTable>k__BackingField: SceneLoadingDefaultImages
        <TipDisplayDuration>k__BackingField: 10
        <MinimumScreenDisplayDuration>k__BackingField: 3
    - rid: 4132209997426458630
      type: {class: InputSettings, ns: DCL.PluginSystem.Global, asm: DCL.Plugins}
      data:
        <CrosshairCanvasAsset>k__BackingField:
          m_AssetGUID: bf82184de91c3944b8de02d57d7dd151
          m_SubObjectName: 
          m_SubObjectType: 
          m_EditorAssetChanged: 0
        <CrossHairNormal>k__BackingField:
          m_AssetGUID: 98d75b092dc90bb49a14cf7e80096e01
          m_SubObjectName: Crosshair
          m_SubObjectType: UnityEngine.Sprite, UnityEngine.CoreModule, Version=0.0.0.0,
            Culture=neutral, PublicKeyToken=null
          m_EditorAssetChanged: 1
        <CrossHairInteraction>k__BackingField:
          m_AssetGUID: 26fa4ad5e35df464b8cc4bd887c2a6d9
          m_SubObjectName: CrosshairInteractive
          m_SubObjectType: UnityEngine.Sprite, UnityEngine.CoreModule, Version=0.0.0.0,
            Culture=neutral, PublicKeyToken=null
          m_EditorAssetChanged: 1
    - rid: 4340256219339423747
      type: {class: CharacterPreviewPlugin/CharacterPreviewSettings, ns: DCL.PluginSystem.Global, asm: DCL.Plugins}
      data:
        CharacterPreviewContainerReference:
          m_AssetGUID: 23318cb20f4dbe9429dd8be585ef75d6
          m_SubObjectName: 
          m_SubObjectType: 
          m_EditorAssetChanged: 0
    - rid: 4340256301410942981
      type: {class: ChatPlugin/ChatSettings, ns: DCL.PluginSystem.Global, asm: DCL.Plugins}
      data:
        <EmojiButtonPrefab>k__BackingField:
          m_AssetGUID: 7d0a647adf3334ee1a142e7bf69f128d
          m_SubObjectName: 
          m_SubObjectType: 
          m_EditorAssetChanged: 0
        <EmojiSectionPrefab>k__BackingField:
          m_AssetGUID: d4552d3a2432742f58c63ba71bdfb50e
          m_SubObjectName: 
          m_SubObjectType: 
          m_EditorAssetChanged: 0
        <EmojiSuggestionPrefab>k__BackingField:
          m_AssetGUID: 5bc332aa8fd2147cab980e20e64bec03
          m_SubObjectName: 
          m_SubObjectType: 
          m_EditorAssetChanged: 0
        <ChatEntryConfiguration>k__BackingField:
          m_AssetGUID: 6afb31861b85441b6ab2b988819bb96a
          m_SubObjectName: 
          m_SubObjectType: 
          m_EditorAssetChanged: 0
        <EmojiPanelConfiguration>k__BackingField:
          m_AssetGUID: 51646f2adc3264ba7bf9b4f90febbd22
          m_SubObjectName: 
          m_SubObjectType: 
          m_EditorAssetChanged: 0
        <EmojiMappingJson>k__BackingField: {fileID: 4900000, guid: 7355ae17e96e64b9592813524510dc45, type: 3}
    - rid: 4340256782807990272
      type: {class: StylizedSkyboxPlugin/StylizedSkyboxSettings, ns: DCL.StylizedSkybox.Scripts.Plugin, asm: DCL.Plugins}
      data:
        SettingsAsset: {fileID: 11400000, guid: 50aa9483411844942bd409d4b4612221, type: 2}
    - rid: 4782308287844188162
      type: {class: GenericContextMenuPlugin/GenericContextMenuSettings, ns: DCL.PluginSystem, asm: DCL.Plugins}
      data:
        GenericContextMenuPrefab:
          m_AssetGUID: 5ef9c85ff80df42e88f2946a299f1102
          m_SubObjectName: 
          m_SubObjectType: 
          m_EditorAssetChanged: 0
        GenericContextMenuSeparatorPrefab:
          m_AssetGUID: 52bc5c5fe83f743cdba8dab60b247e96
          m_SubObjectName: 
          m_SubObjectType: 
          m_EditorAssetChanged: 0
        GenericContextMenuButtonPrefab:
          m_AssetGUID: 3c3c8d365c6ef4acfa3665168b5737a9
          m_SubObjectName: 
          m_SubObjectType: 
          m_EditorAssetChanged: 0
        GenericContextMenuTogglePrefab:
          m_AssetGUID: 60ec312971597448e978368a5382c0f1
          m_SubObjectName: 
          m_SubObjectType: 
          m_EditorAssetChanged: 0
    - rid: 5215741520409264128
      type: {class: AvatarPlugin/AvatarShapeSettings, ns: DCL.PluginSystem.Global, asm: DCL.Plugins}
      data:
        avatarBase:
          m_AssetGUID: 8db46845fb5f52f44a71c2a0c2d92074
          m_SubObjectName: 
          m_SubObjectType: 
          m_EditorAssetChanged: 0
        nametagView:
          m_AssetGUID: 1d026bc5d9fd448798b32a455c0f3978
          m_SubObjectName: 
          m_SubObjectType: 
          m_EditorAssetChanged: 0
        celShadingMaterial:
          m_AssetGUID: 4ae49825f39c564478515b4c2ae201af
          m_SubObjectName: 
          m_SubObjectType: 
          m_EditorAssetChanged: 0
        faceFeatureMaterial:
          m_AssetGUID: 00657accebbe6c348b5208e385e5ec73
          m_SubObjectName: 
          m_SubObjectType: 
          m_EditorAssetChanged: 0
        defaultMaterialCapacity: 100
        <ChatBubbleConfiguration>k__BackingField:
          m_AssetGUID: b028edf69a2c54c9194c4ce6524befff
          m_SubObjectName: 
          m_SubObjectType: 
          m_EditorAssetChanged: 0
        computeShader:
          m_AssetGUID: e8cf73ccd47a385498b71ec58534d03c
          m_SubObjectName: 
          m_SubObjectType: 
          m_EditorAssetChanged: 0
        <AvatarRandomizerSettingsRef>k__BackingField:
          m_AssetGUID: e18034962a56eac40ab5df62e159c314
          m_SubObjectName: 
          m_SubObjectType: 
          m_EditorAssetChanged: 0
    - rid: 5215741520409264129
      type: {class: WearablePlugin/WearableSettings, ns: DCL.AvatarRendering.Wearables, asm: DCL.Plugins}
      data:
        defaultWearablesDefinition:
          m_AssetGUID: 81ea8febf47eb484986af220584361dc
          m_SubObjectName: 
          m_SubObjectType: 
          m_EditorAssetChanged: 0
        defaultEmptyWearable:
          m_AssetGUID: 2d002c6a594460f4cb42100b50e7e53a
          m_SubObjectName: 
          m_SubObjectType: 
          m_EditorAssetChanged: 0
    - rid: 6156380652633325570
      type: {class: MultiplayerCommunicationSettings, ns: DCL.PluginSystem.Global, asm: DCL.Plugins}
      data:
        <spatialStateSettings>k__BackingField:
          m_AssetGUID: 495d936d8dfe78444abfd5ff3e260159
          m_SubObjectName: 
          m_SubObjectType: 
          m_EditorAssetChanged: 0
    - rid: 6697045322133929986
      type: {class: EmotePlugin/EmoteSettings, ns: DCL.PluginSystem.Global, asm: DCL.Plugins}
      data:
        <EmbeddedEmotes>k__BackingField:
          m_AssetGUID: 2a58c49334237a24781cae8b1e3fa351
          m_SubObjectName: 
          m_SubObjectType: 
          m_EditorAssetChanged: 0
        <EmoteAudioSource>k__BackingField:
          m_AssetGUID: 62f68ba25f6c905428b36a081b072566
          m_SubObjectName: 
          m_SubObjectType: 
          m_EditorAssetChanged: 0
        <EmotesWheelPrefab>k__BackingField:
          m_AssetGUID: 58c436690cb47644492bc0d655dbcce8
          m_SubObjectName: 
          m_SubObjectType: 
          m_EditorAssetChanged: 0
        <PersistentEmoteWheelOpenerPrefab>k__BackingField:
          m_AssetGUID: c522d0b7573224f59a5c1fde68c734e3
          m_SubObjectName: 
          m_SubObjectType: 
          m_EditorAssetChanged: 0
        <EmoteWheelRarityBackgrounds>k__BackingField:
          m_AssetGUID: 7a43321b8055d407ba2e871e873c7062
          m_SubObjectName: 
          m_SubObjectType: 
          m_EditorAssetChanged: 0
    - rid: 6784895264912310272
      type: {class: StaticSettings, ns: DCL.PluginSystem.Global, asm: DCL.Plugins}
      data:
        <PartitionSettings>k__BackingField:
          m_AssetGUID: 8d266ff458e71f2439f9c30bd7e68d4a
          m_SubObjectName: 
          m_SubObjectType: 
          m_EditorAssetChanged: 0
        <RealmPartitionSettings>k__BackingField:
          m_AssetGUID: 7899019423f09d049a8463a0751037a5
          m_SubObjectName: 
          m_SubObjectType: 
          m_EditorAssetChanged: 0
        frameTimeCap: 33
        frameTimeCapDeepProfiler: 300
        <ScenesLoadingBudget>k__BackingField: 100
        <AssetsLoadingBudget>k__BackingField: 50
        <WebRequestsBudget>k__BackingField: 20
    - rid: 6784895265412481026
      type: {class: CharacterCameraSettings, ns: DCL.PluginSystem.Global, asm: DCL.Plugins}
      data:
        <cinemachinePreset>k__BackingField:
          m_AssetGUID: 654e496ed12f12e4f80243ab9f1d97c7
          m_SubObjectName: 
          m_SubObjectType: 
          m_EditorAssetChanged: 0
        <cinemachineCameraAudioSettingsReference>k__BackingField:
          m_AssetGUID: 86a5a8acd91f6994788c37e301d06c56
          m_SubObjectName: 
          m_SubObjectType: 
          m_EditorAssetChanged: 0
        <controlsSettingsAsset>k__BackingField:
          m_AssetGUID: 26489687fb2f3419886df8e49f34b006
          m_SubObjectName: 
          m_SubObjectType: 
          m_EditorAssetChanged: 0
    - rid: 6784895265412481027
      type: {class: CharacterMotionSettings, ns: DCL.PluginSystem.Global, asm: DCL.Plugins}
      data:
        <controllerSettings>k__BackingField:
          m_AssetGUID: df2e68b45160aee4eaaf2475e21525e4
          m_SubObjectName: 
          m_SubObjectType: 
          m_EditorAssetChanged: 0
    - rid: 6849204606292983808
      type: {class: InWorldCameraPlugin/InWorldCameraSettings, ns: DCL.PluginSystem.Global, asm: DCL.Plugins}
      data:
        <ScreencaptureHud>k__BackingField: {fileID: 405257682719442044, guid: 73f988cecacd42e48920937e996e446d, type: 3}
        <FollowTarget>k__BackingField: {fileID: 9209778991738672599, guid: ace53bd2bc5e2b8439785bb3122b12e3, type: 3}
        <TransitionSettings>k__BackingField: {fileID: 11400000, guid: 230436585dd166a4e98f1c0953e3a5f6, type: 2}
        <MovementSettings>k__BackingField: {fileID: 11400000, guid: 9c104547ad3a8454baeb79e1bb45ce4c, type: 2}
        <PhotoDetailPrefab>k__BackingField:
          m_AssetGUID: 26a5616becdfd49b4abfbee07ba3cbf2
          m_SubObjectName: 
          m_SubObjectType: 
          m_EditorAssetChanged: 0
        <ShareToXMessage>k__BackingField: Check out what I'm doing in @decentraland
          right now and join me!
        <PhotoSuccessfullyDownloadedMessage>k__BackingField: Photo successfully downloaded
        <LinkCopiedMessage>k__BackingField: Link copied!
        <CategoryIconsMapping>k__BackingField:
          m_AssetGUID: 4a2a7b610414b45c1b576946ce094877
          m_SubObjectName: 
          m_SubObjectType: 
          m_EditorAssetChanged: 0
        <RarityBackgroundsMapping>k__BackingField:
          m_AssetGUID: 04a7ffcd277754f7c91237894604f522
          m_SubObjectName: 
          m_SubObjectType: 
          m_EditorAssetChanged: 0
        <RarityColorMappings>k__BackingField:
          m_AssetGUID: 7491e2fb7fd484d2b8aed984dfc7c6ab
          m_SubObjectName: 
          m_SubObjectType: 
          m_EditorAssetChanged: 0
        <ChatEntryConfiguration>k__BackingField:
          m_AssetGUID: 6afb31861b85441b6ab2b988819bb96a
          m_SubObjectName: 
          m_SubObjectType: 
          m_EditorAssetChanged: 0
    - rid: 7162477498503790594
      type: {class: ExternalUrlPromptPlugin/ExternalUrlPromptSettings, ns: DCL.PluginSystem.Global, asm: DCL.Plugins}
      data:
        ExternalUrlPromptPrefab:
          m_AssetGUID: 809b68e5ce75da1429e55ffcc44fa23b
          m_SubObjectName: 
          m_SubObjectType: 
          m_EditorAssetChanged: 0
    - rid: 7162477752737071106
      type: {class: TeleportPromptPlugin/TeleportPromptSettings, ns: DCL.PluginSystem.Global, asm: DCL.Plugins}
      data:
        TeleportPromptPrefab:
          m_AssetGUID: 37b740e9dd5ba324c91cd05632ea002c
          m_SubObjectName: 
          m_SubObjectType: 
          m_EditorAssetChanged: 0
    - rid: 7162477796324278274
      type: {class: ChangeRealmPromptPlugin/ChangeRealmPromptSettings, ns: DCL.PluginSystem.Global, asm: DCL.Plugins}
      data:
        ChangeRealmPromptPrefab:
          m_AssetGUID: 6b1f7cd8901871f42a19a8244244839e
          m_SubObjectName: 
          m_SubObjectType: 
          m_EditorAssetChanged: 0<|MERGE_RESOLUTION|>--- conflicted
+++ resolved
@@ -257,17 +257,9 @@
         <GridLayoutFixedColumnCount>k__BackingField: 6
         <ThumbnailHeight>k__BackingField: 230
         <ThumbnailWidth>k__BackingField: 306
-<<<<<<< HEAD
-        <ContextMenuConfig>k__BackingField:
-          m_AssetGUID: 43daf6965002847a19f241e71b28fd9b
-          m_SubObjectName: 
-          m_SubObjectType: 
-          m_EditorAssetChanged: 0
-=======
         <PlaceGridLayoutFixedColumnCount>k__BackingField: 1
         <PlaceThumbnailHeight>k__BackingField: 320
         <PlaceThumbnailWidth>k__BackingField: 404
->>>>>>> 482522e9
     - rid: 1841402216112979969
       type: {class: CharacterContainer/Settings, ns: DCL.Character.Plugin, asm: DCL.Plugins}
       data:
