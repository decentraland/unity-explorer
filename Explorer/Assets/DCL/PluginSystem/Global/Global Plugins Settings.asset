--- conflicted
+++ resolved
@@ -31,11 +31,8 @@
   - rid: 4340256301410942981
   - rid: 7249412338407702528
   - rid: 7162477498503790594
-<<<<<<< HEAD
-  - rid: 4340256670259347496
-=======
   - rid: 2174542042650378245
->>>>>>> 20b672ea
+  - rid: 4340256782807990272
   references:
     version: 2
     RefIds:
@@ -221,7 +218,7 @@
           m_SubObjectName: 
           m_SubObjectType: 
           m_EditorAssetChanged: 0
-    - rid: 4340256670259347496
+    - rid: 4340256782807990272
       type: {class: StylizedSkyboxPlugin/StylizedSkyboxSettings, ns: DCL.PluginSystem.Global, asm: DCL.Plugins}
       data:
         StylizedSkyboxPrefab:
