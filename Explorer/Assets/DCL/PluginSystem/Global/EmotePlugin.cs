--- conflicted
+++ resolved
@@ -47,13 +47,10 @@
         private readonly URLDomain assetBundleURL;
         private readonly MainUIView mainUIView;
         private readonly ICursor cursor;
-<<<<<<< HEAD
+        private readonly IInputBlock inputBlock;
         private readonly IInputGroupToggle inputGroupToggle;
         private readonly Arch.Core.World world;
         private readonly Entity playerEntity;
-=======
-        private readonly IInputBlock inputBlock;
->>>>>>> 6237f7eb
         private AudioSource? audioSourceReference;
         private EmotesWheelController? emotesWheelController;
 
@@ -72,13 +69,10 @@
             URLDomain assetBundleURL,
             MainUIView mainUIView,
             ICursor cursor,
-<<<<<<< HEAD
             IInputGroupToggle inputGroupToggle,
+            IInputBlock inputBlock,
             Arch.Core.World world,
             Entity playerEntity)
-=======
-            IInputBlock inputBlock)
->>>>>>> 6237f7eb
         {
             this.messageBus = messageBus;
             this.debugBuilder = debugBuilder;
@@ -94,13 +88,10 @@
             this.realmData = realmData;
             this.mainUIView = mainUIView;
             this.cursor = cursor;
-<<<<<<< HEAD
             this.inputGroupToggle = inputGroupToggle;
             this.world = world;
             this.playerEntity = playerEntity;
-=======
             this.inputBlock = inputBlock;
->>>>>>> 6237f7eb
 
             audioClipsCache = new AudioClipsCache();
             cacheCleaner.Register(audioClipsCache);
@@ -158,15 +149,9 @@
 
             IThumbnailProvider thumbnailProvider = new ECSThumbnailProvider(realmData, world, assetBundleURL, webRequestController);
 
-<<<<<<< HEAD
             emotesWheelController = new EmotesWheelController(EmotesWheelController.CreateLazily(emotesWheelPrefab, null),
                 selfProfile, emoteCache, emoteWheelRarityBackgrounds, world, playerEntity, thumbnailProvider,
-                dclInput, mvcManager, cursor, inputGroupToggle);
-=======
-                emotesWheelController = new EmotesWheelController(EmotesWheelController.CreateLazily(emotesWheelPrefab, null),
-                    selfProfile, emoteCache, emoteWheelRarityBackgrounds, builder.World, arguments.PlayerEntity, thumbnailProvider,
-                    inputBlock, dclInput, mvcManager, cursor);
->>>>>>> 6237f7eb
+                dclInput, mvcManager, cursor, inputGroupToggle, inputBlock);
 
             mvcManager.RegisterController(emotesWheelController);
         }
