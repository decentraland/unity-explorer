--- conflicted
+++ resolved
@@ -11,11 +11,8 @@
 using DCL.Multiplayer.Emotes;
 using DCL.Multiplayer.Profiles.Tables;
 using DCL.Profiles.Self;
-<<<<<<< HEAD
 using DCL.Web3.Identities;
-=======
 using DCL.ResourcesUnloading;
->>>>>>> 5fb1a482
 using DCL.WebRequests;
 using ECS;
 using ECS.StreamableLoading.AudioClips;
@@ -57,11 +54,9 @@
             ISelfProfile selfProfile,
             IMVCManager mvcManager,
             DCLInput dclInput,
-<<<<<<< HEAD
-            IWeb3IdentityCache web3IdentityCache, IReadOnlyEntityParticipantTable entityParticipantTable)
-=======
-            CacheCleaner cacheCleaner)
->>>>>>> 5fb1a482
+            CacheCleaner cacheCleaner,
+            IWeb3IdentityCache web3IdentityCache,
+            IReadOnlyEntityParticipantTable entityParticipantTable)
         {
             this.messageBus = messageBus;
             this.debugBuilder = debugBuilder;
@@ -102,11 +97,9 @@
 
             CharacterEmoteSystem.InjectToWorld(ref builder, emoteCache, messageBus, audioSourceReference, debugBuilder);
 
-<<<<<<< HEAD
+            LoadEmoteAudioClipSystem.InjectToWorld(ref builder, audioClipsCache, webRequestController, mutexSync);
+
             RemoteEmotesSystem.InjectToWorld(ref builder, web3IdentityCache, entityParticipantTable, messageBus, arguments.PlayerEntity);
-=======
-            LoadEmoteAudioClipSystem.InjectToWorld(ref builder, audioClipsCache, webRequestController, mutexSync);
->>>>>>> 5fb1a482
         }
 
         protected override async UniTask<ContinueInitialization?> InitializeInternalAsync(EmoteSettings settings, CancellationToken ct)
