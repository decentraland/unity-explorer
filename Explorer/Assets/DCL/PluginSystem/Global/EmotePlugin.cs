--- conflicted
+++ resolved
@@ -148,15 +148,9 @@
 
             IThumbnailProvider thumbnailProvider = new ECSThumbnailProvider(realmData, world, assetBundleURL, webRequestController);
 
-<<<<<<< HEAD
-                emotesWheelController = new EmotesWheelController(EmotesWheelController.CreateLazily(emotesWheelPrefab, null),
-                    selfProfile, emoteStorage, emoteWheelRarityBackgrounds, builder.World, arguments.PlayerEntity, thumbnailProvider,
-                    builder.World.CacheInputMap(), dclInput, mvcManager, cursor);
-=======
             emotesWheelController = new EmotesWheelController(EmotesWheelController.CreateLazily(emotesWheelPrefab, null),
-                selfProfile, emoteCache, emoteWheelRarityBackgrounds, world, playerEntity, thumbnailProvider,
+                selfProfile, emoteStorage, emoteWheelRarityBackgrounds, world, playerEntity, thumbnailProvider,
                 inputBlock, dclInput, mvcManager, cursor);
->>>>>>> e0cb1447
 
             mvcManager.RegisterController(emotesWheelController);
         }
