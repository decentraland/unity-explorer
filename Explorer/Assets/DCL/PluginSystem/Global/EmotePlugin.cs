--- conflicted
+++ resolved
@@ -59,11 +59,8 @@
         private readonly ISharedSpaceManager sharedSpaceManager;
         private readonly bool builderCollectionsPreview;
         private readonly IAppArgs appArgs;
-<<<<<<< HEAD
         private readonly IThumbnailProvider thumbnailProvider;
-=======
         private readonly IScenesCache scenesCache;
->>>>>>> dffcee2f
 
         public EmotePlugin(IWebRequestController webRequestController,
             IEmoteStorage emoteStorage,
@@ -84,11 +81,8 @@
             ISharedSpaceManager sharedSpaceManager,
             bool builderCollectionsPreview,
             IAppArgs appArgs,
-<<<<<<< HEAD
-            IThumbnailProvider thumbnailProvider)
-=======
+            IThumbnailProvider thumbnailProvider,
             IScenesCache scenesCache)
->>>>>>> dffcee2f
         {
             this.messageBus = messageBus;
             this.debugBuilder = debugBuilder;
@@ -108,11 +102,8 @@
             this.sharedSpaceManager = sharedSpaceManager;
             this.builderCollectionsPreview = builderCollectionsPreview;
             this.appArgs = appArgs;
-<<<<<<< HEAD
             this.thumbnailProvider = thumbnailProvider;
-=======
             this.scenesCache = scenesCache;
->>>>>>> dffcee2f
 
             audioClipsCache = new AudioClipsCache();
             cacheCleaner.Register(audioClipsCache);
