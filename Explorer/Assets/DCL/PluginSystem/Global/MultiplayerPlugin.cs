using Arch.SystemGroups;
using DCL.DebugUtilities;
using DCL.Multiplayer.Connections.Archipelago.Rooms;
using DCL.Multiplayer.Connections.FfiClients;
using DCL.Multiplayer.Connections.GateKeeper.Rooms;
using DCL.Multiplayer.Connections.Systems;
using LiveKit.Internal.FFIClients;

namespace DCL.PluginSystem.Global
{
    public class MultiplayerPlugin : IDCLGlobalPluginWithoutSettings
    {
        private readonly IArchipelagoIslandRoom archipelagoIslandRoom;
        private readonly IGateKeeperSceneRoom gateKeeperSceneRoom;
        private readonly IDebugContainerBuilder debugContainerBuilder;

        public MultiplayerPlugin(IArchipelagoIslandRoom archipelagoIslandRoom, IGateKeeperSceneRoom gateKeeperSceneRoom, IDebugContainerBuilder debugContainerBuilder)
        {
            this.archipelagoIslandRoom = archipelagoIslandRoom;
            this.gateKeeperSceneRoom = gateKeeperSceneRoom;
            this.debugContainerBuilder = debugContainerBuilder;
        }

        public void InjectToWorld(ref ArchSystemsWorldBuilder<Arch.Core.World> builder, in GlobalPluginArguments _)
        {
#if !NO_LIVEKIT_MODE
            IFFIClient.Default.EnsureInitialize();
<<<<<<< HEAD
            DebugRoomsSystem.InjectToWorld(ref builder, archipelagoIslandRoom, gateKeeperSceneRoom, debugContainerBuilder);
            ConnectionRoomsSystem.InjectToWorld(ref builder, archipelagoIslandRoom, gateKeeperSceneRoom);
=======
            ConnectionRoomsSystem.InjectToWorld(ref builder, archipelagoIslandRoom);
#endif
>>>>>>> 4818f2f5
        }
    }
}<|MERGE_RESOLUTION|>--- conflicted
+++ resolved
@@ -25,13 +25,9 @@
         {
 #if !NO_LIVEKIT_MODE
             IFFIClient.Default.EnsureInitialize();
-<<<<<<< HEAD
             DebugRoomsSystem.InjectToWorld(ref builder, archipelagoIslandRoom, gateKeeperSceneRoom, debugContainerBuilder);
             ConnectionRoomsSystem.InjectToWorld(ref builder, archipelagoIslandRoom, gateKeeperSceneRoom);
-=======
-            ConnectionRoomsSystem.InjectToWorld(ref builder, archipelagoIslandRoom);
 #endif
->>>>>>> 4818f2f5
         }
     }
 }