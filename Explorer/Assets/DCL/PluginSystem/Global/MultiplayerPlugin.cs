--- conflicted
+++ resolved
@@ -47,7 +47,6 @@
 
             DebugRoomsSystem.InjectToWorld(ref builder, archipelagoIslandRoom, gateKeeperSceneRoom, debugContainerBuilder);
             ConnectionRoomsSystem.InjectToWorld(ref builder, archipelagoIslandRoom, gateKeeperSceneRoom);
-<<<<<<< HEAD
 
             MultiplayerProfilesSystem.InjectToWorld(ref builder,
                 new ThreadSafeRemoteAnnouncements(roomHub, multiPool),
@@ -59,9 +58,7 @@
                     new EntityParticipantTable()
                 )
             );
-=======
 #endif
->>>>>>> 1853ac1a
         }
     }
 }