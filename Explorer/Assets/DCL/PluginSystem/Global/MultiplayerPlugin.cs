--- conflicted
+++ resolved
@@ -129,12 +129,8 @@
             PlayerCRDTEntitiesHandlerSystem.InjectToWorld(ref builder, scenesCache);
             PlayerProfileDataPropagationSystem.InjectToWorld(ref builder, characterDataPropagationUtility, globalPluginArguments.PlayerEntity);
             ResetDirtyFlagSystem<AvatarEmoteCommandComponent>.InjectToWorld(ref builder);
-<<<<<<< HEAD
-            AvatarEmoteCommandPropagationSystem.InjectToWorld(ref builder, emoteCache);
+            AvatarEmoteCommandPropagationSystem.InjectToWorld(ref builder, emoteStorage);
             PlayerTransformPropagationSystem.InjectToWorld(ref builder);
-=======
-            AvatarEmoteCommandPropagationSystem.InjectToWorld(ref builder, emoteStorage);
->>>>>>> 3143466c
 #endif
         }
 
