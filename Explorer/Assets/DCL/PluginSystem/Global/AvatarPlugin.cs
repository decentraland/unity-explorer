--- conflicted
+++ resolved
@@ -32,13 +32,10 @@
 using UnityEngine.Pool;
 using Utility;
 using Object = UnityEngine.Object;
-<<<<<<< HEAD
 using StartAvatarMatricesCalculationSystem = DCL.AvatarRendering.AvatarShape.Systems.StartAvatarMatricesCalculationSystem;
 #if UNITY_EDITOR
 using DCL.AvatarAnimation;
 #endif
-=======
->>>>>>> aba79263
 
 namespace DCL.PluginSystem.Global
 {
@@ -154,7 +151,7 @@
             foreach (var extendedObjectPool in avatarMaterialPoolHandler.GetAllMaterialsPools())
                 cacheCleaner.Register(extendedObjectPool.Pool);
 
-            
+
             AvatarInstantiatorSystem.InjectToWorld(ref builder, frameTimeCapBudget, memoryBudget, avatarPoolRegistry, avatarMaterialPoolHandler,
                 computeShaderPool, attachmentsAssetsCache, skinningStrategy, vertOutBuffer, mainPlayerAvatarBaseProxy, defaultFaceFeaturesHandler,
                 wearableStorage,  avatarTransformMatrixJobWrapper);
