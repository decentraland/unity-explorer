using Arch.Core;
using Arch.SystemGroups;
using Cysharp.Threading.Tasks;
using DCL.AssetsProvision;
using DCL.AvatarRendering.AvatarShape.ComputeShader;
using DCL.AvatarRendering.AvatarShape.GPUSkinning;
using DCL.AvatarRendering.AvatarShape.Rendering.TextureArray;
using DCL.AvatarRendering.AvatarShape.Systems;
using DCL.AvatarRendering.AvatarShape.UnityInterface;
using DCL.AvatarRendering.DemoScripts.Systems;
using DCL.AvatarRendering.Wearables.Helpers;
using DCL.Character.Components;
using DCL.Chat;
using DCL.DebugUtilities;
using DCL.ECSComponents;
using DCL.Nametags;
using DCL.Optimization.PerformanceBudgeting;
using DCL.Optimization.Pools;
using DCL.ResourcesUnloading;
using DCL.Utilities;
using DCL.Utilities.Extensions;
using ECS;
using System;
using System.Runtime.CompilerServices;
using System.Threading;
using DCL.AvatarRendering;
using UnityEngine;
using UnityEngine.AddressableAssets;
using UnityEngine.Pool;
using Utility;
using Object = UnityEngine.Object;

namespace DCL.PluginSystem.Global
{
    public class AvatarPlugin : IDCLGlobalPlugin<AvatarPlugin.AvatarShapeSettings>
    {
        private static readonly int GLOBAL_AVATAR_BUFFER = Shader.PropertyToID("_GlobalAvatarBuffer");
        private static readonly QueryDescription AVATARS_QUERY = new QueryDescription().WithAll<PBAvatarShape>().WithNone<PlayerComponent>();

        private readonly IAssetsProvisioner assetsProvisioner;
        private readonly CacheCleaner cacheCleaner;
        private readonly ChatEntryConfigurationSO chatEntryConfiguration;
        private readonly IComponentPoolsRegistry componentPoolsRegistry;
        private readonly IDebugContainerBuilder debugContainerBuilder;
        private readonly IPerformanceBudget frameTimeCapBudget;
        private readonly ObjectProxy<AvatarBase> mainPlayerAvatarBaseProxy;
        private readonly IPerformanceBudget memoryBudget;
        private readonly IRealmData realmData;

        private readonly WearableAssetsCache wearableAssetsCache = new (100);

        // late init
        private IComponentPool<AvatarBase> avatarPoolRegistry = null!;
        private IExtendedObjectPool<Material> celShadingMaterialPool = null!;
        private IExtendedObjectPool<ComputeShader> computeShaderPool = null!;

        private IObjectPool<NametagView> nametagViewPool;
        private NametagsData nametagsData;

        private IComponentPool<Transform> transformPoolRegistry = null!;
<<<<<<< HEAD

        private IObjectPool<NametagView> nametagViewPool = null!;
        private TextureArrayContainer textureArrayContainer;

        private AvatarRandomizerAsset avatarRandomizerAsset;
=======
        private ChatBubbleConfigurationSO chatBubbleConfiguration;
>>>>>>> a9aa00fd

        public AvatarPlugin(
            IComponentPoolsRegistry poolsRegistry,
            IAssetsProvisioner assetsProvisioner,
            IPerformanceBudget frameTimeCapBudget,
            IPerformanceBudget memoryBudget,
            IRealmData realmData,
            ObjectProxy<AvatarBase> mainPlayerAvatarBaseProxy,
            IDebugContainerBuilder debugContainerBuilder,
            CacheCleaner cacheCleaner,
            ChatEntryConfigurationSO chatEntryConfiguration,
            NametagsData nametagsData)
        {
            this.assetsProvisioner = assetsProvisioner;
            this.frameTimeCapBudget = frameTimeCapBudget;
            this.realmData = realmData;
            this.mainPlayerAvatarBaseProxy = mainPlayerAvatarBaseProxy;
            this.debugContainerBuilder = debugContainerBuilder;
            this.cacheCleaner = cacheCleaner;
            this.chatEntryConfiguration = chatEntryConfiguration;
            this.nametagsData = nametagsData;
            this.memoryBudget = memoryBudget;
            componentPoolsRegistry = poolsRegistry;

            cacheCleaner.Register(wearableAssetsCache);
        }

        public void Dispose()
        {
            wearableAssetsCache.Dispose();
        }

        public async UniTask InitializeAsync(AvatarShapeSettings settings, CancellationToken ct)
        {
            chatBubbleConfiguration = (await assetsProvisioner.ProvideMainAssetAsync(settings.ChatBubbleConfiguration, ct)).Value;

            await CreateAvatarBasePoolAsync(settings, ct);
            await CreateNametagPoolAsync(settings, ct);
            await CreateMaterialPoolPrewarmedAsync(settings, ct);
            await CreateComputeShaderPoolPrewarmedAsync(settings, ct);

            transformPoolRegistry = componentPoolsRegistry.GetReferenceTypePool<Transform>().EnsureNotNull("ReferenceTypePool of type Transform not found in the registry");
            avatarRandomizerAsset = (await assetsProvisioner.ProvideMainAssetAsync(settings.AvatarRandomizerSettingsRef, ct)).Value;
        }

        public void InjectToWorld(ref ArchSystemsWorldBuilder<Arch.Core.World> builder, in GlobalPluginArguments arguments)
        {
            var vertOutBuffer = new FixedComputeBufferHandler(5_000_000, Unsafe.SizeOf<CustomSkinningVertexInfo>());
            Shader.SetGlobalBuffer(GLOBAL_AVATAR_BUFFER, vertOutBuffer.Buffer);

            var skinningStrategy = new ComputeShaderSkinning();
            new NametagsDebugController(debugContainerBuilder, nametagsData);

            AvatarLoaderSystem.InjectToWorld(ref builder);

            cacheCleaner.Register(avatarPoolRegistry);
            cacheCleaner.Register(celShadingMaterialPool);
            cacheCleaner.Register(computeShaderPool);

            AvatarInstantiatorSystem.InjectToWorld(ref builder, frameTimeCapBudget, memoryBudget, avatarPoolRegistry, celShadingMaterialPool,
                computeShaderPool, textureArrayContainer, wearableAssetsCache, skinningStrategy, vertOutBuffer, mainPlayerAvatarBaseProxy);

            MakeVertsOutBufferDefragmentationSystem.InjectToWorld(ref builder, vertOutBuffer, skinningStrategy);

            StartAvatarMatricesCalculationSystem.InjectToWorld(ref builder);
            FinishAvatarMatricesCalculationSystem.InjectToWorld(ref builder, skinningStrategy);

            AvatarShapeVisibilitySystem.InjectToWorld(ref builder);

            //Debug scripts
<<<<<<< HEAD
            InstantiateRandomAvatarsSystem.InjectToWorld(ref builder, debugContainerBuilder, realmData, AVATARS_QUERY, transformPoolRegistry, avatarRandomizerAsset);
            NametagPlacementSystem.InjectToWorld(ref builder, nametagViewPool, chatEntryConfiguration, nametagsData.Value);
=======
            InstantiateRandomAvatarsSystem.InjectToWorld(ref builder, debugContainerBuilder, realmData, AVATARS_QUERY, transformPoolRegistry);
            NametagPlacementSystem.InjectToWorld(ref builder, nametagViewPool, chatEntryConfiguration, nametagsData, chatBubbleConfiguration);
>>>>>>> a9aa00fd
        }

        private async UniTask CreateAvatarBasePoolAsync(AvatarShapeSettings settings, CancellationToken ct)
        {
            AvatarBase avatarBasePrefab = (await assetsProvisioner.ProvideMainAssetAsync(settings.AvatarBase, ct: ct)).Value.EnsureGetComponent<AvatarBase>();

            componentPoolsRegistry.AddGameObjectPool(() => Object.Instantiate(avatarBasePrefab, Vector3.zero, Quaternion.identity));
            avatarPoolRegistry = componentPoolsRegistry.GetReferenceTypePool<AvatarBase>().EnsureNotNull("ReferenceTypePool of type AvatarBase not found in the registry");
        }

        private async UniTask CreateNametagPoolAsync(AvatarShapeSettings settings, CancellationToken ct)
        {
            NametagView nametagPrefab = (await assetsProvisioner.ProvideMainAssetAsync(settings.NametagView, ct: ct)).Value.GetComponent<NametagView>();

            nametagViewPool = new ObjectPool<NametagView>(
                () => Object.Instantiate(nametagPrefab, Vector3.zero, Quaternion.identity, null),
                actionOnGet: (nametagView) => nametagView.gameObject.SetActive(true),
                actionOnRelease: (nametagView) => nametagView.gameObject.SetActive(false),
                actionOnDestroy: UnityObjectUtils.SafeDestroy);
        }

        private async UniTask CreateMaterialPoolPrewarmedAsync(AvatarShapeSettings settings, CancellationToken ct)
        {
            ProvidedAsset<Material> providedMaterial = await assetsProvisioner.ProvideMainAssetAsync(settings.CelShadingMaterial, ct: ct);         Material? activatedMaterial = TextureArrayContainerFactory.ActivateMaterial(providedMaterial.Value);
            textureArrayContainer = TextureArrayContainerFactory.GetCached(activatedMaterial.shader);


            celShadingMaterialPool = new ExtendedObjectPool<Material>(
                () =>
                {
                    var mat = new Material(activatedMaterial);
                    return mat;
                },
                actionOnRelease: mat =>
                {
                    // reset material so it does not contain any old properties
                    mat.CopyPropertiesFromMaterial(activatedMaterial);
                },
                actionOnDestroy: UnityObjectUtils.SafeDestroy,
                defaultCapacity: settings.defaultMaterialCapacity);

            for (var i = 0; i < settings.defaultMaterialCapacity; i++)
            {
                Material prewarmedMaterial = celShadingMaterialPool.Get()!;
                celShadingMaterialPool.Release(prewarmedMaterial);
            }
        }

        private async UniTask CreateComputeShaderPoolPrewarmedAsync(AvatarShapeSettings settings, CancellationToken ct)
        {
            ProvidedAsset<ComputeShader> providedComputeShader = await assetsProvisioner.ProvideMainAssetAsync(settings.ComputeShader, ct: ct);
            computeShaderPool = new ExtendedObjectPool<ComputeShader>(() => Object.Instantiate(providedComputeShader.Value), actionOnDestroy: UnityObjectUtils.SafeDestroy, defaultCapacity: settings.defaultMaterialCapacity);

            for (var i = 0; i < PoolConstants.COMPUTE_SHADER_COUNT; i++)
            {
                ComputeShader prewarmedShader = computeShaderPool.Get()!;
                computeShaderPool.Release(prewarmedShader);
            }
        }

        [Serializable]
        public class AvatarShapeSettings : IDCLPluginSettings
        {
            [field: Header(nameof(AvatarPlugin) + "." + nameof(AvatarShapeSettings))]
            [field: Space]
            [field: SerializeField]
            private AssetReferenceGameObject? avatarBase;

            [field: Space]
            [field: SerializeField]
            private AssetReferenceGameObject? nametagView;

            [field: SerializeField]
            private AssetReferenceMaterial? celShadingMaterial;

            [field: SerializeField]
            public int defaultMaterialCapacity = 100;

            [field: SerializeField]
            public AssetReferenceT<ChatBubbleConfigurationSO> ChatBubbleConfiguration { get; private set; }

            [field: SerializeField]
            public AssetReferenceComputeShader computeShader;

<<<<<<< HEAD
            [field: SerializeField]
            public StaticSettings.AvatarRandomizerSettingsRef AvatarRandomizerSettingsRef { get; set; }

=======
>>>>>>> a9aa00fd
            public AssetReferenceGameObject AvatarBase => avatarBase.EnsureNotNull();

            public AssetReferenceGameObject NametagView => nametagView.EnsureNotNull();

            public AssetReferenceMaterial CelShadingMaterial => celShadingMaterial.EnsureNotNull();

            public AssetReferenceComputeShader ComputeShader => computeShader.EnsureNotNull();
        }
    }
}<|MERGE_RESOLUTION|>--- conflicted
+++ resolved
@@ -58,15 +58,12 @@
         private NametagsData nametagsData;
 
         private IComponentPool<Transform> transformPoolRegistry = null!;
-<<<<<<< HEAD
 
         private IObjectPool<NametagView> nametagViewPool = null!;
         private TextureArrayContainer textureArrayContainer;
 
         private AvatarRandomizerAsset avatarRandomizerAsset;
-=======
         private ChatBubbleConfigurationSO chatBubbleConfiguration;
->>>>>>> a9aa00fd
 
         public AvatarPlugin(
             IComponentPoolsRegistry poolsRegistry,
@@ -137,13 +134,8 @@
             AvatarShapeVisibilitySystem.InjectToWorld(ref builder);
 
             //Debug scripts
-<<<<<<< HEAD
             InstantiateRandomAvatarsSystem.InjectToWorld(ref builder, debugContainerBuilder, realmData, AVATARS_QUERY, transformPoolRegistry, avatarRandomizerAsset);
-            NametagPlacementSystem.InjectToWorld(ref builder, nametagViewPool, chatEntryConfiguration, nametagsData.Value);
-=======
-            InstantiateRandomAvatarsSystem.InjectToWorld(ref builder, debugContainerBuilder, realmData, AVATARS_QUERY, transformPoolRegistry);
             NametagPlacementSystem.InjectToWorld(ref builder, nametagViewPool, chatEntryConfiguration, nametagsData, chatBubbleConfiguration);
->>>>>>> a9aa00fd
         }
 
         private async UniTask CreateAvatarBasePoolAsync(AvatarShapeSettings settings, CancellationToken ct)
@@ -228,12 +220,9 @@
             [field: SerializeField]
             public AssetReferenceComputeShader computeShader;
 
-<<<<<<< HEAD
             [field: SerializeField]
             public StaticSettings.AvatarRandomizerSettingsRef AvatarRandomizerSettingsRef { get; set; }
 
-=======
->>>>>>> a9aa00fd
             public AssetReferenceGameObject AvatarBase => avatarBase.EnsureNotNull();
 
             public AssetReferenceGameObject NametagView => nametagView.EnsureNotNull();
