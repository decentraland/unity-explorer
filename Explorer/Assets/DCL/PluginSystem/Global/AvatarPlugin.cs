using Arch.Core;
using Arch.SystemGroups;
using Cysharp.Threading.Tasks;
using DCL.AssetsProvision;
using DCL.AvatarRendering.AvatarShape.ComputeShader;
using DCL.AvatarRendering.AvatarShape.GPUSkinning;
using DCL.AvatarRendering.AvatarShape.Rendering.Avatar;
using DCL.AvatarRendering.AvatarShape.Systems;
using DCL.AvatarRendering.AvatarShape.UnityInterface;
using DCL.AvatarRendering.DemoScripts.Systems;
using DCL.AvatarRendering.Wearables.Helpers;
using DCL.Character.Components;
using DCL.Character.Plugin;
using DCL.Chat;
using DCL.DebugUtilities;
using DCL.ECSComponents;
using DCL.Multiplayer.Movement.ECS;
using DCL.Multiplayer.Movement.ECS.System;
using DCL.Nametags;
using DCL.Optimization.PerformanceBudgeting;
using DCL.Optimization.Pools;
using DCL.ResourcesUnloading;
using ECS;
using System;
using System.Runtime.CompilerServices;
using System.Threading;
using UnityEditor;
using UnityEngine;
using UnityEngine.AddressableAssets;
using UnityEngine.Pool;
using Utility;
using Object = UnityEngine.Object;

namespace DCL.PluginSystem.Global
{
    public class AvatarPlugin : IDCLGlobalPlugin<AvatarPlugin.AvatarShapeSettings>
    {
        private static readonly int GLOBAL_AVATAR_BUFFER = Shader.PropertyToID("_GlobalAvatarBuffer");
        private static readonly QueryDescription AVATARS_QUERY = new QueryDescription().WithAll<PBAvatarShape>().WithNone<PlayerComponent>();

        private readonly IAssetsProvisioner assetsProvisioner;
        private readonly CacheCleaner cacheCleaner;
        private readonly ChatEntryConfigurationSO chatEntryConfiguration;
        private readonly IComponentPoolsRegistry componentPoolsRegistry;
        private readonly IDebugContainerBuilder debugContainerBuilder;
        private readonly IPerformanceBudget frameTimeCapBudget;
        private readonly MainPlayerAvatarBase mainPlayerAvatarBase;
        private readonly CharacterContainer staticContainerCharacterContainer;
        private readonly IPerformanceBudget memoryBudget;
        private readonly IRealmData realmData;
        private readonly TextureArrayContainer textureArrayContainer;

        private readonly WearableAssetsCache wearableAssetsCache = new (100);

        private IComponentPool<AvatarBase> avatarPoolRegistry;
        private IExtendedObjectPool<Material> celShadingMaterialPool;
        private IExtendedObjectPool<ComputeShader> computeShaderPool;

        private IComponentPool<Transform> transformPoolRegistry;

        private IObjectPool<NametagView> nametagViewPool;
        private ProvidedAsset<NametagsData> nametagsData;

        public AvatarPlugin(IComponentPoolsRegistry poolsRegistry,
            IAssetsProvisioner assetsProvisioner,
            IPerformanceBudget frameTimeCapBudget,
            IPerformanceBudget memoryBudget,
            IRealmData realmData,
            MainPlayerAvatarBase mainPlayerAvatarBase,
            CharacterContainer staticContainerCharacterContainer,
            IDebugContainerBuilder debugContainerBuilder,
            CacheCleaner cacheCleaner,
            ChatEntryConfigurationSO chatEntryConfiguration)
        {
            this.assetsProvisioner = assetsProvisioner;
            this.frameTimeCapBudget = frameTimeCapBudget;
            this.realmData = realmData;
            this.mainPlayerAvatarBase = mainPlayerAvatarBase;
            this.staticContainerCharacterContainer = staticContainerCharacterContainer;
            this.debugContainerBuilder = debugContainerBuilder;
            this.cacheCleaner = cacheCleaner;
            this.chatEntryConfiguration = chatEntryConfiguration;
            this.memoryBudget = memoryBudget;
            componentPoolsRegistry = poolsRegistry;
            textureArrayContainer = new TextureArrayContainer();

            cacheCleaner.Register(wearableAssetsCache);
        }

        public void Dispose()
        {
            wearableAssetsCache.Dispose();
        }

        public async UniTask InitializeAsync(AvatarShapeSettings settings, CancellationToken ct)
        {
            await CreateAvatarBasePoolAsync(settings, ct);
            await CreateNametagPoolAsync(settings, ct);
            await CreateMaterialPoolPrewarmedAsync(settings, ct);
            await CreateComputeShaderPoolPrewarmedAsync(settings, ct);
            nametagsData = await assetsProvisioner.ProvideMainAssetAsync(settings.nametagsData, ct);

            transformPoolRegistry = componentPoolsRegistry.GetReferenceTypePool<Transform>();
        }

        public void InjectToWorld(ref ArchSystemsWorldBuilder<Arch.Core.World> builder, in GlobalPluginArguments arguments)
        {
            var vertOutBuffer = new FixedComputeBufferHandler(5_000_000, Unsafe.SizeOf<CustomSkinningVertexInfo>());
            Shader.SetGlobalBuffer(GLOBAL_AVATAR_BUFFER, vertOutBuffer.Buffer);

            var skinningStrategy = new ComputeShaderSkinning();
            new NametagsDebugController(debugContainerBuilder, nametagsData.Value);

            AvatarLoaderSystem.InjectToWorld(ref builder);

            cacheCleaner.Register(avatarPoolRegistry);
            cacheCleaner.Register(celShadingMaterialPool);
            cacheCleaner.Register(computeShaderPool);

            AvatarInstantiatorSystem.InjectToWorld(ref builder, frameTimeCapBudget, memoryBudget, avatarPoolRegistry, celShadingMaterialPool,
                computeShaderPool, textureArrayContainer, wearableAssetsCache, skinningStrategy, vertOutBuffer, mainPlayerAvatarBase);

            MakeVertsOutBufferDefragmentationSystem.InjectToWorld(ref builder, vertOutBuffer, skinningStrategy);

            StartAvatarMatricesCalculationSystem.InjectToWorld(ref builder);
            FinishAvatarMatricesCalculationSystem.InjectToWorld(ref builder, skinningStrategy);

            AvatarShapeVisibilitySystem.InjectToWorld(ref builder);

            //Debug scripts
            string path = "Assets/DCL/Multiplayer/Movement/ECS/MessagePipeSettings.asset";
            MessagePipeSettings settings = AssetDatabase.LoadAssetAtPath<MessagePipeSettings>(path);
            var messagePipeMock = new MessagePipeMock(settings, staticContainerCharacterContainer.CharacterObject.Controller, arguments.PlayerEntity, builder.World);

            InstantiateRandomAvatarsSystem.InjectToWorld(ref builder, debugContainerBuilder, realmData, AVATARS_QUERY, transformPoolRegistry);
<<<<<<< HEAD
            ReceiverMockSystem.InjectToWorld(ref builder, messagePipeMock);

            NametagPlacementSystem.InjectToWorld(ref builder, nametagViewPool, chatEntryConfiguration);
=======
            NametagPlacementSystem.InjectToWorld(ref builder, nametagViewPool, chatEntryConfiguration, nametagsData.Value);
>>>>>>> cec2f352
        }

        private async UniTask CreateAvatarBasePoolAsync(AvatarShapeSettings settings, CancellationToken ct)
        {
            AvatarBase avatarBasePrefab = (await assetsProvisioner.ProvideMainAssetAsync(settings.avatarBase, ct: ct)).Value.GetComponent<AvatarBase>();

            componentPoolsRegistry.AddGameObjectPool(() => Object.Instantiate(avatarBasePrefab, Vector3.zero, Quaternion.identity));
            avatarPoolRegistry = componentPoolsRegistry.GetReferenceTypePool<AvatarBase>();
        }

        private async UniTask CreateNametagPoolAsync(AvatarShapeSettings settings, CancellationToken ct)
        {
            NametagView nametagPrefab = (await assetsProvisioner.ProvideMainAssetAsync(settings.nametagView, ct: ct)).Value.GetComponent<NametagView>();
            GameObject nametagPrefabParent = (await assetsProvisioner.ProvideMainAssetAsync(settings.nametagParent, ct: ct)).Value;

            GameObject nametagParent = Object.Instantiate(nametagPrefabParent, Vector3.zero, Quaternion.identity);

            nametagViewPool = new ObjectPool<NametagView>(
                () => Object.Instantiate(nametagPrefab, Vector3.zero, Quaternion.identity, nametagParent.transform),
                actionOnGet: (nametagView) => nametagView.gameObject.SetActive(true),
                actionOnRelease: (nametagView) => nametagView.gameObject.SetActive(false),
                actionOnDestroy: UnityObjectUtils.SafeDestroy);
        }

        private async UniTask CreateMaterialPoolPrewarmedAsync(AvatarShapeSettings settings, CancellationToken ct)
        {
            ProvidedAsset<Material> providedMaterial = await assetsProvisioner.ProvideMainAssetAsync(settings.celShadingMaterial, ct: ct);

            celShadingMaterialPool = new ExtendedObjectPool<Material>(
                () => new Material(providedMaterial.Value),
                actionOnRelease: mat =>
                {
                    // reset material so it does not contain any old properties
                    mat.CopyPropertiesFromMaterial(providedMaterial.Value);
                },
                actionOnDestroy: UnityObjectUtils.SafeDestroy,
                defaultCapacity: settings.defaultMaterialCapacity);

            for (var i = 0; i < settings.defaultMaterialCapacity; i++)
            {
                Material prewarmedMaterial = celShadingMaterialPool.Get();
                celShadingMaterialPool.Release(prewarmedMaterial);
            }
        }

        private async UniTask CreateComputeShaderPoolPrewarmedAsync(AvatarShapeSettings settings, CancellationToken ct)
        {
            ProvidedAsset<ComputeShader> providedComputeShader = await assetsProvisioner.ProvideMainAssetAsync(settings.computeShader, ct: ct);
            computeShaderPool = new ExtendedObjectPool<ComputeShader>(() => Object.Instantiate(providedComputeShader.Value), actionOnDestroy: UnityObjectUtils.SafeDestroy, defaultCapacity: settings.defaultMaterialCapacity);

            for (var i = 0; i < PoolConstants.COMPUTE_SHADER_COUNT; i++)
            {
                ComputeShader prewarmedShader = computeShaderPool.Get();
                computeShaderPool.Release(prewarmedShader);
            }
        }

        [Serializable]
        public class AvatarShapeSettings : IDCLPluginSettings
        {
            [field: Header(nameof(AvatarPlugin) + "." + nameof(AvatarShapeSettings))]
            [field: Space]
            [field: SerializeField]
            public AssetReferenceGameObject avatarBase;

            [field: Space]
            [field: SerializeField]
            public AssetReferenceGameObject nametagView;

            [field: Space]
            [field: SerializeField]
            public AssetReferenceGameObject nametagParent;

            [field: SerializeField]
            public AssetReferenceMaterial celShadingMaterial;

            [field: SerializeField]
            public NametagsDataRef nametagsData;

            [field: SerializeField]
            public int defaultMaterialCapacity = 100;

            [field: SerializeField]
            public AssetReferenceComputeShader computeShader;


            [Serializable]
            public class NametagsDataRef : AssetReferenceT<NametagsData>
            {
                public NametagsDataRef(string guid) : base(guid) { }
            }
        }
    }
}<|MERGE_RESOLUTION|>--- conflicted
+++ resolved
@@ -133,13 +133,9 @@
             var messagePipeMock = new MessagePipeMock(settings, staticContainerCharacterContainer.CharacterObject.Controller, arguments.PlayerEntity, builder.World);
 
             InstantiateRandomAvatarsSystem.InjectToWorld(ref builder, debugContainerBuilder, realmData, AVATARS_QUERY, transformPoolRegistry);
-<<<<<<< HEAD
             ReceiverMockSystem.InjectToWorld(ref builder, messagePipeMock);
 
-            NametagPlacementSystem.InjectToWorld(ref builder, nametagViewPool, chatEntryConfiguration);
-=======
             NametagPlacementSystem.InjectToWorld(ref builder, nametagViewPool, chatEntryConfiguration, nametagsData.Value);
->>>>>>> cec2f352
         }
 
         private async UniTask CreateAvatarBasePoolAsync(AvatarShapeSettings settings, CancellationToken ct)
