using Arch.Core;
using Arch.SystemGroups;
using Cysharp.Threading.Tasks;
using DCL.AssetsProvision;
using DCL.AvatarRendering.AvatarShape.ComputeShader;
using DCL.AvatarRendering.AvatarShape.GPUSkinning;
using DCL.AvatarRendering.AvatarShape.Rendering.TextureArray;
using DCL.AvatarRendering.AvatarShape.Systems;
using DCL.AvatarRendering.AvatarShape.UnityInterface;
using DCL.AvatarRendering.DemoScripts.Systems;
using DCL.AvatarRendering.Wearables.Helpers;
using DCL.Character.Components;
using DCL.Chat;
using DCL.DebugUtilities;
using DCL.ECSComponents;
using DCL.Nametags;
using DCL.Optimization.PerformanceBudgeting;
using DCL.Optimization.Pools;
using DCL.ResourcesUnloading;
using DCL.Utilities;
using DCL.Utilities.Extensions;
using ECS;
using System;
using System.Runtime.CompilerServices;
using System.Threading;
using DCL.AvatarRendering;
using UnityEngine;
using UnityEngine.AddressableAssets;
using UnityEngine.Pool;
using Utility;
using Object = UnityEngine.Object;

namespace DCL.PluginSystem.Global
{
    public class AvatarPlugin : IDCLGlobalPlugin<AvatarPlugin.AvatarShapeSettings>
    {
        private static readonly int GLOBAL_AVATAR_BUFFER = Shader.PropertyToID("_GlobalAvatarBuffer");
        private static readonly QueryDescription AVATARS_QUERY = new QueryDescription().WithAll<PBAvatarShape>().WithNone<PlayerComponent>();

        private readonly IAssetsProvisioner assetsProvisioner;
        private readonly CacheCleaner cacheCleaner;
        private readonly ChatEntryConfigurationSO chatEntryConfiguration;
        private readonly IComponentPoolsRegistry componentPoolsRegistry;
        private readonly IDebugContainerBuilder debugContainerBuilder;
        private readonly IPerformanceBudget frameTimeCapBudget;
        private readonly ObjectProxy<AvatarBase> mainPlayerAvatarBaseProxy;
        private readonly IPerformanceBudget memoryBudget;
        private readonly IRealmData realmData;

        private readonly WearableAssetsCache wearableAssetsCache = new (100);

        // late init
        private IComponentPool<AvatarBase> avatarPoolRegistry = null!;
        private IExtendedObjectPool<Material> celShadingMaterialPool = null!;
        private IExtendedObjectPool<ComputeShader> computeShaderPool = null!;

        private ProvidedAsset<NametagsData> nametagsData;

<<<<<<< HEAD
        private TextureArrayContainer textureArrayContainer;

        private IComponentPool<Transform> transformPoolRegistry;
=======
        private IComponentPool<Transform> transformPoolRegistry = null!;

        private IObjectPool<NametagView> nametagViewPool = null!;
>>>>>>> c1d0fe28

        private AvatarRandomizerAsset avatarRandomizerAsset;

        public AvatarPlugin(
            IComponentPoolsRegistry poolsRegistry,
            IAssetsProvisioner assetsProvisioner,
            IPerformanceBudget frameTimeCapBudget,
            IPerformanceBudget memoryBudget,
            IRealmData realmData,
            ObjectProxy<AvatarBase> mainPlayerAvatarBaseProxy,
            IDebugContainerBuilder debugContainerBuilder,
            CacheCleaner cacheCleaner,
            ChatEntryConfigurationSO chatEntryConfiguration)
        {
            this.assetsProvisioner = assetsProvisioner;
            this.frameTimeCapBudget = frameTimeCapBudget;
            this.realmData = realmData;
            this.mainPlayerAvatarBaseProxy = mainPlayerAvatarBaseProxy;
            this.debugContainerBuilder = debugContainerBuilder;
            this.cacheCleaner = cacheCleaner;
            this.chatEntryConfiguration = chatEntryConfiguration;
            this.memoryBudget = memoryBudget;
            componentPoolsRegistry = poolsRegistry;

            cacheCleaner.Register(wearableAssetsCache);
        }

        public void Dispose()
        {
            wearableAssetsCache.Dispose();
        }

        public async UniTask InitializeAsync(AvatarShapeSettings settings, CancellationToken ct)
        {
            await CreateAvatarBasePoolAsync(settings, ct);
            await CreateNametagPoolAsync(settings, ct);
            await CreateMaterialPoolPrewarmedAsync(settings, ct);
            await CreateComputeShaderPoolPrewarmedAsync(settings, ct);
            nametagsData = await assetsProvisioner.ProvideMainAssetAsync(settings.nametagsData, ct);

<<<<<<< HEAD
            transformPoolRegistry = componentPoolsRegistry.GetReferenceTypePool<Transform>();

            avatarRandomizerAsset = (await assetsProvisioner.ProvideMainAssetAsync(settings.AvatarRandomizerSettingsRef, ct)).Value;
=======
            transformPoolRegistry = componentPoolsRegistry.GetReferenceTypePool<Transform>().EnsureNotNull("ReferenceTypePool of type Transform not found in the registry");
>>>>>>> c1d0fe28
        }

        public void InjectToWorld(ref ArchSystemsWorldBuilder<Arch.Core.World> builder, in GlobalPluginArguments arguments)
        {
            var vertOutBuffer = new FixedComputeBufferHandler(5_000_000, Unsafe.SizeOf<CustomSkinningVertexInfo>());
            Shader.SetGlobalBuffer(GLOBAL_AVATAR_BUFFER, vertOutBuffer.Buffer);

            var skinningStrategy = new ComputeShaderSkinning();
            new NametagsDebugController(debugContainerBuilder, nametagsData.Value);

            AvatarLoaderSystem.InjectToWorld(ref builder);

            cacheCleaner.Register(avatarPoolRegistry);
            cacheCleaner.Register(celShadingMaterialPool);
            cacheCleaner.Register(computeShaderPool);

            AvatarInstantiatorSystem.InjectToWorld(ref builder, frameTimeCapBudget, memoryBudget, avatarPoolRegistry, celShadingMaterialPool,
                computeShaderPool, textureArrayContainer, wearableAssetsCache, skinningStrategy, vertOutBuffer, mainPlayerAvatarBaseProxy);

            MakeVertsOutBufferDefragmentationSystem.InjectToWorld(ref builder, vertOutBuffer, skinningStrategy);

            StartAvatarMatricesCalculationSystem.InjectToWorld(ref builder);
            FinishAvatarMatricesCalculationSystem.InjectToWorld(ref builder, skinningStrategy);

            AvatarShapeVisibilitySystem.InjectToWorld(ref builder);

            //Debug scripts
            InstantiateRandomAvatarsSystem.InjectToWorld(ref builder, debugContainerBuilder, realmData, AVATARS_QUERY, transformPoolRegistry, avatarRandomizerAsset);
            NametagPlacementSystem.InjectToWorld(ref builder, nametagViewPool, chatEntryConfiguration, nametagsData.Value);
        }

        private async UniTask CreateAvatarBasePoolAsync(AvatarShapeSettings settings, CancellationToken ct)
        {
            AvatarBase avatarBasePrefab = (await assetsProvisioner.ProvideMainAssetAsync(settings.AvatarBase, ct: ct)).Value.EnsureGetComponent<AvatarBase>();

            componentPoolsRegistry.AddGameObjectPool(() => Object.Instantiate(avatarBasePrefab, Vector3.zero, Quaternion.identity));
            avatarPoolRegistry = componentPoolsRegistry.GetReferenceTypePool<AvatarBase>().EnsureNotNull("ReferenceTypePool of type AvatarBase not found in the registry");
        }

        private async UniTask CreateNametagPoolAsync(AvatarShapeSettings settings, CancellationToken ct)
        {
            NametagView nametagPrefab = (await assetsProvisioner.ProvideMainAssetAsync(settings.NametagView, ct: ct)).Value.EnsureGetComponent<NametagView>();

            GameObject nametagPrefabParent = (await assetsProvisioner.ProvideMainAssetAsync(settings.NametagParent, ct: ct)).Value;

            GameObject nametagParent = Object.Instantiate(nametagPrefabParent, Vector3.zero, Quaternion.identity)!;

            nametagViewPool = new ObjectPool<NametagView>(
                () => Object.Instantiate(nametagPrefab, Vector3.zero, Quaternion.identity, nametagParent.transform),
                actionOnGet: nametagView => nametagView.gameObject.SetActive(true),
                actionOnRelease: nametagView => nametagView.gameObject.SetActive(false),
                actionOnDestroy: UnityObjectUtils.SafeDestroy);
        }

        private async UniTask CreateMaterialPoolPrewarmedAsync(AvatarShapeSettings settings, CancellationToken ct)
        {
<<<<<<< HEAD
            ProvidedAsset<Material> providedMaterial = await assetsProvisioner.ProvideMainAssetAsync(settings.celShadingMaterial, ct: ct);
            Material? activatedMaterial = TextureArrayContainerFactory.ActivateMaterial(providedMaterial.Value);

            textureArrayContainer = TextureArrayContainerFactory.GetCached(activatedMaterial.shader);
=======
            ProvidedAsset<Material> providedMaterial = await assetsProvisioner.ProvideMainAssetAsync(settings.CelShadingMaterial, ct: ct);
>>>>>>> c1d0fe28

            celShadingMaterialPool = new ExtendedObjectPool<Material>(
                () =>
                {
                    var mat = new Material(activatedMaterial);
                    return mat;
                },
                actionOnRelease: mat =>
                {
                    // reset material so it does not contain any old properties
                    mat.CopyPropertiesFromMaterial(activatedMaterial);
                },
                actionOnDestroy: UnityObjectUtils.SafeDestroy,
                defaultCapacity: settings.defaultMaterialCapacity);

            for (var i = 0; i < settings.defaultMaterialCapacity; i++)
            {
                Material prewarmedMaterial = celShadingMaterialPool.Get()!;
                celShadingMaterialPool.Release(prewarmedMaterial);
            }
        }

        private async UniTask CreateComputeShaderPoolPrewarmedAsync(AvatarShapeSettings settings, CancellationToken ct)
        {
            ProvidedAsset<ComputeShader> providedComputeShader = await assetsProvisioner.ProvideMainAssetAsync(settings.ComputeShader, ct: ct);
            computeShaderPool = new ExtendedObjectPool<ComputeShader>(() => Object.Instantiate(providedComputeShader.Value), actionOnDestroy: UnityObjectUtils.SafeDestroy, defaultCapacity: settings.defaultMaterialCapacity);

            for (var i = 0; i < PoolConstants.COMPUTE_SHADER_COUNT; i++)
            {
                ComputeShader prewarmedShader = computeShaderPool.Get()!;
                computeShaderPool.Release(prewarmedShader);
            }
        }

        [Serializable]
        public class AvatarShapeSettings : IDCLPluginSettings
        {
            [field: Header(nameof(AvatarPlugin) + "." + nameof(AvatarShapeSettings))]
            [field: Space]
            [field: SerializeField]
            private AssetReferenceGameObject? avatarBase;

            [field: Space]
            [field: SerializeField]
            private AssetReferenceGameObject? nametagView;

            [field: Space]
            [field: SerializeField]
            private AssetReferenceGameObject? nametagParent;

            [field: SerializeField]
            private AssetReferenceMaterial? celShadingMaterial;

            [field: SerializeField]
            public NametagsDataRef? nametagsData;

            [field: SerializeField]
            public int defaultMaterialCapacity = 100;

            [field: SerializeField]
            public AssetReferenceComputeShader computeShader;

<<<<<<< HEAD
            [field: SerializeField]
            public StaticSettings.AvatarRandomizerSettingsRef AvatarRandomizerSettingsRef { get; set; }
            
=======

            public AssetReferenceGameObject AvatarBase => avatarBase.EnsureNotNull();

            public AssetReferenceGameObject NametagView => nametagView.EnsureNotNull();

            public AssetReferenceGameObject NametagParent => nametagParent.EnsureNotNull();

            public AssetReferenceMaterial CelShadingMaterial => celShadingMaterial.EnsureNotNull();

            public AssetReferenceComputeShader ComputeShader => computeShader.EnsureNotNull();

>>>>>>> c1d0fe28
            [Serializable]
            public class NametagsDataRef : AssetReferenceT<NametagsData>
            {
                public NametagsDataRef(string guid) : base(guid) { }
            }
        }
    }
}<|MERGE_RESOLUTION|>--- conflicted
+++ resolved
@@ -56,15 +56,10 @@
 
         private ProvidedAsset<NametagsData> nametagsData;
 
-<<<<<<< HEAD
+        private IComponentPool<Transform> transformPoolRegistry = null!;
+
+        private IObjectPool<NametagView> nametagViewPool = null!;
         private TextureArrayContainer textureArrayContainer;
-
-        private IComponentPool<Transform> transformPoolRegistry;
-=======
-        private IComponentPool<Transform> transformPoolRegistry = null!;
-
-        private IObjectPool<NametagView> nametagViewPool = null!;
->>>>>>> c1d0fe28
 
         private AvatarRandomizerAsset avatarRandomizerAsset;
 
@@ -105,13 +100,8 @@
             await CreateComputeShaderPoolPrewarmedAsync(settings, ct);
             nametagsData = await assetsProvisioner.ProvideMainAssetAsync(settings.nametagsData, ct);
 
-<<<<<<< HEAD
-            transformPoolRegistry = componentPoolsRegistry.GetReferenceTypePool<Transform>();
-
+            transformPoolRegistry = componentPoolsRegistry.GetReferenceTypePool<Transform>().EnsureNotNull("ReferenceTypePool of type Transform not found in the registry");
             avatarRandomizerAsset = (await assetsProvisioner.ProvideMainAssetAsync(settings.AvatarRandomizerSettingsRef, ct)).Value;
-=======
-            transformPoolRegistry = componentPoolsRegistry.GetReferenceTypePool<Transform>().EnsureNotNull("ReferenceTypePool of type Transform not found in the registry");
->>>>>>> c1d0fe28
         }
 
         public void InjectToWorld(ref ArchSystemsWorldBuilder<Arch.Core.World> builder, in GlobalPluginArguments arguments)
@@ -168,14 +158,9 @@
 
         private async UniTask CreateMaterialPoolPrewarmedAsync(AvatarShapeSettings settings, CancellationToken ct)
         {
-<<<<<<< HEAD
-            ProvidedAsset<Material> providedMaterial = await assetsProvisioner.ProvideMainAssetAsync(settings.celShadingMaterial, ct: ct);
-            Material? activatedMaterial = TextureArrayContainerFactory.ActivateMaterial(providedMaterial.Value);
-
+            ProvidedAsset<Material> providedMaterial = await assetsProvisioner.ProvideMainAssetAsync(settings.CelShadingMaterial, ct: ct);         Material? activatedMaterial = TextureArrayContainerFactory.ActivateMaterial(providedMaterial.Value);
             textureArrayContainer = TextureArrayContainerFactory.GetCached(activatedMaterial.shader);
-=======
-            ProvidedAsset<Material> providedMaterial = await assetsProvisioner.ProvideMainAssetAsync(settings.CelShadingMaterial, ct: ct);
->>>>>>> c1d0fe28
+
 
             celShadingMaterialPool = new ExtendedObjectPool<Material>(
                 () =>
@@ -238,11 +223,8 @@
             [field: SerializeField]
             public AssetReferenceComputeShader computeShader;
 
-<<<<<<< HEAD
             [field: SerializeField]
             public StaticSettings.AvatarRandomizerSettingsRef AvatarRandomizerSettingsRef { get; set; }
-            
-=======
 
             public AssetReferenceGameObject AvatarBase => avatarBase.EnsureNotNull();
 
@@ -254,7 +236,6 @@
 
             public AssetReferenceComputeShader ComputeShader => computeShader.EnsureNotNull();
 
->>>>>>> c1d0fe28
             [Serializable]
             public class NametagsDataRef : AssetReferenceT<NametagsData>
             {
