--- conflicted
+++ resolved
@@ -51,27 +51,22 @@
 
         private readonly WearableAssetsCache wearableAssetsCache = new (100);
 
-<<<<<<< HEAD
         private IComponentPool<AvatarBase> avatarPoolRegistry;
         private AvatarMaterialPoolHandler avatarMaterialPoolHandler;
         private IExtendedObjectPool<ComputeShader> computeShaderPool;
-=======
         // late init
         private IComponentPool<AvatarBase> avatarPoolRegistry = null!;
         private IExtendedObjectPool<Material> celShadingMaterialPool = null!;
         private IExtendedObjectPool<ComputeShader> computeShaderPool = null!;
->>>>>>> 3a4254cc
 
         private ProvidedAsset<NametagsData> nametagsData;
 
-<<<<<<< HEAD
         private IComponentPool<Transform> transformPoolRegistry;
-=======
+
         private IComponentPool<Transform> transformPoolRegistry = null!;
 
         private IObjectPool<NametagView> nametagViewPool = null!;
         private TextureArrayContainer textureArrayContainer;
->>>>>>> 3a4254cc
 
         private AvatarRandomizerAsset avatarRandomizerAsset;
 
@@ -112,11 +107,7 @@
             await CreateComputeShaderPoolPrewarmedAsync(settings, ct);
             nametagsData = await assetsProvisioner.ProvideMainAssetAsync(settings.nametagsData, ct);
 
-<<<<<<< HEAD
-            transformPoolRegistry = componentPoolsRegistry.GetReferenceTypePool<Transform>();
-=======
             transformPoolRegistry = componentPoolsRegistry.GetReferenceTypePool<Transform>().EnsureNotNull("ReferenceTypePool of type Transform not found in the registry");
->>>>>>> 3a4254cc
             avatarRandomizerAsset = (await assetsProvisioner.ProvideMainAssetAsync(settings.AvatarRandomizerSettingsRef, ct)).Value;
         }
 
@@ -152,12 +143,8 @@
 
         private async UniTask CreateAvatarBasePoolAsync(AvatarShapeSettings settings, CancellationToken ct)
         {
-<<<<<<< HEAD
-            AvatarBase avatarBasePrefab = (await assetsProvisioner.ProvideMainAssetAsync(settings.avatarBase, ct: ct)).Value.GetComponent<AvatarBase>();
-=======
             AvatarBase avatarBasePrefab = (await assetsProvisioner.ProvideMainAssetAsync(settings.AvatarBase, ct: ct)).Value.EnsureGetComponent<AvatarBase>();
 
->>>>>>> 3a4254cc
             componentPoolsRegistry.AddGameObjectPool(() => Object.Instantiate(avatarBasePrefab, Vector3.zero, Quaternion.identity));
             avatarPoolRegistry = componentPoolsRegistry.GetReferenceTypePool<AvatarBase>().EnsureNotNull("ReferenceTypePool of type AvatarBase not found in the registry");
         }
@@ -179,36 +166,10 @@
 
         private async UniTask CreateMaterialPoolPrewarmedAsync(AvatarShapeSettings settings, CancellationToken ct)
         {
-<<<<<<< HEAD
             ProvidedAsset<Material> toonMaterial = await assetsProvisioner.ProvideMainAssetAsync(settings.celShadingMaterial, ct: ct);
             ProvidedAsset<Material> faceFeatureMaterial = await assetsProvisioner.ProvideMainAssetAsync(settings.faceFeatureMaterial, ct: ct);
 
             avatarMaterialPoolHandler = new AvatarMaterialPoolHandler(new List<Material>(){toonMaterial.Value, faceFeatureMaterial.Value}, settings.defaultMaterialCapacity);
-=======
-            ProvidedAsset<Material> providedMaterial = await assetsProvisioner.ProvideMainAssetAsync(settings.CelShadingMaterial, ct: ct);         Material? activatedMaterial = TextureArrayContainerFactory.ActivateMaterial(providedMaterial.Value);
-            textureArrayContainer = TextureArrayContainerFactory.GetCached(activatedMaterial.shader);
-
-
-            celShadingMaterialPool = new ExtendedObjectPool<Material>(
-                () =>
-                {
-                    var mat = new Material(activatedMaterial);
-                    return mat;
-                },
-                actionOnRelease: mat =>
-                {
-                    // reset material so it does not contain any old properties
-                    mat.CopyPropertiesFromMaterial(activatedMaterial);
-                },
-                actionOnDestroy: UnityObjectUtils.SafeDestroy,
-                defaultCapacity: settings.defaultMaterialCapacity);
-
-            for (var i = 0; i < settings.defaultMaterialCapacity; i++)
-            {
-                Material prewarmedMaterial = celShadingMaterialPool.Get()!;
-                celShadingMaterialPool.Release(prewarmedMaterial);
-            }
->>>>>>> 3a4254cc
         }
 
         private async UniTask CreateComputeShaderPoolPrewarmedAsync(AvatarShapeSettings settings, CancellationToken ct)
@@ -240,14 +201,11 @@
             private AssetReferenceGameObject? nametagParent;
 
             [field: SerializeField]
-<<<<<<< HEAD
+            private AssetReferenceMaterial? celShadingMaterial;
             public AssetReferenceMaterial celShadingMaterial;
             
             [field: SerializeField]
             public AssetReferenceMaterial faceFeatureMaterial;
-=======
-            private AssetReferenceMaterial? celShadingMaterial;
->>>>>>> 3a4254cc
 
             [field: SerializeField]
             public NametagsDataRef? nametagsData;
