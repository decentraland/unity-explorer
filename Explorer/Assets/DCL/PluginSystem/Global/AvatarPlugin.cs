--- conflicted
+++ resolved
@@ -45,12 +45,8 @@
         private readonly IComponentPoolsRegistry componentPoolsRegistry;
         private readonly IDebugContainerBuilder debugContainerBuilder;
         private readonly IPerformanceBudget frameTimeCapBudget;
-<<<<<<< HEAD
-        private readonly MainPlayerAvatarBase mainPlayerAvatarBase;
+        private readonly ObjectProxy<AvatarBase> mainPlayerAvatarBaseProxy;
         private readonly CharacterContainer staticContainerCharacterContainer;
-=======
-        private readonly ObjectProxy<AvatarBase> mainPlayerAvatarBaseProxy;
->>>>>>> 20fb5da0
         private readonly IPerformanceBudget memoryBudget;
         private readonly IRealmData realmData;
         private readonly TextureArrayContainer textureArrayContainer;
@@ -64,24 +60,16 @@
         private IObjectPool<NametagView> nametagViewPool;
         private ProvidedAsset<NametagsData> nametagsData;
 
-<<<<<<< HEAD
-        public AvatarPlugin(IComponentPoolsRegistry poolsRegistry,
-=======
         private IComponentPool<Transform> transformPoolRegistry;
 
         public AvatarPlugin(
             IComponentPoolsRegistry poolsRegistry,
->>>>>>> 20fb5da0
             IAssetsProvisioner assetsProvisioner,
             IPerformanceBudget frameTimeCapBudget,
             IPerformanceBudget memoryBudget,
             IRealmData realmData,
-<<<<<<< HEAD
-            MainPlayerAvatarBase mainPlayerAvatarBase,
+            ObjectProxy<AvatarBase> mainPlayerAvatarBaseProxy,
             CharacterContainer staticContainerCharacterContainer,
-=======
-            ObjectProxy<AvatarBase> mainPlayerAvatarBaseProxy,
->>>>>>> 20fb5da0
             IDebugContainerBuilder debugContainerBuilder,
             CacheCleaner cacheCleaner,
             ChatEntryConfigurationSO chatEntryConfiguration)
@@ -89,12 +77,8 @@
             this.assetsProvisioner = assetsProvisioner;
             this.frameTimeCapBudget = frameTimeCapBudget;
             this.realmData = realmData;
-<<<<<<< HEAD
-            this.mainPlayerAvatarBase = mainPlayerAvatarBase;
-            this.staticContainerCharacterContainer = staticContainerCharacterContainer;
-=======
             this.mainPlayerAvatarBaseProxy = mainPlayerAvatarBaseProxy;
->>>>>>> 20fb5da0
+           this.staticContainerCharacterContainer = staticContainerCharacterContainer;
             this.debugContainerBuilder = debugContainerBuilder;
             this.cacheCleaner = cacheCleaner;
             this.chatEntryConfiguration = chatEntryConfiguration;
