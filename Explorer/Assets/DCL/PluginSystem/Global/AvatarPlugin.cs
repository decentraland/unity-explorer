--- conflicted
+++ resolved
@@ -97,10 +97,6 @@
             this.memoryBudget = memoryBudget;
             this.nametagsData = nametagsData;
             componentPoolsRegistry = poolsRegistry;
-<<<<<<< HEAD
-            textureArrayContainer = new TextureArrayContainer(TextureFormat.BC7);
-=======
->>>>>>> 9b7416ec
 
             cacheCleaner.Register(wearableAssetsCache);
         }
