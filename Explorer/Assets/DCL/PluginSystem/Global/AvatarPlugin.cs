--- conflicted
+++ resolved
@@ -17,11 +17,8 @@
 using DCL.Optimization.PerformanceBudgeting;
 using DCL.Optimization.Pools;
 using DCL.ResourcesUnloading;
-<<<<<<< HEAD
+using DCL.Utilities;
 using DCL.Utilities.Extensions;
-=======
-using DCL.Utilities;
->>>>>>> 864c96fd
 using ECS;
 using System;
 using System.Runtime.CompilerServices;
@@ -57,16 +54,11 @@
         private IExtendedObjectPool<Material> celShadingMaterialPool = null!;
         private IExtendedObjectPool<ComputeShader> computeShaderPool = null!;
 
-<<<<<<< HEAD
+        private ProvidedAsset<NametagsData> nametagsData;
+
         private IComponentPool<Transform> transformPoolRegistry = null!;
 
         private IObjectPool<NametagView> nametagViewPool = null!;
-=======
-        private IObjectPool<NametagView> nametagViewPool;
-        private ProvidedAsset<NametagsData> nametagsData;
-
-        private IComponentPool<Transform> transformPoolRegistry;
->>>>>>> 864c96fd
 
         public AvatarPlugin(
             IComponentPoolsRegistry poolsRegistry,
@@ -214,14 +206,14 @@
             private AssetReferenceMaterial? celShadingMaterial;
 
             [field: SerializeField]
-            public NametagsDataRef nametagsData;
+            public NametagsDataRef? nametagsData;
 
             [field: SerializeField]
             public int defaultMaterialCapacity = 100;
 
             [field: SerializeField]
-<<<<<<< HEAD
-            private AssetReferenceComputeShader? computeShader;
+            public AssetReferenceComputeShader computeShader;
+
 
             public AssetReferenceGameObject AvatarBase => avatarBase.EnsureNotNull();
 
@@ -232,16 +224,12 @@
             public AssetReferenceMaterial CelShadingMaterial => celShadingMaterial.EnsureNotNull();
 
             public AssetReferenceComputeShader ComputeShader => computeShader.EnsureNotNull();
-=======
-            public AssetReferenceComputeShader computeShader;
-
 
             [Serializable]
             public class NametagsDataRef : AssetReferenceT<NametagsData>
             {
                 public NametagsDataRef(string guid) : base(guid) { }
             }
->>>>>>> 864c96fd
         }
     }
 }