--- conflicted
+++ resolved
@@ -65,11 +65,7 @@
         private readonly ICommunitiesDataProvider communityDataProvider;
         private readonly ISpriteCache thumbnailCache;
         private readonly WarningNotificationView warningNotificationView;
-<<<<<<< HEAD
-        private readonly CommunitiesFeatureAccess communitiesFeatureAccess;
         private readonly CommunitiesEventBus communitiesEventBus;
-=======
->>>>>>> 85a264db
 
         private ChatController chatController;
 
@@ -99,13 +95,8 @@
             ObjectProxy<IFriendsService> friendsServiceProxy,
             ICommunitiesDataProvider communityDataProvider,
             ISpriteCache thumbnailCache,
-<<<<<<< HEAD
             WarningNotificationView warningNotificationView,
-            CommunitiesFeatureAccess communitiesFeatureAccess,
             CommunitiesEventBus communitiesEventBus)
-=======
-            WarningNotificationView warningNotificationView)
->>>>>>> 85a264db
         {
             this.mvcManager = mvcManager;
             this.chatHistory = chatHistory;
@@ -134,11 +125,7 @@
             this.communityDataProvider = communityDataProvider;
             this.thumbnailCache = thumbnailCache;
             this.warningNotificationView = warningNotificationView;
-<<<<<<< HEAD
-            this.communitiesFeatureAccess = communitiesFeatureAccess;
             this.communitiesEventBus = communitiesEventBus;
-=======
->>>>>>> 85a264db
         }
 
         public void Dispose()
@@ -189,13 +176,8 @@
                 communityDataProvider,
                 thumbnailCache,
                 mvcManager,
-<<<<<<< HEAD
                 warningNotificationView,
-                communitiesFeatureAccess,
                 communitiesEventBus
-=======
-                warningNotificationView
->>>>>>> 85a264db
             );
 
             sharedSpaceManager.RegisterPanel(PanelsSharingSpace.Chat, chatController);
