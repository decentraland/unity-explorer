using Arch.Core;
using Arch.SystemGroups;
using Cysharp.Threading.Tasks;
using DCL.AssetsProvision;
using DCL.Audio;
using DCL.Chat;
using DCL.Chat.History;
using DCL.Chat.MessageBus;
using DCL.Emoji;
using DCL.Input;
using DCL.Input.UnityInputSystem.Blocks;
using DCL.Multiplayer.Profiles.Tables;
using DCL.Nametags;
using DCL.UI.MainUI;
using MVC;
using System;
using System.Threading;
using UnityEngine;
using UnityEngine.AddressableAssets;

namespace DCL.PluginSystem.Global
{
    public class ChatPlugin : IDCLGlobalPlugin<ChatPlugin.ChatSettings>
    {
        private readonly IAssetsProvisioner assetsProvisioner;
        private readonly IMVCManager mvcManager;
        private readonly IChatHistory chatHistory;
        private readonly IChatMessagesBus chatMessagesBus;
        private readonly IReadOnlyEntityParticipantTable entityParticipantTable;
        private readonly NametagsData nametagsData;
        private readonly DCLInput dclInput;
        private readonly IInputBlock inputBlock;
        private readonly Arch.Core.World world;
        private readonly Entity playerEntity;
        private readonly IEventSystem eventSystem;
        private readonly MainUIView mainUIView;

        private ChatController chatController;

        public ChatPlugin(
            IAssetsProvisioner assetsProvisioner,
            IMVCManager mvcManager,
            IChatMessagesBus chatMessagesBus,
            IChatHistory chatHistory,
            IReadOnlyEntityParticipantTable entityParticipantTable,
            NametagsData nametagsData,
            DCLInput dclInput,
            IEventSystem eventSystem,
            MainUIView mainUIView,
            IInputBlock inputBlock,
            Arch.Core.World world,
            Entity playerEntity
        )
        {
            this.assetsProvisioner = assetsProvisioner;
            this.mvcManager = mvcManager;
            this.chatHistory = chatHistory;
            this.chatMessagesBus = chatMessagesBus;
            this.entityParticipantTable = entityParticipantTable;
            this.nametagsData = nametagsData;
            this.dclInput = dclInput;
<<<<<<< HEAD
            this.inputBlock = inputBlock;
            this.world = world;
            this.playerEntity = playerEntity;
=======
>>>>>>> 6237f7eb
            this.eventSystem = eventSystem;
            this.mainUIView = mainUIView;
            this.inputBlock = inputBlock;
        }

        public void Dispose() { }

        public void InjectToWorld(ref ArchSystemsWorldBuilder<Arch.Core.World> builder, in GlobalPluginArguments arguments) { }

        public async UniTask InitializeAsync(ChatSettings settings, CancellationToken ct)
        {
            ChatEntryConfigurationSO chatEntryConfiguration = (await assetsProvisioner.ProvideMainAssetAsync(settings.ChatEntryConfiguration, ct)).Value;
            EmojiPanelConfigurationSO emojiPanelConfig = (await assetsProvisioner.ProvideMainAssetAsync(settings.EmojiPanelConfiguration, ct)).Value;
            EmojiSectionView emojiSectionPrefab = (await assetsProvisioner.ProvideMainAssetAsync(settings.EmojiSectionPrefab, ct)).Value;
            EmojiButton emojiButtonPrefab = (await assetsProvisioner.ProvideMainAssetAsync(settings.EmojiButtonPrefab, ct)).Value;
            EmojiSuggestionView emojiSuggestionPrefab = (await assetsProvisioner.ProvideMainAssetAsync(settings.EmojiSuggestionPrefab, ct)).Value;

<<<<<<< HEAD
            chatController = new ChatController(
                () =>
                {
                    var view = mainUIView.ChatView;
                    view.gameObject.SetActive(true);
                    return view;
                },
                chatEntryConfiguration,
                chatMessagesBus,
                chatHistory,
                entityParticipantTable,
                nametagsData,
                emojiPanelConfig,
                settings.EmojiMappingJson,
                emojiSectionPrefab,
                emojiButtonPrefab,
                emojiSuggestionPrefab,
                world,
                playerEntity,
                dclInput,
                inputBlock,
                eventSystem
            );

            mvcManager.RegisterController(chatController);
=======
            return (ref ArchSystemsWorldBuilder<Arch.Core.World> builder, in GlobalPluginArguments arguments) =>
            {
                chatController = new ChatController(
                    () =>
                    {
                        var view = mainUIView.ChatView;
                        view.gameObject.SetActive(true);
                        return view;
                    },
                    chatEntryConfiguration,
                    chatMessagesBus,
                    chatHistory,
                    entityParticipantTable,
                    nametagsData,
                    emojiPanelConfig,
                    settings.EmojiMappingJson,
                    emojiSectionPrefab,
                    emojiButtonPrefab,
                    emojiSuggestionPrefab,
                    builder.World,
                    arguments.PlayerEntity,
                    dclInput,
                    eventSystem,
                    inputBlock
                );

                mvcManager.RegisterController(chatController);
            };
>>>>>>> 6237f7eb
        }

        public class ChatSettings : IDCLPluginSettings
        {
            [field: Header(nameof(ChatPlugin) + "." + nameof(ChatSettings))]
            [field: Space]
            [field: SerializeField]
            public EmojiButtonRef EmojiButtonPrefab { get; private set; }

            [field: SerializeField]
            public EmojiSectionRef EmojiSectionPrefab { get; private set; }

            [field: SerializeField]
            public EmojiSuggestionRef EmojiSuggestionPrefab { get; private set; }

            [field: SerializeField]
            public AssetReferenceT<ChatEntryConfigurationSO> ChatEntryConfiguration { get; private set; }

            [field: SerializeField]
            public AssetReferenceT<EmojiPanelConfigurationSO> EmojiPanelConfiguration { get; private set; }

            [field: SerializeField]
            public TextAsset EmojiMappingJson { get; private set; }

            [Serializable]
            public class EmojiSuggestionPanelRef : ComponentReference<EmojiSuggestionPanelView>
            {
                public EmojiSuggestionPanelRef(string guid) : base(guid) { }
            }

            [Serializable]
            public class EmojiSuggestionRef : ComponentReference<EmojiSuggestionView>
            {
                public EmojiSuggestionRef(string guid) : base(guid) { }
            }

            [Serializable]
            public class EmojiSectionRef : ComponentReference<EmojiSectionView>
            {
                public EmojiSectionRef(string guid) : base(guid) { }
            }

            [Serializable]
            public class EmojiButtonRef : ComponentReference<EmojiButton>
            {
                public EmojiButtonRef(string guid) : base(guid) { }
            }

            [Serializable]
            public class EmojiPanelRef : ComponentReference<EmojiPanelView>
            {
                public EmojiPanelRef(string guid) : base(guid) { }
            }

            [Serializable]
            public class MainUIRef : ComponentReference<MainUIView>
            {
                public MainUIRef(string guid) : base(guid) { }
            }
        }
    }
}<|MERGE_RESOLUTION|>--- conflicted
+++ resolved
@@ -59,12 +59,9 @@
             this.entityParticipantTable = entityParticipantTable;
             this.nametagsData = nametagsData;
             this.dclInput = dclInput;
-<<<<<<< HEAD
             this.inputBlock = inputBlock;
             this.world = world;
             this.playerEntity = playerEntity;
-=======
->>>>>>> 6237f7eb
             this.eventSystem = eventSystem;
             this.mainUIView = mainUIView;
             this.inputBlock = inputBlock;
@@ -82,7 +79,6 @@
             EmojiButton emojiButtonPrefab = (await assetsProvisioner.ProvideMainAssetAsync(settings.EmojiButtonPrefab, ct)).Value;
             EmojiSuggestionView emojiSuggestionPrefab = (await assetsProvisioner.ProvideMainAssetAsync(settings.EmojiSuggestionPrefab, ct)).Value;
 
-<<<<<<< HEAD
             chatController = new ChatController(
                 () =>
                 {
@@ -108,36 +104,6 @@
             );
 
             mvcManager.RegisterController(chatController);
-=======
-            return (ref ArchSystemsWorldBuilder<Arch.Core.World> builder, in GlobalPluginArguments arguments) =>
-            {
-                chatController = new ChatController(
-                    () =>
-                    {
-                        var view = mainUIView.ChatView;
-                        view.gameObject.SetActive(true);
-                        return view;
-                    },
-                    chatEntryConfiguration,
-                    chatMessagesBus,
-                    chatHistory,
-                    entityParticipantTable,
-                    nametagsData,
-                    emojiPanelConfig,
-                    settings.EmojiMappingJson,
-                    emojiSectionPrefab,
-                    emojiButtonPrefab,
-                    emojiSuggestionPrefab,
-                    builder.World,
-                    arguments.PlayerEntity,
-                    dclInput,
-                    eventSystem,
-                    inputBlock
-                );
-
-                mvcManager.RegisterController(chatController);
-            };
->>>>>>> 6237f7eb
         }
 
         public class ChatSettings : IDCLPluginSettings
