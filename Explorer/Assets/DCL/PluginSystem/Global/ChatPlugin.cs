--- conflicted
+++ resolved
@@ -178,12 +178,6 @@
 
         public void Dispose()
         {
-<<<<<<< HEAD
-=======
-            translationMemory.Clear();
-            translationCache.Clear();
-
->>>>>>> d96fd74b
             chatStorage?.Dispose();
             pluginScope.Dispose();
             pluginCts.Cancel();
@@ -260,41 +254,24 @@
 
             var chatInputBlockingService = new ChatInputBlockingService(inputBlock, world);
 
-<<<<<<< HEAD
-            var chatClickDetectionService = new ChatClickDetectionService((RectTransform)viewInstance.transform,
-                viewInstance.TitlebarView.CloseChatButton.transform,
-                viewInstance.TitlebarView.CloseMemberListButton.transform,
-                viewInstance.TitlebarView.OpenMemberListButton.transform,
-                viewInstance.TitlebarView.BackFromMemberList.transform,
-                viewInstance.InputView.inputField.transform,
-                chatViewRectTransform);
-=======
             var chatPanelView = mainUIView.ChatMainView.ChatPanelView;
 
-            // Ignore buttons that would lead to the conflicting state
-            var chatClickDetectionService = new ChatClickDetectionService(
-                (RectTransform)chatPanelView.transform,
-                chatPanelView.TitlebarView.CloseChatButton.transform,
-                chatPanelView.TitlebarView.CloseMemberListButton.transform,
-                chatPanelView.TitlebarView.OpenMemberListButton.transform,
-                chatPanelView.TitlebarView.BackFromMemberList.transform,
-                chatPanelView.InputView.inputField.transform,
-                mainUIView.SidebarView.unreadMessagesButton.transform
-            );
->>>>>>> d96fd74b
+            var chatClickDetectionService = new ChatClickDetectionService((RectTransform)chatPanelView.transform,
+                    chatPanelView.TitlebarView.CloseChatButton.transform,
+                    chatPanelView.TitlebarView.CloseMemberListButton.transform,
+                    chatPanelView.TitlebarView.OpenMemberListButton.transform,
+                    chatPanelView.TitlebarView.BackFromMemberList.transform,
+                    chatPanelView.InputView.inputField.transform,
+                    chatViewRectTransform,
+                    mainUIView.SidebarView.unreadMessagesButton.transform);
 
             pluginScope.Add(chatClickDetectionService);
 
-            var chatContextMenuService = new ChatContextMenuService(mvcManagerMenusAccessFacade,
-                chatClickDetectionService);
+            var chatContextMenuService = new ChatContextMenuService(mvcManagerMenusAccessFacade, chatClickDetectionService);
 
             var nearbyUserStateService = new NearbyUserStateService(roomHub, eventBus);
-<<<<<<< HEAD
+
             var communityUserStateService = new CommunityUserStateService(
-=======
-
-            communityUserStateService = new CommunityUserStateService(
->>>>>>> d96fd74b
                 communityDataProvider,
                 communitiesEventBus,
                 eventBus,
@@ -339,11 +316,7 @@
 
             pluginScope.Add(commandRegistry);
 
-<<<<<<< HEAD
             var chatPanelPresenter = new ChatPanelPresenter(
-=======
-            chatPanelPresenter = new ChatPanelPresenter(
->>>>>>> d96fd74b
                 mainUIView.ChatMainView.ChatPanelView,
                 hyperlinkTextFormatter,
                 voiceChatOrchestrator,
