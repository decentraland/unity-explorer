using Arch.SystemGroups;
using Cysharp.Threading.Tasks;
using DCL.AssetsProvision;
using DCL.Chat;
using MVC;
using System;
using System.Threading;
using UnityEngine;
using UnityEngine.AddressableAssets;

namespace DCL.PluginSystem.Global
{
    public class ChatPlugin : IDCLGlobalPlugin<ChatPlugin.ChatSettings>
    {
        private readonly IAssetsProvisioner assetsProvisioner;
        private readonly IMVCManager mvcManager;
        private readonly IChatMessagesBus chatMessagesBus;
        private readonly ChatEntryConfigurationSO chatEntryConfiguration;
        private ChatController chatController;

        public ChatPlugin(
            IAssetsProvisioner assetsProvisioner,
            IMVCManager mvcManager,
            IChatMessagesBus chatMessagesBus,
            ChatEntryConfigurationSO chatEntryConfiguration)
        {
            this.assetsProvisioner = assetsProvisioner;
            this.mvcManager = mvcManager;
            this.chatMessagesBus = chatMessagesBus;
            this.chatEntryConfiguration = chatEntryConfiguration;
        }

        public void Dispose()
        {
        }

        public void InjectToWorld(ref ArchSystemsWorldBuilder<Arch.Core.World> builder, in GlobalPluginArguments arguments)
        {
        }

        public async UniTask InitializeAsync(ChatSettings settings, CancellationToken ct)
        {
<<<<<<< HEAD
            ChatEntryConfigurationSO chatEntryConfiguration = (await assetsProvisioner.ProvideMainAssetAsync(settings.ChatEntryConfiguration, ct)).Value;
=======
            ChatEntryView chatEntryView = (await assetsProvisioner.ProvideMainAssetAsync(settings.ChatEntryPrefab, ct: ct)).Value.GetComponent<ChatEntryView>();
>>>>>>> 7ff029aa

            chatController = new ChatController(
                ChatController.CreateLazily(
                    (await assetsProvisioner.ProvideMainAssetAsync(settings.ChatPanelPrefab, ct: ct)).Value.GetComponent<ChatView>(), null),
                chatEntryConfiguration,
                chatMessagesBus);

            mvcManager.RegisterController(chatController);
            mvcManager.ShowAsync(ChatController.IssueCommand()).Forget();
        }

        public class ChatSettings : IDCLPluginSettings
        {
            [field: Header(nameof(ChatPlugin) + "." + nameof(ChatSettings))]
            [field: Space]
            [field: SerializeField]
            public ChatViewRef ChatPanelPrefab;

            [field: SerializeField]
<<<<<<< HEAD
            public AssetReferenceT<ChatEntryConfigurationSO> ChatEntryConfiguration { get; private set; }
=======
            public ChatEntryViewRef ChatEntryPrefab;
>>>>>>> 7ff029aa

            [Serializable]
            public class ChatViewRef : ComponentReference<ChatView>
            {
                public ChatViewRef(string guid) : base(guid) { }
            }

            [Serializable]
            public class ChatEntryViewRef : ComponentReference<ChatEntryView>
            {
                public ChatEntryViewRef(string guid) : base(guid) { }
            }
        }
    }
}
<|MERGE_RESOLUTION|>--- conflicted
+++ resolved
@@ -40,11 +40,7 @@
 
         public async UniTask InitializeAsync(ChatSettings settings, CancellationToken ct)
         {
-<<<<<<< HEAD
             ChatEntryConfigurationSO chatEntryConfiguration = (await assetsProvisioner.ProvideMainAssetAsync(settings.ChatEntryConfiguration, ct)).Value;
-=======
-            ChatEntryView chatEntryView = (await assetsProvisioner.ProvideMainAssetAsync(settings.ChatEntryPrefab, ct: ct)).Value.GetComponent<ChatEntryView>();
->>>>>>> 7ff029aa
 
             chatController = new ChatController(
                 ChatController.CreateLazily(
@@ -64,23 +60,13 @@
             public ChatViewRef ChatPanelPrefab;
 
             [field: SerializeField]
-<<<<<<< HEAD
             public AssetReferenceT<ChatEntryConfigurationSO> ChatEntryConfiguration { get; private set; }
-=======
-            public ChatEntryViewRef ChatEntryPrefab;
->>>>>>> 7ff029aa
 
             [Serializable]
             public class ChatViewRef : ComponentReference<ChatView>
             {
                 public ChatViewRef(string guid) : base(guid) { }
             }
-
-            [Serializable]
-            public class ChatEntryViewRef : ComponentReference<ChatEntryView>
-            {
-                public ChatEntryViewRef(string guid) : base(guid) { }
-            }
         }
     }
 }
