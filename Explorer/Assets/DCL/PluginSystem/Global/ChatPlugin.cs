--- conflicted
+++ resolved
@@ -42,11 +42,8 @@
         private readonly ITextFormatter hyperlinkTextFormatter;
         private readonly IProfileCache profileCache;
         private readonly IChatInputBus chatInputBus;
-<<<<<<< HEAD
+        private readonly ILoadingStatus loadingStatus;
         private readonly ISharedSpaceManager sharedSpaceManager;
-=======
-        private readonly ILoadingStatus loadingStatus;
->>>>>>> 99938057
 
         private ChatController chatController;
 
@@ -67,11 +64,8 @@
             ITextFormatter hyperlinkTextFormatter,
             IProfileCache profileCache,
             IChatInputBus chatInputBus,
-<<<<<<< HEAD
+            ILoadingStatus loadingStatus,
             ISharedSpaceManager sharedSpaceManager)
-=======
-            ILoadingStatus loadingStatus)
->>>>>>> 99938057
         {
             this.mvcManager = mvcManager;
             this.chatHistory = chatHistory;
