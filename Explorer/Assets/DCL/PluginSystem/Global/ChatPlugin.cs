--- conflicted
+++ resolved
@@ -169,22 +169,16 @@
                 friendsServiceProxy);
 
             var chatInputBlockingService = new ChatInputBlockingService(inputBlock, world);
-<<<<<<< HEAD
-            var chatContextMenuService = new ChatContextMenuService(mvcManager);
-
-            var getUserChatStatus = new GetUserChatStatusCommand(chatUserStateUpdater, eventBus);
-
-            var currentChannelService = new CurrentChannelService(getUserChatStatus);
-
-            var getParticipantProfilesCommand = new GetParticipantProfilesCommand(roomHub, profileCache);
-
-=======
             var chatClickDetectionService = new ChatClickDetectionService();
             var chatContextMenuService = new ChatContextMenuService(mvcManagerMenusAccessFacade,
                 chatClickDetectionService);
-            var currentChannelService = new CurrentChannelService();
-            
->>>>>>> 96d4657a
+
+            var getUserChatStatus = new GetUserChatStatusCommand(chatUserStateUpdater, eventBus);
+
+            var currentChannelService = new CurrentChannelService(getUserChatStatus);
+
+            var getParticipantProfilesCommand = new GetParticipantProfilesCommand(roomHub, profileCache);
+
             var useCaseFactory = new CommandRegistry(
                 chatConfig,
                 chatSettingsAsset.Value,
@@ -229,20 +223,6 @@
             sharedSpaceManager.RegisterPanel(PanelsSharingSpace.Chat, chatMainController);
             mvcManager.RegisterController(chatMainController);
 
-<<<<<<< HEAD
-            var contextMenuProxyController = new ContextMenuProxyController(
-                () =>
-                {
-                    var view = new GameObject("ChatContextMenuProxy").AddComponent<ContextMenuProxyView>();
-                    view.gameObject.SetActive(false);
-                    return view;
-                },
-                mvcManagerMenusAccessFacade
-            );
-            mvcManager.RegisterController(contextMenuProxyController);
-
-=======
->>>>>>> 96d4657a
             // Log out / log in
             web3IdentityCache.OnIdentityCleared += OnIdentityCleared;
             loadingStatus.CurrentStage.OnUpdate += OnLoadingStatusUpdate;
