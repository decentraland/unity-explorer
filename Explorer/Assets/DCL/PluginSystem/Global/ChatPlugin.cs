using Arch.Core;
using Arch.SystemGroups;
using Cysharp.Threading.Tasks;
using DCL.AssetsProvision;
using DCL.Chat;
using DCL.Chat.Commands;
using DCL.Chat.ControllerShowParams;
using DCL.Chat.History;
using DCL.Chat.MessageBus;
using DCL.Chat.EventBus;
using DCL.Communities;
using DCL.Friends;
using DCL.Friends.UserBlocking;
using DCL.FeatureFlags;
using DCL.Input;
using DCL.Multiplayer.Connections.RoomHubs;
using DCL.Multiplayer.Profiles.Tables;
using DCL.Nametags;
using DCL.Profiles;
using DCL.UI.Profiles.Helpers;
using DCL.RealmNavigation;
using DCL.Settings.Settings;
using DCL.SocialService;
using DCL.UI;
using DCL.UI.InputFieldFormatting;
using DCL.UI.MainUI;
using DCL.Web3.Identities;
using DCL.UI.SharedSpaceManager;
using DCL.Utilities;
using MVC;
using System.Threading;
using ECS;
using ECS.SceneLifeCycle.Realm;
using UnityEngine;
using UnityEngine.AddressableAssets;

namespace DCL.PluginSystem.Global
{
    public class ChatPlugin : IDCLGlobalPlugin<ChatPluginSettings>
    {
        private readonly IMVCManager mvcManager;
        private readonly IChatHistory chatHistory;
        private readonly IChatMessagesBus chatMessagesBus;
        private readonly IReadOnlyEntityParticipantTable entityParticipantTable;
        private readonly NametagsData nametagsData;
        private readonly IInputBlock inputBlock;
        private readonly Arch.Core.World world;
        private readonly Entity playerEntity;
        private readonly MainUIView mainUIView;
        private readonly ViewDependencies viewDependencies;
        private readonly IChatCommandsBus chatCommandsBus;
        private readonly IRoomHub roomHub;
        private readonly IAssetsProvisioner assetsProvisioner;
        private readonly ITextFormatter hyperlinkTextFormatter;
        private readonly IProfileCache profileCache;
        private readonly IChatEventBus chatEventBus;
        private readonly IWeb3IdentityCache web3IdentityCache;
        private readonly ILoadingStatus loadingStatus;
        private readonly ISharedSpaceManager sharedSpaceManager;
        private readonly ChatMessageFactory chatMessageFactory;
        private readonly FeatureFlagsCache featureFlagsCache;
        private ChatHistoryStorage? chatStorage;
        private readonly ObjectProxy<IUserBlockingCache> userBlockingCacheProxy;
        private readonly ObjectProxy<FriendsCache> friendsCacheProxy;
        private readonly IRPCSocialServices socialServiceProxy;
        private readonly IFriendsEventBus friendsEventBus;
        private readonly ObjectProxy<IFriendsService> friendsServiceProxy;
        private readonly ProfileRepositoryWrapper profileRepositoryWrapper;
        private readonly ICommunitiesDataProvider communityDataProvider;
        private readonly IThumbnailCache thumbnailCache;
        private readonly WarningNotificationView warningNotificationView;

        private ChatController chatController;
        private IRealmData realmData;
        private IRealmNavigator realmNavigator;
        
        public ChatPlugin(
            IMVCManager mvcManager,
            IChatMessagesBus chatMessagesBus,
            IChatHistory chatHistory,
            IReadOnlyEntityParticipantTable entityParticipantTable,
            NametagsData nametagsData,
            MainUIView mainUIView,
            IInputBlock inputBlock,
            Arch.Core.World world,
            Entity playerEntity,
            ViewDependencies viewDependencies,
            IChatCommandsBus chatCommandsBus,
            IRoomHub roomHub,
            IAssetsProvisioner assetsProvisioner,
            ITextFormatter hyperlinkTextFormatter,
            IProfileCache profileCache,
            IChatEventBus chatEventBus,
            IWeb3IdentityCache web3IdentityCache,
            ILoadingStatus loadingStatus,
            ISharedSpaceManager sharedSpaceManager,
            ObjectProxy<IUserBlockingCache> userBlockingCacheProxy,
            IRPCSocialServices socialServiceProxy,
            IFriendsEventBus friendsEventBus,
            ChatMessageFactory chatMessageFactory,
            FeatureFlagsCache featureFlagsCache,
            ProfileRepositoryWrapper profileDataProvider,
            ObjectProxy<IFriendsService> friendsServiceProxy,
<<<<<<< HEAD
            ProfileRepositoryWrapper profileDataProvider,
            ICommunitiesDataProvider communityDataProvider,
            IThumbnailCache thumbnailCache,
            WarningNotificationView warningNotificationView)
=======
            IRealmData realmData,
            IRealmNavigator realmNavigator)
>>>>>>> 350dc932
        {
            this.mvcManager = mvcManager;
            this.chatHistory = chatHistory;
            this.chatMessagesBus = chatMessagesBus;
            this.entityParticipantTable = entityParticipantTable;
            this.nametagsData = nametagsData;
            this.inputBlock = inputBlock;
            this.world = world;
            this.playerEntity = playerEntity;
            this.viewDependencies = viewDependencies;
            this.chatCommandsBus = chatCommandsBus;
            this.assetsProvisioner = assetsProvisioner;
            this.hyperlinkTextFormatter = hyperlinkTextFormatter;
            this.profileCache = profileCache;
            this.chatEventBus = chatEventBus;
            this.web3IdentityCache = web3IdentityCache;
            this.loadingStatus = loadingStatus;
            this.mainUIView = mainUIView;
            this.inputBlock = inputBlock;
            this.roomHub = roomHub;
            this.sharedSpaceManager = sharedSpaceManager;
            this.chatMessageFactory = chatMessageFactory;
            this.featureFlagsCache = featureFlagsCache;
            this.friendsServiceProxy = friendsServiceProxy;
            this.userBlockingCacheProxy = userBlockingCacheProxy;
            this.socialServiceProxy = socialServiceProxy;
            this.friendsEventBus = friendsEventBus;
            this.profileRepositoryWrapper = profileDataProvider;
<<<<<<< HEAD
            this.communityDataProvider = communityDataProvider;
            this.thumbnailCache = thumbnailCache;
            this.warningNotificationView = warningNotificationView;
=======
            this.realmData = realmData;
            this.realmNavigator = realmNavigator;
>>>>>>> 350dc932
        }

        public void Dispose()
        {
            chatStorage?.Dispose();
        }

        public void InjectToWorld(ref ArchSystemsWorldBuilder<Arch.Core.World> builder, in GlobalPluginArguments arguments) { }

        public async UniTask InitializeAsync(ChatPluginSettings settings, CancellationToken ct)
        {
            ProvidedAsset<ChatSettingsAsset> chatSettingsAsset = await assetsProvisioner.ProvideMainAssetAsync(settings.ChatSettingsAsset, ct);
            var privacySettings = new RPCChatPrivacyService(socialServiceProxy, chatSettingsAsset.Value);
            if (featureFlagsCache.Configuration.IsEnabled(FeatureFlagsStrings.CHAT_HISTORY_LOCAL_STORAGE))
            {
                string walletAddress = web3IdentityCache.Identity != null ? web3IdentityCache.Identity.Address : string.Empty;
                chatStorage = new ChatHistoryStorage(chatHistory, chatMessageFactory, walletAddress);
            }

            chatController = new ChatController(
                () =>
                {
                    ChatView? view = mainUIView.ChatView;
                    view.gameObject.SetActive(true);
                    return view;
                },
                chatMessagesBus,
                chatHistory,
                entityParticipantTable,
                nametagsData,
                world,
                playerEntity,
                inputBlock,
                viewDependencies,
                roomHub,
                chatSettingsAsset.Value,
                hyperlinkTextFormatter,
                profileCache,
                chatEventBus,
                web3IdentityCache,
                loadingStatus,
                userBlockingCacheProxy,
                privacySettings,
                friendsEventBus,
                chatStorage,
                friendsServiceProxy,
                profileRepositoryWrapper,
                communityDataProvider,
                thumbnailCache,
                mvcManager,
                warningNotificationView
            );

            sharedSpaceManager.RegisterPanel(PanelsSharingSpace.Chat, chatController);

            mvcManager.RegisterController(chatController);

            // Log out / log in
            web3IdentityCache.OnIdentityCleared += OnIdentityCleared;
            loadingStatus.CurrentStage.OnUpdate += OnLoadingStatusUpdate;
        }

        private void OnLoadingStatusUpdate(LoadingStatus.LoadingStage status)
        {
            if (status == LoadingStatus.LoadingStage.Completed)
                sharedSpaceManager.ShowAsync(PanelsSharingSpace.Chat, new ChatControllerShowParams(true, false)).Forget();
        }

        private void OnIdentityCleared()
        {
            if (chatController.IsVisibleInSharedSpace)
                chatController.HideViewAsync(CancellationToken.None).Forget();
        }
    }

    public class ChatPluginSettings : IDCLPluginSettings
    {
        [field: SerializeField] public AssetReferenceT<ChatSettingsAsset> ChatSettingsAsset { get; private set; }
    }
}<|MERGE_RESOLUTION|>--- conflicted
+++ resolved
@@ -73,7 +73,7 @@
         private ChatController chatController;
         private IRealmData realmData;
         private IRealmNavigator realmNavigator;
-        
+
         public ChatPlugin(
             IMVCManager mvcManager,
             IChatMessagesBus chatMessagesBus,
@@ -101,15 +101,11 @@
             FeatureFlagsCache featureFlagsCache,
             ProfileRepositoryWrapper profileDataProvider,
             ObjectProxy<IFriendsService> friendsServiceProxy,
-<<<<<<< HEAD
-            ProfileRepositoryWrapper profileDataProvider,
+            IRealmData realmData,
+            IRealmNavigator realmNavigator,
             ICommunitiesDataProvider communityDataProvider,
             IThumbnailCache thumbnailCache,
             WarningNotificationView warningNotificationView)
-=======
-            IRealmData realmData,
-            IRealmNavigator realmNavigator)
->>>>>>> 350dc932
         {
             this.mvcManager = mvcManager;
             this.chatHistory = chatHistory;
@@ -138,14 +134,11 @@
             this.socialServiceProxy = socialServiceProxy;
             this.friendsEventBus = friendsEventBus;
             this.profileRepositoryWrapper = profileDataProvider;
-<<<<<<< HEAD
+            this.realmData = realmData;
+            this.realmNavigator = realmNavigator;
             this.communityDataProvider = communityDataProvider;
             this.thumbnailCache = thumbnailCache;
             this.warningNotificationView = warningNotificationView;
-=======
-            this.realmData = realmData;
-            this.realmNavigator = realmNavigator;
->>>>>>> 350dc932
         }
 
         public void Dispose()
