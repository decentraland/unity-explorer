--- conflicted
+++ resolved
@@ -36,7 +36,6 @@
 using DCL.Chat.ChatConfig;
 using DCL.Chat.ChatServices;
 using DCL.Chat.ChatServices.ChatContextService;
-<<<<<<< HEAD
 using DCL.Clipboard;
 using DCL.Diagnostics;
 using DCL.Multiplayer.Connections.DecentralandUrls;
@@ -45,11 +44,8 @@
 using DCL.Translation.Service;
 using DCL.WebRequests;
 using System.Collections.Generic;
+using DCL.ChatArea;
 using TMPro;
-=======
-using DCL.ChatArea;
-using DCL.Diagnostics;
->>>>>>> 8344bffb
 using UnityEngine;
 using UnityEngine.AddressableAssets;
 
@@ -81,7 +77,6 @@
         private readonly ChatMessageFactory chatMessageFactory;
         private ChatHistoryStorage? chatStorage;
         private readonly ObjectProxy<IUserBlockingCache> userBlockingCacheProxy;
-        private readonly ObjectProxy<FriendsCache> friendsCacheProxy;
         private readonly IRPCSocialServices socialServiceProxy;
         private readonly IFriendsEventBus friendsEventBus;
         private readonly ObjectProxy<IFriendsService> friendsServiceProxy;
@@ -91,7 +86,6 @@
         private readonly CommunityDataService communityDataService;
         private readonly ISpriteCache thumbnailCache;
         private readonly CommunitiesEventBus communitiesEventBus;
-        private ChatController_OBSOLETE_OLD_CHAT chatController;
         private readonly IMVCManagerMenusAccessFacade mvcManagerMenusAccessFacade;
         private ChatSharedAreaController chatSharedAreaController;
         private PrivateConversationUserStateService? chatUserStateService;
@@ -103,7 +97,7 @@
         private readonly ChatSharedAreaEventBus chatSharedAreaEventBus;
 
         private CommandRegistry commandRegistry;
-<<<<<<< HEAD
+        private ChatPanelPresenter? chatPanelPresenter;
         private readonly bool includeTranslationChat;
         private FallbackFontsProvider fallbackFontsProvider;
         private ITranslationSettings translationSettings;
@@ -112,9 +106,6 @@
         private readonly IWebRequestController webRequestController;
         private readonly IDecentralandUrlsSource decentralandUrlsSource;
         private readonly DecentralandEnvironment decentralandEnvironment;
-=======
-        private ChatPanelPresenter? chatPanelPresenter;
->>>>>>> 8344bffb
 
         public ChatPlugin(
             IMVCManager mvcManager,
@@ -149,16 +140,12 @@
             CommunitiesEventBus communitiesEventBus,
             IVoiceChatOrchestrator voiceChatOrchestrator,
             Transform chatViewRectTransform,
-<<<<<<< HEAD
             bool includeTranslationChat,
             ITranslationSettings translationSettings,
             IWebRequestController webRequestController,
             IDecentralandUrlsSource decentralandUrlsSource,
-            DecentralandEnvironment decentralandEnvironment)
-=======
-            IEventBus eventBus,
+            DecentralandEnvironment decentralandEnvironment,
             ChatSharedAreaEventBus chatSharedAreaEventBus)
->>>>>>> 8344bffb
         {
             this.mvcManager = mvcManager;
             this.mvcManagerMenusAccessFacade = mvcManagerMenusAccessFacade;
@@ -181,25 +168,19 @@
             this.loadingStatus = loadingStatus;
             this.sharedSpaceManager = sharedSpaceManager;
             this.userBlockingCacheProxy = userBlockingCacheProxy;
-            this.socialServiceProxy = socialServiceProxy; //
+            this.socialServiceProxy = socialServiceProxy;
             this.friendsEventBus = friendsEventBus;
             this.chatMessageFactory = chatMessageFactory;
             this.profileRepositoryWrapper = profileDataProvider;
             this.friendsServiceProxy = friendsServiceProxy;
             this.voiceChatOrchestrator = voiceChatOrchestrator;
-            this.userBlockingCacheProxy = userBlockingCacheProxy;
-            this.socialServiceProxy = socialServiceProxy;
-            this.friendsEventBus = friendsEventBus;
-            this.profileRepositoryWrapper = profileDataProvider;
             this.communityDataProvider = communitiesDataProvider;
             this.thumbnailCache = thumbnailCache;
             this.communitiesEventBus = communitiesEventBus;
             this.communityDataService = communityDataService;
             this.includeTranslationChat = includeTranslationChat;
             this.chatViewRectTransform = chatViewRectTransform;
-            this.eventBus = eventBus;
             this.chatSharedAreaEventBus = chatSharedAreaEventBus;
-
             this.translationSettings = translationSettings;
             this.webRequestController = webRequestController;
             this.decentralandUrlsSource = decentralandUrlsSource;
@@ -214,13 +195,8 @@
             chatBusListenerService?.Dispose();
             chatUserStateService?.Dispose();
             communityUserStateService?.Dispose();
-<<<<<<< HEAD
             fallbackFontsProvider?.Dispose();
-=======
             chatPanelPresenter?.Dispose();
-            pluginScope.Dispose();
->>>>>>> 8344bffb
-
             pluginScope.Dispose();
             pluginCts.Cancel();
             pluginCts.Dispose();
@@ -245,7 +221,6 @@
                 chatStorage = new ChatHistoryStorage(chatHistory, chatMessageFactory, walletAddress);
             }
 
-<<<<<<< HEAD
             var translationPolicy = new ConversationTranslationPolicy(translationSettings);
 
             var translationProvider = new DclTranslationProvider(webRequestController, decentralandUrlsSource, translationSettings);
@@ -263,10 +238,7 @@
                 eventBus,
                 translationMemory);
 
-            var viewInstance = mainUIView.ChatView2;
-=======
             var viewInstance = mainUIView.ChatMainView.ChatPanelView;
->>>>>>> 8344bffb
             var chatWorldBubbleService = new ChatWorldBubbleService(world,
                 playerEntity,
                 entityParticipantTable,
@@ -345,8 +317,7 @@
                 translationSettings);
 
             pluginScope.Add(commandRegistry);
-
-            // Create ChatPanelPresenter
+            
             chatPanelPresenter = new ChatPanelPresenter(
                 mainUIView.ChatMainView.ChatPanelView,
                 hyperlinkTextFormatter,
@@ -364,14 +335,9 @@
                 eventBus,
                 chatContextMenuService,
                 chatClickDetectionService,
-<<<<<<< HEAD
-                voiceChatOrchestrator,
-                communityDataProvider,
+                chatSharedAreaEventBus,
                 translationSettings,
-                translationMemory,
-                hyperlinkTextFormatter
-=======
-                chatSharedAreaEventBus
+                translationMemory
             );
 
             chatSharedAreaController = new ChatSharedAreaController(
@@ -383,7 +349,6 @@
                 },
                 mvcManager,
                 chatSharedAreaEventBus
->>>>>>> 8344bffb
             );
 
             chatBusListenerService = new ChatHistoryService(chatMessagesBus,
