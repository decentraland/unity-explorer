using Arch.Core;
using Arch.SystemGroups;
using Cysharp.Threading.Tasks;
using DCL.AssetsProvision;
using DCL.Chat;
using DCL.Chat.History;
using DCL.Chat.MessageBus;
using DCL.Clipboard;
using DCL.Emoji;
using DCL.Input;
using DCL.Multiplayer.Profiles.Tables;
using DCL.Nametags;
using DCL.UI;
using DCL.UI.MainUI;
using Global.Dynamic.ChatCommands;
using MVC;
using System;
using System.Threading;
using UnityEngine;
using UnityEngine.AddressableAssets;

namespace DCL.PluginSystem.Global
{
    public class ChatPlugin : IDCLGlobalPlugin<ChatPlugin.ChatSettings>
    {
        private readonly IAssetsProvisioner assetsProvisioner;
        private readonly IMVCManager mvcManager;
        private readonly IChatHistory chatHistory;
        private readonly IChatMessagesBus chatMessagesBus;
        private readonly IReadOnlyEntityParticipantTable entityParticipantTable;
        private readonly NametagsData nametagsData;
        private readonly IInputBlock inputBlock;
        private readonly Arch.Core.World world;
        private readonly Entity playerEntity;
        private readonly MainUIView mainUIView;
<<<<<<< HEAD
        private readonly IClipboardManager clipboardManager;
        private readonly ClearChatCommand clearChatCommand;
=======
        private readonly ViewDependencies viewDependencies;
>>>>>>> 729305d9

        private ChatController chatController;

        public ChatPlugin(
            IAssetsProvisioner assetsProvisioner,
            IMVCManager mvcManager,
            IChatMessagesBus chatMessagesBus,
            IChatHistory chatHistory,
            IReadOnlyEntityParticipantTable entityParticipantTable,
            NametagsData nametagsData,
            MainUIView mainUIView,
            IInputBlock inputBlock,
            Arch.Core.World world,
<<<<<<< HEAD
            ClearChatCommand clearChatCommand,
            Entity playerEntity, IClipboardManager clipboardManager)
=======
            Entity playerEntity,
            ViewDependencies viewDependencies)
>>>>>>> 729305d9
        {
            this.assetsProvisioner = assetsProvisioner;
            this.mvcManager = mvcManager;
            this.chatHistory = chatHistory;
            this.chatMessagesBus = chatMessagesBus;
            this.entityParticipantTable = entityParticipantTable;
            this.nametagsData = nametagsData;
            this.inputBlock = inputBlock;
            this.world = world;
            this.playerEntity = playerEntity;
            this.viewDependencies = viewDependencies;
            this.mainUIView = mainUIView;
            this.inputBlock = inputBlock;
            this.clearChatCommand = clearChatCommand;
        }

        public void Dispose() { }

        public void InjectToWorld(ref ArchSystemsWorldBuilder<Arch.Core.World> builder, in GlobalPluginArguments arguments) { }

        public async UniTask InitializeAsync(ChatSettings settings, CancellationToken ct)
        {
            ChatEntryConfigurationSO chatEntryConfiguration = (await assetsProvisioner.ProvideMainAssetAsync(settings.ChatEntryConfiguration, ct)).Value;

            chatController = new ChatController(
                () =>
                {
                    ChatView? view = mainUIView.ChatView;
                    view.gameObject.SetActive(true);
                    return view;
                },
                chatEntryConfiguration,
                chatMessagesBus,
                chatHistory,
                entityParticipantTable,
                nametagsData,
                world,
                playerEntity,
                inputBlock,
                viewDependencies
            );

            clearChatCommand.ChatController = chatController;

            mvcManager.RegisterController(chatController);
        }

        public class ChatSettings : IDCLPluginSettings
        {
            [field: Header(nameof(ChatPlugin) + "." + nameof(ChatSettings))]
            [field: Space]
            [field: SerializeField]
            public AssetReferenceT<ChatEntryConfigurationSO> ChatEntryConfiguration { get; private set; }

            [Serializable]
            public class EmojiSuggestionPanelRef : ComponentReference<EmojiSuggestionPanelView>
            {
                public EmojiSuggestionPanelRef(string guid) : base(guid) { }
            }

            [Serializable]
            public class EmojiSuggestionRef : ComponentReference<EmojiSuggestionView>
            {
                public EmojiSuggestionRef(string guid) : base(guid) { }
            }

            [Serializable]
            public class EmojiSectionRef : ComponentReference<EmojiSectionView>
            {
                public EmojiSectionRef(string guid) : base(guid) { }
            }

            [Serializable]
            public class EmojiButtonRef : ComponentReference<EmojiButton>
            {
                public EmojiButtonRef(string guid) : base(guid) { }
            }

            [Serializable]
            public class EmojiPanelRef : ComponentReference<EmojiPanelView>
            {
                public EmojiPanelRef(string guid) : base(guid) { }
            }

            [Serializable]
            public class MainUIRef : ComponentReference<MainUIView>
            {
                public MainUIRef(string guid) : base(guid) { }
            }
        }
    }
}<|MERGE_RESOLUTION|>--- conflicted
+++ resolved
@@ -33,12 +33,8 @@
         private readonly Arch.Core.World world;
         private readonly Entity playerEntity;
         private readonly MainUIView mainUIView;
-<<<<<<< HEAD
-        private readonly IClipboardManager clipboardManager;
+        private readonly ViewDependencies viewDependencies;
         private readonly ClearChatCommand clearChatCommand;
-=======
-        private readonly ViewDependencies viewDependencies;
->>>>>>> 729305d9
 
         private ChatController chatController;
 
@@ -52,13 +48,9 @@
             MainUIView mainUIView,
             IInputBlock inputBlock,
             Arch.Core.World world,
-<<<<<<< HEAD
             ClearChatCommand clearChatCommand,
-            Entity playerEntity, IClipboardManager clipboardManager)
-=======
             Entity playerEntity,
             ViewDependencies viewDependencies)
->>>>>>> 729305d9
         {
             this.assetsProvisioner = assetsProvisioner;
             this.mvcManager = mvcManager;
