using Arch.SystemGroups;
using Cysharp.Threading.Tasks;
using DCL.AssetsProvision;
using DCL.Audio;
using DCL.Chat;
using DCL.Emoji;
using DCL.Input;
using DCL.Multiplayer.Profiles.Tables;
using DCL.Nametags;
using MVC;
using System;
using System.Collections.Generic;
using System.Text.RegularExpressions;
using System.Threading;
using UnityEngine;
using UnityEngine.AddressableAssets;

namespace DCL.PluginSystem.Global
{
    public class ChatPlugin : DCLGlobalPluginBase<ChatPlugin.ChatSettings>
    {
        private readonly IAssetsProvisioner assetsProvisioner;
        private readonly IMVCManager mvcManager;
        private readonly IChatMessagesBus chatMessagesBus;
        private readonly IReadOnlyEntityParticipantTable entityParticipantTable;
        private readonly NametagsData nametagsData;
        private readonly DCLInput dclInput;
        private ChatController chatController;
<<<<<<< HEAD
=======
        private readonly DCLInput dclInput;
        private readonly IEventSystem eventSystem;
        private readonly Dictionary<Regex, Func<IChatCommand>> chatCommandsFactory;
>>>>>>> b6d81345

        public ChatPlugin(
            IAssetsProvisioner assetsProvisioner,
            IMVCManager mvcManager,
            IChatMessagesBus chatMessagesBus,
            IReadOnlyEntityParticipantTable entityParticipantTable,
            NametagsData nametagsData,
            DCLInput dclInput,
            IEventSystem eventSystem,
            Dictionary<Regex, Func<IChatCommand>> chatCommandsFactory)
        {
            this.assetsProvisioner = assetsProvisioner;
            this.mvcManager = mvcManager;
            this.chatMessagesBus = chatMessagesBus;
            this.entityParticipantTable = entityParticipantTable;
            this.nametagsData = nametagsData;
            this.dclInput = dclInput;
            this.eventSystem = eventSystem;
            this.chatCommandsFactory = chatCommandsFactory;
        }

        public void Dispose() { }

        protected override void InjectSystems(ref ArchSystemsWorldBuilder<Arch.Core.World> builder, in GlobalPluginArguments arguments) { }

        protected override async UniTask<ContinueInitialization?> InitializeInternalAsync(ChatSettings settings, CancellationToken ct)
        {
            ChatEntryConfigurationSO chatEntryConfiguration = (await assetsProvisioner.ProvideMainAssetAsync(settings.ChatEntryConfiguration, ct)).Value;
            EmojiPanelConfigurationSO emojiPanelConfig = (await assetsProvisioner.ProvideMainAssetAsync(settings.EmojiPanelConfiguration, ct)).Value;
            EmojiSectionView emojiSectionPrefab = (await assetsProvisioner.ProvideMainAssetAsync(settings.EmojiSectionPrefab, ct)).Value;
            EmojiButton emojiButtonPrefab = (await assetsProvisioner.ProvideMainAssetAsync(settings.EmojiButtonPrefab, ct)).Value;
            EmojiSuggestionView emojiSuggestionPrefab = (await assetsProvisioner.ProvideMainAssetAsync(settings.EmojiSuggestionPrefab, ct)).Value;
            ChatView chatView = (await assetsProvisioner.ProvideMainAssetAsync(settings.ChatPanelPrefab, ct: ct)).Value.GetComponent<ChatView>();

            return (ref ArchSystemsWorldBuilder<Arch.Core.World> builder, in GlobalPluginArguments arguments) =>
            {
                chatController = new ChatController(
                    ChatController.CreateLazily(chatView, null),
                    chatEntryConfiguration,
                    chatMessagesBus,
                    entityParticipantTable,
                    nametagsData,
                    emojiPanelConfig,
                    settings.EmojiMappingJson,
                    emojiSectionPrefab,
                    emojiButtonPrefab,
                    emojiSuggestionPrefab,
                    builder.World,
                    arguments.PlayerEntity,
                    dclInput,
                    eventSystem,
                    chatCommandsFactory
                );

                mvcManager.RegisterController(chatController);
            };
        }

        public class ChatSettings : IDCLPluginSettings
        {
            [field: Header(nameof(ChatPlugin) + "." + nameof(ChatSettings))]
            [field: Space]
            [field: SerializeField]
            public ChatViewRef ChatPanelPrefab { get; private set; }

            [field: SerializeField]
            public EmojiButtonRef EmojiButtonPrefab { get; private set; }

            [field: SerializeField]
            public EmojiSectionRef EmojiSectionPrefab { get; private set; }

            [field: SerializeField]
            public EmojiSuggestionRef EmojiSuggestionPrefab { get; private set; }

            [field: SerializeField]
            public AssetReferenceT<ChatEntryConfigurationSO> ChatEntryConfiguration { get; private set; }

            [field: SerializeField]
            public AssetReferenceT<EmojiPanelConfigurationSO> EmojiPanelConfiguration { get; private set; }

            [field: SerializeField]
            public TextAsset EmojiMappingJson { get; private set; }

            [Serializable]
            public class EmojiSuggestionPanelRef : ComponentReference<EmojiSuggestionPanelView>
            {
                public EmojiSuggestionPanelRef(string guid) : base(guid) { }
            }

            [Serializable]
            public class EmojiSuggestionRef : ComponentReference<EmojiSuggestionView>
            {
                public EmojiSuggestionRef(string guid) : base(guid) { }
            }

            [Serializable]
            public class EmojiSectionRef : ComponentReference<EmojiSectionView>
            {
                public EmojiSectionRef(string guid) : base(guid) { }
            }

            [Serializable]
            public class EmojiButtonRef : ComponentReference<EmojiButton>
            {
                public EmojiButtonRef(string guid) : base(guid) { }
            }

            [Serializable]
            public class EmojiPanelRef : ComponentReference<EmojiPanelView>
            {
                public EmojiPanelRef(string guid) : base(guid) { }
            }

            [Serializable]
            public class ChatViewRef : ComponentReference<ChatView>
            {
                public ChatViewRef(string guid) : base(guid) { }
            }
        }
    }
}<|MERGE_RESOLUTION|>--- conflicted
+++ resolved
@@ -26,12 +26,8 @@
         private readonly NametagsData nametagsData;
         private readonly DCLInput dclInput;
         private ChatController chatController;
-<<<<<<< HEAD
-=======
-        private readonly DCLInput dclInput;
         private readonly IEventSystem eventSystem;
         private readonly Dictionary<Regex, Func<IChatCommand>> chatCommandsFactory;
->>>>>>> b6d81345
 
         public ChatPlugin(
             IAssetsProvisioner assetsProvisioner,
