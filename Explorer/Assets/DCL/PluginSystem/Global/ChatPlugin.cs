using Arch.Core;
using Arch.SystemGroups;
using Cysharp.Threading.Tasks;
using DCL.AssetsProvision;
using DCL.Chat;
using DCL.Chat.Commands;
using DCL.Chat.History;
using DCL.Chat.MessageBus;
<<<<<<< HEAD
=======
using DCL.Chat.ChatLifecycleBus;
using DCL.Chat.InputBus;
>>>>>>> 1b385bad
using DCL.Input;
using DCL.Multiplayer.Connections.RoomHubs;
using DCL.Multiplayer.Profiles.Tables;
using DCL.Nametags;
using DCL.Profiles;
using DCL.Settings.Settings;
using DCL.UI.InputFieldFormatting;
using DCL.UI.MainUI;
using DCL.UI.SharedSpaceManager;
using MVC;
using System.Threading;
using UnityEngine;
using UnityEngine.AddressableAssets;

namespace DCL.PluginSystem.Global
{
    public class ChatPlugin : IDCLGlobalPlugin<ChatPluginSettings>
    {
        private readonly IMVCManager mvcManager;
        private readonly IChatHistory chatHistory;
        private readonly IChatMessagesBus chatMessagesBus;
        private readonly IReadOnlyEntityParticipantTable entityParticipantTable;
        private readonly NametagsData nametagsData;
        private readonly IInputBlock inputBlock;
        private readonly Arch.Core.World world;
        private readonly Entity playerEntity;
        private readonly MainUIView mainUIView;
        private readonly ViewDependencies viewDependencies;
        private readonly IChatCommandsBus chatCommandsBus;
        private readonly IRoomHub roomHub;
        private readonly IAssetsProvisioner assetsProvisioner;
        private readonly ITextFormatter hyperlinkTextFormatter;
        private readonly IProfileCache profileCache;
<<<<<<< HEAD
        private readonly ISharedSpaceManager sharedSpaceManager;
=======
        private readonly IChatInputBus chatInputBus;
>>>>>>> 1b385bad

        private ChatController chatController;

        public ChatPlugin(
            IMVCManager mvcManager,
            IChatMessagesBus chatMessagesBus,
            IChatHistory chatHistory,
            IReadOnlyEntityParticipantTable entityParticipantTable,
            NametagsData nametagsData,
            MainUIView mainUIView,
            IInputBlock inputBlock,
            Arch.Core.World world,
            Entity playerEntity,
            ViewDependencies viewDependencies,
            IChatCommandsBus chatCommandsBus,
            IRoomHub roomHub,
            IAssetsProvisioner assetsProvisioner,
            ITextFormatter hyperlinkTextFormatter,
            IProfileCache profileCache,
<<<<<<< HEAD
            ISharedSpaceManager sharedSpaceManager)
=======
            IChatInputBus chatInputBus)
>>>>>>> 1b385bad
        {
            this.mvcManager = mvcManager;
            this.chatHistory = chatHistory;
            this.chatMessagesBus = chatMessagesBus;
            this.entityParticipantTable = entityParticipantTable;
            this.nametagsData = nametagsData;
            this.inputBlock = inputBlock;
            this.world = world;
            this.playerEntity = playerEntity;
            this.viewDependencies = viewDependencies;
            this.chatCommandsBus = chatCommandsBus;
            this.assetsProvisioner = assetsProvisioner;
            this.hyperlinkTextFormatter = hyperlinkTextFormatter;
            this.profileCache = profileCache;
            this.chatInputBus = chatInputBus;
            this.mainUIView = mainUIView;
            this.inputBlock = inputBlock;
            this.roomHub = roomHub;
            this.sharedSpaceManager = sharedSpaceManager;
        }

        public void Dispose() { }

        public void InjectToWorld(ref ArchSystemsWorldBuilder<Arch.Core.World> builder, in GlobalPluginArguments arguments) { }

        public async UniTask InitializeAsync(ChatPluginSettings settings, CancellationToken ct)
        {
            ProvidedAsset<ChatAudioSettingsAsset> chatSettingsAsset = await assetsProvisioner.ProvideMainAssetAsync(settings.ChatSettingsAsset, ct);

            chatController = new ChatController(
                () =>
                {
                    ChatView? view = mainUIView.ChatView;
                    view.gameObject.SetActive(true);
                    return view;
                },
                chatMessagesBus,
                chatHistory,
                entityParticipantTable,
                nametagsData,
                world,
                playerEntity,
                inputBlock,
                viewDependencies,
                chatCommandsBus,
                roomHub,
                chatSettingsAsset.Value,
                hyperlinkTextFormatter,
                profileCache,
                chatInputBus
            );

            sharedSpaceManager.RegisterPanel(PanelsSharingSpace.Chat, chatController);

            mvcManager.RegisterController(chatController);
        }
    }

    public class ChatPluginSettings : IDCLPluginSettings
    {
        [field: SerializeField] public AssetReferenceT<ChatAudioSettingsAsset> ChatSettingsAsset { get; private set; }
    }
}<|MERGE_RESOLUTION|>--- conflicted
+++ resolved
@@ -6,11 +6,7 @@
 using DCL.Chat.Commands;
 using DCL.Chat.History;
 using DCL.Chat.MessageBus;
-<<<<<<< HEAD
-=======
-using DCL.Chat.ChatLifecycleBus;
 using DCL.Chat.InputBus;
->>>>>>> 1b385bad
 using DCL.Input;
 using DCL.Multiplayer.Connections.RoomHubs;
 using DCL.Multiplayer.Profiles.Tables;
@@ -44,11 +40,8 @@
         private readonly IAssetsProvisioner assetsProvisioner;
         private readonly ITextFormatter hyperlinkTextFormatter;
         private readonly IProfileCache profileCache;
-<<<<<<< HEAD
+        private readonly IChatInputBus chatInputBus;
         private readonly ISharedSpaceManager sharedSpaceManager;
-=======
-        private readonly IChatInputBus chatInputBus;
->>>>>>> 1b385bad
 
         private ChatController chatController;
 
@@ -68,11 +61,8 @@
             IAssetsProvisioner assetsProvisioner,
             ITextFormatter hyperlinkTextFormatter,
             IProfileCache profileCache,
-<<<<<<< HEAD
+            IChatInputBus chatInputBus,
             ISharedSpaceManager sharedSpaceManager)
-=======
-            IChatInputBus chatInputBus)
->>>>>>> 1b385bad
         {
             this.mvcManager = mvcManager;
             this.chatHistory = chatHistory;
