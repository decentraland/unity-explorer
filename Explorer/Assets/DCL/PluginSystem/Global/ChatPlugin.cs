--- conflicted
+++ resolved
@@ -7,12 +7,9 @@
 using DCL.Chat.History;
 using DCL.Chat.MessageBus;
 using DCL.Chat.EventBus;
-<<<<<<< HEAD
 using DCL.Friends;
 using DCL.Friends.UserBlocking;
-=======
 using DCL.FeatureFlags;
->>>>>>> 7bff32c8
 using DCL.Input;
 using DCL.Multiplayer.Connections.RoomHubs;
 using DCL.Multiplayer.Profiles.Tables;
@@ -54,16 +51,13 @@
         private readonly IWeb3IdentityCache web3IdentityCache;
         private readonly ILoadingStatus loadingStatus;
         private readonly ISharedSpaceManager sharedSpaceManager;
-<<<<<<< HEAD
+        private readonly ChatMessageFactory chatMessageFactory;
+        private readonly FeatureFlagsCache featureFlagsCache;
+        private ChatHistoryStorage? chatStorage;
         private readonly ObjectProxy<IUserBlockingCache> userBlockingCacheProxy;
         private readonly ObjectProxy<FriendsCache> friendsCacheProxy;
         private readonly ObjectProxy<IRPCSocialServices> socialServiceProxy;
         private readonly IFriendsEventBus friendsEventBus;
-=======
-        private readonly ChatMessageFactory chatMessageFactory;
-        private readonly FeatureFlagsCache featureFlagsCache;
-        private ChatHistoryStorage? chatStorage;
->>>>>>> 7bff32c8
 
         private ChatController chatController;
 
@@ -87,15 +81,12 @@
             IWeb3IdentityCache web3IdentityCache,
             ILoadingStatus loadingStatus,
             ISharedSpaceManager sharedSpaceManager,
-<<<<<<< HEAD
             ObjectProxy<IUserBlockingCache> userBlockingCacheProxy,
             ObjectProxy<FriendsCache> friendsCacheProxy,
             ObjectProxy<IRPCSocialServices> socialServiceProxy,
-            IFriendsEventBus friendsEventBus)
-=======
+            IFriendsEventBus friendsEventBus,
             ChatMessageFactory chatMessageFactory,
             FeatureFlagsCache featureFlagsCache)
->>>>>>> 7bff32c8
         {
             this.mvcManager = mvcManager;
             this.chatHistory = chatHistory;
@@ -117,15 +108,12 @@
             this.inputBlock = inputBlock;
             this.roomHub = roomHub;
             this.sharedSpaceManager = sharedSpaceManager;
-<<<<<<< HEAD
+            this.chatMessageFactory = chatMessageFactory;
+            this.featureFlagsCache = featureFlagsCache;
             this.userBlockingCacheProxy = userBlockingCacheProxy;
             this.friendsCacheProxy = friendsCacheProxy;
             this.socialServiceProxy = socialServiceProxy;
             this.friendsEventBus = friendsEventBus;
-=======
-            this.chatMessageFactory = chatMessageFactory;
-            this.featureFlagsCache = featureFlagsCache;
->>>>>>> 7bff32c8
         }
 
         public void Dispose()
@@ -137,10 +125,8 @@
 
         public async UniTask InitializeAsync(ChatPluginSettings settings, CancellationToken ct)
         {
-<<<<<<< HEAD
             ProvidedAsset<ChatSettingsAsset> chatSettingsAsset = await assetsProvisioner.ProvideMainAssetAsync(settings.ChatSettingsAsset, ct);
             var privacySettings = new RPCChatPrivacyService(socialServiceProxy, chatSettingsAsset.Value);
-=======
             if (featureFlagsCache.Configuration.IsEnabled(FeatureFlagsStrings.CHAT_HISTORY_LOCAL_STORAGE))
             {
                 string walletAddress = web3IdentityCache.Identity != null ? web3IdentityCache.Identity.Address : string.Empty;
@@ -148,7 +134,6 @@
             }
 
             ProvidedAsset<ChatAudioSettingsAsset> chatSettingsAsset = await assetsProvisioner.ProvideMainAssetAsync(settings.ChatSettingsAsset, ct);
->>>>>>> 7bff32c8
 
             chatController = new ChatController(
                 () =>
@@ -173,14 +158,12 @@
                 chatEventBus,
                 web3IdentityCache,
                 loadingStatus,
-<<<<<<< HEAD
                 userBlockingCacheProxy,
                 friendsCacheProxy,
                 privacySettings,
-                friendsEventBus
-=======
+                friendsEventBus,
+                loadingStatus,
                 chatStorage
->>>>>>> 7bff32c8
             );
 
             sharedSpaceManager.RegisterPanel(PanelsSharingSpace.Chat, chatController);
