--- conflicted
+++ resolved
@@ -62,12 +62,9 @@
         private readonly IRPCSocialServices socialServiceProxy;
         private readonly IFriendsEventBus friendsEventBus;
         private readonly ObjectProxy<IFriendsService> friendsServiceProxy;
-<<<<<<< HEAD
+        private readonly ProfileRepositoryWrapper profileRepositoryWrapper;
         private readonly ICommunitiesDataProvider communityDataProvider;
         private readonly IThumbnailCache thumbnailCache;
-=======
-        private readonly ProfileRepositoryWrapper profileRepositoryWrapper;
->>>>>>> e79586e6
 
         private ChatController chatController;
 
@@ -97,12 +94,9 @@
             ChatMessageFactory chatMessageFactory,
             FeatureFlagsCache featureFlagsCache,
             ObjectProxy<IFriendsService> friendsServiceProxy,
-<<<<<<< HEAD
+            ProfileRepositoryWrapper profileDataProvider,
             ICommunitiesDataProvider communityDataProvider,
             IThumbnailCache thumbnailCache)
-=======
-            ProfileRepositoryWrapper profileDataProvider)
->>>>>>> e79586e6
         {
             this.mvcManager = mvcManager;
             this.chatHistory = chatHistory;
@@ -130,12 +124,9 @@
             this.userBlockingCacheProxy = userBlockingCacheProxy;
             this.socialServiceProxy = socialServiceProxy;
             this.friendsEventBus = friendsEventBus;
-<<<<<<< HEAD
+            this.profileRepositoryWrapper = profileDataProvider;
             this.communityDataProvider = communityDataProvider;
             this.thumbnailCache = thumbnailCache;
-=======
-            this.profileRepositoryWrapper = profileDataProvider;
->>>>>>> e79586e6
         }
 
         public void Dispose()
@@ -182,13 +173,10 @@
                 friendsEventBus,
                 chatStorage,
                 friendsServiceProxy,
-<<<<<<< HEAD
+                profileRepositoryWrapper,
                 communityDataProvider,
                 thumbnailCache,
                 mvcManager
-=======
-                profileRepositoryWrapper
->>>>>>> e79586e6
             );
 
             sharedSpaceManager.RegisterPanel(PanelsSharingSpace.Chat, chatController);
