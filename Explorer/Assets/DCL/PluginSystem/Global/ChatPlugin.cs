--- conflicted
+++ resolved
@@ -105,14 +105,9 @@
             IRealmData realmData,
             IRealmNavigator realmNavigator,
             ICommunitiesDataProvider communityDataProvider,
-<<<<<<< HEAD
             ISpriteCache thumbnailCache,
-            WarningNotificationView warningNotificationView)
-=======
-            IThumbnailCache thumbnailCache,
             WarningNotificationView warningNotificationView,
             bool isCommunitiesIncluded)
->>>>>>> 8639e430
         {
             this.mvcManager = mvcManager;
             this.chatHistory = chatHistory;
