using Arch.Core;
using Arch.SystemGroups;
using Cysharp.Threading.Tasks;
using DCL.AssetsProvision;
using DCL.Chat;
using DCL.Chat.Commands;
using DCL.Chat.History;
using DCL.Chat.MessageBus;
<<<<<<< HEAD
using DCL.Chat.ChatLifecycleBus;
=======
>>>>>>> ff5c96d1
using DCL.Chat.EventBus;
using DCL.Input;
using DCL.Multiplayer.Connections.RoomHubs;
using DCL.Multiplayer.Profiles.Tables;
using DCL.Nametags;
using DCL.Profiles;
using DCL.RealmNavigation;
using DCL.Settings.Settings;
using DCL.UI.InputFieldFormatting;
using DCL.UI.MainUI;
using DCL.Web3.Identities;
<<<<<<< HEAD
=======
using DCL.UI.SharedSpaceManager;
>>>>>>> ff5c96d1
using MVC;
using System.Threading;
using UnityEngine;
using UnityEngine.AddressableAssets;

namespace DCL.PluginSystem.Global
{
    public class ChatPlugin : IDCLGlobalPlugin<ChatPluginSettings>
    {
        private readonly IMVCManager mvcManager;
        private readonly IChatHistory chatHistory;
        private readonly IChatMessagesBus chatMessagesBus;
        private readonly IReadOnlyEntityParticipantTable entityParticipantTable;
        private readonly NametagsData nametagsData;
        private readonly IInputBlock inputBlock;
        private readonly Arch.Core.World world;
        private readonly Entity playerEntity;
        private readonly MainUIView mainUIView;
        private readonly ViewDependencies viewDependencies;
        private readonly IChatCommandsBus chatCommandsBus;
        private readonly IRoomHub roomHub;
        private readonly IAssetsProvisioner assetsProvisioner;
        private readonly ITextFormatter hyperlinkTextFormatter;
        private readonly IProfileCache profileCache;
        private readonly IChatEventBus chatEventBus;
        private readonly IWeb3IdentityCache web3IdentityCache;
<<<<<<< HEAD
=======
        private readonly ILoadingStatus loadingStatus;
        private readonly ISharedSpaceManager sharedSpaceManager;
>>>>>>> ff5c96d1

        private ChatController chatController;

        public ChatPlugin(
            IMVCManager mvcManager,
            IChatMessagesBus chatMessagesBus,
            IChatHistory chatHistory,
            IReadOnlyEntityParticipantTable entityParticipantTable,
            NametagsData nametagsData,
            MainUIView mainUIView,
            IInputBlock inputBlock,
            Arch.Core.World world,
            Entity playerEntity,
            ViewDependencies viewDependencies,
            IChatCommandsBus chatCommandsBus,
            IRoomHub roomHub,
            IAssetsProvisioner assetsProvisioner,
            ITextFormatter hyperlinkTextFormatter,
            IProfileCache profileCache,
            IChatEventBus chatEventBus,
<<<<<<< HEAD
            IWeb3IdentityCache web3IdentityCache)
=======
            IWeb3IdentityCache web3IdentityCache,
            ILoadingStatus loadingStatus,
            ISharedSpaceManager sharedSpaceManager)
>>>>>>> ff5c96d1
        {
            this.mvcManager = mvcManager;
            this.chatHistory = chatHistory;
            this.chatMessagesBus = chatMessagesBus;
            this.entityParticipantTable = entityParticipantTable;
            this.nametagsData = nametagsData;
            this.inputBlock = inputBlock;
            this.world = world;
            this.playerEntity = playerEntity;
            this.viewDependencies = viewDependencies;
            this.chatCommandsBus = chatCommandsBus;
            this.assetsProvisioner = assetsProvisioner;
            this.hyperlinkTextFormatter = hyperlinkTextFormatter;
            this.profileCache = profileCache;
            this.chatEventBus = chatEventBus;
            this.web3IdentityCache = web3IdentityCache;
<<<<<<< HEAD
=======
            this.loadingStatus = loadingStatus;
>>>>>>> ff5c96d1
            this.mainUIView = mainUIView;
            this.inputBlock = inputBlock;
            this.roomHub = roomHub;
            this.sharedSpaceManager = sharedSpaceManager;
        }

        public void Dispose() { }

        public void InjectToWorld(ref ArchSystemsWorldBuilder<Arch.Core.World> builder, in GlobalPluginArguments arguments) { }

        public async UniTask InitializeAsync(ChatPluginSettings settings, CancellationToken ct)
        {
            ProvidedAsset<ChatAudioSettingsAsset> chatSettingsAsset = await assetsProvisioner.ProvideMainAssetAsync(settings.ChatSettingsAsset, ct);

            chatController = new ChatController(
                () =>
                {
                    ChatView? view = mainUIView.ChatView;
                    view.gameObject.SetActive(true);
                    return view;
                },
                chatMessagesBus,
                chatHistory,
                entityParticipantTable,
                nametagsData,
                world,
                playerEntity,
                inputBlock,
                viewDependencies,
                chatCommandsBus,
                roomHub,
                chatSettingsAsset.Value,
                hyperlinkTextFormatter,
                profileCache,
                chatEventBus,
<<<<<<< HEAD
                web3IdentityCache
=======
                web3IdentityCache,
                loadingStatus
>>>>>>> ff5c96d1
            );

            sharedSpaceManager.RegisterPanel(PanelsSharingSpace.Chat, chatController);

            mvcManager.RegisterController(chatController);
        }
    }

    public class ChatPluginSettings : IDCLPluginSettings
    {
        [field: SerializeField] public AssetReferenceT<ChatAudioSettingsAsset> ChatSettingsAsset { get; private set; }
    }
}<|MERGE_RESOLUTION|>--- conflicted
+++ resolved
@@ -6,10 +6,6 @@
 using DCL.Chat.Commands;
 using DCL.Chat.History;
 using DCL.Chat.MessageBus;
-<<<<<<< HEAD
-using DCL.Chat.ChatLifecycleBus;
-=======
->>>>>>> ff5c96d1
 using DCL.Chat.EventBus;
 using DCL.Input;
 using DCL.Multiplayer.Connections.RoomHubs;
@@ -21,10 +17,7 @@
 using DCL.UI.InputFieldFormatting;
 using DCL.UI.MainUI;
 using DCL.Web3.Identities;
-<<<<<<< HEAD
-=======
 using DCL.UI.SharedSpaceManager;
->>>>>>> ff5c96d1
 using MVC;
 using System.Threading;
 using UnityEngine;
@@ -51,11 +44,8 @@
         private readonly IProfileCache profileCache;
         private readonly IChatEventBus chatEventBus;
         private readonly IWeb3IdentityCache web3IdentityCache;
-<<<<<<< HEAD
-=======
         private readonly ILoadingStatus loadingStatus;
         private readonly ISharedSpaceManager sharedSpaceManager;
->>>>>>> ff5c96d1
 
         private ChatController chatController;
 
@@ -76,13 +66,9 @@
             ITextFormatter hyperlinkTextFormatter,
             IProfileCache profileCache,
             IChatEventBus chatEventBus,
-<<<<<<< HEAD
-            IWeb3IdentityCache web3IdentityCache)
-=======
             IWeb3IdentityCache web3IdentityCache,
             ILoadingStatus loadingStatus,
             ISharedSpaceManager sharedSpaceManager)
->>>>>>> ff5c96d1
         {
             this.mvcManager = mvcManager;
             this.chatHistory = chatHistory;
@@ -99,10 +85,7 @@
             this.profileCache = profileCache;
             this.chatEventBus = chatEventBus;
             this.web3IdentityCache = web3IdentityCache;
-<<<<<<< HEAD
-=======
             this.loadingStatus = loadingStatus;
->>>>>>> ff5c96d1
             this.mainUIView = mainUIView;
             this.inputBlock = inputBlock;
             this.roomHub = roomHub;
@@ -138,12 +121,8 @@
                 hyperlinkTextFormatter,
                 profileCache,
                 chatEventBus,
-<<<<<<< HEAD
-                web3IdentityCache
-=======
                 web3IdentityCache,
                 loadingStatus
->>>>>>> ff5c96d1
             );
 
             sharedSpaceManager.RegisterPanel(PanelsSharingSpace.Chat, chatController);
