--- conflicted
+++ resolved
@@ -32,12 +32,8 @@
         private readonly Arch.Core.World world;
         private readonly Entity playerEntity;
         private readonly MainUIView mainUIView;
-<<<<<<< HEAD
-        private readonly IClipboardManager clipboardManager;
         private readonly HyperlinkHandlerDependencies hyperlinkHandlerDependencies;
-=======
         private readonly ViewDependencies viewDependencies;
->>>>>>> 5622d6b7
 
         private ChatController chatController;
 
@@ -51,13 +47,9 @@
             MainUIView mainUIView,
             IInputBlock inputBlock,
             Arch.Core.World world,
-<<<<<<< HEAD
-            Entity playerEntity, IClipboardManager clipboardManager,
-            HyperlinkHandlerDependencies hyperlinkHandlerDependencies)
-=======
             Entity playerEntity,
+            HyperlinkHandlerDependencies hyperlinkHandlerDependencies,
             ViewDependencies viewDependencies)
->>>>>>> 5622d6b7
         {
             this.assetsProvisioner = assetsProvisioner;
             this.mvcManager = mvcManager;
@@ -68,13 +60,8 @@
             this.inputBlock = inputBlock;
             this.world = world;
             this.playerEntity = playerEntity;
-<<<<<<< HEAD
-            this.clipboardManager = clipboardManager;
             this.hyperlinkHandlerDependencies = hyperlinkHandlerDependencies;
-            this.eventSystem = eventSystem;
-=======
             this.viewDependencies = viewDependencies;
->>>>>>> 5622d6b7
             this.mainUIView = mainUIView;
             this.inputBlock = inputBlock;
         }
@@ -102,13 +89,8 @@
                 world,
                 playerEntity,
                 inputBlock,
-<<<<<<< HEAD
-                mvcManager,
-                clipboardManager,
-                hyperlinkHandlerDependencies
-=======
+                hyperlinkHandlerDependencies,
                 viewDependencies
->>>>>>> 5622d6b7
             );
 
             mvcManager.RegisterController(chatController);
