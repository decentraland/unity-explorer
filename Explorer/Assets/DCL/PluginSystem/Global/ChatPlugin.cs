--- conflicted
+++ resolved
@@ -348,12 +348,9 @@
                 chatClickDetectionService,
                 voiceChatOrchestrator,
                 communityDataProvider,
-<<<<<<< HEAD
                 translationSettings,
-                translationMemory
-=======
+                translationMemory,
                 hyperlinkTextFormatter
->>>>>>> 56d9e343
             );
 
             chatBusListenerService = new ChatHistoryService(chatMessagesBus,
