--- conflicted
+++ resolved
@@ -2,7 +2,6 @@
 using Arch.SystemGroups;
 using Cysharp.Threading.Tasks;
 using DCL.AssetsProvision;
-using DCL.Audio;
 using DCL.Chat;
 using DCL.Chat.Commands;
 using DCL.Chat.ControllerShowParams;
@@ -28,6 +27,7 @@
 using DCL.Utilities;
 using MVC;
 using System.Threading;
+using DCL.Audio;
 using DCL.Chat.ChatUseCases;
 using DCL.Chat.Services;
 using DCL.Chat.Services.DCL.Chat;
@@ -36,7 +36,6 @@
 using UnityEngine;
 using UnityEngine.AddressableAssets;
 using Utilities;
-using Utility;
 
 namespace DCL.PluginSystem.Global
 {
@@ -183,20 +182,17 @@
 
             var chatContextMenuService = new ChatContextMenuService(mvcManagerMenusAccessFacade,
                 chatClickDetectionService);
-<<<<<<< HEAD
-            var currentChannelService = new CurrentChannelService();
+            
+            
+            
+            var getUserChatStatus = new GetUserChatStatusCommand(chatUserStateUpdater, eventBus);
+
+            var currentChannelService = new CurrentChannelService(getUserChatStatus);
             var chatUserStateBridge =
                 new ChatUserStateBridge(chatUserStateEventBus, eventBus, currentChannelService);
             
-=======
-
-            var getUserChatStatus = new GetUserChatStatusCommand(chatUserStateUpdater, eventBus);
-
-            var currentChannelService = new CurrentChannelService(getUserChatStatus);
-
             var getParticipantProfilesCommand = new GetParticipantProfilesCommand(roomHub, profileCache);
 
->>>>>>> de9be69b
             var useCaseFactory = new CommandRegistry(
                 chatConfig,
                 chatSettingsAsset.Value,
