--- conflicted
+++ resolved
@@ -272,15 +272,6 @@
 
             pluginScope.Add(commandRegistry);
 
-<<<<<<< HEAD
-            chatMainController = new ChatMainController(
-                () =>
-                {
-                    ChatMainView? view = mainUIView.ChatMainView;
-                    view.gameObject.SetActive(false);
-                    return view;
-                },
-=======
             // Create ChatPanelPresenter
             chatPanelPresenter = new ChatPanelPresenter(
                 mainUIView.ChatMainView.ChatPanelView,
@@ -288,7 +279,6 @@
                 voiceChatOrchestrator,
                 currentChannelService,
                 communityDataProvider,
->>>>>>> a185efe6
                 chatConfig,
                 chatEventBus,
                 chatHistory,
