using Arch.SystemGroups;
using Cysharp.Threading.Tasks;
using DCL.AssetsProvision;
using DCL.Backpack;
using DCL.Notifications;
using DCL.Notifications.NewNotification;
<<<<<<< HEAD
using DCL.NotificationsBus;
=======
>>>>>>> 522ea535
using DCL.Web3.Identities;
using DCL.WebRequests;
using MVC;
using System;
using System.Threading;
using UnityEngine;
using UnityEngine.AddressableAssets;
using Utility;

namespace DCL.PluginSystem.Global
{
    public class NotificationPlugin : IDCLGlobalPlugin<NotificationPlugin.NotificationSettings>
    {
        private readonly IAssetsProvisioner assetsProvisioner;
        private readonly IMVCManager mvcManager;
        private readonly IWebRequestController webRequestController;
<<<<<<< HEAD
        private readonly NotificationsBusController notificationsBusController;
=======
>>>>>>> 522ea535
        private readonly NotificationsRequestController notificationsRequestController;
        private readonly IWeb3IdentityCache web3IdentityCache;

        private CancellationTokenSource? notificationPollingCt;

        public NotificationPlugin(
            IAssetsProvisioner assetsProvisioner,
            IMVCManager mvcManager,
            IWebRequestController webRequestController,
<<<<<<< HEAD
            NotificationsBusController notificationsBusController,
=======
>>>>>>> 522ea535
            NotificationsRequestController notificationsRequestController,
            IWeb3IdentityCache web3IdentityCache)
        {
            this.assetsProvisioner = assetsProvisioner;
            this.mvcManager = mvcManager;
            this.webRequestController = webRequestController;
            this.notificationsRequestController = notificationsRequestController;
            this.web3IdentityCache = web3IdentityCache;
        }

        public async UniTask InitializeAsync(NotificationSettings settings, CancellationToken ct)
        {
            web3IdentityCache.OnIdentityCleared += OnIdentityCleared;
            web3IdentityCache.OnIdentityChanged += OnIdentityChanged;

            StartPollingNotifications();

            NewNotificationView newNotificationView = (await assetsProvisioner.ProvideMainAssetAsync(settings.NewNotificationView, ct: ct)).Value.GetComponent<NewNotificationView>();
            NotificationIconTypes notificationIconTypes = (await assetsProvisioner.ProvideMainAssetAsync(settings.NotificationIconTypesSO, ct: ct)).Value;
            NotificationDefaultThumbnails notificationDefaultThumbnails = (await assetsProvisioner.ProvideMainAssetAsync(settings.NotificationDefaultThumbnailsSO, ct: ct)).Value;
            NftTypeIconSO rarityBackgroundMapping = await assetsProvisioner.ProvideMainAssetValueAsync(settings.RarityColorMappings, ct);

            NewNotificationController newNotificationController =
                new NewNotificationController(
                    NewNotificationController.CreateLazily(newNotificationView, null),
                    notificationIconTypes,
                    notificationDefaultThumbnails,
                    rarityBackgroundMapping,
                    webRequestController
                );

            mvcManager.RegisterController(newNotificationController);
        }

        public void Dispose() { }

        public void InjectToWorld(ref ArchSystemsWorldBuilder<Arch.Core.World> builder, in GlobalPluginArguments arguments) { }

        private void OnIdentityChanged() =>
            StartPollingNotifications();

        private void OnIdentityCleared() =>
            notificationPollingCt.SafeCancelAndDispose();

        private void StartPollingNotifications()
        {
            notificationPollingCt = notificationPollingCt.SafeRestart();

            notificationsRequestController.StartGettingNewNotificationsOverTimeAsync(notificationPollingCt.Token)
                                          .SuppressCancellationThrow()
                                          .Forget();
        }

        public class NotificationSettings : IDCLPluginSettings
        {
            [field: SerializeField]
            public NewNotificationViewRef NewNotificationView { get; private set; }

            [field: SerializeField]
            public AssetReferenceT<NotificationIconTypes> NotificationIconTypesSO { get; private set; }

            [field: SerializeField]
            public AssetReferenceT<NotificationDefaultThumbnails> NotificationDefaultThumbnailsSO { get; private set; }

            [field: SerializeField]
            public AssetReferenceT<NftTypeIconSO> RarityColorMappings { get; private set; }

            [Serializable]
            public class NewNotificationViewRef : ComponentReference<NewNotificationView>
            {
                public NewNotificationViewRef(string guid) : base(guid) { }
            }
        }
    }
}<|MERGE_RESOLUTION|>--- conflicted
+++ resolved
@@ -4,10 +4,7 @@
 using DCL.Backpack;
 using DCL.Notifications;
 using DCL.Notifications.NewNotification;
-<<<<<<< HEAD
 using DCL.NotificationsBus;
-=======
->>>>>>> 522ea535
 using DCL.Web3.Identities;
 using DCL.WebRequests;
 using MVC;
@@ -24,10 +21,6 @@
         private readonly IAssetsProvisioner assetsProvisioner;
         private readonly IMVCManager mvcManager;
         private readonly IWebRequestController webRequestController;
-<<<<<<< HEAD
-        private readonly NotificationsBusController notificationsBusController;
-=======
->>>>>>> 522ea535
         private readonly NotificationsRequestController notificationsRequestController;
         private readonly IWeb3IdentityCache web3IdentityCache;
 
@@ -37,10 +30,6 @@
             IAssetsProvisioner assetsProvisioner,
             IMVCManager mvcManager,
             IWebRequestController webRequestController,
-<<<<<<< HEAD
-            NotificationsBusController notificationsBusController,
-=======
->>>>>>> 522ea535
             NotificationsRequestController notificationsRequestController,
             IWeb3IdentityCache web3IdentityCache)
         {
