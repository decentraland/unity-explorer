﻿using Arch.Core;
using Arch.SystemGroups;
using CRDT;
using CrdtEcsBridge.Components;
using Cysharp.Threading.Tasks;
using DCL.AssetsProvision;
using DCL.Audio;
using DCL.Character.CharacterCamera.Components;
using DCL.Character.CharacterCamera.Systems;
using DCL.Character.Components;
using DCL.CharacterCamera;
using DCL.CharacterCamera.Components;
using DCL.CharacterCamera.Settings;
using DCL.CharacterCamera.Systems;
using DCL.DebugUtilities;
using DCL.Settings.Settings;
using ECS.Prioritization.Components;
using Global.AppArgs;
using System.Threading;
using UnityEngine;
using ApplyCinemachineSettingsSystem = DCL.Character.CharacterCamera.Systems.ApplyCinemachineSettingsSystem;
using ControlCinemachineVirtualCameraSystem = DCL.Character.CharacterCamera.Systems.ControlCinemachineVirtualCameraSystem;

namespace DCL.PluginSystem.Global
{
    /// <summary>
    ///     Registers dependencies for the CharacterCamera feature
    /// </summary>
    public class CharacterCameraPlugin : IDCLGlobalPlugin<CharacterCameraSettings>
    {
        private readonly IAssetsProvisioner assetsProvisioner;
        private readonly ExposedCameraData exposedCameraData;
        private readonly IDebugContainerBuilder debugBuilder;
        private readonly IAppArgs commandLineArgs;
        private readonly RealmSamplingData realmSamplingData;
        private ProvidedInstance<CinemachinePreset> providedCinemachinePreset;
        private ProvidedInstance<CinemachineCameraAudioSettings> cinemachineCameraAudioSettings;
        private ProvidedAsset<ControlsSettingsAsset> controlsSettingsAsset;

        public CharacterCameraPlugin(
            IAssetsProvisioner assetsProvisioner,
            RealmSamplingData realmSamplingData,
            ExposedCameraData exposedCameraData,
            IDebugContainerBuilder debugBuilder,
            IAppArgs commandLineArgs)
        {
            this.assetsProvisioner = assetsProvisioner;
            this.realmSamplingData = realmSamplingData;
            this.exposedCameraData = exposedCameraData;
            this.debugBuilder = debugBuilder;
            this.commandLineArgs = commandLineArgs;
        }

        public void Dispose()
        {
            providedCinemachinePreset.Dispose();
        }

        public async UniTask InitializeAsync(CharacterCameraSettings settings, CancellationToken ct)
        {
            providedCinemachinePreset = await assetsProvisioner.ProvideInstanceAsync(settings.cinemachinePreset, Vector3.zero, Quaternion.identity, ct: ct);
            cinemachineCameraAudioSettings = await assetsProvisioner.ProvideInstanceAsync(settings.cinemachineCameraAudioSettingsReference, Vector3.zero, Quaternion.identity, ct: ct);
            controlsSettingsAsset = await assetsProvisioner.ProvideMainAssetAsync(settings.controlsSettingsAsset, ct: ct);
        }

        public void InjectToWorld(ref ArchSystemsWorldBuilder<Arch.Core.World> builder, in GlobalPluginArguments arguments)
        {
            Arch.Core.World world = builder.World;

            // Initialize Camera to follow the player
            PlayerComponent playerFocus = world.Get<PlayerComponent>(arguments.PlayerEntity);

            ICinemachinePreset cinemachinePreset = providedCinemachinePreset.Value;

            cinemachinePreset.FirstPersonCameraData.Camera.Follow = playerFocus.CameraFocus;
            cinemachinePreset.ThirdPersonCameraData.Camera.Follow = playerFocus.CameraFocus;
            cinemachinePreset.ThirdPersonCameraData.Camera.LookAt = playerFocus.CameraFocus;
            cinemachinePreset.DroneViewCameraData.Camera.Follow = playerFocus.CameraFocus;
            cinemachinePreset.DroneViewCameraData.Camera.LookAt = playerFocus.CameraFocus;

            cinemachinePreset.Brain.ControlledObject = cinemachinePreset.Brain.gameObject;

            // Create a special camera entity
            var cameraComponent = new CameraComponent(cinemachinePreset.Brain.OutputCamera)
            {
                PlayerFocus = playerFocus.CameraFocus,
            };

            Entity cameraEntity = world.Create(
                new CRDTEntity(SpecialEntitiesID.CAMERA_ENTITY),
                cameraComponent,
                new CursorComponent(),
                new CameraFieldOfViewComponent(),
                exposedCameraData,
                cinemachinePreset,
                new CinemachineCameraState(),
                realmSamplingData
            );

            exposedCameraData.CameraEntityProxy.SetObject(cameraEntity);

            bool isDebug = commandLineArgs.HasDebugFlag();

            // Register systems
            ControlCinemachineVirtualCameraSystem.InjectToWorld(ref builder, cinemachineCameraAudioSettings.Value);
<<<<<<< HEAD
            ApplyCinemachineCameraInputSystem.InjectToWorld(ref builder, isFreeCameraAllowed: commandLineArgs.HasDebugFlag());
=======
            ApplyCinemachineCameraInputSystem.InjectToWorld(ref builder, input, isDebug);
>>>>>>> 99f1ad63
            PrepareExposedCameraDataSystem.InjectToWorld(ref builder, cinemachinePreset.Brain);
            CinemachineFieldOfViewSystem.InjectToWorld(ref builder);
            CinemachineFarClipPlaneSystem.InjectToWorld(ref builder);
            ApplyCinemachineSettingsSystem.InjectToWorld(ref builder, debugBuilder, controlsSettingsAsset.Value, isDebug);
            UpdateCinemachineBrainSystem.InjectToWorld(ref builder);
        }
    }
}<|MERGE_RESOLUTION|>--- conflicted
+++ resolved
@@ -103,11 +103,7 @@
 
             // Register systems
             ControlCinemachineVirtualCameraSystem.InjectToWorld(ref builder, cinemachineCameraAudioSettings.Value);
-<<<<<<< HEAD
-            ApplyCinemachineCameraInputSystem.InjectToWorld(ref builder, isFreeCameraAllowed: commandLineArgs.HasDebugFlag());
-=======
-            ApplyCinemachineCameraInputSystem.InjectToWorld(ref builder, input, isDebug);
->>>>>>> 99f1ad63
+            ApplyCinemachineCameraInputSystem.InjectToWorld(ref builder, isDebug);
             PrepareExposedCameraDataSystem.InjectToWorld(ref builder, cinemachinePreset.Brain);
             CinemachineFieldOfViewSystem.InjectToWorld(ref builder);
             CinemachineFarClipPlaneSystem.InjectToWorld(ref builder);
