﻿using Arch.Core;
using Arch.SystemGroups;
using CRDT;
using CrdtEcsBridge.Components;
using Cysharp.Threading.Tasks;
using DCL.AssetsProvision;
using DCL.Audio;
using DCL.Character.CharacterCamera.Components;
using DCL.Character.Components;
using DCL.CharacterCamera;
using DCL.CharacterCamera.Components;
using DCL.CharacterCamera.Settings;
using DCL.CharacterCamera.Systems;
using DCL.DebugUtilities;
using ECS.Prioritization.Components;
using System;
using System.Threading;
using UnityEngine;
using ApplyCinemachineSettingsSystem = DCL.Character.CharacterCamera.Systems.ApplyCinemachineSettingsSystem;
using ControlCinemachineVirtualCameraSystem = DCL.Character.CharacterCamera.Systems.ControlCinemachineVirtualCameraSystem;

namespace DCL.PluginSystem.Global
{
    /// <summary>
    ///     Registers dependencies for the CharacterCamera feature
    /// </summary>
    public class CharacterCameraPlugin : IDCLGlobalPlugin<CharacterCameraSettings>
    {
        private readonly IAssetsProvisioner assetsProvisioner;
        private readonly ExposedCameraData exposedCameraData;
        private readonly DebugContainerBuilder debugBuilder;
        private readonly DCLInput input;
        private readonly RealmSamplingData realmSamplingData;
        private ProvidedInstance<CinemachinePreset> providedCinemachinePreset;
        private ProvidedInstance<CinemachineCameraAudioSettings> cinemachineCameraAudioSettings;

        public CharacterCameraPlugin(
            IAssetsProvisioner assetsProvisioner,
            RealmSamplingData realmSamplingData,
            ExposedCameraData exposedCameraData,
            DebugContainerBuilder debugBuilder,
            DCLInput input)
        {
            this.assetsProvisioner = assetsProvisioner;
            this.realmSamplingData = realmSamplingData;
            this.exposedCameraData = exposedCameraData;
            this.debugBuilder = debugBuilder;
            this.input = input;
        }

        public void Dispose()
        {
            providedCinemachinePreset.Dispose();
        }

        public async UniTask InitializeAsync(CharacterCameraSettings settings, CancellationToken ct)
        {
            providedCinemachinePreset = await assetsProvisioner.ProvideInstanceAsync(settings.cinemachinePreset, Vector3.zero, Quaternion.identity, ct: ct);
            cinemachineCameraAudioSettings = await assetsProvisioner.ProvideInstanceAsync(settings.cinemachineCameraAudioSettingsReference, Vector3.zero, Quaternion.identity, ct: ct);
        }

        public void InjectToWorld(ref ArchSystemsWorldBuilder<Arch.Core.World> builder, in GlobalPluginArguments arguments)
        {
            Arch.Core.World world = builder.World;

            // Initialize Camera to follow the player
            PlayerComponent playerFocus = world.Get<PlayerComponent>(arguments.PlayerEntity);

            ICinemachinePreset cinemachinePreset = providedCinemachinePreset.Value;

            cinemachinePreset.FirstPersonCameraData.Camera.Follow = playerFocus.CameraFocus;
            cinemachinePreset.ThirdPersonCameraData.Camera.Follow = playerFocus.CameraFocus;
            cinemachinePreset.ThirdPersonCameraData.Camera.LookAt = playerFocus.CameraFocus;
            cinemachinePreset.DroneViewCameraData.Camera.Follow = playerFocus.CameraFocus;
            cinemachinePreset.DroneViewCameraData.Camera.LookAt = playerFocus.CameraFocus;

            cinemachinePreset.Brain.ControlledObject = cinemachinePreset.Brain.gameObject;

            // Create a special camera entity
            var cameraComponent = new CameraComponent(cinemachinePreset.Brain.OutputCamera)
            {
                PlayerFocus = playerFocus.CameraFocus,
            };

            Entity cameraEntity = world.Create(
                new CRDTEntity(SpecialEntitiesID.CAMERA_ENTITY),
                cameraComponent,
                new CursorComponent(),
                new CameraFieldOfViewComponent(),
                exposedCameraData,
                cinemachinePreset,
                new CinemachineCameraState(),
                realmSamplingData
            );

            exposedCameraData.CameraEntityProxy.SetObject(cameraEntity);

            // Register systems
<<<<<<< HEAD
            ControlCinemachineVirtualCameraSystem.InjectToWorld(ref builder, cinemachineCameraAudioSettings.Value);
            ApplyCinemachineCameraInputSystem.InjectToWorld(ref builder);
=======
            ControlCinemachineVirtualCameraSystem.InjectToWorld(ref builder);
            ApplyCinemachineCameraInputSystem.InjectToWorld(ref builder, input);
>>>>>>> bff663d6
            PrepareExposedCameraDataSystem.InjectToWorld(ref builder);
            ChinemachineFieldOfViewSystem.InjectToWorld(ref builder);
            ApplyCinemachineSettingsSystem.InjectToWorld(ref builder, debugBuilder);
        }
    }
}<|MERGE_RESOLUTION|>--- conflicted
+++ resolved
@@ -96,13 +96,8 @@
             exposedCameraData.CameraEntityProxy.SetObject(cameraEntity);
 
             // Register systems
-<<<<<<< HEAD
             ControlCinemachineVirtualCameraSystem.InjectToWorld(ref builder, cinemachineCameraAudioSettings.Value);
-            ApplyCinemachineCameraInputSystem.InjectToWorld(ref builder);
-=======
-            ControlCinemachineVirtualCameraSystem.InjectToWorld(ref builder);
             ApplyCinemachineCameraInputSystem.InjectToWorld(ref builder, input);
->>>>>>> bff663d6
             PrepareExposedCameraDataSystem.InjectToWorld(ref builder);
             ChinemachineFieldOfViewSystem.InjectToWorld(ref builder);
             ApplyCinemachineSettingsSystem.InjectToWorld(ref builder, debugBuilder);
