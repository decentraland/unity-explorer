using Arch.SystemGroups;
using Cysharp.Threading.Tasks;
using DCL.AssetsProvision;
using DCL.Browser;
<<<<<<< HEAD
using DCL.Input;
using DCL.UI;
=======
using DCL.Clipboard;
>>>>>>> 855a9d27
using DCL.Communities;
using DCL.Communities.CommunitiesCard;
using DCL.Communities.CommunityCreation;
using DCL.Friends;
using DCL.InWorldCamera.CameraReelStorageService;
using DCL.PlacesAPIService;
<<<<<<< HEAD
using DCL.Profiles;
using DCL.Profiles.Self;
=======
using DCL.UI;
>>>>>>> 855a9d27
using DCL.UI.Profiles.Helpers;
using DCL.Utilities;
using DCL.WebRequests;
using ECS.SceneLifeCycle.Realm;
using MVC;
using System;
using System.Threading;
using UnityEngine;
using UnityEngine.AddressableAssets;

namespace DCL.PluginSystem.Global
{
    public class CommunitiesPlugin : IDCLGlobalPlugin<CommunitiesPluginSettings>
    {
        private readonly IMVCManager mvcManager;
        private readonly IAssetsProvisioner assetsProvisioner;
        private readonly IWebBrowser webBrowser;
        private readonly IInputBlock inputBlock;
        private readonly ICameraReelStorageService cameraReelStorageService;
        private readonly ICameraReelScreenshotsStorage cameraReelScreenshotsStorage;
        private readonly ProfileRepositoryWrapper profileRepositoryWrapper;
        private readonly ObjectProxy<IFriendsService> friendServiceProxy;
        private readonly ICommunitiesDataProvider communitiesDataProvider;
        private readonly IWebRequestController webRequestController;
<<<<<<< HEAD
        private readonly WarningNotificationView inWorldWarningNotificationView;
        private readonly INftNamesProvider nftNamesProvider;
        private readonly IPlacesAPIService placesAPIService;
        private readonly ISelfProfile selfProfile;
        private readonly CommunityCreationEditionEventBus communityCreationEditionEventBus;

        private CommunityCreationEditionController? communityCreationEditionController;
=======
        private readonly IPlacesAPIService placesAPIService;
        private readonly IRealmNavigator realmNavigator;
        private readonly ISystemClipboard clipboard;
        private readonly IWebBrowser webBrowser;

        private CommunityCardController? communityCardController;
>>>>>>> 855a9d27

        public CommunitiesPlugin(
            IMVCManager mvcManager,
            IAssetsProvisioner assetsProvisioner,
            IWebBrowser webBrowser,
            IInputBlock inputBlock,
            ICameraReelStorageService cameraReelStorageService,
            ICameraReelScreenshotsStorage cameraReelScreenshotsStorage,
            ProfileRepositoryWrapper profileDataProvider,
            ObjectProxy<IFriendsService> friendServiceProxy,
            ICommunitiesDataProvider communitiesDataProvider,
            IWebRequestController webRequestController,
<<<<<<< HEAD
            WarningNotificationView inWorldWarningNotificationView,
            INftNamesProvider nftNamesProvider,
            IPlacesAPIService placesAPIService,
            ISelfProfile selfProfile,
            CommunityCreationEditionEventBus communityCreationEditionEventBus)
=======
            IPlacesAPIService placesAPIService,
            IRealmNavigator realmNavigator,
            ISystemClipboard clipboard,
            IWebBrowser webBrowser)
>>>>>>> 855a9d27
        {
            this.mvcManager = mvcManager;
            this.assetsProvisioner = assetsProvisioner;
            this.webBrowser = webBrowser;
            this.inputBlock = inputBlock;
            this.cameraReelStorageService = cameraReelStorageService;
            this.cameraReelScreenshotsStorage = cameraReelScreenshotsStorage;
            this.profileRepositoryWrapper = profileDataProvider;
            this.friendServiceProxy = friendServiceProxy;
            this.communitiesDataProvider = communitiesDataProvider;
            this.webRequestController = webRequestController;
<<<<<<< HEAD
            this.inWorldWarningNotificationView = inWorldWarningNotificationView;
            this.nftNamesProvider = nftNamesProvider;
            this.placesAPIService = placesAPIService;
            this.selfProfile = selfProfile;
            this.communityCreationEditionEventBus = communityCreationEditionEventBus;
=======
            this.placesAPIService = placesAPIService;
            this.realmNavigator = realmNavigator;
            this.clipboard = clipboard;
            this.webBrowser = webBrowser;
>>>>>>> 855a9d27
        }

        public void Dispose()
        {
<<<<<<< HEAD
            communityCreationEditionController?.Dispose();
=======
            communityCardController?.Dispose();
>>>>>>> 855a9d27
        }

        public void InjectToWorld(ref ArchSystemsWorldBuilder<Arch.Core.World> builder, in GlobalPluginArguments arguments)
        {
        }

        public async UniTask InitializeAsync(CommunitiesPluginSettings settings, CancellationToken ct)
        {
            CommunityCardView communityCardViewAsset = (await assetsProvisioner.ProvideMainAssetValueAsync(settings.CommunityCardPrefab, ct: ct)).GetComponent<CommunityCardView>();
            ControllerBase<CommunityCardView, CommunityCardParameter>.ViewFactoryMethod viewFactoryMethod = CommunityCardController.Preallocate(communityCardViewAsset, null, out CommunityCardView communityCardView);

            communityCardController = new CommunityCardController(viewFactoryMethod,
                mvcManager,
                cameraReelStorageService,
                cameraReelScreenshotsStorage,
                friendServiceProxy,
                communitiesDataProvider,
                webRequestController,
<<<<<<< HEAD
                inWorldWarningNotificationView,
                profileRepositoryWrapper));

            CommunityCreationEditionView communityCreationEditionViewAsset = (await assetsProvisioner.ProvideMainAssetValueAsync(settings.CommunityCreationEditionPrefab, ct: ct)).GetComponent<CommunityCreationEditionView>();
            ControllerBase<CommunityCreationEditionView, CommunityCreationEditionParameter>.ViewFactoryMethod communityCreationEditionViewFactoryMethod = CommunityCreationEditionController.Preallocate(communityCreationEditionViewAsset, null, out CommunityCreationEditionView communityCreationEditionView);
            communityCreationEditionController = new CommunityCreationEditionController(
                communityCreationEditionViewFactoryMethod,
                webBrowser,
                inputBlock,
                communitiesDataProvider,
                nftNamesProvider,
                placesAPIService,
                selfProfile,
                communityCreationEditionEventBus);
            mvcManager.RegisterController(communityCreationEditionController);
=======
                profileRepositoryWrapper,
                placesAPIService,
                realmNavigator,
                clipboard,
                webBrowser);

            mvcManager.RegisterController(communityCardController);
>>>>>>> 855a9d27
        }
    }

    [Serializable]
    public class CommunitiesPluginSettings : IDCLPluginSettings
    {
        [field: Header("Community Card")]
        [field: SerializeField] internal AssetReferenceGameObject CommunityCardPrefab { get; private set; }

        [field: Header("Community Creation Edition Wizard")]
        [field: SerializeField] internal AssetReferenceGameObject CommunityCreationEditionPrefab { get; private set; }
    }
}<|MERGE_RESOLUTION|>--- conflicted
+++ resolved
@@ -2,24 +2,17 @@
 using Cysharp.Threading.Tasks;
 using DCL.AssetsProvision;
 using DCL.Browser;
-<<<<<<< HEAD
 using DCL.Input;
-using DCL.UI;
-=======
 using DCL.Clipboard;
->>>>>>> 855a9d27
 using DCL.Communities;
 using DCL.Communities.CommunitiesCard;
 using DCL.Communities.CommunityCreation;
 using DCL.Friends;
 using DCL.InWorldCamera.CameraReelStorageService;
 using DCL.PlacesAPIService;
-<<<<<<< HEAD
 using DCL.Profiles;
 using DCL.Profiles.Self;
-=======
 using DCL.UI;
->>>>>>> 855a9d27
 using DCL.UI.Profiles.Helpers;
 using DCL.Utilities;
 using DCL.WebRequests;
@@ -44,22 +37,17 @@
         private readonly ObjectProxy<IFriendsService> friendServiceProxy;
         private readonly ICommunitiesDataProvider communitiesDataProvider;
         private readonly IWebRequestController webRequestController;
-<<<<<<< HEAD
         private readonly WarningNotificationView inWorldWarningNotificationView;
         private readonly INftNamesProvider nftNamesProvider;
         private readonly IPlacesAPIService placesAPIService;
         private readonly ISelfProfile selfProfile;
+        private readonly IRealmNavigator realmNavigator;
+        private readonly ISystemClipboard clipboard;
         private readonly CommunityCreationEditionEventBus communityCreationEditionEventBus;
 
+        private CommunityCardController? communityCardController;
+
         private CommunityCreationEditionController? communityCreationEditionController;
-=======
-        private readonly IPlacesAPIService placesAPIService;
-        private readonly IRealmNavigator realmNavigator;
-        private readonly ISystemClipboard clipboard;
-        private readonly IWebBrowser webBrowser;
-
-        private CommunityCardController? communityCardController;
->>>>>>> 855a9d27
 
         public CommunitiesPlugin(
             IMVCManager mvcManager,
@@ -72,18 +60,13 @@
             ObjectProxy<IFriendsService> friendServiceProxy,
             ICommunitiesDataProvider communitiesDataProvider,
             IWebRequestController webRequestController,
-<<<<<<< HEAD
             WarningNotificationView inWorldWarningNotificationView,
             INftNamesProvider nftNamesProvider,
             IPlacesAPIService placesAPIService,
             ISelfProfile selfProfile,
-            CommunityCreationEditionEventBus communityCreationEditionEventBus)
-=======
-            IPlacesAPIService placesAPIService,
             IRealmNavigator realmNavigator,
             ISystemClipboard clipboard,
-            IWebBrowser webBrowser)
->>>>>>> 855a9d27
+            CommunityCreationEditionEventBus communityCreationEditionEventBus)
         {
             this.mvcManager = mvcManager;
             this.assetsProvisioner = assetsProvisioner;
@@ -95,27 +78,19 @@
             this.friendServiceProxy = friendServiceProxy;
             this.communitiesDataProvider = communitiesDataProvider;
             this.webRequestController = webRequestController;
-<<<<<<< HEAD
             this.inWorldWarningNotificationView = inWorldWarningNotificationView;
             this.nftNamesProvider = nftNamesProvider;
             this.placesAPIService = placesAPIService;
             this.selfProfile = selfProfile;
-            this.communityCreationEditionEventBus = communityCreationEditionEventBus;
-=======
-            this.placesAPIService = placesAPIService;
             this.realmNavigator = realmNavigator;
             this.clipboard = clipboard;
-            this.webBrowser = webBrowser;
->>>>>>> 855a9d27
+            this.communityCreationEditionEventBus = communityCreationEditionEventBus;
         }
 
         public void Dispose()
         {
-<<<<<<< HEAD
+            communityCardController?.Dispose();
             communityCreationEditionController?.Dispose();
-=======
-            communityCardController?.Dispose();
->>>>>>> 855a9d27
         }
 
         public void InjectToWorld(ref ArchSystemsWorldBuilder<Arch.Core.World> builder, in GlobalPluginArguments arguments)
@@ -134,9 +109,14 @@
                 friendServiceProxy,
                 communitiesDataProvider,
                 webRequestController,
-<<<<<<< HEAD
                 inWorldWarningNotificationView,
-                profileRepositoryWrapper));
+                profileRepositoryWrapper,
+                placesAPIService,
+                realmNavigator,
+                clipboard,
+                webBrowser);
+
+            mvcManager.RegisterController(communityCardController);
 
             CommunityCreationEditionView communityCreationEditionViewAsset = (await assetsProvisioner.ProvideMainAssetValueAsync(settings.CommunityCreationEditionPrefab, ct: ct)).GetComponent<CommunityCreationEditionView>();
             ControllerBase<CommunityCreationEditionView, CommunityCreationEditionParameter>.ViewFactoryMethod communityCreationEditionViewFactoryMethod = CommunityCreationEditionController.Preallocate(communityCreationEditionViewAsset, null, out CommunityCreationEditionView communityCreationEditionView);
@@ -150,15 +130,6 @@
                 selfProfile,
                 communityCreationEditionEventBus);
             mvcManager.RegisterController(communityCreationEditionController);
-=======
-                profileRepositoryWrapper,
-                placesAPIService,
-                realmNavigator,
-                clipboard,
-                webBrowser);
-
-            mvcManager.RegisterController(communityCardController);
->>>>>>> 855a9d27
         }
     }
 
