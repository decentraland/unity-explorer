using Arch.SystemGroups;
using Cysharp.Threading.Tasks;
using DCL.AssetsProvision;
using DCL.Browser;
using DCL.Input;
using DCL.Clipboard;
using DCL.Communities;
using DCL.Communities.CommunitiesCard;
<<<<<<< HEAD
using DCL.Communities.CommunityCreation;
=======
using DCL.EventsApi;
>>>>>>> 7fdb2684
using DCL.Friends;
using DCL.InWorldCamera.CameraReelStorageService;
using DCL.PlacesAPIService;
using DCL.Profiles;
using DCL.Profiles.Self;
using DCL.UI;
using DCL.UI.Profiles.Helpers;
using DCL.Utilities;
using DCL.WebRequests;
using ECS.SceneLifeCycle.Realm;
using MVC;
using System;
using System.Threading;
using UnityEngine;
using UnityEngine.AddressableAssets;

namespace DCL.PluginSystem.Global
{
    public class CommunitiesPlugin : IDCLGlobalPlugin<CommunitiesPluginSettings>
    {
        private readonly IMVCManager mvcManager;
        private readonly IAssetsProvisioner assetsProvisioner;
        private readonly IWebBrowser webBrowser;
        private readonly IInputBlock inputBlock;
        private readonly ICameraReelStorageService cameraReelStorageService;
        private readonly ICameraReelScreenshotsStorage cameraReelScreenshotsStorage;
        private readonly ProfileRepositoryWrapper profileRepositoryWrapper;
        private readonly ObjectProxy<IFriendsService> friendServiceProxy;
        private readonly ICommunitiesDataProvider communitiesDataProvider;
        private readonly IWebRequestController webRequestController;
        private readonly WarningNotificationView inWorldWarningNotificationView;
        private readonly INftNamesProvider nftNamesProvider;
        private readonly IPlacesAPIService placesAPIService;
        private readonly ISelfProfile selfProfile;
        private readonly IRealmNavigator realmNavigator;
        private readonly ISystemClipboard clipboard;
<<<<<<< HEAD
        private readonly CommunityCreationEditionEventBus communityCreationEditionEventBus;
=======
        private readonly IWebBrowser webBrowser;
        private readonly IEventsApiService eventsApiService;
>>>>>>> 7fdb2684

        private CommunityCardController? communityCardController;

        private CommunityCreationEditionController? communityCreationEditionController;

        public CommunitiesPlugin(
            IMVCManager mvcManager,
            IAssetsProvisioner assetsProvisioner,
            IWebBrowser webBrowser,
            IInputBlock inputBlock,
            ICameraReelStorageService cameraReelStorageService,
            ICameraReelScreenshotsStorage cameraReelScreenshotsStorage,
            ProfileRepositoryWrapper profileDataProvider,
            ObjectProxy<IFriendsService> friendServiceProxy,
            ICommunitiesDataProvider communitiesDataProvider,
            IWebRequestController webRequestController,
            WarningNotificationView inWorldWarningNotificationView,
            INftNamesProvider nftNamesProvider,
            IPlacesAPIService placesAPIService,
            ISelfProfile selfProfile,
            IRealmNavigator realmNavigator,
            ISystemClipboard clipboard,
<<<<<<< HEAD
            CommunityCreationEditionEventBus communityCreationEditionEventBus)
=======
            IWebBrowser webBrowser,
            IEventsApiService eventsApiService)
>>>>>>> 7fdb2684
        {
            this.mvcManager = mvcManager;
            this.assetsProvisioner = assetsProvisioner;
            this.webBrowser = webBrowser;
            this.inputBlock = inputBlock;
            this.cameraReelStorageService = cameraReelStorageService;
            this.cameraReelScreenshotsStorage = cameraReelScreenshotsStorage;
            this.profileRepositoryWrapper = profileDataProvider;
            this.friendServiceProxy = friendServiceProxy;
            this.communitiesDataProvider = communitiesDataProvider;
            this.webRequestController = webRequestController;
            this.inWorldWarningNotificationView = inWorldWarningNotificationView;
            this.nftNamesProvider = nftNamesProvider;
            this.placesAPIService = placesAPIService;
            this.selfProfile = selfProfile;
            this.realmNavigator = realmNavigator;
            this.clipboard = clipboard;
<<<<<<< HEAD
            this.communityCreationEditionEventBus = communityCreationEditionEventBus;
=======
            this.webBrowser = webBrowser;
            this.eventsApiService = eventsApiService;
>>>>>>> 7fdb2684
        }

        public void Dispose()
        {
            communityCardController?.Dispose();
            communityCreationEditionController?.Dispose();
        }

        public void InjectToWorld(ref ArchSystemsWorldBuilder<Arch.Core.World> builder, in GlobalPluginArguments arguments)
        {
        }

        public async UniTask InitializeAsync(CommunitiesPluginSettings settings, CancellationToken ct)
        {
            CommunityCardView communityCardViewAsset = (await assetsProvisioner.ProvideMainAssetValueAsync(settings.CommunityCardPrefab, ct: ct)).GetComponent<CommunityCardView>();
            ControllerBase<CommunityCardView, CommunityCardParameter>.ViewFactoryMethod viewFactoryMethod = CommunityCardController.Preallocate(communityCardViewAsset, null, out CommunityCardView communityCardView);

            communityCardController = new CommunityCardController(viewFactoryMethod,
                mvcManager,
                cameraReelStorageService,
                cameraReelScreenshotsStorage,
                friendServiceProxy,
                communitiesDataProvider,
                webRequestController,
                profileRepositoryWrapper,
                placesAPIService,
                realmNavigator,
                clipboard,
                webBrowser,
                eventsApiService);

            mvcManager.RegisterController(communityCardController);

            CommunityCreationEditionView communityCreationEditionViewAsset = (await assetsProvisioner.ProvideMainAssetValueAsync(settings.CommunityCreationEditionPrefab, ct: ct)).GetComponent<CommunityCreationEditionView>();
            ControllerBase<CommunityCreationEditionView, CommunityCreationEditionParameter>.ViewFactoryMethod communityCreationEditionViewFactoryMethod = CommunityCreationEditionController.Preallocate(communityCreationEditionViewAsset, null, out CommunityCreationEditionView communityCreationEditionView);
            communityCreationEditionController = new CommunityCreationEditionController(
                communityCreationEditionViewFactoryMethod,
                webBrowser,
                inputBlock,
                communitiesDataProvider,
                nftNamesProvider,
                placesAPIService,
                selfProfile,
                webRequestController,
                communityCreationEditionEventBus);
            mvcManager.RegisterController(communityCreationEditionController);
        }
    }

    [Serializable]
    public class CommunitiesPluginSettings : IDCLPluginSettings
    {
        [field: Header("Community Card")]
        [field: SerializeField] internal AssetReferenceGameObject CommunityCardPrefab { get; private set; }

        [field: Header("Community Creation Edition Wizard")]
        [field: SerializeField] internal AssetReferenceGameObject CommunityCreationEditionPrefab { get; private set; }
    }
}<|MERGE_RESOLUTION|>--- conflicted
+++ resolved
@@ -6,11 +6,8 @@
 using DCL.Clipboard;
 using DCL.Communities;
 using DCL.Communities.CommunitiesCard;
-<<<<<<< HEAD
 using DCL.Communities.CommunityCreation;
-=======
 using DCL.EventsApi;
->>>>>>> 7fdb2684
 using DCL.Friends;
 using DCL.InWorldCamera.CameraReelStorageService;
 using DCL.PlacesAPIService;
@@ -47,12 +44,8 @@
         private readonly ISelfProfile selfProfile;
         private readonly IRealmNavigator realmNavigator;
         private readonly ISystemClipboard clipboard;
-<<<<<<< HEAD
+        private readonly IEventsApiService eventsApiService;
         private readonly CommunityCreationEditionEventBus communityCreationEditionEventBus;
-=======
-        private readonly IWebBrowser webBrowser;
-        private readonly IEventsApiService eventsApiService;
->>>>>>> 7fdb2684
 
         private CommunityCardController? communityCardController;
 
@@ -75,12 +68,8 @@
             ISelfProfile selfProfile,
             IRealmNavigator realmNavigator,
             ISystemClipboard clipboard,
-<<<<<<< HEAD
+            IEventsApiService eventsApiService,
             CommunityCreationEditionEventBus communityCreationEditionEventBus)
-=======
-            IWebBrowser webBrowser,
-            IEventsApiService eventsApiService)
->>>>>>> 7fdb2684
         {
             this.mvcManager = mvcManager;
             this.assetsProvisioner = assetsProvisioner;
@@ -98,12 +87,8 @@
             this.selfProfile = selfProfile;
             this.realmNavigator = realmNavigator;
             this.clipboard = clipboard;
-<<<<<<< HEAD
+            this.eventsApiService = eventsApiService;
             this.communityCreationEditionEventBus = communityCreationEditionEventBus;
-=======
-            this.webBrowser = webBrowser;
-            this.eventsApiService = eventsApiService;
->>>>>>> 7fdb2684
         }
 
         public void Dispose()
