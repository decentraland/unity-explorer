--- conflicted
+++ resolved
@@ -38,14 +38,11 @@
         private readonly ISelfProfile selfProfile;
         private readonly IWebBrowser webBrowser;
         private readonly IDecentralandUrlsSource decentralandUrlsSource;
-<<<<<<< HEAD
+        private readonly IInputBlock inputBlock;
         private readonly Arch.Core.World world;
         private readonly Entity playerEntity;
 
         private PassportController? passportController;
-=======
-        private readonly IInputBlock inputBlock;
->>>>>>> 6237f7eb
 
         public PassportPlugin(
             IAssetsProvisioner assetsProvisioner,
@@ -61,12 +58,9 @@
             ISelfProfile selfProfile,
             IWebBrowser webBrowser,
             IDecentralandUrlsSource decentralandUrlsSource,
-<<<<<<< HEAD
+            IInputBlock inputBlock,
             Arch.Core.World world,
             Entity playerEntity
-=======
-            IInputBlock inputBlock
->>>>>>> 6237f7eb
         )
         {
             this.assetsProvisioner = assetsProvisioner;
@@ -82,7 +76,7 @@
             this.selfProfile = selfProfile;
             this.webBrowser = webBrowser;
             this.decentralandUrlsSource = decentralandUrlsSource;
-<<<<<<< HEAD
+            this.inputBlock = inputBlock;
             this.world = world;
             this.playerEntity = playerEntity;
         }
@@ -90,9 +84,6 @@
         public void Dispose()
         {
             passportController?.Dispose();
-=======
-            this.inputBlock = inputBlock;
->>>>>>> 6237f7eb
         }
 
         public void InjectToWorld(ref ArchSystemsWorldBuilder<Arch.Core.World> builder, in GlobalPluginArguments arguments) { }
@@ -109,7 +100,6 @@
 
             ECSThumbnailProvider thumbnailProvider = new ECSThumbnailProvider(realmData, world, assetBundleURL, webRequestController);
 
-<<<<<<< HEAD
             passportController = new PassportController(
                 PassportController.CreateLazily(chatView, null),
                 cursor,
@@ -125,31 +115,10 @@
                 world,
                 playerEntity,
                 thumbnailProvider,
-                dclInput,
                 webBrowser,
-                decentralandUrlsSource
+                decentralandUrlsSource,
+                inputBlock
             );
-=======
-                passportController = new PassportController(
-                    PassportController.CreateLazily(chatView, null),
-                    cursor,
-                    profileRepository,
-                    characterPreviewFactory,
-                    chatEntryConfiguration,
-                    rarityBackgroundsMapping,
-                    rarityColorMappings,
-                    categoryIconsMapping,
-                    characterPreviewEventBus,
-                    mvcManager,
-                    selfProfile,
-                    builder.World,
-                    arguments.PlayerEntity,
-                    thumbnailProvider,
-                    webBrowser,
-                    decentralandUrlsSource,
-                    inputBlock
-                );
->>>>>>> 6237f7eb
 
             mvcManager.RegisterController(passportController);
         }
