using Arch.Core;
using Arch.SystemGroups;
using CommunicationData.URLHelpers;
using Cysharp.Threading.Tasks;
using DCL.AssetsProvision;
using DCL.AvatarRendering.Wearables;
using DCL.Backpack;
using DCL.BadgesAPIService;
using DCL.Browser;
using DCL.CharacterPreview;
using DCL.Chat;
using DCL.Input;
using DCL.Multiplayer.Connections.DecentralandUrls;
using DCL.NotificationsBusController.NotificationsBus;
using DCL.Passport;
using DCL.Profiles;
using DCL.Profiles.Self;
using DCL.WebRequests;
using ECS;
using MVC;
using System.Threading;
using UnityEngine;
using UnityEngine.AddressableAssets;

namespace DCL.PluginSystem.Global
{
    public class PassportPlugin : IDCLGlobalPlugin<PassportPlugin.PassportSettings>
    {
        private readonly IAssetsProvisioner assetsProvisioner;
        private readonly IMVCManager mvcManager;
        private readonly ICursor cursor;
        private readonly IProfileRepository profileRepository;
        private readonly ICharacterPreviewFactory characterPreviewFactory;
        private readonly ChatEntryConfigurationSO chatEntryConfiguration;
        private readonly IRealmData realmData;
        private readonly URLDomain assetBundleURL;
        private readonly IWebRequestController webRequestController;
        private readonly CharacterPreviewEventBus characterPreviewEventBus;
        private readonly ISelfProfile selfProfile;
        private readonly IWebBrowser webBrowser;
        private readonly IDecentralandUrlsSource decentralandUrlsSource;
        private readonly BadgesAPIClient badgesAPIClient;
        private readonly IInputBlock inputBlock;
<<<<<<< HEAD
        private readonly INotificationsBusController notificationsBusController;
=======
        private readonly Arch.Core.World world;
        private readonly Entity playerEntity;

        private PassportController? passportController;
>>>>>>> cb84ec94

        public PassportPlugin(
            IAssetsProvisioner assetsProvisioner,
            IMVCManager mvcManager,
            ICursor cursor,
            IProfileRepository profileRepository,
            ICharacterPreviewFactory characterPreviewFactory,
            ChatEntryConfigurationSO chatEntryConfiguration,
            IRealmData realmData,
            URLDomain assetBundleURL,
            IWebRequestController webRequestController,
            CharacterPreviewEventBus characterPreviewEventBus,
            ISelfProfile selfProfile,
            IWebBrowser webBrowser,
            IDecentralandUrlsSource decentralandUrlsSource,
<<<<<<< HEAD
            BadgesAPIClient badgesAPIClient,
            IInputBlock inputBlock,
            INotificationsBusController notificationsBusController
=======
            IInputBlock inputBlock,
            Arch.Core.World world,
            Entity playerEntity
>>>>>>> cb84ec94
        )
        {
            this.assetsProvisioner = assetsProvisioner;
            this.mvcManager = mvcManager;
            this.cursor = cursor;
            this.profileRepository = profileRepository;
            this.characterPreviewFactory = characterPreviewFactory;
            this.chatEntryConfiguration = chatEntryConfiguration;
            this.realmData = realmData;
            this.assetBundleURL = assetBundleURL;
            this.webRequestController = webRequestController;
            this.characterPreviewEventBus = characterPreviewEventBus;
            this.selfProfile = selfProfile;
            this.webBrowser = webBrowser;
            this.decentralandUrlsSource = decentralandUrlsSource;
            this.badgesAPIClient = badgesAPIClient;
            this.inputBlock = inputBlock;
<<<<<<< HEAD
            this.notificationsBusController = notificationsBusController;
=======
            this.world = world;
            this.playerEntity = playerEntity;
        }

        public void Dispose()
        {
            passportController?.Dispose();
>>>>>>> cb84ec94
        }

        public void InjectToWorld(ref ArchSystemsWorldBuilder<Arch.Core.World> builder, in GlobalPluginArguments arguments) { }

        public async UniTask InitializeAsync(PassportSettings passportSettings, CancellationToken ct)
        {
            (NFTColorsSO rarityColorMappings, NftTypeIconSO categoryIconsMapping, NftTypeIconSO rarityBackgroundsMapping, NftTypeIconSO rarityInfoPanelBackgroundsMapping) = await UniTask.WhenAll(
                assetsProvisioner.ProvideMainAssetValueAsync(passportSettings.RarityColorMappings, ct),
                assetsProvisioner.ProvideMainAssetValueAsync(passportSettings.CategoryIconsMapping, ct),
                assetsProvisioner.ProvideMainAssetValueAsync(passportSettings.RarityBackgroundsMapping, ct),
                assetsProvisioner.ProvideMainAssetValueAsync(passportSettings.RarityInfoPanelBackgroundsMapping, ct));

            PassportView chatView = (await assetsProvisioner.ProvideMainAssetAsync(passportSettings.PassportPrefab, ct: ct)).Value.GetComponent<PassportView>();

            ECSThumbnailProvider thumbnailProvider = new ECSThumbnailProvider(realmData, world, assetBundleURL, webRequestController);

<<<<<<< HEAD
                passportController = new PassportController(
                    PassportController.CreateLazily(chatView, null),
                    cursor,
                    profileRepository,
                    characterPreviewFactory,
                    chatEntryConfiguration,
                    rarityBackgroundsMapping,
                    rarityColorMappings,
                    categoryIconsMapping,
                    characterPreviewEventBus,
                    mvcManager,
                    selfProfile,
                    builder.World,
                    arguments.PlayerEntity,
                    thumbnailProvider,
                    webBrowser,
                    decentralandUrlsSource,
                    badgesAPIClient,
                    webRequestController,
                    inputBlock,
                    notificationsBusController
                );
=======
            passportController = new PassportController(
                PassportController.CreateLazily(chatView, null),
                cursor,
                profileRepository,
                characterPreviewFactory,
                chatEntryConfiguration,
                rarityBackgroundsMapping,
                rarityColorMappings,
                categoryIconsMapping,
                characterPreviewEventBus,
                mvcManager,
                selfProfile,
                world,
                playerEntity,
                thumbnailProvider,
                webBrowser,
                decentralandUrlsSource,
                inputBlock
            );
>>>>>>> cb84ec94

            mvcManager.RegisterController(passportController);
        }

        public class PassportSettings : IDCLPluginSettings
        {
            [field: Header(nameof(PassportPlugin) + "." + nameof(PassportSettings))]
            [field: Space]
            [field: SerializeField]
            public AssetReferenceGameObject PassportPrefab;

            [field: SerializeField]
            public AssetReferenceT<NFTColorsSO> RarityColorMappings { get; set; }

            [field: SerializeField]
            public AssetReferenceT<NftTypeIconSO> CategoryIconsMapping { get; set; }

            [field: SerializeField]
            public AssetReferenceT<NftTypeIconSO> RarityBackgroundsMapping { get; set; }

            [field: SerializeField]
            public AssetReferenceT<NftTypeIconSO> RarityInfoPanelBackgroundsMapping { get; set; }
        }
    }
}<|MERGE_RESOLUTION|>--- conflicted
+++ resolved
@@ -41,14 +41,11 @@
         private readonly IDecentralandUrlsSource decentralandUrlsSource;
         private readonly BadgesAPIClient badgesAPIClient;
         private readonly IInputBlock inputBlock;
-<<<<<<< HEAD
         private readonly INotificationsBusController notificationsBusController;
-=======
         private readonly Arch.Core.World world;
         private readonly Entity playerEntity;
 
         private PassportController? passportController;
->>>>>>> cb84ec94
 
         public PassportPlugin(
             IAssetsProvisioner assetsProvisioner,
@@ -64,15 +61,11 @@
             ISelfProfile selfProfile,
             IWebBrowser webBrowser,
             IDecentralandUrlsSource decentralandUrlsSource,
-<<<<<<< HEAD
             BadgesAPIClient badgesAPIClient,
-            IInputBlock inputBlock,
-            INotificationsBusController notificationsBusController
-=======
+            INotificationsBusController notificationsBusController,
             IInputBlock inputBlock,
             Arch.Core.World world,
             Entity playerEntity
->>>>>>> cb84ec94
         )
         {
             this.assetsProvisioner = assetsProvisioner;
@@ -90,9 +83,7 @@
             this.decentralandUrlsSource = decentralandUrlsSource;
             this.badgesAPIClient = badgesAPIClient;
             this.inputBlock = inputBlock;
-<<<<<<< HEAD
             this.notificationsBusController = notificationsBusController;
-=======
             this.world = world;
             this.playerEntity = playerEntity;
         }
@@ -100,7 +91,6 @@
         public void Dispose()
         {
             passportController?.Dispose();
->>>>>>> cb84ec94
         }
 
         public void InjectToWorld(ref ArchSystemsWorldBuilder<Arch.Core.World> builder, in GlobalPluginArguments arguments) { }
@@ -117,30 +107,6 @@
 
             ECSThumbnailProvider thumbnailProvider = new ECSThumbnailProvider(realmData, world, assetBundleURL, webRequestController);
 
-<<<<<<< HEAD
-                passportController = new PassportController(
-                    PassportController.CreateLazily(chatView, null),
-                    cursor,
-                    profileRepository,
-                    characterPreviewFactory,
-                    chatEntryConfiguration,
-                    rarityBackgroundsMapping,
-                    rarityColorMappings,
-                    categoryIconsMapping,
-                    characterPreviewEventBus,
-                    mvcManager,
-                    selfProfile,
-                    builder.World,
-                    arguments.PlayerEntity,
-                    thumbnailProvider,
-                    webBrowser,
-                    decentralandUrlsSource,
-                    badgesAPIClient,
-                    webRequestController,
-                    inputBlock,
-                    notificationsBusController
-                );
-=======
             passportController = new PassportController(
                 PassportController.CreateLazily(chatView, null),
                 cursor,
@@ -158,9 +124,11 @@
                 thumbnailProvider,
                 webBrowser,
                 decentralandUrlsSource,
-                inputBlock
+                badgesAPIClient,
+                webRequestController,
+                inputBlock,
+                notificationBusController
             );
->>>>>>> cb84ec94
 
             mvcManager.RegisterController(passportController);
         }
