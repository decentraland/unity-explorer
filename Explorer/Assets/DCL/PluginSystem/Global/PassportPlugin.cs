--- conflicted
+++ resolved
@@ -1,6 +1,5 @@
 using Arch.Core;
 using Arch.SystemGroups;
-using CommunicationData.URLHelpers;
 using Cysharp.Threading.Tasks;
 using DCL.AssetsProvision;
 using DCL.AvatarRendering.Wearables;
@@ -17,7 +16,6 @@
 using DCL.Multiplayer.Connections.DecentralandUrls;
 using DCL.Multiplayer.Connectivity;
 using DCL.Multiplayer.Profiles.Poses;
-using DCL.NotificationsBusController.NotificationsBus;
 using DCL.Passport;
 using DCL.Profiles;
 using DCL.UI.Profiles.Helpers;
@@ -46,7 +44,6 @@
         private readonly ICursor cursor;
         private readonly IProfileRepository profileRepository;
         private readonly ICharacterPreviewFactory characterPreviewFactory;
-        private readonly IRealmData realmData;
         private readonly IWebRequestController webRequestController;
         private readonly CharacterPreviewEventBus characterPreviewEventBus;
         private readonly ISelfProfile selfProfile;
@@ -74,12 +71,8 @@
         private readonly IChatEventBus chatEventBus;
         private readonly ISharedSpaceManager sharedSpaceManager;
         private readonly ProfileRepositoryWrapper profileRepositoryWrapper;
-<<<<<<< HEAD
         private readonly IVoiceChatOrchestrator voiceChatOrchestrator;
-=======
-        private readonly IVoiceChatCallStatusService voiceChatCallStatusService;
         private readonly IThumbnailProvider thumbnailProvider;
->>>>>>> a2456428
         private readonly GalleryEventBus galleryEventBus;
         private readonly ISystemClipboard systemClipboard;
         private readonly bool includeCommunities;
@@ -93,7 +86,6 @@
             ICursor cursor,
             IProfileRepository profileRepository,
             ICharacterPreviewFactory characterPreviewFactory,
-            IRealmData realmData,
             IWebRequestController webRequestController,
             CharacterPreviewEventBus characterPreviewEventBus,
             ISelfProfile selfProfile,
@@ -133,7 +125,6 @@
             this.cursor = cursor;
             this.profileRepository = profileRepository;
             this.characterPreviewFactory = characterPreviewFactory;
-            this.realmData = realmData;
             this.webRequestController = webRequestController;
             this.characterPreviewEventBus = characterPreviewEventBus;
             this.selfProfile = selfProfile;
@@ -161,12 +152,8 @@
             this.chatEventBus = chatEventBus;
             this.sharedSpaceManager = sharedSpaceManager;
             this.profileRepositoryWrapper = profileDataProvider;
-<<<<<<< HEAD
             this.voiceChatOrchestrator = voiceChatOrchestrator;
-=======
-            this.voiceChatCallStatusService = voiceChatCallStatusService;
             this.thumbnailProvider = thumbnailProvider;
->>>>>>> a2456428
             this.galleryEventBus = galleryEventBus;
             this.systemClipboard = systemClipboard;
             this.includeCommunities = includeCommunities;
