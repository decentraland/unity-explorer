using Arch.Core;
using Arch.SystemGroups;
using CommunicationData.URLHelpers;
using Cysharp.Threading.Tasks;
using DCL.AssetsProvision;
using DCL.AvatarRendering.Wearables;
using DCL.Backpack;
using DCL.BadgesAPIService;
using DCL.Browser;
using DCL.CharacterPreview;
using DCL.Chat.EventBus;
using DCL.Clipboard;
using DCL.Friends;
using DCL.Input;
using DCL.InWorldCamera.CameraReelStorageService;
using DCL.Multiplayer.Connections.DecentralandUrls;
using DCL.Multiplayer.Connectivity;
using DCL.Multiplayer.Profiles.Poses;
using DCL.NotificationsBusController.NotificationsBus;
using DCL.Passport;
using DCL.Profiles;
using DCL.UI.Profiles.Helpers;
using DCL.Profiles.Self;
using DCL.UI.ProfileNames;
using DCL.UI.SharedSpaceManager;
using DCL.Utilities;
using DCL.VoiceChat;
using DCL.Web3.Identities;
using DCL.WebRequests;
using ECS;
using ECS.SceneLifeCycle.Realm;
using MVC;
using System.Threading;
using DCL.InWorldCamera;
using DCL.InWorldCamera.CameraReelGallery.Components;
using UnityEngine;
using UnityEngine.AddressableAssets;

namespace DCL.PluginSystem.Global
{
    public class PassportPlugin : IDCLGlobalPlugin<PassportPlugin.PassportSettings>
    {
        private readonly IAssetsProvisioner assetsProvisioner;
        private readonly IMVCManager mvcManager;
        private readonly ICursor cursor;
        private readonly IProfileRepository profileRepository;
        private readonly ICharacterPreviewFactory characterPreviewFactory;
        private readonly IRealmData realmData;
        private readonly IWebRequestController webRequestController;
        private readonly CharacterPreviewEventBus characterPreviewEventBus;
        private readonly ISelfProfile selfProfile;
        private readonly IWebBrowser webBrowser;
        private readonly IDecentralandUrlsSource decentralandUrlsSource;
        private readonly BadgesAPIClient badgesAPIClient;
        private readonly IInputBlock inputBlock;
        private readonly IRemoteMetadata remoteMetadata;
        private readonly INotificationsBusController notificationsBusController;
        private readonly ICameraReelStorageService cameraReelStorageService;
        private readonly ICameraReelScreenshotsStorage cameraReelScreenshotsStorage;
        private readonly Arch.Core.World world;
        private readonly Entity playerEntity;
        private readonly bool enableCameraReel;
        private readonly ObjectProxy<IFriendsService> friendsService;
        private readonly ObjectProxy<FriendsConnectivityStatusTracker> friendOnlineStatusCache;
        private readonly IOnlineUsersProvider onlineUsersProvider;
        private readonly IRealmNavigator realmNavigator;
        private readonly IWeb3IdentityCache web3IdentityCache;
        private readonly INftNamesProvider nftNamesProvider;
        private readonly ProfileChangesBus profileChangesBus;
        private readonly bool enableFriends;
        private readonly bool includeUserBlocking;
        private readonly bool isNameEditorEnabled;
        private readonly bool isCallEnabled;
        private readonly IChatEventBus chatEventBus;
        private readonly ISharedSpaceManager sharedSpaceManager;
        private readonly ProfileRepositoryWrapper profileRepositoryWrapper;
        private readonly IVoiceChatCallStatusService voiceChatCallStatusService;
        private readonly IThumbnailProvider thumbnailProvider;
        private readonly GalleryEventBus galleryEventBus;
        private readonly ISystemClipboard systemClipboard;

        private PassportController? passportController;

        public PassportPlugin(
            IAssetsProvisioner assetsProvisioner,
            IMVCManager mvcManager,
            ICursor cursor,
            IProfileRepository profileRepository,
            ICharacterPreviewFactory characterPreviewFactory,
            IRealmData realmData,
            IWebRequestController webRequestController,
            CharacterPreviewEventBus characterPreviewEventBus,
            ISelfProfile selfProfile,
            IWebBrowser webBrowser,
            IDecentralandUrlsSource decentralandUrlsSource,
            BadgesAPIClient badgesAPIClient,
            INotificationsBusController notificationsBusController,
            IInputBlock inputBlock,
            IRemoteMetadata remoteMetadata,
            ICameraReelStorageService cameraReelStorageService,
            ICameraReelScreenshotsStorage cameraReelScreenshotsStorage,
            Arch.Core.World world,
            Entity playerEntity,
            bool enableCameraReel,
            ObjectProxy<IFriendsService> friendsService,
            ObjectProxy<FriendsConnectivityStatusTracker> friendOnlineStatusCacheProxy,
            IOnlineUsersProvider onlineUsersProvider,
            IRealmNavigator realmNavigator,
            IWeb3IdentityCache web3IdentityCache,
            INftNamesProvider nftNamesProvider,
            ProfileChangesBus profileChangesBus,
            bool enableFriends,
            bool includeUserBlocking,
            bool isNameEditorEnabled,
            bool isCallEnabled,
            IChatEventBus chatEventBus,
            ISharedSpaceManager sharedSpaceManager,
            ProfileRepositoryWrapper profileDataProvider,
            IVoiceChatCallStatusService voiceChatCallStatusService,
            GalleryEventBus galleryEventBus,
<<<<<<< HEAD
            IThumbnailProvider thumbnailProvider)
=======
            ISystemClipboard systemClipboard)
>>>>>>> dffcee2f
        {
            this.assetsProvisioner = assetsProvisioner;
            this.mvcManager = mvcManager;
            this.cursor = cursor;
            this.profileRepository = profileRepository;
            this.characterPreviewFactory = characterPreviewFactory;
            this.realmData = realmData;
            this.webRequestController = webRequestController;
            this.characterPreviewEventBus = characterPreviewEventBus;
            this.selfProfile = selfProfile;
            this.webBrowser = webBrowser;
            this.decentralandUrlsSource = decentralandUrlsSource;
            this.badgesAPIClient = badgesAPIClient;
            this.inputBlock = inputBlock;
            this.remoteMetadata = remoteMetadata;
            this.notificationsBusController = notificationsBusController;
            this.world = world;
            this.playerEntity = playerEntity;
            this.cameraReelStorageService = cameraReelStorageService;
            this.cameraReelScreenshotsStorage = cameraReelScreenshotsStorage;
            this.enableCameraReel = enableCameraReel;
            this.friendsService = friendsService;
            this.friendOnlineStatusCache = friendOnlineStatusCacheProxy;
            this.onlineUsersProvider = onlineUsersProvider;
            this.realmNavigator = realmNavigator;
            this.web3IdentityCache = web3IdentityCache;
            this.nftNamesProvider = nftNamesProvider;
            this.profileChangesBus = profileChangesBus;
            this.enableFriends = enableFriends;
            this.includeUserBlocking = includeUserBlocking;
            this.isNameEditorEnabled = isNameEditorEnabled;
            this.isCallEnabled = isCallEnabled;
            this.chatEventBus = chatEventBus;
            this.sharedSpaceManager = sharedSpaceManager;
            this.profileRepositoryWrapper = profileDataProvider;
            this.voiceChatCallStatusService = voiceChatCallStatusService;
            this.thumbnailProvider = thumbnailProvider;
            this.galleryEventBus = galleryEventBus;
            this.systemClipboard = systemClipboard;
        }

        public void Dispose()
        {
            passportController?.Dispose();
        }

        public void InjectToWorld(ref ArchSystemsWorldBuilder<Arch.Core.World> builder, in GlobalPluginArguments arguments) { }

        public async UniTask InitializeAsync(PassportSettings passportSettings, CancellationToken ct)
        {
            (NFTColorsSO rarityColorMappings, NftTypeIconSO categoryIconsMapping, NftTypeIconSO rarityBackgroundsMapping, NftTypeIconSO rarityInfoPanelBackgroundsMapping) = await UniTask.WhenAll(
                assetsProvisioner.ProvideMainAssetValueAsync(passportSettings.RarityColorMappings, ct),
                assetsProvisioner.ProvideMainAssetValueAsync(passportSettings.CategoryIconsMapping, ct),
                assetsProvisioner.ProvideMainAssetValueAsync(passportSettings.RarityBackgroundsMapping, ct),
                assetsProvisioner.ProvideMainAssetValueAsync(passportSettings.RarityInfoPanelBackgroundsMapping, ct));

            PassportView chatView = (await assetsProvisioner.ProvideMainAssetAsync(passportSettings.PassportPrefab, ct)).Value.GetComponent<PassportView>();
            BadgePreviewCameraView passport3DPreviewCamera = (await assetsProvisioner.ProvideMainAssetAsync(passportSettings.Badges3DCamera, ct)).Value.GetComponent<BadgePreviewCameraView>();

            passportController = new PassportController(
                PassportController.CreateLazily(chatView, null),
                cursor,
                profileRepository,
                characterPreviewFactory,
                rarityBackgroundsMapping,
                rarityColorMappings,
                categoryIconsMapping,
                characterPreviewEventBus,
                mvcManager,
                selfProfile,
                world,
                playerEntity,
                this.thumbnailProvider,
                webBrowser,
                decentralandUrlsSource,
                badgesAPIClient,
                webRequestController,
                inputBlock,
                notificationsBusController,
                remoteMetadata,
                cameraReelStorageService,
                cameraReelScreenshotsStorage,
                friendsService,
                friendOnlineStatusCache,
                onlineUsersProvider,
                realmNavigator,
                web3IdentityCache,
                nftNamesProvider,
                passportSettings.GridLayoutFixedColumnCount,
                passportSettings.ThumbnailHeight,
                passportSettings.ThumbnailWidth,
                enableCameraReel,
                enableFriends,
                includeUserBlocking,
                isNameEditorEnabled,
                isCallEnabled,
                chatEventBus,
                sharedSpaceManager,
                profileRepositoryWrapper,
                voiceChatCallStatusService,
                passport3DPreviewCamera,
                galleryEventBus,
                systemClipboard,
                passportSettings.CameraReelGalleryMessages
            );

            mvcManager.RegisterController(passportController);

            ProfileNameEditorView profileNameEditorView = (await assetsProvisioner.ProvideMainAssetAsync(passportSettings.NameEditorPrefab, ct)).Value.GetComponent<ProfileNameEditorView>();

            mvcManager.RegisterController(new ProfileNameEditorController(
                ProfileNameEditorController.CreateLazily(profileNameEditorView, null),
                webBrowser, selfProfile, nftNamesProvider, decentralandUrlsSource, profileChangesBus));
        }

        public class PassportSettings : IDCLPluginSettings
        {
            [field: Header(nameof(PassportPlugin) + "." + nameof(PassportSettings))]
            [field: Space]
            [field: SerializeField]
            public AssetReferenceGameObject PassportPrefab;

            [field: SerializeField]
            public AssetReferenceGameObject Badges3DCamera;

            [field: SerializeField]
            public AssetReferenceT<NFTColorsSO> RarityColorMappings { get; set; }

            [field: SerializeField]
            public AssetReferenceT<NftTypeIconSO> CategoryIconsMapping { get; set; }

            [field: SerializeField]
            public AssetReferenceT<NftTypeIconSO> RarityBackgroundsMapping { get; set; }

            [field: SerializeField]
            public AssetReferenceT<NftTypeIconSO> RarityInfoPanelBackgroundsMapping { get; set; }

            [field: SerializeField]
            public int GridLayoutFixedColumnCount { get; private set; }

            [field: SerializeField]
            public int ThumbnailHeight { get; private set; }

            [field: SerializeField]
            public int ThumbnailWidth { get; private set; }

            [field: SerializeField]
            public AssetReferenceGameObject NameEditorPrefab;

            [field: SerializeField]
            public CameraReelGalleryMessagesConfiguration CameraReelGalleryMessages { get; private set; }
        }
    }
}<|MERGE_RESOLUTION|>--- conflicted
+++ resolved
@@ -118,11 +118,8 @@
             ProfileRepositoryWrapper profileDataProvider,
             IVoiceChatCallStatusService voiceChatCallStatusService,
             GalleryEventBus galleryEventBus,
-<<<<<<< HEAD
-            IThumbnailProvider thumbnailProvider)
-=======
+            IThumbnailProvider thumbnailProvider,
             ISystemClipboard systemClipboard)
->>>>>>> dffcee2f
         {
             this.assetsProvisioner = assetsProvisioner;
             this.mvcManager = mvcManager;
