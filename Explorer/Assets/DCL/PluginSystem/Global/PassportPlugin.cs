--- conflicted
+++ resolved
@@ -72,11 +72,8 @@
         private readonly bool isCallEnabled;
         private readonly IChatEventBus chatEventBus;
         private readonly ISharedSpaceManager sharedSpaceManager;
-<<<<<<< HEAD
+        private readonly ProfileRepositoryWrapper profileRepositoryWrapper;
         private readonly IVoiceChatCallStatusService voiceChatCallStatusService;
-=======
-        private readonly ProfileRepositoryWrapper profileRepositoryWrapper;
->>>>>>> b2e5a068
 
         private PassportController? passportController;
 
@@ -112,15 +109,12 @@
             IProfileChangesBus profileChangesBus,
             bool enableFriends,
             bool includeUserBlocking,
-<<<<<<< HEAD
             bool isNameEditorEnabled,
             bool isCallEnabled,
             IChatEventBus chatEventBus,
             ISharedSpaceManager sharedSpaceManager,
+            ProfileRepositoryWrapper profileDataProvider,
             IVoiceChatCallStatusService voiceChatCallStatusService)
-=======
-            bool isNameEditorEnabled, IChatEventBus chatEventBus, ISharedSpaceManager sharedSpaceManager, ProfileRepositoryWrapper profileDataProvider)
->>>>>>> b2e5a068
         {
             this.assetsProvisioner = assetsProvisioner;
             this.mvcManager = mvcManager;
@@ -157,11 +151,8 @@
             this.isCallEnabled = isCallEnabled;
             this.chatEventBus = chatEventBus;
             this.sharedSpaceManager = sharedSpaceManager;
-<<<<<<< HEAD
+            this.profileRepositoryWrapper = profileDataProvider;
             this.voiceChatCallStatusService = voiceChatCallStatusService;
-=======
-            this.profileRepositoryWrapper = profileDataProvider;
->>>>>>> b2e5a068
         }
 
         public void Dispose()
@@ -223,11 +214,8 @@
                 isCallEnabled,
                 chatEventBus,
                 sharedSpaceManager,
-<<<<<<< HEAD
+                profileRepositoryWrapper,
                 voiceChatCallStatusService
-=======
-                profileRepositoryWrapper
->>>>>>> b2e5a068
             );
 
             mvcManager.RegisterController(passportController);
