--- conflicted
+++ resolved
@@ -213,11 +213,8 @@
                 chatEventBus,
                 sharedSpaceManager,
                 profileRepositoryWrapper,
-<<<<<<< HEAD
+                voiceChatCallStatusService,
                 passport3DPreviewCamera
-=======
-                voiceChatCallStatusService
->>>>>>> 0e91d8f7
             );
 
             mvcManager.RegisterController(passportController);
