using Arch.Core;
using Arch.SystemGroups;
using CommunicationData.URLHelpers;
using Cysharp.Threading.Tasks;
using DCL.AssetsProvision;
using DCL.AvatarRendering.Wearables;
using DCL.Backpack;
using DCL.BadgesAPIService;
using DCL.Browser;
using DCL.CharacterPreview;
using DCL.Chat.EventBus;
using DCL.Friends;
using DCL.Input;
using DCL.InWorldCamera.CameraReelStorageService;
using DCL.Multiplayer.Connections.DecentralandUrls;
using DCL.Multiplayer.Connectivity;
using DCL.Multiplayer.Profiles.Poses;
using DCL.NotificationsBusController.NotificationsBus;
using DCL.Passport;
using DCL.Profiles;
using DCL.UI.Profiles.Helpers;
using DCL.Profiles.Self;
using DCL.UI.ProfileNames;
using DCL.UI.SharedSpaceManager;
using DCL.Utilities;
using DCL.VoiceChat;
using DCL.Web3.Identities;
using DCL.WebRequests;
using ECS;
using ECS.SceneLifeCycle.Realm;
using MVC;
using System.Threading;
using DCL.InWorldCamera;
using UnityEngine;
using UnityEngine.AddressableAssets;

namespace DCL.PluginSystem.Global
{
    public class PassportPlugin : IDCLGlobalPlugin<PassportPlugin.PassportSettings>
    {
        private readonly IAssetsProvisioner assetsProvisioner;
        private readonly IMVCManager mvcManager;
        private readonly ICursor cursor;
        private readonly IProfileRepository profileRepository;
        private readonly ICharacterPreviewFactory characterPreviewFactory;
        private readonly IRealmData realmData;
        private readonly URLDomain assetBundleURL;
        private readonly IWebRequestController webRequestController;
        private readonly CharacterPreviewEventBus characterPreviewEventBus;
        private readonly ISelfProfile selfProfile;
        private readonly IWebBrowser webBrowser;
        private readonly IDecentralandUrlsSource decentralandUrlsSource;
        private readonly BadgesAPIClient badgesAPIClient;
        private readonly IInputBlock inputBlock;
        private readonly IRemoteMetadata remoteMetadata;
        private readonly INotificationsBusController notificationsBusController;
        private readonly ICameraReelStorageService cameraReelStorageService;
        private readonly ICameraReelScreenshotsStorage cameraReelScreenshotsStorage;
        private readonly Arch.Core.World world;
        private readonly Entity playerEntity;
        private readonly bool enableCameraReel;
        private readonly ObjectProxy<IFriendsService> friendsService;
        private readonly ObjectProxy<FriendsConnectivityStatusTracker> friendOnlineStatusCache;
        private readonly IOnlineUsersProvider onlineUsersProvider;
        private readonly IRealmNavigator realmNavigator;
        private readonly IWeb3IdentityCache web3IdentityCache;
        private readonly INftNamesProvider nftNamesProvider;
        private readonly ProfileChangesBus profileChangesBus;
        private readonly bool enableFriends;
        private readonly bool includeUserBlocking;
        private readonly bool isNameEditorEnabled;
        private readonly bool isCallEnabled;
        private readonly IChatEventBus chatEventBus;
        private readonly ISharedSpaceManager sharedSpaceManager;
        private readonly ProfileRepositoryWrapper profileRepositoryWrapper;
<<<<<<< HEAD
        private readonly GalleryEventBus galleryEventBus;
=======
        private readonly IVoiceChatCallStatusService voiceChatCallStatusService;
>>>>>>> 5d08ec34

        private PassportController? passportController;

        public PassportPlugin(
            IAssetsProvisioner assetsProvisioner,
            IMVCManager mvcManager,
            ICursor cursor,
            IProfileRepository profileRepository,
            ICharacterPreviewFactory characterPreviewFactory,
            IRealmData realmData,
            URLDomain assetBundleURL,
            IWebRequestController webRequestController,
            CharacterPreviewEventBus characterPreviewEventBus,
            ISelfProfile selfProfile,
            IWebBrowser webBrowser,
            IDecentralandUrlsSource decentralandUrlsSource,
            BadgesAPIClient badgesAPIClient,
            INotificationsBusController notificationsBusController,
            IInputBlock inputBlock,
            IRemoteMetadata remoteMetadata,
            ICameraReelStorageService cameraReelStorageService,
            ICameraReelScreenshotsStorage cameraReelScreenshotsStorage,
            Arch.Core.World world,
            Entity playerEntity,
            bool enableCameraReel,
            ObjectProxy<IFriendsService> friendsService,
            ObjectProxy<FriendsConnectivityStatusTracker> friendOnlineStatusCacheProxy,
            IOnlineUsersProvider onlineUsersProvider,
            IRealmNavigator realmNavigator,
            IWeb3IdentityCache web3IdentityCache,
            INftNamesProvider nftNamesProvider,
            ProfileChangesBus profileChangesBus,
            bool enableFriends,
            bool includeUserBlocking,
<<<<<<< HEAD
            bool isNameEditorEnabled, 
            IChatEventBus chatEventBus, 
            ISharedSpaceManager sharedSpaceManager, 
            ProfileRepositoryWrapper profileDataProvider,
            GalleryEventBus galleryEventBus)
=======
            bool isNameEditorEnabled,
            bool isCallEnabled,
            IChatEventBus chatEventBus,
            ISharedSpaceManager sharedSpaceManager,
            ProfileRepositoryWrapper profileDataProvider,
            IVoiceChatCallStatusService voiceChatCallStatusService)
>>>>>>> 5d08ec34
        {
            this.assetsProvisioner = assetsProvisioner;
            this.mvcManager = mvcManager;
            this.cursor = cursor;
            this.profileRepository = profileRepository;
            this.characterPreviewFactory = characterPreviewFactory;
            this.realmData = realmData;
            this.assetBundleURL = assetBundleURL;
            this.webRequestController = webRequestController;
            this.characterPreviewEventBus = characterPreviewEventBus;
            this.selfProfile = selfProfile;
            this.webBrowser = webBrowser;
            this.decentralandUrlsSource = decentralandUrlsSource;
            this.badgesAPIClient = badgesAPIClient;
            this.inputBlock = inputBlock;
            this.remoteMetadata = remoteMetadata;
            this.notificationsBusController = notificationsBusController;
            this.world = world;
            this.playerEntity = playerEntity;
            this.cameraReelStorageService = cameraReelStorageService;
            this.cameraReelScreenshotsStorage = cameraReelScreenshotsStorage;
            this.enableCameraReel = enableCameraReel;
            this.friendsService = friendsService;
            this.friendOnlineStatusCache = friendOnlineStatusCacheProxy;
            this.onlineUsersProvider = onlineUsersProvider;
            this.realmNavigator = realmNavigator;
            this.web3IdentityCache = web3IdentityCache;
            this.nftNamesProvider = nftNamesProvider;
            this.profileChangesBus = profileChangesBus;
            this.enableFriends = enableFriends;
            this.includeUserBlocking = includeUserBlocking;
            this.isNameEditorEnabled = isNameEditorEnabled;
            this.isCallEnabled = isCallEnabled;
            this.chatEventBus = chatEventBus;
            this.sharedSpaceManager = sharedSpaceManager;
            this.profileRepositoryWrapper = profileDataProvider;
<<<<<<< HEAD
            this.galleryEventBus = galleryEventBus;
=======
            this.voiceChatCallStatusService = voiceChatCallStatusService;
>>>>>>> 5d08ec34
        }

        public void Dispose()
        {
            passportController?.Dispose();
        }

        public void InjectToWorld(ref ArchSystemsWorldBuilder<Arch.Core.World> builder, in GlobalPluginArguments arguments) { }

        public async UniTask InitializeAsync(PassportSettings passportSettings, CancellationToken ct)
        {
            (NFTColorsSO rarityColorMappings, NftTypeIconSO categoryIconsMapping, NftTypeIconSO rarityBackgroundsMapping, NftTypeIconSO rarityInfoPanelBackgroundsMapping) = await UniTask.WhenAll(
                assetsProvisioner.ProvideMainAssetValueAsync(passportSettings.RarityColorMappings, ct),
                assetsProvisioner.ProvideMainAssetValueAsync(passportSettings.CategoryIconsMapping, ct),
                assetsProvisioner.ProvideMainAssetValueAsync(passportSettings.RarityBackgroundsMapping, ct),
                assetsProvisioner.ProvideMainAssetValueAsync(passportSettings.RarityInfoPanelBackgroundsMapping, ct));

            PassportView chatView = (await assetsProvisioner.ProvideMainAssetAsync(passportSettings.PassportPrefab, ct)).Value.GetComponent<PassportView>();

            var thumbnailProvider = new ECSThumbnailProvider(realmData, world, assetBundleURL, webRequestController);

            passportController = new PassportController(
                PassportController.CreateLazily(chatView, null),
                cursor,
                profileRepository,
                characterPreviewFactory,
                rarityBackgroundsMapping,
                rarityColorMappings,
                categoryIconsMapping,
                characterPreviewEventBus,
                mvcManager,
                selfProfile,
                world,
                playerEntity,
                thumbnailProvider,
                webBrowser,
                decentralandUrlsSource,
                badgesAPIClient,
                webRequestController,
                inputBlock,
                notificationsBusController,
                remoteMetadata,
                cameraReelStorageService,
                cameraReelScreenshotsStorage,
                friendsService,
                friendOnlineStatusCache,
                onlineUsersProvider,
                realmNavigator,
                web3IdentityCache,
                nftNamesProvider,
                passportSettings.GridLayoutFixedColumnCount,
                passportSettings.ThumbnailHeight,
                passportSettings.ThumbnailWidth,
                enableCameraReel,
                enableFriends,
                includeUserBlocking,
                isNameEditorEnabled,
                isCallEnabled,
                chatEventBus,
                sharedSpaceManager,
                profileRepositoryWrapper,
<<<<<<< HEAD
                galleryEventBus
=======
                voiceChatCallStatusService
>>>>>>> 5d08ec34
            );

            mvcManager.RegisterController(passportController);

            ProfileNameEditorView profileNameEditorView = (await assetsProvisioner.ProvideMainAssetAsync(passportSettings.NameEditorPrefab, ct)).Value.GetComponent<ProfileNameEditorView>();

            mvcManager.RegisterController(new ProfileNameEditorController(
                ProfileNameEditorController.CreateLazily(profileNameEditorView, null),
                webBrowser, selfProfile, nftNamesProvider, decentralandUrlsSource, profileChangesBus));
        }

        public class PassportSettings : IDCLPluginSettings
        {
            [field: Header(nameof(PassportPlugin) + "." + nameof(PassportSettings))]
            [field: Space]
            [field: SerializeField]
            public AssetReferenceGameObject PassportPrefab;

            [field: SerializeField]
            public AssetReferenceT<NFTColorsSO> RarityColorMappings { get; set; }

            [field: SerializeField]
            public AssetReferenceT<NftTypeIconSO> CategoryIconsMapping { get; set; }

            [field: SerializeField]
            public AssetReferenceT<NftTypeIconSO> RarityBackgroundsMapping { get; set; }

            [field: SerializeField]
            public AssetReferenceT<NftTypeIconSO> RarityInfoPanelBackgroundsMapping { get; set; }

            [field: SerializeField]
            public int GridLayoutFixedColumnCount { get; private set; }

            [field: SerializeField]
            public int ThumbnailHeight { get; private set; }

            [field: SerializeField]
            public int ThumbnailWidth { get; private set; }

            [field: SerializeField]
            public AssetReferenceGameObject NameEditorPrefab;
        }
    }
}<|MERGE_RESOLUTION|>--- conflicted
+++ resolved
@@ -73,11 +73,8 @@
         private readonly IChatEventBus chatEventBus;
         private readonly ISharedSpaceManager sharedSpaceManager;
         private readonly ProfileRepositoryWrapper profileRepositoryWrapper;
-<<<<<<< HEAD
+        private readonly IVoiceChatCallStatusService voiceChatCallStatusService;
         private readonly GalleryEventBus galleryEventBus;
-=======
-        private readonly IVoiceChatCallStatusService voiceChatCallStatusService;
->>>>>>> 5d08ec34
 
         private PassportController? passportController;
 
@@ -112,20 +109,13 @@
             ProfileChangesBus profileChangesBus,
             bool enableFriends,
             bool includeUserBlocking,
-<<<<<<< HEAD
-            bool isNameEditorEnabled, 
-            IChatEventBus chatEventBus, 
-            ISharedSpaceManager sharedSpaceManager, 
-            ProfileRepositoryWrapper profileDataProvider,
-            GalleryEventBus galleryEventBus)
-=======
             bool isNameEditorEnabled,
             bool isCallEnabled,
             IChatEventBus chatEventBus,
             ISharedSpaceManager sharedSpaceManager,
             ProfileRepositoryWrapper profileDataProvider,
-            IVoiceChatCallStatusService voiceChatCallStatusService)
->>>>>>> 5d08ec34
+            IVoiceChatCallStatusService voiceChatCallStatusService,
+            GalleryEventBus galleryEventBus)
         {
             this.assetsProvisioner = assetsProvisioner;
             this.mvcManager = mvcManager;
@@ -162,11 +152,8 @@
             this.chatEventBus = chatEventBus;
             this.sharedSpaceManager = sharedSpaceManager;
             this.profileRepositoryWrapper = profileDataProvider;
-<<<<<<< HEAD
+            this.voiceChatCallStatusService = voiceChatCallStatusService;
             this.galleryEventBus = galleryEventBus;
-=======
-            this.voiceChatCallStatusService = voiceChatCallStatusService;
->>>>>>> 5d08ec34
         }
 
         public void Dispose()
@@ -228,11 +215,8 @@
                 chatEventBus,
                 sharedSpaceManager,
                 profileRepositoryWrapper,
-<<<<<<< HEAD
+                voiceChatCallStatusService,
                 galleryEventBus
-=======
-                voiceChatCallStatusService
->>>>>>> 5d08ec34
             );
 
             mvcManager.RegisterController(passportController);
