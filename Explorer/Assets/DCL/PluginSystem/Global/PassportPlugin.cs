--- conflicted
+++ resolved
@@ -122,13 +122,9 @@
             ProfileRepositoryWrapper profileDataProvider,
             IVoiceChatCallStatusService voiceChatCallStatusService,
             GalleryEventBus galleryEventBus,
-<<<<<<< HEAD
-            IThumbnailProvider thumbnailProvider,
-            ISystemClipboard systemClipboard)
-=======
             ISystemClipboard systemClipboard,
-            CommunitiesDataProvider communitiesDataProvider)
->>>>>>> 9bf1ca8b
+            CommunitiesDataProvider communitiesDataProvider,
+            IThumbnailProvider thumbnailProvider)
         {
             this.assetsProvisioner = assetsProvisioner;
             this.mvcManager = mvcManager;
