--- conflicted
+++ resolved
@@ -73,11 +73,8 @@
         private readonly ISharedSpaceManager sharedSpaceManager;
         private readonly ProfileRepositoryWrapper profileRepositoryWrapper;
         private readonly IVoiceChatCallStatusService voiceChatCallStatusService;
-<<<<<<< HEAD
         private readonly IThumbnailProvider thumbnailProvider;
-=======
         private readonly GalleryEventBus galleryEventBus;
->>>>>>> 5df9d76d
 
         private PassportController? passportController;
 
@@ -117,11 +114,8 @@
             ISharedSpaceManager sharedSpaceManager,
             ProfileRepositoryWrapper profileDataProvider,
             IVoiceChatCallStatusService voiceChatCallStatusService,
-<<<<<<< HEAD
+            GalleryEventBus galleryEventBus,
             IThumbnailProvider thumbnailProvider)
-=======
-            GalleryEventBus galleryEventBus)
->>>>>>> 5df9d76d
         {
             this.assetsProvisioner = assetsProvisioner;
             this.mvcManager = mvcManager;
@@ -158,11 +152,8 @@
             this.sharedSpaceManager = sharedSpaceManager;
             this.profileRepositoryWrapper = profileDataProvider;
             this.voiceChatCallStatusService = voiceChatCallStatusService;
-<<<<<<< HEAD
             this.thumbnailProvider = thumbnailProvider;
-=======
             this.galleryEventBus = galleryEventBus;
->>>>>>> 5df9d76d
         }
 
         public void Dispose()
