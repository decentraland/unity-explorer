using Arch.Core;
using Arch.SystemGroups;
using CommunicationData.URLHelpers;
using Cysharp.Threading.Tasks;
using DCL.AssetsProvision;
using DCL.AvatarRendering.Wearables;
using DCL.Backpack;
using DCL.BadgesAPIService;
using DCL.Browser;
using DCL.CharacterPreview;
using DCL.Chat.EventBus;
using DCL.Friends;
using DCL.Input;
using DCL.InWorldCamera.CameraReelStorageService;
using DCL.Multiplayer.Connections.DecentralandUrls;
using DCL.Multiplayer.Connectivity;
using DCL.Multiplayer.Profiles.Poses;
using DCL.NotificationsBusController.NotificationsBus;
using DCL.Passport;
using DCL.Profiles;
using DCL.UI.Profiles.Helpers;
using DCL.Profiles.Self;
using DCL.UI.ProfileNames;
using DCL.UI.SharedSpaceManager;
using DCL.Utilities;
using DCL.VoiceChat;
using DCL.Web3.Identities;
using DCL.WebRequests;
using ECS;
using ECS.SceneLifeCycle.Realm;
using MVC;
using System.Threading;
using UnityEngine;
using UnityEngine.AddressableAssets;

namespace DCL.PluginSystem.Global
{
    public class PassportPlugin : IDCLGlobalPlugin<PassportPlugin.PassportSettings>
    {
        private readonly IAssetsProvisioner assetsProvisioner;
        private readonly IMVCManager mvcManager;
        private readonly ICursor cursor;
        private readonly IProfileRepository profileRepository;
        private readonly ICharacterPreviewFactory characterPreviewFactory;
        private readonly IRealmData realmData;
        private readonly URLDomain assetBundleURL;
        private readonly IWebRequestController webRequestController;
        private readonly CharacterPreviewEventBus characterPreviewEventBus;
        private readonly ISelfProfile selfProfile;
        private readonly IWebBrowser webBrowser;
        private readonly IDecentralandUrlsSource decentralandUrlsSource;
        private readonly BadgesAPIClient badgesAPIClient;
        private readonly IInputBlock inputBlock;
        private readonly IRemoteMetadata remoteMetadata;
        private readonly INotificationsBusController notificationsBusController;
        private readonly ICameraReelStorageService cameraReelStorageService;
        private readonly ICameraReelScreenshotsStorage cameraReelScreenshotsStorage;
        private readonly Arch.Core.World world;
        private readonly Entity playerEntity;
        private readonly bool enableCameraReel;
        private readonly ObjectProxy<IFriendsService> friendsService;
        private readonly ObjectProxy<FriendsConnectivityStatusTracker> friendOnlineStatusCache;
        private readonly IOnlineUsersProvider onlineUsersProvider;
        private readonly IRealmNavigator realmNavigator;
        private readonly IWeb3IdentityCache web3IdentityCache;
        private readonly INftNamesProvider nftNamesProvider;
        private readonly ProfileChangesBus profileChangesBus;
        private readonly bool enableFriends;
        private readonly bool includeUserBlocking;
        private readonly bool isNameEditorEnabled;
        private readonly bool isCallEnabled;
        private readonly IChatEventBus chatEventBus;
        private readonly ISharedSpaceManager sharedSpaceManager;
        private readonly ProfileRepositoryWrapper profileRepositoryWrapper;
        private readonly IVoiceChatOrchestrator voiceChatOrchestrator;

        private PassportController? passportController;

        public PassportPlugin(
            IAssetsProvisioner assetsProvisioner,
            IMVCManager mvcManager,
            ICursor cursor,
            IProfileRepository profileRepository,
            ICharacterPreviewFactory characterPreviewFactory,
            IRealmData realmData,
            URLDomain assetBundleURL,
            IWebRequestController webRequestController,
            CharacterPreviewEventBus characterPreviewEventBus,
            ISelfProfile selfProfile,
            IWebBrowser webBrowser,
            IDecentralandUrlsSource decentralandUrlsSource,
            BadgesAPIClient badgesAPIClient,
            INotificationsBusController notificationsBusController,
            IInputBlock inputBlock,
            IRemoteMetadata remoteMetadata,
            ICameraReelStorageService cameraReelStorageService,
            ICameraReelScreenshotsStorage cameraReelScreenshotsStorage,
            Arch.Core.World world,
            Entity playerEntity,
            bool enableCameraReel,
            ObjectProxy<IFriendsService> friendsService,
            ObjectProxy<FriendsConnectivityStatusTracker> friendOnlineStatusCacheProxy,
            IOnlineUsersProvider onlineUsersProvider,
            IRealmNavigator realmNavigator,
            IWeb3IdentityCache web3IdentityCache,
            INftNamesProvider nftNamesProvider,
            ProfileChangesBus profileChangesBus,
            bool enableFriends,
            bool includeUserBlocking,
            bool isNameEditorEnabled,
            bool isCallEnabled,
            IChatEventBus chatEventBus,
            ISharedSpaceManager sharedSpaceManager,
            ProfileRepositoryWrapper profileDataProvider,
            IVoiceChatOrchestrator voiceChatOrchestrator)
        {
            this.assetsProvisioner = assetsProvisioner;
            this.mvcManager = mvcManager;
            this.cursor = cursor;
            this.profileRepository = profileRepository;
            this.characterPreviewFactory = characterPreviewFactory;
            this.realmData = realmData;
            this.assetBundleURL = assetBundleURL;
            this.webRequestController = webRequestController;
            this.characterPreviewEventBus = characterPreviewEventBus;
            this.selfProfile = selfProfile;
            this.webBrowser = webBrowser;
            this.decentralandUrlsSource = decentralandUrlsSource;
            this.badgesAPIClient = badgesAPIClient;
            this.inputBlock = inputBlock;
            this.remoteMetadata = remoteMetadata;
            this.notificationsBusController = notificationsBusController;
            this.world = world;
            this.playerEntity = playerEntity;
            this.cameraReelStorageService = cameraReelStorageService;
            this.cameraReelScreenshotsStorage = cameraReelScreenshotsStorage;
            this.enableCameraReel = enableCameraReel;
            this.friendsService = friendsService;
            this.friendOnlineStatusCache = friendOnlineStatusCacheProxy;
            this.onlineUsersProvider = onlineUsersProvider;
            this.realmNavigator = realmNavigator;
            this.web3IdentityCache = web3IdentityCache;
            this.nftNamesProvider = nftNamesProvider;
            this.profileChangesBus = profileChangesBus;
            this.enableFriends = enableFriends;
            this.includeUserBlocking = includeUserBlocking;
            this.isNameEditorEnabled = isNameEditorEnabled;
            this.isCallEnabled = isCallEnabled;
            this.chatEventBus = chatEventBus;
            this.sharedSpaceManager = sharedSpaceManager;
            this.profileRepositoryWrapper = profileDataProvider;
            this.voiceChatOrchestrator = voiceChatOrchestrator;
        }

        public void Dispose()
        {
            passportController?.Dispose();
        }

        public void InjectToWorld(ref ArchSystemsWorldBuilder<Arch.Core.World> builder, in GlobalPluginArguments arguments) { }

        public async UniTask InitializeAsync(PassportSettings passportSettings, CancellationToken ct)
        {
            (NFTColorsSO rarityColorMappings, NftTypeIconSO categoryIconsMapping, NftTypeIconSO rarityBackgroundsMapping, NftTypeIconSO rarityInfoPanelBackgroundsMapping) = await UniTask.WhenAll(
                assetsProvisioner.ProvideMainAssetValueAsync(passportSettings.RarityColorMappings, ct),
                assetsProvisioner.ProvideMainAssetValueAsync(passportSettings.CategoryIconsMapping, ct),
                assetsProvisioner.ProvideMainAssetValueAsync(passportSettings.RarityBackgroundsMapping, ct),
                assetsProvisioner.ProvideMainAssetValueAsync(passportSettings.RarityInfoPanelBackgroundsMapping, ct));

            PassportView chatView = (await assetsProvisioner.ProvideMainAssetAsync(passportSettings.PassportPrefab, ct)).Value.GetComponent<PassportView>();
            BadgePreviewCameraView passport3DPreviewCamera = (await assetsProvisioner.ProvideMainAssetAsync(passportSettings.Badges3DCamera, ct)).Value.GetComponent<BadgePreviewCameraView>();


            var thumbnailProvider = new ECSThumbnailProvider(realmData, world, assetBundleURL, webRequestController);

            passportController = new PassportController(
                PassportController.CreateLazily(chatView, null),
                cursor,
                profileRepository,
                characterPreviewFactory,
                rarityBackgroundsMapping,
                rarityColorMappings,
                categoryIconsMapping,
                characterPreviewEventBus,
                mvcManager,
                selfProfile,
                world,
                playerEntity,
                thumbnailProvider,
                webBrowser,
                decentralandUrlsSource,
                badgesAPIClient,
                webRequestController,
                inputBlock,
                notificationsBusController,
                remoteMetadata,
                cameraReelStorageService,
                cameraReelScreenshotsStorage,
                friendsService,
                friendOnlineStatusCache,
                onlineUsersProvider,
                realmNavigator,
                web3IdentityCache,
                nftNamesProvider,
                passportSettings.GridLayoutFixedColumnCount,
                passportSettings.ThumbnailHeight,
                passportSettings.ThumbnailWidth,
                enableCameraReel,
                enableFriends,
                includeUserBlocking,
                isNameEditorEnabled,
                isCallEnabled,
                chatEventBus,
                sharedSpaceManager,
                profileRepositoryWrapper,
<<<<<<< HEAD
                voiceChatOrchestrator
=======
                voiceChatCallStatusService,
                passport3DPreviewCamera
>>>>>>> 42e0a458
            );

            mvcManager.RegisterController(passportController);

            ProfileNameEditorView profileNameEditorView = (await assetsProvisioner.ProvideMainAssetAsync(passportSettings.NameEditorPrefab, ct)).Value.GetComponent<ProfileNameEditorView>();

            mvcManager.RegisterController(new ProfileNameEditorController(
                ProfileNameEditorController.CreateLazily(profileNameEditorView, null),
                webBrowser, selfProfile, nftNamesProvider, decentralandUrlsSource, profileChangesBus));
        }

        public class PassportSettings : IDCLPluginSettings
        {
            [field: Header(nameof(PassportPlugin) + "." + nameof(PassportSettings))]
            [field: Space]
            [field: SerializeField]
            public AssetReferenceGameObject PassportPrefab;

            [field: SerializeField]
            public AssetReferenceGameObject Badges3DCamera;

            [field: SerializeField]
            public AssetReferenceT<NFTColorsSO> RarityColorMappings { get; set; }

            [field: SerializeField]
            public AssetReferenceT<NftTypeIconSO> CategoryIconsMapping { get; set; }

            [field: SerializeField]
            public AssetReferenceT<NftTypeIconSO> RarityBackgroundsMapping { get; set; }

            [field: SerializeField]
            public AssetReferenceT<NftTypeIconSO> RarityInfoPanelBackgroundsMapping { get; set; }

            [field: SerializeField]
            public int GridLayoutFixedColumnCount { get; private set; }

            [field: SerializeField]
            public int ThumbnailHeight { get; private set; }

            [field: SerializeField]
            public int ThumbnailWidth { get; private set; }

            [field: SerializeField]
            public AssetReferenceGameObject NameEditorPrefab;
        }
    }
}<|MERGE_RESOLUTION|>--- conflicted
+++ resolved
@@ -213,12 +213,8 @@
                 chatEventBus,
                 sharedSpaceManager,
                 profileRepositoryWrapper,
-<<<<<<< HEAD
-                voiceChatOrchestrator
-=======
-                voiceChatCallStatusService,
+                voiceChatOrchestrator,
                 passport3DPreviewCamera
->>>>>>> 42e0a458
             );
 
             mvcManager.RegisterController(passportController);
