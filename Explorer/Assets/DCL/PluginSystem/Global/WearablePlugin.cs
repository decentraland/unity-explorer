--- conflicted
+++ resolved
@@ -62,12 +62,7 @@
         {
             LoadWearablesByParamSystem.InjectToWorld(ref builder, webRequestController, new NoCache<WearablesResponse, GetWearableByParamIntention>(false, false), realmData, EXPLORER_SUBDIRECTORY, WEARABLES_COMPLEMENT_URL, wearableStorage, builderContentURL);
             LoadWearablesDTOByPointersSystem.InjectToWorld(ref builder, webRequestController, new NoCache<WearablesDTOList, GetWearableDTOByPointersIntention>(false, false));
-<<<<<<< HEAD
-            LoadDefaultWearablesSystem.InjectToWorld(ref builder, defaultWearablesDTOs, defaultEmptyWearableAsset, wearableStorage);
-=======
-            LoadWearableAssetBundleManifestSystem.InjectToWorld(ref builder, new NoCache<SceneAssetBundleManifest, GetWearableAssetBundleManifestIntention>(true, true), assetBundleURL, webRequestController);
             LoadDefaultWearablesSystem.InjectToWorld(ref builder, wearableStorage);
->>>>>>> 4394c491
 
             FinalizeAssetBundleWearableLoadingSystem.InjectToWorld(ref builder, wearableStorage, realmData);
             if (builderCollectionsPreview)
@@ -76,10 +71,5 @@
             ResolveAvatarAttachmentThumbnailSystem.InjectToWorld(ref builder);
             ResolveWearablePromisesSystem.InjectToWorld(ref builder, wearableStorage, realmData, WEARABLES_EMBEDDED_SUBDIRECTORY);
         }
-
-        [Serializable]
-        public class WearableSettings : IDCLPluginSettings
-        {
-        }
     }
 }