--- conflicted
+++ resolved
@@ -44,11 +44,7 @@
 
             LoadWearablesByParamSystem.InjectToWorld(ref builder, new NoCache<IWearable[], GetWearableByParamIntention>(false, false), realmData, EXPLORER_SUBDIRECTORY, WEARABLES_COMPLEMENT_URL, wearableCatalog, mutexSync);
             LoadWearablesDTOByPointersSystem.InjectToWorld(ref builder, new NoCache<WearableDTO[], GetWearableDTOByPointersIntention>(false, false), mutexSync);
-<<<<<<< HEAD
-            LoadWearableAssetBundleManifestSystem.InjectToWorld(ref builder, new NoCache<SceneAssetBundleManifest, GetWearableAssetBundleManifestIntention>(false, true), mutexSync, assetBundleURL);
-=======
-            LoadWearableAssetBundleManifestSystem.InjectToWorld(ref builder, new NoCache<SceneAssetBundleManifest, GetWearableAssetBundleManifestIntention>(true, true), mutexSync, AB_ASSETS_URL);
->>>>>>> d2b61d0a
+            LoadWearableAssetBundleManifestSystem.InjectToWorld(ref builder, new NoCache<SceneAssetBundleManifest, GetWearableAssetBundleManifestIntention>(true, true), mutexSync, assetBundleURL);
         }
     }
 }