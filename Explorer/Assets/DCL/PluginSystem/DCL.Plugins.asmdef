--- conflicted
+++ resolved
@@ -173,13 +173,9 @@
         "GUID:6495f30b61f24ad388388f1ab06a3b31",
         "GUID:977f79b5e6de8468d8967dfff5ca8128",
         "GUID:26b8f796ecc6b4a2ab621c9a7e70fd11",
-<<<<<<< HEAD
+        "GUID:e345893720c85a1419dc89fe65290879",
         "GUID:7cfe53a67dd47414fbe97d2e908fe310",
         "GUID:422b93d277444c569adf5e25ecef10ba"
-=======
-        "GUID:e345893720c85a1419dc89fe65290879",
-        "GUID:7cfe53a67dd47414fbe97d2e908fe310"
->>>>>>> 4229ecff
     ],
     "includePlatforms": [],
     "excludePlatforms": [],
