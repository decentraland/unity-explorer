--- conflicted
+++ resolved
@@ -78,18 +78,13 @@
         "GUID:7f7d1af65c2641843945d409d28f2e20",
         "GUID:766b242fb43af451aaa331f39872177d",
         "GUID:e25ef972de004615a22937e739de2def",
-<<<<<<< HEAD
-        "GUID:55c1fa1550cafa242ba23555f5a26b47",
-        "GUID:bd0560debe21467c961ac123eedc3c05",
-        "GUID:875a5d5129614170bd769ed012c2eb3d",
-        "GUID:702f733b4deb246808c6ce84d93b5c9c",
-=======
->>>>>>> 20b672ea
         "GUID:f03f019f0856149d59c238431ccb95ae",
         "GUID:ba2f4073aea205344b1f48bb5111ff3b",
         "GUID:254c118155004a75a699a9410d44311f",
         "GUID:21c2e77c042a2d34d8cfbf58f8217053",
         "GUID:55c1fa1550cafa242ba23555f5a26b47",
+        "GUID:875a5d5129614170bd769ed012c2eb3d",
+        "GUID:702f733b4deb246808c6ce84d93b5c9c",
         "GUID:bd0560debe21467c961ac123eedc3c05"
     ],
     "includePlatforms": [],
