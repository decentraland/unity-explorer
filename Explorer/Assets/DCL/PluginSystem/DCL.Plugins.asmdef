--- conflicted
+++ resolved
@@ -63,13 +63,9 @@
         "GUID:571dc9f8bded0034f98595106462e3d0",
         "GUID:15fc0a57446b3144c949da3e2b9737a9",
         "GUID:54660b0fae444b4cbfdafa9d68108f04",
-<<<<<<< HEAD
-        "GUID:e5f822cdb6f24b1c9203ea0ecd057b18"
-=======
         "GUID:0401f68d61b24c63a3abf51e27bb46f1",
         "GUID:eec0964c48f6f4e40bc3ec2257ccf8c5",
         "GUID:04c3e7e2f3374472f84666dc489d6cd2"
->>>>>>> 0a57c1c1
     ],
     "includePlatforms": [],
     "excludePlatforms": [],
