--- conflicted
+++ resolved
@@ -195,11 +195,8 @@
         "GUID:36cf0712f9b9c4da5a8ae98277cd3d6e",
         "GUID:9c1932d9907bf426d845767a97c591ac",
         "GUID:915a520bbb67079439171b6a48480818",
-<<<<<<< HEAD
-        "GUID:b1efcaf72173f4fcabce207fbd18382f"
-=======
+        "GUID:b1efcaf72173f4fcabce207fbd18382f",
         "GUID:6da682aafc9e2724594f4e4bf9cc2550"
->>>>>>> 72452256
     ],
     "includePlatforms": [],
     "excludePlatforms": [],
