{
    "name": "DCL.Plugins",
    "rootNamespace": "",
    "references": [
        "GUID:9e24947de15b9834991c9d8411ea37cf",
        "GUID:f51ebe6a0ceec4240a699833d6309b23",
        "GUID:9e314663ce958b746873cb22d57ede55",
        "GUID:84651a3751eca9349aac36a66bba901b",
        "GUID:593a5b492d29ac6448b1ebf7f035ef33",
        "GUID:c80c82a8f4e04453b85fbab973d6774a",
        "GUID:0f4c0f120707fb74497f5d581b9858f8",
        "GUID:d414ef88f3b15f746a4b97636b50dfb4",
        "GUID:4307f53044263cf4b835bd812fc161a4",
        "GUID:1b8e1e1bd01505f478f0369c04a4fb2f",
        "GUID:007bff6000804d90ac597452fb69a4ee",
        "GUID:ac3295688c7c22745a96e6ac34718181",
        "GUID:75469ad4d38634e559750d17036d5f7c",
        "GUID:101b8b6ebaf64668909b49c4b7a1420d",
        "GUID:fa7b3fdbb04d67549916da7bd2af58ab",
        "GUID:286980af24684da6acc1caa413039811",
        "GUID:3c7b57a14671040bd8c549056adc04f5",
        "GUID:8322ea9340a544c59ddc56d4793eac74",
        "GUID:5eabe9a3d4dd19d42a16208ea5411062",
        "GUID:d8b63aba1907145bea998dd612889d6b",
        "GUID:d0ec51c740809fd4680d3ea27279dca7",
        "GUID:6055be8ebefd69e48b49212b09b47b2f",
        "GUID:e0cd26848372d4e5c891c569017e11f1",
        "GUID:0b3eab7834a09c24ca4e84fe0d8a43ce",
        "GUID:96825943f4e14954b5172da80fdee63d",
        "GUID:9f890bfbf13e43c481227c49a4e6cb11",
        "GUID:e0eedfa2deb9406daf86fd8368728e39",
        "GUID:78e0b5197588c4841a6544409324031c",
        "GUID:e37c129839591a044b0819431bee5cb5",
        "GUID:45f6fff651a0a514f8edfdaf9cce45af",
        "GUID:9ca29a7d75ab84bab806a20bbd350fd8",
        "GUID:3b1872af2b2224d8ab49d79a7efd4cf9",
        "GUID:4725c02394ab4ce19f889e4e8001f989",
        "GUID:56e8195b069a4dca9c4c4f313c65f526",
        "GUID:3640f3c0b42946b0b8794a1ed8e06ca5",
        "GUID:d07d357721497c3469c49e00cf077f4d",
        "GUID:275e22790c04e9b47a5085d7b0c4432a",
        "GUID:913edaf513c8fc04b82cb1f01b93e20d",
        "GUID:93de67908fd00d74fa58250a0deacd9f",
        "GUID:4794e238ed0f65142a4aea5848b513e5",
        "GUID:fb9aef3113f3505428c3576d8c32f8c4",
        "GUID:006c0e0a70294dbba8a4cbcfb77e1f7d",
        "GUID:1d75b3d8691c845b1a51082e81433dfc",
        "GUID:d0d87470ef1844e08586dabeb6d672bd",
        "GUID:4a12c0b1b77ec6b418a8d7bd5c925be3",
        "GUID:1d2c76eb8b48e0b40940e8b31a679ce1",
        "GUID:a7b31707bb5e04b20bfe1421647e6707",
        "GUID:9b4463c7170cb485aaf17878a8b7281e",
        "GUID:15bc5ce9b9f747c8a365e7dff4e2ebd7",
<<<<<<< HEAD
        "GUID:393a5d2fbaa249d09c260018aaeb4fc0",
        "GUID:db9f6ca714dd4f9b9755c0faa3a8f24c"
=======
        "GUID:6830e2f56251b492e9934f1fafbc8c7d",
        "GUID:5ab29fa8ae5769b49ab29e390caca7a4",
        "GUID:393a5d2fbaa249d09c260018aaeb4fc0"
>>>>>>> f12125f9
    ],
    "includePlatforms": [],
    "excludePlatforms": [],
    "allowUnsafeCode": false,
    "overrideReferences": false,
    "precompiledReferences": [],
    "autoReferenced": true,
    "defineConstraints": [],
    "versionDefines": [],
    "noEngineReferences": false
}<|MERGE_RESOLUTION|>--- conflicted
+++ resolved
@@ -51,14 +51,10 @@
         "GUID:a7b31707bb5e04b20bfe1421647e6707",
         "GUID:9b4463c7170cb485aaf17878a8b7281e",
         "GUID:15bc5ce9b9f747c8a365e7dff4e2ebd7",
-<<<<<<< HEAD
         "GUID:393a5d2fbaa249d09c260018aaeb4fc0",
         "GUID:db9f6ca714dd4f9b9755c0faa3a8f24c"
-=======
         "GUID:6830e2f56251b492e9934f1fafbc8c7d",
-        "GUID:5ab29fa8ae5769b49ab29e390caca7a4",
-        "GUID:393a5d2fbaa249d09c260018aaeb4fc0"
->>>>>>> f12125f9
+        "GUID:5ab29fa8ae5769b49ab29e390caca7a4"
     ],
     "includePlatforms": [],
     "excludePlatforms": [],
