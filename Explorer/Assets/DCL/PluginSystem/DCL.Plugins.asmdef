--- conflicted
+++ resolved
@@ -97,11 +97,8 @@
         "GUID:6395fcf60b5b4e33b418ab4e9388b270",
         "GUID:78cc93eb55f63084db95d7a9b7cc3c57",
         "GUID:4e9911d3faa34ce3ad61855f4f549665",
-<<<<<<< HEAD
-        "GUID:46c2e553ecab9ff4784aee64075136c9"
-=======
+        "GUID:46c2e553ecab9ff4784aee64075136c9",
         "GUID:9edf750ea90748a7a3c28bf26b97a8c6"
->>>>>>> 93549d68
     ],
     "includePlatforms": [],
     "excludePlatforms": [],
