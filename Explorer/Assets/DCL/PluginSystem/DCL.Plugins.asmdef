--- conflicted
+++ resolved
@@ -124,28 +124,14 @@
         "GUID:767f25efd20d4339a8b1683f8dc1d7d8",
         "GUID:c457da3fa29624b4492beed1d9152fc0",
         "GUID:0b6da6475647d445b857bdaaa93c9dae",
-<<<<<<< HEAD
-        "GUID:37cb5599d7914a6f8aa89a24fe37578f",
-        "GUID:e947b74dc7edb4721bfecf182a9939e1",
-        "GUID:4ea6ca08dc181df4487ffee3648c7d94",
-        "GUID:99c2bc0e6d3e24728952ed68726bf91b",
-        "GUID:1e5566d8839824ab2a88294b1674067f",
-        "GUID:7684b8079bddd44518d559d0ea076130",
-        "GUID:bc8bf9d512a3d49578a4aac0146cc112",
-        "GUID:36cf0712f9b9c4da5a8ae98277cd3d6e",
-        "GUID:9c1932d9907bf426d845767a97c591ac",
-        "GUID:915a520bbb67079439171b6a48480818",
-        "GUID:6da682aafc9e2724594f4e4bf9cc2550",
-        "GUID:b3ea857cc09201a4fb44cae9ca69de08"
-=======
         "GUID:f56000518aba31544aa96f4739e50a64",
         "GUID:54d33bbd50a28174e8ba0110106203c2",
         "GUID:7c80dc1d35d179b4eab830deeead3c24",
         "GUID:5373399c1dc14d2e8b7a17860aa6bd8b",
         "GUID:6da682aafc9e2724594f4e4bf9cc2550",
         "GUID:c5db5ed4ea75a402dba1512abe9482ec",
-        "GUID:9c1932d9907bf426d845767a97c591ac"
->>>>>>> 0cb369d2
+        "GUID:9c1932d9907bf426d845767a97c591ac",
+        "GUID:b3ea857cc09201a4fb44cae9ca69de08"
     ],
     "includePlatforms": [],
     "excludePlatforms": [],
