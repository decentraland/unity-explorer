{
    "name": "DCL.Plugins",
    "rootNamespace": "",
    "references": [
        "GUID:3b7622431700fb240ae5afd170731645",
        "GUID:9e24947de15b9834991c9d8411ea37cf",
        "GUID:f51ebe6a0ceec4240a699833d6309b23",
        "GUID:9e314663ce958b746873cb22d57ede55",
        "GUID:84651a3751eca9349aac36a66bba901b",
        "GUID:593a5b492d29ac6448b1ebf7f035ef33",
        "GUID:c80c82a8f4e04453b85fbab973d6774a",
        "GUID:0f4c0f120707fb74497f5d581b9858f8",
        "GUID:d414ef88f3b15f746a4b97636b50dfb4",
        "GUID:4307f53044263cf4b835bd812fc161a4",
        "GUID:1b8e1e1bd01505f478f0369c04a4fb2f",
        "GUID:007bff6000804d90ac597452fb69a4ee",
        "GUID:ac3295688c7c22745a96e6ac34718181",
        "GUID:75469ad4d38634e559750d17036d5f7c",
        "GUID:fa7b3fdbb04d67549916da7bd2af58ab",
        "GUID:286980af24684da6acc1caa413039811",
        "GUID:3c7b57a14671040bd8c549056adc04f5",
        "GUID:8322ea9340a544c59ddc56d4793eac74",
        "GUID:5eabe9a3d4dd19d42a16208ea5411062",
        "GUID:d8b63aba1907145bea998dd612889d6b",
        "GUID:d0ec51c740809fd4680d3ea27279dca7",
        "GUID:6055be8ebefd69e48b49212b09b47b2f",
        "GUID:e0cd26848372d4e5c891c569017e11f1",
        "GUID:0b3eab7834a09c24ca4e84fe0d8a43ce",
        "GUID:96825943f4e14954b5172da80fdee63d",
        "GUID:9f890bfbf13e43c481227c49a4e6cb11",
        "GUID:e0eedfa2deb9406daf86fd8368728e39",
        "GUID:78e0b5197588c4841a6544409324031c",
        "GUID:e37c129839591a044b0819431bee5cb5",
        "GUID:45f6fff651a0a514f8edfdaf9cce45af",
        "GUID:9ca29a7d75ab84bab806a20bbd350fd8",
        "GUID:3b1872af2b2224d8ab49d79a7efd4cf9",
        "GUID:4725c02394ab4ce19f889e4e8001f989",
        "GUID:56e8195b069a4dca9c4c4f313c65f526",
        "GUID:3640f3c0b42946b0b8794a1ed8e06ca5",
        "GUID:d07d357721497c3469c49e00cf077f4d",
        "GUID:275e22790c04e9b47a5085d7b0c4432a",
        "GUID:913edaf513c8fc04b82cb1f01b93e20d",
        "GUID:93de67908fd00d74fa58250a0deacd9f",
        "GUID:4794e238ed0f65142a4aea5848b513e5",
        "GUID:006c0e0a70294dbba8a4cbcfb77e1f7d",
        "GUID:1d75b3d8691c845b1a51082e81433dfc",
        "GUID:d0d87470ef1844e08586dabeb6d672bd",
        "GUID:4a12c0b1b77ec6b418a8d7bd5c925be3",
        "GUID:1d2c76eb8b48e0b40940e8b31a679ce1",
        "GUID:a7b31707bb5e04b20bfe1421647e6707",
        "GUID:9b4463c7170cb485aaf17878a8b7281e",
        "GUID:15bc5ce9b9f747c8a365e7dff4e2ebd7",
        "GUID:393a5d2fbaa249d09c260018aaeb4fc0",
        "GUID:db9f6ca714dd4f9b9755c0faa3a8f24c",
        "GUID:6830e2f56251b492e9934f1fafbc8c7d",
        "GUID:5ab29fa8ae5769b49ab29e390caca7a4",
        "GUID:c54a193e9535e43d8a25007ab5ee28b1",
        "GUID:166b65e6dfc848bb9fb075f53c293a38",
        "GUID:7f6c11dd1400cef4f838168f18ce244a",
        "GUID:91cf8206af184dac8e30eb46747e9939",
        "GUID:28964ef7dc9441b6b8671b61a8106690",
        "GUID:571dc9f8bded0034f98595106462e3d0",
        "GUID:15fc0a57446b3144c949da3e2b9737a9",
        "GUID:e169fa6683c924c7e99a85981a91d953",
        "GUID:45fc0f02fe4e57c4a93a421d8f6f53df",
        "GUID:54660b0fae444b4cbfdafa9d68108f04",
        "GUID:0401f68d61b24c63a3abf51e27bb46f1",
        "GUID:eec0964c48f6f4e40bc3ec2257ccf8c5",
        "GUID:fd2b275602de4d638e01adafe118d5ea",
        "GUID:0348a8ae21884d47b60758b787f3386d",
        "GUID:f258ad16766447e7b0f4dc2b1c1b8a00",
        "GUID:a29f69b42fb1815409464ac7b05381d0",
        "GUID:b46779583a009f04ba9f5f31d0e7e6ac",
        "GUID:7f7d1af65c2641843945d409d28f2e20",
        "GUID:766b242fb43af451aaa331f39872177d",
        "GUID:e25ef972de004615a22937e739de2def",
        "GUID:875a5d5129614170bd769ed012c2eb3d",
        "GUID:448ba91996ca4f1b9226ae37fe258dcb",
        "GUID:21c2e77c042a2d34d8cfbf58f8217053",
        "GUID:40c9f24316eb8ae4e9dbb8f70f495da1",
        "GUID:ba2f4073aea205344b1f48bb5111ff3b",
        "GUID:55c1fa1550cafa242ba23555f5a26b47",
        "GUID:bd0560debe21467c961ac123eedc3c05",
        "GUID:fec46e56100e46ae9c5197becac63d00",
        "GUID:2b89ae91f091424498ec65cf1ba6c557",
        "GUID:26dfeb689dce47e296e47d5f55216bf7",
        "GUID:fd062e2afcb5b4b22bc5d6b15246d6e5",
        "GUID:9e1d2c55e6ac881409672d1d3b380e79",
        "GUID:6395fcf60b5b4e33b418ab4e9388b270",
        "GUID:78cc93eb55f63084db95d7a9b7cc3c57",
        "GUID:e7751264a6735a942a64770d71eb49e0",
        "GUID:d832748739a186646b8656bdbd447ad0",
        "GUID:46c2e553ecab9ff4784aee64075136c9",
        "GUID:2d0f828fcf0541df8fab3ce9b642207c",
        "GUID:2665a8d13d1b3f18800f46e256720795",
        "GUID:3ca842002c51d0a43b73e45298809a13",
        "GUID:ace653ac543d483ba8abee112a3ba2a6",
        "GUID:ae249ee11a6e0ea4aa01cefc0246a151",
        "GUID:d28a7e4beeca475418c15757abf1b6f1",
        "GUID:0df5180c0c3a0594fbfa11f83736de9f",
        "GUID:ca926b7b13255b84199c21c5e2d9dfa4",
        "GUID:4698f2c6b4c3a4967b2a279a86796c82",
        "GUID:c36c6fe72b914ca78a4cfb237398b362",
        "GUID:08b2edf8f14cdd3408988fd7746b749c",
        "GUID:01f7bfa188da76f4b8eedc875c66b334",
        "GUID:bd6eca6559a7438f86a272185d5bc54b",
        "GUID:f1eaef1b40a68e74cb90cbedebf57bbf",
        "GUID:f4a0f40a2545482b8929d4c3c642f50a",
        "GUID:e74ed5baa5004d34a6b3240075d14758",
        "GUID:7175400a68914a45acecc9fb068de3b8",
        "GUID:3584eeba5aa04262ac61bf2cd833becc",
        "GUID:f95dba842fdbb470fb6d1dced822ba04",
        "GUID:828002f0a2864c3cbbca4d1de01c7455",
        "GUID:52421c42d33594c47a6fbd48b45b1259",
        "GUID:df934776371151c45b473e9aa39efd1b",
        "GUID:009d9a3e28944e8590be5228174e6979",
        "GUID:a285ec5e26824438b1b2ab8f22969298",
        "GUID:8baf705856414dad9a73b3f382f1bc8b",
        "GUID:30e71cae72d2eb34584696878bc78813",
        "GUID:543b8f091a5947a3880b7f2bca2358bd",
        "GUID:e5a23cdae0ef4d86aafc237a73280975",
        "GUID:ca4e81cdd6a34d1aa54c32ad41fc5b3b",
        "GUID:e11871a9242c44ec98ed3459ff7781d9",
        "GUID:3fadcaec8a71a42e9b1c529f453acfc1",
        "GUID:8c4c611b27046bc4a848721d1fdd4a9f",
        "GUID:1300820cd310d4584b09afde765bdd16",
        "GUID:6ec91e1ac4fc4262bc66a717c9ea7126",
        "GUID:98798e6d11df4325a3e60a800a0b5808",
        "GUID:5ba622ca6fb7e4a03870764b38e5493b",
        "GUID:ecd9230b77a12534cbb829d1b5fcd665",
        "GUID:887770ff22b647ac864047b3c1af9a8b",
        "GUID:f0968673e9444d64b49cde6a40d7df7a",
        "GUID:fc37ca6521833154cab08ec51af097d9",
        "GUID:98c135c7d3ef40e1995f98b3faef794d",
        "GUID:b97826ed91484ac1af953a8afc03316e",
        "GUID:f82471a6db95848d88faad2ceb31c9c9",
        "GUID:f4ce97bfb31341e1bdf011f8e3a0b9ff",
        "GUID:165a74d7a90048578fdcc9c7592d789a",
        "GUID:c6e727f7851314e679212856f4ce3e53",
        "GUID:0f5ab34acaa8744d8a22d7dc4c45a487",
        "GUID:134508e23dba8457db8766637d1d33ec",
        "GUID:fdc035e0abb695e408d8ccf2c3bd63a5",
        "GUID:ead265f036164eb7899edc341131f4d5",
        "GUID:809870cbfd80a7b46bcf72b178ab210b",
        "GUID:6a48072a2835e984c81f98936d9133db",
        "GUID:f5e7a521f3ce2254b8967e989b8a9ee5",
        "GUID:9e0c19936e9bd53478e7870b4785f0ee",
        "GUID:4d7a7b59acaf5954db4a5fa15a5b160c",
        "GUID:f95146f37dffdf240b6b2a7c4c8bdc45",
        "GUID:9cce9838ccdc58d46b673e02f1058718",
        "GUID:346a793aab72d954a80aff96831b939a",
        "GUID:a4c6086bec7b20b438163ad3d814c15f",
        "GUID:e9db755bba99425db4ca5d30e48b7429",
        "GUID:5462d37de7d4344df8aade58a45b403e",
        "GUID:ff38b7506167d314d987b4b8e8406988",
        "GUID:587c960710478634e995922333a93f34",
        "GUID:f3634757d00dab2429c6c11e69404e97",
        "GUID:a128e9c160e44f65a2f4e0cf0fc535c6",
        "GUID:09c5cab4669b047398fa5d42a2f64f5b",
        "GUID:07fae1aaf8481a840a6165058ced43aa",
        "GUID:04e9a70e2a3843908ecb2c5135189184",
        "GUID:e56a0d6a94c144c784012e63b6043100",
        "GUID:254c118155004a75a699a9410d44311f",
        "GUID:702f733b4deb246808c6ce84d93b5c9c",
        "GUID:9659fcb6593e30b46909c1245ed056df",
        "GUID:c5db5ed4ea75a402dba1512abe9482ec",
        "GUID:6495f30b61f24ad388388f1ab06a3b31",
        "GUID:e345893720c85a1419dc89fe65290879",
        "GUID:7cfe53a67dd47414fbe97d2e908fe310",
        "GUID:422b93d277444c569adf5e25ecef10ba",
        "GUID:600ae1dc337179041bb9123bc65b6003",
        "GUID:de1abe913222c33488ef01f2fbf0ea1b",
        "GUID:d53d3947234669243b5e1b8c8b61335c",
        "GUID:d8acebc6c6214cf1a782f4e743e7699c",
        "GUID:246f0aa8b201240c8b816c1cd6ad4778",
        "GUID:f23b63601721ed04fbd8e0cd59b1ee59",
        "GUID:06ff434504c6ea64a97be2812894f353",
        "GUID:d605e90bf5403438488dab77b4043585",
        "GUID:3db07cecf8bc76f49bd3ffb446a18d11",
        "GUID:d1d663468c041497caef8d1c81005199",
        "GUID:e3a10d3e7f524ba6b66a453372a43711",
        "GUID:6eb5bebdba53f314ab056e4ec1da7cd6",
        "GUID:8614faad1014549c88b57654b0fb41bd",
        "GUID:767f25efd20d4339a8b1683f8dc1d7d8",
        "GUID:c457da3fa29624b4492beed1d9152fc0",
        "GUID:924e84bd95e84ef3b9bfb35d9681dfc7",
        "GUID:0b6da6475647d445b857bdaaa93c9dae",
        "GUID:37cb5599d7914a6f8aa89a24fe37578f",
        "GUID:e947b74dc7edb4721bfecf182a9939e1",
        "GUID:4ea6ca08dc181df4487ffee3648c7d94",
        "GUID:99c2bc0e6d3e24728952ed68726bf91b",
        "GUID:1e5566d8839824ab2a88294b1674067f",
        "GUID:7684b8079bddd44518d559d0ea076130",
        "GUID:bc8bf9d512a3d49578a4aac0146cc112",
        "GUID:36cf0712f9b9c4da5a8ae98277cd3d6e",
<<<<<<< HEAD
        "GUID:915a520bbb67079439171b6a48480818",
        "GUID:b1efcaf72173f4fcabce207fbd18382f"
=======
        "GUID:9c1932d9907bf426d845767a97c591ac",
        "GUID:915a520bbb67079439171b6a48480818"
>>>>>>> ca610c70
    ],
    "includePlatforms": [],
    "excludePlatforms": [],
    "allowUnsafeCode": true,
    "overrideReferences": false,
    "precompiledReferences": [],
    "autoReferenced": true,
    "defineConstraints": [],
    "versionDefines": [
        {
            "name": "com.dcl.gpui-assets",
            "expression": "",
            "define": "GPUI_PRO_PRESENT"
        }
    ],
    "noEngineReferences": false
}<|MERGE_RESOLUTION|>--- conflicted
+++ resolved
@@ -193,13 +193,9 @@
         "GUID:7684b8079bddd44518d559d0ea076130",
         "GUID:bc8bf9d512a3d49578a4aac0146cc112",
         "GUID:36cf0712f9b9c4da5a8ae98277cd3d6e",
-<<<<<<< HEAD
+        "GUID:9c1932d9907bf426d845767a97c591ac",
         "GUID:915a520bbb67079439171b6a48480818",
         "GUID:b1efcaf72173f4fcabce207fbd18382f"
-=======
-        "GUID:9c1932d9907bf426d845767a97c591ac",
-        "GUID:915a520bbb67079439171b6a48480818"
->>>>>>> ca610c70
     ],
     "includePlatforms": [],
     "excludePlatforms": [],
