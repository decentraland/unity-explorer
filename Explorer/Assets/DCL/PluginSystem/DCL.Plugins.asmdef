--- conflicted
+++ resolved
@@ -187,16 +187,13 @@
         "GUID:8614faad1014549c88b57654b0fb41bd",
         "GUID:767f25efd20d4339a8b1683f8dc1d7d8",
         "GUID:c457da3fa29624b4492beed1d9152fc0",
-<<<<<<< HEAD
         "GUID:924e84bd95e84ef3b9bfb35d9681dfc7",
         "GUID:0b6da6475647d445b857bdaaa93c9dae",
-        "GUID:37cb5599d7914a6f8aa89a24fe37578f"
-=======
+        "GUID:37cb5599d7914a6f8aa89a24fe37578f",
         "GUID:e947b74dc7edb4721bfecf182a9939e1",
         "GUID:4ea6ca08dc181df4487ffee3648c7d94",
         "GUID:99c2bc0e6d3e24728952ed68726bf91b",
         "GUID:1e5566d8839824ab2a88294b1674067f"
->>>>>>> 16001f0a
     ],
     "includePlatforms": [],
     "excludePlatforms": [],
