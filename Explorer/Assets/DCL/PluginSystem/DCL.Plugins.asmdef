{
    "name": "DCL.Plugins",
    "rootNamespace": "",
    "references": [
        "GUID:9e24947de15b9834991c9d8411ea37cf",
        "GUID:f51ebe6a0ceec4240a699833d6309b23",
        "GUID:9e314663ce958b746873cb22d57ede55",
        "GUID:84651a3751eca9349aac36a66bba901b",
        "GUID:593a5b492d29ac6448b1ebf7f035ef33",
        "GUID:c80c82a8f4e04453b85fbab973d6774a",
        "GUID:0f4c0f120707fb74497f5d581b9858f8",
        "GUID:d414ef88f3b15f746a4b97636b50dfb4",
        "GUID:4307f53044263cf4b835bd812fc161a4",
        "GUID:1b8e1e1bd01505f478f0369c04a4fb2f",
        "GUID:007bff6000804d90ac597452fb69a4ee",
        "GUID:ac3295688c7c22745a96e6ac34718181",
        "GUID:75469ad4d38634e559750d17036d5f7c",
        "GUID:fa7b3fdbb04d67549916da7bd2af58ab",
        "GUID:286980af24684da6acc1caa413039811",
        "GUID:3c7b57a14671040bd8c549056adc04f5",
        "GUID:8322ea9340a544c59ddc56d4793eac74",
        "GUID:5eabe9a3d4dd19d42a16208ea5411062",
        "GUID:d8b63aba1907145bea998dd612889d6b",
        "GUID:d0ec51c740809fd4680d3ea27279dca7",
        "GUID:6055be8ebefd69e48b49212b09b47b2f",
        "GUID:e0cd26848372d4e5c891c569017e11f1",
        "GUID:0b3eab7834a09c24ca4e84fe0d8a43ce",
        "GUID:96825943f4e14954b5172da80fdee63d",
        "GUID:9f890bfbf13e43c481227c49a4e6cb11",
        "GUID:e0eedfa2deb9406daf86fd8368728e39",
        "GUID:78e0b5197588c4841a6544409324031c",
        "GUID:e37c129839591a044b0819431bee5cb5",
        "GUID:45f6fff651a0a514f8edfdaf9cce45af",
        "GUID:9ca29a7d75ab84bab806a20bbd350fd8",
        "GUID:3b1872af2b2224d8ab49d79a7efd4cf9",
        "GUID:4725c02394ab4ce19f889e4e8001f989",
        "GUID:56e8195b069a4dca9c4c4f313c65f526",
        "GUID:3640f3c0b42946b0b8794a1ed8e06ca5",
        "GUID:d07d357721497c3469c49e00cf077f4d",
        "GUID:275e22790c04e9b47a5085d7b0c4432a",
        "GUID:913edaf513c8fc04b82cb1f01b93e20d",
        "GUID:93de67908fd00d74fa58250a0deacd9f",
        "GUID:4794e238ed0f65142a4aea5848b513e5",
        "GUID:006c0e0a70294dbba8a4cbcfb77e1f7d",
        "GUID:1d75b3d8691c845b1a51082e81433dfc",
        "GUID:d0d87470ef1844e08586dabeb6d672bd",
        "GUID:4a12c0b1b77ec6b418a8d7bd5c925be3",
        "GUID:1d2c76eb8b48e0b40940e8b31a679ce1",
        "GUID:a7b31707bb5e04b20bfe1421647e6707",
        "GUID:9b4463c7170cb485aaf17878a8b7281e",
        "GUID:15bc5ce9b9f747c8a365e7dff4e2ebd7",
        "GUID:393a5d2fbaa249d09c260018aaeb4fc0",
        "GUID:db9f6ca714dd4f9b9755c0faa3a8f24c",
        "GUID:6830e2f56251b492e9934f1fafbc8c7d",
        "GUID:5ab29fa8ae5769b49ab29e390caca7a4",
        "GUID:c54a193e9535e43d8a25007ab5ee28b1",
        "GUID:166b65e6dfc848bb9fb075f53c293a38",
        "GUID:7f6c11dd1400cef4f838168f18ce244a",
        "GUID:91cf8206af184dac8e30eb46747e9939",
        "GUID:28964ef7dc9441b6b8671b61a8106690",
        "GUID:571dc9f8bded0034f98595106462e3d0",
        "GUID:15fc0a57446b3144c949da3e2b9737a9",
        "GUID:e169fa6683c924c7e99a85981a91d953",
        "GUID:45fc0f02fe4e57c4a93a421d8f6f53df",
        "GUID:54660b0fae444b4cbfdafa9d68108f04",
        "GUID:0401f68d61b24c63a3abf51e27bb46f1",
        "GUID:eec0964c48f6f4e40bc3ec2257ccf8c5",
        "GUID:fd2b275602de4d638e01adafe118d5ea",
        "GUID:0348a8ae21884d47b60758b787f3386d",
        "GUID:f258ad16766447e7b0f4dc2b1c1b8a00",
        "GUID:a29f69b42fb1815409464ac7b05381d0",
        "GUID:b46779583a009f04ba9f5f31d0e7e6ac",
        "GUID:7f7d1af65c2641843945d409d28f2e20",
        "GUID:766b242fb43af451aaa331f39872177d",
        "GUID:e25ef972de004615a22937e739de2def",
        "GUID:875a5d5129614170bd769ed012c2eb3d",
        "GUID:448ba91996ca4f1b9226ae37fe258dcb",
        "GUID:21c2e77c042a2d34d8cfbf58f8217053",
        "GUID:40c9f24316eb8ae4e9dbb8f70f495da1",
        "GUID:ba2f4073aea205344b1f48bb5111ff3b",
        "GUID:55c1fa1550cafa242ba23555f5a26b47",
        "GUID:bd0560debe21467c961ac123eedc3c05",
        "GUID:fec46e56100e46ae9c5197becac63d00",
        "GUID:2b89ae91f091424498ec65cf1ba6c557",
        "GUID:26dfeb689dce47e296e47d5f55216bf7",
        "GUID:fd062e2afcb5b4b22bc5d6b15246d6e5",
        "GUID:9e1d2c55e6ac881409672d1d3b380e79",
        "GUID:6395fcf60b5b4e33b418ab4e9388b270",
        "GUID:78cc93eb55f63084db95d7a9b7cc3c57",
        "GUID:e7751264a6735a942a64770d71eb49e0",
        "GUID:d832748739a186646b8656bdbd447ad0",
        "GUID:46c2e553ecab9ff4784aee64075136c9",
        "GUID:2d0f828fcf0541df8fab3ce9b642207c",
        "GUID:2665a8d13d1b3f18800f46e256720795",
        "GUID:d9b09f438ea651c4fbaa0ed6abca7663",
        "GUID:3ca842002c51d0a43b73e45298809a13",
        "GUID:ace653ac543d483ba8abee112a3ba2a6",
        "GUID:ae249ee11a6e0ea4aa01cefc0246a151",
        "GUID:d28a7e4beeca475418c15757abf1b6f1",
        "GUID:0df5180c0c3a0594fbfa11f83736de9f",
        "GUID:ca926b7b13255b84199c21c5e2d9dfa4",
        "GUID:4698f2c6b4c3a4967b2a279a86796c82",
        "GUID:c36c6fe72b914ca78a4cfb237398b362",
        "GUID:08b2edf8f14cdd3408988fd7746b749c",
        "GUID:01f7bfa188da76f4b8eedc875c66b334",
        "GUID:bd6eca6559a7438f86a272185d5bc54b",
        "GUID:ff9608d635a64a03a75efb8e221a9d57",
        "GUID:f1eaef1b40a68e74cb90cbedebf57bbf",
        "GUID:f4a0f40a2545482b8929d4c3c642f50a",
        "GUID:e74ed5baa5004d34a6b3240075d14758",
        "GUID:7175400a68914a45acecc9fb068de3b8",
        "GUID:3584eeba5aa04262ac61bf2cd833becc",
        "GUID:f95dba842fdbb470fb6d1dced822ba04",
        "GUID:828002f0a2864c3cbbca4d1de01c7455",
        "GUID:52421c42d33594c47a6fbd48b45b1259",
        "GUID:df934776371151c45b473e9aa39efd1b",
        "GUID:009d9a3e28944e8590be5228174e6979",
        "GUID:a285ec5e26824438b1b2ab8f22969298",
        "GUID:8baf705856414dad9a73b3f382f1bc8b",
        "GUID:30e71cae72d2eb34584696878bc78813",
        "GUID:543b8f091a5947a3880b7f2bca2358bd",
        "GUID:e5a23cdae0ef4d86aafc237a73280975",
        "GUID:ca4e81cdd6a34d1aa54c32ad41fc5b3b",
        "GUID:e11871a9242c44ec98ed3459ff7781d9",
        "GUID:3fadcaec8a71a42e9b1c529f453acfc1",
        "GUID:1c5f9b69f95e40d18f11049c155eeaf8",
        "GUID:8c4c611b27046bc4a848721d1fdd4a9f",
        "GUID:1300820cd310d4584b09afde765bdd16",
        "GUID:6ec91e1ac4fc4262bc66a717c9ea7126",
        "GUID:98798e6d11df4325a3e60a800a0b5808",
        "GUID:5ba622ca6fb7e4a03870764b38e5493b",
        "GUID:ecd9230b77a12534cbb829d1b5fcd665",
        "GUID:887770ff22b647ac864047b3c1af9a8b",
        "GUID:f0968673e9444d64b49cde6a40d7df7a",
        "GUID:fc37ca6521833154cab08ec51af097d9",
        "GUID:0d87731a01a547bd97421cb01c596850",
        "GUID:342144af91354781887825dc73a543b4",
        "GUID:98c135c7d3ef40e1995f98b3faef794d",
        "GUID:b97826ed91484ac1af953a8afc03316e",
        "GUID:f82471a6db95848d88faad2ceb31c9c9",
        "GUID:f4ce97bfb31341e1bdf011f8e3a0b9ff",
        "GUID:165a74d7a90048578fdcc9c7592d789a",
        "GUID:b5762faee0fa644b38047f2b625378a1",
        "GUID:c6e727f7851314e679212856f4ce3e53",
        "GUID:0f5ab34acaa8744d8a22d7dc4c45a487",
        "GUID:134508e23dba8457db8766637d1d33ec",
        "GUID:fdc035e0abb695e408d8ccf2c3bd63a5",
        "GUID:ead265f036164eb7899edc341131f4d5",
        "GUID:809870cbfd80a7b46bcf72b178ab210b",
        "GUID:6a48072a2835e984c81f98936d9133db",
        "GUID:f5e7a521f3ce2254b8967e989b8a9ee5",
        "GUID:9e0c19936e9bd53478e7870b4785f0ee",
        "GUID:4d7a7b59acaf5954db4a5fa15a5b160c",
        "GUID:f95146f37dffdf240b6b2a7c4c8bdc45",
        "GUID:9cce9838ccdc58d46b673e02f1058718",
        "GUID:346a793aab72d954a80aff96831b939a",
        "GUID:a4c6086bec7b20b438163ad3d814c15f",
        "GUID:62152fb9d26054b378ea1b93cb8a7f16",
        "GUID:e9db755bba99425db4ca5d30e48b7429",
        "GUID:5462d37de7d4344df8aade58a45b403e",
        "GUID:ff38b7506167d314d987b4b8e8406988",
        "GUID:587c960710478634e995922333a93f34",
        "GUID:f3634757d00dab2429c6c11e69404e97",
        "GUID:a128e9c160e44f65a2f4e0cf0fc535c6",
        "GUID:09c5cab4669b047398fa5d42a2f64f5b",
        "GUID:07fae1aaf8481a840a6165058ced43aa",
        "GUID:04e9a70e2a3843908ecb2c5135189184",
        "GUID:e56a0d6a94c144c784012e63b6043100",
        "GUID:254c118155004a75a699a9410d44311f",
        "GUID:702f733b4deb246808c6ce84d93b5c9c",
        "GUID:9659fcb6593e30b46909c1245ed056df",
        "GUID:c5db5ed4ea75a402dba1512abe9482ec",
        "GUID:6495f30b61f24ad388388f1ab06a3b31",
        "GUID:e345893720c85a1419dc89fe65290879",
        "GUID:7cfe53a67dd47414fbe97d2e908fe310",
        "GUID:422b93d277444c569adf5e25ecef10ba",
        "GUID:600ae1dc337179041bb9123bc65b6003",
        "GUID:de1abe913222c33488ef01f2fbf0ea1b",
        "GUID:d53d3947234669243b5e1b8c8b61335c",
        "GUID:d8acebc6c6214cf1a782f4e743e7699c",
        "GUID:246f0aa8b201240c8b816c1cd6ad4778",
        "GUID:68807fc35cd04e089ab1d9173c16106b",
        "GUID:f23b63601721ed04fbd8e0cd59b1ee59",
        "GUID:06ff434504c6ea64a97be2812894f353",
        "GUID:d605e90bf5403438488dab77b4043585",
        "GUID:3db07cecf8bc76f49bd3ffb446a18d11",
        "GUID:e3a10d3e7f524ba6b66a453372a43711",
        "GUID:6eb5bebdba53f314ab056e4ec1da7cd6",
<<<<<<< HEAD
        "GUID:c457da3fa29624b4492beed1d9152fc0"
=======
        "GUID:8614faad1014549c88b57654b0fb41bd",
        "GUID:767f25efd20d4339a8b1683f8dc1d7d8"
>>>>>>> f4834f2e
    ],
    "includePlatforms": [],
    "excludePlatforms": [],
    "allowUnsafeCode": true,
    "overrideReferences": false,
    "precompiledReferences": [],
    "autoReferenced": true,
    "defineConstraints": [],
    "versionDefines": [
        {
            "name": "com.dcl.gpui-assets",
            "expression": "",
            "define": "GPUI_PRO_PRESENT"
        }
    ],
    "noEngineReferences": false
}<|MERGE_RESOLUTION|>--- conflicted
+++ resolved
@@ -186,12 +186,9 @@
         "GUID:3db07cecf8bc76f49bd3ffb446a18d11",
         "GUID:e3a10d3e7f524ba6b66a453372a43711",
         "GUID:6eb5bebdba53f314ab056e4ec1da7cd6",
-<<<<<<< HEAD
+        "GUID:8614faad1014549c88b57654b0fb41bd",
+        "GUID:767f25efd20d4339a8b1683f8dc1d7d8",
         "GUID:c457da3fa29624b4492beed1d9152fc0"
-=======
-        "GUID:8614faad1014549c88b57654b0fb41bd",
-        "GUID:767f25efd20d4339a8b1683f8dc1d7d8"
->>>>>>> f4834f2e
     ],
     "includePlatforms": [],
     "excludePlatforms": [],
