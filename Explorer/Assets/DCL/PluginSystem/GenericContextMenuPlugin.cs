using Arch.SystemGroups;
using Cysharp.Threading.Tasks;
using DCL.AssetsProvision;
using DCL.PluginSystem.Global;
using DCL.UI.GenericContextMenu;
using DCL.UI.GenericContextMenu.Controls;
using MVC;
using System.Threading;
using UnityEngine;
using UnityEngine.AddressableAssets;
using UnityEngine.Serialization;

namespace DCL.PluginSystem
{
    public class GenericContextMenuPlugin : IDCLGlobalPlugin<GenericContextMenuPlugin.GenericContextMenuSettings>
    {
        private readonly IAssetsProvisioner assetsProvisioner;
        private readonly IMVCManager mvcManager;
        private readonly ViewDependencies viewDependencies;

        private GenericContextMenuController? genericContextMenuController;

        public GenericContextMenuPlugin(
            IAssetsProvisioner assetsProvisioner,
            IMVCManager mvcManager,
            ViewDependencies viewDependencies)
        {
            this.assetsProvisioner = assetsProvisioner;
            this.mvcManager = mvcManager;
            this.viewDependencies = viewDependencies;
        }

        public void Dispose()
        {
            genericContextMenuController?.Dispose();
        }

        public void InjectToWorld(ref ArchSystemsWorldBuilder<Arch.Core.World> builder, in GlobalPluginArguments arguments)
        {
            // No need to inject anything into the world
        }

        public async UniTask InitializeAsync(GenericContextMenuSettings settings, CancellationToken ct)
        {
            GenericContextMenuView panelViewAsset = (await assetsProvisioner.ProvideMainAssetValueAsync(settings.GenericContextMenuPrefab, ct: ct)).GetComponent<GenericContextMenuView>();
            ControllerBase<GenericContextMenuView, GenericContextMenuParameter>.ViewFactoryMethod viewFactoryMethod = GenericContextMenuController.Preallocate(panelViewAsset, null, out GenericContextMenuView panelView);

            GenericContextMenuSeparatorView separatorPrefab = (await assetsProvisioner.ProvideMainAssetValueAsync(settings.GenericContextMenuSeparatorPrefab, ct)).GetComponent<GenericContextMenuSeparatorView>();
            GenericContextMenuButtonWithTextView buttonPrefab = (await assetsProvisioner.ProvideMainAssetValueAsync(settings.GenericContextMenuButtonPrefab, ct)).GetComponent<GenericContextMenuButtonWithTextView>();
            GenericContextMenuToggleView togglePrefab = (await assetsProvisioner.ProvideMainAssetValueAsync(settings.GenericContextMenuTogglePrefab, ct)).GetComponent<GenericContextMenuToggleView>();
            GenericContextMenuUserProfileView userProfilePrefab = (await assetsProvisioner.ProvideMainAssetValueAsync(settings.GenericContextMenuUserProfilePrefab, ct)).GetComponent<GenericContextMenuUserProfileView>();
            GenericContextMenuOpenUserProfileButtonView viewUserProfileButtonPrefab = (await assetsProvisioner.ProvideMainAssetValueAsync(settings.GenericContextMenuViewUserProfileButtonPrefab, ct)).GetComponent<GenericContextMenuOpenUserProfileButtonView>();
            GenericContextMenuMentionUserButtonView mentionUserButtonPrefab = (await assetsProvisioner.ProvideMainAssetValueAsync(settings.GenericContextMenuMentionUserButtonPrefab, ct)).GetComponent<GenericContextMenuMentionUserButtonView>();
            GenericContextMenuBlockUserButtonView blockUserButtonPrefab = (await assetsProvisioner.ProvideMainAssetValueAsync(settings.GenericContextMenuViewBlockUserButtonPrefab, ct)).GetComponent<GenericContextMenuBlockUserButtonView>();

            genericContextMenuController = new GenericContextMenuController(viewFactoryMethod,
<<<<<<< HEAD
                new ControlsPoolManager(panelView.ControlsContainer, separatorPrefab, buttonPrefab, togglePrefab, userProfilePrefab, viewUserProfileButtonPrefab, mentionUserButtonPrefab, blockUserButtonPrefab));
=======
                new ControlsPoolManager(viewDependencies, panelView.ControlsContainer, separatorPrefab, buttonPrefab, togglePrefab, userProfilePrefab, viewUserProfileButtonPrefab, mentionUserButtonPrefab));
>>>>>>> 34210d8d
            mvcManager.RegisterController(genericContextMenuController);
        }

        public class GenericContextMenuSettings : IDCLPluginSettings
        {
            [field: Header(nameof(GenericContextMenuPlugin) + "." + nameof(GenericContextMenuSettings))]
            [field: Space]
            [field: SerializeField]
            public AssetReferenceGameObject GenericContextMenuPrefab;

            [field: Header("Controls prefabs")]
            [field: Space]
            [field: SerializeField]
            public AssetReferenceGameObject GenericContextMenuSeparatorPrefab;
            [field: SerializeField]
            public AssetReferenceGameObject GenericContextMenuButtonPrefab;
            [field: SerializeField]
            public AssetReferenceGameObject GenericContextMenuTogglePrefab;
            [field: SerializeField]
            public AssetReferenceGameObject GenericContextMenuUserProfilePrefab;
            [field: SerializeField]
            public AssetReferenceGameObject GenericContextMenuMentionUserButtonPrefab;
            [field: SerializeField]
            public AssetReferenceGameObject GenericContextMenuViewUserProfileButtonPrefab;
            [field: SerializeField]
            public AssetReferenceGameObject GenericContextMenuViewBlockUserButtonPrefab;

        }
    }
}<|MERGE_RESOLUTION|>--- conflicted
+++ resolved
@@ -54,11 +54,7 @@
             GenericContextMenuBlockUserButtonView blockUserButtonPrefab = (await assetsProvisioner.ProvideMainAssetValueAsync(settings.GenericContextMenuViewBlockUserButtonPrefab, ct)).GetComponent<GenericContextMenuBlockUserButtonView>();
 
             genericContextMenuController = new GenericContextMenuController(viewFactoryMethod,
-<<<<<<< HEAD
-                new ControlsPoolManager(panelView.ControlsContainer, separatorPrefab, buttonPrefab, togglePrefab, userProfilePrefab, viewUserProfileButtonPrefab, mentionUserButtonPrefab, blockUserButtonPrefab));
-=======
-                new ControlsPoolManager(viewDependencies, panelView.ControlsContainer, separatorPrefab, buttonPrefab, togglePrefab, userProfilePrefab, viewUserProfileButtonPrefab, mentionUserButtonPrefab));
->>>>>>> 34210d8d
+                new ControlsPoolManager(viewDependencies, panelView.ControlsContainer, separatorPrefab, buttonPrefab, togglePrefab, userProfilePrefab, viewUserProfileButtonPrefab, mentionUserButtonPrefab, blockUserButtonPrefab));
             mvcManager.RegisterController(genericContextMenuController);
         }
 
