--- conflicted
+++ resolved
@@ -50,20 +50,10 @@
             GenericContextMenuToggleView togglePrefab = (await assetsProvisioner.ProvideMainAssetValueAsync(settings.GenericContextMenuTogglePrefab, ct)).GetComponent<GenericContextMenuToggleView>();
             GenericContextMenuToggleWithIconView toggleWithIconPrefab = (await assetsProvisioner.ProvideMainAssetValueAsync(settings.GenericContextMenuToggleWithIconPrefab, ct)).GetComponent<GenericContextMenuToggleWithIconView>();
             GenericContextMenuUserProfileView userProfilePrefab = (await assetsProvisioner.ProvideMainAssetValueAsync(settings.GenericContextMenuUserProfilePrefab, ct)).GetComponent<GenericContextMenuUserProfileView>();
-<<<<<<< HEAD
             GenericContextMenuButtonWithStringDelegateView buttonWithStringDelegatePrefab = (await assetsProvisioner.ProvideMainAssetValueAsync(settings.GenericContextMenuButtonWithStringDelegatePrefab, ct)).GetComponent<GenericContextMenuButtonWithStringDelegateView>();
 
             genericContextMenuController = new GenericContextMenuController(viewFactoryMethod,
                 new ControlsPoolManager(viewDependencies, panelView.ControlsContainer, separatorPrefab, buttonPrefab, togglePrefab, toggleWithIconPrefab, userProfilePrefab, buttonWithStringDelegatePrefab));
-
-=======
-            GenericContextMenuOpenUserProfileButtonView viewUserProfileButtonPrefab = (await assetsProvisioner.ProvideMainAssetValueAsync(settings.GenericContextMenuViewUserProfileButtonPrefab, ct)).GetComponent<GenericContextMenuOpenUserProfileButtonView>();
-            GenericContextMenuMentionUserButtonView mentionUserButtonPrefab = (await assetsProvisioner.ProvideMainAssetValueAsync(settings.GenericContextMenuMentionUserButtonPrefab, ct)).GetComponent<GenericContextMenuMentionUserButtonView>();
-            GenericContextMenuBlockUserButtonView blockUserButtonPrefab = (await assetsProvisioner.ProvideMainAssetValueAsync(settings.GenericContextMenuViewBlockUserButtonPrefab, ct)).GetComponent<GenericContextMenuBlockUserButtonView>();
-
-            genericContextMenuController = new GenericContextMenuController(viewFactoryMethod,
-                new ControlsPoolManager(viewDependencies, panelView.ControlsContainer, separatorPrefab, buttonPrefab, togglePrefab, userProfilePrefab, viewUserProfileButtonPrefab, mentionUserButtonPrefab, blockUserButtonPrefab));
->>>>>>> 833e1faf
             mvcManager.RegisterController(genericContextMenuController);
         }
 
@@ -87,14 +77,7 @@
             [field: SerializeField]
             public AssetReferenceGameObject GenericContextMenuButtonWithStringDelegatePrefab;
             [field: SerializeField]
-<<<<<<< HEAD
             public AssetReferenceGameObject GenericContextMenuToggleWithIconPrefab;
-=======
-            public AssetReferenceGameObject GenericContextMenuViewUserProfileButtonPrefab;
-            [field: SerializeField]
-            public AssetReferenceGameObject GenericContextMenuViewBlockUserButtonPrefab;
-
->>>>>>> 833e1faf
         }
     }
 }