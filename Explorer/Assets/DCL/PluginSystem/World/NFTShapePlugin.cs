using Arch.SystemGroups;
using Cysharp.Threading.Tasks;
using DCL.AssetsProvision;
using DCL.ECSComponents;
using DCL.FeatureFlags;
using DCL.Multiplayer.Connections.DecentralandUrls;
using DCL.Optimization.PerformanceBudgeting;
using DCL.Optimization.Pools;
using DCL.PluginSystem.Global;
using DCL.PluginSystem.World.Dependencies;
using DCL.ResourcesUnloading;
using DCL.SDKComponents.NFTShape.Component;
using DCL.SDKComponents.NFTShape.Frames.FramePrefabs;
using DCL.SDKComponents.NFTShape.Frames.Pool;
using DCL.SDKComponents.NFTShape.Renderer;
using DCL.SDKComponents.NFTShape.Renderer.Factory;
using DCL.SDKComponents.NFTShape.System;
using DCL.WebRequests;
using ECS.Abstract;
using ECS.LifeCycle;
using ECS.LifeCycle.Systems;
using ECS.StreamableLoading.Cache;
using ECS.StreamableLoading.Cache.Disk;
using ECS.StreamableLoading.NFTShapes;
using ECS.StreamableLoading.NFTShapes.URNs;
using ECS.StreamableLoading.Textures;
using System.Collections.Generic;
using System.Threading;
using UnityEngine;

namespace DCL.PluginSystem.World
{
    public class NFTShapePlugin : IDCLWorldPlugin<NFTShapePluginSettings>
    {
        private readonly IDecentralandUrlsSource decentralandUrlsSource;
        private readonly INFTShapeRendererFactory nftShapeRendererFactory;
        private readonly IPerformanceBudget instantiationFrameTimeBudgetProvider;
        private readonly IComponentPoolsRegistry componentPoolsRegistry;
        private readonly IWebRequestController webRequestController;
        private readonly IFramePrefabs framePrefabs;
        private readonly IDiskCache<Texture2DData> diskCache;
        private readonly FeatureFlagsCache featureFlags;
        private readonly ExtendedObjectPool<Texture2D> videoTexturePool;
        private readonly ISizedStreamableCache<Texture2DData, GetNFTShapeIntention> cache = new NftShapeCache();

        static NFTShapePlugin()
        {
            EntityEventBuffer<NftShapeRendererComponent>.Register(100);
        }

        public NFTShapePlugin(
            IDecentralandUrlsSource decentralandUrlsSource,
            IAssetsProvisioner assetsProvisioner,
            IPerformanceBudget instantiationFrameTimeBudgetProvider,
            IComponentPoolsRegistry componentPoolsRegistry,
            IWebRequestController webRequestController,
            CacheCleaner cacheCleaner,
            IDiskCache<Texture2DData> diskCache,
            FeatureFlagsCache featureFlags,
            ExtendedObjectPool<Texture2D> videoTexturePool
        ) : this(
            decentralandUrlsSource,
            instantiationFrameTimeBudgetProvider,
            componentPoolsRegistry,
            new FramesPool(NewFramePrefabs(assetsProvisioner, out var framePrefabs), componentPoolsRegistry),
            framePrefabs,
            webRequestController,
            cacheCleaner,
<<<<<<< HEAD
            new IWebContentSizes.Default(LazyMaxSize(out ILazyMaxSize lazyMaxSize), webRequestController),
            lazyMaxSize,
=======
>>>>>>> d5d7900b
            diskCache,
            featureFlags,
            videoTexturePool
        ) { }

        public NFTShapePlugin(
            IDecentralandUrlsSource decentralandUrlsSource,
            IPerformanceBudget instantiationFrameTimeBudgetProvider,
            IComponentPoolsRegistry componentPoolsRegistry,
            IFramesPool framesPool,
            IFramePrefabs framePrefabs,
            IWebRequestController webRequestController,
            CacheCleaner cacheCleaner,
            IDiskCache<Texture2DData> diskCache,
            FeatureFlagsCache featureFlags,
            ExtendedObjectPool<Texture2D> videoTexturePool
        ) : this(
            decentralandUrlsSource,
            new PoolNFTShapeRendererFactory(componentPoolsRegistry, framesPool),
            instantiationFrameTimeBudgetProvider,
            componentPoolsRegistry,
            webRequestController,
            cacheCleaner,
            framePrefabs,
            diskCache,
            featureFlags,
            videoTexturePool
        ) { }

        public NFTShapePlugin(
            IDecentralandUrlsSource decentralandUrlsSource,
            INFTShapeRendererFactory nftShapeRendererFactory,
            IPerformanceBudget instantiationFrameTimeBudgetProvider,
            IComponentPoolsRegistry componentPoolsRegistry,
            IWebRequestController webRequestController,
            CacheCleaner cacheCleaner,
            IFramePrefabs framePrefabs,
            IDiskCache<Texture2DData> diskCache,
            FeatureFlagsCache featureFlags,
            ExtendedObjectPool<Texture2D> videoTexturePool
        )
        {
            this.decentralandUrlsSource = decentralandUrlsSource;
            this.nftShapeRendererFactory = nftShapeRendererFactory;
            this.instantiationFrameTimeBudgetProvider = instantiationFrameTimeBudgetProvider;
            this.componentPoolsRegistry = componentPoolsRegistry;
            this.webRequestController = webRequestController;
            this.framePrefabs = framePrefabs;
            this.diskCache = diskCache;
            this.featureFlags = featureFlags;
            this.videoTexturePool = videoTexturePool;
            cacheCleaner.Register(cache);
        }

        public void Dispose()
        {
            cache.Dispose();
        }

        public UniTask InitializeAsync(NFTShapePluginSettings settings, CancellationToken ct)
        {
            return framePrefabs.InitializeAsync(
                settings.Settings.FramePrefabs(),
                settings.Settings.DefaultFrame(),
                ct
            );
        }

        public void InjectToWorld(ref ArchSystemsWorldBuilder<Arch.Core.World> builder, in ECSWorldInstanceSharedDependencies sharedDependencies, in PersistentEntities persistentEntities, List<IFinalizeWorldSystem> finalizeWorldSystems, List<ISceneIsCurrentListener> sceneIsCurrentListeners)
        {
            var buffer = sharedDependencies.EntityEventsBuilder.Rent<NftShapeRendererComponent>();

            bool isKtxEnabled = featureFlags.Configuration.IsEnabled(FeatureFlagsStrings.KTX2_CONVERSION);

            LoadNFTShapeSystem.InjectToWorld(ref builder, cache, webRequestController, diskCache, isKtxEnabled, videoTexturePool, decentralandUrlsSource);
            LoadCycleNftShapeSystem.InjectToWorld(ref builder, new BasedURNSource(decentralandUrlsSource));
            InstantiateNftShapeSystem.InjectToWorld(ref builder, nftShapeRendererFactory, instantiationFrameTimeBudgetProvider, framePrefabs, buffer);
            VisibilityNftShapeSystem.InjectToWorld(ref builder, buffer);

            ResetDirtyFlagSystem<PBNftShape>.InjectToWorld(ref builder);

            finalizeWorldSystems.Add(CleanUpNftShapeSystem.InjectToWorld(ref builder));
            finalizeWorldSystems.RegisterReleasePoolableComponentSystem<INftShapeRenderer, NftShapeRendererComponent>(ref builder, componentPoolsRegistry);
        }

        private static IFramePrefabs NewFramePrefabs(IAssetsProvisioner assetsProvisioner, out IFramePrefabs framePrefabs)
        {
            return framePrefabs = new AssetProvisionerFramePrefabs(assetsProvisioner);
        }
    }
}<|MERGE_RESOLUTION|>--- conflicted
+++ resolved
@@ -66,11 +66,6 @@
             framePrefabs,
             webRequestController,
             cacheCleaner,
-<<<<<<< HEAD
-            new IWebContentSizes.Default(LazyMaxSize(out ILazyMaxSize lazyMaxSize), webRequestController),
-            lazyMaxSize,
-=======
->>>>>>> d5d7900b
             diskCache,
             featureFlags,
             videoTexturePool
