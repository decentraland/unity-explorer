--- conflicted
+++ resolved
@@ -105,12 +105,7 @@
             cache.Dispose();
         }
 
-<<<<<<< HEAD
-        public UniTask Initialize(IPluginSettingsContainer container, CancellationToken ct) =>
-            InitializeAsync(container.GetSettings<NFTShapePluginSettings>(), ct);
 
-=======
->>>>>>> f9dbdbd5
         public UniTask InitializeAsync(NFTShapePluginSettings settings, CancellationToken ct)
         {
             lazyMaxSize.Initialize(settings.MaxSizeOfNftForDownload);
