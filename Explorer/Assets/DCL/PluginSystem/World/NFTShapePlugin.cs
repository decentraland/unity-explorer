using Arch.SystemGroups;
using Cysharp.Threading.Tasks;
using DCL.AssetsProvision;
using DCL.ECSComponents;
using DCL.FeatureFlags;
using DCL.Multiplayer.Connections.DecentralandUrls;
using DCL.Optimization.PerformanceBudgeting;
using DCL.Optimization.Pools;
using DCL.PluginSystem.Global;
using DCL.PluginSystem.World.Dependencies;
using DCL.SDKComponents.MediaStream;
using DCL.SDKComponents.NFTShape.Component;
using DCL.SDKComponents.NFTShape.Frames.FramePrefabs;
using DCL.SDKComponents.NFTShape.Frames.Pool;
using DCL.SDKComponents.NFTShape.Renderer;
using DCL.SDKComponents.NFTShape.Renderer.Factory;
using DCL.SDKComponents.NFTShape.System;
using DCL.WebRequests;
using ECS.Abstract;
using ECS.LifeCycle;
using ECS.LifeCycle.Systems;
using ECS.StreamableLoading.Cache;
using ECS.StreamableLoading.NFTShapes;
using ECS.StreamableLoading.NFTShapes.URNs;
using ECS.StreamableLoading.Textures;
using System.Collections.Generic;
using System.Threading;

namespace DCL.PluginSystem.World
{
    public class NFTShapePlugin : IDCLWorldPlugin<NFTShapePluginSettings>
    {
        private readonly IDecentralandUrlsSource decentralandUrlsSource;
        private readonly INFTShapeRendererFactory nftShapeRendererFactory;
        private readonly IPerformanceBudget instantiationFrameTimeBudgetProvider;
        private readonly IComponentPoolsRegistry componentPoolsRegistry;
        private readonly IWebRequestController webRequestController;
<<<<<<< HEAD
        private readonly ExtendedObjectPool<Texture2D> videoTexturePool;
        private readonly IFramePrefabs framePrefabs;
        private readonly TexturesCache<GetNFTImageIntention> imageCache;
=======
        private readonly IFramePrefabs framePrefabs;
        private readonly IDiskCache<TextureData> diskCache;
        private readonly MediaFactoryBuilder mediaFactory;

        /// <summary>
        ///     We redirect to <see cref="TexturesCache{TIntention}" /> for plain images and no-cache for NFTs themselves, videos do not go through the cache
        /// </summary>
        private readonly IStreamableCache<TextureData, GetNFTShapeIntention> cache = new NoCache<TextureData, GetNFTShapeIntention>(true, true);
>>>>>>> 16caba6c

        static NFTShapePlugin()
        {
            EntityEventBuffer<NftShapeRendererComponent>.Register(100);
        }

        public NFTShapePlugin(
            IDecentralandUrlsSource decentralandUrlsSource,
            IAssetsProvisioner assetsProvisioner,
            IPerformanceBudget instantiationFrameTimeBudgetProvider,
            IComponentPoolsRegistry componentPoolsRegistry,
            IWebRequestController webRequestController,
<<<<<<< HEAD
            CacheCleaner cacheCleaner,
            ExtendedObjectPool<Texture2D> videoTexturePool)
=======
            IDiskCache<TextureData> diskCache,
            MediaFactoryBuilder mediaFactory) : this(
            decentralandUrlsSource,
            instantiationFrameTimeBudgetProvider,
            componentPoolsRegistry,
            new FramesPool(NewFramePrefabs(assetsProvisioner, out var framePrefabs), componentPoolsRegistry),
            framePrefabs,
            webRequestController,
            diskCache,
            mediaFactory) { }

        public NFTShapePlugin(
            IDecentralandUrlsSource decentralandUrlsSource,
            IPerformanceBudget instantiationFrameTimeBudgetProvider,
            IComponentPoolsRegistry componentPoolsRegistry,
            IFramesPool framesPool,
            IFramePrefabs framePrefabs,
            IWebRequestController webRequestController,
            IDiskCache<TextureData> diskCache,
            MediaFactoryBuilder mediaFactory) : this(
            decentralandUrlsSource,
            new PoolNFTShapeRendererFactory(componentPoolsRegistry, framesPool),
            instantiationFrameTimeBudgetProvider,
            componentPoolsRegistry,
            webRequestController,
            framePrefabs,
            diskCache,
            mediaFactory) { }

        public NFTShapePlugin(
            IDecentralandUrlsSource decentralandUrlsSource,
            INFTShapeRendererFactory nftShapeRendererFactory,
            IPerformanceBudget instantiationFrameTimeBudgetProvider,
            IComponentPoolsRegistry componentPoolsRegistry,
            IWebRequestController webRequestController,
            IFramePrefabs framePrefabs,
            IDiskCache<TextureData> diskCache,
            MediaFactoryBuilder mediaFactory)
>>>>>>> 16caba6c
        {
            this.framePrefabs = new AssetProvisionerFramePrefabs(assetsProvisioner);
            this.decentralandUrlsSource = decentralandUrlsSource;
            this.nftShapeRendererFactory = new PoolNFTShapeRendererFactory(componentPoolsRegistry,
                new FramesPool(framePrefabs, componentPoolsRegistry));
            this.instantiationFrameTimeBudgetProvider = instantiationFrameTimeBudgetProvider;
            this.componentPoolsRegistry = componentPoolsRegistry;
            this.webRequestController = webRequestController;
<<<<<<< HEAD
            this.videoTexturePool = videoTexturePool;

            imageCache = new TexturesCache<GetNFTImageIntention>();
            cacheCleaner.Register(imageCache);
=======
            this.framePrefabs = framePrefabs;
            this.diskCache = diskCache;
            this.mediaFactory = mediaFactory;

            // cacheCleaner.Register(cache);
>>>>>>> 16caba6c
        }

        public void Dispose()
        {
            imageCache.Dispose();
        }

        public UniTask InitializeAsync(NFTShapePluginSettings settings, CancellationToken ct)
        {
            return framePrefabs.InitializeAsync(
                settings.Settings.FramePrefabs(),
                settings.Settings.DefaultFrame(),
                ct
            );
        }

        public void InjectToWorld(ref ArchSystemsWorldBuilder<Arch.Core.World> builder, in ECSWorldInstanceSharedDependencies sharedDependencies, in PersistentEntities persistentEntities, List<IFinalizeWorldSystem> finalizeWorldSystems, List<ISceneIsCurrentListener> sceneIsCurrentListeners)
        {
            var buffer = sharedDependencies.EntityEventsBuilder.Rent<NftShapeRendererComponent>();

            bool isKtxEnabled = FeatureFlagsConfiguration.Instance.IsEnabled(FeatureFlagsStrings.KTX2_CONVERSION);

<<<<<<< HEAD
            LoadNFTTypeSystem.InjectToWorld(ref builder, NoCache<NftTypeResult, GetNFTTypeIntention>.INSTANCE, webRequestController, isKtxEnabled, decentralandUrlsSource);
            LoadNFTImageSystem.InjectToWorld(ref builder, imageCache, webRequestController, isKtxEnabled);
            LoadCycleNftShapeSystem.InjectToWorld(ref builder, new BasedURNSource(decentralandUrlsSource), videoTexturePool);
=======
            LoadNFTShapeSystem.InjectToWorld(ref builder, cache, webRequestController, diskCache, isKtxEnabled, mediaFactory.CreateForScene(builder.World, sharedDependencies), decentralandUrlsSource);
            LoadCycleNftShapeSystem.InjectToWorld(ref builder, new BasedURNSource(decentralandUrlsSource));
>>>>>>> 16caba6c
            InstantiateNftShapeSystem.InjectToWorld(ref builder, nftShapeRendererFactory, instantiationFrameTimeBudgetProvider, framePrefabs, buffer);
            VisibilityNftShapeSystem.InjectToWorld(ref builder, buffer);
            ResetDirtyFlagSystem<PBNftShape>.InjectToWorld(ref builder);

            finalizeWorldSystems.Add(CleanUpNftShapeSystem.InjectToWorld(ref builder));
            finalizeWorldSystems.RegisterReleasePoolableComponentSystem<INftShapeRenderer, NftShapeRendererComponent>(ref builder, componentPoolsRegistry);
        }
    }
}<|MERGE_RESOLUTION|>--- conflicted
+++ resolved
@@ -35,11 +35,7 @@
         private readonly IPerformanceBudget instantiationFrameTimeBudgetProvider;
         private readonly IComponentPoolsRegistry componentPoolsRegistry;
         private readonly IWebRequestController webRequestController;
-<<<<<<< HEAD
-        private readonly ExtendedObjectPool<Texture2D> videoTexturePool;
-        private readonly IFramePrefabs framePrefabs;
         private readonly TexturesCache<GetNFTImageIntention> imageCache;
-=======
         private readonly IFramePrefabs framePrefabs;
         private readonly IDiskCache<TextureData> diskCache;
         private readonly MediaFactoryBuilder mediaFactory;
@@ -48,7 +44,6 @@
         ///     We redirect to <see cref="TexturesCache{TIntention}" /> for plain images and no-cache for NFTs themselves, videos do not go through the cache
         /// </summary>
         private readonly IStreamableCache<TextureData, GetNFTShapeIntention> cache = new NoCache<TextureData, GetNFTShapeIntention>(true, true);
->>>>>>> 16caba6c
 
         static NFTShapePlugin()
         {
@@ -61,49 +56,7 @@
             IPerformanceBudget instantiationFrameTimeBudgetProvider,
             IComponentPoolsRegistry componentPoolsRegistry,
             IWebRequestController webRequestController,
-<<<<<<< HEAD
-            CacheCleaner cacheCleaner,
-            ExtendedObjectPool<Texture2D> videoTexturePool)
-=======
-            IDiskCache<TextureData> diskCache,
-            MediaFactoryBuilder mediaFactory) : this(
-            decentralandUrlsSource,
-            instantiationFrameTimeBudgetProvider,
-            componentPoolsRegistry,
-            new FramesPool(NewFramePrefabs(assetsProvisioner, out var framePrefabs), componentPoolsRegistry),
-            framePrefabs,
-            webRequestController,
-            diskCache,
-            mediaFactory) { }
-
-        public NFTShapePlugin(
-            IDecentralandUrlsSource decentralandUrlsSource,
-            IPerformanceBudget instantiationFrameTimeBudgetProvider,
-            IComponentPoolsRegistry componentPoolsRegistry,
-            IFramesPool framesPool,
-            IFramePrefabs framePrefabs,
-            IWebRequestController webRequestController,
-            IDiskCache<TextureData> diskCache,
-            MediaFactoryBuilder mediaFactory) : this(
-            decentralandUrlsSource,
-            new PoolNFTShapeRendererFactory(componentPoolsRegistry, framesPool),
-            instantiationFrameTimeBudgetProvider,
-            componentPoolsRegistry,
-            webRequestController,
-            framePrefabs,
-            diskCache,
-            mediaFactory) { }
-
-        public NFTShapePlugin(
-            IDecentralandUrlsSource decentralandUrlsSource,
-            INFTShapeRendererFactory nftShapeRendererFactory,
-            IPerformanceBudget instantiationFrameTimeBudgetProvider,
-            IComponentPoolsRegistry componentPoolsRegistry,
-            IWebRequestController webRequestController,
-            IFramePrefabs framePrefabs,
-            IDiskCache<TextureData> diskCache,
-            MediaFactoryBuilder mediaFactory)
->>>>>>> 16caba6c
+            CacheCleaner cacheCleaner)
         {
             this.framePrefabs = new AssetProvisionerFramePrefabs(assetsProvisioner);
             this.decentralandUrlsSource = decentralandUrlsSource;
@@ -112,18 +65,8 @@
             this.instantiationFrameTimeBudgetProvider = instantiationFrameTimeBudgetProvider;
             this.componentPoolsRegistry = componentPoolsRegistry;
             this.webRequestController = webRequestController;
-<<<<<<< HEAD
-            this.videoTexturePool = videoTexturePool;
-
             imageCache = new TexturesCache<GetNFTImageIntention>();
             cacheCleaner.Register(imageCache);
-=======
-            this.framePrefabs = framePrefabs;
-            this.diskCache = diskCache;
-            this.mediaFactory = mediaFactory;
-
-            // cacheCleaner.Register(cache);
->>>>>>> 16caba6c
         }
 
         public void Dispose()
@@ -146,14 +89,11 @@
 
             bool isKtxEnabled = FeatureFlagsConfiguration.Instance.IsEnabled(FeatureFlagsStrings.KTX2_CONVERSION);
 
-<<<<<<< HEAD
+            LoadNFTShapeSystem.InjectToWorld(ref builder, cache, webRequestController, diskCache, isKtxEnabled, mediaFactory.CreateForScene(builder.World, sharedDependencies), decentralandUrlsSource);
             LoadNFTTypeSystem.InjectToWorld(ref builder, NoCache<NftTypeResult, GetNFTTypeIntention>.INSTANCE, webRequestController, isKtxEnabled, decentralandUrlsSource);
             LoadNFTImageSystem.InjectToWorld(ref builder, imageCache, webRequestController, isKtxEnabled);
+            //LoadCycleNftShapeSystem.InjectToWorld(ref builder, new BasedURNSource(decentralandUrlsSource));
             LoadCycleNftShapeSystem.InjectToWorld(ref builder, new BasedURNSource(decentralandUrlsSource), videoTexturePool);
-=======
-            LoadNFTShapeSystem.InjectToWorld(ref builder, cache, webRequestController, diskCache, isKtxEnabled, mediaFactory.CreateForScene(builder.World, sharedDependencies), decentralandUrlsSource);
-            LoadCycleNftShapeSystem.InjectToWorld(ref builder, new BasedURNSource(decentralandUrlsSource));
->>>>>>> 16caba6c
             InstantiateNftShapeSystem.InjectToWorld(ref builder, nftShapeRendererFactory, instantiationFrameTimeBudgetProvider, framePrefabs, buffer);
             VisibilityNftShapeSystem.InjectToWorld(ref builder, buffer);
             ResetDirtyFlagSystem<PBNftShape>.InjectToWorld(ref builder);
