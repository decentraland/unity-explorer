--- conflicted
+++ resolved
@@ -18,30 +18,17 @@
     public class TextShapePlugin : IDCLWorldPlugin
     {
         private readonly ITextShapeRendererFactory textShapeRendererFactory;
-<<<<<<< HEAD
-        private readonly IPerformanceBudget instantiationFrameTimeBudget;
-=======
         private readonly IConcurrentBudgetProvider instantiationFrameTimeBudgetProvider;
         private readonly IComponentPoolsRegistry componentPoolsRegistry;
->>>>>>> ab984d47
 
-        public TextShapePlugin(IPerformanceBudget instantiationFrameTimeBudget, IComponentPoolsRegistry componentPoolsRegistry, IPluginSettingsContainer settingsContainer) : this(
-            instantiationFrameTimeBudget,
+        public TextShapePlugin(IConcurrentBudgetProvider instantiationFrameTimeBudgetProvider, IComponentPoolsRegistry componentPoolsRegistry, IPluginSettingsContainer settingsContainer) : this(
+            instantiationFrameTimeBudgetProvider,
             componentPoolsRegistry,
             settingsContainer.GetSettings<FontsSettings>().AsCached()
         ) { }
 
-        public TextShapePlugin(IPerformanceBudget instantiationFrameTimeBudget, IComponentPoolsRegistry componentPoolsRegistry, IFontsStorage fontsStorage) : this(
+        public TextShapePlugin(IConcurrentBudgetProvider instantiationFrameTimeBudgetProvider, IComponentPoolsRegistry componentPoolsRegistry, IFontsStorage fontsStorage) : this(
             new PoolTextShapeRendererFactory(componentPoolsRegistry, fontsStorage),
-<<<<<<< HEAD
-            instantiationFrameTimeBudget
-        ) { }
-
-        public TextShapePlugin(ITextShapeRendererFactory textShapeRendererFactory, IPerformanceBudget instantiationFrameTimeBudget)
-        {
-            this.textShapeRendererFactory = textShapeRendererFactory;
-            this.instantiationFrameTimeBudget = instantiationFrameTimeBudget;
-=======
             instantiationFrameTimeBudgetProvider,
             componentPoolsRegistry
         ) { }
@@ -51,7 +38,6 @@
             this.textShapeRendererFactory = textShapeRendererFactory;
             this.instantiationFrameTimeBudgetProvider = instantiationFrameTimeBudgetProvider;
             this.componentPoolsRegistry = componentPoolsRegistry;
->>>>>>> ab984d47
         }
 
         public void Dispose()
@@ -64,7 +50,7 @@
 
         public void InjectToWorld(ref ArchSystemsWorldBuilder<Arch.Core.World> builder, in ECSWorldInstanceSharedDependencies sharedDependencies, in PersistentEntities persistentEntities, List<IFinalizeWorldSystem> finalizeWorldSystems)
         {
-            InstantiateTextShapeSystem.InjectToWorld(ref builder, textShapeRendererFactory, instantiationFrameTimeBudget);
+            InstantiateTextShapeSystem.InjectToWorld(ref builder, textShapeRendererFactory, instantiationFrameTimeBudgetProvider);
             UpdateTextShapeSystem.InjectToWorld(ref builder);
             VisibilityTextShapeSystem.InjectToWorld(ref builder);
             var releasePoolableComponentSystem = ReleasePoolableComponentSystem<ITextShapeRenderer, TextShapeRendererComponent>
@@ -74,7 +60,7 @@
 
         public void InjectToEmptySceneWorld(ref ArchSystemsWorldBuilder<Arch.Core.World> builder, in EmptyScenesWorldSharedDependencies dependencies)
         {
-            InstantiateTextShapeSystem.InjectToWorld(ref builder, textShapeRendererFactory, instantiationFrameTimeBudget);
+            InstantiateTextShapeSystem.InjectToWorld(ref builder, textShapeRendererFactory, instantiationFrameTimeBudgetProvider);
             UpdateTextShapeSystem.InjectToWorld(ref builder);
             VisibilityTextShapeSystem.InjectToWorld(ref builder);
         }
