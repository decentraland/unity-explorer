--- conflicted
+++ resolved
@@ -55,12 +55,6 @@
 
             LoadGLTFSystem.InjectToWorld(ref builder, new NoCache<GLTFData, GetGLTFIntention>(false, false), sharedDependencies.SceneData, sharedDependencies.ScenePartition);
 
-<<<<<<< HEAD
-            // TODO: for debugging only, REMOVE later!
-            localSceneDevelopment = true;
-
-=======
->>>>>>> c4fa7a0f
             // Asset loading
             PrepareGltfAssetLoadingSystem.InjectToWorld(ref builder, assetsCache, localSceneDevelopment);
 
@@ -68,11 +62,6 @@
                 CreateGltfAssetFromRawGltfSystem.InjectToWorld(ref builder, globalDeps.FrameTimeBudget, globalDeps.MemoryBudget);
             else
                 CreateGltfAssetFromAssetBundleSystem.InjectToWorld(ref builder, globalDeps.FrameTimeBudget, globalDeps.MemoryBudget);
-<<<<<<< HEAD
-
-            ReportGltfErrorsSystem.InjectToWorld(ref builder, globalDeps.ReportsHandlingSettings);
-=======
->>>>>>> c4fa7a0f
 
             // GLTF Container
             LoadGltfContainerSystem.InjectToWorld(ref builder, buffer, sharedDependencies.SceneData, sharedDependencies.EntityCollidersSceneCache);
