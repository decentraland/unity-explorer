﻿using Arch.SystemGroups;
using Cysharp.Threading.Tasks;
using DCL.PluginSystem.Global;
using DCL.PluginSystem.World.Dependencies;
using DCL.ResourcesUnloading;
using DCL.WebRequests;
using ECS.LifeCycle;
using ECS.StreamableLoading.Cache.Disk;
using ECS.StreamableLoading.Textures;
using Plugins.TexturesFuse.TexturesServerWrap.Unzips;
using System;
using System.Buffers;
using System.Collections.Generic;
using System.Threading;

namespace DCL.PluginSystem.World
{
    public class TexturesLoadingPlugin : IDCLWorldPluginWithoutSettings, IDCLGlobalPluginWithoutSettings
    {
        private readonly IWebRequestController webRequestController;
<<<<<<< HEAD
        private readonly ITexturesFuse texturesFuse;
        private readonly ArrayPool<byte> buffersPool;

        private readonly TexturesCache<GetTextureIntention> texturesCache = new ();

        public TexturesLoadingPlugin(IWebRequestController webRequestController, CacheCleaner cacheCleaner, ITexturesFuse texturesFuse, ArrayPool<byte> buffersPool)
        {
            this.webRequestController = webRequestController;
            this.texturesFuse = texturesFuse;
            this.buffersPool = buffersPool;
=======
        private readonly IDiskCache<Texture2DData> diskCache;

        private readonly TexturesCache<GetTextureIntention> texturesCache = new ();

        public TexturesLoadingPlugin(IWebRequestController webRequestController, CacheCleaner cacheCleaner, IDiskCache<Texture2DData> diskCache)
        {
            this.webRequestController = webRequestController;
            this.diskCache = diskCache;
>>>>>>> 4e3c0dce
            cacheCleaner.Register(texturesCache);
        }

        public void InjectToWorld(ref ArchSystemsWorldBuilder<Arch.Core.World> builder, in ECSWorldInstanceSharedDependencies sharedDependencies, in PersistentEntities persistentEntities, List<IFinalizeWorldSystem> finalizeWorldSystems, List<ISceneIsCurrentListener> sceneIsCurrentListeners)
        {
<<<<<<< HEAD
            LoadTextureSystem.InjectToWorld(ref builder, texturesCache, webRequestController, buffersPool, texturesFuse);
=======
            LoadTextureSystem.InjectToWorld(ref builder, texturesCache, webRequestController, diskCache);
>>>>>>> 4e3c0dce
        }

        public void InjectToWorld(ref ArchSystemsWorldBuilder<Arch.Core.World> builder, in GlobalPluginArguments arguments)
        {
<<<<<<< HEAD
            LoadGlobalTextureSystem.InjectToWorld(ref builder, texturesCache, webRequestController, buffersPool, texturesFuse);
=======
            LoadGlobalTextureSystem.InjectToWorld(ref builder, texturesCache, webRequestController, diskCache);
>>>>>>> 4e3c0dce
        }

        UniTask IDCLPlugin<NoExposedPluginSettings>.InitializeAsync(NoExposedPluginSettings settings, CancellationToken ct) =>
            UniTask.CompletedTask;

        void IDisposable.Dispose() { }
    }
}<|MERGE_RESOLUTION|>--- conflicted
+++ resolved
@@ -18,46 +18,29 @@
     public class TexturesLoadingPlugin : IDCLWorldPluginWithoutSettings, IDCLGlobalPluginWithoutSettings
     {
         private readonly IWebRequestController webRequestController;
-<<<<<<< HEAD
         private readonly ITexturesFuse texturesFuse;
         private readonly ArrayPool<byte> buffersPool;
+        private readonly IDiskCache<Texture2DData> diskCache;
 
         private readonly TexturesCache<GetTextureIntention> texturesCache = new ();
 
-        public TexturesLoadingPlugin(IWebRequestController webRequestController, CacheCleaner cacheCleaner, ITexturesFuse texturesFuse, ArrayPool<byte> buffersPool)
+        public TexturesLoadingPlugin(IWebRequestController webRequestController, CacheCleaner cacheCleaner, ITexturesFuse texturesFuse, ArrayPool<byte> buffersPool, IDiskCache<Texture2DData> diskCache)
         {
             this.webRequestController = webRequestController;
             this.texturesFuse = texturesFuse;
             this.buffersPool = buffersPool;
-=======
-        private readonly IDiskCache<Texture2DData> diskCache;
-
-        private readonly TexturesCache<GetTextureIntention> texturesCache = new ();
-
-        public TexturesLoadingPlugin(IWebRequestController webRequestController, CacheCleaner cacheCleaner, IDiskCache<Texture2DData> diskCache)
-        {
-            this.webRequestController = webRequestController;
             this.diskCache = diskCache;
->>>>>>> 4e3c0dce
             cacheCleaner.Register(texturesCache);
         }
 
         public void InjectToWorld(ref ArchSystemsWorldBuilder<Arch.Core.World> builder, in ECSWorldInstanceSharedDependencies sharedDependencies, in PersistentEntities persistentEntities, List<IFinalizeWorldSystem> finalizeWorldSystems, List<ISceneIsCurrentListener> sceneIsCurrentListeners)
         {
-<<<<<<< HEAD
-            LoadTextureSystem.InjectToWorld(ref builder, texturesCache, webRequestController, buffersPool, texturesFuse);
-=======
-            LoadTextureSystem.InjectToWorld(ref builder, texturesCache, webRequestController, diskCache);
->>>>>>> 4e3c0dce
+            LoadTextureSystem.InjectToWorld(ref builder, texturesCache, webRequestController, buffersPool, texturesFuse, diskCache);
         }
 
         public void InjectToWorld(ref ArchSystemsWorldBuilder<Arch.Core.World> builder, in GlobalPluginArguments arguments)
         {
-<<<<<<< HEAD
-            LoadGlobalTextureSystem.InjectToWorld(ref builder, texturesCache, webRequestController, buffersPool, texturesFuse);
-=======
-            LoadGlobalTextureSystem.InjectToWorld(ref builder, texturesCache, webRequestController, diskCache);
->>>>>>> 4e3c0dce
+            LoadGlobalTextureSystem.InjectToWorld(ref builder, texturesCache, webRequestController, buffersPool, texturesFuse, diskCache);
         }
 
         UniTask IDCLPlugin<NoExposedPluginSettings>.InitializeAsync(NoExposedPluginSettings settings, CancellationToken ct) =>
