--- conflicted
+++ resolved
@@ -1,40 +1,26 @@
 ﻿using Arch.SystemGroups;
 using DCL.PluginSystem.World.Dependencies;
-<<<<<<< HEAD
-using DCL.ResourcesUnloading;
-=======
 using DCL.WebRequests;
->>>>>>> d8cda250
 using ECS.LifeCycle;
+using ECS.StreamableLoading.Cache;
 using ECS.StreamableLoading.Textures;
 using System.Collections.Generic;
+using UnityEngine;
 
 namespace DCL.PluginSystem.World
 {
     public class TexturesLoadingPlugin : IDCLWorldPluginWithoutSettings
     {
-<<<<<<< HEAD
-        private readonly TexturesCache texturesCache = new ();
-
-        public TexturesLoadingPlugin(CacheCleaner cacheCleaner)
-        {
-            cacheCleaner.Register(texturesCache);
-=======
         private readonly IWebRequestController webRequestController;
 
         public TexturesLoadingPlugin(IWebRequestController webRequestController)
         {
             this.webRequestController = webRequestController;
->>>>>>> d8cda250
         }
 
         public void InjectToWorld(ref ArchSystemsWorldBuilder<Arch.Core.World> builder, in ECSWorldInstanceSharedDependencies sharedDependencies, in PersistentEntities persistentEntities, List<IFinalizeWorldSystem> finalizeWorldSystems)
         {
-<<<<<<< HEAD
-            LoadTextureSystem.InjectToWorld(ref builder, texturesCache, sharedDependencies.MutexSync);
-=======
             LoadTextureSystem.InjectToWorld(ref builder, NoCache<Texture2D, GetTextureIntention>.INSTANCE, webRequestController, sharedDependencies.MutexSync);
->>>>>>> d8cda250
         }
 
         public void InjectToEmptySceneWorld(ref ArchSystemsWorldBuilder<Arch.Core.World> builder, in EmptyScenesWorldSharedDependencies dependencies) { }
