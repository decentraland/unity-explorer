using Arch.Core;
using Arch.System;
using Arch.SystemGroups;
using DCL.CharacterCamera;
using DCL.CharacterCamera.Components;
using DCL.CharacterCamera.Settings;
using DCL.DebugUtilities;
using DCL.DebugUtilities.UIBindings;
using DCL.Prefs;
using DCL.Settings.Settings;
using ECS.Abstract;
using UnityEngine;
using UnityEngine.UIElements;

namespace DCL.Character.CharacterCamera.Systems
{
    [UpdateInGroup(typeof(CameraGroup))]
    public partial class ApplyCinemachineSettingsSystem : BaseUnityLoopSystem
    {
        private readonly ElementBinding<float> sensitivitySlider;
        private readonly ElementBinding<float> noiseSlider;
        private readonly ElementBinding<float> minAltitude;
        private readonly ElementBinding<float> maxAltitude;
        private readonly ElementBinding<float> minDistance;
        private readonly ElementBinding<float> maxDistance;
        private readonly ElementBinding<float> currentDistance;
        private readonly ControlsSettingsAsset controlsSettingsAsset;

        private float currentSens;
        private bool cameraNoise;

        private bool isDebug;

        public ApplyCinemachineSettingsSystem(World world, IDebugContainerBuilder debugBuilder, ControlsSettingsAsset controlsSettingsAsset, bool isDebug) : base(world)
        {
<<<<<<< HEAD
            currentSens = DCLPlayerPrefs.GetFloat(DCLPrefKeys.CAMERA_SENSITIVITY, 10);
=======
            currentSens = DCLPlayerPrefs.GetFloat(PPREF_SENS, 10);

>>>>>>> 9f154b0d
            sensitivitySlider = new ElementBinding<float>(currentSens);
            noiseSlider = new ElementBinding<float>(0.5f);

            this.controlsSettingsAsset = controlsSettingsAsset;
            this.isDebug = isDebug;

            DebugWidgetBuilder? widget = debugBuilder.TryAddWidget("Camera");

            widget?.AddFloatSliderField("Sensitivity", sensitivitySlider, 0.01f, 100f)
                   .AddToggleField("Enable Noise", OnNoiseChange, false)
                   .AddFloatSliderField("Noise Value", noiseSlider, 0, 20);

            if (isDebug)
            {
                minAltitude = new ElementBinding<float>(0);
                maxAltitude = new ElementBinding<float>(0);
                minDistance = new ElementBinding<float>(0);
                maxDistance = new ElementBinding<float>(0);
                currentDistance = new ElementBinding<float>(0);

                widget?.AddFloatField("Min Draw Dist. Altitude", minAltitude)
                       .AddFloatField("Max Draw Dist. Altitude", maxAltitude)
                       .AddFloatField("Min Draw Dist.", minDistance)
                       .AddFloatField("Max Draw Dist.", maxDistance)
                       .AddFloatField("Current Draw Dist.", currentDistance);
            }
        }

        public override void Initialize()
        {
            base.Initialize();

            if (this.isDebug) InitializeFarClipPlaneControls();
        }

        private void InitializeFarClipPlaneControls()
        {
            var cinemachinePreset = World.Get<ICinemachinePreset>(World.CacheCamera());

            var farClipSettings = cinemachinePreset.FarClipPlaneSettings;
            minAltitude.Value = farClipSettings.MinFarClipPlaneAltitude;
            maxAltitude.Value = farClipSettings.MaxFarClipPlaneAltitude;
            minDistance.Value = farClipSettings.MinFarClipPlane;
            maxDistance.Value = farClipSettings.MaxFarClipPlane;
        }

        private void OnNoiseChange(ChangeEvent<bool> evt)
        {
            cameraNoise = evt.newValue;
        }

        protected override void Update(float t)
        {
            if (!Mathf.Approximately(sensitivitySlider.Value, currentSens))
            {
                currentSens = sensitivitySlider.Value;
                DCLPlayerPrefs.SetFloat(DCLPrefKeys.CAMERA_SENSITIVITY, currentSens);
            }

            UpdateCameraSettingsQuery(World);
        }

        [Query]
        private void UpdateCameraSettings(ref ICinemachinePreset cinemachinePreset)
        {
            float mMaxSpeed = currentSens / 100f; // for UX reasons we left the sensitivity value to be shown as 0 to 100 so we divide back
            float tpsVerticalMaxSpeed = mMaxSpeed / 100; // third person camera Y values go from 0 to 1, so we approximately divide by 100 again

            cinemachinePreset.FirstPersonCameraData.POV.m_HorizontalAxis.m_MaxSpeed = mMaxSpeed * controlsSettingsAsset.HorizontalMouseSensitivity;
            cinemachinePreset.FirstPersonCameraData.POV.m_VerticalAxis.m_MaxSpeed = mMaxSpeed * controlsSettingsAsset.VerticalMouseSensitivity;
            cinemachinePreset.FirstPersonCameraData.Noise.m_AmplitudeGain = cameraNoise ? noiseSlider.Value : 0;

            cinemachinePreset.DroneViewCameraData.Camera.m_XAxis.m_MaxSpeed = mMaxSpeed * controlsSettingsAsset.HorizontalMouseSensitivity;
            cinemachinePreset.DroneViewCameraData.Camera.m_YAxis.m_MaxSpeed = tpsVerticalMaxSpeed * controlsSettingsAsset.VerticalMouseSensitivity;

            cinemachinePreset.ThirdPersonCameraData.Camera.m_XAxis.m_MaxSpeed = mMaxSpeed * controlsSettingsAsset.HorizontalMouseSensitivity;
            cinemachinePreset.ThirdPersonCameraData.Camera.m_YAxis.m_MaxSpeed = tpsVerticalMaxSpeed * controlsSettingsAsset.VerticalMouseSensitivity;

            if (isDebug)
            {
                CameraFarClipPlaneSettings farClipSettings = cinemachinePreset.FarClipPlaneSettings;
                farClipSettings.MinFarClipPlaneAltitude = minAltitude.Value;
                farClipSettings.MaxFarClipPlaneAltitude = maxAltitude.Value;
                farClipSettings.MinFarClipPlane = minDistance.Value;
                farClipSettings.MaxFarClipPlane = maxDistance.Value;

                currentDistance.SetAndUpdate(cinemachinePreset.Brain.ActiveVirtualCamera?.State.Lens.FarClipPlane ?? -1);
            }
        }
    }
}<|MERGE_RESOLUTION|>--- conflicted
+++ resolved
@@ -33,12 +33,8 @@
 
         public ApplyCinemachineSettingsSystem(World world, IDebugContainerBuilder debugBuilder, ControlsSettingsAsset controlsSettingsAsset, bool isDebug) : base(world)
         {
-<<<<<<< HEAD
-            currentSens = DCLPlayerPrefs.GetFloat(DCLPrefKeys.CAMERA_SENSITIVITY, 10);
-=======
-            currentSens = DCLPlayerPrefs.GetFloat(PPREF_SENS, 10);
+            currentSens = DCLPlayerPrefs.GetFloat(PDCLPrefKeys.CAMERA_SENSITIVITY, 10);
 
->>>>>>> 9f154b0d
             sensitivitySlider = new ElementBinding<float>(currentSens);
             noiseSlider = new ElementBinding<float>(0.5f);
 
