--- conflicted
+++ resolved
@@ -35,12 +35,8 @@
 
         public ApplyCinemachineSettingsSystem(World world, IDebugContainerBuilder debugBuilder, ControlsSettingsAsset controlsSettingsAsset, bool isDebug) : base(world)
         {
-<<<<<<< HEAD
-            currentSens = PlayerPrefs.GetFloat(PPREF_SENS, 10);
+            currentSens = DCLPlayerPrefs.GetFloat(PPREF_SENS, 10);
 
-=======
-            currentSens = DCLPlayerPrefs.GetFloat(PPREF_SENS, 10);
->>>>>>> 2aa1d3e2
             sensitivitySlider = new ElementBinding<float>(currentSens);
             noiseSlider = new ElementBinding<float>(0.5f);
 
