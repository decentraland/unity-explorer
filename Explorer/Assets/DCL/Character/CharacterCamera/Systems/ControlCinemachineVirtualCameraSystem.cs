--- conflicted
+++ resolved
@@ -130,70 +130,14 @@
         [None(typeof(CameraBlockerComponent))]
         private void HandleZooming(ref CameraComponent cameraComponent, ref CameraInput input, ref ICinemachinePreset cinemachinePreset, ref CinemachineCameraState state, in CursorComponent cursorComponent)
         {
-<<<<<<< HEAD
+            if (cursorComponent.IsOverUI)
+                return;
+
             if (cameraComponent is not { CameraInputChangeEnabled: true, Mode: CameraMode.ThirdPerson })
                 return;
 
             if (input is { ZoomIn: false, ZoomOut: false })
                 return;
-=======
-            if (cursorComponent.IsOverUI) return;
-            if (cameraComponent.CameraInputChangeEnabled)
-            {
-                if (input.ZoomOut)
-                {
-                    switch (cameraComponent.Mode)
-                    {
-                        // if we switch from FP to TP just zoom at 0 position
-                        case CameraMode.FirstPerson:
-                            SwitchCamera(CameraMode.ThirdPerson, ref cinemachinePreset, ref cameraComponent, ref state);
-
-                            // Reset zoom value
-                            state.ThirdPersonZoomValue = 0f;
-
-                            // Set a freshly assigned value
-                            SetThirdPersonZoom(state.ThirdPersonZoomValue, in cinemachinePreset);
-                            return;
-                        case CameraMode.ThirdPerson:
-                            // Zoom out according to sensitivity
-                            if (TrySwitchToAnotherMode(ref state.ThirdPersonZoomValue, 1, cinemachinePreset.ThirdPersonCameraData.ZoomSensitivity))
-                            {
-                                SwitchCamera(CameraMode.Free, ref cinemachinePreset, ref cameraComponent, ref state);
-                                SetDefaultFreeCameraPosition(in cinemachinePreset);
-                                return;
-                            }
-
-                            // Set a freshly assigned value
-                            SetThirdPersonZoom(state.ThirdPersonZoomValue, in cinemachinePreset);
-                            return;
-                    }
-                }
-                else if (input.ZoomIn)
-                {
-                    switch (cameraComponent.Mode)
-                    {
-                        case CameraMode.ThirdPerson:
-                            // If we exceed the zoom more than by twice the previous value, switch to FP
-                            if (TrySwitchToAnotherMode(ref state.ThirdPersonZoomValue, -1, cinemachinePreset.ThirdPersonCameraData.ZoomSensitivity))
-                            {
-                                SwitchCamera(CameraMode.FirstPerson, ref cinemachinePreset, ref cameraComponent, ref state);
-                                return;
-                            }
-
-                            // Set a freshly assigned value
-                            SetThirdPersonZoom(state.ThirdPersonZoomValue, in cinemachinePreset);
-                            return;
-                        case CameraMode.Free:
-                            // Switch to third-person
-                            SwitchCamera(CameraMode.ThirdPerson, ref cinemachinePreset, ref cameraComponent, ref state);
-
-                            // Reset zoom value to the maximum
-                            state.ThirdPersonZoomValue = 1f;
-                            return;
-                    }
-                }
-            }
->>>>>>> ec5ece41
 
             int direction = input.ZoomOut ? 1 : -1;
             UpdateZoomValue(ref state.ThirdPersonZoomValue, direction, cinemachinePreset.ThirdPersonCameraData.ZoomSensitivity);
