using Arch.Core;
using Arch.SystemGroups;
using CRDT;
using CrdtEcsBridge.Components;
using Cysharp.Threading.Tasks;
using DCL.AssetsProvision;
using DCL.AvatarRendering.AvatarShape.UnityInterface;
using DCL.Character.Components;
using DCL.CharacterCamera;
using DCL.CharacterCamera.Systems;
using DCL.CharacterMotion.Systems;
using DCL.PluginSystem;
using DCL.PluginSystem.Global;
using DCL.PluginSystem.World;
using DCL.PluginSystem.World.Dependencies;
using ECS.LifeCycle;
using System;
using System.Collections.Generic;
using System.Threading;
using UnityEngine;
using Utility;

namespace DCL.Character.Plugin
{
    /// <summary>
    ///     Character container is isolated to provide access
    ///     to Character/Player related assets and settings only
    /// </summary>
    public class CharacterContainer : IDCLPlugin<CharacterContainer.Settings>
    {
        private readonly IAssetsProvisioner assetsProvisioner;
        private readonly IExposedCameraData exposedCameraData;
        private readonly ExposedTransform exposedTransform;
        private byte bucketPropagationLimit;

        private ProvidedInstance<CharacterObject> characterObject;

<<<<<<< HEAD
        /// <summary>
        ///     Character Object exists in a single instance
        /// </summary>
        public ICharacterObject CharacterObject => characterObject.Value;

        public readonly MainPlayerAvatarBase MainPlayerAvatarBase = new ();

=======
>>>>>>> 20fb5da0
        public CharacterContainer(IAssetsProvisioner assetsProvisioner, IExposedCameraData exposedCameraData)
        {
            this.assetsProvisioner = assetsProvisioner;
            this.exposedCameraData = exposedCameraData;

            exposedTransform = new ExposedTransform();
        }

        /// <summary>
        ///     Character Object exists in a single instance
        /// </summary>
        public ICharacterObject CharacterObject => characterObject.Value;

        public void Dispose()
        {
            characterObject.Dispose();
        }

        public async UniTask InitializeAsync(Settings settings, CancellationToken ct)
        {
            characterObject = await assetsProvisioner.ProvideInstanceAsync(settings.CharacterObject, new Vector3(0f, settings.StartYPosition, 0f), Quaternion.identity, ct: ct);
            bucketPropagationLimit = settings.sceneBucketPropagationLimit;
        }

        public WorldPlugin CreateWorldPlugin() =>
            new (exposedTransform, exposedCameraData, bucketPropagationLimit);

        public GlobalPlugin CreateGlobalPlugin() =>
            new (exposedTransform);

        public UniTask InitializeAsync(NoExposedPluginSettings settings, CancellationToken ct) =>
            UniTask.CompletedTask;

        public Entity CreatePlayerEntity(World world) =>
            world.Create(
                new CRDTEntity(SpecialEntitiesID.PLAYER_ENTITY),
                new PlayerComponent(characterObject.Value.CameraFocus),
                new CharacterTransform(characterObject.Value.Transform));

        public class GlobalPlugin : IDCLGlobalPluginWithoutSettings
        {
            private readonly ExposedTransform exposedTransform;

            public GlobalPlugin(ExposedTransform exposedTransform)
            {
                this.exposedTransform = exposedTransform;
            }

            public void InjectToWorld(ref ArchSystemsWorldBuilder<World> builder, in GlobalPluginArguments arguments)
            {
                ExposePlayerTransformSystem.InjectToWorld(ref builder, arguments.PlayerEntity, exposedTransform);
            }
        }

        public class WorldPlugin : IDCLWorldPluginWithoutSettings
        {
            private readonly byte bucketPropagationLimit;
            private readonly IExposedCameraData exposedCameraData;
            private readonly ExposedTransform exposedTransform;

            public WorldPlugin(ExposedTransform exposedTransform, IExposedCameraData exposedCameraData, byte bucketPropagationLimit)
            {
                this.exposedTransform = exposedTransform;
                this.bucketPropagationLimit = bucketPropagationLimit;
                this.exposedCameraData = exposedCameraData;
            }

            public void InjectToWorld(ref ArchSystemsWorldBuilder<World> builder, in ECSWorldInstanceSharedDependencies sharedDependencies, in PersistentEntities persistentEntities, List<IFinalizeWorldSystem> finalizeWorldSystems)
            {
                WritePlayerTransformSystem.InjectToWorld(ref builder, sharedDependencies.EcsToCRDTWriter, sharedDependencies.SceneData,
                    exposedTransform, sharedDependencies.ScenePartition, bucketPropagationLimit);

                WriteCameraComponentsSystem.InjectToWorld(ref builder, sharedDependencies.EcsToCRDTWriter, exposedCameraData, sharedDependencies.SceneData,
                    sharedDependencies.ScenePartition, bucketPropagationLimit);
            }

            public void InjectToEmptySceneWorld(ref ArchSystemsWorldBuilder<World> builder, in EmptyScenesWorldSharedDependencies dependencies) { }
        }

        [Serializable]
        public class Settings : IDCLPluginSettings
        {
            [field: Header(nameof(CharacterContainer))] [field: Space]
            [field: SerializeField]
            public CharacterObjectRef CharacterObject { get; private set; } = null!;

            [field: SerializeField]
            public float StartYPosition { get; private set; } = 1.0f;

            [field: SerializeField]
            internal byte sceneBucketPropagationLimit { get; private set; } = 3;

            [Serializable]
            public class CharacterObjectRef : ComponentReference<CharacterObject>
            {
                public CharacterObjectRef(string guid) : base(guid) { }
            }
        }
    }
}<|MERGE_RESOLUTION|>--- conflicted
+++ resolved
@@ -35,16 +35,8 @@
 
         private ProvidedInstance<CharacterObject> characterObject;
 
-<<<<<<< HEAD
-        /// <summary>
-        ///     Character Object exists in a single instance
-        /// </summary>
-        public ICharacterObject CharacterObject => characterObject.Value;
-
         public readonly MainPlayerAvatarBase MainPlayerAvatarBase = new ();
 
-=======
->>>>>>> 20fb5da0
         public CharacterContainer(IAssetsProvisioner assetsProvisioner, IExposedCameraData exposedCameraData)
         {
             this.assetsProvisioner = assetsProvisioner;
