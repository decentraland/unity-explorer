--- conflicted
+++ resolved
@@ -119,13 +119,8 @@
 
             public void InjectToWorld(ref ArchSystemsWorldBuilder<World> builder, in ECSWorldInstanceSharedDependencies sharedDependencies, in PersistentEntities persistentEntities, List<IFinalizeWorldSystem> finalizeWorldSystems, List<ISceneIsCurrentListener> sceneIsCurrentListeners)
             {
-<<<<<<< HEAD
                 WriteMainPlayerTransformSystem.InjectToWorld(ref builder, sharedDependencies.EcsToCRDTWriter, sharedDependencies.SceneData,
-                    exposedTransform, sharedDependencies.ScenePartition, bucketPropagationLimit);
-=======
-                WritePlayerTransformSystem.InjectToWorld(ref builder, sharedDependencies.EcsToCRDTWriter, sharedDependencies.SceneData,
                     exposedTransform, sharedDependencies.ScenePartition, bucketPropagationLimit, sdkTransformPool, persistentEntities.Player);
->>>>>>> 7d943b62
 
                 WriteCameraComponentsSystem.InjectToWorld(ref builder, sharedDependencies.EcsToCRDTWriter, exposedCameraData, sharedDependencies.SceneData,
                     sharedDependencies.ScenePartition, bucketPropagationLimit, sdkTransformPool, persistentEntities.Camera);
