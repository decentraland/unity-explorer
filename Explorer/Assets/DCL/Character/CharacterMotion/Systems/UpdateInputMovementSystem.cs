--- conflicted
+++ resolved
@@ -32,17 +32,6 @@
         }
 
         [Query]
-<<<<<<< HEAD
-        [All(typeof(MovementBlockerComponent))]
-        private static void ResetInput(ref MovementInputComponent inputToUpdate)
-        {
-            inputToUpdate.Axes = Vector2.zero;
-        }
-
-        [Query]
-        [None(typeof(MovementBlockerComponent))]
-=======
->>>>>>> ec63fde4
         private void UpdateInput(ref MovementInputComponent inputToUpdate)
         {
             if (!movementAxis.enabled)
