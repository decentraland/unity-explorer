using Arch.Core;
using Arch.System;
using Arch.SystemGroups;
using DCL.Character.CharacterMotion.Components;
using DCL.Character.Components;
using DCL.Input;
using DCL.Input.Systems;
using DCL.SDKComponents.InputModifier.Components;
using ECS.Abstract;
using UnityEngine.InputSystem;

namespace DCL.CharacterMotion.Systems
{
    [UpdateInGroup(typeof(InputGroup))]
    public partial class UpdateInputJumpSystem : UpdateInputSystem<JumpInputComponent, PlayerComponent>
    {
        private readonly InputAction inputAction;
        private SingleInstanceEntity fixedTick;

        public UpdateInputJumpSystem(World world, InputAction inputAction) : base(world)
        {
            this.inputAction = inputAction;
        }

        public override void Initialize()
        {
            base.Initialize();
            fixedTick = World.CachePhysicsTick();
        }

        protected override void Update(float t)
        {
            UpdateInputQuery(World, fixedTick.GetPhysicsTickComponent(World).Tick);
        }

        [Query]
<<<<<<< HEAD
        private void UpdateInput([Data] int tickValue, ref JumpInputComponent inputToUpdate, in InputModifierComponent inputModifierComponent)
        {
            if(inputModifierComponent.DisableJump) return;
=======
        private void UpdateInput([Data] int tickValue, ref JumpInputComponent inputToUpdate)
        {
            if (!inputAction.enabled) return;
>>>>>>> e0cb1447

            if (inputAction.WasPressedThisFrame())
                inputToUpdate.Trigger.TickWhenJumpOccurred = tickValue + 1;

            inputToUpdate.IsPressed = inputAction.IsPressed();
        }
    }
}<|MERGE_RESOLUTION|>--- conflicted
+++ resolved
@@ -34,15 +34,9 @@
         }
 
         [Query]
-<<<<<<< HEAD
         private void UpdateInput([Data] int tickValue, ref JumpInputComponent inputToUpdate, in InputModifierComponent inputModifierComponent)
         {
-            if(inputModifierComponent.DisableJump) return;
-=======
-        private void UpdateInput([Data] int tickValue, ref JumpInputComponent inputToUpdate)
-        {
-            if (!inputAction.enabled) return;
->>>>>>> e0cb1447
+            if(inputModifierComponent.DisableJump || !inputAction.enabled) return;
 
             if (inputAction.WasPressedThisFrame())
                 inputToUpdate.Trigger.TickWhenJumpOccurred = tickValue + 1;
