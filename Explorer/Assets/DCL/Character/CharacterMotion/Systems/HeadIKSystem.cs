﻿using Arch.Core;
using Arch.System;
using Arch.SystemGroups;
using Arch.SystemGroups.DefaultSystemGroups;
using DCL.AvatarRendering.AvatarShape.UnityInterface;
using DCL.AvatarRendering.Emotes;
using DCL.Character;
using DCL.Character.Components;
using DCL.CharacterCamera;
using DCL.CharacterMotion.Components;
using DCL.CharacterMotion.IK;
using DCL.CharacterMotion.Settings;
using DCL.CharacterPreview.Components;
using DCL.DebugUtilities;
using DCL.DebugUtilities.UIBindings;
using DCL.Diagnostics;
using DCL.InWorldCamera;
using DCL.Multiplayer.Movement;
using ECS.Abstract;
using System.Runtime.CompilerServices;
using UnityEngine;
#if UNITY_EDITOR
using DCL.AvatarRendering.DemoScripts.Components;
#endif

namespace DCL.CharacterMotion.Systems
{
    [LogCategory(ReportCategory.MOTION)]
    [UpdateInGroup(typeof(PresentationSystemGroup))]
    [UpdateAfter(typeof(ChangeCharacterPositionGroup))]
    public partial class HeadIKSystem : BaseUnityLoopSystem
    {
        private bool debugHeadIKIsEnabled;
        private SingleInstanceEntity camera;
        private SingleInstanceEntity playerEntity;
        private readonly ElementBinding<float> verticalLimit;
        private readonly ElementBinding<float> horizontalLimit;
        private readonly ElementBinding<float> horizontalReset;
        private readonly ElementBinding<float> speed;
        private readonly ICharacterControllerSettings settings;
        private readonly DCLInput dclInput;
        private float remotePlayersDistanceSq;

        private HeadIKSystem(World world, IDebugContainerBuilder builder, ICharacterControllerSettings settings) : base(world)
        {
            this.settings = settings;
            dclInput = DCLInput.Instance;

            verticalLimit = new ElementBinding<float>(0);
            horizontalLimit = new ElementBinding<float>(0);
            horizontalReset = new ElementBinding<float>(0);
            speed = new ElementBinding<float>(0);

            builder.TryAddWidget("Locomotion: Head IK")
                  ?.AddToggleField("Enabled", (evt) => { debugHeadIKIsEnabled = evt.newValue; }, true)
                   .AddFloatField("Vertical Limit", verticalLimit)
                   .AddFloatField("Horizontal Limit", horizontalLimit)
                   .AddFloatField("Horizontal Reset", horizontalReset)
                   .AddFloatField("Rotation Speed", speed);
        }

        public override void Initialize()
        {
            camera = World.CacheCamera();
            playerEntity = World.CachePlayer();

            debugHeadIKIsEnabled = settings.HeadIKIsEnabled;
            verticalLimit.Value = settings.HeadIKVerticalAngleLimit;
            horizontalLimit.Value = settings.HeadIKHorizontalAngleLimit;
            horizontalReset.Value = settings.HeadIKHorizontalAngleReset;
            speed.Value = settings.HeadIKRotationSpeed;
            remotePlayersDistanceSq = settings.HeadIKRemotePlayersDistance * settings.HeadIKRemotePlayersDistance;
        }

        protected override void Update(float t)
        {
            UpdateDebugValues();
            UpdatePreviewAvatarIKQuery(World, t);

            UpdateIKQuery(World, t, in camera.GetCameraComponent(World), World.Has<InWorldCameraComponent>(camera));

            if (playerEntity != Entity.Null && World.TryGet<CharacterTransform>(playerEntity, out var playerTransform))
                UpdateRemoteIKQuery(World, t, playerTransform.Position);
        }

        [Query]
        private void UpdatePreviewAvatarIK([Data] float dt, in CharacterPreviewComponent previewComponent, ref HeadIKComponent headIK,
            ref AvatarBase avatarBase, in CharacterEmoteComponent emoteComponent)
        {
            bool isEnabled = emoteComponent.CurrentEmoteReference == null && debugHeadIKIsEnabled && headIK.IsEnabled;
            avatarBase.HeadIKRig.weight = Mathf.MoveTowards(avatarBase.HeadIKRig.weight, isEnabled ? 1 : 0, settings.HeadIKWeightChangeSpeed * dt);

            if (!isEnabled) return;

            (Vector3 bottomLeft, Vector3 topRight) = GetImageScreenCorners(previewComponent.RenderImageRect);
            Vector3 viewportPos = previewComponent.Camera.WorldToViewportPoint(avatarBase.HeadPositionConstraint.position);

            Vector3 objectScreenPos = new Vector3(
                Mathf.Lerp(bottomLeft.x, topRight.x, viewportPos.x),
                Mathf.Lerp(bottomLeft.y, topRight.y, viewportPos.y),
                previewComponent.Settings.MinAvatarDepth);

            if(!dclInput.UI.Point.enabled)
                dclInput.UI.Point.Enable();

            Vector2 mousePos = dclInput.UI.Point.ReadValue<Vector2>();
            Vector3 mouseScreenPos = new Vector3(mousePos.x, mousePos.y, 0);

            var screenVector = objectScreenPos - mouseScreenPos;
            screenVector.y = -screenVector.y;
            screenVector.z = LerpAvatarDepth(previewComponent, screenVector);

            ApplyHeadLookAt.Execute(screenVector.normalized, avatarBase, dt * previewComponent.Settings.HeadMoveSpeed, settings, useFrontalReset: false);
        }

        private static float LerpAvatarDepth(CharacterPreviewComponent previewComponent, Vector3 screenVector)
        {
            float screenVector2DMagnitude = new Vector2(screenVector.x, screenVector.y).magnitude;
            float screenHalfDiagonal = new Vector2(Screen.width, Screen.height).magnitude / 2;
            float normalizedMagnitude = Mathf.Clamp01(screenVector2DMagnitude / screenHalfDiagonal);
            float minZ = previewComponent.Settings.MinAvatarDepth;
            float maxZ = previewComponent.Settings.MaxAvatarDepth;

            return Mathf.Lerp(minZ, maxZ, normalizedMagnitude);
        }

        private static (Vector3 bottomLeft, Vector3 topRight) GetImageScreenCorners(RectTransform imageRect)
        {
            Rect rect = imageRect.rect;
            var bottomLeftLocal = new Vector3(rect.x, rect.y, 0.0f);
            var topRightLocal = new Vector3(rect.xMax, rect.yMax, 0.0f);

            Matrix4x4 localToWorldMatrix = imageRect.transform.localToWorldMatrix;

            return (
                bottomLeft: RectTransformUtility.WorldToScreenPoint(null, localToWorldMatrix.MultiplyPoint(bottomLeftLocal)),
                topRight: RectTransformUtility.WorldToScreenPoint(null, localToWorldMatrix.MultiplyPoint(topRightLocal)));
        }

        [MethodImpl(MethodImplOptions.AggressiveInlining)]
        private void UpdateDebugValues()
        {
            settings.HeadIKVerticalAngleLimit = verticalLimit.Value;
            settings.HeadIKHorizontalAngleLimit = horizontalLimit.Value;
            settings.HeadIKHorizontalAngleReset = horizontalReset.Value;
            settings.HeadIKRotationSpeed = speed.Value;
        }

        [Query]
#if UNITY_EDITOR
        // This prevents all random avatars from moving the head when the player's camera is moved
        [None(typeof(RandomAvatar))]
#endif
        [None(typeof(RemotePlayerMovementComponent))]
        private void UpdateIK([Data] float dt,
            [Data] in CameraComponent cameraComponent,
            [Data] bool inWorldCameraActive,
            ref HeadIKComponent headIK,
            ref AvatarBase avatarBase,
            in CharacterRigidTransform rigidTransform,
            in StunComponent stunComponent,
            in CharacterEmoteComponent emoteComponent,
            in CharacterPlatformComponent platformComponent)
        {
<<<<<<< HEAD
            headIK.IsEnabled = debugHeadIKIsEnabled
                               && rigidTransform is { IsGrounded: true, IsOnASteepSlope: false }
                               && !(rigidTransform.MoveVelocity.Velocity.sqrMagnitude > 0.5f)
                               && !stunComponent.IsStunned
                               && !emoteComponent.IsPlayingEmote
                               && !platformComponent.PositionChanged;

            avatarBase.HeadIKRig.weight = UpdateIKWeight(avatarBase.HeadIKRig.weight, headIK.IsEnabled, settings.HeadIKWeightChangeSpeed * dt);
=======
            bool isFeatureAndComponentEnabled = headIKIsEnabled && headIK.IsEnabled;

            bool isEnabled = !stunComponent.IsStunned
                             && rigidTransform.IsGrounded
                             && !rigidTransform.IsOnASteepSlope
                             && isFeatureAndComponentEnabled
                             && !(rigidTransform.MoveVelocity.Velocity.sqrMagnitude > 0.5f)
                             && !platformComponent.PositionChanged;

            if(emoteComponent.IsPlayingEmote) // IK disabled (no interpolation at all) when playing an emote
                avatarBase.HeadIKRig.weight = 0.0f;
            else
                avatarBase.HeadIKRig.weight = Mathf.MoveTowards(avatarBase.HeadIKRig.weight, isEnabled ? 1 : 0, settings.HeadIKWeightChangeSpeed * dt);
>>>>>>> 7fe6a1f9

            // TODO: When enabling and disabling we should reset the reference position
            if (!headIK.IsEnabled || inWorldCameraActive) return;

            // TODO: Tie this to a proper look-at system to decide what to look at
            headIK.LookAt = cameraComponent.Camera.transform.forward;

            ApplyHeadLookAt.Execute(headIK.LookAt, avatarBase, dt, settings);
        }

        [Query]
        [All(typeof(RemotePlayerMovementComponent))]
        private void UpdateRemoteIK([Data] float dt, [Data] Vector3 playerPosition, ref HeadIKComponent headIK, ref AvatarBase avatarBase, in CharacterTransform transform)
        {
            // Head IK enabled flag and look-at vector are received from the remote client

            bool isEnabled = debugHeadIKIsEnabled && headIK.IsEnabled;

            if (isEnabled)
            {
                // Prevent calculations if the remote avatar is beyond a certain distance
                float distanceSq = (playerPosition - transform.Position).sqrMagnitude;
                isEnabled &= distanceSq < remotePlayersDistanceSq;
            }

            avatarBase.HeadIKRig.weight = UpdateIKWeight(avatarBase.HeadIKRig.weight, isEnabled, settings.HeadIKWeightChangeSpeed * dt);

            if (!isEnabled) return;

            Vector3 lookAt = headIK.LookAt.sqrMagnitude > 0.0001f
                ? headIK.LookAt
                : avatarBase.HeadIKRig.transform.forward;

            ApplyHeadLookAt.Execute(lookAt, avatarBase, dt, settings);
        }

        private float UpdateIKWeight(float current, bool isEnabled, float maxDelta) =>
            Mathf.MoveTowards(current, isEnabled ? 1 : 0, maxDelta);
    }
}<|MERGE_RESOLUTION|>--- conflicted
+++ resolved
@@ -162,7 +162,6 @@
             in CharacterEmoteComponent emoteComponent,
             in CharacterPlatformComponent platformComponent)
         {
-<<<<<<< HEAD
             headIK.IsEnabled = debugHeadIKIsEnabled
                                && rigidTransform is { IsGrounded: true, IsOnASteepSlope: false }
                                && !(rigidTransform.MoveVelocity.Velocity.sqrMagnitude > 0.5f)
@@ -170,22 +169,11 @@
                                && !emoteComponent.IsPlayingEmote
                                && !platformComponent.PositionChanged;
 
-            avatarBase.HeadIKRig.weight = UpdateIKWeight(avatarBase.HeadIKRig.weight, headIK.IsEnabled, settings.HeadIKWeightChangeSpeed * dt);
-=======
-            bool isFeatureAndComponentEnabled = headIKIsEnabled && headIK.IsEnabled;
-
-            bool isEnabled = !stunComponent.IsStunned
-                             && rigidTransform.IsGrounded
-                             && !rigidTransform.IsOnASteepSlope
-                             && isFeatureAndComponentEnabled
-                             && !(rigidTransform.MoveVelocity.Velocity.sqrMagnitude > 0.5f)
-                             && !platformComponent.PositionChanged;
-
-            if(emoteComponent.IsPlayingEmote) // IK disabled (no interpolation at all) when playing an emote
+
+            if (emoteComponent.IsPlayingEmote) // IK disabled (no interpolation at all) when playing an emote
                 avatarBase.HeadIKRig.weight = 0.0f;
             else
-                avatarBase.HeadIKRig.weight = Mathf.MoveTowards(avatarBase.HeadIKRig.weight, isEnabled ? 1 : 0, settings.HeadIKWeightChangeSpeed * dt);
->>>>>>> 7fe6a1f9
+                avatarBase.HeadIKRig.weight = UpdateIKWeight(avatarBase.HeadIKRig.weight, headIK.IsEnabled, settings.HeadIKWeightChangeSpeed * dt);
 
             // TODO: When enabling and disabling we should reset the reference position
             if (!headIK.IsEnabled || inWorldCameraActive) return;
