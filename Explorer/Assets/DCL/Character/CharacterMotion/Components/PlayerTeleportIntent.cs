--- conflicted
+++ resolved
@@ -7,15 +7,9 @@
     {
         public readonly Vector2Int Parcel;
         public readonly Vector3 Position;
-<<<<<<< HEAD
-        public readonly AsyncLoadProcessReport LoadReport;
-
-        public PlayerTeleportIntent(Vector3 position, Vector2Int parcel, AsyncLoadProcessReport loadReport)
-=======
         public readonly AsyncLoadProcessReport? LoadReport;
 
         public PlayerTeleportIntent(Vector3 position, Vector2Int parcel, AsyncLoadProcessReport? loadReport = null)
->>>>>>> 2ce7a990
         {
             Position = position;
             Parcel = parcel;
