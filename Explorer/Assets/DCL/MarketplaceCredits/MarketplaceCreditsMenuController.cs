using Cysharp.Threading.Tasks;
using DCL.Browser;
using DCL.Diagnostics;
using DCL.Input;
using DCL.MarketplaceCredits.Sections;
using DCL.Multiplayer.Connections.DecentralandUrls;
using DCL.NotificationsBus;
using DCL.NotificationsBus.NotificationTypes;
using DCL.Profiles.Self;
using DCL.RealmNavigation;
using DCL.UI.Buttons;
using DCL.UI.InputFieldFormatting;
using DCL.UI.SharedSpaceManager;
using DCL.Web3.Identities;
using DCL.WebRequests;
using ECS;
using JetBrains.Annotations;
using MVC;
using System;
using System.Threading;
using UnityEngine;
using Utility;

namespace DCL.MarketplaceCredits
{
    public partial class MarketplaceCreditsMenuController : ControllerBase<MarketplaceCreditsMenuView, MarketplaceCreditsMenuController.Params>, IControllerInSharedSpace<MarketplaceCreditsMenuView, MarketplaceCreditsMenuController.Params>
    {
        public const string WEEKLY_REWARDS_INFO_LINK = "https://decentraland.org/blog/announcements/marketplace-credits-earn-weekly-rewards-to-power-up-your-look?utm_org=dcl&utm_source=explorer&utm_medium=organic&utm_campaign=marketplacecredits";
        private const int ERROR_NOTIFICATION_DURATION_MS = 3000;

        public override CanvasOrdering.SortingLayer Layer => CanvasOrdering.SortingLayer.Popup;

        public event Action<bool> MarketplaceCreditsOpened;

        private bool isFeatureActivated;
        private MarketplaceCreditsSection? currentSection;
        private bool isCreditsUnlockedPanelOpen;

        [CanBeNull] public event IPanelInSharedSpace.ViewShowingCompleteDelegate ViewShowingComplete;
        public event Action OnAnyPlaceClick;

        private static readonly int SIDEBAR_BUTTON_ANIMATOR_IS_ALERT_ID = Animator.StringToHash("isAlert");
        private static readonly int SIDEBAR_BUTTON_ANIMATOR_IS_PAUSED_ID = Animator.StringToHash("isPaused");

        private readonly HoverableAndSelectableButtonWithAnimator sidebarButton;
        private readonly MarketplaceCreditsAPIClient marketplaceCreditsAPIClient;
        private readonly ISelfProfile selfProfile;
        private readonly IWebRequestController webRequestController;
        private readonly IWebBrowser webBrowser;
        private readonly IInputBlock inputBlock;
        private readonly IMVCManager mvcManager;
        private readonly Animator sidebarCreditsButtonAnimator;
        private readonly GameObject sidebarCreditsButtonIndicator;
        private readonly IRealmData realmData;
        private readonly ISharedSpaceManager sharedSpaceManager;
        private readonly IWeb3IdentityCache web3IdentityCache;
        private readonly ILoadingStatus loadingStatus;
        private readonly ITextFormatter textFormatter;

        private MarketplaceCreditsWelcomeSubController? marketplaceCreditsWelcomeSubController;
        private MarketplaceCreditsVerifyEmailSubController? marketplaceCreditsVerifyEmailSubController;
        private MarketplaceCreditsGoalsOfTheWeekSubController? marketplaceCreditsGoalsOfTheWeekSubController;
        private MarketplaceCreditsWeekGoalsCompletedSubController? marketplaceCreditsWeekGoalsCompletedSubController;
        private MarketplaceCreditsProgramEndedSubController? marketplaceCreditsProgramEndedSubController;

        private UniTaskCompletionSource closeTaskCompletionSource;
        private CancellationTokenSource showCreditsUnlockedCts;
        private CancellationTokenSource showErrorNotificationCts;
        private CancellationTokenSource sidebarButtonStateCts;

        private bool haveJustClaimedCredits;

        public MarketplaceCreditsMenuController(
            ViewFactoryMethod viewFactory,
            HoverableAndSelectableButtonWithAnimator sidebarButton,
            IWebBrowser webBrowser,
            IInputBlock inputBlock,
            MarketplaceCreditsAPIClient marketplaceCreditsAPIClient,
            ISelfProfile selfProfile,
            IWebRequestController webRequestController,
            IMVCManager mvcManager,
<<<<<<< HEAD
            NotificationsBusController notificationBusController,
=======
>>>>>>> 522ea535
            Animator sidebarCreditsButtonAnimator,
            GameObject sidebarCreditsButtonIndicator,
            IRealmData realmData,
            ISharedSpaceManager sharedSpaceManager,
            IWeb3IdentityCache web3IdentityCache,
            ILoadingStatus loadingStatus,
            ITextFormatter textFormatter) : base(viewFactory)
        {
            this.sidebarButton = sidebarButton;
            this.webBrowser = webBrowser;
            this.inputBlock = inputBlock;
            this.marketplaceCreditsAPIClient = marketplaceCreditsAPIClient;
            this.selfProfile = selfProfile;
            this.webRequestController = webRequestController;
            this.mvcManager = mvcManager;
            this.sidebarCreditsButtonAnimator = sidebarCreditsButtonAnimator;
            this.sidebarCreditsButtonIndicator = sidebarCreditsButtonIndicator;
            this.realmData = realmData;
            this.sharedSpaceManager = sharedSpaceManager;
            this.web3IdentityCache = web3IdentityCache;
            this.loadingStatus = loadingStatus;
            this.textFormatter = textFormatter;

            marketplaceCreditsAPIClient.OnProgramProgressUpdated += SetSidebarButtonState;
            NotificationsBusController.NotificationsBus.NotificationsBusController.Instance.SubscribeToNotificationTypeReceived(NotificationType.CREDITS_GOAL_COMPLETED, OnMarketplaceCreditsNotificationReceived);
            NotificationsBusController.NotificationsBus.NotificationsBusController.Instance.SubscribeToNotificationTypeClick(NotificationType.CREDITS_GOAL_COMPLETED, OnMarketplaceCreditsNotificationClicked);

            CheckForSidebarButtonState();
        }

        protected override void OnViewInstantiated()
        {
            viewInstance!.OnAnyPlaceClick += OnAnyPlaceClicked;
            viewInstance.InfoLinkButton.onClick.AddListener(OnInfoButtonClicked);
            viewInstance.TotalCreditsWidget.GoShoppingButton.onClick.AddListener(OpenGoShoppingLink);
            viewInstance.InfoLinkButtonTooltip.OnLearnMoreClicked += OpenInfoLink;

            marketplaceCreditsGoalsOfTheWeekSubController = new MarketplaceCreditsGoalsOfTheWeekSubController(
                viewInstance.GoalsOfTheWeekSubView,
                marketplaceCreditsAPIClient,
                webRequestController,
                viewInstance.TotalCreditsWidget,
                this,
                textFormatter);

            marketplaceCreditsWeekGoalsCompletedSubController = new MarketplaceCreditsWeekGoalsCompletedSubController(
                viewInstance.WeekGoalsCompletedSubView);

            marketplaceCreditsProgramEndedSubController = new MarketplaceCreditsProgramEndedSubController(
                viewInstance.ProgramEndedSubView,
                webBrowser);

            marketplaceCreditsVerifyEmailSubController = new MarketplaceCreditsVerifyEmailSubController(
                viewInstance.VerifyEmailSubView,
                selfProfile,
                marketplaceCreditsAPIClient,
                this);

            marketplaceCreditsWelcomeSubController = new MarketplaceCreditsWelcomeSubController(
                viewInstance.WelcomeSubView,
                viewInstance.TotalCreditsWidget,
                this,
                marketplaceCreditsVerifyEmailSubController,
                marketplaceCreditsGoalsOfTheWeekSubController,
                marketplaceCreditsWeekGoalsCompletedSubController,
                marketplaceCreditsProgramEndedSubController,
                webBrowser,
                marketplaceCreditsAPIClient,
                selfProfile,
                inputBlock);

            viewInstance.ErrorNotification.Hide(true, CancellationToken.None);
        }

        protected override void OnBeforeViewShow()
        {
            closeTaskCompletionSource = new UniTaskCompletionSource();
            OpenSection(MarketplaceCreditsSection.WELCOME);
            SetSidebarButtonAnimationAsPaused(true);
            MarketplaceCreditsOpened.Invoke(inputData.IsOpenedFromNotification);
        }

        protected override void OnViewClose()
        {
            sidebarButton.Deselect();
            CloseAllSections();
            SetSidebarButtonAnimationAsPaused(false);
            haveJustClaimedCredits = false;
            currentSection = null;
        }

        protected override async UniTask WaitForCloseIntentAsync(CancellationToken ct)
        {
            ViewShowingComplete.Invoke(this);
            await UniTask.WhenAny(viewInstance!.CloseButton.OnClickAsync(ct), closeTaskCompletionSource.Task);
        }

        public async UniTask OnHiddenInSharedSpaceAsync(CancellationToken ct)
        {
            closeTaskCompletionSource.TrySetResult();
            await UniTask.WaitUntil(() => State == ControllerState.ViewHidden, PlayerLoopTiming.Update, ct);
        }

        public void OpenSection(MarketplaceCreditsSection section)
        {
            CloseAllSections();

            viewInstance!.TotalCreditsWidget.SetAsProgramEndVersion(isProgramEndVersion: false);
            viewInstance.SetInfoLinkButtonActive(true);
            currentSection = section;

            switch (section)
            {
                case MarketplaceCreditsSection.WELCOME:
                    viewInstance.SetInfoLinkButtonActive(false);
                    marketplaceCreditsWelcomeSubController?.OpenSection();
                    break;
                case MarketplaceCreditsSection.VERIFY_EMAIL:
                    haveJustClaimedCredits = false;
                    marketplaceCreditsVerifyEmailSubController?.OpenSection();
                    viewInstance.TotalCreditsWidget.gameObject.SetActive(false);
                    break;
                case MarketplaceCreditsSection.GOALS_OF_THE_WEEK:
                    if (marketplaceCreditsGoalsOfTheWeekSubController != null)
                    {
                        marketplaceCreditsGoalsOfTheWeekSubController.HasToPlayClaimCreditsAnimation = haveJustClaimedCredits;
                        marketplaceCreditsGoalsOfTheWeekSubController.OpenSection();
                    }
                    viewInstance.TotalCreditsWidget.gameObject.SetActive(true);
                    break;
                case MarketplaceCreditsSection.WEEK_GOALS_COMPLETED:
                    haveJustClaimedCredits = false;
                    marketplaceCreditsWeekGoalsCompletedSubController?.OpenSection();
                    viewInstance.TotalCreditsWidget.gameObject.SetActive(true);
                    break;
                case MarketplaceCreditsSection.PROGRAM_ENDED:
                    haveJustClaimedCredits = false;
                    viewInstance.TotalCreditsWidget.SetAsProgramEndVersion(isProgramEndVersion: true);
                    marketplaceCreditsProgramEndedSubController?.OpenSection();
                    viewInstance.TotalCreditsWidget.gameObject.SetActive(true);
                    break;
            }
        }

        public async UniTaskVoid ShowCreditsUnlockedPanelAsync(float claimedCredits)
        {
            isCreditsUnlockedPanelOpen = true;
            showCreditsUnlockedCts = showCreditsUnlockedCts.SafeRestart();
            await mvcManager.ShowAsync(CreditsUnlockedController.IssueCommand(new CreditsUnlockedController.Params(claimedCredits)), showCreditsUnlockedCts.Token);

            // We open the welcome section after closing the credits unlocked panel
            isCreditsUnlockedPanelOpen = false;
            haveJustClaimedCredits = true;
            OpenSection(MarketplaceCreditsSection.WELCOME);
        }

        public void ShowErrorNotification(string message)
        {
            showErrorNotificationCts = showErrorNotificationCts.SafeRestart();
            ShowErrorNotificationAsync(message, showErrorNotificationCts.Token).Forget();
        }

        public override void Dispose()
        {
            showCreditsUnlockedCts.SafeCancelAndDispose();
            showErrorNotificationCts.SafeCancelAndDispose();
            sidebarButtonStateCts.SafeCancelAndDispose();

            marketplaceCreditsAPIClient.OnProgramProgressUpdated -= SetSidebarButtonState;
            web3IdentityCache.OnIdentityChanged -= CheckForSidebarButtonState;

            if (viewInstance != null)
            {
                viewInstance.OnAnyPlaceClick -= OnAnyPlaceClicked;
                viewInstance.InfoLinkButton.onClick.RemoveListener(OnInfoButtonClicked);
                viewInstance.TotalCreditsWidget.GoShoppingButton.onClick.RemoveListener(OpenGoShoppingLink);
                viewInstance.InfoLinkButtonTooltip.OnLearnMoreClicked -= OpenInfoLink;
            }

            marketplaceCreditsWelcomeSubController?.Dispose();
            marketplaceCreditsVerifyEmailSubController?.Dispose();
            marketplaceCreditsGoalsOfTheWeekSubController?.Dispose();
            marketplaceCreditsWeekGoalsCompletedSubController?.Dispose();
            marketplaceCreditsProgramEndedSubController?.Dispose();
        }

        private void CloseAllSections()
        {
            marketplaceCreditsWelcomeSubController?.CloseSection();
            marketplaceCreditsVerifyEmailSubController?.CloseSection();
            marketplaceCreditsGoalsOfTheWeekSubController?.CloseSection();
            marketplaceCreditsWeekGoalsCompletedSubController?.CloseSection();
            marketplaceCreditsProgramEndedSubController?.CloseSection();
        }

        private void OnAnyPlaceClicked() =>
            OnAnyPlaceClick.Invoke();

        private void OnInfoButtonClicked() =>
            viewInstance?.InfoLinkButtonTooltip.Show();

        private void OpenInfoLink() =>
            webBrowser.OpenUrl(WEEKLY_REWARDS_INFO_LINK);

        private void OpenGoShoppingLink() =>
            webBrowser.OpenUrl(DecentralandUrl.GoShoppingWithMarketplaceCredits);

        private async UniTaskVoid ShowErrorNotificationAsync(string message, CancellationToken ct)
        {
            viewInstance!.ErrorNotification.SetText(message);
            viewInstance.ErrorNotification.Show(ct);
            await UniTask.Delay(ERROR_NOTIFICATION_DURATION_MS, cancellationToken: ct);
            viewInstance.ErrorNotification.Hide(false, ct);
        }

        private void OnMarketplaceCreditsNotificationReceived(INotification notification)
        {
            if (!isFeatureActivated)
                return;

            SetSidebarButtonAnimationAsAlert(true);
            SetSidebarButtonAsClaimIndicator(true);

            // If the user is in the Goals of the Week section, we need to refresh the information
            if (currentSection == MarketplaceCreditsSection.GOALS_OF_THE_WEEK && !isCreditsUnlockedPanelOpen)
                OpenSection(MarketplaceCreditsSection.WELCOME);
        }

        private void OnMarketplaceCreditsNotificationClicked(object[] parameters)
        {
            if (!isFeatureActivated)
                return;

            sharedSpaceManager.ShowAsync(PanelsSharingSpace.MarketplaceCredits, new Params(isOpenedFromNotification: true));
        }

        private void CheckForSidebarButtonState()
        {
            sidebarButtonStateCts = sidebarButtonStateCts.SafeRestart();
            CheckForSidebarButtonStateAsync(sidebarButtonStateCts.Token).Forget();
        }

        private async UniTaskVoid CheckForSidebarButtonStateAsync(CancellationToken ct)
        {
            try
            {
                await UniTask.WaitUntil(() => sidebarButton.gameObject.activeInHierarchy, cancellationToken: ct);
                await UniTask.WaitUntil(() => realmData.Configured, cancellationToken: ct);
                var ownProfile = await selfProfile.ProfileAsync(ct);
                if (ownProfile == null)
                    return;

                isFeatureActivated = MarketplaceCreditsUtils.IsUserAllowedToUseTheFeatureAsync(true,
                    ownProfile.UserId, ct);
                if (!isFeatureActivated)
                    return;

                var creditsProgramProgressResponse =
                    await marketplaceCreditsAPIClient.GetProgramProgressAsync(ownProfile.UserId, ct);

                SetSidebarButtonState(creditsProgramProgressResponse);

                if (!creditsProgramProgressResponse.HasUserStartedProgram())
                {
                    // Open the Marketplace Credits panel by default when the user didn't start the program and has landed in Genesis City.
                    await UniTask.WaitUntil(() => loadingStatus.CurrentStage.Value == LoadingStatus.LoadingStage.Completed && realmData.IsGenesis(), cancellationToken: ct);
                    await sharedSpaceManager.ShowAsync(PanelsSharingSpace.MarketplaceCredits, new Params(isOpenedFromNotification: false));
                }

                web3IdentityCache.OnIdentityChanged -= CheckForSidebarButtonState;
                web3IdentityCache.OnIdentityChanged += CheckForSidebarButtonState;
            }
            catch (OperationCanceledException) { }
            catch (Exception e)
            {
                const string ERROR_MESSAGE = "There was an error loading the Credits Program. Please try again!";
                ReportHub.LogError(ReportCategory.MARKETPLACE_CREDITS, $"{ERROR_MESSAGE} ERROR: {e.Message}");
            }
        }

        public void SetSidebarButtonAnimationAsAlert(bool isOn) =>
            sidebarCreditsButtonAnimator.SetBool(SIDEBAR_BUTTON_ANIMATOR_IS_ALERT_ID, isOn);

        public void SetSidebarButtonAsClaimIndicator(bool isOn) =>
            sidebarCreditsButtonIndicator.SetActive(isOn);

        private void SetSidebarButtonAnimationAsPaused(bool isOn) =>
            sidebarCreditsButtonAnimator.SetBool(SIDEBAR_BUTTON_ANIMATOR_IS_PAUSED_ID, isOn);

        private void SetSidebarButtonState(CreditsProgramProgressResponse creditsProgramProgressResponse)
        {
            if (creditsProgramProgressResponse.IsProgramEnded())
            {
                SetSidebarButtonAnimationAsAlert(false);
                SetSidebarButtonAsClaimIndicator(false);
                return;
            }

            bool thereIsSomethingToClaim = creditsProgramProgressResponse.SomethingToClaim();
            SetSidebarButtonAnimationAsAlert(
                !creditsProgramProgressResponse.HasUserStartedProgram()
                || !creditsProgramProgressResponse.IsUserEmailVerified()
                || (thereIsSomethingToClaim
                && !creditsProgramProgressResponse.credits.isBlockedForClaiming));
            SetSidebarButtonAsClaimIndicator(
                creditsProgramProgressResponse.HasUserStartedProgram()
                && creditsProgramProgressResponse.IsUserEmailVerified()
                && thereIsSomethingToClaim
                && !creditsProgramProgressResponse.credits.isBlockedForClaiming);
        }
    }
}<|MERGE_RESOLUTION|>--- conflicted
+++ resolved
@@ -79,10 +79,6 @@
             ISelfProfile selfProfile,
             IWebRequestController webRequestController,
             IMVCManager mvcManager,
-<<<<<<< HEAD
-            NotificationsBusController notificationBusController,
-=======
->>>>>>> 522ea535
             Animator sidebarCreditsButtonAnimator,
             GameObject sidebarCreditsButtonIndicator,
             IRealmData realmData,
@@ -107,8 +103,8 @@
             this.textFormatter = textFormatter;
 
             marketplaceCreditsAPIClient.OnProgramProgressUpdated += SetSidebarButtonState;
-            NotificationsBusController.NotificationsBus.NotificationsBusController.Instance.SubscribeToNotificationTypeReceived(NotificationType.CREDITS_GOAL_COMPLETED, OnMarketplaceCreditsNotificationReceived);
-            NotificationsBusController.NotificationsBus.NotificationsBusController.Instance.SubscribeToNotificationTypeClick(NotificationType.CREDITS_GOAL_COMPLETED, OnMarketplaceCreditsNotificationClicked);
+            NotificationsBusController.Instance.SubscribeToNotificationTypeReceived(NotificationType.CREDITS_GOAL_COMPLETED, OnMarketplaceCreditsNotificationReceived);
+            NotificationsBusController.Instance.SubscribeToNotificationTypeClick(NotificationType.CREDITS_GOAL_COMPLETED, OnMarketplaceCreditsNotificationClicked);
 
             CheckForSidebarButtonState();
         }
