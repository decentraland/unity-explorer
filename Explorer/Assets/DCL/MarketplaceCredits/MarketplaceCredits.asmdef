{
    "name": "MarketplaceCredits",
    "rootNamespace": "",
    "references": [
        "GUID:45f6fff651a0a514f8edfdaf9cce45af",
        "GUID:fa7b3fdbb04d67549916da7bd2af58ab",
        "GUID:ff9608d635a64a03a75efb8e221a9d57",
        "GUID:f51ebe6a0ceec4240a699833d6309b23",
        "GUID:e169fa6683c924c7e99a85981a91d953",
        "GUID:91cf8206af184dac8e30eb46747e9939",
        "GUID:6055be8ebefd69e48b49212b09b47b2f",
        "GUID:ac3295688c7c22745a96e6ac34718181",
        "GUID:de1abe913222c33488ef01f2fbf0ea1b",
        "GUID:e56a0d6a94c144c784012e63b6043100",
        "GUID:3640f3c0b42946b0b8794a1ed8e06ca5",
        "GUID:4a12c0b1b77ec6b418a8d7bd5c925be3",
        "GUID:029c1c1b674aaae47a6841a0b89ad80e",
        "GUID:2f30d6e5229a74284acedda491abcc6e",
        "GUID:e7751264a6735a942a64770d71eb49e0",
        "GUID:828002f0a2864c3cbbca4d1de01c7455",
        "GUID:26b8f796ecc6b4a2ab621c9a7e70fd11",
        "GUID:e0eedfa2deb9406daf86fd8368728e39",
        "GUID:bd6eca6559a7438f86a272185d5bc54b",
        "GUID:ace653ac543d483ba8abee112a3ba2a6",
<<<<<<< HEAD
=======
        "GUID:5ab29fa8ae5769b49ab29e390caca7a4",
        "GUID:28964ef7dc9441b6b8671b61a8106690",
        "GUID:0401f68d61b24c63a3abf51e27bb46f1",
        "GUID:f3634757d00dab2429c6c11e69404e97",
>>>>>>> 705edb6b
        "GUID:166b65e6dfc848bb9fb075f53c293a38"
    ],
    "includePlatforms": [],
    "excludePlatforms": [],
    "allowUnsafeCode": false,
    "overrideReferences": false,
    "precompiledReferences": [],
    "autoReferenced": true,
    "defineConstraints": [],
    "versionDefines": [],
    "noEngineReferences": false
}<|MERGE_RESOLUTION|>--- conflicted
+++ resolved
@@ -22,13 +22,10 @@
         "GUID:e0eedfa2deb9406daf86fd8368728e39",
         "GUID:bd6eca6559a7438f86a272185d5bc54b",
         "GUID:ace653ac543d483ba8abee112a3ba2a6",
-<<<<<<< HEAD
-=======
         "GUID:5ab29fa8ae5769b49ab29e390caca7a4",
         "GUID:28964ef7dc9441b6b8671b61a8106690",
         "GUID:0401f68d61b24c63a3abf51e27bb46f1",
         "GUID:f3634757d00dab2429c6c11e69404e97",
->>>>>>> 705edb6b
         "GUID:166b65e6dfc848bb9fb075f53c293a38"
     ],
     "includePlatforms": [],
