﻿using System;
using UnityEngine;
using UnityEngine.UIElements;

namespace DCL.DebugUtilities
{
    /// <summary>
    ///     Catalog with assets' references
    /// </summary>
    [Serializable]
    public class DebugViewsCatalog
    {
        [field: SerializeField]
        public VisualTreeAsset Widget { get; private set; }

        [field: SerializeField]
        public VisualTreeAsset ControlContainer { get; private set; }

        [field: SerializeField]
        public VisualTreeAsset Button { get; private set; }

        [field: SerializeField]
        public VisualTreeAsset Toggle { get; private set; }

        [field: SerializeField]
        public VisualTreeAsset ConstLabel { get; private set; }

        [field: SerializeField]
        public VisualTreeAsset SetOnlyLabel { get; private set; }

        [field: SerializeField]
        public VisualTreeAsset Hint { get; private set; }

        [field: SerializeField]
        public VisualTreeAsset TextField { get; private set; }

        [field: SerializeField]
        public VisualTreeAsset LongMarker { get; private set; }

        [field: SerializeField]
        public VisualTreeAsset IntField { get; private set; }

        [field: SerializeField]
        public VisualTreeAsset FloatField { get; private set; }

        [field: SerializeField]
<<<<<<< HEAD
        public VisualTreeAsset Vector3Field { get; private set; }
=======
        public VisualTreeAsset Vector2IntField { get; private set; }
>>>>>>> 72d364d6
    }
}<|MERGE_RESOLUTION|>--- conflicted
+++ resolved
@@ -44,10 +44,9 @@
         public VisualTreeAsset FloatField { get; private set; }
 
         [field: SerializeField]
-<<<<<<< HEAD
+        public VisualTreeAsset Vector2IntField { get; private set; }
+
+        [field: SerializeField]
         public VisualTreeAsset Vector3Field { get; private set; }
-=======
-        public VisualTreeAsset Vector2IntField { get; private set; }
->>>>>>> 72d364d6
     }
 }