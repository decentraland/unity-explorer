--- conflicted
+++ resolved
@@ -1,7 +1,3 @@
-<<<<<<< HEAD
-#nullable enable
-=======
->>>>>>> 833289df
 using DCL.Profiling;
 using System;
 
