%YAML 1.1
%TAG !u! tag:unity3d.com,2011:
--- !u!114 &11400000
MonoBehaviour:
  m_ObjectHideFlags: 0
  m_CorrespondingSourceObject: {fileID: 0}
  m_PrefabInstance: {fileID: 0}
  m_PrefabAsset: {fileID: 0}
  m_GameObject: {fileID: 0}
  m_Enabled: 1
  m_EditorHideFlags: 0
  m_Script: {fileID: 11500000, guid: 71ed1db8ba3d47b5bb84cf25f7a327d8, type: 3}
  m_Name: ReportsHandlingSettingsProduction
  m_EditorClassIdentifier: 
  debugLogMatrix:
    entries:
    - Category: AUDIO_SOURCES
      Severity: 4
    - Category: AUDIO_SOURCES
      Severity: 1
    - Category: ARCHIPELAGO_REQUEST
      Severity: 4
    - Category: ARCHIPELAGO_REQUEST
      Severity: 1
    - Category: CAMERA_MODE_AREA
      Severity: 1
    - Category: CAMERA_MODE_AREA
      Severity: 4
    - Category: AVATAR_MODIFIER_AREA
      Severity: 4
    - Category: AVATAR_MODIFIER_AREA
      Severity: 1
    - Category: ANALYTICS
      Severity: 0
    - Category: TEXTURES
      Severity: 0
    - Category: ALWAYS
      Severity: 2
    - Category: ALWAYS
      Severity: 0
    - Category: ALWAYS
      Severity: 3
    - Category: FRIENDS
      Severity: 0
    - Category: ALWAYS
      Severity: 4
    - Category: ANALYTICS
      Severity: 4
    - Category: ANIMATOR
      Severity: 4
    - Category: ASSETS_PROVISION
      Severity: 4
    - Category: AUDIO
      Severity: 4
    - Category: AUDIO_CLIP_WEB_REQUEST
      Severity: 4
    - Category: AUTHENTICATION
      Severity: 4
    - Category: AVATAR
      Severity: 4
    - Category: AVATAR_ATTACH
      Severity: 4
    - Category: BACKPACK
      Severity: 4
    - Category: BADGES
      Severity: 4
    - Category: CAMERA_REEL
      Severity: 4
    - Category: CHARACTER_TRIGGER_AREA
      Severity: 4
    - Category: CRDT
      Severity: 4
    - Category: CRDT_ECS_BRIDGE
      Severity: 4
    - Category: DEBUG
      Severity: 4
    - Category: DISK_CACHE
      Severity: 4
    - Category: ECS
      Severity: 4
    - Category: EMOTE
      Severity: 4
    - Category: ENGINE
      Severity: 4
    - Category: EVENTS
      Severity: 4
    - Category: FEATURE_FLAGS
      Severity: 4
    - Category: FRIENDS
      Severity: 4
    - Category: GENERIC_WEB_REQUEST
      Severity: 4
    - Category: GPU_INSTANCING
      Severity: 4
    - Category: HIGHLIGHTS
      Severity: 4
    - Category: IN_WORLD_CAMERA
      Severity: 4
    - Category: INPUT
      Severity: 4
    - Category: JAVASCRIPT
      Severity: 4
    - Category: LANDSCAPE
      Severity: 4
    - Category: LIGHT_SOURCE
      Severity: 4
    - Category: LIVEKIT
      Severity: 4
    - Category: LOD
      Severity: 4
    - Category: MATERIALS
      Severity: 4
    - Category: MEDIA_STREAM
      Severity: 4
    - Category: MOTION
      Severity: 4
    - Category: MULTIPLAYER
      Severity: 4
    - Category: MULTIPLAYER_MOVEMENT
      Severity: 4
    - Category: MVC
      Severity: 4
    - Category: ONBOARDING
      Severity: 4
    - Category: PARTIAL_LOADING
      Severity: 4
    - Category: PLAYER_SDK_DATA
      Severity: 4
    - Category: PLUGINS
      Severity: 4
    - Category: PORTABLE_EXPERIENCE
      Severity: 4
    - Category: PRIMITIVE_COLLIDERS
      Severity: 4
    - Category: PRIMITIVE_MESHES
      Severity: 4
    - Category: PRIORITIZATION
      Severity: 4
    - Category: PROFILE
      Severity: 4
    - Category: QUALITY
      Severity: 4
    - Category: REALM
      Severity: 4
    - Category: REALM_DATA_DIRTY_RESET_SYSTEM
      Severity: 4
    - Category: RESTRICTED_ACTIONS
      Severity: 4
    - Category: ROADS
      Severity: 4
    - Category: SCENE_FACTORY
      Severity: 4
    - Category: SCENE_FETCH_REQUEST
      Severity: 4
    - Category: SCENE_LOADING
      Severity: 4
    - Category: SCENE_UI
      Severity: 4
    - Category: SDK_AUDIO_SOURCES
      Severity: 4
    - Category: SDK_CAMERA
      Severity: 4
    - Category: SDK_LOCAL_SCENE_DEVELOPMENT
      Severity: 4
    - Category: SDK_OBSERVABLES
      Severity: 4
    - Category: SETTINGS_MENU
      Severity: 4
    - Category: STARTUP
      Severity: 4
    - Category: STREAMABLE_LOADING
      Severity: 4
    - Category: SYNC
      Severity: 4
    - Category: TEXTURE_WEB_REQUEST
      Severity: 4
    - Category: TEXTURES
      Severity: 4
    - Category: THUMBNAILS
      Severity: 4
    - Category: TWEEN
      Severity: 4
    - Category: UI
      Severity: 4
    - Category: UNSPECIFIED
      Severity: 4
    - Category: VERSION_CONTROL
      Severity: 4
    - Category: WEARABLE
      Severity: 4
    - Category: ALWAYS
      Severity: 1
    - Category: ANALYTICS
      Severity: 1
    - Category: ANIMATOR
      Severity: 1
    - Category: ASSETS_PROVISION
      Severity: 1
    - Category: AUDIO
      Severity: 1
    - Category: AUDIO_CLIP_WEB_REQUEST
      Severity: 1
    - Category: AUTHENTICATION
      Severity: 1
    - Category: AVATAR
      Severity: 1
    - Category: AVATAR_ATTACH
      Severity: 1
    - Category: BACKPACK
      Severity: 1
    - Category: BADGES
      Severity: 1
    - Category: CAMERA_REEL
      Severity: 1
    - Category: CHARACTER_TRIGGER_AREA
      Severity: 1
    - Category: CRDT
      Severity: 1
    - Category: CRDT_ECS_BRIDGE
      Severity: 1
    - Category: DEBUG
      Severity: 1
    - Category: DISK_CACHE
      Severity: 1
    - Category: ECS
      Severity: 1
    - Category: EMOTE
      Severity: 1
    - Category: ENGINE
      Severity: 1
    - Category: EVENTS
      Severity: 1
    - Category: FEATURE_FLAGS
      Severity: 1
    - Category: FRIENDS
      Severity: 1
    - Category: GENERIC_WEB_REQUEST
      Severity: 1
    - Category: GPU_INSTANCING
      Severity: 1
    - Category: HIGHLIGHTS
      Severity: 1
    - Category: IN_WORLD_CAMERA
      Severity: 1
    - Category: INPUT
      Severity: 1
    - Category: JAVASCRIPT
      Severity: 1
    - Category: LANDSCAPE
      Severity: 1
    - Category: LIGHT_SOURCE
      Severity: 1
    - Category: LIVEKIT
      Severity: 1
    - Category: LOD
      Severity: 1
    - Category: MATERIALS
      Severity: 1
    - Category: MEDIA_STREAM
      Severity: 1
    - Category: MOTION
      Severity: 1
    - Category: MULTIPLAYER
      Severity: 1
    - Category: MULTIPLAYER_MOVEMENT
      Severity: 1
    - Category: MVC
      Severity: 1
    - Category: ONBOARDING
      Severity: 1
    - Category: PARTIAL_LOADING
      Severity: 1
    - Category: PLAYER_SDK_DATA
      Severity: 1
    - Category: PLUGINS
      Severity: 1
    - Category: PORTABLE_EXPERIENCE
      Severity: 1
    - Category: PRIMITIVE_COLLIDERS
      Severity: 1
    - Category: PRIMITIVE_MESHES
      Severity: 1
    - Category: PRIORITIZATION
      Severity: 1
    - Category: PROFILE
      Severity: 1
    - Category: QUALITY
      Severity: 1
    - Category: REALM
      Severity: 1
    - Category: REALM_DATA_DIRTY_RESET_SYSTEM
      Severity: 1
    - Category: RESTRICTED_ACTIONS
      Severity: 1
    - Category: ROADS
      Severity: 1
    - Category: SCENE_FACTORY
      Severity: 1
    - Category: SCENE_FETCH_REQUEST
      Severity: 1
    - Category: SCENE_LOADING
      Severity: 1
    - Category: SCENE_UI
      Severity: 1
    - Category: SDK_AUDIO_SOURCES
      Severity: 1
    - Category: SDK_CAMERA
      Severity: 1
    - Category: SDK_LOCAL_SCENE_DEVELOPMENT
      Severity: 1
    - Category: SDK_OBSERVABLES
      Severity: 1
    - Category: SETTINGS_MENU
      Severity: 1
    - Category: STARTUP
      Severity: 1
    - Category: STREAMABLE_LOADING
      Severity: 1
    - Category: SYNC
      Severity: 1
    - Category: TEXTURE_WEB_REQUEST
      Severity: 1
    - Category: TEXTURES
      Severity: 1
    - Category: THUMBNAILS
      Severity: 1
    - Category: TWEEN
      Severity: 1
    - Category: UI
      Severity: 1
    - Category: UNSPECIFIED
      Severity: 1
    - Category: VERSION_CONTROL
      Severity: 1
    - Category: WEARABLE
      Severity: 1
    - Category: CHAT_HISTORY
      Severity: 4
    - Category: CHAT_HISTORY
      Severity: 0
    - Category: COMMUNITIES
      Severity: 4
    - Category: COMMUNITIES
      Severity: 1
    - Category: COMMUNITY_VOICE_CHAT
      Severity: 1
    - Category: COMMUNITY_VOICE_CHAT
      Severity: 4
    - Category: CHAT_MESSAGES
      Severity: 4
    - Category: COMMS_CHAT_HANDLER
      Severity: 4
    - Category: CHAT_HISTORY
      Severity: 1
    - Category: CHAT_MESSAGES
      Severity: 1
    - Category: COMMS_CHAT_HANDLER
      Severity: 1
    - Category: COMMS_SCENE_HANDLER
      Severity: 1
    - Category: COMMS_SCENE_HANDLER
      Severity: 4
    - Category: MARKETPLACE_CREDITS
      Severity: 1
    - Category: MARKETPLACE_CREDITS
      Severity: 4
    - Category: SKYBOX
      Severity: 1
    - Category: SKYBOX
      Severity: 4
    - Category: VOICE_CHAT
      Severity: 4
    - Category: VOICE_CHAT
      Severity: 1
    - Category: CHROME_DEVTOOL_PROTOCOL
      Severity: 4
    - Category: CHROME_DEVTOOL_PROTOCOL
      Severity: 1
    - Category: CHROME_DEVTOOL_PROTOCOL
      Severity: 0
    - Category: ASSET_BUNDLES
      Severity: 4
    - Category: ASSET_BUNDLES
      Severity: 1
    - Category: ASSET_BUNDLES
      Severity: 0
    - Category: LIVEKIT
      Severity: 0
    - Category: VOICE_CHAT
      Severity: 0
    - Category: AUDIO
      Severity: 0
    - Category: COMMUNITY_VOICE_CHAT
      Severity: 0
    - Category: DEBUG
      Severity: 0
    - Category: PROFILE
      Severity: 0
<<<<<<< HEAD
    - Category: EMOTE_DEBUG
      Severity: 3
    - Category: EMOTE_DEBUG
      Severity: 2
    - Category: EMOTE_DEBUG
      Severity: 0
    - Category: EMOTE_DEBUG
      Severity: 4
    - Category: EMOTE_DEBUG
      Severity: 1
=======
    - Category: OUTFITS
      Severity: 0
    - Category: OUTFITS
      Severity: 4
    - Category: OUTFITS
      Severity: 1
    - Category: SOCIAL
      Severity: 4
    - Category: SOCIAL
      Severity: 1
    - Category: SOCIAL
      Severity: 0
>>>>>>> 75b15e29
  sentryMatrix:
    entries:
    - Category: AUDIO_SOURCES
      Severity: 4
    - Category: AVATAR_MODIFIER_AREA
      Severity: 4
    - Category: AUDIO_SOURCES
      Severity: 1
    - Category: AVATAR_MODIFIER_AREA
      Severity: 1
    - Category: ANALYTICS
      Severity: 4
    - Category: ANIMATOR
      Severity: 4
    - Category: ARCHIPELAGO_REQUEST
      Severity: 4
    - Category: ASSETS_PROVISION
      Severity: 4
    - Category: AUDIO
      Severity: 4
    - Category: AUDIO_CLIP_WEB_REQUEST
      Severity: 4
    - Category: AUTHENTICATION
      Severity: 4
    - Category: AVATAR
      Severity: 4
    - Category: AVATAR_ATTACH
      Severity: 4
    - Category: CAMERA_MODE_AREA
      Severity: 4
    - Category: CHARACTER_TRIGGER_AREA
      Severity: 4
    - Category: CRDT
      Severity: 4
    - Category: CRDT_ECS_BRIDGE
      Severity: 4
    - Category: DEBUG
      Severity: 4
    - Category: ECS
      Severity: 4
    - Category: EMOTE
      Severity: 4
    - Category: ENGINE
      Severity: 4
    - Category: FEATURE_FLAGS
      Severity: 4
    - Category: GENERIC_WEB_REQUEST
      Severity: 4
    - Category: HIGHLIGHTS
      Severity: 4
    - Category: INPUT
      Severity: 4
    - Category: JAVASCRIPT
      Severity: 4
    - Category: LANDSCAPE
      Severity: 4
    - Category: LIVEKIT
      Severity: 4
    - Category: LOD
      Severity: 4
    - Category: MATERIALS
      Severity: 4
    - Category: MEDIA_STREAM
      Severity: 4
    - Category: MOTION
      Severity: 4
    - Category: MULTIPLAYER
      Severity: 4
    - Category: MULTIPLAYER_MOVEMENT
      Severity: 4
    - Category: MVC
      Severity: 4
    - Category: PLAYER_SDK_DATA
      Severity: 4
    - Category: PLUGINS
      Severity: 4
    - Category: PRIMITIVE_COLLIDERS
      Severity: 4
    - Category: PRIMITIVE_MESHES
      Severity: 4
    - Category: PRIORITIZATION
      Severity: 4
    - Category: PROFILE
      Severity: 4
    - Category: QUALITY
      Severity: 4
    - Category: REALM
      Severity: 4
    - Category: REALM_DATA_DIRTY_RESET_SYSTEM
      Severity: 4
    - Category: RESTRICTED_ACTIONS
      Severity: 4
    - Category: ROADS
      Severity: 4
    - Category: SCENE_FACTORY
      Severity: 4
    - Category: SCENE_FETCH_REQUEST
      Severity: 4
    - Category: SCENE_LOADING
      Severity: 4
    - Category: SCENE_UI
      Severity: 4
    - Category: SDK_AUDIO_SOURCES
      Severity: 4
    - Category: SDK_LOCAL_SCENE_DEVELOPMENT
      Severity: 4
    - Category: SDK_OBSERVABLES
      Severity: 4
    - Category: SETTINGS_MENU
      Severity: 4
    - Category: STREAMABLE_LOADING
      Severity: 4
    - Category: TEXTURE_WEB_REQUEST
      Severity: 4
    - Category: TEXTURES
      Severity: 4
    - Category: TWEEN
      Severity: 4
    - Category: UI
      Severity: 4
    - Category: UNSPECIFIED
      Severity: 4
    - Category: WEARABLE
      Severity: 4
    - Category: ANALYTICS
      Severity: 1
    - Category: ANIMATOR
      Severity: 1
    - Category: ARCHIPELAGO_REQUEST
      Severity: 1
    - Category: ASSETS_PROVISION
      Severity: 1
    - Category: AUDIO
      Severity: 1
    - Category: AUDIO_CLIP_WEB_REQUEST
      Severity: 1
    - Category: AUTHENTICATION
      Severity: 1
    - Category: AVATAR
      Severity: 1
    - Category: AVATAR_ATTACH
      Severity: 1
    - Category: CAMERA_MODE_AREA
      Severity: 1
    - Category: CRDT
      Severity: 1
    - Category: CRDT_ECS_BRIDGE
      Severity: 1
    - Category: DEBUG
      Severity: 1
    - Category: ECS
      Severity: 1
    - Category: EMOTE
      Severity: 1
    - Category: ENGINE
      Severity: 1
    - Category: FEATURE_FLAGS
      Severity: 1
    - Category: GENERIC_WEB_REQUEST
      Severity: 1
    - Category: HIGHLIGHTS
      Severity: 1
    - Category: INPUT
      Severity: 1
    - Category: JAVASCRIPT
      Severity: 1
    - Category: LANDSCAPE
      Severity: 1
    - Category: LIVEKIT
      Severity: 1
    - Category: LOD
      Severity: 1
    - Category: MATERIALS
      Severity: 1
    - Category: MEDIA_STREAM
      Severity: 1
    - Category: MOTION
      Severity: 1
    - Category: MULTIPLAYER
      Severity: 1
    - Category: MULTIPLAYER_MOVEMENT
      Severity: 1
    - Category: MVC
      Severity: 1
    - Category: PLAYER_SDK_DATA
      Severity: 1
    - Category: PLUGINS
      Severity: 1
    - Category: PRIMITIVE_COLLIDERS
      Severity: 1
    - Category: PRIMITIVE_MESHES
      Severity: 1
    - Category: PRIORITIZATION
      Severity: 1
    - Category: PROFILE
      Severity: 1
    - Category: QUALITY
      Severity: 1
    - Category: REALM
      Severity: 1
    - Category: REALM_DATA_DIRTY_RESET_SYSTEM
      Severity: 1
    - Category: RESTRICTED_ACTIONS
      Severity: 1
    - Category: ROADS
      Severity: 1
    - Category: SCENE_FACTORY
      Severity: 1
    - Category: SCENE_FETCH_REQUEST
      Severity: 1
    - Category: SCENE_LOADING
      Severity: 1
    - Category: SCENE_UI
      Severity: 1
    - Category: SDK_AUDIO_SOURCES
      Severity: 1
    - Category: SDK_LOCAL_SCENE_DEVELOPMENT
      Severity: 1
    - Category: SDK_OBSERVABLES
      Severity: 1
    - Category: SETTINGS_MENU
      Severity: 1
    - Category: STREAMABLE_LOADING
      Severity: 1
    - Category: TEXTURE_WEB_REQUEST
      Severity: 1
    - Category: TEXTURES
      Severity: 1
    - Category: TWEEN
      Severity: 1
    - Category: UI
      Severity: 1
    - Category: UNSPECIFIED
      Severity: 1
    - Category: WEARABLE
      Severity: 1
    - Category: FRIENDS
      Severity: 1
    - Category: FRIENDS
      Severity: 4
    - Category: IN_WORLD_CAMERA
      Severity: 4
    - Category: IN_WORLD_CAMERA
      Severity: 1
    - Category: BACKPACK
      Severity: 1
    - Category: BACKPACK
      Severity: 4
    - Category: BADGES
      Severity: 4
    - Category: BADGES
      Severity: 1
    - Category: CAMERA_REEL
      Severity: 4
    - Category: CHARACTER_TRIGGER_AREA
      Severity: 1
    - Category: COMMS_SCENE_HANDLER
      Severity: 4
    - Category: COMMS_SCENE_HANDLER
      Severity: 1
    - Category: CAMERA_REEL
      Severity: 1
    - Category: DISK_CACHE
      Severity: 1
    - Category: DISK_CACHE
      Severity: 4
    - Category: EVENTS
      Severity: 1
    - Category: EVENTS
      Severity: 4
    - Category: GPU_INSTANCING
      Severity: 4
    - Category: GPU_INSTANCING
      Severity: 1
    - Category: LIGHT_SOURCE
      Severity: 1
    - Category: LIGHT_SOURCE
      Severity: 4
    - Category: ONBOARDING
      Severity: 4
    - Category: PARTIAL_LOADING
      Severity: 1
    - Category: ONBOARDING
      Severity: 1
    - Category: PARTIAL_LOADING
      Severity: 4
    - Category: PORTABLE_EXPERIENCE
      Severity: 4
    - Category: PORTABLE_EXPERIENCE
      Severity: 1
    - Category: SDK_CAMERA
      Severity: 4
    - Category: SDK_CAMERA
      Severity: 1
    - Category: STARTUP
      Severity: 1
    - Category: STARTUP
      Severity: 4
    - Category: SYNC
      Severity: 4
    - Category: SYNC
      Severity: 1
    - Category: THUMBNAILS
      Severity: 1
    - Category: THUMBNAILS
      Severity: 4
    - Category: VERSION_CONTROL
      Severity: 4
    - Category: VERSION_CONTROL
      Severity: 1
    - Category: ALWAYS
      Severity: 2
    - Category: ALWAYS
      Severity: 0
    - Category: ALWAYS
      Severity: 4
    - Category: ALWAYS
      Severity: 1
    - Category: ALWAYS
      Severity: 3
    - Category: CHAT_HISTORY
      Severity: 4
    - Category: CHAT_MESSAGES
      Severity: 4
    - Category: COMMS_CHAT_HANDLER
      Severity: 4
    - Category: CHAT_HISTORY
      Severity: 1
    - Category: CHAT_MESSAGES
      Severity: 1
    - Category: COMMS_CHAT_HANDLER
      Severity: 1
    - Category: COMMUNITIES
      Severity: 4
    - Category: COMMUNITIES
      Severity: 1
    - Category: COMMUNITY_VOICE_CHAT
      Severity: 1
    - Category: COMMUNITY_VOICE_CHAT
      Severity: 4
    - Category: MARKETPLACE_CREDITS
      Severity: 4
    - Category: MARKETPLACE_CREDITS
      Severity: 1
    - Category: SKYBOX
      Severity: 4
    - Category: SKYBOX
      Severity: 1
    - Category: VOICE_CHAT
      Severity: 4
    - Category: VOICE_CHAT
      Severity: 1
    - Category: ASSET_BUNDLES
      Severity: 4
    - Category: ASSET_BUNDLES
      Severity: 1
    - Category: ASSET_BUNDLES
      Severity: 0
    - Category: SOCIAL
      Severity: 4
    - Category: SOCIAL
      Severity: 1
  debounceEnabled: 1
  isSentryEnabled: 1
  isDebugLogEnabled: 1<|MERGE_RESOLUTION|>--- conflicted
+++ resolved
@@ -396,7 +396,18 @@
       Severity: 0
     - Category: PROFILE
       Severity: 0
-<<<<<<< HEAD
+    - Category: OUTFITS
+      Severity: 0
+    - Category: OUTFITS
+      Severity: 4
+    - Category: OUTFITS
+      Severity: 1
+    - Category: SOCIAL
+      Severity: 4
+    - Category: SOCIAL
+      Severity: 1
+    - Category: SOCIAL
+      Severity: 0
     - Category: EMOTE_DEBUG
       Severity: 3
     - Category: EMOTE_DEBUG
@@ -407,20 +418,6 @@
       Severity: 4
     - Category: EMOTE_DEBUG
       Severity: 1
-=======
-    - Category: OUTFITS
-      Severity: 0
-    - Category: OUTFITS
-      Severity: 4
-    - Category: OUTFITS
-      Severity: 1
-    - Category: SOCIAL
-      Severity: 4
-    - Category: SOCIAL
-      Severity: 1
-    - Category: SOCIAL
-      Severity: 0
->>>>>>> 75b15e29
   sentryMatrix:
     entries:
     - Category: AUDIO_SOURCES
