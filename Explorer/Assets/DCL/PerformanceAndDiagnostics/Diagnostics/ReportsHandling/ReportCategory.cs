﻿using UnityEngine;

namespace DCL.Diagnostics
{
    /// <summary>
    ///     Contains names of report categories, IDs must be constant so they can be specified in the attribute
    /// </summary>
    public static class ReportCategory
    {
        public const string FEATURE_FLAGS = nameof(FEATURE_FLAGS);

        /// <summary>
        ///     Everything connected to raw assets and addressables
        /// </summary>
        public const string ANALYTICS = nameof(ANALYTICS);

        /// <summary>
        ///     Everything connected to raw assets and addressables
        /// </summary>
        public const string ASSETS_PROVISION = nameof(ASSETS_PROVISION);

        /// <summary>
        ///     Non-granular engine category
        /// </summary>
        public const string ENGINE = nameof(ENGINE);

        /// <summary>
        ///     CRDT Related messages
        /// </summary>
        public const string CRDT = nameof(CRDT);

        /// <summary>
        ///     Messages related to conversion between CRDT and ECS World
        /// </summary>
        public const string CRDT_ECS_BRIDGE = nameof(CRDT_ECS_BRIDGE);

        /// <summary>
        ///     Everything connected to realms
        /// </summary>
        public const string REALM = nameof(REALM);

        /// <summary>
        ///     Messages related to the scene creation process
        /// </summary>
        public const string SCENE_FACTORY = nameof(SCENE_FACTORY);

        /// <summary>
        ///     Messages related to the scene loading and destruction processes initiated in the global world
        /// </summary>
        public const string SCENE_LOADING = nameof(SCENE_LOADING);

        /// <summary>
        ///     Messages related to the scene UI
        /// </summary>
        public const string SCENE_UI = nameof(SCENE_UI);

        /// <summary>
        ///     Messages related to highlighting objects in the scene on hover
        /// </summary>
        public const string HIGHLIGHTS = nameof(HIGHLIGHTS);

        /// <summary>
        ///     Errors reported from JavaScript
        /// </summary>
        public const string JAVASCRIPT = nameof(JAVASCRIPT);

        /// <summary>
        ///     Archipelago and gatekeeper requests
        /// </summary>
        public const string COMMS_SCENE_HANDLER = nameof(COMMS_SCENE_HANDLER);

        /// <summary>
        ///     Chat livekit requests
        /// </summary>
        public const string COMMS_CHAT_HANDLER = nameof(COMMS_CHAT_HANDLER);

        /// <summary>
        ///     Unspecified ECS World Exceptions
        /// </summary>
        public const string ECS = nameof(ECS);

        /// <summary>
        ///     Unspecified web request
        /// </summary>
        public const string GENERIC_WEB_REQUEST = nameof(GENERIC_WEB_REQUEST);

        /// <summary>
        ///     Partial Loading requests
        /// </summary>
        public const string PARTIAL_LOADING = nameof(PARTIAL_LOADING);

        /// <summary>
        ///     Texture related web request
        /// </summary>
        public const string TEXTURE_WEB_REQUEST = nameof(TEXTURE_WEB_REQUEST);

        /// <summary>
        ///     Texture related web request
        /// </summary>
        public const string NFT_SHAPE_WEB_REQUEST = nameof(NFT_SHAPE_WEB_REQUEST);

        /// <summary>
        ///     Nft info related web request
        /// </summary>
        public const string NFT_INFO_WEB_REQUEST = nameof(NFT_INFO_WEB_REQUEST);

        /// <summary>
        ///     Audio clip related web request
        /// </summary>
        public const string AUDIO_CLIP_WEB_REQUEST = nameof(AUDIO_CLIP_WEB_REQUEST);

        /// <summary>
        ///     Non-granular Streamable category
        /// </summary>
        public const string STREAMABLE_LOADING = nameof(STREAMABLE_LOADING);

        /// <summary>
        ///     Everything related to asset bundles
        /// </summary>
        public const string ASSET_BUNDLES = nameof(ASSET_BUNDLES);

        /// <summary>
        ///     Everything related to textures
        /// </summary>
        public const string TEXTURES = nameof(TEXTURES);

        /// <summary>
        ///     Everything related to GLTF
        /// </summary>
        public const string GLTF_CONTAINER = nameof(GLTF_CONTAINER);

        /// <summary>
        ///     Everything related to materials
        /// </summary>
        public const string MATERIALS = nameof(MATERIALS);

        /// <summary>
        ///     Everything related to primitive colliders
        /// </summary>
        public const string PRIMITIVE_COLLIDERS = nameof(PRIMITIVE_COLLIDERS);

        /// <summary>
        ///     Everything related to primitive meshes
        /// </summary>
        public const string PRIMITIVE_MESHES = nameof(PRIMITIVE_MESHES);

        /// <summary>
        ///     Everything related to Scenes audio source components
        /// </summary>
        public const string SDK_AUDIO_SOURCES = nameof(SDK_AUDIO_SOURCES);

        /// <summary>
        ///     Everything related to Media streaming components such as PBAudioStream or PBVideoPlayer
        /// </summary>
        public const string MEDIA_STREAM = nameof(MEDIA_STREAM);

        /// <summary>
        ///     Everything related to prioritization
        /// </summary>
        public const string PRIORITIZATION = nameof(PRIORITIZATION);

        /// <summary>
        ///     Everything related to the player's motion
        /// </summary>
        public const string MOTION = nameof(MOTION);

        /// <summary>
        ///     Everything related to the procedural landscape generation
        /// </summary>
        public const string LANDSCAPE = nameof(LANDSCAPE);

        /// <summary>
        ///     Input
        /// </summary>
        public const string INPUT = nameof(INPUT);

        /// <summary>
        ///     Avatar rendering
        /// </summary>
        public const string AVATAR = nameof(AVATAR);

        public const string PROFILE = nameof(PROFILE);

        public const string TWEEN = nameof(TWEEN);

        public const string ANIMATOR = nameof(ANIMATOR);

        /// <summary>
        ///     Wearable related
        /// </summary>
        public const string WEARABLE = nameof(WEARABLE);
        public const string EMOTE = nameof(EMOTE);
        public const string THUMBNAILS = nameof(THUMBNAILS);

        public const string AUTHENTICATION = nameof(AUTHENTICATION);

        public const string LOD = nameof(LOD);

        /// <summary>
        ///     AvatarAttach SDK component
        /// </summary>
        public const string AVATAR_ATTACH = nameof(AVATAR_ATTACH);

        /// <summary>
        ///     Quality related logs
        /// </summary>
        public const string QUALITY = nameof(QUALITY);

        /// <summary>
        ///     Scene's restricted actions
        /// </summary>
        public const string RESTRICTED_ACTIONS = nameof(RESTRICTED_ACTIONS);

        /// <summary>
        ///     Avatars Trigger Area for SDK components (e.g. CameraModeArea, AvatarModifierArea)
        /// </summary>
        public const string CHARACTER_TRIGGER_AREA = nameof(CHARACTER_TRIGGER_AREA);

        /// <summary>
        ///     SDK Camera related systems
        /// </summary>
        public const string SDK_CAMERA = nameof(SDK_CAMERA);

        /// <summary>
        ///     Player-related data propagated to SDK
        /// </summary>
        public const string PLAYER_SDK_DATA = nameof(PLAYER_SDK_DATA);

        /// <summary>
        ///     RealmData 'IsDirty' flag reset system
        /// </summary>
        public const string REALM_DATA_DIRTY_RESET_SYSTEM = nameof(REALM_DATA_DIRTY_RESET_SYSTEM);

        /// <summary>
        ///     SDK Observables layer
        /// </summary>
        public const string SDK_OBSERVABLES = nameof(SDK_OBSERVABLES);

        /// <summary>
        ///     Local scene development connection with locally running scene (AKA "Preview Mode")
        /// </summary>
        public const string SDK_LOCAL_SCENE_DEVELOPMENT = nameof(SDK_LOCAL_SCENE_DEVELOPMENT);

        /// <summary>
        ///     Roads related systems
        /// </summary>
        public const string ROADS = nameof(ROADS);

        public const string LIVEKIT = nameof(LIVEKIT);

        public const string MULTIPLAYER_MOVEMENT = nameof(MULTIPLAYER_MOVEMENT);
        public const string MULTIPLAYER = nameof(MULTIPLAYER);

        public const string AUDIO = nameof(AUDIO);

        /// <summary>
        ///     Generic UI category
        /// </summary>
        public const string UI = nameof(UI);

        public const string CAMERA_REEL = nameof(CAMERA_REEL);

        /// <summary>
        ///     Fetch requests initiated from the Scene side through the fetch API
        /// </summary>
        public const string SCENE_FETCH_REQUEST = nameof(SCENE_FETCH_REQUEST);

        public const string MVC = nameof(MVC);

        public const string SETTINGS_MENU = nameof(SETTINGS_MENU);

        public const string BACKPACK = nameof(BACKPACK);

        public const string BADGES = nameof(BADGES);

        /// <summary>
        ///     Whatever is coming from external pure C# plugins
        /// </summary>
        public const string PLUGINS = nameof(PLUGINS);

        /// <summary>
        ///     To show intended debug messages
        /// </summary>
        public const string DEBUG = nameof(DEBUG);

        /// <summary>
        ///     For startup operations flow
        /// </summary>
        public const string STARTUP = nameof(STARTUP);

        /// <summary>
        ///     Default category into which falls everything that is reported without info and by default Unity Debug.Log
        /// </summary>
        public const string UNSPECIFIED = nameof(UNSPECIFIED);

        public const string PORTABLE_EXPERIENCE = nameof(PORTABLE_EXPERIENCE);

        /// <summary>
        ///     Used for multithreading sync messages
        /// </summary>
        public const string SYNC = nameof(SYNC);

        public const string VERSION_CONTROL = nameof(VERSION_CONTROL);

        public const string ONBOARDING = nameof(ONBOARDING);

        public const string EVENTS = nameof(EVENTS);

        public const string IN_WORLD_CAMERA = nameof(IN_WORLD_CAMERA);

        public const string SOCIAL = nameof(SOCIAL);
        public const string FRIENDS = nameof(FRIENDS);

        public const string DISK_CACHE = nameof(DISK_CACHE);

        public const string LIGHT_SOURCE = nameof(LIGHT_SOURCE);

        public const string ALWAYS = nameof(ALWAYS);

        public const string GPU_INSTANCING = nameof(GPU_INSTANCING);

        /// <summary>
        ///     Used for debugging the chat history storage.
        /// </summary>
        public const string CHAT_HISTORY = nameof(CHAT_HISTORY);

        public const string CHAT_MESSAGES = nameof(CHAT_MESSAGES);

        public const string MARKETPLACE_CREDITS = nameof(MARKETPLACE_CREDITS);

        public const string VOICE_CHAT = nameof(VOICE_CHAT);

        public const string COMMUNITY_VOICE_CHAT = nameof(COMMUNITY_VOICE_CHAT);

        public const string RUNTIME_DEEPLINKS = nameof(RUNTIME_DEEPLINKS);

        public const string SKYBOX = nameof(SKYBOX);

        public const string COMMUNITIES = nameof(COMMUNITIES);

        public const string TRANSLATE = nameof(TRANSLATE);

        public const string OUTFITS = nameof(OUTFITS);

        public const string CHROME_DEVTOOL_PROTOCOL = nameof(CHROME_DEVTOOL_PROTOCOL);

        public const string SCENE_PERMISSIONS = nameof(SCENE_PERMISSIONS);

<<<<<<< HEAD
        public const string DONATIONS = nameof(DONATIONS);
=======
        public const string SOCIAL_EMOTE = nameof(SOCIAL_EMOTE);
>>>>>>> 8e1049c9
    }
}<|MERGE_RESOLUTION|>--- conflicted
+++ resolved
@@ -346,10 +346,8 @@
 
         public const string SCENE_PERMISSIONS = nameof(SCENE_PERMISSIONS);
 
-<<<<<<< HEAD
+        public const string SOCIAL_EMOTE = nameof(SOCIAL_EMOTE);
+
         public const string DONATIONS = nameof(DONATIONS);
-=======
-        public const string SOCIAL_EMOTE = nameof(SOCIAL_EMOTE);
->>>>>>> 8e1049c9
     }
 }