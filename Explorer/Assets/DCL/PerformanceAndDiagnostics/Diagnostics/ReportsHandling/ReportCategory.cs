﻿using UnityEngine;

namespace DCL.Diagnostics
{
    /// <summary>
    ///     Contains names of report categories, IDs must be constant so they can be specified in the attribute
    /// </summary>
    public static class ReportCategory
    {
        public const string FEATURE_FLAGS = nameof(FEATURE_FLAGS);

        /// <summary>
        ///     Everything connected to raw assets and addressables
        /// </summary>
        public const string ANALYTICS = nameof(ANALYTICS);

        /// <summary>
        ///     Everything connected to raw assets and addressables
        /// </summary>
        public const string ASSETS_PROVISION = nameof(ASSETS_PROVISION);

        /// <summary>
        ///     Non-granular engine category
        /// </summary>
        public const string ENGINE = nameof(ENGINE);

        /// <summary>
        ///     CRDT Related messages
        /// </summary>
        public const string CRDT = nameof(CRDT);

        /// <summary>
        ///     Messages related to conversion between CRDT and ECS World
        /// </summary>
        public const string CRDT_ECS_BRIDGE = nameof(CRDT_ECS_BRIDGE);

        /// <summary>
        ///     Everything connected to realms
        /// </summary>
        public const string REALM = nameof(REALM);

        /// <summary>
        ///     Messages related to the scene creation process
        /// </summary>
        public const string SCENE_FACTORY = nameof(SCENE_FACTORY);

        /// <summary>
        ///     Messages related to the scene loading and destruction processes initiated in the global world
        /// </summary>
        public const string SCENE_LOADING = nameof(SCENE_LOADING);

        /// <summary>
        ///     Messages related to the scene UI
        /// </summary>
        public const string SCENE_UI = nameof(SCENE_UI);

        /// <summary>
        ///     Messages related to highlighting objects in the scene on hover
        /// </summary>
        public const string HIGHLIGHTS = nameof(HIGHLIGHTS);

        /// <summary>
        ///     Errors reported from JavaScript
        /// </summary>
        public const string JAVASCRIPT = nameof(JAVASCRIPT);

        /// <summary>
        ///     Archipelago and gatekeeper requests
        /// </summary>
        public const string COMMS_SCENE_HANDLER = nameof(COMMS_SCENE_HANDLER);

        /// <summary>
        ///     Unspecified ECS World Exceptions
        /// </summary>
        public const string ECS = nameof(ECS);

        /// <summary>
        ///     Unspecified web request
        /// </summary>
        public const string GENERIC_WEB_REQUEST = nameof(GENERIC_WEB_REQUEST);

        /// <summary>
        ///     Texture related web request
        /// </summary>
        public const string TEXTURE_WEB_REQUEST = nameof(TEXTURE_WEB_REQUEST);

        /// <summary>
        ///     Texture related web request
        /// </summary>
        public const string NFT_SHAPE_WEB_REQUEST = nameof(NFT_SHAPE_WEB_REQUEST);

        /// <summary>
        ///     Nft info related web request
        /// </summary>
        public const string NFT_INFO_WEB_REQUEST = nameof(NFT_INFO_WEB_REQUEST);

        /// <summary>
        ///     Audio clip related web request
        /// </summary>
        public const string AUDIO_CLIP_WEB_REQUEST = nameof(AUDIO_CLIP_WEB_REQUEST);

        /// <summary>
        ///     Non-granular Streamable category
        /// </summary>
        public const string STREAMABLE_LOADING = nameof(STREAMABLE_LOADING);

        /// <summary>
        ///     Everything related to asset bundles
        /// </summary>
        public const string ASSET_BUNDLES = nameof(ASSET_BUNDLES);

        /// <summary>
        ///     Everything related to textures
        /// </summary>
        public const string TEXTURES = nameof(TEXTURES);

        /// <summary>
        ///     Everything related to GLTF
        /// </summary>
        public const string GLTF_CONTAINER = nameof(GLTF_CONTAINER);

        /// <summary>
        ///     Everything related to materials
        /// </summary>
        public const string MATERIALS = nameof(MATERIALS);

        /// <summary>
        ///     Everything related to primitive colliders
        /// </summary>
        public const string PRIMITIVE_COLLIDERS = nameof(PRIMITIVE_COLLIDERS);

        /// <summary>
        ///     Everything related to primitive meshes
        /// </summary>
        public const string PRIMITIVE_MESHES = nameof(PRIMITIVE_MESHES);

        /// <summary>
        ///     Everything related to Scenes audio source components
        /// </summary>
        public const string SDK_AUDIO_SOURCES = nameof(SDK_AUDIO_SOURCES);

        /// <summary>
        ///     Everything related to Media streaming components such as PBAudioStream or PBVideoPlayer
        /// </summary>
        public const string MEDIA_STREAM = nameof(MEDIA_STREAM);

        /// <summary>
        ///     Everything related to prioritization
        /// </summary>
        public const string PRIORITIZATION = nameof(PRIORITIZATION);

        /// <summary>
        ///     Everything related to the player's motion
        /// </summary>
        public const string MOTION = nameof(MOTION);

        /// <summary>
        ///     Everything related to the procedural landscape generation
        /// </summary>
        public const string LANDSCAPE = nameof(LANDSCAPE);

        /// <summary>
        ///     Input
        /// </summary>
        public const string INPUT = nameof(INPUT);

        /// <summary>
        ///     Avatar rendering
        /// </summary>
        public const string AVATAR = nameof(AVATAR);

        public const string PROFILE = nameof(PROFILE);

        public const string TWEEN = nameof(TWEEN);

        public const string ANIMATOR = nameof(ANIMATOR);

        /// <summary>
        ///     Wearable related
        /// </summary>
        public const string WEARABLE = nameof(WEARABLE);
        public const string EMOTE = nameof(EMOTE);
        public const string THUMBNAILS = nameof(THUMBNAILS);

        public const string AUTHENTICATION = nameof(AUTHENTICATION);

        public const string LOD = nameof(LOD);

        /// <summary>
        ///     AvatarAttach SDK component
        /// </summary>
        public const string AVATAR_ATTACH = nameof(AVATAR_ATTACH);

        /// <summary>
        ///     Quality related logs
        /// </summary>
        public const string QUALITY = nameof(QUALITY);

        /// <summary>
        ///     Scene's restricted actions
        /// </summary>
        public const string RESTRICTED_ACTIONS = nameof(RESTRICTED_ACTIONS);

        /// <summary>
        ///     Avatars Trigger Area for SDK components (e.g. CameraModeArea, AvatarModifierArea)
        /// </summary>
        public const string CHARACTER_TRIGGER_AREA = nameof(CHARACTER_TRIGGER_AREA);

        /// <summary>
        ///     SDK Camera related systems
        /// </summary>
        public const string SDK_CAMERA = nameof(SDK_CAMERA);

        /// <summary>
        ///     Player-related data propagated to SDK
        /// </summary>
        public const string PLAYER_SDK_DATA = nameof(PLAYER_SDK_DATA);

        /// <summary>
        ///     RealmData 'IsDirty' flag reset system
        /// </summary>
        public const string REALM_DATA_DIRTY_RESET_SYSTEM = nameof(REALM_DATA_DIRTY_RESET_SYSTEM);

        /// <summary>
        ///     SDK Observables layer
        /// </summary>
        public const string SDK_OBSERVABLES = nameof(SDK_OBSERVABLES);

        /// <summary>
        ///     Local scene development connection with locally running scene (AKA "Preview Mode")
        /// </summary>
        public const string SDK_LOCAL_SCENE_DEVELOPMENT = nameof(SDK_LOCAL_SCENE_DEVELOPMENT);

        /// <summary>
        ///     Roads related systems
        /// </summary>
        public const string ROADS = nameof(ROADS);

        public const string LIVEKIT = nameof(LIVEKIT);

        public const string MULTIPLAYER_MOVEMENT = nameof(MULTIPLAYER_MOVEMENT);
        public const string MULTIPLAYER = nameof(MULTIPLAYER);

        public const string AUDIO = nameof(AUDIO);

        /// <summary>
        ///     Generic UI category
        /// </summary>
        public const string UI = nameof(UI);

        public const string CAMERA_REEL = nameof(CAMERA_REEL);

        /// <summary>
        ///     Fetch requests initiated from the Scene side through the fetch API
        /// </summary>
        public const string SCENE_FETCH_REQUEST = nameof(SCENE_FETCH_REQUEST);

        public const string MVC = nameof(MVC);

        public const string SETTINGS_MENU = nameof(SETTINGS_MENU);

        public const string BACKPACK = nameof(BACKPACK);

        public const string BADGES = nameof(BADGES);

        /// <summary>
        ///     Whatever is coming from external pure C# plugins
        /// </summary>
        public const string PLUGINS = nameof(PLUGINS);

        /// <summary>
        ///     To show intended debug messages
        /// </summary>
        public const string DEBUG = nameof(DEBUG);

        /// <summary>
        ///     For startup operations flow
        /// </summary>
        public const string STARTUP = nameof(STARTUP);

        /// <summary>
        ///     Default category into which falls everything that is reported without info and by default Unity Debug.Log
        /// </summary>
        public const string UNSPECIFIED = nameof(UNSPECIFIED);

        public const string PORTABLE_EXPERIENCE= nameof(PORTABLE_EXPERIENCE);

        /// <summary>
        ///     Used for multithreading sync messages
        /// </summary>
        public const string SYNC = nameof(SYNC);

        public const string VERSION_CONTROL= nameof(VERSION_CONTROL);

        public const string ONBOARDING = nameof(ONBOARDING);

        public const string EVENTS = nameof(EVENTS);

        public const string IN_WORLD_CAMERA = nameof(IN_WORLD_CAMERA);

<<<<<<< HEAD
        public const string LIGHT_SOURCE = nameof(LIGHT_SOURCE);
=======
        public const string FRIENDS = nameof(FRIENDS);
>>>>>>> 4e3c0dce
    }
}<|MERGE_RESOLUTION|>--- conflicted
+++ resolved
@@ -298,10 +298,8 @@
 
         public const string IN_WORLD_CAMERA = nameof(IN_WORLD_CAMERA);
 
-<<<<<<< HEAD
+        public const string FRIENDS = nameof(FRIENDS);
+
         public const string LIGHT_SOURCE = nameof(LIGHT_SOURCE);
-=======
-        public const string FRIENDS = nameof(FRIENDS);
->>>>>>> 4e3c0dce
     }
 }