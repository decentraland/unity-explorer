--- conflicted
+++ resolved
@@ -147,21 +147,11 @@
 
         public const string PROFILE = nameof(PROFILE);
 
-        /// <summary>
-        ///     Tweens Related
-        /// </summary>
         public const string TWEEN = nameof(TWEEN);
 
-        /// <summary>
-<<<<<<< HEAD
-        ///     Animator Related
-        /// </summary>
         public const string ANIMATOR = nameof(ANIMATOR);
 
-
         /// <summary>
-=======
->>>>>>> cec2f352
         ///     Wearable related
         /// </summary>
         public const string WEARABLE = nameof(WEARABLE);
