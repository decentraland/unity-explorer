﻿namespace DCL.Diagnostics
{
    /// <summary>
    ///     Contains names of report categories, IDs must be constant so they can be specified in the attribute
    /// </summary>
    public static class ReportCategory
    {
        /// <summary>
        ///     Everything connected to raw assets and addressables
        /// </summary>
        public const string ASSETS_PROVISION = nameof(ASSETS_PROVISION);

        /// <summary>
        ///     Non-granular engine category
        /// </summary>
        public const string ENGINE = nameof(ENGINE);

        /// <summary>
        ///     CRDT Related messages
        /// </summary>
        public const string CRDT = nameof(CRDT);

        /// <summary>
        ///     Messages related to conversion between CRDT and ECS World
        /// </summary>
        public const string CRDT_ECS_BRIDGE = nameof(CRDT_ECS_BRIDGE);

        /// <summary>
        ///     Everything connected to realms
        /// </summary>
        public const string REALM = nameof(REALM);

        /// <summary>
        ///     Messages related to the scene creation process
        /// </summary>
        public const string SCENE_FACTORY = nameof(SCENE_FACTORY);

        /// <summary>
        ///     Messages related to the scene loading and destruction processes initiated in the global world
        /// </summary>
        public const string SCENE_LOADING = nameof(SCENE_LOADING);

        /// <summary>
        ///     Messages related to the scene UI
        /// </summary>
        public const string SCENE_UI = nameof(SCENE_UI);

        /// <summary>
        ///     Errors reported from JavaScript
        /// </summary>
        public const string JAVASCRIPT = nameof(JAVASCRIPT);

        /// <summary>
        ///     Unspecified ECS World Exceptions
        /// </summary>
        public const string ECS = nameof(ECS);

        /// <summary>
        ///     Unspecified web request
        /// </summary>
        public const string GENERIC_WEB_REQUEST = nameof(GENERIC_WEB_REQUEST);

        /// <summary>
        ///     Texture related web request
        /// </summary>
        public const string TEXTURE_WEB_REQUEST = nameof(TEXTURE_WEB_REQUEST);

        /// <summary>
        ///     Texture related web request
        /// </summary>
        public const string NFT_SHAPE_WEB_REQUEST = nameof(NFT_SHAPE_WEB_REQUEST);

        /// <summary>
        ///     Audio clip related web request
        /// </summary>
        public const string AUDIO_CLIP_WEB_REQUEST = nameof(AUDIO_CLIP_WEB_REQUEST);

        /// <summary>
        ///     Non-granular Streamable category
        /// </summary>
        public const string STREAMABLE_LOADING = nameof(STREAMABLE_LOADING);

        /// <summary>
        ///     Everything related to asset bundles
        /// </summary>
        public const string ASSET_BUNDLES = nameof(ASSET_BUNDLES);

        /// <summary>
        ///     Everything related to textures
        /// </summary>
        public const string TEXTURES = nameof(TEXTURES);

        /// <summary>
        ///     Everything related to GLTF
        /// </summary>
        public const string GLTF_CONTAINER = nameof(GLTF_CONTAINER);

        /// <summary>
        ///     Everything related to materials
        /// </summary>
        public const string MATERIALS = nameof(MATERIALS);

        /// <summary>
        ///     Everything related to primitive colliders
        /// </summary>
        public const string PRIMITIVE_COLLIDERS = nameof(PRIMITIVE_COLLIDERS);

        /// <summary>
        ///     Everything related to primitive meshes
        /// </summary>
        public const string PRIMITIVE_MESHES = nameof(PRIMITIVE_MESHES);

        /// <summary>
        ///     Everything related to Scenes audio source components
        /// </summary>
        public const string AUDIO_SOURCES = nameof(AUDIO_SOURCES);

        /// <summary>
        ///     Everything related to Media streaming components such as PBAudioStream or PBVideoPlayer
        /// </summary>
        public const string MEDIA_STREAM = nameof(MEDIA_STREAM);

        /// <summary>
        ///     Everything related to prioritization
        /// </summary>
        public const string PRIORITIZATION = nameof(PRIORITIZATION);

        /// <summary>
        ///     Everything related to the player's motion
        /// </summary>
        public const string MOTION = nameof(MOTION);

        /// <summary>
        ///     Everything related to the procedural landscape generation
        /// </summary>
        public const string LANDSCAPE = nameof(LANDSCAPE);

        /// <summary>
        ///     Input
        /// </summary>
        public const string INPUT = nameof(INPUT);

        /// <summary>
        ///     Avatar rendering
        /// </summary>
        public const string AVATAR = nameof(AVATAR);

        public const string PROFILE = nameof(PROFILE);

        /// <summary>
        ///     Wearable related
        /// </summary>
        public const string WEARABLE = nameof(WEARABLE);

        public const string AUTHENTICATION = nameof(AUTHENTICATION);

        public const string LOD = nameof(LOD);

        /// <summary>
        ///     AvatarAttach SDK component
        /// </summary>
        public const string AVATAR_ATTACH = nameof(AVATAR_ATTACH);

        /// <summary>
        ///     VideoPlayer SDK component
        /// </summary>
        public const string VIDEO_PLAYER = nameof(VIDEO_PLAYER);

        /// <summary>
<<<<<<< HEAD
        ///     CameraModeArea SDK component
        /// </summary>
        public const string CAMERA_MODE_AREA = nameof(CAMERA_MODE_AREA);

        /// <summary>
        ///     Avatars Trigger Area for SDK components (e.g. CameraModeArea, AvatarModifierArea)
        /// </summary>
        public const string CHARACTER_TRIGGER_AREA = nameof(CHARACTER_TRIGGER_AREA);
=======
        ///     Scene's restricted actions
        /// </summary>
        public const string RESTRICTED_ACTIONS = nameof(RESTRICTED_ACTIONS);
>>>>>>> 62686522

        /// <summary>
        ///     Default category into which falls everything that is reported without info and by default Unity Debug.Log
        /// </summary>
        public const string UNSPECIFIED = nameof(UNSPECIFIED);
    }
}<|MERGE_RESOLUTION|>--- conflicted
+++ resolved
@@ -167,7 +167,11 @@
         public const string VIDEO_PLAYER = nameof(VIDEO_PLAYER);
 
         /// <summary>
-<<<<<<< HEAD
+        ///     Scene's restricted actions
+        /// </summary>
+        public const string RESTRICTED_ACTIONS = nameof(RESTRICTED_ACTIONS);
+
+        /// <summary>
         ///     CameraModeArea SDK component
         /// </summary>
         public const string CAMERA_MODE_AREA = nameof(CAMERA_MODE_AREA);
@@ -176,11 +180,6 @@
         ///     Avatars Trigger Area for SDK components (e.g. CameraModeArea, AvatarModifierArea)
         /// </summary>
         public const string CHARACTER_TRIGGER_AREA = nameof(CHARACTER_TRIGGER_AREA);
-=======
-        ///     Scene's restricted actions
-        /// </summary>
-        public const string RESTRICTED_ACTIONS = nameof(RESTRICTED_ACTIONS);
->>>>>>> 62686522
 
         /// <summary>
         ///     Default category into which falls everything that is reported without info and by default Unity Debug.Log
