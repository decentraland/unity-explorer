--- conflicted
+++ resolved
@@ -212,12 +212,9 @@
 
         public const string MVC = nameof(MVC);
 
-<<<<<<< HEAD
-=======
         /// <summary>
         ///     Default category into which falls everything that is reported without info and by default Unity Debug.Log
         /// </summary>
         public const string UNSPECIFIED = nameof(UNSPECIFIED);
->>>>>>> feb855df
     }
 }