﻿namespace DCL.Diagnostics
{
    /// <summary>
    ///     Contains names of report categories, IDs must be constant so they can be specified in the attribute
    /// </summary>
    public static class ReportCategory
    {
        public const string FEATURE_FLAGS = nameof(FEATURE_FLAGS);

        /// <summary>
        ///     Everything connected to raw assets and addressables
        /// </summary>
        public const string ANALYTICS = nameof(ANALYTICS);

        /// <summary>
        ///     Everything connected to raw assets and addressables
        /// </summary>
        public const string ASSETS_PROVISION = nameof(ASSETS_PROVISION);

        /// <summary>
        ///     Non-granular engine category
        /// </summary>
        public const string ENGINE = nameof(ENGINE);

        /// <summary>
        ///     CRDT Related messages
        /// </summary>
        public const string CRDT = nameof(CRDT);

        /// <summary>
        ///     Messages related to conversion between CRDT and ECS World
        /// </summary>
        public const string CRDT_ECS_BRIDGE = nameof(CRDT_ECS_BRIDGE);

        /// <summary>
        ///     Everything connected to realms
        /// </summary>
        public const string REALM = nameof(REALM);

        /// <summary>
        ///     Messages related to the scene creation process
        /// </summary>
        public const string SCENE_FACTORY = nameof(SCENE_FACTORY);

        /// <summary>
        ///     Messages related to the scene loading and destruction processes initiated in the global world
        /// </summary>
        public const string SCENE_LOADING = nameof(SCENE_LOADING);

        /// <summary>
        ///     Messages related to the scene UI
        /// </summary>
        public const string SCENE_UI = nameof(SCENE_UI);

        /// <summary>
        ///     Messages related to highlighting objects in the scene on hover
        /// </summary>
        public const string HIGHLIGHTS = nameof(HIGHLIGHTS);

        /// <summary>
        ///     Errors reported from JavaScript
        /// </summary>
        public const string JAVASCRIPT = nameof(JAVASCRIPT);

        /// <summary>
        ///     Archipelago requests
        /// </summary>
        public const string ARCHIPELAGO_REQUEST = nameof(ARCHIPELAGO_REQUEST);

        /// <summary>
        ///     Unspecified ECS World Exceptions
        /// </summary>
        public const string ECS = nameof(ECS);

        /// <summary>
        ///     Unspecified web request
        /// </summary>
        public const string GENERIC_WEB_REQUEST = nameof(GENERIC_WEB_REQUEST);

        /// <summary>
        ///     Texture related web request
        /// </summary>
        public const string TEXTURE_WEB_REQUEST = nameof(TEXTURE_WEB_REQUEST);

        /// <summary>
        ///     Texture related web request
        /// </summary>
        public const string NFT_SHAPE_WEB_REQUEST = nameof(NFT_SHAPE_WEB_REQUEST);

        /// <summary>
        ///     Nft info related web request
        /// </summary>
        public const string NFT_INFO_WEB_REQUEST = nameof(NFT_INFO_WEB_REQUEST);

        /// <summary>
        ///     Audio clip related web request
        /// </summary>
        public const string AUDIO_CLIP_WEB_REQUEST = nameof(AUDIO_CLIP_WEB_REQUEST);

        /// <summary>
        ///     Non-granular Streamable category
        /// </summary>
        public const string STREAMABLE_LOADING = nameof(STREAMABLE_LOADING);

        /// <summary>
        ///     Everything related to asset bundles
        /// </summary>
        public const string ASSET_BUNDLES = nameof(ASSET_BUNDLES);

        /// <summary>
        ///     Everything related to textures
        /// </summary>
        public const string TEXTURES = nameof(TEXTURES);

        /// <summary>
        ///     Everything related to GLTF
        /// </summary>
        public const string GLTF_CONTAINER = nameof(GLTF_CONTAINER);

        /// <summary>
        ///     Everything related to materials
        /// </summary>
        public const string MATERIALS = nameof(MATERIALS);

        /// <summary>
        ///     Everything related to primitive colliders
        /// </summary>
        public const string PRIMITIVE_COLLIDERS = nameof(PRIMITIVE_COLLIDERS);

        /// <summary>
        ///     Everything related to primitive meshes
        /// </summary>
        public const string PRIMITIVE_MESHES = nameof(PRIMITIVE_MESHES);

        /// <summary>
        ///     Everything related to Scenes audio source components
        /// </summary>
        public const string SDK_AUDIO_SOURCES = nameof(SDK_AUDIO_SOURCES);

        /// <summary>
        ///     Everything related to Media streaming components such as PBAudioStream or PBVideoPlayer
        /// </summary>
        public const string MEDIA_STREAM = nameof(MEDIA_STREAM);

        /// <summary>
        ///     Everything related to prioritization
        /// </summary>
        public const string PRIORITIZATION = nameof(PRIORITIZATION);

        /// <summary>
        ///     Everything related to the player's motion
        /// </summary>
        public const string MOTION = nameof(MOTION);

        /// <summary>
        ///     Everything related to the procedural landscape generation
        /// </summary>
        public const string LANDSCAPE = nameof(LANDSCAPE);

        /// <summary>
        ///     Input
        /// </summary>
        public const string INPUT = nameof(INPUT);

        /// <summary>
        ///     Avatar rendering
        /// </summary>
        public const string AVATAR = nameof(AVATAR);

        public const string PROFILE = nameof(PROFILE);

        public const string TWEEN = nameof(TWEEN);

        public const string ANIMATOR = nameof(ANIMATOR);

        /// <summary>
        ///     Wearable related
        /// </summary>
        public const string WEARABLE = nameof(WEARABLE);
        public const string EMOTE = nameof(EMOTE);

        public const string AUTHENTICATION = nameof(AUTHENTICATION);

        public const string LOD = nameof(LOD);

        /// <summary>
        ///     AvatarAttach SDK component
        /// </summary>
        public const string AVATAR_ATTACH = nameof(AVATAR_ATTACH);

        /// <summary>
        ///     Quality related logs
        /// </summary>
        public const string QUALITY = nameof(QUALITY);

        /// <summary>
        ///     Scene's restricted actions
        /// </summary>
        public const string RESTRICTED_ACTIONS = nameof(RESTRICTED_ACTIONS);

        /// <summary>
        ///     Avatars Trigger Area for SDK components (e.g. CameraModeArea, AvatarModifierArea)
        /// </summary>
        public const string CHARACTER_TRIGGER_AREA = nameof(CHARACTER_TRIGGER_AREA);

        /// <summary>
        ///     CameraModeArea SDK component
        /// </summary>
        public const string CAMERA_MODE_AREA = nameof(CAMERA_MODE_AREA);

        /// <summary>
<<<<<<< HEAD
        ///     Multiplayer SDK Profile component propagator
        /// </summary>
        public const string MULTIPLAYER_SDK_PLAYER_CRDT_ENTITY = nameof(MULTIPLAYER_SDK_PLAYER_CRDT_ENTITY);

        /// <summary>
        ///     Multiplayer SDK Profile component propagator
        /// </summary>
        public const string MULTIPLAYER_SDK_PLAYER_PROFILE_DATA = nameof(MULTIPLAYER_SDK_PLAYER_PROFILE_DATA);

        /// <summary>
        ///     Multiplayer SDK Emote Command component propagator
        /// </summary>
        public const string MULTIPLAYER_SDK_EMOTE_COMMAND_DATA = nameof(MULTIPLAYER_SDK_EMOTE_COMMAND_DATA);

        /// <summary>
        ///     Multiplayer SDK other players Transform component propagator
        /// </summary>
        public const string MULTIPLAYER_SDK_PLAYER_TRANSFORM_DATA = nameof(MULTIPLAYER_SDK_PLAYER_TRANSFORM_DATA);

        /// <summary>
        ///     PBPlayerIdentityData component writer
        /// </summary>
        public const string PLAYER_IDENTITY_DATA = nameof(PLAYER_IDENTITY_DATA);

        /// <summary>
        ///     PBAvatarBase component writer
        /// </summary>
        public const string PLAYER_AVATAR_BASE = nameof(PLAYER_AVATAR_BASE);

        /// <summary>
        ///     PBAvatarEquipped component writer
        /// </summary>
        public const string PLAYER_AVATAR_EQUIPPED = nameof(PLAYER_AVATAR_EQUIPPED);

        /// <summary>
        ///     PBAvatarEmoteCommand component writer
=======
        ///     Player-related data propagated to SDK
>>>>>>> 83527f34
        /// </summary>
        public const string PLAYER_SDK_DATA = nameof(PLAYER_SDK_DATA);

        /// <summary>
        ///     RealmData 'IsDirty' flag reset system
        /// </summary>
        public const string REALM_DATA_DIRTY_RESET_SYSTEM = nameof(REALM_DATA_DIRTY_RESET_SYSTEM);

        /// <summary>
        ///     SDK Observables layer
        /// </summary>
        public const string SDK_OBSERVABLES = nameof(SDK_OBSERVABLES);

        /// <summary>
        ///     Roads related systems
        /// </summary>
        public const string ROADS = nameof(ROADS);

        public const string LIVEKIT = nameof(LIVEKIT);

        public const string MULTIPLAYER_MOVEMENT = nameof(MULTIPLAYER_MOVEMENT);
        public const string MULTIPLAYER = nameof(MULTIPLAYER);

        public const string AUDIO = nameof(AUDIO);

        /// <summary>
        ///     Generic UI category
        /// </summary>
        public const string UI = nameof(UI);

        /// <summary>
        ///     Fetch requests initiated from the Scene side through the fetch API
        /// </summary>
        public const string SCENE_FETCH_REQUEST = nameof(SCENE_FETCH_REQUEST);

        public const string MVC = nameof(MVC);

        public const string SETTINGS_MENU = nameof(SETTINGS_MENU);

        /// <summary>
        ///     Whatever is coming from external pure C# plugins
        /// </summary>
        public const string PLUGINS = nameof(PLUGINS);

        /// <summary>
        ///     To show intended debug messages
        /// </summary>
        public const string DEBUG = nameof(DEBUG);

        /// <summary>
        ///     Default category into which falls everything that is reported without info and by default Unity Debug.Log
        /// </summary>
        public const string UNSPECIFIED = nameof(UNSPECIFIED);
    }
}<|MERGE_RESOLUTION|>--- conflicted
+++ resolved
@@ -209,46 +209,7 @@
         public const string CAMERA_MODE_AREA = nameof(CAMERA_MODE_AREA);
 
         /// <summary>
-<<<<<<< HEAD
-        ///     Multiplayer SDK Profile component propagator
-        /// </summary>
-        public const string MULTIPLAYER_SDK_PLAYER_CRDT_ENTITY = nameof(MULTIPLAYER_SDK_PLAYER_CRDT_ENTITY);
-
-        /// <summary>
-        ///     Multiplayer SDK Profile component propagator
-        /// </summary>
-        public const string MULTIPLAYER_SDK_PLAYER_PROFILE_DATA = nameof(MULTIPLAYER_SDK_PLAYER_PROFILE_DATA);
-
-        /// <summary>
-        ///     Multiplayer SDK Emote Command component propagator
-        /// </summary>
-        public const string MULTIPLAYER_SDK_EMOTE_COMMAND_DATA = nameof(MULTIPLAYER_SDK_EMOTE_COMMAND_DATA);
-
-        /// <summary>
-        ///     Multiplayer SDK other players Transform component propagator
-        /// </summary>
-        public const string MULTIPLAYER_SDK_PLAYER_TRANSFORM_DATA = nameof(MULTIPLAYER_SDK_PLAYER_TRANSFORM_DATA);
-
-        /// <summary>
-        ///     PBPlayerIdentityData component writer
-        /// </summary>
-        public const string PLAYER_IDENTITY_DATA = nameof(PLAYER_IDENTITY_DATA);
-
-        /// <summary>
-        ///     PBAvatarBase component writer
-        /// </summary>
-        public const string PLAYER_AVATAR_BASE = nameof(PLAYER_AVATAR_BASE);
-
-        /// <summary>
-        ///     PBAvatarEquipped component writer
-        /// </summary>
-        public const string PLAYER_AVATAR_EQUIPPED = nameof(PLAYER_AVATAR_EQUIPPED);
-
-        /// <summary>
-        ///     PBAvatarEmoteCommand component writer
-=======
         ///     Player-related data propagated to SDK
->>>>>>> 83527f34
         /// </summary>
         public const string PLAYER_SDK_DATA = nameof(PLAYER_SDK_DATA);
 
