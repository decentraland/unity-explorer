﻿using UnityEngine;

namespace DCL.Diagnostics
{
    /// <summary>
    ///     Contains names of report categories, IDs must be constant so they can be specified in the attribute
    /// </summary>
    public static class ReportCategory
    {
        public const string FEATURE_FLAGS = nameof(FEATURE_FLAGS);

        /// <summary>
        ///     Everything connected to raw assets and addressables
        /// </summary>
        public const string ANALYTICS = nameof(ANALYTICS);

        /// <summary>
        ///     Everything connected to raw assets and addressables
        /// </summary>
        public const string ASSETS_PROVISION = nameof(ASSETS_PROVISION);

        /// <summary>
        ///     Non-granular engine category
        /// </summary>
        public const string ENGINE = nameof(ENGINE);

        /// <summary>
        ///     CRDT Related messages
        /// </summary>
        public const string CRDT = nameof(CRDT);

        /// <summary>
        ///     Messages related to conversion between CRDT and ECS World
        /// </summary>
        public const string CRDT_ECS_BRIDGE = nameof(CRDT_ECS_BRIDGE);

        /// <summary>
        ///     Everything connected to realms
        /// </summary>
        public const string REALM = nameof(REALM);

        /// <summary>
        ///     Messages related to the scene creation process
        /// </summary>
        public const string SCENE_FACTORY = nameof(SCENE_FACTORY);

        /// <summary>
        ///     Messages related to the scene loading and destruction processes initiated in the global world
        /// </summary>
        public const string SCENE_LOADING = nameof(SCENE_LOADING);

        /// <summary>
        ///     Messages related to the scene UI
        /// </summary>
        public const string SCENE_UI = nameof(SCENE_UI);

        /// <summary>
        ///     Messages related to highlighting objects in the scene on hover
        /// </summary>
        public const string HIGHLIGHTS = nameof(HIGHLIGHTS);

        /// <summary>
        ///     Errors reported from JavaScript
        /// </summary>
        public const string JAVASCRIPT = nameof(JAVASCRIPT);

        /// <summary>
        ///     Archipelago and gatekeeper requests
        /// </summary>
        public const string COMMS_SCENE_HANDLER = nameof(COMMS_SCENE_HANDLER);

        /// <summary>
        ///     Chat livekit requests
        /// </summary>
        public const string COMMS_CHAT_HANDLER = nameof(COMMS_CHAT_HANDLER);


        /// <summary>
        ///     Unspecified ECS World Exceptions
        /// </summary>
        public const string ECS = nameof(ECS);

        /// <summary>
        ///     Unspecified web request
        /// </summary>
        public const string GENERIC_WEB_REQUEST = nameof(GENERIC_WEB_REQUEST);

        /// <summary>
        ///     Partial Loading requests
        /// </summary>
        public const string PARTIAL_LOADING = nameof(PARTIAL_LOADING);

        /// <summary>
        ///     Texture related web request
        /// </summary>
        public const string TEXTURE_WEB_REQUEST = nameof(TEXTURE_WEB_REQUEST);

        /// <summary>
        ///     Texture related web request
        /// </summary>
        public const string NFT_SHAPE_WEB_REQUEST = nameof(NFT_SHAPE_WEB_REQUEST);

        /// <summary>
        ///     Nft info related web request
        /// </summary>
        public const string NFT_INFO_WEB_REQUEST = nameof(NFT_INFO_WEB_REQUEST);

        /// <summary>
        ///     Audio clip related web request
        /// </summary>
        public const string AUDIO_CLIP_WEB_REQUEST = nameof(AUDIO_CLIP_WEB_REQUEST);

        /// <summary>
        ///     Non-granular Streamable category
        /// </summary>
        public const string STREAMABLE_LOADING = nameof(STREAMABLE_LOADING);

        /// <summary>
        ///     Everything related to asset bundles
        /// </summary>
        public const string ASSET_BUNDLES = nameof(ASSET_BUNDLES);

        /// <summary>
        ///     Everything related to textures
        /// </summary>
        public const string TEXTURES = nameof(TEXTURES);

        /// <summary>
        ///     Everything related to GLTF
        /// </summary>
        public const string GLTF_CONTAINER = nameof(GLTF_CONTAINER);

        /// <summary>
        ///     Everything related to materials
        /// </summary>
        public const string MATERIALS = nameof(MATERIALS);

        /// <summary>
        ///     Everything related to primitive colliders
        /// </summary>
        public const string PRIMITIVE_COLLIDERS = nameof(PRIMITIVE_COLLIDERS);

        /// <summary>
        ///     Everything related to primitive meshes
        /// </summary>
        public const string PRIMITIVE_MESHES = nameof(PRIMITIVE_MESHES);

        /// <summary>
        ///     Everything related to Scenes audio source components
        /// </summary>
        public const string SDK_AUDIO_SOURCES = nameof(SDK_AUDIO_SOURCES);

        /// <summary>
        ///     Everything related to Media streaming components such as PBAudioStream or PBVideoPlayer
        /// </summary>
        public const string MEDIA_STREAM = nameof(MEDIA_STREAM);

        /// <summary>
        ///     Everything related to prioritization
        /// </summary>
        public const string PRIORITIZATION = nameof(PRIORITIZATION);

        /// <summary>
        ///     Everything related to the player's motion
        /// </summary>
        public const string MOTION = nameof(MOTION);

        /// <summary>
        ///     Everything related to the procedural landscape generation
        /// </summary>
        public const string LANDSCAPE = nameof(LANDSCAPE);

        /// <summary>
        ///     Input
        /// </summary>
        public const string INPUT = nameof(INPUT);

        /// <summary>
        ///     Avatar rendering
        /// </summary>
        public const string AVATAR = nameof(AVATAR);

        public const string PROFILE = nameof(PROFILE);

        public const string TWEEN = nameof(TWEEN);

        public const string ANIMATOR = nameof(ANIMATOR);

        /// <summary>
        ///     Wearable related
        /// </summary>
        public const string WEARABLE = nameof(WEARABLE);
        public const string EMOTE = nameof(EMOTE);
        public const string THUMBNAILS = nameof(THUMBNAILS);

        public const string AUTHENTICATION = nameof(AUTHENTICATION);

        public const string LOD = nameof(LOD);

        /// <summary>
        ///     AvatarAttach SDK component
        /// </summary>
        public const string AVATAR_ATTACH = nameof(AVATAR_ATTACH);

        /// <summary>
        ///     Quality related logs
        /// </summary>
        public const string QUALITY = nameof(QUALITY);

        /// <summary>
        ///     Scene's restricted actions
        /// </summary>
        public const string RESTRICTED_ACTIONS = nameof(RESTRICTED_ACTIONS);

        /// <summary>
        ///     Avatars Trigger Area for SDK components (e.g. CameraModeArea, AvatarModifierArea)
        /// </summary>
        public const string CHARACTER_TRIGGER_AREA = nameof(CHARACTER_TRIGGER_AREA);

        /// <summary>
        ///     SDK Camera related systems
        /// </summary>
        public const string SDK_CAMERA = nameof(SDK_CAMERA);

        /// <summary>
        ///     Player-related data propagated to SDK
        /// </summary>
        public const string PLAYER_SDK_DATA = nameof(PLAYER_SDK_DATA);

        /// <summary>
        ///     RealmData 'IsDirty' flag reset system
        /// </summary>
        public const string REALM_DATA_DIRTY_RESET_SYSTEM = nameof(REALM_DATA_DIRTY_RESET_SYSTEM);

        /// <summary>
        ///     SDK Observables layer
        /// </summary>
        public const string SDK_OBSERVABLES = nameof(SDK_OBSERVABLES);

        /// <summary>
        ///     Local scene development connection with locally running scene (AKA "Preview Mode")
        /// </summary>
        public const string SDK_LOCAL_SCENE_DEVELOPMENT = nameof(SDK_LOCAL_SCENE_DEVELOPMENT);

        /// <summary>
        ///     Roads related systems
        /// </summary>
        public const string ROADS = nameof(ROADS);

        public const string LIVEKIT = nameof(LIVEKIT);

        public const string MULTIPLAYER_MOVEMENT = nameof(MULTIPLAYER_MOVEMENT);
        public const string MULTIPLAYER = nameof(MULTIPLAYER);

        public const string AUDIO = nameof(AUDIO);

        /// <summary>
        ///     Generic UI category
        /// </summary>
        public const string UI = nameof(UI);

        public const string CAMERA_REEL = nameof(CAMERA_REEL);

        /// <summary>
        ///     Fetch requests initiated from the Scene side through the fetch API
        /// </summary>
        public const string SCENE_FETCH_REQUEST = nameof(SCENE_FETCH_REQUEST);

        public const string MVC = nameof(MVC);

        public const string SETTINGS_MENU = nameof(SETTINGS_MENU);

        public const string BACKPACK = nameof(BACKPACK);

        public const string BADGES = nameof(BADGES);

        /// <summary>
        ///     Whatever is coming from external pure C# plugins
        /// </summary>
        public const string PLUGINS = nameof(PLUGINS);

        /// <summary>
        ///     To show intended debug messages
        /// </summary>
        public const string DEBUG = nameof(DEBUG);

        /// <summary>
        ///     For startup operations flow
        /// </summary>
        public const string STARTUP = nameof(STARTUP);

        /// <summary>
        ///     Default category into which falls everything that is reported without info and by default Unity Debug.Log
        /// </summary>
        public const string UNSPECIFIED = nameof(UNSPECIFIED);

        public const string PORTABLE_EXPERIENCE= nameof(PORTABLE_EXPERIENCE);

        /// <summary>
        ///     Used for multithreading sync messages
        /// </summary>
        public const string SYNC = nameof(SYNC);

        public const string VERSION_CONTROL= nameof(VERSION_CONTROL);

        public const string ONBOARDING = nameof(ONBOARDING);

        public const string EVENTS = nameof(EVENTS);

        public const string IN_WORLD_CAMERA = nameof(IN_WORLD_CAMERA);

        public const string FRIENDS = nameof(FRIENDS);

        public const string DISK_CACHE = nameof(DISK_CACHE);

        public const string LIGHT_SOURCE = nameof(LIGHT_SOURCE);

        public const string ALWAYS = nameof(ALWAYS);

        public const string GPU_INSTANCING = nameof(GPU_INSTANCING);

<<<<<<< HEAD
        /// <summary>
        /// Used for debugging the chat history storage.
        /// </summary>
        public const string CHAT_HISTORY = nameof(CHAT_HISTORY);

        public const string CHAT_MESSAGES = nameof(CHAT_MESSAGES);

=======
        public const string ADAPTIVE_PERFORMANCE = nameof(ADAPTIVE_PERFORMANCE);

        public const string MARKETPLACE_CREDITS = nameof(MARKETPLACE_CREDITS);
>>>>>>> 0c1acc25
    }
}<|MERGE_RESOLUTION|>--- conflicted
+++ resolved
@@ -319,7 +319,6 @@
 
         public const string GPU_INSTANCING = nameof(GPU_INSTANCING);
 
-<<<<<<< HEAD
         /// <summary>
         /// Used for debugging the chat history storage.
         /// </summary>
@@ -327,10 +326,8 @@
 
         public const string CHAT_MESSAGES = nameof(CHAT_MESSAGES);
 
-=======
         public const string ADAPTIVE_PERFORMANCE = nameof(ADAPTIVE_PERFORMANCE);
 
         public const string MARKETPLACE_CREDITS = nameof(MARKETPLACE_CREDITS);
->>>>>>> 0c1acc25
     }
 }