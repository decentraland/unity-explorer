﻿using UnityEngine;

namespace DCL.Diagnostics
{
    /// <summary>
    ///     Contains names of report categories, IDs must be constant so they can be specified in the attribute
    /// </summary>
    public static class ReportCategory
    {
        public const string FEATURE_FLAGS = nameof(FEATURE_FLAGS);

        /// <summary>
        ///     Everything connected to raw assets and addressables
        /// </summary>
        public const string ANALYTICS = nameof(ANALYTICS);

        /// <summary>
        ///     Everything connected to raw assets and addressables
        /// </summary>
        public const string ASSETS_PROVISION = nameof(ASSETS_PROVISION);

        /// <summary>
        ///     Non-granular engine category
        /// </summary>
        public const string ENGINE = nameof(ENGINE);

        /// <summary>
        ///     CRDT Related messages
        /// </summary>
        public const string CRDT = nameof(CRDT);

        /// <summary>
        ///     Messages related to conversion between CRDT and ECS World
        /// </summary>
        public const string CRDT_ECS_BRIDGE = nameof(CRDT_ECS_BRIDGE);

        /// <summary>
        ///     Everything connected to realms
        /// </summary>
        public const string REALM = nameof(REALM);

        /// <summary>
        ///     Messages related to the scene creation process
        /// </summary>
        public const string SCENE_FACTORY = nameof(SCENE_FACTORY);

        /// <summary>
        ///     Messages related to the scene loading and destruction processes initiated in the global world
        /// </summary>
        public const string SCENE_LOADING = nameof(SCENE_LOADING);

        /// <summary>
        ///     Messages related to the scene UI
        /// </summary>
        public const string SCENE_UI = nameof(SCENE_UI);

        /// <summary>
        ///     Messages related to highlighting objects in the scene on hover
        /// </summary>
        public const string HIGHLIGHTS = nameof(HIGHLIGHTS);

        /// <summary>
        ///     Errors reported from JavaScript
        /// </summary>
        public const string JAVASCRIPT = nameof(JAVASCRIPT);

        /// <summary>
        ///     Archipelago and gatekeeper requests
        /// </summary>
        public const string COMMS_SCENE_HANDLER = nameof(COMMS_SCENE_HANDLER);

        /// <summary>
        ///     Chat livekit requests
        /// </summary>
        public const string COMMS_CHAT_HANDLER = nameof(COMMS_CHAT_HANDLER);


        /// <summary>
        ///     Unspecified ECS World Exceptions
        /// </summary>
        public const string ECS = nameof(ECS);

        /// <summary>
        ///     Unspecified web request
        /// </summary>
        public const string GENERIC_WEB_REQUEST = nameof(GENERIC_WEB_REQUEST);

        /// <summary>
        ///     Partial Loading requests
        /// </summary>
        public const string PARTIAL_LOADING = nameof(PARTIAL_LOADING);

        /// <summary>
        ///     Texture related web request
        /// </summary>
        public const string TEXTURE_WEB_REQUEST = nameof(TEXTURE_WEB_REQUEST);

        /// <summary>
        ///     Texture related web request
        /// </summary>
        public const string NFT_SHAPE_WEB_REQUEST = nameof(NFT_SHAPE_WEB_REQUEST);

        /// <summary>
        ///     Nft info related web request
        /// </summary>
        public const string NFT_INFO_WEB_REQUEST = nameof(NFT_INFO_WEB_REQUEST);

        /// <summary>
        ///     Audio clip related web request
        /// </summary>
        public const string AUDIO_CLIP_WEB_REQUEST = nameof(AUDIO_CLIP_WEB_REQUEST);

        /// <summary>
        ///     Non-granular Streamable category
        /// </summary>
        public const string STREAMABLE_LOADING = nameof(STREAMABLE_LOADING);

        /// <summary>
        ///     Everything related to asset bundles
        /// </summary>
        public const string ASSET_BUNDLES = nameof(ASSET_BUNDLES);

        /// <summary>
        ///     Everything related to textures
        /// </summary>
        public const string TEXTURES = nameof(TEXTURES);

        /// <summary>
        ///     Everything related to GLTF
        /// </summary>
        public const string GLTF_CONTAINER = nameof(GLTF_CONTAINER);

        /// <summary>
        ///     Everything related to materials
        /// </summary>
        public const string MATERIALS = nameof(MATERIALS);

        /// <summary>
        ///     Everything related to primitive colliders
        /// </summary>
        public const string PRIMITIVE_COLLIDERS = nameof(PRIMITIVE_COLLIDERS);

        /// <summary>
        ///     Everything related to primitive meshes
        /// </summary>
        public const string PRIMITIVE_MESHES = nameof(PRIMITIVE_MESHES);

        /// <summary>
        ///     Everything related to Scenes audio source components
        /// </summary>
        public const string SDK_AUDIO_SOURCES = nameof(SDK_AUDIO_SOURCES);

        /// <summary>
        ///     Everything related to Media streaming components such as PBAudioStream or PBVideoPlayer
        /// </summary>
        public const string MEDIA_STREAM = nameof(MEDIA_STREAM);

        /// <summary>
        ///     Everything related to prioritization
        /// </summary>
        public const string PRIORITIZATION = nameof(PRIORITIZATION);

        /// <summary>
        ///     Everything related to the player's motion
        /// </summary>
        public const string MOTION = nameof(MOTION);

        /// <summary>
        ///     Everything related to the procedural landscape generation
        /// </summary>
        public const string LANDSCAPE = nameof(LANDSCAPE);

        /// <summary>
        ///     Input
        /// </summary>
        public const string INPUT = nameof(INPUT);

        /// <summary>
        ///     Avatar rendering
        /// </summary>
        public const string AVATAR = nameof(AVATAR);

        public const string PROFILE = nameof(PROFILE);

        public const string TWEEN = nameof(TWEEN);

        public const string ANIMATOR = nameof(ANIMATOR);

        /// <summary>
        ///     Wearable related
        /// </summary>
        public const string WEARABLE = nameof(WEARABLE);
        public const string EMOTE = nameof(EMOTE);
        public const string THUMBNAILS = nameof(THUMBNAILS);

        public const string AUTHENTICATION = nameof(AUTHENTICATION);

        public const string LOD = nameof(LOD);

        /// <summary>
        ///     AvatarAttach SDK component
        /// </summary>
        public const string AVATAR_ATTACH = nameof(AVATAR_ATTACH);

        /// <summary>
        ///     Quality related logs
        /// </summary>
        public const string QUALITY = nameof(QUALITY);

        /// <summary>
        ///     Scene's restricted actions
        /// </summary>
        public const string RESTRICTED_ACTIONS = nameof(RESTRICTED_ACTIONS);

        /// <summary>
        ///     Avatars Trigger Area for SDK components (e.g. CameraModeArea, AvatarModifierArea)
        /// </summary>
        public const string CHARACTER_TRIGGER_AREA = nameof(CHARACTER_TRIGGER_AREA);

        /// <summary>
        ///     SDK Camera related systems
        /// </summary>
        public const string SDK_CAMERA = nameof(SDK_CAMERA);

        /// <summary>
        ///     Player-related data propagated to SDK
        /// </summary>
        public const string PLAYER_SDK_DATA = nameof(PLAYER_SDK_DATA);

        /// <summary>
        ///     RealmData 'IsDirty' flag reset system
        /// </summary>
        public const string REALM_DATA_DIRTY_RESET_SYSTEM = nameof(REALM_DATA_DIRTY_RESET_SYSTEM);

        /// <summary>
        ///     SDK Observables layer
        /// </summary>
        public const string SDK_OBSERVABLES = nameof(SDK_OBSERVABLES);

        /// <summary>
        ///     Local scene development connection with locally running scene (AKA "Preview Mode")
        /// </summary>
        public const string SDK_LOCAL_SCENE_DEVELOPMENT = nameof(SDK_LOCAL_SCENE_DEVELOPMENT);

        /// <summary>
        ///     Roads related systems
        /// </summary>
        public const string ROADS = nameof(ROADS);

        public const string LIVEKIT = nameof(LIVEKIT);

        public const string MULTIPLAYER_MOVEMENT = nameof(MULTIPLAYER_MOVEMENT);
        public const string MULTIPLAYER = nameof(MULTIPLAYER);

        public const string AUDIO = nameof(AUDIO);

        /// <summary>
        ///     Generic UI category
        /// </summary>
        public const string UI = nameof(UI);

        public const string CAMERA_REEL = nameof(CAMERA_REEL);

        /// <summary>
        ///     Fetch requests initiated from the Scene side through the fetch API
        /// </summary>
        public const string SCENE_FETCH_REQUEST = nameof(SCENE_FETCH_REQUEST);

        public const string MVC = nameof(MVC);

        public const string SETTINGS_MENU = nameof(SETTINGS_MENU);

        public const string BACKPACK = nameof(BACKPACK);

        public const string BADGES = nameof(BADGES);

        /// <summary>
        ///     Whatever is coming from external pure C# plugins
        /// </summary>
        public const string PLUGINS = nameof(PLUGINS);

        /// <summary>
        ///     To show intended debug messages
        /// </summary>
        public const string DEBUG = nameof(DEBUG);

        /// <summary>
        ///     For startup operations flow
        /// </summary>
        public const string STARTUP = nameof(STARTUP);

        /// <summary>
        ///     Default category into which falls everything that is reported without info and by default Unity Debug.Log
        /// </summary>
        public const string UNSPECIFIED = nameof(UNSPECIFIED);

        public const string PORTABLE_EXPERIENCE= nameof(PORTABLE_EXPERIENCE);

        /// <summary>
        ///     Used for multithreading sync messages
        /// </summary>
        public const string SYNC = nameof(SYNC);

        public const string VERSION_CONTROL= nameof(VERSION_CONTROL);

        public const string ONBOARDING = nameof(ONBOARDING);

        public const string EVENTS = nameof(EVENTS);

        public const string IN_WORLD_CAMERA = nameof(IN_WORLD_CAMERA);

        public const string FRIENDS = nameof(FRIENDS);

        public const string DISK_CACHE = nameof(DISK_CACHE);

        public const string LIGHT_SOURCE = nameof(LIGHT_SOURCE);

        public const string ALWAYS = nameof(ALWAYS);

        public const string GPU_INSTANCING = nameof(GPU_INSTANCING);

        /// <summary>
        /// Used for debugging the chat history storage.
        /// </summary>
        public const string CHAT_HISTORY = nameof(CHAT_HISTORY);

        public const string CHAT_MESSAGES = nameof(CHAT_MESSAGES);

        public const string ADAPTIVE_PERFORMANCE = nameof(ADAPTIVE_PERFORMANCE);

        public const string MARKETPLACE_CREDITS = nameof(MARKETPLACE_CREDITS);

<<<<<<< HEAD
        public const string COMMUNITIES = nameof(COMMUNITIES);
=======
        public const string RUNTIME_DEEPLINKS = nameof(RUNTIME_DEEPLINKS);

        public const string SKYBOX = nameof(SKYBOX);
>>>>>>> 705edb6b
    }
}<|MERGE_RESOLUTION|>--- conflicted
+++ resolved
@@ -330,12 +330,10 @@
 
         public const string MARKETPLACE_CREDITS = nameof(MARKETPLACE_CREDITS);
 
-<<<<<<< HEAD
+        public const string RUNTIME_DEEPLINKS = nameof(RUNTIME_DEEPLINKS);
+
+        public const string SKYBOX = nameof(SKYBOX);
+
         public const string COMMUNITIES = nameof(COMMUNITIES);
-=======
-        public const string RUNTIME_DEEPLINKS = nameof(RUNTIME_DEEPLINKS);
-
-        public const string SKYBOX = nameof(SKYBOX);
->>>>>>> 705edb6b
     }
 }