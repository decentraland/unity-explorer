--- conflicted
+++ resolved
@@ -302,10 +302,8 @@
 
         public const string DISK_CACHE = nameof(DISK_CACHE);
 
-<<<<<<< HEAD
+        public const string LIGHT_SOURCE = nameof(LIGHT_SOURCE);
+
         public const string ALWAYS = nameof(ALWAYS);
-=======
-        public const string LIGHT_SOURCE = nameof(LIGHT_SOURCE);
->>>>>>> f361b743
     }
 }