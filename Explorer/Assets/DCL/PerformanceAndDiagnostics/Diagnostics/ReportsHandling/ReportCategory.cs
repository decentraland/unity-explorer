--- conflicted
+++ resolved
@@ -294,10 +294,8 @@
 
         public const string ONBOARDING = nameof(ONBOARDING);
 
-<<<<<<< HEAD
         public const string EVENTS = nameof(EVENTS);
-=======
+
         public const string IN_WORLD_CAMERA = nameof(IN_WORLD_CAMERA);
->>>>>>> 349917c9
     }
 }