--- conflicted
+++ resolved
@@ -210,11 +210,9 @@
 
         public const string MULTIPLAYER_MOVEMENT = nameof(MULTIPLAYER_MOVEMENT);
 
-<<<<<<< HEAD
         public const string AUDIO = nameof(AUDIO);
-=======
+
         public const string MVC = nameof(MVC);
 
->>>>>>> b6d81345
     }
 }