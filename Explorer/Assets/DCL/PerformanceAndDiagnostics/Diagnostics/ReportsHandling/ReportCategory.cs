﻿using UnityEngine;

namespace DCL.Diagnostics
{
    /// <summary>
    ///     Contains names of report categories, IDs must be constant so they can be specified in the attribute
    /// </summary>
    public static class ReportCategory
    {
        public const string FEATURE_FLAGS = nameof(FEATURE_FLAGS);

        /// <summary>
        ///     Everything connected to raw assets and addressables
        /// </summary>
        public const string ANALYTICS = nameof(ANALYTICS);

        /// <summary>
        ///     Everything connected to raw assets and addressables
        /// </summary>
        public const string ASSETS_PROVISION = nameof(ASSETS_PROVISION);

        /// <summary>
        ///     Non-granular engine category
        /// </summary>
        public const string ENGINE = nameof(ENGINE);

        /// <summary>
        ///     CRDT Related messages
        /// </summary>
        public const string CRDT = nameof(CRDT);

        /// <summary>
        ///     Messages related to conversion between CRDT and ECS World
        /// </summary>
        public const string CRDT_ECS_BRIDGE = nameof(CRDT_ECS_BRIDGE);

        /// <summary>
        ///     Everything connected to realms
        /// </summary>
        public const string REALM = nameof(REALM);

        /// <summary>
        ///     Messages related to the scene creation process
        /// </summary>
        public const string SCENE_FACTORY = nameof(SCENE_FACTORY);

        /// <summary>
        ///     Messages related to the scene loading and destruction processes initiated in the global world
        /// </summary>
        public const string SCENE_LOADING = nameof(SCENE_LOADING);

        /// <summary>
        ///     Messages related to the scene UI
        /// </summary>
        public const string SCENE_UI = nameof(SCENE_UI);

        /// <summary>
        ///     Messages related to highlighting objects in the scene on hover
        /// </summary>
        public const string HIGHLIGHTS = nameof(HIGHLIGHTS);

        /// <summary>
        ///     Errors reported from JavaScript
        /// </summary>
        public const string JAVASCRIPT = nameof(JAVASCRIPT);

        /// <summary>
        ///     Archipelago and gatekeeper requests
        /// </summary>
        public const string COMMS_SCENE_HANDLER = nameof(COMMS_SCENE_HANDLER);

        /// <summary>
        ///     Chat livekit requests
        /// </summary>
        public const string COMMS_CHAT_HANDLER = nameof(COMMS_CHAT_HANDLER);


        /// <summary>
        ///     Unspecified ECS World Exceptions
        /// </summary>
        public const string ECS = nameof(ECS);

        /// <summary>
        ///     Unspecified web request
        /// </summary>
        public const string GENERIC_WEB_REQUEST = nameof(GENERIC_WEB_REQUEST);

        /// <summary>
        ///     Partial Loading requests
        /// </summary>
        public const string PARTIAL_LOADING = nameof(PARTIAL_LOADING);

        /// <summary>
        ///     Texture related web request
        /// </summary>
        public const string TEXTURE_WEB_REQUEST = nameof(TEXTURE_WEB_REQUEST);

        /// <summary>
        ///     Texture related web request
        /// </summary>
        public const string NFT_SHAPE_WEB_REQUEST = nameof(NFT_SHAPE_WEB_REQUEST);

        /// <summary>
        ///     Nft info related web request
        /// </summary>
        public const string NFT_INFO_WEB_REQUEST = nameof(NFT_INFO_WEB_REQUEST);

        /// <summary>
        ///     Audio clip related web request
        /// </summary>
        public const string AUDIO_CLIP_WEB_REQUEST = nameof(AUDIO_CLIP_WEB_REQUEST);

        /// <summary>
        ///     Non-granular Streamable category
        /// </summary>
        public const string STREAMABLE_LOADING = nameof(STREAMABLE_LOADING);

        /// <summary>
        ///     Everything related to asset bundles
        /// </summary>
        public const string ASSET_BUNDLES = nameof(ASSET_BUNDLES);

        /// <summary>
        ///     Everything related to textures
        /// </summary>
        public const string TEXTURES = nameof(TEXTURES);

        /// <summary>
        ///     Everything related to GLTF
        /// </summary>
        public const string GLTF_CONTAINER = nameof(GLTF_CONTAINER);

        /// <summary>
        ///     Everything related to materials
        /// </summary>
        public const string MATERIALS = nameof(MATERIALS);

        /// <summary>
        ///     Everything related to primitive colliders
        /// </summary>
        public const string PRIMITIVE_COLLIDERS = nameof(PRIMITIVE_COLLIDERS);

        /// <summary>
        ///     Everything related to primitive meshes
        /// </summary>
        public const string PRIMITIVE_MESHES = nameof(PRIMITIVE_MESHES);

        /// <summary>
        ///     Everything related to Scenes audio source components
        /// </summary>
        public const string SDK_AUDIO_SOURCES = nameof(SDK_AUDIO_SOURCES);

        /// <summary>
        ///     Everything related to Media streaming components such as PBAudioStream or PBVideoPlayer
        /// </summary>
        public const string MEDIA_STREAM = nameof(MEDIA_STREAM);

        /// <summary>
        ///     Everything related to prioritization
        /// </summary>
        public const string PRIORITIZATION = nameof(PRIORITIZATION);

        /// <summary>
        ///     Everything related to the player's motion
        /// </summary>
        public const string MOTION = nameof(MOTION);

        /// <summary>
        ///     Everything related to the procedural landscape generation
        /// </summary>
        public const string LANDSCAPE = nameof(LANDSCAPE);

        /// <summary>
        ///     Input
        /// </summary>
        public const string INPUT = nameof(INPUT);

        /// <summary>
        ///     Avatar rendering
        /// </summary>
        public const string AVATAR = nameof(AVATAR);

        public const string PROFILE = nameof(PROFILE);

        public const string TWEEN = nameof(TWEEN);

        public const string ANIMATOR = nameof(ANIMATOR);

        /// <summary>
        ///     Wearable related
        /// </summary>
        public const string WEARABLE = nameof(WEARABLE);
        public const string EMOTE = nameof(EMOTE);
        public const string THUMBNAILS = nameof(THUMBNAILS);

        public const string AUTHENTICATION = nameof(AUTHENTICATION);

        public const string LOD = nameof(LOD);

        /// <summary>
        ///     AvatarAttach SDK component
        /// </summary>
        public const string AVATAR_ATTACH = nameof(AVATAR_ATTACH);

        /// <summary>
        ///     Quality related logs
        /// </summary>
        public const string QUALITY = nameof(QUALITY);

        /// <summary>
        ///     Scene's restricted actions
        /// </summary>
        public const string RESTRICTED_ACTIONS = nameof(RESTRICTED_ACTIONS);

        /// <summary>
        ///     Avatars Trigger Area for SDK components (e.g. CameraModeArea, AvatarModifierArea)
        /// </summary>
        public const string CHARACTER_TRIGGER_AREA = nameof(CHARACTER_TRIGGER_AREA);

        /// <summary>
        ///     SDK Camera related systems
        /// </summary>
        public const string SDK_CAMERA = nameof(SDK_CAMERA);

        /// <summary>
        ///     Player-related data propagated to SDK
        /// </summary>
        public const string PLAYER_SDK_DATA = nameof(PLAYER_SDK_DATA);

        /// <summary>
        ///     RealmData 'IsDirty' flag reset system
        /// </summary>
        public const string REALM_DATA_DIRTY_RESET_SYSTEM = nameof(REALM_DATA_DIRTY_RESET_SYSTEM);

        /// <summary>
        ///     SDK Observables layer
        /// </summary>
        public const string SDK_OBSERVABLES = nameof(SDK_OBSERVABLES);

        /// <summary>
        ///     Local scene development connection with locally running scene (AKA "Preview Mode")
        /// </summary>
        public const string SDK_LOCAL_SCENE_DEVELOPMENT = nameof(SDK_LOCAL_SCENE_DEVELOPMENT);

        /// <summary>
        ///     Roads related systems
        /// </summary>
        public const string ROADS = nameof(ROADS);

        public const string LIVEKIT = nameof(LIVEKIT);

        public const string MULTIPLAYER_MOVEMENT = nameof(MULTIPLAYER_MOVEMENT);
        public const string MULTIPLAYER = nameof(MULTIPLAYER);

        public const string AUDIO = nameof(AUDIO);

        /// <summary>
        ///     Generic UI category
        /// </summary>
        public const string UI = nameof(UI);

        public const string CAMERA_REEL = nameof(CAMERA_REEL);

        /// <summary>
        ///     Fetch requests initiated from the Scene side through the fetch API
        /// </summary>
        public const string SCENE_FETCH_REQUEST = nameof(SCENE_FETCH_REQUEST);

        public const string MVC = nameof(MVC);

        public const string SETTINGS_MENU = nameof(SETTINGS_MENU);

        public const string BACKPACK = nameof(BACKPACK);

        public const string BADGES = nameof(BADGES);

        /// <summary>
        ///     Whatever is coming from external pure C# plugins
        /// </summary>
        public const string PLUGINS = nameof(PLUGINS);

        /// <summary>
        ///     To show intended debug messages
        /// </summary>
        public const string DEBUG = nameof(DEBUG);

        /// <summary>
        ///     For startup operations flow
        /// </summary>
        public const string STARTUP = nameof(STARTUP);

        /// <summary>
        ///     Default category into which falls everything that is reported without info and by default Unity Debug.Log
        /// </summary>
        public const string UNSPECIFIED = nameof(UNSPECIFIED);

        public const string PORTABLE_EXPERIENCE= nameof(PORTABLE_EXPERIENCE);

        /// <summary>
        ///     Used for multithreading sync messages
        /// </summary>
        public const string SYNC = nameof(SYNC);

        public const string VERSION_CONTROL= nameof(VERSION_CONTROL);

        public const string ONBOARDING = nameof(ONBOARDING);

        public const string EVENTS = nameof(EVENTS);

        public const string IN_WORLD_CAMERA = nameof(IN_WORLD_CAMERA);

        public const string FRIENDS = nameof(FRIENDS);

        public const string DISK_CACHE = nameof(DISK_CACHE);

        public const string LIGHT_SOURCE = nameof(LIGHT_SOURCE);

        public const string ALWAYS = nameof(ALWAYS);

        public const string GPU_INSTANCING = nameof(GPU_INSTANCING);

        /// <summary>
        /// Used for debugging the chat history storage.
        /// </summary>
        public const string CHAT_HISTORY = nameof(CHAT_HISTORY);

        public const string CHAT_MESSAGES = nameof(CHAT_MESSAGES);

        public const string ADAPTIVE_PERFORMANCE = nameof(ADAPTIVE_PERFORMANCE);

        public const string MARKETPLACE_CREDITS = nameof(MARKETPLACE_CREDITS);

<<<<<<< HEAD
        public const string RUNTIME_DEEPLINKS = nameof(RUNTIME_DEEPLINKS);
=======
        public const string SKYBOX = nameof(SKYBOX);
>>>>>>> d5c97ac3
    }
}<|MERGE_RESOLUTION|>--- conflicted
+++ resolved
@@ -330,10 +330,8 @@
 
         public const string MARKETPLACE_CREDITS = nameof(MARKETPLACE_CREDITS);
 
-<<<<<<< HEAD
         public const string RUNTIME_DEEPLINKS = nameof(RUNTIME_DEEPLINKS);
-=======
+
         public const string SKYBOX = nameof(SKYBOX);
->>>>>>> d5c97ac3
     }
 }