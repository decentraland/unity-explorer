﻿using UnityEngine;

namespace DCL.Diagnostics
{
    /// <summary>
    ///     Contains names of report categories, IDs must be constant so they can be specified in the attribute
    /// </summary>
    public static class ReportCategory
    {
        public const string FEATURE_FLAGS = nameof(FEATURE_FLAGS);

        /// <summary>
        ///     Everything connected to raw assets and addressables
        /// </summary>
        public const string ANALYTICS = nameof(ANALYTICS);

        /// <summary>
        ///     Everything connected to raw assets and addressables
        /// </summary>
        public const string ASSETS_PROVISION = nameof(ASSETS_PROVISION);

        /// <summary>
        ///     Non-granular engine category
        /// </summary>
        public const string ENGINE = nameof(ENGINE);

        /// <summary>
        ///     CRDT Related messages
        /// </summary>
        public const string CRDT = nameof(CRDT);

        /// <summary>
        ///     Messages related to conversion between CRDT and ECS World
        /// </summary>
        public const string CRDT_ECS_BRIDGE = nameof(CRDT_ECS_BRIDGE);

        /// <summary>
        ///     Everything connected to realms
        /// </summary>
        public const string REALM = nameof(REALM);

        /// <summary>
        ///     Messages related to the scene creation process
        /// </summary>
        public const string SCENE_FACTORY = nameof(SCENE_FACTORY);

        /// <summary>
        ///     Messages related to the scene loading and destruction processes initiated in the global world
        /// </summary>
        public const string SCENE_LOADING = nameof(SCENE_LOADING);

        /// <summary>
        ///     Messages related to the scene UI
        /// </summary>
        public const string SCENE_UI = nameof(SCENE_UI);

        /// <summary>
        ///     Messages related to highlighting objects in the scene on hover
        /// </summary>
        public const string HIGHLIGHTS = nameof(HIGHLIGHTS);

        /// <summary>
        ///     Errors reported from JavaScript
        /// </summary>
        public const string JAVASCRIPT = nameof(JAVASCRIPT);

        /// <summary>
        ///     Archipelago requests
        /// </summary>
        public const string ARCHIPELAGO_REQUEST = nameof(ARCHIPELAGO_REQUEST);

        /// <summary>
        ///     Unspecified ECS World Exceptions
        /// </summary>
        public const string ECS = nameof(ECS);

        /// <summary>
        ///     Unspecified web request
        /// </summary>
        public const string GENERIC_WEB_REQUEST = nameof(GENERIC_WEB_REQUEST);

        /// <summary>
        ///     Texture related web request
        /// </summary>
        public const string TEXTURE_WEB_REQUEST = nameof(TEXTURE_WEB_REQUEST);

        /// <summary>
        ///     Texture related web request
        /// </summary>
        public const string NFT_SHAPE_WEB_REQUEST = nameof(NFT_SHAPE_WEB_REQUEST);

        /// <summary>
        ///     Nft info related web request
        /// </summary>
        public const string NFT_INFO_WEB_REQUEST = nameof(NFT_INFO_WEB_REQUEST);

        /// <summary>
        ///     Audio clip related web request
        /// </summary>
        public const string AUDIO_CLIP_WEB_REQUEST = nameof(AUDIO_CLIP_WEB_REQUEST);

        /// <summary>
        ///     Non-granular Streamable category
        /// </summary>
        public const string STREAMABLE_LOADING = nameof(STREAMABLE_LOADING);

        /// <summary>
        ///     Everything related to asset bundles
        /// </summary>
        public const string ASSET_BUNDLES = nameof(ASSET_BUNDLES);

        /// <summary>
        ///     Everything related to textures
        /// </summary>
        public const string TEXTURES = nameof(TEXTURES);

        /// <summary>
        ///     Everything related to GLTF
        /// </summary>
        public const string GLTF_CONTAINER = nameof(GLTF_CONTAINER);

        /// <summary>
        ///     Everything related to materials
        /// </summary>
        public const string MATERIALS = nameof(MATERIALS);

        /// <summary>
        ///     Everything related to primitive colliders
        /// </summary>
        public const string PRIMITIVE_COLLIDERS = nameof(PRIMITIVE_COLLIDERS);

        /// <summary>
        ///     Everything related to primitive meshes
        /// </summary>
        public const string PRIMITIVE_MESHES = nameof(PRIMITIVE_MESHES);

        /// <summary>
        ///     Everything related to Scenes audio source components
        /// </summary>
        public const string SDK_AUDIO_SOURCES = nameof(SDK_AUDIO_SOURCES);

        /// <summary>
        ///     Everything related to Media streaming components such as PBAudioStream or PBVideoPlayer
        /// </summary>
        public const string MEDIA_STREAM = nameof(MEDIA_STREAM);

        /// <summary>
        ///     Everything related to prioritization
        /// </summary>
        public const string PRIORITIZATION = nameof(PRIORITIZATION);

        /// <summary>
        ///     Everything related to the player's motion
        /// </summary>
        public const string MOTION = nameof(MOTION);

        /// <summary>
        ///     Everything related to the procedural landscape generation
        /// </summary>
        public const string LANDSCAPE = nameof(LANDSCAPE);

        /// <summary>
        ///     Input
        /// </summary>
        public const string INPUT = nameof(INPUT);

        /// <summary>
        ///     Avatar rendering
        /// </summary>
        public const string AVATAR = nameof(AVATAR);

        public const string PROFILE = nameof(PROFILE);

        public const string TWEEN = nameof(TWEEN);

        public const string ANIMATOR = nameof(ANIMATOR);

        /// <summary>
        ///     Wearable related
        /// </summary>
        public const string WEARABLE = nameof(WEARABLE);
        public const string EMOTE = nameof(EMOTE);
        public const string THUMBNAILS = nameof(THUMBNAILS);

        public const string AUTHENTICATION = nameof(AUTHENTICATION);

        public const string LOD = nameof(LOD);

        /// <summary>
        ///     AvatarAttach SDK component
        /// </summary>
        public const string AVATAR_ATTACH = nameof(AVATAR_ATTACH);

        /// <summary>
        ///     Quality related logs
        /// </summary>
        public const string QUALITY = nameof(QUALITY);

        /// <summary>
        ///     Scene's restricted actions
        /// </summary>
        public const string RESTRICTED_ACTIONS = nameof(RESTRICTED_ACTIONS);

        /// <summary>
        ///     Avatars Trigger Area for SDK components (e.g. CameraModeArea, AvatarModifierArea)
        /// </summary>
        public const string CHARACTER_TRIGGER_AREA = nameof(CHARACTER_TRIGGER_AREA);

        /// <summary>
        ///     SDK Camera related systems
        /// </summary>
        public const string SDK_CAMERA = nameof(SDK_CAMERA);

        /// <summary>
        ///     Player-related data propagated to SDK
        /// </summary>
        public const string PLAYER_SDK_DATA = nameof(PLAYER_SDK_DATA);

        /// <summary>
        ///     RealmData 'IsDirty' flag reset system
        /// </summary>
        public const string REALM_DATA_DIRTY_RESET_SYSTEM = nameof(REALM_DATA_DIRTY_RESET_SYSTEM);

        /// <summary>
        ///     SDK Observables layer
        /// </summary>
        public const string SDK_OBSERVABLES = nameof(SDK_OBSERVABLES);

        /// <summary>
        ///     Local scene development connection with locally running scene (AKA "Preview Mode")
        /// </summary>
        public const string SDK_LOCAL_SCENE_DEVELOPMENT = nameof(SDK_LOCAL_SCENE_DEVELOPMENT);

        /// <summary>
        ///     Roads related systems
        /// </summary>
        public const string ROADS = nameof(ROADS);

        public const string LIVEKIT = nameof(LIVEKIT);

        public const string MULTIPLAYER_MOVEMENT = nameof(MULTIPLAYER_MOVEMENT);
        public const string MULTIPLAYER = nameof(MULTIPLAYER);

        public const string AUDIO = nameof(AUDIO);

        /// <summary>
        ///     Generic UI category
        /// </summary>
        public const string UI = nameof(UI);

        /// <summary>
        ///     Fetch requests initiated from the Scene side through the fetch API
        /// </summary>
        public const string SCENE_FETCH_REQUEST = nameof(SCENE_FETCH_REQUEST);

        public const string MVC = nameof(MVC);

        public const string SETTINGS_MENU = nameof(SETTINGS_MENU);

        public const string BACKPACK = nameof(BACKPACK);

        public const string BADGES = nameof(BADGES);

        /// <summary>
        ///     Whatever is coming from external pure C# plugins
        /// </summary>
        public const string PLUGINS = nameof(PLUGINS);

        /// <summary>
        ///     To show intended debug messages
        /// </summary>
        public const string DEBUG = nameof(DEBUG);

        /// <summary>
        ///     For startup operations flow
        /// </summary>
        public const string STARTUP = nameof(STARTUP);

        /// <summary>
        ///     Default category into which falls everything that is reported without info and by default Unity Debug.Log
        /// </summary>
        public const string UNSPECIFIED = nameof(UNSPECIFIED);

        public const string PORTABLE_EXPERIENCE= nameof(PORTABLE_EXPERIENCE);

<<<<<<< HEAD
        /// <summary>
        ///     Used for multithreading sync messages
        /// </summary>
        public const string SYNC = nameof(SYNC);
=======
        public const string VERSION_CONTROL= nameof(VERSION_CONTROL);
>>>>>>> 305f9f64
    }
}<|MERGE_RESOLUTION|>--- conflicted
+++ resolved
@@ -283,13 +283,11 @@
 
         public const string PORTABLE_EXPERIENCE= nameof(PORTABLE_EXPERIENCE);
 
-<<<<<<< HEAD
         /// <summary>
         ///     Used for multithreading sync messages
         /// </summary>
         public const string SYNC = nameof(SYNC);
-=======
+
         public const string VERSION_CONTROL= nameof(VERSION_CONTROL);
->>>>>>> 305f9f64
     }
 }