--- conflicted
+++ resolved
@@ -210,14 +210,12 @@
 
         public const string MULTIPLAYER_MOVEMENT = nameof(MULTIPLAYER_MOVEMENT);
 
-<<<<<<< HEAD
         public const string AUDIO = nameof(AUDIO);
-=======
+
         /// <summary>
         ///     Fetch requests initiated from the Scene side through the fetch API
         /// </summary>
         public const string SCENE_FETCH_REQUEST = nameof(SCENE_FETCH_REQUEST);
->>>>>>> b56794cd
 
         public const string MVC = nameof(MVC);
 
