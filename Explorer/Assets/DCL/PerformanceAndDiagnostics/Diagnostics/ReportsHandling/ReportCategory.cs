--- conflicted
+++ resolved
@@ -344,11 +344,9 @@
 
         public const string CHROME_DEVTOOL_PROTOCOL = nameof(CHROME_DEVTOOL_PROTOCOL);
 
-<<<<<<< HEAD
+        public const string SCENE_PERMISSIONS = nameof(SCENE_PERMISSIONS);
+
         // TODO: Remove this category along with all the Log calls
         public const string EMOTE_DEBUG = nameof(EMOTE_DEBUG);
-=======
-        public const string SCENE_PERMISSIONS = nameof(SCENE_PERMISSIONS);
->>>>>>> 75b15e29
     }
 }