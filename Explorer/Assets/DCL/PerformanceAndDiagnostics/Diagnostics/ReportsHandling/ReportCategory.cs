--- conflicted
+++ resolved
@@ -303,11 +303,8 @@
         public const string DISK_CACHE = nameof(DISK_CACHE);
 
         public const string LIGHT_SOURCE = nameof(LIGHT_SOURCE);
-<<<<<<< HEAD
+
+        public const string ALWAYS = nameof(ALWAYS);
         public const string GPU_INSTANCING = nameof(GPU_INSTANCING);
-=======
-
-        public const string ALWAYS = nameof(ALWAYS);
->>>>>>> 210659ca
     }
 }