--- conflicted
+++ resolved
@@ -330,11 +330,8 @@
 
         public const string MARKETPLACE_CREDITS = nameof(MARKETPLACE_CREDITS);
 
-<<<<<<< HEAD
-=======
         public const string RUNTIME_DEEPLINKS = nameof(RUNTIME_DEEPLINKS);
 
->>>>>>> 14614d11
         public const string SKYBOX = nameof(SKYBOX);
     }
 }