--- conflicted
+++ resolved
@@ -300,10 +300,8 @@
 
         public const string FRIENDS = nameof(FRIENDS);
 
-<<<<<<< HEAD
+        public const string DISK_CACHE = nameof(DISK_CACHE);
+
         public const string APP_ARGS = nameof(APP_ARGS);
-=======
-        public const string DISK_CACHE = nameof(DISK_CACHE);
->>>>>>> 853ce72b
     }
 }