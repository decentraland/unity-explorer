﻿using UnityEngine;

namespace DCL.Diagnostics
{
    /// <summary>
    ///     Contains names of report categories, IDs must be constant so they can be specified in the attribute
    /// </summary>
    public static class ReportCategory
    {
        public const string FEATURE_FLAGS = nameof(FEATURE_FLAGS);

        /// <summary>
        ///     Everything connected to raw assets and addressables
        /// </summary>
        public const string ANALYTICS = nameof(ANALYTICS);

        /// <summary>
        ///     Everything connected to raw assets and addressables
        /// </summary>
        public const string ASSETS_PROVISION = nameof(ASSETS_PROVISION);

        /// <summary>
        ///     Non-granular engine category
        /// </summary>
        public const string ENGINE = nameof(ENGINE);

        /// <summary>
        ///     CRDT Related messages
        /// </summary>
        public const string CRDT = nameof(CRDT);

        /// <summary>
        ///     Messages related to conversion between CRDT and ECS World
        /// </summary>
        public const string CRDT_ECS_BRIDGE = nameof(CRDT_ECS_BRIDGE);

        /// <summary>
        ///     Everything connected to realms
        /// </summary>
        public const string REALM = nameof(REALM);

        /// <summary>
        ///     Messages related to the scene creation process
        /// </summary>
        public const string SCENE_FACTORY = nameof(SCENE_FACTORY);

        /// <summary>
        ///     Messages related to the scene loading and destruction processes initiated in the global world
        /// </summary>
        public const string SCENE_LOADING = nameof(SCENE_LOADING);

        /// <summary>
        ///     Messages related to the scene UI
        /// </summary>
        public const string SCENE_UI = nameof(SCENE_UI);

        /// <summary>
        ///     Messages related to highlighting objects in the scene on hover
        /// </summary>
        public const string HIGHLIGHTS = nameof(HIGHLIGHTS);

        /// <summary>
        ///     Errors reported from JavaScript
        /// </summary>
        public const string JAVASCRIPT = nameof(JAVASCRIPT);

        /// <summary>
        ///     Archipelago and gatekeeper requests
        /// </summary>
        public const string COMMS_SCENE_HANDLER = nameof(COMMS_SCENE_HANDLER);

        /// <summary>
        ///     Unspecified ECS World Exceptions
        /// </summary>
        public const string ECS = nameof(ECS);

        /// <summary>
        ///     Unspecified web request
        /// </summary>
        public const string GENERIC_WEB_REQUEST = nameof(GENERIC_WEB_REQUEST);

        /// <summary>
        ///     Partial Loading requests
        /// </summary>
        public const string PARTIAL_LOADING = nameof(PARTIAL_LOADING);

        /// <summary>
        ///     Texture related web request
        /// </summary>
        public const string TEXTURE_WEB_REQUEST = nameof(TEXTURE_WEB_REQUEST);

        /// <summary>
        ///     Texture related web request
        /// </summary>
        public const string NFT_SHAPE_WEB_REQUEST = nameof(NFT_SHAPE_WEB_REQUEST);

        /// <summary>
        ///     Nft info related web request
        /// </summary>
        public const string NFT_INFO_WEB_REQUEST = nameof(NFT_INFO_WEB_REQUEST);

        /// <summary>
        ///     Audio clip related web request
        /// </summary>
        public const string AUDIO_CLIP_WEB_REQUEST = nameof(AUDIO_CLIP_WEB_REQUEST);

        /// <summary>
        ///     Non-granular Streamable category
        /// </summary>
        public const string STREAMABLE_LOADING = nameof(STREAMABLE_LOADING);

        /// <summary>
        ///     Everything related to asset bundles
        /// </summary>
        public const string ASSET_BUNDLES = nameof(ASSET_BUNDLES);

        /// <summary>
        ///     Everything related to textures
        /// </summary>
        public const string TEXTURES = nameof(TEXTURES);

        /// <summary>
        ///     Everything related to GLTF
        /// </summary>
        public const string GLTF_CONTAINER = nameof(GLTF_CONTAINER);

        /// <summary>
        ///     Everything related to materials
        /// </summary>
        public const string MATERIALS = nameof(MATERIALS);

        /// <summary>
        ///     Everything related to primitive colliders
        /// </summary>
        public const string PRIMITIVE_COLLIDERS = nameof(PRIMITIVE_COLLIDERS);

        /// <summary>
        ///     Everything related to primitive meshes
        /// </summary>
        public const string PRIMITIVE_MESHES = nameof(PRIMITIVE_MESHES);

        /// <summary>
        ///     Everything related to Scenes audio source components
        /// </summary>
        public const string SDK_AUDIO_SOURCES = nameof(SDK_AUDIO_SOURCES);

        /// <summary>
        ///     Everything related to Media streaming components such as PBAudioStream or PBVideoPlayer
        /// </summary>
        public const string MEDIA_STREAM = nameof(MEDIA_STREAM);

        /// <summary>
        ///     Everything related to prioritization
        /// </summary>
        public const string PRIORITIZATION = nameof(PRIORITIZATION);

        /// <summary>
        ///     Everything related to the player's motion
        /// </summary>
        public const string MOTION = nameof(MOTION);

        /// <summary>
        ///     Everything related to the procedural landscape generation
        /// </summary>
        public const string LANDSCAPE = nameof(LANDSCAPE);

        /// <summary>
        ///     Input
        /// </summary>
        public const string INPUT = nameof(INPUT);

        /// <summary>
        ///     Avatar rendering
        /// </summary>
        public const string AVATAR = nameof(AVATAR);

        public const string PROFILE = nameof(PROFILE);

        public const string TWEEN = nameof(TWEEN);

        public const string ANIMATOR = nameof(ANIMATOR);

        /// <summary>
        ///     Wearable related
        /// </summary>
        public const string WEARABLE = nameof(WEARABLE);
        public const string EMOTE = nameof(EMOTE);
        public const string THUMBNAILS = nameof(THUMBNAILS);

        public const string AUTHENTICATION = nameof(AUTHENTICATION);

        public const string LOD = nameof(LOD);

        /// <summary>
        ///     AvatarAttach SDK component
        /// </summary>
        public const string AVATAR_ATTACH = nameof(AVATAR_ATTACH);

        /// <summary>
        ///     Quality related logs
        /// </summary>
        public const string QUALITY = nameof(QUALITY);

        /// <summary>
        ///     Scene's restricted actions
        /// </summary>
        public const string RESTRICTED_ACTIONS = nameof(RESTRICTED_ACTIONS);

        /// <summary>
        ///     Avatars Trigger Area for SDK components (e.g. CameraModeArea, AvatarModifierArea)
        /// </summary>
        public const string CHARACTER_TRIGGER_AREA = nameof(CHARACTER_TRIGGER_AREA);

        /// <summary>
        ///     SDK Camera related systems
        /// </summary>
        public const string SDK_CAMERA = nameof(SDK_CAMERA);

        /// <summary>
        ///     Player-related data propagated to SDK
        /// </summary>
        public const string PLAYER_SDK_DATA = nameof(PLAYER_SDK_DATA);

        /// <summary>
        ///     RealmData 'IsDirty' flag reset system
        /// </summary>
        public const string REALM_DATA_DIRTY_RESET_SYSTEM = nameof(REALM_DATA_DIRTY_RESET_SYSTEM);

        /// <summary>
        ///     SDK Observables layer
        /// </summary>
        public const string SDK_OBSERVABLES = nameof(SDK_OBSERVABLES);

        /// <summary>
        ///     Local scene development connection with locally running scene (AKA "Preview Mode")
        /// </summary>
        public const string SDK_LOCAL_SCENE_DEVELOPMENT = nameof(SDK_LOCAL_SCENE_DEVELOPMENT);

        /// <summary>
        ///     Roads related systems
        /// </summary>
        public const string ROADS = nameof(ROADS);

        public const string LIVEKIT = nameof(LIVEKIT);

        public const string MULTIPLAYER_MOVEMENT = nameof(MULTIPLAYER_MOVEMENT);
        public const string MULTIPLAYER = nameof(MULTIPLAYER);

        public const string AUDIO = nameof(AUDIO);

        /// <summary>
        ///     Generic UI category
        /// </summary>
        public const string UI = nameof(UI);

        public const string CAMERA_REEL = nameof(CAMERA_REEL);

        /// <summary>
        ///     Fetch requests initiated from the Scene side through the fetch API
        /// </summary>
        public const string SCENE_FETCH_REQUEST = nameof(SCENE_FETCH_REQUEST);

        public const string MVC = nameof(MVC);

        public const string SETTINGS_MENU = nameof(SETTINGS_MENU);

        public const string BACKPACK = nameof(BACKPACK);

        public const string BADGES = nameof(BADGES);

        /// <summary>
        ///     Whatever is coming from external pure C# plugins
        /// </summary>
        public const string PLUGINS = nameof(PLUGINS);

        /// <summary>
        ///     To show intended debug messages
        /// </summary>
        public const string DEBUG = nameof(DEBUG);

        /// <summary>
        ///     For startup operations flow
        /// </summary>
        public const string STARTUP = nameof(STARTUP);

        /// <summary>
        ///     Default category into which falls everything that is reported without info and by default Unity Debug.Log
        /// </summary>
        public const string UNSPECIFIED = nameof(UNSPECIFIED);

        public const string PORTABLE_EXPERIENCE= nameof(PORTABLE_EXPERIENCE);

        /// <summary>
        ///     Used for multithreading sync messages
        /// </summary>
        public const string SYNC = nameof(SYNC);

        public const string VERSION_CONTROL= nameof(VERSION_CONTROL);

        public const string ONBOARDING = nameof(ONBOARDING);

        public const string EVENTS = nameof(EVENTS);

        public const string IN_WORLD_CAMERA = nameof(IN_WORLD_CAMERA);

        public const string FRIENDS = nameof(FRIENDS);

        public const string DISK_CACHE = nameof(DISK_CACHE);

        public const string LIGHT_SOURCE = nameof(LIGHT_SOURCE);

        public const string ALWAYS = nameof(ALWAYS);
<<<<<<< HEAD

        public const string MARKETPLACE_CREDITS = nameof(MARKETPLACE_CREDITS);
=======
        public const string GPU_INSTANCING = nameof(GPU_INSTANCING);
>>>>>>> 34210d8d
    }
}<|MERGE_RESOLUTION|>--- conflicted
+++ resolved
@@ -310,11 +310,9 @@
         public const string LIGHT_SOURCE = nameof(LIGHT_SOURCE);
 
         public const string ALWAYS = nameof(ALWAYS);
-<<<<<<< HEAD
+
+        public const string GPU_INSTANCING = nameof(GPU_INSTANCING);
 
         public const string MARKETPLACE_CREDITS = nameof(MARKETPLACE_CREDITS);
-=======
-        public const string GPU_INSTANCING = nameof(GPU_INSTANCING);
->>>>>>> 34210d8d
     }
 }