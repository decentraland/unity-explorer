﻿namespace DCL.Diagnostics
{
    /// <summary>
    ///     Contains names of report categories, IDs must be constant so they can be specified in the attribute
    /// </summary>
    public static class ReportCategory
    {
        /// <summary>
        ///     Everything connected to raw assets and addressables
        /// </summary>
        public const string ASSETS_PROVISION = nameof(ASSETS_PROVISION);

        /// <summary>
        ///     Non-granular engine category
        /// </summary>
        public const string ENGINE = nameof(ENGINE);

        /// <summary>
        ///     CRDT Related messages
        /// </summary>
        public const string CRDT = nameof(CRDT);

        /// <summary>
        ///     Messages related to conversion between CRDT and ECS World
        /// </summary>
        public const string CRDT_ECS_BRIDGE = nameof(CRDT_ECS_BRIDGE);

        /// <summary>
        ///     Everything connected to realms
        /// </summary>
        public const string REALM = nameof(REALM);

        /// <summary>
        ///     Messages related to the scene creation process
        /// </summary>
        public const string SCENE_FACTORY = nameof(SCENE_FACTORY);

        /// <summary>
        ///     Messages related to the scene loading and destruction processes initiated in the global world
        /// </summary>
        public const string SCENE_LOADING = nameof(SCENE_LOADING);

        /// <summary>
        ///     Messages related to the scene UI
        /// </summary>
        public const string SCENE_UI = nameof(SCENE_UI);

        /// <summary>
        ///     Errors reported from JavaScript
        /// </summary>
        public const string JAVASCRIPT = nameof(JAVASCRIPT);

        /// <summary>
        ///     Unspecified ECS World Exceptions
        /// </summary>
        public const string ECS = nameof(ECS);

        /// <summary>
        ///     Unspecified web request
        /// </summary>
        public const string GENERIC_WEB_REQUEST = nameof(GENERIC_WEB_REQUEST);

        /// <summary>
        ///     Texture related web request
        /// </summary>
        public const string TEXTURE_WEB_REQUEST = nameof(TEXTURE_WEB_REQUEST);

        /// <summary>
        ///     Texture related web request
        /// </summary>
        public const string NFT_SHAPE_WEB_REQUEST = nameof(NFT_SHAPE_WEB_REQUEST);

        /// <summary>
        ///     Audio clip related web request
        /// </summary>
        public const string AUDIO_CLIP_WEB_REQUEST = nameof(AUDIO_CLIP_WEB_REQUEST);

        /// <summary>
        ///     Non-granular Streamable category
        /// </summary>
        public const string STREAMABLE_LOADING = nameof(STREAMABLE_LOADING);

        /// <summary>
        ///     Everything related to asset bundles
        /// </summary>
        public const string ASSET_BUNDLES = nameof(ASSET_BUNDLES);

        /// <summary>
        ///     Everything related to textures
        /// </summary>
        public const string TEXTURES = nameof(TEXTURES);

        /// <summary>
        ///     Everything related to GLTF
        /// </summary>
        public const string GLTF_CONTAINER = nameof(GLTF_CONTAINER);

        /// <summary>
        ///     Everything related to materials
        /// </summary>
        public const string MATERIALS = nameof(MATERIALS);

        /// <summary>
        ///     Everything related to primitive colliders
        /// </summary>
        public const string PRIMITIVE_COLLIDERS = nameof(PRIMITIVE_COLLIDERS);

        /// <summary>
        ///     Everything related to primitive meshes
        /// </summary>
        public const string PRIMITIVE_MESHES = nameof(PRIMITIVE_MESHES);

        /// <summary>
        ///     Everything related to Scenes audio source components
        /// </summary>
        public const string AUDIO_SOURCES = nameof(AUDIO_SOURCES);

        /// <summary>
        ///     Everything related to Media streaming components such as PBAudioStream or PBVideoPlayer
        /// </summary>
        public const string MEDIA_STREAM = nameof(MEDIA_STREAM);

        /// <summary>
        ///     Everything related to prioritization
        /// </summary>
        public const string PRIORITIZATION = nameof(PRIORITIZATION);

        /// <summary>
        ///     Everything related to the player's motion
        /// </summary>
        public const string MOTION = nameof(MOTION);

        /// <summary>
        ///     Input
        /// </summary>
        public const string INPUT = nameof(INPUT);

        /// <summary>
        ///     Avatar rendering
        /// </summary>
        public const string AVATAR = nameof(AVATAR);

        public const string PROFILE = nameof(PROFILE);

        /// <summary>
        ///     Wearable related
        /// </summary>
        public const string WEARABLE = nameof(WEARABLE);

        public const string AUTHENTICATION = nameof(AUTHENTICATION);

        public const string LOD = nameof(LOD);

        /// <summary>
<<<<<<< HEAD
=======
        ///     AvatarAttach SDK component
        /// </summary>
        public const string AVATAR_ATTACH = nameof(AVATAR_ATTACH);

        /// <summary>
        ///     VideoPlayer SDK component
        /// </summary>
        public const string VIDEO_PLAYER = nameof(VIDEO_PLAYER);

        /// <summary>
>>>>>>> 86734abf
        ///     Default category into which falls everything that is reported without info and by default Unity Debug.Log
        /// </summary>
        public const string UNSPECIFIED = nameof(UNSPECIFIED);
    }
}<|MERGE_RESOLUTION|>--- conflicted
+++ resolved
@@ -152,8 +152,6 @@
         public const string LOD = nameof(LOD);
 
         /// <summary>
-<<<<<<< HEAD
-=======
         ///     AvatarAttach SDK component
         /// </summary>
         public const string AVATAR_ATTACH = nameof(AVATAR_ATTACH);
@@ -164,7 +162,6 @@
         public const string VIDEO_PLAYER = nameof(VIDEO_PLAYER);
 
         /// <summary>
->>>>>>> 86734abf
         ///     Default category into which falls everything that is reported without info and by default Unity Debug.Log
         /// </summary>
         public const string UNSPECIFIED = nameof(UNSPECIFIED);
