﻿using UnityEngine;

namespace DCL.Diagnostics
{
    /// <summary>
    ///     Contains names of report categories, IDs must be constant so they can be specified in the attribute
    /// </summary>
    public static class ReportCategory
    {
        public const string FEATURE_FLAGS = nameof(FEATURE_FLAGS);

        /// <summary>
        ///     Everything connected to raw assets and addressables
        /// </summary>
        public const string ANALYTICS = nameof(ANALYTICS);

        /// <summary>
        ///     Everything connected to raw assets and addressables
        /// </summary>
        public const string ASSETS_PROVISION = nameof(ASSETS_PROVISION);

        /// <summary>
        ///     Non-granular engine category
        /// </summary>
        public const string ENGINE = nameof(ENGINE);

        /// <summary>
        ///     CRDT Related messages
        /// </summary>
        public const string CRDT = nameof(CRDT);

        /// <summary>
        ///     Messages related to conversion between CRDT and ECS World
        /// </summary>
        public const string CRDT_ECS_BRIDGE = nameof(CRDT_ECS_BRIDGE);

        /// <summary>
        ///     Everything connected to realms
        /// </summary>
        public const string REALM = nameof(REALM);

        /// <summary>
        ///     Messages related to the scene creation process
        /// </summary>
        public const string SCENE_FACTORY = nameof(SCENE_FACTORY);

        /// <summary>
        ///     Messages related to the scene loading and destruction processes initiated in the global world
        /// </summary>
        public const string SCENE_LOADING = nameof(SCENE_LOADING);

        /// <summary>
        ///     Messages related to the scene UI
        /// </summary>
        public const string SCENE_UI = nameof(SCENE_UI);

        /// <summary>
        ///     Messages related to highlighting objects in the scene on hover
        /// </summary>
        public const string HIGHLIGHTS = nameof(HIGHLIGHTS);

        /// <summary>
        ///     Errors reported from JavaScript
        /// </summary>
        public const string JAVASCRIPT = nameof(JAVASCRIPT);

        /// <summary>
        ///     Archipelago and gatekeeper requests
        /// </summary>
        public const string COMMS_SCENE_HANDLER = nameof(COMMS_SCENE_HANDLER);

        /// <summary>
        ///     Unspecified ECS World Exceptions
        /// </summary>
        public const string ECS = nameof(ECS);

        /// <summary>
        ///     Unspecified web request
        /// </summary>
        public const string GENERIC_WEB_REQUEST = nameof(GENERIC_WEB_REQUEST);

        /// <summary>
        ///     Texture related web request
        /// </summary>
        public const string TEXTURE_WEB_REQUEST = nameof(TEXTURE_WEB_REQUEST);

        /// <summary>
        ///     Texture related web request
        /// </summary>
        public const string NFT_SHAPE_WEB_REQUEST = nameof(NFT_SHAPE_WEB_REQUEST);

        /// <summary>
        ///     Nft info related web request
        /// </summary>
        public const string NFT_INFO_WEB_REQUEST = nameof(NFT_INFO_WEB_REQUEST);

        /// <summary>
        ///     Audio clip related web request
        /// </summary>
        public const string AUDIO_CLIP_WEB_REQUEST = nameof(AUDIO_CLIP_WEB_REQUEST);

        /// <summary>
        ///     Non-granular Streamable category
        /// </summary>
        public const string STREAMABLE_LOADING = nameof(STREAMABLE_LOADING);

        /// <summary>
        ///     Everything related to asset bundles
        /// </summary>
        public const string ASSET_BUNDLES = nameof(ASSET_BUNDLES);

        /// <summary>
        ///     Everything related to textures
        /// </summary>
        public const string TEXTURES = nameof(TEXTURES);

        /// <summary>
        ///     Everything related to GLTF
        /// </summary>
        public const string GLTF_CONTAINER = nameof(GLTF_CONTAINER);

        /// <summary>
        ///     Everything related to materials
        /// </summary>
        public const string MATERIALS = nameof(MATERIALS);

        /// <summary>
        ///     Everything related to primitive colliders
        /// </summary>
        public const string PRIMITIVE_COLLIDERS = nameof(PRIMITIVE_COLLIDERS);

        /// <summary>
        ///     Everything related to primitive meshes
        /// </summary>
        public const string PRIMITIVE_MESHES = nameof(PRIMITIVE_MESHES);

        /// <summary>
        ///     Everything related to Scenes audio source components
        /// </summary>
        public const string SDK_AUDIO_SOURCES = nameof(SDK_AUDIO_SOURCES);

        /// <summary>
        ///     Everything related to Media streaming components such as PBAudioStream or PBVideoPlayer
        /// </summary>
        public const string MEDIA_STREAM = nameof(MEDIA_STREAM);

        /// <summary>
        ///     Everything related to prioritization
        /// </summary>
        public const string PRIORITIZATION = nameof(PRIORITIZATION);

        /// <summary>
        ///     Everything related to the player's motion
        /// </summary>
        public const string MOTION = nameof(MOTION);

        /// <summary>
        ///     Everything related to the procedural landscape generation
        /// </summary>
        public const string LANDSCAPE = nameof(LANDSCAPE);

        /// <summary>
        ///     Input
        /// </summary>
        public const string INPUT = nameof(INPUT);

        /// <summary>
        ///     Avatar rendering
        /// </summary>
        public const string AVATAR = nameof(AVATAR);

        public const string PROFILE = nameof(PROFILE);

        public const string TWEEN = nameof(TWEEN);

        public const string ANIMATOR = nameof(ANIMATOR);

        /// <summary>
        ///     Wearable related
        /// </summary>
        public const string WEARABLE = nameof(WEARABLE);
        public const string EMOTE = nameof(EMOTE);
        public const string THUMBNAILS = nameof(THUMBNAILS);

        public const string AUTHENTICATION = nameof(AUTHENTICATION);

        public const string LOD = nameof(LOD);

        /// <summary>
        ///     AvatarAttach SDK component
        /// </summary>
        public const string AVATAR_ATTACH = nameof(AVATAR_ATTACH);

        /// <summary>
        ///     Quality related logs
        /// </summary>
        public const string QUALITY = nameof(QUALITY);

        /// <summary>
        ///     Scene's restricted actions
        /// </summary>
        public const string RESTRICTED_ACTIONS = nameof(RESTRICTED_ACTIONS);

        /// <summary>
        ///     Avatars Trigger Area for SDK components (e.g. CameraModeArea, AvatarModifierArea)
        /// </summary>
        public const string CHARACTER_TRIGGER_AREA = nameof(CHARACTER_TRIGGER_AREA);

        /// <summary>
        ///     SDK Camera related systems
        /// </summary>
        public const string SDK_CAMERA = nameof(SDK_CAMERA);

        /// <summary>
        ///     Player-related data propagated to SDK
        /// </summary>
        public const string PLAYER_SDK_DATA = nameof(PLAYER_SDK_DATA);

        /// <summary>
        ///     RealmData 'IsDirty' flag reset system
        /// </summary>
        public const string REALM_DATA_DIRTY_RESET_SYSTEM = nameof(REALM_DATA_DIRTY_RESET_SYSTEM);

        /// <summary>
        ///     SDK Observables layer
        /// </summary>
        public const string SDK_OBSERVABLES = nameof(SDK_OBSERVABLES);

        /// <summary>
        ///     Local scene development connection with locally running scene (AKA "Preview Mode")
        /// </summary>
        public const string SDK_LOCAL_SCENE_DEVELOPMENT = nameof(SDK_LOCAL_SCENE_DEVELOPMENT);

        /// <summary>
        ///     Roads related systems
        /// </summary>
        public const string ROADS = nameof(ROADS);

        public const string LIVEKIT = nameof(LIVEKIT);

        public const string MULTIPLAYER_MOVEMENT = nameof(MULTIPLAYER_MOVEMENT);
        public const string MULTIPLAYER = nameof(MULTIPLAYER);

        public const string AUDIO = nameof(AUDIO);

        /// <summary>
        ///     Generic UI category
        /// </summary>
        public const string UI = nameof(UI);

        public const string CAMERA_REEL = nameof(CAMERA_REEL);

        /// <summary>
        ///     Fetch requests initiated from the Scene side through the fetch API
        /// </summary>
        public const string SCENE_FETCH_REQUEST = nameof(SCENE_FETCH_REQUEST);

        public const string MVC = nameof(MVC);

        public const string SETTINGS_MENU = nameof(SETTINGS_MENU);

        public const string BACKPACK = nameof(BACKPACK);

        public const string BADGES = nameof(BADGES);

        /// <summary>
        ///     Whatever is coming from external pure C# plugins
        /// </summary>
        public const string PLUGINS = nameof(PLUGINS);

        /// <summary>
        ///     To show intended debug messages
        /// </summary>
        public const string DEBUG = nameof(DEBUG);

        /// <summary>
        ///     For startup operations flow
        /// </summary>
        public const string STARTUP = nameof(STARTUP);

        /// <summary>
        ///     Default category into which falls everything that is reported without info and by default Unity Debug.Log
        /// </summary>
        public const string UNSPECIFIED = nameof(UNSPECIFIED);

        public const string PORTABLE_EXPERIENCE= nameof(PORTABLE_EXPERIENCE);

        /// <summary>
        ///     Used for multithreading sync messages
        /// </summary>
        public const string SYNC = nameof(SYNC);

        public const string VERSION_CONTROL= nameof(VERSION_CONTROL);

        public const string ONBOARDING = nameof(ONBOARDING);

        public const string EVENTS = nameof(EVENTS);

        public const string IN_WORLD_CAMERA = nameof(IN_WORLD_CAMERA);

        public const string FRIENDS = nameof(FRIENDS);
<<<<<<< HEAD
        public const string GPU_INSTANCING = nameof(GPU_INSTANCING);
=======

        public const string DISK_CACHE = nameof(DISK_CACHE);

        public const string LIGHT_SOURCE = nameof(LIGHT_SOURCE);
>>>>>>> 841e298c
    }
}<|MERGE_RESOLUTION|>--- conflicted
+++ resolved
@@ -299,13 +299,10 @@
         public const string IN_WORLD_CAMERA = nameof(IN_WORLD_CAMERA);
 
         public const string FRIENDS = nameof(FRIENDS);
-<<<<<<< HEAD
+
+        public const string DISK_CACHE = nameof(DISK_CACHE);
+
+        public const string LIGHT_SOURCE = nameof(LIGHT_SOURCE);
         public const string GPU_INSTANCING = nameof(GPU_INSTANCING);
-=======
-
-        public const string DISK_CACHE = nameof(DISK_CACHE);
-
-        public const string LIGHT_SOURCE = nameof(LIGHT_SOURCE);
->>>>>>> 841e298c
     }
 }