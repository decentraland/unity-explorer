--- conflicted
+++ resolved
@@ -181,28 +181,19 @@
         public const string RESTRICTED_ACTIONS = nameof(RESTRICTED_ACTIONS);
 
         /// <summary>
-<<<<<<< HEAD
         ///     Avatars Trigger Area for SDK components (e.g. CameraModeArea, AvatarModifierArea)
         /// </summary>
         public const string CHARACTER_TRIGGER_AREA = nameof(CHARACTER_TRIGGER_AREA);
 
         /// <summary>
-=======
->>>>>>> 20fb5da0
         ///     CameraModeArea SDK component
         /// </summary>
         public const string CAMERA_MODE_AREA = nameof(CAMERA_MODE_AREA);
 
         /// <summary>
-<<<<<<< HEAD
-        ///     CameraModeArea SDK component
+        ///     AvatarModifierArea SDK component
         /// </summary>
         public const string AVATAR_MODIFIER_AREA = nameof(AVATAR_MODIFIER_AREA);
-=======
-        ///     Avatars Trigger Area for SDK components (e.g. CameraModeArea, AvatarModifierArea)
-        /// </summary>
-        public const string CHARACTER_TRIGGER_AREA = nameof(CHARACTER_TRIGGER_AREA);
->>>>>>> 20fb5da0
 
         /// <summary>
         ///     Default category into which falls everything that is reported without info and by default Unity Debug.Log
