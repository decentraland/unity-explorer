%YAML 1.1
%TAG !u! tag:unity3d.com,2011:
--- !u!114 &11400000
MonoBehaviour:
  m_ObjectHideFlags: 0
  m_CorrespondingSourceObject: {fileID: 0}
  m_PrefabInstance: {fileID: 0}
  m_PrefabAsset: {fileID: 0}
  m_GameObject: {fileID: 0}
  m_Enabled: 1
  m_EditorHideFlags: 0
  m_Script: {fileID: 11500000, guid: 71ed1db8ba3d47b5bb84cf25f7a327d8, type: 3}
  m_Name: ReportsHandlingSettings
  m_EditorClassIdentifier: 
  debugLogMatrix:
<<<<<<< HEAD
    entries: []
=======
    entries:
    - Category: UNSPECIFIED
      Severity: 3
    - Category: UNSPECIFIED
      Severity: 2
    - Category: UNSPECIFIED
      Severity: 0
    - Category: UNSPECIFIED
      Severity: 4
    - Category: UNSPECIFIED
      Severity: 1
    - Category: LANDSCAPE
      Severity: 3
    - Category: LANDSCAPE
      Severity: 2
    - Category: LANDSCAPE
      Severity: 0
    - Category: LANDSCAPE
      Severity: 4
    - Category: LANDSCAPE
      Severity: 1
    - Category: ASSETS_PROVISION
      Severity: 3
    - Category: ENGINE
      Severity: 3
    - Category: CRDT
      Severity: 3
    - Category: CRDT_ECS_BRIDGE
      Severity: 3
    - Category: REALM
      Severity: 3
    - Category: SCENE_FACTORY
      Severity: 3
    - Category: SCENE_LOADING
      Severity: 3
    - Category: SCENE_UI
      Severity: 3
    - Category: JAVASCRIPT
      Severity: 3
    - Category: ECS
      Severity: 3
    - Category: GENERIC_WEB_REQUEST
      Severity: 3
    - Category: TEXTURE_WEB_REQUEST
      Severity: 3
    - Category: NFT_SHAPE_WEB_REQUEST
      Severity: 3
    - Category: AUDIO_CLIP_WEB_REQUEST
      Severity: 3
    - Category: STREAMABLE_LOADING
      Severity: 3
    - Category: ASSET_BUNDLES
      Severity: 3
    - Category: TEXTURES
      Severity: 3
    - Category: GLTF_CONTAINER
      Severity: 3
    - Category: MATERIALS
      Severity: 3
    - Category: PRIMITIVE_COLLIDERS
      Severity: 3
    - Category: PRIMITIVE_MESHES
      Severity: 3
    - Category: AUDIO_SOURCES
      Severity: 3
    - Category: MEDIA_STREAM
      Severity: 3
    - Category: PRIORITIZATION
      Severity: 3
    - Category: MOTION
      Severity: 3
    - Category: INPUT
      Severity: 3
    - Category: AVATAR
      Severity: 3
    - Category: PROFILE
      Severity: 3
    - Category: TWEEN
      Severity: 3
    - Category: WEARABLE
      Severity: 3
    - Category: AUTHENTICATION
      Severity: 3
    - Category: LOD
      Severity: 3
    - Category: AVATAR_ATTACH
      Severity: 3
    - Category: QUALITY
      Severity: 3
    - Category: RESTRICTED_ACTIONS
      Severity: 3
    - Category: ASSETS_PROVISION
      Severity: 2
    - Category: ENGINE
      Severity: 2
    - Category: CRDT
      Severity: 2
    - Category: CRDT_ECS_BRIDGE
      Severity: 2
    - Category: REALM
      Severity: 2
    - Category: SCENE_FACTORY
      Severity: 2
    - Category: SCENE_LOADING
      Severity: 2
    - Category: SCENE_UI
      Severity: 2
    - Category: JAVASCRIPT
      Severity: 2
    - Category: ECS
      Severity: 2
    - Category: GENERIC_WEB_REQUEST
      Severity: 2
    - Category: TEXTURE_WEB_REQUEST
      Severity: 2
    - Category: NFT_SHAPE_WEB_REQUEST
      Severity: 2
    - Category: AUDIO_CLIP_WEB_REQUEST
      Severity: 2
    - Category: STREAMABLE_LOADING
      Severity: 2
    - Category: ASSET_BUNDLES
      Severity: 2
    - Category: TEXTURES
      Severity: 2
    - Category: GLTF_CONTAINER
      Severity: 2
    - Category: MATERIALS
      Severity: 2
    - Category: PRIMITIVE_COLLIDERS
      Severity: 2
    - Category: PRIMITIVE_MESHES
      Severity: 2
    - Category: AUDIO_SOURCES
      Severity: 2
    - Category: MEDIA_STREAM
      Severity: 2
    - Category: PRIORITIZATION
      Severity: 2
    - Category: MOTION
      Severity: 2
    - Category: INPUT
      Severity: 2
    - Category: AVATAR
      Severity: 2
    - Category: PROFILE
      Severity: 2
    - Category: TWEEN
      Severity: 2
    - Category: WEARABLE
      Severity: 2
    - Category: AUTHENTICATION
      Severity: 2
    - Category: LOD
      Severity: 2
    - Category: AVATAR_ATTACH
      Severity: 2
    - Category: QUALITY
      Severity: 2
    - Category: RESTRICTED_ACTIONS
      Severity: 2
    - Category: ASSETS_PROVISION
      Severity: 0
    - Category: ENGINE
      Severity: 0
    - Category: CRDT
      Severity: 0
    - Category: CRDT_ECS_BRIDGE
      Severity: 0
    - Category: REALM
      Severity: 0
    - Category: SCENE_FACTORY
      Severity: 0
    - Category: SCENE_LOADING
      Severity: 0
    - Category: SCENE_UI
      Severity: 0
    - Category: JAVASCRIPT
      Severity: 0
    - Category: ECS
      Severity: 0
    - Category: GENERIC_WEB_REQUEST
      Severity: 0
    - Category: TEXTURE_WEB_REQUEST
      Severity: 0
    - Category: NFT_SHAPE_WEB_REQUEST
      Severity: 0
    - Category: AUDIO_CLIP_WEB_REQUEST
      Severity: 0
    - Category: STREAMABLE_LOADING
      Severity: 0
    - Category: ASSET_BUNDLES
      Severity: 0
    - Category: TEXTURES
      Severity: 0
    - Category: GLTF_CONTAINER
      Severity: 0
    - Category: MATERIALS
      Severity: 0
    - Category: PRIMITIVE_COLLIDERS
      Severity: 0
    - Category: PRIMITIVE_MESHES
      Severity: 0
    - Category: AUDIO_SOURCES
      Severity: 0
    - Category: MEDIA_STREAM
      Severity: 0
    - Category: PRIORITIZATION
      Severity: 0
    - Category: MOTION
      Severity: 0
    - Category: INPUT
      Severity: 0
    - Category: AVATAR
      Severity: 0
    - Category: PROFILE
      Severity: 0
    - Category: TWEEN
      Severity: 0
    - Category: WEARABLE
      Severity: 0
    - Category: AUTHENTICATION
      Severity: 0
    - Category: LOD
      Severity: 0
    - Category: AVATAR_ATTACH
      Severity: 0
    - Category: QUALITY
      Severity: 0
    - Category: RESTRICTED_ACTIONS
      Severity: 0
    - Category: ASSETS_PROVISION
      Severity: 4
    - Category: ENGINE
      Severity: 4
    - Category: CRDT
      Severity: 4
    - Category: CRDT_ECS_BRIDGE
      Severity: 4
    - Category: REALM
      Severity: 4
    - Category: SCENE_FACTORY
      Severity: 4
    - Category: SCENE_LOADING
      Severity: 4
    - Category: SCENE_UI
      Severity: 4
    - Category: JAVASCRIPT
      Severity: 4
    - Category: ECS
      Severity: 4
    - Category: GENERIC_WEB_REQUEST
      Severity: 4
    - Category: TEXTURE_WEB_REQUEST
      Severity: 4
    - Category: NFT_SHAPE_WEB_REQUEST
      Severity: 4
    - Category: AUDIO_CLIP_WEB_REQUEST
      Severity: 4
    - Category: STREAMABLE_LOADING
      Severity: 4
    - Category: ASSET_BUNDLES
      Severity: 4
    - Category: TEXTURES
      Severity: 4
    - Category: GLTF_CONTAINER
      Severity: 4
    - Category: MATERIALS
      Severity: 4
    - Category: PRIMITIVE_COLLIDERS
      Severity: 4
    - Category: PRIMITIVE_MESHES
      Severity: 4
    - Category: AUDIO_SOURCES
      Severity: 4
    - Category: MEDIA_STREAM
      Severity: 4
    - Category: PRIORITIZATION
      Severity: 4
    - Category: MOTION
      Severity: 4
    - Category: INPUT
      Severity: 4
    - Category: AVATAR
      Severity: 4
    - Category: PROFILE
      Severity: 4
    - Category: TWEEN
      Severity: 4
    - Category: WEARABLE
      Severity: 4
    - Category: AUTHENTICATION
      Severity: 4
    - Category: LOD
      Severity: 4
    - Category: AVATAR_ATTACH
      Severity: 4
    - Category: QUALITY
      Severity: 4
    - Category: RESTRICTED_ACTIONS
      Severity: 4
    - Category: ASSETS_PROVISION
      Severity: 1
    - Category: ENGINE
      Severity: 1
    - Category: CRDT
      Severity: 1
    - Category: CRDT_ECS_BRIDGE
      Severity: 1
    - Category: REALM
      Severity: 1
    - Category: SCENE_FACTORY
      Severity: 1
    - Category: SCENE_LOADING
      Severity: 1
    - Category: SCENE_UI
      Severity: 1
    - Category: JAVASCRIPT
      Severity: 1
    - Category: ECS
      Severity: 1
    - Category: GENERIC_WEB_REQUEST
      Severity: 1
    - Category: TEXTURE_WEB_REQUEST
      Severity: 1
    - Category: NFT_SHAPE_WEB_REQUEST
      Severity: 1
    - Category: AUDIO_CLIP_WEB_REQUEST
      Severity: 1
    - Category: STREAMABLE_LOADING
      Severity: 1
    - Category: ASSET_BUNDLES
      Severity: 1
    - Category: TEXTURES
      Severity: 1
    - Category: GLTF_CONTAINER
      Severity: 1
    - Category: MATERIALS
      Severity: 1
    - Category: PRIMITIVE_COLLIDERS
      Severity: 1
    - Category: PRIMITIVE_MESHES
      Severity: 1
    - Category: AUDIO_SOURCES
      Severity: 1
    - Category: MEDIA_STREAM
      Severity: 1
    - Category: PRIORITIZATION
      Severity: 1
    - Category: MOTION
      Severity: 1
    - Category: INPUT
      Severity: 1
    - Category: AVATAR
      Severity: 1
    - Category: PROFILE
      Severity: 1
    - Category: TWEEN
      Severity: 1
    - Category: WEARABLE
      Severity: 1
    - Category: AUTHENTICATION
      Severity: 1
    - Category: LOD
      Severity: 1
    - Category: AVATAR_ATTACH
      Severity: 1
    - Category: QUALITY
      Severity: 1
    - Category: RESTRICTED_ACTIONS
      Severity: 1
    - Category: ARCHIPELAGO_REQUEST
      Severity: 3
    - Category: ARCHIPELAGO_REQUEST
      Severity: 2
    - Category: ARCHIPELAGO_REQUEST
      Severity: 0
    - Category: ARCHIPELAGO_REQUEST
      Severity: 4
    - Category: ARCHIPELAGO_REQUEST
      Severity: 1
    - Category: ANIMATOR
      Severity: 3
    - Category: ANIMATOR
      Severity: 2
    - Category: ANIMATOR
      Severity: 0
    - Category: ANIMATOR
      Severity: 4
    - Category: ANIMATOR
      Severity: 1
    - Category: CAMERA_MODE_AREA
      Severity: 1
    - Category: CHARACTER_TRIGGER_AREA
      Severity: 1
    - Category: CHARACTER_TRIGGER_AREA
      Severity: 4
    - Category: CAMERA_MODE_AREA
      Severity: 4
    - Category: CAMERA_MODE_AREA
      Severity: 0
    - Category: CHARACTER_TRIGGER_AREA
      Severity: 0
    - Category: CHARACTER_TRIGGER_AREA
      Severity: 2
    - Category: CAMERA_MODE_AREA
      Severity: 2
    - Category: CAMERA_MODE_AREA
      Severity: 3
    - Category: CHARACTER_TRIGGER_AREA
      Severity: 3
    - Category: LIVEKIT
      Severity: 3
    - Category: LIVEKIT
      Severity: 2
    - Category: LIVEKIT
      Severity: 0
    - Category: LIVEKIT
      Severity: 4
    - Category: LIVEKIT
      Severity: 1
    - Category: AVATAR_MODIFIER_AREA
      Severity: 3
    - Category: AVATAR_MODIFIER_AREA
      Severity: 2
    - Category: AVATAR_MODIFIER_AREA
      Severity: 0
    - Category: AVATAR_MODIFIER_AREA
      Severity: 4
    - Category: AVATAR_MODIFIER_AREA
      Severity: 1
>>>>>>> c1d0fe28
  sentryMatrix:
    entries:
    - Category: ENGINE
      Severity: 0
    - Category: CRDT
      Severity: 0
    - Category: CRDT_ECS_BRIDGE
      Severity: 0
    - Category: SCENE_FACTORY
      Severity: 0
    - Category: SCENE_LOADING
      Severity: 0
    - Category: JAVASCRIPT
      Severity: 0
    - Category: ECS
      Severity: 0
    - Category: STREAMABLE_LOADING
      Severity: 0
    - Category: ASSET_BUNDLES
      Severity: 0
    - Category: TEXTURES
      Severity: 0
    - Category: GLTF_CONTAINER
      Severity: 0
    - Category: MATERIALS
      Severity: 0
    - Category: PRIMITIVE_COLLIDERS
      Severity: 0
    - Category: PRIMITIVE_MESHES
      Severity: 0
    - Category: UNSPECIFIED
      Severity: 0
    - Category: ENGINE
      Severity: 4
    - Category: CRDT
      Severity: 4
    - Category: CRDT_ECS_BRIDGE
      Severity: 4
    - Category: SCENE_FACTORY
      Severity: 4
    - Category: SCENE_LOADING
      Severity: 4
    - Category: JAVASCRIPT
      Severity: 4
    - Category: ECS
      Severity: 4
    - Category: STREAMABLE_LOADING
      Severity: 4
    - Category: ASSET_BUNDLES
      Severity: 4
    - Category: TEXTURES
      Severity: 4
    - Category: GLTF_CONTAINER
      Severity: 4
    - Category: MATERIALS
      Severity: 4
    - Category: PRIMITIVE_COLLIDERS
      Severity: 4
    - Category: PRIMITIVE_MESHES
      Severity: 4
    - Category: UNSPECIFIED
      Severity: 4
    - Category: ENGINE
      Severity: 1
    - Category: CRDT
      Severity: 1
    - Category: CRDT_ECS_BRIDGE
      Severity: 1
    - Category: SCENE_FACTORY
      Severity: 1
    - Category: SCENE_LOADING
      Severity: 1
    - Category: JAVASCRIPT
      Severity: 1
    - Category: ECS
      Severity: 1
    - Category: STREAMABLE_LOADING
      Severity: 1
    - Category: ASSET_BUNDLES
      Severity: 1
    - Category: TEXTURES
      Severity: 1
    - Category: GLTF_CONTAINER
      Severity: 1
    - Category: MATERIALS
      Severity: 1
    - Category: PRIMITIVE_COLLIDERS
      Severity: 1
    - Category: PRIMITIVE_MESHES
      Severity: 1
    - Category: UNSPECIFIED
      Severity: 1
  debounceEnabled: 1
  isSentryEnabled: 1
  isDebugLogEnabled: 1<|MERGE_RESOLUTION|>--- conflicted
+++ resolved
@@ -13,9 +13,6 @@
   m_Name: ReportsHandlingSettings
   m_EditorClassIdentifier: 
   debugLogMatrix:
-<<<<<<< HEAD
-    entries: []
-=======
     entries:
     - Category: UNSPECIFIED
       Severity: 3
@@ -447,7 +444,6 @@
       Severity: 4
     - Category: AVATAR_MODIFIER_AREA
       Severity: 1
->>>>>>> c1d0fe28
   sentryMatrix:
     entries:
     - Category: ENGINE
