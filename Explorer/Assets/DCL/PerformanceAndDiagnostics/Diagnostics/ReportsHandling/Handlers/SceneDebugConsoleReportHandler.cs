--- conflicted
+++ resolved
@@ -9,11 +9,7 @@
     {
         private readonly SceneDebugConsoleLogEntryBus sceneDebugConsoleLogEntryBus;
 
-<<<<<<< HEAD
-        public SceneDebugConsoleReportHandler(ICategorySeverityMatrix matrix, SceneDebugConsoleLogEntryBus sceneDebugConsoleLogEntryBus, bool debounceEnabled) : base(matrix, debounceEnabled)
-=======
-        public SceneDebugConsoleReportHandler(ICategorySeverityMatrix matrix, bool debounceEnabled) : base(ReportHandler.DebugLog, matrix, debounceEnabled)
->>>>>>> 9032f717
+        public SceneDebugConsoleReportHandler(ICategorySeverityMatrix matrix, SceneDebugConsoleLogEntryBus sceneDebugConsoleLogEntryBus, bool debounceEnabled) : base(ReportHandler.DebugLog, matrix, debounceEnabled)
         {
             this.sceneDebugConsoleLogEntryBus = sceneDebugConsoleLogEntryBus;
         }
