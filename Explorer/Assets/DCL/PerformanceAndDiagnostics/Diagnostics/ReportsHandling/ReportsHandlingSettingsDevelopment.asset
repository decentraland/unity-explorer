--- conflicted
+++ resolved
@@ -506,45 +506,6 @@
       Severity: 1
     - Category: WEARABLE
       Severity: 1
-<<<<<<< HEAD
-    - Category: COMMS_SCENE_HANDLER
-      Severity: 0
-    - Category: COMMS_SCENE_HANDLER
-      Severity: 4
-    - Category: COMMS_SCENE_HANDLER
-      Severity: 1
-    - Category: LIVEKIT
-      Severity: 2
-    - Category: UNSPECIFIED
-      Severity: 3
-    - Category: UNSPECIFIED
-      Severity: 2
-    - Category: COMMS_SCENE_HANDLER
-      Severity: 2
-    - Category: ALWAYS
-      Severity: 3
-    - Category: ALWAYS
-      Severity: 2
-    - Category: ALWAYS
-      Severity: 0
-    - Category: ALWAYS
-      Severity: 4
-    - Category: ALWAYS
-      Severity: 1
-    - Category: FRIENDS
-      Severity: 0
-    - Category: FRIENDS
-      Severity: 4
-    - Category: FRIENDS
-      Severity: 1
-    - Category: MARKETPLACE_CREDITS
-      Severity: 4
-    - Category: MARKETPLACE_CREDITS
-      Severity: 1
-    - Category: MARKETPLACE_CREDITS
-      Severity: 0
-=======
->>>>>>> 27a8d47e
   sentryMatrix:
     entries: []
   debounceEnabled: 1
