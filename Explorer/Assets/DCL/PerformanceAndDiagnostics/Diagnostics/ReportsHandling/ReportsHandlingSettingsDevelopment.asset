%YAML 1.1
%TAG !u! tag:unity3d.com,2011:
--- !u!114 &11400000
MonoBehaviour:
  m_ObjectHideFlags: 0
  m_CorrespondingSourceObject: {fileID: 0}
  m_PrefabInstance: {fileID: 0}
  m_PrefabAsset: {fileID: 0}
  m_GameObject: {fileID: 0}
  m_Enabled: 1
  m_EditorHideFlags: 0
  m_Script: {fileID: 11500000, guid: 71ed1db8ba3d47b5bb84cf25f7a327d8, type: 3}
  m_Name: ReportsHandlingSettings
  m_EditorClassIdentifier: 
  debugLogMatrix:
<<<<<<< HEAD
    entries: []
=======
    entries:
    - Category: REMOTE_MOVEMENT
      Severity: 3
    - Category: REMOTE_MOVEMENT
      Severity: 2
    - Category: REMOTE_MOVEMENT
      Severity: 0
    - Category: REMOTE_MOVEMENT
      Severity: 4
    - Category: REMOTE_MOVEMENT
      Severity: 1
    - Category: ASSETS_PROVISION
      Severity: 4
    - Category: ENGINE
      Severity: 4
    - Category: CRDT
      Severity: 4
    - Category: CRDT_ECS_BRIDGE
      Severity: 4
    - Category: REALM
      Severity: 4
    - Category: SCENE_FACTORY
      Severity: 4
    - Category: SCENE_LOADING
      Severity: 4
    - Category: SCENE_UI
      Severity: 4
    - Category: JAVASCRIPT
      Severity: 4
    - Category: ARCHIPELAGO_REQUEST
      Severity: 4
    - Category: ECS
      Severity: 4
    - Category: GENERIC_WEB_REQUEST
      Severity: 4
    - Category: TEXTURE_WEB_REQUEST
      Severity: 4
    - Category: NFT_SHAPE_WEB_REQUEST
      Severity: 4
    - Category: NFT_INFO_WEB_REQUEST
      Severity: 4
    - Category: AUDIO_CLIP_WEB_REQUEST
      Severity: 4
    - Category: STREAMABLE_LOADING
      Severity: 4
    - Category: ASSET_BUNDLES
      Severity: 4
    - Category: TEXTURES
      Severity: 4
    - Category: GLTF_CONTAINER
      Severity: 4
    - Category: MATERIALS
      Severity: 4
    - Category: PRIMITIVE_COLLIDERS
      Severity: 4
    - Category: PRIMITIVE_MESHES
      Severity: 4
    - Category: AUDIO_SOURCES
      Severity: 4
    - Category: MEDIA_STREAM
      Severity: 4
    - Category: PRIORITIZATION
      Severity: 4
    - Category: MOTION
      Severity: 4
    - Category: LANDSCAPE
      Severity: 4
    - Category: INPUT
      Severity: 4
    - Category: AVATAR
      Severity: 4
    - Category: PROFILE
      Severity: 4
    - Category: ANIMATOR
      Severity: 4
    - Category: WEARABLE
      Severity: 4
    - Category: EMOTE
      Severity: 4
    - Category: AUTHENTICATION
      Severity: 4
    - Category: LOD
      Severity: 4
    - Category: AVATAR_ATTACH
      Severity: 4
    - Category: QUALITY
      Severity: 4
    - Category: RESTRICTED_ACTIONS
      Severity: 4
    - Category: CHARACTER_TRIGGER_AREA
      Severity: 4
    - Category: CAMERA_MODE_AREA
      Severity: 4
    - Category: AVATAR_MODIFIER_AREA
      Severity: 4
    - Category: UNSPECIFIED
      Severity: 4
    - Category: LIVEKIT
      Severity: 4
    - Category: MULTIPLAYER_MOVEMENT
      Severity: 4
    - Category: ASSETS_PROVISION
      Severity: 0
    - Category: ENGINE
      Severity: 0
    - Category: CRDT
      Severity: 0
    - Category: CRDT_ECS_BRIDGE
      Severity: 0
    - Category: REALM
      Severity: 0
    - Category: SCENE_FACTORY
      Severity: 0
    - Category: SCENE_LOADING
      Severity: 0
    - Category: SCENE_UI
      Severity: 0
    - Category: JAVASCRIPT
      Severity: 0
    - Category: ARCHIPELAGO_REQUEST
      Severity: 0
    - Category: ECS
      Severity: 0
    - Category: GENERIC_WEB_REQUEST
      Severity: 0
    - Category: TEXTURE_WEB_REQUEST
      Severity: 0
    - Category: NFT_SHAPE_WEB_REQUEST
      Severity: 0
    - Category: NFT_INFO_WEB_REQUEST
      Severity: 0
    - Category: AUDIO_CLIP_WEB_REQUEST
      Severity: 0
    - Category: STREAMABLE_LOADING
      Severity: 0
    - Category: ASSET_BUNDLES
      Severity: 0
    - Category: TEXTURES
      Severity: 0
    - Category: GLTF_CONTAINER
      Severity: 0
    - Category: MATERIALS
      Severity: 0
    - Category: PRIMITIVE_COLLIDERS
      Severity: 0
    - Category: PRIMITIVE_MESHES
      Severity: 0
    - Category: AUDIO_SOURCES
      Severity: 0
    - Category: MEDIA_STREAM
      Severity: 0
    - Category: PRIORITIZATION
      Severity: 0
    - Category: MOTION
      Severity: 0
    - Category: LANDSCAPE
      Severity: 0
    - Category: INPUT
      Severity: 0
    - Category: AVATAR
      Severity: 0
    - Category: PROFILE
      Severity: 0
    - Category: ANIMATOR
      Severity: 0
    - Category: WEARABLE
      Severity: 0
    - Category: EMOTE
      Severity: 0
    - Category: AUTHENTICATION
      Severity: 0
    - Category: LOD
      Severity: 0
    - Category: AVATAR_ATTACH
      Severity: 0
    - Category: QUALITY
      Severity: 0
    - Category: RESTRICTED_ACTIONS
      Severity: 0
    - Category: CHARACTER_TRIGGER_AREA
      Severity: 0
    - Category: CAMERA_MODE_AREA
      Severity: 0
    - Category: AVATAR_MODIFIER_AREA
      Severity: 0
    - Category: UNSPECIFIED
      Severity: 0
    - Category: LIVEKIT
      Severity: 0
    - Category: MULTIPLAYER_MOVEMENT
      Severity: 0
    - Category: TWEEN
      Severity: 0
    - Category: TWEEN
      Severity: 4
>>>>>>> b6d81345
  sentryMatrix:
    entries: []
  debounceEnabled: 1
  isSentryEnabled: 1
  isDebugLogEnabled: 1<|MERGE_RESOLUTION|>--- conflicted
+++ resolved
@@ -10,12 +10,9 @@
   m_Enabled: 1
   m_EditorHideFlags: 0
   m_Script: {fileID: 11500000, guid: 71ed1db8ba3d47b5bb84cf25f7a327d8, type: 3}
-  m_Name: ReportsHandlingSettings
+  m_Name: ReportsHandlingSettingsDevelopment
   m_EditorClassIdentifier: 
   debugLogMatrix:
-<<<<<<< HEAD
-    entries: []
-=======
     entries:
     - Category: REMOTE_MOVEMENT
       Severity: 3
@@ -211,9 +208,98 @@
       Severity: 0
     - Category: TWEEN
       Severity: 4
->>>>>>> b6d81345
   sentryMatrix:
-    entries: []
+    entries:
+    - Category: ENGINE
+      Severity: 0
+    - Category: CRDT
+      Severity: 0
+    - Category: CRDT_ECS_BRIDGE
+      Severity: 0
+    - Category: SCENE_FACTORY
+      Severity: 0
+    - Category: SCENE_LOADING
+      Severity: 0
+    - Category: JAVASCRIPT
+      Severity: 0
+    - Category: ECS
+      Severity: 0
+    - Category: STREAMABLE_LOADING
+      Severity: 0
+    - Category: ASSET_BUNDLES
+      Severity: 0
+    - Category: TEXTURES
+      Severity: 0
+    - Category: GLTF_CONTAINER
+      Severity: 0
+    - Category: MATERIALS
+      Severity: 0
+    - Category: PRIMITIVE_COLLIDERS
+      Severity: 0
+    - Category: PRIMITIVE_MESHES
+      Severity: 0
+    - Category: UNSPECIFIED
+      Severity: 0
+    - Category: ENGINE
+      Severity: 4
+    - Category: CRDT
+      Severity: 4
+    - Category: CRDT_ECS_BRIDGE
+      Severity: 4
+    - Category: SCENE_FACTORY
+      Severity: 4
+    - Category: SCENE_LOADING
+      Severity: 4
+    - Category: JAVASCRIPT
+      Severity: 4
+    - Category: ECS
+      Severity: 4
+    - Category: STREAMABLE_LOADING
+      Severity: 4
+    - Category: ASSET_BUNDLES
+      Severity: 4
+    - Category: TEXTURES
+      Severity: 4
+    - Category: GLTF_CONTAINER
+      Severity: 4
+    - Category: MATERIALS
+      Severity: 4
+    - Category: PRIMITIVE_COLLIDERS
+      Severity: 4
+    - Category: PRIMITIVE_MESHES
+      Severity: 4
+    - Category: UNSPECIFIED
+      Severity: 4
+    - Category: ENGINE
+      Severity: 1
+    - Category: CRDT
+      Severity: 1
+    - Category: CRDT_ECS_BRIDGE
+      Severity: 1
+    - Category: SCENE_FACTORY
+      Severity: 1
+    - Category: SCENE_LOADING
+      Severity: 1
+    - Category: JAVASCRIPT
+      Severity: 1
+    - Category: ECS
+      Severity: 1
+    - Category: STREAMABLE_LOADING
+      Severity: 1
+    - Category: ASSET_BUNDLES
+      Severity: 1
+    - Category: TEXTURES
+      Severity: 1
+    - Category: GLTF_CONTAINER
+      Severity: 1
+    - Category: MATERIALS
+      Severity: 1
+    - Category: PRIMITIVE_COLLIDERS
+      Severity: 1
+    - Category: PRIMITIVE_MESHES
+      Severity: 1
+    - Category: UNSPECIFIED
+      Severity: 1
   debounceEnabled: 1
   isSentryEnabled: 1
   isDebugLogEnabled: 1