--- conflicted
+++ resolved
@@ -519,21 +519,16 @@
     - Category: COMMUNITIES
       Severity: 1
     - Category: CHAT_HISTORY
-<<<<<<< HEAD
-      Severity: 0
+      Severity: 4
+    - Category: CHAT_MESSAGES
+      Severity: 4
+    - Category: COMMS_CHAT_HANDLER
+      Severity: 4
+    - Category: CHAT_MESSAGES
+      Severity: 1
+    - Category: COMMS_CHAT_HANDLER
+      Severity: 1
     - Category: CHAT_HISTORY
-      Severity: 4
-=======
-      Severity: 4
-    - Category: CHAT_MESSAGES
-      Severity: 4
-    - Category: COMMS_CHAT_HANDLER
-      Severity: 4
-    - Category: CHAT_MESSAGES
-      Severity: 1
-    - Category: COMMS_CHAT_HANDLER
-      Severity: 1
-    - Category: CHAT_HISTORY
       Severity: 1
     - Category: COMMUNITY_VOICE_CHAT
       Severity: 4
@@ -543,7 +538,6 @@
       Severity: 4
     - Category: SKYBOX
       Severity: 1
->>>>>>> 7b6f0153
   sentryMatrix:
     entries: []
   debounceEnabled: 1
