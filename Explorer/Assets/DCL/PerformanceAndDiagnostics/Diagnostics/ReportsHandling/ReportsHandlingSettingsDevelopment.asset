--- conflicted
+++ resolved
@@ -578,25 +578,23 @@
       Severity: 2
     - Category: TRANSLATE
       Severity: 3
-<<<<<<< HEAD
+    - Category: OUTFITS
+      Severity: 0
+    - Category: OUTFITS
+      Severity: 4
+    - Category: OUTFITS
+      Severity: 1
+    - Category: SOCIAL
+      Severity: 0
+    - Category: SOCIAL
+      Severity: 4
+    - Category: SOCIAL
+      Severity: 1
     - Category: DCL_CAST
       Severity: 0
     - Category: DCL_CAST
       Severity: 4
     - Category: DCL_CAST
-=======
-    - Category: OUTFITS
-      Severity: 0
-    - Category: OUTFITS
-      Severity: 4
-    - Category: OUTFITS
-      Severity: 1
-    - Category: SOCIAL
-      Severity: 0
-    - Category: SOCIAL
-      Severity: 4
-    - Category: SOCIAL
->>>>>>> 44828798
       Severity: 1
   sentryMatrix:
     entries: []
