%YAML 1.1
%TAG !u! tag:unity3d.com,2011:
--- !u!114 &11400000
MonoBehaviour:
  m_ObjectHideFlags: 0
  m_CorrespondingSourceObject: {fileID: 0}
  m_PrefabInstance: {fileID: 0}
  m_PrefabAsset: {fileID: 0}
  m_GameObject: {fileID: 0}
  m_Enabled: 1
  m_EditorHideFlags: 0
  m_Script: {fileID: 11500000, guid: 71ed1db8ba3d47b5bb84cf25f7a327d8, type: 3}
  m_Name: ReportsHandlingSettingsDevelopment
  m_EditorClassIdentifier: 
  debugLogMatrix:
    entries:
    - Category: REMOTE_MOVEMENT
      Severity: 3
    - Category: REMOTE_MOVEMENT
      Severity: 2
    - Category: REMOTE_MOVEMENT
      Severity: 0
    - Category: REMOTE_MOVEMENT
      Severity: 4
    - Category: REMOTE_MOVEMENT
      Severity: 1
    - Category: AUDIO_SOURCES
      Severity: 0
    - Category: AVATAR_MODIFIER_AREA
      Severity: 0
    - Category: AUDIO_SOURCES
      Severity: 4
    - Category: AVATAR_MODIFIER_AREA
      Severity: 4
    - Category: ANALYTICS
      Severity: 0
    - Category: ANIMATOR
      Severity: 0
    - Category: ARCHIPELAGO_REQUEST
      Severity: 0
    - Category: ASSETS_PROVISION
      Severity: 0
    - Category: AUDIO
      Severity: 0
    - Category: AUDIO_CLIP_WEB_REQUEST
      Severity: 0
    - Category: AUTHENTICATION
      Severity: 0
    - Category: AVATAR
      Severity: 0
    - Category: AVATAR_ATTACH
      Severity: 0
    - Category: CAMERA_MODE_AREA
      Severity: 0
    - Category: CHARACTER_TRIGGER_AREA
      Severity: 0
    - Category: CRDT
      Severity: 0
    - Category: CRDT_ECS_BRIDGE
      Severity: 0
    - Category: DEBUG
      Severity: 0
    - Category: ECS
      Severity: 0
    - Category: EMOTE
      Severity: 0
    - Category: ENGINE
      Severity: 0
    - Category: FEATURE_FLAGS
      Severity: 0
    - Category: GENERIC_WEB_REQUEST
      Severity: 0
    - Category: INPUT
      Severity: 0
    - Category: JAVASCRIPT
      Severity: 0
    - Category: LANDSCAPE
      Severity: 0
    - Category: LIVEKIT
      Severity: 0
    - Category: LOD
      Severity: 0
    - Category: MATERIALS
      Severity: 0
    - Category: MEDIA_STREAM
      Severity: 0
    - Category: MOTION
      Severity: 0
    - Category: MULTIPLAYER
      Severity: 0
    - Category: MULTIPLAYER_MOVEMENT
      Severity: 0
    - Category: MULTIPLAYER_SDK_EMOTE_COMMAND_DATA
      Severity: 0
    - Category: MULTIPLAYER_SDK_PLAYER_CRDT_ENTITY
      Severity: 0
    - Category: MULTIPLAYER_SDK_PLAYER_PROFILE_DATA
      Severity: 0
    - Category: MVC
      Severity: 0
    - Category: PLAYER_AVATAR_BASE
      Severity: 0
    - Category: PLAYER_AVATAR_EMOTE_COMMAND
      Severity: 0
    - Category: PLAYER_AVATAR_EQUIPPED
      Severity: 0
    - Category: PLAYER_IDENTITY_DATA
      Severity: 0
    - Category: PLUGINS
      Severity: 0
    - Category: PRIMITIVE_COLLIDERS
      Severity: 0
    - Category: PRIMITIVE_MESHES
      Severity: 0
    - Category: PRIORITIZATION
      Severity: 0
    - Category: PROFILE
      Severity: 0
    - Category: QUALITY
      Severity: 0
    - Category: REALM
      Severity: 0
    - Category: REALM_DATA_DIRTY_RESET_SYSTEM
      Severity: 0
    - Category: RESTRICTED_ACTIONS
      Severity: 0
    - Category: ROADS
      Severity: 0
    - Category: SCENE_FACTORY
      Severity: 0
    - Category: SCENE_FETCH_REQUEST
      Severity: 0
    - Category: SCENE_LOADING
      Severity: 0
    - Category: SCENE_UI
      Severity: 0
    - Category: SDK_AUDIO_SOURCES
      Severity: 0
    - Category: SDK_OBSERVABLES
      Severity: 0
    - Category: SETTINGS_MENU
      Severity: 0
    - Category: STREAMABLE_LOADING
      Severity: 0
    - Category: TEXTURE_WEB_REQUEST
      Severity: 0
    - Category: TWEEN
      Severity: 0
    - Category: UI
      Severity: 0
    - Category: UNSPECIFIED
      Severity: 0
    - Category: WEARABLE
      Severity: 0
    - Category: ARCHIPELAGO_REQUEST
      Severity: 4
    - Category: CAMERA_MODE_AREA
      Severity: 4
    - Category: MULTIPLAYER_SDK_EMOTE_COMMAND_DATA
      Severity: 4
    - Category: MULTIPLAYER_SDK_PLAYER_CRDT_ENTITY
      Severity: 4
    - Category: MULTIPLAYER_SDK_PLAYER_PROFILE_DATA
      Severity: 4
    - Category: PLAYER_AVATAR_BASE
      Severity: 4
    - Category: PLAYER_AVATAR_EMOTE_COMMAND
      Severity: 4
    - Category: PLAYER_AVATAR_EQUIPPED
      Severity: 4
    - Category: PLAYER_IDENTITY_DATA
      Severity: 4
    - Category: PLAYER_SDK_DATA
      Severity: 0
    - Category: BACKPACK
      Severity: 0
    - Category: BADGES
      Severity: 0
    - Category: HIGHLIGHTS
      Severity: 0
    - Category: ONBOARDING
      Severity: 0
    - Category: PORTABLE_EXPERIENCE
      Severity: 0
    - Category: SDK_CAMERA
      Severity: 0
    - Category: SDK_LOCAL_SCENE_DEVELOPMENT
      Severity: 0
    - Category: STARTUP
      Severity: 0
    - Category: SYNC
      Severity: 0
    - Category: THUMBNAILS
      Severity: 0
    - Category: VERSION_CONTROL
      Severity: 0
    - Category: ARCHIPELAGO_REQUEST
      Severity: 1
    - Category: COMMS_SCENE_HANDLER
      Severity: 0
    - Category: LIVEKIT
      Severity: 2
    - Category: UNSPECIFIED
      Severity: 3
    - Category: UNSPECIFIED
      Severity: 2
    - Category: COMMS_SCENE_HANDLER
      Severity: 2
    - Category: ALWAYS
      Severity: 3
    - Category: ALWAYS
      Severity: 2
    - Category: ALWAYS
      Severity: 0
    - Category: FRIENDS
      Severity: 0
    - Category: ALWAYS
      Severity: 4
    - Category: ANALYTICS
      Severity: 4
    - Category: ANIMATOR
      Severity: 4
    - Category: ASSETS_PROVISION
      Severity: 4
    - Category: AUDIO
      Severity: 4
    - Category: AUDIO_CLIP_WEB_REQUEST
      Severity: 4
    - Category: AUTHENTICATION
      Severity: 4
    - Category: AVATAR
      Severity: 4
    - Category: AVATAR_ATTACH
      Severity: 4
    - Category: BACKPACK
      Severity: 4
    - Category: BADGES
      Severity: 4
    - Category: CAMERA_REEL
      Severity: 4
    - Category: CHARACTER_TRIGGER_AREA
      Severity: 4
    - Category: COMMS_SCENE_HANDLER
      Severity: 4
    - Category: CRDT
      Severity: 4
    - Category: CRDT_ECS_BRIDGE
      Severity: 4
    - Category: DEBUG
      Severity: 4
    - Category: DISK_CACHE
      Severity: 4
    - Category: ECS
      Severity: 4
    - Category: EMOTE
      Severity: 4
    - Category: ENGINE
      Severity: 4
    - Category: EVENTS
      Severity: 4
    - Category: FEATURE_FLAGS
      Severity: 4
    - Category: FRIENDS
      Severity: 4
    - Category: GENERIC_WEB_REQUEST
      Severity: 4
    - Category: GPU_INSTANCING
      Severity: 4
    - Category: HIGHLIGHTS
      Severity: 4
    - Category: IN_WORLD_CAMERA
      Severity: 4
    - Category: INPUT
      Severity: 4
    - Category: JAVASCRIPT
      Severity: 4
    - Category: LANDSCAPE
      Severity: 4
    - Category: LIGHT_SOURCE
      Severity: 4
    - Category: LIVEKIT
      Severity: 4
    - Category: LOD
      Severity: 4
    - Category: MATERIALS
      Severity: 4
    - Category: MEDIA_STREAM
      Severity: 4
    - Category: MOTION
      Severity: 4
    - Category: MULTIPLAYER
      Severity: 4
    - Category: MULTIPLAYER_MOVEMENT
      Severity: 4
    - Category: MVC
      Severity: 4
    - Category: ONBOARDING
      Severity: 4
    - Category: PARTIAL_LOADING
      Severity: 4
    - Category: PLAYER_SDK_DATA
      Severity: 4
    - Category: PLUGINS
      Severity: 4
    - Category: PORTABLE_EXPERIENCE
      Severity: 4
    - Category: PRIMITIVE_COLLIDERS
      Severity: 4
    - Category: PRIMITIVE_MESHES
      Severity: 4
    - Category: PRIORITIZATION
      Severity: 4
    - Category: PROFILE
      Severity: 4
    - Category: QUALITY
      Severity: 4
    - Category: REALM
      Severity: 4
    - Category: REALM_DATA_DIRTY_RESET_SYSTEM
      Severity: 4
    - Category: RESTRICTED_ACTIONS
      Severity: 4
    - Category: ROADS
      Severity: 4
    - Category: SCENE_FACTORY
      Severity: 4
    - Category: SCENE_FETCH_REQUEST
      Severity: 4
    - Category: SCENE_LOADING
      Severity: 4
    - Category: SCENE_UI
      Severity: 4
    - Category: SDK_AUDIO_SOURCES
      Severity: 4
    - Category: SDK_CAMERA
      Severity: 4
    - Category: SDK_LOCAL_SCENE_DEVELOPMENT
      Severity: 4
    - Category: SDK_OBSERVABLES
      Severity: 4
    - Category: SETTINGS_MENU
      Severity: 4
    - Category: STARTUP
      Severity: 4
    - Category: STREAMABLE_LOADING
      Severity: 4
    - Category: SYNC
      Severity: 4
    - Category: TEXTURE_WEB_REQUEST
      Severity: 4
    - Category: THUMBNAILS
      Severity: 4
    - Category: TWEEN
      Severity: 4
    - Category: UI
      Severity: 4
    - Category: UNSPECIFIED
      Severity: 4
    - Category: VERSION_CONTROL
      Severity: 4
    - Category: WEARABLE
      Severity: 4
    - Category: ALWAYS
      Severity: 1
    - Category: ANALYTICS
      Severity: 1
    - Category: ANIMATOR
      Severity: 1
    - Category: ASSETS_PROVISION
      Severity: 1
    - Category: AUDIO
      Severity: 1
    - Category: AUDIO_CLIP_WEB_REQUEST
      Severity: 1
    - Category: AUTHENTICATION
      Severity: 1
    - Category: AVATAR
      Severity: 1
    - Category: AVATAR_ATTACH
      Severity: 1
    - Category: BACKPACK
      Severity: 1
    - Category: BADGES
      Severity: 1
    - Category: CAMERA_REEL
      Severity: 1
    - Category: CHARACTER_TRIGGER_AREA
      Severity: 1
    - Category: COMMS_SCENE_HANDLER
      Severity: 1
    - Category: CRDT
      Severity: 1
    - Category: CRDT_ECS_BRIDGE
      Severity: 1
    - Category: DEBUG
      Severity: 1
    - Category: DISK_CACHE
      Severity: 1
    - Category: ECS
      Severity: 1
    - Category: EMOTE
      Severity: 1
    - Category: ENGINE
      Severity: 1
    - Category: EVENTS
      Severity: 1
    - Category: FEATURE_FLAGS
      Severity: 1
    - Category: FRIENDS
      Severity: 1
    - Category: GENERIC_WEB_REQUEST
      Severity: 1
    - Category: GPU_INSTANCING
      Severity: 1
    - Category: HIGHLIGHTS
      Severity: 1
    - Category: IN_WORLD_CAMERA
      Severity: 1
    - Category: INPUT
      Severity: 1
    - Category: JAVASCRIPT
      Severity: 1
    - Category: LANDSCAPE
      Severity: 1
    - Category: LIGHT_SOURCE
      Severity: 1
    - Category: LIVEKIT
      Severity: 1
    - Category: LOD
      Severity: 1
    - Category: MATERIALS
      Severity: 1
    - Category: MEDIA_STREAM
      Severity: 1
    - Category: MOTION
      Severity: 1
    - Category: MULTIPLAYER
      Severity: 1
    - Category: MULTIPLAYER_MOVEMENT
      Severity: 1
    - Category: MVC
      Severity: 1
    - Category: ONBOARDING
      Severity: 1
    - Category: PARTIAL_LOADING
      Severity: 1
    - Category: PLAYER_SDK_DATA
      Severity: 1
    - Category: PLUGINS
      Severity: 1
    - Category: PORTABLE_EXPERIENCE
      Severity: 1
    - Category: PRIMITIVE_COLLIDERS
      Severity: 1
    - Category: PRIMITIVE_MESHES
      Severity: 1
    - Category: PRIORITIZATION
      Severity: 1
    - Category: PROFILE
      Severity: 1
    - Category: QUALITY
      Severity: 1
    - Category: REALM
      Severity: 1
    - Category: REALM_DATA_DIRTY_RESET_SYSTEM
      Severity: 1
    - Category: RESTRICTED_ACTIONS
      Severity: 1
    - Category: ROADS
      Severity: 1
    - Category: SCENE_FACTORY
      Severity: 1
    - Category: SCENE_FETCH_REQUEST
      Severity: 1
    - Category: SCENE_LOADING
      Severity: 1
    - Category: SCENE_UI
      Severity: 1
    - Category: SDK_AUDIO_SOURCES
      Severity: 1
    - Category: SDK_CAMERA
      Severity: 1
    - Category: SDK_LOCAL_SCENE_DEVELOPMENT
      Severity: 1
    - Category: SDK_OBSERVABLES
      Severity: 1
    - Category: SETTINGS_MENU
      Severity: 1
    - Category: STARTUP
      Severity: 1
    - Category: STREAMABLE_LOADING
      Severity: 1
    - Category: SYNC
      Severity: 1
    - Category: TEXTURE_WEB_REQUEST
      Severity: 1
    - Category: THUMBNAILS
      Severity: 1
    - Category: TWEEN
      Severity: 1
    - Category: UI
      Severity: 1
    - Category: UNSPECIFIED
      Severity: 1
    - Category: VERSION_CONTROL
      Severity: 1
    - Category: WEARABLE
      Severity: 1
    - Category: MARKETPLACE_CREDITS
      Severity: 0
    - Category: MARKETPLACE_CREDITS
      Severity: 4
    - Category: MARKETPLACE_CREDITS
      Severity: 1
    - Category: COMMUNITIES
      Severity: 0
    - Category: COMMUNITIES
      Severity: 4
    - Category: COMMUNITIES
      Severity: 1
<<<<<<< HEAD
    - Category: CHROME_DEVTOOL_PROTOCOL
      Severity: 0
    - Category: CHROME_DEVTOOL_PROTOCOL
      Severity: 2
    - Category: CHROME_DEVTOOL_PROTOCOL
      Severity: 4
    - Category: CHROME_DEVTOOL_PROTOCOL
=======
    - Category: CHAT_HISTORY
      Severity: 4
    - Category: CHAT_MESSAGES
      Severity: 4
    - Category: COMMS_CHAT_HANDLER
      Severity: 4
    - Category: CHAT_MESSAGES
      Severity: 1
    - Category: COMMS_CHAT_HANDLER
      Severity: 1
    - Category: CHAT_HISTORY
      Severity: 1
    - Category: COMMUNITY_VOICE_CHAT
      Severity: 4
    - Category: COMMUNITY_VOICE_CHAT
      Severity: 1
    - Category: SKYBOX
      Severity: 4
    - Category: SKYBOX
>>>>>>> a70d64ac
      Severity: 1
  sentryMatrix:
    entries: []
  debounceEnabled: 1
  isSentryEnabled: 1
  isDebugLogEnabled: 1<|MERGE_RESOLUTION|>--- conflicted
+++ resolved
@@ -518,7 +518,26 @@
       Severity: 4
     - Category: COMMUNITIES
       Severity: 1
-<<<<<<< HEAD
+    - Category: CHAT_HISTORY
+      Severity: 4
+    - Category: CHAT_MESSAGES
+      Severity: 4
+    - Category: COMMS_CHAT_HANDLER
+      Severity: 4
+    - Category: CHAT_MESSAGES
+      Severity: 1
+    - Category: COMMS_CHAT_HANDLER
+      Severity: 1
+    - Category: CHAT_HISTORY
+      Severity: 1
+    - Category: COMMUNITY_VOICE_CHAT
+      Severity: 4
+    - Category: COMMUNITY_VOICE_CHAT
+      Severity: 1
+    - Category: SKYBOX
+      Severity: 4
+    - Category: SKYBOX
+      Severity: 1
     - Category: CHROME_DEVTOOL_PROTOCOL
       Severity: 0
     - Category: CHROME_DEVTOOL_PROTOCOL
@@ -526,27 +545,6 @@
     - Category: CHROME_DEVTOOL_PROTOCOL
       Severity: 4
     - Category: CHROME_DEVTOOL_PROTOCOL
-=======
-    - Category: CHAT_HISTORY
-      Severity: 4
-    - Category: CHAT_MESSAGES
-      Severity: 4
-    - Category: COMMS_CHAT_HANDLER
-      Severity: 4
-    - Category: CHAT_MESSAGES
-      Severity: 1
-    - Category: COMMS_CHAT_HANDLER
-      Severity: 1
-    - Category: CHAT_HISTORY
-      Severity: 1
-    - Category: COMMUNITY_VOICE_CHAT
-      Severity: 4
-    - Category: COMMUNITY_VOICE_CHAT
-      Severity: 1
-    - Category: SKYBOX
-      Severity: 4
-    - Category: SKYBOX
->>>>>>> a70d64ac
       Severity: 1
   sentryMatrix:
     entries: []
