--- conflicted
+++ resolved
@@ -590,10 +590,6 @@
       Severity: 4
     - Category: SOCIAL
       Severity: 1
-<<<<<<< HEAD
-    - Category: TEXTURE_WEB_REQUEST
-      Severity: 3
-=======
     - Category: EMOTE_DEBUG
       Severity: 3
     - Category: EMOTE_DEBUG
@@ -614,7 +610,6 @@
       Severity: 4
     - Category: SOCIAL_EMOTE
       Severity: 1
->>>>>>> 7fe6a1f9
   sentryMatrix:
     entries: []
   debounceEnabled: 1
