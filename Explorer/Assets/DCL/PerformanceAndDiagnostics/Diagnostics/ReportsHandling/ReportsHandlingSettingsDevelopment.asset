--- conflicted
+++ resolved
@@ -512,25 +512,12 @@
       Severity: 4
     - Category: MARKETPLACE_CREDITS
       Severity: 1
-<<<<<<< HEAD
-    - Category: VOICE_CHAT
-      Severity: 0
-    - Category: VOICE_CHAT
-      Severity: 4
-    - Category: VOICE_CHAT
-      Severity: 1
-    - Category: VOICE_CHAT
-      Severity: 2
-    - Category: VOICE_CHAT
-      Severity: 3
-=======
     - Category: COMMUNITIES
       Severity: 0
     - Category: COMMUNITIES
       Severity: 4
     - Category: COMMUNITIES
       Severity: 1
->>>>>>> 8531c80f
   sentryMatrix:
     entries: []
   debounceEnabled: 1
