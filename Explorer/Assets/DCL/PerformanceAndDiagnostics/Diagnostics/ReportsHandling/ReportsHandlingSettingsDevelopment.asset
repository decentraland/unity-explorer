--- conflicted
+++ resolved
@@ -590,12 +590,6 @@
       Severity: 4
     - Category: SOCIAL
       Severity: 1
-<<<<<<< HEAD
-    - Category: JAVASCRIPT
-      Severity: 3
-    - Category: JAVASCRIPT
-      Severity: 2
-=======
     - Category: EMOTE_DEBUG
       Severity: 3
     - Category: EMOTE_DEBUG
@@ -616,7 +610,6 @@
       Severity: 4
     - Category: SOCIAL_EMOTE
       Severity: 1
->>>>>>> 8e1049c9
   sentryMatrix:
     entries: []
   debounceEnabled: 1
