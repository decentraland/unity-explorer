--- conflicted
+++ resolved
@@ -506,31 +506,12 @@
       Severity: 1
     - Category: WEARABLE
       Severity: 1
-<<<<<<< HEAD
-    - Category: CHAT_HISTORY
-      Severity: 0
-    - Category: CHAT_HISTORY
-      Severity: 4
-    - Category: CHAT_HISTORY
-      Severity: 1
-    - Category: CHAT_CONVERSATIONS
-      Severity: 0
-    - Category: CHAT_CONVERSATIONS
-      Severity: 4
-    - Category: CHAT_CONVERSATIONS
-      Severity: 1
-    - Category: CHAT_CONVERSATIONS
-      Severity: 2
-    - Category: CHAT_CONVERSATIONS
-      Severity: 3
-=======
     - Category: MARKETPLACE_CREDITS
       Severity: 0
     - Category: MARKETPLACE_CREDITS
       Severity: 4
     - Category: MARKETPLACE_CREDITS
       Severity: 1
->>>>>>> 0c1acc25
   sentryMatrix:
     entries: []
   debounceEnabled: 1
