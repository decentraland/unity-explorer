%YAML 1.1
%TAG !u! tag:unity3d.com,2011:
--- !u!114 &11400000
MonoBehaviour:
  m_ObjectHideFlags: 0
  m_CorrespondingSourceObject: {fileID: 0}
  m_PrefabInstance: {fileID: 0}
  m_PrefabAsset: {fileID: 0}
  m_GameObject: {fileID: 0}
  m_Enabled: 1
  m_EditorHideFlags: 0
  m_Script: {fileID: 11500000, guid: 71ed1db8ba3d47b5bb84cf25f7a327d8, type: 3}
  m_Name: ReportsHandlingSettingsDevelopment
  m_EditorClassIdentifier: 
  debugLogMatrix:
    entries:
    - Category: REMOTE_MOVEMENT
      Severity: 3
    - Category: REMOTE_MOVEMENT
      Severity: 2
    - Category: REMOTE_MOVEMENT
      Severity: 0
    - Category: REMOTE_MOVEMENT
      Severity: 4
    - Category: REMOTE_MOVEMENT
      Severity: 1
    - Category: ASSETS_PROVISION
      Severity: 4
    - Category: ENGINE
      Severity: 4
    - Category: CRDT
      Severity: 4
    - Category: CRDT_ECS_BRIDGE
      Severity: 4
    - Category: REALM
      Severity: 4
    - Category: SCENE_FACTORY
      Severity: 4
    - Category: SCENE_LOADING
      Severity: 4
    - Category: SCENE_UI
      Severity: 4
    - Category: JAVASCRIPT
      Severity: 4
    - Category: ARCHIPELAGO_REQUEST
      Severity: 4
    - Category: ECS
      Severity: 4
    - Category: GENERIC_WEB_REQUEST
      Severity: 4
    - Category: TEXTURE_WEB_REQUEST
      Severity: 4
    - Category: NFT_SHAPE_WEB_REQUEST
      Severity: 4
    - Category: NFT_INFO_WEB_REQUEST
      Severity: 4
    - Category: AUDIO_CLIP_WEB_REQUEST
      Severity: 4
    - Category: STREAMABLE_LOADING
      Severity: 4
    - Category: ASSET_BUNDLES
      Severity: 4
    - Category: GLTF_CONTAINER
      Severity: 4
    - Category: MATERIALS
      Severity: 4
    - Category: PRIMITIVE_COLLIDERS
      Severity: 4
    - Category: PRIMITIVE_MESHES
      Severity: 4
    - Category: AUDIO_SOURCES
      Severity: 4
    - Category: MEDIA_STREAM
      Severity: 4
    - Category: PRIORITIZATION
      Severity: 4
    - Category: MOTION
      Severity: 4
    - Category: LANDSCAPE
      Severity: 4
    - Category: INPUT
      Severity: 4
    - Category: AVATAR
      Severity: 4
    - Category: PROFILE
      Severity: 4
    - Category: ANIMATOR
      Severity: 4
    - Category: WEARABLE
      Severity: 4
    - Category: EMOTE
      Severity: 4
    - Category: AUTHENTICATION
      Severity: 4
    - Category: LOD
      Severity: 4
    - Category: AVATAR_ATTACH
      Severity: 4
    - Category: QUALITY
      Severity: 4
    - Category: RESTRICTED_ACTIONS
      Severity: 4
    - Category: CHARACTER_TRIGGER_AREA
      Severity: 4
    - Category: CAMERA_MODE_AREA
      Severity: 4
    - Category: AVATAR_MODIFIER_AREA
      Severity: 4
    - Category: UNSPECIFIED
      Severity: 4
    - Category: LIVEKIT
      Severity: 4
    - Category: MULTIPLAYER_MOVEMENT
      Severity: 4
    - Category: ASSETS_PROVISION
      Severity: 0
    - Category: ENGINE
      Severity: 0
    - Category: CRDT
      Severity: 0
    - Category: CRDT_ECS_BRIDGE
      Severity: 0
    - Category: REALM
      Severity: 0
    - Category: SCENE_FACTORY
      Severity: 0
    - Category: SCENE_LOADING
      Severity: 0
    - Category: SCENE_UI
      Severity: 0
    - Category: JAVASCRIPT
      Severity: 0
    - Category: ARCHIPELAGO_REQUEST
      Severity: 0
    - Category: ECS
      Severity: 0
    - Category: GENERIC_WEB_REQUEST
      Severity: 0
    - Category: TEXTURE_WEB_REQUEST
      Severity: 0
    - Category: NFT_SHAPE_WEB_REQUEST
      Severity: 0
    - Category: NFT_INFO_WEB_REQUEST
      Severity: 0
    - Category: AUDIO_CLIP_WEB_REQUEST
      Severity: 0
    - Category: STREAMABLE_LOADING
      Severity: 0
    - Category: ASSET_BUNDLES
      Severity: 0
    - Category: GLTF_CONTAINER
      Severity: 0
    - Category: MATERIALS
      Severity: 0
    - Category: PRIMITIVE_COLLIDERS
      Severity: 0
    - Category: PRIMITIVE_MESHES
      Severity: 0
    - Category: AUDIO_SOURCES
      Severity: 0
    - Category: MEDIA_STREAM
      Severity: 0
    - Category: PRIORITIZATION
      Severity: 0
    - Category: MOTION
      Severity: 0
    - Category: LANDSCAPE
      Severity: 0
    - Category: INPUT
      Severity: 0
    - Category: AVATAR
      Severity: 0
    - Category: PROFILE
      Severity: 0
    - Category: ANIMATOR
      Severity: 0
    - Category: WEARABLE
      Severity: 0
    - Category: EMOTE
      Severity: 0
    - Category: AUTHENTICATION
      Severity: 0
    - Category: LOD
      Severity: 0
    - Category: AVATAR_ATTACH
      Severity: 0
    - Category: QUALITY
      Severity: 0
    - Category: RESTRICTED_ACTIONS
      Severity: 0
    - Category: CHARACTER_TRIGGER_AREA
      Severity: 0
    - Category: CAMERA_MODE_AREA
      Severity: 0
    - Category: AVATAR_MODIFIER_AREA
      Severity: 0
    - Category: UNSPECIFIED
      Severity: 0
    - Category: LIVEKIT
      Severity: 0
    - Category: MULTIPLAYER_MOVEMENT
      Severity: 0
    - Category: TWEEN
      Severity: 0
    - Category: TWEEN
      Severity: 4
    - Category: MVC
      Severity: 0
    - Category: MVC
      Severity: 4
<<<<<<< HEAD
    - Category: REMOTE_MOVEMENT
      Severity: 1
    - Category: MULTIPLAYER_MOVEMENT
      Severity: 1
    - Category: MULTIPLAYER_SDK_COMPONENTS_HANDLER
      Severity: 3
    - Category: PLAYER_IDENTITY_DATA
      Severity: 3
    - Category: PLAYER_IDENTITY_DATA
      Severity: 2
    - Category: MULTIPLAYER_SDK_COMPONENTS_HANDLER
      Severity: 2
    - Category: MULTIPLAYER_SDK_COMPONENTS_HANDLER
      Severity: 0
    - Category: PLAYER_IDENTITY_DATA
      Severity: 0
    - Category: PLAYER_IDENTITY_DATA
      Severity: 4
    - Category: MULTIPLAYER_SDK_COMPONENTS_HANDLER
      Severity: 4
    - Category: MULTIPLAYER_SDK_COMPONENTS_HANDLER
      Severity: 1
    - Category: PLAYER_IDENTITY_DATA
      Severity: 1
=======
>>>>>>> 4e061c37
  sentryMatrix:
    entries:
    - Category: ENGINE
      Severity: 0
    - Category: CRDT
      Severity: 0
    - Category: CRDT_ECS_BRIDGE
      Severity: 0
    - Category: SCENE_FACTORY
      Severity: 0
    - Category: SCENE_LOADING
      Severity: 0
    - Category: JAVASCRIPT
      Severity: 0
    - Category: ECS
      Severity: 0
    - Category: STREAMABLE_LOADING
      Severity: 0
    - Category: ASSET_BUNDLES
      Severity: 0
    - Category: TEXTURES
      Severity: 0
    - Category: GLTF_CONTAINER
      Severity: 0
    - Category: MATERIALS
      Severity: 0
    - Category: PRIMITIVE_COLLIDERS
      Severity: 0
    - Category: PRIMITIVE_MESHES
      Severity: 0
    - Category: UNSPECIFIED
      Severity: 0
    - Category: ENGINE
      Severity: 4
    - Category: CRDT
      Severity: 4
    - Category: CRDT_ECS_BRIDGE
      Severity: 4
    - Category: SCENE_FACTORY
      Severity: 4
    - Category: SCENE_LOADING
      Severity: 4
    - Category: JAVASCRIPT
      Severity: 4
    - Category: ECS
      Severity: 4
    - Category: STREAMABLE_LOADING
      Severity: 4
    - Category: ASSET_BUNDLES
      Severity: 4
    - Category: TEXTURES
      Severity: 4
    - Category: GLTF_CONTAINER
      Severity: 4
    - Category: MATERIALS
      Severity: 4
    - Category: PRIMITIVE_COLLIDERS
      Severity: 4
    - Category: PRIMITIVE_MESHES
      Severity: 4
    - Category: UNSPECIFIED
      Severity: 4
    - Category: ENGINE
      Severity: 1
    - Category: CRDT
      Severity: 1
    - Category: CRDT_ECS_BRIDGE
      Severity: 1
    - Category: SCENE_FACTORY
      Severity: 1
    - Category: SCENE_LOADING
      Severity: 1
    - Category: JAVASCRIPT
      Severity: 1
    - Category: ECS
      Severity: 1
    - Category: STREAMABLE_LOADING
      Severity: 1
    - Category: ASSET_BUNDLES
      Severity: 1
    - Category: TEXTURES
      Severity: 1
    - Category: GLTF_CONTAINER
      Severity: 1
    - Category: MATERIALS
      Severity: 1
    - Category: PRIMITIVE_COLLIDERS
      Severity: 1
    - Category: PRIMITIVE_MESHES
      Severity: 1
    - Category: UNSPECIFIED
      Severity: 1
  debounceEnabled: 1
  isSentryEnabled: 1
  isDebugLogEnabled: 1<|MERGE_RESOLUTION|>--- conflicted
+++ resolved
@@ -208,33 +208,6 @@
       Severity: 0
     - Category: MVC
       Severity: 4
-<<<<<<< HEAD
-    - Category: REMOTE_MOVEMENT
-      Severity: 1
-    - Category: MULTIPLAYER_MOVEMENT
-      Severity: 1
-    - Category: MULTIPLAYER_SDK_COMPONENTS_HANDLER
-      Severity: 3
-    - Category: PLAYER_IDENTITY_DATA
-      Severity: 3
-    - Category: PLAYER_IDENTITY_DATA
-      Severity: 2
-    - Category: MULTIPLAYER_SDK_COMPONENTS_HANDLER
-      Severity: 2
-    - Category: MULTIPLAYER_SDK_COMPONENTS_HANDLER
-      Severity: 0
-    - Category: PLAYER_IDENTITY_DATA
-      Severity: 0
-    - Category: PLAYER_IDENTITY_DATA
-      Severity: 4
-    - Category: MULTIPLAYER_SDK_COMPONENTS_HANDLER
-      Severity: 4
-    - Category: MULTIPLAYER_SDK_COMPONENTS_HANDLER
-      Severity: 1
-    - Category: PLAYER_IDENTITY_DATA
-      Severity: 1
-=======
->>>>>>> 4e061c37
   sentryMatrix:
     entries:
     - Category: ENGINE
