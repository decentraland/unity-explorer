%YAML 1.1
%TAG !u! tag:unity3d.com,2011:
--- !u!114 &11400000
MonoBehaviour:
  m_ObjectHideFlags: 0
  m_CorrespondingSourceObject: {fileID: 0}
  m_PrefabInstance: {fileID: 0}
  m_PrefabAsset: {fileID: 0}
  m_GameObject: {fileID: 0}
  m_Enabled: 1
  m_EditorHideFlags: 0
  m_Script: {fileID: 11500000, guid: 71ed1db8ba3d47b5bb84cf25f7a327d8, type: 3}
  m_Name: ReportsHandlingSettingsDevelopment
  m_EditorClassIdentifier: 
  debugLogMatrix:
    entries:
    - Category: REMOTE_MOVEMENT
      Severity: 3
    - Category: REMOTE_MOVEMENT
      Severity: 2
    - Category: REMOTE_MOVEMENT
      Severity: 0
    - Category: REMOTE_MOVEMENT
      Severity: 4
    - Category: REMOTE_MOVEMENT
      Severity: 1
    - Category: AUDIO_SOURCES
      Severity: 0
    - Category: AVATAR_MODIFIER_AREA
      Severity: 0
    - Category: AUDIO_SOURCES
      Severity: 4
    - Category: AVATAR_MODIFIER_AREA
      Severity: 4
    - Category: ANALYTICS
      Severity: 0
    - Category: ANIMATOR
      Severity: 0
    - Category: ARCHIPELAGO_REQUEST
      Severity: 0
    - Category: ASSETS_PROVISION
      Severity: 0
    - Category: AUDIO
      Severity: 0
    - Category: AUDIO_CLIP_WEB_REQUEST
      Severity: 0
    - Category: AUTHENTICATION
      Severity: 0
    - Category: AVATAR
      Severity: 0
    - Category: AVATAR_ATTACH
      Severity: 0
    - Category: CAMERA_MODE_AREA
      Severity: 0
    - Category: CHARACTER_TRIGGER_AREA
      Severity: 0
    - Category: CRDT
      Severity: 0
    - Category: CRDT_ECS_BRIDGE
      Severity: 0
    - Category: DEBUG
      Severity: 0
    - Category: ECS
      Severity: 0
    - Category: EMOTE
      Severity: 0
    - Category: ENGINE
      Severity: 0
    - Category: FEATURE_FLAGS
      Severity: 0
    - Category: GENERIC_WEB_REQUEST
      Severity: 0
    - Category: GLTF_CONTAINER
      Severity: 0
    - Category: INPUT
      Severity: 0
    - Category: JAVASCRIPT
      Severity: 0
    - Category: LANDSCAPE
      Severity: 0
    - Category: LIVEKIT
      Severity: 0
    - Category: LOD
      Severity: 0
    - Category: MATERIALS
      Severity: 0
    - Category: MEDIA_STREAM
      Severity: 0
    - Category: MOTION
      Severity: 0
    - Category: MULTIPLAYER
      Severity: 0
    - Category: MULTIPLAYER_MOVEMENT
      Severity: 0
    - Category: MULTIPLAYER_SDK_EMOTE_COMMAND_DATA
      Severity: 0
    - Category: MULTIPLAYER_SDK_PLAYER_CRDT_ENTITY
      Severity: 0
    - Category: MULTIPLAYER_SDK_PLAYER_PROFILE_DATA
      Severity: 0
    - Category: MVC
      Severity: 0
    - Category: NFT_INFO_WEB_REQUEST
      Severity: 0
    - Category: NFT_SHAPE_WEB_REQUEST
      Severity: 0
    - Category: PLAYER_AVATAR_BASE
      Severity: 0
    - Category: PLAYER_AVATAR_EMOTE_COMMAND
      Severity: 0
    - Category: PLAYER_AVATAR_EQUIPPED
      Severity: 0
    - Category: PLAYER_IDENTITY_DATA
      Severity: 0
    - Category: PLUGINS
      Severity: 0
    - Category: PRIMITIVE_COLLIDERS
      Severity: 0
    - Category: PRIMITIVE_MESHES
      Severity: 0
    - Category: PRIORITIZATION
      Severity: 0
    - Category: PROFILE
      Severity: 0
    - Category: QUALITY
      Severity: 0
    - Category: REALM
      Severity: 0
    - Category: REALM_DATA_DIRTY_RESET_SYSTEM
      Severity: 0
    - Category: RESTRICTED_ACTIONS
      Severity: 0
    - Category: ROADS
      Severity: 0
    - Category: SCENE_FACTORY
      Severity: 0
    - Category: SCENE_FETCH_REQUEST
      Severity: 0
    - Category: SCENE_LOADING
      Severity: 0
    - Category: SCENE_UI
      Severity: 0
    - Category: SDK_AUDIO_SOURCES
      Severity: 0
    - Category: SDK_OBSERVABLES
      Severity: 0
    - Category: SETTINGS_MENU
      Severity: 0
    - Category: STREAMABLE_LOADING
      Severity: 0
    - Category: TEXTURE_WEB_REQUEST
      Severity: 0
    - Category: TEXTURES
      Severity: 0
    - Category: TWEEN
      Severity: 0
    - Category: UI
      Severity: 0
    - Category: UNSPECIFIED
      Severity: 0
    - Category: WEARABLE
      Severity: 0
    - Category: ANALYTICS
      Severity: 4
    - Category: ANIMATOR
      Severity: 4
    - Category: ARCHIPELAGO_REQUEST
      Severity: 4
    - Category: ASSETS_PROVISION
      Severity: 4
    - Category: AUDIO
      Severity: 4
    - Category: AUDIO_CLIP_WEB_REQUEST
      Severity: 4
    - Category: AUTHENTICATION
      Severity: 4
    - Category: AVATAR
      Severity: 4
    - Category: AVATAR_ATTACH
      Severity: 4
    - Category: CAMERA_MODE_AREA
      Severity: 4
    - Category: CHARACTER_TRIGGER_AREA
      Severity: 4
    - Category: CRDT
      Severity: 4
    - Category: CRDT_ECS_BRIDGE
      Severity: 4
    - Category: DEBUG
      Severity: 4
    - Category: ECS
      Severity: 4
    - Category: EMOTE
      Severity: 4
    - Category: ENGINE
      Severity: 4
    - Category: FEATURE_FLAGS
      Severity: 4
    - Category: GENERIC_WEB_REQUEST
      Severity: 4
    - Category: GLTF_CONTAINER
      Severity: 4
    - Category: INPUT
      Severity: 4
    - Category: JAVASCRIPT
      Severity: 4
    - Category: LANDSCAPE
      Severity: 4
    - Category: LIVEKIT
      Severity: 4
    - Category: LOD
      Severity: 4
    - Category: MATERIALS
      Severity: 4
    - Category: MEDIA_STREAM
      Severity: 4
    - Category: MOTION
      Severity: 4
    - Category: MULTIPLAYER
      Severity: 4
    - Category: MULTIPLAYER_MOVEMENT
      Severity: 4
    - Category: MULTIPLAYER_SDK_EMOTE_COMMAND_DATA
      Severity: 4
    - Category: MULTIPLAYER_SDK_PLAYER_CRDT_ENTITY
      Severity: 4
    - Category: MULTIPLAYER_SDK_PLAYER_PROFILE_DATA
      Severity: 4
    - Category: MVC
      Severity: 4
    - Category: NFT_INFO_WEB_REQUEST
      Severity: 4
    - Category: NFT_SHAPE_WEB_REQUEST
      Severity: 4
    - Category: PLAYER_AVATAR_BASE
      Severity: 4
    - Category: PLAYER_AVATAR_EMOTE_COMMAND
      Severity: 4
    - Category: PLAYER_AVATAR_EQUIPPED
      Severity: 4
    - Category: PLAYER_IDENTITY_DATA
      Severity: 4
    - Category: PLUGINS
      Severity: 4
    - Category: PRIMITIVE_COLLIDERS
      Severity: 4
    - Category: PRIMITIVE_MESHES
      Severity: 4
    - Category: PRIORITIZATION
      Severity: 4
    - Category: PROFILE
      Severity: 4
    - Category: QUALITY
      Severity: 4
    - Category: REALM
      Severity: 4
    - Category: REALM_DATA_DIRTY_RESET_SYSTEM
      Severity: 4
    - Category: RESTRICTED_ACTIONS
      Severity: 4
    - Category: ROADS
      Severity: 4
    - Category: SCENE_FACTORY
      Severity: 4
    - Category: SCENE_FETCH_REQUEST
      Severity: 4
    - Category: SCENE_LOADING
      Severity: 4
    - Category: SCENE_UI
      Severity: 4
    - Category: SDK_AUDIO_SOURCES
      Severity: 4
    - Category: SDK_OBSERVABLES
      Severity: 4
    - Category: SETTINGS_MENU
      Severity: 4
    - Category: STREAMABLE_LOADING
      Severity: 4
    - Category: TEXTURE_WEB_REQUEST
      Severity: 4
    - Category: TEXTURES
      Severity: 4
    - Category: TWEEN
      Severity: 4
    - Category: UI
      Severity: 4
    - Category: UNSPECIFIED
      Severity: 4
    - Category: WEARABLE
      Severity: 4
    - Category: PLAYER_SDK_DATA
      Severity: 0
    - Category: PLAYER_SDK_DATA
      Severity: 4
    - Category: BACKPACK
      Severity: 0
    - Category: BADGES
      Severity: 0
    - Category: BACKPACK
      Severity: 4
    - Category: BADGES
      Severity: 4
    - Category: HIGHLIGHTS
      Severity: 0
    - Category: HIGHLIGHTS
      Severity: 4
    - Category: ONBOARDING
      Severity: 0
    - Category: ONBOARDING
      Severity: 4
    - Category: PORTABLE_EXPERIENCE
      Severity: 0
    - Category: PORTABLE_EXPERIENCE
      Severity: 4
    - Category: SDK_CAMERA
      Severity: 0
    - Category: SDK_LOCAL_SCENE_DEVELOPMENT
      Severity: 0
    - Category: STARTUP
      Severity: 0
    - Category: SYNC
      Severity: 0
    - Category: THUMBNAILS
      Severity: 0
    - Category: VERSION_CONTROL
      Severity: 0
    - Category: VERSION_CONTROL
      Severity: 4
    - Category: THUMBNAILS
      Severity: 4
    - Category: SYNC
      Severity: 4
    - Category: STARTUP
      Severity: 4
    - Category: SDK_LOCAL_SCENE_DEVELOPMENT
      Severity: 4
    - Category: SDK_CAMERA
      Severity: 4
    - Category: ANALYTICS
      Severity: 1
    - Category: ANIMATOR
      Severity: 1
    - Category: ARCHIPELAGO_REQUEST
      Severity: 1
    - Category: ASSETS_PROVISION
      Severity: 1
    - Category: AUDIO
      Severity: 1
    - Category: AUDIO_CLIP_WEB_REQUEST
      Severity: 1
    - Category: AUTHENTICATION
      Severity: 1
    - Category: AVATAR
      Severity: 1
    - Category: AVATAR_ATTACH
      Severity: 1
    - Category: BACKPACK
      Severity: 1
    - Category: BADGES
      Severity: 1
    - Category: CHARACTER_TRIGGER_AREA
      Severity: 1
    - Category: CRDT
      Severity: 1
    - Category: CRDT_ECS_BRIDGE
      Severity: 1
    - Category: DEBUG
      Severity: 1
    - Category: ECS
      Severity: 1
    - Category: EMOTE
      Severity: 1
    - Category: ENGINE
      Severity: 1
    - Category: FEATURE_FLAGS
      Severity: 1
    - Category: GENERIC_WEB_REQUEST
      Severity: 1
    - Category: GLTF_CONTAINER
      Severity: 1
    - Category: HIGHLIGHTS
      Severity: 1
    - Category: INPUT
      Severity: 1
    - Category: JAVASCRIPT
      Severity: 1
    - Category: LANDSCAPE
      Severity: 1
    - Category: LIVEKIT
      Severity: 1
    - Category: LOD
      Severity: 1
    - Category: MATERIALS
      Severity: 1
    - Category: MEDIA_STREAM
      Severity: 1
    - Category: MOTION
      Severity: 1
    - Category: MULTIPLAYER
      Severity: 1
    - Category: MULTIPLAYER_MOVEMENT
      Severity: 1
    - Category: MVC
      Severity: 1
    - Category: NFT_INFO_WEB_REQUEST
      Severity: 1
    - Category: NFT_SHAPE_WEB_REQUEST
      Severity: 1
    - Category: ONBOARDING
      Severity: 1
    - Category: PLAYER_SDK_DATA
      Severity: 1
    - Category: PLUGINS
      Severity: 1
    - Category: PORTABLE_EXPERIENCE
      Severity: 1
    - Category: PRIMITIVE_COLLIDERS
      Severity: 1
    - Category: PRIMITIVE_MESHES
      Severity: 1
    - Category: PRIORITIZATION
      Severity: 1
    - Category: PROFILE
      Severity: 1
    - Category: QUALITY
      Severity: 1
    - Category: REALM
      Severity: 1
    - Category: REALM_DATA_DIRTY_RESET_SYSTEM
      Severity: 1
    - Category: RESTRICTED_ACTIONS
      Severity: 1
    - Category: ROADS
      Severity: 1
    - Category: SCENE_FACTORY
      Severity: 1
    - Category: SCENE_FETCH_REQUEST
      Severity: 1
    - Category: SCENE_LOADING
      Severity: 1
    - Category: SCENE_UI
      Severity: 1
    - Category: SDK_AUDIO_SOURCES
      Severity: 1
    - Category: SDK_CAMERA
      Severity: 1
    - Category: SDK_LOCAL_SCENE_DEVELOPMENT
      Severity: 1
    - Category: SDK_OBSERVABLES
      Severity: 1
    - Category: SETTINGS_MENU
      Severity: 1
    - Category: STARTUP
      Severity: 1
    - Category: STREAMABLE_LOADING
      Severity: 1
    - Category: SYNC
      Severity: 1
    - Category: TEXTURE_WEB_REQUEST
      Severity: 1
    - Category: TEXTURES
      Severity: 1
    - Category: THUMBNAILS
      Severity: 1
    - Category: TWEEN
      Severity: 1
    - Category: UI
      Severity: 1
    - Category: UNSPECIFIED
      Severity: 1
    - Category: VERSION_CONTROL
      Severity: 1
    - Category: WEARABLE
      Severity: 1
    - Category: COMMS_SCENE_HANDLER
      Severity: 0
    - Category: COMMS_SCENE_HANDLER
      Severity: 4
    - Category: COMMS_SCENE_HANDLER
      Severity: 1
    - Category: LIVEKIT
      Severity: 2
    - Category: UNSPECIFIED
      Severity: 3
    - Category: UNSPECIFIED
      Severity: 2
    - Category: COMMS_SCENE_HANDLER
      Severity: 2
    - Category: ALWAYS
      Severity: 3
    - Category: ALWAYS
      Severity: 2
    - Category: ALWAYS
      Severity: 0
    - Category: ALWAYS
      Severity: 4
    - Category: ALWAYS
      Severity: 1
<<<<<<< HEAD
    - Category: GPU_INSTANCING
      Severity: 0
    - Category: GPU_INSTANCING
      Severity: 4
    - Category: GPU_INSTANCING
      Severity: 1
    - Category: EVENTS
      Severity: 0
    - Category: EVENTS
      Severity: 4
    - Category: EVENTS
      Severity: 1
=======
>>>>>>> 2f182339
    - Category: FRIENDS
      Severity: 0
    - Category: FRIENDS
      Severity: 4
    - Category: FRIENDS
      Severity: 1
<<<<<<< HEAD
    - Category: CAMERA_REEL
      Severity: 0
    - Category: CAMERA_REEL
      Severity: 4
    - Category: CAMERA_REEL
      Severity: 1
    - Category: DISK_CACHE
      Severity: 0
    - Category: DISK_CACHE
      Severity: 4
    - Category: DISK_CACHE
      Severity: 1
    - Category: IN_WORLD_CAMERA
      Severity: 0
    - Category: IN_WORLD_CAMERA
      Severity: 4
    - Category: IN_WORLD_CAMERA
      Severity: 1
    - Category: LIGHT_SOURCE
      Severity: 0
    - Category: LIGHT_SOURCE
      Severity: 4
    - Category: LIGHT_SOURCE
      Severity: 1
=======
    - Category: FRIENDS
      Severity: 2
    - Category: FRIENDS
      Severity: 3
>>>>>>> 2f182339
  sentryMatrix:
    entries: []
  debounceEnabled: 1
  isSentryEnabled: 1
  isDebugLogEnabled: 1<|MERGE_RESOLUTION|>--- conflicted
+++ resolved
@@ -496,58 +496,16 @@
       Severity: 4
     - Category: ALWAYS
       Severity: 1
-<<<<<<< HEAD
-    - Category: GPU_INSTANCING
-      Severity: 0
-    - Category: GPU_INSTANCING
-      Severity: 4
-    - Category: GPU_INSTANCING
-      Severity: 1
-    - Category: EVENTS
-      Severity: 0
-    - Category: EVENTS
-      Severity: 4
-    - Category: EVENTS
-      Severity: 1
-=======
->>>>>>> 2f182339
     - Category: FRIENDS
       Severity: 0
     - Category: FRIENDS
       Severity: 4
     - Category: FRIENDS
       Severity: 1
-<<<<<<< HEAD
-    - Category: CAMERA_REEL
-      Severity: 0
-    - Category: CAMERA_REEL
-      Severity: 4
-    - Category: CAMERA_REEL
-      Severity: 1
-    - Category: DISK_CACHE
-      Severity: 0
-    - Category: DISK_CACHE
-      Severity: 4
-    - Category: DISK_CACHE
-      Severity: 1
-    - Category: IN_WORLD_CAMERA
-      Severity: 0
-    - Category: IN_WORLD_CAMERA
-      Severity: 4
-    - Category: IN_WORLD_CAMERA
-      Severity: 1
-    - Category: LIGHT_SOURCE
-      Severity: 0
-    - Category: LIGHT_SOURCE
-      Severity: 4
-    - Category: LIGHT_SOURCE
-      Severity: 1
-=======
     - Category: FRIENDS
       Severity: 2
     - Category: FRIENDS
       Severity: 3
->>>>>>> 2f182339
   sentryMatrix:
     entries: []
   debounceEnabled: 1
