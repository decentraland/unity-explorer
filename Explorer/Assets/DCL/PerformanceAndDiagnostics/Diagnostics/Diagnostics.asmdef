{
    "name": "Diagnostics",
    "rootNamespace": "",
    "references": [
        "GUID:fa7b3fdbb04d67549916da7bd2af58ab",
<<<<<<< HEAD
        "GUID:275e22790c04e9b47a5085d7b0c4432a"
=======
        "GUID:9887bf5401cdc9140916d3edbea10b69"
>>>>>>> 2f160d5a
    ],
    "includePlatforms": [],
    "excludePlatforms": [],
    "allowUnsafeCode": false,
    "overrideReferences": false,
    "precompiledReferences": [],
    "autoReferenced": true,
    "defineConstraints": [],
    "versionDefines": [],
    "noEngineReferences": false
}<|MERGE_RESOLUTION|>--- conflicted
+++ resolved
@@ -3,11 +3,8 @@
     "rootNamespace": "",
     "references": [
         "GUID:fa7b3fdbb04d67549916da7bd2af58ab",
-<<<<<<< HEAD
-        "GUID:275e22790c04e9b47a5085d7b0c4432a"
-=======
+        "GUID:275e22790c04e9b47a5085d7b0c4432a",
         "GUID:9887bf5401cdc9140916d3edbea10b69"
->>>>>>> 2f160d5a
     ],
     "includePlatforms": [],
     "excludePlatforms": [],
