--- conflicted
+++ resolved
@@ -33,12 +33,8 @@
             controllerAnalyticsFactory = new Dictionary<Type, Func<IController, IDisposable>>
             {
                 { typeof(ChatController), CreateAnalytics<ChatController>(c => new ChatEventsAnalytics(analytics, c)) },
-<<<<<<< HEAD
                 { typeof(ExplorePanelController), CreateAnalytics<ExplorePanelController>(c => new MapEventsAnalytics(analytics, c.NavmapController.NavmapBus)) },
-=======
-                { typeof(ExplorePanelController), CreateAnalytics<ExplorePanelController>(c => new ExplorePanelAnalytics(analytics, c)) },
                 { typeof(PhotoDetailController), CreateAnalytics<PhotoDetailController>(c => new PhotoDetailAnalytics(analytics, c)) },
->>>>>>> 349917c9
                 { typeof(PassportController), CreateAnalytics<PassportController>(c => new PassportAnalytics(analytics, c)) },
                 { typeof(AuthenticationScreenController), CreateAnalytics<AuthenticationScreenController>(c => new AuthenticationScreenAnalytics(analytics, c)) },
                 { typeof(SidebarController), CreateAnalytics<SidebarController>(c => new SupportAnalytics(analytics, c)) },
