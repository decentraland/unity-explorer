--- conflicted
+++ resolved
@@ -10,11 +10,7 @@
 {
     public class ChatMessagesBusAnalyticsDecorator : IChatMessagesBus
     {
-<<<<<<< HEAD
-        private static readonly Regex USERNAME_REGEX = new (@"(?<=^|\s)@([A-Za-z0-9]{3,15}(?:#[A-Za-z0-9]{4})?)(?=\s|$)", RegexOptions.Compiled);
-=======
         private static readonly Regex USERNAME_REGEX = new (@"(?<=^|\s)@([A-Za-z0-9]{3,15}(?:#[A-Za-z0-9]{4})?)(?=\s|!|\?|\.|,|$)", RegexOptions.Compiled);
->>>>>>> b2f2a06e
 
         private readonly IChatMessagesBus core;
         private readonly IAnalyticsController analytics;
