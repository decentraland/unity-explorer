{
    "name": "DCL.AnalyticsDecorators",
    "rootNamespace": "",
    "references": [
        "GUID:f51ebe6a0ceec4240a699833d6309b23",
        "GUID:8baf705856414dad9a73b3f382f1bc8b",
        "GUID:e11871a9242c44ec98ed3459ff7781d9",
        "GUID:5ab29fa8ae5769b49ab29e390caca7a4",
        "GUID:3640f3c0b42946b0b8794a1ed8e06ca5",
        "GUID:ecd9230b77a12534cbb829d1b5fcd665",
        "GUID:e0eedfa2deb9406daf86fd8368728e39",
        "GUID:fa7b3fdbb04d67549916da7bd2af58ab",
        "GUID:ca4e81cdd6a34d1aa54c32ad41fc5b3b",
        "GUID:d28a7e4beeca475418c15757abf1b6f1",
        "GUID:3584eeba5aa04262ac61bf2cd833becc",
        "GUID:5eabe9a3d4dd19d42a16208ea5411062",
        "GUID:e169fa6683c924c7e99a85981a91d953",
        "GUID:45fc0f02fe4e57c4a93a421d8f6f53df",
        "GUID:6830e2f56251b492e9934f1fafbc8c7d",
        "GUID:543b8f091a5947a3880b7f2bca2358bd",
        "GUID:8322ea9340a544c59ddc56d4793eac74",
        "GUID:45f6fff651a0a514f8edfdaf9cce45af",
        "GUID:9ca29a7d75ab84bab806a20bbd350fd8",
        "GUID:ae249ee11a6e0ea4aa01cefc0246a151",
        "GUID:28964ef7dc9441b6b8671b61a8106690",
        "GUID:766b242fb43af451aaa331f39872177d",
        "GUID:ca926b7b13255b84199c21c5e2d9dfa4",
        "GUID:f4ce97bfb31341e1bdf011f8e3a0b9ff",
        "GUID:3b1872af2b2224d8ab49d79a7efd4cf9",
        "GUID:254c118155004a75a699a9410d44311f",
        "GUID:166b65e6dfc848bb9fb075f53c293a38",
        "GUID:c6e727f7851314e679212856f4ce3e53",
<<<<<<< HEAD
        "GUID:6a48072a2835e984c81f98936d9133db"
=======
        "GUID:8b12d8fd983b8284f980542f1eeedae9"
>>>>>>> 5622d6b7
    ],
    "includePlatforms": [],
    "excludePlatforms": [],
    "allowUnsafeCode": false,
    "overrideReferences": true,
    "precompiledReferences": [
        "Segment.Analytics.CSharp.dll",
        "Serialization.NET.dll",
        "Coroutine.NET.dll"
    ],
    "autoReferenced": true,
    "defineConstraints": [],
    "versionDefines": [],
    "noEngineReferences": false
}<|MERGE_RESOLUTION|>--- conflicted
+++ resolved
@@ -30,11 +30,8 @@
         "GUID:254c118155004a75a699a9410d44311f",
         "GUID:166b65e6dfc848bb9fb075f53c293a38",
         "GUID:c6e727f7851314e679212856f4ce3e53",
-<<<<<<< HEAD
-        "GUID:6a48072a2835e984c81f98936d9133db"
-=======
+        "GUID:6a48072a2835e984c81f98936d9133db",
         "GUID:8b12d8fd983b8284f980542f1eeedae9"
->>>>>>> 5622d6b7
     ],
     "includePlatforms": [],
     "excludePlatforms": [],
