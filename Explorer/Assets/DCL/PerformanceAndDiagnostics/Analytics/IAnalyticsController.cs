--- conflicted
+++ resolved
@@ -1,3 +1,5 @@
+#nullable enable
+
 using DCL.Multiplayer.HealthChecks;
 using DCL.Web3.Identities;
 using ECS;
@@ -19,6 +21,7 @@
         void Track(string eventName, JsonObject? properties = null);
 
         void Identify(IWeb3Identity? identity);
+
         void Flush();
 
         public static IAnalyticsController Null => NullAnalytics.Instance;
@@ -34,16 +37,12 @@
             public AnalyticsConfiguration Configuration => ScriptableObject.CreateInstance<AnalyticsConfiguration>();
 
             public void SetCommonParam(IRealmData _, IWeb3IdentityCache __, ExposedTransform ___) { }
-<<<<<<< HEAD
-            public void Track(string _, JsonObject __ = null) { }
-            public void Identify(IWeb3Identity _) { }
-            public void Flush() { }
-=======
 
             public void Track(string _, JsonObject? __ = null) { }
 
             public void Identify(IWeb3Identity? _) { }
->>>>>>> 50728917
+
+            public void Flush() { }
         }
     }
 
