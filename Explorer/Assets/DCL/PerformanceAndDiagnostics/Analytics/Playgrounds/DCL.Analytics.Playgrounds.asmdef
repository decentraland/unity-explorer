--- conflicted
+++ resolved
@@ -16,12 +16,8 @@
         "GUID:8baf705856414dad9a73b3f382f1bc8b",
         "GUID:ecd9230b77a12534cbb829d1b5fcd665",
         "GUID:04e9a70e2a3843908ecb2c5135189184",
-<<<<<<< HEAD
-        "GUID:f3634757d00dab2429c6c11e69404e97"
-=======
         "GUID:f3634757d00dab2429c6c11e69404e97",
         "GUID:f4a0f40a2545482b8929d4c3c642f50a"
->>>>>>> 3013b061
     ],
     "includePlatforms": [],
     "excludePlatforms": [],
