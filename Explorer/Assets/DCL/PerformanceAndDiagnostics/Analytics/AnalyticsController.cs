﻿#nullable enable
using DCL.Web3.Identities;
using ECS;
using JetBrains.Annotations;
using Segment.Serialization;
using System;
using UnityEngine;
using Utility;
using static DCL.PerformanceAndDiagnostics.Analytics.IAnalyticsController;

namespace DCL.PerformanceAndDiagnostics.Analytics
{
    public class AnalyticsController : IAnalyticsController
    {
        private readonly IAnalyticsService analytics;
        public AnalyticsConfiguration Configuration { get; }

<<<<<<< HEAD
        public AnalyticsController(IAnalyticsService analyticsService, AnalyticsConfiguration configuration, string launcherAnonymousId, string sessionId)
=======
        public AnalyticsController(IAnalyticsService analyticsService, AnalyticsConfiguration configuration, LauncherTraits launcherTraits)
>>>>>>> 0e0a1a3b
        {
            analytics = analyticsService;
            Configuration = configuration;

<<<<<<< HEAD
            analytics.AddPlugin(new StaticCommonTraitsPlugin(launcherAnonymousId, sessionId));
=======
            analytics.AddPlugin(new StaticCommonTraitsPlugin(launcherTraits));
>>>>>>> 0e0a1a3b

            analytics.Track(AnalyticsEvents.General.SYSTEM_INFO_REPORT, new JsonObject
            {
                ["device_model"] = SystemInfo.deviceModel, // "XPS 17 9720 (Dell Inc.)"
                ["operating_system"] = SystemInfo.operatingSystem, // "Windows 11  (10.0.22631) 64bit"
                ["system_memory_size"] = SystemInfo.systemMemorySize, // 65220 in [MB]

                ["processor_type"] = SystemInfo.processorType, // "12th Gen Intel(R) Core(TM) i7-12700H"
                ["processor_count"] = SystemInfo.processorCount, // 20

                ["graphics_device_name"] = SystemInfo.graphicsDeviceName, // "NVIDIA GeForce RTX 3050 Laptop GPU"
                ["graphics_memory_size"] = SystemInfo.graphicsMemorySize, // 3965 in [MB]
                ["graphics_device_type"] = SystemInfo.graphicsDeviceType.ToString(), // "Direct3D11", Vulkan, OpenGLCore, XBoxOne...
                ["graphics_device_version"] = SystemInfo.graphicsDeviceVersion, // "Direct3D 11.0 [level 11.1]"
            });
        }

        public void SetCommonParam(IRealmData realmData, IWeb3IdentityCache? identityCache, ExposedTransform playerTransform)
        {
            analytics.AddPlugin(new DynamicCommonTraitsPlugin(realmData, identityCache, playerTransform));

            if (identityCache != null)
                Identify(identityCache.Identity);
        }

        public void Track(string eventName, JsonObject? properties = null)
        {
            if (Configuration.EventIsEnabled(eventName))
                analytics.Track(eventName, properties);
        }

        public void Identify(IWeb3Identity? identity)
        {
            if (identity != null)
                analytics.Identify(identity.Address, new JsonObject
                    {
                        ["dcl_eth_address"] = identity.Address != null ? identity.Address.ToString() : UNDEFINED,
                        ["auth_chain"] = identity.AuthChain != null ? identity.AuthChain.ToString() : UNDEFINED,
                    }
                );
        }

        public void Flush() =>
            analytics.Flush();
    }
}<|MERGE_RESOLUTION|>--- conflicted
+++ resolved
@@ -15,20 +15,12 @@
         private readonly IAnalyticsService analytics;
         public AnalyticsConfiguration Configuration { get; }
 
-<<<<<<< HEAD
-        public AnalyticsController(IAnalyticsService analyticsService, AnalyticsConfiguration configuration, string launcherAnonymousId, string sessionId)
-=======
         public AnalyticsController(IAnalyticsService analyticsService, AnalyticsConfiguration configuration, LauncherTraits launcherTraits)
->>>>>>> 0e0a1a3b
         {
             analytics = analyticsService;
             Configuration = configuration;
 
-<<<<<<< HEAD
-            analytics.AddPlugin(new StaticCommonTraitsPlugin(launcherAnonymousId, sessionId));
-=======
             analytics.AddPlugin(new StaticCommonTraitsPlugin(launcherTraits));
->>>>>>> 0e0a1a3b
 
             analytics.Track(AnalyticsEvents.General.SYSTEM_INFO_REPORT, new JsonObject
             {
