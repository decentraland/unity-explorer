﻿using DCL.PerformanceAndDiagnostics.Analytics;
using DCL.Utilities;
<<<<<<< HEAD
=======
using ECS.SceneLifeCycle;
>>>>>>> 43bb7990
using Segment.Serialization;
using System;
using UnityEngine;

namespace DCL.Analytics.Systems
{
    public class PlayerParcelChangedAnalytics : IDisposable
    {
        private static readonly Vector2Int MIN_INT2 = new (int.MinValue, int.MinValue);

        private readonly IAnalyticsController analytics;
        private readonly IDisposable? subscription;
<<<<<<< HEAD
=======
        private readonly IScenesCache scenesCache;

>>>>>>> 43bb7990
        private Vector2Int oldParcel;


        public PlayerParcelChangedAnalytics(
            IAnalyticsController analytics,
<<<<<<< HEAD
            PlayerParcelTrackerService parcelTracker)
        {
            this.analytics = analytics;
            ResetOldParcel();
            subscription = parcelTracker.CurrentParcelData.Subscribe(OnParcelChanged);
=======
            IScenesCache scenesCache)
        {
            this.analytics = analytics;
            this.scenesCache = scenesCache;
            ResetOldParcel();

            subscription = scenesCache.CurrentParcel.Subscribe(OnParcelChanged);
>>>>>>> 43bb7990
        }

        private void ResetOldParcel()
        {
            oldParcel = MIN_INT2;
        }

<<<<<<< HEAD
        private void OnParcelChanged(PlayerParcelData newParcelData)
        {
            if (newParcelData.ParcelPosition == oldParcel) return;
=======
        private void OnParcelChanged(Vector2Int newParcel)
        {
            if (newParcel == oldParcel) return;
>>>>>>> 43bb7990

            analytics.Track(AnalyticsEvents.World.MOVE_TO_PARCEL, new JsonObject
            {
                { "old_parcel", oldParcel == MIN_INT2 ? "(NaN, NaN)" : oldParcel.ToString() },
<<<<<<< HEAD
                { "new_parcel", newParcelData.ParcelPosition.ToString() },
                { "scene_hash", newParcelData.SceneHash },
                { "is_empty_scene", newParcelData.IsEmptyScene },
            });

            oldParcel = newParcelData.ParcelPosition;
=======
                { "new_parcel", newParcel.ToString() },
                { "scene_hash", scenesCache.CurrentScene.Value?.Info.Name},
                { "is_empty_scene", scenesCache.CurrentScene.Value?.IsEmpty},
            });

            oldParcel = newParcel;
>>>>>>> 43bb7990
        }

        public void Dispose()
        {
            subscription?.Dispose();
        }
    }
}<|MERGE_RESOLUTION|>--- conflicted
+++ resolved
@@ -1,9 +1,6 @@
 ﻿using DCL.PerformanceAndDiagnostics.Analytics;
 using DCL.Utilities;
-<<<<<<< HEAD
-=======
 using ECS.SceneLifeCycle;
->>>>>>> 43bb7990
 using Segment.Serialization;
 using System;
 using UnityEngine;
@@ -16,23 +13,13 @@
 
         private readonly IAnalyticsController analytics;
         private readonly IDisposable? subscription;
-<<<<<<< HEAD
-=======
         private readonly IScenesCache scenesCache;
 
->>>>>>> 43bb7990
         private Vector2Int oldParcel;
 
 
         public PlayerParcelChangedAnalytics(
             IAnalyticsController analytics,
-<<<<<<< HEAD
-            PlayerParcelTrackerService parcelTracker)
-        {
-            this.analytics = analytics;
-            ResetOldParcel();
-            subscription = parcelTracker.CurrentParcelData.Subscribe(OnParcelChanged);
-=======
             IScenesCache scenesCache)
         {
             this.analytics = analytics;
@@ -40,7 +27,6 @@
             ResetOldParcel();
 
             subscription = scenesCache.CurrentParcel.Subscribe(OnParcelChanged);
->>>>>>> 43bb7990
         }
 
         private void ResetOldParcel()
@@ -48,34 +34,19 @@
             oldParcel = MIN_INT2;
         }
 
-<<<<<<< HEAD
-        private void OnParcelChanged(PlayerParcelData newParcelData)
-        {
-            if (newParcelData.ParcelPosition == oldParcel) return;
-=======
         private void OnParcelChanged(Vector2Int newParcel)
         {
             if (newParcel == oldParcel) return;
->>>>>>> 43bb7990
 
             analytics.Track(AnalyticsEvents.World.MOVE_TO_PARCEL, new JsonObject
             {
                 { "old_parcel", oldParcel == MIN_INT2 ? "(NaN, NaN)" : oldParcel.ToString() },
-<<<<<<< HEAD
-                { "new_parcel", newParcelData.ParcelPosition.ToString() },
-                { "scene_hash", newParcelData.SceneHash },
-                { "is_empty_scene", newParcelData.IsEmptyScene },
-            });
-
-            oldParcel = newParcelData.ParcelPosition;
-=======
                 { "new_parcel", newParcel.ToString() },
                 { "scene_hash", scenesCache.CurrentScene.Value?.Info.Name},
                 { "is_empty_scene", scenesCache.CurrentScene.Value?.IsEmpty},
             });
 
             oldParcel = newParcel;
->>>>>>> 43bb7990
         }
 
         public void Dispose()
