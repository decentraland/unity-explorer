﻿using Arch.SystemGroups;
using Arch.SystemGroups.DefaultSystemGroups;
using DCL.DebugUtilities;
using DCL.Multiplayer.Profiles.Tables;
using DCL.PerformanceAndDiagnostics.Analytics;
using DCL.Profiling;
using DCL.Profiling.ECS;
using DCL.RealmNavigation;
using ECS;
using ECS.Abstract;
using UnityEngine;
using Utility.Json;
using static DCL.PerformanceAndDiagnostics.Analytics.AnalyticsEvents;
using static DCL.Utilities.ConversionUtils;
using World = Arch.Core.World;

namespace DCL.Analytics.Systems
{
    [UpdateInGroup(typeof(InitializationSystemGroup))]
    [UpdateAfter(typeof(DebugViewProfilingSystem))]
    public partial class PerformanceAnalyticsSystem : BaseUnityLoopSystem
    {
        private const int FRAMES_SAMPLES_CAPACITY = 1024;

        private readonly AnalyticsConfiguration config;
        private readonly IAnalyticsController analytics;
        private readonly ILoadingStatus loadingStatus;
        private readonly IJsonObjectBuilder jsonObjectBuilder;

        private readonly IRealmData realmData;
        private readonly IProfiler profiler;

        private readonly FrameTimesRecorder mainThreadFrameTimes = new (FRAMES_SAMPLES_CAPACITY);
        private readonly FrameTimesRecorder gpuFrameTimes = new (FRAMES_SAMPLES_CAPACITY);
        private readonly IReadOnlyEntityParticipantTable entityParticipantTable;

        private float lastReportTime;

        public PerformanceAnalyticsSystem(
            World world,
            IAnalyticsController analytics,
            ILoadingStatus loadingStatus,
            IRealmData realmData,
            IProfiler profiler,
            IReadOnlyEntityParticipantTable entityParticipantTable,
            IJsonObjectBuilder jsonObjectBuilder) : base(world)
        {
            this.realmData = realmData;
            this.profiler = profiler;
<<<<<<< HEAD
=======

>>>>>>> 3013b061
            this.analytics = analytics;
            this.loadingStatus = loadingStatus;
            this.jsonObjectBuilder = jsonObjectBuilder;
            this.entityParticipantTable = entityParticipantTable;
            config = analytics.Configuration;

            profiler.MainThreadRecorder = mainThreadFrameTimes;
        }

        protected override void Update(float t)
        {
            if (!realmData.Configured || loadingStatus.CurrentStage.Value != LoadingStatus.LoadingStage.Completed)
            {
                if (profiler.IsCollectingFrameData) profiler.StopFrameTimeDataCollection();
                return;
            }

            if (!profiler.IsCollectingFrameData)
            {
                profiler.StartFrameTimeDataCollection();
                return; // skip one frame so at least one frame is collected
            }

            mainThreadFrameTimes.AddFrameTime(profiler.LastFrameTimeValueNs);
            gpuFrameTimes.AddFrameTime(profiler.LastGpuFrameTimeValueNs);

            lastReportTime += t;

            if (lastReportTime > config.PerformanceReportInterval)
            {
                ReportPerformanceMetrics(lastReportTime);

                profiler.SpikeFrameTime = mainThreadFrameTimes.Percentile(80);
                Debug.Log($"VVV spike == {profiler.SpikeFrameTime * NS_TO_MS}");

                lastReportTime = 0;
                mainThreadFrameTimes.Clear();
                gpuFrameTimes.Clear();
            }
        }

        private void ReportPerformanceMetrics(float measureTime)
        {
            jsonObjectBuilder.Set("total_time", measureTime);

            // TODO (Vit): include more detailed quality information (renderFeatures, fog, etc). Probably from QualitySettingsAsset.cs
            jsonObjectBuilder.Set("quality_level", QualitySettings.names[QualitySettings.GetQualityLevel()]);
            jsonObjectBuilder.Set("player_count", entityParticipantTable.Count);

            // JS runtime memory
            jsonObjectBuilder.Set("jsheap_used", profiler.AllScenesUsedHeapSize.ByteToMB());
            jsonObjectBuilder.Set("jsheap_total", profiler.AllScenesTotalHeapSize.ByteToMB());
            jsonObjectBuilder.Set("jsheap_total_executable", profiler.AllScenesTotalHeapSizeExecutable.ByteToMB());
            jsonObjectBuilder.Set("jsheap_limit", profiler.AllScenesHeapSizeLimit.ByteToMB());

            jsonObjectBuilder.Set("jsheap_used_current_scene", profiler.CurrentSceneHasStats ? 0 : profiler.CurrentSceneUsedHeapSize.ByteToMB());
            jsonObjectBuilder.Set("jsheap_total_current_scene", profiler.CurrentSceneHasStats ? 0 : profiler.CurrentSceneTotalHeapSize.ByteToMB());
            jsonObjectBuilder.Set("jsheap_total_executable_current_scene", profiler.CurrentSceneHasStats ? 0 : profiler.CurrentSceneTotalHeapSizeExecutable.ByteToMB());

            jsonObjectBuilder.Set("running_v8_engines", profiler.ActiveEngines);

            // Memory
            jsonObjectBuilder.Set("total_used_memory", ((ulong)profiler.TotalUsedMemoryInBytes).ByteToMB());
            jsonObjectBuilder.Set("system_used_memory", ((ulong)profiler.SystemUsedMemoryInBytes).ByteToMB());
            jsonObjectBuilder.Set("gc_used_memory", ((ulong)profiler.GcUsedMemoryInBytes).ByteToMB());
            jsonObjectBuilder.Set("total_gc_alloc", ((ulong)profiler.TotalGcAlloc).ByteToMB());

            // MainThread
            (bool hasValue, long count, long sumTime, long min, long max, float avg) hiccups = profiler.CalculateMainThreadHiccups();
            jsonObjectBuilder.Set("hiccups_in_thousand_frames", !hiccups.hasValue ? 0 : hiccups.count);
            jsonObjectBuilder.Set("hiccups_time", !hiccups.hasValue ? 0 : hiccups.sumTime * NS_TO_MS);
            jsonObjectBuilder.Set("hiccups_min", !hiccups.hasValue ? 0 : hiccups.min * NS_TO_MS);
            jsonObjectBuilder.Set("hiccups_max", !hiccups.hasValue ? 0 : hiccups.max * NS_TO_MS);
            jsonObjectBuilder.Set("hiccups_avg", !hiccups.hasValue ? 0 : hiccups.avg * NS_TO_MS);

            jsonObjectBuilder.Set("min_frame_time", mainThreadFrameTimes.Min * NS_TO_MS);
            jsonObjectBuilder.Set("max_frame_time", mainThreadFrameTimes.Max * NS_TO_MS);
            jsonObjectBuilder.Set("mean_frame_time", mainThreadFrameTimes.Avg * NS_TO_MS);
            jsonObjectBuilder.Set("frame_time_percentile_5", mainThreadFrameTimes.Percentile(5) * NS_TO_MS);
            jsonObjectBuilder.Set("frame_time_percentile_10", mainThreadFrameTimes.Percentile(10) * NS_TO_MS);
            jsonObjectBuilder.Set("frame_time_percentile_20", mainThreadFrameTimes.Percentile(20) * NS_TO_MS);
            jsonObjectBuilder.Set("frame_time_percentile_50", mainThreadFrameTimes.Percentile(50) * NS_TO_MS);
            jsonObjectBuilder.Set("frame_time_percentile_75", mainThreadFrameTimes.Percentile(75) * NS_TO_MS);
            jsonObjectBuilder.Set("frame_time_percentile_80", mainThreadFrameTimes.Percentile(80) * NS_TO_MS);
            jsonObjectBuilder.Set("frame_time_percentile_90", mainThreadFrameTimes.Percentile(90) * NS_TO_MS);
            jsonObjectBuilder.Set("frame_time_percentile_95", mainThreadFrameTimes.Percentile(95) * NS_TO_MS);

            jsonObjectBuilder.Set("samples", mainThreadFrameTimes.GetSamplesArrayAsString());
            jsonObjectBuilder.Set("samples_amount", mainThreadFrameTimes.SamplesAmount);

            // GPU
            hiccups = profiler.CalculateGpuHiccups();
            jsonObjectBuilder.Set("gpu_hiccups_in_thousand_frames", hiccups.count);
            jsonObjectBuilder.Set("gpu_hiccups_time", hiccups.count == 0 ? 0 : hiccups.sumTime * NS_TO_MS);
            jsonObjectBuilder.Set("gpu_hiccups_min", hiccups.count == 0 ? 0 : hiccups.min * NS_TO_MS);
            jsonObjectBuilder.Set("gpu_hiccups_max", hiccups.count == 0 ? 0 : hiccups.max * NS_TO_MS);
            jsonObjectBuilder.Set("gpu_hiccups_avg", hiccups.count == 0 ? 0 : hiccups.avg * NS_TO_MS);

            jsonObjectBuilder.Set("gpu_min_frame_time", gpuFrameTimes.Min * NS_TO_MS);
            jsonObjectBuilder.Set("gpu_max_frame_time", gpuFrameTimes.Max * NS_TO_MS);
            jsonObjectBuilder.Set("gpu_mean_frame_time", gpuFrameTimes.Avg * NS_TO_MS);
            jsonObjectBuilder.Set("gpu_frame_time_percentile_5", gpuFrameTimes.Percentile(5) * NS_TO_MS);
            jsonObjectBuilder.Set("gpu_frame_time_percentile_10", gpuFrameTimes.Percentile(10) * NS_TO_MS);
            jsonObjectBuilder.Set("gpu_frame_time_percentile_20", gpuFrameTimes.Percentile(20) * NS_TO_MS);
            jsonObjectBuilder.Set("gpu_frame_time_percentile_50", gpuFrameTimes.Percentile(50) * NS_TO_MS);
            jsonObjectBuilder.Set("gpu_frame_time_percentile_75", gpuFrameTimes.Percentile(75) * NS_TO_MS);
            jsonObjectBuilder.Set("gpu_frame_time_percentile_80", gpuFrameTimes.Percentile(80) * NS_TO_MS);
            jsonObjectBuilder.Set("gpu_frame_time_percentile_90", gpuFrameTimes.Percentile(90) * NS_TO_MS);
            jsonObjectBuilder.Set("gpu_frame_time_percentile_95", gpuFrameTimes.Percentile(95) * NS_TO_MS);

            using PooledJsonObject pooled = jsonObjectBuilder.BuildPooled();

            analytics.Track(General.PERFORMANCE_REPORT, pooled.Json);
        }
    }
}<|MERGE_RESOLUTION|>--- conflicted
+++ resolved
@@ -47,17 +47,12 @@
         {
             this.realmData = realmData;
             this.profiler = profiler;
-<<<<<<< HEAD
-=======
 
->>>>>>> 3013b061
             this.analytics = analytics;
             this.loadingStatus = loadingStatus;
             this.jsonObjectBuilder = jsonObjectBuilder;
             this.entityParticipantTable = entityParticipantTable;
             config = analytics.Configuration;
-
-            profiler.MainThreadRecorder = mainThreadFrameTimes;
         }
 
         protected override void Update(float t)
@@ -82,11 +77,8 @@
             if (lastReportTime > config.PerformanceReportInterval)
             {
                 ReportPerformanceMetrics(lastReportTime);
+                lastReportTime = 0;
 
-                profiler.SpikeFrameTime = mainThreadFrameTimes.Percentile(80);
-                Debug.Log($"VVV spike == {profiler.SpikeFrameTime * NS_TO_MS}");
-
-                lastReportTime = 0;
                 mainThreadFrameTimes.Clear();
                 gpuFrameTimes.Clear();
             }
