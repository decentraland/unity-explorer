﻿using Arch.SystemGroups;
using DCL.Analytics.Systems;
using DCL.AvatarRendering.AvatarShape.UnityInterface;
using DCL.DebugUtilities;
using DCL.InWorldCamera.CameraReelStorageService;
using DCL.PerformanceAndDiagnostics.Analytics;
using DCL.Profiling;
using DCL.Utilities;
using DCL.Web3.Identities;
using ECS;
using ECS.SceneLifeCycle;
<<<<<<< HEAD
using ECS.SceneLifeCycle.Realm;
=======
using System.Threading;
>>>>>>> c5c6fa2e
using Utility.Json;
using ScreencaptureAnalyticsSystem = DCL.Analytics.Systems.ScreencaptureAnalyticsSystem;

namespace DCL.PluginSystem.Global
{
    public class AnalyticsPlugin : IDCLGlobalPlugin
    {
        private readonly IProfiler profiler;
        private readonly IRealmData realmData;
        private readonly IScenesCache scenesCache;
        private readonly IWeb3IdentityCache identityCache;
        private readonly IAnalyticsController analytics;
        private readonly IDebugContainerBuilder debugContainerBuilder;
        private readonly ICameraReelStorageService cameraReelStorageService;

        private readonly WalkedDistanceAnalytics walkedDistanceAnalytics;

        public AnalyticsPlugin(
            IAnalyticsController analytics,
            IProfiler profiler,
            IRealmData realmData,
            IScenesCache scenesCache,
            ObjectProxy<AvatarBase> mainPlayerAvatarBaseProxy,
            IWeb3IdentityCache identityCache,
            IDebugContainerBuilder debugContainerBuilder,
            ICameraReelStorageService cameraReelStorageService
        )
        {
            this.analytics = analytics;

            this.profiler = profiler;
            this.realmData = realmData;
            this.scenesCache = scenesCache;
            this.identityCache = identityCache;
            this.debugContainerBuilder = debugContainerBuilder;
            this.cameraReelStorageService = cameraReelStorageService;

            walkedDistanceAnalytics = new WalkedDistanceAnalytics(analytics, mainPlayerAvatarBaseProxy);
        }

        public void InjectToWorld(ref ArchSystemsWorldBuilder<Arch.Core.World> builder, in GlobalPluginArguments arguments)
        {
            walkedDistanceAnalytics.Initialize();

            PlayerParcelChangedAnalyticsSystem.InjectToWorld(ref builder, analytics, realmData, scenesCache, arguments.PlayerEntity);
            PerformanceAnalyticsSystem.InjectToWorld(ref builder, analytics, realmData, profiler, arguments.V8ActiveEngines, scenesCache, new JsonObjectBuilder());
            TimeSpentInWorldAnalyticsSystem.InjectToWorld(ref builder, analytics, realmData);
            MovementBadgesSystem.InjectToWorld(ref builder, analytics, realmData, arguments.PlayerEntity, identityCache, debugContainerBuilder, walkedDistanceAnalytics);
            AnalyticsEmotesSystem.InjectToWorld(ref builder, analytics, realmData, arguments.PlayerEntity);
            ScreencaptureAnalyticsSystem.InjectToWorld(ref builder, analytics, cameraReelStorageService);
        }

        public void Dispose()
        {
            walkedDistanceAnalytics.Dispose();
<<<<<<< HEAD
            this.realmNavigator.RealmChanged -= OnRealmChanged;
        }

        private void OnRealmChanged(RealmType _) =>
            analytics.Flush();
=======
        }

        public UniTask Initialize(IPluginSettingsContainer container, CancellationToken ct) =>
            UniTask.CompletedTask;
>>>>>>> c5c6fa2e
    }
}<|MERGE_RESOLUTION|>--- conflicted
+++ resolved
@@ -9,11 +9,6 @@
 using DCL.Web3.Identities;
 using ECS;
 using ECS.SceneLifeCycle;
-<<<<<<< HEAD
-using ECS.SceneLifeCycle.Realm;
-=======
-using System.Threading;
->>>>>>> c5c6fa2e
 using Utility.Json;
 using ScreencaptureAnalyticsSystem = DCL.Analytics.Systems.ScreencaptureAnalyticsSystem;
 
@@ -69,17 +64,6 @@
         public void Dispose()
         {
             walkedDistanceAnalytics.Dispose();
-<<<<<<< HEAD
-            this.realmNavigator.RealmChanged -= OnRealmChanged;
         }
-
-        private void OnRealmChanged(RealmType _) =>
-            analytics.Flush();
-=======
-        }
-
-        public UniTask Initialize(IPluginSettingsContainer container, CancellationToken ct) =>
-            UniTask.CompletedTask;
->>>>>>> c5c6fa2e
     }
 }