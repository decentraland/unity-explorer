--- conflicted
+++ resolved
@@ -11,6 +11,7 @@
 using DCL.Utilities;
 using DCL.Web3.Identities;
 using ECS;
+using ECS.SceneLifeCycle;
 using Utility.Json;
 using ScreencaptureAnalyticsSystem = DCL.Analytics.Systems.ScreencaptureAnalyticsSystem;
 
@@ -40,11 +41,7 @@
             IDebugContainerBuilder debugContainerBuilder,
             ICameraReelStorageService cameraReelStorageService,
             IReadOnlyEntityParticipantTable entityParticipantTable,
-<<<<<<< HEAD
-            PlayerParcelTrackerService playerParcelTracker
-=======
             IScenesCache scenesCache
->>>>>>> 43bb7990
         )
         {
             this.analytics = analytics;
@@ -58,11 +55,7 @@
             this.entityParticipantTable = entityParticipantTable;
 
             walkedDistanceAnalytics = new WalkedDistanceAnalytics(analytics, mainPlayerAvatarBaseProxy);
-<<<<<<< HEAD
-            playerParcelChangedAnalytics = new PlayerParcelChangedAnalytics(analytics, playerParcelTracker);
-=======
             playerParcelChangedAnalytics = new PlayerParcelChangedAnalytics(analytics, scenesCache);
->>>>>>> 43bb7990
         }
 
         public void Dispose()
