--- conflicted
+++ resolved
@@ -23,11 +23,8 @@
         "GUID:45fc0f02fe4e57c4a93a421d8f6f53df",
         "GUID:e169fa6683c924c7e99a85981a91d953",
         "GUID:ca4e81cdd6a34d1aa54c32ad41fc5b3b",
-<<<<<<< HEAD
+        "GUID:28964ef7dc9441b6b8671b61a8106690",
         "GUID:543b8f091a5947a3880b7f2bca2358bd"
-=======
-        "GUID:28964ef7dc9441b6b8671b61a8106690"
->>>>>>> e0cb1447
     ],
     "includePlatforms": [],
     "excludePlatforms": [],
