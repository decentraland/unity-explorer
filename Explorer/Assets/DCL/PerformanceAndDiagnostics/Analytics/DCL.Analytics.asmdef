{
    "name": "DCL.Analytics",
    "rootNamespace": "",
    "references": [
        "GUID:e0eedfa2deb9406daf86fd8368728e39",
        "GUID:8322ea9340a544c59ddc56d4793eac74",
        "GUID:c80c82a8f4e04453b85fbab973d6774a",
        "GUID:166b65e6dfc848bb9fb075f53c293a38",
        "GUID:5ab29fa8ae5769b49ab29e390caca7a4",
        "GUID:766b242fb43af451aaa331f39872177d",
        "GUID:3b1872af2b2224d8ab49d79a7efd4cf9",
        "GUID:fa7b3fdbb04d67549916da7bd2af58ab",
        "GUID:45f6fff651a0a514f8edfdaf9cce45af",
        "GUID:f51ebe6a0ceec4240a699833d6309b23",
        "GUID:3584eeba5aa04262ac61bf2cd833becc",
        "GUID:9ca29a7d75ab84bab806a20bbd350fd8",
        "GUID:d0ec51c740809fd4680d3ea27279dca7",
        "GUID:007bff6000804d90ac597452fb69a4ee",
        "GUID:ae249ee11a6e0ea4aa01cefc0246a151",
        "GUID:5eabe9a3d4dd19d42a16208ea5411062",
        "GUID:6830e2f56251b492e9934f1fafbc8c7d",
        "GUID:45fc0f02fe4e57c4a93a421d8f6f53df",
        "GUID:e169fa6683c924c7e99a85981a91d953",
        "GUID:ca4e81cdd6a34d1aa54c32ad41fc5b3b",
        "GUID:28964ef7dc9441b6b8671b61a8106690",
        "GUID:3640f3c0b42946b0b8794a1ed8e06ca5",
        "GUID:543b8f091a5947a3880b7f2bca2358bd",
        "GUID:e11871a9242c44ec98ed3459ff7781d9",
        "GUID:8baf705856414dad9a73b3f382f1bc8b",
        "GUID:254c118155004a75a699a9410d44311f",
        "GUID:ca926b7b13255b84199c21c5e2d9dfa4",
<<<<<<< HEAD
        "GUID:006c0e0a70294dbba8a4cbcfb77e1f7d",
        "GUID:5ba622ca6fb7e4a03870764b38e5493b"
=======
        "GUID:ecd9230b77a12534cbb829d1b5fcd665",
        "GUID:f82471a6db95848d88faad2ceb31c9c9",
        "GUID:c6e727f7851314e679212856f4ce3e53"
>>>>>>> 349917c9
    ],
    "includePlatforms": [],
    "excludePlatforms": [],
    "allowUnsafeCode": false,
    "overrideReferences": true,
    "precompiledReferences": [
        "Segment.Analytics.CSharp.dll",
        "Serialization.NET.dll",
        "Coroutine.NET.dll"
    ],
    "autoReferenced": true,
    "defineConstraints": [],
    "versionDefines": [],
    "noEngineReferences": false
}<|MERGE_RESOLUTION|>--- conflicted
+++ resolved
@@ -29,14 +29,11 @@
         "GUID:8baf705856414dad9a73b3f382f1bc8b",
         "GUID:254c118155004a75a699a9410d44311f",
         "GUID:ca926b7b13255b84199c21c5e2d9dfa4",
-<<<<<<< HEAD
         "GUID:006c0e0a70294dbba8a4cbcfb77e1f7d",
-        "GUID:5ba622ca6fb7e4a03870764b38e5493b"
-=======
+        "GUID:5ba622ca6fb7e4a03870764b38e5493b",
         "GUID:ecd9230b77a12534cbb829d1b5fcd665",
         "GUID:f82471a6db95848d88faad2ceb31c9c9",
         "GUID:c6e727f7851314e679212856f4ce3e53"
->>>>>>> 349917c9
     ],
     "includePlatforms": [],
     "excludePlatforms": [],
