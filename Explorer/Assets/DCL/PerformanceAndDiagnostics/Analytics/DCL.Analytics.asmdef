{
    "name": "DCL.Analytics",
    "rootNamespace": "",
    "references": [
        "GUID:101b8b6ebaf64668909b49c4b7a1420d",
        "GUID:e0eedfa2deb9406daf86fd8368728e39",
        "GUID:8322ea9340a544c59ddc56d4793eac74",
        "GUID:c80c82a8f4e04453b85fbab973d6774a",
        "GUID:166b65e6dfc848bb9fb075f53c293a38",
        "GUID:5ab29fa8ae5769b49ab29e390caca7a4",
        "GUID:766b242fb43af451aaa331f39872177d",
        "GUID:3b1872af2b2224d8ab49d79a7efd4cf9",
        "GUID:fa7b3fdbb04d67549916da7bd2af58ab",
        "GUID:45f6fff651a0a514f8edfdaf9cce45af",
        "GUID:f51ebe6a0ceec4240a699833d6309b23",
        "GUID:9ca29a7d75ab84bab806a20bbd350fd8",
<<<<<<< HEAD
        "GUID:3584eeba5aa04262ac61bf2cd833becc"
=======
        "GUID:d0ec51c740809fd4680d3ea27279dca7",
        "GUID:007bff6000804d90ac597452fb69a4ee"
>>>>>>> c20e18b8
    ],
    "includePlatforms": [],
    "excludePlatforms": [],
    "allowUnsafeCode": false,
    "overrideReferences": true,
    "precompiledReferences": [
        "Segment.Analytics.CSharp.dll",
        "Serialization.NET.dll",
        "Coroutine.NET.dll"
    ],
    "autoReferenced": true,
    "defineConstraints": [],
    "versionDefines": [],
    "noEngineReferences": false
}<|MERGE_RESOLUTION|>--- conflicted
+++ resolved
@@ -13,13 +13,10 @@
         "GUID:fa7b3fdbb04d67549916da7bd2af58ab",
         "GUID:45f6fff651a0a514f8edfdaf9cce45af",
         "GUID:f51ebe6a0ceec4240a699833d6309b23",
+        "GUID:3584eeba5aa04262ac61bf2cd833becc",
         "GUID:9ca29a7d75ab84bab806a20bbd350fd8",
-<<<<<<< HEAD
-        "GUID:3584eeba5aa04262ac61bf2cd833becc"
-=======
         "GUID:d0ec51c740809fd4680d3ea27279dca7",
         "GUID:007bff6000804d90ac597452fb69a4ee"
->>>>>>> c20e18b8
     ],
     "includePlatforms": [],
     "excludePlatforms": [],
