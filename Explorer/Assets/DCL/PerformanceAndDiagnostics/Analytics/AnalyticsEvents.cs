--- conflicted
+++ resolved
@@ -2,10 +2,9 @@
 {
     public static class AnalyticsEvents
     {
-        // TODO (Vit): Add more events
+        // TODO (Vit): Remains
         // - Used emote
         // - Equip item
-        // - Open passport
 
         public static class General
         {
@@ -23,14 +22,9 @@
 
         public static class UI
         {
-<<<<<<< HEAD
-            public const string MESSAGE_SENT = "chat_message_sent"; // 🔴 - needs Channel and Reciever Id (for private message)
-            public const string BUBBLE_SWITCHED = "chat_bubble_switched"; // 🟡 - is it working?
-            public const string PASSPORT_OPENED = "passport_opened";
-=======
             public const string MESSAGE_SENT = "chat_message_sent";
             public const string BUBBLE_SWITCHED = "chat_bubble_switched";
->>>>>>> 9b68d081
+            public const string PASSPORT_OPENED = "passport_opened";
         }
 
         public static class Map
