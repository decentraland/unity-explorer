﻿using DCL.Chat;
using Segment.Serialization;
using System;

namespace DCL.PerformanceAndDiagnostics.Analytics.EventBased
{
    public class ChatEventsAnalytics : IDisposable
    {
        private readonly IAnalyticsController analytics;
        private readonly ChatController chatController;

        private bool isInitChatBubble = true;

        public ChatEventsAnalytics(IAnalyticsController analytics, ChatController chatController)
        {
            this.analytics = analytics;
            this.chatController = chatController;
<<<<<<< HEAD

            chatController.ChatBubbleVisibilityChanged += OnChatBubbleVisibilityChanged;
            chatController.ConversationOpened += OnConversationOpened;
            chatController.ConversationClosed += OnConversationClosed;
=======
>>>>>>> fcf49033
        }

        public void Dispose()
        {
        }

        private void OnConversationClosed()
        {
            analytics.Track(AnalyticsEvents.UI.CHAT_CONVERSATION_CLOSED);
        }

        private void OnConversationOpened(bool wasAlreadyOpen)
        {
            analytics.Track(AnalyticsEvents.UI.CHAT_CONVERSATION_OPENED, new JsonObject
            {
                { "was_already_open", wasAlreadyOpen },
            });
        }
    }
}<|MERGE_RESOLUTION|>--- conflicted
+++ resolved
@@ -15,13 +15,9 @@
         {
             this.analytics = analytics;
             this.chatController = chatController;
-<<<<<<< HEAD
 
-            chatController.ChatBubbleVisibilityChanged += OnChatBubbleVisibilityChanged;
             chatController.ConversationOpened += OnConversationOpened;
             chatController.ConversationClosed += OnConversationClosed;
-=======
->>>>>>> fcf49033
         }
 
         public void Dispose()
