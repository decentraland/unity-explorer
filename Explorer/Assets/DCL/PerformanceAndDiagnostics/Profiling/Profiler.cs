using System;
using System.Collections.Generic;
using Unity.Profiling;

namespace DCL.Profiling
{
    /// <summary>
    ///     Profiling provider to provide in game metrics. Profiler recorder returns values in NS, so to stay consistent with it,
    ///     our most used metric is going to be NS
    /// </summary>
    public class Profiler : IProfiler
    {
        private const int HICCUP_THRESHOLD_IN_NS = 50_000_000; // 50 ms ~ 20 FPS
        private const int FRAME_BUFFER_SIZE = 1_000; // 1000 samples: for 30 FPS it's 33 seconds gameplay, for 60 FPS it's 16.6 seconds

        private readonly List<ProfilerRecorderSample> samples = new (FRAME_BUFFER_SIZE);

        // Memory footprint of your application as seen by the operating system.
        private ProfilerRecorder systemUsedMemoryRecorder = ProfilerRecorder.StartNew(ProfilerCategory.Memory, "System Used Memory");
        private ProfilerRecorder totalUsedMemoryRecorder = ProfilerRecorder.StartNew(ProfilerCategory.Memory, "Total Used Memory");
        private ProfilerRecorder gcUsedMemoryRecorder = ProfilerRecorder.StartNew(ProfilerCategory.Memory, "GC Used Memory"); // Mono/IL2CPP heap size
        private ProfilerRecorder gcAllocatedInFrameRecorder = ProfilerRecorder.StartNew(ProfilerCategory.Memory, "GC Allocated In Frame");

        private ProfilerRecorder mainThreadTimeRecorder = new (ProfilerCategory.Internal, "Main Thread", FRAME_BUFFER_SIZE);
        private ProfilerRecorder gpuFrameTimeRecorder = new (ProfilerCategory.Render, "GPU Frame Time", FRAME_BUFFER_SIZE);

        private bool isCollectingFrameTimings;

        public long TotalUsedMemoryInBytes => totalUsedMemoryRecorder.CurrentValue;
        public long SystemUsedMemoryInBytes => systemUsedMemoryRecorder.CurrentValue;
        public long GcUsedMemoryInBytes => gcUsedMemoryRecorder.CurrentValue;
        public float TotalGcAlloc => GetRecorderSamplesSum(gcAllocatedInFrameRecorder);

        public ulong CurrentFrameTimeValueNs => (ulong)mainThreadTimeRecorder.CurrentValue;

        public ulong LastFrameTimeValueNs => (ulong)mainThreadTimeRecorder.LastValue;
        public ulong LastGpuFrameTimeValueNs => (ulong)gpuFrameTimeRecorder.LastValue;

        public ulong AllScenesTotalHeapSize { get; set; }
        public ulong AllScenesTotalHeapSizeExecutable { get; set; }
        public ulong AllScenesTotalPhysicalSize { get; set; }
        public ulong AllScenesUsedHeapSize { get; set; }
        public ulong AllScenesHeapSizeLimit { get; set; }
        public ulong AllScenesTotalExternalSize { get; set; }
        public int ActiveEngines { get; set; }
        public ulong CurrentSceneTotalHeapSize { get; set; }
        public ulong CurrentSceneTotalHeapSizeExecutable { get; set; }
        public ulong CurrentSceneUsedHeapSize { get; set; }
        public bool CurrentSceneHasStats { get; set; }

<<<<<<< HEAD
        public float SpikeFrameTime { get; set; } = 40;

        public static int PhysTick;

        public FrameTimesRecorder MainThreadRecorder { get; set; }
=======
        public bool IsCollectingFrameData => mainThreadTimeRecorder.IsRunning;
>>>>>>> 3013b061

        public void Dispose()
        {
            systemUsedMemoryRecorder.Dispose();
            totalUsedMemoryRecorder.Dispose();
            gcUsedMemoryRecorder.Dispose();
            gcAllocatedInFrameRecorder.Dispose();

            mainThreadTimeRecorder.Dispose();
            gpuFrameTimeRecorder.Dispose();
        }

        public void StopFrameTimeDataCollection()
        {
            if (mainThreadTimeRecorder.IsRunning)
            {
                mainThreadTimeRecorder.Stop();
                gpuFrameTimeRecorder.Stop();
            }
        }

        public void StartFrameTimeDataCollection()
        {
            if (!mainThreadTimeRecorder.IsRunning)
            {
                mainThreadTimeRecorder.Start();
                gpuFrameTimeRecorder.Start();
            }
        }

        /// <summary>
        ///     In nanoseconds
        /// </summary>
        public FrameTimeStats? CalculateMainThreadFrameTimesNs()
        {
            int availableSamples = mainThreadTimeRecorder.Capacity;

            if (availableSamples == 0)
                return null;

            long minFrameTime = long.MaxValue;
            long maxFrameTime = long.MinValue;

            long hiccupCount = 0;

            samples.Clear();
            mainThreadTimeRecorder.CopyTo(samples);

            for (var i = 0; i < samples.Count; i++)
            {
                long frameTime = samples[i].Value;

                if (frameTime > HICCUP_THRESHOLD_IN_NS) hiccupCount++;
                if (frameTime < minFrameTime) minFrameTime = frameTime;
                if (frameTime > maxFrameTime) maxFrameTime = frameTime;
            }

            return new FrameTimeStats(minFrameTime, maxFrameTime, hiccupCount);
        }

        public (bool hasValue, long count, long sumTime, long min, long max, float avg) CalculateMainThreadHiccups() =>
            CalculateThreadHiccups(mainThreadTimeRecorder);

        public (bool hasValue, long count, long sumTime, long min, long max, float avg) CalculateGpuHiccups() =>
            CalculateThreadHiccups(gpuFrameTimeRecorder);

        private (bool hasValue, long count, long sumTime, long min, long max, float avg) CalculateThreadHiccups(ProfilerRecorder recorder)
        {
            int availableSamples = recorder.Capacity;

            if (availableSamples == 0)
                return (false, 0, 0, 0, 0, 0);

            long hiccupCount = 0;
            long hiccupTotalTime = 0;
            long hiccupMin = -1;
            long hiccupMax = -1;

            samples.Clear();
            recorder.CopyTo(samples);

            for (var i = 0; i < samples.Count; i++)
            {
                long frameTime = samples[i].Value;

                if (frameTime > HICCUP_THRESHOLD_IN_NS)
                {
                    hiccupCount++;
                    hiccupTotalTime += frameTime;

                    if (frameTime > hiccupMax) hiccupMax = frameTime;

                    if (hiccupMin == -1) hiccupMin = frameTime;
                    else if (frameTime < hiccupMin) hiccupMin = frameTime;
                }
            }

            return (true, hiccupCount, hiccupTotalTime, hiccupMin, hiccupMax, hiccupCount == 0 ? 0 : hiccupTotalTime / (float)hiccupCount);
        }

        private float GetRecorderSamplesSum(ProfilerRecorder recorder)
        {
            int samplesCount = recorder.Capacity;

            if (samplesCount == 0)
                return 0;

            float r = 0;

            samples.Clear();
            recorder.CopyTo(samples);

            for (var i = 0; i < samples.Count; i++)
                r += samples[i].Value;

            return r;
        }
    }

#if ENABLE_PROFILER
    public static class JavaScriptProfilerCounters
    {
        public const string CATEGORY_NAME = "JavaScript";
        public static readonly ProfilerCategory CATEGORY = new (CATEGORY_NAME);

        public static readonly string TOTAL_HEAP_SIZE_NAME = "Total Heap Size";
        public static readonly string TOTAL_HEAP_SIZE_EXECUTABLE_NAME = "Total Executable Heap Size";
        public static readonly string TOTAL_PHYSICAL_SIZE_NAME = "Total Physical Memory Size";
        public static readonly string USED_HEAP_SIZE_NAME = "Used Heap Size";
        public static readonly string TOTAL_EXTERNAL_SIZE_NAME = "Total External Memory Size";
        public static readonly string ACTIVE_ENGINES_NAME = "Active Engines";

        public static readonly ProfilerCounter<ulong> TOTAL_HEAP_SIZE
            = new (CATEGORY, TOTAL_HEAP_SIZE_NAME, ProfilerMarkerDataUnit.Bytes);

        public static readonly ProfilerCounter<ulong> TOTAL_HEAP_SIZE_EXECUTABLE
            = new (CATEGORY, TOTAL_HEAP_SIZE_EXECUTABLE_NAME, ProfilerMarkerDataUnit.Bytes);

        public static readonly ProfilerCounter<ulong> TOTAL_PHYSICAL_SIZE
            = new (CATEGORY, TOTAL_PHYSICAL_SIZE_NAME, ProfilerMarkerDataUnit.Bytes);

        public static readonly ProfilerCounter<ulong> USED_HEAP_SIZE
            = new (CATEGORY, USED_HEAP_SIZE_NAME, ProfilerMarkerDataUnit.Bytes);

        public static readonly ProfilerCounter<ulong> TOTAL_EXTERNAL_SIZE
            = new (CATEGORY, TOTAL_EXTERNAL_SIZE_NAME, ProfilerMarkerDataUnit.Bytes);

        public static readonly ProfilerCounter<int> ACTIVE_ENGINES
            = new (CATEGORY, ACTIVE_ENGINES_NAME, ProfilerMarkerDataUnit.Count);
    }
#endif
}<|MERGE_RESOLUTION|>--- conflicted
+++ resolved
@@ -1,4 +1,3 @@
-using System;
 using System.Collections.Generic;
 using Unity.Profiling;
 
@@ -48,15 +47,7 @@
         public ulong CurrentSceneUsedHeapSize { get; set; }
         public bool CurrentSceneHasStats { get; set; }
 
-<<<<<<< HEAD
-        public float SpikeFrameTime { get; set; } = 40;
-
-        public static int PhysTick;
-
-        public FrameTimesRecorder MainThreadRecorder { get; set; }
-=======
         public bool IsCollectingFrameData => mainThreadTimeRecorder.IsRunning;
->>>>>>> 3013b061
 
         public void Dispose()
         {
