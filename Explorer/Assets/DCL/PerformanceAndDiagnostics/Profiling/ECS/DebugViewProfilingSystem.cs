--- conflicted
+++ resolved
@@ -61,14 +61,10 @@
 
         private int framesSinceMetricsUpdate;
 
-<<<<<<< HEAD
+        private bool frameTimingsEnabled;
+
         private DebugViewProfilingSystem(World world, IRealmData realmData, IDebugViewProfiler profiler, MemoryBudget memoryBudget, IDebugContainerBuilder debugBuilder,
             V8EngineFactory v8EngineFactory, IScenesCache scenesCache) : base(world)
-=======
-        private bool frameTimingsEnabled;
-
-        private DebugViewProfilingSystem(World world, IRealmData realmData, IDebugViewProfiler profiler, MemoryBudget memoryBudget, IDebugContainerBuilder debugBuilder) : base(world)
->>>>>>> c59c3726
         {
             this.realmData = realmData;
             this.profiler = profiler;
@@ -141,9 +137,6 @@
         }
 
         [MethodImpl(MethodImplOptions.AggressiveInlining)]
-<<<<<<< HEAD
-        private void UpdateMemoryView(IMemoryProfiler memoryProfiler)
-=======
         private void UpdateFrameTimings()
         {
             var frameTiming = bottleneckDetector.FrameTiming;
@@ -157,8 +150,7 @@
         }
 
         [MethodImpl(MethodImplOptions.AggressiveInlining)]
-        private void UpdateMemoryView(IBudgetProfiler memoryProfiler)
->>>>>>> c59c3726
+        private void UpdateMemoryView(IMemoryProfiler memoryProfiler)
         {
             usedMemory.Value = $"<color={GetMemoryUsageColor()}>{(ulong)BytesFormatter.Convert((ulong)memoryProfiler.TotalUsedMemoryInBytes, BytesFormatter.DataSizeUnit.Byte, BytesFormatter.DataSizeUnit.Megabyte)}</color>";
             gcUsedMemory.Value = BytesFormatter.Convert((ulong)memoryProfiler.GcUsedMemoryInBytes, BytesFormatter.DataSizeUnit.Byte, BytesFormatter.DataSizeUnit.Megabyte).ToString("F0", CultureInfo.InvariantCulture);
