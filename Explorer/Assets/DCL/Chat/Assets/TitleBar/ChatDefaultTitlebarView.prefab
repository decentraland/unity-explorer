%YAML 1.1
%TAG !u! tag:unity3d.com,2011:
--- !u!1 &692513250847520847
GameObject:
  m_ObjectHideFlags: 0
  m_CorrespondingSourceObject: {fileID: 0}
  m_PrefabInstance: {fileID: 0}
  m_PrefabAsset: {fileID: 0}
  serializedVersion: 6
  m_Component:
  - component: {fileID: 666654039017440743}
  - component: {fileID: 1346647237306027536}
  - component: {fileID: 415449850546095964}
  m_Layer: 5
  m_Name: '[IMG] Separator'
  m_TagString: Untagged
  m_Icon: {fileID: 0}
  m_NavMeshLayer: 0
  m_StaticEditorFlags: 0
  m_IsActive: 1
--- !u!224 &666654039017440743
RectTransform:
  m_ObjectHideFlags: 0
  m_CorrespondingSourceObject: {fileID: 0}
  m_PrefabInstance: {fileID: 0}
  m_PrefabAsset: {fileID: 0}
  m_GameObject: {fileID: 692513250847520847}
  m_LocalRotation: {x: -0, y: -0, z: -0, w: 1}
  m_LocalPosition: {x: 0, y: 0, z: -0.9873549}
  m_LocalScale: {x: 1, y: 1, z: 1}
  m_ConstrainProportionsScale: 0
  m_Children: []
  m_Father: {fileID: 6717668455697755564}
  m_LocalEulerAnglesHint: {x: 0, y: 0, z: 0}
  m_AnchorMin: {x: 0, y: 0}
  m_AnchorMax: {x: 0, y: 0}
  m_AnchoredPosition: {x: 0, y: 0}
  m_SizeDelta: {x: 1, y: 30}
  m_Pivot: {x: 0.5, y: 0.5}
--- !u!222 &1346647237306027536
CanvasRenderer:
  m_ObjectHideFlags: 0
  m_CorrespondingSourceObject: {fileID: 0}
  m_PrefabInstance: {fileID: 0}
  m_PrefabAsset: {fileID: 0}
  m_GameObject: {fileID: 692513250847520847}
  m_CullTransparentMesh: 1
--- !u!114 &415449850546095964
MonoBehaviour:
  m_ObjectHideFlags: 0
  m_CorrespondingSourceObject: {fileID: 0}
  m_PrefabInstance: {fileID: 0}
  m_PrefabAsset: {fileID: 0}
  m_GameObject: {fileID: 692513250847520847}
  m_Enabled: 1
  m_EditorHideFlags: 0
  m_Script: {fileID: 11500000, guid: fe87c0e1cc204ed48ad3b37840f39efc, type: 3}
  m_Name: 
  m_EditorClassIdentifier: 
  m_Material: {fileID: 0}
  m_Color: {r: 1, g: 1, b: 1, a: 0.039215688}
  m_RaycastTarget: 1
  m_RaycastPadding: {x: 0, y: 0, z: 0, w: 0}
  m_Maskable: 1
  m_OnCullStateChanged:
    m_PersistentCalls:
      m_Calls: []
  m_Sprite: {fileID: 0}
  m_Type: 0
  m_PreserveAspect: 0
  m_FillCenter: 1
  m_FillMethod: 4
  m_FillAmount: 1
  m_FillClockwise: 1
  m_FillOrigin: 0
  m_UseSpriteMesh: 0
  m_PixelsPerUnitMultiplier: 1
--- !u!1 &1772972274489759149
GameObject:
  m_ObjectHideFlags: 0
  m_CorrespondingSourceObject: {fileID: 0}
  m_PrefabInstance: {fileID: 0}
  m_PrefabAsset: {fileID: 0}
  serializedVersion: 6
  m_Component:
  - component: {fileID: 6717668455697755564}
  - component: {fileID: 8429268125301063856}
  m_Layer: 0
  m_Name: RightContentWrapper
  m_TagString: Untagged
  m_Icon: {fileID: 0}
  m_NavMeshLayer: 0
  m_StaticEditorFlags: 0
  m_IsActive: 1
--- !u!224 &6717668455697755564
RectTransform:
  m_ObjectHideFlags: 0
  m_CorrespondingSourceObject: {fileID: 0}
  m_PrefabInstance: {fileID: 0}
  m_PrefabAsset: {fileID: 0}
  m_GameObject: {fileID: 1772972274489759149}
  m_LocalRotation: {x: -0, y: -0, z: -0, w: 1}
  m_LocalPosition: {x: 0, y: 0, z: 0}
  m_LocalScale: {x: 1, y: 1, z: 1}
  m_ConstrainProportionsScale: 0
  m_Children:
  - {fileID: 6012726696212084311}
  - {fileID: 4116272842481412131}
  - {fileID: 7075651353883065033}
  - {fileID: 666654039017440743}
  - {fileID: 2697460925428678021}
  m_Father: {fileID: 650650744648003255}
  m_LocalEulerAnglesHint: {x: 0, y: 0, z: 0}
  m_AnchorMin: {x: 0, y: 0}
  m_AnchorMax: {x: 1, y: 1}
  m_AnchoredPosition: {x: 0, y: 0}
  m_SizeDelta: {x: 0, y: 0}
  m_Pivot: {x: 0.5, y: 0.5}
--- !u!114 &8429268125301063856
MonoBehaviour:
  m_ObjectHideFlags: 0
  m_CorrespondingSourceObject: {fileID: 0}
  m_PrefabInstance: {fileID: 0}
  m_PrefabAsset: {fileID: 0}
  m_GameObject: {fileID: 1772972274489759149}
  m_Enabled: 1
  m_EditorHideFlags: 0
  m_Script: {fileID: 11500000, guid: 30649d3a9faa99c48a7b1166b86bf2a0, type: 3}
  m_Name: 
  m_EditorClassIdentifier: 
  m_Padding:
    m_Left: 0
    m_Right: 8
    m_Top: 0
    m_Bottom: 0
  m_ChildAlignment: 5
  m_Spacing: 6
  m_ChildForceExpandWidth: 0
  m_ChildForceExpandHeight: 1
  m_ChildControlWidth: 0
  m_ChildControlHeight: 0
  m_ChildScaleWidth: 0
  m_ChildScaleHeight: 0
  m_ReverseArrangement: 0
--- !u!1 &2823248871880834578
GameObject:
  m_ObjectHideFlags: 0
  m_CorrespondingSourceObject: {fileID: 0}
  m_PrefabInstance: {fileID: 0}
  m_PrefabAsset: {fileID: 0}
  serializedVersion: 6
  m_Component:
  - component: {fileID: 1924660521359931820}
  - component: {fileID: 4356031514224185863}
  - component: {fileID: 7312740273426784434}
  m_Layer: 5
  m_Name: Icon
  m_TagString: Untagged
  m_Icon: {fileID: 0}
  m_NavMeshLayer: 0
  m_StaticEditorFlags: 0
  m_IsActive: 1
--- !u!224 &1924660521359931820
RectTransform:
  m_ObjectHideFlags: 0
  m_CorrespondingSourceObject: {fileID: 0}
  m_PrefabInstance: {fileID: 0}
  m_PrefabAsset: {fileID: 0}
  m_GameObject: {fileID: 2823248871880834578}
  m_LocalRotation: {x: 0, y: 0, z: 0, w: 1}
  m_LocalPosition: {x: 0, y: 0, z: 0}
  m_LocalScale: {x: 1, y: 1, z: 1}
  m_ConstrainProportionsScale: 0
  m_Children: []
  m_Father: {fileID: 2697460925428678021}
  m_LocalEulerAnglesHint: {x: 0, y: 0, z: 0}
  m_AnchorMin: {x: 0.5, y: 0.5}
  m_AnchorMax: {x: 0.5, y: 0.5}
  m_AnchoredPosition: {x: 0, y: 0}
  m_SizeDelta: {x: 10, y: 10}
  m_Pivot: {x: 0.5, y: 0.5}
--- !u!222 &4356031514224185863
CanvasRenderer:
  m_ObjectHideFlags: 0
  m_CorrespondingSourceObject: {fileID: 0}
  m_PrefabInstance: {fileID: 0}
  m_PrefabAsset: {fileID: 0}
  m_GameObject: {fileID: 2823248871880834578}
  m_CullTransparentMesh: 1
--- !u!114 &7312740273426784434
MonoBehaviour:
  m_ObjectHideFlags: 0
  m_CorrespondingSourceObject: {fileID: 0}
  m_PrefabInstance: {fileID: 0}
  m_PrefabAsset: {fileID: 0}
  m_GameObject: {fileID: 2823248871880834578}
  m_Enabled: 1
  m_EditorHideFlags: 0
  m_Script: {fileID: 11500000, guid: fe87c0e1cc204ed48ad3b37840f39efc, type: 3}
  m_Name: 
  m_EditorClassIdentifier: 
  m_Material: {fileID: 0}
  m_Color: {r: 1, g: 1, b: 1, a: 1}
  m_RaycastTarget: 0
  m_RaycastPadding: {x: 0, y: 0, z: 0, w: 0}
  m_Maskable: 1
  m_OnCullStateChanged:
    m_PersistentCalls:
      m_Calls: []
  m_Sprite: {fileID: 21300000, guid: f49bfce399a8c41568bf017a951a357a, type: 3}
  m_Type: 0
  m_PreserveAspect: 0
  m_FillCenter: 1
  m_FillMethod: 4
  m_FillAmount: 1
  m_FillClockwise: 1
  m_FillOrigin: 0
  m_UseSpriteMesh: 0
  m_PixelsPerUnitMultiplier: 1
--- !u!1 &4592675716297890581
GameObject:
  m_ObjectHideFlags: 0
  m_CorrespondingSourceObject: {fileID: 0}
  m_PrefabInstance: {fileID: 0}
  m_PrefabAsset: {fileID: 0}
  serializedVersion: 6
  m_Component:
  - component: {fileID: 7075651353883065033}
  - component: {fileID: 7662982658584489841}
  - component: {fileID: 1193846151544811562}
  - component: {fileID: 149854274967802627}
  - component: {fileID: 510613431144227903}
  m_Layer: 5
  m_Name: '[BTN] ContextMenu'
  m_TagString: Untagged
  m_Icon: {fileID: 0}
  m_NavMeshLayer: 0
  m_StaticEditorFlags: 0
  m_IsActive: 1
--- !u!224 &7075651353883065033
RectTransform:
  m_ObjectHideFlags: 0
  m_CorrespondingSourceObject: {fileID: 0}
  m_PrefabInstance: {fileID: 0}
  m_PrefabAsset: {fileID: 0}
  m_GameObject: {fileID: 4592675716297890581}
  m_LocalRotation: {x: -0, y: -0, z: -0, w: 1}
  m_LocalPosition: {x: 0, y: 0, z: 0}
  m_LocalScale: {x: 1, y: 1, z: 1}
  m_ConstrainProportionsScale: 0
  m_Children:
  - {fileID: 118926932255620503}
  m_Father: {fileID: 6717668455697755564}
  m_LocalEulerAnglesHint: {x: 0, y: 0, z: 0}
  m_AnchorMin: {x: 0, y: 0}
  m_AnchorMax: {x: 0, y: 0}
  m_AnchoredPosition: {x: 0, y: 0}
  m_SizeDelta: {x: 16, y: 30}
  m_Pivot: {x: 0.5, y: 0.5}
--- !u!222 &7662982658584489841
CanvasRenderer:
  m_ObjectHideFlags: 0
  m_CorrespondingSourceObject: {fileID: 0}
  m_PrefabInstance: {fileID: 0}
  m_PrefabAsset: {fileID: 0}
  m_GameObject: {fileID: 4592675716297890581}
  m_CullTransparentMesh: 1
--- !u!114 &1193846151544811562
MonoBehaviour:
  m_ObjectHideFlags: 0
  m_CorrespondingSourceObject: {fileID: 0}
  m_PrefabInstance: {fileID: 0}
  m_PrefabAsset: {fileID: 0}
  m_GameObject: {fileID: 4592675716297890581}
  m_Enabled: 1
  m_EditorHideFlags: 0
  m_Script: {fileID: 11500000, guid: fe87c0e1cc204ed48ad3b37840f39efc, type: 3}
  m_Name: 
  m_EditorClassIdentifier: 
  m_Material: {fileID: 0}
  m_Color: {r: 1, g: 1, b: 1, a: 1}
  m_RaycastTarget: 1
  m_RaycastPadding: {x: 0, y: 0, z: 0, w: 0}
  m_Maskable: 1
  m_OnCullStateChanged:
    m_PersistentCalls:
      m_Calls: []
  m_Sprite: {fileID: 21300000, guid: 12dd1efc4e826764f9b02be515a9a033, type: 3}
  m_Type: 1
  m_PreserveAspect: 0
  m_FillCenter: 1
  m_FillMethod: 4
  m_FillAmount: 1
  m_FillClockwise: 1
  m_FillOrigin: 0
  m_UseSpriteMesh: 0
  m_PixelsPerUnitMultiplier: 4
--- !u!114 &149854274967802627
MonoBehaviour:
  m_ObjectHideFlags: 0
  m_CorrespondingSourceObject: {fileID: 0}
  m_PrefabInstance: {fileID: 0}
  m_PrefabAsset: {fileID: 0}
  m_GameObject: {fileID: 4592675716297890581}
  m_Enabled: 1
  m_EditorHideFlags: 0
  m_Script: {fileID: 11500000, guid: 4e29b1a8efbd4b44bb3f3716e73f07ff, type: 3}
  m_Name: 
  m_EditorClassIdentifier: 
  m_Navigation:
    m_Mode: 3
    m_WrapAround: 0
    m_SelectOnUp: {fileID: 0}
    m_SelectOnDown: {fileID: 0}
    m_SelectOnLeft: {fileID: 0}
    m_SelectOnRight: {fileID: 0}
  m_Transition: 1
  m_Colors:
    m_NormalColor: {r: 0, g: 0, b: 0, a: 1}
    m_HighlightedColor: {r: 1, g: 1, b: 1, a: 0.050980393}
    m_PressedColor: {r: 1, g: 1, b: 1, a: 0.03137255}
    m_SelectedColor: {r: 0, g: 0, b: 0, a: 1}
    m_DisabledColor: {r: 0.78431374, g: 0.78431374, b: 0.78431374, a: 0.5019608}
    m_ColorMultiplier: 1
    m_FadeDuration: 0
  m_SpriteState:
    m_HighlightedSprite: {fileID: 0}
    m_PressedSprite: {fileID: 0}
    m_SelectedSprite: {fileID: 0}
    m_DisabledSprite: {fileID: 0}
  m_AnimationTriggers:
    m_NormalTrigger: Normal
    m_HighlightedTrigger: Highlighted
    m_PressedTrigger: Pressed
    m_SelectedTrigger: Selected
    m_DisabledTrigger: Disabled
  m_Interactable: 1
  m_TargetGraphic: {fileID: 1193846151544811562}
  m_OnClick:
    m_PersistentCalls:
      m_Calls: []
--- !u!114 &510613431144227903
MonoBehaviour:
  m_ObjectHideFlags: 0
  m_CorrespondingSourceObject: {fileID: 0}
  m_PrefabInstance: {fileID: 0}
  m_PrefabAsset: {fileID: 0}
  m_GameObject: {fileID: 4592675716297890581}
  m_Enabled: 1
  m_EditorHideFlags: 0
  m_Script: {fileID: 11500000, guid: 1cdc6c1a43024e58bcd05d3e69a19db4, type: 3}
  m_Name: 
  m_EditorClassIdentifier: 
  <Button>k__BackingField: {fileID: 149854274967802627}
  <ButtonPressedAudio>k__BackingField: {fileID: 11400000, guid: cbbd6a003fc75e24da47c13feacd92c7, type: 2}
  <ButtonHoverAudio>k__BackingField: {fileID: 11400000, guid: 59da234351971c0498a566fb811b0c36, type: 2}
  <images>k__BackingField: []
  <text>k__BackingField: {fileID: 0}
  interactableColor: {r: 1, g: 1, b: 1, a: 1}
  hoverColor: {r: 0.54, g: 0.54, b: 0.54, a: 1}
--- !u!1 &5422769095188697939
GameObject:
  m_ObjectHideFlags: 0
  m_CorrespondingSourceObject: {fileID: 0}
  m_PrefabInstance: {fileID: 0}
  m_PrefabAsset: {fileID: 0}
  serializedVersion: 6
  m_Component:
  - component: {fileID: 118926932255620503}
  - component: {fileID: 2357028087871961404}
  - component: {fileID: 3642966556696056631}
  m_Layer: 5
  m_Name: Icon
  m_TagString: Untagged
  m_Icon: {fileID: 0}
  m_NavMeshLayer: 0
  m_StaticEditorFlags: 0
  m_IsActive: 1
--- !u!224 &118926932255620503
RectTransform:
  m_ObjectHideFlags: 0
  m_CorrespondingSourceObject: {fileID: 0}
  m_PrefabInstance: {fileID: 0}
  m_PrefabAsset: {fileID: 0}
  m_GameObject: {fileID: 5422769095188697939}
  m_LocalRotation: {x: 0, y: 0, z: 0, w: 1}
  m_LocalPosition: {x: 0, y: 0, z: 0}
  m_LocalScale: {x: 1, y: 1, z: 1}
  m_ConstrainProportionsScale: 0
  m_Children: []
  m_Father: {fileID: 7075651353883065033}
  m_LocalEulerAnglesHint: {x: 0, y: 0, z: 0}
  m_AnchorMin: {x: 0.5, y: 0.5}
  m_AnchorMax: {x: 0.5, y: 0.5}
  m_AnchoredPosition: {x: 0, y: 0}
  m_SizeDelta: {x: 5, y: 30}
  m_Pivot: {x: 0.5, y: 0.5}
--- !u!222 &2357028087871961404
CanvasRenderer:
  m_ObjectHideFlags: 0
  m_CorrespondingSourceObject: {fileID: 0}
  m_PrefabInstance: {fileID: 0}
  m_PrefabAsset: {fileID: 0}
  m_GameObject: {fileID: 5422769095188697939}
  m_CullTransparentMesh: 1
--- !u!114 &3642966556696056631
MonoBehaviour:
  m_ObjectHideFlags: 0
  m_CorrespondingSourceObject: {fileID: 0}
  m_PrefabInstance: {fileID: 0}
  m_PrefabAsset: {fileID: 0}
  m_GameObject: {fileID: 5422769095188697939}
  m_Enabled: 1
  m_EditorHideFlags: 0
  m_Script: {fileID: 11500000, guid: fe87c0e1cc204ed48ad3b37840f39efc, type: 3}
  m_Name: 
  m_EditorClassIdentifier: 
  m_Material: {fileID: 0}
  m_Color: {r: 1, g: 1, b: 1, a: 0.9843137}
  m_RaycastTarget: 1
  m_RaycastPadding: {x: 0, y: 0, z: 0, w: 0}
  m_Maskable: 1
  m_OnCullStateChanged:
    m_PersistentCalls:
      m_Calls: []
  m_Sprite: {fileID: 21300000, guid: 7539fa1b890384b749ef64eec52331bb, type: 3}
  m_Type: 0
  m_PreserveAspect: 1
  m_FillCenter: 1
  m_FillMethod: 4
  m_FillAmount: 1
  m_FillClockwise: 1
  m_FillOrigin: 0
  m_UseSpriteMesh: 0
  m_PixelsPerUnitMultiplier: 1
--- !u!1 &5647895664924774974
GameObject:
  m_ObjectHideFlags: 0
  m_CorrespondingSourceObject: {fileID: 0}
  m_PrefabInstance: {fileID: 0}
  m_PrefabAsset: {fileID: 0}
  serializedVersion: 6
  m_Component:
  - component: {fileID: 8940633947974894819}
  - component: {fileID: 4364462407523698573}
  - component: {fileID: 6102271489222523536}
  - component: {fileID: 5575035350125641578}
  m_Layer: 5
  m_Name: '[ICO] Members'
  m_TagString: Untagged
  m_Icon: {fileID: 0}
  m_NavMeshLayer: 0
  m_StaticEditorFlags: 0
  m_IsActive: 1
--- !u!224 &8940633947974894819
RectTransform:
  m_ObjectHideFlags: 0
  m_CorrespondingSourceObject: {fileID: 0}
  m_PrefabInstance: {fileID: 0}
  m_PrefabAsset: {fileID: 0}
  m_GameObject: {fileID: 5647895664924774974}
  m_LocalRotation: {x: 0, y: 0, z: 0, w: 1}
  m_LocalPosition: {x: 0, y: 0, z: 0}
  m_LocalScale: {x: 1, y: 1, z: 1}
  m_ConstrainProportionsScale: 0
  m_Children: []
  m_Father: {fileID: 4116272842481412131}
  m_LocalEulerAnglesHint: {x: 0, y: 0, z: 0}
  m_AnchorMin: {x: 0, y: 0}
  m_AnchorMax: {x: 0, y: 0}
  m_AnchoredPosition: {x: 0, y: 0}
  m_SizeDelta: {x: 16, y: 16}
  m_Pivot: {x: 0, y: 1}
--- !u!222 &4364462407523698573
CanvasRenderer:
  m_ObjectHideFlags: 0
  m_CorrespondingSourceObject: {fileID: 0}
  m_PrefabInstance: {fileID: 0}
  m_PrefabAsset: {fileID: 0}
  m_GameObject: {fileID: 5647895664924774974}
  m_CullTransparentMesh: 1
--- !u!114 &6102271489222523536
MonoBehaviour:
  m_ObjectHideFlags: 0
  m_CorrespondingSourceObject: {fileID: 0}
  m_PrefabInstance: {fileID: 0}
  m_PrefabAsset: {fileID: 0}
  m_GameObject: {fileID: 5647895664924774974}
  m_Enabled: 1
  m_EditorHideFlags: 0
  m_Script: {fileID: 11500000, guid: fe87c0e1cc204ed48ad3b37840f39efc, type: 3}
  m_Name: 
  m_EditorClassIdentifier: 
  m_Material: {fileID: 0}
  m_Color: {r: 1, g: 1, b: 1, a: 1}
  m_RaycastTarget: 1
  m_RaycastPadding: {x: 0, y: 0, z: 0, w: 0}
  m_Maskable: 1
  m_OnCullStateChanged:
    m_PersistentCalls:
      m_Calls: []
  m_Sprite: {fileID: 21300000, guid: 4858defcc44314b308aeef81546ba7e9, type: 3}
  m_Type: 0
  m_PreserveAspect: 0
  m_FillCenter: 1
  m_FillMethod: 4
  m_FillAmount: 1
  m_FillClockwise: 1
  m_FillOrigin: 0
  m_UseSpriteMesh: 0
  m_PixelsPerUnitMultiplier: 1
--- !u!114 &5575035350125641578
MonoBehaviour:
  m_ObjectHideFlags: 0
  m_CorrespondingSourceObject: {fileID: 0}
  m_PrefabInstance: {fileID: 0}
  m_PrefabAsset: {fileID: 0}
  m_GameObject: {fileID: 5647895664924774974}
  m_Enabled: 1
  m_EditorHideFlags: 0
  m_Script: {fileID: 11500000, guid: 306cc8c2b49d7114eaa3623786fc2126, type: 3}
  m_Name: 
  m_EditorClassIdentifier: 
  m_IgnoreLayout: 0
  m_MinWidth: -1
  m_MinHeight: -1
  m_PreferredWidth: -1
  m_PreferredHeight: -1
  m_FlexibleWidth: -1
  m_FlexibleHeight: -1
  m_LayoutPriority: 1
--- !u!1 &6570627531729185876
GameObject:
  m_ObjectHideFlags: 0
  m_CorrespondingSourceObject: {fileID: 0}
  m_PrefabInstance: {fileID: 0}
  m_PrefabAsset: {fileID: 0}
  serializedVersion: 6
  m_Component:
  - component: {fileID: 5910973295639061888}
  - component: {fileID: 6913731007923216205}
  - component: {fileID: 121370530626908121}
  - component: {fileID: 1762879913528615324}
  - component: {fileID: 8493482012769323633}
  m_Layer: 5
  m_Name: '[TXT] MembersCount'
  m_TagString: Untagged
  m_Icon: {fileID: 0}
  m_NavMeshLayer: 0
  m_StaticEditorFlags: 0
  m_IsActive: 1
--- !u!224 &5910973295639061888
RectTransform:
  m_ObjectHideFlags: 0
  m_CorrespondingSourceObject: {fileID: 0}
  m_PrefabInstance: {fileID: 0}
  m_PrefabAsset: {fileID: 0}
  m_GameObject: {fileID: 6570627531729185876}
  m_LocalRotation: {x: -0, y: -0, z: -0, w: 1}
  m_LocalPosition: {x: 0, y: 0, z: 0}
  m_LocalScale: {x: 1, y: 1, z: 1}
  m_ConstrainProportionsScale: 0
  m_Children: []
  m_Father: {fileID: 4116272842481412131}
  m_LocalEulerAnglesHint: {x: 0, y: 0, z: 0}
  m_AnchorMin: {x: 0, y: 1}
  m_AnchorMax: {x: 0, y: 1}
  m_AnchoredPosition: {x: 26, y: -7}
  m_SizeDelta: {x: 8.76, y: 16}
  m_Pivot: {x: 0, y: 1}
--- !u!222 &6913731007923216205
CanvasRenderer:
  m_ObjectHideFlags: 0
  m_CorrespondingSourceObject: {fileID: 0}
  m_PrefabInstance: {fileID: 0}
  m_PrefabAsset: {fileID: 0}
  m_GameObject: {fileID: 6570627531729185876}
  m_CullTransparentMesh: 1
--- !u!114 &121370530626908121
MonoBehaviour:
  m_ObjectHideFlags: 0
  m_CorrespondingSourceObject: {fileID: 0}
  m_PrefabInstance: {fileID: 0}
  m_PrefabAsset: {fileID: 0}
  m_GameObject: {fileID: 6570627531729185876}
  m_Enabled: 1
  m_EditorHideFlags: 0
  m_Script: {fileID: 11500000, guid: f4688fdb7df04437aeb418b961361dc5, type: 3}
  m_Name: 
  m_EditorClassIdentifier: 
  m_Material: {fileID: 0}
  m_Color: {r: 1, g: 1, b: 1, a: 1}
  m_RaycastTarget: 1
  m_RaycastPadding: {x: 0, y: 0, z: 0, w: 0}
  m_Maskable: 1
  m_OnCullStateChanged:
    m_PersistentCalls:
      m_Calls: []
  m_text: 0
  m_isRightToLeft: 0
  m_fontAsset: {fileID: 11400000, guid: 35aa85d68d15435418848a03a2db81ec, type: 2}
  m_sharedMaterial: {fileID: 1701868249614554837, guid: 35aa85d68d15435418848a03a2db81ec, type: 2}
  m_fontSharedMaterials: []
  m_fontMaterial: {fileID: 0}
  m_fontMaterials: []
  m_fontColor32:
    serializedVersion: 2
    rgba: 4294967295
  m_fontColor: {r: 1, g: 1, b: 1, a: 1}
  m_enableVertexGradient: 0
  m_colorMode: 3
  m_fontColorGradient:
    topLeft: {r: 1, g: 1, b: 1, a: 1}
    topRight: {r: 1, g: 1, b: 1, a: 1}
    bottomLeft: {r: 1, g: 1, b: 1, a: 1}
    bottomRight: {r: 1, g: 1, b: 1, a: 1}
  m_fontColorGradientPreset: {fileID: 0}
  m_spriteAsset: {fileID: 0}
  m_tintAllSprites: 0
  m_StyleSheet: {fileID: 0}
  m_TextStyleHashCode: -1183493901
  m_overrideHtmlColors: 0
  m_faceColor:
    serializedVersion: 2
    rgba: 4294967295
  m_fontSize: 14
  m_fontSizeBase: 14
  m_fontWeight: 400
  m_enableAutoSizing: 0
  m_fontSizeMin: 18
  m_fontSizeMax: 72
  m_fontStyle: 0
  m_HorizontalAlignment: 1
  m_VerticalAlignment: 512
  m_textAlignment: 65535
  m_characterSpacing: 0
  m_wordSpacing: 0
  m_lineSpacing: 0
  m_lineSpacingMax: 0
  m_paragraphSpacing: 0
  m_charWidthMaxAdj: 0
  m_TextWrappingMode: 1
  m_wordWrappingRatios: 0.4
  m_overflowMode: 0
  m_linkedTextComponent: {fileID: 0}
  parentLinkedComponent: {fileID: 0}
  m_enableKerning: 0
  m_ActiveFontFeatures: 6e72656b
  m_enableExtraPadding: 0
  checkPaddingRequired: 0
  m_isRichText: 1
  m_EmojiFallbackSupport: 1
  m_parseCtrlCharacters: 1
  m_isOrthographic: 1
  m_isCullingEnabled: 0
  m_horizontalMapping: 0
  m_verticalMapping: 0
  m_uvLineOffset: 0
  m_geometrySortingOrder: 0
  m_IsTextObjectScaleStatic: 0
  m_VertexBufferAutoSizeReduction: 0
  m_useMaxVisibleDescender: 1
  m_pageToDisplay: 1
  m_margin: {x: 0, y: 0, z: 0, w: 0}
  m_isUsingLegacyAnimationComponent: 0
  m_isVolumetricText: 0
  m_hasFontAssetChanged: 0
  m_baseMaterial: {fileID: 0}
  m_maskOffset: {x: 0, y: 0, z: 0, w: 0}
--- !u!114 &1762879913528615324
MonoBehaviour:
  m_ObjectHideFlags: 0
  m_CorrespondingSourceObject: {fileID: 0}
  m_PrefabInstance: {fileID: 0}
  m_PrefabAsset: {fileID: 0}
  m_GameObject: {fileID: 6570627531729185876}
  m_Enabled: 1
  m_EditorHideFlags: 0
  m_Script: {fileID: 11500000, guid: 306cc8c2b49d7114eaa3623786fc2126, type: 3}
  m_Name: 
  m_EditorClassIdentifier: 
  m_IgnoreLayout: 0
  m_MinWidth: -1
  m_MinHeight: -1
  m_PreferredWidth: -1
  m_PreferredHeight: -1
  m_FlexibleWidth: -1
  m_FlexibleHeight: -1
  m_LayoutPriority: 1
--- !u!114 &8493482012769323633
MonoBehaviour:
  m_ObjectHideFlags: 0
  m_CorrespondingSourceObject: {fileID: 0}
  m_PrefabInstance: {fileID: 0}
  m_PrefabAsset: {fileID: 0}
  m_GameObject: {fileID: 6570627531729185876}
  m_Enabled: 1
  m_EditorHideFlags: 0
  m_Script: {fileID: 11500000, guid: 3245ec927659c4140ac4f8d17403cc18, type: 3}
  m_Name: 
  m_EditorClassIdentifier: 
  m_HorizontalFit: 2
  m_VerticalFit: 0
--- !u!1 &7105260885318422246
GameObject:
  m_ObjectHideFlags: 0
  m_CorrespondingSourceObject: {fileID: 0}
  m_PrefabInstance: {fileID: 0}
  m_PrefabAsset: {fileID: 0}
  serializedVersion: 6
  m_Component:
  - component: {fileID: 2697460925428678021}
  - component: {fileID: 2363983520680781917}
  - component: {fileID: 11617788899543524}
  - component: {fileID: 8855027581581404490}
  - component: {fileID: 4956073449208256574}
  m_Layer: 5
  m_Name: '[BTN] Close'
  m_TagString: Untagged
  m_Icon: {fileID: 0}
  m_NavMeshLayer: 0
  m_StaticEditorFlags: 0
  m_IsActive: 1
--- !u!224 &2697460925428678021
RectTransform:
  m_ObjectHideFlags: 0
  m_CorrespondingSourceObject: {fileID: 0}
  m_PrefabInstance: {fileID: 0}
  m_PrefabAsset: {fileID: 0}
  m_GameObject: {fileID: 7105260885318422246}
  m_LocalRotation: {x: -0, y: -0, z: -0, w: 1}
  m_LocalPosition: {x: 0, y: 0, z: 0}
  m_LocalScale: {x: 1, y: 1, z: 1}
  m_ConstrainProportionsScale: 0
  m_Children:
  - {fileID: 1924660521359931820}
  m_Father: {fileID: 6717668455697755564}
  m_LocalEulerAnglesHint: {x: 0, y: 0, z: 0}
  m_AnchorMin: {x: 0, y: 0}
  m_AnchorMax: {x: 0, y: 0}
  m_AnchoredPosition: {x: 0, y: 0}
  m_SizeDelta: {x: 30, y: 30}
  m_Pivot: {x: 1, y: 1}
--- !u!222 &2363983520680781917
CanvasRenderer:
  m_ObjectHideFlags: 0
  m_CorrespondingSourceObject: {fileID: 0}
  m_PrefabInstance: {fileID: 0}
  m_PrefabAsset: {fileID: 0}
  m_GameObject: {fileID: 7105260885318422246}
  m_CullTransparentMesh: 1
--- !u!114 &11617788899543524
MonoBehaviour:
  m_ObjectHideFlags: 0
  m_CorrespondingSourceObject: {fileID: 0}
  m_PrefabInstance: {fileID: 0}
  m_PrefabAsset: {fileID: 0}
  m_GameObject: {fileID: 7105260885318422246}
  m_Enabled: 1
  m_EditorHideFlags: 0
  m_Script: {fileID: 11500000, guid: fe87c0e1cc204ed48ad3b37840f39efc, type: 3}
  m_Name: 
  m_EditorClassIdentifier: 
  m_Material: {fileID: 0}
  m_Color: {r: 1, g: 1, b: 1, a: 1}
  m_RaycastTarget: 1
  m_RaycastPadding: {x: 0, y: 0, z: 0, w: 0}
  m_Maskable: 1
  m_OnCullStateChanged:
    m_PersistentCalls:
      m_Calls: []
  m_Sprite: {fileID: 21300000, guid: 12dd1efc4e826764f9b02be515a9a033, type: 3}
  m_Type: 1
  m_PreserveAspect: 0
  m_FillCenter: 1
  m_FillMethod: 4
  m_FillAmount: 1
  m_FillClockwise: 1
  m_FillOrigin: 0
  m_UseSpriteMesh: 0
  m_PixelsPerUnitMultiplier: 3
--- !u!114 &8855027581581404490
MonoBehaviour:
  m_ObjectHideFlags: 0
  m_CorrespondingSourceObject: {fileID: 0}
  m_PrefabInstance: {fileID: 0}
  m_PrefabAsset: {fileID: 0}
  m_GameObject: {fileID: 7105260885318422246}
  m_Enabled: 1
  m_EditorHideFlags: 0
  m_Script: {fileID: 11500000, guid: 4e29b1a8efbd4b44bb3f3716e73f07ff, type: 3}
  m_Name: 
  m_EditorClassIdentifier: 
  m_Navigation:
    m_Mode: 3
    m_WrapAround: 0
    m_SelectOnUp: {fileID: 0}
    m_SelectOnDown: {fileID: 0}
    m_SelectOnLeft: {fileID: 0}
    m_SelectOnRight: {fileID: 0}
  m_Transition: 1
  m_Colors:
    m_NormalColor: {r: 0, g: 0, b: 0, a: 1}
    m_HighlightedColor: {r: 0.16862746, g: 0.16470589, b: 0.18039216, a: 1}
    m_PressedColor: {r: 0, g: 0, b: 0, a: 1}
    m_SelectedColor: {r: 0.08627451, g: 0.08235294, b: 0.09411765, a: 1}
    m_DisabledColor: {r: 0.78431374, g: 0.78431374, b: 0.78431374, a: 0.5019608}
    m_ColorMultiplier: 1
    m_FadeDuration: 0.1
  m_SpriteState:
    m_HighlightedSprite: {fileID: 21300000, guid: f9bb72bf373a2469a9951df5ce9e3e42, type: 3}
    m_PressedSprite: {fileID: 21300000, guid: 8bd41475d220948938047b7627d45244, type: 3}
    m_SelectedSprite: {fileID: 21300000, guid: 8bd41475d220948938047b7627d45244, type: 3}
    m_DisabledSprite: {fileID: 0}
  m_AnimationTriggers:
    m_NormalTrigger: Normal
    m_HighlightedTrigger: Highlighted
    m_PressedTrigger: Pressed
    m_SelectedTrigger: Selected
    m_DisabledTrigger: Disabled
  m_Interactable: 1
  m_TargetGraphic: {fileID: 11617788899543524}
  m_OnClick:
    m_PersistentCalls:
      m_Calls: []
--- !u!114 &4956073449208256574
MonoBehaviour:
  m_ObjectHideFlags: 0
  m_CorrespondingSourceObject: {fileID: 0}
  m_PrefabInstance: {fileID: 0}
  m_PrefabAsset: {fileID: 0}
  m_GameObject: {fileID: 7105260885318422246}
  m_Enabled: 1
  m_EditorHideFlags: 0
  m_Script: {fileID: 11500000, guid: 1cdc6c1a43024e58bcd05d3e69a19db4, type: 3}
  m_Name: 
  m_EditorClassIdentifier: 
  <Button>k__BackingField: {fileID: 8855027581581404490}
  <ButtonPressedAudio>k__BackingField: {fileID: 11400000, guid: 9c57af4963cf9cf4194435271beb8b73, type: 2}
  <ButtonHoverAudio>k__BackingField: {fileID: 11400000, guid: 59da234351971c0498a566fb811b0c36, type: 2}
  <images>k__BackingField: []
  <text>k__BackingField: {fileID: 0}
  interactableColor: {r: 1, g: 1, b: 1, a: 1}
  hoverColor: {r: 0.54, g: 0.54, b: 0.54, a: 1}
--- !u!1 &7248438957636401099
GameObject:
  m_ObjectHideFlags: 0
  m_CorrespondingSourceObject: {fileID: 0}
  m_PrefabInstance: {fileID: 0}
  m_PrefabAsset: {fileID: 0}
  serializedVersion: 6
  m_Component:
  - component: {fileID: 650650744648003255}
  - component: {fileID: 5545782541599363755}
  - component: {fileID: 7369522728188572525}
  - component: {fileID: 6478976938443664644}
  - component: {fileID: 7032126589185685740}
  m_Layer: 5
  m_Name: ChatDefaultTitlebarView
  m_TagString: Untagged
  m_Icon: {fileID: 0}
  m_NavMeshLayer: 0
  m_StaticEditorFlags: 0
  m_IsActive: 1
--- !u!224 &650650744648003255
RectTransform:
  m_ObjectHideFlags: 0
  m_CorrespondingSourceObject: {fileID: 0}
  m_PrefabInstance: {fileID: 0}
  m_PrefabAsset: {fileID: 0}
  m_GameObject: {fileID: 7248438957636401099}
  m_LocalRotation: {x: 0, y: 0, z: 0, w: 1}
  m_LocalPosition: {x: 0, y: 0, z: 0}
  m_LocalScale: {x: 1, y: 1, z: 1}
  m_ConstrainProportionsScale: 0
  m_Children:
  - {fileID: 3202992278621298003}
  - {fileID: 6717668455697755564}
  m_Father: {fileID: 0}
  m_LocalEulerAnglesHint: {x: 0, y: 0, z: 0}
  m_AnchorMin: {x: 0, y: 0}
  m_AnchorMax: {x: 1, y: 1}
  m_AnchoredPosition: {x: 0, y: 0}
  m_SizeDelta: {x: 0, y: -0.0000038146973}
  m_Pivot: {x: 0.5, y: 0.5}
--- !u!222 &5545782541599363755
CanvasRenderer:
  m_ObjectHideFlags: 0
  m_CorrespondingSourceObject: {fileID: 0}
  m_PrefabInstance: {fileID: 0}
  m_PrefabAsset: {fileID: 0}
  m_GameObject: {fileID: 7248438957636401099}
  m_CullTransparentMesh: 1
--- !u!114 &7369522728188572525
MonoBehaviour:
  m_ObjectHideFlags: 0
  m_CorrespondingSourceObject: {fileID: 0}
  m_PrefabInstance: {fileID: 0}
  m_PrefabAsset: {fileID: 0}
  m_GameObject: {fileID: 7248438957636401099}
  m_Enabled: 1
  m_EditorHideFlags: 0
  m_Script: {fileID: 11500000, guid: fe87c0e1cc204ed48ad3b37840f39efc, type: 3}
  m_Name: 
  m_EditorClassIdentifier: 
  m_Material: {fileID: 0}
  m_Color: {r: 0, g: 0, b: 0, a: 0.98039216}
  m_RaycastTarget: 1
  m_RaycastPadding: {x: 0, y: 0, z: 0, w: 0}
  m_Maskable: 1
  m_OnCullStateChanged:
    m_PersistentCalls:
      m_Calls: []
  m_Sprite: {fileID: 21300000, guid: 0777b27ffb579410cbb9d7bd29774538, type: 3}
  m_Type: 1
  m_PreserveAspect: 0
  m_FillCenter: 1
  m_FillMethod: 4
  m_FillAmount: 1
  m_FillClockwise: 1
  m_FillOrigin: 0
  m_UseSpriteMesh: 0
  m_PixelsPerUnitMultiplier: 2
--- !u!225 &6478976938443664644
CanvasGroup:
  m_ObjectHideFlags: 0
  m_CorrespondingSourceObject: {fileID: 0}
  m_PrefabInstance: {fileID: 0}
  m_PrefabAsset: {fileID: 0}
  m_GameObject: {fileID: 7248438957636401099}
  m_Enabled: 1
  m_Alpha: 1
  m_Interactable: 1
  m_BlocksRaycasts: 1
  m_IgnoreParentGroups: 0
--- !u!114 &7032126589185685740
MonoBehaviour:
  m_ObjectHideFlags: 0
  m_CorrespondingSourceObject: {fileID: 0}
  m_PrefabInstance: {fileID: 0}
  m_PrefabAsset: {fileID: 0}
  m_GameObject: {fileID: 7248438957636401099}
  m_Enabled: 1
  m_EditorHideFlags: 0
  m_Script: {fileID: 11500000, guid: b8caf417a9782e245afe448183849472, type: 3}
  m_Name: 
  m_EditorClassIdentifier: 
  buttonClose: {fileID: 8855027581581404490}
  buttonOpenMembers: {fileID: 7225233756833244029}
  buttonOpenContextMenu: {fileID: 149854274967802627}
<<<<<<< HEAD
  buttonOpenProfileContextMenu: {fileID: 8716281865759116579}
  textChannelName: {fileID: 2850029804062557308}
=======
  buttonOpenProfileContextMenu: {fileID: 3402726944038570022}
  buttonStartCall: {fileID: 2231014299071717621}
  textChannelName: {fileID: 6329043211194869088}
>>>>>>> 94f89070
  textMembersCount: {fileID: 121370530626908121}
  chatProfileView: {fileID: 47104481223613722}
  nearbyElementsContainer: {fileID: 5009997364167429977}
  nearbyAutoTranslateIndicator: {fileID: 7287510957900988523}
  connectionStatusIndicator: {fileID: 2224581676130037755}
  offlineThumbnailGreyOutOpacity: 0.6
<<<<<<< HEAD
--- !u!1 &8952848556132681586
=======
--- !u!1 &7949499053157811884
>>>>>>> 94f89070
GameObject:
  m_ObjectHideFlags: 0
  m_CorrespondingSourceObject: {fileID: 0}
  m_PrefabInstance: {fileID: 0}
  m_PrefabAsset: {fileID: 0}
  serializedVersion: 6
  m_Component:
<<<<<<< HEAD
  - component: {fileID: 4364967528246176601}
  m_Layer: 0
  m_Name: MembersButtonContainer
=======
  - component: {fileID: 7969663772302005188}
  m_Layer: 5
  m_Name: NearbyInfoContainer
>>>>>>> 94f89070
  m_TagString: Untagged
  m_Icon: {fileID: 0}
  m_NavMeshLayer: 0
  m_StaticEditorFlags: 0
  m_IsActive: 1
<<<<<<< HEAD
--- !u!224 &4364967528246176601
=======
--- !u!224 &7969663772302005188
>>>>>>> 94f89070
RectTransform:
  m_ObjectHideFlags: 0
  m_CorrespondingSourceObject: {fileID: 0}
  m_PrefabInstance: {fileID: 0}
  m_PrefabAsset: {fileID: 0}
<<<<<<< HEAD
  m_GameObject: {fileID: 8952848556132681586}
  m_LocalRotation: {x: 0, y: 0, z: 0, w: 1}
  m_LocalPosition: {x: 0, y: 0, z: 0}
  m_LocalScale: {x: 1, y: 1, z: 1}
  m_ConstrainProportionsScale: 0
  m_Children:
  - {fileID: 4116272842481412131}
  m_Father: {fileID: 6717668455697755564}
  m_LocalEulerAnglesHint: {x: 0, y: 0, z: 0}
  m_AnchorMin: {x: 0, y: 0}
  m_AnchorMax: {x: 0, y: 0}
  m_AnchoredPosition: {x: 0, y: 0}
  m_SizeDelta: {x: 40, y: 30}
  m_Pivot: {x: 0.5, y: 0.5}
=======
  m_GameObject: {fileID: 7949499053157811884}
  m_LocalRotation: {x: 0, y: 0, z: 0, w: 1}
  m_LocalPosition: {x: 0, y: 0, z: 0.49367744}
  m_LocalScale: {x: 1, y: 1, z: 1}
  m_ConstrainProportionsScale: 0
  m_Children:
  - {fileID: 8804059496561026305}
  - {fileID: 2161078686845965774}
  m_Father: {fileID: 3202992278621298003}
  m_LocalEulerAnglesHint: {x: 0, y: 0, z: 0}
  m_AnchorMin: {x: 0, y: 0.5}
  m_AnchorMax: {x: 0, y: 0.5}
  m_AnchoredPosition: {x: 9, y: 0}
  m_SizeDelta: {x: 150, y: 28}
  m_Pivot: {x: 0, y: 0.5}
>>>>>>> 94f89070
--- !u!1 &8974666505433106523
GameObject:
  m_ObjectHideFlags: 0
  m_CorrespondingSourceObject: {fileID: 0}
  m_PrefabInstance: {fileID: 0}
  m_PrefabAsset: {fileID: 0}
  serializedVersion: 6
  m_Component:
  - component: {fileID: 4116272842481412131}
  - component: {fileID: 3643511579053442096}
  - component: {fileID: 2969220018922404230}
  - component: {fileID: 7225233756833244029}
  - component: {fileID: 212110920014454028}
  - component: {fileID: 2891081171374293182}
  m_Layer: 5
  m_Name: '[BTN] Members'
  m_TagString: Untagged
  m_Icon: {fileID: 0}
  m_NavMeshLayer: 0
  m_StaticEditorFlags: 0
  m_IsActive: 1
--- !u!224 &4116272842481412131
RectTransform:
  m_ObjectHideFlags: 0
  m_CorrespondingSourceObject: {fileID: 0}
  m_PrefabInstance: {fileID: 0}
  m_PrefabAsset: {fileID: 0}
  m_GameObject: {fileID: 8974666505433106523}
  m_LocalRotation: {x: -0, y: -0, z: -0, w: 1}
  m_LocalPosition: {x: 0, y: 0, z: 0}
  m_LocalScale: {x: 1, y: 1, z: 1}
  m_ConstrainProportionsScale: 0
  m_Children:
  - {fileID: 8940633947974894819}
  - {fileID: 5910973295639061888}
  m_Father: {fileID: 6717668455697755564}
  m_LocalEulerAnglesHint: {x: 0, y: 0, z: 0}
  m_AnchorMin: {x: 0, y: 1}
  m_AnchorMax: {x: 0, y: 1}
  m_AnchoredPosition: {x: 842.62, y: -263}
  m_SizeDelta: {x: 40.760002, y: 0}
  m_Pivot: {x: 0.5, y: 0.5}
--- !u!222 &3643511579053442096
CanvasRenderer:
  m_ObjectHideFlags: 0
  m_CorrespondingSourceObject: {fileID: 0}
  m_PrefabInstance: {fileID: 0}
  m_PrefabAsset: {fileID: 0}
  m_GameObject: {fileID: 8974666505433106523}
  m_CullTransparentMesh: 1
--- !u!114 &2969220018922404230
MonoBehaviour:
  m_ObjectHideFlags: 0
  m_CorrespondingSourceObject: {fileID: 0}
  m_PrefabInstance: {fileID: 0}
  m_PrefabAsset: {fileID: 0}
  m_GameObject: {fileID: 8974666505433106523}
  m_Enabled: 1
  m_EditorHideFlags: 0
  m_Script: {fileID: 11500000, guid: fe87c0e1cc204ed48ad3b37840f39efc, type: 3}
  m_Name: 
  m_EditorClassIdentifier: 
  m_Material: {fileID: 0}
  m_Color: {r: 1, g: 1, b: 1, a: 1}
  m_RaycastTarget: 1
  m_RaycastPadding: {x: 0, y: 0, z: 0, w: 0}
  m_Maskable: 1
  m_OnCullStateChanged:
    m_PersistentCalls:
      m_Calls: []
  m_Sprite: {fileID: 21300000, guid: 12dd1efc4e826764f9b02be515a9a033, type: 3}
  m_Type: 1
  m_PreserveAspect: 0
  m_FillCenter: 1
  m_FillMethod: 4
  m_FillAmount: 1
  m_FillClockwise: 1
  m_FillOrigin: 0
  m_UseSpriteMesh: 0
  m_PixelsPerUnitMultiplier: 3
--- !u!114 &7225233756833244029
MonoBehaviour:
  m_ObjectHideFlags: 0
  m_CorrespondingSourceObject: {fileID: 0}
  m_PrefabInstance: {fileID: 0}
  m_PrefabAsset: {fileID: 0}
  m_GameObject: {fileID: 8974666505433106523}
  m_Enabled: 1
  m_EditorHideFlags: 0
  m_Script: {fileID: 11500000, guid: 4e29b1a8efbd4b44bb3f3716e73f07ff, type: 3}
  m_Name: 
  m_EditorClassIdentifier: 
  m_Navigation:
    m_Mode: 3
    m_WrapAround: 0
    m_SelectOnUp: {fileID: 0}
    m_SelectOnDown: {fileID: 0}
    m_SelectOnLeft: {fileID: 0}
    m_SelectOnRight: {fileID: 0}
  m_Transition: 1
  m_Colors:
    m_NormalColor: {r: 0.08627451, g: 0.08235294, b: 0.09411765, a: 0}
    m_HighlightedColor: {r: 0.16862746, g: 0.16470589, b: 0.18039216, a: 1}
    m_PressedColor: {r: 0, g: 0, b: 0, a: 1}
    m_SelectedColor: {r: 0.08627451, g: 0.08235294, b: 0.09411765, a: 1}
    m_DisabledColor: {r: 0.78431374, g: 0.78431374, b: 0.78431374, a: 0.5019608}
    m_ColorMultiplier: 1
    m_FadeDuration: 0.1
  m_SpriteState:
    m_HighlightedSprite: {fileID: 21300000, guid: f9bb72bf373a2469a9951df5ce9e3e42, type: 3}
    m_PressedSprite: {fileID: 21300000, guid: 8bd41475d220948938047b7627d45244, type: 3}
    m_SelectedSprite: {fileID: 21300000, guid: 8bd41475d220948938047b7627d45244, type: 3}
    m_DisabledSprite: {fileID: 0}
  m_AnimationTriggers:
    m_NormalTrigger: Normal
    m_HighlightedTrigger: Highlighted
    m_PressedTrigger: Pressed
    m_SelectedTrigger: Selected
    m_DisabledTrigger: Disabled
  m_Interactable: 1
  m_TargetGraphic: {fileID: 2969220018922404230}
  m_OnClick:
    m_PersistentCalls:
      m_Calls: []
--- !u!114 &212110920014454028
MonoBehaviour:
  m_ObjectHideFlags: 0
  m_CorrespondingSourceObject: {fileID: 0}
  m_PrefabInstance: {fileID: 0}
  m_PrefabAsset: {fileID: 0}
  m_GameObject: {fileID: 8974666505433106523}
  m_Enabled: 1
  m_EditorHideFlags: 0
  m_Script: {fileID: 11500000, guid: 30649d3a9faa99c48a7b1166b86bf2a0, type: 3}
  m_Name: 
  m_EditorClassIdentifier: 
  m_Padding:
    m_Left: 6
    m_Right: 6
    m_Top: 7
    m_Bottom: 7
  m_ChildAlignment: 0
  m_Spacing: 4
  m_ChildForceExpandWidth: 0
  m_ChildForceExpandHeight: 1
  m_ChildControlWidth: 0
  m_ChildControlHeight: 0
  m_ChildScaleWidth: 0
  m_ChildScaleHeight: 0
  m_ReverseArrangement: 0
--- !u!114 &2891081171374293182
MonoBehaviour:
  m_ObjectHideFlags: 0
  m_CorrespondingSourceObject: {fileID: 0}
  m_PrefabInstance: {fileID: 0}
  m_PrefabAsset: {fileID: 0}
  m_GameObject: {fileID: 8974666505433106523}
  m_Enabled: 1
  m_EditorHideFlags: 0
  m_Script: {fileID: 11500000, guid: 3245ec927659c4140ac4f8d17403cc18, type: 3}
  m_Name: 
  m_EditorClassIdentifier: 
  m_HorizontalFit: 1
  m_VerticalFit: 1
--- !u!1 &9001932656943989320
GameObject:
  m_ObjectHideFlags: 0
  m_CorrespondingSourceObject: {fileID: 0}
  m_PrefabInstance: {fileID: 0}
  m_PrefabAsset: {fileID: 0}
  serializedVersion: 6
  m_Component:
  - component: {fileID: 3202992278621298003}
  m_Layer: 5
  m_Name: LeftContentWrapper
  m_TagString: Untagged
  m_Icon: {fileID: 0}
  m_NavMeshLayer: 0
  m_StaticEditorFlags: 0
  m_IsActive: 1
--- !u!224 &3202992278621298003
RectTransform:
  m_ObjectHideFlags: 0
  m_CorrespondingSourceObject: {fileID: 0}
  m_PrefabInstance: {fileID: 0}
  m_PrefabAsset: {fileID: 0}
  m_GameObject: {fileID: 9001932656943989320}
  m_LocalRotation: {x: 0, y: 0, z: 0, w: 1}
  m_LocalPosition: {x: 0, y: 0, z: 0}
  m_LocalScale: {x: 1, y: 1, z: 1}
  m_ConstrainProportionsScale: 0
  m_Children:
  - {fileID: 3826638474821894156}
  - {fileID: 8293893536073141539}
  m_Father: {fileID: 650650744648003255}
  m_LocalEulerAnglesHint: {x: 0, y: 0, z: 0}
  m_AnchorMin: {x: 0, y: 0}
  m_AnchorMax: {x: 0, y: 1}
  m_AnchoredPosition: {x: 0, y: 0}
  m_SizeDelta: {x: 0, y: 0}
  m_Pivot: {x: 0.5, y: 0.5}
--- !u!1001 &5588464051263793476
PrefabInstance:
  m_ObjectHideFlags: 0
  serializedVersion: 2
  m_Modification:
    serializedVersion: 3
    m_TransformParent: {fileID: 3202992278621298003}
    m_Modifications:
    - target: {fileID: 579029748727522845, guid: 362c647ec85193540bcdfc6a4d1919b8, type: 3}
      propertyPath: m_Name
      value: NearbyInfoContainer_NEW
      objectReference: {fileID: 0}
    - target: {fileID: 1468920569676046887, guid: 362c647ec85193540bcdfc6a4d1919b8, type: 3}
      propertyPath: m_text
      value: 
      objectReference: {fileID: 0}
    - target: {fileID: 1468920569676046887, guid: 362c647ec85193540bcdfc6a4d1919b8, type: 3}
      propertyPath: m_Enabled
      value: 0
      objectReference: {fileID: 0}
    - target: {fileID: 2598928314401176610, guid: 362c647ec85193540bcdfc6a4d1919b8, type: 3}
      propertyPath: m_Name
      value: '[GRP] ChannelName'
      objectReference: {fileID: 0}
    - target: {fileID: 2930795423547975983, guid: 362c647ec85193540bcdfc6a4d1919b8, type: 3}
      propertyPath: m_Name
      value: '[TXT] Auto-Translate Indicator'
      objectReference: {fileID: 0}
    - target: {fileID: 4510322352597378151, guid: 362c647ec85193540bcdfc6a4d1919b8, type: 3}
      propertyPath: m_Pivot.x
      value: 0
      objectReference: {fileID: 0}
    - target: {fileID: 4510322352597378151, guid: 362c647ec85193540bcdfc6a4d1919b8, type: 3}
      propertyPath: m_Pivot.y
      value: 0.5
      objectReference: {fileID: 0}
    - target: {fileID: 4510322352597378151, guid: 362c647ec85193540bcdfc6a4d1919b8, type: 3}
      propertyPath: m_AnchorMax.x
      value: 0
      objectReference: {fileID: 0}
    - target: {fileID: 4510322352597378151, guid: 362c647ec85193540bcdfc6a4d1919b8, type: 3}
      propertyPath: m_AnchorMax.y
      value: 0.5
      objectReference: {fileID: 0}
    - target: {fileID: 4510322352597378151, guid: 362c647ec85193540bcdfc6a4d1919b8, type: 3}
      propertyPath: m_AnchorMin.x
      value: 0
      objectReference: {fileID: 0}
    - target: {fileID: 4510322352597378151, guid: 362c647ec85193540bcdfc6a4d1919b8, type: 3}
      propertyPath: m_AnchorMin.y
      value: 0.5
      objectReference: {fileID: 0}
    - target: {fileID: 4510322352597378151, guid: 362c647ec85193540bcdfc6a4d1919b8, type: 3}
      propertyPath: m_SizeDelta.x
      value: 150
      objectReference: {fileID: 0}
    - target: {fileID: 4510322352597378151, guid: 362c647ec85193540bcdfc6a4d1919b8, type: 3}
      propertyPath: m_SizeDelta.y
      value: 28
      objectReference: {fileID: 0}
    - target: {fileID: 4510322352597378151, guid: 362c647ec85193540bcdfc6a4d1919b8, type: 3}
      propertyPath: m_LocalPosition.x
      value: 0
      objectReference: {fileID: 0}
    - target: {fileID: 4510322352597378151, guid: 362c647ec85193540bcdfc6a4d1919b8, type: 3}
      propertyPath: m_LocalPosition.y
      value: 0
      objectReference: {fileID: 0}
    - target: {fileID: 4510322352597378151, guid: 362c647ec85193540bcdfc6a4d1919b8, type: 3}
      propertyPath: m_LocalPosition.z
      value: 0.49367744
      objectReference: {fileID: 0}
    - target: {fileID: 4510322352597378151, guid: 362c647ec85193540bcdfc6a4d1919b8, type: 3}
      propertyPath: m_LocalRotation.w
      value: 1
      objectReference: {fileID: 0}
    - target: {fileID: 4510322352597378151, guid: 362c647ec85193540bcdfc6a4d1919b8, type: 3}
      propertyPath: m_LocalRotation.x
      value: 0
      objectReference: {fileID: 0}
    - target: {fileID: 4510322352597378151, guid: 362c647ec85193540bcdfc6a4d1919b8, type: 3}
      propertyPath: m_LocalRotation.y
      value: 0
      objectReference: {fileID: 0}
    - target: {fileID: 4510322352597378151, guid: 362c647ec85193540bcdfc6a4d1919b8, type: 3}
      propertyPath: m_LocalRotation.z
      value: 0
      objectReference: {fileID: 0}
    - target: {fileID: 4510322352597378151, guid: 362c647ec85193540bcdfc6a4d1919b8, type: 3}
      propertyPath: m_AnchoredPosition.x
      value: 9
      objectReference: {fileID: 0}
    - target: {fileID: 4510322352597378151, guid: 362c647ec85193540bcdfc6a4d1919b8, type: 3}
      propertyPath: m_AnchoredPosition.y
      value: 0
      objectReference: {fileID: 0}
    - target: {fileID: 4510322352597378151, guid: 362c647ec85193540bcdfc6a4d1919b8, type: 3}
      propertyPath: m_LocalEulerAnglesHint.x
      value: 0
      objectReference: {fileID: 0}
    - target: {fileID: 4510322352597378151, guid: 362c647ec85193540bcdfc6a4d1919b8, type: 3}
      propertyPath: m_LocalEulerAnglesHint.y
      value: 0
      objectReference: {fileID: 0}
    - target: {fileID: 4510322352597378151, guid: 362c647ec85193540bcdfc6a4d1919b8, type: 3}
      propertyPath: m_LocalEulerAnglesHint.z
      value: 0
      objectReference: {fileID: 0}
    - target: {fileID: 5481960695168568471, guid: 362c647ec85193540bcdfc6a4d1919b8, type: 3}
      propertyPath: m_AnchorMax.y
      value: 0
      objectReference: {fileID: 0}
    - target: {fileID: 5481960695168568471, guid: 362c647ec85193540bcdfc6a4d1919b8, type: 3}
      propertyPath: m_AnchorMin.y
      value: 0
      objectReference: {fileID: 0}
    - target: {fileID: 5481960695168568471, guid: 362c647ec85193540bcdfc6a4d1919b8, type: 3}
      propertyPath: m_SizeDelta.x
      value: 0
      objectReference: {fileID: 0}
    - target: {fileID: 5481960695168568471, guid: 362c647ec85193540bcdfc6a4d1919b8, type: 3}
      propertyPath: m_SizeDelta.y
      value: 0
      objectReference: {fileID: 0}
    - target: {fileID: 5481960695168568471, guid: 362c647ec85193540bcdfc6a4d1919b8, type: 3}
      propertyPath: m_AnchoredPosition.y
      value: 0
      objectReference: {fileID: 0}
    - target: {fileID: 7578365002707395411, guid: 362c647ec85193540bcdfc6a4d1919b8, type: 3}
      propertyPath: m_AnchorMax.y
      value: 0
      objectReference: {fileID: 0}
    - target: {fileID: 7578365002707395411, guid: 362c647ec85193540bcdfc6a4d1919b8, type: 3}
      propertyPath: m_AnchorMin.y
      value: 0
      objectReference: {fileID: 0}
    - target: {fileID: 7578365002707395411, guid: 362c647ec85193540bcdfc6a4d1919b8, type: 3}
      propertyPath: m_SizeDelta.x
      value: 0
      objectReference: {fileID: 0}
    - target: {fileID: 7578365002707395411, guid: 362c647ec85193540bcdfc6a4d1919b8, type: 3}
      propertyPath: m_SizeDelta.y
      value: 0
      objectReference: {fileID: 0}
    - target: {fileID: 7578365002707395411, guid: 362c647ec85193540bcdfc6a4d1919b8, type: 3}
      propertyPath: m_AnchoredPosition.y
      value: 0
      objectReference: {fileID: 0}
    - target: {fileID: 8360407932786899205, guid: 362c647ec85193540bcdfc6a4d1919b8, type: 3}
      propertyPath: m_Name
      value: '[TXT] ChannelName'
      objectReference: {fileID: 0}
    m_RemovedComponents: []
    m_RemovedGameObjects: []
    m_AddedGameObjects: []
    m_AddedComponents: []
  m_SourcePrefab: {fileID: 100100000, guid: 362c647ec85193540bcdfc6a4d1919b8, type: 3}
--- !u!1 &5009997364167429977 stripped
GameObject:
  m_CorrespondingSourceObject: {fileID: 579029748727522845, guid: 362c647ec85193540bcdfc6a4d1919b8, type: 3}
  m_PrefabInstance: {fileID: 5588464051263793476}
  m_PrefabAsset: {fileID: 0}
--- !u!1 &7287510957900988523 stripped
GameObject:
  m_CorrespondingSourceObject: {fileID: 2930795423547975983, guid: 362c647ec85193540bcdfc6a4d1919b8, type: 3}
  m_PrefabInstance: {fileID: 5588464051263793476}
  m_PrefabAsset: {fileID: 0}
--- !u!224 &8293893536073141539 stripped
RectTransform:
  m_CorrespondingSourceObject: {fileID: 4510322352597378151, guid: 362c647ec85193540bcdfc6a4d1919b8, type: 3}
  m_PrefabInstance: {fileID: 5588464051263793476}
  m_PrefabAsset: {fileID: 0}
--- !u!1001 &7686838059051681714
PrefabInstance:
  m_ObjectHideFlags: 0
  serializedVersion: 2
  m_Modification:
    serializedVersion: 3
    m_TransformParent: {fileID: 3202992278621298003}
    m_Modifications:
    - target: {fileID: 1356395520485220782, guid: c7b0b9e70bc4fa24bb5faca6332a6231, type: 3}
      propertyPath: m_SizeDelta.x
      value: 0
      objectReference: {fileID: 0}
    - target: {fileID: 1755015127371402124, guid: c7b0b9e70bc4fa24bb5faca6332a6231, type: 3}
      propertyPath: m_Name
      value: '[MB] ChatProfileView_NEW'
      objectReference: {fileID: 0}
    - target: {fileID: 3357676324054349571, guid: c7b0b9e70bc4fa24bb5faca6332a6231, type: 3}
      propertyPath: m_AnchorMax.y
      value: 0
      objectReference: {fileID: 0}
    - target: {fileID: 3357676324054349571, guid: c7b0b9e70bc4fa24bb5faca6332a6231, type: 3}
      propertyPath: m_AnchorMin.y
      value: 0
      objectReference: {fileID: 0}
    - target: {fileID: 3357676324054349571, guid: c7b0b9e70bc4fa24bb5faca6332a6231, type: 3}
      propertyPath: m_SizeDelta.x
      value: 0
      objectReference: {fileID: 0}
    - target: {fileID: 3357676324054349571, guid: c7b0b9e70bc4fa24bb5faca6332a6231, type: 3}
      propertyPath: m_SizeDelta.y
      value: 0
      objectReference: {fileID: 0}
    - target: {fileID: 3357676324054349571, guid: c7b0b9e70bc4fa24bb5faca6332a6231, type: 3}
      propertyPath: m_AnchoredPosition.x
      value: 0
      objectReference: {fileID: 0}
    - target: {fileID: 3357676324054349571, guid: c7b0b9e70bc4fa24bb5faca6332a6231, type: 3}
      propertyPath: m_AnchoredPosition.y
      value: 0
      objectReference: {fileID: 0}
    - target: {fileID: 6646428701022719651, guid: c7b0b9e70bc4fa24bb5faca6332a6231, type: 3}
      propertyPath: m_AnchorMax.y
      value: 0.5
      objectReference: {fileID: 0}
    - target: {fileID: 6646428701022719651, guid: c7b0b9e70bc4fa24bb5faca6332a6231, type: 3}
      propertyPath: m_AnchorMin.y
      value: 0.5
      objectReference: {fileID: 0}
    - target: {fileID: 6897211255017211838, guid: c7b0b9e70bc4fa24bb5faca6332a6231, type: 3}
      propertyPath: m_Pivot.x
      value: 0
      objectReference: {fileID: 0}
    - target: {fileID: 6897211255017211838, guid: c7b0b9e70bc4fa24bb5faca6332a6231, type: 3}
      propertyPath: m_Pivot.y
      value: 0.5
      objectReference: {fileID: 0}
    - target: {fileID: 6897211255017211838, guid: c7b0b9e70bc4fa24bb5faca6332a6231, type: 3}
      propertyPath: m_AnchorMax.x
      value: 0
      objectReference: {fileID: 0}
    - target: {fileID: 6897211255017211838, guid: c7b0b9e70bc4fa24bb5faca6332a6231, type: 3}
      propertyPath: m_AnchorMax.y
      value: 0.5
      objectReference: {fileID: 0}
    - target: {fileID: 6897211255017211838, guid: c7b0b9e70bc4fa24bb5faca6332a6231, type: 3}
      propertyPath: m_AnchorMin.x
      value: 0
      objectReference: {fileID: 0}
    - target: {fileID: 6897211255017211838, guid: c7b0b9e70bc4fa24bb5faca6332a6231, type: 3}
      propertyPath: m_AnchorMin.y
      value: 0.5
      objectReference: {fileID: 0}
    - target: {fileID: 6897211255017211838, guid: c7b0b9e70bc4fa24bb5faca6332a6231, type: 3}
      propertyPath: m_SizeDelta.x
      value: 32.24
      objectReference: {fileID: 0}
    - target: {fileID: 6897211255017211838, guid: c7b0b9e70bc4fa24bb5faca6332a6231, type: 3}
      propertyPath: m_SizeDelta.y
      value: 28
      objectReference: {fileID: 0}
    - target: {fileID: 6897211255017211838, guid: c7b0b9e70bc4fa24bb5faca6332a6231, type: 3}
      propertyPath: m_LocalPosition.x
      value: 0
      objectReference: {fileID: 0}
    - target: {fileID: 6897211255017211838, guid: c7b0b9e70bc4fa24bb5faca6332a6231, type: 3}
      propertyPath: m_LocalPosition.y
      value: 0
      objectReference: {fileID: 0}
    - target: {fileID: 6897211255017211838, guid: c7b0b9e70bc4fa24bb5faca6332a6231, type: 3}
      propertyPath: m_LocalPosition.z
      value: 0
      objectReference: {fileID: 0}
    - target: {fileID: 6897211255017211838, guid: c7b0b9e70bc4fa24bb5faca6332a6231, type: 3}
      propertyPath: m_LocalRotation.w
      value: 1
      objectReference: {fileID: 0}
    - target: {fileID: 6897211255017211838, guid: c7b0b9e70bc4fa24bb5faca6332a6231, type: 3}
      propertyPath: m_LocalRotation.x
      value: 0
      objectReference: {fileID: 0}
    - target: {fileID: 6897211255017211838, guid: c7b0b9e70bc4fa24bb5faca6332a6231, type: 3}
      propertyPath: m_LocalRotation.y
      value: 0
      objectReference: {fileID: 0}
    - target: {fileID: 6897211255017211838, guid: c7b0b9e70bc4fa24bb5faca6332a6231, type: 3}
      propertyPath: m_LocalRotation.z
      value: 0
      objectReference: {fileID: 0}
    - target: {fileID: 6897211255017211838, guid: c7b0b9e70bc4fa24bb5faca6332a6231, type: 3}
      propertyPath: m_AnchoredPosition.x
      value: 7
      objectReference: {fileID: 0}
    - target: {fileID: 6897211255017211838, guid: c7b0b9e70bc4fa24bb5faca6332a6231, type: 3}
      propertyPath: m_AnchoredPosition.y
      value: 0
      objectReference: {fileID: 0}
    - target: {fileID: 6897211255017211838, guid: c7b0b9e70bc4fa24bb5faca6332a6231, type: 3}
      propertyPath: m_LocalEulerAnglesHint.x
      value: 0
      objectReference: {fileID: 0}
    - target: {fileID: 6897211255017211838, guid: c7b0b9e70bc4fa24bb5faca6332a6231, type: 3}
      propertyPath: m_LocalEulerAnglesHint.y
      value: 0
      objectReference: {fileID: 0}
    - target: {fileID: 6897211255017211838, guid: c7b0b9e70bc4fa24bb5faca6332a6231, type: 3}
      propertyPath: m_LocalEulerAnglesHint.z
      value: 0
      objectReference: {fileID: 0}
    - target: {fileID: 7130355998740179442, guid: c7b0b9e70bc4fa24bb5faca6332a6231, type: 3}
      propertyPath: m_fontColor32.rgba
      value: 4289572269
      objectReference: {fileID: 0}
    - target: {fileID: 7628345523459679592, guid: c7b0b9e70bc4fa24bb5faca6332a6231, type: 3}
      propertyPath: m_AnchorMax.y
      value: 0
      objectReference: {fileID: 0}
    - target: {fileID: 7628345523459679592, guid: c7b0b9e70bc4fa24bb5faca6332a6231, type: 3}
      propertyPath: m_AnchorMin.y
      value: 0
      objectReference: {fileID: 0}
    - target: {fileID: 7628345523459679592, guid: c7b0b9e70bc4fa24bb5faca6332a6231, type: 3}
      propertyPath: m_SizeDelta.x
      value: 0
      objectReference: {fileID: 0}
    - target: {fileID: 7628345523459679592, guid: c7b0b9e70bc4fa24bb5faca6332a6231, type: 3}
      propertyPath: m_SizeDelta.y
      value: 0
      objectReference: {fileID: 0}
    - target: {fileID: 7628345523459679592, guid: c7b0b9e70bc4fa24bb5faca6332a6231, type: 3}
      propertyPath: m_AnchoredPosition.x
      value: 0
      objectReference: {fileID: 0}
    - target: {fileID: 7628345523459679592, guid: c7b0b9e70bc4fa24bb5faca6332a6231, type: 3}
      propertyPath: m_AnchoredPosition.y
      value: 0
      objectReference: {fileID: 0}
    - target: {fileID: 7859362911074569578, guid: c7b0b9e70bc4fa24bb5faca6332a6231, type: 3}
      propertyPath: m_AnchorMax.y
      value: 0.5
      objectReference: {fileID: 0}
    - target: {fileID: 7859362911074569578, guid: c7b0b9e70bc4fa24bb5faca6332a6231, type: 3}
      propertyPath: m_AnchorMin.y
      value: 0.5
      objectReference: {fileID: 0}
    - target: {fileID: 8922805052384506326, guid: c7b0b9e70bc4fa24bb5faca6332a6231, type: 3}
      propertyPath: m_AnchorMax.y
      value: 0
      objectReference: {fileID: 0}
    - target: {fileID: 8922805052384506326, guid: c7b0b9e70bc4fa24bb5faca6332a6231, type: 3}
      propertyPath: m_AnchorMin.y
      value: 0
      objectReference: {fileID: 0}
    - target: {fileID: 8922805052384506326, guid: c7b0b9e70bc4fa24bb5faca6332a6231, type: 3}
      propertyPath: m_SizeDelta.x
      value: 0
      objectReference: {fileID: 0}
    - target: {fileID: 8922805052384506326, guid: c7b0b9e70bc4fa24bb5faca6332a6231, type: 3}
      propertyPath: m_AnchoredPosition.y
      value: 0
      objectReference: {fileID: 0}
    - target: {fileID: 8924668049010352062, guid: c7b0b9e70bc4fa24bb5faca6332a6231, type: 3}
      propertyPath: m_AnchorMax.y
      value: 0
      objectReference: {fileID: 0}
    - target: {fileID: 8924668049010352062, guid: c7b0b9e70bc4fa24bb5faca6332a6231, type: 3}
      propertyPath: m_AnchorMin.y
      value: 0
      objectReference: {fileID: 0}
    - target: {fileID: 8924668049010352062, guid: c7b0b9e70bc4fa24bb5faca6332a6231, type: 3}
      propertyPath: m_SizeDelta.x
      value: 0
      objectReference: {fileID: 0}
    - target: {fileID: 8924668049010352062, guid: c7b0b9e70bc4fa24bb5faca6332a6231, type: 3}
      propertyPath: m_AnchoredPosition.x
      value: 0
      objectReference: {fileID: 0}
    - target: {fileID: 8924668049010352062, guid: c7b0b9e70bc4fa24bb5faca6332a6231, type: 3}
      propertyPath: m_AnchoredPosition.y
      value: 0
      objectReference: {fileID: 0}
    m_RemovedComponents: []
    m_RemovedGameObjects: []
    m_AddedGameObjects: []
    m_AddedComponents: []
  m_SourcePrefab: {fileID: 100100000, guid: c7b0b9e70bc4fa24bb5faca6332a6231, type: 3}
--- !u!114 &47104481223613722 stripped
MonoBehaviour:
  m_CorrespondingSourceObject: {fileID: 7641055208387320488, guid: c7b0b9e70bc4fa24bb5faca6332a6231, type: 3}
  m_PrefabInstance: {fileID: 7686838059051681714}
  m_PrefabAsset: {fileID: 0}
  m_GameObject: {fileID: 0}
  m_Enabled: 1
  m_EditorHideFlags: 0
  m_Script: {fileID: 11500000, guid: 2805f034c22c46e4bef2581aed5c3012, type: 3}
  m_Name: 
  m_EditorClassIdentifier: 
--- !u!114 &2224581676130037755 stripped
MonoBehaviour:
  m_CorrespondingSourceObject: {fileID: 8390891391179843657, guid: c7b0b9e70bc4fa24bb5faca6332a6231, type: 3}
  m_PrefabInstance: {fileID: 7686838059051681714}
  m_PrefabAsset: {fileID: 0}
  m_GameObject: {fileID: 0}
  m_Enabled: 1
  m_EditorHideFlags: 0
  m_Script: {fileID: 11500000, guid: fe87c0e1cc204ed48ad3b37840f39efc, type: 3}
  m_Name: 
  m_EditorClassIdentifier: 
--- !u!114 &2850029804062557308 stripped
MonoBehaviour:
  m_CorrespondingSourceObject: {fileID: 5557571121078223822, guid: c7b0b9e70bc4fa24bb5faca6332a6231, type: 3}
  m_PrefabInstance: {fileID: 7686838059051681714}
  m_PrefabAsset: {fileID: 0}
  m_GameObject: {fileID: 0}
  m_Enabled: 1
  m_EditorHideFlags: 0
  m_Script: {fileID: 11500000, guid: f4688fdb7df04437aeb418b961361dc5, type: 3}
  m_Name: 
  m_EditorClassIdentifier: 
--- !u!224 &3826638474821894156 stripped
RectTransform:
  m_CorrespondingSourceObject: {fileID: 6897211255017211838, guid: c7b0b9e70bc4fa24bb5faca6332a6231, type: 3}
  m_PrefabInstance: {fileID: 7686838059051681714}
  m_PrefabAsset: {fileID: 0}
--- !u!114 &8716281865759116579 stripped
MonoBehaviour:
  m_CorrespondingSourceObject: {fileID: 1322745825238633105, guid: c7b0b9e70bc4fa24bb5faca6332a6231, type: 3}
  m_PrefabInstance: {fileID: 7686838059051681714}
  m_PrefabAsset: {fileID: 0}
  m_GameObject: {fileID: 0}
  m_Enabled: 1
  m_EditorHideFlags: 0
  m_Script: {fileID: 11500000, guid: 4e29b1a8efbd4b44bb3f3716e73f07ff, type: 3}
  m_Name: 
<<<<<<< HEAD
  m_EditorClassIdentifier: 
=======
  m_EditorClassIdentifier: 
--- !u!224 &7571359805875622113 stripped
RectTransform:
  m_CorrespondingSourceObject: {fileID: 5397574593666674643, guid: 15dc8246126834748acbe5589823ca9b, type: 3}
  m_PrefabInstance: {fileID: 2592620785546821426}
  m_PrefabAsset: {fileID: 0}
--- !u!1001 &5701776563732949027
PrefabInstance:
  m_ObjectHideFlags: 0
  serializedVersion: 2
  m_Modification:
    serializedVersion: 3
    m_TransformParent: {fileID: 6717668455697755564}
    m_Modifications:
    - target: {fileID: 442845759457606126, guid: c90d10fe6c8f84cbdae2657ec55f681f, type: 3}
      propertyPath: m_Name
      value: PrivateVoiceCall_Button
      objectReference: {fileID: 0}
    - target: {fileID: 2040614972627197556, guid: c90d10fe6c8f84cbdae2657ec55f681f, type: 3}
      propertyPath: m_Pivot.x
      value: 0.5
      objectReference: {fileID: 0}
    - target: {fileID: 2040614972627197556, guid: c90d10fe6c8f84cbdae2657ec55f681f, type: 3}
      propertyPath: m_Pivot.y
      value: 0.5
      objectReference: {fileID: 0}
    - target: {fileID: 2040614972627197556, guid: c90d10fe6c8f84cbdae2657ec55f681f, type: 3}
      propertyPath: m_AnchorMax.x
      value: 0
      objectReference: {fileID: 0}
    - target: {fileID: 2040614972627197556, guid: c90d10fe6c8f84cbdae2657ec55f681f, type: 3}
      propertyPath: m_AnchorMax.y
      value: 0
      objectReference: {fileID: 0}
    - target: {fileID: 2040614972627197556, guid: c90d10fe6c8f84cbdae2657ec55f681f, type: 3}
      propertyPath: m_AnchorMin.x
      value: 0
      objectReference: {fileID: 0}
    - target: {fileID: 2040614972627197556, guid: c90d10fe6c8f84cbdae2657ec55f681f, type: 3}
      propertyPath: m_AnchorMin.y
      value: 0
      objectReference: {fileID: 0}
    - target: {fileID: 2040614972627197556, guid: c90d10fe6c8f84cbdae2657ec55f681f, type: 3}
      propertyPath: m_SizeDelta.x
      value: 30
      objectReference: {fileID: 0}
    - target: {fileID: 2040614972627197556, guid: c90d10fe6c8f84cbdae2657ec55f681f, type: 3}
      propertyPath: m_SizeDelta.y
      value: 30
      objectReference: {fileID: 0}
    - target: {fileID: 2040614972627197556, guid: c90d10fe6c8f84cbdae2657ec55f681f, type: 3}
      propertyPath: m_LocalPosition.x
      value: 0
      objectReference: {fileID: 0}
    - target: {fileID: 2040614972627197556, guid: c90d10fe6c8f84cbdae2657ec55f681f, type: 3}
      propertyPath: m_LocalPosition.y
      value: 0
      objectReference: {fileID: 0}
    - target: {fileID: 2040614972627197556, guid: c90d10fe6c8f84cbdae2657ec55f681f, type: 3}
      propertyPath: m_LocalPosition.z
      value: 0
      objectReference: {fileID: 0}
    - target: {fileID: 2040614972627197556, guid: c90d10fe6c8f84cbdae2657ec55f681f, type: 3}
      propertyPath: m_LocalRotation.w
      value: 1
      objectReference: {fileID: 0}
    - target: {fileID: 2040614972627197556, guid: c90d10fe6c8f84cbdae2657ec55f681f, type: 3}
      propertyPath: m_LocalRotation.x
      value: 0
      objectReference: {fileID: 0}
    - target: {fileID: 2040614972627197556, guid: c90d10fe6c8f84cbdae2657ec55f681f, type: 3}
      propertyPath: m_LocalRotation.y
      value: 0
      objectReference: {fileID: 0}
    - target: {fileID: 2040614972627197556, guid: c90d10fe6c8f84cbdae2657ec55f681f, type: 3}
      propertyPath: m_LocalRotation.z
      value: 0
      objectReference: {fileID: 0}
    - target: {fileID: 2040614972627197556, guid: c90d10fe6c8f84cbdae2657ec55f681f, type: 3}
      propertyPath: m_AnchoredPosition.x
      value: 0
      objectReference: {fileID: 0}
    - target: {fileID: 2040614972627197556, guid: c90d10fe6c8f84cbdae2657ec55f681f, type: 3}
      propertyPath: m_AnchoredPosition.y
      value: 0
      objectReference: {fileID: 0}
    - target: {fileID: 2040614972627197556, guid: c90d10fe6c8f84cbdae2657ec55f681f, type: 3}
      propertyPath: m_LocalEulerAnglesHint.x
      value: 0
      objectReference: {fileID: 0}
    - target: {fileID: 2040614972627197556, guid: c90d10fe6c8f84cbdae2657ec55f681f, type: 3}
      propertyPath: m_LocalEulerAnglesHint.y
      value: 0
      objectReference: {fileID: 0}
    - target: {fileID: 2040614972627197556, guid: c90d10fe6c8f84cbdae2657ec55f681f, type: 3}
      propertyPath: m_LocalEulerAnglesHint.z
      value: 0
      objectReference: {fileID: 0}
    - target: {fileID: 3424399997868077773, guid: c90d10fe6c8f84cbdae2657ec55f681f, type: 3}
      propertyPath: m_IsActive
      value: 0
      objectReference: {fileID: 0}
    - target: {fileID: 4542379447763530951, guid: c90d10fe6c8f84cbdae2657ec55f681f, type: 3}
      propertyPath: m_AnchorMax.y
      value: 1
      objectReference: {fileID: 0}
    - target: {fileID: 4542379447763530951, guid: c90d10fe6c8f84cbdae2657ec55f681f, type: 3}
      propertyPath: m_AnchorMin.y
      value: 1
      objectReference: {fileID: 0}
    - target: {fileID: 4542379447763530951, guid: c90d10fe6c8f84cbdae2657ec55f681f, type: 3}
      propertyPath: m_SizeDelta.x
      value: 151.44
      objectReference: {fileID: 0}
    - target: {fileID: 4542379447763530951, guid: c90d10fe6c8f84cbdae2657ec55f681f, type: 3}
      propertyPath: m_SizeDelta.y
      value: 16.75
      objectReference: {fileID: 0}
    - target: {fileID: 4542379447763530951, guid: c90d10fe6c8f84cbdae2657ec55f681f, type: 3}
      propertyPath: m_AnchoredPosition.x
      value: 91.72
      objectReference: {fileID: 0}
    - target: {fileID: 4542379447763530951, guid: c90d10fe6c8f84cbdae2657ec55f681f, type: 3}
      propertyPath: m_AnchoredPosition.y
      value: -24.375
      objectReference: {fileID: 0}
    - target: {fileID: 6942945668444023463, guid: c90d10fe6c8f84cbdae2657ec55f681f, type: 3}
      propertyPath: m_SizeDelta.x
      value: 183.44
      objectReference: {fileID: 0}
    - target: {fileID: 6942945668444023463, guid: c90d10fe6c8f84cbdae2657ec55f681f, type: 3}
      propertyPath: m_SizeDelta.y
      value: 48.75
      objectReference: {fileID: 0}
    m_RemovedComponents: []
    m_RemovedGameObjects: []
    m_AddedGameObjects: []
    m_AddedComponents: []
  m_SourcePrefab: {fileID: 100100000, guid: c90d10fe6c8f84cbdae2657ec55f681f, type: 3}
--- !u!114 &2231014299071717621 stripped
MonoBehaviour:
  m_CorrespondingSourceObject: {fileID: 5897147310610024662, guid: c90d10fe6c8f84cbdae2657ec55f681f, type: 3}
  m_PrefabInstance: {fileID: 5701776563732949027}
  m_PrefabAsset: {fileID: 0}
  m_GameObject: {fileID: 0}
  m_Enabled: 1
  m_EditorHideFlags: 0
  m_Script: {fileID: 11500000, guid: cfdbe7decd2b4bffbe2615bb69cd0e09, type: 3}
  m_Name: 
  m_EditorClassIdentifier: 
--- !u!224 &6012726696212084311 stripped
RectTransform:
  m_CorrespondingSourceObject: {fileID: 2040614972627197556, guid: c90d10fe6c8f84cbdae2657ec55f681f, type: 3}
  m_PrefabInstance: {fileID: 5701776563732949027}
  m_PrefabAsset: {fileID: 0}
>>>>>>> 94f89070
<|MERGE_RESOLUTION|>--- conflicted
+++ resolved
@@ -1,5 +1,80 @@
 %YAML 1.1
 %TAG !u! tag:unity3d.com,2011:
+--- !u!1 &228824771284314123
+GameObject:
+  m_ObjectHideFlags: 0
+  m_CorrespondingSourceObject: {fileID: 0}
+  m_PrefabInstance: {fileID: 0}
+  m_PrefabAsset: {fileID: 0}
+  serializedVersion: 6
+  m_Component:
+  - component: {fileID: 8804059496561026305}
+  - component: {fileID: 5292809734828483341}
+  - component: {fileID: 3468821847352110734}
+  m_Layer: 5
+  m_Name: '[IMG] NearbyIcon'
+  m_TagString: Untagged
+  m_Icon: {fileID: 0}
+  m_NavMeshLayer: 0
+  m_StaticEditorFlags: 0
+  m_IsActive: 1
+--- !u!224 &8804059496561026305
+RectTransform:
+  m_ObjectHideFlags: 0
+  m_CorrespondingSourceObject: {fileID: 0}
+  m_PrefabInstance: {fileID: 0}
+  m_PrefabAsset: {fileID: 0}
+  m_GameObject: {fileID: 228824771284314123}
+  m_LocalRotation: {x: -0, y: -0, z: -0, w: 1}
+  m_LocalPosition: {x: 0, y: 0, z: 0.49367744}
+  m_LocalScale: {x: 1, y: 1, z: 1}
+  m_ConstrainProportionsScale: 0
+  m_Children: []
+  m_Father: {fileID: 7969663772302005188}
+  m_LocalEulerAnglesHint: {x: 0, y: 0, z: 0}
+  m_AnchorMin: {x: 0, y: 0.5}
+  m_AnchorMax: {x: 0, y: 0.5}
+  m_AnchoredPosition: {x: 0, y: 0}
+  m_SizeDelta: {x: 28, y: 28}
+  m_Pivot: {x: 0, y: 0.5}
+--- !u!222 &5292809734828483341
+CanvasRenderer:
+  m_ObjectHideFlags: 0
+  m_CorrespondingSourceObject: {fileID: 0}
+  m_PrefabInstance: {fileID: 0}
+  m_PrefabAsset: {fileID: 0}
+  m_GameObject: {fileID: 228824771284314123}
+  m_CullTransparentMesh: 1
+--- !u!114 &3468821847352110734
+MonoBehaviour:
+  m_ObjectHideFlags: 0
+  m_CorrespondingSourceObject: {fileID: 0}
+  m_PrefabInstance: {fileID: 0}
+  m_PrefabAsset: {fileID: 0}
+  m_GameObject: {fileID: 228824771284314123}
+  m_Enabled: 1
+  m_EditorHideFlags: 0
+  m_Script: {fileID: 11500000, guid: fe87c0e1cc204ed48ad3b37840f39efc, type: 3}
+  m_Name: 
+  m_EditorClassIdentifier: 
+  m_Material: {fileID: 0}
+  m_Color: {r: 1, g: 1, b: 1, a: 1}
+  m_RaycastTarget: 1
+  m_RaycastPadding: {x: 0, y: 0, z: 0, w: 0}
+  m_Maskable: 1
+  m_OnCullStateChanged:
+    m_PersistentCalls:
+      m_Calls: []
+  m_Sprite: {fileID: 21300000, guid: d2bc0e4246537449fbc27b863cc9b0c3, type: 3}
+  m_Type: 0
+  m_PreserveAspect: 1
+  m_FillCenter: 1
+  m_FillMethod: 4
+  m_FillAmount: 1
+  m_FillClockwise: 1
+  m_FillOrigin: 0
+  m_UseSpriteMesh: 0
+  m_PixelsPerUnitMultiplier: 1
 --- !u!1 &692513250847520847
 GameObject:
   m_ObjectHideFlags: 0
@@ -529,6 +604,142 @@
   m_FlexibleWidth: -1
   m_FlexibleHeight: -1
   m_LayoutPriority: 1
+--- !u!1 &6523275474662519317
+GameObject:
+  m_ObjectHideFlags: 0
+  m_CorrespondingSourceObject: {fileID: 0}
+  m_PrefabInstance: {fileID: 0}
+  m_PrefabAsset: {fileID: 0}
+  serializedVersion: 6
+  m_Component:
+  - component: {fileID: 2161078686845965774}
+  - component: {fileID: 1713005398268464827}
+  - component: {fileID: 6053137460817878785}
+  m_Layer: 5
+  m_Name: '[TXT] ChannelName'
+  m_TagString: Untagged
+  m_Icon: {fileID: 0}
+  m_NavMeshLayer: 0
+  m_StaticEditorFlags: 0
+  m_IsActive: 1
+--- !u!224 &2161078686845965774
+RectTransform:
+  m_ObjectHideFlags: 0
+  m_CorrespondingSourceObject: {fileID: 0}
+  m_PrefabInstance: {fileID: 0}
+  m_PrefabAsset: {fileID: 0}
+  m_GameObject: {fileID: 6523275474662519317}
+  m_LocalRotation: {x: -0, y: -0, z: -0, w: 1}
+  m_LocalPosition: {x: 0, y: 0, z: -0.49367744}
+  m_LocalScale: {x: 1, y: 1, z: 1}
+  m_ConstrainProportionsScale: 0
+  m_Children: []
+  m_Father: {fileID: 7969663772302005188}
+  m_LocalEulerAnglesHint: {x: 0, y: 0, z: 0}
+  m_AnchorMin: {x: 0, y: 0.5}
+  m_AnchorMax: {x: 0, y: 0.5}
+  m_AnchoredPosition: {x: 34.2, y: 0}
+  m_SizeDelta: {x: 101.2159, y: 20}
+  m_Pivot: {x: 0, y: 0.5}
+--- !u!222 &1713005398268464827
+CanvasRenderer:
+  m_ObjectHideFlags: 0
+  m_CorrespondingSourceObject: {fileID: 0}
+  m_PrefabInstance: {fileID: 0}
+  m_PrefabAsset: {fileID: 0}
+  m_GameObject: {fileID: 6523275474662519317}
+  m_CullTransparentMesh: 1
+--- !u!114 &6053137460817878785
+MonoBehaviour:
+  m_ObjectHideFlags: 0
+  m_CorrespondingSourceObject: {fileID: 0}
+  m_PrefabInstance: {fileID: 0}
+  m_PrefabAsset: {fileID: 0}
+  m_GameObject: {fileID: 6523275474662519317}
+  m_Enabled: 1
+  m_EditorHideFlags: 0
+  m_Script: {fileID: 11500000, guid: f4688fdb7df04437aeb418b961361dc5, type: 3}
+  m_Name: 
+  m_EditorClassIdentifier: 
+  m_Material: {fileID: 0}
+  m_Color: {r: 1, g: 1, b: 1, a: 1}
+  m_RaycastTarget: 1
+  m_RaycastPadding: {x: 0, y: 0, z: 0, w: 0}
+  m_Maskable: 1
+  m_OnCullStateChanged:
+    m_PersistentCalls:
+      m_Calls: []
+  m_text: Nearby
+  m_isRightToLeft: 0
+  m_fontAsset: {fileID: 11400000, guid: 96ae0a2159a39234f858ea23bdcc74ad, type: 2}
+  m_sharedMaterial: {fileID: 735423033564544980, guid: 96ae0a2159a39234f858ea23bdcc74ad, type: 2}
+  m_fontSharedMaterials: []
+  m_fontMaterial: {fileID: 0}
+  m_fontMaterials: []
+  m_fontColor32:
+    serializedVersion: 2
+    rgba: 4294769916
+  m_fontColor: {r: 0.9882353, g: 0.9882353, b: 0.9882353, a: 1}
+  m_enableVertexGradient: 0
+  m_colorMode: 3
+  m_fontColorGradient:
+    topLeft: {r: 1, g: 1, b: 1, a: 1}
+    topRight: {r: 1, g: 1, b: 1, a: 1}
+    bottomLeft: {r: 1, g: 1, b: 1, a: 1}
+    bottomRight: {r: 1, g: 1, b: 1, a: 1}
+  m_fontColorGradientPreset: {fileID: 0}
+  m_spriteAsset: {fileID: 0}
+  m_tintAllSprites: 0
+  m_StyleSheet: {fileID: 0}
+  m_TextStyleHashCode: -1183493901
+  m_overrideHtmlColors: 0
+  m_faceColor:
+    serializedVersion: 2
+    rgba: 4294967295
+  m_fontSize: 14
+  m_fontSizeBase: 14
+  m_fontWeight: 400
+  m_enableAutoSizing: 0
+  m_fontSizeMin: 18
+  m_fontSizeMax: 72
+  m_fontStyle: 0
+  m_HorizontalAlignment: 1
+  m_VerticalAlignment: 512
+  m_textAlignment: 65535
+  m_characterSpacing: 0
+  m_wordSpacing: 0
+  m_lineSpacing: 0
+  m_lineSpacingMax: 0
+  m_paragraphSpacing: 0
+  m_charWidthMaxAdj: 0
+  m_TextWrappingMode: 1
+  m_wordWrappingRatios: 0.4
+  m_overflowMode: 0
+  m_linkedTextComponent: {fileID: 0}
+  parentLinkedComponent: {fileID: 0}
+  m_enableKerning: 1
+  m_ActiveFontFeatures: 6e72656b
+  m_enableExtraPadding: 0
+  checkPaddingRequired: 0
+  m_isRichText: 1
+  m_EmojiFallbackSupport: 1
+  m_parseCtrlCharacters: 1
+  m_isOrthographic: 1
+  m_isCullingEnabled: 0
+  m_horizontalMapping: 0
+  m_verticalMapping: 0
+  m_uvLineOffset: 0
+  m_geometrySortingOrder: 0
+  m_IsTextObjectScaleStatic: 0
+  m_VertexBufferAutoSizeReduction: 0
+  m_useMaxVisibleDescender: 1
+  m_pageToDisplay: 1
+  m_margin: {x: 0, y: 0, z: 0, w: 0}
+  m_isUsingLegacyAnimationComponent: 0
+  m_isVolumetricText: 0
+  m_hasFontAssetChanged: 0
+  m_baseMaterial: {fileID: 0}
+  m_maskOffset: {x: 0, y: 0, z: 0, w: 0}
 --- !u!1 &6570627531729185876
 GameObject:
   m_ObjectHideFlags: 0
@@ -948,25 +1159,16 @@
   buttonClose: {fileID: 8855027581581404490}
   buttonOpenMembers: {fileID: 7225233756833244029}
   buttonOpenContextMenu: {fileID: 149854274967802627}
-<<<<<<< HEAD
-  buttonOpenProfileContextMenu: {fileID: 8716281865759116579}
-  textChannelName: {fileID: 2850029804062557308}
-=======
-  buttonOpenProfileContextMenu: {fileID: 3402726944038570022}
+  buttonOpenProfileContextMenu: {fileID: 6470955879230519386}
   buttonStartCall: {fileID: 2231014299071717621}
-  textChannelName: {fileID: 6329043211194869088}
->>>>>>> 94f89070
+  textChannelName: {fileID: 483669920071954693}
   textMembersCount: {fileID: 121370530626908121}
-  chatProfileView: {fileID: 47104481223613722}
-  nearbyElementsContainer: {fileID: 5009997364167429977}
-  nearbyAutoTranslateIndicator: {fileID: 7287510957900988523}
-  connectionStatusIndicator: {fileID: 2224581676130037755}
+  chatProfileView: {fileID: 2421909096625825891}
+  nearbyElementsContainer: {fileID: 6507667801213409173}
+  nearbyAutoTranslateIndicator: {fileID: 8857041112661088423}
+  connectionStatusIndicator: {fileID: 4603889402875222658}
   offlineThumbnailGreyOutOpacity: 0.6
-<<<<<<< HEAD
---- !u!1 &8952848556132681586
-=======
 --- !u!1 &7949499053157811884
->>>>>>> 94f89070
 GameObject:
   m_ObjectHideFlags: 0
   m_CorrespondingSourceObject: {fileID: 0}
@@ -974,46 +1176,20 @@
   m_PrefabAsset: {fileID: 0}
   serializedVersion: 6
   m_Component:
-<<<<<<< HEAD
-  - component: {fileID: 4364967528246176601}
-  m_Layer: 0
-  m_Name: MembersButtonContainer
-=======
   - component: {fileID: 7969663772302005188}
   m_Layer: 5
   m_Name: NearbyInfoContainer
->>>>>>> 94f89070
   m_TagString: Untagged
   m_Icon: {fileID: 0}
   m_NavMeshLayer: 0
   m_StaticEditorFlags: 0
   m_IsActive: 1
-<<<<<<< HEAD
---- !u!224 &4364967528246176601
-=======
 --- !u!224 &7969663772302005188
->>>>>>> 94f89070
 RectTransform:
   m_ObjectHideFlags: 0
   m_CorrespondingSourceObject: {fileID: 0}
   m_PrefabInstance: {fileID: 0}
   m_PrefabAsset: {fileID: 0}
-<<<<<<< HEAD
-  m_GameObject: {fileID: 8952848556132681586}
-  m_LocalRotation: {x: 0, y: 0, z: 0, w: 1}
-  m_LocalPosition: {x: 0, y: 0, z: 0}
-  m_LocalScale: {x: 1, y: 1, z: 1}
-  m_ConstrainProportionsScale: 0
-  m_Children:
-  - {fileID: 4116272842481412131}
-  m_Father: {fileID: 6717668455697755564}
-  m_LocalEulerAnglesHint: {x: 0, y: 0, z: 0}
-  m_AnchorMin: {x: 0, y: 0}
-  m_AnchorMax: {x: 0, y: 0}
-  m_AnchoredPosition: {x: 0, y: 0}
-  m_SizeDelta: {x: 40, y: 30}
-  m_Pivot: {x: 0.5, y: 0.5}
-=======
   m_GameObject: {fileID: 7949499053157811884}
   m_LocalRotation: {x: 0, y: 0, z: 0, w: 1}
   m_LocalPosition: {x: 0, y: 0, z: 0.49367744}
@@ -1029,7 +1205,6 @@
   m_AnchoredPosition: {x: 9, y: 0}
   m_SizeDelta: {x: 150, y: 28}
   m_Pivot: {x: 0, y: 0.5}
->>>>>>> 94f89070
 --- !u!1 &8974666505433106523
 GameObject:
   m_ObjectHideFlags: 0
@@ -1222,8 +1397,10 @@
   m_LocalScale: {x: 1, y: 1, z: 1}
   m_ConstrainProportionsScale: 0
   m_Children:
-  - {fileID: 3826638474821894156}
-  - {fileID: 8293893536073141539}
+  - {fileID: 1450708081651021173}
+  - {fileID: 7571359805875622113}
+  - {fileID: 7969663772302005188}
+  - {fileID: 7841087285780616687}
   m_Father: {fileID: 650650744648003255}
   m_LocalEulerAnglesHint: {x: 0, y: 0, z: 0}
   m_AnchorMin: {x: 0, y: 0}
@@ -1231,7 +1408,496 @@
   m_AnchoredPosition: {x: 0, y: 0}
   m_SizeDelta: {x: 0, y: 0}
   m_Pivot: {x: 0.5, y: 0.5}
---- !u!1001 &5588464051263793476
+--- !u!1001 &2592620785546821426
+PrefabInstance:
+  m_ObjectHideFlags: 0
+  serializedVersion: 2
+  m_Modification:
+    serializedVersion: 3
+    m_TransformParent: {fileID: 3202992278621298003}
+    m_Modifications:
+    - target: {fileID: 140854507064578297, guid: 15dc8246126834748acbe5589823ca9b, type: 3}
+      propertyPath: m_Name
+      value: '[MB] ChatProfileView'
+      objectReference: {fileID: 0}
+    - target: {fileID: 5397574593666674643, guid: 15dc8246126834748acbe5589823ca9b, type: 3}
+      propertyPath: m_Pivot.x
+      value: 0
+      objectReference: {fileID: 0}
+    - target: {fileID: 5397574593666674643, guid: 15dc8246126834748acbe5589823ca9b, type: 3}
+      propertyPath: m_Pivot.y
+      value: 0.5
+      objectReference: {fileID: 0}
+    - target: {fileID: 5397574593666674643, guid: 15dc8246126834748acbe5589823ca9b, type: 3}
+      propertyPath: m_AnchorMax.x
+      value: 0
+      objectReference: {fileID: 0}
+    - target: {fileID: 5397574593666674643, guid: 15dc8246126834748acbe5589823ca9b, type: 3}
+      propertyPath: m_AnchorMax.y
+      value: 0.5
+      objectReference: {fileID: 0}
+    - target: {fileID: 5397574593666674643, guid: 15dc8246126834748acbe5589823ca9b, type: 3}
+      propertyPath: m_AnchorMin.x
+      value: 0
+      objectReference: {fileID: 0}
+    - target: {fileID: 5397574593666674643, guid: 15dc8246126834748acbe5589823ca9b, type: 3}
+      propertyPath: m_AnchorMin.y
+      value: 0.5
+      objectReference: {fileID: 0}
+    - target: {fileID: 5397574593666674643, guid: 15dc8246126834748acbe5589823ca9b, type: 3}
+      propertyPath: m_SizeDelta.x
+      value: 0
+      objectReference: {fileID: 0}
+    - target: {fileID: 5397574593666674643, guid: 15dc8246126834748acbe5589823ca9b, type: 3}
+      propertyPath: m_SizeDelta.y
+      value: 0
+      objectReference: {fileID: 0}
+    - target: {fileID: 5397574593666674643, guid: 15dc8246126834748acbe5589823ca9b, type: 3}
+      propertyPath: m_LocalPosition.x
+      value: 0
+      objectReference: {fileID: 0}
+    - target: {fileID: 5397574593666674643, guid: 15dc8246126834748acbe5589823ca9b, type: 3}
+      propertyPath: m_LocalPosition.y
+      value: 0
+      objectReference: {fileID: 0}
+    - target: {fileID: 5397574593666674643, guid: 15dc8246126834748acbe5589823ca9b, type: 3}
+      propertyPath: m_LocalPosition.z
+      value: 0
+      objectReference: {fileID: 0}
+    - target: {fileID: 5397574593666674643, guid: 15dc8246126834748acbe5589823ca9b, type: 3}
+      propertyPath: m_LocalRotation.w
+      value: 1
+      objectReference: {fileID: 0}
+    - target: {fileID: 5397574593666674643, guid: 15dc8246126834748acbe5589823ca9b, type: 3}
+      propertyPath: m_LocalRotation.x
+      value: 0
+      objectReference: {fileID: 0}
+    - target: {fileID: 5397574593666674643, guid: 15dc8246126834748acbe5589823ca9b, type: 3}
+      propertyPath: m_LocalRotation.y
+      value: 0
+      objectReference: {fileID: 0}
+    - target: {fileID: 5397574593666674643, guid: 15dc8246126834748acbe5589823ca9b, type: 3}
+      propertyPath: m_LocalRotation.z
+      value: 0
+      objectReference: {fileID: 0}
+    - target: {fileID: 5397574593666674643, guid: 15dc8246126834748acbe5589823ca9b, type: 3}
+      propertyPath: m_AnchoredPosition.x
+      value: 7
+      objectReference: {fileID: 0}
+    - target: {fileID: 5397574593666674643, guid: 15dc8246126834748acbe5589823ca9b, type: 3}
+      propertyPath: m_AnchoredPosition.y
+      value: 0
+      objectReference: {fileID: 0}
+    - target: {fileID: 5397574593666674643, guid: 15dc8246126834748acbe5589823ca9b, type: 3}
+      propertyPath: m_LocalEulerAnglesHint.x
+      value: 0
+      objectReference: {fileID: 0}
+    - target: {fileID: 5397574593666674643, guid: 15dc8246126834748acbe5589823ca9b, type: 3}
+      propertyPath: m_LocalEulerAnglesHint.y
+      value: 0
+      objectReference: {fileID: 0}
+    - target: {fileID: 5397574593666674643, guid: 15dc8246126834748acbe5589823ca9b, type: 3}
+      propertyPath: m_LocalEulerAnglesHint.z
+      value: 0
+      objectReference: {fileID: 0}
+    m_RemovedComponents: []
+    m_RemovedGameObjects: []
+    m_AddedGameObjects: []
+    m_AddedComponents: []
+  m_SourcePrefab: {fileID: 100100000, guid: 15dc8246126834748acbe5589823ca9b, type: 3}
+--- !u!224 &7571359805875622113 stripped
+RectTransform:
+  m_CorrespondingSourceObject: {fileID: 5397574593666674643, guid: 15dc8246126834748acbe5589823ca9b, type: 3}
+  m_PrefabInstance: {fileID: 2592620785546821426}
+  m_PrefabAsset: {fileID: 0}
+--- !u!1001 &5446578490033337035
+PrefabInstance:
+  m_ObjectHideFlags: 0
+  serializedVersion: 2
+  m_Modification:
+    serializedVersion: 3
+    m_TransformParent: {fileID: 3202992278621298003}
+    m_Modifications:
+    - target: {fileID: 1356395520485220782, guid: c7b0b9e70bc4fa24bb5faca6332a6231, type: 3}
+      propertyPath: m_SizeDelta.x
+      value: 0
+      objectReference: {fileID: 0}
+    - target: {fileID: 1755015127371402124, guid: c7b0b9e70bc4fa24bb5faca6332a6231, type: 3}
+      propertyPath: m_Name
+      value: '[MB] ChatProfileView_NEW'
+      objectReference: {fileID: 0}
+    - target: {fileID: 3357676324054349571, guid: c7b0b9e70bc4fa24bb5faca6332a6231, type: 3}
+      propertyPath: m_AnchorMax.y
+      value: 0
+      objectReference: {fileID: 0}
+    - target: {fileID: 3357676324054349571, guid: c7b0b9e70bc4fa24bb5faca6332a6231, type: 3}
+      propertyPath: m_AnchorMin.y
+      value: 0
+      objectReference: {fileID: 0}
+    - target: {fileID: 3357676324054349571, guid: c7b0b9e70bc4fa24bb5faca6332a6231, type: 3}
+      propertyPath: m_SizeDelta.x
+      value: 0
+      objectReference: {fileID: 0}
+    - target: {fileID: 3357676324054349571, guid: c7b0b9e70bc4fa24bb5faca6332a6231, type: 3}
+      propertyPath: m_SizeDelta.y
+      value: 0
+      objectReference: {fileID: 0}
+    - target: {fileID: 3357676324054349571, guid: c7b0b9e70bc4fa24bb5faca6332a6231, type: 3}
+      propertyPath: m_AnchoredPosition.x
+      value: 0
+      objectReference: {fileID: 0}
+    - target: {fileID: 3357676324054349571, guid: c7b0b9e70bc4fa24bb5faca6332a6231, type: 3}
+      propertyPath: m_AnchoredPosition.y
+      value: 0
+      objectReference: {fileID: 0}
+    - target: {fileID: 6897211255017211838, guid: c7b0b9e70bc4fa24bb5faca6332a6231, type: 3}
+      propertyPath: m_Pivot.x
+      value: 0
+      objectReference: {fileID: 0}
+    - target: {fileID: 6897211255017211838, guid: c7b0b9e70bc4fa24bb5faca6332a6231, type: 3}
+      propertyPath: m_Pivot.y
+      value: 0.5
+      objectReference: {fileID: 0}
+    - target: {fileID: 6897211255017211838, guid: c7b0b9e70bc4fa24bb5faca6332a6231, type: 3}
+      propertyPath: m_AnchorMax.x
+      value: 0
+      objectReference: {fileID: 0}
+    - target: {fileID: 6897211255017211838, guid: c7b0b9e70bc4fa24bb5faca6332a6231, type: 3}
+      propertyPath: m_AnchorMax.y
+      value: 0
+      objectReference: {fileID: 0}
+    - target: {fileID: 6897211255017211838, guid: c7b0b9e70bc4fa24bb5faca6332a6231, type: 3}
+      propertyPath: m_AnchorMin.x
+      value: 0
+      objectReference: {fileID: 0}
+    - target: {fileID: 6897211255017211838, guid: c7b0b9e70bc4fa24bb5faca6332a6231, type: 3}
+      propertyPath: m_AnchorMin.y
+      value: 0
+      objectReference: {fileID: 0}
+    - target: {fileID: 6897211255017211838, guid: c7b0b9e70bc4fa24bb5faca6332a6231, type: 3}
+      propertyPath: m_SizeDelta.x
+      value: 0
+      objectReference: {fileID: 0}
+    - target: {fileID: 6897211255017211838, guid: c7b0b9e70bc4fa24bb5faca6332a6231, type: 3}
+      propertyPath: m_SizeDelta.y
+      value: 0
+      objectReference: {fileID: 0}
+    - target: {fileID: 6897211255017211838, guid: c7b0b9e70bc4fa24bb5faca6332a6231, type: 3}
+      propertyPath: m_LocalPosition.x
+      value: 0
+      objectReference: {fileID: 0}
+    - target: {fileID: 6897211255017211838, guid: c7b0b9e70bc4fa24bb5faca6332a6231, type: 3}
+      propertyPath: m_LocalPosition.y
+      value: 0
+      objectReference: {fileID: 0}
+    - target: {fileID: 6897211255017211838, guid: c7b0b9e70bc4fa24bb5faca6332a6231, type: 3}
+      propertyPath: m_LocalPosition.z
+      value: 0
+      objectReference: {fileID: 0}
+    - target: {fileID: 6897211255017211838, guid: c7b0b9e70bc4fa24bb5faca6332a6231, type: 3}
+      propertyPath: m_LocalRotation.w
+      value: 1
+      objectReference: {fileID: 0}
+    - target: {fileID: 6897211255017211838, guid: c7b0b9e70bc4fa24bb5faca6332a6231, type: 3}
+      propertyPath: m_LocalRotation.x
+      value: 0
+      objectReference: {fileID: 0}
+    - target: {fileID: 6897211255017211838, guid: c7b0b9e70bc4fa24bb5faca6332a6231, type: 3}
+      propertyPath: m_LocalRotation.y
+      value: 0
+      objectReference: {fileID: 0}
+    - target: {fileID: 6897211255017211838, guid: c7b0b9e70bc4fa24bb5faca6332a6231, type: 3}
+      propertyPath: m_LocalRotation.z
+      value: 0
+      objectReference: {fileID: 0}
+    - target: {fileID: 6897211255017211838, guid: c7b0b9e70bc4fa24bb5faca6332a6231, type: 3}
+      propertyPath: m_AnchoredPosition.x
+      value: 0
+      objectReference: {fileID: 0}
+    - target: {fileID: 6897211255017211838, guid: c7b0b9e70bc4fa24bb5faca6332a6231, type: 3}
+      propertyPath: m_AnchoredPosition.y
+      value: 0
+      objectReference: {fileID: 0}
+    - target: {fileID: 6897211255017211838, guid: c7b0b9e70bc4fa24bb5faca6332a6231, type: 3}
+      propertyPath: m_LocalEulerAnglesHint.x
+      value: 0
+      objectReference: {fileID: 0}
+    - target: {fileID: 6897211255017211838, guid: c7b0b9e70bc4fa24bb5faca6332a6231, type: 3}
+      propertyPath: m_LocalEulerAnglesHint.y
+      value: 0
+      objectReference: {fileID: 0}
+    - target: {fileID: 6897211255017211838, guid: c7b0b9e70bc4fa24bb5faca6332a6231, type: 3}
+      propertyPath: m_LocalEulerAnglesHint.z
+      value: 0
+      objectReference: {fileID: 0}
+    - target: {fileID: 7130355998740179442, guid: c7b0b9e70bc4fa24bb5faca6332a6231, type: 3}
+      propertyPath: m_fontColor32.rgba
+      value: 4289572269
+      objectReference: {fileID: 0}
+    - target: {fileID: 7628345523459679592, guid: c7b0b9e70bc4fa24bb5faca6332a6231, type: 3}
+      propertyPath: m_AnchorMax.y
+      value: 0
+      objectReference: {fileID: 0}
+    - target: {fileID: 7628345523459679592, guid: c7b0b9e70bc4fa24bb5faca6332a6231, type: 3}
+      propertyPath: m_AnchorMin.y
+      value: 0
+      objectReference: {fileID: 0}
+    - target: {fileID: 7628345523459679592, guid: c7b0b9e70bc4fa24bb5faca6332a6231, type: 3}
+      propertyPath: m_SizeDelta.x
+      value: 0
+      objectReference: {fileID: 0}
+    - target: {fileID: 7628345523459679592, guid: c7b0b9e70bc4fa24bb5faca6332a6231, type: 3}
+      propertyPath: m_SizeDelta.y
+      value: 0
+      objectReference: {fileID: 0}
+    - target: {fileID: 7628345523459679592, guid: c7b0b9e70bc4fa24bb5faca6332a6231, type: 3}
+      propertyPath: m_AnchoredPosition.x
+      value: 0
+      objectReference: {fileID: 0}
+    - target: {fileID: 7628345523459679592, guid: c7b0b9e70bc4fa24bb5faca6332a6231, type: 3}
+      propertyPath: m_AnchoredPosition.y
+      value: 0
+      objectReference: {fileID: 0}
+    - target: {fileID: 8922805052384506326, guid: c7b0b9e70bc4fa24bb5faca6332a6231, type: 3}
+      propertyPath: m_AnchorMax.y
+      value: 0
+      objectReference: {fileID: 0}
+    - target: {fileID: 8922805052384506326, guid: c7b0b9e70bc4fa24bb5faca6332a6231, type: 3}
+      propertyPath: m_AnchorMin.y
+      value: 0
+      objectReference: {fileID: 0}
+    - target: {fileID: 8922805052384506326, guid: c7b0b9e70bc4fa24bb5faca6332a6231, type: 3}
+      propertyPath: m_SizeDelta.x
+      value: 0
+      objectReference: {fileID: 0}
+    - target: {fileID: 8922805052384506326, guid: c7b0b9e70bc4fa24bb5faca6332a6231, type: 3}
+      propertyPath: m_AnchoredPosition.y
+      value: 0
+      objectReference: {fileID: 0}
+    - target: {fileID: 8924668049010352062, guid: c7b0b9e70bc4fa24bb5faca6332a6231, type: 3}
+      propertyPath: m_AnchorMax.y
+      value: 0
+      objectReference: {fileID: 0}
+    - target: {fileID: 8924668049010352062, guid: c7b0b9e70bc4fa24bb5faca6332a6231, type: 3}
+      propertyPath: m_AnchorMin.y
+      value: 0
+      objectReference: {fileID: 0}
+    - target: {fileID: 8924668049010352062, guid: c7b0b9e70bc4fa24bb5faca6332a6231, type: 3}
+      propertyPath: m_SizeDelta.x
+      value: 0
+      objectReference: {fileID: 0}
+    - target: {fileID: 8924668049010352062, guid: c7b0b9e70bc4fa24bb5faca6332a6231, type: 3}
+      propertyPath: m_AnchoredPosition.x
+      value: 0
+      objectReference: {fileID: 0}
+    - target: {fileID: 8924668049010352062, guid: c7b0b9e70bc4fa24bb5faca6332a6231, type: 3}
+      propertyPath: m_AnchoredPosition.y
+      value: 0
+      objectReference: {fileID: 0}
+    m_RemovedComponents: []
+    m_RemovedGameObjects: []
+    m_AddedGameObjects: []
+    m_AddedComponents: []
+  m_SourcePrefab: {fileID: 100100000, guid: c7b0b9e70bc4fa24bb5faca6332a6231, type: 3}
+--- !u!114 &483669920071954693 stripped
+MonoBehaviour:
+  m_CorrespondingSourceObject: {fileID: 5557571121078223822, guid: c7b0b9e70bc4fa24bb5faca6332a6231, type: 3}
+  m_PrefabInstance: {fileID: 5446578490033337035}
+  m_PrefabAsset: {fileID: 0}
+  m_GameObject: {fileID: 0}
+  m_Enabled: 1
+  m_EditorHideFlags: 0
+  m_Script: {fileID: 11500000, guid: f4688fdb7df04437aeb418b961361dc5, type: 3}
+  m_Name: 
+  m_EditorClassIdentifier: 
+--- !u!224 &1450708081651021173 stripped
+RectTransform:
+  m_CorrespondingSourceObject: {fileID: 6897211255017211838, guid: c7b0b9e70bc4fa24bb5faca6332a6231, type: 3}
+  m_PrefabInstance: {fileID: 5446578490033337035}
+  m_PrefabAsset: {fileID: 0}
+--- !u!114 &2421909096625825891 stripped
+MonoBehaviour:
+  m_CorrespondingSourceObject: {fileID: 7641055208387320488, guid: c7b0b9e70bc4fa24bb5faca6332a6231, type: 3}
+  m_PrefabInstance: {fileID: 5446578490033337035}
+  m_PrefabAsset: {fileID: 0}
+  m_GameObject: {fileID: 0}
+  m_Enabled: 1
+  m_EditorHideFlags: 0
+  m_Script: {fileID: 11500000, guid: 2805f034c22c46e4bef2581aed5c3012, type: 3}
+  m_Name: 
+  m_EditorClassIdentifier: 
+--- !u!114 &4603889402875222658 stripped
+MonoBehaviour:
+  m_CorrespondingSourceObject: {fileID: 8390891391179843657, guid: c7b0b9e70bc4fa24bb5faca6332a6231, type: 3}
+  m_PrefabInstance: {fileID: 5446578490033337035}
+  m_PrefabAsset: {fileID: 0}
+  m_GameObject: {fileID: 0}
+  m_Enabled: 1
+  m_EditorHideFlags: 0
+  m_Script: {fileID: 11500000, guid: fe87c0e1cc204ed48ad3b37840f39efc, type: 3}
+  m_Name: 
+  m_EditorClassIdentifier: 
+--- !u!114 &6470955879230519386 stripped
+MonoBehaviour:
+  m_CorrespondingSourceObject: {fileID: 1322745825238633105, guid: c7b0b9e70bc4fa24bb5faca6332a6231, type: 3}
+  m_PrefabInstance: {fileID: 5446578490033337035}
+  m_PrefabAsset: {fileID: 0}
+  m_GameObject: {fileID: 0}
+  m_Enabled: 1
+  m_EditorHideFlags: 0
+  m_Script: {fileID: 11500000, guid: 4e29b1a8efbd4b44bb3f3716e73f07ff, type: 3}
+  m_Name: 
+  m_EditorClassIdentifier: 
+--- !u!1001 &5701776563732949027
+PrefabInstance:
+  m_ObjectHideFlags: 0
+  serializedVersion: 2
+  m_Modification:
+    serializedVersion: 3
+    m_TransformParent: {fileID: 6717668455697755564}
+    m_Modifications:
+    - target: {fileID: 442845759457606126, guid: c90d10fe6c8f84cbdae2657ec55f681f, type: 3}
+      propertyPath: m_Name
+      value: PrivateVoiceCall_Button
+      objectReference: {fileID: 0}
+    - target: {fileID: 2040614972627197556, guid: c90d10fe6c8f84cbdae2657ec55f681f, type: 3}
+      propertyPath: m_Pivot.x
+      value: 0.5
+      objectReference: {fileID: 0}
+    - target: {fileID: 2040614972627197556, guid: c90d10fe6c8f84cbdae2657ec55f681f, type: 3}
+      propertyPath: m_Pivot.y
+      value: 0.5
+      objectReference: {fileID: 0}
+    - target: {fileID: 2040614972627197556, guid: c90d10fe6c8f84cbdae2657ec55f681f, type: 3}
+      propertyPath: m_AnchorMax.x
+      value: 0
+      objectReference: {fileID: 0}
+    - target: {fileID: 2040614972627197556, guid: c90d10fe6c8f84cbdae2657ec55f681f, type: 3}
+      propertyPath: m_AnchorMax.y
+      value: 0
+      objectReference: {fileID: 0}
+    - target: {fileID: 2040614972627197556, guid: c90d10fe6c8f84cbdae2657ec55f681f, type: 3}
+      propertyPath: m_AnchorMin.x
+      value: 0
+      objectReference: {fileID: 0}
+    - target: {fileID: 2040614972627197556, guid: c90d10fe6c8f84cbdae2657ec55f681f, type: 3}
+      propertyPath: m_AnchorMin.y
+      value: 0
+      objectReference: {fileID: 0}
+    - target: {fileID: 2040614972627197556, guid: c90d10fe6c8f84cbdae2657ec55f681f, type: 3}
+      propertyPath: m_SizeDelta.x
+      value: 30
+      objectReference: {fileID: 0}
+    - target: {fileID: 2040614972627197556, guid: c90d10fe6c8f84cbdae2657ec55f681f, type: 3}
+      propertyPath: m_SizeDelta.y
+      value: 30
+      objectReference: {fileID: 0}
+    - target: {fileID: 2040614972627197556, guid: c90d10fe6c8f84cbdae2657ec55f681f, type: 3}
+      propertyPath: m_LocalPosition.x
+      value: 0
+      objectReference: {fileID: 0}
+    - target: {fileID: 2040614972627197556, guid: c90d10fe6c8f84cbdae2657ec55f681f, type: 3}
+      propertyPath: m_LocalPosition.y
+      value: 0
+      objectReference: {fileID: 0}
+    - target: {fileID: 2040614972627197556, guid: c90d10fe6c8f84cbdae2657ec55f681f, type: 3}
+      propertyPath: m_LocalPosition.z
+      value: 0
+      objectReference: {fileID: 0}
+    - target: {fileID: 2040614972627197556, guid: c90d10fe6c8f84cbdae2657ec55f681f, type: 3}
+      propertyPath: m_LocalRotation.w
+      value: 1
+      objectReference: {fileID: 0}
+    - target: {fileID: 2040614972627197556, guid: c90d10fe6c8f84cbdae2657ec55f681f, type: 3}
+      propertyPath: m_LocalRotation.x
+      value: 0
+      objectReference: {fileID: 0}
+    - target: {fileID: 2040614972627197556, guid: c90d10fe6c8f84cbdae2657ec55f681f, type: 3}
+      propertyPath: m_LocalRotation.y
+      value: 0
+      objectReference: {fileID: 0}
+    - target: {fileID: 2040614972627197556, guid: c90d10fe6c8f84cbdae2657ec55f681f, type: 3}
+      propertyPath: m_LocalRotation.z
+      value: 0
+      objectReference: {fileID: 0}
+    - target: {fileID: 2040614972627197556, guid: c90d10fe6c8f84cbdae2657ec55f681f, type: 3}
+      propertyPath: m_AnchoredPosition.x
+      value: 0
+      objectReference: {fileID: 0}
+    - target: {fileID: 2040614972627197556, guid: c90d10fe6c8f84cbdae2657ec55f681f, type: 3}
+      propertyPath: m_AnchoredPosition.y
+      value: 0
+      objectReference: {fileID: 0}
+    - target: {fileID: 2040614972627197556, guid: c90d10fe6c8f84cbdae2657ec55f681f, type: 3}
+      propertyPath: m_LocalEulerAnglesHint.x
+      value: 0
+      objectReference: {fileID: 0}
+    - target: {fileID: 2040614972627197556, guid: c90d10fe6c8f84cbdae2657ec55f681f, type: 3}
+      propertyPath: m_LocalEulerAnglesHint.y
+      value: 0
+      objectReference: {fileID: 0}
+    - target: {fileID: 2040614972627197556, guid: c90d10fe6c8f84cbdae2657ec55f681f, type: 3}
+      propertyPath: m_LocalEulerAnglesHint.z
+      value: 0
+      objectReference: {fileID: 0}
+    - target: {fileID: 3424399997868077773, guid: c90d10fe6c8f84cbdae2657ec55f681f, type: 3}
+      propertyPath: m_IsActive
+      value: 0
+      objectReference: {fileID: 0}
+    - target: {fileID: 4542379447763530951, guid: c90d10fe6c8f84cbdae2657ec55f681f, type: 3}
+      propertyPath: m_AnchorMax.y
+      value: 1
+      objectReference: {fileID: 0}
+    - target: {fileID: 4542379447763530951, guid: c90d10fe6c8f84cbdae2657ec55f681f, type: 3}
+      propertyPath: m_AnchorMin.y
+      value: 1
+      objectReference: {fileID: 0}
+    - target: {fileID: 4542379447763530951, guid: c90d10fe6c8f84cbdae2657ec55f681f, type: 3}
+      propertyPath: m_SizeDelta.x
+      value: 151.44
+      objectReference: {fileID: 0}
+    - target: {fileID: 4542379447763530951, guid: c90d10fe6c8f84cbdae2657ec55f681f, type: 3}
+      propertyPath: m_SizeDelta.y
+      value: 16.75
+      objectReference: {fileID: 0}
+    - target: {fileID: 4542379447763530951, guid: c90d10fe6c8f84cbdae2657ec55f681f, type: 3}
+      propertyPath: m_AnchoredPosition.x
+      value: 91.72
+      objectReference: {fileID: 0}
+    - target: {fileID: 4542379447763530951, guid: c90d10fe6c8f84cbdae2657ec55f681f, type: 3}
+      propertyPath: m_AnchoredPosition.y
+      value: -24.375
+      objectReference: {fileID: 0}
+    - target: {fileID: 6942945668444023463, guid: c90d10fe6c8f84cbdae2657ec55f681f, type: 3}
+      propertyPath: m_SizeDelta.x
+      value: 183.44
+      objectReference: {fileID: 0}
+    - target: {fileID: 6942945668444023463, guid: c90d10fe6c8f84cbdae2657ec55f681f, type: 3}
+      propertyPath: m_SizeDelta.y
+      value: 48.75
+      objectReference: {fileID: 0}
+    m_RemovedComponents: []
+    m_RemovedGameObjects: []
+    m_AddedGameObjects: []
+    m_AddedComponents: []
+  m_SourcePrefab: {fileID: 100100000, guid: c90d10fe6c8f84cbdae2657ec55f681f, type: 3}
+--- !u!114 &2231014299071717621 stripped
+MonoBehaviour:
+  m_CorrespondingSourceObject: {fileID: 5897147310610024662, guid: c90d10fe6c8f84cbdae2657ec55f681f, type: 3}
+  m_PrefabInstance: {fileID: 5701776563732949027}
+  m_PrefabAsset: {fileID: 0}
+  m_GameObject: {fileID: 0}
+  m_Enabled: 1
+  m_EditorHideFlags: 0
+  m_Script: {fileID: 11500000, guid: cfdbe7decd2b4bffbe2615bb69cd0e09, type: 3}
+  m_Name: 
+  m_EditorClassIdentifier: 
+--- !u!224 &6012726696212084311 stripped
+RectTransform:
+  m_CorrespondingSourceObject: {fileID: 2040614972627197556, guid: c90d10fe6c8f84cbdae2657ec55f681f, type: 3}
+  m_PrefabInstance: {fileID: 5701776563732949027}
+  m_PrefabAsset: {fileID: 0}
+--- !u!1001 &5928638301603574152
 PrefabInstance:
   m_ObjectHideFlags: 0
   serializedVersion: 2
@@ -1243,22 +1909,6 @@
       propertyPath: m_Name
       value: NearbyInfoContainer_NEW
       objectReference: {fileID: 0}
-    - target: {fileID: 1468920569676046887, guid: 362c647ec85193540bcdfc6a4d1919b8, type: 3}
-      propertyPath: m_text
-      value: 
-      objectReference: {fileID: 0}
-    - target: {fileID: 1468920569676046887, guid: 362c647ec85193540bcdfc6a4d1919b8, type: 3}
-      propertyPath: m_Enabled
-      value: 0
-      objectReference: {fileID: 0}
-    - target: {fileID: 2598928314401176610, guid: 362c647ec85193540bcdfc6a4d1919b8, type: 3}
-      propertyPath: m_Name
-      value: '[GRP] ChannelName'
-      objectReference: {fileID: 0}
-    - target: {fileID: 2930795423547975983, guid: 362c647ec85193540bcdfc6a4d1919b8, type: 3}
-      propertyPath: m_Name
-      value: '[TXT] Auto-Translate Indicator'
-      objectReference: {fileID: 0}
     - target: {fileID: 4510322352597378151, guid: 362c647ec85193540bcdfc6a4d1919b8, type: 3}
       propertyPath: m_Pivot.x
       value: 0
@@ -1273,7 +1923,7 @@
       objectReference: {fileID: 0}
     - target: {fileID: 4510322352597378151, guid: 362c647ec85193540bcdfc6a4d1919b8, type: 3}
       propertyPath: m_AnchorMax.y
-      value: 0.5
+      value: 0
       objectReference: {fileID: 0}
     - target: {fileID: 4510322352597378151, guid: 362c647ec85193540bcdfc6a4d1919b8, type: 3}
       propertyPath: m_AnchorMin.x
@@ -1281,15 +1931,15 @@
       objectReference: {fileID: 0}
     - target: {fileID: 4510322352597378151, guid: 362c647ec85193540bcdfc6a4d1919b8, type: 3}
       propertyPath: m_AnchorMin.y
-      value: 0.5
+      value: 0
       objectReference: {fileID: 0}
     - target: {fileID: 4510322352597378151, guid: 362c647ec85193540bcdfc6a4d1919b8, type: 3}
       propertyPath: m_SizeDelta.x
-      value: 150
+      value: 0
       objectReference: {fileID: 0}
     - target: {fileID: 4510322352597378151, guid: 362c647ec85193540bcdfc6a4d1919b8, type: 3}
       propertyPath: m_SizeDelta.y
-      value: 28
+      value: 0
       objectReference: {fileID: 0}
     - target: {fileID: 4510322352597378151, guid: 362c647ec85193540bcdfc6a4d1919b8, type: 3}
       propertyPath: m_LocalPosition.x
@@ -1321,7 +1971,7 @@
       objectReference: {fileID: 0}
     - target: {fileID: 4510322352597378151, guid: 362c647ec85193540bcdfc6a4d1919b8, type: 3}
       propertyPath: m_AnchoredPosition.x
-      value: 9
+      value: 0
       objectReference: {fileID: 0}
     - target: {fileID: 4510322352597378151, guid: 362c647ec85193540bcdfc6a4d1919b8, type: 3}
       propertyPath: m_AnchoredPosition.y
@@ -1378,440 +2028,24 @@
     - target: {fileID: 7578365002707395411, guid: 362c647ec85193540bcdfc6a4d1919b8, type: 3}
       propertyPath: m_AnchoredPosition.y
       value: 0
-      objectReference: {fileID: 0}
-    - target: {fileID: 8360407932786899205, guid: 362c647ec85193540bcdfc6a4d1919b8, type: 3}
-      propertyPath: m_Name
-      value: '[TXT] ChannelName'
       objectReference: {fileID: 0}
     m_RemovedComponents: []
     m_RemovedGameObjects: []
     m_AddedGameObjects: []
     m_AddedComponents: []
   m_SourcePrefab: {fileID: 100100000, guid: 362c647ec85193540bcdfc6a4d1919b8, type: 3}
---- !u!1 &5009997364167429977 stripped
+--- !u!1 &6507667801213409173 stripped
 GameObject:
   m_CorrespondingSourceObject: {fileID: 579029748727522845, guid: 362c647ec85193540bcdfc6a4d1919b8, type: 3}
-  m_PrefabInstance: {fileID: 5588464051263793476}
-  m_PrefabAsset: {fileID: 0}
---- !u!1 &7287510957900988523 stripped
+  m_PrefabInstance: {fileID: 5928638301603574152}
+  m_PrefabAsset: {fileID: 0}
+--- !u!224 &7841087285780616687 stripped
+RectTransform:
+  m_CorrespondingSourceObject: {fileID: 4510322352597378151, guid: 362c647ec85193540bcdfc6a4d1919b8, type: 3}
+  m_PrefabInstance: {fileID: 5928638301603574152}
+  m_PrefabAsset: {fileID: 0}
+--- !u!1 &8857041112661088423 stripped
 GameObject:
   m_CorrespondingSourceObject: {fileID: 2930795423547975983, guid: 362c647ec85193540bcdfc6a4d1919b8, type: 3}
-  m_PrefabInstance: {fileID: 5588464051263793476}
-  m_PrefabAsset: {fileID: 0}
---- !u!224 &8293893536073141539 stripped
-RectTransform:
-  m_CorrespondingSourceObject: {fileID: 4510322352597378151, guid: 362c647ec85193540bcdfc6a4d1919b8, type: 3}
-  m_PrefabInstance: {fileID: 5588464051263793476}
-  m_PrefabAsset: {fileID: 0}
---- !u!1001 &7686838059051681714
-PrefabInstance:
-  m_ObjectHideFlags: 0
-  serializedVersion: 2
-  m_Modification:
-    serializedVersion: 3
-    m_TransformParent: {fileID: 3202992278621298003}
-    m_Modifications:
-    - target: {fileID: 1356395520485220782, guid: c7b0b9e70bc4fa24bb5faca6332a6231, type: 3}
-      propertyPath: m_SizeDelta.x
-      value: 0
-      objectReference: {fileID: 0}
-    - target: {fileID: 1755015127371402124, guid: c7b0b9e70bc4fa24bb5faca6332a6231, type: 3}
-      propertyPath: m_Name
-      value: '[MB] ChatProfileView_NEW'
-      objectReference: {fileID: 0}
-    - target: {fileID: 3357676324054349571, guid: c7b0b9e70bc4fa24bb5faca6332a6231, type: 3}
-      propertyPath: m_AnchorMax.y
-      value: 0
-      objectReference: {fileID: 0}
-    - target: {fileID: 3357676324054349571, guid: c7b0b9e70bc4fa24bb5faca6332a6231, type: 3}
-      propertyPath: m_AnchorMin.y
-      value: 0
-      objectReference: {fileID: 0}
-    - target: {fileID: 3357676324054349571, guid: c7b0b9e70bc4fa24bb5faca6332a6231, type: 3}
-      propertyPath: m_SizeDelta.x
-      value: 0
-      objectReference: {fileID: 0}
-    - target: {fileID: 3357676324054349571, guid: c7b0b9e70bc4fa24bb5faca6332a6231, type: 3}
-      propertyPath: m_SizeDelta.y
-      value: 0
-      objectReference: {fileID: 0}
-    - target: {fileID: 3357676324054349571, guid: c7b0b9e70bc4fa24bb5faca6332a6231, type: 3}
-      propertyPath: m_AnchoredPosition.x
-      value: 0
-      objectReference: {fileID: 0}
-    - target: {fileID: 3357676324054349571, guid: c7b0b9e70bc4fa24bb5faca6332a6231, type: 3}
-      propertyPath: m_AnchoredPosition.y
-      value: 0
-      objectReference: {fileID: 0}
-    - target: {fileID: 6646428701022719651, guid: c7b0b9e70bc4fa24bb5faca6332a6231, type: 3}
-      propertyPath: m_AnchorMax.y
-      value: 0.5
-      objectReference: {fileID: 0}
-    - target: {fileID: 6646428701022719651, guid: c7b0b9e70bc4fa24bb5faca6332a6231, type: 3}
-      propertyPath: m_AnchorMin.y
-      value: 0.5
-      objectReference: {fileID: 0}
-    - target: {fileID: 6897211255017211838, guid: c7b0b9e70bc4fa24bb5faca6332a6231, type: 3}
-      propertyPath: m_Pivot.x
-      value: 0
-      objectReference: {fileID: 0}
-    - target: {fileID: 6897211255017211838, guid: c7b0b9e70bc4fa24bb5faca6332a6231, type: 3}
-      propertyPath: m_Pivot.y
-      value: 0.5
-      objectReference: {fileID: 0}
-    - target: {fileID: 6897211255017211838, guid: c7b0b9e70bc4fa24bb5faca6332a6231, type: 3}
-      propertyPath: m_AnchorMax.x
-      value: 0
-      objectReference: {fileID: 0}
-    - target: {fileID: 6897211255017211838, guid: c7b0b9e70bc4fa24bb5faca6332a6231, type: 3}
-      propertyPath: m_AnchorMax.y
-      value: 0.5
-      objectReference: {fileID: 0}
-    - target: {fileID: 6897211255017211838, guid: c7b0b9e70bc4fa24bb5faca6332a6231, type: 3}
-      propertyPath: m_AnchorMin.x
-      value: 0
-      objectReference: {fileID: 0}
-    - target: {fileID: 6897211255017211838, guid: c7b0b9e70bc4fa24bb5faca6332a6231, type: 3}
-      propertyPath: m_AnchorMin.y
-      value: 0.5
-      objectReference: {fileID: 0}
-    - target: {fileID: 6897211255017211838, guid: c7b0b9e70bc4fa24bb5faca6332a6231, type: 3}
-      propertyPath: m_SizeDelta.x
-      value: 32.24
-      objectReference: {fileID: 0}
-    - target: {fileID: 6897211255017211838, guid: c7b0b9e70bc4fa24bb5faca6332a6231, type: 3}
-      propertyPath: m_SizeDelta.y
-      value: 28
-      objectReference: {fileID: 0}
-    - target: {fileID: 6897211255017211838, guid: c7b0b9e70bc4fa24bb5faca6332a6231, type: 3}
-      propertyPath: m_LocalPosition.x
-      value: 0
-      objectReference: {fileID: 0}
-    - target: {fileID: 6897211255017211838, guid: c7b0b9e70bc4fa24bb5faca6332a6231, type: 3}
-      propertyPath: m_LocalPosition.y
-      value: 0
-      objectReference: {fileID: 0}
-    - target: {fileID: 6897211255017211838, guid: c7b0b9e70bc4fa24bb5faca6332a6231, type: 3}
-      propertyPath: m_LocalPosition.z
-      value: 0
-      objectReference: {fileID: 0}
-    - target: {fileID: 6897211255017211838, guid: c7b0b9e70bc4fa24bb5faca6332a6231, type: 3}
-      propertyPath: m_LocalRotation.w
-      value: 1
-      objectReference: {fileID: 0}
-    - target: {fileID: 6897211255017211838, guid: c7b0b9e70bc4fa24bb5faca6332a6231, type: 3}
-      propertyPath: m_LocalRotation.x
-      value: 0
-      objectReference: {fileID: 0}
-    - target: {fileID: 6897211255017211838, guid: c7b0b9e70bc4fa24bb5faca6332a6231, type: 3}
-      propertyPath: m_LocalRotation.y
-      value: 0
-      objectReference: {fileID: 0}
-    - target: {fileID: 6897211255017211838, guid: c7b0b9e70bc4fa24bb5faca6332a6231, type: 3}
-      propertyPath: m_LocalRotation.z
-      value: 0
-      objectReference: {fileID: 0}
-    - target: {fileID: 6897211255017211838, guid: c7b0b9e70bc4fa24bb5faca6332a6231, type: 3}
-      propertyPath: m_AnchoredPosition.x
-      value: 7
-      objectReference: {fileID: 0}
-    - target: {fileID: 6897211255017211838, guid: c7b0b9e70bc4fa24bb5faca6332a6231, type: 3}
-      propertyPath: m_AnchoredPosition.y
-      value: 0
-      objectReference: {fileID: 0}
-    - target: {fileID: 6897211255017211838, guid: c7b0b9e70bc4fa24bb5faca6332a6231, type: 3}
-      propertyPath: m_LocalEulerAnglesHint.x
-      value: 0
-      objectReference: {fileID: 0}
-    - target: {fileID: 6897211255017211838, guid: c7b0b9e70bc4fa24bb5faca6332a6231, type: 3}
-      propertyPath: m_LocalEulerAnglesHint.y
-      value: 0
-      objectReference: {fileID: 0}
-    - target: {fileID: 6897211255017211838, guid: c7b0b9e70bc4fa24bb5faca6332a6231, type: 3}
-      propertyPath: m_LocalEulerAnglesHint.z
-      value: 0
-      objectReference: {fileID: 0}
-    - target: {fileID: 7130355998740179442, guid: c7b0b9e70bc4fa24bb5faca6332a6231, type: 3}
-      propertyPath: m_fontColor32.rgba
-      value: 4289572269
-      objectReference: {fileID: 0}
-    - target: {fileID: 7628345523459679592, guid: c7b0b9e70bc4fa24bb5faca6332a6231, type: 3}
-      propertyPath: m_AnchorMax.y
-      value: 0
-      objectReference: {fileID: 0}
-    - target: {fileID: 7628345523459679592, guid: c7b0b9e70bc4fa24bb5faca6332a6231, type: 3}
-      propertyPath: m_AnchorMin.y
-      value: 0
-      objectReference: {fileID: 0}
-    - target: {fileID: 7628345523459679592, guid: c7b0b9e70bc4fa24bb5faca6332a6231, type: 3}
-      propertyPath: m_SizeDelta.x
-      value: 0
-      objectReference: {fileID: 0}
-    - target: {fileID: 7628345523459679592, guid: c7b0b9e70bc4fa24bb5faca6332a6231, type: 3}
-      propertyPath: m_SizeDelta.y
-      value: 0
-      objectReference: {fileID: 0}
-    - target: {fileID: 7628345523459679592, guid: c7b0b9e70bc4fa24bb5faca6332a6231, type: 3}
-      propertyPath: m_AnchoredPosition.x
-      value: 0
-      objectReference: {fileID: 0}
-    - target: {fileID: 7628345523459679592, guid: c7b0b9e70bc4fa24bb5faca6332a6231, type: 3}
-      propertyPath: m_AnchoredPosition.y
-      value: 0
-      objectReference: {fileID: 0}
-    - target: {fileID: 7859362911074569578, guid: c7b0b9e70bc4fa24bb5faca6332a6231, type: 3}
-      propertyPath: m_AnchorMax.y
-      value: 0.5
-      objectReference: {fileID: 0}
-    - target: {fileID: 7859362911074569578, guid: c7b0b9e70bc4fa24bb5faca6332a6231, type: 3}
-      propertyPath: m_AnchorMin.y
-      value: 0.5
-      objectReference: {fileID: 0}
-    - target: {fileID: 8922805052384506326, guid: c7b0b9e70bc4fa24bb5faca6332a6231, type: 3}
-      propertyPath: m_AnchorMax.y
-      value: 0
-      objectReference: {fileID: 0}
-    - target: {fileID: 8922805052384506326, guid: c7b0b9e70bc4fa24bb5faca6332a6231, type: 3}
-      propertyPath: m_AnchorMin.y
-      value: 0
-      objectReference: {fileID: 0}
-    - target: {fileID: 8922805052384506326, guid: c7b0b9e70bc4fa24bb5faca6332a6231, type: 3}
-      propertyPath: m_SizeDelta.x
-      value: 0
-      objectReference: {fileID: 0}
-    - target: {fileID: 8922805052384506326, guid: c7b0b9e70bc4fa24bb5faca6332a6231, type: 3}
-      propertyPath: m_AnchoredPosition.y
-      value: 0
-      objectReference: {fileID: 0}
-    - target: {fileID: 8924668049010352062, guid: c7b0b9e70bc4fa24bb5faca6332a6231, type: 3}
-      propertyPath: m_AnchorMax.y
-      value: 0
-      objectReference: {fileID: 0}
-    - target: {fileID: 8924668049010352062, guid: c7b0b9e70bc4fa24bb5faca6332a6231, type: 3}
-      propertyPath: m_AnchorMin.y
-      value: 0
-      objectReference: {fileID: 0}
-    - target: {fileID: 8924668049010352062, guid: c7b0b9e70bc4fa24bb5faca6332a6231, type: 3}
-      propertyPath: m_SizeDelta.x
-      value: 0
-      objectReference: {fileID: 0}
-    - target: {fileID: 8924668049010352062, guid: c7b0b9e70bc4fa24bb5faca6332a6231, type: 3}
-      propertyPath: m_AnchoredPosition.x
-      value: 0
-      objectReference: {fileID: 0}
-    - target: {fileID: 8924668049010352062, guid: c7b0b9e70bc4fa24bb5faca6332a6231, type: 3}
-      propertyPath: m_AnchoredPosition.y
-      value: 0
-      objectReference: {fileID: 0}
-    m_RemovedComponents: []
-    m_RemovedGameObjects: []
-    m_AddedGameObjects: []
-    m_AddedComponents: []
-  m_SourcePrefab: {fileID: 100100000, guid: c7b0b9e70bc4fa24bb5faca6332a6231, type: 3}
---- !u!114 &47104481223613722 stripped
-MonoBehaviour:
-  m_CorrespondingSourceObject: {fileID: 7641055208387320488, guid: c7b0b9e70bc4fa24bb5faca6332a6231, type: 3}
-  m_PrefabInstance: {fileID: 7686838059051681714}
-  m_PrefabAsset: {fileID: 0}
-  m_GameObject: {fileID: 0}
-  m_Enabled: 1
-  m_EditorHideFlags: 0
-  m_Script: {fileID: 11500000, guid: 2805f034c22c46e4bef2581aed5c3012, type: 3}
-  m_Name: 
-  m_EditorClassIdentifier: 
---- !u!114 &2224581676130037755 stripped
-MonoBehaviour:
-  m_CorrespondingSourceObject: {fileID: 8390891391179843657, guid: c7b0b9e70bc4fa24bb5faca6332a6231, type: 3}
-  m_PrefabInstance: {fileID: 7686838059051681714}
-  m_PrefabAsset: {fileID: 0}
-  m_GameObject: {fileID: 0}
-  m_Enabled: 1
-  m_EditorHideFlags: 0
-  m_Script: {fileID: 11500000, guid: fe87c0e1cc204ed48ad3b37840f39efc, type: 3}
-  m_Name: 
-  m_EditorClassIdentifier: 
---- !u!114 &2850029804062557308 stripped
-MonoBehaviour:
-  m_CorrespondingSourceObject: {fileID: 5557571121078223822, guid: c7b0b9e70bc4fa24bb5faca6332a6231, type: 3}
-  m_PrefabInstance: {fileID: 7686838059051681714}
-  m_PrefabAsset: {fileID: 0}
-  m_GameObject: {fileID: 0}
-  m_Enabled: 1
-  m_EditorHideFlags: 0
-  m_Script: {fileID: 11500000, guid: f4688fdb7df04437aeb418b961361dc5, type: 3}
-  m_Name: 
-  m_EditorClassIdentifier: 
---- !u!224 &3826638474821894156 stripped
-RectTransform:
-  m_CorrespondingSourceObject: {fileID: 6897211255017211838, guid: c7b0b9e70bc4fa24bb5faca6332a6231, type: 3}
-  m_PrefabInstance: {fileID: 7686838059051681714}
-  m_PrefabAsset: {fileID: 0}
---- !u!114 &8716281865759116579 stripped
-MonoBehaviour:
-  m_CorrespondingSourceObject: {fileID: 1322745825238633105, guid: c7b0b9e70bc4fa24bb5faca6332a6231, type: 3}
-  m_PrefabInstance: {fileID: 7686838059051681714}
-  m_PrefabAsset: {fileID: 0}
-  m_GameObject: {fileID: 0}
-  m_Enabled: 1
-  m_EditorHideFlags: 0
-  m_Script: {fileID: 11500000, guid: 4e29b1a8efbd4b44bb3f3716e73f07ff, type: 3}
-  m_Name: 
-<<<<<<< HEAD
-  m_EditorClassIdentifier: 
-=======
-  m_EditorClassIdentifier: 
---- !u!224 &7571359805875622113 stripped
-RectTransform:
-  m_CorrespondingSourceObject: {fileID: 5397574593666674643, guid: 15dc8246126834748acbe5589823ca9b, type: 3}
-  m_PrefabInstance: {fileID: 2592620785546821426}
-  m_PrefabAsset: {fileID: 0}
---- !u!1001 &5701776563732949027
-PrefabInstance:
-  m_ObjectHideFlags: 0
-  serializedVersion: 2
-  m_Modification:
-    serializedVersion: 3
-    m_TransformParent: {fileID: 6717668455697755564}
-    m_Modifications:
-    - target: {fileID: 442845759457606126, guid: c90d10fe6c8f84cbdae2657ec55f681f, type: 3}
-      propertyPath: m_Name
-      value: PrivateVoiceCall_Button
-      objectReference: {fileID: 0}
-    - target: {fileID: 2040614972627197556, guid: c90d10fe6c8f84cbdae2657ec55f681f, type: 3}
-      propertyPath: m_Pivot.x
-      value: 0.5
-      objectReference: {fileID: 0}
-    - target: {fileID: 2040614972627197556, guid: c90d10fe6c8f84cbdae2657ec55f681f, type: 3}
-      propertyPath: m_Pivot.y
-      value: 0.5
-      objectReference: {fileID: 0}
-    - target: {fileID: 2040614972627197556, guid: c90d10fe6c8f84cbdae2657ec55f681f, type: 3}
-      propertyPath: m_AnchorMax.x
-      value: 0
-      objectReference: {fileID: 0}
-    - target: {fileID: 2040614972627197556, guid: c90d10fe6c8f84cbdae2657ec55f681f, type: 3}
-      propertyPath: m_AnchorMax.y
-      value: 0
-      objectReference: {fileID: 0}
-    - target: {fileID: 2040614972627197556, guid: c90d10fe6c8f84cbdae2657ec55f681f, type: 3}
-      propertyPath: m_AnchorMin.x
-      value: 0
-      objectReference: {fileID: 0}
-    - target: {fileID: 2040614972627197556, guid: c90d10fe6c8f84cbdae2657ec55f681f, type: 3}
-      propertyPath: m_AnchorMin.y
-      value: 0
-      objectReference: {fileID: 0}
-    - target: {fileID: 2040614972627197556, guid: c90d10fe6c8f84cbdae2657ec55f681f, type: 3}
-      propertyPath: m_SizeDelta.x
-      value: 30
-      objectReference: {fileID: 0}
-    - target: {fileID: 2040614972627197556, guid: c90d10fe6c8f84cbdae2657ec55f681f, type: 3}
-      propertyPath: m_SizeDelta.y
-      value: 30
-      objectReference: {fileID: 0}
-    - target: {fileID: 2040614972627197556, guid: c90d10fe6c8f84cbdae2657ec55f681f, type: 3}
-      propertyPath: m_LocalPosition.x
-      value: 0
-      objectReference: {fileID: 0}
-    - target: {fileID: 2040614972627197556, guid: c90d10fe6c8f84cbdae2657ec55f681f, type: 3}
-      propertyPath: m_LocalPosition.y
-      value: 0
-      objectReference: {fileID: 0}
-    - target: {fileID: 2040614972627197556, guid: c90d10fe6c8f84cbdae2657ec55f681f, type: 3}
-      propertyPath: m_LocalPosition.z
-      value: 0
-      objectReference: {fileID: 0}
-    - target: {fileID: 2040614972627197556, guid: c90d10fe6c8f84cbdae2657ec55f681f, type: 3}
-      propertyPath: m_LocalRotation.w
-      value: 1
-      objectReference: {fileID: 0}
-    - target: {fileID: 2040614972627197556, guid: c90d10fe6c8f84cbdae2657ec55f681f, type: 3}
-      propertyPath: m_LocalRotation.x
-      value: 0
-      objectReference: {fileID: 0}
-    - target: {fileID: 2040614972627197556, guid: c90d10fe6c8f84cbdae2657ec55f681f, type: 3}
-      propertyPath: m_LocalRotation.y
-      value: 0
-      objectReference: {fileID: 0}
-    - target: {fileID: 2040614972627197556, guid: c90d10fe6c8f84cbdae2657ec55f681f, type: 3}
-      propertyPath: m_LocalRotation.z
-      value: 0
-      objectReference: {fileID: 0}
-    - target: {fileID: 2040614972627197556, guid: c90d10fe6c8f84cbdae2657ec55f681f, type: 3}
-      propertyPath: m_AnchoredPosition.x
-      value: 0
-      objectReference: {fileID: 0}
-    - target: {fileID: 2040614972627197556, guid: c90d10fe6c8f84cbdae2657ec55f681f, type: 3}
-      propertyPath: m_AnchoredPosition.y
-      value: 0
-      objectReference: {fileID: 0}
-    - target: {fileID: 2040614972627197556, guid: c90d10fe6c8f84cbdae2657ec55f681f, type: 3}
-      propertyPath: m_LocalEulerAnglesHint.x
-      value: 0
-      objectReference: {fileID: 0}
-    - target: {fileID: 2040614972627197556, guid: c90d10fe6c8f84cbdae2657ec55f681f, type: 3}
-      propertyPath: m_LocalEulerAnglesHint.y
-      value: 0
-      objectReference: {fileID: 0}
-    - target: {fileID: 2040614972627197556, guid: c90d10fe6c8f84cbdae2657ec55f681f, type: 3}
-      propertyPath: m_LocalEulerAnglesHint.z
-      value: 0
-      objectReference: {fileID: 0}
-    - target: {fileID: 3424399997868077773, guid: c90d10fe6c8f84cbdae2657ec55f681f, type: 3}
-      propertyPath: m_IsActive
-      value: 0
-      objectReference: {fileID: 0}
-    - target: {fileID: 4542379447763530951, guid: c90d10fe6c8f84cbdae2657ec55f681f, type: 3}
-      propertyPath: m_AnchorMax.y
-      value: 1
-      objectReference: {fileID: 0}
-    - target: {fileID: 4542379447763530951, guid: c90d10fe6c8f84cbdae2657ec55f681f, type: 3}
-      propertyPath: m_AnchorMin.y
-      value: 1
-      objectReference: {fileID: 0}
-    - target: {fileID: 4542379447763530951, guid: c90d10fe6c8f84cbdae2657ec55f681f, type: 3}
-      propertyPath: m_SizeDelta.x
-      value: 151.44
-      objectReference: {fileID: 0}
-    - target: {fileID: 4542379447763530951, guid: c90d10fe6c8f84cbdae2657ec55f681f, type: 3}
-      propertyPath: m_SizeDelta.y
-      value: 16.75
-      objectReference: {fileID: 0}
-    - target: {fileID: 4542379447763530951, guid: c90d10fe6c8f84cbdae2657ec55f681f, type: 3}
-      propertyPath: m_AnchoredPosition.x
-      value: 91.72
-      objectReference: {fileID: 0}
-    - target: {fileID: 4542379447763530951, guid: c90d10fe6c8f84cbdae2657ec55f681f, type: 3}
-      propertyPath: m_AnchoredPosition.y
-      value: -24.375
-      objectReference: {fileID: 0}
-    - target: {fileID: 6942945668444023463, guid: c90d10fe6c8f84cbdae2657ec55f681f, type: 3}
-      propertyPath: m_SizeDelta.x
-      value: 183.44
-      objectReference: {fileID: 0}
-    - target: {fileID: 6942945668444023463, guid: c90d10fe6c8f84cbdae2657ec55f681f, type: 3}
-      propertyPath: m_SizeDelta.y
-      value: 48.75
-      objectReference: {fileID: 0}
-    m_RemovedComponents: []
-    m_RemovedGameObjects: []
-    m_AddedGameObjects: []
-    m_AddedComponents: []
-  m_SourcePrefab: {fileID: 100100000, guid: c90d10fe6c8f84cbdae2657ec55f681f, type: 3}
---- !u!114 &2231014299071717621 stripped
-MonoBehaviour:
-  m_CorrespondingSourceObject: {fileID: 5897147310610024662, guid: c90d10fe6c8f84cbdae2657ec55f681f, type: 3}
-  m_PrefabInstance: {fileID: 5701776563732949027}
-  m_PrefabAsset: {fileID: 0}
-  m_GameObject: {fileID: 0}
-  m_Enabled: 1
-  m_EditorHideFlags: 0
-  m_Script: {fileID: 11500000, guid: cfdbe7decd2b4bffbe2615bb69cd0e09, type: 3}
-  m_Name: 
-  m_EditorClassIdentifier: 
---- !u!224 &6012726696212084311 stripped
-RectTransform:
-  m_CorrespondingSourceObject: {fileID: 2040614972627197556, guid: c90d10fe6c8f84cbdae2657ec55f681f, type: 3}
-  m_PrefabInstance: {fileID: 5701776563732949027}
-  m_PrefabAsset: {fileID: 0}
->>>>>>> 94f89070
+  m_PrefabInstance: {fileID: 5928638301603574152}
+  m_PrefabAsset: {fileID: 0}