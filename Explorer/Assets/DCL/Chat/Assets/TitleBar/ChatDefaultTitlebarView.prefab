%YAML 1.1
%TAG !u! tag:unity3d.com,2011:
--- !u!1 &228824771284314123
GameObject:
  m_ObjectHideFlags: 0
  m_CorrespondingSourceObject: {fileID: 0}
  m_PrefabInstance: {fileID: 0}
  m_PrefabAsset: {fileID: 0}
  serializedVersion: 6
  m_Component:
  - component: {fileID: 8804059496561026305}
  - component: {fileID: 5292809734828483341}
  - component: {fileID: 3468821847352110734}
  m_Layer: 5
  m_Name: '[IMG] NearbyIcon'
  m_TagString: Untagged
  m_Icon: {fileID: 0}
  m_NavMeshLayer: 0
  m_StaticEditorFlags: 0
  m_IsActive: 1
--- !u!224 &8804059496561026305
RectTransform:
  m_ObjectHideFlags: 0
  m_CorrespondingSourceObject: {fileID: 0}
  m_PrefabInstance: {fileID: 0}
  m_PrefabAsset: {fileID: 0}
  m_GameObject: {fileID: 228824771284314123}
  m_LocalRotation: {x: -0, y: -0, z: -0, w: 1}
  m_LocalPosition: {x: 0, y: 0, z: 0.49367744}
  m_LocalScale: {x: 1, y: 1, z: 1}
  m_ConstrainProportionsScale: 0
  m_Children: []
  m_Father: {fileID: 7969663772302005188}
  m_LocalEulerAnglesHint: {x: 0, y: 0, z: 0}
  m_AnchorMin: {x: 0, y: 0.5}
  m_AnchorMax: {x: 0, y: 0.5}
  m_AnchoredPosition: {x: 0, y: 0}
  m_SizeDelta: {x: 28, y: 28}
  m_Pivot: {x: 0, y: 0.5}
--- !u!222 &5292809734828483341
CanvasRenderer:
  m_ObjectHideFlags: 0
  m_CorrespondingSourceObject: {fileID: 0}
  m_PrefabInstance: {fileID: 0}
  m_PrefabAsset: {fileID: 0}
  m_GameObject: {fileID: 228824771284314123}
  m_CullTransparentMesh: 1
--- !u!114 &3468821847352110734
MonoBehaviour:
  m_ObjectHideFlags: 0
  m_CorrespondingSourceObject: {fileID: 0}
  m_PrefabInstance: {fileID: 0}
  m_PrefabAsset: {fileID: 0}
  m_GameObject: {fileID: 228824771284314123}
  m_Enabled: 1
  m_EditorHideFlags: 0
  m_Script: {fileID: 11500000, guid: fe87c0e1cc204ed48ad3b37840f39efc, type: 3}
  m_Name: 
  m_EditorClassIdentifier: 
  m_Material: {fileID: 0}
  m_Color: {r: 1, g: 1, b: 1, a: 1}
  m_RaycastTarget: 1
  m_RaycastPadding: {x: 0, y: 0, z: 0, w: 0}
  m_Maskable: 1
  m_OnCullStateChanged:
    m_PersistentCalls:
      m_Calls: []
  m_Sprite: {fileID: 21300000, guid: d2bc0e4246537449fbc27b863cc9b0c3, type: 3}
  m_Type: 0
  m_PreserveAspect: 1
  m_FillCenter: 1
  m_FillMethod: 4
  m_FillAmount: 1
  m_FillClockwise: 1
  m_FillOrigin: 0
  m_UseSpriteMesh: 0
  m_PixelsPerUnitMultiplier: 1
--- !u!1 &692513250847520847
GameObject:
  m_ObjectHideFlags: 0
  m_CorrespondingSourceObject: {fileID: 0}
  m_PrefabInstance: {fileID: 0}
  m_PrefabAsset: {fileID: 0}
  serializedVersion: 6
  m_Component:
  - component: {fileID: 666654039017440743}
  - component: {fileID: 1346647237306027536}
  - component: {fileID: 415449850546095964}
  m_Layer: 5
  m_Name: '[IMG] Separator'
  m_TagString: Untagged
  m_Icon: {fileID: 0}
  m_NavMeshLayer: 0
  m_StaticEditorFlags: 0
  m_IsActive: 1
--- !u!224 &666654039017440743
RectTransform:
  m_ObjectHideFlags: 0
  m_CorrespondingSourceObject: {fileID: 0}
  m_PrefabInstance: {fileID: 0}
  m_PrefabAsset: {fileID: 0}
  m_GameObject: {fileID: 692513250847520847}
  m_LocalRotation: {x: -0, y: -0, z: -0, w: 1}
  m_LocalPosition: {x: 0, y: 0, z: -0.9873549}
  m_LocalScale: {x: 1, y: 1, z: 1}
  m_ConstrainProportionsScale: 0
  m_Children: []
  m_Father: {fileID: 6717668455697755564}
  m_LocalEulerAnglesHint: {x: 0, y: 0, z: 0}
  m_AnchorMin: {x: 0, y: 0}
  m_AnchorMax: {x: 0, y: 0}
  m_AnchoredPosition: {x: 0, y: 0}
  m_SizeDelta: {x: 1, y: 30}
  m_Pivot: {x: 0.5, y: 0.5}
--- !u!222 &1346647237306027536
CanvasRenderer:
  m_ObjectHideFlags: 0
  m_CorrespondingSourceObject: {fileID: 0}
  m_PrefabInstance: {fileID: 0}
  m_PrefabAsset: {fileID: 0}
  m_GameObject: {fileID: 692513250847520847}
  m_CullTransparentMesh: 1
--- !u!114 &415449850546095964
MonoBehaviour:
  m_ObjectHideFlags: 0
  m_CorrespondingSourceObject: {fileID: 0}
  m_PrefabInstance: {fileID: 0}
  m_PrefabAsset: {fileID: 0}
  m_GameObject: {fileID: 692513250847520847}
  m_Enabled: 1
  m_EditorHideFlags: 0
  m_Script: {fileID: 11500000, guid: fe87c0e1cc204ed48ad3b37840f39efc, type: 3}
  m_Name: 
  m_EditorClassIdentifier: 
  m_Material: {fileID: 0}
  m_Color: {r: 1, g: 1, b: 1, a: 0.039215688}
  m_RaycastTarget: 1
  m_RaycastPadding: {x: 0, y: 0, z: 0, w: 0}
  m_Maskable: 1
  m_OnCullStateChanged:
    m_PersistentCalls:
      m_Calls: []
  m_Sprite: {fileID: 0}
  m_Type: 0
  m_PreserveAspect: 0
  m_FillCenter: 1
  m_FillMethod: 4
  m_FillAmount: 1
  m_FillClockwise: 1
  m_FillOrigin: 0
  m_UseSpriteMesh: 0
  m_PixelsPerUnitMultiplier: 1
--- !u!1 &1772972274489759149
GameObject:
  m_ObjectHideFlags: 0
  m_CorrespondingSourceObject: {fileID: 0}
  m_PrefabInstance: {fileID: 0}
  m_PrefabAsset: {fileID: 0}
  serializedVersion: 6
  m_Component:
  - component: {fileID: 6717668455697755564}
  - component: {fileID: 8429268125301063856}
  m_Layer: 0
  m_Name: RightContentWrapper
  m_TagString: Untagged
  m_Icon: {fileID: 0}
  m_NavMeshLayer: 0
  m_StaticEditorFlags: 0
  m_IsActive: 1
--- !u!224 &6717668455697755564
RectTransform:
  m_ObjectHideFlags: 0
  m_CorrespondingSourceObject: {fileID: 0}
  m_PrefabInstance: {fileID: 0}
  m_PrefabAsset: {fileID: 0}
  m_GameObject: {fileID: 1772972274489759149}
  m_LocalRotation: {x: -0, y: -0, z: -0, w: 1}
  m_LocalPosition: {x: 0, y: 0, z: 0}
  m_LocalScale: {x: 1, y: 1, z: 1}
  m_ConstrainProportionsScale: 0
  m_Children:
  - {fileID: 4364967528246176601}
  - {fileID: 7075651353883065033}
  - {fileID: 666654039017440743}
  - {fileID: 2697460925428678021}
  m_Father: {fileID: 650650744648003255}
  m_LocalEulerAnglesHint: {x: 0, y: 0, z: 0}
  m_AnchorMin: {x: 0, y: 0}
  m_AnchorMax: {x: 1, y: 1}
  m_AnchoredPosition: {x: 0, y: 0}
  m_SizeDelta: {x: 0, y: 0}
  m_Pivot: {x: 0.5, y: 0.5}
--- !u!114 &8429268125301063856
MonoBehaviour:
  m_ObjectHideFlags: 0
  m_CorrespondingSourceObject: {fileID: 0}
  m_PrefabInstance: {fileID: 0}
  m_PrefabAsset: {fileID: 0}
  m_GameObject: {fileID: 1772972274489759149}
  m_Enabled: 1
  m_EditorHideFlags: 0
  m_Script: {fileID: 11500000, guid: 30649d3a9faa99c48a7b1166b86bf2a0, type: 3}
  m_Name: 
  m_EditorClassIdentifier: 
  m_Padding:
    m_Left: 0
    m_Right: 8
    m_Top: 0
    m_Bottom: 0
  m_ChildAlignment: 5
  m_Spacing: 6
  m_ChildForceExpandWidth: 0
  m_ChildForceExpandHeight: 1
  m_ChildControlWidth: 0
  m_ChildControlHeight: 0
  m_ChildScaleWidth: 0
  m_ChildScaleHeight: 0
  m_ReverseArrangement: 0
--- !u!1 &2823248871880834578
GameObject:
  m_ObjectHideFlags: 0
  m_CorrespondingSourceObject: {fileID: 0}
  m_PrefabInstance: {fileID: 0}
  m_PrefabAsset: {fileID: 0}
  serializedVersion: 6
  m_Component:
  - component: {fileID: 1924660521359931820}
  - component: {fileID: 4356031514224185863}
  - component: {fileID: 7312740273426784434}
  m_Layer: 5
  m_Name: Icon
  m_TagString: Untagged
  m_Icon: {fileID: 0}
  m_NavMeshLayer: 0
  m_StaticEditorFlags: 0
  m_IsActive: 1
--- !u!224 &1924660521359931820
RectTransform:
  m_ObjectHideFlags: 0
  m_CorrespondingSourceObject: {fileID: 0}
  m_PrefabInstance: {fileID: 0}
  m_PrefabAsset: {fileID: 0}
  m_GameObject: {fileID: 2823248871880834578}
  m_LocalRotation: {x: 0, y: 0, z: 0, w: 1}
  m_LocalPosition: {x: 0, y: 0, z: 0}
  m_LocalScale: {x: 1, y: 1, z: 1}
  m_ConstrainProportionsScale: 0
  m_Children: []
  m_Father: {fileID: 2697460925428678021}
  m_LocalEulerAnglesHint: {x: 0, y: 0, z: 0}
  m_AnchorMin: {x: 0.5, y: 0.5}
  m_AnchorMax: {x: 0.5, y: 0.5}
  m_AnchoredPosition: {x: 0, y: 0}
  m_SizeDelta: {x: 10, y: 10}
  m_Pivot: {x: 0.5, y: 0.5}
--- !u!222 &4356031514224185863
CanvasRenderer:
  m_ObjectHideFlags: 0
  m_CorrespondingSourceObject: {fileID: 0}
  m_PrefabInstance: {fileID: 0}
  m_PrefabAsset: {fileID: 0}
  m_GameObject: {fileID: 2823248871880834578}
  m_CullTransparentMesh: 1
--- !u!114 &7312740273426784434
MonoBehaviour:
  m_ObjectHideFlags: 0
  m_CorrespondingSourceObject: {fileID: 0}
  m_PrefabInstance: {fileID: 0}
  m_PrefabAsset: {fileID: 0}
  m_GameObject: {fileID: 2823248871880834578}
  m_Enabled: 1
  m_EditorHideFlags: 0
  m_Script: {fileID: 11500000, guid: fe87c0e1cc204ed48ad3b37840f39efc, type: 3}
  m_Name: 
  m_EditorClassIdentifier: 
  m_Material: {fileID: 0}
  m_Color: {r: 1, g: 1, b: 1, a: 1}
  m_RaycastTarget: 0
  m_RaycastPadding: {x: 0, y: 0, z: 0, w: 0}
  m_Maskable: 1
  m_OnCullStateChanged:
    m_PersistentCalls:
      m_Calls: []
  m_Sprite: {fileID: 21300000, guid: f49bfce399a8c41568bf017a951a357a, type: 3}
  m_Type: 0
  m_PreserveAspect: 0
  m_FillCenter: 1
  m_FillMethod: 4
  m_FillAmount: 1
  m_FillClockwise: 1
  m_FillOrigin: 0
  m_UseSpriteMesh: 0
  m_PixelsPerUnitMultiplier: 1
--- !u!1 &4592675716297890581
GameObject:
  m_ObjectHideFlags: 0
  m_CorrespondingSourceObject: {fileID: 0}
  m_PrefabInstance: {fileID: 0}
  m_PrefabAsset: {fileID: 0}
  serializedVersion: 6
  m_Component:
  - component: {fileID: 7075651353883065033}
  - component: {fileID: 7662982658584489841}
  - component: {fileID: 1193846151544811562}
  - component: {fileID: 149854274967802627}
  - component: {fileID: 510613431144227903}
  m_Layer: 5
  m_Name: '[BTN] ContextMenu'
  m_TagString: Untagged
  m_Icon: {fileID: 0}
  m_NavMeshLayer: 0
  m_StaticEditorFlags: 0
  m_IsActive: 1
--- !u!224 &7075651353883065033
RectTransform:
  m_ObjectHideFlags: 0
  m_CorrespondingSourceObject: {fileID: 0}
  m_PrefabInstance: {fileID: 0}
  m_PrefabAsset: {fileID: 0}
  m_GameObject: {fileID: 4592675716297890581}
  m_LocalRotation: {x: -0, y: -0, z: -0, w: 1}
  m_LocalPosition: {x: 0, y: 0, z: 0}
  m_LocalScale: {x: 1, y: 1, z: 1}
  m_ConstrainProportionsScale: 0
  m_Children:
  - {fileID: 118926932255620503}
  m_Father: {fileID: 6717668455697755564}
  m_LocalEulerAnglesHint: {x: 0, y: 0, z: 0}
  m_AnchorMin: {x: 0, y: 0}
  m_AnchorMax: {x: 0, y: 0}
  m_AnchoredPosition: {x: 0, y: 0}
  m_SizeDelta: {x: 16, y: 30}
  m_Pivot: {x: 0.5, y: 0.5}
--- !u!222 &7662982658584489841
CanvasRenderer:
  m_ObjectHideFlags: 0
  m_CorrespondingSourceObject: {fileID: 0}
  m_PrefabInstance: {fileID: 0}
  m_PrefabAsset: {fileID: 0}
  m_GameObject: {fileID: 4592675716297890581}
  m_CullTransparentMesh: 1
--- !u!114 &1193846151544811562
MonoBehaviour:
  m_ObjectHideFlags: 0
  m_CorrespondingSourceObject: {fileID: 0}
  m_PrefabInstance: {fileID: 0}
  m_PrefabAsset: {fileID: 0}
  m_GameObject: {fileID: 4592675716297890581}
  m_Enabled: 1
  m_EditorHideFlags: 0
  m_Script: {fileID: 11500000, guid: fe87c0e1cc204ed48ad3b37840f39efc, type: 3}
  m_Name: 
  m_EditorClassIdentifier: 
  m_Material: {fileID: 0}
  m_Color: {r: 1, g: 1, b: 1, a: 1}
  m_RaycastTarget: 1
  m_RaycastPadding: {x: 0, y: 0, z: 0, w: 0}
  m_Maskable: 1
  m_OnCullStateChanged:
    m_PersistentCalls:
      m_Calls: []
  m_Sprite: {fileID: 21300000, guid: 12dd1efc4e826764f9b02be515a9a033, type: 3}
  m_Type: 1
  m_PreserveAspect: 0
  m_FillCenter: 1
  m_FillMethod: 4
  m_FillAmount: 1
  m_FillClockwise: 1
  m_FillOrigin: 0
  m_UseSpriteMesh: 0
  m_PixelsPerUnitMultiplier: 4
--- !u!114 &149854274967802627
MonoBehaviour:
  m_ObjectHideFlags: 0
  m_CorrespondingSourceObject: {fileID: 0}
  m_PrefabInstance: {fileID: 0}
  m_PrefabAsset: {fileID: 0}
  m_GameObject: {fileID: 4592675716297890581}
  m_Enabled: 1
  m_EditorHideFlags: 0
  m_Script: {fileID: 11500000, guid: 4e29b1a8efbd4b44bb3f3716e73f07ff, type: 3}
  m_Name: 
  m_EditorClassIdentifier: 
  m_Navigation:
    m_Mode: 3
    m_WrapAround: 0
    m_SelectOnUp: {fileID: 0}
    m_SelectOnDown: {fileID: 0}
    m_SelectOnLeft: {fileID: 0}
    m_SelectOnRight: {fileID: 0}
  m_Transition: 1
  m_Colors:
    m_NormalColor: {r: 0, g: 0, b: 0, a: 1}
    m_HighlightedColor: {r: 1, g: 1, b: 1, a: 0.050980393}
    m_PressedColor: {r: 1, g: 1, b: 1, a: 0.03137255}
    m_SelectedColor: {r: 0, g: 0, b: 0, a: 1}
    m_DisabledColor: {r: 0.78431374, g: 0.78431374, b: 0.78431374, a: 0.5019608}
    m_ColorMultiplier: 1
    m_FadeDuration: 0
  m_SpriteState:
    m_HighlightedSprite: {fileID: 0}
    m_PressedSprite: {fileID: 0}
    m_SelectedSprite: {fileID: 0}
    m_DisabledSprite: {fileID: 0}
  m_AnimationTriggers:
    m_NormalTrigger: Normal
    m_HighlightedTrigger: Highlighted
    m_PressedTrigger: Pressed
    m_SelectedTrigger: Selected
    m_DisabledTrigger: Disabled
  m_Interactable: 1
  m_TargetGraphic: {fileID: 1193846151544811562}
  m_OnClick:
    m_PersistentCalls:
      m_Calls: []
--- !u!114 &510613431144227903
MonoBehaviour:
  m_ObjectHideFlags: 0
  m_CorrespondingSourceObject: {fileID: 0}
  m_PrefabInstance: {fileID: 0}
  m_PrefabAsset: {fileID: 0}
  m_GameObject: {fileID: 4592675716297890581}
  m_Enabled: 1
  m_EditorHideFlags: 0
  m_Script: {fileID: 11500000, guid: 1cdc6c1a43024e58bcd05d3e69a19db4, type: 3}
  m_Name: 
  m_EditorClassIdentifier: 
  <Button>k__BackingField: {fileID: 149854274967802627}
  <ButtonPressedAudio>k__BackingField: {fileID: 11400000, guid: cbbd6a003fc75e24da47c13feacd92c7, type: 2}
  <ButtonHoverAudio>k__BackingField: {fileID: 11400000, guid: 59da234351971c0498a566fb811b0c36, type: 2}
  <images>k__BackingField: []
  <text>k__BackingField: {fileID: 0}
  interactableColor: {r: 1, g: 1, b: 1, a: 1}
  hoverColor: {r: 0.54, g: 0.54, b: 0.54, a: 1}
--- !u!1 &5422769095188697939
GameObject:
  m_ObjectHideFlags: 0
  m_CorrespondingSourceObject: {fileID: 0}
  m_PrefabInstance: {fileID: 0}
  m_PrefabAsset: {fileID: 0}
  serializedVersion: 6
  m_Component:
  - component: {fileID: 118926932255620503}
  - component: {fileID: 2357028087871961404}
  - component: {fileID: 3642966556696056631}
  m_Layer: 5
  m_Name: Icon
  m_TagString: Untagged
  m_Icon: {fileID: 0}
  m_NavMeshLayer: 0
  m_StaticEditorFlags: 0
  m_IsActive: 1
--- !u!224 &118926932255620503
RectTransform:
  m_ObjectHideFlags: 0
  m_CorrespondingSourceObject: {fileID: 0}
  m_PrefabInstance: {fileID: 0}
  m_PrefabAsset: {fileID: 0}
  m_GameObject: {fileID: 5422769095188697939}
  m_LocalRotation: {x: 0, y: 0, z: 0, w: 1}
  m_LocalPosition: {x: 0, y: 0, z: 0}
  m_LocalScale: {x: 1, y: 1, z: 1}
  m_ConstrainProportionsScale: 0
  m_Children: []
  m_Father: {fileID: 7075651353883065033}
  m_LocalEulerAnglesHint: {x: 0, y: 0, z: 0}
  m_AnchorMin: {x: 0.5, y: 0.5}
  m_AnchorMax: {x: 0.5, y: 0.5}
  m_AnchoredPosition: {x: 0, y: 0}
  m_SizeDelta: {x: 5, y: 30}
  m_Pivot: {x: 0.5, y: 0.5}
--- !u!222 &2357028087871961404
CanvasRenderer:
  m_ObjectHideFlags: 0
  m_CorrespondingSourceObject: {fileID: 0}
  m_PrefabInstance: {fileID: 0}
  m_PrefabAsset: {fileID: 0}
  m_GameObject: {fileID: 5422769095188697939}
  m_CullTransparentMesh: 1
--- !u!114 &3642966556696056631
MonoBehaviour:
  m_ObjectHideFlags: 0
  m_CorrespondingSourceObject: {fileID: 0}
  m_PrefabInstance: {fileID: 0}
  m_PrefabAsset: {fileID: 0}
  m_GameObject: {fileID: 5422769095188697939}
  m_Enabled: 1
  m_EditorHideFlags: 0
  m_Script: {fileID: 11500000, guid: fe87c0e1cc204ed48ad3b37840f39efc, type: 3}
  m_Name: 
  m_EditorClassIdentifier: 
  m_Material: {fileID: 0}
  m_Color: {r: 1, g: 1, b: 1, a: 0.9843137}
  m_RaycastTarget: 1
  m_RaycastPadding: {x: 0, y: 0, z: 0, w: 0}
  m_Maskable: 1
  m_OnCullStateChanged:
    m_PersistentCalls:
      m_Calls: []
  m_Sprite: {fileID: 21300000, guid: 7539fa1b890384b749ef64eec52331bb, type: 3}
  m_Type: 0
  m_PreserveAspect: 1
  m_FillCenter: 1
  m_FillMethod: 4
  m_FillAmount: 1
  m_FillClockwise: 1
  m_FillOrigin: 0
  m_UseSpriteMesh: 0
  m_PixelsPerUnitMultiplier: 1
--- !u!1 &5647895664924774974
GameObject:
  m_ObjectHideFlags: 0
  m_CorrespondingSourceObject: {fileID: 0}
  m_PrefabInstance: {fileID: 0}
  m_PrefabAsset: {fileID: 0}
  serializedVersion: 6
  m_Component:
  - component: {fileID: 8940633947974894819}
  - component: {fileID: 4364462407523698573}
  - component: {fileID: 6102271489222523536}
  - component: {fileID: 5575035350125641578}
  m_Layer: 5
  m_Name: '[ICO] Members'
  m_TagString: Untagged
  m_Icon: {fileID: 0}
  m_NavMeshLayer: 0
  m_StaticEditorFlags: 0
  m_IsActive: 1
--- !u!224 &8940633947974894819
RectTransform:
  m_ObjectHideFlags: 0
  m_CorrespondingSourceObject: {fileID: 0}
  m_PrefabInstance: {fileID: 0}
  m_PrefabAsset: {fileID: 0}
  m_GameObject: {fileID: 5647895664924774974}
  m_LocalRotation: {x: 0, y: 0, z: 0, w: 1}
  m_LocalPosition: {x: 0, y: 0, z: 0}
  m_LocalScale: {x: 1, y: 1, z: 1}
  m_ConstrainProportionsScale: 0
  m_Children: []
  m_Father: {fileID: 4116272842481412131}
  m_LocalEulerAnglesHint: {x: 0, y: 0, z: 0}
  m_AnchorMin: {x: 0, y: 0}
  m_AnchorMax: {x: 0, y: 0}
  m_AnchoredPosition: {x: 0, y: 0}
  m_SizeDelta: {x: 16, y: 16}
  m_Pivot: {x: 0, y: 1}
--- !u!222 &4364462407523698573
CanvasRenderer:
  m_ObjectHideFlags: 0
  m_CorrespondingSourceObject: {fileID: 0}
  m_PrefabInstance: {fileID: 0}
  m_PrefabAsset: {fileID: 0}
  m_GameObject: {fileID: 5647895664924774974}
  m_CullTransparentMesh: 1
--- !u!114 &6102271489222523536
MonoBehaviour:
  m_ObjectHideFlags: 0
  m_CorrespondingSourceObject: {fileID: 0}
  m_PrefabInstance: {fileID: 0}
  m_PrefabAsset: {fileID: 0}
  m_GameObject: {fileID: 5647895664924774974}
  m_Enabled: 1
  m_EditorHideFlags: 0
  m_Script: {fileID: 11500000, guid: fe87c0e1cc204ed48ad3b37840f39efc, type: 3}
  m_Name: 
  m_EditorClassIdentifier: 
  m_Material: {fileID: 0}
  m_Color: {r: 1, g: 1, b: 1, a: 1}
  m_RaycastTarget: 1
  m_RaycastPadding: {x: 0, y: 0, z: 0, w: 0}
  m_Maskable: 1
  m_OnCullStateChanged:
    m_PersistentCalls:
      m_Calls: []
  m_Sprite: {fileID: 21300000, guid: 4858defcc44314b308aeef81546ba7e9, type: 3}
  m_Type: 0
  m_PreserveAspect: 0
  m_FillCenter: 1
  m_FillMethod: 4
  m_FillAmount: 1
  m_FillClockwise: 1
  m_FillOrigin: 0
  m_UseSpriteMesh: 0
  m_PixelsPerUnitMultiplier: 1
--- !u!114 &5575035350125641578
MonoBehaviour:
  m_ObjectHideFlags: 0
  m_CorrespondingSourceObject: {fileID: 0}
  m_PrefabInstance: {fileID: 0}
  m_PrefabAsset: {fileID: 0}
  m_GameObject: {fileID: 5647895664924774974}
  m_Enabled: 1
  m_EditorHideFlags: 0
  m_Script: {fileID: 11500000, guid: 306cc8c2b49d7114eaa3623786fc2126, type: 3}
  m_Name: 
  m_EditorClassIdentifier: 
  m_IgnoreLayout: 0
  m_MinWidth: -1
  m_MinHeight: -1
  m_PreferredWidth: -1
  m_PreferredHeight: -1
  m_FlexibleWidth: -1
  m_FlexibleHeight: -1
  m_LayoutPriority: 1
--- !u!1 &6523275474662519317
GameObject:
  m_ObjectHideFlags: 0
  m_CorrespondingSourceObject: {fileID: 0}
  m_PrefabInstance: {fileID: 0}
  m_PrefabAsset: {fileID: 0}
  serializedVersion: 6
  m_Component:
  - component: {fileID: 2161078686845965774}
  - component: {fileID: 1713005398268464827}
  - component: {fileID: 6053137460817878785}
  m_Layer: 5
  m_Name: '[TXT] ChannelName'
  m_TagString: Untagged
  m_Icon: {fileID: 0}
  m_NavMeshLayer: 0
  m_StaticEditorFlags: 0
  m_IsActive: 1
--- !u!224 &2161078686845965774
RectTransform:
  m_ObjectHideFlags: 0
  m_CorrespondingSourceObject: {fileID: 0}
  m_PrefabInstance: {fileID: 0}
  m_PrefabAsset: {fileID: 0}
  m_GameObject: {fileID: 6523275474662519317}
  m_LocalRotation: {x: -0, y: -0, z: -0, w: 1}
  m_LocalPosition: {x: 0, y: 0, z: -0.49367744}
  m_LocalScale: {x: 1, y: 1, z: 1}
  m_ConstrainProportionsScale: 0
  m_Children: []
  m_Father: {fileID: 7969663772302005188}
  m_LocalEulerAnglesHint: {x: 0, y: 0, z: 0}
  m_AnchorMin: {x: 0, y: 0.5}
  m_AnchorMax: {x: 0, y: 0.5}
  m_AnchoredPosition: {x: 34.2, y: 0}
  m_SizeDelta: {x: 101.2159, y: 20}
  m_Pivot: {x: 0, y: 0.5}
--- !u!222 &1713005398268464827
CanvasRenderer:
  m_ObjectHideFlags: 0
  m_CorrespondingSourceObject: {fileID: 0}
  m_PrefabInstance: {fileID: 0}
  m_PrefabAsset: {fileID: 0}
  m_GameObject: {fileID: 6523275474662519317}
  m_CullTransparentMesh: 1
--- !u!114 &6053137460817878785
MonoBehaviour:
  m_ObjectHideFlags: 0
  m_CorrespondingSourceObject: {fileID: 0}
  m_PrefabInstance: {fileID: 0}
  m_PrefabAsset: {fileID: 0}
  m_GameObject: {fileID: 6523275474662519317}
  m_Enabled: 1
  m_EditorHideFlags: 0
  m_Script: {fileID: 11500000, guid: f4688fdb7df04437aeb418b961361dc5, type: 3}
  m_Name: 
  m_EditorClassIdentifier: 
  m_Material: {fileID: 0}
  m_Color: {r: 1, g: 1, b: 1, a: 1}
  m_RaycastTarget: 1
  m_RaycastPadding: {x: 0, y: 0, z: 0, w: 0}
  m_Maskable: 1
  m_OnCullStateChanged:
    m_PersistentCalls:
      m_Calls: []
  m_text: Nearby
  m_isRightToLeft: 0
  m_fontAsset: {fileID: 11400000, guid: 96ae0a2159a39234f858ea23bdcc74ad, type: 2}
  m_sharedMaterial: {fileID: 735423033564544980, guid: 96ae0a2159a39234f858ea23bdcc74ad, type: 2}
  m_fontSharedMaterials: []
  m_fontMaterial: {fileID: 0}
  m_fontMaterials: []
  m_fontColor32:
    serializedVersion: 2
    rgba: 4294769916
  m_fontColor: {r: 0.9882353, g: 0.9882353, b: 0.9882353, a: 1}
  m_enableVertexGradient: 0
  m_colorMode: 3
  m_fontColorGradient:
    topLeft: {r: 1, g: 1, b: 1, a: 1}
    topRight: {r: 1, g: 1, b: 1, a: 1}
    bottomLeft: {r: 1, g: 1, b: 1, a: 1}
    bottomRight: {r: 1, g: 1, b: 1, a: 1}
  m_fontColorGradientPreset: {fileID: 0}
  m_spriteAsset: {fileID: 0}
  m_tintAllSprites: 0
  m_StyleSheet: {fileID: 0}
  m_TextStyleHashCode: -1183493901
  m_overrideHtmlColors: 0
  m_faceColor:
    serializedVersion: 2
    rgba: 4294967295
  m_fontSize: 14
  m_fontSizeBase: 14
  m_fontWeight: 400
  m_enableAutoSizing: 0
  m_fontSizeMin: 18
  m_fontSizeMax: 72
  m_fontStyle: 0
  m_HorizontalAlignment: 1
  m_VerticalAlignment: 512
  m_textAlignment: 65535
  m_characterSpacing: 0
  m_wordSpacing: 0
  m_lineSpacing: 0
  m_lineSpacingMax: 0
  m_paragraphSpacing: 0
  m_charWidthMaxAdj: 0
  m_TextWrappingMode: 1
  m_wordWrappingRatios: 0.4
  m_overflowMode: 0
  m_linkedTextComponent: {fileID: 0}
  parentLinkedComponent: {fileID: 0}
  m_enableKerning: 1
  m_ActiveFontFeatures: 6e72656b
  m_enableExtraPadding: 0
  checkPaddingRequired: 0
  m_isRichText: 1
  m_EmojiFallbackSupport: 1
  m_parseCtrlCharacters: 1
  m_isOrthographic: 1
  m_isCullingEnabled: 0
  m_horizontalMapping: 0
  m_verticalMapping: 0
  m_uvLineOffset: 0
  m_geometrySortingOrder: 0
  m_IsTextObjectScaleStatic: 0
  m_VertexBufferAutoSizeReduction: 0
  m_useMaxVisibleDescender: 1
  m_pageToDisplay: 1
  m_margin: {x: 0, y: 0, z: 0, w: 0}
  m_isUsingLegacyAnimationComponent: 0
  m_isVolumetricText: 0
  m_hasFontAssetChanged: 0
  m_baseMaterial: {fileID: 0}
  m_maskOffset: {x: 0, y: 0, z: 0, w: 0}
--- !u!1 &6570627531729185876
GameObject:
  m_ObjectHideFlags: 0
  m_CorrespondingSourceObject: {fileID: 0}
  m_PrefabInstance: {fileID: 0}
  m_PrefabAsset: {fileID: 0}
  serializedVersion: 6
  m_Component:
  - component: {fileID: 5910973295639061888}
  - component: {fileID: 6913731007923216205}
  - component: {fileID: 121370530626908121}
  - component: {fileID: 1762879913528615324}
  - component: {fileID: 8493482012769323633}
  m_Layer: 5
  m_Name: '[TXT] MembersCount'
  m_TagString: Untagged
  m_Icon: {fileID: 0}
  m_NavMeshLayer: 0
  m_StaticEditorFlags: 0
  m_IsActive: 1
--- !u!224 &5910973295639061888
RectTransform:
  m_ObjectHideFlags: 0
  m_CorrespondingSourceObject: {fileID: 0}
  m_PrefabInstance: {fileID: 0}
  m_PrefabAsset: {fileID: 0}
  m_GameObject: {fileID: 6570627531729185876}
  m_LocalRotation: {x: -0, y: -0, z: -0, w: 1}
  m_LocalPosition: {x: 0, y: 0, z: 0}
  m_LocalScale: {x: 1, y: 1, z: 1}
  m_ConstrainProportionsScale: 0
  m_Children: []
  m_Father: {fileID: 4116272842481412131}
  m_LocalEulerAnglesHint: {x: 0, y: 0, z: 0}
  m_AnchorMin: {x: 0, y: 1}
  m_AnchorMax: {x: 0, y: 1}
  m_AnchoredPosition: {x: 26, y: -7}
<<<<<<< HEAD
  m_SizeDelta: {x: 8.23, y: 16}
=======
  m_SizeDelta: {x: 8.76, y: 16}
>>>>>>> cc8fbb3f
  m_Pivot: {x: 0, y: 1}
--- !u!222 &6913731007923216205
CanvasRenderer:
  m_ObjectHideFlags: 0
  m_CorrespondingSourceObject: {fileID: 0}
  m_PrefabInstance: {fileID: 0}
  m_PrefabAsset: {fileID: 0}
  m_GameObject: {fileID: 6570627531729185876}
  m_CullTransparentMesh: 1
--- !u!114 &121370530626908121
MonoBehaviour:
  m_ObjectHideFlags: 0
  m_CorrespondingSourceObject: {fileID: 0}
  m_PrefabInstance: {fileID: 0}
  m_PrefabAsset: {fileID: 0}
  m_GameObject: {fileID: 6570627531729185876}
  m_Enabled: 1
  m_EditorHideFlags: 0
  m_Script: {fileID: 11500000, guid: f4688fdb7df04437aeb418b961361dc5, type: 3}
  m_Name: 
  m_EditorClassIdentifier: 
  m_Material: {fileID: 0}
  m_Color: {r: 1, g: 1, b: 1, a: 1}
  m_RaycastTarget: 1
  m_RaycastPadding: {x: 0, y: 0, z: 0, w: 0}
  m_Maskable: 1
  m_OnCullStateChanged:
    m_PersistentCalls:
      m_Calls: []
  m_text: 0
  m_isRightToLeft: 0
  m_fontAsset: {fileID: 11400000, guid: 96ae0a2159a39234f858ea23bdcc74ad, type: 2}
  m_sharedMaterial: {fileID: 735423033564544980, guid: 96ae0a2159a39234f858ea23bdcc74ad, type: 2}
  m_fontSharedMaterials: []
  m_fontMaterial: {fileID: 0}
  m_fontMaterials: []
  m_fontColor32:
    serializedVersion: 2
    rgba: 4294967295
  m_fontColor: {r: 1, g: 1, b: 1, a: 1}
  m_enableVertexGradient: 0
  m_colorMode: 3
  m_fontColorGradient:
    topLeft: {r: 1, g: 1, b: 1, a: 1}
    topRight: {r: 1, g: 1, b: 1, a: 1}
    bottomLeft: {r: 1, g: 1, b: 1, a: 1}
    bottomRight: {r: 1, g: 1, b: 1, a: 1}
  m_fontColorGradientPreset: {fileID: 0}
  m_spriteAsset: {fileID: 0}
  m_tintAllSprites: 0
  m_StyleSheet: {fileID: 0}
  m_TextStyleHashCode: -1183493901
  m_overrideHtmlColors: 0
  m_faceColor:
    serializedVersion: 2
    rgba: 4294967295
  m_fontSize: 13
  m_fontSizeBase: 13
  m_fontWeight: 400
  m_enableAutoSizing: 0
  m_fontSizeMin: 18
  m_fontSizeMax: 72
  m_fontStyle: 0
  m_HorizontalAlignment: 1
  m_VerticalAlignment: 512
  m_textAlignment: 65535
  m_characterSpacing: 0
  m_wordSpacing: 0
  m_lineSpacing: 0
  m_lineSpacingMax: 0
  m_paragraphSpacing: 0
  m_charWidthMaxAdj: 0
  m_TextWrappingMode: 1
  m_wordWrappingRatios: 0.4
  m_overflowMode: 0
  m_linkedTextComponent: {fileID: 0}
  parentLinkedComponent: {fileID: 0}
  m_enableKerning: 0
  m_ActiveFontFeatures: 6e72656b
  m_enableExtraPadding: 0
  checkPaddingRequired: 0
  m_isRichText: 1
  m_EmojiFallbackSupport: 1
  m_parseCtrlCharacters: 1
  m_isOrthographic: 1
  m_isCullingEnabled: 0
  m_horizontalMapping: 0
  m_verticalMapping: 0
  m_uvLineOffset: 0
  m_geometrySortingOrder: 0
  m_IsTextObjectScaleStatic: 0
  m_VertexBufferAutoSizeReduction: 0
  m_useMaxVisibleDescender: 1
  m_pageToDisplay: 1
  m_margin: {x: 0, y: 0, z: 0, w: 0}
  m_isUsingLegacyAnimationComponent: 0
  m_isVolumetricText: 0
  m_hasFontAssetChanged: 0
  m_baseMaterial: {fileID: 0}
  m_maskOffset: {x: 0, y: 0, z: 0, w: 0}
--- !u!114 &1762879913528615324
MonoBehaviour:
  m_ObjectHideFlags: 0
  m_CorrespondingSourceObject: {fileID: 0}
  m_PrefabInstance: {fileID: 0}
  m_PrefabAsset: {fileID: 0}
  m_GameObject: {fileID: 6570627531729185876}
  m_Enabled: 1
  m_EditorHideFlags: 0
  m_Script: {fileID: 11500000, guid: 306cc8c2b49d7114eaa3623786fc2126, type: 3}
  m_Name: 
  m_EditorClassIdentifier: 
  m_IgnoreLayout: 0
  m_MinWidth: -1
  m_MinHeight: -1
  m_PreferredWidth: -1
  m_PreferredHeight: -1
  m_FlexibleWidth: -1
  m_FlexibleHeight: -1
  m_LayoutPriority: 1
--- !u!114 &8493482012769323633
MonoBehaviour:
  m_ObjectHideFlags: 0
  m_CorrespondingSourceObject: {fileID: 0}
  m_PrefabInstance: {fileID: 0}
  m_PrefabAsset: {fileID: 0}
  m_GameObject: {fileID: 6570627531729185876}
  m_Enabled: 1
  m_EditorHideFlags: 0
  m_Script: {fileID: 11500000, guid: 3245ec927659c4140ac4f8d17403cc18, type: 3}
  m_Name: 
  m_EditorClassIdentifier: 
  m_HorizontalFit: 2
  m_VerticalFit: 0
--- !u!1 &7105260885318422246
GameObject:
  m_ObjectHideFlags: 0
  m_CorrespondingSourceObject: {fileID: 0}
  m_PrefabInstance: {fileID: 0}
  m_PrefabAsset: {fileID: 0}
  serializedVersion: 6
  m_Component:
  - component: {fileID: 2697460925428678021}
  - component: {fileID: 2363983520680781917}
  - component: {fileID: 11617788899543524}
  - component: {fileID: 8855027581581404490}
  - component: {fileID: 4956073449208256574}
  m_Layer: 5
  m_Name: '[BTN] Close'
  m_TagString: Untagged
  m_Icon: {fileID: 0}
  m_NavMeshLayer: 0
  m_StaticEditorFlags: 0
  m_IsActive: 1
--- !u!224 &2697460925428678021
RectTransform:
  m_ObjectHideFlags: 0
  m_CorrespondingSourceObject: {fileID: 0}
  m_PrefabInstance: {fileID: 0}
  m_PrefabAsset: {fileID: 0}
  m_GameObject: {fileID: 7105260885318422246}
  m_LocalRotation: {x: -0, y: -0, z: -0, w: 1}
  m_LocalPosition: {x: 0, y: 0, z: 0}
  m_LocalScale: {x: 1, y: 1, z: 1}
  m_ConstrainProportionsScale: 0
  m_Children:
  - {fileID: 1924660521359931820}
  m_Father: {fileID: 6717668455697755564}
  m_LocalEulerAnglesHint: {x: 0, y: 0, z: 0}
  m_AnchorMin: {x: 0, y: 0}
  m_AnchorMax: {x: 0, y: 0}
  m_AnchoredPosition: {x: 0, y: 0}
  m_SizeDelta: {x: 30, y: 30}
  m_Pivot: {x: 1, y: 1}
--- !u!222 &2363983520680781917
CanvasRenderer:
  m_ObjectHideFlags: 0
  m_CorrespondingSourceObject: {fileID: 0}
  m_PrefabInstance: {fileID: 0}
  m_PrefabAsset: {fileID: 0}
  m_GameObject: {fileID: 7105260885318422246}
  m_CullTransparentMesh: 1
--- !u!114 &11617788899543524
MonoBehaviour:
  m_ObjectHideFlags: 0
  m_CorrespondingSourceObject: {fileID: 0}
  m_PrefabInstance: {fileID: 0}
  m_PrefabAsset: {fileID: 0}
  m_GameObject: {fileID: 7105260885318422246}
  m_Enabled: 1
  m_EditorHideFlags: 0
  m_Script: {fileID: 11500000, guid: fe87c0e1cc204ed48ad3b37840f39efc, type: 3}
  m_Name: 
  m_EditorClassIdentifier: 
  m_Material: {fileID: 0}
  m_Color: {r: 1, g: 1, b: 1, a: 1}
  m_RaycastTarget: 1
  m_RaycastPadding: {x: 0, y: 0, z: 0, w: 0}
  m_Maskable: 1
  m_OnCullStateChanged:
    m_PersistentCalls:
      m_Calls: []
  m_Sprite: {fileID: 21300000, guid: 12dd1efc4e826764f9b02be515a9a033, type: 3}
  m_Type: 1
  m_PreserveAspect: 0
  m_FillCenter: 1
  m_FillMethod: 4
  m_FillAmount: 1
  m_FillClockwise: 1
  m_FillOrigin: 0
  m_UseSpriteMesh: 0
  m_PixelsPerUnitMultiplier: 3
--- !u!114 &8855027581581404490
MonoBehaviour:
  m_ObjectHideFlags: 0
  m_CorrespondingSourceObject: {fileID: 0}
  m_PrefabInstance: {fileID: 0}
  m_PrefabAsset: {fileID: 0}
  m_GameObject: {fileID: 7105260885318422246}
  m_Enabled: 1
  m_EditorHideFlags: 0
  m_Script: {fileID: 11500000, guid: 4e29b1a8efbd4b44bb3f3716e73f07ff, type: 3}
  m_Name: 
  m_EditorClassIdentifier: 
  m_Navigation:
    m_Mode: 3
    m_WrapAround: 0
    m_SelectOnUp: {fileID: 0}
    m_SelectOnDown: {fileID: 0}
    m_SelectOnLeft: {fileID: 0}
    m_SelectOnRight: {fileID: 0}
  m_Transition: 1
  m_Colors:
    m_NormalColor: {r: 0, g: 0, b: 0, a: 1}
    m_HighlightedColor: {r: 1, g: 1, b: 1, a: 0.050980393}
    m_PressedColor: {r: 1, g: 1, b: 1, a: 0.03137255}
    m_SelectedColor: {r: 0, g: 0, b: 0, a: 1}
    m_DisabledColor: {r: 0.78431374, g: 0.78431374, b: 0.78431374, a: 0.5019608}
    m_ColorMultiplier: 1
    m_FadeDuration: 0
  m_SpriteState:
    m_HighlightedSprite: {fileID: 0}
    m_PressedSprite: {fileID: 0}
    m_SelectedSprite: {fileID: 0}
    m_DisabledSprite: {fileID: 0}
  m_AnimationTriggers:
    m_NormalTrigger: Normal
    m_HighlightedTrigger: Highlighted
    m_PressedTrigger: Pressed
    m_SelectedTrigger: Selected
    m_DisabledTrigger: Disabled
  m_Interactable: 1
  m_TargetGraphic: {fileID: 11617788899543524}
  m_OnClick:
    m_PersistentCalls:
      m_Calls: []
--- !u!114 &4956073449208256574
MonoBehaviour:
  m_ObjectHideFlags: 0
  m_CorrespondingSourceObject: {fileID: 0}
  m_PrefabInstance: {fileID: 0}
  m_PrefabAsset: {fileID: 0}
  m_GameObject: {fileID: 7105260885318422246}
  m_Enabled: 1
  m_EditorHideFlags: 0
  m_Script: {fileID: 11500000, guid: 1cdc6c1a43024e58bcd05d3e69a19db4, type: 3}
  m_Name: 
  m_EditorClassIdentifier: 
  <Button>k__BackingField: {fileID: 8855027581581404490}
  <ButtonPressedAudio>k__BackingField: {fileID: 11400000, guid: 9c57af4963cf9cf4194435271beb8b73, type: 2}
  <ButtonHoverAudio>k__BackingField: {fileID: 11400000, guid: 59da234351971c0498a566fb811b0c36, type: 2}
  <images>k__BackingField: []
  <text>k__BackingField: {fileID: 0}
  interactableColor: {r: 1, g: 1, b: 1, a: 1}
  hoverColor: {r: 0.54, g: 0.54, b: 0.54, a: 1}
--- !u!1 &7248438957636401099
GameObject:
  m_ObjectHideFlags: 0
  m_CorrespondingSourceObject: {fileID: 0}
  m_PrefabInstance: {fileID: 0}
  m_PrefabAsset: {fileID: 0}
  serializedVersion: 6
  m_Component:
  - component: {fileID: 650650744648003255}
  - component: {fileID: 5545782541599363755}
  - component: {fileID: 7369522728188572525}
  - component: {fileID: 6478976938443664644}
  - component: {fileID: 7032126589185685740}
  m_Layer: 5
  m_Name: ChatDefaultTitlebarView
  m_TagString: Untagged
  m_Icon: {fileID: 0}
  m_NavMeshLayer: 0
  m_StaticEditorFlags: 0
  m_IsActive: 1
--- !u!224 &650650744648003255
RectTransform:
  m_ObjectHideFlags: 0
  m_CorrespondingSourceObject: {fileID: 0}
  m_PrefabInstance: {fileID: 0}
  m_PrefabAsset: {fileID: 0}
  m_GameObject: {fileID: 7248438957636401099}
  m_LocalRotation: {x: 0, y: 0, z: 0, w: 1}
  m_LocalPosition: {x: 0, y: 0, z: 0}
  m_LocalScale: {x: 1, y: 1, z: 1}
  m_ConstrainProportionsScale: 0
  m_Children:
  - {fileID: 3202992278621298003}
  - {fileID: 6717668455697755564}
  m_Father: {fileID: 0}
  m_LocalEulerAnglesHint: {x: 0, y: 0, z: 0}
  m_AnchorMin: {x: 0, y: 0}
  m_AnchorMax: {x: 1, y: 1}
  m_AnchoredPosition: {x: 0, y: 0}
  m_SizeDelta: {x: 0, y: -0.0000038146973}
  m_Pivot: {x: 0.5, y: 0.5}
--- !u!222 &5545782541599363755
CanvasRenderer:
  m_ObjectHideFlags: 0
  m_CorrespondingSourceObject: {fileID: 0}
  m_PrefabInstance: {fileID: 0}
  m_PrefabAsset: {fileID: 0}
  m_GameObject: {fileID: 7248438957636401099}
  m_CullTransparentMesh: 1
--- !u!114 &7369522728188572525
MonoBehaviour:
  m_ObjectHideFlags: 0
  m_CorrespondingSourceObject: {fileID: 0}
  m_PrefabInstance: {fileID: 0}
  m_PrefabAsset: {fileID: 0}
  m_GameObject: {fileID: 7248438957636401099}
  m_Enabled: 1
  m_EditorHideFlags: 0
  m_Script: {fileID: 11500000, guid: fe87c0e1cc204ed48ad3b37840f39efc, type: 3}
  m_Name: 
  m_EditorClassIdentifier: 
  m_Material: {fileID: 0}
  m_Color: {r: 0, g: 0, b: 0, a: 1}
  m_RaycastTarget: 1
  m_RaycastPadding: {x: 0, y: 0, z: 0, w: 0}
  m_Maskable: 1
  m_OnCullStateChanged:
    m_PersistentCalls:
      m_Calls: []
  m_Sprite: {fileID: 21300000, guid: 0777b27ffb579410cbb9d7bd29774538, type: 3}
  m_Type: 1
  m_PreserveAspect: 0
  m_FillCenter: 1
  m_FillMethod: 4
  m_FillAmount: 1
  m_FillClockwise: 1
  m_FillOrigin: 0
  m_UseSpriteMesh: 0
  m_PixelsPerUnitMultiplier: 2
--- !u!225 &6478976938443664644
CanvasGroup:
  m_ObjectHideFlags: 0
  m_CorrespondingSourceObject: {fileID: 0}
  m_PrefabInstance: {fileID: 0}
  m_PrefabAsset: {fileID: 0}
  m_GameObject: {fileID: 7248438957636401099}
  m_Enabled: 1
  m_Alpha: 1
  m_Interactable: 1
  m_BlocksRaycasts: 1
  m_IgnoreParentGroups: 0
--- !u!114 &7032126589185685740
MonoBehaviour:
  m_ObjectHideFlags: 0
  m_CorrespondingSourceObject: {fileID: 0}
  m_PrefabInstance: {fileID: 0}
  m_PrefabAsset: {fileID: 0}
  m_GameObject: {fileID: 7248438957636401099}
  m_Enabled: 1
  m_EditorHideFlags: 0
  m_Script: {fileID: 11500000, guid: b8caf417a9782e245afe448183849472, type: 3}
  m_Name: 
  m_EditorClassIdentifier: 
  buttonClose: {fileID: 8855027581581404490}
  buttonOpenMembers: {fileID: 7225233756833244029}
  buttonOpenContextMenu: {fileID: 149854274967802627}
  buttonOpenProfileContextMenu: {fileID: 2815209892365205130}
  textChannelName: {fileID: 8676889846607476693}
  textMembersCount: {fileID: 121370530626908121}
  chatProfileView: {fileID: 6863643135272955571}
  nearbyElementsContainer: {fileID: 3693991818792714971}
  nearbyAutoTranslateIndicator: {fileID: 1434070377955692009}
  connectionStatusIndicator: {fileID: 4699677089987910738}
  offlineThumbnailGreyOutOpacity: 0.6
--- !u!1 &7949499053157811884
GameObject:
  m_ObjectHideFlags: 0
  m_CorrespondingSourceObject: {fileID: 0}
  m_PrefabInstance: {fileID: 0}
  m_PrefabAsset: {fileID: 0}
  serializedVersion: 6
  m_Component:
  - component: {fileID: 7969663772302005188}
  m_Layer: 5
  m_Name: NearbyInfoContainer
  m_TagString: Untagged
  m_Icon: {fileID: 0}
  m_NavMeshLayer: 0
  m_StaticEditorFlags: 0
  m_IsActive: 1
--- !u!224 &7969663772302005188
RectTransform:
  m_ObjectHideFlags: 0
  m_CorrespondingSourceObject: {fileID: 0}
  m_PrefabInstance: {fileID: 0}
  m_PrefabAsset: {fileID: 0}
  m_GameObject: {fileID: 7949499053157811884}
  m_LocalRotation: {x: 0, y: 0, z: 0, w: 1}
  m_LocalPosition: {x: 0, y: 0, z: 0.49367744}
  m_LocalScale: {x: 1, y: 1, z: 1}
  m_ConstrainProportionsScale: 0
  m_Children:
  - {fileID: 8804059496561026305}
  - {fileID: 2161078686845965774}
  m_Father: {fileID: 3202992278621298003}
  m_LocalEulerAnglesHint: {x: 0, y: 0, z: 0}
  m_AnchorMin: {x: 0, y: 0.5}
  m_AnchorMax: {x: 0, y: 0.5}
  m_AnchoredPosition: {x: 9, y: 0}
  m_SizeDelta: {x: 150, y: 28}
  m_Pivot: {x: 0, y: 0.5}
--- !u!1 &8952848556132681586
GameObject:
  m_ObjectHideFlags: 0
  m_CorrespondingSourceObject: {fileID: 0}
  m_PrefabInstance: {fileID: 0}
  m_PrefabAsset: {fileID: 0}
  serializedVersion: 6
  m_Component:
  - component: {fileID: 4364967528246176601}
  m_Layer: 0
  m_Name: MembersButtonContainer
  m_TagString: Untagged
  m_Icon: {fileID: 0}
  m_NavMeshLayer: 0
  m_StaticEditorFlags: 0
  m_IsActive: 1
--- !u!224 &4364967528246176601
RectTransform:
  m_ObjectHideFlags: 0
  m_CorrespondingSourceObject: {fileID: 0}
  m_PrefabInstance: {fileID: 0}
  m_PrefabAsset: {fileID: 0}
  m_GameObject: {fileID: 8952848556132681586}
  m_LocalRotation: {x: 0, y: 0, z: 0, w: 1}
  m_LocalPosition: {x: 0, y: 0, z: 0}
  m_LocalScale: {x: 1, y: 1, z: 1}
  m_ConstrainProportionsScale: 0
  m_Children:
  - {fileID: 4116272842481412131}
  m_Father: {fileID: 6717668455697755564}
  m_LocalEulerAnglesHint: {x: 0, y: 0, z: 0}
  m_AnchorMin: {x: 0, y: 0}
  m_AnchorMax: {x: 0, y: 0}
  m_AnchoredPosition: {x: 0, y: 0}
  m_SizeDelta: {x: 40, y: 30}
  m_Pivot: {x: 0.5, y: 0.5}
--- !u!1 &8974666505433106523
GameObject:
  m_ObjectHideFlags: 0
  m_CorrespondingSourceObject: {fileID: 0}
  m_PrefabInstance: {fileID: 0}
  m_PrefabAsset: {fileID: 0}
  serializedVersion: 6
  m_Component:
  - component: {fileID: 4116272842481412131}
  - component: {fileID: 3643511579053442096}
  - component: {fileID: 2969220018922404230}
  - component: {fileID: 7225233756833244029}
  - component: {fileID: 212110920014454028}
  - component: {fileID: 2891081171374293182}
  m_Layer: 5
  m_Name: '[BTN] Members'
  m_TagString: Untagged
  m_Icon: {fileID: 0}
  m_NavMeshLayer: 0
  m_StaticEditorFlags: 0
  m_IsActive: 1
--- !u!224 &4116272842481412131
RectTransform:
  m_ObjectHideFlags: 0
  m_CorrespondingSourceObject: {fileID: 0}
  m_PrefabInstance: {fileID: 0}
  m_PrefabAsset: {fileID: 0}
  m_GameObject: {fileID: 8974666505433106523}
  m_LocalRotation: {x: -0, y: -0, z: -0, w: 1}
  m_LocalPosition: {x: 0, y: 0, z: 0}
  m_LocalScale: {x: 1, y: 1, z: 1}
  m_ConstrainProportionsScale: 0
  m_Children:
  - {fileID: 8940633947974894819}
  - {fileID: 5910973295639061888}
  m_Father: {fileID: 4364967528246176601}
  m_LocalEulerAnglesHint: {x: 0, y: 0, z: 0}
  m_AnchorMin: {x: 0.5, y: 0.5}
  m_AnchorMax: {x: 0.5, y: 0.5}
  m_AnchoredPosition: {x: 0, y: 0}
  m_SizeDelta: {x: 0, y: 0}
  m_Pivot: {x: 0.5, y: 0.5}
--- !u!222 &3643511579053442096
CanvasRenderer:
  m_ObjectHideFlags: 0
  m_CorrespondingSourceObject: {fileID: 0}
  m_PrefabInstance: {fileID: 0}
  m_PrefabAsset: {fileID: 0}
  m_GameObject: {fileID: 8974666505433106523}
  m_CullTransparentMesh: 1
--- !u!114 &2969220018922404230
MonoBehaviour:
  m_ObjectHideFlags: 0
  m_CorrespondingSourceObject: {fileID: 0}
  m_PrefabInstance: {fileID: 0}
  m_PrefabAsset: {fileID: 0}
  m_GameObject: {fileID: 8974666505433106523}
  m_Enabled: 1
  m_EditorHideFlags: 0
  m_Script: {fileID: 11500000, guid: fe87c0e1cc204ed48ad3b37840f39efc, type: 3}
  m_Name: 
  m_EditorClassIdentifier: 
  m_Material: {fileID: 0}
  m_Color: {r: 1, g: 1, b: 1, a: 1}
  m_RaycastTarget: 1
  m_RaycastPadding: {x: 0, y: 0, z: 0, w: 0}
  m_Maskable: 1
  m_OnCullStateChanged:
    m_PersistentCalls:
      m_Calls: []
  m_Sprite: {fileID: 21300000, guid: 12dd1efc4e826764f9b02be515a9a033, type: 3}
  m_Type: 1
  m_PreserveAspect: 0
  m_FillCenter: 1
  m_FillMethod: 4
  m_FillAmount: 1
  m_FillClockwise: 1
  m_FillOrigin: 0
  m_UseSpriteMesh: 0
  m_PixelsPerUnitMultiplier: 3
--- !u!114 &7225233756833244029
MonoBehaviour:
  m_ObjectHideFlags: 0
  m_CorrespondingSourceObject: {fileID: 0}
  m_PrefabInstance: {fileID: 0}
  m_PrefabAsset: {fileID: 0}
  m_GameObject: {fileID: 8974666505433106523}
  m_Enabled: 1
  m_EditorHideFlags: 0
  m_Script: {fileID: 11500000, guid: 4e29b1a8efbd4b44bb3f3716e73f07ff, type: 3}
  m_Name: 
  m_EditorClassIdentifier: 
  m_Navigation:
    m_Mode: 3
    m_WrapAround: 0
    m_SelectOnUp: {fileID: 0}
    m_SelectOnDown: {fileID: 0}
    m_SelectOnLeft: {fileID: 0}
    m_SelectOnRight: {fileID: 0}
  m_Transition: 1
  m_Colors:
    m_NormalColor: {r: 0, g: 0, b: 0, a: 0}
    m_HighlightedColor: {r: 1, g: 1, b: 1, a: 0.050980393}
    m_PressedColor: {r: 1, g: 1, b: 1, a: 0.03137255}
    m_SelectedColor: {r: 0, g: 0, b: 0, a: 1}
    m_DisabledColor: {r: 0.78431374, g: 0.78431374, b: 0.78431374, a: 0.5019608}
    m_ColorMultiplier: 1
    m_FadeDuration: 0
  m_SpriteState:
    m_HighlightedSprite: {fileID: 0}
    m_PressedSprite: {fileID: 0}
    m_SelectedSprite: {fileID: 0}
    m_DisabledSprite: {fileID: 0}
  m_AnimationTriggers:
    m_NormalTrigger: Normal
    m_HighlightedTrigger: Highlighted
    m_PressedTrigger: Pressed
    m_SelectedTrigger: Selected
    m_DisabledTrigger: Disabled
  m_Interactable: 1
  m_TargetGraphic: {fileID: 2969220018922404230}
  m_OnClick:
    m_PersistentCalls:
      m_Calls: []
--- !u!114 &212110920014454028
MonoBehaviour:
  m_ObjectHideFlags: 0
  m_CorrespondingSourceObject: {fileID: 0}
  m_PrefabInstance: {fileID: 0}
  m_PrefabAsset: {fileID: 0}
  m_GameObject: {fileID: 8974666505433106523}
  m_Enabled: 1
  m_EditorHideFlags: 0
  m_Script: {fileID: 11500000, guid: 30649d3a9faa99c48a7b1166b86bf2a0, type: 3}
  m_Name: 
  m_EditorClassIdentifier: 
  m_Padding:
    m_Left: 6
    m_Right: 6
    m_Top: 7
    m_Bottom: 7
  m_ChildAlignment: 0
  m_Spacing: 4
  m_ChildForceExpandWidth: 0
  m_ChildForceExpandHeight: 1
  m_ChildControlWidth: 0
  m_ChildControlHeight: 0
  m_ChildScaleWidth: 0
  m_ChildScaleHeight: 0
  m_ReverseArrangement: 0
--- !u!114 &2891081171374293182
MonoBehaviour:
  m_ObjectHideFlags: 0
  m_CorrespondingSourceObject: {fileID: 0}
  m_PrefabInstance: {fileID: 0}
  m_PrefabAsset: {fileID: 0}
  m_GameObject: {fileID: 8974666505433106523}
  m_Enabled: 1
  m_EditorHideFlags: 0
  m_Script: {fileID: 11500000, guid: 3245ec927659c4140ac4f8d17403cc18, type: 3}
  m_Name: 
  m_EditorClassIdentifier: 
  m_HorizontalFit: 1
  m_VerticalFit: 1
--- !u!1 &9001932656943989320
GameObject:
  m_ObjectHideFlags: 0
  m_CorrespondingSourceObject: {fileID: 0}
  m_PrefabInstance: {fileID: 0}
  m_PrefabAsset: {fileID: 0}
  serializedVersion: 6
  m_Component:
  - component: {fileID: 3202992278621298003}
  m_Layer: 5
  m_Name: LeftContentWrapper
  m_TagString: Untagged
  m_Icon: {fileID: 0}
  m_NavMeshLayer: 0
  m_StaticEditorFlags: 0
  m_IsActive: 1
--- !u!224 &3202992278621298003
RectTransform:
  m_ObjectHideFlags: 0
  m_CorrespondingSourceObject: {fileID: 0}
  m_PrefabInstance: {fileID: 0}
  m_PrefabAsset: {fileID: 0}
  m_GameObject: {fileID: 9001932656943989320}
  m_LocalRotation: {x: 0, y: 0, z: 0, w: 1}
  m_LocalPosition: {x: 0, y: 0, z: 0}
  m_LocalScale: {x: 1, y: 1, z: 1}
  m_ConstrainProportionsScale: 0
  m_Children:
  - {fileID: 7709359082390270885}
  - {fileID: 7571359805875622113}
  - {fileID: 7969663772302005188}
  - {fileID: 422621250189082785}
  m_Father: {fileID: 650650744648003255}
  m_LocalEulerAnglesHint: {x: 0, y: 0, z: 0}
  m_AnchorMin: {x: 0, y: 0}
  m_AnchorMax: {x: 0, y: 1}
  m_AnchoredPosition: {x: 0, y: 0}
  m_SizeDelta: {x: 0, y: 0}
  m_Pivot: {x: 0.5, y: 0.5}
--- !u!1001 &2592620785546821426
PrefabInstance:
  m_ObjectHideFlags: 0
  serializedVersion: 2
  m_Modification:
    serializedVersion: 3
    m_TransformParent: {fileID: 3202992278621298003}
    m_Modifications:
    - target: {fileID: 140854507064578297, guid: 15dc8246126834748acbe5589823ca9b, type: 3}
      propertyPath: m_Name
      value: '[MB] ChatProfileView'
      objectReference: {fileID: 0}
    - target: {fileID: 5397574593666674643, guid: 15dc8246126834748acbe5589823ca9b, type: 3}
      propertyPath: m_Pivot.x
      value: 0
      objectReference: {fileID: 0}
    - target: {fileID: 5397574593666674643, guid: 15dc8246126834748acbe5589823ca9b, type: 3}
      propertyPath: m_Pivot.y
      value: 0.5
      objectReference: {fileID: 0}
    - target: {fileID: 5397574593666674643, guid: 15dc8246126834748acbe5589823ca9b, type: 3}
      propertyPath: m_AnchorMax.x
      value: 0
      objectReference: {fileID: 0}
    - target: {fileID: 5397574593666674643, guid: 15dc8246126834748acbe5589823ca9b, type: 3}
      propertyPath: m_AnchorMax.y
      value: 0.5
      objectReference: {fileID: 0}
    - target: {fileID: 5397574593666674643, guid: 15dc8246126834748acbe5589823ca9b, type: 3}
      propertyPath: m_AnchorMin.x
      value: 0
      objectReference: {fileID: 0}
    - target: {fileID: 5397574593666674643, guid: 15dc8246126834748acbe5589823ca9b, type: 3}
      propertyPath: m_AnchorMin.y
      value: 0.5
      objectReference: {fileID: 0}
    - target: {fileID: 5397574593666674643, guid: 15dc8246126834748acbe5589823ca9b, type: 3}
      propertyPath: m_SizeDelta.x
      value: 0
      objectReference: {fileID: 0}
    - target: {fileID: 5397574593666674643, guid: 15dc8246126834748acbe5589823ca9b, type: 3}
      propertyPath: m_SizeDelta.y
      value: 0
      objectReference: {fileID: 0}
    - target: {fileID: 5397574593666674643, guid: 15dc8246126834748acbe5589823ca9b, type: 3}
      propertyPath: m_LocalPosition.x
      value: 0
      objectReference: {fileID: 0}
    - target: {fileID: 5397574593666674643, guid: 15dc8246126834748acbe5589823ca9b, type: 3}
      propertyPath: m_LocalPosition.y
      value: 0
      objectReference: {fileID: 0}
    - target: {fileID: 5397574593666674643, guid: 15dc8246126834748acbe5589823ca9b, type: 3}
      propertyPath: m_LocalPosition.z
      value: 0
      objectReference: {fileID: 0}
    - target: {fileID: 5397574593666674643, guid: 15dc8246126834748acbe5589823ca9b, type: 3}
      propertyPath: m_LocalRotation.w
      value: 1
      objectReference: {fileID: 0}
    - target: {fileID: 5397574593666674643, guid: 15dc8246126834748acbe5589823ca9b, type: 3}
      propertyPath: m_LocalRotation.x
      value: 0
      objectReference: {fileID: 0}
    - target: {fileID: 5397574593666674643, guid: 15dc8246126834748acbe5589823ca9b, type: 3}
      propertyPath: m_LocalRotation.y
      value: 0
      objectReference: {fileID: 0}
    - target: {fileID: 5397574593666674643, guid: 15dc8246126834748acbe5589823ca9b, type: 3}
      propertyPath: m_LocalRotation.z
      value: 0
      objectReference: {fileID: 0}
    - target: {fileID: 5397574593666674643, guid: 15dc8246126834748acbe5589823ca9b, type: 3}
      propertyPath: m_AnchoredPosition.x
      value: 7
      objectReference: {fileID: 0}
    - target: {fileID: 5397574593666674643, guid: 15dc8246126834748acbe5589823ca9b, type: 3}
      propertyPath: m_AnchoredPosition.y
      value: 0
      objectReference: {fileID: 0}
    - target: {fileID: 5397574593666674643, guid: 15dc8246126834748acbe5589823ca9b, type: 3}
      propertyPath: m_LocalEulerAnglesHint.x
      value: 0
      objectReference: {fileID: 0}
    - target: {fileID: 5397574593666674643, guid: 15dc8246126834748acbe5589823ca9b, type: 3}
      propertyPath: m_LocalEulerAnglesHint.y
      value: 0
      objectReference: {fileID: 0}
    - target: {fileID: 5397574593666674643, guid: 15dc8246126834748acbe5589823ca9b, type: 3}
      propertyPath: m_LocalEulerAnglesHint.z
      value: 0
      objectReference: {fileID: 0}
    m_RemovedComponents: []
    m_RemovedGameObjects: []
    m_AddedGameObjects: []
    m_AddedComponents: []
  m_SourcePrefab: {fileID: 100100000, guid: 15dc8246126834748acbe5589823ca9b, type: 3}
--- !u!224 &7571359805875622113 stripped
RectTransform:
  m_CorrespondingSourceObject: {fileID: 5397574593666674643, guid: 15dc8246126834748acbe5589823ca9b, type: 3}
  m_PrefabInstance: {fileID: 2592620785546821426}
  m_PrefabAsset: {fileID: 0}
--- !u!1001 &3840150096262804507
PrefabInstance:
  m_ObjectHideFlags: 0
  serializedVersion: 2
  m_Modification:
    serializedVersion: 3
    m_TransformParent: {fileID: 3202992278621298003}
    m_Modifications:
    - target: {fileID: 1356395520485220782, guid: c7b0b9e70bc4fa24bb5faca6332a6231, type: 3}
      propertyPath: m_SizeDelta.x
      value: 0
      objectReference: {fileID: 0}
    - target: {fileID: 1755015127371402124, guid: c7b0b9e70bc4fa24bb5faca6332a6231, type: 3}
      propertyPath: m_Name
      value: '[MB] ChatProfileView_NEW'
      objectReference: {fileID: 0}
    - target: {fileID: 3357676324054349571, guid: c7b0b9e70bc4fa24bb5faca6332a6231, type: 3}
      propertyPath: m_AnchorMax.y
      value: 0
      objectReference: {fileID: 0}
    - target: {fileID: 3357676324054349571, guid: c7b0b9e70bc4fa24bb5faca6332a6231, type: 3}
      propertyPath: m_AnchorMin.y
      value: 0
      objectReference: {fileID: 0}
    - target: {fileID: 3357676324054349571, guid: c7b0b9e70bc4fa24bb5faca6332a6231, type: 3}
      propertyPath: m_SizeDelta.x
      value: 0
      objectReference: {fileID: 0}
    - target: {fileID: 3357676324054349571, guid: c7b0b9e70bc4fa24bb5faca6332a6231, type: 3}
      propertyPath: m_SizeDelta.y
      value: 0
      objectReference: {fileID: 0}
    - target: {fileID: 3357676324054349571, guid: c7b0b9e70bc4fa24bb5faca6332a6231, type: 3}
      propertyPath: m_AnchoredPosition.x
      value: 0
      objectReference: {fileID: 0}
    - target: {fileID: 3357676324054349571, guid: c7b0b9e70bc4fa24bb5faca6332a6231, type: 3}
      propertyPath: m_AnchoredPosition.y
      value: 0
      objectReference: {fileID: 0}
    - target: {fileID: 6897211255017211838, guid: c7b0b9e70bc4fa24bb5faca6332a6231, type: 3}
      propertyPath: m_Pivot.x
      value: 0
      objectReference: {fileID: 0}
    - target: {fileID: 6897211255017211838, guid: c7b0b9e70bc4fa24bb5faca6332a6231, type: 3}
      propertyPath: m_Pivot.y
      value: 0.5
      objectReference: {fileID: 0}
    - target: {fileID: 6897211255017211838, guid: c7b0b9e70bc4fa24bb5faca6332a6231, type: 3}
      propertyPath: m_AnchorMax.x
      value: 0
      objectReference: {fileID: 0}
    - target: {fileID: 6897211255017211838, guid: c7b0b9e70bc4fa24bb5faca6332a6231, type: 3}
      propertyPath: m_AnchorMax.y
      value: 0.5
      objectReference: {fileID: 0}
    - target: {fileID: 6897211255017211838, guid: c7b0b9e70bc4fa24bb5faca6332a6231, type: 3}
      propertyPath: m_AnchorMin.x
      value: 0
      objectReference: {fileID: 0}
    - target: {fileID: 6897211255017211838, guid: c7b0b9e70bc4fa24bb5faca6332a6231, type: 3}
      propertyPath: m_AnchorMin.y
      value: 0.5
      objectReference: {fileID: 0}
    - target: {fileID: 6897211255017211838, guid: c7b0b9e70bc4fa24bb5faca6332a6231, type: 3}
      propertyPath: m_SizeDelta.x
      value: 48
      objectReference: {fileID: 0}
    - target: {fileID: 6897211255017211838, guid: c7b0b9e70bc4fa24bb5faca6332a6231, type: 3}
      propertyPath: m_SizeDelta.y
      value: 0
      objectReference: {fileID: 0}
    - target: {fileID: 6897211255017211838, guid: c7b0b9e70bc4fa24bb5faca6332a6231, type: 3}
      propertyPath: m_LocalPosition.x
      value: 0
      objectReference: {fileID: 0}
    - target: {fileID: 6897211255017211838, guid: c7b0b9e70bc4fa24bb5faca6332a6231, type: 3}
      propertyPath: m_LocalPosition.y
      value: 0
      objectReference: {fileID: 0}
    - target: {fileID: 6897211255017211838, guid: c7b0b9e70bc4fa24bb5faca6332a6231, type: 3}
      propertyPath: m_LocalPosition.z
      value: 0
      objectReference: {fileID: 0}
    - target: {fileID: 6897211255017211838, guid: c7b0b9e70bc4fa24bb5faca6332a6231, type: 3}
      propertyPath: m_LocalRotation.w
      value: 1
      objectReference: {fileID: 0}
    - target: {fileID: 6897211255017211838, guid: c7b0b9e70bc4fa24bb5faca6332a6231, type: 3}
      propertyPath: m_LocalRotation.x
      value: 0
      objectReference: {fileID: 0}
    - target: {fileID: 6897211255017211838, guid: c7b0b9e70bc4fa24bb5faca6332a6231, type: 3}
      propertyPath: m_LocalRotation.y
      value: 0
      objectReference: {fileID: 0}
    - target: {fileID: 6897211255017211838, guid: c7b0b9e70bc4fa24bb5faca6332a6231, type: 3}
      propertyPath: m_LocalRotation.z
      value: 0
      objectReference: {fileID: 0}
    - target: {fileID: 6897211255017211838, guid: c7b0b9e70bc4fa24bb5faca6332a6231, type: 3}
      propertyPath: m_AnchoredPosition.x
      value: 7
      objectReference: {fileID: 0}
    - target: {fileID: 6897211255017211838, guid: c7b0b9e70bc4fa24bb5faca6332a6231, type: 3}
      propertyPath: m_AnchoredPosition.y
      value: 0
      objectReference: {fileID: 0}
    - target: {fileID: 6897211255017211838, guid: c7b0b9e70bc4fa24bb5faca6332a6231, type: 3}
      propertyPath: m_LocalEulerAnglesHint.x
      value: 0
      objectReference: {fileID: 0}
    - target: {fileID: 6897211255017211838, guid: c7b0b9e70bc4fa24bb5faca6332a6231, type: 3}
      propertyPath: m_LocalEulerAnglesHint.y
      value: 0
      objectReference: {fileID: 0}
    - target: {fileID: 6897211255017211838, guid: c7b0b9e70bc4fa24bb5faca6332a6231, type: 3}
      propertyPath: m_LocalEulerAnglesHint.z
      value: 0
      objectReference: {fileID: 0}
    - target: {fileID: 7628345523459679592, guid: c7b0b9e70bc4fa24bb5faca6332a6231, type: 3}
      propertyPath: m_AnchorMax.y
      value: 0
      objectReference: {fileID: 0}
    - target: {fileID: 7628345523459679592, guid: c7b0b9e70bc4fa24bb5faca6332a6231, type: 3}
      propertyPath: m_AnchorMin.y
      value: 0
      objectReference: {fileID: 0}
    - target: {fileID: 7628345523459679592, guid: c7b0b9e70bc4fa24bb5faca6332a6231, type: 3}
      propertyPath: m_SizeDelta.x
      value: 0
      objectReference: {fileID: 0}
    - target: {fileID: 7628345523459679592, guid: c7b0b9e70bc4fa24bb5faca6332a6231, type: 3}
      propertyPath: m_SizeDelta.y
      value: 0
      objectReference: {fileID: 0}
    - target: {fileID: 7628345523459679592, guid: c7b0b9e70bc4fa24bb5faca6332a6231, type: 3}
      propertyPath: m_AnchoredPosition.x
      value: 0
      objectReference: {fileID: 0}
    - target: {fileID: 7628345523459679592, guid: c7b0b9e70bc4fa24bb5faca6332a6231, type: 3}
      propertyPath: m_AnchoredPosition.y
      value: 0
      objectReference: {fileID: 0}
    - target: {fileID: 8922805052384506326, guid: c7b0b9e70bc4fa24bb5faca6332a6231, type: 3}
      propertyPath: m_AnchorMax.y
      value: 0
      objectReference: {fileID: 0}
    - target: {fileID: 8922805052384506326, guid: c7b0b9e70bc4fa24bb5faca6332a6231, type: 3}
      propertyPath: m_AnchorMin.y
      value: 0
      objectReference: {fileID: 0}
    - target: {fileID: 8922805052384506326, guid: c7b0b9e70bc4fa24bb5faca6332a6231, type: 3}
      propertyPath: m_SizeDelta.x
      value: 0
      objectReference: {fileID: 0}
    - target: {fileID: 8922805052384506326, guid: c7b0b9e70bc4fa24bb5faca6332a6231, type: 3}
      propertyPath: m_AnchoredPosition.y
      value: 0
      objectReference: {fileID: 0}
    - target: {fileID: 8924668049010352062, guid: c7b0b9e70bc4fa24bb5faca6332a6231, type: 3}
      propertyPath: m_AnchorMax.y
      value: 0
      objectReference: {fileID: 0}
    - target: {fileID: 8924668049010352062, guid: c7b0b9e70bc4fa24bb5faca6332a6231, type: 3}
      propertyPath: m_AnchorMin.y
      value: 0
      objectReference: {fileID: 0}
    - target: {fileID: 8924668049010352062, guid: c7b0b9e70bc4fa24bb5faca6332a6231, type: 3}
      propertyPath: m_SizeDelta.x
      value: 0
      objectReference: {fileID: 0}
    - target: {fileID: 8924668049010352062, guid: c7b0b9e70bc4fa24bb5faca6332a6231, type: 3}
      propertyPath: m_AnchoredPosition.x
      value: 0
      objectReference: {fileID: 0}
    - target: {fileID: 8924668049010352062, guid: c7b0b9e70bc4fa24bb5faca6332a6231, type: 3}
      propertyPath: m_AnchoredPosition.y
      value: 0
      objectReference: {fileID: 0}
    m_RemovedComponents: []
    m_RemovedGameObjects: []
    m_AddedGameObjects: []
    m_AddedComponents: []
  m_SourcePrefab: {fileID: 100100000, guid: c7b0b9e70bc4fa24bb5faca6332a6231, type: 3}
--- !u!114 &2815209892365205130 stripped
MonoBehaviour:
  m_CorrespondingSourceObject: {fileID: 1322745825238633105, guid: c7b0b9e70bc4fa24bb5faca6332a6231, type: 3}
  m_PrefabInstance: {fileID: 3840150096262804507}
  m_PrefabAsset: {fileID: 0}
  m_GameObject: {fileID: 0}
  m_Enabled: 1
  m_EditorHideFlags: 0
  m_Script: {fileID: 11500000, guid: 4e29b1a8efbd4b44bb3f3716e73f07ff, type: 3}
  m_Name: 
  m_EditorClassIdentifier: 
--- !u!114 &4699677089987910738 stripped
MonoBehaviour:
  m_CorrespondingSourceObject: {fileID: 8390891391179843657, guid: c7b0b9e70bc4fa24bb5faca6332a6231, type: 3}
  m_PrefabInstance: {fileID: 3840150096262804507}
  m_PrefabAsset: {fileID: 0}
  m_GameObject: {fileID: 0}
  m_Enabled: 1
  m_EditorHideFlags: 0
  m_Script: {fileID: 11500000, guid: fe87c0e1cc204ed48ad3b37840f39efc, type: 3}
  m_Name: 
  m_EditorClassIdentifier: 
--- !u!114 &6863643135272955571 stripped
MonoBehaviour:
  m_CorrespondingSourceObject: {fileID: 7641055208387320488, guid: c7b0b9e70bc4fa24bb5faca6332a6231, type: 3}
  m_PrefabInstance: {fileID: 3840150096262804507}
  m_PrefabAsset: {fileID: 0}
  m_GameObject: {fileID: 0}
  m_Enabled: 1
  m_EditorHideFlags: 0
  m_Script: {fileID: 11500000, guid: 2805f034c22c46e4bef2581aed5c3012, type: 3}
  m_Name: 
  m_EditorClassIdentifier: 
--- !u!224 &7709359082390270885 stripped
RectTransform:
  m_CorrespondingSourceObject: {fileID: 6897211255017211838, guid: c7b0b9e70bc4fa24bb5faca6332a6231, type: 3}
  m_PrefabInstance: {fileID: 3840150096262804507}
  m_PrefabAsset: {fileID: 0}
--- !u!114 &8676889846607476693 stripped
MonoBehaviour:
  m_CorrespondingSourceObject: {fileID: 5557571121078223822, guid: c7b0b9e70bc4fa24bb5faca6332a6231, type: 3}
  m_PrefabInstance: {fileID: 3840150096262804507}
  m_PrefabAsset: {fileID: 0}
  m_GameObject: {fileID: 0}
  m_Enabled: 1
  m_EditorHideFlags: 0
  m_Script: {fileID: 11500000, guid: f4688fdb7df04437aeb418b961361dc5, type: 3}
  m_Name: 
  m_EditorClassIdentifier: 
--- !u!1001 &4272387183058314438
PrefabInstance:
  m_ObjectHideFlags: 0
  serializedVersion: 2
  m_Modification:
    serializedVersion: 3
    m_TransformParent: {fileID: 3202992278621298003}
    m_Modifications:
    - target: {fileID: 579029748727522845, guid: 362c647ec85193540bcdfc6a4d1919b8, type: 3}
      propertyPath: m_Name
      value: NearbyInfoContainer (1)
      objectReference: {fileID: 0}
    - target: {fileID: 4510322352597378151, guid: 362c647ec85193540bcdfc6a4d1919b8, type: 3}
      propertyPath: m_Pivot.x
      value: 0
      objectReference: {fileID: 0}
    - target: {fileID: 4510322352597378151, guid: 362c647ec85193540bcdfc6a4d1919b8, type: 3}
      propertyPath: m_Pivot.y
      value: 0.5
      objectReference: {fileID: 0}
    - target: {fileID: 4510322352597378151, guid: 362c647ec85193540bcdfc6a4d1919b8, type: 3}
      propertyPath: m_AnchorMax.x
      value: 0
      objectReference: {fileID: 0}
    - target: {fileID: 4510322352597378151, guid: 362c647ec85193540bcdfc6a4d1919b8, type: 3}
      propertyPath: m_AnchorMax.y
      value: 0.5
      objectReference: {fileID: 0}
    - target: {fileID: 4510322352597378151, guid: 362c647ec85193540bcdfc6a4d1919b8, type: 3}
      propertyPath: m_AnchorMin.x
      value: 0
      objectReference: {fileID: 0}
    - target: {fileID: 4510322352597378151, guid: 362c647ec85193540bcdfc6a4d1919b8, type: 3}
      propertyPath: m_AnchorMin.y
      value: 0.5
      objectReference: {fileID: 0}
    - target: {fileID: 4510322352597378151, guid: 362c647ec85193540bcdfc6a4d1919b8, type: 3}
      propertyPath: m_SizeDelta.x
      value: 150
      objectReference: {fileID: 0}
    - target: {fileID: 4510322352597378151, guid: 362c647ec85193540bcdfc6a4d1919b8, type: 3}
      propertyPath: m_SizeDelta.y
      value: 28
      objectReference: {fileID: 0}
    - target: {fileID: 4510322352597378151, guid: 362c647ec85193540bcdfc6a4d1919b8, type: 3}
      propertyPath: m_LocalPosition.x
      value: 0
      objectReference: {fileID: 0}
    - target: {fileID: 4510322352597378151, guid: 362c647ec85193540bcdfc6a4d1919b8, type: 3}
      propertyPath: m_LocalPosition.y
      value: 0
      objectReference: {fileID: 0}
    - target: {fileID: 4510322352597378151, guid: 362c647ec85193540bcdfc6a4d1919b8, type: 3}
      propertyPath: m_LocalPosition.z
      value: 0.49367744
      objectReference: {fileID: 0}
    - target: {fileID: 4510322352597378151, guid: 362c647ec85193540bcdfc6a4d1919b8, type: 3}
      propertyPath: m_LocalRotation.w
      value: 1
      objectReference: {fileID: 0}
    - target: {fileID: 4510322352597378151, guid: 362c647ec85193540bcdfc6a4d1919b8, type: 3}
      propertyPath: m_LocalRotation.x
      value: 0
      objectReference: {fileID: 0}
    - target: {fileID: 4510322352597378151, guid: 362c647ec85193540bcdfc6a4d1919b8, type: 3}
      propertyPath: m_LocalRotation.y
      value: 0
      objectReference: {fileID: 0}
    - target: {fileID: 4510322352597378151, guid: 362c647ec85193540bcdfc6a4d1919b8, type: 3}
      propertyPath: m_LocalRotation.z
      value: 0
      objectReference: {fileID: 0}
    - target: {fileID: 4510322352597378151, guid: 362c647ec85193540bcdfc6a4d1919b8, type: 3}
      propertyPath: m_AnchoredPosition.x
      value: 9
      objectReference: {fileID: 0}
    - target: {fileID: 4510322352597378151, guid: 362c647ec85193540bcdfc6a4d1919b8, type: 3}
      propertyPath: m_AnchoredPosition.y
      value: 0
      objectReference: {fileID: 0}
    - target: {fileID: 4510322352597378151, guid: 362c647ec85193540bcdfc6a4d1919b8, type: 3}
      propertyPath: m_LocalEulerAnglesHint.x
      value: 0
      objectReference: {fileID: 0}
    - target: {fileID: 4510322352597378151, guid: 362c647ec85193540bcdfc6a4d1919b8, type: 3}
      propertyPath: m_LocalEulerAnglesHint.y
      value: 0
      objectReference: {fileID: 0}
    - target: {fileID: 4510322352597378151, guid: 362c647ec85193540bcdfc6a4d1919b8, type: 3}
      propertyPath: m_LocalEulerAnglesHint.z
      value: 0
      objectReference: {fileID: 0}
    - target: {fileID: 5481960695168568471, guid: 362c647ec85193540bcdfc6a4d1919b8, type: 3}
      propertyPath: m_AnchorMax.y
      value: 0
      objectReference: {fileID: 0}
    - target: {fileID: 5481960695168568471, guid: 362c647ec85193540bcdfc6a4d1919b8, type: 3}
      propertyPath: m_AnchorMin.y
      value: 0
      objectReference: {fileID: 0}
    - target: {fileID: 5481960695168568471, guid: 362c647ec85193540bcdfc6a4d1919b8, type: 3}
      propertyPath: m_SizeDelta.x
      value: 0
      objectReference: {fileID: 0}
    - target: {fileID: 5481960695168568471, guid: 362c647ec85193540bcdfc6a4d1919b8, type: 3}
      propertyPath: m_SizeDelta.y
      value: 0
      objectReference: {fileID: 0}
    - target: {fileID: 5481960695168568471, guid: 362c647ec85193540bcdfc6a4d1919b8, type: 3}
      propertyPath: m_AnchoredPosition.y
      value: 0
      objectReference: {fileID: 0}
    - target: {fileID: 7578365002707395411, guid: 362c647ec85193540bcdfc6a4d1919b8, type: 3}
      propertyPath: m_AnchorMax.y
      value: 0
      objectReference: {fileID: 0}
    - target: {fileID: 7578365002707395411, guid: 362c647ec85193540bcdfc6a4d1919b8, type: 3}
      propertyPath: m_AnchorMin.y
      value: 0
      objectReference: {fileID: 0}
    - target: {fileID: 7578365002707395411, guid: 362c647ec85193540bcdfc6a4d1919b8, type: 3}
      propertyPath: m_SizeDelta.x
      value: 0
      objectReference: {fileID: 0}
    - target: {fileID: 7578365002707395411, guid: 362c647ec85193540bcdfc6a4d1919b8, type: 3}
      propertyPath: m_SizeDelta.y
      value: 0
      objectReference: {fileID: 0}
    - target: {fileID: 7578365002707395411, guid: 362c647ec85193540bcdfc6a4d1919b8, type: 3}
      propertyPath: m_AnchoredPosition.y
      value: 0
      objectReference: {fileID: 0}
    m_RemovedComponents: []
    m_RemovedGameObjects: []
    m_AddedGameObjects: []
    m_AddedComponents: []
  m_SourcePrefab: {fileID: 100100000, guid: 362c647ec85193540bcdfc6a4d1919b8, type: 3}
--- !u!224 &422621250189082785 stripped
RectTransform:
  m_CorrespondingSourceObject: {fileID: 4510322352597378151, guid: 362c647ec85193540bcdfc6a4d1919b8, type: 3}
  m_PrefabInstance: {fileID: 4272387183058314438}
  m_PrefabAsset: {fileID: 0}
--- !u!1 &1434070377955692009 stripped
GameObject:
  m_CorrespondingSourceObject: {fileID: 2930795423547975983, guid: 362c647ec85193540bcdfc6a4d1919b8, type: 3}
  m_PrefabInstance: {fileID: 4272387183058314438}
  m_PrefabAsset: {fileID: 0}
--- !u!1 &3693991818792714971 stripped
GameObject:
  m_CorrespondingSourceObject: {fileID: 579029748727522845, guid: 362c647ec85193540bcdfc6a4d1919b8, type: 3}
  m_PrefabInstance: {fileID: 4272387183058314438}
  m_PrefabAsset: {fileID: 0}<|MERGE_RESOLUTION|>--- conflicted
+++ resolved
@@ -776,11 +776,7 @@
   m_AnchorMin: {x: 0, y: 1}
   m_AnchorMax: {x: 0, y: 1}
   m_AnchoredPosition: {x: 26, y: -7}
-<<<<<<< HEAD
-  m_SizeDelta: {x: 8.23, y: 16}
-=======
   m_SizeDelta: {x: 8.76, y: 16}
->>>>>>> cc8fbb3f
   m_Pivot: {x: 0, y: 1}
 --- !u!222 &6913731007923216205
 CanvasRenderer:
@@ -812,8 +808,8 @@
       m_Calls: []
   m_text: 0
   m_isRightToLeft: 0
-  m_fontAsset: {fileID: 11400000, guid: 96ae0a2159a39234f858ea23bdcc74ad, type: 2}
-  m_sharedMaterial: {fileID: 735423033564544980, guid: 96ae0a2159a39234f858ea23bdcc74ad, type: 2}
+  m_fontAsset: {fileID: 11400000, guid: 35aa85d68d15435418848a03a2db81ec, type: 2}
+  m_sharedMaterial: {fileID: 1701868249614554837, guid: 35aa85d68d15435418848a03a2db81ec, type: 2}
   m_fontSharedMaterials: []
   m_fontMaterial: {fileID: 0}
   m_fontMaterials: []
@@ -837,8 +833,8 @@
   m_faceColor:
     serializedVersion: 2
     rgba: 4294967295
-  m_fontSize: 13
-  m_fontSizeBase: 13
+  m_fontSize: 14
+  m_fontSizeBase: 14
   m_fontWeight: 400
   m_enableAutoSizing: 0
   m_fontSizeMin: 18
@@ -1015,16 +1011,16 @@
   m_Transition: 1
   m_Colors:
     m_NormalColor: {r: 0, g: 0, b: 0, a: 1}
-    m_HighlightedColor: {r: 1, g: 1, b: 1, a: 0.050980393}
-    m_PressedColor: {r: 1, g: 1, b: 1, a: 0.03137255}
-    m_SelectedColor: {r: 0, g: 0, b: 0, a: 1}
+    m_HighlightedColor: {r: 0.16862746, g: 0.16470589, b: 0.18039216, a: 1}
+    m_PressedColor: {r: 0, g: 0, b: 0, a: 1}
+    m_SelectedColor: {r: 0.08627451, g: 0.08235294, b: 0.09411765, a: 1}
     m_DisabledColor: {r: 0.78431374, g: 0.78431374, b: 0.78431374, a: 0.5019608}
     m_ColorMultiplier: 1
-    m_FadeDuration: 0
+    m_FadeDuration: 0.1
   m_SpriteState:
-    m_HighlightedSprite: {fileID: 0}
-    m_PressedSprite: {fileID: 0}
-    m_SelectedSprite: {fileID: 0}
+    m_HighlightedSprite: {fileID: 21300000, guid: f9bb72bf373a2469a9951df5ce9e3e42, type: 3}
+    m_PressedSprite: {fileID: 21300000, guid: 8bd41475d220948938047b7627d45244, type: 3}
+    m_SelectedSprite: {fileID: 21300000, guid: 8bd41475d220948938047b7627d45244, type: 3}
     m_DisabledSprite: {fileID: 0}
   m_AnimationTriggers:
     m_NormalTrigger: Normal
@@ -1118,7 +1114,7 @@
   m_Name: 
   m_EditorClassIdentifier: 
   m_Material: {fileID: 0}
-  m_Color: {r: 0, g: 0, b: 0, a: 1}
+  m_Color: {r: 0, g: 0, b: 0, a: 0.98039216}
   m_RaycastTarget: 1
   m_RaycastPadding: {x: 0, y: 0, z: 0, w: 0}
   m_Maskable: 1
@@ -1162,13 +1158,12 @@
   buttonClose: {fileID: 8855027581581404490}
   buttonOpenMembers: {fileID: 7225233756833244029}
   buttonOpenContextMenu: {fileID: 149854274967802627}
-  buttonOpenProfileContextMenu: {fileID: 2815209892365205130}
-  textChannelName: {fileID: 8676889846607476693}
+  buttonOpenProfileContextMenu: {fileID: 3402726944038570022}
+  textChannelName: {fileID: 6329043211194869088}
   textMembersCount: {fileID: 121370530626908121}
-  chatProfileView: {fileID: 6863643135272955571}
-  nearbyElementsContainer: {fileID: 3693991818792714971}
-  nearbyAutoTranslateIndicator: {fileID: 1434070377955692009}
-  connectionStatusIndicator: {fileID: 4699677089987910738}
+  chatProfileView: {fileID: 3423597139131897293}
+  nearbyElementsContainer: {fileID: 7949499053157811884}
+  connectionStatusIndicator: {fileID: 4368523136290048258}
   offlineThumbnailGreyOutOpacity: 0.6
 --- !u!1 &7949499053157811884
 GameObject:
@@ -1344,17 +1339,17 @@
     m_SelectOnRight: {fileID: 0}
   m_Transition: 1
   m_Colors:
-    m_NormalColor: {r: 0, g: 0, b: 0, a: 0}
-    m_HighlightedColor: {r: 1, g: 1, b: 1, a: 0.050980393}
-    m_PressedColor: {r: 1, g: 1, b: 1, a: 0.03137255}
-    m_SelectedColor: {r: 0, g: 0, b: 0, a: 1}
+    m_NormalColor: {r: 0.08627451, g: 0.08235294, b: 0.09411765, a: 0}
+    m_HighlightedColor: {r: 0.16862746, g: 0.16470589, b: 0.18039216, a: 1}
+    m_PressedColor: {r: 0, g: 0, b: 0, a: 1}
+    m_SelectedColor: {r: 0.08627451, g: 0.08235294, b: 0.09411765, a: 1}
     m_DisabledColor: {r: 0.78431374, g: 0.78431374, b: 0.78431374, a: 0.5019608}
     m_ColorMultiplier: 1
-    m_FadeDuration: 0
+    m_FadeDuration: 0.1
   m_SpriteState:
-    m_HighlightedSprite: {fileID: 0}
-    m_PressedSprite: {fileID: 0}
-    m_SelectedSprite: {fileID: 0}
+    m_HighlightedSprite: {fileID: 21300000, guid: f9bb72bf373a2469a9951df5ce9e3e42, type: 3}
+    m_PressedSprite: {fileID: 21300000, guid: 8bd41475d220948938047b7627d45244, type: 3}
+    m_SelectedSprite: {fileID: 21300000, guid: 8bd41475d220948938047b7627d45244, type: 3}
     m_DisabledSprite: {fileID: 0}
   m_AnimationTriggers:
     m_NormalTrigger: Normal
@@ -1435,10 +1430,8 @@
   m_LocalScale: {x: 1, y: 1, z: 1}
   m_ConstrainProportionsScale: 0
   m_Children:
-  - {fileID: 7709359082390270885}
   - {fileID: 7571359805875622113}
   - {fileID: 7969663772302005188}
-  - {fileID: 422621250189082785}
   m_Father: {fileID: 650650744648003255}
   m_LocalEulerAnglesHint: {x: 0, y: 0, z: 0}
   m_AnchorMin: {x: 0, y: 0}
@@ -1543,394 +1536,52 @@
     m_AddedGameObjects: []
     m_AddedComponents: []
   m_SourcePrefab: {fileID: 100100000, guid: 15dc8246126834748acbe5589823ca9b, type: 3}
+--- !u!114 &3402726944038570022 stripped
+MonoBehaviour:
+  m_CorrespondingSourceObject: {fileID: 919364338523715348, guid: 15dc8246126834748acbe5589823ca9b, type: 3}
+  m_PrefabInstance: {fileID: 2592620785546821426}
+  m_PrefabAsset: {fileID: 0}
+  m_GameObject: {fileID: 0}
+  m_Enabled: 1
+  m_EditorHideFlags: 0
+  m_Script: {fileID: 11500000, guid: 4e29b1a8efbd4b44bb3f3716e73f07ff, type: 3}
+  m_Name: 
+  m_EditorClassIdentifier: 
+--- !u!114 &3423597139131897293 stripped
+MonoBehaviour:
+  m_CorrespondingSourceObject: {fileID: 898988932250725119, guid: 15dc8246126834748acbe5589823ca9b, type: 3}
+  m_PrefabInstance: {fileID: 2592620785546821426}
+  m_PrefabAsset: {fileID: 0}
+  m_GameObject: {fileID: 0}
+  m_Enabled: 1
+  m_EditorHideFlags: 0
+  m_Script: {fileID: 11500000, guid: 2805f034c22c46e4bef2581aed5c3012, type: 3}
+  m_Name: 
+  m_EditorClassIdentifier: 
+--- !u!114 &4368523136290048258 stripped
+MonoBehaviour:
+  m_CorrespondingSourceObject: {fileID: 2259340795333785136, guid: 15dc8246126834748acbe5589823ca9b, type: 3}
+  m_PrefabInstance: {fileID: 2592620785546821426}
+  m_PrefabAsset: {fileID: 0}
+  m_GameObject: {fileID: 0}
+  m_Enabled: 1
+  m_EditorHideFlags: 0
+  m_Script: {fileID: 11500000, guid: fe87c0e1cc204ed48ad3b37840f39efc, type: 3}
+  m_Name: 
+  m_EditorClassIdentifier: 
+--- !u!114 &6329043211194869088 stripped
+MonoBehaviour:
+  m_CorrespondingSourceObject: {fileID: 8372070325811272274, guid: 15dc8246126834748acbe5589823ca9b, type: 3}
+  m_PrefabInstance: {fileID: 2592620785546821426}
+  m_PrefabAsset: {fileID: 0}
+  m_GameObject: {fileID: 0}
+  m_Enabled: 1
+  m_EditorHideFlags: 0
+  m_Script: {fileID: 11500000, guid: f4688fdb7df04437aeb418b961361dc5, type: 3}
+  m_Name: 
+  m_EditorClassIdentifier: 
 --- !u!224 &7571359805875622113 stripped
 RectTransform:
   m_CorrespondingSourceObject: {fileID: 5397574593666674643, guid: 15dc8246126834748acbe5589823ca9b, type: 3}
   m_PrefabInstance: {fileID: 2592620785546821426}
-  m_PrefabAsset: {fileID: 0}
---- !u!1001 &3840150096262804507
-PrefabInstance:
-  m_ObjectHideFlags: 0
-  serializedVersion: 2
-  m_Modification:
-    serializedVersion: 3
-    m_TransformParent: {fileID: 3202992278621298003}
-    m_Modifications:
-    - target: {fileID: 1356395520485220782, guid: c7b0b9e70bc4fa24bb5faca6332a6231, type: 3}
-      propertyPath: m_SizeDelta.x
-      value: 0
-      objectReference: {fileID: 0}
-    - target: {fileID: 1755015127371402124, guid: c7b0b9e70bc4fa24bb5faca6332a6231, type: 3}
-      propertyPath: m_Name
-      value: '[MB] ChatProfileView_NEW'
-      objectReference: {fileID: 0}
-    - target: {fileID: 3357676324054349571, guid: c7b0b9e70bc4fa24bb5faca6332a6231, type: 3}
-      propertyPath: m_AnchorMax.y
-      value: 0
-      objectReference: {fileID: 0}
-    - target: {fileID: 3357676324054349571, guid: c7b0b9e70bc4fa24bb5faca6332a6231, type: 3}
-      propertyPath: m_AnchorMin.y
-      value: 0
-      objectReference: {fileID: 0}
-    - target: {fileID: 3357676324054349571, guid: c7b0b9e70bc4fa24bb5faca6332a6231, type: 3}
-      propertyPath: m_SizeDelta.x
-      value: 0
-      objectReference: {fileID: 0}
-    - target: {fileID: 3357676324054349571, guid: c7b0b9e70bc4fa24bb5faca6332a6231, type: 3}
-      propertyPath: m_SizeDelta.y
-      value: 0
-      objectReference: {fileID: 0}
-    - target: {fileID: 3357676324054349571, guid: c7b0b9e70bc4fa24bb5faca6332a6231, type: 3}
-      propertyPath: m_AnchoredPosition.x
-      value: 0
-      objectReference: {fileID: 0}
-    - target: {fileID: 3357676324054349571, guid: c7b0b9e70bc4fa24bb5faca6332a6231, type: 3}
-      propertyPath: m_AnchoredPosition.y
-      value: 0
-      objectReference: {fileID: 0}
-    - target: {fileID: 6897211255017211838, guid: c7b0b9e70bc4fa24bb5faca6332a6231, type: 3}
-      propertyPath: m_Pivot.x
-      value: 0
-      objectReference: {fileID: 0}
-    - target: {fileID: 6897211255017211838, guid: c7b0b9e70bc4fa24bb5faca6332a6231, type: 3}
-      propertyPath: m_Pivot.y
-      value: 0.5
-      objectReference: {fileID: 0}
-    - target: {fileID: 6897211255017211838, guid: c7b0b9e70bc4fa24bb5faca6332a6231, type: 3}
-      propertyPath: m_AnchorMax.x
-      value: 0
-      objectReference: {fileID: 0}
-    - target: {fileID: 6897211255017211838, guid: c7b0b9e70bc4fa24bb5faca6332a6231, type: 3}
-      propertyPath: m_AnchorMax.y
-      value: 0.5
-      objectReference: {fileID: 0}
-    - target: {fileID: 6897211255017211838, guid: c7b0b9e70bc4fa24bb5faca6332a6231, type: 3}
-      propertyPath: m_AnchorMin.x
-      value: 0
-      objectReference: {fileID: 0}
-    - target: {fileID: 6897211255017211838, guid: c7b0b9e70bc4fa24bb5faca6332a6231, type: 3}
-      propertyPath: m_AnchorMin.y
-      value: 0.5
-      objectReference: {fileID: 0}
-    - target: {fileID: 6897211255017211838, guid: c7b0b9e70bc4fa24bb5faca6332a6231, type: 3}
-      propertyPath: m_SizeDelta.x
-      value: 48
-      objectReference: {fileID: 0}
-    - target: {fileID: 6897211255017211838, guid: c7b0b9e70bc4fa24bb5faca6332a6231, type: 3}
-      propertyPath: m_SizeDelta.y
-      value: 0
-      objectReference: {fileID: 0}
-    - target: {fileID: 6897211255017211838, guid: c7b0b9e70bc4fa24bb5faca6332a6231, type: 3}
-      propertyPath: m_LocalPosition.x
-      value: 0
-      objectReference: {fileID: 0}
-    - target: {fileID: 6897211255017211838, guid: c7b0b9e70bc4fa24bb5faca6332a6231, type: 3}
-      propertyPath: m_LocalPosition.y
-      value: 0
-      objectReference: {fileID: 0}
-    - target: {fileID: 6897211255017211838, guid: c7b0b9e70bc4fa24bb5faca6332a6231, type: 3}
-      propertyPath: m_LocalPosition.z
-      value: 0
-      objectReference: {fileID: 0}
-    - target: {fileID: 6897211255017211838, guid: c7b0b9e70bc4fa24bb5faca6332a6231, type: 3}
-      propertyPath: m_LocalRotation.w
-      value: 1
-      objectReference: {fileID: 0}
-    - target: {fileID: 6897211255017211838, guid: c7b0b9e70bc4fa24bb5faca6332a6231, type: 3}
-      propertyPath: m_LocalRotation.x
-      value: 0
-      objectReference: {fileID: 0}
-    - target: {fileID: 6897211255017211838, guid: c7b0b9e70bc4fa24bb5faca6332a6231, type: 3}
-      propertyPath: m_LocalRotation.y
-      value: 0
-      objectReference: {fileID: 0}
-    - target: {fileID: 6897211255017211838, guid: c7b0b9e70bc4fa24bb5faca6332a6231, type: 3}
-      propertyPath: m_LocalRotation.z
-      value: 0
-      objectReference: {fileID: 0}
-    - target: {fileID: 6897211255017211838, guid: c7b0b9e70bc4fa24bb5faca6332a6231, type: 3}
-      propertyPath: m_AnchoredPosition.x
-      value: 7
-      objectReference: {fileID: 0}
-    - target: {fileID: 6897211255017211838, guid: c7b0b9e70bc4fa24bb5faca6332a6231, type: 3}
-      propertyPath: m_AnchoredPosition.y
-      value: 0
-      objectReference: {fileID: 0}
-    - target: {fileID: 6897211255017211838, guid: c7b0b9e70bc4fa24bb5faca6332a6231, type: 3}
-      propertyPath: m_LocalEulerAnglesHint.x
-      value: 0
-      objectReference: {fileID: 0}
-    - target: {fileID: 6897211255017211838, guid: c7b0b9e70bc4fa24bb5faca6332a6231, type: 3}
-      propertyPath: m_LocalEulerAnglesHint.y
-      value: 0
-      objectReference: {fileID: 0}
-    - target: {fileID: 6897211255017211838, guid: c7b0b9e70bc4fa24bb5faca6332a6231, type: 3}
-      propertyPath: m_LocalEulerAnglesHint.z
-      value: 0
-      objectReference: {fileID: 0}
-    - target: {fileID: 7628345523459679592, guid: c7b0b9e70bc4fa24bb5faca6332a6231, type: 3}
-      propertyPath: m_AnchorMax.y
-      value: 0
-      objectReference: {fileID: 0}
-    - target: {fileID: 7628345523459679592, guid: c7b0b9e70bc4fa24bb5faca6332a6231, type: 3}
-      propertyPath: m_AnchorMin.y
-      value: 0
-      objectReference: {fileID: 0}
-    - target: {fileID: 7628345523459679592, guid: c7b0b9e70bc4fa24bb5faca6332a6231, type: 3}
-      propertyPath: m_SizeDelta.x
-      value: 0
-      objectReference: {fileID: 0}
-    - target: {fileID: 7628345523459679592, guid: c7b0b9e70bc4fa24bb5faca6332a6231, type: 3}
-      propertyPath: m_SizeDelta.y
-      value: 0
-      objectReference: {fileID: 0}
-    - target: {fileID: 7628345523459679592, guid: c7b0b9e70bc4fa24bb5faca6332a6231, type: 3}
-      propertyPath: m_AnchoredPosition.x
-      value: 0
-      objectReference: {fileID: 0}
-    - target: {fileID: 7628345523459679592, guid: c7b0b9e70bc4fa24bb5faca6332a6231, type: 3}
-      propertyPath: m_AnchoredPosition.y
-      value: 0
-      objectReference: {fileID: 0}
-    - target: {fileID: 8922805052384506326, guid: c7b0b9e70bc4fa24bb5faca6332a6231, type: 3}
-      propertyPath: m_AnchorMax.y
-      value: 0
-      objectReference: {fileID: 0}
-    - target: {fileID: 8922805052384506326, guid: c7b0b9e70bc4fa24bb5faca6332a6231, type: 3}
-      propertyPath: m_AnchorMin.y
-      value: 0
-      objectReference: {fileID: 0}
-    - target: {fileID: 8922805052384506326, guid: c7b0b9e70bc4fa24bb5faca6332a6231, type: 3}
-      propertyPath: m_SizeDelta.x
-      value: 0
-      objectReference: {fileID: 0}
-    - target: {fileID: 8922805052384506326, guid: c7b0b9e70bc4fa24bb5faca6332a6231, type: 3}
-      propertyPath: m_AnchoredPosition.y
-      value: 0
-      objectReference: {fileID: 0}
-    - target: {fileID: 8924668049010352062, guid: c7b0b9e70bc4fa24bb5faca6332a6231, type: 3}
-      propertyPath: m_AnchorMax.y
-      value: 0
-      objectReference: {fileID: 0}
-    - target: {fileID: 8924668049010352062, guid: c7b0b9e70bc4fa24bb5faca6332a6231, type: 3}
-      propertyPath: m_AnchorMin.y
-      value: 0
-      objectReference: {fileID: 0}
-    - target: {fileID: 8924668049010352062, guid: c7b0b9e70bc4fa24bb5faca6332a6231, type: 3}
-      propertyPath: m_SizeDelta.x
-      value: 0
-      objectReference: {fileID: 0}
-    - target: {fileID: 8924668049010352062, guid: c7b0b9e70bc4fa24bb5faca6332a6231, type: 3}
-      propertyPath: m_AnchoredPosition.x
-      value: 0
-      objectReference: {fileID: 0}
-    - target: {fileID: 8924668049010352062, guid: c7b0b9e70bc4fa24bb5faca6332a6231, type: 3}
-      propertyPath: m_AnchoredPosition.y
-      value: 0
-      objectReference: {fileID: 0}
-    m_RemovedComponents: []
-    m_RemovedGameObjects: []
-    m_AddedGameObjects: []
-    m_AddedComponents: []
-  m_SourcePrefab: {fileID: 100100000, guid: c7b0b9e70bc4fa24bb5faca6332a6231, type: 3}
---- !u!114 &2815209892365205130 stripped
-MonoBehaviour:
-  m_CorrespondingSourceObject: {fileID: 1322745825238633105, guid: c7b0b9e70bc4fa24bb5faca6332a6231, type: 3}
-  m_PrefabInstance: {fileID: 3840150096262804507}
-  m_PrefabAsset: {fileID: 0}
-  m_GameObject: {fileID: 0}
-  m_Enabled: 1
-  m_EditorHideFlags: 0
-  m_Script: {fileID: 11500000, guid: 4e29b1a8efbd4b44bb3f3716e73f07ff, type: 3}
-  m_Name: 
-  m_EditorClassIdentifier: 
---- !u!114 &4699677089987910738 stripped
-MonoBehaviour:
-  m_CorrespondingSourceObject: {fileID: 8390891391179843657, guid: c7b0b9e70bc4fa24bb5faca6332a6231, type: 3}
-  m_PrefabInstance: {fileID: 3840150096262804507}
-  m_PrefabAsset: {fileID: 0}
-  m_GameObject: {fileID: 0}
-  m_Enabled: 1
-  m_EditorHideFlags: 0
-  m_Script: {fileID: 11500000, guid: fe87c0e1cc204ed48ad3b37840f39efc, type: 3}
-  m_Name: 
-  m_EditorClassIdentifier: 
---- !u!114 &6863643135272955571 stripped
-MonoBehaviour:
-  m_CorrespondingSourceObject: {fileID: 7641055208387320488, guid: c7b0b9e70bc4fa24bb5faca6332a6231, type: 3}
-  m_PrefabInstance: {fileID: 3840150096262804507}
-  m_PrefabAsset: {fileID: 0}
-  m_GameObject: {fileID: 0}
-  m_Enabled: 1
-  m_EditorHideFlags: 0
-  m_Script: {fileID: 11500000, guid: 2805f034c22c46e4bef2581aed5c3012, type: 3}
-  m_Name: 
-  m_EditorClassIdentifier: 
---- !u!224 &7709359082390270885 stripped
-RectTransform:
-  m_CorrespondingSourceObject: {fileID: 6897211255017211838, guid: c7b0b9e70bc4fa24bb5faca6332a6231, type: 3}
-  m_PrefabInstance: {fileID: 3840150096262804507}
-  m_PrefabAsset: {fileID: 0}
---- !u!114 &8676889846607476693 stripped
-MonoBehaviour:
-  m_CorrespondingSourceObject: {fileID: 5557571121078223822, guid: c7b0b9e70bc4fa24bb5faca6332a6231, type: 3}
-  m_PrefabInstance: {fileID: 3840150096262804507}
-  m_PrefabAsset: {fileID: 0}
-  m_GameObject: {fileID: 0}
-  m_Enabled: 1
-  m_EditorHideFlags: 0
-  m_Script: {fileID: 11500000, guid: f4688fdb7df04437aeb418b961361dc5, type: 3}
-  m_Name: 
-  m_EditorClassIdentifier: 
---- !u!1001 &4272387183058314438
-PrefabInstance:
-  m_ObjectHideFlags: 0
-  serializedVersion: 2
-  m_Modification:
-    serializedVersion: 3
-    m_TransformParent: {fileID: 3202992278621298003}
-    m_Modifications:
-    - target: {fileID: 579029748727522845, guid: 362c647ec85193540bcdfc6a4d1919b8, type: 3}
-      propertyPath: m_Name
-      value: NearbyInfoContainer (1)
-      objectReference: {fileID: 0}
-    - target: {fileID: 4510322352597378151, guid: 362c647ec85193540bcdfc6a4d1919b8, type: 3}
-      propertyPath: m_Pivot.x
-      value: 0
-      objectReference: {fileID: 0}
-    - target: {fileID: 4510322352597378151, guid: 362c647ec85193540bcdfc6a4d1919b8, type: 3}
-      propertyPath: m_Pivot.y
-      value: 0.5
-      objectReference: {fileID: 0}
-    - target: {fileID: 4510322352597378151, guid: 362c647ec85193540bcdfc6a4d1919b8, type: 3}
-      propertyPath: m_AnchorMax.x
-      value: 0
-      objectReference: {fileID: 0}
-    - target: {fileID: 4510322352597378151, guid: 362c647ec85193540bcdfc6a4d1919b8, type: 3}
-      propertyPath: m_AnchorMax.y
-      value: 0.5
-      objectReference: {fileID: 0}
-    - target: {fileID: 4510322352597378151, guid: 362c647ec85193540bcdfc6a4d1919b8, type: 3}
-      propertyPath: m_AnchorMin.x
-      value: 0
-      objectReference: {fileID: 0}
-    - target: {fileID: 4510322352597378151, guid: 362c647ec85193540bcdfc6a4d1919b8, type: 3}
-      propertyPath: m_AnchorMin.y
-      value: 0.5
-      objectReference: {fileID: 0}
-    - target: {fileID: 4510322352597378151, guid: 362c647ec85193540bcdfc6a4d1919b8, type: 3}
-      propertyPath: m_SizeDelta.x
-      value: 150
-      objectReference: {fileID: 0}
-    - target: {fileID: 4510322352597378151, guid: 362c647ec85193540bcdfc6a4d1919b8, type: 3}
-      propertyPath: m_SizeDelta.y
-      value: 28
-      objectReference: {fileID: 0}
-    - target: {fileID: 4510322352597378151, guid: 362c647ec85193540bcdfc6a4d1919b8, type: 3}
-      propertyPath: m_LocalPosition.x
-      value: 0
-      objectReference: {fileID: 0}
-    - target: {fileID: 4510322352597378151, guid: 362c647ec85193540bcdfc6a4d1919b8, type: 3}
-      propertyPath: m_LocalPosition.y
-      value: 0
-      objectReference: {fileID: 0}
-    - target: {fileID: 4510322352597378151, guid: 362c647ec85193540bcdfc6a4d1919b8, type: 3}
-      propertyPath: m_LocalPosition.z
-      value: 0.49367744
-      objectReference: {fileID: 0}
-    - target: {fileID: 4510322352597378151, guid: 362c647ec85193540bcdfc6a4d1919b8, type: 3}
-      propertyPath: m_LocalRotation.w
-      value: 1
-      objectReference: {fileID: 0}
-    - target: {fileID: 4510322352597378151, guid: 362c647ec85193540bcdfc6a4d1919b8, type: 3}
-      propertyPath: m_LocalRotation.x
-      value: 0
-      objectReference: {fileID: 0}
-    - target: {fileID: 4510322352597378151, guid: 362c647ec85193540bcdfc6a4d1919b8, type: 3}
-      propertyPath: m_LocalRotation.y
-      value: 0
-      objectReference: {fileID: 0}
-    - target: {fileID: 4510322352597378151, guid: 362c647ec85193540bcdfc6a4d1919b8, type: 3}
-      propertyPath: m_LocalRotation.z
-      value: 0
-      objectReference: {fileID: 0}
-    - target: {fileID: 4510322352597378151, guid: 362c647ec85193540bcdfc6a4d1919b8, type: 3}
-      propertyPath: m_AnchoredPosition.x
-      value: 9
-      objectReference: {fileID: 0}
-    - target: {fileID: 4510322352597378151, guid: 362c647ec85193540bcdfc6a4d1919b8, type: 3}
-      propertyPath: m_AnchoredPosition.y
-      value: 0
-      objectReference: {fileID: 0}
-    - target: {fileID: 4510322352597378151, guid: 362c647ec85193540bcdfc6a4d1919b8, type: 3}
-      propertyPath: m_LocalEulerAnglesHint.x
-      value: 0
-      objectReference: {fileID: 0}
-    - target: {fileID: 4510322352597378151, guid: 362c647ec85193540bcdfc6a4d1919b8, type: 3}
-      propertyPath: m_LocalEulerAnglesHint.y
-      value: 0
-      objectReference: {fileID: 0}
-    - target: {fileID: 4510322352597378151, guid: 362c647ec85193540bcdfc6a4d1919b8, type: 3}
-      propertyPath: m_LocalEulerAnglesHint.z
-      value: 0
-      objectReference: {fileID: 0}
-    - target: {fileID: 5481960695168568471, guid: 362c647ec85193540bcdfc6a4d1919b8, type: 3}
-      propertyPath: m_AnchorMax.y
-      value: 0
-      objectReference: {fileID: 0}
-    - target: {fileID: 5481960695168568471, guid: 362c647ec85193540bcdfc6a4d1919b8, type: 3}
-      propertyPath: m_AnchorMin.y
-      value: 0
-      objectReference: {fileID: 0}
-    - target: {fileID: 5481960695168568471, guid: 362c647ec85193540bcdfc6a4d1919b8, type: 3}
-      propertyPath: m_SizeDelta.x
-      value: 0
-      objectReference: {fileID: 0}
-    - target: {fileID: 5481960695168568471, guid: 362c647ec85193540bcdfc6a4d1919b8, type: 3}
-      propertyPath: m_SizeDelta.y
-      value: 0
-      objectReference: {fileID: 0}
-    - target: {fileID: 5481960695168568471, guid: 362c647ec85193540bcdfc6a4d1919b8, type: 3}
-      propertyPath: m_AnchoredPosition.y
-      value: 0
-      objectReference: {fileID: 0}
-    - target: {fileID: 7578365002707395411, guid: 362c647ec85193540bcdfc6a4d1919b8, type: 3}
-      propertyPath: m_AnchorMax.y
-      value: 0
-      objectReference: {fileID: 0}
-    - target: {fileID: 7578365002707395411, guid: 362c647ec85193540bcdfc6a4d1919b8, type: 3}
-      propertyPath: m_AnchorMin.y
-      value: 0
-      objectReference: {fileID: 0}
-    - target: {fileID: 7578365002707395411, guid: 362c647ec85193540bcdfc6a4d1919b8, type: 3}
-      propertyPath: m_SizeDelta.x
-      value: 0
-      objectReference: {fileID: 0}
-    - target: {fileID: 7578365002707395411, guid: 362c647ec85193540bcdfc6a4d1919b8, type: 3}
-      propertyPath: m_SizeDelta.y
-      value: 0
-      objectReference: {fileID: 0}
-    - target: {fileID: 7578365002707395411, guid: 362c647ec85193540bcdfc6a4d1919b8, type: 3}
-      propertyPath: m_AnchoredPosition.y
-      value: 0
-      objectReference: {fileID: 0}
-    m_RemovedComponents: []
-    m_RemovedGameObjects: []
-    m_AddedGameObjects: []
-    m_AddedComponents: []
-  m_SourcePrefab: {fileID: 100100000, guid: 362c647ec85193540bcdfc6a4d1919b8, type: 3}
---- !u!224 &422621250189082785 stripped
-RectTransform:
-  m_CorrespondingSourceObject: {fileID: 4510322352597378151, guid: 362c647ec85193540bcdfc6a4d1919b8, type: 3}
-  m_PrefabInstance: {fileID: 4272387183058314438}
-  m_PrefabAsset: {fileID: 0}
---- !u!1 &1434070377955692009 stripped
-GameObject:
-  m_CorrespondingSourceObject: {fileID: 2930795423547975983, guid: 362c647ec85193540bcdfc6a4d1919b8, type: 3}
-  m_PrefabInstance: {fileID: 4272387183058314438}
-  m_PrefabAsset: {fileID: 0}
---- !u!1 &3693991818792714971 stripped
-GameObject:
-  m_CorrespondingSourceObject: {fileID: 579029748727522845, guid: 362c647ec85193540bcdfc6a4d1919b8, type: 3}
-  m_PrefabInstance: {fileID: 4272387183058314438}
   m_PrefabAsset: {fileID: 0}