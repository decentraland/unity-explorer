--- conflicted
+++ resolved
@@ -1469,17 +1469,14 @@
       propertyPath: m_PreferredHeight
       value: 40
       objectReference: {fileID: 0}
-<<<<<<< HEAD
     - target: {fileID: 1447895524821148947, guid: d64840fd5d5fce94fbdc7bddcba01226, type: 3}
       propertyPath: m_AnchorMax.x
       value: 1
       objectReference: {fileID: 0}
     - target: {fileID: 1447895524821148947, guid: d64840fd5d5fce94fbdc7bddcba01226, type: 3}
       propertyPath: m_AnchorMax.y
-=======
     - target: {fileID: 1550108083613389261, guid: d64840fd5d5fce94fbdc7bddcba01226, type: 3}
       propertyPath: m_RaycastTarget
->>>>>>> 3758358c
       value: 1
       objectReference: {fileID: 0}
     - target: {fileID: 3566865946185505719, guid: d64840fd5d5fce94fbdc7bddcba01226, type: 3}
