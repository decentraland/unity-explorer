--- conflicted
+++ resolved
@@ -419,7 +419,7 @@
   - {fileID: 5371744376282882581}
   - {fileID: 1454377568756528005}
   - {fileID: 9178144224959761579}
-  - {fileID: 6012430507329811657}
+  - {fileID: 351942880906133536}
   m_Father: {fileID: 9158259766351833083}
   m_LocalEulerAnglesHint: {x: 0, y: 0, z: 0}
   m_AnchorMin: {x: 0, y: 0}
@@ -623,104 +623,12 @@
   m_FillOrigin: 0
   m_UseSpriteMesh: 0
   m_PixelsPerUnitMultiplier: 1
-<<<<<<< HEAD
---- !u!1001 &1764071414740994104
-=======
 --- !u!1001 &983170855678395858
->>>>>>> 4835d469
 PrefabInstance:
   m_ObjectHideFlags: 0
   serializedVersion: 2
   m_Modification:
     serializedVersion: 3
-<<<<<<< HEAD
-    m_TransformParent: {fileID: 3109396918502384864}
-    m_Modifications:
-    - target: {fileID: 936457765274931090, guid: 122e057ec2e97d3468ce67fcc24592c5, type: 3}
-      propertyPath: m_Name
-      value: ChatTitleBarCloseButton2
-      objectReference: {fileID: 0}
-    - target: {fileID: 5407499520862043377, guid: 122e057ec2e97d3468ce67fcc24592c5, type: 3}
-      propertyPath: m_Pivot.x
-      value: 1
-      objectReference: {fileID: 0}
-    - target: {fileID: 5407499520862043377, guid: 122e057ec2e97d3468ce67fcc24592c5, type: 3}
-      propertyPath: m_Pivot.y
-      value: 0.5
-      objectReference: {fileID: 0}
-    - target: {fileID: 5407499520862043377, guid: 122e057ec2e97d3468ce67fcc24592c5, type: 3}
-      propertyPath: m_AnchorMax.x
-      value: 0
-      objectReference: {fileID: 0}
-    - target: {fileID: 5407499520862043377, guid: 122e057ec2e97d3468ce67fcc24592c5, type: 3}
-      propertyPath: m_AnchorMax.y
-      value: 0
-      objectReference: {fileID: 0}
-    - target: {fileID: 5407499520862043377, guid: 122e057ec2e97d3468ce67fcc24592c5, type: 3}
-      propertyPath: m_AnchorMin.x
-      value: 0
-      objectReference: {fileID: 0}
-    - target: {fileID: 5407499520862043377, guid: 122e057ec2e97d3468ce67fcc24592c5, type: 3}
-      propertyPath: m_AnchorMin.y
-      value: 0
-      objectReference: {fileID: 0}
-    - target: {fileID: 5407499520862043377, guid: 122e057ec2e97d3468ce67fcc24592c5, type: 3}
-      propertyPath: m_SizeDelta.x
-      value: 30
-      objectReference: {fileID: 0}
-    - target: {fileID: 5407499520862043377, guid: 122e057ec2e97d3468ce67fcc24592c5, type: 3}
-      propertyPath: m_SizeDelta.y
-      value: 30
-      objectReference: {fileID: 0}
-    - target: {fileID: 5407499520862043377, guid: 122e057ec2e97d3468ce67fcc24592c5, type: 3}
-      propertyPath: m_LocalPosition.x
-      value: 0
-      objectReference: {fileID: 0}
-    - target: {fileID: 5407499520862043377, guid: 122e057ec2e97d3468ce67fcc24592c5, type: 3}
-      propertyPath: m_LocalPosition.y
-      value: 0
-      objectReference: {fileID: 0}
-    - target: {fileID: 5407499520862043377, guid: 122e057ec2e97d3468ce67fcc24592c5, type: 3}
-      propertyPath: m_LocalPosition.z
-      value: 0
-      objectReference: {fileID: 0}
-    - target: {fileID: 5407499520862043377, guid: 122e057ec2e97d3468ce67fcc24592c5, type: 3}
-      propertyPath: m_LocalRotation.w
-      value: 1
-      objectReference: {fileID: 0}
-    - target: {fileID: 5407499520862043377, guid: 122e057ec2e97d3468ce67fcc24592c5, type: 3}
-      propertyPath: m_LocalRotation.x
-      value: -0
-      objectReference: {fileID: 0}
-    - target: {fileID: 5407499520862043377, guid: 122e057ec2e97d3468ce67fcc24592c5, type: 3}
-      propertyPath: m_LocalRotation.y
-      value: -0
-      objectReference: {fileID: 0}
-    - target: {fileID: 5407499520862043377, guid: 122e057ec2e97d3468ce67fcc24592c5, type: 3}
-      propertyPath: m_LocalRotation.z
-      value: -0
-      objectReference: {fileID: 0}
-    - target: {fileID: 5407499520862043377, guid: 122e057ec2e97d3468ce67fcc24592c5, type: 3}
-      propertyPath: m_AnchoredPosition.x
-      value: 0
-      objectReference: {fileID: 0}
-    - target: {fileID: 5407499520862043377, guid: 122e057ec2e97d3468ce67fcc24592c5, type: 3}
-      propertyPath: m_AnchoredPosition.y
-      value: 0
-      objectReference: {fileID: 0}
-    - target: {fileID: 5407499520862043377, guid: 122e057ec2e97d3468ce67fcc24592c5, type: 3}
-      propertyPath: m_LocalEulerAnglesHint.x
-      value: 0
-      objectReference: {fileID: 0}
-    - target: {fileID: 5407499520862043377, guid: 122e057ec2e97d3468ce67fcc24592c5, type: 3}
-      propertyPath: m_LocalEulerAnglesHint.y
-      value: 0
-      objectReference: {fileID: 0}
-    - target: {fileID: 5407499520862043377, guid: 122e057ec2e97d3468ce67fcc24592c5, type: 3}
-      propertyPath: m_LocalEulerAnglesHint.z
-      value: 0
-      objectReference: {fileID: 0}
-=======
     m_TransformParent: {fileID: 6515705194649211935}
     m_Modifications:
     - target: {fileID: 2022926099525089176, guid: ae0926cabdd7b1d4281baee9452782c8, type: 3}
@@ -927,24 +835,15 @@
       propertyPath: m_IsActive
       value: 1
       objectReference: {fileID: 0}
->>>>>>> 4835d469
     m_RemovedComponents: []
     m_RemovedGameObjects: []
     m_AddedGameObjects: []
     m_AddedComponents: []
-<<<<<<< HEAD
-  m_SourcePrefab: {fileID: 100100000, guid: 122e057ec2e97d3468ce67fcc24592c5, type: 3}
---- !u!224 &6012430507329811657 stripped
-RectTransform:
-  m_CorrespondingSourceObject: {fileID: 5407499520862043377, guid: 122e057ec2e97d3468ce67fcc24592c5, type: 3}
-  m_PrefabInstance: {fileID: 1764071414740994104}
-=======
   m_SourcePrefab: {fileID: 100100000, guid: ae0926cabdd7b1d4281baee9452782c8, type: 3}
 --- !u!224 &4552198303362728219 stripped
 RectTransform:
   m_CorrespondingSourceObject: {fileID: 3641235693208339657, guid: ae0926cabdd7b1d4281baee9452782c8, type: 3}
   m_PrefabInstance: {fileID: 983170855678395858}
->>>>>>> 4835d469
   m_PrefabAsset: {fileID: 0}
 --- !u!1001 &2641160615187944514
 PrefabInstance:
@@ -1301,6 +1200,108 @@
 RectTransform:
   m_CorrespondingSourceObject: {fileID: 4270068949962366229, guid: 71bc459f54ff8c0429ce56bfd7f1b180, type: 3}
   m_PrefabInstance: {fileID: 3417292753668271760}
+  m_PrefabAsset: {fileID: 0}
+--- !u!1001 &5758157811409288401
+PrefabInstance:
+  m_ObjectHideFlags: 0
+  serializedVersion: 2
+  m_Modification:
+    serializedVersion: 3
+    m_TransformParent: {fileID: 3109396918502384864}
+    m_Modifications:
+    - target: {fileID: 936457765274931090, guid: 1f3c546a532daa747b4ce87863a96242, type: 3}
+      propertyPath: m_Name
+      value: ChatTitleBarCloseButton
+      objectReference: {fileID: 0}
+    - target: {fileID: 5407499520862043377, guid: 1f3c546a532daa747b4ce87863a96242, type: 3}
+      propertyPath: m_Pivot.x
+      value: 1
+      objectReference: {fileID: 0}
+    - target: {fileID: 5407499520862043377, guid: 1f3c546a532daa747b4ce87863a96242, type: 3}
+      propertyPath: m_Pivot.y
+      value: 0.5
+      objectReference: {fileID: 0}
+    - target: {fileID: 5407499520862043377, guid: 1f3c546a532daa747b4ce87863a96242, type: 3}
+      propertyPath: m_AnchorMax.x
+      value: 0
+      objectReference: {fileID: 0}
+    - target: {fileID: 5407499520862043377, guid: 1f3c546a532daa747b4ce87863a96242, type: 3}
+      propertyPath: m_AnchorMax.y
+      value: 0
+      objectReference: {fileID: 0}
+    - target: {fileID: 5407499520862043377, guid: 1f3c546a532daa747b4ce87863a96242, type: 3}
+      propertyPath: m_AnchorMin.x
+      value: 0
+      objectReference: {fileID: 0}
+    - target: {fileID: 5407499520862043377, guid: 1f3c546a532daa747b4ce87863a96242, type: 3}
+      propertyPath: m_AnchorMin.y
+      value: 0
+      objectReference: {fileID: 0}
+    - target: {fileID: 5407499520862043377, guid: 1f3c546a532daa747b4ce87863a96242, type: 3}
+      propertyPath: m_SizeDelta.x
+      value: 30
+      objectReference: {fileID: 0}
+    - target: {fileID: 5407499520862043377, guid: 1f3c546a532daa747b4ce87863a96242, type: 3}
+      propertyPath: m_SizeDelta.y
+      value: 30
+      objectReference: {fileID: 0}
+    - target: {fileID: 5407499520862043377, guid: 1f3c546a532daa747b4ce87863a96242, type: 3}
+      propertyPath: m_LocalPosition.x
+      value: 0
+      objectReference: {fileID: 0}
+    - target: {fileID: 5407499520862043377, guid: 1f3c546a532daa747b4ce87863a96242, type: 3}
+      propertyPath: m_LocalPosition.y
+      value: 0
+      objectReference: {fileID: 0}
+    - target: {fileID: 5407499520862043377, guid: 1f3c546a532daa747b4ce87863a96242, type: 3}
+      propertyPath: m_LocalPosition.z
+      value: 0
+      objectReference: {fileID: 0}
+    - target: {fileID: 5407499520862043377, guid: 1f3c546a532daa747b4ce87863a96242, type: 3}
+      propertyPath: m_LocalRotation.w
+      value: 1
+      objectReference: {fileID: 0}
+    - target: {fileID: 5407499520862043377, guid: 1f3c546a532daa747b4ce87863a96242, type: 3}
+      propertyPath: m_LocalRotation.x
+      value: -0
+      objectReference: {fileID: 0}
+    - target: {fileID: 5407499520862043377, guid: 1f3c546a532daa747b4ce87863a96242, type: 3}
+      propertyPath: m_LocalRotation.y
+      value: -0
+      objectReference: {fileID: 0}
+    - target: {fileID: 5407499520862043377, guid: 1f3c546a532daa747b4ce87863a96242, type: 3}
+      propertyPath: m_LocalRotation.z
+      value: -0
+      objectReference: {fileID: 0}
+    - target: {fileID: 5407499520862043377, guid: 1f3c546a532daa747b4ce87863a96242, type: 3}
+      propertyPath: m_AnchoredPosition.x
+      value: 0
+      objectReference: {fileID: 0}
+    - target: {fileID: 5407499520862043377, guid: 1f3c546a532daa747b4ce87863a96242, type: 3}
+      propertyPath: m_AnchoredPosition.y
+      value: 0
+      objectReference: {fileID: 0}
+    - target: {fileID: 5407499520862043377, guid: 1f3c546a532daa747b4ce87863a96242, type: 3}
+      propertyPath: m_LocalEulerAnglesHint.x
+      value: 0
+      objectReference: {fileID: 0}
+    - target: {fileID: 5407499520862043377, guid: 1f3c546a532daa747b4ce87863a96242, type: 3}
+      propertyPath: m_LocalEulerAnglesHint.y
+      value: 0
+      objectReference: {fileID: 0}
+    - target: {fileID: 5407499520862043377, guid: 1f3c546a532daa747b4ce87863a96242, type: 3}
+      propertyPath: m_LocalEulerAnglesHint.z
+      value: 0
+      objectReference: {fileID: 0}
+    m_RemovedComponents: []
+    m_RemovedGameObjects: []
+    m_AddedGameObjects: []
+    m_AddedComponents: []
+  m_SourcePrefab: {fileID: 100100000, guid: 1f3c546a532daa747b4ce87863a96242, type: 3}
+--- !u!224 &351942880906133536 stripped
+RectTransform:
+  m_CorrespondingSourceObject: {fileID: 5407499520862043377, guid: 1f3c546a532daa747b4ce87863a96242, type: 3}
+  m_PrefabInstance: {fileID: 5758157811409288401}
   m_PrefabAsset: {fileID: 0}
 --- !u!1001 &7173077892033989286
 PrefabInstance:
