--- conflicted
+++ resolved
@@ -309,53 +309,6 @@
   m_ChildScaleWidth: 0
   m_ChildScaleHeight: 0
   m_ReverseArrangement: 0
---- !u!1 &2929776698677546757
-GameObject:
-  m_ObjectHideFlags: 0
-  m_CorrespondingSourceObject: {fileID: 0}
-  m_PrefabInstance: {fileID: 0}
-  m_PrefabAsset: {fileID: 0}
-  serializedVersion: 6
-  m_Component:
-  - component: {fileID: 2171379622078115248}
-  - component: {fileID: 9125690313050861547}
-  m_Layer: 0
-  m_Name: '[Chat Section] IMPORTANT NOTE'
-  m_TagString: Untagged
-  m_Icon: {fileID: 0}
-  m_NavMeshLayer: 0
-  m_StaticEditorFlags: 0
-  m_IsActive: 1
---- !u!4 &2171379622078115248
-Transform:
-  m_ObjectHideFlags: 0
-  m_CorrespondingSourceObject: {fileID: 0}
-  m_PrefabInstance: {fileID: 0}
-  m_PrefabAsset: {fileID: 0}
-  m_GameObject: {fileID: 2929776698677546757}
-  serializedVersion: 2
-  m_LocalRotation: {x: -0, y: -0, z: -0, w: 1}
-  m_LocalPosition: {x: 254.89075, y: 201.19322, z: -2.514445}
-  m_LocalScale: {x: 1, y: 1, z: 1}
-  m_ConstrainProportionsScale: 0
-  m_Children: []
-  m_Father: {fileID: 569955114333651742}
-  m_LocalEulerAnglesHint: {x: 0, y: 0, z: 0}
---- !u!114 &9125690313050861547
-MonoBehaviour:
-  m_ObjectHideFlags: 0
-  m_CorrespondingSourceObject: {fileID: 0}
-  m_PrefabInstance: {fileID: 0}
-  m_PrefabAsset: {fileID: 0}
-  m_GameObject: {fileID: 2929776698677546757}
-  m_Enabled: 1
-  m_EditorHideFlags: 0
-  m_Script: {fileID: 11500000, guid: 9cc28c979be44ea0b0b4d7d536fcf2fb, type: 3}
-  m_Name: 
-  m_EditorClassIdentifier: 
-  Note: The Sorting Order of the ChatPanel Vertical Layout is inverted to be able
-    to display the TitleBar on top of the Chat without breaking the resizing logic,
-    etc.
 --- !u!1 &3778872670109204140
 GameObject:
   m_ObjectHideFlags: 0
@@ -916,7 +869,6 @@
   m_LocalScale: {x: 1, y: 1, z: 1}
   m_ConstrainProportionsScale: 0
   m_Children:
-  - {fileID: 2171379622078115248}
   - {fileID: 2708032679572216216}
   - {fileID: 4837618148869299418}
   m_Father: {fileID: 0}
@@ -1194,7 +1146,7 @@
   m_ConstrainProportionsScale: 0
   m_Children:
   - {fileID: 3942797802035801413}
-  - {fileID: 2198069408966979742}
+  - {fileID: 6866503221410944994}
   m_Father: {fileID: 569955114333651742}
   m_LocalEulerAnglesHint: {x: 0, y: 0, z: 0}
   m_AnchorMin: {x: 0, y: 0}
@@ -1464,36 +1416,14 @@
       propertyPath: m_AnchoredPosition.y
       value: 0
       objectReference: {fileID: 0}
-<<<<<<< HEAD
-    - target: {fileID: 3661785393906095284, guid: f23f0006196948c42b15857775e664b5, type: 3}
-      propertyPath: m_AnchorMax.y
-      value: 1
-      objectReference: {fileID: 0}
-    - target: {fileID: 3661785393906095284, guid: f23f0006196948c42b15857775e664b5, type: 3}
-      propertyPath: m_AnchorMin.y
-      value: 1
-      objectReference: {fileID: 0}
-=======
->>>>>>> 9bf1ca8b
     - target: {fileID: 3661785393906095284, guid: f23f0006196948c42b15857775e664b5, type: 3}
       propertyPath: m_SizeDelta.x
-      value: 40.52
+      value: 0
       objectReference: {fileID: 0}
     - target: {fileID: 3661785393906095284, guid: f23f0006196948c42b15857775e664b5, type: 3}
       propertyPath: m_SizeDelta.y
       value: 0
       objectReference: {fileID: 0}
-<<<<<<< HEAD
-    - target: {fileID: 3661785393906095284, guid: f23f0006196948c42b15857775e664b5, type: 3}
-      propertyPath: m_AnchoredPosition.x
-      value: 306.74
-      objectReference: {fileID: 0}
-    - target: {fileID: 3661785393906095284, guid: f23f0006196948c42b15857775e664b5, type: 3}
-      propertyPath: m_AnchoredPosition.y
-      value: -23
-      objectReference: {fileID: 0}
-=======
->>>>>>> 9bf1ca8b
     - target: {fileID: 3989570151672960974, guid: f23f0006196948c42b15857775e664b5, type: 3}
       propertyPath: m_AnchorMax.y
       value: 0
@@ -2114,190 +2044,98 @@
     serializedVersion: 3
     m_TransformParent: {fileID: 4837618148869299418}
     m_Modifications:
-    - target: {fileID: 252760605971471897, guid: fd63a464148a7c241a952a43c67f42d6, type: 3}
-      propertyPath: m_AnchorMax.y
-      value: 1
-      objectReference: {fileID: 0}
-    - target: {fileID: 252760605971471897, guid: fd63a464148a7c241a952a43c67f42d6, type: 3}
-      propertyPath: m_AnchorMin.y
-      value: 1
-      objectReference: {fileID: 0}
-    - target: {fileID: 252760605971471897, guid: fd63a464148a7c241a952a43c67f42d6, type: 3}
-      propertyPath: m_AnchoredPosition.x
-      value: 144.5383
-      objectReference: {fileID: 0}
-    - target: {fileID: 252760605971471897, guid: fd63a464148a7c241a952a43c67f42d6, type: 3}
-      propertyPath: m_AnchoredPosition.y
-      value: -20
-      objectReference: {fileID: 0}
-    - target: {fileID: 2517291344750256270, guid: fd63a464148a7c241a952a43c67f42d6, type: 3}
-      propertyPath: m_AnchorMax.y
-      value: 1
-      objectReference: {fileID: 0}
-    - target: {fileID: 2517291344750256270, guid: fd63a464148a7c241a952a43c67f42d6, type: 3}
-      propertyPath: m_AnchorMin.y
-      value: 1
-      objectReference: {fileID: 0}
-    - target: {fileID: 2517291344750256270, guid: fd63a464148a7c241a952a43c67f42d6, type: 3}
-      propertyPath: m_AnchoredPosition.x
-      value: 28
-      objectReference: {fileID: 0}
-    - target: {fileID: 2517291344750256270, guid: fd63a464148a7c241a952a43c67f42d6, type: 3}
-      propertyPath: m_AnchoredPosition.y
-      value: -20
-      objectReference: {fileID: 0}
-    - target: {fileID: 2542918132137397923, guid: fd63a464148a7c241a952a43c67f42d6, type: 3}
+    - target: {fileID: 7098208090743663071, guid: 5d44b7468f1102f4eb6f7f253d7b08cf, type: 3}
       propertyPath: m_Pivot.x
       value: 0.5
       objectReference: {fileID: 0}
-    - target: {fileID: 2542918132137397923, guid: fd63a464148a7c241a952a43c67f42d6, type: 3}
+    - target: {fileID: 7098208090743663071, guid: 5d44b7468f1102f4eb6f7f253d7b08cf, type: 3}
       propertyPath: m_Pivot.y
       value: 0
       objectReference: {fileID: 0}
-    - target: {fileID: 2542918132137397923, guid: fd63a464148a7c241a952a43c67f42d6, type: 3}
+    - target: {fileID: 7098208090743663071, guid: 5d44b7468f1102f4eb6f7f253d7b08cf, type: 3}
       propertyPath: m_AnchorMax.x
       value: 1
       objectReference: {fileID: 0}
-    - target: {fileID: 2542918132137397923, guid: fd63a464148a7c241a952a43c67f42d6, type: 3}
+    - target: {fileID: 7098208090743663071, guid: 5d44b7468f1102f4eb6f7f253d7b08cf, type: 3}
       propertyPath: m_AnchorMax.y
       value: 0
       objectReference: {fileID: 0}
-    - target: {fileID: 2542918132137397923, guid: fd63a464148a7c241a952a43c67f42d6, type: 3}
+    - target: {fileID: 7098208090743663071, guid: 5d44b7468f1102f4eb6f7f253d7b08cf, type: 3}
       propertyPath: m_AnchorMin.x
       value: 0
       objectReference: {fileID: 0}
-    - target: {fileID: 2542918132137397923, guid: fd63a464148a7c241a952a43c67f42d6, type: 3}
+    - target: {fileID: 7098208090743663071, guid: 5d44b7468f1102f4eb6f7f253d7b08cf, type: 3}
       propertyPath: m_AnchorMin.y
       value: 0
       objectReference: {fileID: 0}
-    - target: {fileID: 2542918132137397923, guid: fd63a464148a7c241a952a43c67f42d6, type: 3}
+    - target: {fileID: 7098208090743663071, guid: 5d44b7468f1102f4eb6f7f253d7b08cf, type: 3}
       propertyPath: m_SizeDelta.x
       value: -50
       objectReference: {fileID: 0}
-    - target: {fileID: 2542918132137397923, guid: fd63a464148a7c241a952a43c67f42d6, type: 3}
+    - target: {fileID: 7098208090743663071, guid: 5d44b7468f1102f4eb6f7f253d7b08cf, type: 3}
       propertyPath: m_SizeDelta.y
       value: 40
       objectReference: {fileID: 0}
-    - target: {fileID: 2542918132137397923, guid: fd63a464148a7c241a952a43c67f42d6, type: 3}
+    - target: {fileID: 7098208090743663071, guid: 5d44b7468f1102f4eb6f7f253d7b08cf, type: 3}
       propertyPath: m_LocalPosition.x
       value: 0
       objectReference: {fileID: 0}
-    - target: {fileID: 2542918132137397923, guid: fd63a464148a7c241a952a43c67f42d6, type: 3}
+    - target: {fileID: 7098208090743663071, guid: 5d44b7468f1102f4eb6f7f253d7b08cf, type: 3}
       propertyPath: m_LocalPosition.y
       value: 0
       objectReference: {fileID: 0}
-    - target: {fileID: 2542918132137397923, guid: fd63a464148a7c241a952a43c67f42d6, type: 3}
+    - target: {fileID: 7098208090743663071, guid: 5d44b7468f1102f4eb6f7f253d7b08cf, type: 3}
       propertyPath: m_LocalPosition.z
       value: 0
       objectReference: {fileID: 0}
-    - target: {fileID: 2542918132137397923, guid: fd63a464148a7c241a952a43c67f42d6, type: 3}
+    - target: {fileID: 7098208090743663071, guid: 5d44b7468f1102f4eb6f7f253d7b08cf, type: 3}
       propertyPath: m_LocalRotation.w
       value: 1
       objectReference: {fileID: 0}
-    - target: {fileID: 2542918132137397923, guid: fd63a464148a7c241a952a43c67f42d6, type: 3}
+    - target: {fileID: 7098208090743663071, guid: 5d44b7468f1102f4eb6f7f253d7b08cf, type: 3}
       propertyPath: m_LocalRotation.x
       value: -0
       objectReference: {fileID: 0}
-    - target: {fileID: 2542918132137397923, guid: fd63a464148a7c241a952a43c67f42d6, type: 3}
+    - target: {fileID: 7098208090743663071, guid: 5d44b7468f1102f4eb6f7f253d7b08cf, type: 3}
       propertyPath: m_LocalRotation.y
       value: -0
       objectReference: {fileID: 0}
-    - target: {fileID: 2542918132137397923, guid: fd63a464148a7c241a952a43c67f42d6, type: 3}
+    - target: {fileID: 7098208090743663071, guid: 5d44b7468f1102f4eb6f7f253d7b08cf, type: 3}
       propertyPath: m_LocalRotation.z
       value: -0
       objectReference: {fileID: 0}
-    - target: {fileID: 2542918132137397923, guid: fd63a464148a7c241a952a43c67f42d6, type: 3}
+    - target: {fileID: 7098208090743663071, guid: 5d44b7468f1102f4eb6f7f253d7b08cf, type: 3}
       propertyPath: m_AnchoredPosition.x
       value: -22
       objectReference: {fileID: 0}
-    - target: {fileID: 2542918132137397923, guid: fd63a464148a7c241a952a43c67f42d6, type: 3}
+    - target: {fileID: 7098208090743663071, guid: 5d44b7468f1102f4eb6f7f253d7b08cf, type: 3}
       propertyPath: m_AnchoredPosition.y
       value: -44
       objectReference: {fileID: 0}
-    - target: {fileID: 2542918132137397923, guid: fd63a464148a7c241a952a43c67f42d6, type: 3}
+    - target: {fileID: 7098208090743663071, guid: 5d44b7468f1102f4eb6f7f253d7b08cf, type: 3}
       propertyPath: m_LocalEulerAnglesHint.x
       value: 0
       objectReference: {fileID: 0}
-    - target: {fileID: 2542918132137397923, guid: fd63a464148a7c241a952a43c67f42d6, type: 3}
+    - target: {fileID: 7098208090743663071, guid: 5d44b7468f1102f4eb6f7f253d7b08cf, type: 3}
       propertyPath: m_LocalEulerAnglesHint.y
       value: 0
       objectReference: {fileID: 0}
-    - target: {fileID: 2542918132137397923, guid: fd63a464148a7c241a952a43c67f42d6, type: 3}
+    - target: {fileID: 7098208090743663071, guid: 5d44b7468f1102f4eb6f7f253d7b08cf, type: 3}
       propertyPath: m_LocalEulerAnglesHint.z
       value: 0
       objectReference: {fileID: 0}
-    - target: {fileID: 4235822910660794615, guid: fd63a464148a7c241a952a43c67f42d6, type: 3}
-      propertyPath: m_AnchorMax.y
-      value: 1
-      objectReference: {fileID: 0}
-    - target: {fileID: 4235822910660794615, guid: fd63a464148a7c241a952a43c67f42d6, type: 3}
-      propertyPath: m_AnchorMin.y
-      value: 1
-      objectReference: {fileID: 0}
-    - target: {fileID: 4235822910660794615, guid: fd63a464148a7c241a952a43c67f42d6, type: 3}
-      propertyPath: m_SizeDelta.x
-      value: 68.02
-      objectReference: {fileID: 0}
-    - target: {fileID: 4235822910660794615, guid: fd63a464148a7c241a952a43c67f42d6, type: 3}
-      propertyPath: m_AnchoredPosition.x
-      value: 340
-      objectReference: {fileID: 0}
-    - target: {fileID: 4235822910660794615, guid: fd63a464148a7c241a952a43c67f42d6, type: 3}
-      propertyPath: m_AnchoredPosition.y
-      value: -20
-      objectReference: {fileID: 0}
-    - target: {fileID: 4629594025596251805, guid: fd63a464148a7c241a952a43c67f42d6, type: 3}
-      propertyPath: m_AnchorMax.y
-      value: 1
-      objectReference: {fileID: 0}
-    - target: {fileID: 4629594025596251805, guid: fd63a464148a7c241a952a43c67f42d6, type: 3}
-      propertyPath: m_AnchorMin.y
-      value: 1
-      objectReference: {fileID: 0}
-    - target: {fileID: 4629594025596251805, guid: fd63a464148a7c241a952a43c67f42d6, type: 3}
-      propertyPath: m_AnchoredPosition.x
-      value: 252.98001
-      objectReference: {fileID: 0}
-    - target: {fileID: 4629594025596251805, guid: fd63a464148a7c241a952a43c67f42d6, type: 3}
-      propertyPath: m_AnchoredPosition.y
-      value: -20
-      objectReference: {fileID: 0}
-    - target: {fileID: 4989086576818688065, guid: fd63a464148a7c241a952a43c67f42d6, type: 3}
-      propertyPath: m_AnchorMax.y
-      value: 1
-      objectReference: {fileID: 0}
-    - target: {fileID: 4989086576818688065, guid: fd63a464148a7c241a952a43c67f42d6, type: 3}
-      propertyPath: m_AnchorMin.y
-      value: 1
-      objectReference: {fileID: 0}
-    - target: {fileID: 4989086576818688065, guid: fd63a464148a7c241a952a43c67f42d6, type: 3}
-      propertyPath: m_AnchoredPosition.x
-      value: 18
-      objectReference: {fileID: 0}
-    - target: {fileID: 4989086576818688065, guid: fd63a464148a7c241a952a43c67f42d6, type: 3}
-      propertyPath: m_AnchoredPosition.y
-      value: -20
-      objectReference: {fileID: 0}
-    - target: {fileID: 6823447438506830467, guid: fd63a464148a7c241a952a43c67f42d6, type: 3}
+    - target: {fileID: 8692026143034573754, guid: 5d44b7468f1102f4eb6f7f253d7b08cf, type: 3}
       propertyPath: m_Name
-      value: ChatSubTitleButton
-      objectReference: {fileID: 0}
-    - target: {fileID: 6823447438506830467, guid: fd63a464148a7c241a952a43c67f42d6, type: 3}
-      propertyPath: m_IsActive
-      value: 0
-      objectReference: {fileID: 0}
-    - target: {fileID: 7860321064373244096, guid: fd63a464148a7c241a952a43c67f42d6, type: 3}
-      propertyPath: m_SizeDelta.x
-      value: 16.63
+      value: ChatSubTitleBar
       objectReference: {fileID: 0}
     m_RemovedComponents: []
     m_RemovedGameObjects: []
     m_AddedGameObjects: []
     m_AddedComponents: []
-  m_SourcePrefab: {fileID: 100100000, guid: fd63a464148a7c241a952a43c67f42d6, type: 3}
---- !u!224 &2198069408966979742 stripped
+  m_SourcePrefab: {fileID: 100100000, guid: 5d44b7468f1102f4eb6f7f253d7b08cf, type: 3}
+--- !u!224 &6866503221410944994 stripped
 RectTransform:
-  m_CorrespondingSourceObject: {fileID: 2542918132137397923, guid: fd63a464148a7c241a952a43c67f42d6, type: 3}
+  m_CorrespondingSourceObject: {fileID: 7098208090743663071, guid: 5d44b7468f1102f4eb6f7f253d7b08cf, type: 3}
   m_PrefabInstance: {fileID: 4452757016771968573}
   m_PrefabAsset: {fileID: 0}
 --- !u!1001 &6806931198026040782
