--- conflicted
+++ resolved
@@ -1,80 +1,5 @@
 %YAML 1.1
 %TAG !u! tag:unity3d.com,2011:
---- !u!1 &2889447300300312609
-GameObject:
-  m_ObjectHideFlags: 0
-  m_CorrespondingSourceObject: {fileID: 0}
-  m_PrefabInstance: {fileID: 0}
-  m_PrefabAsset: {fileID: 0}
-  serializedVersion: 6
-  m_Component:
-  - component: {fileID: 1748028976618128090}
-  - component: {fileID: 2565849628349643630}
-  - component: {fileID: 8460585183586511360}
-  m_Layer: 0
-  m_Name: Image_Background
-  m_TagString: Untagged
-  m_Icon: {fileID: 0}
-  m_NavMeshLayer: 0
-  m_StaticEditorFlags: 0
-  m_IsActive: 1
---- !u!224 &1748028976618128090
-RectTransform:
-  m_ObjectHideFlags: 0
-  m_CorrespondingSourceObject: {fileID: 0}
-  m_PrefabInstance: {fileID: 0}
-  m_PrefabAsset: {fileID: 0}
-  m_GameObject: {fileID: 2889447300300312609}
-  m_LocalRotation: {x: 0, y: 0, z: 0, w: 1}
-  m_LocalPosition: {x: 0, y: 0, z: 0}
-  m_LocalScale: {x: 1, y: 1, z: 1}
-  m_ConstrainProportionsScale: 0
-  m_Children: []
-  m_Father: {fileID: 5991302038535628574}
-  m_LocalEulerAnglesHint: {x: 0, y: 0, z: 0}
-  m_AnchorMin: {x: 0.5, y: 0.5}
-  m_AnchorMax: {x: 0.5, y: 0.5}
-  m_AnchoredPosition: {x: 0, y: 0}
-  m_SizeDelta: {x: 30, y: 30}
-  m_Pivot: {x: 0.5, y: 0.5}
---- !u!222 &2565849628349643630
-CanvasRenderer:
-  m_ObjectHideFlags: 0
-  m_CorrespondingSourceObject: {fileID: 0}
-  m_PrefabInstance: {fileID: 0}
-  m_PrefabAsset: {fileID: 0}
-  m_GameObject: {fileID: 2889447300300312609}
-  m_CullTransparentMesh: 1
---- !u!114 &8460585183586511360
-MonoBehaviour:
-  m_ObjectHideFlags: 0
-  m_CorrespondingSourceObject: {fileID: 0}
-  m_PrefabInstance: {fileID: 0}
-  m_PrefabAsset: {fileID: 0}
-  m_GameObject: {fileID: 2889447300300312609}
-  m_Enabled: 1
-  m_EditorHideFlags: 0
-  m_Script: {fileID: 11500000, guid: fe87c0e1cc204ed48ad3b37840f39efc, type: 3}
-  m_Name: 
-  m_EditorClassIdentifier: 
-  m_Material: {fileID: 0}
-  m_Color: {r: 0.03529412, g: 0.7921569, b: 0.2509804, a: 0.2509804}
-  m_RaycastTarget: 1
-  m_RaycastPadding: {x: 0, y: 0, z: 0, w: 0}
-  m_Maskable: 1
-  m_OnCullStateChanged:
-    m_PersistentCalls:
-      m_Calls: []
-  m_Sprite: {fileID: 21300000, guid: 03c5aa8ec94084a5da46504d4f20698e, type: 3}
-  m_Type: 0
-  m_PreserveAspect: 0
-  m_FillCenter: 1
-  m_FillMethod: 4
-  m_FillAmount: 1
-  m_FillClockwise: 1
-  m_FillOrigin: 0
-  m_UseSpriteMesh: 0
-  m_PixelsPerUnitMultiplier: 1
 --- !u!1 &5197607116334924918
 GameObject:
   m_ObjectHideFlags: 0
@@ -86,7 +11,6 @@
   - component: {fileID: 3880449179589484630}
   - component: {fileID: 9126696253515206040}
   - component: {fileID: 8140227935265557796}
-  - component: {fileID: 1558684769046186394}
   m_Layer: 5
   m_Name: ChatTitleBarsContainer
   m_TagString: Untagged
@@ -143,7 +67,6 @@
   hideMemberListButton: {fileID: 4441884276036499621}
   openContextMenuButton: {fileID: 3140900631477848246}
   <CallButton>k__BackingField: {fileID: 8603347100071366088}
-  <CommunitiesCallButton>k__BackingField: {fileID: 2207390300655808956}
   chatTitleMemberListNumberText: {fileID: 2895227464705487980}
   memberListTitleMemberListNumberText: {fileID: 5377769190290950630}
   communityMemberListTitleMemberListNumberText: {fileID: 3603435867378355716}
@@ -157,25 +80,7 @@
   nearbyChannelContainer: {fileID: 5174794944162340121}
   profileView: {fileID: 1310678421051852368}
   communityChannelContainer: {fileID: 8013921488744607926}
-<<<<<<< HEAD
-  chatOptionsContextMenuData:
-    DeleteChatHistoryText: Delete Chat History
-    DeleteChatHistoryIcon: {fileID: 21300000, guid: 1fd5346f8c379443886cb2219a95d139, type: 3}
---- !u!225 &1558684769046186394
-CanvasGroup:
-  m_ObjectHideFlags: 0
-  m_CorrespondingSourceObject: {fileID: 0}
-  m_PrefabInstance: {fileID: 0}
-  m_PrefabAsset: {fileID: 0}
-  m_GameObject: {fileID: 5197607116334924918}
-  m_Enabled: 1
-  m_Alpha: 1
-  m_Interactable: 1
-  m_BlocksRaycasts: 1
-  m_IgnoreParentGroups: 0
-=======
   chatContextMenuSettings: {fileID: 11400000, guid: b821cf7d577b9af40ba1bdf2b51e451d, type: 2}
->>>>>>> 398981e4
 --- !u!1001 &1178431637950830655
 PrefabInstance:
   m_ObjectHideFlags: 0
@@ -708,14 +613,6 @@
     serializedVersion: 3
     m_TransformParent: {fileID: 3880449179589484630}
     m_Modifications:
-    - target: {fileID: 323719160246335921, guid: aa79ac765ebe12445ac2278bed5f1dad, type: 3}
-      propertyPath: m_SizeDelta.x
-      value: 0
-      objectReference: {fileID: 0}
-    - target: {fileID: 323719160246335921, guid: aa79ac765ebe12445ac2278bed5f1dad, type: 3}
-      propertyPath: m_SizeDelta.y
-      value: 0
-      objectReference: {fileID: 0}
     - target: {fileID: 351942880906133536, guid: aa79ac765ebe12445ac2278bed5f1dad, type: 3}
       propertyPath: m_AnchorMax.y
       value: 1
@@ -752,31 +649,9 @@
       propertyPath: m_AnchoredPosition.y
       value: 0
       objectReference: {fileID: 0}
-<<<<<<< HEAD
-    - target: {fileID: 916629303012242919, guid: aa79ac765ebe12445ac2278bed5f1dad, type: 3}
-      propertyPath: m_AnchorMax.y
-      value: 0
-      objectReference: {fileID: 0}
-    - target: {fileID: 916629303012242919, guid: aa79ac765ebe12445ac2278bed5f1dad, type: 3}
-      propertyPath: m_AnchorMin.y
-      value: 0
-      objectReference: {fileID: 0}
-    - target: {fileID: 916629303012242919, guid: aa79ac765ebe12445ac2278bed5f1dad, type: 3}
-      propertyPath: m_AnchoredPosition.x
-      value: 0
-      objectReference: {fileID: 0}
-    - target: {fileID: 916629303012242919, guid: aa79ac765ebe12445ac2278bed5f1dad, type: 3}
-      propertyPath: m_AnchoredPosition.y
-      value: 0
-      objectReference: {fileID: 0}
-    - target: {fileID: 1080718810062954991, guid: aa79ac765ebe12445ac2278bed5f1dad, type: 3}
-      propertyPath: m_SizeDelta.x
-      value: 152
-=======
     - target: {fileID: 744502088190132707, guid: aa79ac765ebe12445ac2278bed5f1dad, type: 3}
       propertyPath: m_AspectRatio
       value: 1
->>>>>>> 398981e4
       objectReference: {fileID: 0}
     - target: {fileID: 1276221008981094986, guid: aa79ac765ebe12445ac2278bed5f1dad, type: 3}
       propertyPath: m_AnchorMax.y
@@ -909,50 +784,6 @@
     - target: {fileID: 3109396918502384864, guid: aa79ac765ebe12445ac2278bed5f1dad, type: 3}
       propertyPath: m_AnchoredPosition.y
       value: 0
-      objectReference: {fileID: 0}
-    - target: {fileID: 3450034346683096916, guid: aa79ac765ebe12445ac2278bed5f1dad, type: 3}
-      propertyPath: m_AnchorMax.y
-      value: 0
-      objectReference: {fileID: 0}
-    - target: {fileID: 3450034346683096916, guid: aa79ac765ebe12445ac2278bed5f1dad, type: 3}
-      propertyPath: m_AnchorMin.y
-      value: 0
-      objectReference: {fileID: 0}
-    - target: {fileID: 3450034346683096916, guid: aa79ac765ebe12445ac2278bed5f1dad, type: 3}
-      propertyPath: m_SizeDelta.x
-      value: 0
-      objectReference: {fileID: 0}
-    - target: {fileID: 3450034346683096916, guid: aa79ac765ebe12445ac2278bed5f1dad, type: 3}
-      propertyPath: m_SizeDelta.y
-      value: 0
-      objectReference: {fileID: 0}
-    - target: {fileID: 3450034346683096916, guid: aa79ac765ebe12445ac2278bed5f1dad, type: 3}
-      propertyPath: m_AnchoredPosition.x
-      value: 0
-      objectReference: {fileID: 0}
-    - target: {fileID: 3450034346683096916, guid: aa79ac765ebe12445ac2278bed5f1dad, type: 3}
-      propertyPath: m_AnchoredPosition.y
-      value: 0
-      objectReference: {fileID: 0}
-    - target: {fileID: 3702410513606574752, guid: aa79ac765ebe12445ac2278bed5f1dad, type: 3}
-      propertyPath: m_Sprite
-      value: 
-      objectReference: {fileID: 21300000, guid: f1091314612f64d7aa9f6087faac52fc, type: 3}
-    - target: {fileID: 3702410513606574752, guid: aa79ac765ebe12445ac2278bed5f1dad, type: 3}
-      propertyPath: m_Color.b
-      value: 0.2509804
-      objectReference: {fileID: 0}
-    - target: {fileID: 3702410513606574752, guid: aa79ac765ebe12445ac2278bed5f1dad, type: 3}
-      propertyPath: m_Color.g
-      value: 0.7921569
-      objectReference: {fileID: 0}
-    - target: {fileID: 3702410513606574752, guid: aa79ac765ebe12445ac2278bed5f1dad, type: 3}
-      propertyPath: m_Color.r
-      value: 0.03529412
-      objectReference: {fileID: 0}
-    - target: {fileID: 3702410513606574752, guid: aa79ac765ebe12445ac2278bed5f1dad, type: 3}
-      propertyPath: m_PreserveAspect
-      value: 1
       objectReference: {fileID: 0}
     - target: {fileID: 4267390204394800137, guid: aa79ac765ebe12445ac2278bed5f1dad, type: 3}
       propertyPath: m_SizeDelta.x
@@ -1070,17 +901,12 @@
       propertyPath: m_SizeDelta.y
       value: 0
       objectReference: {fileID: 0}
-<<<<<<< HEAD
-    - target: {fileID: 6245321746897085738, guid: aa79ac765ebe12445ac2278bed5f1dad, type: 3}
-      propertyPath: m_IsActive
-=======
     - target: {fileID: 5712932960132739096, guid: aa79ac765ebe12445ac2278bed5f1dad, type: 3}
       propertyPath: m_Colors.m_FadeDuration
       value: 0
       objectReference: {fileID: 0}
     - target: {fileID: 6424338667524882794, guid: aa79ac765ebe12445ac2278bed5f1dad, type: 3}
       propertyPath: m_Colors.m_FadeDuration
->>>>>>> 398981e4
       value: 0
       objectReference: {fileID: 0}
     - target: {fileID: 6424338667524882794, guid: aa79ac765ebe12445ac2278bed5f1dad, type: 3}
@@ -1239,17 +1065,6 @@
       propertyPath: m_SpriteState.m_HighlightedSprite
       value: 
       objectReference: {fileID: 0}
-<<<<<<< HEAD
-    - target: {fileID: 6986531132307107557, guid: aa79ac765ebe12445ac2278bed5f1dad, type: 3}
-      propertyPath: m_SizeDelta.x
-      value: 22
-      objectReference: {fileID: 0}
-    - target: {fileID: 6986531132307107557, guid: aa79ac765ebe12445ac2278bed5f1dad, type: 3}
-      propertyPath: m_SizeDelta.y
-      value: 22
-      objectReference: {fileID: 0}
-=======
->>>>>>> 398981e4
     - target: {fileID: 7313711843424160147, guid: aa79ac765ebe12445ac2278bed5f1dad, type: 3}
       propertyPath: m_AnchorMax.y
       value: 0
@@ -1345,22 +1160,6 @@
     - target: {fileID: 8057904001235754884, guid: aa79ac765ebe12445ac2278bed5f1dad, type: 3}
       propertyPath: m_AnchoredPosition.y
       value: 0
-      objectReference: {fileID: 0}
-    - target: {fileID: 8104099380819368582, guid: aa79ac765ebe12445ac2278bed5f1dad, type: 3}
-      propertyPath: m_IsActive
-      value: 1
-      objectReference: {fileID: 0}
-    - target: {fileID: 8120959570122817844, guid: aa79ac765ebe12445ac2278bed5f1dad, type: 3}
-      propertyPath: m_SizeDelta.x
-      value: 0
-      objectReference: {fileID: 0}
-    - target: {fileID: 8120959570122817844, guid: aa79ac765ebe12445ac2278bed5f1dad, type: 3}
-      propertyPath: m_SizeDelta.y
-      value: 0
-      objectReference: {fileID: 0}
-    - target: {fileID: 8268677646287995979, guid: aa79ac765ebe12445ac2278bed5f1dad, type: 3}
-      propertyPath: m_text
-      value: Start Voice Stream
       objectReference: {fileID: 0}
     - target: {fileID: 8361878772575033935, guid: aa79ac765ebe12445ac2278bed5f1dad, type: 3}
       propertyPath: m_Colors.m_FadeDuration
@@ -1557,10 +1356,7 @@
     m_RemovedComponents: []
     m_RemovedGameObjects:
     - {fileID: 4834580550053180227, guid: aa79ac765ebe12445ac2278bed5f1dad, type: 3}
-    m_AddedGameObjects:
-    - targetCorrespondingSourceObject: {fileID: 916629303012242919, guid: aa79ac765ebe12445ac2278bed5f1dad, type: 3}
-      insertIndex: 1
-      addedObject: {fileID: 1748028976618128090}
+    m_AddedGameObjects: []
     m_AddedComponents: []
   m_SourcePrefab: {fileID: 100100000, guid: aa79ac765ebe12445ac2278bed5f1dad, type: 3}
 --- !u!114 &1310678421051852368 stripped
@@ -1572,17 +1368,6 @@
   m_Enabled: 1
   m_EditorHideFlags: 0
   m_Script: {fileID: 11500000, guid: 93b4319a3e58425aae5ef8cd49a3ff19, type: 3}
-  m_Name: 
-  m_EditorClassIdentifier: 
---- !u!114 &2207390300655808956 stripped
-MonoBehaviour:
-  m_CorrespondingSourceObject: {fileID: 4701720365972595525, guid: aa79ac765ebe12445ac2278bed5f1dad, type: 3}
-  m_PrefabInstance: {fileID: 6889913742591480569}
-  m_PrefabAsset: {fileID: 0}
-  m_GameObject: {fileID: 0}
-  m_Enabled: 1
-  m_EditorHideFlags: 0
-  m_Script: {fileID: 11500000, guid: cfdbe7decd2b4bffbe2615bb69cd0e09, type: 3}
   m_Name: 
   m_EditorClassIdentifier: 
 --- !u!224 &2343359133242651906 stripped
@@ -1633,11 +1418,6 @@
   m_Script: {fileID: 11500000, guid: 4e29b1a8efbd4b44bb3f3716e73f07ff, type: 3}
   m_Name: 
   m_EditorClassIdentifier: 
---- !u!224 &5991302038535628574 stripped
-RectTransform:
-  m_CorrespondingSourceObject: {fileID: 916629303012242919, guid: aa79ac765ebe12445ac2278bed5f1dad, type: 3}
-  m_PrefabInstance: {fileID: 6889913742591480569}
-  m_PrefabAsset: {fileID: 0}
 --- !u!1 &6177869427546414279 stripped
 GameObject:
   m_CorrespondingSourceObject: {fileID: 730101595095240254, guid: aa79ac765ebe12445ac2278bed5f1dad, type: 3}
