%YAML 1.1
%TAG !u! tag:unity3d.com,2011:
--- !u!1 &5197607116334924918
GameObject:
  m_ObjectHideFlags: 0
  m_CorrespondingSourceObject: {fileID: 0}
  m_PrefabInstance: {fileID: 0}
  m_PrefabAsset: {fileID: 0}
  serializedVersion: 6
  m_Component:
  - component: {fileID: 3880449179589484630}
  - component: {fileID: 9126696253515206040}
  - component: {fileID: 8140227935265557796}
  m_Layer: 5
  m_Name: ChatTitleBarsContainer
  m_TagString: Untagged
  m_Icon: {fileID: 0}
  m_NavMeshLayer: 0
  m_StaticEditorFlags: 0
  m_IsActive: 1
--- !u!224 &3880449179589484630
RectTransform:
  m_ObjectHideFlags: 0
  m_CorrespondingSourceObject: {fileID: 0}
  m_PrefabInstance: {fileID: 0}
  m_PrefabAsset: {fileID: 0}
  m_GameObject: {fileID: 5197607116334924918}
  m_LocalRotation: {x: 0, y: 0, z: 0, w: 1}
  m_LocalPosition: {x: 0, y: 0, z: 0}
  m_LocalScale: {x: 1, y: 1, z: 1}
  m_ConstrainProportionsScale: 0
  m_Children:
  - {fileID: 3181743810606582821}
  - {fileID: 2343359133242651906}
  - {fileID: 6090984780787665863}
  - {fileID: 1590903224375765387}
  - {fileID: 6580301659278648526}
  m_Father: {fileID: 0}
  m_LocalEulerAnglesHint: {x: 0, y: 0, z: 0}
  m_AnchorMin: {x: 0, y: 0}
  m_AnchorMax: {x: 1, y: 1}
  m_AnchoredPosition: {x: 0, y: 0}
  m_SizeDelta: {x: 0, y: 0}
  m_Pivot: {x: 0.5, y: 1}
--- !u!222 &9126696253515206040
CanvasRenderer:
  m_ObjectHideFlags: 0
  m_CorrespondingSourceObject: {fileID: 0}
  m_PrefabInstance: {fileID: 0}
  m_PrefabAsset: {fileID: 0}
  m_GameObject: {fileID: 5197607116334924918}
  m_CullTransparentMesh: 1
--- !u!114 &8140227935265557796
MonoBehaviour:
  m_ObjectHideFlags: 0
  m_CorrespondingSourceObject: {fileID: 0}
  m_PrefabInstance: {fileID: 0}
  m_PrefabAsset: {fileID: 0}
  m_GameObject: {fileID: 5197607116334924918}
  m_Enabled: 1
  m_EditorHideFlags: 0
  m_Script: {fileID: 11500000, guid: 059b573319094dec873b2011f0bd1735, type: 3}
  m_Name: 
  m_EditorClassIdentifier: 
  closeChatButton: {fileID: 350651570572603393}
  showMemberListButton: {fileID: 5604716553980016840}
  hideMemberListButton: {fileID: 4441884276036499621}
  openContextMenuButton: {fileID: 3140900631477848246}
  <CallButton>k__BackingField: {fileID: 4796994676283525494}
  chatTitleMemberListNumberText: {fileID: 2895227464705487980}
  memberListTitleMemberListNumberText: {fileID: 5377769190290950630}
  communityMemberListTitleMemberListNumberText: {fileID: 3603435867378355716}
  chatChannelNameNameText: {fileID: 9044296380937847988}
  memberListChannelNameText: {fileID: 1320663737415923502}
  defaultChatTitlebar: {fileID: 5554480968708598910}
  nearbyMemberListTitlebar: {fileID: 9061095220331220801}
  communitiesMemberListTitlebar: {fileID: 369065757951985827}
  communitiesMemberListTitlebarText: {fileID: 7706685827551752396}
  memberCountObject: {fileID: 6177869427546414279}
  nearbyChannelContainer: {fileID: 5174794944162340121}
  profileView: {fileID: 1310678421051852368}
  communityChannelContainer: {fileID: 8013921488744607926}
  chatOptionsContextMenuData:
    DeleteChatHistoryText: Delete Chat History
    DeleteChatHistoryIcon: {fileID: 21300000, guid: 1fd5346f8c379443886cb2219a95d139, type: 3}
--- !u!1001 &1178431637950830655
PrefabInstance:
  m_ObjectHideFlags: 0
  serializedVersion: 2
  m_Modification:
    serializedVersion: 3
    m_TransformParent: {fileID: 3880449179589484630}
    m_Modifications:
    - target: {fileID: 936457765274931090, guid: 1f3c546a532daa747b4ce87863a96242, type: 3}
      propertyPath: m_Name
      value: ChatTitleBarCloseButton
      objectReference: {fileID: 0}
    - target: {fileID: 1479259760242829374, guid: 1f3c546a532daa747b4ce87863a96242, type: 3}
      propertyPath: m_Navigation.m_Mode
      value: 0
      objectReference: {fileID: 0}
    - target: {fileID: 1479259760242829374, guid: 1f3c546a532daa747b4ce87863a96242, type: 3}
      propertyPath: m_Colors.m_FadeDuration
      value: 0.2
      objectReference: {fileID: 0}
    - target: {fileID: 1479259760242829374, guid: 1f3c546a532daa747b4ce87863a96242, type: 3}
      propertyPath: m_Colors.m_NormalColor.b
      value: 0
      objectReference: {fileID: 0}
    - target: {fileID: 1479259760242829374, guid: 1f3c546a532daa747b4ce87863a96242, type: 3}
      propertyPath: m_Colors.m_NormalColor.g
      value: 0
      objectReference: {fileID: 0}
    - target: {fileID: 1479259760242829374, guid: 1f3c546a532daa747b4ce87863a96242, type: 3}
      propertyPath: m_Colors.m_NormalColor.r
      value: 0
      objectReference: {fileID: 0}
    - target: {fileID: 1479259760242829374, guid: 1f3c546a532daa747b4ce87863a96242, type: 3}
      propertyPath: m_Colors.m_SelectedColor.b
      value: 0.2901961
      objectReference: {fileID: 0}
    - target: {fileID: 1479259760242829374, guid: 1f3c546a532daa747b4ce87863a96242, type: 3}
      propertyPath: m_Colors.m_SelectedColor.g
      value: 0.2509804
      objectReference: {fileID: 0}
    - target: {fileID: 1479259760242829374, guid: 1f3c546a532daa747b4ce87863a96242, type: 3}
      propertyPath: m_Colors.m_SelectedColor.r
      value: 0.2627451
      objectReference: {fileID: 0}
    - target: {fileID: 1479259760242829374, guid: 1f3c546a532daa747b4ce87863a96242, type: 3}
      propertyPath: m_Colors.m_HighlightedColor.b
      value: 0.2901961
      objectReference: {fileID: 0}
    - target: {fileID: 1479259760242829374, guid: 1f3c546a532daa747b4ce87863a96242, type: 3}
      propertyPath: m_Colors.m_HighlightedColor.g
      value: 0.2509804
      objectReference: {fileID: 0}
    - target: {fileID: 1479259760242829374, guid: 1f3c546a532daa747b4ce87863a96242, type: 3}
      propertyPath: m_Colors.m_HighlightedColor.r
      value: 0.2627451
      objectReference: {fileID: 0}
    - target: {fileID: 1479259760242829374, guid: 1f3c546a532daa747b4ce87863a96242, type: 3}
      propertyPath: m_SpriteState.m_PressedSprite
      value: 
      objectReference: {fileID: 0}
    - target: {fileID: 1479259760242829374, guid: 1f3c546a532daa747b4ce87863a96242, type: 3}
      propertyPath: m_SpriteState.m_SelectedSprite
      value: 
      objectReference: {fileID: 0}
    - target: {fileID: 1479259760242829374, guid: 1f3c546a532daa747b4ce87863a96242, type: 3}
      propertyPath: m_SpriteState.m_HighlightedSprite
      value: 
      objectReference: {fileID: 0}
    - target: {fileID: 5407499520862043377, guid: 1f3c546a532daa747b4ce87863a96242, type: 3}
      propertyPath: m_Pivot.x
      value: 1
      objectReference: {fileID: 0}
    - target: {fileID: 5407499520862043377, guid: 1f3c546a532daa747b4ce87863a96242, type: 3}
      propertyPath: m_Pivot.y
      value: 0.5
      objectReference: {fileID: 0}
    - target: {fileID: 5407499520862043377, guid: 1f3c546a532daa747b4ce87863a96242, type: 3}
      propertyPath: m_AnchorMax.x
      value: 1
      objectReference: {fileID: 0}
    - target: {fileID: 5407499520862043377, guid: 1f3c546a532daa747b4ce87863a96242, type: 3}
      propertyPath: m_AnchorMax.y
      value: 0.5
      objectReference: {fileID: 0}
    - target: {fileID: 5407499520862043377, guid: 1f3c546a532daa747b4ce87863a96242, type: 3}
      propertyPath: m_AnchorMin.x
      value: 1
      objectReference: {fileID: 0}
    - target: {fileID: 5407499520862043377, guid: 1f3c546a532daa747b4ce87863a96242, type: 3}
      propertyPath: m_AnchorMin.y
      value: 0.5
      objectReference: {fileID: 0}
    - target: {fileID: 5407499520862043377, guid: 1f3c546a532daa747b4ce87863a96242, type: 3}
      propertyPath: m_SizeDelta.x
      value: 30
      objectReference: {fileID: 0}
    - target: {fileID: 5407499520862043377, guid: 1f3c546a532daa747b4ce87863a96242, type: 3}
      propertyPath: m_SizeDelta.y
      value: 30
      objectReference: {fileID: 0}
    - target: {fileID: 5407499520862043377, guid: 1f3c546a532daa747b4ce87863a96242, type: 3}
      propertyPath: m_LocalPosition.x
      value: 0
      objectReference: {fileID: 0}
    - target: {fileID: 5407499520862043377, guid: 1f3c546a532daa747b4ce87863a96242, type: 3}
      propertyPath: m_LocalPosition.y
      value: 0
      objectReference: {fileID: 0}
    - target: {fileID: 5407499520862043377, guid: 1f3c546a532daa747b4ce87863a96242, type: 3}
      propertyPath: m_LocalPosition.z
      value: 0
      objectReference: {fileID: 0}
    - target: {fileID: 5407499520862043377, guid: 1f3c546a532daa747b4ce87863a96242, type: 3}
      propertyPath: m_LocalRotation.w
      value: 1
      objectReference: {fileID: 0}
    - target: {fileID: 5407499520862043377, guid: 1f3c546a532daa747b4ce87863a96242, type: 3}
      propertyPath: m_LocalRotation.x
      value: -0
      objectReference: {fileID: 0}
    - target: {fileID: 5407499520862043377, guid: 1f3c546a532daa747b4ce87863a96242, type: 3}
      propertyPath: m_LocalRotation.y
      value: -0
      objectReference: {fileID: 0}
    - target: {fileID: 5407499520862043377, guid: 1f3c546a532daa747b4ce87863a96242, type: 3}
      propertyPath: m_LocalRotation.z
      value: -0
      objectReference: {fileID: 0}
    - target: {fileID: 5407499520862043377, guid: 1f3c546a532daa747b4ce87863a96242, type: 3}
      propertyPath: m_AnchoredPosition.x
      value: -7
      objectReference: {fileID: 0}
    - target: {fileID: 5407499520862043377, guid: 1f3c546a532daa747b4ce87863a96242, type: 3}
      propertyPath: m_AnchoredPosition.y
      value: 0
      objectReference: {fileID: 0}
    - target: {fileID: 5407499520862043377, guid: 1f3c546a532daa747b4ce87863a96242, type: 3}
      propertyPath: m_LocalEulerAnglesHint.x
      value: 0
      objectReference: {fileID: 0}
    - target: {fileID: 5407499520862043377, guid: 1f3c546a532daa747b4ce87863a96242, type: 3}
      propertyPath: m_LocalEulerAnglesHint.y
      value: 0
      objectReference: {fileID: 0}
    - target: {fileID: 5407499520862043377, guid: 1f3c546a532daa747b4ce87863a96242, type: 3}
      propertyPath: m_LocalEulerAnglesHint.z
      value: 0
      objectReference: {fileID: 0}
    - target: {fileID: 8417727764439759064, guid: 1f3c546a532daa747b4ce87863a96242, type: 3}
      propertyPath: m_SizeDelta.x
      value: 9.7573
      objectReference: {fileID: 0}
    - target: {fileID: 8417727764439759064, guid: 1f3c546a532daa747b4ce87863a96242, type: 3}
      propertyPath: m_SizeDelta.y
      value: 11.8115
      objectReference: {fileID: 0}
    m_RemovedComponents: []
    m_RemovedGameObjects: []
    m_AddedGameObjects: []
    m_AddedComponents: []
  m_SourcePrefab: {fileID: 100100000, guid: 1f3c546a532daa747b4ce87863a96242, type: 3}
--- !u!114 &350651570572603393 stripped
MonoBehaviour:
  m_CorrespondingSourceObject: {fileID: 1479259760242829374, guid: 1f3c546a532daa747b4ce87863a96242, type: 3}
  m_PrefabInstance: {fileID: 1178431637950830655}
  m_PrefabAsset: {fileID: 0}
  m_GameObject: {fileID: 0}
  m_Enabled: 1
  m_EditorHideFlags: 0
  m_Script: {fileID: 11500000, guid: 4e29b1a8efbd4b44bb3f3716e73f07ff, type: 3}
  m_Name: 
  m_EditorClassIdentifier: 
--- !u!224 &6580301659278648526 stripped
RectTransform:
  m_CorrespondingSourceObject: {fileID: 5407499520862043377, guid: 1f3c546a532daa747b4ce87863a96242, type: 3}
  m_PrefabInstance: {fileID: 1178431637950830655}
  m_PrefabAsset: {fileID: 0}
--- !u!1001 &4455317340014427220
PrefabInstance:
  m_ObjectHideFlags: 0
  serializedVersion: 2
  m_Modification:
    serializedVersion: 3
    m_TransformParent: {fileID: 3880449179589484630}
    m_Modifications:
    - target: {fileID: 31746976412255473, guid: 83437f351686bca419378abea4d2ed07, type: 3}
      propertyPath: m_TargetGraphic
      value: 
      objectReference: {fileID: 1285227657329482676}
    - target: {fileID: 31746976412255473, guid: 83437f351686bca419378abea4d2ed07, type: 3}
      propertyPath: m_Colors.m_NormalColor.b
      value: 0.09411765
      objectReference: {fileID: 0}
    - target: {fileID: 31746976412255473, guid: 83437f351686bca419378abea4d2ed07, type: 3}
      propertyPath: m_Colors.m_NormalColor.g
      value: 0.08235294
      objectReference: {fileID: 0}
    - target: {fileID: 31746976412255473, guid: 83437f351686bca419378abea4d2ed07, type: 3}
      propertyPath: m_Colors.m_NormalColor.r
      value: 0.08627451
      objectReference: {fileID: 0}
    - target: {fileID: 31746976412255473, guid: 83437f351686bca419378abea4d2ed07, type: 3}
      propertyPath: m_Colors.m_PressedColor.b
      value: 0
      objectReference: {fileID: 0}
    - target: {fileID: 31746976412255473, guid: 83437f351686bca419378abea4d2ed07, type: 3}
      propertyPath: m_Colors.m_PressedColor.g
      value: 0
      objectReference: {fileID: 0}
    - target: {fileID: 31746976412255473, guid: 83437f351686bca419378abea4d2ed07, type: 3}
      propertyPath: m_Colors.m_PressedColor.r
      value: 0
      objectReference: {fileID: 0}
    - target: {fileID: 31746976412255473, guid: 83437f351686bca419378abea4d2ed07, type: 3}
      propertyPath: m_Colors.m_SelectedColor.b
      value: 0.09411765
      objectReference: {fileID: 0}
    - target: {fileID: 31746976412255473, guid: 83437f351686bca419378abea4d2ed07, type: 3}
      propertyPath: m_Colors.m_SelectedColor.g
      value: 0.08235294
      objectReference: {fileID: 0}
    - target: {fileID: 31746976412255473, guid: 83437f351686bca419378abea4d2ed07, type: 3}
      propertyPath: m_Colors.m_SelectedColor.r
      value: 0.08627451
      objectReference: {fileID: 0}
    - target: {fileID: 31746976412255473, guid: 83437f351686bca419378abea4d2ed07, type: 3}
      propertyPath: m_Colors.m_HighlightedColor.a
      value: 1
      objectReference: {fileID: 0}
    - target: {fileID: 31746976412255473, guid: 83437f351686bca419378abea4d2ed07, type: 3}
      propertyPath: m_Colors.m_HighlightedColor.b
      value: 0.18039216
      objectReference: {fileID: 0}
    - target: {fileID: 31746976412255473, guid: 83437f351686bca419378abea4d2ed07, type: 3}
      propertyPath: m_Colors.m_HighlightedColor.g
      value: 0.16470589
      objectReference: {fileID: 0}
    - target: {fileID: 31746976412255473, guid: 83437f351686bca419378abea4d2ed07, type: 3}
      propertyPath: m_Colors.m_HighlightedColor.r
      value: 0.16862746
      objectReference: {fileID: 0}
    - target: {fileID: 31746976412255473, guid: 83437f351686bca419378abea4d2ed07, type: 3}
      propertyPath: m_SpriteState.m_PressedSprite
      value: 
      objectReference: {fileID: 21300000, guid: 8bd41475d220948938047b7627d45244, type: 3}
    - target: {fileID: 31746976412255473, guid: 83437f351686bca419378abea4d2ed07, type: 3}
      propertyPath: m_SpriteState.m_SelectedSprite
      value: 
      objectReference: {fileID: 21300000, guid: 8bd41475d220948938047b7627d45244, type: 3}
    - target: {fileID: 31746976412255473, guid: 83437f351686bca419378abea4d2ed07, type: 3}
      propertyPath: m_SpriteState.m_HighlightedSprite
      value: 
      objectReference: {fileID: 21300000, guid: f9bb72bf373a2469a9951df5ce9e3e42, type: 3}
    - target: {fileID: 82565510364217384, guid: 83437f351686bca419378abea4d2ed07, type: 3}
      propertyPath: m_IsActive
      value: 0
      objectReference: {fileID: 0}
    - target: {fileID: 608565686815090242, guid: 83437f351686bca419378abea4d2ed07, type: 3}
      propertyPath: m_Pivot.x
      value: 0.5
      objectReference: {fileID: 0}
    - target: {fileID: 608565686815090242, guid: 83437f351686bca419378abea4d2ed07, type: 3}
      propertyPath: m_AnchorMax.x
      value: 0.5
      objectReference: {fileID: 0}
    - target: {fileID: 608565686815090242, guid: 83437f351686bca419378abea4d2ed07, type: 3}
      propertyPath: m_AnchorMin.x
      value: 0.5
      objectReference: {fileID: 0}
    - target: {fileID: 608565686815090242, guid: 83437f351686bca419378abea4d2ed07, type: 3}
      propertyPath: m_SizeDelta.x
      value: 7
      objectReference: {fileID: 0}
    - target: {fileID: 608565686815090242, guid: 83437f351686bca419378abea4d2ed07, type: 3}
      propertyPath: m_SizeDelta.y
      value: 12
      objectReference: {fileID: 0}
    - target: {fileID: 608565686815090242, guid: 83437f351686bca419378abea4d2ed07, type: 3}
      propertyPath: m_AnchoredPosition.x
      value: 0
      objectReference: {fileID: 0}
    - target: {fileID: 2702495720024624198, guid: 83437f351686bca419378abea4d2ed07, type: 3}
      propertyPath: m_Name
      value: ClosingMemberListButton
      objectReference: {fileID: 0}
    - target: {fileID: 2702495720024624198, guid: 83437f351686bca419378abea4d2ed07, type: 3}
      propertyPath: m_IsActive
      value: 0
      objectReference: {fileID: 0}
    - target: {fileID: 2914244638103383707, guid: 83437f351686bca419378abea4d2ed07, type: 3}
      propertyPath: m_Sprite
      value: 
      objectReference: {fileID: 21300000, guid: 643485b56259a47ff8f14e9b10fd47bb, type: 3}
    - target: {fileID: 3152644595163223519, guid: 83437f351686bca419378abea4d2ed07, type: 3}
      propertyPath: m_Pivot.x
      value: -0.000000037252903
      objectReference: {fileID: 0}
    - target: {fileID: 3152644595163223519, guid: 83437f351686bca419378abea4d2ed07, type: 3}
      propertyPath: m_Pivot.y
      value: 1.0000005
      objectReference: {fileID: 0}
    - target: {fileID: 3152644595163223519, guid: 83437f351686bca419378abea4d2ed07, type: 3}
      propertyPath: m_AnchorMax.x
      value: 0
      objectReference: {fileID: 0}
    - target: {fileID: 3152644595163223519, guid: 83437f351686bca419378abea4d2ed07, type: 3}
      propertyPath: m_AnchorMax.y
      value: 0.5
      objectReference: {fileID: 0}
    - target: {fileID: 3152644595163223519, guid: 83437f351686bca419378abea4d2ed07, type: 3}
      propertyPath: m_AnchorMin.x
      value: 0
      objectReference: {fileID: 0}
    - target: {fileID: 3152644595163223519, guid: 83437f351686bca419378abea4d2ed07, type: 3}
      propertyPath: m_AnchorMin.y
      value: 0.5
      objectReference: {fileID: 0}
    - target: {fileID: 3152644595163223519, guid: 83437f351686bca419378abea4d2ed07, type: 3}
      propertyPath: m_SizeDelta.x
      value: 30
      objectReference: {fileID: 0}
    - target: {fileID: 3152644595163223519, guid: 83437f351686bca419378abea4d2ed07, type: 3}
      propertyPath: m_SizeDelta.y
      value: 30
      objectReference: {fileID: 0}
    - target: {fileID: 3152644595163223519, guid: 83437f351686bca419378abea4d2ed07, type: 3}
      propertyPath: m_LocalPosition.x
      value: 0
      objectReference: {fileID: 0}
    - target: {fileID: 3152644595163223519, guid: 83437f351686bca419378abea4d2ed07, type: 3}
      propertyPath: m_LocalPosition.y
      value: 0
      objectReference: {fileID: 0}
    - target: {fileID: 3152644595163223519, guid: 83437f351686bca419378abea4d2ed07, type: 3}
      propertyPath: m_LocalPosition.z
      value: 0
      objectReference: {fileID: 0}
    - target: {fileID: 3152644595163223519, guid: 83437f351686bca419378abea4d2ed07, type: 3}
      propertyPath: m_LocalRotation.w
      value: 1
      objectReference: {fileID: 0}
    - target: {fileID: 3152644595163223519, guid: 83437f351686bca419378abea4d2ed07, type: 3}
      propertyPath: m_LocalRotation.x
      value: -0
      objectReference: {fileID: 0}
    - target: {fileID: 3152644595163223519, guid: 83437f351686bca419378abea4d2ed07, type: 3}
      propertyPath: m_LocalRotation.y
      value: -0
      objectReference: {fileID: 0}
    - target: {fileID: 3152644595163223519, guid: 83437f351686bca419378abea4d2ed07, type: 3}
      propertyPath: m_LocalRotation.z
      value: -0
      objectReference: {fileID: 0}
    - target: {fileID: 3152644595163223519, guid: 83437f351686bca419378abea4d2ed07, type: 3}
      propertyPath: m_AnchoredPosition.x
      value: 7
      objectReference: {fileID: 0}
    - target: {fileID: 3152644595163223519, guid: 83437f351686bca419378abea4d2ed07, type: 3}
      propertyPath: m_AnchoredPosition.y
      value: 15
      objectReference: {fileID: 0}
    - target: {fileID: 3152644595163223519, guid: 83437f351686bca419378abea4d2ed07, type: 3}
      propertyPath: m_LocalEulerAnglesHint.x
      value: 0
      objectReference: {fileID: 0}
    - target: {fileID: 3152644595163223519, guid: 83437f351686bca419378abea4d2ed07, type: 3}
      propertyPath: m_LocalEulerAnglesHint.y
      value: 0
      objectReference: {fileID: 0}
    - target: {fileID: 3152644595163223519, guid: 83437f351686bca419378abea4d2ed07, type: 3}
      propertyPath: m_LocalEulerAnglesHint.z
      value: 0
      objectReference: {fileID: 0}
    - target: {fileID: 3171233690257926112, guid: 83437f351686bca419378abea4d2ed07, type: 3}
      propertyPath: m_Type
      value: 1
      objectReference: {fileID: 0}
    - target: {fileID: 3171233690257926112, guid: 83437f351686bca419378abea4d2ed07, type: 3}
      propertyPath: m_Sprite
      value: 
      objectReference: {fileID: 21300000, guid: 12dd1efc4e826764f9b02be515a9a033, type: 3}
    - target: {fileID: 3171233690257926112, guid: 83437f351686bca419378abea4d2ed07, type: 3}
      propertyPath: m_Color.b
      value: 1
      objectReference: {fileID: 0}
    - target: {fileID: 3171233690257926112, guid: 83437f351686bca419378abea4d2ed07, type: 3}
      propertyPath: m_Color.g
      value: 1
      objectReference: {fileID: 0}
    - target: {fileID: 3171233690257926112, guid: 83437f351686bca419378abea4d2ed07, type: 3}
      propertyPath: m_Color.r
      value: 1
      objectReference: {fileID: 0}
    - target: {fileID: 3171233690257926112, guid: 83437f351686bca419378abea4d2ed07, type: 3}
      propertyPath: m_PixelsPerUnitMultiplier
      value: 3
      objectReference: {fileID: 0}
    m_RemovedComponents: []
    m_RemovedGameObjects: []
    m_AddedGameObjects: []
    m_AddedComponents:
    - targetCorrespondingSourceObject: {fileID: 2702495720024624198, guid: 83437f351686bca419378abea4d2ed07, type: 3}
      insertIndex: -1
      addedObject: {fileID: 2359479528760104159}
  m_SourcePrefab: {fileID: 100100000, guid: 83437f351686bca419378abea4d2ed07, type: 3}
--- !u!114 &1285227657329482676 stripped
MonoBehaviour:
  m_CorrespondingSourceObject: {fileID: 3171233690257926112, guid: 83437f351686bca419378abea4d2ed07, type: 3}
  m_PrefabInstance: {fileID: 4455317340014427220}
  m_PrefabAsset: {fileID: 0}
  m_GameObject: {fileID: 1753384638730366994}
  m_Enabled: 1
  m_EditorHideFlags: 0
  m_Script: {fileID: 11500000, guid: fe87c0e1cc204ed48ad3b37840f39efc, type: 3}
  m_Name: 
  m_EditorClassIdentifier: 
--- !u!224 &1590903224375765387 stripped
RectTransform:
  m_CorrespondingSourceObject: {fileID: 3152644595163223519, guid: 83437f351686bca419378abea4d2ed07, type: 3}
  m_PrefabInstance: {fileID: 4455317340014427220}
  m_PrefabAsset: {fileID: 0}
--- !u!1 &1753384638730366994 stripped
GameObject:
  m_CorrespondingSourceObject: {fileID: 2702495720024624198, guid: 83437f351686bca419378abea4d2ed07, type: 3}
  m_PrefabInstance: {fileID: 4455317340014427220}
  m_PrefabAsset: {fileID: 0}
--- !u!114 &2359479528760104159
MonoBehaviour:
  m_ObjectHideFlags: 0
  m_CorrespondingSourceObject: {fileID: 0}
  m_PrefabInstance: {fileID: 0}
  m_PrefabAsset: {fileID: 0}
  m_GameObject: {fileID: 1753384638730366994}
  m_Enabled: 1
  m_EditorHideFlags: 0
  m_Script: {fileID: 11500000, guid: 306cc8c2b49d7114eaa3623786fc2126, type: 3}
  m_Name: 
  m_EditorClassIdentifier: 
  m_IgnoreLayout: 0
  m_MinWidth: 30
  m_MinHeight: -1
  m_PreferredWidth: 30
  m_PreferredHeight: 30
  m_FlexibleWidth: -1
  m_FlexibleHeight: -1
  m_LayoutPriority: 1
--- !u!114 &4441884276036499621 stripped
MonoBehaviour:
  m_CorrespondingSourceObject: {fileID: 31746976412255473, guid: 83437f351686bca419378abea4d2ed07, type: 3}
  m_PrefabInstance: {fileID: 4455317340014427220}
  m_PrefabAsset: {fileID: 0}
  m_GameObject: {fileID: 1753384638730366994}
  m_Enabled: 1
  m_EditorHideFlags: 0
  m_Script: {fileID: 11500000, guid: 4e29b1a8efbd4b44bb3f3716e73f07ff, type: 3}
  m_Name: 
  m_EditorClassIdentifier: 
--- !u!1001 &6889913742591480569
PrefabInstance:
  m_ObjectHideFlags: 0
  serializedVersion: 2
  m_Modification:
    serializedVersion: 3
    m_TransformParent: {fileID: 3880449179589484630}
    m_Modifications:
    - target: {fileID: 351942880906133536, guid: aa79ac765ebe12445ac2278bed5f1dad, type: 3}
      propertyPath: m_AnchorMax.y
      value: 1
      objectReference: {fileID: 0}
    - target: {fileID: 351942880906133536, guid: aa79ac765ebe12445ac2278bed5f1dad, type: 3}
      propertyPath: m_AnchorMin.y
      value: 1
      objectReference: {fileID: 0}
    - target: {fileID: 351942880906133536, guid: aa79ac765ebe12445ac2278bed5f1dad, type: 3}
      propertyPath: m_AnchoredPosition.x
      value: 1913
      objectReference: {fileID: 0}
    - target: {fileID: 351942880906133536, guid: aa79ac765ebe12445ac2278bed5f1dad, type: 3}
      propertyPath: m_AnchoredPosition.y
      value: -540
      objectReference: {fileID: 0}
    - target: {fileID: 724161376031264175, guid: aa79ac765ebe12445ac2278bed5f1dad, type: 3}
      propertyPath: m_AnchorMax.y
      value: 0
      objectReference: {fileID: 0}
    - target: {fileID: 724161376031264175, guid: aa79ac765ebe12445ac2278bed5f1dad, type: 3}
      propertyPath: m_AnchorMin.y
      value: 0
      objectReference: {fileID: 0}
    - target: {fileID: 724161376031264175, guid: aa79ac765ebe12445ac2278bed5f1dad, type: 3}
      propertyPath: m_AnchoredPosition.x
      value: 0
      objectReference: {fileID: 0}
    - target: {fileID: 724161376031264175, guid: aa79ac765ebe12445ac2278bed5f1dad, type: 3}
      propertyPath: m_AnchoredPosition.y
      value: 0
      objectReference: {fileID: 0}
    - target: {fileID: 1276221008981094986, guid: aa79ac765ebe12445ac2278bed5f1dad, type: 3}
      propertyPath: m_AnchorMax.y
      value: 0
      objectReference: {fileID: 0}
    - target: {fileID: 1276221008981094986, guid: aa79ac765ebe12445ac2278bed5f1dad, type: 3}
      propertyPath: m_AnchorMin.y
      value: 0
      objectReference: {fileID: 0}
    - target: {fileID: 1276221008981094986, guid: aa79ac765ebe12445ac2278bed5f1dad, type: 3}
      propertyPath: m_SizeDelta.x
      value: 0
      objectReference: {fileID: 0}
    - target: {fileID: 1276221008981094986, guid: aa79ac765ebe12445ac2278bed5f1dad, type: 3}
      propertyPath: m_AnchoredPosition.x
      value: 0
      objectReference: {fileID: 0}
    - target: {fileID: 1276221008981094986, guid: aa79ac765ebe12445ac2278bed5f1dad, type: 3}
      propertyPath: m_AnchoredPosition.y
      value: 0
      objectReference: {fileID: 0}
    - target: {fileID: 1335492148165115527, guid: aa79ac765ebe12445ac2278bed5f1dad, type: 3}
      propertyPath: m_Name
      value: ChatDefaultTitlebar
      objectReference: {fileID: 0}
    - target: {fileID: 1366194089214017292, guid: aa79ac765ebe12445ac2278bed5f1dad, type: 3}
      propertyPath: m_AnchorMax.y
      value: 0
      objectReference: {fileID: 0}
    - target: {fileID: 1366194089214017292, guid: aa79ac765ebe12445ac2278bed5f1dad, type: 3}
      propertyPath: m_AnchorMin.y
      value: 0
      objectReference: {fileID: 0}
    - target: {fileID: 1366194089214017292, guid: aa79ac765ebe12445ac2278bed5f1dad, type: 3}
      propertyPath: m_SizeDelta.x
      value: 0
      objectReference: {fileID: 0}
    - target: {fileID: 1366194089214017292, guid: aa79ac765ebe12445ac2278bed5f1dad, type: 3}
      propertyPath: m_SizeDelta.y
      value: 28
      objectReference: {fileID: 0}
    - target: {fileID: 1366194089214017292, guid: aa79ac765ebe12445ac2278bed5f1dad, type: 3}
      propertyPath: m_AnchoredPosition.x
      value: 0
      objectReference: {fileID: 0}
    - target: {fileID: 1366194089214017292, guid: aa79ac765ebe12445ac2278bed5f1dad, type: 3}
      propertyPath: m_AnchoredPosition.y
      value: 0
      objectReference: {fileID: 0}
    - target: {fileID: 1454377568756528005, guid: aa79ac765ebe12445ac2278bed5f1dad, type: 3}
      propertyPath: m_AnchorMax.y
      value: 0
      objectReference: {fileID: 0}
    - target: {fileID: 1454377568756528005, guid: aa79ac765ebe12445ac2278bed5f1dad, type: 3}
      propertyPath: m_AnchorMin.y
      value: 0
      objectReference: {fileID: 0}
    - target: {fileID: 1454377568756528005, guid: aa79ac765ebe12445ac2278bed5f1dad, type: 3}
      propertyPath: m_AnchoredPosition.x
      value: 0
      objectReference: {fileID: 0}
    - target: {fileID: 1454377568756528005, guid: aa79ac765ebe12445ac2278bed5f1dad, type: 3}
      propertyPath: m_AnchoredPosition.y
      value: 0
      objectReference: {fileID: 0}
    - target: {fileID: 1751184055433940960, guid: aa79ac765ebe12445ac2278bed5f1dad, type: 3}
      propertyPath: m_IsActive
      value: 0
      objectReference: {fileID: 0}
    - target: {fileID: 2094100389185887119, guid: aa79ac765ebe12445ac2278bed5f1dad, type: 3}
      propertyPath: <TooltipParentCanvas>k__BackingField
      value: 
      objectReference: {fileID: 7343562602332624485}
    - target: {fileID: 2237691410408167853, guid: aa79ac765ebe12445ac2278bed5f1dad, type: 3}
      propertyPath: m_SizeDelta.x
      value: 0
      objectReference: {fileID: 0}
    - target: {fileID: 2237691410408167853, guid: aa79ac765ebe12445ac2278bed5f1dad, type: 3}
      propertyPath: m_SizeDelta.y
      value: 0
      objectReference: {fileID: 0}
    - target: {fileID: 2601041259100613836, guid: aa79ac765ebe12445ac2278bed5f1dad, type: 3}
      propertyPath: m_AnchorMax.y
      value: 1
      objectReference: {fileID: 0}
    - target: {fileID: 2601041259100613836, guid: aa79ac765ebe12445ac2278bed5f1dad, type: 3}
      propertyPath: m_AnchorMin.y
      value: 1
      objectReference: {fileID: 0}
    - target: {fileID: 2601041259100613836, guid: aa79ac765ebe12445ac2278bed5f1dad, type: 3}
      propertyPath: m_SizeDelta.x
      value: 8.76
      objectReference: {fileID: 0}
    - target: {fileID: 2601041259100613836, guid: aa79ac765ebe12445ac2278bed5f1dad, type: 3}
      propertyPath: m_AnchoredPosition.x
      value: 26
      objectReference: {fileID: 0}
    - target: {fileID: 2601041259100613836, guid: aa79ac765ebe12445ac2278bed5f1dad, type: 3}
      propertyPath: m_AnchoredPosition.y
      value: -7
      objectReference: {fileID: 0}
    - target: {fileID: 3249571879539907308, guid: aa79ac765ebe12445ac2278bed5f1dad, type: 3}
      propertyPath: m_AnchorMax.y
      value: 0
      objectReference: {fileID: 0}
    - target: {fileID: 3249571879539907308, guid: aa79ac765ebe12445ac2278bed5f1dad, type: 3}
      propertyPath: m_AnchorMin.y
      value: 0
      objectReference: {fileID: 0}
    - target: {fileID: 3249571879539907308, guid: aa79ac765ebe12445ac2278bed5f1dad, type: 3}
      propertyPath: m_AnchoredPosition.x
      value: 0
      objectReference: {fileID: 0}
    - target: {fileID: 3249571879539907308, guid: aa79ac765ebe12445ac2278bed5f1dad, type: 3}
      propertyPath: m_AnchoredPosition.y
      value: 0
      objectReference: {fileID: 0}
    - target: {fileID: 4267390204394800137, guid: aa79ac765ebe12445ac2278bed5f1dad, type: 3}
      propertyPath: m_SizeDelta.x
      value: 9.7573
      objectReference: {fileID: 0}
    - target: {fileID: 4267390204394800137, guid: aa79ac765ebe12445ac2278bed5f1dad, type: 3}
      propertyPath: m_SizeDelta.y
      value: 11.8115
      objectReference: {fileID: 0}
    - target: {fileID: 4267390204394800137, guid: aa79ac765ebe12445ac2278bed5f1dad, type: 3}
      propertyPath: m_AnchoredPosition.x
      value: 0
      objectReference: {fileID: 0}
    - target: {fileID: 4267390204394800137, guid: aa79ac765ebe12445ac2278bed5f1dad, type: 3}
      propertyPath: m_AnchoredPosition.y
      value: 0
      objectReference: {fileID: 0}
    - target: {fileID: 4552198303362728219, guid: aa79ac765ebe12445ac2278bed5f1dad, type: 3}
      propertyPath: m_SizeDelta.x
      value: 0
      objectReference: {fileID: 0}
    - target: {fileID: 4552198303362728219, guid: aa79ac765ebe12445ac2278bed5f1dad, type: 3}
      propertyPath: m_SizeDelta.y
      value: 0
      objectReference: {fileID: 0}
    - target: {fileID: 4834580550053180227, guid: aa79ac765ebe12445ac2278bed5f1dad, type: 3}
      propertyPath: m_IsActive
      value: 0
      objectReference: {fileID: 0}
    - target: {fileID: 4912234351461825745, guid: aa79ac765ebe12445ac2278bed5f1dad, type: 3}
      propertyPath: m_MinHeight
      value: 28
      objectReference: {fileID: 0}
    - target: {fileID: 4967759340401630487, guid: aa79ac765ebe12445ac2278bed5f1dad, type: 3}
      propertyPath: m_Sprite
      value: 
      objectReference: {fileID: 21300000, guid: 2790348c2cfcf48199960d5e87498e08, type: 3}
    - target: {fileID: 5223414979427900879, guid: aa79ac765ebe12445ac2278bed5f1dad, type: 3}
      propertyPath: m_AnchorMax.y
      value: 0
      objectReference: {fileID: 0}
    - target: {fileID: 5223414979427900879, guid: aa79ac765ebe12445ac2278bed5f1dad, type: 3}
      propertyPath: m_AnchorMin.y
      value: 0
      objectReference: {fileID: 0}
    - target: {fileID: 5223414979427900879, guid: aa79ac765ebe12445ac2278bed5f1dad, type: 3}
      propertyPath: m_SizeDelta.x
      value: 0
      objectReference: {fileID: 0}
    - target: {fileID: 5223414979427900879, guid: aa79ac765ebe12445ac2278bed5f1dad, type: 3}
      propertyPath: m_AnchoredPosition.y
      value: 0
      objectReference: {fileID: 0}
    - target: {fileID: 5265250780568643915, guid: aa79ac765ebe12445ac2278bed5f1dad, type: 3}
      propertyPath: m_AnchorMax.y
      value: 1
      objectReference: {fileID: 0}
    - target: {fileID: 5265250780568643915, guid: aa79ac765ebe12445ac2278bed5f1dad, type: 3}
      propertyPath: m_AnchorMin.y
      value: 1
      objectReference: {fileID: 0}
    - target: {fileID: 5265250780568643915, guid: aa79ac765ebe12445ac2278bed5f1dad, type: 3}
      propertyPath: m_SizeDelta.x
      value: 134.91
      objectReference: {fileID: 0}
    - target: {fileID: 5265250780568643915, guid: aa79ac765ebe12445ac2278bed5f1dad, type: 3}
      propertyPath: m_SizeDelta.y
      value: 28
      objectReference: {fileID: 0}
    - target: {fileID: 5265250780568643915, guid: aa79ac765ebe12445ac2278bed5f1dad, type: 3}
      propertyPath: m_AnchoredPosition.x
      value: 36
      objectReference: {fileID: 0}
    - target: {fileID: 5265250780568643915, guid: aa79ac765ebe12445ac2278bed5f1dad, type: 3}
      propertyPath: m_AnchoredPosition.y
      value: -16
      objectReference: {fileID: 0}
    - target: {fileID: 5371744376282882581, guid: aa79ac765ebe12445ac2278bed5f1dad, type: 3}
      propertyPath: m_AnchorMax.y
      value: 0
      objectReference: {fileID: 0}
    - target: {fileID: 5371744376282882581, guid: aa79ac765ebe12445ac2278bed5f1dad, type: 3}
      propertyPath: m_AnchorMin.y
      value: 0
      objectReference: {fileID: 0}
    - target: {fileID: 5371744376282882581, guid: aa79ac765ebe12445ac2278bed5f1dad, type: 3}
      propertyPath: m_AnchoredPosition.x
      value: 0
      objectReference: {fileID: 0}
    - target: {fileID: 5371744376282882581, guid: aa79ac765ebe12445ac2278bed5f1dad, type: 3}
      propertyPath: m_AnchoredPosition.y
      value: 0
      objectReference: {fileID: 0}
    - target: {fileID: 5692778132738695535, guid: aa79ac765ebe12445ac2278bed5f1dad, type: 3}
      propertyPath: m_SizeDelta.x
      value: 0
      objectReference: {fileID: 0}
    - target: {fileID: 5692778132738695535, guid: aa79ac765ebe12445ac2278bed5f1dad, type: 3}
      propertyPath: m_SizeDelta.y
      value: 0
      objectReference: {fileID: 0}
    - target: {fileID: 5803140496283438381, guid: aa79ac765ebe12445ac2278bed5f1dad, type: 3}
      propertyPath: m_AnchorMax.y
      value: 0
      objectReference: {fileID: 0}
    - target: {fileID: 5803140496283438381, guid: aa79ac765ebe12445ac2278bed5f1dad, type: 3}
      propertyPath: m_AnchorMin.y
      value: 0
      objectReference: {fileID: 0}
    - target: {fileID: 5803140496283438381, guid: aa79ac765ebe12445ac2278bed5f1dad, type: 3}
      propertyPath: m_AnchoredPosition.x
      value: 0
      objectReference: {fileID: 0}
    - target: {fileID: 5803140496283438381, guid: aa79ac765ebe12445ac2278bed5f1dad, type: 3}
      propertyPath: m_AnchoredPosition.y
      value: 0
      objectReference: {fileID: 0}
    - target: {fileID: 6424338667524882794, guid: aa79ac765ebe12445ac2278bed5f1dad, type: 3}
      propertyPath: m_Colors.m_NormalColor.a
      value: 0
      objectReference: {fileID: 0}
    - target: {fileID: 6588331876455109871, guid: aa79ac765ebe12445ac2278bed5f1dad, type: 3}
      propertyPath: m_Navigation.m_Mode
      value: 0
      objectReference: {fileID: 0}
    - target: {fileID: 6588331876455109871, guid: aa79ac765ebe12445ac2278bed5f1dad, type: 3}
      propertyPath: m_Colors.m_FadeDuration
      value: 0.2
      objectReference: {fileID: 0}
    - target: {fileID: 6588331876455109871, guid: aa79ac765ebe12445ac2278bed5f1dad, type: 3}
      propertyPath: m_Colors.m_NormalColor.b
      value: 0
      objectReference: {fileID: 0}
    - target: {fileID: 6588331876455109871, guid: aa79ac765ebe12445ac2278bed5f1dad, type: 3}
      propertyPath: m_Colors.m_NormalColor.g
      value: 0
      objectReference: {fileID: 0}
    - target: {fileID: 6588331876455109871, guid: aa79ac765ebe12445ac2278bed5f1dad, type: 3}
      propertyPath: m_Colors.m_NormalColor.r
      value: 0
      objectReference: {fileID: 0}
    - target: {fileID: 6588331876455109871, guid: aa79ac765ebe12445ac2278bed5f1dad, type: 3}
      propertyPath: m_Colors.m_PressedColor.b
      value: 0
      objectReference: {fileID: 0}
    - target: {fileID: 6588331876455109871, guid: aa79ac765ebe12445ac2278bed5f1dad, type: 3}
      propertyPath: m_Colors.m_PressedColor.g
      value: 0
      objectReference: {fileID: 0}
    - target: {fileID: 6588331876455109871, guid: aa79ac765ebe12445ac2278bed5f1dad, type: 3}
      propertyPath: m_Colors.m_PressedColor.r
      value: 0
      objectReference: {fileID: 0}
    - target: {fileID: 6588331876455109871, guid: aa79ac765ebe12445ac2278bed5f1dad, type: 3}
      propertyPath: m_Colors.m_SelectedColor.b
      value: 0.2901961
      objectReference: {fileID: 0}
    - target: {fileID: 6588331876455109871, guid: aa79ac765ebe12445ac2278bed5f1dad, type: 3}
      propertyPath: m_Colors.m_SelectedColor.g
      value: 0.2509804
      objectReference: {fileID: 0}
    - target: {fileID: 6588331876455109871, guid: aa79ac765ebe12445ac2278bed5f1dad, type: 3}
      propertyPath: m_Colors.m_SelectedColor.r
      value: 0.2627451
      objectReference: {fileID: 0}
    - target: {fileID: 6588331876455109871, guid: aa79ac765ebe12445ac2278bed5f1dad, type: 3}
      propertyPath: m_Colors.m_HighlightedColor.b
      value: 0.2901961
      objectReference: {fileID: 0}
    - target: {fileID: 6588331876455109871, guid: aa79ac765ebe12445ac2278bed5f1dad, type: 3}
      propertyPath: m_Colors.m_HighlightedColor.g
      value: 0.2509804
      objectReference: {fileID: 0}
    - target: {fileID: 6588331876455109871, guid: aa79ac765ebe12445ac2278bed5f1dad, type: 3}
      propertyPath: m_Colors.m_HighlightedColor.r
      value: 0.2627451
      objectReference: {fileID: 0}
    - target: {fileID: 6588331876455109871, guid: aa79ac765ebe12445ac2278bed5f1dad, type: 3}
      propertyPath: m_SpriteState.m_PressedSprite
      value: 
      objectReference: {fileID: 0}
    - target: {fileID: 6588331876455109871, guid: aa79ac765ebe12445ac2278bed5f1dad, type: 3}
      propertyPath: m_SpriteState.m_SelectedSprite
      value: 
      objectReference: {fileID: 0}
    - target: {fileID: 6588331876455109871, guid: aa79ac765ebe12445ac2278bed5f1dad, type: 3}
      propertyPath: m_SpriteState.m_HighlightedSprite
      value: 
      objectReference: {fileID: 0}
    - target: {fileID: 7487192566250695186, guid: aa79ac765ebe12445ac2278bed5f1dad, type: 3}
      propertyPath: m_AnchorMax.y
      value: 0
      objectReference: {fileID: 0}
    - target: {fileID: 7487192566250695186, guid: aa79ac765ebe12445ac2278bed5f1dad, type: 3}
      propertyPath: m_AnchorMin.y
      value: 0
      objectReference: {fileID: 0}
    - target: {fileID: 7487192566250695186, guid: aa79ac765ebe12445ac2278bed5f1dad, type: 3}
      propertyPath: m_SizeDelta.x
      value: 0
      objectReference: {fileID: 0}
    - target: {fileID: 7487192566250695186, guid: aa79ac765ebe12445ac2278bed5f1dad, type: 3}
      propertyPath: m_AnchoredPosition.x
      value: 0
      objectReference: {fileID: 0}
    - target: {fileID: 7487192566250695186, guid: aa79ac765ebe12445ac2278bed5f1dad, type: 3}
      propertyPath: m_AnchoredPosition.y
      value: 0
      objectReference: {fileID: 0}
    - target: {fileID: 7519890399196939641, guid: aa79ac765ebe12445ac2278bed5f1dad, type: 3}
      propertyPath: m_AnchorMax.y
      value: 0
      objectReference: {fileID: 0}
    - target: {fileID: 7519890399196939641, guid: aa79ac765ebe12445ac2278bed5f1dad, type: 3}
      propertyPath: m_AnchorMin.y
      value: 0
      objectReference: {fileID: 0}
    - target: {fileID: 7519890399196939641, guid: aa79ac765ebe12445ac2278bed5f1dad, type: 3}
      propertyPath: m_SizeDelta.x
      value: 0
      objectReference: {fileID: 0}
    - target: {fileID: 7519890399196939641, guid: aa79ac765ebe12445ac2278bed5f1dad, type: 3}
      propertyPath: m_AnchoredPosition.y
      value: 0
      objectReference: {fileID: 0}
    - target: {fileID: 7579740650395169277, guid: aa79ac765ebe12445ac2278bed5f1dad, type: 3}
      propertyPath: m_AnchorMax.y
      value: 1
      objectReference: {fileID: 0}
    - target: {fileID: 7579740650395169277, guid: aa79ac765ebe12445ac2278bed5f1dad, type: 3}
      propertyPath: m_AnchorMin.y
      value: 1
      objectReference: {fileID: 0}
    - target: {fileID: 7579740650395169277, guid: aa79ac765ebe12445ac2278bed5f1dad, type: 3}
      propertyPath: m_SizeDelta.x
      value: 71.11
      objectReference: {fileID: 0}
    - target: {fileID: 7579740650395169277, guid: aa79ac765ebe12445ac2278bed5f1dad, type: 3}
      propertyPath: m_AnchoredPosition.x
      value: 36
      objectReference: {fileID: 0}
    - target: {fileID: 7579740650395169277, guid: aa79ac765ebe12445ac2278bed5f1dad, type: 3}
      propertyPath: m_AnchoredPosition.y
      value: -16
      objectReference: {fileID: 0}
    - target: {fileID: 7773932338776267906, guid: aa79ac765ebe12445ac2278bed5f1dad, type: 3}
      propertyPath: m_AnchoredPosition.x
      value: 34.2
      objectReference: {fileID: 0}
    - target: {fileID: 8057904001235754884, guid: aa79ac765ebe12445ac2278bed5f1dad, type: 3}
      propertyPath: m_AnchorMax.y
      value: 0
      objectReference: {fileID: 0}
    - target: {fileID: 8057904001235754884, guid: aa79ac765ebe12445ac2278bed5f1dad, type: 3}
      propertyPath: m_AnchorMin.y
      value: 0
      objectReference: {fileID: 0}
    - target: {fileID: 8057904001235754884, guid: aa79ac765ebe12445ac2278bed5f1dad, type: 3}
      propertyPath: m_SizeDelta.x
      value: 0
      objectReference: {fileID: 0}
    - target: {fileID: 8057904001235754884, guid: aa79ac765ebe12445ac2278bed5f1dad, type: 3}
      propertyPath: m_AnchoredPosition.x
      value: 0
      objectReference: {fileID: 0}
    - target: {fileID: 8057904001235754884, guid: aa79ac765ebe12445ac2278bed5f1dad, type: 3}
      propertyPath: m_AnchoredPosition.y
      value: 0
      objectReference: {fileID: 0}
    - target: {fileID: 8361878772575033935, guid: aa79ac765ebe12445ac2278bed5f1dad, type: 3}
      propertyPath: m_Colors.m_FadeDuration
      value: 0.2
      objectReference: {fileID: 0}
    - target: {fileID: 8361878772575033935, guid: aa79ac765ebe12445ac2278bed5f1dad, type: 3}
      propertyPath: m_Colors.m_PressedColor.b
      value: 0
      objectReference: {fileID: 0}
    - target: {fileID: 8361878772575033935, guid: aa79ac765ebe12445ac2278bed5f1dad, type: 3}
      propertyPath: m_Colors.m_PressedColor.g
      value: 0
      objectReference: {fileID: 0}
    - target: {fileID: 8361878772575033935, guid: aa79ac765ebe12445ac2278bed5f1dad, type: 3}
      propertyPath: m_Colors.m_PressedColor.r
      value: 0
      objectReference: {fileID: 0}
    - target: {fileID: 9158259766351833083, guid: aa79ac765ebe12445ac2278bed5f1dad, type: 3}
      propertyPath: m_Pivot.x
      value: 0.5
      objectReference: {fileID: 0}
    - target: {fileID: 9158259766351833083, guid: aa79ac765ebe12445ac2278bed5f1dad, type: 3}
      propertyPath: m_Pivot.y
      value: 0.5
      objectReference: {fileID: 0}
    - target: {fileID: 9158259766351833083, guid: aa79ac765ebe12445ac2278bed5f1dad, type: 3}
      propertyPath: m_AnchorMax.x
      value: 1
      objectReference: {fileID: 0}
    - target: {fileID: 9158259766351833083, guid: aa79ac765ebe12445ac2278bed5f1dad, type: 3}
      propertyPath: m_AnchorMax.y
      value: 1
      objectReference: {fileID: 0}
    - target: {fileID: 9158259766351833083, guid: aa79ac765ebe12445ac2278bed5f1dad, type: 3}
      propertyPath: m_AnchorMin.x
      value: 0
      objectReference: {fileID: 0}
    - target: {fileID: 9158259766351833083, guid: aa79ac765ebe12445ac2278bed5f1dad, type: 3}
      propertyPath: m_AnchorMin.y
      value: 0
      objectReference: {fileID: 0}
    - target: {fileID: 9158259766351833083, guid: aa79ac765ebe12445ac2278bed5f1dad, type: 3}
      propertyPath: m_SizeDelta.x
      value: 0
      objectReference: {fileID: 0}
    - target: {fileID: 9158259766351833083, guid: aa79ac765ebe12445ac2278bed5f1dad, type: 3}
      propertyPath: m_SizeDelta.y
      value: 0
      objectReference: {fileID: 0}
    - target: {fileID: 9158259766351833083, guid: aa79ac765ebe12445ac2278bed5f1dad, type: 3}
      propertyPath: m_LocalPosition.x
      value: 0
      objectReference: {fileID: 0}
    - target: {fileID: 9158259766351833083, guid: aa79ac765ebe12445ac2278bed5f1dad, type: 3}
      propertyPath: m_LocalPosition.y
      value: 0
      objectReference: {fileID: 0}
    - target: {fileID: 9158259766351833083, guid: aa79ac765ebe12445ac2278bed5f1dad, type: 3}
      propertyPath: m_LocalPosition.z
      value: 0
      objectReference: {fileID: 0}
    - target: {fileID: 9158259766351833083, guid: aa79ac765ebe12445ac2278bed5f1dad, type: 3}
      propertyPath: m_LocalRotation.w
      value: 1
      objectReference: {fileID: 0}
    - target: {fileID: 9158259766351833083, guid: aa79ac765ebe12445ac2278bed5f1dad, type: 3}
      propertyPath: m_LocalRotation.x
      value: 0
      objectReference: {fileID: 0}
    - target: {fileID: 9158259766351833083, guid: aa79ac765ebe12445ac2278bed5f1dad, type: 3}
      propertyPath: m_LocalRotation.y
      value: 0
      objectReference: {fileID: 0}
    - target: {fileID: 9158259766351833083, guid: aa79ac765ebe12445ac2278bed5f1dad, type: 3}
      propertyPath: m_LocalRotation.z
      value: 0
      objectReference: {fileID: 0}
    - target: {fileID: 9158259766351833083, guid: aa79ac765ebe12445ac2278bed5f1dad, type: 3}
      propertyPath: m_AnchoredPosition.x
      value: 0
      objectReference: {fileID: 0}
    - target: {fileID: 9158259766351833083, guid: aa79ac765ebe12445ac2278bed5f1dad, type: 3}
      propertyPath: m_AnchoredPosition.y
      value: 0
      objectReference: {fileID: 0}
    - target: {fileID: 9158259766351833083, guid: aa79ac765ebe12445ac2278bed5f1dad, type: 3}
      propertyPath: m_LocalEulerAnglesHint.x
      value: 0
      objectReference: {fileID: 0}
    - target: {fileID: 9158259766351833083, guid: aa79ac765ebe12445ac2278bed5f1dad, type: 3}
      propertyPath: m_LocalEulerAnglesHint.y
      value: 0
      objectReference: {fileID: 0}
    - target: {fileID: 9158259766351833083, guid: aa79ac765ebe12445ac2278bed5f1dad, type: 3}
      propertyPath: m_LocalEulerAnglesHint.z
      value: 0
      objectReference: {fileID: 0}
    - target: {fileID: 9178144224959761579, guid: aa79ac765ebe12445ac2278bed5f1dad, type: 3}
      propertyPath: m_AnchorMax.y
      value: 0
      objectReference: {fileID: 0}
    - target: {fileID: 9178144224959761579, guid: aa79ac765ebe12445ac2278bed5f1dad, type: 3}
      propertyPath: m_AnchorMin.y
      value: 0
      objectReference: {fileID: 0}
    - target: {fileID: 9178144224959761579, guid: aa79ac765ebe12445ac2278bed5f1dad, type: 3}
      propertyPath: m_AnchoredPosition.x
      value: 0
      objectReference: {fileID: 0}
    - target: {fileID: 9178144224959761579, guid: aa79ac765ebe12445ac2278bed5f1dad, type: 3}
      propertyPath: m_AnchoredPosition.y
      value: 0
      objectReference: {fileID: 0}
    m_RemovedComponents: []
    m_RemovedGameObjects:
    - {fileID: 4834580550053180227, guid: aa79ac765ebe12445ac2278bed5f1dad, type: 3}
    m_AddedGameObjects: []
    m_AddedComponents:
    - targetCorrespondingSourceObject: {fileID: 7159796170546962836, guid: aa79ac765ebe12445ac2278bed5f1dad, type: 3}
      insertIndex: -1
      addedObject: {fileID: 7343562602332624485}
  m_SourcePrefab: {fileID: 100100000, guid: aa79ac765ebe12445ac2278bed5f1dad, type: 3}
--- !u!114 &1310678421051852368 stripped
MonoBehaviour:
  m_CorrespondingSourceObject: {fileID: 5597291673474274473, guid: aa79ac765ebe12445ac2278bed5f1dad, type: 3}
  m_PrefabInstance: {fileID: 6889913742591480569}
  m_PrefabAsset: {fileID: 0}
  m_GameObject: {fileID: 0}
  m_Enabled: 1
  m_EditorHideFlags: 0
  m_Script: {fileID: 11500000, guid: 93b4319a3e58425aae5ef8cd49a3ff19, type: 3}
  m_Name: 
  m_EditorClassIdentifier: 
--- !u!224 &2343359133242651906 stripped
RectTransform:
  m_CorrespondingSourceObject: {fileID: 9158259766351833083, guid: aa79ac765ebe12445ac2278bed5f1dad, type: 3}
  m_PrefabInstance: {fileID: 6889913742591480569}
  m_PrefabAsset: {fileID: 0}
--- !u!114 &2895227464705487980 stripped
MonoBehaviour:
  m_CorrespondingSourceObject: {fileID: 8624408685105833621, guid: aa79ac765ebe12445ac2278bed5f1dad, type: 3}
  m_PrefabInstance: {fileID: 6889913742591480569}
  m_PrefabAsset: {fileID: 0}
  m_GameObject: {fileID: 0}
  m_Enabled: 1
  m_EditorHideFlags: 0
  m_Script: {fileID: 11500000, guid: f4688fdb7df04437aeb418b961361dc5, type: 3}
  m_Name: 
  m_EditorClassIdentifier: 
--- !u!114 &3140900631477848246 stripped
MonoBehaviour:
  m_CorrespondingSourceObject: {fileID: 8361878772575033935, guid: aa79ac765ebe12445ac2278bed5f1dad, type: 3}
  m_PrefabInstance: {fileID: 6889913742591480569}
  m_PrefabAsset: {fileID: 0}
  m_GameObject: {fileID: 0}
  m_Enabled: 1
  m_EditorHideFlags: 0
  m_Script: {fileID: 11500000, guid: 4e29b1a8efbd4b44bb3f3716e73f07ff, type: 3}
  m_Name: 
  m_EditorClassIdentifier: 
--- !u!1 &5174794944162340121 stripped
GameObject:
  m_CorrespondingSourceObject: {fileID: 1751184055433940960, guid: aa79ac765ebe12445ac2278bed5f1dad, type: 3}
  m_PrefabInstance: {fileID: 6889913742591480569}
  m_PrefabAsset: {fileID: 0}
--- !u!1 &5554480968708598910 stripped
GameObject:
  m_CorrespondingSourceObject: {fileID: 1335492148165115527, guid: aa79ac765ebe12445ac2278bed5f1dad, type: 3}
  m_PrefabInstance: {fileID: 6889913742591480569}
  m_PrefabAsset: {fileID: 0}
--- !u!114 &5604716553980016840 stripped
MonoBehaviour:
  m_CorrespondingSourceObject: {fileID: 1322387074288298545, guid: aa79ac765ebe12445ac2278bed5f1dad, type: 3}
  m_PrefabInstance: {fileID: 6889913742591480569}
  m_PrefabAsset: {fileID: 0}
  m_GameObject: {fileID: 0}
  m_Enabled: 1
  m_EditorHideFlags: 0
  m_Script: {fileID: 11500000, guid: 4e29b1a8efbd4b44bb3f3716e73f07ff, type: 3}
  m_Name: 
  m_EditorClassIdentifier: 
--- !u!1 &6177869427546414279 stripped
GameObject:
  m_CorrespondingSourceObject: {fileID: 730101595095240254, guid: aa79ac765ebe12445ac2278bed5f1dad, type: 3}
  m_PrefabInstance: {fileID: 6889913742591480569}
  m_PrefabAsset: {fileID: 0}
--- !u!114 &8013921488744607926 stripped
MonoBehaviour:
  m_CorrespondingSourceObject: {fileID: 3506843034899882575, guid: aa79ac765ebe12445ac2278bed5f1dad, type: 3}
  m_PrefabInstance: {fileID: 6889913742591480569}
  m_PrefabAsset: {fileID: 0}
  m_GameObject: {fileID: 0}
  m_Enabled: 1
  m_EditorHideFlags: 0
  m_Script: {fileID: 11500000, guid: 1f3dc5214e3c4bb0a43803c821619a73, type: 3}
  m_Name: 
  m_EditorClassIdentifier: 
--- !u!114 &9044296380937847988 stripped
MonoBehaviour:
  m_CorrespondingSourceObject: {fileID: 2458454848096015949, guid: aa79ac765ebe12445ac2278bed5f1dad, type: 3}
  m_PrefabInstance: {fileID: 6889913742591480569}
  m_PrefabAsset: {fileID: 0}
  m_GameObject: {fileID: 0}
  m_Enabled: 1
  m_EditorHideFlags: 0
  m_Script: {fileID: 11500000, guid: f4688fdb7df04437aeb418b961361dc5, type: 3}
  m_Name: 
  m_EditorClassIdentifier: 
--- !u!1001 &7899808053694209961
PrefabInstance:
  m_ObjectHideFlags: 0
  serializedVersion: 2
  m_Modification:
    serializedVersion: 3
    m_TransformParent: {fileID: 3880449179589484630}
    m_Modifications:
    - target: {fileID: 315533104138353528, guid: 5a7de2a40f1a67d4dbeea3c775a39776, type: 3}
      propertyPath: m_AnchorMax.y
      value: 1
      objectReference: {fileID: 0}
    - target: {fileID: 315533104138353528, guid: 5a7de2a40f1a67d4dbeea3c775a39776, type: 3}
      propertyPath: m_AnchorMin.y
      value: 1
      objectReference: {fileID: 0}
    - target: {fileID: 315533104138353528, guid: 5a7de2a40f1a67d4dbeea3c775a39776, type: 3}
      propertyPath: m_SizeDelta.x
      value: 53.27
      objectReference: {fileID: 0}
    - target: {fileID: 315533104138353528, guid: 5a7de2a40f1a67d4dbeea3c775a39776, type: 3}
      propertyPath: m_AnchoredPosition.x
      value: 27.51
      objectReference: {fileID: 0}
    - target: {fileID: 315533104138353528, guid: 5a7de2a40f1a67d4dbeea3c775a39776, type: 3}
      propertyPath: m_AnchoredPosition.y
      value: -7.5
      objectReference: {fileID: 0}
    - target: {fileID: 867215033516350452, guid: 5a7de2a40f1a67d4dbeea3c775a39776, type: 3}
      propertyPath: m_AnchorMax.y
      value: 1
      objectReference: {fileID: 0}
    - target: {fileID: 867215033516350452, guid: 5a7de2a40f1a67d4dbeea3c775a39776, type: 3}
      propertyPath: m_AnchorMin.y
      value: 1
      objectReference: {fileID: 0}
    - target: {fileID: 867215033516350452, guid: 5a7de2a40f1a67d4dbeea3c775a39776, type: 3}
      propertyPath: m_SizeDelta.x
      value: 7.51
      objectReference: {fileID: 0}
    - target: {fileID: 867215033516350452, guid: 5a7de2a40f1a67d4dbeea3c775a39776, type: 3}
      propertyPath: m_AnchoredPosition.x
      value: 16
      objectReference: {fileID: 0}
    - target: {fileID: 867215033516350452, guid: 5a7de2a40f1a67d4dbeea3c775a39776, type: 3}
      propertyPath: m_AnchoredPosition.y
      value: 1.5
      objectReference: {fileID: 0}
    - target: {fileID: 2457991966838471319, guid: 5a7de2a40f1a67d4dbeea3c775a39776, type: 3}
      propertyPath: m_AnchorMax.y
      value: 1
      objectReference: {fileID: 0}
    - target: {fileID: 2457991966838471319, guid: 5a7de2a40f1a67d4dbeea3c775a39776, type: 3}
      propertyPath: m_AnchorMin.y
      value: 1
      objectReference: {fileID: 0}
    - target: {fileID: 2457991966838471319, guid: 5a7de2a40f1a67d4dbeea3c775a39776, type: 3}
      propertyPath: m_SizeDelta.x
      value: 12
      objectReference: {fileID: 0}
    - target: {fileID: 2457991966838471319, guid: 5a7de2a40f1a67d4dbeea3c775a39776, type: 3}
      propertyPath: m_AnchoredPosition.y
      value: -1.5
      objectReference: {fileID: 0}
    - target: {fileID: 4721481818274419596, guid: 5a7de2a40f1a67d4dbeea3c775a39776, type: 3}
      propertyPath: m_Pivot.x
      value: 0.5
      objectReference: {fileID: 0}
    - target: {fileID: 4721481818274419596, guid: 5a7de2a40f1a67d4dbeea3c775a39776, type: 3}
      propertyPath: m_Pivot.y
      value: 0.5
      objectReference: {fileID: 0}
    - target: {fileID: 4721481818274419596, guid: 5a7de2a40f1a67d4dbeea3c775a39776, type: 3}
      propertyPath: m_AnchorMax.x
      value: 1
      objectReference: {fileID: 0}
    - target: {fileID: 4721481818274419596, guid: 5a7de2a40f1a67d4dbeea3c775a39776, type: 3}
      propertyPath: m_AnchorMax.y
      value: 1
      objectReference: {fileID: 0}
    - target: {fileID: 4721481818274419596, guid: 5a7de2a40f1a67d4dbeea3c775a39776, type: 3}
      propertyPath: m_AnchorMin.x
      value: 0
      objectReference: {fileID: 0}
    - target: {fileID: 4721481818274419596, guid: 5a7de2a40f1a67d4dbeea3c775a39776, type: 3}
      propertyPath: m_AnchorMin.y
      value: 0
      objectReference: {fileID: 0}
    - target: {fileID: 4721481818274419596, guid: 5a7de2a40f1a67d4dbeea3c775a39776, type: 3}
      propertyPath: m_SizeDelta.x
      value: 0
      objectReference: {fileID: 0}
    - target: {fileID: 4721481818274419596, guid: 5a7de2a40f1a67d4dbeea3c775a39776, type: 3}
      propertyPath: m_SizeDelta.y
      value: 0
      objectReference: {fileID: 0}
    - target: {fileID: 4721481818274419596, guid: 5a7de2a40f1a67d4dbeea3c775a39776, type: 3}
      propertyPath: m_LocalPosition.x
      value: 0
      objectReference: {fileID: 0}
    - target: {fileID: 4721481818274419596, guid: 5a7de2a40f1a67d4dbeea3c775a39776, type: 3}
      propertyPath: m_LocalPosition.y
      value: 0
      objectReference: {fileID: 0}
    - target: {fileID: 4721481818274419596, guid: 5a7de2a40f1a67d4dbeea3c775a39776, type: 3}
      propertyPath: m_LocalPosition.z
      value: 0
      objectReference: {fileID: 0}
    - target: {fileID: 4721481818274419596, guid: 5a7de2a40f1a67d4dbeea3c775a39776, type: 3}
      propertyPath: m_LocalRotation.w
      value: 1
      objectReference: {fileID: 0}
    - target: {fileID: 4721481818274419596, guid: 5a7de2a40f1a67d4dbeea3c775a39776, type: 3}
      propertyPath: m_LocalRotation.x
      value: 0
      objectReference: {fileID: 0}
    - target: {fileID: 4721481818274419596, guid: 5a7de2a40f1a67d4dbeea3c775a39776, type: 3}
      propertyPath: m_LocalRotation.y
      value: 0
      objectReference: {fileID: 0}
    - target: {fileID: 4721481818274419596, guid: 5a7de2a40f1a67d4dbeea3c775a39776, type: 3}
      propertyPath: m_LocalRotation.z
      value: 0
      objectReference: {fileID: 0}
    - target: {fileID: 4721481818274419596, guid: 5a7de2a40f1a67d4dbeea3c775a39776, type: 3}
      propertyPath: m_AnchoredPosition.x
      value: 0
      objectReference: {fileID: 0}
    - target: {fileID: 4721481818274419596, guid: 5a7de2a40f1a67d4dbeea3c775a39776, type: 3}
      propertyPath: m_AnchoredPosition.y
      value: 0
      objectReference: {fileID: 0}
    - target: {fileID: 4721481818274419596, guid: 5a7de2a40f1a67d4dbeea3c775a39776, type: 3}
      propertyPath: m_LocalEulerAnglesHint.x
      value: 0
      objectReference: {fileID: 0}
    - target: {fileID: 4721481818274419596, guid: 5a7de2a40f1a67d4dbeea3c775a39776, type: 3}
      propertyPath: m_LocalEulerAnglesHint.y
      value: 0
      objectReference: {fileID: 0}
    - target: {fileID: 4721481818274419596, guid: 5a7de2a40f1a67d4dbeea3c775a39776, type: 3}
      propertyPath: m_LocalEulerAnglesHint.z
      value: 0
      objectReference: {fileID: 0}
    - target: {fileID: 5097452384197575806, guid: 5a7de2a40f1a67d4dbeea3c775a39776, type: 3}
      propertyPath: m_AnchorMax.y
      value: 1
      objectReference: {fileID: 0}
    - target: {fileID: 5097452384197575806, guid: 5a7de2a40f1a67d4dbeea3c775a39776, type: 3}
      propertyPath: m_AnchorMin.y
      value: 1
      objectReference: {fileID: 0}
    - target: {fileID: 5097452384197575806, guid: 5a7de2a40f1a67d4dbeea3c775a39776, type: 3}
      propertyPath: m_SizeDelta.x
      value: 1875
      objectReference: {fileID: 0}
    - target: {fileID: 5097452384197575806, guid: 5a7de2a40f1a67d4dbeea3c775a39776, type: 3}
      propertyPath: m_AnchoredPosition.y
      value: -8.5
      objectReference: {fileID: 0}
    - target: {fileID: 7426710423548532311, guid: 5a7de2a40f1a67d4dbeea3c775a39776, type: 3}
      propertyPath: m_AnchorMax.y
      value: 1
      objectReference: {fileID: 0}
    - target: {fileID: 7426710423548532311, guid: 5a7de2a40f1a67d4dbeea3c775a39776, type: 3}
      propertyPath: m_AnchorMin.y
      value: 1
      objectReference: {fileID: 0}
    - target: {fileID: 7426710423548532311, guid: 5a7de2a40f1a67d4dbeea3c775a39776, type: 3}
      propertyPath: m_SizeDelta.x
      value: 1875
      objectReference: {fileID: 0}
    - target: {fileID: 7426710423548532311, guid: 5a7de2a40f1a67d4dbeea3c775a39776, type: 3}
      propertyPath: m_AnchoredPosition.y
      value: -24.5
      objectReference: {fileID: 0}
    - target: {fileID: 7547732568738338570, guid: 5a7de2a40f1a67d4dbeea3c775a39776, type: 3}
      propertyPath: m_Name
      value: ChatCommunityMemberListTittlebar
      objectReference: {fileID: 0}
    - target: {fileID: 7547732568738338570, guid: 5a7de2a40f1a67d4dbeea3c775a39776, type: 3}
      propertyPath: m_IsActive
      value: 0
      objectReference: {fileID: 0}
    - target: {fileID: 8408073753932577431, guid: 5a7de2a40f1a67d4dbeea3c775a39776, type: 3}
      propertyPath: m_AnchorMax.y
      value: 1
      objectReference: {fileID: 0}
    - target: {fileID: 8408073753932577431, guid: 5a7de2a40f1a67d4dbeea3c775a39776, type: 3}
      propertyPath: m_AnchorMin.y
      value: 1
      objectReference: {fileID: 0}
    - target: {fileID: 8408073753932577431, guid: 5a7de2a40f1a67d4dbeea3c775a39776, type: 3}
      propertyPath: m_SizeDelta.x
      value: 1875
      objectReference: {fileID: 0}
    - target: {fileID: 8408073753932577431, guid: 5a7de2a40f1a67d4dbeea3c775a39776, type: 3}
      propertyPath: m_AnchoredPosition.x
      value: 982.5
      objectReference: {fileID: 0}
    - target: {fileID: 8408073753932577431, guid: 5a7de2a40f1a67d4dbeea3c775a39776, type: 3}
      propertyPath: m_AnchoredPosition.y
      value: -540
      objectReference: {fileID: 0}
    - target: {fileID: 8589328882447174391, guid: 5a7de2a40f1a67d4dbeea3c775a39776, type: 3}
      propertyPath: m_IsActive
      value: 0
      objectReference: {fileID: 0}
    - target: {fileID: 8751106624142365550, guid: 5a7de2a40f1a67d4dbeea3c775a39776, type: 3}
      propertyPath: m_AnchorMax.y
      value: 1
      objectReference: {fileID: 0}
    - target: {fileID: 8751106624142365550, guid: 5a7de2a40f1a67d4dbeea3c775a39776, type: 3}
      propertyPath: m_AnchorMin.y
      value: 1
      objectReference: {fileID: 0}
    - target: {fileID: 8751106624142365550, guid: 5a7de2a40f1a67d4dbeea3c775a39776, type: 3}
      propertyPath: m_SizeDelta.x
      value: 30
      objectReference: {fileID: 0}
    - target: {fileID: 8751106624142365550, guid: 5a7de2a40f1a67d4dbeea3c775a39776, type: 3}
      propertyPath: m_AnchoredPosition.x
      value: 6.999999
      objectReference: {fileID: 0}
    - target: {fileID: 8751106624142365550, guid: 5a7de2a40f1a67d4dbeea3c775a39776, type: 3}
      propertyPath: m_AnchoredPosition.y
      value: -525
      objectReference: {fileID: 0}
    m_RemovedComponents: []
    m_RemovedGameObjects: []
    m_AddedGameObjects: []
    m_AddedComponents: []
  m_SourcePrefab: {fileID: 100100000, guid: 5a7de2a40f1a67d4dbeea3c775a39776, type: 3}
--- !u!1 &369065757951985827 stripped
GameObject:
  m_CorrespondingSourceObject: {fileID: 7547732568738338570, guid: 5a7de2a40f1a67d4dbeea3c775a39776, type: 3}
  m_PrefabInstance: {fileID: 7899808053694209961}
  m_PrefabAsset: {fileID: 0}
--- !u!224 &3181743810606582821 stripped
RectTransform:
  m_CorrespondingSourceObject: {fileID: 4721481818274419596, guid: 5a7de2a40f1a67d4dbeea3c775a39776, type: 3}
  m_PrefabInstance: {fileID: 7899808053694209961}
  m_PrefabAsset: {fileID: 0}
--- !u!114 &3603435867378355716 stripped
MonoBehaviour:
  m_CorrespondingSourceObject: {fileID: 6890569302098547117, guid: 5a7de2a40f1a67d4dbeea3c775a39776, type: 3}
  m_PrefabInstance: {fileID: 7899808053694209961}
  m_PrefabAsset: {fileID: 0}
  m_GameObject: {fileID: 0}
  m_Enabled: 1
  m_EditorHideFlags: 0
  m_Script: {fileID: 11500000, guid: f4688fdb7df04437aeb418b961361dc5, type: 3}
  m_Name: 
  m_EditorClassIdentifier: 
<<<<<<< HEAD
--- !u!114 &3140900631477848246 stripped
MonoBehaviour:
  m_CorrespondingSourceObject: {fileID: 8361878772575033935, guid: aa79ac765ebe12445ac2278bed5f1dad, type: 3}
  m_PrefabInstance: {fileID: 6889913742591480569}
  m_PrefabAsset: {fileID: 0}
  m_GameObject: {fileID: 0}
  m_Enabled: 1
  m_EditorHideFlags: 0
  m_Script: {fileID: 11500000, guid: 4e29b1a8efbd4b44bb3f3716e73f07ff, type: 3}
  m_Name: 
  m_EditorClassIdentifier: 
--- !u!1 &4377868985494418285 stripped
GameObject:
  m_CorrespondingSourceObject: {fileID: 7159796170546962836, guid: aa79ac765ebe12445ac2278bed5f1dad, type: 3}
  m_PrefabInstance: {fileID: 6889913742591480569}
  m_PrefabAsset: {fileID: 0}
--- !u!225 &7343562602332624485
CanvasGroup:
  m_ObjectHideFlags: 0
  m_CorrespondingSourceObject: {fileID: 0}
  m_PrefabInstance: {fileID: 0}
  m_PrefabAsset: {fileID: 0}
  m_GameObject: {fileID: 4377868985494418285}
  m_Enabled: 1
  m_Alpha: 1
  m_Interactable: 1
  m_BlocksRaycasts: 1
  m_IgnoreParentGroups: 0
--- !u!114 &4796994676283525494 stripped
MonoBehaviour:
  m_CorrespondingSourceObject: {fileID: 2094100389185887119, guid: aa79ac765ebe12445ac2278bed5f1dad, type: 3}
  m_PrefabInstance: {fileID: 6889913742591480569}
  m_PrefabAsset: {fileID: 0}
  m_GameObject: {fileID: 0}
  m_Enabled: 1
  m_EditorHideFlags: 0
  m_Script: {fileID: 11500000, guid: cfdbe7decd2b4bffbe2615bb69cd0e09, type: 3}
  m_Name: 
  m_EditorClassIdentifier: 
--- !u!1 &5174794944162340121 stripped
GameObject:
  m_CorrespondingSourceObject: {fileID: 1751184055433940960, guid: aa79ac765ebe12445ac2278bed5f1dad, type: 3}
  m_PrefabInstance: {fileID: 6889913742591480569}
  m_PrefabAsset: {fileID: 0}
--- !u!1 &5554480968708598910 stripped
GameObject:
  m_CorrespondingSourceObject: {fileID: 1335492148165115527, guid: aa79ac765ebe12445ac2278bed5f1dad, type: 3}
  m_PrefabInstance: {fileID: 6889913742591480569}
  m_PrefabAsset: {fileID: 0}
--- !u!114 &5604716553980016840 stripped
MonoBehaviour:
  m_CorrespondingSourceObject: {fileID: 1322387074288298545, guid: aa79ac765ebe12445ac2278bed5f1dad, type: 3}
  m_PrefabInstance: {fileID: 6889913742591480569}
  m_PrefabAsset: {fileID: 0}
  m_GameObject: {fileID: 0}
  m_Enabled: 1
  m_EditorHideFlags: 0
  m_Script: {fileID: 11500000, guid: 4e29b1a8efbd4b44bb3f3716e73f07ff, type: 3}
  m_Name: 
  m_EditorClassIdentifier: 
--- !u!1 &6177869427546414279 stripped
GameObject:
  m_CorrespondingSourceObject: {fileID: 730101595095240254, guid: aa79ac765ebe12445ac2278bed5f1dad, type: 3}
  m_PrefabInstance: {fileID: 6889913742591480569}
  m_PrefabAsset: {fileID: 0}
--- !u!114 &9044296380937847988 stripped
=======
--- !u!114 &7706685827551752396 stripped
>>>>>>> 8531c80f
MonoBehaviour:
  m_CorrespondingSourceObject: {fileID: 527594591318503269, guid: 5a7de2a40f1a67d4dbeea3c775a39776, type: 3}
  m_PrefabInstance: {fileID: 7899808053694209961}
  m_PrefabAsset: {fileID: 0}
  m_GameObject: {fileID: 0}
  m_Enabled: 1
  m_EditorHideFlags: 0
  m_Script: {fileID: 11500000, guid: f4688fdb7df04437aeb418b961361dc5, type: 3}
  m_Name: 
  m_EditorClassIdentifier: 
--- !u!1001 &8028966600662829535
PrefabInstance:
  m_ObjectHideFlags: 0
  serializedVersion: 2
  m_Modification:
    serializedVersion: 3
    m_TransformParent: {fileID: 3880449179589484630}
    m_Modifications:
    - target: {fileID: 1063536491089292035, guid: 3a1dc81f5309f7e43a8bbc39b56e6128, type: 3}
      propertyPath: m_AnchorMax.y
      value: 1
      objectReference: {fileID: 0}
    - target: {fileID: 1063536491089292035, guid: 3a1dc81f5309f7e43a8bbc39b56e6128, type: 3}
      propertyPath: m_AnchorMin.y
      value: 1
      objectReference: {fileID: 0}
    - target: {fileID: 1063536491089292035, guid: 3a1dc81f5309f7e43a8bbc39b56e6128, type: 3}
      propertyPath: m_SizeDelta.x
      value: 156.08
      objectReference: {fileID: 0}
    - target: {fileID: 1063536491089292035, guid: 3a1dc81f5309f7e43a8bbc39b56e6128, type: 3}
      propertyPath: m_AnchoredPosition.x
      value: 123.04
      objectReference: {fileID: 0}
    - target: {fileID: 1063536491089292035, guid: 3a1dc81f5309f7e43a8bbc39b56e6128, type: 3}
      propertyPath: m_AnchoredPosition.y
      value: -540
      objectReference: {fileID: 0}
    - target: {fileID: 1356679210670671518, guid: 3a1dc81f5309f7e43a8bbc39b56e6128, type: 3}
      propertyPath: m_Name
      value: ChatMemberListTittlebar
      objectReference: {fileID: 0}
    - target: {fileID: 1356679210670671518, guid: 3a1dc81f5309f7e43a8bbc39b56e6128, type: 3}
      propertyPath: m_IsActive
      value: 0
      objectReference: {fileID: 0}
    - target: {fileID: 2125122389932525507, guid: 3a1dc81f5309f7e43a8bbc39b56e6128, type: 3}
      propertyPath: m_AnchorMax.y
      value: 1
      objectReference: {fileID: 0}
    - target: {fileID: 2125122389932525507, guid: 3a1dc81f5309f7e43a8bbc39b56e6128, type: 3}
      propertyPath: m_AnchorMin.y
      value: 1
      objectReference: {fileID: 0}
    - target: {fileID: 2125122389932525507, guid: 3a1dc81f5309f7e43a8bbc39b56e6128, type: 3}
      propertyPath: m_SizeDelta.x
      value: 86.91
      objectReference: {fileID: 0}
    - target: {fileID: 2125122389932525507, guid: 3a1dc81f5309f7e43a8bbc39b56e6128, type: 3}
      propertyPath: m_AnchoredPosition.x
      value: 69.17
      objectReference: {fileID: 0}
    - target: {fileID: 2125122389932525507, guid: 3a1dc81f5309f7e43a8bbc39b56e6128, type: 3}
      propertyPath: m_AnchoredPosition.y
      value: -16
      objectReference: {fileID: 0}
    - target: {fileID: 4317572119028498968, guid: 3a1dc81f5309f7e43a8bbc39b56e6128, type: 3}
      propertyPath: m_Pivot.x
      value: 0.5
      objectReference: {fileID: 0}
    - target: {fileID: 4317572119028498968, guid: 3a1dc81f5309f7e43a8bbc39b56e6128, type: 3}
      propertyPath: m_Pivot.y
      value: 0.5
      objectReference: {fileID: 0}
    - target: {fileID: 4317572119028498968, guid: 3a1dc81f5309f7e43a8bbc39b56e6128, type: 3}
      propertyPath: m_AnchorMax.x
      value: 1
      objectReference: {fileID: 0}
    - target: {fileID: 4317572119028498968, guid: 3a1dc81f5309f7e43a8bbc39b56e6128, type: 3}
      propertyPath: m_AnchorMax.y
      value: 1
      objectReference: {fileID: 0}
    - target: {fileID: 4317572119028498968, guid: 3a1dc81f5309f7e43a8bbc39b56e6128, type: 3}
      propertyPath: m_AnchorMin.x
      value: 0
      objectReference: {fileID: 0}
    - target: {fileID: 4317572119028498968, guid: 3a1dc81f5309f7e43a8bbc39b56e6128, type: 3}
      propertyPath: m_AnchorMin.y
      value: 0
      objectReference: {fileID: 0}
    - target: {fileID: 4317572119028498968, guid: 3a1dc81f5309f7e43a8bbc39b56e6128, type: 3}
      propertyPath: m_SizeDelta.x
      value: 0
      objectReference: {fileID: 0}
    - target: {fileID: 4317572119028498968, guid: 3a1dc81f5309f7e43a8bbc39b56e6128, type: 3}
      propertyPath: m_SizeDelta.y
      value: 0
      objectReference: {fileID: 0}
    - target: {fileID: 4317572119028498968, guid: 3a1dc81f5309f7e43a8bbc39b56e6128, type: 3}
      propertyPath: m_LocalPosition.x
      value: 0
      objectReference: {fileID: 0}
    - target: {fileID: 4317572119028498968, guid: 3a1dc81f5309f7e43a8bbc39b56e6128, type: 3}
      propertyPath: m_LocalPosition.y
      value: 0
      objectReference: {fileID: 0}
    - target: {fileID: 4317572119028498968, guid: 3a1dc81f5309f7e43a8bbc39b56e6128, type: 3}
      propertyPath: m_LocalPosition.z
      value: 0
      objectReference: {fileID: 0}
    - target: {fileID: 4317572119028498968, guid: 3a1dc81f5309f7e43a8bbc39b56e6128, type: 3}
      propertyPath: m_LocalRotation.w
      value: 1
      objectReference: {fileID: 0}
    - target: {fileID: 4317572119028498968, guid: 3a1dc81f5309f7e43a8bbc39b56e6128, type: 3}
      propertyPath: m_LocalRotation.x
      value: 0
      objectReference: {fileID: 0}
    - target: {fileID: 4317572119028498968, guid: 3a1dc81f5309f7e43a8bbc39b56e6128, type: 3}
      propertyPath: m_LocalRotation.y
      value: 0
      objectReference: {fileID: 0}
    - target: {fileID: 4317572119028498968, guid: 3a1dc81f5309f7e43a8bbc39b56e6128, type: 3}
      propertyPath: m_LocalRotation.z
      value: 0
      objectReference: {fileID: 0}
    - target: {fileID: 4317572119028498968, guid: 3a1dc81f5309f7e43a8bbc39b56e6128, type: 3}
      propertyPath: m_AnchoredPosition.x
      value: 0
      objectReference: {fileID: 0}
    - target: {fileID: 4317572119028498968, guid: 3a1dc81f5309f7e43a8bbc39b56e6128, type: 3}
      propertyPath: m_AnchoredPosition.y
      value: 0
      objectReference: {fileID: 0}
    - target: {fileID: 4317572119028498968, guid: 3a1dc81f5309f7e43a8bbc39b56e6128, type: 3}
      propertyPath: m_LocalEulerAnglesHint.x
      value: 0
      objectReference: {fileID: 0}
    - target: {fileID: 4317572119028498968, guid: 3a1dc81f5309f7e43a8bbc39b56e6128, type: 3}
      propertyPath: m_LocalEulerAnglesHint.y
      value: 0
      objectReference: {fileID: 0}
    - target: {fileID: 4317572119028498968, guid: 3a1dc81f5309f7e43a8bbc39b56e6128, type: 3}
      propertyPath: m_LocalEulerAnglesHint.z
      value: 0
      objectReference: {fileID: 0}
    - target: {fileID: 4382217573869409770, guid: 3a1dc81f5309f7e43a8bbc39b56e6128, type: 3}
      propertyPath: m_AnchorMax.y
      value: 1
      objectReference: {fileID: 0}
    - target: {fileID: 4382217573869409770, guid: 3a1dc81f5309f7e43a8bbc39b56e6128, type: 3}
      propertyPath: m_AnchorMin.y
      value: 1
      objectReference: {fileID: 0}
    - target: {fileID: 4382217573869409770, guid: 3a1dc81f5309f7e43a8bbc39b56e6128, type: 3}
      propertyPath: m_SizeDelta.x
      value: 59.17
      objectReference: {fileID: 0}
    - target: {fileID: 4382217573869409770, guid: 3a1dc81f5309f7e43a8bbc39b56e6128, type: 3}
      propertyPath: m_AnchoredPosition.y
      value: -16
      objectReference: {fileID: 0}
    - target: {fileID: 6373016709498858243, guid: 3a1dc81f5309f7e43a8bbc39b56e6128, type: 3}
      propertyPath: m_AnchorMax.y
      value: 1
      objectReference: {fileID: 0}
    - target: {fileID: 6373016709498858243, guid: 3a1dc81f5309f7e43a8bbc39b56e6128, type: 3}
      propertyPath: m_AnchorMin.y
      value: 1
      objectReference: {fileID: 0}
    - target: {fileID: 6373016709498858243, guid: 3a1dc81f5309f7e43a8bbc39b56e6128, type: 3}
      propertyPath: m_SizeDelta.x
      value: 16
      objectReference: {fileID: 0}
    - target: {fileID: 6373016709498858243, guid: 3a1dc81f5309f7e43a8bbc39b56e6128, type: 3}
      propertyPath: m_AnchoredPosition.x
      value: -8
      objectReference: {fileID: 0}
    - target: {fileID: 6373016709498858243, guid: 3a1dc81f5309f7e43a8bbc39b56e6128, type: 3}
      propertyPath: m_AnchoredPosition.y
      value: 8
      objectReference: {fileID: 0}
    - target: {fileID: 8531503519134091872, guid: 3a1dc81f5309f7e43a8bbc39b56e6128, type: 3}
      propertyPath: m_AnchorMax.y
      value: 1
      objectReference: {fileID: 0}
    - target: {fileID: 8531503519134091872, guid: 3a1dc81f5309f7e43a8bbc39b56e6128, type: 3}
      propertyPath: m_AnchorMin.y
      value: 1
      objectReference: {fileID: 0}
    - target: {fileID: 8531503519134091872, guid: 3a1dc81f5309f7e43a8bbc39b56e6128, type: 3}
      propertyPath: m_SizeDelta.x
      value: 8.76
      objectReference: {fileID: 0}
    - target: {fileID: 8531503519134091872, guid: 3a1dc81f5309f7e43a8bbc39b56e6128, type: 3}
      propertyPath: m_AnchoredPosition.x
      value: 12
      objectReference: {fileID: 0}
    - target: {fileID: 8531503519134091872, guid: 3a1dc81f5309f7e43a8bbc39b56e6128, type: 3}
      propertyPath: m_AnchoredPosition.y
      value: 9
      objectReference: {fileID: 0}
    - target: {fileID: 9083186410901449452, guid: 3a1dc81f5309f7e43a8bbc39b56e6128, type: 3}
      propertyPath: m_AnchorMax.y
      value: 1
      objectReference: {fileID: 0}
    - target: {fileID: 9083186410901449452, guid: 3a1dc81f5309f7e43a8bbc39b56e6128, type: 3}
      propertyPath: m_AnchorMin.y
      value: 1
      objectReference: {fileID: 0}
    - target: {fileID: 9083186410901449452, guid: 3a1dc81f5309f7e43a8bbc39b56e6128, type: 3}
      propertyPath: m_SizeDelta.x
      value: 62.15
      objectReference: {fileID: 0}
    - target: {fileID: 9083186410901449452, guid: 3a1dc81f5309f7e43a8bbc39b56e6128, type: 3}
      propertyPath: m_AnchoredPosition.x
      value: 24.76
      objectReference: {fileID: 0}
    m_RemovedComponents: []
    m_RemovedGameObjects: []
    m_AddedGameObjects: []
    m_AddedComponents: []
  m_SourcePrefab: {fileID: 100100000, guid: 3a1dc81f5309f7e43a8bbc39b56e6128, type: 3}
--- !u!114 &1320663737415923502 stripped
MonoBehaviour:
  m_CorrespondingSourceObject: {fileID: 9025053371673984753, guid: 3a1dc81f5309f7e43a8bbc39b56e6128, type: 3}
  m_PrefabInstance: {fileID: 8028966600662829535}
  m_PrefabAsset: {fileID: 0}
  m_GameObject: {fileID: 0}
  m_Enabled: 1
  m_EditorHideFlags: 0
  m_Script: {fileID: 11500000, guid: f4688fdb7df04437aeb418b961361dc5, type: 3}
  m_Name: 
  m_EditorClassIdentifier: 
--- !u!114 &5377769190290950630 stripped
MonoBehaviour:
  m_CorrespondingSourceObject: {fileID: 2723888327335788601, guid: 3a1dc81f5309f7e43a8bbc39b56e6128, type: 3}
  m_PrefabInstance: {fileID: 8028966600662829535}
  m_PrefabAsset: {fileID: 0}
  m_GameObject: {fileID: 0}
  m_Enabled: 1
  m_EditorHideFlags: 0
  m_Script: {fileID: 11500000, guid: f4688fdb7df04437aeb418b961361dc5, type: 3}
  m_Name: 
  m_EditorClassIdentifier: 
--- !u!224 &6090984780787665863 stripped
RectTransform:
  m_CorrespondingSourceObject: {fileID: 4317572119028498968, guid: 3a1dc81f5309f7e43a8bbc39b56e6128, type: 3}
  m_PrefabInstance: {fileID: 8028966600662829535}
  m_PrefabAsset: {fileID: 0}
--- !u!1 &9061095220331220801 stripped
GameObject:
  m_CorrespondingSourceObject: {fileID: 1356679210670671518, guid: 3a1dc81f5309f7e43a8bbc39b56e6128, type: 3}
  m_PrefabInstance: {fileID: 8028966600662829535}
  m_PrefabAsset: {fileID: 0}<|MERGE_RESOLUTION|>--- conflicted
+++ resolved
@@ -66,7 +66,6 @@
   showMemberListButton: {fileID: 5604716553980016840}
   hideMemberListButton: {fileID: 4441884276036499621}
   openContextMenuButton: {fileID: 3140900631477848246}
-  <CallButton>k__BackingField: {fileID: 4796994676283525494}
   chatTitleMemberListNumberText: {fileID: 2895227464705487980}
   memberListTitleMemberListNumberText: {fileID: 5377769190290950630}
   communityMemberListTitleMemberListNumberText: {fileID: 3603435867378355716}
@@ -648,10 +647,6 @@
       propertyPath: m_IsActive
       value: 0
       objectReference: {fileID: 0}
-    - target: {fileID: 2094100389185887119, guid: aa79ac765ebe12445ac2278bed5f1dad, type: 3}
-      propertyPath: <TooltipParentCanvas>k__BackingField
-      value: 
-      objectReference: {fileID: 7343562602332624485}
     - target: {fileID: 2237691410408167853, guid: aa79ac765ebe12445ac2278bed5f1dad, type: 3}
       propertyPath: m_SizeDelta.x
       value: 0
@@ -679,22 +674,6 @@
     - target: {fileID: 2601041259100613836, guid: aa79ac765ebe12445ac2278bed5f1dad, type: 3}
       propertyPath: m_AnchoredPosition.y
       value: -7
-      objectReference: {fileID: 0}
-    - target: {fileID: 3249571879539907308, guid: aa79ac765ebe12445ac2278bed5f1dad, type: 3}
-      propertyPath: m_AnchorMax.y
-      value: 0
-      objectReference: {fileID: 0}
-    - target: {fileID: 3249571879539907308, guid: aa79ac765ebe12445ac2278bed5f1dad, type: 3}
-      propertyPath: m_AnchorMin.y
-      value: 0
-      objectReference: {fileID: 0}
-    - target: {fileID: 3249571879539907308, guid: aa79ac765ebe12445ac2278bed5f1dad, type: 3}
-      propertyPath: m_AnchoredPosition.x
-      value: 0
-      objectReference: {fileID: 0}
-    - target: {fileID: 3249571879539907308, guid: aa79ac765ebe12445ac2278bed5f1dad, type: 3}
-      propertyPath: m_AnchoredPosition.y
-      value: 0
       objectReference: {fileID: 0}
     - target: {fileID: 4267390204394800137, guid: aa79ac765ebe12445ac2278bed5f1dad, type: 3}
       propertyPath: m_SizeDelta.x
@@ -796,22 +775,6 @@
       propertyPath: m_SizeDelta.y
       value: 0
       objectReference: {fileID: 0}
-    - target: {fileID: 5803140496283438381, guid: aa79ac765ebe12445ac2278bed5f1dad, type: 3}
-      propertyPath: m_AnchorMax.y
-      value: 0
-      objectReference: {fileID: 0}
-    - target: {fileID: 5803140496283438381, guid: aa79ac765ebe12445ac2278bed5f1dad, type: 3}
-      propertyPath: m_AnchorMin.y
-      value: 0
-      objectReference: {fileID: 0}
-    - target: {fileID: 5803140496283438381, guid: aa79ac765ebe12445ac2278bed5f1dad, type: 3}
-      propertyPath: m_AnchoredPosition.x
-      value: 0
-      objectReference: {fileID: 0}
-    - target: {fileID: 5803140496283438381, guid: aa79ac765ebe12445ac2278bed5f1dad, type: 3}
-      propertyPath: m_AnchoredPosition.y
-      value: 0
-      objectReference: {fileID: 0}
     - target: {fileID: 6424338667524882794, guid: aa79ac765ebe12445ac2278bed5f1dad, type: 3}
       propertyPath: m_Colors.m_NormalColor.a
       value: 0
@@ -1080,10 +1043,7 @@
     m_RemovedGameObjects:
     - {fileID: 4834580550053180227, guid: aa79ac765ebe12445ac2278bed5f1dad, type: 3}
     m_AddedGameObjects: []
-    m_AddedComponents:
-    - targetCorrespondingSourceObject: {fileID: 7159796170546962836, guid: aa79ac765ebe12445ac2278bed5f1dad, type: 3}
-      insertIndex: -1
-      addedObject: {fileID: 7343562602332624485}
+    m_AddedComponents: []
   m_SourcePrefab: {fileID: 100100000, guid: aa79ac765ebe12445ac2278bed5f1dad, type: 3}
 --- !u!114 &1310678421051852368 stripped
 MonoBehaviour:
@@ -1425,76 +1385,7 @@
   m_Script: {fileID: 11500000, guid: f4688fdb7df04437aeb418b961361dc5, type: 3}
   m_Name: 
   m_EditorClassIdentifier: 
-<<<<<<< HEAD
---- !u!114 &3140900631477848246 stripped
-MonoBehaviour:
-  m_CorrespondingSourceObject: {fileID: 8361878772575033935, guid: aa79ac765ebe12445ac2278bed5f1dad, type: 3}
-  m_PrefabInstance: {fileID: 6889913742591480569}
-  m_PrefabAsset: {fileID: 0}
-  m_GameObject: {fileID: 0}
-  m_Enabled: 1
-  m_EditorHideFlags: 0
-  m_Script: {fileID: 11500000, guid: 4e29b1a8efbd4b44bb3f3716e73f07ff, type: 3}
-  m_Name: 
-  m_EditorClassIdentifier: 
---- !u!1 &4377868985494418285 stripped
-GameObject:
-  m_CorrespondingSourceObject: {fileID: 7159796170546962836, guid: aa79ac765ebe12445ac2278bed5f1dad, type: 3}
-  m_PrefabInstance: {fileID: 6889913742591480569}
-  m_PrefabAsset: {fileID: 0}
---- !u!225 &7343562602332624485
-CanvasGroup:
-  m_ObjectHideFlags: 0
-  m_CorrespondingSourceObject: {fileID: 0}
-  m_PrefabInstance: {fileID: 0}
-  m_PrefabAsset: {fileID: 0}
-  m_GameObject: {fileID: 4377868985494418285}
-  m_Enabled: 1
-  m_Alpha: 1
-  m_Interactable: 1
-  m_BlocksRaycasts: 1
-  m_IgnoreParentGroups: 0
---- !u!114 &4796994676283525494 stripped
-MonoBehaviour:
-  m_CorrespondingSourceObject: {fileID: 2094100389185887119, guid: aa79ac765ebe12445ac2278bed5f1dad, type: 3}
-  m_PrefabInstance: {fileID: 6889913742591480569}
-  m_PrefabAsset: {fileID: 0}
-  m_GameObject: {fileID: 0}
-  m_Enabled: 1
-  m_EditorHideFlags: 0
-  m_Script: {fileID: 11500000, guid: cfdbe7decd2b4bffbe2615bb69cd0e09, type: 3}
-  m_Name: 
-  m_EditorClassIdentifier: 
---- !u!1 &5174794944162340121 stripped
-GameObject:
-  m_CorrespondingSourceObject: {fileID: 1751184055433940960, guid: aa79ac765ebe12445ac2278bed5f1dad, type: 3}
-  m_PrefabInstance: {fileID: 6889913742591480569}
-  m_PrefabAsset: {fileID: 0}
---- !u!1 &5554480968708598910 stripped
-GameObject:
-  m_CorrespondingSourceObject: {fileID: 1335492148165115527, guid: aa79ac765ebe12445ac2278bed5f1dad, type: 3}
-  m_PrefabInstance: {fileID: 6889913742591480569}
-  m_PrefabAsset: {fileID: 0}
---- !u!114 &5604716553980016840 stripped
-MonoBehaviour:
-  m_CorrespondingSourceObject: {fileID: 1322387074288298545, guid: aa79ac765ebe12445ac2278bed5f1dad, type: 3}
-  m_PrefabInstance: {fileID: 6889913742591480569}
-  m_PrefabAsset: {fileID: 0}
-  m_GameObject: {fileID: 0}
-  m_Enabled: 1
-  m_EditorHideFlags: 0
-  m_Script: {fileID: 11500000, guid: 4e29b1a8efbd4b44bb3f3716e73f07ff, type: 3}
-  m_Name: 
-  m_EditorClassIdentifier: 
---- !u!1 &6177869427546414279 stripped
-GameObject:
-  m_CorrespondingSourceObject: {fileID: 730101595095240254, guid: aa79ac765ebe12445ac2278bed5f1dad, type: 3}
-  m_PrefabInstance: {fileID: 6889913742591480569}
-  m_PrefabAsset: {fileID: 0}
---- !u!114 &9044296380937847988 stripped
-=======
 --- !u!114 &7706685827551752396 stripped
->>>>>>> 8531c80f
 MonoBehaviour:
   m_CorrespondingSourceObject: {fileID: 527594591318503269, guid: 5a7de2a40f1a67d4dbeea3c775a39776, type: 3}
   m_PrefabInstance: {fileID: 7899808053694209961}
