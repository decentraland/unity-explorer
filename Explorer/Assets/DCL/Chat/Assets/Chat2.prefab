%YAML 1.1
%TAG !u! tag:unity3d.com,2011:
--- !u!1 &7059682019237775712
GameObject:
  m_ObjectHideFlags: 0
  m_CorrespondingSourceObject: {fileID: 0}
  m_PrefabInstance: {fileID: 0}
  m_PrefabAsset: {fileID: 0}
  serializedVersion: 6
  m_Component:
  - component: {fileID: 8733108183159295567}
  - component: {fileID: 1101772649703507888}
  m_Layer: 5
  m_Name: Container
  m_TagString: Untagged
  m_Icon: {fileID: 0}
  m_NavMeshLayer: 0
  m_StaticEditorFlags: 0
  m_IsActive: 1
--- !u!224 &8733108183159295567
RectTransform:
  m_ObjectHideFlags: 0
  m_CorrespondingSourceObject: {fileID: 0}
  m_PrefabInstance: {fileID: 0}
  m_PrefabAsset: {fileID: 0}
  m_GameObject: {fileID: 7059682019237775712}
  m_LocalRotation: {x: 0, y: 0, z: 0, w: 1}
  m_LocalPosition: {x: 0, y: 0, z: 0}
  m_LocalScale: {x: 1, y: 1, z: 1}
  m_ConstrainProportionsScale: 0
  m_Children:
  - {fileID: 7758882464479475403}
  - {fileID: 4972681948279517769}
  m_Father: {fileID: 2335090537565768461}
  m_LocalEulerAnglesHint: {x: 0, y: 0, z: 0}
  m_AnchorMin: {x: 0, y: 0}
  m_AnchorMax: {x: 0, y: 0}
  m_AnchoredPosition: {x: 0, y: 5}
  m_SizeDelta: {x: 400, y: 738}
  m_Pivot: {x: 0, y: 0}
--- !u!114 &1101772649703507888
MonoBehaviour:
  m_ObjectHideFlags: 0
  m_CorrespondingSourceObject: {fileID: 0}
  m_PrefabInstance: {fileID: 0}
  m_PrefabAsset: {fileID: 0}
  m_GameObject: {fileID: 7059682019237775712}
  m_Enabled: 1
  m_EditorHideFlags: 0
  m_Script: {fileID: 11500000, guid: 59f8146938fff824cb5fd77236b75775, type: 3}
  m_Name: 
  m_EditorClassIdentifier: 
  m_Padding:
    m_Left: 0
    m_Right: 0
    m_Top: 0
    m_Bottom: 0
  m_ChildAlignment: 6
  m_Spacing: 3
  m_ChildForceExpandWidth: 1
  m_ChildForceExpandHeight: 0
  m_ChildControlWidth: 1
  m_ChildControlHeight: 1
  m_ChildScaleWidth: 0
  m_ChildScaleHeight: 0
  m_ReverseArrangement: 0
--- !u!1 &7836676207179130028
GameObject:
  m_ObjectHideFlags: 0
  m_CorrespondingSourceObject: {fileID: 0}
  m_PrefabInstance: {fileID: 0}
  m_PrefabAsset: {fileID: 0}
  serializedVersion: 6
  m_Component:
  - component: {fileID: 2335090537565768461}
  - component: {fileID: 5143499938453638449}
  - component: {fileID: 1049291735973843579}
  - component: {fileID: 8373952376799933825}
  m_Layer: 5
  m_Name: Chat2
  m_TagString: Untagged
  m_Icon: {fileID: 0}
  m_NavMeshLayer: 0
  m_StaticEditorFlags: 0
  m_IsActive: 1
--- !u!224 &2335090537565768461
RectTransform:
  m_ObjectHideFlags: 0
  m_CorrespondingSourceObject: {fileID: 0}
  m_PrefabInstance: {fileID: 0}
  m_PrefabAsset: {fileID: 0}
  m_GameObject: {fileID: 7836676207179130028}
  m_LocalRotation: {x: 0, y: 0, z: 0, w: 1}
  m_LocalPosition: {x: 0, y: 0, z: 0}
  m_LocalScale: {x: 1, y: 1, z: 1}
  m_ConstrainProportionsScale: 1
  m_Children:
  - {fileID: 8733108183159295567}
  m_Father: {fileID: 0}
  m_LocalEulerAnglesHint: {x: 0, y: 0, z: 0}
  m_AnchorMin: {x: 0, y: 0}
  m_AnchorMax: {x: 0, y: 0}
  m_AnchoredPosition: {x: 0, y: 0}
  m_SizeDelta: {x: 350, y: 690}
  m_Pivot: {x: 0, y: 0}
--- !u!223 &5143499938453638449
Canvas:
  m_ObjectHideFlags: 0
  m_CorrespondingSourceObject: {fileID: 0}
  m_PrefabInstance: {fileID: 0}
  m_PrefabAsset: {fileID: 0}
  m_GameObject: {fileID: 7836676207179130028}
  m_Enabled: 1
  serializedVersion: 3
  m_RenderMode: 0
  m_Camera: {fileID: 0}
  m_PlaneDistance: 100
  m_PixelPerfect: 0
  m_ReceivesEvents: 1
  m_OverrideSorting: 0
  m_OverridePixelPerfect: 0
  m_SortingBucketNormalizedSize: 0
  m_VertexColorAlwaysGammaSpace: 1
  m_AdditionalShaderChannelsFlag: 25
  m_UpdateRectTransformForStandalone: 0
  m_SortingLayerID: 0
  m_SortingOrder: -20
  m_TargetDisplay: 0
--- !u!114 &1049291735973843579
MonoBehaviour:
  m_ObjectHideFlags: 0
  m_CorrespondingSourceObject: {fileID: 0}
  m_PrefabInstance: {fileID: 0}
  m_PrefabAsset: {fileID: 0}
  m_GameObject: {fileID: 7836676207179130028}
  m_Enabled: 1
  m_EditorHideFlags: 0
  m_Script: {fileID: 11500000, guid: dc42784cf147c0c48a680349fa168899, type: 3}
  m_Name: 
  m_EditorClassIdentifier: 
  m_IgnoreReversedGraphics: 1
  m_BlockingObjects: 0
  m_BlockingMask:
    serializedVersion: 2
    m_Bits: 4294967295
--- !u!114 &8373952376799933825
MonoBehaviour:
  m_ObjectHideFlags: 0
  m_CorrespondingSourceObject: {fileID: 0}
  m_PrefabInstance: {fileID: 0}
  m_PrefabAsset: {fileID: 0}
  m_GameObject: {fileID: 7836676207179130028}
  m_Enabled: 1
  m_EditorHideFlags: 0
  m_Script: {fileID: 11500000, guid: 7df05ef5019000345ba252954cb79551, type: 3}
  m_Name: 
  m_EditorClassIdentifier: 
  <canvas>k__BackingField: {fileID: 5143499938453638449}
  <raycaster>k__BackingField: {fileID: 1049291735973843579}
  sharedBackgroundCanvasGroup: {fileID: 754136446368913457}
  <ConversationToolbarView2>k__BackingField: {fileID: 6432947855054662703}
  <MessageFeedView>k__BackingField: {fileID: 5223059815053518565}
  <InputView>k__BackingField: {fileID: 4604863247866272039}
  <TitlebarView>k__BackingField: {fileID: 217021846241032117}
  <MemberListView>k__BackingField: {fileID: 1760950000874434669}
  <JoinCommunityLiveStreamSubTitleButton>k__BackingField: {fileID: 3778195659618628131}
--- !u!1001 &4821772774638154071
PrefabInstance:
  m_ObjectHideFlags: 0
  serializedVersion: 2
  m_Modification:
    serializedVersion: 3
    m_TransformParent: {fileID: 8733108183159295567}
    m_Modifications:
    - target: {fileID: 357233132055978899, guid: 54208472bd274f14a90c06641252c2dc, type: 3}
      propertyPath: m_SizeDelta.y
      value: 0
      objectReference: {fileID: 0}
    - target: {fileID: 476314068155583477, guid: 54208472bd274f14a90c06641252c2dc, type: 3}
      propertyPath: m_SizeDelta.y
      value: 0
      objectReference: {fileID: 0}
    - target: {fileID: 569955114333651742, guid: 54208472bd274f14a90c06641252c2dc, type: 3}
      propertyPath: m_Pivot.x
      value: 0
      objectReference: {fileID: 0}
    - target: {fileID: 569955114333651742, guid: 54208472bd274f14a90c06641252c2dc, type: 3}
      propertyPath: m_Pivot.y
      value: 0
      objectReference: {fileID: 0}
    - target: {fileID: 569955114333651742, guid: 54208472bd274f14a90c06641252c2dc, type: 3}
      propertyPath: m_AnchorMax.x
      value: 0
      objectReference: {fileID: 0}
    - target: {fileID: 569955114333651742, guid: 54208472bd274f14a90c06641252c2dc, type: 3}
      propertyPath: m_AnchorMax.y
      value: 0
      objectReference: {fileID: 0}
    - target: {fileID: 569955114333651742, guid: 54208472bd274f14a90c06641252c2dc, type: 3}
      propertyPath: m_AnchorMin.x
      value: 0
      objectReference: {fileID: 0}
    - target: {fileID: 569955114333651742, guid: 54208472bd274f14a90c06641252c2dc, type: 3}
      propertyPath: m_AnchorMin.y
      value: 0
      objectReference: {fileID: 0}
    - target: {fileID: 569955114333651742, guid: 54208472bd274f14a90c06641252c2dc, type: 3}
      propertyPath: m_SizeDelta.x
      value: 0
      objectReference: {fileID: 0}
    - target: {fileID: 569955114333651742, guid: 54208472bd274f14a90c06641252c2dc, type: 3}
      propertyPath: m_SizeDelta.y
      value: 0
      objectReference: {fileID: 0}
    - target: {fileID: 569955114333651742, guid: 54208472bd274f14a90c06641252c2dc, type: 3}
      propertyPath: m_LocalPosition.x
      value: 0
      objectReference: {fileID: 0}
    - target: {fileID: 569955114333651742, guid: 54208472bd274f14a90c06641252c2dc, type: 3}
      propertyPath: m_LocalPosition.y
      value: 0
      objectReference: {fileID: 0}
    - target: {fileID: 569955114333651742, guid: 54208472bd274f14a90c06641252c2dc, type: 3}
      propertyPath: m_LocalPosition.z
      value: 0
      objectReference: {fileID: 0}
    - target: {fileID: 569955114333651742, guid: 54208472bd274f14a90c06641252c2dc, type: 3}
      propertyPath: m_LocalRotation.w
      value: 1
      objectReference: {fileID: 0}
    - target: {fileID: 569955114333651742, guid: 54208472bd274f14a90c06641252c2dc, type: 3}
      propertyPath: m_LocalRotation.x
      value: -0
      objectReference: {fileID: 0}
    - target: {fileID: 569955114333651742, guid: 54208472bd274f14a90c06641252c2dc, type: 3}
      propertyPath: m_LocalRotation.y
      value: -0
      objectReference: {fileID: 0}
    - target: {fileID: 569955114333651742, guid: 54208472bd274f14a90c06641252c2dc, type: 3}
      propertyPath: m_LocalRotation.z
      value: -0
      objectReference: {fileID: 0}
    - target: {fileID: 569955114333651742, guid: 54208472bd274f14a90c06641252c2dc, type: 3}
      propertyPath: m_AnchoredPosition.x
      value: 0
      objectReference: {fileID: 0}
    - target: {fileID: 569955114333651742, guid: 54208472bd274f14a90c06641252c2dc, type: 3}
      propertyPath: m_AnchoredPosition.y
      value: 0
      objectReference: {fileID: 0}
    - target: {fileID: 569955114333651742, guid: 54208472bd274f14a90c06641252c2dc, type: 3}
      propertyPath: m_LocalEulerAnglesHint.x
      value: 0
      objectReference: {fileID: 0}
    - target: {fileID: 569955114333651742, guid: 54208472bd274f14a90c06641252c2dc, type: 3}
      propertyPath: m_LocalEulerAnglesHint.y
      value: 0
      objectReference: {fileID: 0}
    - target: {fileID: 569955114333651742, guid: 54208472bd274f14a90c06641252c2dc, type: 3}
      propertyPath: m_LocalEulerAnglesHint.z
      value: 0
      objectReference: {fileID: 0}
    - target: {fileID: 579293699698281174, guid: 54208472bd274f14a90c06641252c2dc, type: 3}
      propertyPath: m_AnchorMax.y
      value: 0
      objectReference: {fileID: 0}
    - target: {fileID: 579293699698281174, guid: 54208472bd274f14a90c06641252c2dc, type: 3}
      propertyPath: m_AnchorMin.y
      value: 0
      objectReference: {fileID: 0}
    - target: {fileID: 579293699698281174, guid: 54208472bd274f14a90c06641252c2dc, type: 3}
      propertyPath: m_SizeDelta.x
      value: 0
      objectReference: {fileID: 0}
    - target: {fileID: 579293699698281174, guid: 54208472bd274f14a90c06641252c2dc, type: 3}
      propertyPath: m_SizeDelta.y
      value: 0
      objectReference: {fileID: 0}
    - target: {fileID: 579293699698281174, guid: 54208472bd274f14a90c06641252c2dc, type: 3}
      propertyPath: m_AnchoredPosition.x
      value: 0
      objectReference: {fileID: 0}
    - target: {fileID: 579293699698281174, guid: 54208472bd274f14a90c06641252c2dc, type: 3}
      propertyPath: m_AnchoredPosition.y
      value: 0
<<<<<<< HEAD
      objectReference: {fileID: 0}
    - target: {fileID: 622644705256849669, guid: 54208472bd274f14a90c06641252c2dc, type: 3}
      propertyPath: m_AnchorMax.y
      value: 1
      objectReference: {fileID: 0}
    - target: {fileID: 622644705256849669, guid: 54208472bd274f14a90c06641252c2dc, type: 3}
      propertyPath: m_AnchorMin.y
      value: 1
      objectReference: {fileID: 0}
    - target: {fileID: 622644705256849669, guid: 54208472bd274f14a90c06641252c2dc, type: 3}
      propertyPath: m_SizeDelta.x
      value: 240
      objectReference: {fileID: 0}
    - target: {fileID: 622644705256849669, guid: 54208472bd274f14a90c06641252c2dc, type: 3}
      propertyPath: m_SizeDelta.y
      value: 20.310001
      objectReference: {fileID: 0}
    - target: {fileID: 622644705256849669, guid: 54208472bd274f14a90c06641252c2dc, type: 3}
      propertyPath: m_AnchoredPosition.x
      value: 4
      objectReference: {fileID: 0}
    - target: {fileID: 622644705256849669, guid: 54208472bd274f14a90c06641252c2dc, type: 3}
      propertyPath: m_AnchoredPosition.y
      value: -10.155001
      objectReference: {fileID: 0}
    - target: {fileID: 914096829751107115, guid: 54208472bd274f14a90c06641252c2dc, type: 3}
      propertyPath: m_Name
      value: '[TXT] ChannelName'
=======
>>>>>>> 9969ddf6
      objectReference: {fileID: 0}
    - target: {fileID: 1116941041938328355, guid: 54208472bd274f14a90c06641252c2dc, type: 3}
      propertyPath: m_AnchorMax.y
      value: 0
      objectReference: {fileID: 0}
    - target: {fileID: 1116941041938328355, guid: 54208472bd274f14a90c06641252c2dc, type: 3}
      propertyPath: m_AnchorMin.y
      value: 0
      objectReference: {fileID: 0}
    - target: {fileID: 1116941041938328355, guid: 54208472bd274f14a90c06641252c2dc, type: 3}
      propertyPath: m_AnchoredPosition.x
      value: 0
      objectReference: {fileID: 0}
    - target: {fileID: 1116941041938328355, guid: 54208472bd274f14a90c06641252c2dc, type: 3}
      propertyPath: m_AnchoredPosition.y
      value: 0
      objectReference: {fileID: 0}
    - target: {fileID: 1261683341080298621, guid: 54208472bd274f14a90c06641252c2dc, type: 3}
      propertyPath: m_AnchorMax.y
      value: 0
      objectReference: {fileID: 0}
    - target: {fileID: 1261683341080298621, guid: 54208472bd274f14a90c06641252c2dc, type: 3}
      propertyPath: m_AnchorMin.y
      value: 0
      objectReference: {fileID: 0}
    - target: {fileID: 1261683341080298621, guid: 54208472bd274f14a90c06641252c2dc, type: 3}
      propertyPath: m_SizeDelta.x
      value: 0
      objectReference: {fileID: 0}
    - target: {fileID: 1261683341080298621, guid: 54208472bd274f14a90c06641252c2dc, type: 3}
      propertyPath: m_SizeDelta.y
      value: 0
      objectReference: {fileID: 0}
    - target: {fileID: 1261683341080298621, guid: 54208472bd274f14a90c06641252c2dc, type: 3}
      propertyPath: m_AnchoredPosition.y
      value: 0
      objectReference: {fileID: 0}
    - target: {fileID: 1436812974182694533, guid: 54208472bd274f14a90c06641252c2dc, type: 3}
      propertyPath: m_AnchorMax.y
      value: 1
      objectReference: {fileID: 0}
    - target: {fileID: 1436812974182694533, guid: 54208472bd274f14a90c06641252c2dc, type: 3}
      propertyPath: m_AnchorMin.y
      value: 1
      objectReference: {fileID: 0}
    - target: {fileID: 1436812974182694533, guid: 54208472bd274f14a90c06641252c2dc, type: 3}
      propertyPath: m_SizeDelta.x
      value: 40.760002
      objectReference: {fileID: 0}
    - target: {fileID: 1436812974182694533, guid: 54208472bd274f14a90c06641252c2dc, type: 3}
      propertyPath: m_SizeDelta.y
      value: 0
      objectReference: {fileID: 0}
    - target: {fileID: 1436812974182694533, guid: 54208472bd274f14a90c06641252c2dc, type: 3}
      propertyPath: m_AnchoredPosition.x
      value: 306.62
      objectReference: {fileID: 0}
    - target: {fileID: 1436812974182694533, guid: 54208472bd274f14a90c06641252c2dc, type: 3}
      propertyPath: m_AnchoredPosition.y
      value: -23
      objectReference: {fileID: 0}
    - target: {fileID: 1620204368254975487, guid: 54208472bd274f14a90c06641252c2dc, type: 3}
      propertyPath: m_AnchorMax.y
      value: 0
      objectReference: {fileID: 0}
    - target: {fileID: 1620204368254975487, guid: 54208472bd274f14a90c06641252c2dc, type: 3}
      propertyPath: m_AnchorMin.y
      value: 0
      objectReference: {fileID: 0}
    - target: {fileID: 1620204368254975487, guid: 54208472bd274f14a90c06641252c2dc, type: 3}
      propertyPath: m_AnchoredPosition.x
      value: 0
      objectReference: {fileID: 0}
    - target: {fileID: 1620204368254975487, guid: 54208472bd274f14a90c06641252c2dc, type: 3}
      propertyPath: m_AnchoredPosition.y
      value: 0
      objectReference: {fileID: 0}
    - target: {fileID: 1910771239589485603, guid: 54208472bd274f14a90c06641252c2dc, type: 3}
      propertyPath: m_AnchorMax.y
      value: 0
      objectReference: {fileID: 0}
    - target: {fileID: 1910771239589485603, guid: 54208472bd274f14a90c06641252c2dc, type: 3}
      propertyPath: m_AnchorMin.y
      value: 0
      objectReference: {fileID: 0}
    - target: {fileID: 1910771239589485603, guid: 54208472bd274f14a90c06641252c2dc, type: 3}
      propertyPath: m_SizeDelta.x
      value: 0
      objectReference: {fileID: 0}
    - target: {fileID: 1910771239589485603, guid: 54208472bd274f14a90c06641252c2dc, type: 3}
      propertyPath: m_AnchoredPosition.x
      value: 0
      objectReference: {fileID: 0}
    - target: {fileID: 1910771239589485603, guid: 54208472bd274f14a90c06641252c2dc, type: 3}
      propertyPath: m_AnchoredPosition.y
      value: 0
<<<<<<< HEAD
      objectReference: {fileID: 0}
    - target: {fileID: 1919533547955682259, guid: 54208472bd274f14a90c06641252c2dc, type: 3}
      propertyPath: m_AnchorMax.y
      value: 1
      objectReference: {fileID: 0}
    - target: {fileID: 1919533547955682259, guid: 54208472bd274f14a90c06641252c2dc, type: 3}
      propertyPath: m_AnchorMin.y
      value: 1
      objectReference: {fileID: 0}
    - target: {fileID: 1919533547955682259, guid: 54208472bd274f14a90c06641252c2dc, type: 3}
      propertyPath: m_SizeDelta.x
      value: 14
      objectReference: {fileID: 0}
    - target: {fileID: 1919533547955682259, guid: 54208472bd274f14a90c06641252c2dc, type: 3}
      propertyPath: m_AnchoredPosition.x
      value: 75.05
      objectReference: {fileID: 0}
    - target: {fileID: 1919533547955682259, guid: 54208472bd274f14a90c06641252c2dc, type: 3}
      propertyPath: m_AnchoredPosition.y
      value: -10.155001
      objectReference: {fileID: 0}
    - target: {fileID: 1922311581328070075, guid: 54208472bd274f14a90c06641252c2dc, type: 3}
      propertyPath: m_AnchorMax.y
      value: 1
      objectReference: {fileID: 0}
    - target: {fileID: 1922311581328070075, guid: 54208472bd274f14a90c06641252c2dc, type: 3}
      propertyPath: m_AnchorMin.y
      value: 1
      objectReference: {fileID: 0}
    - target: {fileID: 1922311581328070075, guid: 54208472bd274f14a90c06641252c2dc, type: 3}
      propertyPath: m_SizeDelta.x
      value: 68.05
      objectReference: {fileID: 0}
    - target: {fileID: 1922311581328070075, guid: 54208472bd274f14a90c06641252c2dc, type: 3}
      propertyPath: m_AnchoredPosition.y
      value: -10.155001
=======
>>>>>>> 9969ddf6
      objectReference: {fileID: 0}
    - target: {fileID: 2571286892579590977, guid: 54208472bd274f14a90c06641252c2dc, type: 3}
      propertyPath: m_AnchorMax.y
      value: 0
      objectReference: {fileID: 0}
    - target: {fileID: 2571286892579590977, guid: 54208472bd274f14a90c06641252c2dc, type: 3}
      propertyPath: m_AnchorMin.y
      value: 0
      objectReference: {fileID: 0}
    - target: {fileID: 2571286892579590977, guid: 54208472bd274f14a90c06641252c2dc, type: 3}
      propertyPath: m_AnchoredPosition.x
      value: 0
      objectReference: {fileID: 0}
    - target: {fileID: 2571286892579590977, guid: 54208472bd274f14a90c06641252c2dc, type: 3}
      propertyPath: m_AnchoredPosition.y
      value: 0
      objectReference: {fileID: 0}
    - target: {fileID: 2708032679572216216, guid: 54208472bd274f14a90c06641252c2dc, type: 3}
      propertyPath: m_AnchorMax.y
      value: 0
      objectReference: {fileID: 0}
    - target: {fileID: 2708032679572216216, guid: 54208472bd274f14a90c06641252c2dc, type: 3}
      propertyPath: m_AnchorMin.y
      value: 0
      objectReference: {fileID: 0}
    - target: {fileID: 2708032679572216216, guid: 54208472bd274f14a90c06641252c2dc, type: 3}
      propertyPath: m_SizeDelta.x
      value: 0
      objectReference: {fileID: 0}
    - target: {fileID: 2708032679572216216, guid: 54208472bd274f14a90c06641252c2dc, type: 3}
      propertyPath: m_SizeDelta.y
      value: 0
      objectReference: {fileID: 0}
    - target: {fileID: 2708032679572216216, guid: 54208472bd274f14a90c06641252c2dc, type: 3}
      propertyPath: m_AnchoredPosition.x
      value: 0
      objectReference: {fileID: 0}
    - target: {fileID: 2708032679572216216, guid: 54208472bd274f14a90c06641252c2dc, type: 3}
      propertyPath: m_AnchoredPosition.y
      value: 0
      objectReference: {fileID: 0}
    - target: {fileID: 3431309469859280520, guid: 54208472bd274f14a90c06641252c2dc, type: 3}
      propertyPath: m_AnchorMax.y
      value: 0
      objectReference: {fileID: 0}
    - target: {fileID: 3431309469859280520, guid: 54208472bd274f14a90c06641252c2dc, type: 3}
      propertyPath: m_AnchorMin.y
      value: 0
      objectReference: {fileID: 0}
    - target: {fileID: 3431309469859280520, guid: 54208472bd274f14a90c06641252c2dc, type: 3}
      propertyPath: m_SizeDelta.x
      value: 0
      objectReference: {fileID: 0}
    - target: {fileID: 3431309469859280520, guid: 54208472bd274f14a90c06641252c2dc, type: 3}
      propertyPath: m_SizeDelta.y
      value: 0
      objectReference: {fileID: 0}
    - target: {fileID: 3431309469859280520, guid: 54208472bd274f14a90c06641252c2dc, type: 3}
      propertyPath: m_AnchoredPosition.x
      value: 0
      objectReference: {fileID: 0}
    - target: {fileID: 3431309469859280520, guid: 54208472bd274f14a90c06641252c2dc, type: 3}
      propertyPath: m_AnchoredPosition.y
      value: 0
      objectReference: {fileID: 0}
    - target: {fileID: 3670398063745851870, guid: 54208472bd274f14a90c06641252c2dc, type: 3}
      propertyPath: m_AnchorMax.y
      value: 0
      objectReference: {fileID: 0}
    - target: {fileID: 3670398063745851870, guid: 54208472bd274f14a90c06641252c2dc, type: 3}
      propertyPath: m_AnchorMin.y
      value: 0
      objectReference: {fileID: 0}
    - target: {fileID: 3670398063745851870, guid: 54208472bd274f14a90c06641252c2dc, type: 3}
      propertyPath: m_SizeDelta.x
      value: 0
      objectReference: {fileID: 0}
    - target: {fileID: 3670398063745851870, guid: 54208472bd274f14a90c06641252c2dc, type: 3}
      propertyPath: m_AnchoredPosition.x
      value: 0
      objectReference: {fileID: 0}
    - target: {fileID: 3670398063745851870, guid: 54208472bd274f14a90c06641252c2dc, type: 3}
      propertyPath: m_AnchoredPosition.y
      value: 0
      objectReference: {fileID: 0}
    - target: {fileID: 3799475353808006073, guid: 54208472bd274f14a90c06641252c2dc, type: 3}
      propertyPath: m_AnchorMax.y
      value: 0
      objectReference: {fileID: 0}
    - target: {fileID: 3799475353808006073, guid: 54208472bd274f14a90c06641252c2dc, type: 3}
      propertyPath: m_AnchorMin.y
      value: 0
      objectReference: {fileID: 0}
    - target: {fileID: 3799475353808006073, guid: 54208472bd274f14a90c06641252c2dc, type: 3}
      propertyPath: m_SizeDelta.x
      value: 0
      objectReference: {fileID: 0}
    - target: {fileID: 3799475353808006073, guid: 54208472bd274f14a90c06641252c2dc, type: 3}
      propertyPath: m_SizeDelta.y
      value: 0
      objectReference: {fileID: 0}
    - target: {fileID: 3799475353808006073, guid: 54208472bd274f14a90c06641252c2dc, type: 3}
      propertyPath: m_AnchoredPosition.y
      value: 0
      objectReference: {fileID: 0}
    - target: {fileID: 3909043262201968997, guid: 54208472bd274f14a90c06641252c2dc, type: 3}
      propertyPath: m_AnchorMax.x
      value: 0
      objectReference: {fileID: 0}
    - target: {fileID: 3909043262201968997, guid: 54208472bd274f14a90c06641252c2dc, type: 3}
      propertyPath: m_AnchorMax.y
      value: 0
      objectReference: {fileID: 0}
    - target: {fileID: 4055835279997597995, guid: 54208472bd274f14a90c06641252c2dc, type: 3}
      propertyPath: m_AnchorMax.y
      value: 0
      objectReference: {fileID: 0}
    - target: {fileID: 4055835279997597995, guid: 54208472bd274f14a90c06641252c2dc, type: 3}
      propertyPath: m_AnchorMin.y
      value: 0
      objectReference: {fileID: 0}
    - target: {fileID: 4055835279997597995, guid: 54208472bd274f14a90c06641252c2dc, type: 3}
      propertyPath: m_SizeDelta.x
      value: 0
      objectReference: {fileID: 0}
    - target: {fileID: 4055835279997597995, guid: 54208472bd274f14a90c06641252c2dc, type: 3}
      propertyPath: m_SizeDelta.y
      value: 0
      objectReference: {fileID: 0}
    - target: {fileID: 4055835279997597995, guid: 54208472bd274f14a90c06641252c2dc, type: 3}
      propertyPath: m_AnchoredPosition.x
      value: 0
      objectReference: {fileID: 0}
    - target: {fileID: 4055835279997597995, guid: 54208472bd274f14a90c06641252c2dc, type: 3}
      propertyPath: m_AnchoredPosition.y
      value: 0
<<<<<<< HEAD
      objectReference: {fileID: 0}
    - target: {fileID: 4525720490013959123, guid: 54208472bd274f14a90c06641252c2dc, type: 3}
      propertyPath: m_AnchorMax.y
      value: 0
      objectReference: {fileID: 0}
    - target: {fileID: 4525720490013959123, guid: 54208472bd274f14a90c06641252c2dc, type: 3}
      propertyPath: m_AnchorMin.y
      value: 0
      objectReference: {fileID: 0}
    - target: {fileID: 4525720490013959123, guid: 54208472bd274f14a90c06641252c2dc, type: 3}
      propertyPath: m_SizeDelta.x
      value: 0
      objectReference: {fileID: 0}
    - target: {fileID: 4525720490013959123, guid: 54208472bd274f14a90c06641252c2dc, type: 3}
      propertyPath: m_AnchoredPosition.x
      value: 0
=======
>>>>>>> 9969ddf6
      objectReference: {fileID: 0}
    - target: {fileID: 4837618148869299418, guid: 54208472bd274f14a90c06641252c2dc, type: 3}
      propertyPath: m_AnchorMax.y
      value: 0
      objectReference: {fileID: 0}
    - target: {fileID: 4837618148869299418, guid: 54208472bd274f14a90c06641252c2dc, type: 3}
      propertyPath: m_AnchorMin.y
      value: 0
      objectReference: {fileID: 0}
    - target: {fileID: 4837618148869299418, guid: 54208472bd274f14a90c06641252c2dc, type: 3}
      propertyPath: m_SizeDelta.x
      value: 0
      objectReference: {fileID: 0}
    - target: {fileID: 4837618148869299418, guid: 54208472bd274f14a90c06641252c2dc, type: 3}
      propertyPath: m_SizeDelta.y
      value: 0
      objectReference: {fileID: 0}
    - target: {fileID: 4837618148869299418, guid: 54208472bd274f14a90c06641252c2dc, type: 3}
      propertyPath: m_AnchoredPosition.x
      value: 0
      objectReference: {fileID: 0}
    - target: {fileID: 4837618148869299418, guid: 54208472bd274f14a90c06641252c2dc, type: 3}
      propertyPath: m_AnchoredPosition.y
      value: 0
      objectReference: {fileID: 0}
    - target: {fileID: 4933283716450059618, guid: 54208472bd274f14a90c06641252c2dc, type: 3}
      propertyPath: m_AnchorMax.y
      value: 0
      objectReference: {fileID: 0}
    - target: {fileID: 4933283716450059618, guid: 54208472bd274f14a90c06641252c2dc, type: 3}
      propertyPath: m_AnchorMin.y
      value: 0
      objectReference: {fileID: 0}
    - target: {fileID: 4933283716450059618, guid: 54208472bd274f14a90c06641252c2dc, type: 3}
      propertyPath: m_AnchoredPosition.x
      value: 0
      objectReference: {fileID: 0}
    - target: {fileID: 5002119658454531463, guid: 54208472bd274f14a90c06641252c2dc, type: 3}
      propertyPath: m_IsActive
      value: 0
      objectReference: {fileID: 0}
    - target: {fileID: 5061560862354752329, guid: 54208472bd274f14a90c06641252c2dc, type: 3}
      propertyPath: m_AnchorMax.y
      value: 0
      objectReference: {fileID: 0}
    - target: {fileID: 5061560862354752329, guid: 54208472bd274f14a90c06641252c2dc, type: 3}
      propertyPath: m_AnchorMin.y
      value: 0
      objectReference: {fileID: 0}
    - target: {fileID: 5061560862354752329, guid: 54208472bd274f14a90c06641252c2dc, type: 3}
      propertyPath: m_AnchoredPosition.x
      value: 0
      objectReference: {fileID: 0}
    - target: {fileID: 5250817783382666351, guid: 54208472bd274f14a90c06641252c2dc, type: 3}
      propertyPath: m_AnchorMax.y
      value: 0
      objectReference: {fileID: 0}
    - target: {fileID: 5250817783382666351, guid: 54208472bd274f14a90c06641252c2dc, type: 3}
      propertyPath: m_AnchorMin.y
      value: 0
      objectReference: {fileID: 0}
    - target: {fileID: 5250817783382666351, guid: 54208472bd274f14a90c06641252c2dc, type: 3}
      propertyPath: m_AnchoredPosition.x
      value: 0
      objectReference: {fileID: 0}
    - target: {fileID: 5250817783382666351, guid: 54208472bd274f14a90c06641252c2dc, type: 3}
      propertyPath: m_AnchoredPosition.y
      value: 0
      objectReference: {fileID: 0}
<<<<<<< HEAD
    - target: {fileID: 5756052270137611118, guid: 54208472bd274f14a90c06641252c2dc, type: 3}
      propertyPath: m_AnchorMax.y
      value: 1
      objectReference: {fileID: 0}
    - target: {fileID: 5756052270137611118, guid: 54208472bd274f14a90c06641252c2dc, type: 3}
      propertyPath: m_AnchorMin.y
      value: 1
      objectReference: {fileID: 0}
    - target: {fileID: 5756052270137611118, guid: 54208472bd274f14a90c06641252c2dc, type: 3}
      propertyPath: m_SizeDelta.x
      value: 128.94
      objectReference: {fileID: 0}
    - target: {fileID: 5756052270137611118, guid: 54208472bd274f14a90c06641252c2dc, type: 3}
      propertyPath: m_SizeDelta.y
      value: 20.689999
      objectReference: {fileID: 0}
    - target: {fileID: 5756052270137611118, guid: 54208472bd274f14a90c06641252c2dc, type: 3}
      propertyPath: m_AnchoredPosition.x
      value: 4
      objectReference: {fileID: 0}
    - target: {fileID: 5756052270137611118, guid: 54208472bd274f14a90c06641252c2dc, type: 3}
      propertyPath: m_AnchoredPosition.y
      value: -25.655
      objectReference: {fileID: 0}
    - target: {fileID: 5766263842431831553, guid: 54208472bd274f14a90c06641252c2dc, type: 3}
      propertyPath: m_Name
      value: '[TXT] AutoTranslate Indicator'
=======
    - target: {fileID: 5333128571595890291, guid: 54208472bd274f14a90c06641252c2dc, type: 3}
      propertyPath: m_MinHeight
      value: 200
>>>>>>> 9969ddf6
      objectReference: {fileID: 0}
    - target: {fileID: 6054260855757390284, guid: 54208472bd274f14a90c06641252c2dc, type: 3}
      propertyPath: m_Name
      value: ChatPanel
      objectReference: {fileID: 0}
    - target: {fileID: 6268138399475061317, guid: 54208472bd274f14a90c06641252c2dc, type: 3}
      propertyPath: m_AnchorMax.y
      value: 0
      objectReference: {fileID: 0}
    - target: {fileID: 6268138399475061317, guid: 54208472bd274f14a90c06641252c2dc, type: 3}
      propertyPath: m_AnchorMin.y
      value: 0
      objectReference: {fileID: 0}
    - target: {fileID: 6268138399475061317, guid: 54208472bd274f14a90c06641252c2dc, type: 3}
      propertyPath: m_AnchoredPosition.x
      value: 0
      objectReference: {fileID: 0}
    - target: {fileID: 6268138399475061317, guid: 54208472bd274f14a90c06641252c2dc, type: 3}
      propertyPath: m_AnchoredPosition.y
      value: 0
      objectReference: {fileID: 0}
    - target: {fileID: 6797469552898877357, guid: 54208472bd274f14a90c06641252c2dc, type: 3}
      propertyPath: m_AnchorMax.y
      value: 0
      objectReference: {fileID: 0}
    - target: {fileID: 6797469552898877357, guid: 54208472bd274f14a90c06641252c2dc, type: 3}
      propertyPath: m_AnchorMin.y
      value: 0
      objectReference: {fileID: 0}
    - target: {fileID: 6797469552898877357, guid: 54208472bd274f14a90c06641252c2dc, type: 3}
      propertyPath: m_SizeDelta.x
      value: 0
      objectReference: {fileID: 0}
    - target: {fileID: 6797469552898877357, guid: 54208472bd274f14a90c06641252c2dc, type: 3}
      propertyPath: m_SizeDelta.y
      value: 0
      objectReference: {fileID: 0}
    - target: {fileID: 6797469552898877357, guid: 54208472bd274f14a90c06641252c2dc, type: 3}
      propertyPath: m_AnchoredPosition.x
      value: 0
      objectReference: {fileID: 0}
    - target: {fileID: 6797469552898877357, guid: 54208472bd274f14a90c06641252c2dc, type: 3}
      propertyPath: m_AnchoredPosition.y
      value: 0
      objectReference: {fileID: 0}
    - target: {fileID: 6866503221410944994, guid: 54208472bd274f14a90c06641252c2dc, type: 3}
      propertyPath: m_AnchorMax.x
      value: 0
      objectReference: {fileID: 0}
    - target: {fileID: 6866503221410944994, guid: 54208472bd274f14a90c06641252c2dc, type: 3}
      propertyPath: m_AnchorMax.y
      value: 0
      objectReference: {fileID: 0}
    - target: {fileID: 6866503221410944994, guid: 54208472bd274f14a90c06641252c2dc, type: 3}
      propertyPath: m_AnchorMin.y
      value: 0
      objectReference: {fileID: 0}
    - target: {fileID: 6866503221410944994, guid: 54208472bd274f14a90c06641252c2dc, type: 3}
      propertyPath: m_SizeDelta.x
      value: 0
      objectReference: {fileID: 0}
    - target: {fileID: 6866503221410944994, guid: 54208472bd274f14a90c06641252c2dc, type: 3}
      propertyPath: m_SizeDelta.y
      value: 0
      objectReference: {fileID: 0}
    - target: {fileID: 6866503221410944994, guid: 54208472bd274f14a90c06641252c2dc, type: 3}
      propertyPath: m_AnchoredPosition.x
      value: 0
      objectReference: {fileID: 0}
    - target: {fileID: 6866503221410944994, guid: 54208472bd274f14a90c06641252c2dc, type: 3}
      propertyPath: m_AnchoredPosition.y
      value: 0
      objectReference: {fileID: 0}
    - target: {fileID: 8712384435003536166, guid: 54208472bd274f14a90c06641252c2dc, type: 3}
      propertyPath: m_AnchorMax.y
      value: 1
      objectReference: {fileID: 0}
    - target: {fileID: 8712384435003536166, guid: 54208472bd274f14a90c06641252c2dc, type: 3}
      propertyPath: m_AnchorMin.y
      value: 1
      objectReference: {fileID: 0}
    - target: {fileID: 8712384435003536166, guid: 54208472bd274f14a90c06641252c2dc, type: 3}
      propertyPath: m_SizeDelta.x
      value: 8.76
      objectReference: {fileID: 0}
    - target: {fileID: 8712384435003536166, guid: 54208472bd274f14a90c06641252c2dc, type: 3}
      propertyPath: m_AnchoredPosition.x
      value: 26
      objectReference: {fileID: 0}
    - target: {fileID: 8712384435003536166, guid: 54208472bd274f14a90c06641252c2dc, type: 3}
      propertyPath: m_AnchoredPosition.y
      value: -7
      objectReference: {fileID: 0}
    - target: {fileID: 8763471113563889905, guid: 54208472bd274f14a90c06641252c2dc, type: 3}
      propertyPath: m_AnchorMax.y
      value: 0
      objectReference: {fileID: 0}
    - target: {fileID: 8763471113563889905, guid: 54208472bd274f14a90c06641252c2dc, type: 3}
      propertyPath: m_AnchorMin.y
      value: 0
      objectReference: {fileID: 0}
    - target: {fileID: 8763471113563889905, guid: 54208472bd274f14a90c06641252c2dc, type: 3}
      propertyPath: m_AnchoredPosition.x
      value: 0
      objectReference: {fileID: 0}
    - target: {fileID: 8763471113563889905, guid: 54208472bd274f14a90c06641252c2dc, type: 3}
      propertyPath: m_AnchoredPosition.y
      value: 0
      objectReference: {fileID: 0}
    m_RemovedComponents: []
    m_RemovedGameObjects:
    - {fileID: 4953166685686419466, guid: 54208472bd274f14a90c06641252c2dc, type: 3}
    - {fileID: 640031411460569453, guid: 54208472bd274f14a90c06641252c2dc, type: 3}
    m_AddedGameObjects: []
    m_AddedComponents: []
  m_SourcePrefab: {fileID: 100100000, guid: 54208472bd274f14a90c06641252c2dc, type: 3}
--- !u!114 &217021846241032117 stripped
MonoBehaviour:
  m_CorrespondingSourceObject: {fileID: 4749438274970765026, guid: 54208472bd274f14a90c06641252c2dc, type: 3}
  m_PrefabInstance: {fileID: 4821772774638154071}
  m_PrefabAsset: {fileID: 0}
  m_GameObject: {fileID: 0}
  m_Enabled: 1
  m_EditorHideFlags: 0
  m_Script: {fileID: 11500000, guid: aa423cacd93c0f244bef7ff47353248a, type: 3}
  m_Name: 
  m_EditorClassIdentifier: 
--- !u!225 &754136446368913457 stripped
CanvasGroup:
  m_CorrespondingSourceObject: {fileID: 5232439293637192038, guid: 54208472bd274f14a90c06641252c2dc, type: 3}
  m_PrefabInstance: {fileID: 4821772774638154071}
  m_PrefabAsset: {fileID: 0}
--- !u!114 &1760950000874434669 stripped
MonoBehaviour:
  m_CorrespondingSourceObject: {fileID: 6528608093430661434, guid: 54208472bd274f14a90c06641252c2dc, type: 3}
  m_PrefabInstance: {fileID: 4821772774638154071}
  m_PrefabAsset: {fileID: 0}
  m_GameObject: {fileID: 0}
  m_Enabled: 1
  m_EditorHideFlags: 0
  m_Script: {fileID: 11500000, guid: e9938b6ea1c54e99be23ea144f1d5b94, type: 3}
  m_Name: 
  m_EditorClassIdentifier: 
--- !u!114 &3778195659618628131 stripped
MonoBehaviour:
  m_CorrespondingSourceObject: {fileID: 8540153266423022452, guid: 54208472bd274f14a90c06641252c2dc, type: 3}
  m_PrefabInstance: {fileID: 4821772774638154071}
  m_PrefabAsset: {fileID: 0}
  m_GameObject: {fileID: 0}
  m_Enabled: 1
  m_EditorHideFlags: 0
  m_Script: {fileID: 11500000, guid: b6d871e9357743228a10d15fcea3ea1d, type: 3}
  m_Name: 
  m_EditorClassIdentifier: 
--- !u!114 &4604863247866272039 stripped
MonoBehaviour:
  m_CorrespondingSourceObject: {fileID: 9011037045780834416, guid: 54208472bd274f14a90c06641252c2dc, type: 3}
  m_PrefabInstance: {fileID: 4821772774638154071}
  m_PrefabAsset: {fileID: 0}
  m_GameObject: {fileID: 0}
  m_Enabled: 1
  m_EditorHideFlags: 0
  m_Script: {fileID: 11500000, guid: 7750367aec7848feb11fdee6aed880f9, type: 3}
  m_Name: 
  m_EditorClassIdentifier: 
--- !u!224 &4972681948279517769 stripped
RectTransform:
  m_CorrespondingSourceObject: {fileID: 569955114333651742, guid: 54208472bd274f14a90c06641252c2dc, type: 3}
  m_PrefabInstance: {fileID: 4821772774638154071}
  m_PrefabAsset: {fileID: 0}
--- !u!114 &5223059815053518565 stripped
MonoBehaviour:
  m_CorrespondingSourceObject: {fileID: 762913667457292210, guid: 54208472bd274f14a90c06641252c2dc, type: 3}
  m_PrefabInstance: {fileID: 4821772774638154071}
  m_PrefabAsset: {fileID: 0}
  m_GameObject: {fileID: 0}
  m_Enabled: 1
  m_EditorHideFlags: 0
  m_Script: {fileID: 11500000, guid: a3c4e7208792420abc59acba4eb77b2f, type: 3}
  m_Name: 
  m_EditorClassIdentifier: 
--- !u!114 &6432947855054662703 stripped
MonoBehaviour:
  m_CorrespondingSourceObject: {fileID: 1993981065950141816, guid: 54208472bd274f14a90c06641252c2dc, type: 3}
  m_PrefabInstance: {fileID: 4821772774638154071}
  m_PrefabAsset: {fileID: 0}
  m_GameObject: {fileID: 0}
  m_Enabled: 1
  m_EditorHideFlags: 0
  m_Script: {fileID: 11500000, guid: a23b9584bb8c442cb82752aae756b380, type: 3}
  m_Name: 
  m_EditorClassIdentifier: 
--- !u!1001 &7308576019025587338
PrefabInstance:
  m_ObjectHideFlags: 0
  serializedVersion: 2
  m_Modification:
    serializedVersion: 3
    m_TransformParent: {fileID: 8733108183159295567}
    m_Modifications:
    - target: {fileID: 205570291405494153, guid: 0bc9502e1ad78894c82225190e3af2cd, type: 3}
      propertyPath: m_AnchorMax.y
      value: 1
      objectReference: {fileID: 0}
    - target: {fileID: 205570291405494153, guid: 0bc9502e1ad78894c82225190e3af2cd, type: 3}
      propertyPath: m_AnchorMin.y
      value: 1
      objectReference: {fileID: 0}
    - target: {fileID: 205570291405494153, guid: 0bc9502e1ad78894c82225190e3af2cd, type: 3}
      propertyPath: m_AnchoredPosition.x
      value: 124
      objectReference: {fileID: 0}
    - target: {fileID: 205570291405494153, guid: 0bc9502e1ad78894c82225190e3af2cd, type: 3}
      propertyPath: m_AnchoredPosition.y
      value: -23
      objectReference: {fileID: 0}
    - target: {fileID: 521487584496676950, guid: 0bc9502e1ad78894c82225190e3af2cd, type: 3}
      propertyPath: m_IsActive
      value: 1
      objectReference: {fileID: 0}
    - target: {fileID: 702991181205429455, guid: 0bc9502e1ad78894c82225190e3af2cd, type: 3}
      propertyPath: m_AnchorMax.y
      value: 1
      objectReference: {fileID: 0}
    - target: {fileID: 702991181205429455, guid: 0bc9502e1ad78894c82225190e3af2cd, type: 3}
      propertyPath: m_AnchorMin.y
      value: 1
      objectReference: {fileID: 0}
    - target: {fileID: 702991181205429455, guid: 0bc9502e1ad78894c82225190e3af2cd, type: 3}
      propertyPath: m_AnchoredPosition.x
      value: 276
      objectReference: {fileID: 0}
    - target: {fileID: 702991181205429455, guid: 0bc9502e1ad78894c82225190e3af2cd, type: 3}
      propertyPath: m_AnchoredPosition.y
      value: -23
      objectReference: {fileID: 0}
    - target: {fileID: 731776816735442700, guid: 0bc9502e1ad78894c82225190e3af2cd, type: 3}
      propertyPath: m_AnchorMax.y
      value: 1
      objectReference: {fileID: 0}
    - target: {fileID: 731776816735442700, guid: 0bc9502e1ad78894c82225190e3af2cd, type: 3}
      propertyPath: m_AnchorMin.y
      value: 1
      objectReference: {fileID: 0}
    - target: {fileID: 731776816735442700, guid: 0bc9502e1ad78894c82225190e3af2cd, type: 3}
      propertyPath: m_SizeDelta.x
      value: 16
      objectReference: {fileID: 0}
    - target: {fileID: 731776816735442700, guid: 0bc9502e1ad78894c82225190e3af2cd, type: 3}
      propertyPath: m_AnchoredPosition.x
      value: 8
      objectReference: {fileID: 0}
    - target: {fileID: 731776816735442700, guid: 0bc9502e1ad78894c82225190e3af2cd, type: 3}
      propertyPath: m_AnchoredPosition.y
      value: -7
      objectReference: {fileID: 0}
    - target: {fileID: 970405734632726293, guid: 0bc9502e1ad78894c82225190e3af2cd, type: 3}
      propertyPath: m_AnchorMax.y
      value: 1
      objectReference: {fileID: 0}
    - target: {fileID: 970405734632726293, guid: 0bc9502e1ad78894c82225190e3af2cd, type: 3}
      propertyPath: m_AnchorMin.y
      value: 1
      objectReference: {fileID: 0}
    - target: {fileID: 970405734632726293, guid: 0bc9502e1ad78894c82225190e3af2cd, type: 3}
      propertyPath: m_AnchoredPosition.x
      value: 44
      objectReference: {fileID: 0}
    - target: {fileID: 970405734632726293, guid: 0bc9502e1ad78894c82225190e3af2cd, type: 3}
      propertyPath: m_AnchoredPosition.y
      value: -16
      objectReference: {fileID: 0}
    - target: {fileID: 1062938935673166401, guid: 0bc9502e1ad78894c82225190e3af2cd, type: 3}
      propertyPath: m_Pivot.x
      value: 0
      objectReference: {fileID: 0}
    - target: {fileID: 1062938935673166401, guid: 0bc9502e1ad78894c82225190e3af2cd, type: 3}
      propertyPath: m_Pivot.y
      value: 0
      objectReference: {fileID: 0}
    - target: {fileID: 1062938935673166401, guid: 0bc9502e1ad78894c82225190e3af2cd, type: 3}
      propertyPath: m_AnchorMax.x
      value: 0
      objectReference: {fileID: 0}
    - target: {fileID: 1062938935673166401, guid: 0bc9502e1ad78894c82225190e3af2cd, type: 3}
      propertyPath: m_AnchorMax.y
      value: 0
      objectReference: {fileID: 0}
    - target: {fileID: 1062938935673166401, guid: 0bc9502e1ad78894c82225190e3af2cd, type: 3}
      propertyPath: m_AnchorMin.x
      value: 0
      objectReference: {fileID: 0}
    - target: {fileID: 1062938935673166401, guid: 0bc9502e1ad78894c82225190e3af2cd, type: 3}
      propertyPath: m_AnchorMin.y
      value: 0
      objectReference: {fileID: 0}
    - target: {fileID: 1062938935673166401, guid: 0bc9502e1ad78894c82225190e3af2cd, type: 3}
      propertyPath: m_SizeDelta.x
      value: 0
      objectReference: {fileID: 0}
    - target: {fileID: 1062938935673166401, guid: 0bc9502e1ad78894c82225190e3af2cd, type: 3}
      propertyPath: m_SizeDelta.y
      value: 0
      objectReference: {fileID: 0}
    - target: {fileID: 1062938935673166401, guid: 0bc9502e1ad78894c82225190e3af2cd, type: 3}
      propertyPath: m_LocalPosition.x
      value: 0
      objectReference: {fileID: 0}
    - target: {fileID: 1062938935673166401, guid: 0bc9502e1ad78894c82225190e3af2cd, type: 3}
      propertyPath: m_LocalPosition.y
      value: 0
      objectReference: {fileID: 0}
    - target: {fileID: 1062938935673166401, guid: 0bc9502e1ad78894c82225190e3af2cd, type: 3}
      propertyPath: m_LocalPosition.z
      value: 0
      objectReference: {fileID: 0}
    - target: {fileID: 1062938935673166401, guid: 0bc9502e1ad78894c82225190e3af2cd, type: 3}
      propertyPath: m_LocalRotation.w
      value: 1
      objectReference: {fileID: 0}
    - target: {fileID: 1062938935673166401, guid: 0bc9502e1ad78894c82225190e3af2cd, type: 3}
      propertyPath: m_LocalRotation.x
      value: -0
      objectReference: {fileID: 0}
    - target: {fileID: 1062938935673166401, guid: 0bc9502e1ad78894c82225190e3af2cd, type: 3}
      propertyPath: m_LocalRotation.y
      value: -0
      objectReference: {fileID: 0}
    - target: {fileID: 1062938935673166401, guid: 0bc9502e1ad78894c82225190e3af2cd, type: 3}
      propertyPath: m_LocalRotation.z
      value: -0
      objectReference: {fileID: 0}
    - target: {fileID: 1062938935673166401, guid: 0bc9502e1ad78894c82225190e3af2cd, type: 3}
      propertyPath: m_AnchoredPosition.x
      value: 0
      objectReference: {fileID: 0}
    - target: {fileID: 1062938935673166401, guid: 0bc9502e1ad78894c82225190e3af2cd, type: 3}
      propertyPath: m_AnchoredPosition.y
      value: 0
      objectReference: {fileID: 0}
    - target: {fileID: 1062938935673166401, guid: 0bc9502e1ad78894c82225190e3af2cd, type: 3}
      propertyPath: m_LocalEulerAnglesHint.x
      value: 0
      objectReference: {fileID: 0}
    - target: {fileID: 1062938935673166401, guid: 0bc9502e1ad78894c82225190e3af2cd, type: 3}
      propertyPath: m_LocalEulerAnglesHint.y
      value: 0
      objectReference: {fileID: 0}
    - target: {fileID: 1062938935673166401, guid: 0bc9502e1ad78894c82225190e3af2cd, type: 3}
      propertyPath: m_LocalEulerAnglesHint.z
      value: 0
      objectReference: {fileID: 0}
    - target: {fileID: 1190873555538097139, guid: 0bc9502e1ad78894c82225190e3af2cd, type: 3}
      propertyPath: m_Name
      value: VoiceChatPanel
      objectReference: {fileID: 0}
    - target: {fileID: 1741082001851751034, guid: 0bc9502e1ad78894c82225190e3af2cd, type: 3}
      propertyPath: m_AnchorMax.y
      value: 1
      objectReference: {fileID: 0}
    - target: {fileID: 1741082001851751034, guid: 0bc9502e1ad78894c82225190e3af2cd, type: 3}
      propertyPath: m_AnchorMin.y
      value: 1
      objectReference: {fileID: 0}
    - target: {fileID: 1741082001851751034, guid: 0bc9502e1ad78894c82225190e3af2cd, type: 3}
      propertyPath: m_AnchoredPosition.x
      value: 376
      objectReference: {fileID: 0}
    - target: {fileID: 1741082001851751034, guid: 0bc9502e1ad78894c82225190e3af2cd, type: 3}
      propertyPath: m_AnchoredPosition.y
      value: -23
      objectReference: {fileID: 0}
    - target: {fileID: 1797236012923962462, guid: 0bc9502e1ad78894c82225190e3af2cd, type: 3}
      propertyPath: m_AnchorMax.y
      value: 1
      objectReference: {fileID: 0}
    - target: {fileID: 1797236012923962462, guid: 0bc9502e1ad78894c82225190e3af2cd, type: 3}
      propertyPath: m_AnchorMin.y
      value: 1
      objectReference: {fileID: 0}
    - target: {fileID: 1797236012923962462, guid: 0bc9502e1ad78894c82225190e3af2cd, type: 3}
      propertyPath: m_SizeDelta.x
      value: 13
      objectReference: {fileID: 0}
    - target: {fileID: 1797236012923962462, guid: 0bc9502e1ad78894c82225190e3af2cd, type: 3}
      propertyPath: m_AnchoredPosition.x
      value: 24.5
      objectReference: {fileID: 0}
    - target: {fileID: 1797236012923962462, guid: 0bc9502e1ad78894c82225190e3af2cd, type: 3}
      propertyPath: m_AnchoredPosition.y
      value: -7
      objectReference: {fileID: 0}
    - target: {fileID: 2397079384471775226, guid: 0bc9502e1ad78894c82225190e3af2cd, type: 3}
      propertyPath: m_AnchorMax.x
      value: 1
      objectReference: {fileID: 0}
    - target: {fileID: 2397079384471775226, guid: 0bc9502e1ad78894c82225190e3af2cd, type: 3}
      propertyPath: m_AnchorMax.y
      value: 1
      objectReference: {fileID: 0}
    - target: {fileID: 2397079384471775226, guid: 0bc9502e1ad78894c82225190e3af2cd, type: 3}
      propertyPath: m_AnchorMin.y
      value: 1
      objectReference: {fileID: 0}
    - target: {fileID: 2550947706186854484, guid: 0bc9502e1ad78894c82225190e3af2cd, type: 3}
      propertyPath: m_AnchorMax.y
      value: 1
      objectReference: {fileID: 0}
    - target: {fileID: 2550947706186854484, guid: 0bc9502e1ad78894c82225190e3af2cd, type: 3}
      propertyPath: m_AnchorMin.y
      value: 1
      objectReference: {fileID: 0}
    - target: {fileID: 2550947706186854484, guid: 0bc9502e1ad78894c82225190e3af2cd, type: 3}
      propertyPath: m_SizeDelta.x
      value: 13.53
      objectReference: {fileID: 0}
    - target: {fileID: 2550947706186854484, guid: 0bc9502e1ad78894c82225190e3af2cd, type: 3}
      propertyPath: m_AnchoredPosition.x
      value: 39.765
      objectReference: {fileID: 0}
    - target: {fileID: 2550947706186854484, guid: 0bc9502e1ad78894c82225190e3af2cd, type: 3}
      propertyPath: m_AnchoredPosition.y
      value: -7
      objectReference: {fileID: 0}
    - target: {fileID: 2630920995751324411, guid: 0bc9502e1ad78894c82225190e3af2cd, type: 3}
      propertyPath: m_AnchorMax.y
      value: 0
      objectReference: {fileID: 0}
    - target: {fileID: 2630920995751324411, guid: 0bc9502e1ad78894c82225190e3af2cd, type: 3}
      propertyPath: m_AnchorMin.y
      value: 0
      objectReference: {fileID: 0}
    - target: {fileID: 2630920995751324411, guid: 0bc9502e1ad78894c82225190e3af2cd, type: 3}
      propertyPath: m_SizeDelta.x
      value: 0
      objectReference: {fileID: 0}
    - target: {fileID: 2630920995751324411, guid: 0bc9502e1ad78894c82225190e3af2cd, type: 3}
      propertyPath: m_SizeDelta.y
      value: 0
      objectReference: {fileID: 0}
    - target: {fileID: 2630920995751324411, guid: 0bc9502e1ad78894c82225190e3af2cd, type: 3}
      propertyPath: m_AnchoredPosition.x
      value: 0
      objectReference: {fileID: 0}
    - target: {fileID: 2630920995751324411, guid: 0bc9502e1ad78894c82225190e3af2cd, type: 3}
      propertyPath: m_AnchoredPosition.y
      value: 0
      objectReference: {fileID: 0}
    - target: {fileID: 2676775164370028745, guid: 0bc9502e1ad78894c82225190e3af2cd, type: 3}
      propertyPath: m_AnchorMax.y
      value: 1
      objectReference: {fileID: 0}
    - target: {fileID: 2676775164370028745, guid: 0bc9502e1ad78894c82225190e3af2cd, type: 3}
      propertyPath: m_AnchorMin.y
      value: 1
      objectReference: {fileID: 0}
    - target: {fileID: 2676775164370028745, guid: 0bc9502e1ad78894c82225190e3af2cd, type: 3}
      propertyPath: m_AnchoredPosition.x
      value: 177
      objectReference: {fileID: 0}
    - target: {fileID: 2676775164370028745, guid: 0bc9502e1ad78894c82225190e3af2cd, type: 3}
      propertyPath: m_AnchoredPosition.y
      value: -16
      objectReference: {fileID: 0}
    - target: {fileID: 2726977225320027800, guid: 0bc9502e1ad78894c82225190e3af2cd, type: 3}
      propertyPath: m_AnchorMax.y
      value: 1
      objectReference: {fileID: 0}
    - target: {fileID: 2726977225320027800, guid: 0bc9502e1ad78894c82225190e3af2cd, type: 3}
      propertyPath: m_AnchorMin.y
      value: 1
      objectReference: {fileID: 0}
    - target: {fileID: 2726977225320027800, guid: 0bc9502e1ad78894c82225190e3af2cd, type: 3}
      propertyPath: m_SizeDelta.x
      value: 250
      objectReference: {fileID: 0}
    - target: {fileID: 2726977225320027800, guid: 0bc9502e1ad78894c82225190e3af2cd, type: 3}
      propertyPath: m_AnchoredPosition.x
      value: 59.11
      objectReference: {fileID: 0}
    - target: {fileID: 2726977225320027800, guid: 0bc9502e1ad78894c82225190e3af2cd, type: 3}
      propertyPath: m_AnchoredPosition.y
      value: 3
      objectReference: {fileID: 0}
    - target: {fileID: 3952341971139409985, guid: 0bc9502e1ad78894c82225190e3af2cd, type: 3}
      propertyPath: m_AnchorMax.y
      value: 1
      objectReference: {fileID: 0}
    - target: {fileID: 3952341971139409985, guid: 0bc9502e1ad78894c82225190e3af2cd, type: 3}
      propertyPath: m_AnchorMin.y
      value: 1
      objectReference: {fileID: 0}
    - target: {fileID: 3952341971139409985, guid: 0bc9502e1ad78894c82225190e3af2cd, type: 3}
      propertyPath: m_AnchoredPosition.x
      value: 200
      objectReference: {fileID: 0}
    - target: {fileID: 3952341971139409985, guid: 0bc9502e1ad78894c82225190e3af2cd, type: 3}
      propertyPath: m_AnchoredPosition.y
      value: -23
      objectReference: {fileID: 0}
    - target: {fileID: 4259359899090261906, guid: 0bc9502e1ad78894c82225190e3af2cd, type: 3}
      propertyPath: m_SizeDelta.x
      value: 309.11
      objectReference: {fileID: 0}
    - target: {fileID: 4815705112663237776, guid: 0bc9502e1ad78894c82225190e3af2cd, type: 3}
      propertyPath: m_AnchorMax.y
      value: 1
      objectReference: {fileID: 0}
    - target: {fileID: 4815705112663237776, guid: 0bc9502e1ad78894c82225190e3af2cd, type: 3}
      propertyPath: m_AnchorMin.y
      value: 1
      objectReference: {fileID: 0}
    - target: {fileID: 4815705112663237776, guid: 0bc9502e1ad78894c82225190e3af2cd, type: 3}
      propertyPath: m_SizeDelta.y
      value: 46
      objectReference: {fileID: 0}
    - target: {fileID: 4815705112663237776, guid: 0bc9502e1ad78894c82225190e3af2cd, type: 3}
      propertyPath: m_AnchoredPosition.y
      value: -92
      objectReference: {fileID: 0}
    - target: {fileID: 5153977881476403051, guid: 0bc9502e1ad78894c82225190e3af2cd, type: 3}
      propertyPath: m_AnchorMax.y
      value: 1
      objectReference: {fileID: 0}
    - target: {fileID: 5153977881476403051, guid: 0bc9502e1ad78894c82225190e3af2cd, type: 3}
      propertyPath: m_AnchorMin.y
      value: 1
      objectReference: {fileID: 0}
    - target: {fileID: 5153977881476403051, guid: 0bc9502e1ad78894c82225190e3af2cd, type: 3}
      propertyPath: m_SizeDelta.y
      value: 46
      objectReference: {fileID: 0}
    - target: {fileID: 7167580994873262654, guid: 0bc9502e1ad78894c82225190e3af2cd, type: 3}
      propertyPath: m_AnchorMax.y
      value: 1
      objectReference: {fileID: 0}
    - target: {fileID: 7167580994873262654, guid: 0bc9502e1ad78894c82225190e3af2cd, type: 3}
      propertyPath: m_AnchorMin.y
      value: 1
      objectReference: {fileID: 0}
    - target: {fileID: 7167580994873262654, guid: 0bc9502e1ad78894c82225190e3af2cd, type: 3}
      propertyPath: m_AnchoredPosition.x
      value: 57.11
      objectReference: {fileID: 0}
    - target: {fileID: 7167580994873262654, guid: 0bc9502e1ad78894c82225190e3af2cd, type: 3}
      propertyPath: m_AnchoredPosition.y
      value: -7
      objectReference: {fileID: 0}
    - target: {fileID: 7327880905453021270, guid: 0bc9502e1ad78894c82225190e3af2cd, type: 3}
      propertyPath: m_IsActive
      value: 0
      objectReference: {fileID: 0}
    - target: {fileID: 7360188058964652954, guid: 0bc9502e1ad78894c82225190e3af2cd, type: 3}
      propertyPath: m_AnchorMax.y
      value: 1
      objectReference: {fileID: 0}
    - target: {fileID: 7360188058964652954, guid: 0bc9502e1ad78894c82225190e3af2cd, type: 3}
      propertyPath: m_AnchorMin.y
      value: 1
      objectReference: {fileID: 0}
    - target: {fileID: 7360188058964652954, guid: 0bc9502e1ad78894c82225190e3af2cd, type: 3}
      propertyPath: m_AnchoredPosition.x
      value: 238
      objectReference: {fileID: 0}
    - target: {fileID: 7360188058964652954, guid: 0bc9502e1ad78894c82225190e3af2cd, type: 3}
      propertyPath: m_AnchoredPosition.y
      value: -23
      objectReference: {fileID: 0}
    - target: {fileID: 7786651270626959431, guid: 0bc9502e1ad78894c82225190e3af2cd, type: 3}
      propertyPath: m_AnchorMax.y
      value: 1
      objectReference: {fileID: 0}
    - target: {fileID: 7786651270626959431, guid: 0bc9502e1ad78894c82225190e3af2cd, type: 3}
      propertyPath: m_AnchorMin.y
      value: 1
      objectReference: {fileID: 0}
    - target: {fileID: 7786651270626959431, guid: 0bc9502e1ad78894c82225190e3af2cd, type: 3}
      propertyPath: m_SizeDelta.x
      value: 403
      objectReference: {fileID: 0}
    - target: {fileID: 7786651270626959431, guid: 0bc9502e1ad78894c82225190e3af2cd, type: 3}
      propertyPath: m_SizeDelta.y
      value: 30
      objectReference: {fileID: 0}
    - target: {fileID: 7786651270626959431, guid: 0bc9502e1ad78894c82225190e3af2cd, type: 3}
      propertyPath: m_AnchoredPosition.y
      value: -0
      objectReference: {fileID: 0}
    - target: {fileID: 7954404024640477055, guid: 0bc9502e1ad78894c82225190e3af2cd, type: 3}
      propertyPath: m_AnchorMax.y
      value: 1
      objectReference: {fileID: 0}
    - target: {fileID: 7954404024640477055, guid: 0bc9502e1ad78894c82225190e3af2cd, type: 3}
      propertyPath: m_AnchorMin.y
      value: 1
      objectReference: {fileID: 0}
    - target: {fileID: 7954404024640477055, guid: 0bc9502e1ad78894c82225190e3af2cd, type: 3}
      propertyPath: m_AnchoredPosition.x
      value: 48.53
      objectReference: {fileID: 0}
    - target: {fileID: 7954404024640477055, guid: 0bc9502e1ad78894c82225190e3af2cd, type: 3}
      propertyPath: m_AnchoredPosition.y
      value: -7
      objectReference: {fileID: 0}
    - target: {fileID: 8395008224745769048, guid: 0bc9502e1ad78894c82225190e3af2cd, type: 3}
      propertyPath: m_AnchorMax.y
      value: 1
      objectReference: {fileID: 0}
    - target: {fileID: 8395008224745769048, guid: 0bc9502e1ad78894c82225190e3af2cd, type: 3}
      propertyPath: m_AnchorMin.y
      value: 1
      objectReference: {fileID: 0}
    - target: {fileID: 8395008224745769048, guid: 0bc9502e1ad78894c82225190e3af2cd, type: 3}
      propertyPath: m_SizeDelta.y
      value: 30
      objectReference: {fileID: 0}
    - target: {fileID: 8395008224745769048, guid: 0bc9502e1ad78894c82225190e3af2cd, type: 3}
      propertyPath: m_AnchoredPosition.x
      value: 200
      objectReference: {fileID: 0}
    - target: {fileID: 8395008224745769048, guid: 0bc9502e1ad78894c82225190e3af2cd, type: 3}
      propertyPath: m_AnchoredPosition.y
      value: -15
      objectReference: {fileID: 0}
    - target: {fileID: 8679277919022204750, guid: 0bc9502e1ad78894c82225190e3af2cd, type: 3}
      propertyPath: m_AnchorMax.y
      value: 1
      objectReference: {fileID: 0}
    - target: {fileID: 8679277919022204750, guid: 0bc9502e1ad78894c82225190e3af2cd, type: 3}
      propertyPath: m_AnchorMin.y
      value: 1
      objectReference: {fileID: 0}
    - target: {fileID: 8679277919022204750, guid: 0bc9502e1ad78894c82225190e3af2cd, type: 3}
      propertyPath: m_SizeDelta.x
      value: 4.58
      objectReference: {fileID: 0}
    - target: {fileID: 8679277919022204750, guid: 0bc9502e1ad78894c82225190e3af2cd, type: 3}
      propertyPath: m_AnchoredPosition.x
      value: 52.82
      objectReference: {fileID: 0}
    - target: {fileID: 8679277919022204750, guid: 0bc9502e1ad78894c82225190e3af2cd, type: 3}
      propertyPath: m_AnchoredPosition.y
      value: -7
      objectReference: {fileID: 0}
    - target: {fileID: 8727026353992119302, guid: 0bc9502e1ad78894c82225190e3af2cd, type: 3}
      propertyPath: m_AnchorMax.y
      value: 1
      objectReference: {fileID: 0}
    - target: {fileID: 8727026353992119302, guid: 0bc9502e1ad78894c82225190e3af2cd, type: 3}
      propertyPath: m_AnchorMin.y
      value: 1
      objectReference: {fileID: 0}
    - target: {fileID: 8727026353992119302, guid: 0bc9502e1ad78894c82225190e3af2cd, type: 3}
      propertyPath: m_AnchoredPosition.x
      value: 162
      objectReference: {fileID: 0}
    - target: {fileID: 8727026353992119302, guid: 0bc9502e1ad78894c82225190e3af2cd, type: 3}
      propertyPath: m_AnchoredPosition.y
      value: -23
      objectReference: {fileID: 0}
    - target: {fileID: 9041102225101792364, guid: 0bc9502e1ad78894c82225190e3af2cd, type: 3}
      propertyPath: m_AnchorMax.y
      value: 1
      objectReference: {fileID: 0}
    - target: {fileID: 9041102225101792364, guid: 0bc9502e1ad78894c82225190e3af2cd, type: 3}
      propertyPath: m_AnchorMin.y
      value: 1
      objectReference: {fileID: 0}
    - target: {fileID: 9041102225101792364, guid: 0bc9502e1ad78894c82225190e3af2cd, type: 3}
      propertyPath: m_AnchoredPosition.y
      value: -46
      objectReference: {fileID: 0}
    - target: {fileID: 9181720753757229499, guid: 0bc9502e1ad78894c82225190e3af2cd, type: 3}
      propertyPath: m_AnchorMax.y
      value: 1
      objectReference: {fileID: 0}
    - target: {fileID: 9181720753757229499, guid: 0bc9502e1ad78894c82225190e3af2cd, type: 3}
      propertyPath: m_AnchorMin.y
      value: 1
      objectReference: {fileID: 0}
    - target: {fileID: 9181720753757229499, guid: 0bc9502e1ad78894c82225190e3af2cd, type: 3}
      propertyPath: m_SizeDelta.y
      value: 30
      objectReference: {fileID: 0}
    m_RemovedComponents: []
    m_RemovedGameObjects: []
    m_AddedGameObjects: []
    m_AddedComponents: []
  m_SourcePrefab: {fileID: 100100000, guid: 0bc9502e1ad78894c82225190e3af2cd, type: 3}
--- !u!224 &7758882464479475403 stripped
RectTransform:
  m_CorrespondingSourceObject: {fileID: 1062938935673166401, guid: 0bc9502e1ad78894c82225190e3af2cd, type: 3}
  m_PrefabInstance: {fileID: 7308576019025587338}
  m_PrefabAsset: {fileID: 0}<|MERGE_RESOLUTION|>--- conflicted
+++ resolved
@@ -283,37 +283,6 @@
     - target: {fileID: 579293699698281174, guid: 54208472bd274f14a90c06641252c2dc, type: 3}
       propertyPath: m_AnchoredPosition.y
       value: 0
-<<<<<<< HEAD
-      objectReference: {fileID: 0}
-    - target: {fileID: 622644705256849669, guid: 54208472bd274f14a90c06641252c2dc, type: 3}
-      propertyPath: m_AnchorMax.y
-      value: 1
-      objectReference: {fileID: 0}
-    - target: {fileID: 622644705256849669, guid: 54208472bd274f14a90c06641252c2dc, type: 3}
-      propertyPath: m_AnchorMin.y
-      value: 1
-      objectReference: {fileID: 0}
-    - target: {fileID: 622644705256849669, guid: 54208472bd274f14a90c06641252c2dc, type: 3}
-      propertyPath: m_SizeDelta.x
-      value: 240
-      objectReference: {fileID: 0}
-    - target: {fileID: 622644705256849669, guid: 54208472bd274f14a90c06641252c2dc, type: 3}
-      propertyPath: m_SizeDelta.y
-      value: 20.310001
-      objectReference: {fileID: 0}
-    - target: {fileID: 622644705256849669, guid: 54208472bd274f14a90c06641252c2dc, type: 3}
-      propertyPath: m_AnchoredPosition.x
-      value: 4
-      objectReference: {fileID: 0}
-    - target: {fileID: 622644705256849669, guid: 54208472bd274f14a90c06641252c2dc, type: 3}
-      propertyPath: m_AnchoredPosition.y
-      value: -10.155001
-      objectReference: {fileID: 0}
-    - target: {fileID: 914096829751107115, guid: 54208472bd274f14a90c06641252c2dc, type: 3}
-      propertyPath: m_Name
-      value: '[TXT] ChannelName'
-=======
->>>>>>> 9969ddf6
       objectReference: {fileID: 0}
     - target: {fileID: 1116941041938328355, guid: 54208472bd274f14a90c06641252c2dc, type: 3}
       propertyPath: m_AnchorMax.y
@@ -331,26 +300,6 @@
       propertyPath: m_AnchoredPosition.y
       value: 0
       objectReference: {fileID: 0}
-    - target: {fileID: 1261683341080298621, guid: 54208472bd274f14a90c06641252c2dc, type: 3}
-      propertyPath: m_AnchorMax.y
-      value: 0
-      objectReference: {fileID: 0}
-    - target: {fileID: 1261683341080298621, guid: 54208472bd274f14a90c06641252c2dc, type: 3}
-      propertyPath: m_AnchorMin.y
-      value: 0
-      objectReference: {fileID: 0}
-    - target: {fileID: 1261683341080298621, guid: 54208472bd274f14a90c06641252c2dc, type: 3}
-      propertyPath: m_SizeDelta.x
-      value: 0
-      objectReference: {fileID: 0}
-    - target: {fileID: 1261683341080298621, guid: 54208472bd274f14a90c06641252c2dc, type: 3}
-      propertyPath: m_SizeDelta.y
-      value: 0
-      objectReference: {fileID: 0}
-    - target: {fileID: 1261683341080298621, guid: 54208472bd274f14a90c06641252c2dc, type: 3}
-      propertyPath: m_AnchoredPosition.y
-      value: 0
-      objectReference: {fileID: 0}
     - target: {fileID: 1436812974182694533, guid: 54208472bd274f14a90c06641252c2dc, type: 3}
       propertyPath: m_AnchorMax.y
       value: 1
@@ -410,45 +359,6 @@
     - target: {fileID: 1910771239589485603, guid: 54208472bd274f14a90c06641252c2dc, type: 3}
       propertyPath: m_AnchoredPosition.y
       value: 0
-<<<<<<< HEAD
-      objectReference: {fileID: 0}
-    - target: {fileID: 1919533547955682259, guid: 54208472bd274f14a90c06641252c2dc, type: 3}
-      propertyPath: m_AnchorMax.y
-      value: 1
-      objectReference: {fileID: 0}
-    - target: {fileID: 1919533547955682259, guid: 54208472bd274f14a90c06641252c2dc, type: 3}
-      propertyPath: m_AnchorMin.y
-      value: 1
-      objectReference: {fileID: 0}
-    - target: {fileID: 1919533547955682259, guid: 54208472bd274f14a90c06641252c2dc, type: 3}
-      propertyPath: m_SizeDelta.x
-      value: 14
-      objectReference: {fileID: 0}
-    - target: {fileID: 1919533547955682259, guid: 54208472bd274f14a90c06641252c2dc, type: 3}
-      propertyPath: m_AnchoredPosition.x
-      value: 75.05
-      objectReference: {fileID: 0}
-    - target: {fileID: 1919533547955682259, guid: 54208472bd274f14a90c06641252c2dc, type: 3}
-      propertyPath: m_AnchoredPosition.y
-      value: -10.155001
-      objectReference: {fileID: 0}
-    - target: {fileID: 1922311581328070075, guid: 54208472bd274f14a90c06641252c2dc, type: 3}
-      propertyPath: m_AnchorMax.y
-      value: 1
-      objectReference: {fileID: 0}
-    - target: {fileID: 1922311581328070075, guid: 54208472bd274f14a90c06641252c2dc, type: 3}
-      propertyPath: m_AnchorMin.y
-      value: 1
-      objectReference: {fileID: 0}
-    - target: {fileID: 1922311581328070075, guid: 54208472bd274f14a90c06641252c2dc, type: 3}
-      propertyPath: m_SizeDelta.x
-      value: 68.05
-      objectReference: {fileID: 0}
-    - target: {fileID: 1922311581328070075, guid: 54208472bd274f14a90c06641252c2dc, type: 3}
-      propertyPath: m_AnchoredPosition.y
-      value: -10.155001
-=======
->>>>>>> 9969ddf6
       objectReference: {fileID: 0}
     - target: {fileID: 2571286892579590977, guid: 54208472bd274f14a90c06641252c2dc, type: 3}
       propertyPath: m_AnchorMax.y
@@ -531,26 +441,6 @@
       value: 0
       objectReference: {fileID: 0}
     - target: {fileID: 3670398063745851870, guid: 54208472bd274f14a90c06641252c2dc, type: 3}
-      propertyPath: m_AnchoredPosition.y
-      value: 0
-      objectReference: {fileID: 0}
-    - target: {fileID: 3799475353808006073, guid: 54208472bd274f14a90c06641252c2dc, type: 3}
-      propertyPath: m_AnchorMax.y
-      value: 0
-      objectReference: {fileID: 0}
-    - target: {fileID: 3799475353808006073, guid: 54208472bd274f14a90c06641252c2dc, type: 3}
-      propertyPath: m_AnchorMin.y
-      value: 0
-      objectReference: {fileID: 0}
-    - target: {fileID: 3799475353808006073, guid: 54208472bd274f14a90c06641252c2dc, type: 3}
-      propertyPath: m_SizeDelta.x
-      value: 0
-      objectReference: {fileID: 0}
-    - target: {fileID: 3799475353808006073, guid: 54208472bd274f14a90c06641252c2dc, type: 3}
-      propertyPath: m_SizeDelta.y
-      value: 0
-      objectReference: {fileID: 0}
-    - target: {fileID: 3799475353808006073, guid: 54208472bd274f14a90c06641252c2dc, type: 3}
       propertyPath: m_AnchoredPosition.y
       value: 0
       objectReference: {fileID: 0}
@@ -585,25 +475,6 @@
     - target: {fileID: 4055835279997597995, guid: 54208472bd274f14a90c06641252c2dc, type: 3}
       propertyPath: m_AnchoredPosition.y
       value: 0
-<<<<<<< HEAD
-      objectReference: {fileID: 0}
-    - target: {fileID: 4525720490013959123, guid: 54208472bd274f14a90c06641252c2dc, type: 3}
-      propertyPath: m_AnchorMax.y
-      value: 0
-      objectReference: {fileID: 0}
-    - target: {fileID: 4525720490013959123, guid: 54208472bd274f14a90c06641252c2dc, type: 3}
-      propertyPath: m_AnchorMin.y
-      value: 0
-      objectReference: {fileID: 0}
-    - target: {fileID: 4525720490013959123, guid: 54208472bd274f14a90c06641252c2dc, type: 3}
-      propertyPath: m_SizeDelta.x
-      value: 0
-      objectReference: {fileID: 0}
-    - target: {fileID: 4525720490013959123, guid: 54208472bd274f14a90c06641252c2dc, type: 3}
-      propertyPath: m_AnchoredPosition.x
-      value: 0
-=======
->>>>>>> 9969ddf6
       objectReference: {fileID: 0}
     - target: {fileID: 4837618148869299418, guid: 54208472bd274f14a90c06641252c2dc, type: 3}
       propertyPath: m_AnchorMax.y
@@ -645,18 +516,6 @@
       propertyPath: m_IsActive
       value: 0
       objectReference: {fileID: 0}
-    - target: {fileID: 5061560862354752329, guid: 54208472bd274f14a90c06641252c2dc, type: 3}
-      propertyPath: m_AnchorMax.y
-      value: 0
-      objectReference: {fileID: 0}
-    - target: {fileID: 5061560862354752329, guid: 54208472bd274f14a90c06641252c2dc, type: 3}
-      propertyPath: m_AnchorMin.y
-      value: 0
-      objectReference: {fileID: 0}
-    - target: {fileID: 5061560862354752329, guid: 54208472bd274f14a90c06641252c2dc, type: 3}
-      propertyPath: m_AnchoredPosition.x
-      value: 0
-      objectReference: {fileID: 0}
     - target: {fileID: 5250817783382666351, guid: 54208472bd274f14a90c06641252c2dc, type: 3}
       propertyPath: m_AnchorMax.y
       value: 0
@@ -673,39 +532,9 @@
       propertyPath: m_AnchoredPosition.y
       value: 0
       objectReference: {fileID: 0}
-<<<<<<< HEAD
-    - target: {fileID: 5756052270137611118, guid: 54208472bd274f14a90c06641252c2dc, type: 3}
-      propertyPath: m_AnchorMax.y
-      value: 1
-      objectReference: {fileID: 0}
-    - target: {fileID: 5756052270137611118, guid: 54208472bd274f14a90c06641252c2dc, type: 3}
-      propertyPath: m_AnchorMin.y
-      value: 1
-      objectReference: {fileID: 0}
-    - target: {fileID: 5756052270137611118, guid: 54208472bd274f14a90c06641252c2dc, type: 3}
-      propertyPath: m_SizeDelta.x
-      value: 128.94
-      objectReference: {fileID: 0}
-    - target: {fileID: 5756052270137611118, guid: 54208472bd274f14a90c06641252c2dc, type: 3}
-      propertyPath: m_SizeDelta.y
-      value: 20.689999
-      objectReference: {fileID: 0}
-    - target: {fileID: 5756052270137611118, guid: 54208472bd274f14a90c06641252c2dc, type: 3}
-      propertyPath: m_AnchoredPosition.x
-      value: 4
-      objectReference: {fileID: 0}
-    - target: {fileID: 5756052270137611118, guid: 54208472bd274f14a90c06641252c2dc, type: 3}
-      propertyPath: m_AnchoredPosition.y
-      value: -25.655
-      objectReference: {fileID: 0}
-    - target: {fileID: 5766263842431831553, guid: 54208472bd274f14a90c06641252c2dc, type: 3}
-      propertyPath: m_Name
-      value: '[TXT] AutoTranslate Indicator'
-=======
     - target: {fileID: 5333128571595890291, guid: 54208472bd274f14a90c06641252c2dc, type: 3}
       propertyPath: m_MinHeight
       value: 200
->>>>>>> 9969ddf6
       objectReference: {fileID: 0}
     - target: {fileID: 6054260855757390284, guid: 54208472bd274f14a90c06641252c2dc, type: 3}
       propertyPath: m_Name
@@ -816,9 +645,7 @@
       value: 0
       objectReference: {fileID: 0}
     m_RemovedComponents: []
-    m_RemovedGameObjects:
-    - {fileID: 4953166685686419466, guid: 54208472bd274f14a90c06641252c2dc, type: 3}
-    - {fileID: 640031411460569453, guid: 54208472bd274f14a90c06641252c2dc, type: 3}
+    m_RemovedGameObjects: []
     m_AddedGameObjects: []
     m_AddedComponents: []
   m_SourcePrefab: {fileID: 100100000, guid: 54208472bd274f14a90c06641252c2dc, type: 3}
