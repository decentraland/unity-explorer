%YAML 1.1
%TAG !u! tag:unity3d.com,2011:
--- !u!1 &7059682019237775712
GameObject:
  m_ObjectHideFlags: 0
  m_CorrespondingSourceObject: {fileID: 0}
  m_PrefabInstance: {fileID: 0}
  m_PrefabAsset: {fileID: 0}
  serializedVersion: 6
  m_Component:
  - component: {fileID: 8733108183159295567}
  - component: {fileID: 1101772649703507888}
  m_Layer: 5
  m_Name: Container
  m_TagString: Untagged
  m_Icon: {fileID: 0}
  m_NavMeshLayer: 0
  m_StaticEditorFlags: 0
  m_IsActive: 1
--- !u!224 &8733108183159295567
RectTransform:
  m_ObjectHideFlags: 0
  m_CorrespondingSourceObject: {fileID: 0}
  m_PrefabInstance: {fileID: 0}
  m_PrefabAsset: {fileID: 0}
  m_GameObject: {fileID: 7059682019237775712}
  m_LocalRotation: {x: 0, y: 0, z: 0, w: 1}
  m_LocalPosition: {x: 0, y: 0, z: 0}
  m_LocalScale: {x: 1, y: 1, z: 1}
  m_ConstrainProportionsScale: 0
  m_Children:
  - {fileID: 7758882464479475403}
  - {fileID: 4972681948279517769}
  m_Father: {fileID: 2335090537565768461}
  m_LocalEulerAnglesHint: {x: 0, y: 0, z: 0}
  m_AnchorMin: {x: 0, y: 0}
  m_AnchorMax: {x: 0, y: 0}
  m_AnchoredPosition: {x: 0, y: 5}
  m_SizeDelta: {x: 400, y: 738}
  m_Pivot: {x: 0, y: 0}
--- !u!114 &1101772649703507888
MonoBehaviour:
  m_ObjectHideFlags: 0
  m_CorrespondingSourceObject: {fileID: 0}
  m_PrefabInstance: {fileID: 0}
  m_PrefabAsset: {fileID: 0}
  m_GameObject: {fileID: 7059682019237775712}
  m_Enabled: 1
  m_EditorHideFlags: 0
  m_Script: {fileID: 11500000, guid: 59f8146938fff824cb5fd77236b75775, type: 3}
  m_Name: 
  m_EditorClassIdentifier: 
  m_Padding:
    m_Left: 0
    m_Right: 0
    m_Top: 0
    m_Bottom: 0
  m_ChildAlignment: 6
  m_Spacing: 3
  m_ChildForceExpandWidth: 1
  m_ChildForceExpandHeight: 0
  m_ChildControlWidth: 1
  m_ChildControlHeight: 1
  m_ChildScaleWidth: 0
  m_ChildScaleHeight: 0
  m_ReverseArrangement: 0
--- !u!1 &7836676207179130028
GameObject:
  m_ObjectHideFlags: 0
  m_CorrespondingSourceObject: {fileID: 0}
  m_PrefabInstance: {fileID: 0}
  m_PrefabAsset: {fileID: 0}
  serializedVersion: 6
  m_Component:
  - component: {fileID: 2335090537565768461}
  - component: {fileID: 5143499938453638449}
  - component: {fileID: 1049291735973843579}
  - component: {fileID: 8373952376799933825}
  m_Layer: 5
  m_Name: Chat2
  m_TagString: Untagged
  m_Icon: {fileID: 0}
  m_NavMeshLayer: 0
  m_StaticEditorFlags: 0
  m_IsActive: 1
--- !u!224 &2335090537565768461
RectTransform:
  m_ObjectHideFlags: 0
  m_CorrespondingSourceObject: {fileID: 0}
  m_PrefabInstance: {fileID: 0}
  m_PrefabAsset: {fileID: 0}
  m_GameObject: {fileID: 7836676207179130028}
  m_LocalRotation: {x: 0, y: 0, z: 0, w: 1}
  m_LocalPosition: {x: 0, y: 0, z: 0}
  m_LocalScale: {x: 1, y: 1, z: 1}
  m_ConstrainProportionsScale: 1
  m_Children:
  - {fileID: 8733108183159295567}
  m_Father: {fileID: 0}
  m_LocalEulerAnglesHint: {x: 0, y: 0, z: 0}
  m_AnchorMin: {x: 0, y: 0}
  m_AnchorMax: {x: 0, y: 0}
  m_AnchoredPosition: {x: 0, y: 0}
  m_SizeDelta: {x: 350, y: 690}
  m_Pivot: {x: 0, y: 0}
--- !u!223 &5143499938453638449
Canvas:
  m_ObjectHideFlags: 0
  m_CorrespondingSourceObject: {fileID: 0}
  m_PrefabInstance: {fileID: 0}
  m_PrefabAsset: {fileID: 0}
  m_GameObject: {fileID: 7836676207179130028}
  m_Enabled: 1
  serializedVersion: 3
  m_RenderMode: 0
  m_Camera: {fileID: 0}
  m_PlaneDistance: 100
  m_PixelPerfect: 0
  m_ReceivesEvents: 1
  m_OverrideSorting: 0
  m_OverridePixelPerfect: 0
  m_SortingBucketNormalizedSize: 0
  m_VertexColorAlwaysGammaSpace: 1
  m_AdditionalShaderChannelsFlag: 25
  m_UpdateRectTransformForStandalone: 0
  m_SortingLayerID: 0
  m_SortingOrder: -20
  m_TargetDisplay: 0
--- !u!114 &1049291735973843579
MonoBehaviour:
  m_ObjectHideFlags: 0
  m_CorrespondingSourceObject: {fileID: 0}
  m_PrefabInstance: {fileID: 0}
  m_PrefabAsset: {fileID: 0}
  m_GameObject: {fileID: 7836676207179130028}
  m_Enabled: 1
  m_EditorHideFlags: 0
  m_Script: {fileID: 11500000, guid: dc42784cf147c0c48a680349fa168899, type: 3}
  m_Name: 
  m_EditorClassIdentifier: 
  m_IgnoreReversedGraphics: 1
  m_BlockingObjects: 0
  m_BlockingMask:
    serializedVersion: 2
    m_Bits: 4294967295
--- !u!114 &8373952376799933825
MonoBehaviour:
  m_ObjectHideFlags: 0
  m_CorrespondingSourceObject: {fileID: 0}
  m_PrefabInstance: {fileID: 0}
  m_PrefabAsset: {fileID: 0}
  m_GameObject: {fileID: 7836676207179130028}
  m_Enabled: 1
  m_EditorHideFlags: 0
  m_Script: {fileID: 11500000, guid: 7df05ef5019000345ba252954cb79551, type: 3}
  m_Name: 
  m_EditorClassIdentifier: 
  <canvas>k__BackingField: {fileID: 5143499938453638449}
  <raycaster>k__BackingField: {fileID: 1049291735973843579}
  sharedBackgroundCanvasGroup: {fileID: 754136446368913457}
  <ConversationToolbarView2>k__BackingField: {fileID: 6432947855054662703}
  <MessageFeedView>k__BackingField: {fileID: 5223059815053518565}
  <InputView>k__BackingField: {fileID: 4604863247866272039}
  <TitlebarView>k__BackingField: {fileID: 217021846241032117}
  <MemberListView>k__BackingField: {fileID: 1760950000874434669}
<<<<<<< HEAD
  <CommunityStreamSubTitleButton>k__BackingField: {fileID: 3778195659618628131}
=======
  <JoinCommunityLiveStreamSubTitleButton>k__BackingField: {fileID: 3778195659618628131}
>>>>>>> 43bb7990
--- !u!1001 &4821772774638154071
PrefabInstance:
  m_ObjectHideFlags: 0
  serializedVersion: 2
  m_Modification:
    serializedVersion: 3
    m_TransformParent: {fileID: 8733108183159295567}
    m_Modifications:
    - target: {fileID: 357233132055978899, guid: 54208472bd274f14a90c06641252c2dc, type: 3}
      propertyPath: m_SizeDelta.y
      value: 0
      objectReference: {fileID: 0}
    - target: {fileID: 476314068155583477, guid: 54208472bd274f14a90c06641252c2dc, type: 3}
      propertyPath: m_SizeDelta.y
      value: 0
      objectReference: {fileID: 0}
    - target: {fileID: 569955114333651742, guid: 54208472bd274f14a90c06641252c2dc, type: 3}
      propertyPath: m_Pivot.x
      value: 0
      objectReference: {fileID: 0}
    - target: {fileID: 569955114333651742, guid: 54208472bd274f14a90c06641252c2dc, type: 3}
      propertyPath: m_Pivot.y
      value: 0
      objectReference: {fileID: 0}
    - target: {fileID: 569955114333651742, guid: 54208472bd274f14a90c06641252c2dc, type: 3}
      propertyPath: m_AnchorMax.x
      value: 0
      objectReference: {fileID: 0}
    - target: {fileID: 569955114333651742, guid: 54208472bd274f14a90c06641252c2dc, type: 3}
      propertyPath: m_AnchorMax.y
      value: 0
      objectReference: {fileID: 0}
    - target: {fileID: 569955114333651742, guid: 54208472bd274f14a90c06641252c2dc, type: 3}
      propertyPath: m_AnchorMin.x
      value: 0
      objectReference: {fileID: 0}
    - target: {fileID: 569955114333651742, guid: 54208472bd274f14a90c06641252c2dc, type: 3}
      propertyPath: m_AnchorMin.y
      value: 0
      objectReference: {fileID: 0}
    - target: {fileID: 569955114333651742, guid: 54208472bd274f14a90c06641252c2dc, type: 3}
      propertyPath: m_SizeDelta.x
      value: 0
      objectReference: {fileID: 0}
    - target: {fileID: 569955114333651742, guid: 54208472bd274f14a90c06641252c2dc, type: 3}
      propertyPath: m_SizeDelta.y
      value: 0
      objectReference: {fileID: 0}
    - target: {fileID: 569955114333651742, guid: 54208472bd274f14a90c06641252c2dc, type: 3}
      propertyPath: m_LocalPosition.x
      value: 0
      objectReference: {fileID: 0}
    - target: {fileID: 569955114333651742, guid: 54208472bd274f14a90c06641252c2dc, type: 3}
      propertyPath: m_LocalPosition.y
      value: 0
      objectReference: {fileID: 0}
    - target: {fileID: 569955114333651742, guid: 54208472bd274f14a90c06641252c2dc, type: 3}
      propertyPath: m_LocalPosition.z
      value: 0
      objectReference: {fileID: 0}
    - target: {fileID: 569955114333651742, guid: 54208472bd274f14a90c06641252c2dc, type: 3}
      propertyPath: m_LocalRotation.w
      value: 1
      objectReference: {fileID: 0}
    - target: {fileID: 569955114333651742, guid: 54208472bd274f14a90c06641252c2dc, type: 3}
      propertyPath: m_LocalRotation.x
      value: -0
      objectReference: {fileID: 0}
    - target: {fileID: 569955114333651742, guid: 54208472bd274f14a90c06641252c2dc, type: 3}
      propertyPath: m_LocalRotation.y
      value: -0
      objectReference: {fileID: 0}
    - target: {fileID: 569955114333651742, guid: 54208472bd274f14a90c06641252c2dc, type: 3}
      propertyPath: m_LocalRotation.z
      value: -0
      objectReference: {fileID: 0}
    - target: {fileID: 569955114333651742, guid: 54208472bd274f14a90c06641252c2dc, type: 3}
      propertyPath: m_AnchoredPosition.x
      value: 0
      objectReference: {fileID: 0}
    - target: {fileID: 569955114333651742, guid: 54208472bd274f14a90c06641252c2dc, type: 3}
      propertyPath: m_AnchoredPosition.y
      value: 0
      objectReference: {fileID: 0}
    - target: {fileID: 569955114333651742, guid: 54208472bd274f14a90c06641252c2dc, type: 3}
      propertyPath: m_LocalEulerAnglesHint.x
      value: 0
      objectReference: {fileID: 0}
    - target: {fileID: 569955114333651742, guid: 54208472bd274f14a90c06641252c2dc, type: 3}
      propertyPath: m_LocalEulerAnglesHint.y
      value: 0
      objectReference: {fileID: 0}
    - target: {fileID: 569955114333651742, guid: 54208472bd274f14a90c06641252c2dc, type: 3}
      propertyPath: m_LocalEulerAnglesHint.z
      value: 0
      objectReference: {fileID: 0}
    - target: {fileID: 579293699698281174, guid: 54208472bd274f14a90c06641252c2dc, type: 3}
      propertyPath: m_AnchorMax.y
      value: 1
      objectReference: {fileID: 0}
    - target: {fileID: 579293699698281174, guid: 54208472bd274f14a90c06641252c2dc, type: 3}
      propertyPath: m_AnchorMin.y
      value: 1
      objectReference: {fileID: 0}
    - target: {fileID: 579293699698281174, guid: 54208472bd274f14a90c06641252c2dc, type: 3}
      propertyPath: m_SizeDelta.x
      value: 346
      objectReference: {fileID: 0}
    - target: {fileID: 579293699698281174, guid: 54208472bd274f14a90c06641252c2dc, type: 3}
      propertyPath: m_SizeDelta.y
      value: 587
      objectReference: {fileID: 0}
    - target: {fileID: 579293699698281174, guid: 54208472bd274f14a90c06641252c2dc, type: 3}
      propertyPath: m_AnchoredPosition.x
      value: 5
      objectReference: {fileID: 0}
    - target: {fileID: 579293699698281174, guid: 54208472bd274f14a90c06641252c2dc, type: 3}
      propertyPath: m_AnchoredPosition.y
      value: -592
      objectReference: {fileID: 0}
    - target: {fileID: 1116941041938328355, guid: 54208472bd274f14a90c06641252c2dc, type: 3}
      propertyPath: m_AnchorMax.y
      value: 0
      objectReference: {fileID: 0}
    - target: {fileID: 1116941041938328355, guid: 54208472bd274f14a90c06641252c2dc, type: 3}
      propertyPath: m_AnchorMin.y
      value: 0
      objectReference: {fileID: 0}
    - target: {fileID: 1116941041938328355, guid: 54208472bd274f14a90c06641252c2dc, type: 3}
      propertyPath: m_AnchoredPosition.x
      value: 0
      objectReference: {fileID: 0}
    - target: {fileID: 1116941041938328355, guid: 54208472bd274f14a90c06641252c2dc, type: 3}
      propertyPath: m_AnchoredPosition.y
      value: 0
      objectReference: {fileID: 0}
    - target: {fileID: 1436812974182694533, guid: 54208472bd274f14a90c06641252c2dc, type: 3}
      propertyPath: m_AnchorMax.y
      value: 1
      objectReference: {fileID: 0}
    - target: {fileID: 1436812974182694533, guid: 54208472bd274f14a90c06641252c2dc, type: 3}
      propertyPath: m_AnchorMin.y
      value: 1
      objectReference: {fileID: 0}
    - target: {fileID: 1436812974182694533, guid: 54208472bd274f14a90c06641252c2dc, type: 3}
      propertyPath: m_SizeDelta.x
      value: 40.760002
      objectReference: {fileID: 0}
    - target: {fileID: 1436812974182694533, guid: 54208472bd274f14a90c06641252c2dc, type: 3}
      propertyPath: m_SizeDelta.y
      value: 0
      objectReference: {fileID: 0}
    - target: {fileID: 1436812974182694533, guid: 54208472bd274f14a90c06641252c2dc, type: 3}
      propertyPath: m_AnchoredPosition.x
      value: 306.62
      objectReference: {fileID: 0}
    - target: {fileID: 1436812974182694533, guid: 54208472bd274f14a90c06641252c2dc, type: 3}
      propertyPath: m_AnchoredPosition.y
      value: -23
      objectReference: {fileID: 0}
    - target: {fileID: 1620204368254975487, guid: 54208472bd274f14a90c06641252c2dc, type: 3}
      propertyPath: m_AnchorMax.y
      value: 0
      objectReference: {fileID: 0}
    - target: {fileID: 1620204368254975487, guid: 54208472bd274f14a90c06641252c2dc, type: 3}
      propertyPath: m_AnchorMin.y
      value: 0
      objectReference: {fileID: 0}
    - target: {fileID: 1620204368254975487, guid: 54208472bd274f14a90c06641252c2dc, type: 3}
      propertyPath: m_AnchoredPosition.x
      value: 0
      objectReference: {fileID: 0}
    - target: {fileID: 1620204368254975487, guid: 54208472bd274f14a90c06641252c2dc, type: 3}
      propertyPath: m_AnchoredPosition.y
      value: 0
      objectReference: {fileID: 0}
    - target: {fileID: 1910771239589485603, guid: 54208472bd274f14a90c06641252c2dc, type: 3}
      propertyPath: m_AnchorMax.y
      value: 1
      objectReference: {fileID: 0}
    - target: {fileID: 1910771239589485603, guid: 54208472bd274f14a90c06641252c2dc, type: 3}
      propertyPath: m_AnchorMin.y
      value: 1
      objectReference: {fileID: 0}
    - target: {fileID: 1910771239589485603, guid: 54208472bd274f14a90c06641252c2dc, type: 3}
      propertyPath: m_SizeDelta.x
      value: 346
      objectReference: {fileID: 0}
    - target: {fileID: 1910771239589485603, guid: 54208472bd274f14a90c06641252c2dc, type: 3}
      propertyPath: m_AnchoredPosition.x
      value: 178
      objectReference: {fileID: 0}
    - target: {fileID: 1910771239589485603, guid: 54208472bd274f14a90c06641252c2dc, type: 3}
      propertyPath: m_AnchoredPosition.y
      value: -5
      objectReference: {fileID: 0}
    - target: {fileID: 2571286892579590977, guid: 54208472bd274f14a90c06641252c2dc, type: 3}
      propertyPath: m_AnchorMax.y
      value: 0
      objectReference: {fileID: 0}
    - target: {fileID: 2571286892579590977, guid: 54208472bd274f14a90c06641252c2dc, type: 3}
      propertyPath: m_AnchorMin.y
      value: 0
      objectReference: {fileID: 0}
    - target: {fileID: 2571286892579590977, guid: 54208472bd274f14a90c06641252c2dc, type: 3}
      propertyPath: m_AnchoredPosition.x
      value: 0
      objectReference: {fileID: 0}
    - target: {fileID: 2571286892579590977, guid: 54208472bd274f14a90c06641252c2dc, type: 3}
      propertyPath: m_AnchoredPosition.y
      value: 0
      objectReference: {fileID: 0}
    - target: {fileID: 2708032679572216216, guid: 54208472bd274f14a90c06641252c2dc, type: 3}
      propertyPath: m_AnchorMax.y
      value: 0
      objectReference: {fileID: 0}
    - target: {fileID: 2708032679572216216, guid: 54208472bd274f14a90c06641252c2dc, type: 3}
      propertyPath: m_AnchorMin.y
      value: 0
      objectReference: {fileID: 0}
    - target: {fileID: 2708032679572216216, guid: 54208472bd274f14a90c06641252c2dc, type: 3}
      propertyPath: m_SizeDelta.x
      value: 0
      objectReference: {fileID: 0}
    - target: {fileID: 2708032679572216216, guid: 54208472bd274f14a90c06641252c2dc, type: 3}
      propertyPath: m_SizeDelta.y
      value: 0
      objectReference: {fileID: 0}
    - target: {fileID: 2708032679572216216, guid: 54208472bd274f14a90c06641252c2dc, type: 3}
      propertyPath: m_AnchoredPosition.x
      value: 0
      objectReference: {fileID: 0}
    - target: {fileID: 2708032679572216216, guid: 54208472bd274f14a90c06641252c2dc, type: 3}
      propertyPath: m_AnchoredPosition.y
      value: 0
      objectReference: {fileID: 0}
    - target: {fileID: 3431309469859280520, guid: 54208472bd274f14a90c06641252c2dc, type: 3}
      propertyPath: m_AnchorMax.y
      value: 1
      objectReference: {fileID: 0}
    - target: {fileID: 3431309469859280520, guid: 54208472bd274f14a90c06641252c2dc, type: 3}
      propertyPath: m_AnchorMin.y
      value: 1
      objectReference: {fileID: 0}
    - target: {fileID: 3431309469859280520, guid: 54208472bd274f14a90c06641252c2dc, type: 3}
      propertyPath: m_SizeDelta.x
      value: 44
      objectReference: {fileID: 0}
    - target: {fileID: 3431309469859280520, guid: 54208472bd274f14a90c06641252c2dc, type: 3}
      propertyPath: m_SizeDelta.y
      value: 643
      objectReference: {fileID: 0}
    - target: {fileID: 3431309469859280520, guid: 54208472bd274f14a90c06641252c2dc, type: 3}
      propertyPath: m_AnchoredPosition.x
      value: 378
      objectReference: {fileID: 0}
    - target: {fileID: 3431309469859280520, guid: 54208472bd274f14a90c06641252c2dc, type: 3}
      propertyPath: m_AnchoredPosition.y
      value: -321.5
      objectReference: {fileID: 0}
    - target: {fileID: 3670398063745851870, guid: 54208472bd274f14a90c06641252c2dc, type: 3}
      propertyPath: m_AnchorMax.y
      value: 0
      objectReference: {fileID: 0}
    - target: {fileID: 3670398063745851870, guid: 54208472bd274f14a90c06641252c2dc, type: 3}
      propertyPath: m_AnchorMin.y
      value: 0
      objectReference: {fileID: 0}
    - target: {fileID: 3670398063745851870, guid: 54208472bd274f14a90c06641252c2dc, type: 3}
      propertyPath: m_SizeDelta.x
      value: 0
      objectReference: {fileID: 0}
    - target: {fileID: 3670398063745851870, guid: 54208472bd274f14a90c06641252c2dc, type: 3}
      propertyPath: m_AnchoredPosition.x
      value: 0
      objectReference: {fileID: 0}
    - target: {fileID: 3670398063745851870, guid: 54208472bd274f14a90c06641252c2dc, type: 3}
      propertyPath: m_AnchoredPosition.y
      value: 0
      objectReference: {fileID: 0}
    - target: {fileID: 3670398063745851870, guid: 54208472bd274f14a90c06641252c2dc, type: 3}
      propertyPath: m_AnchorMax.y
      value: 0
      objectReference: {fileID: 0}
    - target: {fileID: 3670398063745851870, guid: 54208472bd274f14a90c06641252c2dc, type: 3}
      propertyPath: m_AnchorMin.y
      value: 0
      objectReference: {fileID: 0}
    - target: {fileID: 3670398063745851870, guid: 54208472bd274f14a90c06641252c2dc, type: 3}
      propertyPath: m_SizeDelta.x
      value: 0
      objectReference: {fileID: 0}
    - target: {fileID: 3670398063745851870, guid: 54208472bd274f14a90c06641252c2dc, type: 3}
      propertyPath: m_AnchoredPosition.x
      value: 0
      objectReference: {fileID: 0}
    - target: {fileID: 3670398063745851870, guid: 54208472bd274f14a90c06641252c2dc, type: 3}
      propertyPath: m_AnchoredPosition.y
      value: 0
      objectReference: {fileID: 0}
    - target: {fileID: 3909043262201968997, guid: 54208472bd274f14a90c06641252c2dc, type: 3}
      propertyPath: m_AnchorMax.x
      value: 0
      objectReference: {fileID: 0}
    - target: {fileID: 3909043262201968997, guid: 54208472bd274f14a90c06641252c2dc, type: 3}
      propertyPath: m_AnchorMax.y
      value: 0
      objectReference: {fileID: 0}
    - target: {fileID: 4055835279997597995, guid: 54208472bd274f14a90c06641252c2dc, type: 3}
      propertyPath: m_AnchorMax.y
      value: 1
      objectReference: {fileID: 0}
    - target: {fileID: 4055835279997597995, guid: 54208472bd274f14a90c06641252c2dc, type: 3}
      propertyPath: m_AnchorMin.y
      value: 1
      objectReference: {fileID: 0}
    - target: {fileID: 4055835279997597995, guid: 54208472bd274f14a90c06641252c2dc, type: 3}
      propertyPath: m_SizeDelta.x
      value: 356
      objectReference: {fileID: 0}
    - target: {fileID: 4055835279997597995, guid: 54208472bd274f14a90c06641252c2dc, type: 3}
      propertyPath: m_SizeDelta.y
      value: 643
      objectReference: {fileID: 0}
    - target: {fileID: 4055835279997597995, guid: 54208472bd274f14a90c06641252c2dc, type: 3}
      propertyPath: m_AnchoredPosition.x
      value: 178
      objectReference: {fileID: 0}
    - target: {fileID: 4055835279997597995, guid: 54208472bd274f14a90c06641252c2dc, type: 3}
      propertyPath: m_AnchoredPosition.y
      value: -321.5
      objectReference: {fileID: 0}
    - target: {fileID: 4837618148869299418, guid: 54208472bd274f14a90c06641252c2dc, type: 3}
      propertyPath: m_AnchorMax.y
      value: 0
      objectReference: {fileID: 0}
    - target: {fileID: 4837618148869299418, guid: 54208472bd274f14a90c06641252c2dc, type: 3}
      propertyPath: m_AnchorMin.y
      value: 0
      objectReference: {fileID: 0}
    - target: {fileID: 4837618148869299418, guid: 54208472bd274f14a90c06641252c2dc, type: 3}
      propertyPath: m_SizeDelta.x
      value: 0
      objectReference: {fileID: 0}
    - target: {fileID: 4837618148869299418, guid: 54208472bd274f14a90c06641252c2dc, type: 3}
      propertyPath: m_SizeDelta.y
      value: 0
      objectReference: {fileID: 0}
    - target: {fileID: 4837618148869299418, guid: 54208472bd274f14a90c06641252c2dc, type: 3}
      propertyPath: m_AnchoredPosition.x
      value: 0
      objectReference: {fileID: 0}
    - target: {fileID: 4837618148869299418, guid: 54208472bd274f14a90c06641252c2dc, type: 3}
      propertyPath: m_AnchoredPosition.y
      value: 0
      objectReference: {fileID: 0}
    - target: {fileID: 4933283716450059618, guid: 54208472bd274f14a90c06641252c2dc, type: 3}
      propertyPath: m_AnchorMax.y
      value: 0
      objectReference: {fileID: 0}
    - target: {fileID: 4933283716450059618, guid: 54208472bd274f14a90c06641252c2dc, type: 3}
      propertyPath: m_AnchorMin.y
      value: 0
      objectReference: {fileID: 0}
    - target: {fileID: 4933283716450059618, guid: 54208472bd274f14a90c06641252c2dc, type: 3}
      propertyPath: m_AnchoredPosition.x
      value: 0
      objectReference: {fileID: 0}
    - target: {fileID: 5002119658454531463, guid: 54208472bd274f14a90c06641252c2dc, type: 3}
      propertyPath: m_IsActive
      value: 0
      objectReference: {fileID: 0}
    - target: {fileID: 5250817783382666351, guid: 54208472bd274f14a90c06641252c2dc, type: 3}
      propertyPath: m_AnchorMax.y
      value: 0
      objectReference: {fileID: 0}
    - target: {fileID: 5250817783382666351, guid: 54208472bd274f14a90c06641252c2dc, type: 3}
      propertyPath: m_AnchorMin.y
      value: 0
      objectReference: {fileID: 0}
    - target: {fileID: 5250817783382666351, guid: 54208472bd274f14a90c06641252c2dc, type: 3}
      propertyPath: m_AnchoredPosition.x
      value: 0
      objectReference: {fileID: 0}
    - target: {fileID: 5250817783382666351, guid: 54208472bd274f14a90c06641252c2dc, type: 3}
      propertyPath: m_AnchoredPosition.y
      value: 0
      objectReference: {fileID: 0}
    - target: {fileID: 6054260855757390284, guid: 54208472bd274f14a90c06641252c2dc, type: 3}
      propertyPath: m_Name
      value: ChatPanel
      objectReference: {fileID: 0}
    - target: {fileID: 6268138399475061317, guid: 54208472bd274f14a90c06641252c2dc, type: 3}
      propertyPath: m_AnchorMax.y
      value: 0
      objectReference: {fileID: 0}
    - target: {fileID: 6268138399475061317, guid: 54208472bd274f14a90c06641252c2dc, type: 3}
      propertyPath: m_AnchorMin.y
      value: 0
      objectReference: {fileID: 0}
    - target: {fileID: 6268138399475061317, guid: 54208472bd274f14a90c06641252c2dc, type: 3}
      propertyPath: m_AnchoredPosition.x
      value: 0
      objectReference: {fileID: 0}
    - target: {fileID: 6268138399475061317, guid: 54208472bd274f14a90c06641252c2dc, type: 3}
      propertyPath: m_AnchoredPosition.y
      value: 0
      objectReference: {fileID: 0}
    - target: {fileID: 6797469552898877357, guid: 54208472bd274f14a90c06641252c2dc, type: 3}
      propertyPath: m_AnchorMax.y
      value: 1
      objectReference: {fileID: 0}
    - target: {fileID: 6797469552898877357, guid: 54208472bd274f14a90c06641252c2dc, type: 3}
      propertyPath: m_AnchorMin.y
      value: 1
      objectReference: {fileID: 0}
    - target: {fileID: 6797469552898877357, guid: 54208472bd274f14a90c06641252c2dc, type: 3}
      propertyPath: m_SizeDelta.x
      value: 346
      objectReference: {fileID: 0}
    - target: {fileID: 6797469552898877357, guid: 54208472bd274f14a90c06641252c2dc, type: 3}
      propertyPath: m_SizeDelta.y
      value: 46
      objectReference: {fileID: 0}
    - target: {fileID: 6797469552898877357, guid: 54208472bd274f14a90c06641252c2dc, type: 3}
      propertyPath: m_AnchoredPosition.x
      value: 5
      objectReference: {fileID: 0}
    - target: {fileID: 6797469552898877357, guid: 54208472bd274f14a90c06641252c2dc, type: 3}
      propertyPath: m_AnchoredPosition.y
      value: -638
      objectReference: {fileID: 0}
    - target: {fileID: 6866503221410944994, guid: 54208472bd274f14a90c06641252c2dc, type: 3}
      propertyPath: m_AnchorMax.x
      value: 0
      objectReference: {fileID: 0}
    - target: {fileID: 6866503221410944994, guid: 54208472bd274f14a90c06641252c2dc, type: 3}
      propertyPath: m_AnchorMax.y
      value: 0
      objectReference: {fileID: 0}
    - target: {fileID: 6866503221410944994, guid: 54208472bd274f14a90c06641252c2dc, type: 3}
      propertyPath: m_AnchorMin.y
      value: 0
      objectReference: {fileID: 0}
    - target: {fileID: 6866503221410944994, guid: 54208472bd274f14a90c06641252c2dc, type: 3}
      propertyPath: m_SizeDelta.x
      value: 0
      objectReference: {fileID: 0}
    - target: {fileID: 6866503221410944994, guid: 54208472bd274f14a90c06641252c2dc, type: 3}
      propertyPath: m_SizeDelta.y
      value: 0
      objectReference: {fileID: 0}
    - target: {fileID: 6866503221410944994, guid: 54208472bd274f14a90c06641252c2dc, type: 3}
      propertyPath: m_AnchoredPosition.x
      value: 0
      objectReference: {fileID: 0}
    - target: {fileID: 6866503221410944994, guid: 54208472bd274f14a90c06641252c2dc, type: 3}
      propertyPath: m_AnchoredPosition.y
      value: 0
      objectReference: {fileID: 0}
    - target: {fileID: 8712384435003536166, guid: 54208472bd274f14a90c06641252c2dc, type: 3}
      propertyPath: m_AnchorMax.y
      value: 1
      objectReference: {fileID: 0}
    - target: {fileID: 8712384435003536166, guid: 54208472bd274f14a90c06641252c2dc, type: 3}
      propertyPath: m_AnchorMin.y
      value: 1
      objectReference: {fileID: 0}
    - target: {fileID: 8712384435003536166, guid: 54208472bd274f14a90c06641252c2dc, type: 3}
      propertyPath: m_SizeDelta.x
      value: 8.76
      objectReference: {fileID: 0}
    - target: {fileID: 8712384435003536166, guid: 54208472bd274f14a90c06641252c2dc, type: 3}
      propertyPath: m_AnchoredPosition.x
      value: 26
      objectReference: {fileID: 0}
    - target: {fileID: 8712384435003536166, guid: 54208472bd274f14a90c06641252c2dc, type: 3}
      propertyPath: m_AnchoredPosition.y
      value: -7
      objectReference: {fileID: 0}
    - target: {fileID: 8763471113563889905, guid: 54208472bd274f14a90c06641252c2dc, type: 3}
      propertyPath: m_AnchorMax.y
      value: 0
      objectReference: {fileID: 0}
    - target: {fileID: 8763471113563889905, guid: 54208472bd274f14a90c06641252c2dc, type: 3}
      propertyPath: m_AnchorMin.y
      value: 0
      objectReference: {fileID: 0}
    - target: {fileID: 8763471113563889905, guid: 54208472bd274f14a90c06641252c2dc, type: 3}
      propertyPath: m_AnchoredPosition.x
      value: 0
      objectReference: {fileID: 0}
    - target: {fileID: 8763471113563889905, guid: 54208472bd274f14a90c06641252c2dc, type: 3}
      propertyPath: m_AnchoredPosition.y
      value: 0
      objectReference: {fileID: 0}
    m_RemovedComponents: []
    m_RemovedGameObjects: []
    m_AddedGameObjects: []
    m_AddedComponents: []
  m_SourcePrefab: {fileID: 100100000, guid: 54208472bd274f14a90c06641252c2dc, type: 3}
--- !u!114 &217021846241032117 stripped
MonoBehaviour:
  m_CorrespondingSourceObject: {fileID: 4749438274970765026, guid: 54208472bd274f14a90c06641252c2dc, type: 3}
  m_PrefabInstance: {fileID: 4821772774638154071}
  m_PrefabAsset: {fileID: 0}
  m_GameObject: {fileID: 0}
  m_Enabled: 1
  m_EditorHideFlags: 0
  m_Script: {fileID: 11500000, guid: aa423cacd93c0f244bef7ff47353248a, type: 3}
  m_Name: 
  m_EditorClassIdentifier: 
--- !u!225 &754136446368913457 stripped
CanvasGroup:
  m_CorrespondingSourceObject: {fileID: 5232439293637192038, guid: 54208472bd274f14a90c06641252c2dc, type: 3}
  m_PrefabInstance: {fileID: 4821772774638154071}
  m_PrefabAsset: {fileID: 0}
--- !u!114 &1760950000874434669 stripped
MonoBehaviour:
  m_CorrespondingSourceObject: {fileID: 6528608093430661434, guid: 54208472bd274f14a90c06641252c2dc, type: 3}
  m_PrefabInstance: {fileID: 4821772774638154071}
  m_PrefabAsset: {fileID: 0}
  m_GameObject: {fileID: 0}
  m_Enabled: 1
  m_EditorHideFlags: 0
  m_Script: {fileID: 11500000, guid: e9938b6ea1c54e99be23ea144f1d5b94, type: 3}
  m_Name: 
  m_EditorClassIdentifier: 
--- !u!114 &3778195659618628131 stripped
MonoBehaviour:
  m_CorrespondingSourceObject: {fileID: 8540153266423022452, guid: 54208472bd274f14a90c06641252c2dc, type: 3}
  m_PrefabInstance: {fileID: 4821772774638154071}
  m_PrefabAsset: {fileID: 0}
  m_GameObject: {fileID: 0}
  m_Enabled: 1
  m_EditorHideFlags: 0
  m_Script: {fileID: 11500000, guid: b6d871e9357743228a10d15fcea3ea1d, type: 3}
  m_Name: 
  m_EditorClassIdentifier: 
--- !u!114 &4604863247866272039 stripped
MonoBehaviour:
  m_CorrespondingSourceObject: {fileID: 9011037045780834416, guid: 54208472bd274f14a90c06641252c2dc, type: 3}
  m_PrefabInstance: {fileID: 4821772774638154071}
  m_PrefabAsset: {fileID: 0}
  m_GameObject: {fileID: 0}
  m_Enabled: 1
  m_EditorHideFlags: 0
  m_Script: {fileID: 11500000, guid: 7750367aec7848feb11fdee6aed880f9, type: 3}
  m_Name: 
  m_EditorClassIdentifier: 
--- !u!224 &4972681948279517769 stripped
RectTransform:
  m_CorrespondingSourceObject: {fileID: 569955114333651742, guid: 54208472bd274f14a90c06641252c2dc, type: 3}
  m_PrefabInstance: {fileID: 4821772774638154071}
  m_PrefabAsset: {fileID: 0}
--- !u!114 &5223059815053518565 stripped
MonoBehaviour:
  m_CorrespondingSourceObject: {fileID: 762913667457292210, guid: 54208472bd274f14a90c06641252c2dc, type: 3}
  m_PrefabInstance: {fileID: 4821772774638154071}
  m_PrefabAsset: {fileID: 0}
  m_GameObject: {fileID: 0}
  m_Enabled: 1
  m_EditorHideFlags: 0
  m_Script: {fileID: 11500000, guid: a3c4e7208792420abc59acba4eb77b2f, type: 3}
  m_Name: 
  m_EditorClassIdentifier: 
--- !u!114 &6432947855054662703 stripped
MonoBehaviour:
  m_CorrespondingSourceObject: {fileID: 1993981065950141816, guid: 54208472bd274f14a90c06641252c2dc, type: 3}
  m_PrefabInstance: {fileID: 4821772774638154071}
  m_PrefabAsset: {fileID: 0}
  m_GameObject: {fileID: 0}
  m_Enabled: 1
  m_EditorHideFlags: 0
  m_Script: {fileID: 11500000, guid: a23b9584bb8c442cb82752aae756b380, type: 3}
  m_Name: 
  m_EditorClassIdentifier: 
--- !u!1001 &7308576019025587338
PrefabInstance:
  m_ObjectHideFlags: 0
  serializedVersion: 2
  m_Modification:
    serializedVersion: 3
    m_TransformParent: {fileID: 8733108183159295567}
    m_Modifications:
    - target: {fileID: 1062938935673166401, guid: 0bc9502e1ad78894c82225190e3af2cd, type: 3}
      propertyPath: m_Pivot.x
      value: 0
      objectReference: {fileID: 0}
    - target: {fileID: 1062938935673166401, guid: 0bc9502e1ad78894c82225190e3af2cd, type: 3}
      propertyPath: m_Pivot.y
      value: 0
      objectReference: {fileID: 0}
    - target: {fileID: 1062938935673166401, guid: 0bc9502e1ad78894c82225190e3af2cd, type: 3}
      propertyPath: m_AnchorMax.x
      value: 0
      objectReference: {fileID: 0}
    - target: {fileID: 1062938935673166401, guid: 0bc9502e1ad78894c82225190e3af2cd, type: 3}
      propertyPath: m_AnchorMax.y
      value: 0
      objectReference: {fileID: 0}
    - target: {fileID: 1062938935673166401, guid: 0bc9502e1ad78894c82225190e3af2cd, type: 3}
      propertyPath: m_AnchorMin.x
      value: 0
      objectReference: {fileID: 0}
    - target: {fileID: 1062938935673166401, guid: 0bc9502e1ad78894c82225190e3af2cd, type: 3}
      propertyPath: m_AnchorMin.y
      value: 0
      objectReference: {fileID: 0}
    - target: {fileID: 1062938935673166401, guid: 0bc9502e1ad78894c82225190e3af2cd, type: 3}
      propertyPath: m_SizeDelta.x
      value: 0
      objectReference: {fileID: 0}
    - target: {fileID: 1062938935673166401, guid: 0bc9502e1ad78894c82225190e3af2cd, type: 3}
      propertyPath: m_SizeDelta.y
      value: 0
      objectReference: {fileID: 0}
    - target: {fileID: 1062938935673166401, guid: 0bc9502e1ad78894c82225190e3af2cd, type: 3}
      propertyPath: m_LocalPosition.x
      value: 0
      objectReference: {fileID: 0}
    - target: {fileID: 1062938935673166401, guid: 0bc9502e1ad78894c82225190e3af2cd, type: 3}
      propertyPath: m_LocalPosition.y
      value: 0
      objectReference: {fileID: 0}
    - target: {fileID: 1062938935673166401, guid: 0bc9502e1ad78894c82225190e3af2cd, type: 3}
      propertyPath: m_LocalPosition.z
      value: 0
      objectReference: {fileID: 0}
    - target: {fileID: 1062938935673166401, guid: 0bc9502e1ad78894c82225190e3af2cd, type: 3}
      propertyPath: m_LocalRotation.w
      value: 1
      objectReference: {fileID: 0}
    - target: {fileID: 1062938935673166401, guid: 0bc9502e1ad78894c82225190e3af2cd, type: 3}
      propertyPath: m_LocalRotation.x
      value: -0
      objectReference: {fileID: 0}
    - target: {fileID: 1062938935673166401, guid: 0bc9502e1ad78894c82225190e3af2cd, type: 3}
      propertyPath: m_LocalRotation.y
      value: -0
      objectReference: {fileID: 0}
    - target: {fileID: 1062938935673166401, guid: 0bc9502e1ad78894c82225190e3af2cd, type: 3}
      propertyPath: m_LocalRotation.z
      value: -0
      objectReference: {fileID: 0}
    - target: {fileID: 1062938935673166401, guid: 0bc9502e1ad78894c82225190e3af2cd, type: 3}
      propertyPath: m_AnchoredPosition.x
      value: 0
      objectReference: {fileID: 0}
    - target: {fileID: 1062938935673166401, guid: 0bc9502e1ad78894c82225190e3af2cd, type: 3}
      propertyPath: m_AnchoredPosition.y
      value: 0
      objectReference: {fileID: 0}
    - target: {fileID: 1062938935673166401, guid: 0bc9502e1ad78894c82225190e3af2cd, type: 3}
      propertyPath: m_LocalEulerAnglesHint.x
      value: 0
      objectReference: {fileID: 0}
    - target: {fileID: 1062938935673166401, guid: 0bc9502e1ad78894c82225190e3af2cd, type: 3}
      propertyPath: m_LocalEulerAnglesHint.y
      value: 0
      objectReference: {fileID: 0}
    - target: {fileID: 1062938935673166401, guid: 0bc9502e1ad78894c82225190e3af2cd, type: 3}
      propertyPath: m_LocalEulerAnglesHint.z
      value: 0
      objectReference: {fileID: 0}
    - target: {fileID: 1190873555538097139, guid: 0bc9502e1ad78894c82225190e3af2cd, type: 3}
      propertyPath: m_Name
      value: VoiceChatPanel
      objectReference: {fileID: 0}
    - target: {fileID: 2630920995751324411, guid: 0bc9502e1ad78894c82225190e3af2cd, type: 3}
      propertyPath: m_AnchorMax.y
      value: 0
      objectReference: {fileID: 0}
    - target: {fileID: 2630920995751324411, guid: 0bc9502e1ad78894c82225190e3af2cd, type: 3}
      propertyPath: m_AnchorMin.y
      value: 0
      objectReference: {fileID: 0}
    - target: {fileID: 2630920995751324411, guid: 0bc9502e1ad78894c82225190e3af2cd, type: 3}
      propertyPath: m_SizeDelta.x
      value: 0
      objectReference: {fileID: 0}
    - target: {fileID: 2630920995751324411, guid: 0bc9502e1ad78894c82225190e3af2cd, type: 3}
      propertyPath: m_SizeDelta.y
      value: 0
      objectReference: {fileID: 0}
    - target: {fileID: 2630920995751324411, guid: 0bc9502e1ad78894c82225190e3af2cd, type: 3}
      propertyPath: m_AnchoredPosition.x
      value: 0
      objectReference: {fileID: 0}
    - target: {fileID: 2630920995751324411, guid: 0bc9502e1ad78894c82225190e3af2cd, type: 3}
      propertyPath: m_AnchoredPosition.y
      value: 0
      objectReference: {fileID: 0}
    m_RemovedComponents: []
    m_RemovedGameObjects: []
    m_AddedGameObjects: []
    m_AddedComponents: []
  m_SourcePrefab: {fileID: 100100000, guid: 0bc9502e1ad78894c82225190e3af2cd, type: 3}
--- !u!224 &7758882464479475403 stripped
RectTransform:
  m_CorrespondingSourceObject: {fileID: 1062938935673166401, guid: 0bc9502e1ad78894c82225190e3af2cd, type: 3}
  m_PrefabInstance: {fileID: 7308576019025587338}
  m_PrefabAsset: {fileID: 0}<|MERGE_RESOLUTION|>--- conflicted
+++ resolved
@@ -163,11 +163,7 @@
   <InputView>k__BackingField: {fileID: 4604863247866272039}
   <TitlebarView>k__BackingField: {fileID: 217021846241032117}
   <MemberListView>k__BackingField: {fileID: 1760950000874434669}
-<<<<<<< HEAD
-  <CommunityStreamSubTitleButton>k__BackingField: {fileID: 3778195659618628131}
-=======
   <JoinCommunityLiveStreamSubTitleButton>k__BackingField: {fileID: 3778195659618628131}
->>>>>>> 43bb7990
 --- !u!1001 &4821772774638154071
 PrefabInstance:
   m_ObjectHideFlags: 0
@@ -427,26 +423,6 @@
     - target: {fileID: 3431309469859280520, guid: 54208472bd274f14a90c06641252c2dc, type: 3}
       propertyPath: m_AnchoredPosition.y
       value: -321.5
-      objectReference: {fileID: 0}
-    - target: {fileID: 3670398063745851870, guid: 54208472bd274f14a90c06641252c2dc, type: 3}
-      propertyPath: m_AnchorMax.y
-      value: 0
-      objectReference: {fileID: 0}
-    - target: {fileID: 3670398063745851870, guid: 54208472bd274f14a90c06641252c2dc, type: 3}
-      propertyPath: m_AnchorMin.y
-      value: 0
-      objectReference: {fileID: 0}
-    - target: {fileID: 3670398063745851870, guid: 54208472bd274f14a90c06641252c2dc, type: 3}
-      propertyPath: m_SizeDelta.x
-      value: 0
-      objectReference: {fileID: 0}
-    - target: {fileID: 3670398063745851870, guid: 54208472bd274f14a90c06641252c2dc, type: 3}
-      propertyPath: m_AnchoredPosition.x
-      value: 0
-      objectReference: {fileID: 0}
-    - target: {fileID: 3670398063745851870, guid: 54208472bd274f14a90c06641252c2dc, type: 3}
-      propertyPath: m_AnchoredPosition.y
-      value: 0
       objectReference: {fileID: 0}
     - target: {fileID: 3670398063745851870, guid: 54208472bd274f14a90c06641252c2dc, type: 3}
       propertyPath: m_AnchorMax.y
