%YAML 1.1
%TAG !u! tag:unity3d.com,2011:
--- !u!1 &7059682019237775712
GameObject:
  m_ObjectHideFlags: 0
  m_CorrespondingSourceObject: {fileID: 0}
  m_PrefabInstance: {fileID: 0}
  m_PrefabAsset: {fileID: 0}
  serializedVersion: 6
  m_Component:
  - component: {fileID: 8733108183159295567}
  - component: {fileID: 1101772649703507888}
  m_Layer: 5
  m_Name: Container
  m_TagString: Untagged
  m_Icon: {fileID: 0}
  m_NavMeshLayer: 0
  m_StaticEditorFlags: 0
  m_IsActive: 1
--- !u!224 &8733108183159295567
RectTransform:
  m_ObjectHideFlags: 0
  m_CorrespondingSourceObject: {fileID: 0}
  m_PrefabInstance: {fileID: 0}
  m_PrefabAsset: {fileID: 0}
  m_GameObject: {fileID: 7059682019237775712}
  m_LocalRotation: {x: 0, y: 0, z: 0, w: 1}
  m_LocalPosition: {x: 0, y: 0, z: 0}
  m_LocalScale: {x: 1, y: 1, z: 1}
  m_ConstrainProportionsScale: 0
  m_Children:
  - {fileID: 7758882464479475403}
  - {fileID: 4972681948279517769}
  m_Father: {fileID: 2335090537565768461}
  m_LocalEulerAnglesHint: {x: 0, y: 0, z: 0}
  m_AnchorMin: {x: 0, y: 0}
  m_AnchorMax: {x: 0, y: 0}
  m_AnchoredPosition: {x: 0, y: 5}
  m_SizeDelta: {x: 400, y: 693}
  m_Pivot: {x: 0, y: 0}
--- !u!114 &1101772649703507888
MonoBehaviour:
  m_ObjectHideFlags: 0
  m_CorrespondingSourceObject: {fileID: 0}
  m_PrefabInstance: {fileID: 0}
  m_PrefabAsset: {fileID: 0}
  m_GameObject: {fileID: 7059682019237775712}
  m_Enabled: 1
  m_EditorHideFlags: 0
  m_Script: {fileID: 11500000, guid: 59f8146938fff824cb5fd77236b75775, type: 3}
  m_Name: 
  m_EditorClassIdentifier: 
  m_Padding:
    m_Left: 0
    m_Right: 0
    m_Top: 0
    m_Bottom: 0
  m_ChildAlignment: 6
  m_Spacing: 3
  m_ChildForceExpandWidth: 1
  m_ChildForceExpandHeight: 0
  m_ChildControlWidth: 1
  m_ChildControlHeight: 1
  m_ChildScaleWidth: 0
  m_ChildScaleHeight: 0
  m_ReverseArrangement: 0
--- !u!1 &7836676207179130028
GameObject:
  m_ObjectHideFlags: 0
  m_CorrespondingSourceObject: {fileID: 0}
  m_PrefabInstance: {fileID: 0}
  m_PrefabAsset: {fileID: 0}
  serializedVersion: 6
  m_Component:
  - component: {fileID: 2335090537565768461}
  - component: {fileID: 5143499938453638449}
  - component: {fileID: 1049291735973843579}
  - component: {fileID: 8373952376799933825}
  m_Layer: 5
  m_Name: Chat2
  m_TagString: Untagged
  m_Icon: {fileID: 0}
  m_NavMeshLayer: 0
  m_StaticEditorFlags: 0
  m_IsActive: 1
--- !u!224 &2335090537565768461
RectTransform:
  m_ObjectHideFlags: 0
  m_CorrespondingSourceObject: {fileID: 0}
  m_PrefabInstance: {fileID: 0}
  m_PrefabAsset: {fileID: 0}
  m_GameObject: {fileID: 7836676207179130028}
  m_LocalRotation: {x: 0, y: 0, z: 0, w: 1}
  m_LocalPosition: {x: 0, y: 0, z: 0}
  m_LocalScale: {x: 1, y: 1, z: 1}
  m_ConstrainProportionsScale: 1
  m_Children:
  - {fileID: 8733108183159295567}
  m_Father: {fileID: 0}
  m_LocalEulerAnglesHint: {x: 0, y: 0, z: 0}
  m_AnchorMin: {x: 0, y: 0}
  m_AnchorMax: {x: 0, y: 0}
  m_AnchoredPosition: {x: 0, y: 0}
  m_SizeDelta: {x: 350, y: 690}
  m_Pivot: {x: 0, y: 0}
--- !u!223 &5143499938453638449
Canvas:
  m_ObjectHideFlags: 0
  m_CorrespondingSourceObject: {fileID: 0}
  m_PrefabInstance: {fileID: 0}
  m_PrefabAsset: {fileID: 0}
  m_GameObject: {fileID: 7836676207179130028}
  m_Enabled: 1
  serializedVersion: 3
  m_RenderMode: 0
  m_Camera: {fileID: 0}
  m_PlaneDistance: 100
  m_PixelPerfect: 0
  m_ReceivesEvents: 1
  m_OverrideSorting: 0
  m_OverridePixelPerfect: 0
  m_SortingBucketNormalizedSize: 0
  m_VertexColorAlwaysGammaSpace: 1
  m_AdditionalShaderChannelsFlag: 25
  m_UpdateRectTransformForStandalone: 0
  m_SortingLayerID: 0
  m_SortingOrder: -20
  m_TargetDisplay: 0
--- !u!114 &1049291735973843579
MonoBehaviour:
  m_ObjectHideFlags: 0
  m_CorrespondingSourceObject: {fileID: 0}
  m_PrefabInstance: {fileID: 0}
  m_PrefabAsset: {fileID: 0}
  m_GameObject: {fileID: 7836676207179130028}
  m_Enabled: 1
  m_EditorHideFlags: 0
  m_Script: {fileID: 11500000, guid: dc42784cf147c0c48a680349fa168899, type: 3}
  m_Name: 
  m_EditorClassIdentifier: 
  m_IgnoreReversedGraphics: 1
  m_BlockingObjects: 0
  m_BlockingMask:
    serializedVersion: 2
    m_Bits: 4294967295
--- !u!114 &8373952376799933825
MonoBehaviour:
  m_ObjectHideFlags: 0
  m_CorrespondingSourceObject: {fileID: 0}
  m_PrefabInstance: {fileID: 0}
  m_PrefabAsset: {fileID: 0}
  m_GameObject: {fileID: 7836676207179130028}
  m_Enabled: 1
  m_EditorHideFlags: 0
  m_Script: {fileID: 11500000, guid: 7df05ef5019000345ba252954cb79551, type: 3}
  m_Name: 
  m_EditorClassIdentifier: 
  <canvas>k__BackingField: {fileID: 5143499938453638449}
  <raycaster>k__BackingField: {fileID: 1049291735973843579}
  sharedBackgroundCanvasGroup: {fileID: 754136446368913457}
  <ConversationToolbarView2>k__BackingField: {fileID: 6432947855054662703}
  <MessageFeedView>k__BackingField: {fileID: 5223059815053518565}
  <InputView>k__BackingField: {fileID: 4604863247866272039}
  <TitlebarView>k__BackingField: {fileID: 217021846241032117}
  <MemberListView>k__BackingField: {fileID: 1760950000874434669}
--- !u!1001 &4821772774638154071
PrefabInstance:
  m_ObjectHideFlags: 0
  serializedVersion: 2
  m_Modification:
    serializedVersion: 3
    m_TransformParent: {fileID: 8733108183159295567}
    m_Modifications:
    - target: {fileID: 357233132055978899, guid: 54208472bd274f14a90c06641252c2dc, type: 3}
      propertyPath: m_SizeDelta.y
      value: 0
      objectReference: {fileID: 0}
    - target: {fileID: 569955114333651742, guid: 54208472bd274f14a90c06641252c2dc, type: 3}
      propertyPath: m_Pivot.x
      value: 0
      objectReference: {fileID: 0}
    - target: {fileID: 569955114333651742, guid: 54208472bd274f14a90c06641252c2dc, type: 3}
      propertyPath: m_Pivot.y
      value: 0
      objectReference: {fileID: 0}
    - target: {fileID: 569955114333651742, guid: 54208472bd274f14a90c06641252c2dc, type: 3}
      propertyPath: m_AnchorMax.x
      value: 0
      objectReference: {fileID: 0}
    - target: {fileID: 569955114333651742, guid: 54208472bd274f14a90c06641252c2dc, type: 3}
      propertyPath: m_AnchorMax.y
      value: 0
      objectReference: {fileID: 0}
    - target: {fileID: 569955114333651742, guid: 54208472bd274f14a90c06641252c2dc, type: 3}
      propertyPath: m_AnchorMin.x
      value: 0
      objectReference: {fileID: 0}
    - target: {fileID: 569955114333651742, guid: 54208472bd274f14a90c06641252c2dc, type: 3}
      propertyPath: m_AnchorMin.y
      value: 0
      objectReference: {fileID: 0}
    - target: {fileID: 569955114333651742, guid: 54208472bd274f14a90c06641252c2dc, type: 3}
      propertyPath: m_SizeDelta.x
      value: 0
      objectReference: {fileID: 0}
    - target: {fileID: 569955114333651742, guid: 54208472bd274f14a90c06641252c2dc, type: 3}
      propertyPath: m_SizeDelta.y
      value: 0
      objectReference: {fileID: 0}
    - target: {fileID: 569955114333651742, guid: 54208472bd274f14a90c06641252c2dc, type: 3}
      propertyPath: m_LocalPosition.x
      value: 0
      objectReference: {fileID: 0}
    - target: {fileID: 569955114333651742, guid: 54208472bd274f14a90c06641252c2dc, type: 3}
      propertyPath: m_LocalPosition.y
      value: 0
      objectReference: {fileID: 0}
    - target: {fileID: 569955114333651742, guid: 54208472bd274f14a90c06641252c2dc, type: 3}
      propertyPath: m_LocalPosition.z
      value: 0
      objectReference: {fileID: 0}
    - target: {fileID: 569955114333651742, guid: 54208472bd274f14a90c06641252c2dc, type: 3}
      propertyPath: m_LocalRotation.w
      value: 1
      objectReference: {fileID: 0}
    - target: {fileID: 569955114333651742, guid: 54208472bd274f14a90c06641252c2dc, type: 3}
      propertyPath: m_LocalRotation.x
      value: -0
      objectReference: {fileID: 0}
    - target: {fileID: 569955114333651742, guid: 54208472bd274f14a90c06641252c2dc, type: 3}
      propertyPath: m_LocalRotation.y
      value: -0
      objectReference: {fileID: 0}
    - target: {fileID: 569955114333651742, guid: 54208472bd274f14a90c06641252c2dc, type: 3}
      propertyPath: m_LocalRotation.z
      value: -0
      objectReference: {fileID: 0}
    - target: {fileID: 569955114333651742, guid: 54208472bd274f14a90c06641252c2dc, type: 3}
      propertyPath: m_AnchoredPosition.x
      value: 0
      objectReference: {fileID: 0}
    - target: {fileID: 569955114333651742, guid: 54208472bd274f14a90c06641252c2dc, type: 3}
      propertyPath: m_AnchoredPosition.y
      value: 0
      objectReference: {fileID: 0}
    - target: {fileID: 569955114333651742, guid: 54208472bd274f14a90c06641252c2dc, type: 3}
      propertyPath: m_LocalEulerAnglesHint.x
      value: 0
      objectReference: {fileID: 0}
    - target: {fileID: 569955114333651742, guid: 54208472bd274f14a90c06641252c2dc, type: 3}
      propertyPath: m_LocalEulerAnglesHint.y
      value: 0
      objectReference: {fileID: 0}
    - target: {fileID: 569955114333651742, guid: 54208472bd274f14a90c06641252c2dc, type: 3}
      propertyPath: m_LocalEulerAnglesHint.z
      value: 0
      objectReference: {fileID: 0}
    - target: {fileID: 579293699698281174, guid: 54208472bd274f14a90c06641252c2dc, type: 3}
      propertyPath: m_AnchorMax.y
      value: 0
      objectReference: {fileID: 0}
    - target: {fileID: 579293699698281174, guid: 54208472bd274f14a90c06641252c2dc, type: 3}
      propertyPath: m_AnchorMin.y
      value: 0
      objectReference: {fileID: 0}
    - target: {fileID: 579293699698281174, guid: 54208472bd274f14a90c06641252c2dc, type: 3}
      propertyPath: m_SizeDelta.x
      value: 0
      objectReference: {fileID: 0}
    - target: {fileID: 579293699698281174, guid: 54208472bd274f14a90c06641252c2dc, type: 3}
      propertyPath: m_SizeDelta.y
      value: 0
      objectReference: {fileID: 0}
    - target: {fileID: 579293699698281174, guid: 54208472bd274f14a90c06641252c2dc, type: 3}
      propertyPath: m_AnchoredPosition.x
      value: 0
      objectReference: {fileID: 0}
    - target: {fileID: 579293699698281174, guid: 54208472bd274f14a90c06641252c2dc, type: 3}
      propertyPath: m_AnchoredPosition.y
      value: 0
<<<<<<< HEAD
      objectReference: {fileID: 0}
    - target: {fileID: 970370956977177363, guid: 54208472bd274f14a90c06641252c2dc, type: 3}
      propertyPath: m_SizeDelta.x
      value: 0
=======
>>>>>>> cc8fbb3f
      objectReference: {fileID: 0}
    - target: {fileID: 1116941041938328355, guid: 54208472bd274f14a90c06641252c2dc, type: 3}
      propertyPath: m_AnchorMax.y
      value: 0
      objectReference: {fileID: 0}
    - target: {fileID: 1116941041938328355, guid: 54208472bd274f14a90c06641252c2dc, type: 3}
      propertyPath: m_AnchorMin.y
      value: 0
      objectReference: {fileID: 0}
    - target: {fileID: 1116941041938328355, guid: 54208472bd274f14a90c06641252c2dc, type: 3}
      propertyPath: m_AnchoredPosition.x
      value: 0
      objectReference: {fileID: 0}
    - target: {fileID: 1116941041938328355, guid: 54208472bd274f14a90c06641252c2dc, type: 3}
      propertyPath: m_AnchoredPosition.y
      value: 0
      objectReference: {fileID: 0}
    - target: {fileID: 1436812974182694533, guid: 54208472bd274f14a90c06641252c2dc, type: 3}
      propertyPath: m_SizeDelta.x
      value: 0
      objectReference: {fileID: 0}
    - target: {fileID: 1436812974182694533, guid: 54208472bd274f14a90c06641252c2dc, type: 3}
      propertyPath: m_SizeDelta.y
      value: 0
      objectReference: {fileID: 0}
    - target: {fileID: 1620204368254975487, guid: 54208472bd274f14a90c06641252c2dc, type: 3}
      propertyPath: m_AnchorMax.y
      value: 0
      objectReference: {fileID: 0}
    - target: {fileID: 1620204368254975487, guid: 54208472bd274f14a90c06641252c2dc, type: 3}
      propertyPath: m_AnchorMin.y
      value: 0
      objectReference: {fileID: 0}
    - target: {fileID: 1620204368254975487, guid: 54208472bd274f14a90c06641252c2dc, type: 3}
      propertyPath: m_AnchoredPosition.x
      value: 0
      objectReference: {fileID: 0}
    - target: {fileID: 1620204368254975487, guid: 54208472bd274f14a90c06641252c2dc, type: 3}
      propertyPath: m_AnchoredPosition.y
      value: 0
      objectReference: {fileID: 0}
    - target: {fileID: 1850087064753869949, guid: 54208472bd274f14a90c06641252c2dc, type: 3}
      propertyPath: m_Name
      value: NearbyInfoContainer_NEW
      objectReference: {fileID: 0}
    - target: {fileID: 1910771239589485603, guid: 54208472bd274f14a90c06641252c2dc, type: 3}
      propertyPath: m_AnchorMax.y
      value: 0
      objectReference: {fileID: 0}
    - target: {fileID: 1910771239589485603, guid: 54208472bd274f14a90c06641252c2dc, type: 3}
      propertyPath: m_AnchorMin.y
      value: 0
      objectReference: {fileID: 0}
    - target: {fileID: 1910771239589485603, guid: 54208472bd274f14a90c06641252c2dc, type: 3}
      propertyPath: m_SizeDelta.x
      value: 0
      objectReference: {fileID: 0}
    - target: {fileID: 1910771239589485603, guid: 54208472bd274f14a90c06641252c2dc, type: 3}
      propertyPath: m_AnchoredPosition.x
      value: 0
      objectReference: {fileID: 0}
    - target: {fileID: 1910771239589485603, guid: 54208472bd274f14a90c06641252c2dc, type: 3}
      propertyPath: m_AnchoredPosition.y
      value: 0
      objectReference: {fileID: 0}
    - target: {fileID: 2571286892579590977, guid: 54208472bd274f14a90c06641252c2dc, type: 3}
      propertyPath: m_AnchorMax.y
      value: 0
      objectReference: {fileID: 0}
    - target: {fileID: 2571286892579590977, guid: 54208472bd274f14a90c06641252c2dc, type: 3}
      propertyPath: m_AnchorMin.y
      value: 0
      objectReference: {fileID: 0}
    - target: {fileID: 2571286892579590977, guid: 54208472bd274f14a90c06641252c2dc, type: 3}
      propertyPath: m_AnchoredPosition.x
      value: 0
      objectReference: {fileID: 0}
    - target: {fileID: 2571286892579590977, guid: 54208472bd274f14a90c06641252c2dc, type: 3}
      propertyPath: m_AnchoredPosition.y
      value: 0
      objectReference: {fileID: 0}
    - target: {fileID: 2708032679572216216, guid: 54208472bd274f14a90c06641252c2dc, type: 3}
      propertyPath: m_AnchorMax.y
      value: 0
      objectReference: {fileID: 0}
    - target: {fileID: 2708032679572216216, guid: 54208472bd274f14a90c06641252c2dc, type: 3}
      propertyPath: m_AnchorMin.y
      value: 0
      objectReference: {fileID: 0}
    - target: {fileID: 2708032679572216216, guid: 54208472bd274f14a90c06641252c2dc, type: 3}
      propertyPath: m_SizeDelta.x
      value: 0
      objectReference: {fileID: 0}
    - target: {fileID: 2708032679572216216, guid: 54208472bd274f14a90c06641252c2dc, type: 3}
      propertyPath: m_SizeDelta.y
      value: 0
      objectReference: {fileID: 0}
    - target: {fileID: 2708032679572216216, guid: 54208472bd274f14a90c06641252c2dc, type: 3}
      propertyPath: m_AnchoredPosition.x
      value: 0
      objectReference: {fileID: 0}
    - target: {fileID: 2708032679572216216, guid: 54208472bd274f14a90c06641252c2dc, type: 3}
      propertyPath: m_AnchoredPosition.y
      value: 0
      objectReference: {fileID: 0}
    - target: {fileID: 3431309469859280520, guid: 54208472bd274f14a90c06641252c2dc, type: 3}
      propertyPath: m_AnchorMax.y
      value: 0
      objectReference: {fileID: 0}
    - target: {fileID: 3431309469859280520, guid: 54208472bd274f14a90c06641252c2dc, type: 3}
      propertyPath: m_AnchorMin.y
      value: 0
      objectReference: {fileID: 0}
    - target: {fileID: 3431309469859280520, guid: 54208472bd274f14a90c06641252c2dc, type: 3}
      propertyPath: m_SizeDelta.x
      value: 0
      objectReference: {fileID: 0}
    - target: {fileID: 3431309469859280520, guid: 54208472bd274f14a90c06641252c2dc, type: 3}
      propertyPath: m_SizeDelta.y
      value: 0
      objectReference: {fileID: 0}
    - target: {fileID: 3431309469859280520, guid: 54208472bd274f14a90c06641252c2dc, type: 3}
      propertyPath: m_AnchoredPosition.x
      value: 0
      objectReference: {fileID: 0}
    - target: {fileID: 3431309469859280520, guid: 54208472bd274f14a90c06641252c2dc, type: 3}
      propertyPath: m_AnchoredPosition.y
      value: 0
<<<<<<< HEAD
      objectReference: {fileID: 0}
    - target: {fileID: 3548077189947151806, guid: 54208472bd274f14a90c06641252c2dc, type: 3}
      propertyPath: m_AnchorMax.y
      value: 0
      objectReference: {fileID: 0}
    - target: {fileID: 3548077189947151806, guid: 54208472bd274f14a90c06641252c2dc, type: 3}
      propertyPath: m_AnchorMin.y
      value: 0
      objectReference: {fileID: 0}
    - target: {fileID: 3548077189947151806, guid: 54208472bd274f14a90c06641252c2dc, type: 3}
      propertyPath: m_SizeDelta.x
      value: 0
      objectReference: {fileID: 0}
    - target: {fileID: 3548077189947151806, guid: 54208472bd274f14a90c06641252c2dc, type: 3}
      propertyPath: m_SizeDelta.y
      value: 0
      objectReference: {fileID: 0}
    - target: {fileID: 3548077189947151806, guid: 54208472bd274f14a90c06641252c2dc, type: 3}
      propertyPath: m_AnchoredPosition.x
      value: 0
      objectReference: {fileID: 0}
    - target: {fileID: 3548077189947151806, guid: 54208472bd274f14a90c06641252c2dc, type: 3}
      propertyPath: m_AnchoredPosition.y
      value: 0
      objectReference: {fileID: 0}
    - target: {fileID: 3869941830525947458, guid: 54208472bd274f14a90c06641252c2dc, type: 3}
      propertyPath: m_Name
      value: '[GRP] ChannelName'
=======
>>>>>>> cc8fbb3f
      objectReference: {fileID: 0}
    - target: {fileID: 3909043262201968997, guid: 54208472bd274f14a90c06641252c2dc, type: 3}
      propertyPath: m_AnchorMax.x
      value: 0
      objectReference: {fileID: 0}
    - target: {fileID: 3909043262201968997, guid: 54208472bd274f14a90c06641252c2dc, type: 3}
      propertyPath: m_AnchorMax.y
      value: 0
      objectReference: {fileID: 0}
    - target: {fileID: 4055835279997597995, guid: 54208472bd274f14a90c06641252c2dc, type: 3}
      propertyPath: m_AnchorMax.y
      value: 0
      objectReference: {fileID: 0}
    - target: {fileID: 4055835279997597995, guid: 54208472bd274f14a90c06641252c2dc, type: 3}
      propertyPath: m_AnchorMin.y
      value: 0
      objectReference: {fileID: 0}
    - target: {fileID: 4055835279997597995, guid: 54208472bd274f14a90c06641252c2dc, type: 3}
      propertyPath: m_SizeDelta.x
      value: 0
      objectReference: {fileID: 0}
    - target: {fileID: 4055835279997597995, guid: 54208472bd274f14a90c06641252c2dc, type: 3}
      propertyPath: m_SizeDelta.y
      value: 0
      objectReference: {fileID: 0}
    - target: {fileID: 4055835279997597995, guid: 54208472bd274f14a90c06641252c2dc, type: 3}
      propertyPath: m_AnchoredPosition.x
      value: 0
      objectReference: {fileID: 0}
    - target: {fileID: 4055835279997597995, guid: 54208472bd274f14a90c06641252c2dc, type: 3}
      propertyPath: m_AnchoredPosition.y
      value: 0
<<<<<<< HEAD
      objectReference: {fileID: 0}
    - target: {fileID: 4110012912847838031, guid: 54208472bd274f14a90c06641252c2dc, type: 3}
      propertyPath: m_Name
      value: '[TXT] AutoTranslateIndicator'
=======
>>>>>>> cc8fbb3f
      objectReference: {fileID: 0}
    - target: {fileID: 4837618148869299418, guid: 54208472bd274f14a90c06641252c2dc, type: 3}
      propertyPath: m_AnchorMax.y
      value: 0
      objectReference: {fileID: 0}
    - target: {fileID: 4837618148869299418, guid: 54208472bd274f14a90c06641252c2dc, type: 3}
      propertyPath: m_AnchorMin.y
      value: 0
      objectReference: {fileID: 0}
    - target: {fileID: 4837618148869299418, guid: 54208472bd274f14a90c06641252c2dc, type: 3}
      propertyPath: m_SizeDelta.x
      value: 0
      objectReference: {fileID: 0}
    - target: {fileID: 4837618148869299418, guid: 54208472bd274f14a90c06641252c2dc, type: 3}
      propertyPath: m_SizeDelta.y
      value: 0
      objectReference: {fileID: 0}
    - target: {fileID: 4837618148869299418, guid: 54208472bd274f14a90c06641252c2dc, type: 3}
      propertyPath: m_AnchoredPosition.x
      value: 0
      objectReference: {fileID: 0}
    - target: {fileID: 4837618148869299418, guid: 54208472bd274f14a90c06641252c2dc, type: 3}
      propertyPath: m_AnchoredPosition.y
      value: 0
      objectReference: {fileID: 0}
    - target: {fileID: 4953166685686419466, guid: 54208472bd274f14a90c06641252c2dc, type: 3}
      propertyPath: m_IsActive
      value: 0
      objectReference: {fileID: 0}
    - target: {fileID: 5002119658454531463, guid: 54208472bd274f14a90c06641252c2dc, type: 3}
      propertyPath: m_IsActive
      value: 0
      objectReference: {fileID: 0}
    - target: {fileID: 5250817783382666351, guid: 54208472bd274f14a90c06641252c2dc, type: 3}
      propertyPath: m_AnchorMax.y
      value: 0
      objectReference: {fileID: 0}
    - target: {fileID: 5250817783382666351, guid: 54208472bd274f14a90c06641252c2dc, type: 3}
      propertyPath: m_AnchorMin.y
      value: 0
      objectReference: {fileID: 0}
    - target: {fileID: 5250817783382666351, guid: 54208472bd274f14a90c06641252c2dc, type: 3}
      propertyPath: m_AnchoredPosition.x
      value: 0
      objectReference: {fileID: 0}
    - target: {fileID: 5250817783382666351, guid: 54208472bd274f14a90c06641252c2dc, type: 3}
      propertyPath: m_AnchoredPosition.y
      value: 0
      objectReference: {fileID: 0}
    - target: {fileID: 6054260855757390284, guid: 54208472bd274f14a90c06641252c2dc, type: 3}
      propertyPath: m_Name
      value: ChatPanel
      objectReference: {fileID: 0}
    - target: {fileID: 6268138399475061317, guid: 54208472bd274f14a90c06641252c2dc, type: 3}
      propertyPath: m_AnchorMax.y
      value: 0
      objectReference: {fileID: 0}
    - target: {fileID: 6268138399475061317, guid: 54208472bd274f14a90c06641252c2dc, type: 3}
      propertyPath: m_AnchorMin.y
      value: 0
      objectReference: {fileID: 0}
    - target: {fileID: 6268138399475061317, guid: 54208472bd274f14a90c06641252c2dc, type: 3}
      propertyPath: m_AnchoredPosition.x
      value: 0
      objectReference: {fileID: 0}
    - target: {fileID: 6268138399475061317, guid: 54208472bd274f14a90c06641252c2dc, type: 3}
      propertyPath: m_AnchoredPosition.y
      value: 0
      objectReference: {fileID: 0}
    - target: {fileID: 6752622255766224631, guid: 54208472bd274f14a90c06641252c2dc, type: 3}
      propertyPath: m_AnchorMax.y
      value: 0
      objectReference: {fileID: 0}
    - target: {fileID: 6752622255766224631, guid: 54208472bd274f14a90c06641252c2dc, type: 3}
      propertyPath: m_AnchorMin.y
      value: 0
      objectReference: {fileID: 0}
    - target: {fileID: 6752622255766224631, guid: 54208472bd274f14a90c06641252c2dc, type: 3}
      propertyPath: m_SizeDelta.x
      value: 0
      objectReference: {fileID: 0}
    - target: {fileID: 6752622255766224631, guid: 54208472bd274f14a90c06641252c2dc, type: 3}
      propertyPath: m_SizeDelta.y
      value: 0
      objectReference: {fileID: 0}
    - target: {fileID: 6752622255766224631, guid: 54208472bd274f14a90c06641252c2dc, type: 3}
      propertyPath: m_AnchoredPosition.y
      value: 0
      objectReference: {fileID: 0}
    - target: {fileID: 6797469552898877357, guid: 54208472bd274f14a90c06641252c2dc, type: 3}
      propertyPath: m_AnchorMax.y
      value: 0
      objectReference: {fileID: 0}
    - target: {fileID: 6797469552898877357, guid: 54208472bd274f14a90c06641252c2dc, type: 3}
      propertyPath: m_AnchorMin.y
      value: 0
      objectReference: {fileID: 0}
    - target: {fileID: 6797469552898877357, guid: 54208472bd274f14a90c06641252c2dc, type: 3}
      propertyPath: m_SizeDelta.x
      value: 0
      objectReference: {fileID: 0}
    - target: {fileID: 6797469552898877357, guid: 54208472bd274f14a90c06641252c2dc, type: 3}
      propertyPath: m_SizeDelta.y
      value: 0
      objectReference: {fileID: 0}
    - target: {fileID: 6797469552898877357, guid: 54208472bd274f14a90c06641252c2dc, type: 3}
      propertyPath: m_AnchoredPosition.x
      value: 0
      objectReference: {fileID: 0}
    - target: {fileID: 6797469552898877357, guid: 54208472bd274f14a90c06641252c2dc, type: 3}
      propertyPath: m_AnchoredPosition.y
      value: 0
      objectReference: {fileID: 0}
    - target: {fileID: 6866503221410944994, guid: 54208472bd274f14a90c06641252c2dc, type: 3}
      propertyPath: m_AnchorMax.x
      value: 0
      objectReference: {fileID: 0}
    - target: {fileID: 6866503221410944994, guid: 54208472bd274f14a90c06641252c2dc, type: 3}
      propertyPath: m_AnchorMax.y
      value: 0
      objectReference: {fileID: 0}
    - target: {fileID: 6866503221410944994, guid: 54208472bd274f14a90c06641252c2dc, type: 3}
      propertyPath: m_AnchorMin.y
      value: 0
      objectReference: {fileID: 0}
    - target: {fileID: 6866503221410944994, guid: 54208472bd274f14a90c06641252c2dc, type: 3}
      propertyPath: m_SizeDelta.x
      value: 0
      objectReference: {fileID: 0}
    - target: {fileID: 6866503221410944994, guid: 54208472bd274f14a90c06641252c2dc, type: 3}
      propertyPath: m_SizeDelta.y
      value: 0
      objectReference: {fileID: 0}
    - target: {fileID: 6866503221410944994, guid: 54208472bd274f14a90c06641252c2dc, type: 3}
      propertyPath: m_AnchoredPosition.x
      value: 0
      objectReference: {fileID: 0}
    - target: {fileID: 6866503221410944994, guid: 54208472bd274f14a90c06641252c2dc, type: 3}
      propertyPath: m_AnchoredPosition.y
      value: 0
      objectReference: {fileID: 0}
    - target: {fileID: 7237770997120144235, guid: 54208472bd274f14a90c06641252c2dc, type: 3}
      propertyPath: m_AnchorMax.y
      value: 0
      objectReference: {fileID: 0}
    - target: {fileID: 7237770997120144235, guid: 54208472bd274f14a90c06641252c2dc, type: 3}
      propertyPath: m_AnchorMin.y
      value: 0
      objectReference: {fileID: 0}
    - target: {fileID: 7237770997120144235, guid: 54208472bd274f14a90c06641252c2dc, type: 3}
      propertyPath: m_SizeDelta.x
      value: 0
      objectReference: {fileID: 0}
    - target: {fileID: 7237770997120144235, guid: 54208472bd274f14a90c06641252c2dc, type: 3}
      propertyPath: m_AnchoredPosition.y
      value: 0
      objectReference: {fileID: 0}
    - target: {fileID: 7241607856544464131, guid: 54208472bd274f14a90c06641252c2dc, type: 3}
      propertyPath: m_AnchorMax.y
      value: 0
      objectReference: {fileID: 0}
    - target: {fileID: 7241607856544464131, guid: 54208472bd274f14a90c06641252c2dc, type: 3}
      propertyPath: m_AnchorMin.y
      value: 0
      objectReference: {fileID: 0}
    - target: {fileID: 7241607856544464131, guid: 54208472bd274f14a90c06641252c2dc, type: 3}
      propertyPath: m_SizeDelta.x
      value: 0
      objectReference: {fileID: 0}
    - target: {fileID: 7241607856544464131, guid: 54208472bd274f14a90c06641252c2dc, type: 3}
      propertyPath: m_AnchoredPosition.x
      value: 0
      objectReference: {fileID: 0}
    - target: {fileID: 7241607856544464131, guid: 54208472bd274f14a90c06641252c2dc, type: 3}
      propertyPath: m_AnchoredPosition.y
      value: 0
      objectReference: {fileID: 0}
    - target: {fileID: 7323933432829201253, guid: 54208472bd274f14a90c06641252c2dc, type: 3}
      propertyPath: m_Name
      value: '[TXT] ChannelName'
      objectReference: {fileID: 0}
    - target: {fileID: 8536786821291018197, guid: 54208472bd274f14a90c06641252c2dc, type: 3}
      propertyPath: m_AnchorMax.y
      value: 0
      objectReference: {fileID: 0}
    - target: {fileID: 8536786821291018197, guid: 54208472bd274f14a90c06641252c2dc, type: 3}
      propertyPath: m_AnchorMin.y
      value: 0
      objectReference: {fileID: 0}
    - target: {fileID: 8536786821291018197, guid: 54208472bd274f14a90c06641252c2dc, type: 3}
      propertyPath: m_SizeDelta.x
      value: 0
      objectReference: {fileID: 0}
    - target: {fileID: 8536786821291018197, guid: 54208472bd274f14a90c06641252c2dc, type: 3}
      propertyPath: m_SizeDelta.y
      value: 0
      objectReference: {fileID: 0}
    - target: {fileID: 8536786821291018197, guid: 54208472bd274f14a90c06641252c2dc, type: 3}
      propertyPath: m_AnchoredPosition.x
      value: 0
      objectReference: {fileID: 0}
    - target: {fileID: 8536786821291018197, guid: 54208472bd274f14a90c06641252c2dc, type: 3}
      propertyPath: m_AnchoredPosition.y
      value: 0
      objectReference: {fileID: 0}
    - target: {fileID: 8686940991277158707, guid: 54208472bd274f14a90c06641252c2dc, type: 3}
      propertyPath: m_AnchorMax.y
      value: 0
      objectReference: {fileID: 0}
    - target: {fileID: 8686940991277158707, guid: 54208472bd274f14a90c06641252c2dc, type: 3}
      propertyPath: m_AnchorMin.y
      value: 0
      objectReference: {fileID: 0}
    - target: {fileID: 8686940991277158707, guid: 54208472bd274f14a90c06641252c2dc, type: 3}
      propertyPath: m_SizeDelta.x
      value: 0
      objectReference: {fileID: 0}
    - target: {fileID: 8686940991277158707, guid: 54208472bd274f14a90c06641252c2dc, type: 3}
      propertyPath: m_SizeDelta.y
      value: 0
      objectReference: {fileID: 0}
    - target: {fileID: 8686940991277158707, guid: 54208472bd274f14a90c06641252c2dc, type: 3}
      propertyPath: m_AnchoredPosition.y
      value: 0
      objectReference: {fileID: 0}
    - target: {fileID: 8712384435003536166, guid: 54208472bd274f14a90c06641252c2dc, type: 3}
      propertyPath: m_AnchorMax.y
      value: 1
      objectReference: {fileID: 0}
    - target: {fileID: 8712384435003536166, guid: 54208472bd274f14a90c06641252c2dc, type: 3}
      propertyPath: m_AnchorMin.y
      value: 1
      objectReference: {fileID: 0}
    - target: {fileID: 8712384435003536166, guid: 54208472bd274f14a90c06641252c2dc, type: 3}
      propertyPath: m_SizeDelta.x
      value: 8.76
      objectReference: {fileID: 0}
    - target: {fileID: 8712384435003536166, guid: 54208472bd274f14a90c06641252c2dc, type: 3}
      propertyPath: m_AnchoredPosition.x
      value: 26
      objectReference: {fileID: 0}
    - target: {fileID: 8712384435003536166, guid: 54208472bd274f14a90c06641252c2dc, type: 3}
      propertyPath: m_AnchoredPosition.y
      value: -7
      objectReference: {fileID: 0}
    - target: {fileID: 9030153435822099279, guid: 54208472bd274f14a90c06641252c2dc, type: 3}
      propertyPath: m_fontColor32.rgba
      value: 4289572269
      objectReference: {fileID: 0}
    m_RemovedComponents: []
    m_RemovedGameObjects:
    - {fileID: 4953166685686419466, guid: 54208472bd274f14a90c06641252c2dc, type: 3}
    - {fileID: 640031411460569453, guid: 54208472bd274f14a90c06641252c2dc, type: 3}
    m_AddedGameObjects: []
    m_AddedComponents: []
  m_SourcePrefab: {fileID: 100100000, guid: 54208472bd274f14a90c06641252c2dc, type: 3}
--- !u!114 &217021846241032117 stripped
MonoBehaviour:
  m_CorrespondingSourceObject: {fileID: 4749438274970765026, guid: 54208472bd274f14a90c06641252c2dc, type: 3}
  m_PrefabInstance: {fileID: 4821772774638154071}
  m_PrefabAsset: {fileID: 0}
  m_GameObject: {fileID: 0}
  m_Enabled: 1
  m_EditorHideFlags: 0
  m_Script: {fileID: 11500000, guid: aa423cacd93c0f244bef7ff47353248a, type: 3}
  m_Name: 
  m_EditorClassIdentifier: 
--- !u!225 &754136446368913457 stripped
CanvasGroup:
  m_CorrespondingSourceObject: {fileID: 5232439293637192038, guid: 54208472bd274f14a90c06641252c2dc, type: 3}
  m_PrefabInstance: {fileID: 4821772774638154071}
  m_PrefabAsset: {fileID: 0}
--- !u!114 &1760950000874434669 stripped
MonoBehaviour:
  m_CorrespondingSourceObject: {fileID: 6528608093430661434, guid: 54208472bd274f14a90c06641252c2dc, type: 3}
  m_PrefabInstance: {fileID: 4821772774638154071}
  m_PrefabAsset: {fileID: 0}
  m_GameObject: {fileID: 0}
  m_Enabled: 1
  m_EditorHideFlags: 0
  m_Script: {fileID: 11500000, guid: e9938b6ea1c54e99be23ea144f1d5b94, type: 3}
  m_Name: 
  m_EditorClassIdentifier: 
--- !u!114 &4604863247866272039 stripped
MonoBehaviour:
  m_CorrespondingSourceObject: {fileID: 9011037045780834416, guid: 54208472bd274f14a90c06641252c2dc, type: 3}
  m_PrefabInstance: {fileID: 4821772774638154071}
  m_PrefabAsset: {fileID: 0}
  m_GameObject: {fileID: 0}
  m_Enabled: 1
  m_EditorHideFlags: 0
  m_Script: {fileID: 11500000, guid: 7750367aec7848feb11fdee6aed880f9, type: 3}
  m_Name: 
  m_EditorClassIdentifier: 
--- !u!224 &4972681948279517769 stripped
RectTransform:
  m_CorrespondingSourceObject: {fileID: 569955114333651742, guid: 54208472bd274f14a90c06641252c2dc, type: 3}
  m_PrefabInstance: {fileID: 4821772774638154071}
  m_PrefabAsset: {fileID: 0}
--- !u!114 &5223059815053518565 stripped
MonoBehaviour:
  m_CorrespondingSourceObject: {fileID: 762913667457292210, guid: 54208472bd274f14a90c06641252c2dc, type: 3}
  m_PrefabInstance: {fileID: 4821772774638154071}
  m_PrefabAsset: {fileID: 0}
  m_GameObject: {fileID: 0}
  m_Enabled: 1
  m_EditorHideFlags: 0
  m_Script: {fileID: 11500000, guid: a3c4e7208792420abc59acba4eb77b2f, type: 3}
  m_Name: 
  m_EditorClassIdentifier: 
--- !u!114 &6432947855054662703 stripped
MonoBehaviour:
  m_CorrespondingSourceObject: {fileID: 1993981065950141816, guid: 54208472bd274f14a90c06641252c2dc, type: 3}
  m_PrefabInstance: {fileID: 4821772774638154071}
  m_PrefabAsset: {fileID: 0}
  m_GameObject: {fileID: 0}
  m_Enabled: 1
  m_EditorHideFlags: 0
  m_Script: {fileID: 11500000, guid: a23b9584bb8c442cb82752aae756b380, type: 3}
  m_Name: 
  m_EditorClassIdentifier: 
--- !u!1001 &7308576019025587338
PrefabInstance:
  m_ObjectHideFlags: 0
  serializedVersion: 2
  m_Modification:
    serializedVersion: 3
    m_TransformParent: {fileID: 8733108183159295567}
    m_Modifications:
    - target: {fileID: 533580520312108350, guid: 0bc9502e1ad78894c82225190e3af2cd, type: 3}
      propertyPath: m_AnchorMax.y
      value: 1
      objectReference: {fileID: 0}
    - target: {fileID: 533580520312108350, guid: 0bc9502e1ad78894c82225190e3af2cd, type: 3}
      propertyPath: m_AnchorMin.y
      value: 1
      objectReference: {fileID: 0}
    - target: {fileID: 533580520312108350, guid: 0bc9502e1ad78894c82225190e3af2cd, type: 3}
      propertyPath: m_AnchoredPosition.x
      value: 376
      objectReference: {fileID: 0}
    - target: {fileID: 533580520312108350, guid: 0bc9502e1ad78894c82225190e3af2cd, type: 3}
      propertyPath: m_AnchoredPosition.y
      value: -23
      objectReference: {fileID: 0}
    - target: {fileID: 571209161768306166, guid: 0bc9502e1ad78894c82225190e3af2cd, type: 3}
      propertyPath: m_AnchorMax.y
      value: 1
      objectReference: {fileID: 0}
    - target: {fileID: 571209161768306166, guid: 0bc9502e1ad78894c82225190e3af2cd, type: 3}
      propertyPath: m_AnchorMin.y
      value: 1
      objectReference: {fileID: 0}
    - target: {fileID: 571209161768306166, guid: 0bc9502e1ad78894c82225190e3af2cd, type: 3}
      propertyPath: m_AnchoredPosition.x
      value: 155.09935
      objectReference: {fileID: 0}
    - target: {fileID: 571209161768306166, guid: 0bc9502e1ad78894c82225190e3af2cd, type: 3}
      propertyPath: m_AnchoredPosition.y
      value: -6.2972
      objectReference: {fileID: 0}
    - target: {fileID: 1062938935673166401, guid: 0bc9502e1ad78894c82225190e3af2cd, type: 3}
      propertyPath: m_Pivot.x
      value: 0
      objectReference: {fileID: 0}
    - target: {fileID: 1062938935673166401, guid: 0bc9502e1ad78894c82225190e3af2cd, type: 3}
      propertyPath: m_Pivot.y
      value: 0
      objectReference: {fileID: 0}
    - target: {fileID: 1062938935673166401, guid: 0bc9502e1ad78894c82225190e3af2cd, type: 3}
      propertyPath: m_AnchorMax.x
      value: 0
      objectReference: {fileID: 0}
    - target: {fileID: 1062938935673166401, guid: 0bc9502e1ad78894c82225190e3af2cd, type: 3}
      propertyPath: m_AnchorMax.y
      value: 1
      objectReference: {fileID: 0}
    - target: {fileID: 1062938935673166401, guid: 0bc9502e1ad78894c82225190e3af2cd, type: 3}
      propertyPath: m_AnchorMin.x
      value: 0
      objectReference: {fileID: 0}
    - target: {fileID: 1062938935673166401, guid: 0bc9502e1ad78894c82225190e3af2cd, type: 3}
      propertyPath: m_AnchorMin.y
      value: 1
      objectReference: {fileID: 0}
    - target: {fileID: 1062938935673166401, guid: 0bc9502e1ad78894c82225190e3af2cd, type: 3}
      propertyPath: m_SizeDelta.x
      value: 400
      objectReference: {fileID: 0}
    - target: {fileID: 1062938935673166401, guid: 0bc9502e1ad78894c82225190e3af2cd, type: 3}
      propertyPath: m_SizeDelta.y
      value: 46
      objectReference: {fileID: 0}
    - target: {fileID: 1062938935673166401, guid: 0bc9502e1ad78894c82225190e3af2cd, type: 3}
      propertyPath: m_LocalPosition.x
      value: 0
      objectReference: {fileID: 0}
    - target: {fileID: 1062938935673166401, guid: 0bc9502e1ad78894c82225190e3af2cd, type: 3}
      propertyPath: m_LocalPosition.y
      value: 0
      objectReference: {fileID: 0}
    - target: {fileID: 1062938935673166401, guid: 0bc9502e1ad78894c82225190e3af2cd, type: 3}
      propertyPath: m_LocalPosition.z
      value: 0
      objectReference: {fileID: 0}
    - target: {fileID: 1062938935673166401, guid: 0bc9502e1ad78894c82225190e3af2cd, type: 3}
      propertyPath: m_LocalRotation.w
      value: 1
      objectReference: {fileID: 0}
    - target: {fileID: 1062938935673166401, guid: 0bc9502e1ad78894c82225190e3af2cd, type: 3}
      propertyPath: m_LocalRotation.x
      value: -0
      objectReference: {fileID: 0}
    - target: {fileID: 1062938935673166401, guid: 0bc9502e1ad78894c82225190e3af2cd, type: 3}
      propertyPath: m_LocalRotation.y
      value: -0
      objectReference: {fileID: 0}
    - target: {fileID: 1062938935673166401, guid: 0bc9502e1ad78894c82225190e3af2cd, type: 3}
      propertyPath: m_LocalRotation.z
      value: -0
      objectReference: {fileID: 0}
    - target: {fileID: 1062938935673166401, guid: 0bc9502e1ad78894c82225190e3af2cd, type: 3}
      propertyPath: m_AnchoredPosition.x
      value: 0
      objectReference: {fileID: 0}
    - target: {fileID: 1062938935673166401, guid: 0bc9502e1ad78894c82225190e3af2cd, type: 3}
      propertyPath: m_AnchoredPosition.y
      value: -46
      objectReference: {fileID: 0}
    - target: {fileID: 1062938935673166401, guid: 0bc9502e1ad78894c82225190e3af2cd, type: 3}
      propertyPath: m_LocalEulerAnglesHint.x
      value: 0
      objectReference: {fileID: 0}
    - target: {fileID: 1062938935673166401, guid: 0bc9502e1ad78894c82225190e3af2cd, type: 3}
      propertyPath: m_LocalEulerAnglesHint.y
      value: 0
      objectReference: {fileID: 0}
    - target: {fileID: 1062938935673166401, guid: 0bc9502e1ad78894c82225190e3af2cd, type: 3}
      propertyPath: m_LocalEulerAnglesHint.z
      value: 0
      objectReference: {fileID: 0}
    - target: {fileID: 1190873555538097139, guid: 0bc9502e1ad78894c82225190e3af2cd, type: 3}
      propertyPath: m_Name
      value: VoiceChatPanel
      objectReference: {fileID: 0}
    - target: {fileID: 1190873555538097139, guid: 0bc9502e1ad78894c82225190e3af2cd, type: 3}
      propertyPath: m_IsActive
      value: 0
      objectReference: {fileID: 0}
    - target: {fileID: 1280489644118934443, guid: 0bc9502e1ad78894c82225190e3af2cd, type: 3}
      propertyPath: m_AnchorMax.y
      value: 1
      objectReference: {fileID: 0}
    - target: {fileID: 1280489644118934443, guid: 0bc9502e1ad78894c82225190e3af2cd, type: 3}
      propertyPath: m_AnchorMin.y
      value: 1
      objectReference: {fileID: 0}
    - target: {fileID: 1280489644118934443, guid: 0bc9502e1ad78894c82225190e3af2cd, type: 3}
      propertyPath: m_SizeDelta.x
      value: 65.2
      objectReference: {fileID: 0}
    - target: {fileID: 1280489644118934443, guid: 0bc9502e1ad78894c82225190e3af2cd, type: 3}
      propertyPath: m_AnchoredPosition.x
      value: 116.76
      objectReference: {fileID: 0}
    - target: {fileID: 1280489644118934443, guid: 0bc9502e1ad78894c82225190e3af2cd, type: 3}
      propertyPath: m_AnchoredPosition.y
      value: -6.2972
      objectReference: {fileID: 0}
    - target: {fileID: 1606199617536170326, guid: 0bc9502e1ad78894c82225190e3af2cd, type: 3}
      propertyPath: m_AnchorMax.y
      value: 1
      objectReference: {fileID: 0}
    - target: {fileID: 1606199617536170326, guid: 0bc9502e1ad78894c82225190e3af2cd, type: 3}
      propertyPath: m_AnchorMin.y
      value: 1
      objectReference: {fileID: 0}
    - target: {fileID: 1606199617536170326, guid: 0bc9502e1ad78894c82225190e3af2cd, type: 3}
      propertyPath: m_SizeDelta.x
      value: 37.21
      objectReference: {fileID: 0}
    - target: {fileID: 1606199617536170326, guid: 0bc9502e1ad78894c82225190e3af2cd, type: 3}
      propertyPath: m_AnchoredPosition.x
      value: 221.16998
      objectReference: {fileID: 0}
    - target: {fileID: 1606199617536170326, guid: 0bc9502e1ad78894c82225190e3af2cd, type: 3}
      propertyPath: m_AnchoredPosition.y
      value: -6.2972
      objectReference: {fileID: 0}
    - target: {fileID: 1767241299772519147, guid: 0bc9502e1ad78894c82225190e3af2cd, type: 3}
      propertyPath: m_AnchorMax.y
      value: 1
      objectReference: {fileID: 0}
    - target: {fileID: 1767241299772519147, guid: 0bc9502e1ad78894c82225190e3af2cd, type: 3}
      propertyPath: m_AnchorMin.y
      value: 1
      objectReference: {fileID: 0}
    - target: {fileID: 1767241299772519147, guid: 0bc9502e1ad78894c82225190e3af2cd, type: 3}
      propertyPath: m_AnchoredPosition.x
      value: 338
      objectReference: {fileID: 0}
    - target: {fileID: 1767241299772519147, guid: 0bc9502e1ad78894c82225190e3af2cd, type: 3}
      propertyPath: m_AnchoredPosition.y
      value: -23
      objectReference: {fileID: 0}
    - target: {fileID: 2197452111654350016, guid: 0bc9502e1ad78894c82225190e3af2cd, type: 3}
      propertyPath: m_AnchorMax.y
      value: 1
      objectReference: {fileID: 0}
    - target: {fileID: 2197452111654350016, guid: 0bc9502e1ad78894c82225190e3af2cd, type: 3}
      propertyPath: m_AnchorMin.y
      value: 1
      objectReference: {fileID: 0}
    - target: {fileID: 2197452111654350016, guid: 0bc9502e1ad78894c82225190e3af2cd, type: 3}
      propertyPath: m_SizeDelta.x
      value: 10
      objectReference: {fileID: 0}
    - target: {fileID: 2197452111654350016, guid: 0bc9502e1ad78894c82225190e3af2cd, type: 3}
      propertyPath: m_AnchoredPosition.x
      value: 228.16998
      objectReference: {fileID: 0}
    - target: {fileID: 2197452111654350016, guid: 0bc9502e1ad78894c82225190e3af2cd, type: 3}
      propertyPath: m_AnchoredPosition.y
      value: -6.2972
      objectReference: {fileID: 0}
    - target: {fileID: 2630920995751324411, guid: 0bc9502e1ad78894c82225190e3af2cd, type: 3}
      propertyPath: m_AnchorMax.y
      value: 1
      objectReference: {fileID: 0}
    - target: {fileID: 2630920995751324411, guid: 0bc9502e1ad78894c82225190e3af2cd, type: 3}
      propertyPath: m_AnchorMin.y
      value: 1
      objectReference: {fileID: 0}
    - target: {fileID: 2630920995751324411, guid: 0bc9502e1ad78894c82225190e3af2cd, type: 3}
      propertyPath: m_SizeDelta.x
      value: 400
      objectReference: {fileID: 0}
    - target: {fileID: 2630920995751324411, guid: 0bc9502e1ad78894c82225190e3af2cd, type: 3}
      propertyPath: m_SizeDelta.y
      value: 46
      objectReference: {fileID: 0}
    - target: {fileID: 2630920995751324411, guid: 0bc9502e1ad78894c82225190e3af2cd, type: 3}
      propertyPath: m_AnchoredPosition.x
      value: 200
      objectReference: {fileID: 0}
    - target: {fileID: 2630920995751324411, guid: 0bc9502e1ad78894c82225190e3af2cd, type: 3}
      propertyPath: m_AnchoredPosition.y
      value: -23
      objectReference: {fileID: 0}
    - target: {fileID: 2874013707525507138, guid: 0bc9502e1ad78894c82225190e3af2cd, type: 3}
      propertyPath: m_SizeDelta.x
      value: 48
      objectReference: {fileID: 0}
    - target: {fileID: 3000795852027284520, guid: 0bc9502e1ad78894c82225190e3af2cd, type: 3}
      propertyPath: m_AnchorMax.y
      value: 1
      objectReference: {fileID: 0}
    - target: {fileID: 3000795852027284520, guid: 0bc9502e1ad78894c82225190e3af2cd, type: 3}
      propertyPath: m_AnchorMin.y
      value: 1
      objectReference: {fileID: 0}
    - target: {fileID: 3000795852027284520, guid: 0bc9502e1ad78894c82225190e3af2cd, type: 3}
      propertyPath: m_SizeDelta.x
      value: 41.57
      objectReference: {fileID: 0}
    - target: {fileID: 3000795852027284520, guid: 0bc9502e1ad78894c82225190e3af2cd, type: 3}
      propertyPath: m_AnchoredPosition.y
      value: -6.2972
      objectReference: {fileID: 0}
    - target: {fileID: 3401268610880210433, guid: 0bc9502e1ad78894c82225190e3af2cd, type: 3}
      propertyPath: m_AnchorMax.x
      value: 1
      objectReference: {fileID: 0}
    - target: {fileID: 3401268610880210433, guid: 0bc9502e1ad78894c82225190e3af2cd, type: 3}
      propertyPath: m_AnchorMax.y
      value: 1
      objectReference: {fileID: 0}
    - target: {fileID: 3446076067980712817, guid: 0bc9502e1ad78894c82225190e3af2cd, type: 3}
      propertyPath: m_AnchorMax.y
      value: 1
      objectReference: {fileID: 0}
    - target: {fileID: 3446076067980712817, guid: 0bc9502e1ad78894c82225190e3af2cd, type: 3}
      propertyPath: m_AnchorMin.y
      value: 1
      objectReference: {fileID: 0}
    - target: {fileID: 3446076067980712817, guid: 0bc9502e1ad78894c82225190e3af2cd, type: 3}
      propertyPath: m_AnchoredPosition.x
      value: 10
      objectReference: {fileID: 0}
    - target: {fileID: 3446076067980712817, guid: 0bc9502e1ad78894c82225190e3af2cd, type: 3}
      propertyPath: m_AnchoredPosition.y
      value: -6.2972
      objectReference: {fileID: 0}
    - target: {fileID: 3873523340890041484, guid: 0bc9502e1ad78894c82225190e3af2cd, type: 3}
      propertyPath: m_SizeDelta.x
      value: 48
      objectReference: {fileID: 0}
    - target: {fileID: 4289677702288074982, guid: 0bc9502e1ad78894c82225190e3af2cd, type: 3}
      propertyPath: m_AnchorMax.y
      value: 1
      objectReference: {fileID: 0}
    - target: {fileID: 4289677702288074982, guid: 0bc9502e1ad78894c82225190e3af2cd, type: 3}
      propertyPath: m_AnchorMin.y
      value: 1
      objectReference: {fileID: 0}
    - target: {fileID: 4289677702288074982, guid: 0bc9502e1ad78894c82225190e3af2cd, type: 3}
      propertyPath: m_SizeDelta.x
      value: 100.61
      objectReference: {fileID: 0}
    - target: {fileID: 4289677702288074982, guid: 0bc9502e1ad78894c82225190e3af2cd, type: 3}
      propertyPath: m_AnchoredPosition.y
      value: -6.2972
      objectReference: {fileID: 0}
    - target: {fileID: 4400213709313909455, guid: 0bc9502e1ad78894c82225190e3af2cd, type: 3}
      propertyPath: m_AnchorMax.x
      value: 1
      objectReference: {fileID: 0}
    - target: {fileID: 4400213709313909455, guid: 0bc9502e1ad78894c82225190e3af2cd, type: 3}
      propertyPath: m_AnchorMax.y
      value: 1
      objectReference: {fileID: 0}
    - target: {fileID: 4570796712616711540, guid: 0bc9502e1ad78894c82225190e3af2cd, type: 3}
      propertyPath: m_AnchorMax.y
      value: 1
      objectReference: {fileID: 0}
    - target: {fileID: 4570796712616711540, guid: 0bc9502e1ad78894c82225190e3af2cd, type: 3}
      propertyPath: m_AnchorMin.y
      value: 1
      objectReference: {fileID: 0}
    - target: {fileID: 4570796712616711540, guid: 0bc9502e1ad78894c82225190e3af2cd, type: 3}
      propertyPath: m_AnchoredPosition.x
      value: 377
      objectReference: {fileID: 0}
    - target: {fileID: 4570796712616711540, guid: 0bc9502e1ad78894c82225190e3af2cd, type: 3}
      propertyPath: m_AnchoredPosition.y
      value: -23
      objectReference: {fileID: 0}
    - target: {fileID: 4686366510135435889, guid: 0bc9502e1ad78894c82225190e3af2cd, type: 3}
      propertyPath: m_AnchorMax.y
      value: 1
      objectReference: {fileID: 0}
    - target: {fileID: 4686366510135435889, guid: 0bc9502e1ad78894c82225190e3af2cd, type: 3}
      propertyPath: m_AnchorMin.y
      value: 1
      objectReference: {fileID: 0}
    - target: {fileID: 4686366510135435889, guid: 0bc9502e1ad78894c82225190e3af2cd, type: 3}
      propertyPath: m_SizeDelta.x
      value: 28.63
      objectReference: {fileID: 0}
    - target: {fileID: 4686366510135435889, guid: 0bc9502e1ad78894c82225190e3af2cd, type: 3}
      propertyPath: m_AnchoredPosition.x
      value: 78.79
      objectReference: {fileID: 0}
    - target: {fileID: 4686366510135435889, guid: 0bc9502e1ad78894c82225190e3af2cd, type: 3}
      propertyPath: m_AnchoredPosition.y
      value: -10
      objectReference: {fileID: 0}
    - target: {fileID: 4796440213142122584, guid: 0bc9502e1ad78894c82225190e3af2cd, type: 3}
      propertyPath: m_AnchorMax.y
      value: 1
      objectReference: {fileID: 0}
    - target: {fileID: 4796440213142122584, guid: 0bc9502e1ad78894c82225190e3af2cd, type: 3}
      propertyPath: m_AnchorMin.y
      value: 1
      objectReference: {fileID: 0}
    - target: {fileID: 4796440213142122584, guid: 0bc9502e1ad78894c82225190e3af2cd, type: 3}
      propertyPath: m_SizeDelta.x
      value: 65.2
      objectReference: {fileID: 0}
    - target: {fileID: 4796440213142122584, guid: 0bc9502e1ad78894c82225190e3af2cd, type: 3}
      propertyPath: m_AnchoredPosition.x
      value: 102.61
      objectReference: {fileID: 0}
    - target: {fileID: 4796440213142122584, guid: 0bc9502e1ad78894c82225190e3af2cd, type: 3}
      propertyPath: m_AnchoredPosition.y
      value: -6.2972
      objectReference: {fileID: 0}
    - target: {fileID: 4910763277058393970, guid: 0bc9502e1ad78894c82225190e3af2cd, type: 3}
      propertyPath: m_AnchorMax.y
      value: 1
      objectReference: {fileID: 0}
    - target: {fileID: 4910763277058393970, guid: 0bc9502e1ad78894c82225190e3af2cd, type: 3}
      propertyPath: m_AnchorMin.y
      value: 1
      objectReference: {fileID: 0}
    - target: {fileID: 4910763277058393970, guid: 0bc9502e1ad78894c82225190e3af2cd, type: 3}
      propertyPath: m_AnchoredPosition.x
      value: 75.6479
      objectReference: {fileID: 0}
    - target: {fileID: 4910763277058393970, guid: 0bc9502e1ad78894c82225190e3af2cd, type: 3}
      propertyPath: m_AnchoredPosition.y
      value: -6.2972
      objectReference: {fileID: 0}
    - target: {fileID: 4980708993571105445, guid: 0bc9502e1ad78894c82225190e3af2cd, type: 3}
      propertyPath: m_AnchorMax.y
      value: 1
      objectReference: {fileID: 0}
    - target: {fileID: 4980708993571105445, guid: 0bc9502e1ad78894c82225190e3af2cd, type: 3}
      propertyPath: m_AnchorMin.y
      value: 1
      objectReference: {fileID: 0}
    - target: {fileID: 4980708993571105445, guid: 0bc9502e1ad78894c82225190e3af2cd, type: 3}
      propertyPath: m_SizeDelta.x
      value: 37.21
      objectReference: {fileID: 0}
    - target: {fileID: 4980708993571105445, guid: 0bc9502e1ad78894c82225190e3af2cd, type: 3}
      propertyPath: m_AnchoredPosition.x
      value: 207.01999
      objectReference: {fileID: 0}
    - target: {fileID: 4980708993571105445, guid: 0bc9502e1ad78894c82225190e3af2cd, type: 3}
      propertyPath: m_AnchoredPosition.y
      value: -6.2972
      objectReference: {fileID: 0}
    - target: {fileID: 5081811919719037068, guid: 0bc9502e1ad78894c82225190e3af2cd, type: 3}
      propertyPath: m_AnchorMax.y
      value: 1
      objectReference: {fileID: 0}
    - target: {fileID: 5081811919719037068, guid: 0bc9502e1ad78894c82225190e3af2cd, type: 3}
      propertyPath: m_AnchorMin.y
      value: 1
      objectReference: {fileID: 0}
    - target: {fileID: 5081811919719037068, guid: 0bc9502e1ad78894c82225190e3af2cd, type: 3}
      propertyPath: m_SizeDelta.x
      value: 50.16
      objectReference: {fileID: 0}
    - target: {fileID: 5081811919719037068, guid: 0bc9502e1ad78894c82225190e3af2cd, type: 3}
      propertyPath: m_AnchoredPosition.y
      value: -10
      objectReference: {fileID: 0}
    - target: {fileID: 5560746486216286003, guid: 0bc9502e1ad78894c82225190e3af2cd, type: 3}
      propertyPath: m_AnchorMax.y
      value: 1
      objectReference: {fileID: 0}
    - target: {fileID: 5560746486216286003, guid: 0bc9502e1ad78894c82225190e3af2cd, type: 3}
      propertyPath: m_AnchorMin.y
      value: 1
      objectReference: {fileID: 0}
    - target: {fileID: 5560746486216286003, guid: 0bc9502e1ad78894c82225190e3af2cd, type: 3}
      propertyPath: m_SizeDelta.x
      value: 10
      objectReference: {fileID: 0}
    - target: {fileID: 5560746486216286003, guid: 0bc9502e1ad78894c82225190e3af2cd, type: 3}
      propertyPath: m_AnchoredPosition.x
      value: 214.01999
      objectReference: {fileID: 0}
    - target: {fileID: 5560746486216286003, guid: 0bc9502e1ad78894c82225190e3af2cd, type: 3}
      propertyPath: m_AnchoredPosition.y
      value: -6.2972
      objectReference: {fileID: 0}
    - target: {fileID: 5748157804382996940, guid: 0bc9502e1ad78894c82225190e3af2cd, type: 3}
      propertyPath: m_AnchorMax.y
      value: 1
      objectReference: {fileID: 0}
    - target: {fileID: 5748157804382996940, guid: 0bc9502e1ad78894c82225190e3af2cd, type: 3}
      propertyPath: m_AnchorMin.y
      value: 1
      objectReference: {fileID: 0}
    - target: {fileID: 5748157804382996940, guid: 0bc9502e1ad78894c82225190e3af2cd, type: 3}
      propertyPath: m_AnchoredPosition.x
      value: 376
      objectReference: {fileID: 0}
    - target: {fileID: 5748157804382996940, guid: 0bc9502e1ad78894c82225190e3af2cd, type: 3}
      propertyPath: m_AnchoredPosition.y
      value: -23
      objectReference: {fileID: 0}
    - target: {fileID: 5774924445826223641, guid: 0bc9502e1ad78894c82225190e3af2cd, type: 3}
      propertyPath: m_AnchorMax.y
      value: 1
      objectReference: {fileID: 0}
    - target: {fileID: 5774924445826223641, guid: 0bc9502e1ad78894c82225190e3af2cd, type: 3}
      propertyPath: m_AnchorMin.y
      value: 1
      objectReference: {fileID: 0}
    - target: {fileID: 5774924445826223641, guid: 0bc9502e1ad78894c82225190e3af2cd, type: 3}
      propertyPath: m_AnchoredPosition.x
      value: 338
      objectReference: {fileID: 0}
    - target: {fileID: 5774924445826223641, guid: 0bc9502e1ad78894c82225190e3af2cd, type: 3}
      propertyPath: m_AnchoredPosition.y
      value: -23
      objectReference: {fileID: 0}
    - target: {fileID: 5815106167365047446, guid: 0bc9502e1ad78894c82225190e3af2cd, type: 3}
      propertyPath: m_AnchorMax.y
      value: 1
      objectReference: {fileID: 0}
    - target: {fileID: 5815106167365047446, guid: 0bc9502e1ad78894c82225190e3af2cd, type: 3}
      propertyPath: m_AnchorMin.y
      value: 1
      objectReference: {fileID: 0}
    - target: {fileID: 5815106167365047446, guid: 0bc9502e1ad78894c82225190e3af2cd, type: 3}
      propertyPath: m_SizeDelta.x
      value: 65.2
      objectReference: {fileID: 0}
    - target: {fileID: 5815106167365047446, guid: 0bc9502e1ad78894c82225190e3af2cd, type: 3}
      propertyPath: m_AnchoredPosition.x
      value: 43.57
      objectReference: {fileID: 0}
    - target: {fileID: 5815106167365047446, guid: 0bc9502e1ad78894c82225190e3af2cd, type: 3}
      propertyPath: m_AnchoredPosition.y
      value: -6.2972
      objectReference: {fileID: 0}
    - target: {fileID: 6037589811969048787, guid: 0bc9502e1ad78894c82225190e3af2cd, type: 3}
      propertyPath: m_ChildAlignment
      value: 0
      objectReference: {fileID: 0}
    - target: {fileID: 6264597981679834144, guid: 0bc9502e1ad78894c82225190e3af2cd, type: 3}
      propertyPath: m_AnchorMax.y
      value: 1
      objectReference: {fileID: 0}
    - target: {fileID: 6264597981679834144, guid: 0bc9502e1ad78894c82225190e3af2cd, type: 3}
      propertyPath: m_AnchorMin.y
      value: 1
      objectReference: {fileID: 0}
    - target: {fileID: 6264597981679834144, guid: 0bc9502e1ad78894c82225190e3af2cd, type: 3}
      propertyPath: m_AnchoredPosition.x
      value: 4
      objectReference: {fileID: 0}
    - target: {fileID: 6264597981679834144, guid: 0bc9502e1ad78894c82225190e3af2cd, type: 3}
      propertyPath: m_AnchoredPosition.y
      value: -6.2972
      objectReference: {fileID: 0}
    - target: {fileID: 6285899974959959659, guid: 0bc9502e1ad78894c82225190e3af2cd, type: 3}
      propertyPath: m_AnchorMax.y
      value: 1
      objectReference: {fileID: 0}
    - target: {fileID: 6285899974959959659, guid: 0bc9502e1ad78894c82225190e3af2cd, type: 3}
      propertyPath: m_AnchorMin.y
      value: 1
      objectReference: {fileID: 0}
    - target: {fileID: 6285899974959959659, guid: 0bc9502e1ad78894c82225190e3af2cd, type: 3}
      propertyPath: m_SizeDelta.x
      value: 37.21
      objectReference: {fileID: 0}
    - target: {fileID: 6285899974959959659, guid: 0bc9502e1ad78894c82225190e3af2cd, type: 3}
      propertyPath: m_AnchoredPosition.x
      value: 147.98
      objectReference: {fileID: 0}
    - target: {fileID: 6285899974959959659, guid: 0bc9502e1ad78894c82225190e3af2cd, type: 3}
      propertyPath: m_AnchoredPosition.y
      value: -6.2972
      objectReference: {fileID: 0}
    - target: {fileID: 6847923062586375165, guid: 0bc9502e1ad78894c82225190e3af2cd, type: 3}
      propertyPath: m_AnchorMax.y
      value: 1
      objectReference: {fileID: 0}
    - target: {fileID: 6847923062586375165, guid: 0bc9502e1ad78894c82225190e3af2cd, type: 3}
      propertyPath: m_AnchorMin.y
      value: 1
      objectReference: {fileID: 0}
    - target: {fileID: 6847923062586375165, guid: 0bc9502e1ad78894c82225190e3af2cd, type: 3}
      propertyPath: m_SizeDelta.x
      value: 10
      objectReference: {fileID: 0}
    - target: {fileID: 6847923062586375165, guid: 0bc9502e1ad78894c82225190e3af2cd, type: 3}
      propertyPath: m_AnchoredPosition.x
      value: 154.98
      objectReference: {fileID: 0}
    - target: {fileID: 6847923062586375165, guid: 0bc9502e1ad78894c82225190e3af2cd, type: 3}
      propertyPath: m_AnchoredPosition.y
      value: -6.2972
      objectReference: {fileID: 0}
    - target: {fileID: 6987195727353858498, guid: 0bc9502e1ad78894c82225190e3af2cd, type: 3}
      propertyPath: m_AnchorMax.y
      value: 1
      objectReference: {fileID: 0}
    - target: {fileID: 6987195727353858498, guid: 0bc9502e1ad78894c82225190e3af2cd, type: 3}
      propertyPath: m_AnchorMin.y
      value: 1
      objectReference: {fileID: 0}
    - target: {fileID: 6987195727353858498, guid: 0bc9502e1ad78894c82225190e3af2cd, type: 3}
      propertyPath: m_AnchoredPosition.x
      value: 376
      objectReference: {fileID: 0}
    - target: {fileID: 6987195727353858498, guid: 0bc9502e1ad78894c82225190e3af2cd, type: 3}
      propertyPath: m_AnchoredPosition.y
      value: -23
      objectReference: {fileID: 0}
    - target: {fileID: 7391764398703239039, guid: 0bc9502e1ad78894c82225190e3af2cd, type: 3}
      propertyPath: m_SizeDelta.x
      value: 48
      objectReference: {fileID: 0}
    - target: {fileID: 7553285747977083669, guid: 0bc9502e1ad78894c82225190e3af2cd, type: 3}
      propertyPath: m_AnchorMax.y
      value: 1
      objectReference: {fileID: 0}
    - target: {fileID: 7553285747977083669, guid: 0bc9502e1ad78894c82225190e3af2cd, type: 3}
      propertyPath: m_AnchorMin.y
      value: 1
      objectReference: {fileID: 0}
    - target: {fileID: 7553285747977083669, guid: 0bc9502e1ad78894c82225190e3af2cd, type: 3}
      propertyPath: m_SizeDelta.x
      value: 114.76
      objectReference: {fileID: 0}
    - target: {fileID: 7553285747977083669, guid: 0bc9502e1ad78894c82225190e3af2cd, type: 3}
      propertyPath: m_AnchoredPosition.y
      value: -6.2972
      objectReference: {fileID: 0}
    - target: {fileID: 8498706899824892571, guid: 0bc9502e1ad78894c82225190e3af2cd, type: 3}
      propertyPath: m_AnchorMax.y
      value: 1
      objectReference: {fileID: 0}
    - target: {fileID: 8498706899824892571, guid: 0bc9502e1ad78894c82225190e3af2cd, type: 3}
      propertyPath: m_AnchorMin.y
      value: 1
      objectReference: {fileID: 0}
    - target: {fileID: 8498706899824892571, guid: 0bc9502e1ad78894c82225190e3af2cd, type: 3}
      propertyPath: m_AnchoredPosition.x
      value: 338
      objectReference: {fileID: 0}
    - target: {fileID: 8498706899824892571, guid: 0bc9502e1ad78894c82225190e3af2cd, type: 3}
      propertyPath: m_AnchoredPosition.y
      value: -23
      objectReference: {fileID: 0}
    - target: {fileID: 8723387650851067316, guid: 0bc9502e1ad78894c82225190e3af2cd, type: 3}
      propertyPath: m_AnchorMax.y
      value: 1
      objectReference: {fileID: 0}
    - target: {fileID: 8723387650851067316, guid: 0bc9502e1ad78894c82225190e3af2cd, type: 3}
      propertyPath: m_AnchorMin.y
      value: 1
      objectReference: {fileID: 0}
    - target: {fileID: 8723387650851067316, guid: 0bc9502e1ad78894c82225190e3af2cd, type: 3}
      propertyPath: m_AnchoredPosition.x
      value: 42.32395
      objectReference: {fileID: 0}
    - target: {fileID: 8723387650851067316, guid: 0bc9502e1ad78894c82225190e3af2cd, type: 3}
      propertyPath: m_AnchoredPosition.y
      value: -6.2972
      objectReference: {fileID: 0}
    - target: {fileID: 8964113508422202866, guid: 0bc9502e1ad78894c82225190e3af2cd, type: 3}
      propertyPath: m_AnchorMax.x
      value: 1
      objectReference: {fileID: 0}
    - target: {fileID: 8964113508422202866, guid: 0bc9502e1ad78894c82225190e3af2cd, type: 3}
      propertyPath: m_AnchorMax.y
      value: 1
      objectReference: {fileID: 0}
    m_RemovedComponents: []
    m_RemovedGameObjects: []
    m_AddedGameObjects: []
    m_AddedComponents: []
  m_SourcePrefab: {fileID: 100100000, guid: 0bc9502e1ad78894c82225190e3af2cd, type: 3}
--- !u!224 &7758882464479475403 stripped
RectTransform:
  m_CorrespondingSourceObject: {fileID: 1062938935673166401, guid: 0bc9502e1ad78894c82225190e3af2cd, type: 3}
  m_PrefabInstance: {fileID: 7308576019025587338}
  m_PrefabAsset: {fileID: 0}<|MERGE_RESOLUTION|>--- conflicted
+++ resolved
@@ -278,13 +278,6 @@
     - target: {fileID: 579293699698281174, guid: 54208472bd274f14a90c06641252c2dc, type: 3}
       propertyPath: m_AnchoredPosition.y
       value: 0
-<<<<<<< HEAD
-      objectReference: {fileID: 0}
-    - target: {fileID: 970370956977177363, guid: 54208472bd274f14a90c06641252c2dc, type: 3}
-      propertyPath: m_SizeDelta.x
-      value: 0
-=======
->>>>>>> cc8fbb3f
       objectReference: {fileID: 0}
     - target: {fileID: 1116941041938328355, guid: 54208472bd274f14a90c06641252c2dc, type: 3}
       propertyPath: m_AnchorMax.y
@@ -326,10 +319,6 @@
       propertyPath: m_AnchoredPosition.y
       value: 0
       objectReference: {fileID: 0}
-    - target: {fileID: 1850087064753869949, guid: 54208472bd274f14a90c06641252c2dc, type: 3}
-      propertyPath: m_Name
-      value: NearbyInfoContainer_NEW
-      objectReference: {fileID: 0}
     - target: {fileID: 1910771239589485603, guid: 54208472bd274f14a90c06641252c2dc, type: 3}
       propertyPath: m_AnchorMax.y
       value: 0
@@ -413,37 +402,6 @@
     - target: {fileID: 3431309469859280520, guid: 54208472bd274f14a90c06641252c2dc, type: 3}
       propertyPath: m_AnchoredPosition.y
       value: 0
-<<<<<<< HEAD
-      objectReference: {fileID: 0}
-    - target: {fileID: 3548077189947151806, guid: 54208472bd274f14a90c06641252c2dc, type: 3}
-      propertyPath: m_AnchorMax.y
-      value: 0
-      objectReference: {fileID: 0}
-    - target: {fileID: 3548077189947151806, guid: 54208472bd274f14a90c06641252c2dc, type: 3}
-      propertyPath: m_AnchorMin.y
-      value: 0
-      objectReference: {fileID: 0}
-    - target: {fileID: 3548077189947151806, guid: 54208472bd274f14a90c06641252c2dc, type: 3}
-      propertyPath: m_SizeDelta.x
-      value: 0
-      objectReference: {fileID: 0}
-    - target: {fileID: 3548077189947151806, guid: 54208472bd274f14a90c06641252c2dc, type: 3}
-      propertyPath: m_SizeDelta.y
-      value: 0
-      objectReference: {fileID: 0}
-    - target: {fileID: 3548077189947151806, guid: 54208472bd274f14a90c06641252c2dc, type: 3}
-      propertyPath: m_AnchoredPosition.x
-      value: 0
-      objectReference: {fileID: 0}
-    - target: {fileID: 3548077189947151806, guid: 54208472bd274f14a90c06641252c2dc, type: 3}
-      propertyPath: m_AnchoredPosition.y
-      value: 0
-      objectReference: {fileID: 0}
-    - target: {fileID: 3869941830525947458, guid: 54208472bd274f14a90c06641252c2dc, type: 3}
-      propertyPath: m_Name
-      value: '[GRP] ChannelName'
-=======
->>>>>>> cc8fbb3f
       objectReference: {fileID: 0}
     - target: {fileID: 3909043262201968997, guid: 54208472bd274f14a90c06641252c2dc, type: 3}
       propertyPath: m_AnchorMax.x
@@ -476,13 +434,6 @@
     - target: {fileID: 4055835279997597995, guid: 54208472bd274f14a90c06641252c2dc, type: 3}
       propertyPath: m_AnchoredPosition.y
       value: 0
-<<<<<<< HEAD
-      objectReference: {fileID: 0}
-    - target: {fileID: 4110012912847838031, guid: 54208472bd274f14a90c06641252c2dc, type: 3}
-      propertyPath: m_Name
-      value: '[TXT] AutoTranslateIndicator'
-=======
->>>>>>> cc8fbb3f
       objectReference: {fileID: 0}
     - target: {fileID: 4837618148869299418, guid: 54208472bd274f14a90c06641252c2dc, type: 3}
       propertyPath: m_AnchorMax.y
@@ -506,10 +457,6 @@
       objectReference: {fileID: 0}
     - target: {fileID: 4837618148869299418, guid: 54208472bd274f14a90c06641252c2dc, type: 3}
       propertyPath: m_AnchoredPosition.y
-      value: 0
-      objectReference: {fileID: 0}
-    - target: {fileID: 4953166685686419466, guid: 54208472bd274f14a90c06641252c2dc, type: 3}
-      propertyPath: m_IsActive
       value: 0
       objectReference: {fileID: 0}
     - target: {fileID: 5002119658454531463, guid: 54208472bd274f14a90c06641252c2dc, type: 3}
@@ -552,26 +499,6 @@
       propertyPath: m_AnchoredPosition.y
       value: 0
       objectReference: {fileID: 0}
-    - target: {fileID: 6752622255766224631, guid: 54208472bd274f14a90c06641252c2dc, type: 3}
-      propertyPath: m_AnchorMax.y
-      value: 0
-      objectReference: {fileID: 0}
-    - target: {fileID: 6752622255766224631, guid: 54208472bd274f14a90c06641252c2dc, type: 3}
-      propertyPath: m_AnchorMin.y
-      value: 0
-      objectReference: {fileID: 0}
-    - target: {fileID: 6752622255766224631, guid: 54208472bd274f14a90c06641252c2dc, type: 3}
-      propertyPath: m_SizeDelta.x
-      value: 0
-      objectReference: {fileID: 0}
-    - target: {fileID: 6752622255766224631, guid: 54208472bd274f14a90c06641252c2dc, type: 3}
-      propertyPath: m_SizeDelta.y
-      value: 0
-      objectReference: {fileID: 0}
-    - target: {fileID: 6752622255766224631, guid: 54208472bd274f14a90c06641252c2dc, type: 3}
-      propertyPath: m_AnchoredPosition.y
-      value: 0
-      objectReference: {fileID: 0}
     - target: {fileID: 6797469552898877357, guid: 54208472bd274f14a90c06641252c2dc, type: 3}
       propertyPath: m_AnchorMax.y
       value: 0
@@ -624,90 +551,6 @@
       propertyPath: m_AnchoredPosition.y
       value: 0
       objectReference: {fileID: 0}
-    - target: {fileID: 7237770997120144235, guid: 54208472bd274f14a90c06641252c2dc, type: 3}
-      propertyPath: m_AnchorMax.y
-      value: 0
-      objectReference: {fileID: 0}
-    - target: {fileID: 7237770997120144235, guid: 54208472bd274f14a90c06641252c2dc, type: 3}
-      propertyPath: m_AnchorMin.y
-      value: 0
-      objectReference: {fileID: 0}
-    - target: {fileID: 7237770997120144235, guid: 54208472bd274f14a90c06641252c2dc, type: 3}
-      propertyPath: m_SizeDelta.x
-      value: 0
-      objectReference: {fileID: 0}
-    - target: {fileID: 7237770997120144235, guid: 54208472bd274f14a90c06641252c2dc, type: 3}
-      propertyPath: m_AnchoredPosition.y
-      value: 0
-      objectReference: {fileID: 0}
-    - target: {fileID: 7241607856544464131, guid: 54208472bd274f14a90c06641252c2dc, type: 3}
-      propertyPath: m_AnchorMax.y
-      value: 0
-      objectReference: {fileID: 0}
-    - target: {fileID: 7241607856544464131, guid: 54208472bd274f14a90c06641252c2dc, type: 3}
-      propertyPath: m_AnchorMin.y
-      value: 0
-      objectReference: {fileID: 0}
-    - target: {fileID: 7241607856544464131, guid: 54208472bd274f14a90c06641252c2dc, type: 3}
-      propertyPath: m_SizeDelta.x
-      value: 0
-      objectReference: {fileID: 0}
-    - target: {fileID: 7241607856544464131, guid: 54208472bd274f14a90c06641252c2dc, type: 3}
-      propertyPath: m_AnchoredPosition.x
-      value: 0
-      objectReference: {fileID: 0}
-    - target: {fileID: 7241607856544464131, guid: 54208472bd274f14a90c06641252c2dc, type: 3}
-      propertyPath: m_AnchoredPosition.y
-      value: 0
-      objectReference: {fileID: 0}
-    - target: {fileID: 7323933432829201253, guid: 54208472bd274f14a90c06641252c2dc, type: 3}
-      propertyPath: m_Name
-      value: '[TXT] ChannelName'
-      objectReference: {fileID: 0}
-    - target: {fileID: 8536786821291018197, guid: 54208472bd274f14a90c06641252c2dc, type: 3}
-      propertyPath: m_AnchorMax.y
-      value: 0
-      objectReference: {fileID: 0}
-    - target: {fileID: 8536786821291018197, guid: 54208472bd274f14a90c06641252c2dc, type: 3}
-      propertyPath: m_AnchorMin.y
-      value: 0
-      objectReference: {fileID: 0}
-    - target: {fileID: 8536786821291018197, guid: 54208472bd274f14a90c06641252c2dc, type: 3}
-      propertyPath: m_SizeDelta.x
-      value: 0
-      objectReference: {fileID: 0}
-    - target: {fileID: 8536786821291018197, guid: 54208472bd274f14a90c06641252c2dc, type: 3}
-      propertyPath: m_SizeDelta.y
-      value: 0
-      objectReference: {fileID: 0}
-    - target: {fileID: 8536786821291018197, guid: 54208472bd274f14a90c06641252c2dc, type: 3}
-      propertyPath: m_AnchoredPosition.x
-      value: 0
-      objectReference: {fileID: 0}
-    - target: {fileID: 8536786821291018197, guid: 54208472bd274f14a90c06641252c2dc, type: 3}
-      propertyPath: m_AnchoredPosition.y
-      value: 0
-      objectReference: {fileID: 0}
-    - target: {fileID: 8686940991277158707, guid: 54208472bd274f14a90c06641252c2dc, type: 3}
-      propertyPath: m_AnchorMax.y
-      value: 0
-      objectReference: {fileID: 0}
-    - target: {fileID: 8686940991277158707, guid: 54208472bd274f14a90c06641252c2dc, type: 3}
-      propertyPath: m_AnchorMin.y
-      value: 0
-      objectReference: {fileID: 0}
-    - target: {fileID: 8686940991277158707, guid: 54208472bd274f14a90c06641252c2dc, type: 3}
-      propertyPath: m_SizeDelta.x
-      value: 0
-      objectReference: {fileID: 0}
-    - target: {fileID: 8686940991277158707, guid: 54208472bd274f14a90c06641252c2dc, type: 3}
-      propertyPath: m_SizeDelta.y
-      value: 0
-      objectReference: {fileID: 0}
-    - target: {fileID: 8686940991277158707, guid: 54208472bd274f14a90c06641252c2dc, type: 3}
-      propertyPath: m_AnchoredPosition.y
-      value: 0
-      objectReference: {fileID: 0}
     - target: {fileID: 8712384435003536166, guid: 54208472bd274f14a90c06641252c2dc, type: 3}
       propertyPath: m_AnchorMax.y
       value: 1
@@ -728,14 +571,8 @@
       propertyPath: m_AnchoredPosition.y
       value: -7
       objectReference: {fileID: 0}
-    - target: {fileID: 9030153435822099279, guid: 54208472bd274f14a90c06641252c2dc, type: 3}
-      propertyPath: m_fontColor32.rgba
-      value: 4289572269
-      objectReference: {fileID: 0}
     m_RemovedComponents: []
-    m_RemovedGameObjects:
-    - {fileID: 4953166685686419466, guid: 54208472bd274f14a90c06641252c2dc, type: 3}
-    - {fileID: 640031411460569453, guid: 54208472bd274f14a90c06641252c2dc, type: 3}
+    m_RemovedGameObjects: []
     m_AddedGameObjects: []
     m_AddedComponents: []
   m_SourcePrefab: {fileID: 100100000, guid: 54208472bd274f14a90c06641252c2dc, type: 3}
