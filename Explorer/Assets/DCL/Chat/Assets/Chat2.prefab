--- conflicted
+++ resolved
@@ -349,7 +349,7 @@
       objectReference: {fileID: 0}
     - target: {fileID: 1436812974182694533, guid: 54208472bd274f14a90c06641252c2dc, type: 3}
       propertyPath: m_SizeDelta.x
-      value: 40.760002
+      value: 44.67
       objectReference: {fileID: 0}
     - target: {fileID: 1436812974182694533, guid: 54208472bd274f14a90c06641252c2dc, type: 3}
       propertyPath: m_SizeDelta.y
@@ -357,7 +357,7 @@
       objectReference: {fileID: 0}
     - target: {fileID: 1436812974182694533, guid: 54208472bd274f14a90c06641252c2dc, type: 3}
       propertyPath: m_AnchoredPosition.x
-      value: 306.62
+      value: 304.665
       objectReference: {fileID: 0}
     - target: {fileID: 1436812974182694533, guid: 54208472bd274f14a90c06641252c2dc, type: 3}
       propertyPath: m_AnchoredPosition.y
@@ -607,11 +607,6 @@
       propertyPath: m_AnchoredPosition.x
       value: 0
       objectReference: {fileID: 0}
-<<<<<<< HEAD
-    - target: {fileID: 5002119658454531463, guid: 54208472bd274f14a90c06641252c2dc, type: 3}
-      propertyPath: m_IsActive
-      value: 0
-      objectReference: {fileID: 0}
     - target: {fileID: 5061560862354752329, guid: 54208472bd274f14a90c06641252c2dc, type: 3}
       propertyPath: m_AnchorMax.y
       value: 0
@@ -624,8 +619,6 @@
       propertyPath: m_AnchoredPosition.x
       value: 0
       objectReference: {fileID: 0}
-=======
->>>>>>> 8344bffb
     - target: {fileID: 5250817783382666351, guid: 54208472bd274f14a90c06641252c2dc, type: 3}
       propertyPath: m_AnchorMax.y
       value: 0
@@ -642,11 +635,6 @@
       propertyPath: m_AnchoredPosition.y
       value: 0
       objectReference: {fileID: 0}
-<<<<<<< HEAD
-    - target: {fileID: 5333128571595890291, guid: 54208472bd274f14a90c06641252c2dc, type: 3}
-      propertyPath: m_MinHeight
-      value: 200
-      objectReference: {fileID: 0}
     - target: {fileID: 5756052270137611118, guid: 54208472bd274f14a90c06641252c2dc, type: 3}
       propertyPath: m_AnchorMax.y
       value: 1
@@ -657,7 +645,7 @@
       objectReference: {fileID: 0}
     - target: {fileID: 5756052270137611118, guid: 54208472bd274f14a90c06641252c2dc, type: 3}
       propertyPath: m_SizeDelta.x
-      value: 128.94
+      value: 126.93
       objectReference: {fileID: 0}
     - target: {fileID: 5756052270137611118, guid: 54208472bd274f14a90c06641252c2dc, type: 3}
       propertyPath: m_SizeDelta.y
@@ -671,8 +659,6 @@
       propertyPath: m_AnchoredPosition.y
       value: -25.655
       objectReference: {fileID: 0}
-=======
->>>>>>> 8344bffb
     - target: {fileID: 6054260855757390284, guid: 54208472bd274f14a90c06641252c2dc, type: 3}
       propertyPath: m_Name
       value: ChatPanel
@@ -717,41 +703,10 @@
       propertyPath: m_AnchoredPosition.y
       value: 0
       objectReference: {fileID: 0}
-<<<<<<< HEAD
-    - target: {fileID: 6866503221410944994, guid: 54208472bd274f14a90c06641252c2dc, type: 3}
-      propertyPath: m_AnchorMax.x
-      value: 0
-      objectReference: {fileID: 0}
-    - target: {fileID: 6866503221410944994, guid: 54208472bd274f14a90c06641252c2dc, type: 3}
-      propertyPath: m_AnchorMax.y
-      value: 0
-      objectReference: {fileID: 0}
-    - target: {fileID: 6866503221410944994, guid: 54208472bd274f14a90c06641252c2dc, type: 3}
-      propertyPath: m_AnchorMin.y
-      value: 0
-      objectReference: {fileID: 0}
-    - target: {fileID: 6866503221410944994, guid: 54208472bd274f14a90c06641252c2dc, type: 3}
-      propertyPath: m_SizeDelta.x
-      value: 0
-      objectReference: {fileID: 0}
-    - target: {fileID: 6866503221410944994, guid: 54208472bd274f14a90c06641252c2dc, type: 3}
-      propertyPath: m_SizeDelta.y
-      value: 0
-      objectReference: {fileID: 0}
-    - target: {fileID: 6866503221410944994, guid: 54208472bd274f14a90c06641252c2dc, type: 3}
-      propertyPath: m_AnchoredPosition.x
-      value: 0
-      objectReference: {fileID: 0}
-    - target: {fileID: 6866503221410944994, guid: 54208472bd274f14a90c06641252c2dc, type: 3}
-      propertyPath: m_AnchoredPosition.y
-      value: 0
-      objectReference: {fileID: 0}
     - target: {fileID: 8334937312734365123, guid: 54208472bd274f14a90c06641252c2dc, type: 3}
       propertyPath: m_SizeDelta.x
       value: 0
       objectReference: {fileID: 0}
-=======
->>>>>>> 8344bffb
     - target: {fileID: 8712384435003536166, guid: 54208472bd274f14a90c06641252c2dc, type: 3}
       propertyPath: m_AnchorMax.y
       value: 1
@@ -762,15 +717,15 @@
       objectReference: {fileID: 0}
     - target: {fileID: 8712384435003536166, guid: 54208472bd274f14a90c06641252c2dc, type: 3}
       propertyPath: m_SizeDelta.x
-      value: 8.76
+      value: 8.67
       objectReference: {fileID: 0}
     - target: {fileID: 8712384435003536166, guid: 54208472bd274f14a90c06641252c2dc, type: 3}
       propertyPath: m_AnchoredPosition.x
-      value: 26
+      value: 28
       objectReference: {fileID: 0}
     - target: {fileID: 8712384435003536166, guid: 54208472bd274f14a90c06641252c2dc, type: 3}
       propertyPath: m_AnchoredPosition.y
-      value: -7
+      value: -8
       objectReference: {fileID: 0}
     - target: {fileID: 8763471113563889905, guid: 54208472bd274f14a90c06641252c2dc, type: 3}
       propertyPath: m_AnchorMax.y
