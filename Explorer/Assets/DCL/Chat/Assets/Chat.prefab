%YAML 1.1
%TAG !u! tag:unity3d.com,2011:
--- !u!1 &267480004413486451
GameObject:
  m_ObjectHideFlags: 0
  m_CorrespondingSourceObject: {fileID: 0}
  m_PrefabInstance: {fileID: 0}
  m_PrefabAsset: {fileID: 0}
  serializedVersion: 6
  m_Component:
  - component: {fileID: 8411302640272790022}
  - component: {fileID: 214238415732831221}
  - component: {fileID: 1837429126559006405}
  m_Layer: 5
  m_Name: ChatBody
  m_TagString: Untagged
  m_Icon: {fileID: 0}
  m_NavMeshLayer: 0
  m_StaticEditorFlags: 0
  m_IsActive: 1
--- !u!224 &8411302640272790022
RectTransform:
  m_ObjectHideFlags: 0
  m_CorrespondingSourceObject: {fileID: 0}
  m_PrefabInstance: {fileID: 0}
  m_PrefabAsset: {fileID: 0}
  m_GameObject: {fileID: 267480004413486451}
  m_LocalRotation: {x: -0, y: -0, z: -0, w: 1}
  m_LocalPosition: {x: 0, y: 0, z: 0}
  m_LocalScale: {x: 1, y: 1, z: 1}
  m_ConstrainProportionsScale: 0
  m_Children:
  - {fileID: 104889495733556807}
  - {fileID: 5872450831967195397}
  m_Father: {fileID: 6252910912605816960}
  m_LocalEulerAnglesHint: {x: 0, y: 0, z: 0}
  m_AnchorMin: {x: 0, y: 0}
  m_AnchorMax: {x: 0, y: 0}
  m_AnchoredPosition: {x: 0, y: 0}
  m_SizeDelta: {x: 0, y: 0}
  m_Pivot: {x: 0.5, y: 0.5}
--- !u!114 &214238415732831221
MonoBehaviour:
  m_ObjectHideFlags: 0
  m_CorrespondingSourceObject: {fileID: 0}
  m_PrefabInstance: {fileID: 0}
  m_PrefabAsset: {fileID: 0}
  m_GameObject: {fileID: 267480004413486451}
  m_Enabled: 1
  m_EditorHideFlags: 0
  m_Script: {fileID: 11500000, guid: 306cc8c2b49d7114eaa3623786fc2126, type: 3}
  m_Name: 
  m_EditorClassIdentifier: 
  m_IgnoreLayout: 0
  m_MinWidth: -1
  m_MinHeight: 69.7
  m_PreferredWidth: -1
  m_PreferredHeight: -1
  m_FlexibleWidth: -1
  m_FlexibleHeight: 1
  m_LayoutPriority: 1
--- !u!222 &1837429126559006405
CanvasRenderer:
  m_ObjectHideFlags: 0
  m_CorrespondingSourceObject: {fileID: 0}
  m_PrefabInstance: {fileID: 0}
  m_PrefabAsset: {fileID: 0}
  m_GameObject: {fileID: 267480004413486451}
  m_CullTransparentMesh: 1
--- !u!1 &372426971637221970
GameObject:
  m_ObjectHideFlags: 0
  m_CorrespondingSourceObject: {fileID: 0}
  m_PrefabInstance: {fileID: 0}
  m_PrefabAsset: {fileID: 0}
  serializedVersion: 6
  m_Component:
  - component: {fileID: 6252910912605816960}
  - component: {fileID: 2521266897604623477}
  - component: {fileID: 7792039960040320421}
  - component: {fileID: 908682551038888899}
  - component: {fileID: 5819231055120955901}
  m_Layer: 5
  m_Name: ChatPanel
  m_TagString: Untagged
  m_Icon: {fileID: 0}
  m_NavMeshLayer: 0
  m_StaticEditorFlags: 0
  m_IsActive: 1
--- !u!224 &6252910912605816960
RectTransform:
  m_ObjectHideFlags: 0
  m_CorrespondingSourceObject: {fileID: 0}
  m_PrefabInstance: {fileID: 0}
  m_PrefabAsset: {fileID: 0}
  m_GameObject: {fileID: 372426971637221970}
  m_LocalRotation: {x: -0, y: -0, z: -0, w: 1}
  m_LocalPosition: {x: 0, y: 0, z: 0}
  m_LocalScale: {x: 1, y: 1, z: 1}
  m_ConstrainProportionsScale: 0
  m_Children:
  - {fileID: 1300557755116459844}
  - {fileID: 8411302640272790022}
  m_Father: {fileID: 7707476616892281990}
  m_LocalEulerAnglesHint: {x: 0, y: 0, z: 0}
  m_AnchorMin: {x: 0, y: 0}
  m_AnchorMax: {x: 0, y: 0}
  m_AnchoredPosition: {x: 0, y: 0}
  m_SizeDelta: {x: 0, y: 0}
  m_Pivot: {x: 0, y: 0}
--- !u!222 &2521266897604623477
CanvasRenderer:
  m_ObjectHideFlags: 0
  m_CorrespondingSourceObject: {fileID: 0}
  m_PrefabInstance: {fileID: 0}
  m_PrefabAsset: {fileID: 0}
  m_GameObject: {fileID: 372426971637221970}
  m_CullTransparentMesh: 1
--- !u!114 &7792039960040320421
MonoBehaviour:
  m_ObjectHideFlags: 0
  m_CorrespondingSourceObject: {fileID: 0}
  m_PrefabInstance: {fileID: 0}
  m_PrefabAsset: {fileID: 0}
  m_GameObject: {fileID: 372426971637221970}
  m_Enabled: 1
  m_EditorHideFlags: 0
  m_Script: {fileID: 11500000, guid: 59f8146938fff824cb5fd77236b75775, type: 3}
  m_Name: 
  m_EditorClassIdentifier: 
  m_Padding:
    m_Left: 0
    m_Right: 0
    m_Top: 0
    m_Bottom: 0
  m_ChildAlignment: 6
  m_Spacing: 0
  m_ChildForceExpandWidth: 1
  m_ChildForceExpandHeight: 0
  m_ChildControlWidth: 1
  m_ChildControlHeight: 1
  m_ChildScaleWidth: 0
  m_ChildScaleHeight: 0
  m_ReverseArrangement: 0
--- !u!114 &908682551038888899
MonoBehaviour:
  m_ObjectHideFlags: 0
  m_CorrespondingSourceObject: {fileID: 0}
  m_PrefabInstance: {fileID: 0}
  m_PrefabAsset: {fileID: 0}
  m_GameObject: {fileID: 372426971637221970}
  m_Enabled: 1
  m_EditorHideFlags: 0
  m_Script: {fileID: 11500000, guid: fe87c0e1cc204ed48ad3b37840f39efc, type: 3}
  m_Name: 
  m_EditorClassIdentifier: 
  m_Material: {fileID: 0}
  m_Color: {r: 1, g: 1, b: 1, a: 0}
  m_RaycastTarget: 1
  m_RaycastPadding: {x: 0, y: 0, z: 0, w: 0}
  m_Maskable: 1
  m_OnCullStateChanged:
    m_PersistentCalls:
      m_Calls: []
  m_Sprite: {fileID: 0}
  m_Type: 0
  m_PreserveAspect: 0
  m_FillCenter: 1
  m_FillMethod: 4
  m_FillAmount: 1
  m_FillClockwise: 1
  m_FillOrigin: 0
  m_UseSpriteMesh: 0
  m_PixelsPerUnitMultiplier: 1
--- !u!114 &5819231055120955901
MonoBehaviour:
  m_ObjectHideFlags: 0
  m_CorrespondingSourceObject: {fileID: 0}
  m_PrefabInstance: {fileID: 0}
  m_PrefabAsset: {fileID: 0}
  m_GameObject: {fileID: 372426971637221970}
  m_Enabled: 1
  m_EditorHideFlags: 0
  m_Script: {fileID: 11500000, guid: 306cc8c2b49d7114eaa3623786fc2126, type: 3}
  m_Name: 
  m_EditorClassIdentifier: 
  m_IgnoreLayout: 0
  m_MinWidth: -1
  m_MinHeight: 300
  m_PreferredWidth: -1
  m_PreferredHeight: -1
  m_FlexibleWidth: -1
  m_FlexibleHeight: -1
  m_LayoutPriority: 1
--- !u!1 &1363784995779932578
GameObject:
  m_ObjectHideFlags: 0
  m_CorrespondingSourceObject: {fileID: 0}
  m_PrefabInstance: {fileID: 0}
  m_PrefabAsset: {fileID: 0}
  serializedVersion: 6
  m_Component:
  - component: {fileID: 6100128756838085448}
  - component: {fileID: 4054218244171115782}
  - component: {fileID: 5056156019137542371}
  - component: {fileID: 3849811716125636285}
  m_Layer: 5
  m_Name: InputBox Mask
  m_TagString: Untagged
  m_Icon: {fileID: 0}
  m_NavMeshLayer: 0
  m_StaticEditorFlags: 0
  m_IsActive: 0
--- !u!224 &6100128756838085448
RectTransform:
  m_ObjectHideFlags: 0
  m_CorrespondingSourceObject: {fileID: 0}
  m_PrefabInstance: {fileID: 0}
  m_PrefabAsset: {fileID: 0}
  m_GameObject: {fileID: 1363784995779932578}
  m_LocalRotation: {x: -0, y: -0, z: -0, w: 1}
  m_LocalPosition: {x: 0, y: 0, z: 0}
  m_LocalScale: {x: 1, y: 1, z: 0}
  m_ConstrainProportionsScale: 0
  m_Children:
  - {fileID: 1011148173107459958}
  m_Father: {fileID: 7595064321916154549}
  m_LocalEulerAnglesHint: {x: 0, y: 0, z: 0}
  m_AnchorMin: {x: 0, y: 1}
  m_AnchorMax: {x: 0, y: 1}
  m_AnchoredPosition: {x: 5, y: -642}
  m_SizeDelta: {x: 346, y: 46}
  m_Pivot: {x: 0, y: 0}
--- !u!222 &4054218244171115782
CanvasRenderer:
  m_ObjectHideFlags: 0
  m_CorrespondingSourceObject: {fileID: 0}
  m_PrefabInstance: {fileID: 0}
  m_PrefabAsset: {fileID: 0}
  m_GameObject: {fileID: 1363784995779932578}
  m_CullTransparentMesh: 1
--- !u!114 &5056156019137542371
MonoBehaviour:
  m_ObjectHideFlags: 0
  m_CorrespondingSourceObject: {fileID: 0}
  m_PrefabInstance: {fileID: 0}
  m_PrefabAsset: {fileID: 0}
  m_GameObject: {fileID: 1363784995779932578}
  m_Enabled: 1
  m_EditorHideFlags: 0
  m_Script: {fileID: 11500000, guid: 306cc8c2b49d7114eaa3623786fc2126, type: 3}
  m_Name: 
  m_EditorClassIdentifier: 
  m_IgnoreLayout: 0
  m_MinWidth: -1
  m_MinHeight: 46
  m_PreferredWidth: -1
  m_PreferredHeight: 46
  m_FlexibleWidth: -1
  m_FlexibleHeight: -1
  m_LayoutPriority: 1
--- !u!114 &3849811716125636285
MonoBehaviour:
  m_ObjectHideFlags: 0
  m_CorrespondingSourceObject: {fileID: 0}
  m_PrefabInstance: {fileID: 0}
  m_PrefabAsset: {fileID: 0}
  m_GameObject: {fileID: 1363784995779932578}
  m_Enabled: 1
  m_EditorHideFlags: 0
  m_Script: {fileID: 11500000, guid: 91b888975aac419fa1a9de3a570f26e0, type: 3}
  m_Name: 
  m_EditorClassIdentifier: 
  maskText: {fileID: 1470379850714407893}
--- !u!1 &1626651055132450114
GameObject:
  m_ObjectHideFlags: 0
  m_CorrespondingSourceObject: {fileID: 0}
  m_PrefabInstance: {fileID: 0}
  m_PrefabAsset: {fileID: 0}
  serializedVersion: 6
  m_Component:
  - component: {fileID: 5122803835647617943}
  - component: {fileID: 6008190631836787631}
  - component: {fileID: 8669333873794052596}
  - component: {fileID: 6631611206401933783}
  m_Layer: 5
  m_Name: InfoIcon
  m_TagString: Untagged
  m_Icon: {fileID: 0}
  m_NavMeshLayer: 0
  m_StaticEditorFlags: 0
  m_IsActive: 1
--- !u!224 &5122803835647617943
RectTransform:
  m_ObjectHideFlags: 0
  m_CorrespondingSourceObject: {fileID: 0}
  m_PrefabInstance: {fileID: 0}
  m_PrefabAsset: {fileID: 0}
  m_GameObject: {fileID: 1626651055132450114}
  m_LocalRotation: {x: -0, y: -0, z: -0, w: 1}
  m_LocalPosition: {x: 0, y: 0, z: 0}
  m_LocalScale: {x: 1, y: 1, z: 0}
  m_ConstrainProportionsScale: 0
  m_Children: []
  m_Father: {fileID: 1011148173107459958}
  m_LocalEulerAnglesHint: {x: 0, y: 0, z: 0}
  m_AnchorMin: {x: 0, y: 1}
  m_AnchorMax: {x: 0, y: 1}
  m_AnchoredPosition: {x: 22, y: -20}
  m_SizeDelta: {x: 20, y: 20}
  m_Pivot: {x: 0.5, y: 0.5}
--- !u!222 &6008190631836787631
CanvasRenderer:
  m_ObjectHideFlags: 0
  m_CorrespondingSourceObject: {fileID: 0}
  m_PrefabInstance: {fileID: 0}
  m_PrefabAsset: {fileID: 0}
  m_GameObject: {fileID: 1626651055132450114}
  m_CullTransparentMesh: 1
--- !u!114 &8669333873794052596
MonoBehaviour:
  m_ObjectHideFlags: 0
  m_CorrespondingSourceObject: {fileID: 0}
  m_PrefabInstance: {fileID: 0}
  m_PrefabAsset: {fileID: 0}
  m_GameObject: {fileID: 1626651055132450114}
  m_Enabled: 1
  m_EditorHideFlags: 0
  m_Script: {fileID: 11500000, guid: fe87c0e1cc204ed48ad3b37840f39efc, type: 3}
  m_Name: 
  m_EditorClassIdentifier: 
  m_Material: {fileID: 0}
  m_Color: {r: 1, g: 1, b: 1, a: 1}
  m_RaycastTarget: 1
  m_RaycastPadding: {x: 0, y: 0, z: 0, w: 0}
  m_Maskable: 1
  m_OnCullStateChanged:
    m_PersistentCalls:
      m_Calls: []
  m_Sprite: {fileID: 21300000, guid: d63bc69a4cb0e4fd5b31fc3bd1f8e1fc, type: 3}
  m_Type: 0
  m_PreserveAspect: 0
  m_FillCenter: 1
  m_FillMethod: 4
  m_FillAmount: 0
  m_FillClockwise: 1
  m_FillOrigin: 0
  m_UseSpriteMesh: 0
  m_PixelsPerUnitMultiplier: 1
--- !u!114 &6631611206401933783
MonoBehaviour:
  m_ObjectHideFlags: 0
  m_CorrespondingSourceObject: {fileID: 0}
  m_PrefabInstance: {fileID: 0}
  m_PrefabAsset: {fileID: 0}
  m_GameObject: {fileID: 1626651055132450114}
  m_Enabled: 1
  m_EditorHideFlags: 0
  m_Script: {fileID: 11500000, guid: 306cc8c2b49d7114eaa3623786fc2126, type: 3}
  m_Name: 
  m_EditorClassIdentifier: 
  m_IgnoreLayout: 0
  m_MinWidth: -1
  m_MinHeight: -1
  m_PreferredWidth: 20
  m_PreferredHeight: -1
  m_FlexibleWidth: -1
  m_FlexibleHeight: -1
  m_LayoutPriority: 1
--- !u!1 &2005259943882826106
GameObject:
  m_ObjectHideFlags: 0
  m_CorrespondingSourceObject: {fileID: 0}
  m_PrefabInstance: {fileID: 0}
  m_PrefabAsset: {fileID: 0}
  serializedVersion: 6
  m_Component:
  - component: {fileID: 7595064321916154549}
  - component: {fileID: 7035679524717394722}
  - component: {fileID: 5971224971611270174}
  m_Layer: 5
  m_Name: MessagesAndInputBox
  m_TagString: Untagged
  m_Icon: {fileID: 0}
  m_NavMeshLayer: 0
  m_StaticEditorFlags: 0
  m_IsActive: 1
--- !u!224 &7595064321916154549
RectTransform:
  m_ObjectHideFlags: 0
  m_CorrespondingSourceObject: {fileID: 0}
  m_PrefabInstance: {fileID: 0}
  m_PrefabAsset: {fileID: 0}
  m_GameObject: {fileID: 2005259943882826106}
  m_LocalRotation: {x: -0, y: -0, z: -0, w: 1}
  m_LocalPosition: {x: 0, y: 0, z: 0}
  m_LocalScale: {x: 1, y: 1, z: 1}
  m_ConstrainProportionsScale: 0
  m_Children:
  - {fileID: 6423328223121998152}
  - {fileID: 1115583169272015923}
  - {fileID: 6100128756838085448}
  m_Father: {fileID: 5872450831967195397}
  m_LocalEulerAnglesHint: {x: 0, y: 0, z: 0}
  m_AnchorMin: {x: 0, y: 0}
  m_AnchorMax: {x: 0, y: 0}
  m_AnchoredPosition: {x: 0, y: 0}
  m_SizeDelta: {x: 0, y: 0}
  m_Pivot: {x: 0.5, y: 0.5}
--- !u!114 &7035679524717394722
MonoBehaviour:
  m_ObjectHideFlags: 0
  m_CorrespondingSourceObject: {fileID: 0}
  m_PrefabInstance: {fileID: 0}
  m_PrefabAsset: {fileID: 0}
  m_GameObject: {fileID: 2005259943882826106}
  m_Enabled: 1
  m_EditorHideFlags: 0
  m_Script: {fileID: 11500000, guid: 59f8146938fff824cb5fd77236b75775, type: 3}
  m_Name: 
  m_EditorClassIdentifier: 
  m_Padding:
    m_Left: 5
    m_Right: 5
    m_Top: 5
    m_Bottom: 5
  m_ChildAlignment: 8
  m_Spacing: 0
  m_ChildForceExpandWidth: 1
  m_ChildForceExpandHeight: 0
  m_ChildControlWidth: 1
  m_ChildControlHeight: 1
  m_ChildScaleWidth: 0
  m_ChildScaleHeight: 0
  m_ReverseArrangement: 0
--- !u!114 &5971224971611270174
MonoBehaviour:
  m_ObjectHideFlags: 0
  m_CorrespondingSourceObject: {fileID: 0}
  m_PrefabInstance: {fileID: 0}
  m_PrefabAsset: {fileID: 0}
  m_GameObject: {fileID: 2005259943882826106}
  m_Enabled: 1
  m_EditorHideFlags: 0
  m_Script: {fileID: 11500000, guid: 306cc8c2b49d7114eaa3623786fc2126, type: 3}
  m_Name: 
  m_EditorClassIdentifier: 
  m_IgnoreLayout: 0
  m_MinWidth: -1
  m_MinHeight: -1
  m_PreferredWidth: -1
  m_PreferredHeight: -1
  m_FlexibleWidth: -1
  m_FlexibleHeight: -1
  m_LayoutPriority: 1
--- !u!1 &3553545222316724595
GameObject:
  m_ObjectHideFlags: 0
  m_CorrespondingSourceObject: {fileID: 0}
  m_PrefabInstance: {fileID: 0}
  m_PrefabAsset: {fileID: 0}
  serializedVersion: 6
  m_Component:
  - component: {fileID: 6423328223121998152}
  - component: {fileID: 2476352842357418747}
  - component: {fileID: 5889848386163219318}
  - component: {fileID: 1958285590033815021}
  m_Layer: 5
  m_Name: Container
  m_TagString: Untagged
  m_Icon: {fileID: 0}
  m_NavMeshLayer: 0
  m_StaticEditorFlags: 0
  m_IsActive: 1
--- !u!224 &6423328223121998152
RectTransform:
  m_ObjectHideFlags: 0
  m_CorrespondingSourceObject: {fileID: 0}
  m_PrefabInstance: {fileID: 0}
  m_PrefabAsset: {fileID: 0}
  m_GameObject: {fileID: 3553545222316724595}
  m_LocalRotation: {x: -0, y: -0, z: -0, w: 1}
  m_LocalPosition: {x: 0, y: 0, z: 0}
  m_LocalScale: {x: 1, y: 1, z: 0}
  m_ConstrainProportionsScale: 0
  m_Children:
  - {fileID: 8211434791048164212}
  m_Father: {fileID: 7595064321916154549}
  m_LocalEulerAnglesHint: {x: 0, y: 0, z: 0}
  m_AnchorMin: {x: 0, y: 0}
  m_AnchorMax: {x: 0, y: 0}
  m_AnchoredPosition: {x: 0, y: 0}
  m_SizeDelta: {x: 0, y: 0}
  m_Pivot: {x: 0, y: 0}
--- !u!222 &2476352842357418747
CanvasRenderer:
  m_ObjectHideFlags: 0
  m_CorrespondingSourceObject: {fileID: 0}
  m_PrefabInstance: {fileID: 0}
  m_PrefabAsset: {fileID: 0}
  m_GameObject: {fileID: 3553545222316724595}
  m_CullTransparentMesh: 1
--- !u!114 &5889848386163219318
MonoBehaviour:
  m_ObjectHideFlags: 0
  m_CorrespondingSourceObject: {fileID: 0}
  m_PrefabInstance: {fileID: 0}
  m_PrefabAsset: {fileID: 0}
  m_GameObject: {fileID: 3553545222316724595}
  m_Enabled: 0
  m_EditorHideFlags: 0
  m_Script: {fileID: 11500000, guid: fe87c0e1cc204ed48ad3b37840f39efc, type: 3}
  m_Name: 
  m_EditorClassIdentifier: 
  m_Material: {fileID: 0}
  m_Color: {r: 0.08627451, g: 0.08235294, b: 0.09411765, a: 0.38431373}
  m_RaycastTarget: 1
  m_RaycastPadding: {x: 0, y: 0, z: 0, w: 0}
  m_Maskable: 1
  m_OnCullStateChanged:
    m_PersistentCalls:
      m_Calls: []
  m_Sprite: {fileID: 21300000, guid: 6a691ff28b59f4236a6a8d3b7f4aa258, type: 3}
  m_Type: 1
  m_PreserveAspect: 0
  m_FillCenter: 1
  m_FillMethod: 4
  m_FillAmount: 1
  m_FillClockwise: 1
  m_FillOrigin: 0
  m_UseSpriteMesh: 0
  m_PixelsPerUnitMultiplier: 2
--- !u!114 &1958285590033815021
MonoBehaviour:
  m_ObjectHideFlags: 0
  m_CorrespondingSourceObject: {fileID: 0}
  m_PrefabInstance: {fileID: 0}
  m_PrefabAsset: {fileID: 0}
  m_GameObject: {fileID: 3553545222316724595}
  m_Enabled: 1
  m_EditorHideFlags: 0
  m_Script: {fileID: 11500000, guid: 306cc8c2b49d7114eaa3623786fc2126, type: 3}
  m_Name: 
  m_EditorClassIdentifier: 
  m_IgnoreLayout: 0
  m_MinWidth: -1
  m_MinHeight: 200
  m_PreferredWidth: -1
  m_PreferredHeight: -1
  m_FlexibleWidth: -1
  m_FlexibleHeight: 1
  m_LayoutPriority: 1
--- !u!1 &4038411737493830665
GameObject:
  m_ObjectHideFlags: 0
  m_CorrespondingSourceObject: {fileID: 0}
  m_PrefabInstance: {fileID: 0}
  m_PrefabAsset: {fileID: 0}
  serializedVersion: 6
  m_Component:
  - component: {fileID: 9128897290791795990}
  - component: {fileID: 8273911746343275138}
  m_Layer: 5
  m_Name: RightSideArea
  m_TagString: Untagged
  m_Icon: {fileID: 0}
  m_NavMeshLayer: 0
  m_StaticEditorFlags: 0
  m_IsActive: 1
--- !u!224 &9128897290791795990
RectTransform:
  m_ObjectHideFlags: 0
  m_CorrespondingSourceObject: {fileID: 0}
  m_PrefabInstance: {fileID: 0}
  m_PrefabAsset: {fileID: 0}
  m_GameObject: {fileID: 4038411737493830665}
  m_LocalRotation: {x: 0, y: 0, z: 0, w: 1}
  m_LocalPosition: {x: 0, y: 0, z: 0}
  m_LocalScale: {x: 1, y: 1, z: 1}
  m_ConstrainProportionsScale: 0
  m_Children:
  - {fileID: 3350828950336098967}
  m_Father: {fileID: 5872450831967195397}
  m_LocalEulerAnglesHint: {x: 0, y: 0, z: 0}
  m_AnchorMin: {x: 0, y: 0}
  m_AnchorMax: {x: 0, y: 0}
  m_AnchoredPosition: {x: 0, y: 0}
  m_SizeDelta: {x: 0, y: 0}
  m_Pivot: {x: 0.5, y: 0.5}
--- !u!114 &8273911746343275138
MonoBehaviour:
  m_ObjectHideFlags: 0
  m_CorrespondingSourceObject: {fileID: 0}
  m_PrefabInstance: {fileID: 0}
  m_PrefabAsset: {fileID: 0}
  m_GameObject: {fileID: 4038411737493830665}
  m_Enabled: 1
  m_EditorHideFlags: 0
  m_Script: {fileID: 11500000, guid: 306cc8c2b49d7114eaa3623786fc2126, type: 3}
  m_Name: 
  m_EditorClassIdentifier: 
  m_IgnoreLayout: 0
  m_MinWidth: -1
  m_MinHeight: -1
  m_PreferredWidth: 44
  m_PreferredHeight: -1
  m_FlexibleWidth: -1
  m_FlexibleHeight: -1
  m_LayoutPriority: 1
--- !u!1 &6265687658336739940
GameObject:
  m_ObjectHideFlags: 0
  m_CorrespondingSourceObject: {fileID: 0}
  m_PrefabInstance: {fileID: 0}
  m_PrefabAsset: {fileID: 0}
  serializedVersion: 6
  m_Component:
  - component: {fileID: 5251479333838478405}
  - component: {fileID: 3684261757952711817}
  - component: {fileID: 1470379850714407893}
  m_Layer: 5
  m_Name: Text
  m_TagString: Untagged
  m_Icon: {fileID: 0}
  m_NavMeshLayer: 0
  m_StaticEditorFlags: 0
  m_IsActive: 1
--- !u!224 &5251479333838478405
RectTransform:
  m_ObjectHideFlags: 0
  m_CorrespondingSourceObject: {fileID: 0}
  m_PrefabInstance: {fileID: 0}
  m_PrefabAsset: {fileID: 0}
  m_GameObject: {fileID: 6265687658336739940}
  m_LocalRotation: {x: -0, y: -0, z: -0, w: 1}
  m_LocalPosition: {x: 0, y: 0, z: 0}
  m_LocalScale: {x: 1, y: 1, z: 0}
  m_ConstrainProportionsScale: 0
  m_Children: []
  m_Father: {fileID: 1011148173107459958}
  m_LocalEulerAnglesHint: {x: 0, y: 0, z: 0}
  m_AnchorMin: {x: 0, y: 1}
  m_AnchorMax: {x: 0, y: 1}
  m_AnchoredPosition: {x: 185, y: -20}
  m_SizeDelta: {x: 286, y: 33}
  m_Pivot: {x: 0.5, y: 0.5}
--- !u!222 &3684261757952711817
CanvasRenderer:
  m_ObjectHideFlags: 0
  m_CorrespondingSourceObject: {fileID: 0}
  m_PrefabInstance: {fileID: 0}
  m_PrefabAsset: {fileID: 0}
  m_GameObject: {fileID: 6265687658336739940}
  m_CullTransparentMesh: 1
--- !u!114 &1470379850714407893
MonoBehaviour:
  m_ObjectHideFlags: 0
  m_CorrespondingSourceObject: {fileID: 0}
  m_PrefabInstance: {fileID: 0}
  m_PrefabAsset: {fileID: 0}
  m_GameObject: {fileID: 6265687658336739940}
  m_Enabled: 1
  m_EditorHideFlags: 0
  m_Script: {fileID: 11500000, guid: f4688fdb7df04437aeb418b961361dc5, type: 3}
  m_Name: 
  m_EditorClassIdentifier: 
  m_Material: {fileID: 0}
  m_Color: {r: 1, g: 1, b: 1, a: 1}
  m_RaycastTarget: 1
  m_RaycastPadding: {x: 0, y: 0, z: 0, w: 0}
  m_Maskable: 1
  m_OnCullStateChanged:
    m_PersistentCalls:
      m_Calls: []
  m_text: The user you are trying to message is offline.
  m_isRightToLeft: 0
  m_fontAsset: {fileID: 11400000, guid: 35aa85d68d15435418848a03a2db81ec, type: 2}
  m_sharedMaterial: {fileID: 1701868249614554837, guid: 35aa85d68d15435418848a03a2db81ec, type: 2}
  m_fontSharedMaterials: []
  m_fontMaterial: {fileID: 0}
  m_fontMaterials: []
  m_fontColor32:
    serializedVersion: 2
    rgba: 4294769916
  m_fontColor: {r: 0.9882353, g: 0.9882353, b: 0.9882353, a: 1}
  m_enableVertexGradient: 0
  m_colorMode: 3
  m_fontColorGradient:
    topLeft: {r: 1, g: 1, b: 1, a: 1}
    topRight: {r: 1, g: 1, b: 1, a: 1}
    bottomLeft: {r: 1, g: 1, b: 1, a: 1}
    bottomRight: {r: 1, g: 1, b: 1, a: 1}
  m_fontColorGradientPreset: {fileID: 0}
  m_spriteAsset: {fileID: 0}
  m_tintAllSprites: 0
  m_StyleSheet: {fileID: 0}
  m_TextStyleHashCode: -1183493901
  m_overrideHtmlColors: 0
  m_faceColor:
    serializedVersion: 2
    rgba: 4294967295
  m_fontSize: 12
  m_fontSizeBase: 12
  m_fontWeight: 400
  m_enableAutoSizing: 0
  m_fontSizeMin: 18
  m_fontSizeMax: 72
  m_fontStyle: 0
  m_HorizontalAlignment: 1
  m_VerticalAlignment: 512
  m_textAlignment: 65535
  m_characterSpacing: 0
  m_wordSpacing: 0
  m_lineSpacing: 0.5
  m_lineSpacingMax: 0
  m_paragraphSpacing: 0
  m_charWidthMaxAdj: 0
  m_TextWrappingMode: 1
  m_wordWrappingRatios: 0.4
  m_overflowMode: 0
  m_linkedTextComponent: {fileID: 0}
  parentLinkedComponent: {fileID: 0}
  m_enableKerning: 1
  m_ActiveFontFeatures: 6e72656b
  m_enableExtraPadding: 1
  checkPaddingRequired: 0
  m_isRichText: 1
  m_EmojiFallbackSupport: 1
  m_parseCtrlCharacters: 1
  m_isOrthographic: 1
  m_isCullingEnabled: 0
  m_horizontalMapping: 0
  m_verticalMapping: 0
  m_uvLineOffset: 0
  m_geometrySortingOrder: 0
  m_IsTextObjectScaleStatic: 0
  m_VertexBufferAutoSizeReduction: 0
  m_useMaxVisibleDescender: 1
  m_pageToDisplay: 1
  m_margin: {x: 0, y: 0, z: 0, w: 0}
  m_isUsingLegacyAnimationComponent: 0
  m_isVolumetricText: 0
  m_hasFontAssetChanged: 0
  m_baseMaterial: {fileID: 0}
  m_maskOffset: {x: 0, y: 0, z: 0, w: 0}
--- !u!1 &6300258501185656101
GameObject:
  m_ObjectHideFlags: 0
  m_CorrespondingSourceObject: {fileID: 0}
  m_PrefabInstance: {fileID: 0}
  m_PrefabAsset: {fileID: 0}
  serializedVersion: 6
  m_Component:
  - component: {fileID: 3590361950541557219}
  - component: {fileID: 5829350563430401302}
  - component: {fileID: 7030084998170658881}
  - component: {fileID: 1851953206125699832}
  - component: {fileID: 1106437072863012521}
  m_Layer: 5
  m_Name: Background
  m_TagString: Untagged
  m_Icon: {fileID: 0}
  m_NavMeshLayer: 0
  m_StaticEditorFlags: 0
  m_IsActive: 1
--- !u!224 &3590361950541557219
RectTransform:
  m_ObjectHideFlags: 0
  m_CorrespondingSourceObject: {fileID: 0}
  m_PrefabInstance: {fileID: 0}
  m_PrefabAsset: {fileID: 0}
  m_GameObject: {fileID: 6300258501185656101}
  m_LocalRotation: {x: -0, y: -0, z: -0, w: 1}
  m_LocalPosition: {x: 0, y: 0, z: 0}
  m_LocalScale: {x: 1, y: 1, z: 1}
  m_ConstrainProportionsScale: 0
  m_Children: []
  m_Father: {fileID: 5872450831967195397}
  m_LocalEulerAnglesHint: {x: 0, y: 0, z: 0}
  m_AnchorMin: {x: 0, y: 0}
  m_AnchorMax: {x: 1, y: 1}
  m_AnchoredPosition: {x: 0, y: 0}
  m_SizeDelta: {x: 0, y: 0}
  m_Pivot: {x: 0.5, y: 0.5}
--- !u!222 &5829350563430401302
CanvasRenderer:
  m_ObjectHideFlags: 0
  m_CorrespondingSourceObject: {fileID: 0}
  m_PrefabInstance: {fileID: 0}
  m_PrefabAsset: {fileID: 0}
  m_GameObject: {fileID: 6300258501185656101}
  m_CullTransparentMesh: 1
--- !u!114 &7030084998170658881
MonoBehaviour:
  m_ObjectHideFlags: 0
  m_CorrespondingSourceObject: {fileID: 0}
  m_PrefabInstance: {fileID: 0}
  m_PrefabAsset: {fileID: 0}
  m_GameObject: {fileID: 6300258501185656101}
  m_Enabled: 1
  m_EditorHideFlags: 0
  m_Script: {fileID: 11500000, guid: fe87c0e1cc204ed48ad3b37840f39efc, type: 3}
  m_Name: 
  m_EditorClassIdentifier: 
  m_Material: {fileID: 0}
  m_Color: {r: 0, g: 0, b: 0, a: 0.5019608}
  m_RaycastTarget: 1
  m_RaycastPadding: {x: 0, y: 0, z: 0, w: 0}
  m_Maskable: 1
  m_OnCullStateChanged:
    m_PersistentCalls:
      m_Calls: []
  m_Sprite: {fileID: 21300000, guid: 6a691ff28b59f4236a6a8d3b7f4aa258, type: 3}
  m_Type: 1
  m_PreserveAspect: 0
  m_FillCenter: 1
  m_FillMethod: 4
  m_FillAmount: 1
  m_FillClockwise: 1
  m_FillOrigin: 0
  m_UseSpriteMesh: 0
  m_PixelsPerUnitMultiplier: 2
--- !u!225 &1851953206125699832
CanvasGroup:
  m_ObjectHideFlags: 0
  m_CorrespondingSourceObject: {fileID: 0}
  m_PrefabInstance: {fileID: 0}
  m_PrefabAsset: {fileID: 0}
  m_GameObject: {fileID: 6300258501185656101}
  m_Enabled: 1
  m_Alpha: 1
  m_Interactable: 1
  m_BlocksRaycasts: 1
  m_IgnoreParentGroups: 0
--- !u!114 &1106437072863012521
MonoBehaviour:
  m_ObjectHideFlags: 0
  m_CorrespondingSourceObject: {fileID: 0}
  m_PrefabInstance: {fileID: 0}
  m_PrefabAsset: {fileID: 0}
  m_GameObject: {fileID: 6300258501185656101}
  m_Enabled: 1
  m_EditorHideFlags: 0
  m_Script: {fileID: 11500000, guid: 306cc8c2b49d7114eaa3623786fc2126, type: 3}
  m_Name: 
  m_EditorClassIdentifier: 
  m_IgnoreLayout: 1
  m_MinWidth: -1
  m_MinHeight: -1
  m_PreferredWidth: -1
  m_PreferredHeight: -1
  m_FlexibleWidth: -1
  m_FlexibleHeight: -1
  m_LayoutPriority: 1
--- !u!1 &7304679013677839666
GameObject:
  m_ObjectHideFlags: 0
  m_CorrespondingSourceObject: {fileID: 0}
  m_PrefabInstance: {fileID: 0}
  m_PrefabAsset: {fileID: 0}
  serializedVersion: 6
  m_Component:
  - component: {fileID: 1011148173107459958}
  - component: {fileID: 5619830747164715301}
  - component: {fileID: 8127075642267212499}
  - component: {fileID: 2549990978783886728}
  m_Layer: 5
  m_Name: Layout
  m_TagString: Untagged
  m_Icon: {fileID: 0}
  m_NavMeshLayer: 0
  m_StaticEditorFlags: 0
  m_IsActive: 1
--- !u!224 &1011148173107459958
RectTransform:
  m_ObjectHideFlags: 0
  m_CorrespondingSourceObject: {fileID: 0}
  m_PrefabInstance: {fileID: 0}
  m_PrefabAsset: {fileID: 0}
  m_GameObject: {fileID: 7304679013677839666}
  m_LocalRotation: {x: -0, y: -0, z: -0, w: 1}
  m_LocalPosition: {x: 0, y: 0, z: 0}
  m_LocalScale: {x: 1, y: 1, z: 0}
  m_ConstrainProportionsScale: 0
  m_Children:
  - {fileID: 5122803835647617943}
  - {fileID: 5251479333838478405}
  m_Father: {fileID: 6100128756838085448}
  m_LocalEulerAnglesHint: {x: 0, y: 0, z: 0}
  m_AnchorMin: {x: 0, y: 0}
  m_AnchorMax: {x: 1, y: 1}
  m_AnchoredPosition: {x: 0, y: 1}
  m_SizeDelta: {x: 0, y: -6}
  m_Pivot: {x: 0, y: 0}
--- !u!222 &5619830747164715301
CanvasRenderer:
  m_ObjectHideFlags: 0
  m_CorrespondingSourceObject: {fileID: 0}
  m_PrefabInstance: {fileID: 0}
  m_PrefabAsset: {fileID: 0}
  m_GameObject: {fileID: 7304679013677839666}
  m_CullTransparentMesh: 1
--- !u!114 &8127075642267212499
MonoBehaviour:
  m_ObjectHideFlags: 0
  m_CorrespondingSourceObject: {fileID: 0}
  m_PrefabInstance: {fileID: 0}
  m_PrefabAsset: {fileID: 0}
  m_GameObject: {fileID: 7304679013677839666}
  m_Enabled: 1
  m_EditorHideFlags: 0
  m_Script: {fileID: 11500000, guid: fe87c0e1cc204ed48ad3b37840f39efc, type: 3}
  m_Name: 
  m_EditorClassIdentifier: 
  m_Material: {fileID: 0}
  m_Color: {r: 0.13333334, g: 0.1254902, b: 0.14509805, a: 1}
  m_RaycastTarget: 1
  m_RaycastPadding: {x: 0, y: 0, z: 0, w: 0}
  m_Maskable: 1
  m_OnCullStateChanged:
    m_PersistentCalls:
      m_Calls: []
  m_Sprite: {fileID: 21300000, guid: 12dd1efc4e826764f9b02be515a9a033, type: 3}
  m_Type: 1
  m_PreserveAspect: 0
  m_FillCenter: 1
  m_FillMethod: 4
  m_FillAmount: 1
  m_FillClockwise: 1
  m_FillOrigin: 0
  m_UseSpriteMesh: 0
  m_PixelsPerUnitMultiplier: 2
--- !u!114 &2549990978783886728
MonoBehaviour:
  m_ObjectHideFlags: 0
  m_CorrespondingSourceObject: {fileID: 0}
  m_PrefabInstance: {fileID: 0}
  m_PrefabAsset: {fileID: 0}
  m_GameObject: {fileID: 7304679013677839666}
  m_Enabled: 1
  m_EditorHideFlags: 0
  m_Script: {fileID: 11500000, guid: 30649d3a9faa99c48a7b1166b86bf2a0, type: 3}
  m_Name: 
  m_EditorClassIdentifier: 
  m_Padding:
    m_Left: 12
    m_Right: 0
    m_Top: 0
    m_Bottom: 0
  m_ChildAlignment: 3
  m_Spacing: 10
  m_ChildForceExpandWidth: 0
  m_ChildForceExpandHeight: 0
  m_ChildControlWidth: 0
  m_ChildControlHeight: 0
  m_ChildScaleWidth: 0
  m_ChildScaleHeight: 0
  m_ReverseArrangement: 0
--- !u!1 &7363346495720809904
GameObject:
  m_ObjectHideFlags: 0
  m_CorrespondingSourceObject: {fileID: 0}
  m_PrefabInstance: {fileID: 0}
  m_PrefabAsset: {fileID: 0}
  serializedVersion: 6
  m_Component:
  - component: {fileID: 8676563760094399490}
  - component: {fileID: 8009164372993445665}
  - component: {fileID: 2693392693490456208}
  - component: {fileID: 3278161761022629961}
  m_Layer: 5
  m_Name: VoiceChatPanel
  m_TagString: Untagged
  m_Icon: {fileID: 0}
  m_NavMeshLayer: 0
  m_StaticEditorFlags: 0
  m_IsActive: 1
--- !u!224 &8676563760094399490
RectTransform:
  m_ObjectHideFlags: 0
  m_CorrespondingSourceObject: {fileID: 0}
  m_PrefabInstance: {fileID: 0}
  m_PrefabAsset: {fileID: 0}
  m_GameObject: {fileID: 7363346495720809904}
  m_LocalRotation: {x: -0, y: -0, z: -0, w: 1}
  m_LocalPosition: {x: 0, y: 0, z: 0}
  m_LocalScale: {x: 1, y: 1, z: 1}
  m_ConstrainProportionsScale: 0
  m_Children:
  - {fileID: 5921073682764053688}
  m_Father: {fileID: 7707476616892281990}
  m_LocalEulerAnglesHint: {x: 0, y: 0, z: 0}
  m_AnchorMin: {x: 0, y: 0}
  m_AnchorMax: {x: 0, y: 0}
  m_AnchoredPosition: {x: 0, y: 0}
  m_SizeDelta: {x: 0, y: 0}
  m_Pivot: {x: 0, y: 0}
--- !u!222 &8009164372993445665
CanvasRenderer:
  m_ObjectHideFlags: 0
  m_CorrespondingSourceObject: {fileID: 0}
  m_PrefabInstance: {fileID: 0}
  m_PrefabAsset: {fileID: 0}
  m_GameObject: {fileID: 7363346495720809904}
  m_CullTransparentMesh: 1
--- !u!114 &2693392693490456208
MonoBehaviour:
  m_ObjectHideFlags: 0
  m_CorrespondingSourceObject: {fileID: 0}
  m_PrefabInstance: {fileID: 0}
  m_PrefabAsset: {fileID: 0}
  m_GameObject: {fileID: 7363346495720809904}
  m_Enabled: 1
  m_EditorHideFlags: 0
  m_Script: {fileID: 11500000, guid: 59f8146938fff824cb5fd77236b75775, type: 3}
  m_Name: 
  m_EditorClassIdentifier: 
  m_Padding:
    m_Left: 0
    m_Right: 0
    m_Top: 0
    m_Bottom: 0
  m_ChildAlignment: 6
  m_Spacing: 0
  m_ChildForceExpandWidth: 1
  m_ChildForceExpandHeight: 0
  m_ChildControlWidth: 1
  m_ChildControlHeight: 1
  m_ChildScaleWidth: 0
  m_ChildScaleHeight: 0
  m_ReverseArrangement: 0
--- !u!114 &3278161761022629961
MonoBehaviour:
  m_ObjectHideFlags: 0
  m_CorrespondingSourceObject: {fileID: 0}
  m_PrefabInstance: {fileID: 0}
  m_PrefabAsset: {fileID: 0}
  m_GameObject: {fileID: 7363346495720809904}
  m_Enabled: 1
  m_EditorHideFlags: 0
  m_Script: {fileID: 11500000, guid: fe87c0e1cc204ed48ad3b37840f39efc, type: 3}
  m_Name: 
  m_EditorClassIdentifier: 
  m_Material: {fileID: 0}
  m_Color: {r: 1, g: 1, b: 1, a: 0}
  m_RaycastTarget: 1
  m_RaycastPadding: {x: 0, y: 0, z: 0, w: 0}
  m_Maskable: 1
  m_OnCullStateChanged:
    m_PersistentCalls:
      m_Calls: []
  m_Sprite: {fileID: 0}
  m_Type: 0
  m_PreserveAspect: 0
  m_FillCenter: 1
  m_FillMethod: 4
  m_FillAmount: 1
  m_FillClockwise: 1
  m_FillOrigin: 0
  m_UseSpriteMesh: 0
  m_PixelsPerUnitMultiplier: 1
--- !u!1 &8095301637773766841
GameObject:
  m_ObjectHideFlags: 0
  m_CorrespondingSourceObject: {fileID: 0}
  m_PrefabInstance: {fileID: 0}
  m_PrefabAsset: {fileID: 0}
  serializedVersion: 6
  m_Component:
  - component: {fileID: 5872450831967195397}
  - component: {fileID: 4251360825813373115}
  m_Layer: 5
  m_Name: ChatAndConversations
  m_TagString: Untagged
  m_Icon: {fileID: 0}
  m_NavMeshLayer: 0
  m_StaticEditorFlags: 0
  m_IsActive: 1
--- !u!224 &5872450831967195397
RectTransform:
  m_ObjectHideFlags: 0
  m_CorrespondingSourceObject: {fileID: 0}
  m_PrefabInstance: {fileID: 0}
  m_PrefabAsset: {fileID: 0}
  m_GameObject: {fileID: 8095301637773766841}
  m_LocalRotation: {x: -0, y: -0, z: -0, w: 1}
  m_LocalPosition: {x: 0, y: 0, z: 0}
  m_LocalScale: {x: 1, y: 1, z: 1}
  m_ConstrainProportionsScale: 0
  m_Children:
  - {fileID: 3590361950541557219}
  - {fileID: 7595064321916154549}
  - {fileID: 9128897290791795990}
  m_Father: {fileID: 8411302640272790022}
  m_LocalEulerAnglesHint: {x: 0, y: 0, z: 0}
  m_AnchorMin: {x: 0, y: 0}
  m_AnchorMax: {x: 1, y: 1}
  m_AnchoredPosition: {x: 0, y: 0}
  m_SizeDelta: {x: 0, y: 0}
  m_Pivot: {x: 0, y: 0}
--- !u!114 &4251360825813373115
MonoBehaviour:
  m_ObjectHideFlags: 0
  m_CorrespondingSourceObject: {fileID: 0}
  m_PrefabInstance: {fileID: 0}
  m_PrefabAsset: {fileID: 0}
  m_GameObject: {fileID: 8095301637773766841}
  m_Enabled: 1
  m_EditorHideFlags: 0
  m_Script: {fileID: 11500000, guid: 30649d3a9faa99c48a7b1166b86bf2a0, type: 3}
  m_Name: 
  m_EditorClassIdentifier: 
  m_Padding:
    m_Left: 0
    m_Right: 0
    m_Top: 0
    m_Bottom: 0
  m_ChildAlignment: 0
  m_Spacing: 0
  m_ChildForceExpandWidth: 0
  m_ChildForceExpandHeight: 1
  m_ChildControlWidth: 1
  m_ChildControlHeight: 1
  m_ChildScaleWidth: 0
  m_ChildScaleHeight: 0
  m_ReverseArrangement: 0
--- !u!1 &8184654200353596949
GameObject:
  m_ObjectHideFlags: 0
  m_CorrespondingSourceObject: {fileID: 0}
  m_PrefabInstance: {fileID: 0}
  m_PrefabAsset: {fileID: 0}
  serializedVersion: 6
  m_Component:
  - component: {fileID: 5921073682764053688}
  - component: {fileID: 8215782229513899699}
  - component: {fileID: 906823747509164958}
  m_Layer: 5
  m_Name: VoiceChatTitlebarArea
  m_TagString: Untagged
  m_Icon: {fileID: 0}
  m_NavMeshLayer: 0
  m_StaticEditorFlags: 0
  m_IsActive: 1
--- !u!224 &5921073682764053688
RectTransform:
  m_ObjectHideFlags: 0
  m_CorrespondingSourceObject: {fileID: 0}
  m_PrefabInstance: {fileID: 0}
  m_PrefabAsset: {fileID: 0}
  m_GameObject: {fileID: 8184654200353596949}
  m_LocalRotation: {x: 0, y: 0, z: 0, w: 1}
  m_LocalPosition: {x: 0, y: 0, z: 0}
  m_LocalScale: {x: 1, y: 1, z: 1}
  m_ConstrainProportionsScale: 0
  m_Children:
  - {fileID: 3617744132193179929}
  - {fileID: 275302862778876287}
  m_Father: {fileID: 8676563760094399490}
  m_LocalEulerAnglesHint: {x: 0, y: 0, z: 0}
  m_AnchorMin: {x: 0, y: 0}
  m_AnchorMax: {x: 0, y: 0}
  m_AnchoredPosition: {x: 0, y: 0}
  m_SizeDelta: {x: 0, y: 0}
  m_Pivot: {x: 0.5, y: 0.5}
--- !u!114 &8215782229513899699
MonoBehaviour:
  m_ObjectHideFlags: 0
  m_CorrespondingSourceObject: {fileID: 0}
  m_PrefabInstance: {fileID: 0}
  m_PrefabAsset: {fileID: 0}
  m_GameObject: {fileID: 8184654200353596949}
  m_Enabled: 1
  m_EditorHideFlags: 0
  m_Script: {fileID: 11500000, guid: 306cc8c2b49d7114eaa3623786fc2126, type: 3}
  m_Name: 
  m_EditorClassIdentifier: 
  m_IgnoreLayout: 0
  m_MinWidth: -1
  m_MinHeight: -1
  m_PreferredWidth: -1
  m_PreferredHeight: 324.6
  m_FlexibleWidth: -1
  m_FlexibleHeight: -1
  m_LayoutPriority: 1
--- !u!114 &906823747509164958
MonoBehaviour:
  m_ObjectHideFlags: 0
  m_CorrespondingSourceObject: {fileID: 0}
  m_PrefabInstance: {fileID: 0}
  m_PrefabAsset: {fileID: 0}
  m_GameObject: {fileID: 8184654200353596949}
  m_Enabled: 1
  m_EditorHideFlags: 0
  m_Script: {fileID: 11500000, guid: f9a9ca43bc834ea18a6cc036a83d9b38, type: 3}
  m_Name: 
  m_EditorClassIdentifier: 
  VoiceChatPanelLayoutElement: {fileID: 8215782229513899699}
--- !u!1 &8231816913040929705
GameObject:
  m_ObjectHideFlags: 0
  m_CorrespondingSourceObject: {fileID: 0}
  m_PrefabInstance: {fileID: 0}
  m_PrefabAsset: {fileID: 0}
  serializedVersion: 6
  m_Component:
  - component: {fileID: 7707476616892281990}
  - component: {fileID: 2057589613042318713}
  m_Layer: 5
  m_Name: Container
  m_TagString: Untagged
  m_Icon: {fileID: 0}
  m_NavMeshLayer: 0
  m_StaticEditorFlags: 0
  m_IsActive: 1
--- !u!224 &7707476616892281990
RectTransform:
  m_ObjectHideFlags: 0
  m_CorrespondingSourceObject: {fileID: 0}
  m_PrefabInstance: {fileID: 0}
  m_PrefabAsset: {fileID: 0}
  m_GameObject: {fileID: 8231816913040929705}
  m_LocalRotation: {x: 0, y: 0, z: 0, w: 1}
  m_LocalPosition: {x: 0, y: 0, z: 0}
  m_LocalScale: {x: 1, y: 1, z: 1}
  m_ConstrainProportionsScale: 0
  m_Children:
  - {fileID: 8676563760094399490}
  - {fileID: 6252910912605816960}
  m_Father: {fileID: 3721001069623505348}
  m_LocalEulerAnglesHint: {x: 0, y: 0, z: 0}
  m_AnchorMin: {x: 0, y: 0}
  m_AnchorMax: {x: 0, y: 0}
  m_AnchoredPosition: {x: 0, y: 5}
  m_SizeDelta: {x: 400, y: 736}
  m_Pivot: {x: 0, y: 0}
--- !u!114 &2057589613042318713
MonoBehaviour:
  m_ObjectHideFlags: 0
  m_CorrespondingSourceObject: {fileID: 0}
  m_PrefabInstance: {fileID: 0}
  m_PrefabAsset: {fileID: 0}
  m_GameObject: {fileID: 8231816913040929705}
  m_Enabled: 1
  m_EditorHideFlags: 0
  m_Script: {fileID: 11500000, guid: 59f8146938fff824cb5fd77236b75775, type: 3}
  m_Name: 
  m_EditorClassIdentifier: 
  m_Padding:
    m_Left: 0
    m_Right: 0
    m_Top: 0
    m_Bottom: 0
  m_ChildAlignment: 6
  m_Spacing: 10
  m_ChildForceExpandWidth: 1
  m_ChildForceExpandHeight: 0
  m_ChildControlWidth: 1
  m_ChildControlHeight: 1
  m_ChildScaleWidth: 0
  m_ChildScaleHeight: 0
  m_ReverseArrangement: 0
--- !u!1 &9152785347356188261
GameObject:
  m_ObjectHideFlags: 0
  m_CorrespondingSourceObject: {fileID: 0}
  m_PrefabInstance: {fileID: 0}
  m_PrefabAsset: {fileID: 0}
  serializedVersion: 6
  m_Component:
  - component: {fileID: 3721001069623505348}
  - component: {fileID: 6099333271793956856}
  - component: {fileID: 2110952359374055602}
  - component: {fileID: 7731814500679257930}
  m_Layer: 5
  m_Name: Chat
  m_TagString: Untagged
  m_Icon: {fileID: 0}
  m_NavMeshLayer: 0
  m_StaticEditorFlags: 0
  m_IsActive: 1
--- !u!224 &3721001069623505348
RectTransform:
  m_ObjectHideFlags: 0
  m_CorrespondingSourceObject: {fileID: 0}
  m_PrefabInstance: {fileID: 0}
  m_PrefabAsset: {fileID: 0}
  m_GameObject: {fileID: 9152785347356188261}
  m_LocalRotation: {x: 0, y: 0, z: 0, w: 1}
  m_LocalPosition: {x: 0, y: 0, z: 0}
  m_LocalScale: {x: 0, y: 0, z: 0}
  m_ConstrainProportionsScale: 1
  m_Children:
  - {fileID: 7707476616892281990}
  m_Father: {fileID: 0}
  m_LocalEulerAnglesHint: {x: 0, y: 0, z: 0}
  m_AnchorMin: {x: 0, y: 0}
  m_AnchorMax: {x: 0, y: 0}
  m_AnchoredPosition: {x: 0, y: 0}
  m_SizeDelta: {x: 0, y: 0}
  m_Pivot: {x: 0, y: 0}
--- !u!223 &6099333271793956856
Canvas:
  m_ObjectHideFlags: 0
  m_CorrespondingSourceObject: {fileID: 0}
  m_PrefabInstance: {fileID: 0}
  m_PrefabAsset: {fileID: 0}
  m_GameObject: {fileID: 9152785347356188261}
  m_Enabled: 1
  serializedVersion: 3
  m_RenderMode: 0
  m_Camera: {fileID: 0}
  m_PlaneDistance: 100
  m_PixelPerfect: 0
  m_ReceivesEvents: 1
  m_OverrideSorting: 0
  m_OverridePixelPerfect: 0
  m_SortingBucketNormalizedSize: 0
  m_VertexColorAlwaysGammaSpace: 1
  m_AdditionalShaderChannelsFlag: 25
  m_UpdateRectTransformForStandalone: 0
  m_SortingLayerID: 0
  m_SortingOrder: 0
  m_TargetDisplay: 0
--- !u!114 &2110952359374055602
MonoBehaviour:
  m_ObjectHideFlags: 0
  m_CorrespondingSourceObject: {fileID: 0}
  m_PrefabInstance: {fileID: 0}
  m_PrefabAsset: {fileID: 0}
  m_GameObject: {fileID: 9152785347356188261}
  m_Enabled: 1
  m_EditorHideFlags: 0
  m_Script: {fileID: 11500000, guid: dc42784cf147c0c48a680349fa168899, type: 3}
  m_Name: 
  m_EditorClassIdentifier: 
  m_IgnoreReversedGraphics: 1
  m_BlockingObjects: 0
  m_BlockingMask:
    serializedVersion: 2
    m_Bits: 4294967295
--- !u!114 &7731814500679257930
MonoBehaviour:
  m_ObjectHideFlags: 0
  m_CorrespondingSourceObject: {fileID: 0}
  m_PrefabInstance: {fileID: 0}
  m_PrefabAsset: {fileID: 0}
  m_GameObject: {fileID: 9152785347356188261}
  m_Enabled: 1
  m_EditorHideFlags: 0
  m_Script: {fileID: 11500000, guid: 13720813be109467ba3f3d2c09134bcb, type: 3}
  m_Name: 
  m_EditorClassIdentifier: 
  <canvas>k__BackingField: {fileID: 6099333271793956856}
  <raycaster>k__BackingField: {fileID: 2110952359374055602}
  BackgroundFadeTime: 0.2
  scrollToBottomButtonTimeBeforeHiding: 1
  scrollToBottomButtonFadeOutDuration: 0.5
  nearbyConversationIcon: {fileID: 21300000, guid: d2bc0e4246537449fbc27b863cc9b0c3, type: 3}
  chatInputBox: {fileID: 5059819421467020040}
  inputBoxMask: {fileID: 3849811716125636285}
  unfoldedPanelInteractableArea: {fileID: 908682551038888899}
  chatMessageViewer: {fileID: 682925133115260549}
  messagesPanelBackgroundCanvasGroup: {fileID: 1851953206125699832}
  messagesPanel: {fileID: 3553545222316724595}
  chatAndConversationsPanel: {fileID: 8095301637773766841}
  memberListView: {fileID: 6899813477994807541}
  <chatTitleBar>k__BackingField: {fileID: 2500753520900311977}
  titlebarCanvasGroup: {fileID: 2957141579367184861}
  scrollToBottomButton: {fileID: 905818817793794684}
  scrollToBottomNumberText: {fileID: 1163320548587618039}
  scrollToBottomCanvasGroup: {fileID: 1816663618216097524}
  conversationsToolbar: {fileID: 5507091777745029389}
  conversationsToolbarCanvasGroup: {fileID: 3898375867954426524}
  <ChatReceiveMessageAudio>k__BackingField: {fileID: 11400000, guid: 1c179628ffe816f4c9be1ba12630f97f, type: 2}
  <ChatReceiveMentionMessageAudio>k__BackingField: {fileID: 11400000, guid: c588f98cfe945864190c601f54ccb4d6, type: 2}
  <CommunityStreamSubTitleBar>k__BackingField: {fileID: 759607089270939515}
  IsMaskActive: 0
--- !u!1001 &565260970276897274
PrefabInstance:
  m_ObjectHideFlags: 0
  serializedVersion: 2
  m_Modification:
    serializedVersion: 3
    m_TransformParent: {fileID: 5921073682764053688}
    m_Modifications:
    - target: {fileID: 324334688448105762, guid: d863791227c6640739243f8c4cf57b56, type: 3}
      propertyPath: m_AnchorMax.y
      value: 1
      objectReference: {fileID: 0}
    - target: {fileID: 324334688448105762, guid: d863791227c6640739243f8c4cf57b56, type: 3}
      propertyPath: m_AnchorMin.y
      value: 1
      objectReference: {fileID: 0}
    - target: {fileID: 324334688448105762, guid: d863791227c6640739243f8c4cf57b56, type: 3}
      propertyPath: m_AnchoredPosition.x
      value: 338
      objectReference: {fileID: 0}
    - target: {fileID: 324334688448105762, guid: d863791227c6640739243f8c4cf57b56, type: 3}
      propertyPath: m_AnchoredPosition.y
      value: -23
      objectReference: {fileID: 0}
    - target: {fileID: 612083358770512397, guid: d863791227c6640739243f8c4cf57b56, type: 3}
      propertyPath: m_AnchorMax.y
      value: 1
      objectReference: {fileID: 0}
    - target: {fileID: 612083358770512397, guid: d863791227c6640739243f8c4cf57b56, type: 3}
      propertyPath: m_AnchorMin.y
      value: 1
      objectReference: {fileID: 0}
    - target: {fileID: 612083358770512397, guid: d863791227c6640739243f8c4cf57b56, type: 3}
      propertyPath: m_AnchoredPosition.x
      value: 42.32395
      objectReference: {fileID: 0}
    - target: {fileID: 612083358770512397, guid: d863791227c6640739243f8c4cf57b56, type: 3}
      propertyPath: m_AnchoredPosition.y
      value: -6.2972
      objectReference: {fileID: 0}
    - target: {fileID: 1201281027243477795, guid: d863791227c6640739243f8c4cf57b56, type: 3}
      propertyPath: m_SizeDelta.x
      value: 0
      objectReference: {fileID: 0}
    - target: {fileID: 1201281027243477795, guid: d863791227c6640739243f8c4cf57b56, type: 3}
      propertyPath: m_SizeDelta.y
      value: 0
      objectReference: {fileID: 0}
    - target: {fileID: 1262904782909988475, guid: d863791227c6640739243f8c4cf57b56, type: 3}
      propertyPath: m_AnchorMax.y
      value: 1
      objectReference: {fileID: 0}
    - target: {fileID: 1262904782909988475, guid: d863791227c6640739243f8c4cf57b56, type: 3}
      propertyPath: m_AnchorMin.y
      value: 1
      objectReference: {fileID: 0}
    - target: {fileID: 1262904782909988475, guid: d863791227c6640739243f8c4cf57b56, type: 3}
      propertyPath: m_AnchoredPosition.x
      value: 376
      objectReference: {fileID: 0}
    - target: {fileID: 1262904782909988475, guid: d863791227c6640739243f8c4cf57b56, type: 3}
      propertyPath: m_AnchoredPosition.y
      value: -23
      objectReference: {fileID: 0}
    - target: {fileID: 1722044963545794758, guid: d863791227c6640739243f8c4cf57b56, type: 3}
      propertyPath: m_SizeDelta.x
      value: 48
      objectReference: {fileID: 0}
    - target: {fileID: 1847484192066227372, guid: d863791227c6640739243f8c4cf57b56, type: 3}
      propertyPath: m_AnchorMax.y
      value: 1
      objectReference: {fileID: 0}
    - target: {fileID: 1847484192066227372, guid: d863791227c6640739243f8c4cf57b56, type: 3}
      propertyPath: m_AnchorMin.y
      value: 1
      objectReference: {fileID: 0}
    - target: {fileID: 1847484192066227372, guid: d863791227c6640739243f8c4cf57b56, type: 3}
      propertyPath: m_SizeDelta.x
      value: 114.76
      objectReference: {fileID: 0}
    - target: {fileID: 1847484192066227372, guid: d863791227c6640739243f8c4cf57b56, type: 3}
      propertyPath: m_AnchoredPosition.y
      value: -6.2972
      objectReference: {fileID: 0}
    - target: {fileID: 2401996830964521376, guid: d863791227c6640739243f8c4cf57b56, type: 3}
      propertyPath: m_AnchorMax.y
      value: 1
      objectReference: {fileID: 0}
    - target: {fileID: 2401996830964521376, guid: d863791227c6640739243f8c4cf57b56, type: 3}
      propertyPath: m_AnchorMin.y
      value: 1
      objectReference: {fileID: 0}
    - target: {fileID: 2401996830964521376, guid: d863791227c6640739243f8c4cf57b56, type: 3}
      propertyPath: m_AnchoredPosition.x
      value: 338
      objectReference: {fileID: 0}
    - target: {fileID: 2401996830964521376, guid: d863791227c6640739243f8c4cf57b56, type: 3}
      propertyPath: m_AnchoredPosition.y
      value: -23
      objectReference: {fileID: 0}
    - target: {fileID: 2432599606724002607, guid: d863791227c6640739243f8c4cf57b56, type: 3}
      propertyPath: m_AnchorMax.y
      value: 1
      objectReference: {fileID: 0}
    - target: {fileID: 2432599606724002607, guid: d863791227c6640739243f8c4cf57b56, type: 3}
      propertyPath: m_AnchorMin.y
      value: 1
      objectReference: {fileID: 0}
    - target: {fileID: 2432599606724002607, guid: d863791227c6640739243f8c4cf57b56, type: 3}
      propertyPath: m_SizeDelta.x
      value: 65.2
      objectReference: {fileID: 0}
    - target: {fileID: 2432599606724002607, guid: d863791227c6640739243f8c4cf57b56, type: 3}
      propertyPath: m_AnchoredPosition.x
      value: 43.57
      objectReference: {fileID: 0}
    - target: {fileID: 2432599606724002607, guid: d863791227c6640739243f8c4cf57b56, type: 3}
      propertyPath: m_AnchoredPosition.y
      value: -6.2972
      objectReference: {fileID: 0}
    - target: {fileID: 2759929160725961170, guid: d863791227c6640739243f8c4cf57b56, type: 3}
      propertyPath: m_AnchorMax.y
      value: 1
      objectReference: {fileID: 0}
    - target: {fileID: 2759929160725961170, guid: d863791227c6640739243f8c4cf57b56, type: 3}
      propertyPath: m_AnchorMin.y
      value: 1
      objectReference: {fileID: 0}
    - target: {fileID: 2759929160725961170, guid: d863791227c6640739243f8c4cf57b56, type: 3}
      propertyPath: m_SizeDelta.x
      value: 37.21
      objectReference: {fileID: 0}
    - target: {fileID: 2759929160725961170, guid: d863791227c6640739243f8c4cf57b56, type: 3}
      propertyPath: m_AnchoredPosition.x
      value: 147.98
      objectReference: {fileID: 0}
    - target: {fileID: 2759929160725961170, guid: d863791227c6640739243f8c4cf57b56, type: 3}
      propertyPath: m_AnchoredPosition.y
      value: -6.2972
      objectReference: {fileID: 0}
    - target: {fileID: 2846678381076399001, guid: d863791227c6640739243f8c4cf57b56, type: 3}
      propertyPath: m_AnchorMax.y
      value: 1
      objectReference: {fileID: 0}
    - target: {fileID: 2846678381076399001, guid: d863791227c6640739243f8c4cf57b56, type: 3}
      propertyPath: m_AnchorMin.y
      value: 1
      objectReference: {fileID: 0}
    - target: {fileID: 2846678381076399001, guid: d863791227c6640739243f8c4cf57b56, type: 3}
      propertyPath: m_AnchoredPosition.x
      value: 4
      objectReference: {fileID: 0}
    - target: {fileID: 2846678381076399001, guid: d863791227c6640739243f8c4cf57b56, type: 3}
      propertyPath: m_AnchoredPosition.y
      value: -6.2972
      objectReference: {fileID: 0}
    - target: {fileID: 3348859486136331332, guid: d863791227c6640739243f8c4cf57b56, type: 3}
      propertyPath: m_AnchorMax.y
      value: 1
      objectReference: {fileID: 0}
    - target: {fileID: 3348859486136331332, guid: d863791227c6640739243f8c4cf57b56, type: 3}
      propertyPath: m_AnchorMin.y
      value: 1
      objectReference: {fileID: 0}
    - target: {fileID: 3348859486136331332, guid: d863791227c6640739243f8c4cf57b56, type: 3}
      propertyPath: m_SizeDelta.x
      value: 10
      objectReference: {fileID: 0}
    - target: {fileID: 3348859486136331332, guid: d863791227c6640739243f8c4cf57b56, type: 3}
      propertyPath: m_AnchoredPosition.x
      value: 154.98
      objectReference: {fileID: 0}
    - target: {fileID: 3348859486136331332, guid: d863791227c6640739243f8c4cf57b56, type: 3}
      propertyPath: m_AnchoredPosition.y
      value: -6.2972
      objectReference: {fileID: 0}
    - target: {fileID: 3492662221091698120, guid: d863791227c6640739243f8c4cf57b56, type: 3}
      propertyPath: m_AnchorMax.y
      value: 1
      objectReference: {fileID: 0}
    - target: {fileID: 3492662221091698120, guid: d863791227c6640739243f8c4cf57b56, type: 3}
      propertyPath: m_AnchorMin.y
      value: 1
      objectReference: {fileID: 0}
    - target: {fileID: 3492662221091698120, guid: d863791227c6640739243f8c4cf57b56, type: 3}
      propertyPath: m_SizeDelta.x
      value: 28.63
      objectReference: {fileID: 0}
    - target: {fileID: 3492662221091698120, guid: d863791227c6640739243f8c4cf57b56, type: 3}
      propertyPath: m_AnchoredPosition.x
      value: 78.79
      objectReference: {fileID: 0}
    - target: {fileID: 3492662221091698120, guid: d863791227c6640739243f8c4cf57b56, type: 3}
      propertyPath: m_AnchoredPosition.y
      value: -10
      objectReference: {fileID: 0}
    - target: {fileID: 3738371136301049825, guid: d863791227c6640739243f8c4cf57b56, type: 3}
      propertyPath: m_AnchorMax.y
      value: 1
      objectReference: {fileID: 0}
    - target: {fileID: 3738371136301049825, guid: d863791227c6640739243f8c4cf57b56, type: 3}
      propertyPath: m_AnchorMin.y
      value: 1
      objectReference: {fileID: 0}
    - target: {fileID: 3738371136301049825, guid: d863791227c6640739243f8c4cf57b56, type: 3}
      propertyPath: m_SizeDelta.x
      value: 65.2
      objectReference: {fileID: 0}
    - target: {fileID: 3738371136301049825, guid: d863791227c6640739243f8c4cf57b56, type: 3}
      propertyPath: m_AnchoredPosition.x
      value: 102.61
      objectReference: {fileID: 0}
    - target: {fileID: 3738371136301049825, guid: d863791227c6640739243f8c4cf57b56, type: 3}
      propertyPath: m_AnchoredPosition.y
      value: -6.2972
      objectReference: {fileID: 0}
    - target: {fileID: 3778014565956467996, guid: d863791227c6640739243f8c4cf57b56, type: 3}
      propertyPath: m_AnchorMax.y
      value: 1
      objectReference: {fileID: 0}
    - target: {fileID: 3778014565956467996, guid: d863791227c6640739243f8c4cf57b56, type: 3}
      propertyPath: m_AnchorMin.y
      value: 1
      objectReference: {fileID: 0}
    - target: {fileID: 3778014565956467996, guid: d863791227c6640739243f8c4cf57b56, type: 3}
      propertyPath: m_SizeDelta.x
      value: 37.21
      objectReference: {fileID: 0}
    - target: {fileID: 3778014565956467996, guid: d863791227c6640739243f8c4cf57b56, type: 3}
      propertyPath: m_AnchoredPosition.x
      value: 207.01999
      objectReference: {fileID: 0}
    - target: {fileID: 3778014565956467996, guid: d863791227c6640739243f8c4cf57b56, type: 3}
      propertyPath: m_AnchoredPosition.y
      value: -6.2972
      objectReference: {fileID: 0}
    - target: {fileID: 3843740253762965707, guid: d863791227c6640739243f8c4cf57b56, type: 3}
      propertyPath: m_AnchorMax.y
      value: 1
      objectReference: {fileID: 0}
    - target: {fileID: 3843740253762965707, guid: d863791227c6640739243f8c4cf57b56, type: 3}
      propertyPath: m_AnchorMin.y
      value: 1
      objectReference: {fileID: 0}
    - target: {fileID: 3843740253762965707, guid: d863791227c6640739243f8c4cf57b56, type: 3}
      propertyPath: m_AnchoredPosition.x
      value: 75.6479
      objectReference: {fileID: 0}
    - target: {fileID: 3843740253762965707, guid: d863791227c6640739243f8c4cf57b56, type: 3}
      propertyPath: m_AnchoredPosition.y
      value: -6.2972
      objectReference: {fileID: 0}
    - target: {fileID: 3885756303957530851, guid: d863791227c6640739243f8c4cf57b56, type: 3}
      propertyPath: m_Pivot.x
      value: 0.5
      objectReference: {fileID: 0}
    - target: {fileID: 3885756303957530851, guid: d863791227c6640739243f8c4cf57b56, type: 3}
      propertyPath: m_Pivot.y
      value: 0
      objectReference: {fileID: 0}
    - target: {fileID: 3885756303957530851, guid: d863791227c6640739243f8c4cf57b56, type: 3}
      propertyPath: m_AnchorMax.x
      value: 1
      objectReference: {fileID: 0}
    - target: {fileID: 3885756303957530851, guid: d863791227c6640739243f8c4cf57b56, type: 3}
      propertyPath: m_AnchorMax.y
      value: 1
      objectReference: {fileID: 0}
    - target: {fileID: 3885756303957530851, guid: d863791227c6640739243f8c4cf57b56, type: 3}
      propertyPath: m_AnchorMin.x
      value: 0
      objectReference: {fileID: 0}
    - target: {fileID: 3885756303957530851, guid: d863791227c6640739243f8c4cf57b56, type: 3}
      propertyPath: m_AnchorMin.y
      value: 0
      objectReference: {fileID: 0}
    - target: {fileID: 3885756303957530851, guid: d863791227c6640739243f8c4cf57b56, type: 3}
      propertyPath: m_SizeDelta.x
      value: 0
      objectReference: {fileID: 0}
    - target: {fileID: 3885756303957530851, guid: d863791227c6640739243f8c4cf57b56, type: 3}
      propertyPath: m_SizeDelta.y
      value: 0
      objectReference: {fileID: 0}
    - target: {fileID: 3885756303957530851, guid: d863791227c6640739243f8c4cf57b56, type: 3}
      propertyPath: m_LocalPosition.x
      value: 0
      objectReference: {fileID: 0}
    - target: {fileID: 3885756303957530851, guid: d863791227c6640739243f8c4cf57b56, type: 3}
      propertyPath: m_LocalPosition.y
      value: 0
      objectReference: {fileID: 0}
    - target: {fileID: 3885756303957530851, guid: d863791227c6640739243f8c4cf57b56, type: 3}
      propertyPath: m_LocalPosition.z
      value: 0
      objectReference: {fileID: 0}
    - target: {fileID: 3885756303957530851, guid: d863791227c6640739243f8c4cf57b56, type: 3}
      propertyPath: m_LocalRotation.w
      value: 1
      objectReference: {fileID: 0}
    - target: {fileID: 3885756303957530851, guid: d863791227c6640739243f8c4cf57b56, type: 3}
      propertyPath: m_LocalRotation.x
      value: 0
      objectReference: {fileID: 0}
    - target: {fileID: 3885756303957530851, guid: d863791227c6640739243f8c4cf57b56, type: 3}
      propertyPath: m_LocalRotation.y
      value: 0
      objectReference: {fileID: 0}
    - target: {fileID: 3885756303957530851, guid: d863791227c6640739243f8c4cf57b56, type: 3}
      propertyPath: m_LocalRotation.z
      value: 0
      objectReference: {fileID: 0}
    - target: {fileID: 3885756303957530851, guid: d863791227c6640739243f8c4cf57b56, type: 3}
      propertyPath: m_AnchoredPosition.x
      value: 0
      objectReference: {fileID: 0}
    - target: {fileID: 3885756303957530851, guid: d863791227c6640739243f8c4cf57b56, type: 3}
      propertyPath: m_AnchoredPosition.y
      value: 0
      objectReference: {fileID: 0}
    - target: {fileID: 3885756303957530851, guid: d863791227c6640739243f8c4cf57b56, type: 3}
      propertyPath: m_LocalEulerAnglesHint.x
      value: 0
      objectReference: {fileID: 0}
    - target: {fileID: 3885756303957530851, guid: d863791227c6640739243f8c4cf57b56, type: 3}
      propertyPath: m_LocalEulerAnglesHint.y
      value: 0
      objectReference: {fileID: 0}
    - target: {fileID: 3885756303957530851, guid: d863791227c6640739243f8c4cf57b56, type: 3}
      propertyPath: m_LocalEulerAnglesHint.z
      value: 0
      objectReference: {fileID: 0}
    - target: {fileID: 4032697831436513077, guid: d863791227c6640739243f8c4cf57b56, type: 3}
      propertyPath: m_AnchorMax.y
      value: 1
      objectReference: {fileID: 0}
    - target: {fileID: 4032697831436513077, guid: d863791227c6640739243f8c4cf57b56, type: 3}
      propertyPath: m_AnchorMin.y
      value: 1
      objectReference: {fileID: 0}
    - target: {fileID: 4032697831436513077, guid: d863791227c6640739243f8c4cf57b56, type: 3}
      propertyPath: m_SizeDelta.x
      value: 50.16
      objectReference: {fileID: 0}
    - target: {fileID: 4032697831436513077, guid: d863791227c6640739243f8c4cf57b56, type: 3}
      propertyPath: m_AnchoredPosition.y
      value: -10
      objectReference: {fileID: 0}
    - target: {fileID: 4348930486615951498, guid: d863791227c6640739243f8c4cf57b56, type: 3}
      propertyPath: m_AnchorMax.y
      value: 1
      objectReference: {fileID: 0}
    - target: {fileID: 4348930486615951498, guid: d863791227c6640739243f8c4cf57b56, type: 3}
      propertyPath: m_AnchorMin.y
      value: 1
      objectReference: {fileID: 0}
    - target: {fileID: 4348930486615951498, guid: d863791227c6640739243f8c4cf57b56, type: 3}
      propertyPath: m_SizeDelta.x
      value: 10
      objectReference: {fileID: 0}
    - target: {fileID: 4348930486615951498, guid: d863791227c6640739243f8c4cf57b56, type: 3}
      propertyPath: m_AnchoredPosition.x
      value: 214.01999
      objectReference: {fileID: 0}
    - target: {fileID: 4348930486615951498, guid: d863791227c6640739243f8c4cf57b56, type: 3}
      propertyPath: m_AnchoredPosition.y
      value: -6.2972
      objectReference: {fileID: 0}
    - target: {fileID: 4518433527843479157, guid: d863791227c6640739243f8c4cf57b56, type: 3}
      propertyPath: m_AnchorMax.y
      value: 1
      objectReference: {fileID: 0}
    - target: {fileID: 4518433527843479157, guid: d863791227c6640739243f8c4cf57b56, type: 3}
      propertyPath: m_AnchorMin.y
      value: 1
      objectReference: {fileID: 0}
    - target: {fileID: 4518433527843479157, guid: d863791227c6640739243f8c4cf57b56, type: 3}
      propertyPath: m_AnchoredPosition.x
      value: 376
      objectReference: {fileID: 0}
    - target: {fileID: 4518433527843479157, guid: d863791227c6640739243f8c4cf57b56, type: 3}
      propertyPath: m_AnchoredPosition.y
      value: -23
      objectReference: {fileID: 0}
    - target: {fileID: 4949659122462063413, guid: d863791227c6640739243f8c4cf57b56, type: 3}
      propertyPath: m_SizeDelta.x
      value: 48
      objectReference: {fileID: 0}
    - target: {fileID: 5194753869922647235, guid: d863791227c6640739243f8c4cf57b56, type: 3}
      propertyPath: m_Name
      value: VoiceChatTitleBarsContainer
      objectReference: {fileID: 0}
    - target: {fileID: 5194753869922647235, guid: d863791227c6640739243f8c4cf57b56, type: 3}
      propertyPath: m_IsActive
      value: 0
      objectReference: {fileID: 0}
    - target: {fileID: 5401719686980927327, guid: d863791227c6640739243f8c4cf57b56, type: 3}
      propertyPath: m_AnchorMax.y
      value: 1
      objectReference: {fileID: 0}
    - target: {fileID: 5401719686980927327, guid: d863791227c6640739243f8c4cf57b56, type: 3}
      propertyPath: m_AnchorMin.y
      value: 1
      objectReference: {fileID: 0}
    - target: {fileID: 5401719686980927327, guid: d863791227c6640739243f8c4cf57b56, type: 3}
      propertyPath: m_SizeDelta.x
      value: 100.61
      objectReference: {fileID: 0}
    - target: {fileID: 5401719686980927327, guid: d863791227c6640739243f8c4cf57b56, type: 3}
      propertyPath: m_AnchoredPosition.y
      value: -6.2972
      objectReference: {fileID: 0}
    - target: {fileID: 5629366697039938253, guid: d863791227c6640739243f8c4cf57b56, type: 3}
      propertyPath: m_AnchorMax.y
      value: 1
      objectReference: {fileID: 0}
    - target: {fileID: 5629366697039938253, guid: d863791227c6640739243f8c4cf57b56, type: 3}
      propertyPath: m_AnchorMin.y
      value: 1
      objectReference: {fileID: 0}
    - target: {fileID: 5629366697039938253, guid: d863791227c6640739243f8c4cf57b56, type: 3}
      propertyPath: m_AnchoredPosition.x
      value: 377
      objectReference: {fileID: 0}
    - target: {fileID: 5629366697039938253, guid: d863791227c6640739243f8c4cf57b56, type: 3}
      propertyPath: m_AnchoredPosition.y
      value: -23
      objectReference: {fileID: 0}
    - target: {fileID: 6172110555401496547, guid: d863791227c6640739243f8c4cf57b56, type: 3}
      propertyPath: m_AnchorMax.y
      value: 0
      objectReference: {fileID: 0}
    - target: {fileID: 6172110555401496547, guid: d863791227c6640739243f8c4cf57b56, type: 3}
      propertyPath: m_AnchorMin.y
      value: 0
      objectReference: {fileID: 0}
    - target: {fileID: 6172110555401496547, guid: d863791227c6640739243f8c4cf57b56, type: 3}
      propertyPath: m_AnchoredPosition.x
      value: 0
      objectReference: {fileID: 0}
    - target: {fileID: 6172110555401496547, guid: d863791227c6640739243f8c4cf57b56, type: 3}
      propertyPath: m_AnchoredPosition.y
      value: 0
      objectReference: {fileID: 0}
    - target: {fileID: 6238523932238503931, guid: d863791227c6640739243f8c4cf57b56, type: 3}
      propertyPath: m_SizeDelta.x
      value: 48
      objectReference: {fileID: 0}
    - target: {fileID: 6401246360292383633, guid: d863791227c6640739243f8c4cf57b56, type: 3}
      propertyPath: m_AnchorMax.y
      value: 1
      objectReference: {fileID: 0}
    - target: {fileID: 6401246360292383633, guid: d863791227c6640739243f8c4cf57b56, type: 3}
      propertyPath: m_AnchorMin.y
      value: 1
      objectReference: {fileID: 0}
    - target: {fileID: 6401246360292383633, guid: d863791227c6640739243f8c4cf57b56, type: 3}
      propertyPath: m_SizeDelta.x
      value: 41.57
      objectReference: {fileID: 0}
    - target: {fileID: 6401246360292383633, guid: d863791227c6640739243f8c4cf57b56, type: 3}
      propertyPath: m_AnchoredPosition.y
      value: -6.2972
      objectReference: {fileID: 0}
    - target: {fileID: 6819531373289082056, guid: d863791227c6640739243f8c4cf57b56, type: 3}
      propertyPath: m_AnchorMax.y
      value: 1
      objectReference: {fileID: 0}
    - target: {fileID: 6819531373289082056, guid: d863791227c6640739243f8c4cf57b56, type: 3}
      propertyPath: m_AnchorMin.y
      value: 1
      objectReference: {fileID: 0}
    - target: {fileID: 6819531373289082056, guid: d863791227c6640739243f8c4cf57b56, type: 3}
      propertyPath: m_AnchoredPosition.x
      value: 10
      objectReference: {fileID: 0}
    - target: {fileID: 6819531373289082056, guid: d863791227c6640739243f8c4cf57b56, type: 3}
      propertyPath: m_AnchoredPosition.y
      value: -6.2972
      objectReference: {fileID: 0}
    - target: {fileID: 6968206377478427666, guid: d863791227c6640739243f8c4cf57b56, type: 3}
      propertyPath: m_AnchorMax.y
      value: 1
      objectReference: {fileID: 0}
    - target: {fileID: 6968206377478427666, guid: d863791227c6640739243f8c4cf57b56, type: 3}
      propertyPath: m_AnchorMin.y
      value: 1
      objectReference: {fileID: 0}
    - target: {fileID: 6968206377478427666, guid: d863791227c6640739243f8c4cf57b56, type: 3}
      propertyPath: m_SizeDelta.x
      value: 65.2
      objectReference: {fileID: 0}
    - target: {fileID: 6968206377478427666, guid: d863791227c6640739243f8c4cf57b56, type: 3}
      propertyPath: m_AnchoredPosition.x
      value: 116.76
      objectReference: {fileID: 0}
    - target: {fileID: 6968206377478427666, guid: d863791227c6640739243f8c4cf57b56, type: 3}
      propertyPath: m_AnchoredPosition.y
      value: -6.2972
      objectReference: {fileID: 0}
    - target: {fileID: 7438647241833484015, guid: d863791227c6640739243f8c4cf57b56, type: 3}
      propertyPath: m_AnchorMax.y
      value: 1
      objectReference: {fileID: 0}
    - target: {fileID: 7438647241833484015, guid: d863791227c6640739243f8c4cf57b56, type: 3}
      propertyPath: m_AnchorMin.y
      value: 1
      objectReference: {fileID: 0}
    - target: {fileID: 7438647241833484015, guid: d863791227c6640739243f8c4cf57b56, type: 3}
      propertyPath: m_SizeDelta.x
      value: 37.21
      objectReference: {fileID: 0}
    - target: {fileID: 7438647241833484015, guid: d863791227c6640739243f8c4cf57b56, type: 3}
      propertyPath: m_AnchoredPosition.x
      value: 221.16998
      objectReference: {fileID: 0}
    - target: {fileID: 7438647241833484015, guid: d863791227c6640739243f8c4cf57b56, type: 3}
      propertyPath: m_AnchoredPosition.y
      value: -6.2972
      objectReference: {fileID: 0}
    - target: {fileID: 7635779306079593810, guid: d863791227c6640739243f8c4cf57b56, type: 3}
      propertyPath: m_AnchorMax.y
      value: 1
      objectReference: {fileID: 0}
    - target: {fileID: 7635779306079593810, guid: d863791227c6640739243f8c4cf57b56, type: 3}
      propertyPath: m_AnchorMin.y
      value: 1
      objectReference: {fileID: 0}
    - target: {fileID: 7635779306079593810, guid: d863791227c6640739243f8c4cf57b56, type: 3}
      propertyPath: m_AnchoredPosition.x
      value: 338
      objectReference: {fileID: 0}
    - target: {fileID: 7635779306079593810, guid: d863791227c6640739243f8c4cf57b56, type: 3}
      propertyPath: m_AnchoredPosition.y
      value: -23
      objectReference: {fileID: 0}
    - target: {fileID: 8002851760612244345, guid: d863791227c6640739243f8c4cf57b56, type: 3}
      propertyPath: m_AnchorMax.y
      value: 1
      objectReference: {fileID: 0}
    - target: {fileID: 8002851760612244345, guid: d863791227c6640739243f8c4cf57b56, type: 3}
      propertyPath: m_AnchorMin.y
      value: 1
      objectReference: {fileID: 0}
    - target: {fileID: 8002851760612244345, guid: d863791227c6640739243f8c4cf57b56, type: 3}
      propertyPath: m_SizeDelta.x
      value: 10
      objectReference: {fileID: 0}
    - target: {fileID: 8002851760612244345, guid: d863791227c6640739243f8c4cf57b56, type: 3}
      propertyPath: m_AnchoredPosition.x
      value: 228.16998
      objectReference: {fileID: 0}
    - target: {fileID: 8002851760612244345, guid: d863791227c6640739243f8c4cf57b56, type: 3}
      propertyPath: m_AnchoredPosition.y
      value: -6.2972
      objectReference: {fileID: 0}
    - target: {fileID: 8509152287551480455, guid: d863791227c6640739243f8c4cf57b56, type: 3}
      propertyPath: m_AnchorMax.y
      value: 1
      objectReference: {fileID: 0}
    - target: {fileID: 8509152287551480455, guid: d863791227c6640739243f8c4cf57b56, type: 3}
      propertyPath: m_AnchorMin.y
      value: 1
      objectReference: {fileID: 0}
    - target: {fileID: 8509152287551480455, guid: d863791227c6640739243f8c4cf57b56, type: 3}
      propertyPath: m_AnchoredPosition.x
      value: 376
      objectReference: {fileID: 0}
    - target: {fileID: 8509152287551480455, guid: d863791227c6640739243f8c4cf57b56, type: 3}
      propertyPath: m_AnchoredPosition.y
      value: -23
      objectReference: {fileID: 0}
    - target: {fileID: 8546824936756744783, guid: d863791227c6640739243f8c4cf57b56, type: 3}
      propertyPath: m_AnchorMax.y
      value: 1
      objectReference: {fileID: 0}
    - target: {fileID: 8546824936756744783, guid: d863791227c6640739243f8c4cf57b56, type: 3}
      propertyPath: m_AnchorMin.y
      value: 1
      objectReference: {fileID: 0}
    - target: {fileID: 8546824936756744783, guid: d863791227c6640739243f8c4cf57b56, type: 3}
      propertyPath: m_AnchoredPosition.x
      value: 155.09935
      objectReference: {fileID: 0}
    - target: {fileID: 8546824936756744783, guid: d863791227c6640739243f8c4cf57b56, type: 3}
      propertyPath: m_AnchoredPosition.y
      value: -6.2972
      objectReference: {fileID: 0}
    - target: {fileID: 8913679230732093056, guid: d863791227c6640739243f8c4cf57b56, type: 3}
      propertyPath: m_AnchorMax.y
      value: 1
      objectReference: {fileID: 0}
    - target: {fileID: 8913679230732093056, guid: d863791227c6640739243f8c4cf57b56, type: 3}
      propertyPath: m_AnchorMin.y
      value: 1
      objectReference: {fileID: 0}
    - target: {fileID: 8913679230732093056, guid: d863791227c6640739243f8c4cf57b56, type: 3}
      propertyPath: m_SizeDelta.x
      value: 8.76
      objectReference: {fileID: 0}
    - target: {fileID: 8913679230732093056, guid: d863791227c6640739243f8c4cf57b56, type: 3}
      propertyPath: m_AnchoredPosition.x
      value: 26
      objectReference: {fileID: 0}
    - target: {fileID: 8913679230732093056, guid: d863791227c6640739243f8c4cf57b56, type: 3}
      propertyPath: m_AnchoredPosition.y
      value: -7
      objectReference: {fileID: 0}
    m_RemovedComponents: []
    m_RemovedGameObjects: []
    m_AddedGameObjects: []
    m_AddedComponents: []
  m_SourcePrefab: {fileID: 100100000, guid: d863791227c6640739243f8c4cf57b56, type: 3}
--- !u!224 &3617744132193179929 stripped
RectTransform:
  m_CorrespondingSourceObject: {fileID: 3885756303957530851, guid: d863791227c6640739243f8c4cf57b56, type: 3}
  m_PrefabInstance: {fileID: 565260970276897274}
  m_PrefabAsset: {fileID: 0}
--- !u!1001 &1890474067062928347
PrefabInstance:
  m_ObjectHideFlags: 0
  serializedVersion: 2
  m_Modification:
    serializedVersion: 3
    m_TransformParent: {fileID: 7595064321916154549}
    m_Modifications:
    - target: {fileID: 1533203949891575784, guid: 754fd4e2bb7828240808af9ce37feb93, type: 3}
      propertyPath: m_Pivot.x
      value: 0
      objectReference: {fileID: 0}
    - target: {fileID: 1533203949891575784, guid: 754fd4e2bb7828240808af9ce37feb93, type: 3}
      propertyPath: m_Pivot.y
      value: 0
      objectReference: {fileID: 0}
    - target: {fileID: 1533203949891575784, guid: 754fd4e2bb7828240808af9ce37feb93, type: 3}
      propertyPath: m_AnchorMax.x
      value: 0
      objectReference: {fileID: 0}
    - target: {fileID: 1533203949891575784, guid: 754fd4e2bb7828240808af9ce37feb93, type: 3}
      propertyPath: m_AnchorMax.y
      value: 0
      objectReference: {fileID: 0}
    - target: {fileID: 1533203949891575784, guid: 754fd4e2bb7828240808af9ce37feb93, type: 3}
      propertyPath: m_AnchorMin.x
      value: 0
      objectReference: {fileID: 0}
    - target: {fileID: 1533203949891575784, guid: 754fd4e2bb7828240808af9ce37feb93, type: 3}
      propertyPath: m_AnchorMin.y
      value: 0
      objectReference: {fileID: 0}
    - target: {fileID: 1533203949891575784, guid: 754fd4e2bb7828240808af9ce37feb93, type: 3}
      propertyPath: m_SizeDelta.x
      value: 0
      objectReference: {fileID: 0}
    - target: {fileID: 1533203949891575784, guid: 754fd4e2bb7828240808af9ce37feb93, type: 3}
      propertyPath: m_SizeDelta.y
      value: 0
      objectReference: {fileID: 0}
    - target: {fileID: 1533203949891575784, guid: 754fd4e2bb7828240808af9ce37feb93, type: 3}
      propertyPath: m_LocalPosition.x
      value: 0
      objectReference: {fileID: 0}
    - target: {fileID: 1533203949891575784, guid: 754fd4e2bb7828240808af9ce37feb93, type: 3}
      propertyPath: m_LocalPosition.y
      value: 0
      objectReference: {fileID: 0}
    - target: {fileID: 1533203949891575784, guid: 754fd4e2bb7828240808af9ce37feb93, type: 3}
      propertyPath: m_LocalPosition.z
      value: 0
      objectReference: {fileID: 0}
    - target: {fileID: 1533203949891575784, guid: 754fd4e2bb7828240808af9ce37feb93, type: 3}
      propertyPath: m_LocalRotation.w
      value: 1
      objectReference: {fileID: 0}
    - target: {fileID: 1533203949891575784, guid: 754fd4e2bb7828240808af9ce37feb93, type: 3}
      propertyPath: m_LocalRotation.x
      value: -0
      objectReference: {fileID: 0}
    - target: {fileID: 1533203949891575784, guid: 754fd4e2bb7828240808af9ce37feb93, type: 3}
      propertyPath: m_LocalRotation.y
      value: -0
      objectReference: {fileID: 0}
    - target: {fileID: 1533203949891575784, guid: 754fd4e2bb7828240808af9ce37feb93, type: 3}
      propertyPath: m_LocalRotation.z
      value: -0
      objectReference: {fileID: 0}
    - target: {fileID: 1533203949891575784, guid: 754fd4e2bb7828240808af9ce37feb93, type: 3}
      propertyPath: m_AnchoredPosition.x
      value: 0
      objectReference: {fileID: 0}
    - target: {fileID: 1533203949891575784, guid: 754fd4e2bb7828240808af9ce37feb93, type: 3}
      propertyPath: m_AnchoredPosition.y
      value: 0
      objectReference: {fileID: 0}
    - target: {fileID: 1533203949891575784, guid: 754fd4e2bb7828240808af9ce37feb93, type: 3}
      propertyPath: m_LocalEulerAnglesHint.x
      value: 0
      objectReference: {fileID: 0}
    - target: {fileID: 1533203949891575784, guid: 754fd4e2bb7828240808af9ce37feb93, type: 3}
      propertyPath: m_LocalEulerAnglesHint.y
      value: 0
      objectReference: {fileID: 0}
    - target: {fileID: 1533203949891575784, guid: 754fd4e2bb7828240808af9ce37feb93, type: 3}
      propertyPath: m_LocalEulerAnglesHint.z
      value: 0
      objectReference: {fileID: 0}
    - target: {fileID: 5757671742141307862, guid: 754fd4e2bb7828240808af9ce37feb93, type: 3}
      propertyPath: m_SizeDelta.y
      value: 0
      objectReference: {fileID: 0}
    - target: {fileID: 5981388524283337986, guid: 754fd4e2bb7828240808af9ce37feb93, type: 3}
      propertyPath: m_Name
      value: ChatInputBox
      objectReference: {fileID: 0}
    - target: {fileID: 5981388524283337986, guid: 754fd4e2bb7828240808af9ce37feb93, type: 3}
      propertyPath: m_IsActive
      value: 1
      objectReference: {fileID: 0}
    m_RemovedComponents: []
    m_RemovedGameObjects: []
    m_AddedGameObjects: []
    m_AddedComponents: []
  m_SourcePrefab: {fileID: 100100000, guid: 754fd4e2bb7828240808af9ce37feb93, type: 3}
--- !u!114 &905818817793794684 stripped
MonoBehaviour:
  m_CorrespondingSourceObject: {fileID: 1634328719586300327, guid: 754fd4e2bb7828240808af9ce37feb93, type: 3}
  m_PrefabInstance: {fileID: 1890474067062928347}
  m_PrefabAsset: {fileID: 0}
  m_GameObject: {fileID: 0}
  m_Enabled: 1
  m_EditorHideFlags: 0
  m_Script: {fileID: 11500000, guid: 4e29b1a8efbd4b44bb3f3716e73f07ff, type: 3}
  m_Name: 
  m_EditorClassIdentifier: 
--- !u!224 &1115583169272015923 stripped
RectTransform:
  m_CorrespondingSourceObject: {fileID: 1533203949891575784, guid: 754fd4e2bb7828240808af9ce37feb93, type: 3}
  m_PrefabInstance: {fileID: 1890474067062928347}
  m_PrefabAsset: {fileID: 0}
--- !u!114 &1163320548587618039 stripped
MonoBehaviour:
  m_CorrespondingSourceObject: {fileID: 727509210558205228, guid: 754fd4e2bb7828240808af9ce37feb93, type: 3}
  m_PrefabInstance: {fileID: 1890474067062928347}
  m_PrefabAsset: {fileID: 0}
  m_GameObject: {fileID: 0}
  m_Enabled: 1
  m_EditorHideFlags: 0
  m_Script: {fileID: 11500000, guid: f4688fdb7df04437aeb418b961361dc5, type: 3}
  m_Name: 
  m_EditorClassIdentifier: 
--- !u!225 &1816663618216097524 stripped
CanvasGroup:
  m_CorrespondingSourceObject: {fileID: 219064267116823855, guid: 754fd4e2bb7828240808af9ce37feb93, type: 3}
  m_PrefabInstance: {fileID: 1890474067062928347}
  m_PrefabAsset: {fileID: 0}
--- !u!114 &5059819421467020040 stripped
MonoBehaviour:
  m_CorrespondingSourceObject: {fileID: 6630502416812194003, guid: 754fd4e2bb7828240808af9ce37feb93, type: 3}
  m_PrefabInstance: {fileID: 1890474067062928347}
  m_PrefabAsset: {fileID: 0}
  m_GameObject: {fileID: 0}
  m_Enabled: 1
  m_EditorHideFlags: 0
  m_Script: {fileID: 11500000, guid: 18b5dde3d1a0473dbcf0d7305ac86c38, type: 3}
  m_Name: 
  m_EditorClassIdentifier: 
--- !u!1001 &1919121284581877764
PrefabInstance:
  m_ObjectHideFlags: 0
  serializedVersion: 2
  m_Modification:
    serializedVersion: 3
    m_TransformParent: {fileID: 5921073682764053688}
    m_Modifications:
    - target: {fileID: 647354091682625986, guid: c7f35dcce50884d818210cca5e1b04cc, type: 3}
      propertyPath: m_AnchorMax.y
      value: 1
      objectReference: {fileID: 0}
    - target: {fileID: 647354091682625986, guid: c7f35dcce50884d818210cca5e1b04cc, type: 3}
      propertyPath: m_AnchorMin.y
      value: 1
      objectReference: {fileID: 0}
    - target: {fileID: 647354091682625986, guid: c7f35dcce50884d818210cca5e1b04cc, type: 3}
      propertyPath: m_AnchoredPosition.x
      value: 219
      objectReference: {fileID: 0}
    - target: {fileID: 647354091682625986, guid: c7f35dcce50884d818210cca5e1b04cc, type: 3}
      propertyPath: m_AnchoredPosition.y
      value: -23
      objectReference: {fileID: 0}
    - target: {fileID: 800955736404914689, guid: c7f35dcce50884d818210cca5e1b04cc, type: 3}
      propertyPath: m_AnchorMax.y
      value: 1
      objectReference: {fileID: 0}
    - target: {fileID: 800955736404914689, guid: c7f35dcce50884d818210cca5e1b04cc, type: 3}
      propertyPath: m_AnchorMin.y
      value: 1
      objectReference: {fileID: 0}
    - target: {fileID: 800955736404914689, guid: c7f35dcce50884d818210cca5e1b04cc, type: 3}
      propertyPath: m_AnchoredPosition.x
      value: 7
      objectReference: {fileID: 0}
    - target: {fileID: 800955736404914689, guid: c7f35dcce50884d818210cca5e1b04cc, type: 3}
      propertyPath: m_AnchoredPosition.y
      value: -6.2972
      objectReference: {fileID: 0}
    - target: {fileID: 886585717081324056, guid: c7f35dcce50884d818210cca5e1b04cc, type: 3}
      propertyPath: m_AnchorMax.y
      value: 1
      objectReference: {fileID: 0}
    - target: {fileID: 886585717081324056, guid: c7f35dcce50884d818210cca5e1b04cc, type: 3}
      propertyPath: m_AnchorMin.y
      value: 1
      objectReference: {fileID: 0}
    - target: {fileID: 886585717081324056, guid: c7f35dcce50884d818210cca5e1b04cc, type: 3}
      propertyPath: m_AnchoredPosition.x
      value: 43.7985
      objectReference: {fileID: 0}
    - target: {fileID: 886585717081324056, guid: c7f35dcce50884d818210cca5e1b04cc, type: 3}
      propertyPath: m_AnchoredPosition.y
      value: -20
      objectReference: {fileID: 0}
    - target: {fileID: 1832970396881758587, guid: c7f35dcce50884d818210cca5e1b04cc, type: 3}
      propertyPath: m_Pivot.x
      value: 0.5
      objectReference: {fileID: 0}
    - target: {fileID: 1832970396881758587, guid: c7f35dcce50884d818210cca5e1b04cc, type: 3}
      propertyPath: m_Pivot.y
      value: 0
      objectReference: {fileID: 0}
    - target: {fileID: 1832970396881758587, guid: c7f35dcce50884d818210cca5e1b04cc, type: 3}
      propertyPath: m_AnchorMax.x
      value: 1
      objectReference: {fileID: 0}
    - target: {fileID: 1832970396881758587, guid: c7f35dcce50884d818210cca5e1b04cc, type: 3}
      propertyPath: m_AnchorMax.y
      value: 1
      objectReference: {fileID: 0}
    - target: {fileID: 1832970396881758587, guid: c7f35dcce50884d818210cca5e1b04cc, type: 3}
      propertyPath: m_AnchorMin.x
      value: 0
      objectReference: {fileID: 0}
    - target: {fileID: 1832970396881758587, guid: c7f35dcce50884d818210cca5e1b04cc, type: 3}
      propertyPath: m_AnchorMin.y
      value: 0
      objectReference: {fileID: 0}
    - target: {fileID: 1832970396881758587, guid: c7f35dcce50884d818210cca5e1b04cc, type: 3}
      propertyPath: m_SizeDelta.x
      value: 0
      objectReference: {fileID: 0}
    - target: {fileID: 1832970396881758587, guid: c7f35dcce50884d818210cca5e1b04cc, type: 3}
      propertyPath: m_SizeDelta.y
      value: 0
      objectReference: {fileID: 0}
    - target: {fileID: 1832970396881758587, guid: c7f35dcce50884d818210cca5e1b04cc, type: 3}
      propertyPath: m_LocalPosition.x
      value: 0
      objectReference: {fileID: 0}
    - target: {fileID: 1832970396881758587, guid: c7f35dcce50884d818210cca5e1b04cc, type: 3}
      propertyPath: m_LocalPosition.y
      value: 0
      objectReference: {fileID: 0}
    - target: {fileID: 1832970396881758587, guid: c7f35dcce50884d818210cca5e1b04cc, type: 3}
      propertyPath: m_LocalPosition.z
      value: 0
      objectReference: {fileID: 0}
    - target: {fileID: 1832970396881758587, guid: c7f35dcce50884d818210cca5e1b04cc, type: 3}
      propertyPath: m_LocalRotation.w
      value: 1
      objectReference: {fileID: 0}
    - target: {fileID: 1832970396881758587, guid: c7f35dcce50884d818210cca5e1b04cc, type: 3}
      propertyPath: m_LocalRotation.x
      value: 0
      objectReference: {fileID: 0}
    - target: {fileID: 1832970396881758587, guid: c7f35dcce50884d818210cca5e1b04cc, type: 3}
      propertyPath: m_LocalRotation.y
      value: 0
      objectReference: {fileID: 0}
    - target: {fileID: 1832970396881758587, guid: c7f35dcce50884d818210cca5e1b04cc, type: 3}
      propertyPath: m_LocalRotation.z
      value: 0
      objectReference: {fileID: 0}
    - target: {fileID: 1832970396881758587, guid: c7f35dcce50884d818210cca5e1b04cc, type: 3}
      propertyPath: m_AnchoredPosition.x
      value: 0
      objectReference: {fileID: 0}
    - target: {fileID: 1832970396881758587, guid: c7f35dcce50884d818210cca5e1b04cc, type: 3}
      propertyPath: m_AnchoredPosition.y
      value: 0
      objectReference: {fileID: 0}
    - target: {fileID: 1832970396881758587, guid: c7f35dcce50884d818210cca5e1b04cc, type: 3}
      propertyPath: m_LocalEulerAnglesHint.x
      value: 0
      objectReference: {fileID: 0}
    - target: {fileID: 1832970396881758587, guid: c7f35dcce50884d818210cca5e1b04cc, type: 3}
      propertyPath: m_LocalEulerAnglesHint.y
      value: 0
      objectReference: {fileID: 0}
    - target: {fileID: 1832970396881758587, guid: c7f35dcce50884d818210cca5e1b04cc, type: 3}
      propertyPath: m_LocalEulerAnglesHint.z
      value: 0
      objectReference: {fileID: 0}
<<<<<<< HEAD
    - target: {fileID: 1858662272713843027, guid: c7f35dcce50884d818210cca5e1b04cc, type: 3}
      propertyPath: m_AnchorMax.y
      value: 1
=======
    - target: {fileID: 5829049159233089048, guid: 7d82a96a6a2a6a94db8afdf64719b8da, type: 3}
      propertyPath: m_Name
      value: ChatConversationsToolbar
      objectReference: {fileID: 0}
    - target: {fileID: 7017541573607214983, guid: 7d82a96a6a2a6a94db8afdf64719b8da, type: 3}
      propertyPath: m_Color.a
      value: 0.4
      objectReference: {fileID: 0}
    - target: {fileID: 7017541573607214983, guid: 7d82a96a6a2a6a94db8afdf64719b8da, type: 3}
      propertyPath: m_Color.b
      value: 0
      objectReference: {fileID: 0}
    - target: {fileID: 7017541573607214983, guid: 7d82a96a6a2a6a94db8afdf64719b8da, type: 3}
      propertyPath: m_Color.g
      value: 0
      objectReference: {fileID: 0}
    - target: {fileID: 7017541573607214983, guid: 7d82a96a6a2a6a94db8afdf64719b8da, type: 3}
      propertyPath: m_Color.r
      value: 0
      objectReference: {fileID: 0}
    - target: {fileID: 8630798346737684634, guid: 7d82a96a6a2a6a94db8afdf64719b8da, type: 3}
      propertyPath: m_SizeDelta.y
      value: 0
>>>>>>> 496c6f78
      objectReference: {fileID: 0}
    - target: {fileID: 1858662272713843027, guid: c7f35dcce50884d818210cca5e1b04cc, type: 3}
      propertyPath: m_AnchorMin.y
      value: 1
      objectReference: {fileID: 0}
    - target: {fileID: 1858662272713843027, guid: c7f35dcce50884d818210cca5e1b04cc, type: 3}
      propertyPath: m_AnchoredPosition.x
      value: 89
      objectReference: {fileID: 0}
    - target: {fileID: 1858662272713843027, guid: c7f35dcce50884d818210cca5e1b04cc, type: 3}
      propertyPath: m_AnchoredPosition.y
      value: -6.2972
      objectReference: {fileID: 0}
    - target: {fileID: 2341442047988335351, guid: c7f35dcce50884d818210cca5e1b04cc, type: 3}
      propertyPath: m_AnchorMax.x
      value: 1
      objectReference: {fileID: 0}
    - target: {fileID: 2341442047988335351, guid: c7f35dcce50884d818210cca5e1b04cc, type: 3}
      propertyPath: m_AnchorMax.y
      value: 1
      objectReference: {fileID: 0}
    - target: {fileID: 2476015182955238745, guid: c7f35dcce50884d818210cca5e1b04cc, type: 3}
      propertyPath: m_AnchorMax.y
      value: 1
      objectReference: {fileID: 0}
    - target: {fileID: 2476015182955238745, guid: c7f35dcce50884d818210cca5e1b04cc, type: 3}
      propertyPath: m_AnchorMin.y
      value: 1
      objectReference: {fileID: 0}
    - target: {fileID: 2476015182955238745, guid: c7f35dcce50884d818210cca5e1b04cc, type: 3}
      propertyPath: m_AnchoredPosition.x
      value: 128.5
      objectReference: {fileID: 0}
    - target: {fileID: 2476015182955238745, guid: c7f35dcce50884d818210cca5e1b04cc, type: 3}
      propertyPath: m_AnchoredPosition.y
      value: -6.2972
      objectReference: {fileID: 0}
    - target: {fileID: 2602951978443419076, guid: c7f35dcce50884d818210cca5e1b04cc, type: 3}
      propertyPath: m_AnchorMax.y
      value: 1
      objectReference: {fileID: 0}
    - target: {fileID: 2602951978443419076, guid: c7f35dcce50884d818210cca5e1b04cc, type: 3}
      propertyPath: m_AnchorMin.y
      value: 1
      objectReference: {fileID: 0}
    - target: {fileID: 2602951978443419076, guid: c7f35dcce50884d818210cca5e1b04cc, type: 3}
      propertyPath: m_AnchoredPosition.x
      value: 176.597
      objectReference: {fileID: 0}
    - target: {fileID: 2602951978443419076, guid: c7f35dcce50884d818210cca5e1b04cc, type: 3}
      propertyPath: m_AnchoredPosition.y
      value: -20
      objectReference: {fileID: 0}
    - target: {fileID: 2657810470200669077, guid: c7f35dcce50884d818210cca5e1b04cc, type: 3}
      propertyPath: m_AnchorMax.y
      value: 1
      objectReference: {fileID: 0}
    - target: {fileID: 2657810470200669077, guid: c7f35dcce50884d818210cca5e1b04cc, type: 3}
      propertyPath: m_AnchorMin.y
      value: 1
      objectReference: {fileID: 0}
    - target: {fileID: 2657810470200669077, guid: c7f35dcce50884d818210cca5e1b04cc, type: 3}
      propertyPath: m_AnchoredPosition.x
      value: 49.5
      objectReference: {fileID: 0}
    - target: {fileID: 2657810470200669077, guid: c7f35dcce50884d818210cca5e1b04cc, type: 3}
      propertyPath: m_AnchoredPosition.y
      value: -6.2972
      objectReference: {fileID: 0}
    - target: {fileID: 4274501303700283076, guid: c7f35dcce50884d818210cca5e1b04cc, type: 3}
      propertyPath: m_AnchorMax.y
      value: 1
      objectReference: {fileID: 0}
    - target: {fileID: 4274501303700283076, guid: c7f35dcce50884d818210cca5e1b04cc, type: 3}
      propertyPath: m_AnchorMin.y
      value: 1
      objectReference: {fileID: 0}
    - target: {fileID: 4274501303700283076, guid: c7f35dcce50884d818210cca5e1b04cc, type: 3}
      propertyPath: m_SizeDelta.y
      value: 1
      objectReference: {fileID: 0}
    - target: {fileID: 4274501303700283076, guid: c7f35dcce50884d818210cca5e1b04cc, type: 3}
      propertyPath: m_AnchoredPosition.x
      value: 200
      objectReference: {fileID: 0}
    - target: {fileID: 4274501303700283076, guid: c7f35dcce50884d818210cca5e1b04cc, type: 3}
      propertyPath: m_AnchoredPosition.y
      value: -40.45
      objectReference: {fileID: 0}
    - target: {fileID: 4895001121833812381, guid: c7f35dcce50884d818210cca5e1b04cc, type: 3}
      propertyPath: m_AnchorMax.y
      value: 1
      objectReference: {fileID: 0}
    - target: {fileID: 4895001121833812381, guid: c7f35dcce50884d818210cca5e1b04cc, type: 3}
      propertyPath: m_AnchorMin.y
      value: 1
      objectReference: {fileID: 0}
    - target: {fileID: 4895001121833812381, guid: c7f35dcce50884d818210cca5e1b04cc, type: 3}
      propertyPath: m_SizeDelta.y
      value: 46
      objectReference: {fileID: 0}
    - target: {fileID: 4895001121833812381, guid: c7f35dcce50884d818210cca5e1b04cc, type: 3}
      propertyPath: m_AnchoredPosition.y
      value: -324.6
      objectReference: {fileID: 0}
    - target: {fileID: 5097160325435173478, guid: c7f35dcce50884d818210cca5e1b04cc, type: 3}
      propertyPath: m_AnchorMax.y
      value: 1
      objectReference: {fileID: 0}
    - target: {fileID: 5097160325435173478, guid: c7f35dcce50884d818210cca5e1b04cc, type: 3}
      propertyPath: m_AnchorMin.y
      value: 1
      objectReference: {fileID: 0}
    - target: {fileID: 5097160325435173478, guid: c7f35dcce50884d818210cca5e1b04cc, type: 3}
      propertyPath: m_SizeDelta.y
      value: 46
      objectReference: {fileID: 0}
    - target: {fileID: 6896342851538043703, guid: c7f35dcce50884d818210cca5e1b04cc, type: 3}
      propertyPath: m_Value
      value: 0
      objectReference: {fileID: 0}
    - target: {fileID: 6916574450102243155, guid: c7f35dcce50884d818210cca5e1b04cc, type: 3}
      propertyPath: m_IsActive
      value: 0
      objectReference: {fileID: 0}
    - target: {fileID: 7245032890507791707, guid: c7f35dcce50884d818210cca5e1b04cc, type: 3}
      propertyPath: m_Name
      value: CommunityVoiceChatTitleBarsContainer
      objectReference: {fileID: 0}
    - target: {fileID: 7245032890507791707, guid: c7f35dcce50884d818210cca5e1b04cc, type: 3}
      propertyPath: m_IsActive
      value: 0
      objectReference: {fileID: 0}
    - target: {fileID: 7430657737512507031, guid: c7f35dcce50884d818210cca5e1b04cc, type: 3}
      propertyPath: m_AnchorMax.y
      value: 1
      objectReference: {fileID: 0}
    - target: {fileID: 7430657737512507031, guid: c7f35dcce50884d818210cca5e1b04cc, type: 3}
      propertyPath: m_AnchorMin.y
      value: 1
      objectReference: {fileID: 0}
    - target: {fileID: 7430657737512507031, guid: c7f35dcce50884d818210cca5e1b04cc, type: 3}
      propertyPath: m_AnchoredPosition.x
      value: 178
      objectReference: {fileID: 0}
    - target: {fileID: 7430657737512507031, guid: c7f35dcce50884d818210cca5e1b04cc, type: 3}
      propertyPath: m_AnchoredPosition.y
      value: -23
      objectReference: {fileID: 0}
    - target: {fileID: 8483467079732456789, guid: c7f35dcce50884d818210cca5e1b04cc, type: 3}
      propertyPath: m_AnchorMax.y
      value: 1
      objectReference: {fileID: 0}
    - target: {fileID: 8483467079732456789, guid: c7f35dcce50884d818210cca5e1b04cc, type: 3}
      propertyPath: m_AnchorMin.y
      value: 1
      objectReference: {fileID: 0}
    - target: {fileID: 8483467079732456789, guid: c7f35dcce50884d818210cca5e1b04cc, type: 3}
      propertyPath: m_SizeDelta.y
      value: 44.9
      objectReference: {fileID: 0}
    - target: {fileID: 8483467079732456789, guid: c7f35dcce50884d818210cca5e1b04cc, type: 3}
      propertyPath: m_AnchoredPosition.x
      value: 200
      objectReference: {fileID: 0}
    - target: {fileID: 8483467079732456789, guid: c7f35dcce50884d818210cca5e1b04cc, type: 3}
      propertyPath: m_AnchoredPosition.y
      value: -22.45
      objectReference: {fileID: 0}
    - target: {fileID: 8657884306618978571, guid: c7f35dcce50884d818210cca5e1b04cc, type: 3}
      propertyPath: m_AnchorMax.y
      value: 1
      objectReference: {fileID: 0}
    - target: {fileID: 8657884306618978571, guid: c7f35dcce50884d818210cca5e1b04cc, type: 3}
      propertyPath: m_AnchorMin.y
      value: 1
      objectReference: {fileID: 0}
    - target: {fileID: 8657884306618978571, guid: c7f35dcce50884d818210cca5e1b04cc, type: 3}
      propertyPath: m_AnchoredPosition.x
      value: 137
      objectReference: {fileID: 0}
    - target: {fileID: 8657884306618978571, guid: c7f35dcce50884d818210cca5e1b04cc, type: 3}
      propertyPath: m_AnchoredPosition.y
      value: -23
      objectReference: {fileID: 0}
    - target: {fileID: 8903999523115072564, guid: c7f35dcce50884d818210cca5e1b04cc, type: 3}
      propertyPath: m_AnchorMax.y
      value: 1
      objectReference: {fileID: 0}
    - target: {fileID: 8903999523115072564, guid: c7f35dcce50884d818210cca5e1b04cc, type: 3}
      propertyPath: m_AnchorMin.y
      value: 1
      objectReference: {fileID: 0}
    - target: {fileID: 8903999523115072564, guid: c7f35dcce50884d818210cca5e1b04cc, type: 3}
      propertyPath: m_SizeDelta.y
      value: 36
      objectReference: {fileID: 0}
    - target: {fileID: 8953764426506797409, guid: c7f35dcce50884d818210cca5e1b04cc, type: 3}
      propertyPath: m_AnchorMax.y
      value: 1
      objectReference: {fileID: 0}
    - target: {fileID: 8953764426506797409, guid: c7f35dcce50884d818210cca5e1b04cc, type: 3}
      propertyPath: m_AnchorMin.y
      value: 1
      objectReference: {fileID: 0}
    - target: {fileID: 8953764426506797409, guid: c7f35dcce50884d818210cca5e1b04cc, type: 3}
      propertyPath: m_SizeDelta.y
      value: 232.6
      objectReference: {fileID: 0}
    - target: {fileID: 8953764426506797409, guid: c7f35dcce50884d818210cca5e1b04cc, type: 3}
      propertyPath: m_AnchoredPosition.y
      value: -46
      objectReference: {fileID: 0}
    - target: {fileID: 9103566759210792118, guid: c7f35dcce50884d818210cca5e1b04cc, type: 3}
      propertyPath: m_AnchorMax.y
      value: 1
      objectReference: {fileID: 0}
    - target: {fileID: 9103566759210792118, guid: c7f35dcce50884d818210cca5e1b04cc, type: 3}
      propertyPath: m_AnchorMin.y
      value: 1
      objectReference: {fileID: 0}
    - target: {fileID: 9103566759210792118, guid: c7f35dcce50884d818210cca5e1b04cc, type: 3}
      propertyPath: m_AnchoredPosition.y
      value: -44.9
      objectReference: {fileID: 0}
    m_RemovedComponents: []
    m_RemovedGameObjects: []
    m_AddedGameObjects: []
    m_AddedComponents: []
  m_SourcePrefab: {fileID: 100100000, guid: c7f35dcce50884d818210cca5e1b04cc, type: 3}
--- !u!224 &275302862778876287 stripped
RectTransform:
  m_CorrespondingSourceObject: {fileID: 1832970396881758587, guid: c7f35dcce50884d818210cca5e1b04cc, type: 3}
  m_PrefabInstance: {fileID: 1919121284581877764}
  m_PrefabAsset: {fileID: 0}
--- !u!1001 &1967478374385282550
PrefabInstance:
  m_ObjectHideFlags: 0
  serializedVersion: 2
  m_Modification:
    serializedVersion: 3
    m_TransformParent: {fileID: 9128897290791795990}
    m_Modifications:
    - target: {fileID: 3876871424205373281, guid: 7d82a96a6a2a6a94db8afdf64719b8da, type: 3}
      propertyPath: m_Pivot.x
      value: 0.5
      objectReference: {fileID: 0}
    - target: {fileID: 3876871424205373281, guid: 7d82a96a6a2a6a94db8afdf64719b8da, type: 3}
      propertyPath: m_Pivot.y
      value: 0.5
      objectReference: {fileID: 0}
    - target: {fileID: 3876871424205373281, guid: 7d82a96a6a2a6a94db8afdf64719b8da, type: 3}
      propertyPath: m_AnchorMax.x
      value: 1
      objectReference: {fileID: 0}
    - target: {fileID: 3876871424205373281, guid: 7d82a96a6a2a6a94db8afdf64719b8da, type: 3}
      propertyPath: m_AnchorMax.y
      value: 1
      objectReference: {fileID: 0}
    - target: {fileID: 3876871424205373281, guid: 7d82a96a6a2a6a94db8afdf64719b8da, type: 3}
      propertyPath: m_AnchorMin.x
      value: 0
      objectReference: {fileID: 0}
    - target: {fileID: 3876871424205373281, guid: 7d82a96a6a2a6a94db8afdf64719b8da, type: 3}
      propertyPath: m_AnchorMin.y
      value: 0
      objectReference: {fileID: 0}
    - target: {fileID: 3876871424205373281, guid: 7d82a96a6a2a6a94db8afdf64719b8da, type: 3}
      propertyPath: m_SizeDelta.x
      value: 0
      objectReference: {fileID: 0}
    - target: {fileID: 3876871424205373281, guid: 7d82a96a6a2a6a94db8afdf64719b8da, type: 3}
      propertyPath: m_SizeDelta.y
      value: 0
      objectReference: {fileID: 0}
    - target: {fileID: 3876871424205373281, guid: 7d82a96a6a2a6a94db8afdf64719b8da, type: 3}
      propertyPath: m_LocalPosition.x
      value: 0
      objectReference: {fileID: 0}
    - target: {fileID: 3876871424205373281, guid: 7d82a96a6a2a6a94db8afdf64719b8da, type: 3}
      propertyPath: m_LocalPosition.y
      value: 0
      objectReference: {fileID: 0}
    - target: {fileID: 3876871424205373281, guid: 7d82a96a6a2a6a94db8afdf64719b8da, type: 3}
      propertyPath: m_LocalPosition.z
      value: 0
      objectReference: {fileID: 0}
    - target: {fileID: 3876871424205373281, guid: 7d82a96a6a2a6a94db8afdf64719b8da, type: 3}
      propertyPath: m_LocalRotation.w
      value: 1
      objectReference: {fileID: 0}
    - target: {fileID: 3876871424205373281, guid: 7d82a96a6a2a6a94db8afdf64719b8da, type: 3}
      propertyPath: m_LocalRotation.x
      value: 0
      objectReference: {fileID: 0}
    - target: {fileID: 3876871424205373281, guid: 7d82a96a6a2a6a94db8afdf64719b8da, type: 3}
      propertyPath: m_LocalRotation.y
      value: 0
      objectReference: {fileID: 0}
    - target: {fileID: 3876871424205373281, guid: 7d82a96a6a2a6a94db8afdf64719b8da, type: 3}
      propertyPath: m_LocalRotation.z
      value: 0
      objectReference: {fileID: 0}
    - target: {fileID: 3876871424205373281, guid: 7d82a96a6a2a6a94db8afdf64719b8da, type: 3}
      propertyPath: m_AnchoredPosition.x
      value: 0
      objectReference: {fileID: 0}
    - target: {fileID: 3876871424205373281, guid: 7d82a96a6a2a6a94db8afdf64719b8da, type: 3}
      propertyPath: m_AnchoredPosition.y
      value: 0
      objectReference: {fileID: 0}
<<<<<<< HEAD
    - target: {fileID: 3876871424205373281, guid: 7d82a96a6a2a6a94db8afdf64719b8da, type: 3}
      propertyPath: m_LocalEulerAnglesHint.x
      value: 0
=======
    - target: {fileID: 8589095431724996598, guid: ea750bd9ff3dc7b4dad365fa29a4672b, type: 3}
      propertyPath: m_Color.a
      value: 0.9019608
      objectReference: {fileID: 0}
    - target: {fileID: 8915002937023591448, guid: ea750bd9ff3dc7b4dad365fa29a4672b, type: 3}
      propertyPath: m_Padding.w
      value: -6
>>>>>>> 496c6f78
      objectReference: {fileID: 0}
    - target: {fileID: 3876871424205373281, guid: 7d82a96a6a2a6a94db8afdf64719b8da, type: 3}
      propertyPath: m_LocalEulerAnglesHint.y
      value: 0
      objectReference: {fileID: 0}
    - target: {fileID: 3876871424205373281, guid: 7d82a96a6a2a6a94db8afdf64719b8da, type: 3}
      propertyPath: m_LocalEulerAnglesHint.z
      value: 0
      objectReference: {fileID: 0}
    - target: {fileID: 5829049159233089048, guid: 7d82a96a6a2a6a94db8afdf64719b8da, type: 3}
      propertyPath: m_Name
      value: ChatConversationsToolbar
      objectReference: {fileID: 0}
    - target: {fileID: 8630798346737684634, guid: 7d82a96a6a2a6a94db8afdf64719b8da, type: 3}
      propertyPath: m_SizeDelta.y
      value: 0
      objectReference: {fileID: 0}
    m_RemovedComponents: []
    m_RemovedGameObjects: []
    m_AddedGameObjects: []
    m_AddedComponents: []
  m_SourcePrefab: {fileID: 100100000, guid: 7d82a96a6a2a6a94db8afdf64719b8da, type: 3}
--- !u!224 &3350828950336098967 stripped
RectTransform:
  m_CorrespondingSourceObject: {fileID: 3876871424205373281, guid: 7d82a96a6a2a6a94db8afdf64719b8da, type: 3}
  m_PrefabInstance: {fileID: 1967478374385282550}
  m_PrefabAsset: {fileID: 0}
--- !u!225 &3898375867954426524 stripped
CanvasGroup:
  m_CorrespondingSourceObject: {fileID: 3266291819769470826, guid: 7d82a96a6a2a6a94db8afdf64719b8da, type: 3}
  m_PrefabInstance: {fileID: 1967478374385282550}
  m_PrefabAsset: {fileID: 0}
--- !u!114 &5507091777745029389 stripped
MonoBehaviour:
  m_CorrespondingSourceObject: {fileID: 6278297032180950267, guid: 7d82a96a6a2a6a94db8afdf64719b8da, type: 3}
  m_PrefabInstance: {fileID: 1967478374385282550}
  m_PrefabAsset: {fileID: 0}
  m_GameObject: {fileID: 0}
  m_Enabled: 1
  m_EditorHideFlags: 0
  m_Script: {fileID: 11500000, guid: 9e4440642dcd4807b003b1ea7270514a, type: 3}
  m_Name: 
  m_EditorClassIdentifier: 
--- !u!1001 &2781492719535635444
PrefabInstance:
  m_ObjectHideFlags: 0
  serializedVersion: 2
  m_Modification:
    serializedVersion: 3
    m_TransformParent: {fileID: 6252910912605816960}
    m_Modifications:
    - target: {fileID: 27409540557081440, guid: 36817c725e1c8f04faa969b8e7898332, type: 3}
      propertyPath: m_AnchorMax.y
      value: 0
      objectReference: {fileID: 0}
    - target: {fileID: 27409540557081440, guid: 36817c725e1c8f04faa969b8e7898332, type: 3}
      propertyPath: m_AnchorMin.y
      value: 0
      objectReference: {fileID: 0}
    - target: {fileID: 27409540557081440, guid: 36817c725e1c8f04faa969b8e7898332, type: 3}
      propertyPath: m_SizeDelta.x
      value: 0
      objectReference: {fileID: 0}
    - target: {fileID: 27409540557081440, guid: 36817c725e1c8f04faa969b8e7898332, type: 3}
      propertyPath: m_SizeDelta.y
      value: 0
      objectReference: {fileID: 0}
    - target: {fileID: 27409540557081440, guid: 36817c725e1c8f04faa969b8e7898332, type: 3}
      propertyPath: m_AnchoredPosition.x
      value: 0
      objectReference: {fileID: 0}
    - target: {fileID: 27409540557081440, guid: 36817c725e1c8f04faa969b8e7898332, type: 3}
      propertyPath: m_AnchoredPosition.y
      value: 0
      objectReference: {fileID: 0}
    - target: {fileID: 297690462408560668, guid: 36817c725e1c8f04faa969b8e7898332, type: 3}
      propertyPath: m_Name
      value: ChatTitlebarArea
      objectReference: {fileID: 0}
    - target: {fileID: 335332511568277716, guid: 36817c725e1c8f04faa969b8e7898332, type: 3}
      propertyPath: m_AnchorMax.y
      value: 0
      objectReference: {fileID: 0}
    - target: {fileID: 335332511568277716, guid: 36817c725e1c8f04faa969b8e7898332, type: 3}
      propertyPath: m_AnchorMin.y
      value: 0
      objectReference: {fileID: 0}
    - target: {fileID: 335332511568277716, guid: 36817c725e1c8f04faa969b8e7898332, type: 3}
      propertyPath: m_SizeDelta.x
      value: 0
      objectReference: {fileID: 0}
    - target: {fileID: 335332511568277716, guid: 36817c725e1c8f04faa969b8e7898332, type: 3}
      propertyPath: m_SizeDelta.y
      value: 0
      objectReference: {fileID: 0}
    - target: {fileID: 335332511568277716, guid: 36817c725e1c8f04faa969b8e7898332, type: 3}
      propertyPath: m_AnchoredPosition.x
      value: 0
      objectReference: {fileID: 0}
    - target: {fileID: 335332511568277716, guid: 36817c725e1c8f04faa969b8e7898332, type: 3}
      propertyPath: m_AnchoredPosition.y
      value: 0
      objectReference: {fileID: 0}
    - target: {fileID: 1107724909163332428, guid: 36817c725e1c8f04faa969b8e7898332, type: 3}
      propertyPath: m_AnchorMax.y
      value: 1
      objectReference: {fileID: 0}
    - target: {fileID: 1107724909163332428, guid: 36817c725e1c8f04faa969b8e7898332, type: 3}
      propertyPath: m_AnchorMin.y
      value: 1
      objectReference: {fileID: 0}
    - target: {fileID: 1107724909163332428, guid: 36817c725e1c8f04faa969b8e7898332, type: 3}
      propertyPath: m_SizeDelta.x
      value: 8.76
      objectReference: {fileID: 0}
    - target: {fileID: 1107724909163332428, guid: 36817c725e1c8f04faa969b8e7898332, type: 3}
      propertyPath: m_AnchoredPosition.x
      value: 26
      objectReference: {fileID: 0}
    - target: {fileID: 1107724909163332428, guid: 36817c725e1c8f04faa969b8e7898332, type: 3}
      propertyPath: m_AnchoredPosition.y
      value: -7
      objectReference: {fileID: 0}
    - target: {fileID: 2383156704574959203, guid: 36817c725e1c8f04faa969b8e7898332, type: 3}
      propertyPath: m_AspectRatio
      value: 1
      objectReference: {fileID: 0}
    - target: {fileID: 2399029086509670959, guid: 36817c725e1c8f04faa969b8e7898332, type: 3}
      propertyPath: m_AnchorMax.y
      value: 0
      objectReference: {fileID: 0}
    - target: {fileID: 2399029086509670959, guid: 36817c725e1c8f04faa969b8e7898332, type: 3}
      propertyPath: m_AnchorMin.y
      value: 0
      objectReference: {fileID: 0}
    - target: {fileID: 2399029086509670959, guid: 36817c725e1c8f04faa969b8e7898332, type: 3}
      propertyPath: m_AnchoredPosition.x
      value: 0
      objectReference: {fileID: 0}
    - target: {fileID: 2399029086509670959, guid: 36817c725e1c8f04faa969b8e7898332, type: 3}
      propertyPath: m_AnchoredPosition.y
      value: 0
      objectReference: {fileID: 0}
    - target: {fileID: 2472777541717615397, guid: 36817c725e1c8f04faa969b8e7898332, type: 3}
      propertyPath: m_AspectRatio
      value: 1
      objectReference: {fileID: 0}
    - target: {fileID: 2882068120512092775, guid: 36817c725e1c8f04faa969b8e7898332, type: 3}
      propertyPath: m_AnchorMax.y
      value: 0
      objectReference: {fileID: 0}
    - target: {fileID: 2882068120512092775, guid: 36817c725e1c8f04faa969b8e7898332, type: 3}
      propertyPath: m_AnchorMin.y
      value: 0
      objectReference: {fileID: 0}
    - target: {fileID: 2882068120512092775, guid: 36817c725e1c8f04faa969b8e7898332, type: 3}
      propertyPath: m_AnchoredPosition.x
      value: 0
      objectReference: {fileID: 0}
    - target: {fileID: 2882068120512092775, guid: 36817c725e1c8f04faa969b8e7898332, type: 3}
      propertyPath: m_AnchoredPosition.y
      value: 0
      objectReference: {fileID: 0}
    - target: {fileID: 3767908333207008813, guid: 36817c725e1c8f04faa969b8e7898332, type: 3}
      propertyPath: m_SizeDelta.x
      value: 0
      objectReference: {fileID: 0}
    - target: {fileID: 3767908333207008813, guid: 36817c725e1c8f04faa969b8e7898332, type: 3}
      propertyPath: m_SizeDelta.y
      value: 0
      objectReference: {fileID: 0}
    - target: {fileID: 3789034197618338992, guid: 36817c725e1c8f04faa969b8e7898332, type: 3}
      propertyPath: m_Pivot.x
      value: 0.5
      objectReference: {fileID: 0}
    - target: {fileID: 3789034197618338992, guid: 36817c725e1c8f04faa969b8e7898332, type: 3}
      propertyPath: m_Pivot.y
      value: 0.5
      objectReference: {fileID: 0}
    - target: {fileID: 3789034197618338992, guid: 36817c725e1c8f04faa969b8e7898332, type: 3}
      propertyPath: m_AnchorMax.x
      value: 0
      objectReference: {fileID: 0}
    - target: {fileID: 3789034197618338992, guid: 36817c725e1c8f04faa969b8e7898332, type: 3}
      propertyPath: m_AnchorMax.y
      value: 0
      objectReference: {fileID: 0}
    - target: {fileID: 3789034197618338992, guid: 36817c725e1c8f04faa969b8e7898332, type: 3}
      propertyPath: m_AnchorMin.x
      value: 0
      objectReference: {fileID: 0}
    - target: {fileID: 3789034197618338992, guid: 36817c725e1c8f04faa969b8e7898332, type: 3}
      propertyPath: m_AnchorMin.y
      value: 0
      objectReference: {fileID: 0}
    - target: {fileID: 3789034197618338992, guid: 36817c725e1c8f04faa969b8e7898332, type: 3}
      propertyPath: m_SizeDelta.x
      value: 0
      objectReference: {fileID: 0}
    - target: {fileID: 3789034197618338992, guid: 36817c725e1c8f04faa969b8e7898332, type: 3}
      propertyPath: m_SizeDelta.y
      value: 0
      objectReference: {fileID: 0}
    - target: {fileID: 3789034197618338992, guid: 36817c725e1c8f04faa969b8e7898332, type: 3}
      propertyPath: m_LocalPosition.x
      value: 0
      objectReference: {fileID: 0}
    - target: {fileID: 3789034197618338992, guid: 36817c725e1c8f04faa969b8e7898332, type: 3}
      propertyPath: m_LocalPosition.y
      value: 0
      objectReference: {fileID: 0}
    - target: {fileID: 3789034197618338992, guid: 36817c725e1c8f04faa969b8e7898332, type: 3}
      propertyPath: m_LocalPosition.z
      value: 0
      objectReference: {fileID: 0}
    - target: {fileID: 3789034197618338992, guid: 36817c725e1c8f04faa969b8e7898332, type: 3}
      propertyPath: m_LocalRotation.w
      value: 1
      objectReference: {fileID: 0}
    - target: {fileID: 3789034197618338992, guid: 36817c725e1c8f04faa969b8e7898332, type: 3}
      propertyPath: m_LocalRotation.x
      value: 0
      objectReference: {fileID: 0}
    - target: {fileID: 3789034197618338992, guid: 36817c725e1c8f04faa969b8e7898332, type: 3}
      propertyPath: m_LocalRotation.y
      value: 0
      objectReference: {fileID: 0}
    - target: {fileID: 3789034197618338992, guid: 36817c725e1c8f04faa969b8e7898332, type: 3}
      propertyPath: m_LocalRotation.z
      value: 0
      objectReference: {fileID: 0}
    - target: {fileID: 3789034197618338992, guid: 36817c725e1c8f04faa969b8e7898332, type: 3}
      propertyPath: m_AnchoredPosition.x
      value: 0
      objectReference: {fileID: 0}
    - target: {fileID: 3789034197618338992, guid: 36817c725e1c8f04faa969b8e7898332, type: 3}
      propertyPath: m_AnchoredPosition.y
      value: 0
      objectReference: {fileID: 0}
    - target: {fileID: 3789034197618338992, guid: 36817c725e1c8f04faa969b8e7898332, type: 3}
      propertyPath: m_LocalEulerAnglesHint.x
      value: 0
      objectReference: {fileID: 0}
    - target: {fileID: 3789034197618338992, guid: 36817c725e1c8f04faa969b8e7898332, type: 3}
      propertyPath: m_LocalEulerAnglesHint.y
      value: 0
      objectReference: {fileID: 0}
    - target: {fileID: 3789034197618338992, guid: 36817c725e1c8f04faa969b8e7898332, type: 3}
      propertyPath: m_LocalEulerAnglesHint.z
      value: 0
      objectReference: {fileID: 0}
    - target: {fileID: 4003247322745094682, guid: 36817c725e1c8f04faa969b8e7898332, type: 3}
      propertyPath: m_SizeDelta.x
      value: 0
      objectReference: {fileID: 0}
    - target: {fileID: 4157419045081911436, guid: 36817c725e1c8f04faa969b8e7898332, type: 3}
      propertyPath: m_AnchorMax.y
      value: 0
      objectReference: {fileID: 0}
    - target: {fileID: 4157419045081911436, guid: 36817c725e1c8f04faa969b8e7898332, type: 3}
      propertyPath: m_AnchorMin.y
      value: 0
      objectReference: {fileID: 0}
    - target: {fileID: 4157419045081911436, guid: 36817c725e1c8f04faa969b8e7898332, type: 3}
      propertyPath: m_SizeDelta.x
<<<<<<< HEAD
      value: 0
=======
      value: 134.02
>>>>>>> 496c6f78
      objectReference: {fileID: 0}
    - target: {fileID: 4157419045081911436, guid: 36817c725e1c8f04faa969b8e7898332, type: 3}
      propertyPath: m_AnchoredPosition.x
      value: 0
      objectReference: {fileID: 0}
    - target: {fileID: 4157419045081911436, guid: 36817c725e1c8f04faa969b8e7898332, type: 3}
      propertyPath: m_AnchoredPosition.y
      value: 0
      objectReference: {fileID: 0}
    - target: {fileID: 4247352875810725322, guid: 36817c725e1c8f04faa969b8e7898332, type: 3}
      propertyPath: m_AnchorMax.y
      value: 0
      objectReference: {fileID: 0}
    - target: {fileID: 4247352875810725322, guid: 36817c725e1c8f04faa969b8e7898332, type: 3}
      propertyPath: m_AnchorMin.y
      value: 0
      objectReference: {fileID: 0}
    - target: {fileID: 4247352875810725322, guid: 36817c725e1c8f04faa969b8e7898332, type: 3}
      propertyPath: m_SizeDelta.x
      value: 0
      objectReference: {fileID: 0}
    - target: {fileID: 4247352875810725322, guid: 36817c725e1c8f04faa969b8e7898332, type: 3}
      propertyPath: m_AnchoredPosition.x
      value: 0
      objectReference: {fileID: 0}
    - target: {fileID: 4247352875810725322, guid: 36817c725e1c8f04faa969b8e7898332, type: 3}
      propertyPath: m_AnchoredPosition.y
      value: 0
      objectReference: {fileID: 0}
    - target: {fileID: 4350593707150559902, guid: 36817c725e1c8f04faa969b8e7898332, type: 3}
      propertyPath: m_IgnoreParentGroups
      value: 0
      objectReference: {fileID: 0}
    - target: {fileID: 4569271671841397765, guid: 36817c725e1c8f04faa969b8e7898332, type: 3}
      propertyPath: m_AnchorMax.y
      value: 0
      objectReference: {fileID: 0}
    - target: {fileID: 4569271671841397765, guid: 36817c725e1c8f04faa969b8e7898332, type: 3}
      propertyPath: m_AnchorMin.y
      value: 0
      objectReference: {fileID: 0}
    - target: {fileID: 4569271671841397765, guid: 36817c725e1c8f04faa969b8e7898332, type: 3}
      propertyPath: m_AnchoredPosition.x
      value: 0
      objectReference: {fileID: 0}
    - target: {fileID: 4569271671841397765, guid: 36817c725e1c8f04faa969b8e7898332, type: 3}
      propertyPath: m_AnchoredPosition.y
      value: 0
      objectReference: {fileID: 0}
    - target: {fileID: 4789306793136201341, guid: 36817c725e1c8f04faa969b8e7898332, type: 3}
      propertyPath: m_AnchorMax.y
      value: 0
      objectReference: {fileID: 0}
    - target: {fileID: 4789306793136201341, guid: 36817c725e1c8f04faa969b8e7898332, type: 3}
      propertyPath: m_AnchorMin.y
      value: 0
      objectReference: {fileID: 0}
    - target: {fileID: 4789306793136201341, guid: 36817c725e1c8f04faa969b8e7898332, type: 3}
      propertyPath: m_SizeDelta.x
      value: 0
      objectReference: {fileID: 0}
    - target: {fileID: 4789306793136201341, guid: 36817c725e1c8f04faa969b8e7898332, type: 3}
      propertyPath: m_AnchoredPosition.x
      value: 0
      objectReference: {fileID: 0}
    - target: {fileID: 4789306793136201341, guid: 36817c725e1c8f04faa969b8e7898332, type: 3}
      propertyPath: m_AnchoredPosition.y
      value: 0
      objectReference: {fileID: 0}
    - target: {fileID: 4835644067832064761, guid: 36817c725e1c8f04faa969b8e7898332, type: 3}
      propertyPath: m_AnchorMax.y
      value: 0
      objectReference: {fileID: 0}
    - target: {fileID: 4835644067832064761, guid: 36817c725e1c8f04faa969b8e7898332, type: 3}
      propertyPath: m_AnchorMin.y
      value: 0
      objectReference: {fileID: 0}
    - target: {fileID: 4835644067832064761, guid: 36817c725e1c8f04faa969b8e7898332, type: 3}
      propertyPath: m_SizeDelta.x
      value: 0
      objectReference: {fileID: 0}
    - target: {fileID: 4835644067832064761, guid: 36817c725e1c8f04faa969b8e7898332, type: 3}
      propertyPath: m_AnchoredPosition.y
      value: 0
      objectReference: {fileID: 0}
    - target: {fileID: 4941785995109527556, guid: 36817c725e1c8f04faa969b8e7898332, type: 3}
      propertyPath: m_AnchorMax.y
      value: 0
      objectReference: {fileID: 0}
    - target: {fileID: 4941785995109527556, guid: 36817c725e1c8f04faa969b8e7898332, type: 3}
      propertyPath: m_AnchorMin.y
      value: 0
      objectReference: {fileID: 0}
    - target: {fileID: 4941785995109527556, guid: 36817c725e1c8f04faa969b8e7898332, type: 3}
      propertyPath: m_SizeDelta.x
      value: 0
      objectReference: {fileID: 0}
    - target: {fileID: 4941785995109527556, guid: 36817c725e1c8f04faa969b8e7898332, type: 3}
      propertyPath: m_AnchoredPosition.x
      value: 0
      objectReference: {fileID: 0}
    - target: {fileID: 4941785995109527556, guid: 36817c725e1c8f04faa969b8e7898332, type: 3}
      propertyPath: m_AnchoredPosition.y
      value: 0
      objectReference: {fileID: 0}
    - target: {fileID: 5521541963402872210, guid: 36817c725e1c8f04faa969b8e7898332, type: 3}
      propertyPath: m_AnchorMax.y
      value: 0
      objectReference: {fileID: 0}
    - target: {fileID: 5521541963402872210, guid: 36817c725e1c8f04faa969b8e7898332, type: 3}
      propertyPath: m_AnchorMin.y
      value: 0
      objectReference: {fileID: 0}
    - target: {fileID: 5521541963402872210, guid: 36817c725e1c8f04faa969b8e7898332, type: 3}
      propertyPath: m_SizeDelta.x
      value: 0
      objectReference: {fileID: 0}
    - target: {fileID: 5521541963402872210, guid: 36817c725e1c8f04faa969b8e7898332, type: 3}
      propertyPath: m_AnchoredPosition.x
      value: 0
      objectReference: {fileID: 0}
    - target: {fileID: 5521541963402872210, guid: 36817c725e1c8f04faa969b8e7898332, type: 3}
      propertyPath: m_AnchoredPosition.y
      value: 0
      objectReference: {fileID: 0}
    - target: {fileID: 5636302200063305235, guid: 36817c725e1c8f04faa969b8e7898332, type: 3}
      propertyPath: m_AnchorMax.y
      value: 0
      objectReference: {fileID: 0}
    - target: {fileID: 5636302200063305235, guid: 36817c725e1c8f04faa969b8e7898332, type: 3}
      propertyPath: m_AnchorMin.y
      value: 0
      objectReference: {fileID: 0}
    - target: {fileID: 5636302200063305235, guid: 36817c725e1c8f04faa969b8e7898332, type: 3}
      propertyPath: m_AnchoredPosition.x
      value: 0
      objectReference: {fileID: 0}
    - target: {fileID: 5636302200063305235, guid: 36817c725e1c8f04faa969b8e7898332, type: 3}
      propertyPath: m_AnchoredPosition.y
      value: 0
      objectReference: {fileID: 0}
    - target: {fileID: 6059871863282885419, guid: 36817c725e1c8f04faa969b8e7898332, type: 3}
      propertyPath: m_AnchorMax.y
      value: 0
      objectReference: {fileID: 0}
    - target: {fileID: 6059871863282885419, guid: 36817c725e1c8f04faa969b8e7898332, type: 3}
      propertyPath: m_AnchorMin.y
      value: 0
      objectReference: {fileID: 0}
    - target: {fileID: 6059871863282885419, guid: 36817c725e1c8f04faa969b8e7898332, type: 3}
      propertyPath: m_AnchoredPosition.x
      value: 0
      objectReference: {fileID: 0}
    - target: {fileID: 6059871863282885419, guid: 36817c725e1c8f04faa969b8e7898332, type: 3}
      propertyPath: m_AnchoredPosition.y
      value: 0
      objectReference: {fileID: 0}
    - target: {fileID: 6626164368455315124, guid: 36817c725e1c8f04faa969b8e7898332, type: 3}
      propertyPath: m_SizeDelta.x
      value: 0
      objectReference: {fileID: 0}
    - target: {fileID: 6626164368455315124, guid: 36817c725e1c8f04faa969b8e7898332, type: 3}
      propertyPath: m_SizeDelta.y
      value: 0
      objectReference: {fileID: 0}
    - target: {fileID: 7046983180532895125, guid: 36817c725e1c8f04faa969b8e7898332, type: 3}
      propertyPath: m_AnchorMax.y
      value: 0
      objectReference: {fileID: 0}
    - target: {fileID: 7046983180532895125, guid: 36817c725e1c8f04faa969b8e7898332, type: 3}
      propertyPath: m_AnchorMin.y
      value: 0
      objectReference: {fileID: 0}
    - target: {fileID: 7046983180532895125, guid: 36817c725e1c8f04faa969b8e7898332, type: 3}
      propertyPath: m_AnchoredPosition.x
      value: 0
      objectReference: {fileID: 0}
    - target: {fileID: 7046983180532895125, guid: 36817c725e1c8f04faa969b8e7898332, type: 3}
      propertyPath: m_AnchoredPosition.y
      value: 0
      objectReference: {fileID: 0}
    - target: {fileID: 7085922949328242379, guid: 36817c725e1c8f04faa969b8e7898332, type: 3}
      propertyPath: m_AnchorMax.y
      value: 1
      objectReference: {fileID: 0}
    - target: {fileID: 7085922949328242379, guid: 36817c725e1c8f04faa969b8e7898332, type: 3}
      propertyPath: m_AnchorMin.y
      value: 1
      objectReference: {fileID: 0}
    - target: {fileID: 7085922949328242379, guid: 36817c725e1c8f04faa969b8e7898332, type: 3}
      propertyPath: m_SizeDelta.x
      value: 134.02
      objectReference: {fileID: 0}
    - target: {fileID: 7085922949328242379, guid: 36817c725e1c8f04faa969b8e7898332, type: 3}
      propertyPath: m_AnchoredPosition.x
      value: 36
      objectReference: {fileID: 0}
    - target: {fileID: 7085922949328242379, guid: 36817c725e1c8f04faa969b8e7898332, type: 3}
      propertyPath: m_AnchoredPosition.y
      value: -16
      objectReference: {fileID: 0}
    - target: {fileID: 7150274674064814671, guid: 36817c725e1c8f04faa969b8e7898332, type: 3}
      propertyPath: m_AnchorMax.y
      value: 0
      objectReference: {fileID: 0}
    - target: {fileID: 7150274674064814671, guid: 36817c725e1c8f04faa969b8e7898332, type: 3}
      propertyPath: m_AnchorMin.y
      value: 0
      objectReference: {fileID: 0}
    - target: {fileID: 7150274674064814671, guid: 36817c725e1c8f04faa969b8e7898332, type: 3}
      propertyPath: m_SizeDelta.x
      value: 0
      objectReference: {fileID: 0}
    - target: {fileID: 7150274674064814671, guid: 36817c725e1c8f04faa969b8e7898332, type: 3}
      propertyPath: m_AnchoredPosition.y
      value: 0
      objectReference: {fileID: 0}
    - target: {fileID: 7225853381483138799, guid: 36817c725e1c8f04faa969b8e7898332, type: 3}
      propertyPath: m_SizeDelta.x
      value: 0
      objectReference: {fileID: 0}
    - target: {fileID: 7225853381483138799, guid: 36817c725e1c8f04faa969b8e7898332, type: 3}
      propertyPath: m_SizeDelta.y
      value: 0
      objectReference: {fileID: 0}
    - target: {fileID: 8154826553216220063, guid: 36817c725e1c8f04faa969b8e7898332, type: 3}
      propertyPath: m_AnchorMax.y
      value: 0
      objectReference: {fileID: 0}
    - target: {fileID: 8154826553216220063, guid: 36817c725e1c8f04faa969b8e7898332, type: 3}
      propertyPath: m_AnchorMin.y
      value: 0
      objectReference: {fileID: 0}
    - target: {fileID: 8154826553216220063, guid: 36817c725e1c8f04faa969b8e7898332, type: 3}
      propertyPath: m_SizeDelta.x
      value: 0
      objectReference: {fileID: 0}
    - target: {fileID: 8154826553216220063, guid: 36817c725e1c8f04faa969b8e7898332, type: 3}
      propertyPath: m_SizeDelta.y
      value: 0
      objectReference: {fileID: 0}
    - target: {fileID: 8154826553216220063, guid: 36817c725e1c8f04faa969b8e7898332, type: 3}
      propertyPath: m_AnchoredPosition.x
      value: 0
      objectReference: {fileID: 0}
    - target: {fileID: 8154826553216220063, guid: 36817c725e1c8f04faa969b8e7898332, type: 3}
      propertyPath: m_AnchoredPosition.y
      value: 0
      objectReference: {fileID: 0}
    - target: {fileID: 8568418422269912901, guid: 36817c725e1c8f04faa969b8e7898332, type: 3}
      propertyPath: m_AnchorMax.y
      value: 0
      objectReference: {fileID: 0}
    - target: {fileID: 8568418422269912901, guid: 36817c725e1c8f04faa969b8e7898332, type: 3}
      propertyPath: m_AnchorMin.y
      value: 0
      objectReference: {fileID: 0}
    - target: {fileID: 8568418422269912901, guid: 36817c725e1c8f04faa969b8e7898332, type: 3}
      propertyPath: m_AnchoredPosition.x
      value: 0
      objectReference: {fileID: 0}
    - target: {fileID: 8568418422269912901, guid: 36817c725e1c8f04faa969b8e7898332, type: 3}
      propertyPath: m_AnchoredPosition.y
      value: 0
      objectReference: {fileID: 0}
    - target: {fileID: 8625913413048701472, guid: 36817c725e1c8f04faa969b8e7898332, type: 3}
      propertyPath: m_SizeDelta.x
      value: 0
      objectReference: {fileID: 0}
    m_RemovedComponents:
    - {fileID: 4394571103471317259, guid: 36817c725e1c8f04faa969b8e7898332, type: 3}
    m_RemovedGameObjects: []
    m_AddedGameObjects: []
    m_AddedComponents: []
  m_SourcePrefab: {fileID: 100100000, guid: 36817c725e1c8f04faa969b8e7898332, type: 3}
--- !u!114 &759607089270939515 stripped
MonoBehaviour:
  m_CorrespondingSourceObject: {fileID: 3176008037812757647, guid: 36817c725e1c8f04faa969b8e7898332, type: 3}
  m_PrefabInstance: {fileID: 2781492719535635444}
  m_PrefabAsset: {fileID: 0}
  m_GameObject: {fileID: 0}
  m_Enabled: 1
  m_EditorHideFlags: 0
  m_Script: {fileID: 11500000, guid: b6d871e9357743228a10d15fcea3ea1d, type: 3}
  m_Name: 
  m_EditorClassIdentifier: 
--- !u!224 &1300557755116459844 stripped
RectTransform:
  m_CorrespondingSourceObject: {fileID: 3789034197618338992, guid: 36817c725e1c8f04faa969b8e7898332, type: 3}
  m_PrefabInstance: {fileID: 2781492719535635444}
  m_PrefabAsset: {fileID: 0}
--- !u!114 &2500753520900311977 stripped
MonoBehaviour:
  m_CorrespondingSourceObject: {fileID: 301089129495769181, guid: 36817c725e1c8f04faa969b8e7898332, type: 3}
  m_PrefabInstance: {fileID: 2781492719535635444}
  m_PrefabAsset: {fileID: 0}
  m_GameObject: {fileID: 0}
  m_Enabled: 1
  m_EditorHideFlags: 0
  m_Script: {fileID: 11500000, guid: 059b573319094dec873b2011f0bd1735, type: 3}
  m_Name: 
  m_EditorClassIdentifier: 
--- !u!225 &2957141579367184861 stripped
CanvasGroup:
  m_CorrespondingSourceObject: {fileID: 1121458418783502889, guid: 36817c725e1c8f04faa969b8e7898332, type: 3}
  m_PrefabInstance: {fileID: 2781492719535635444}
  m_PrefabAsset: {fileID: 0}
--- !u!1001 &3130660269375905833
PrefabInstance:
  m_ObjectHideFlags: 0
  serializedVersion: 2
  m_Modification:
    serializedVersion: 3
    m_TransformParent: {fileID: 8411302640272790022}
    m_Modifications:
    - target: {fileID: 903096283367843385, guid: ea750bd9ff3dc7b4dad365fa29a4672b, type: 3}
      propertyPath: m_Name
      value: ChatMemberList
      objectReference: {fileID: 0}
    - target: {fileID: 903096283367843385, guid: ea750bd9ff3dc7b4dad365fa29a4672b, type: 3}
      propertyPath: m_IsActive
      value: 0
      objectReference: {fileID: 0}
    - target: {fileID: 1520289192022439253, guid: ea750bd9ff3dc7b4dad365fa29a4672b, type: 3}
      propertyPath: m_Size
      value: 1
      objectReference: {fileID: 0}
    - target: {fileID: 2519143709555364316, guid: ea750bd9ff3dc7b4dad365fa29a4672b, type: 3}
      propertyPath: m_AnchorMax.x
      value: 1
      objectReference: {fileID: 0}
    - target: {fileID: 2519143709555364316, guid: ea750bd9ff3dc7b4dad365fa29a4672b, type: 3}
      propertyPath: m_AnchorMax.y
      value: 1
      objectReference: {fileID: 0}
    - target: {fileID: 2944423419978137263, guid: ea750bd9ff3dc7b4dad365fa29a4672b, type: 3}
      propertyPath: m_Color.a
      value: 0.8
      objectReference: {fileID: 0}
    - target: {fileID: 3028374557075060334, guid: ea750bd9ff3dc7b4dad365fa29a4672b, type: 3}
      propertyPath: m_Pivot.x
      value: 0
      objectReference: {fileID: 0}
    - target: {fileID: 3028374557075060334, guid: ea750bd9ff3dc7b4dad365fa29a4672b, type: 3}
      propertyPath: m_Pivot.y
      value: 0
      objectReference: {fileID: 0}
    - target: {fileID: 3028374557075060334, guid: ea750bd9ff3dc7b4dad365fa29a4672b, type: 3}
      propertyPath: m_AnchorMax.x
      value: 1
      objectReference: {fileID: 0}
    - target: {fileID: 3028374557075060334, guid: ea750bd9ff3dc7b4dad365fa29a4672b, type: 3}
      propertyPath: m_AnchorMax.y
      value: 1
      objectReference: {fileID: 0}
    - target: {fileID: 3028374557075060334, guid: ea750bd9ff3dc7b4dad365fa29a4672b, type: 3}
      propertyPath: m_AnchorMin.x
      value: 0
      objectReference: {fileID: 0}
    - target: {fileID: 3028374557075060334, guid: ea750bd9ff3dc7b4dad365fa29a4672b, type: 3}
      propertyPath: m_AnchorMin.y
      value: 0
      objectReference: {fileID: 0}
    - target: {fileID: 3028374557075060334, guid: ea750bd9ff3dc7b4dad365fa29a4672b, type: 3}
      propertyPath: m_SizeDelta.x
      value: 0
      objectReference: {fileID: 0}
    - target: {fileID: 3028374557075060334, guid: ea750bd9ff3dc7b4dad365fa29a4672b, type: 3}
      propertyPath: m_SizeDelta.y
      value: 0
      objectReference: {fileID: 0}
    - target: {fileID: 3028374557075060334, guid: ea750bd9ff3dc7b4dad365fa29a4672b, type: 3}
      propertyPath: m_LocalScale.z
      value: 1
      objectReference: {fileID: 0}
    - target: {fileID: 3028374557075060334, guid: ea750bd9ff3dc7b4dad365fa29a4672b, type: 3}
      propertyPath: m_LocalPosition.x
      value: 0
      objectReference: {fileID: 0}
    - target: {fileID: 3028374557075060334, guid: ea750bd9ff3dc7b4dad365fa29a4672b, type: 3}
      propertyPath: m_LocalPosition.y
      value: 0
      objectReference: {fileID: 0}
    - target: {fileID: 3028374557075060334, guid: ea750bd9ff3dc7b4dad365fa29a4672b, type: 3}
      propertyPath: m_LocalPosition.z
      value: 0
      objectReference: {fileID: 0}
    - target: {fileID: 3028374557075060334, guid: ea750bd9ff3dc7b4dad365fa29a4672b, type: 3}
      propertyPath: m_LocalRotation.w
      value: 1
      objectReference: {fileID: 0}
    - target: {fileID: 3028374557075060334, guid: ea750bd9ff3dc7b4dad365fa29a4672b, type: 3}
      propertyPath: m_LocalRotation.x
      value: -0
      objectReference: {fileID: 0}
    - target: {fileID: 3028374557075060334, guid: ea750bd9ff3dc7b4dad365fa29a4672b, type: 3}
      propertyPath: m_LocalRotation.y
      value: -0
      objectReference: {fileID: 0}
    - target: {fileID: 3028374557075060334, guid: ea750bd9ff3dc7b4dad365fa29a4672b, type: 3}
      propertyPath: m_LocalRotation.z
      value: -0
      objectReference: {fileID: 0}
    - target: {fileID: 3028374557075060334, guid: ea750bd9ff3dc7b4dad365fa29a4672b, type: 3}
      propertyPath: m_AnchoredPosition.x
      value: 0
      objectReference: {fileID: 0}
    - target: {fileID: 3028374557075060334, guid: ea750bd9ff3dc7b4dad365fa29a4672b, type: 3}
      propertyPath: m_AnchoredPosition.y
      value: 0
      objectReference: {fileID: 0}
    - target: {fileID: 3028374557075060334, guid: ea750bd9ff3dc7b4dad365fa29a4672b, type: 3}
      propertyPath: m_LocalEulerAnglesHint.x
      value: 0
      objectReference: {fileID: 0}
    - target: {fileID: 3028374557075060334, guid: ea750bd9ff3dc7b4dad365fa29a4672b, type: 3}
      propertyPath: m_LocalEulerAnglesHint.y
      value: 0
      objectReference: {fileID: 0}
    - target: {fileID: 3028374557075060334, guid: ea750bd9ff3dc7b4dad365fa29a4672b, type: 3}
      propertyPath: m_LocalEulerAnglesHint.z
      value: 0
      objectReference: {fileID: 0}
    - target: {fileID: 5568187051578859071, guid: ea750bd9ff3dc7b4dad365fa29a4672b, type: 3}
      propertyPath: m_SizeDelta.y
      value: 0
      objectReference: {fileID: 0}
    - target: {fileID: 5568187051578859071, guid: ea750bd9ff3dc7b4dad365fa29a4672b, type: 3}
      propertyPath: m_AnchoredPosition.y
      value: 0
      objectReference: {fileID: 0}
    - target: {fileID: 5850641494921310754, guid: ea750bd9ff3dc7b4dad365fa29a4672b, type: 3}
      propertyPath: m_SizeDelta.x
      value: 0
      objectReference: {fileID: 0}
    - target: {fileID: 5850641494921310754, guid: ea750bd9ff3dc7b4dad365fa29a4672b, type: 3}
      propertyPath: m_AnchoredPosition.x
      value: 0
      objectReference: {fileID: 0}
    - target: {fileID: 6032339518811473364, guid: ea750bd9ff3dc7b4dad365fa29a4672b, type: 3}
      propertyPath: m_AnchorMax.y
      value: 0
      objectReference: {fileID: 0}
    - target: {fileID: 6032339518811473364, guid: ea750bd9ff3dc7b4dad365fa29a4672b, type: 3}
      propertyPath: m_AnchorMin.y
      value: 0
      objectReference: {fileID: 0}
    - target: {fileID: 6032339518811473364, guid: ea750bd9ff3dc7b4dad365fa29a4672b, type: 3}
      propertyPath: m_SizeDelta.x
      value: 0
      objectReference: {fileID: 0}
    - target: {fileID: 6032339518811473364, guid: ea750bd9ff3dc7b4dad365fa29a4672b, type: 3}
      propertyPath: m_AnchoredPosition.x
      value: 0
      objectReference: {fileID: 0}
    - target: {fileID: 6032339518811473364, guid: ea750bd9ff3dc7b4dad365fa29a4672b, type: 3}
      propertyPath: m_AnchoredPosition.y
      value: 0
      objectReference: {fileID: 0}
    - target: {fileID: 6339583016895566205, guid: ea750bd9ff3dc7b4dad365fa29a4672b, type: 3}
      propertyPath: m_SizeDelta.y
      value: 16
      objectReference: {fileID: 0}
    - target: {fileID: 6531318387485468839, guid: ea750bd9ff3dc7b4dad365fa29a4672b, type: 3}
      propertyPath: m_ChildAlignment
      value: 1
      objectReference: {fileID: 0}
    - target: {fileID: 6531318387485468839, guid: ea750bd9ff3dc7b4dad365fa29a4672b, type: 3}
      propertyPath: m_Padding.m_Left
      value: 8
      objectReference: {fileID: 0}
    - target: {fileID: 6531318387485468839, guid: ea750bd9ff3dc7b4dad365fa29a4672b, type: 3}
      propertyPath: m_ChildScaleWidth
      value: 0
      objectReference: {fileID: 0}
    - target: {fileID: 6531318387485468839, guid: ea750bd9ff3dc7b4dad365fa29a4672b, type: 3}
      propertyPath: m_Padding.m_Right
      value: 0
      objectReference: {fileID: 0}
    - target: {fileID: 6531318387485468839, guid: ea750bd9ff3dc7b4dad365fa29a4672b, type: 3}
      propertyPath: m_ChildControlWidth
      value: 1
      objectReference: {fileID: 0}
    - target: {fileID: 6531318387485468839, guid: ea750bd9ff3dc7b4dad365fa29a4672b, type: 3}
      propertyPath: m_ChildForceExpandWidth
      value: 1
      objectReference: {fileID: 0}
    - target: {fileID: 7031145879623465609, guid: ea750bd9ff3dc7b4dad365fa29a4672b, type: 3}
      propertyPath: m_AnchorMax.y
      value: 0
      objectReference: {fileID: 0}
    - target: {fileID: 7031145879623465609, guid: ea750bd9ff3dc7b4dad365fa29a4672b, type: 3}
      propertyPath: m_AnchorMin.y
      value: 0
      objectReference: {fileID: 0}
    - target: {fileID: 7031145879623465609, guid: ea750bd9ff3dc7b4dad365fa29a4672b, type: 3}
      propertyPath: m_SizeDelta.x
      value: 0
      objectReference: {fileID: 0}
    - target: {fileID: 7031145879623465609, guid: ea750bd9ff3dc7b4dad365fa29a4672b, type: 3}
      propertyPath: m_AnchoredPosition.x
      value: 0
      objectReference: {fileID: 0}
    - target: {fileID: 7031145879623465609, guid: ea750bd9ff3dc7b4dad365fa29a4672b, type: 3}
      propertyPath: m_AnchoredPosition.y
      value: 0
      objectReference: {fileID: 0}
    - target: {fileID: 8915002937023591448, guid: ea750bd9ff3dc7b4dad365fa29a4672b, type: 3}
      propertyPath: m_Padding.w
      value: 2
      objectReference: {fileID: 0}
    - target: {fileID: 8915002937023591448, guid: ea750bd9ff3dc7b4dad365fa29a4672b, type: 3}
      propertyPath: m_Softness.y
      value: 10
      objectReference: {fileID: 0}
    m_RemovedComponents: []
    m_RemovedGameObjects:
    - {fileID: 949394379457046185, guid: ea750bd9ff3dc7b4dad365fa29a4672b, type: 3}
    - {fileID: 981875548116714883, guid: ea750bd9ff3dc7b4dad365fa29a4672b, type: 3}
    m_AddedGameObjects: []
    m_AddedComponents: []
  m_SourcePrefab: {fileID: 100100000, guid: ea750bd9ff3dc7b4dad365fa29a4672b, type: 3}
--- !u!224 &104889495733556807 stripped
RectTransform:
  m_CorrespondingSourceObject: {fileID: 3028374557075060334, guid: ea750bd9ff3dc7b4dad365fa29a4672b, type: 3}
  m_PrefabInstance: {fileID: 3130660269375905833}
  m_PrefabAsset: {fileID: 0}
--- !u!114 &6899813477994807541 stripped
MonoBehaviour:
  m_CorrespondingSourceObject: {fileID: 8409162926304338140, guid: ea750bd9ff3dc7b4dad365fa29a4672b, type: 3}
  m_PrefabInstance: {fileID: 3130660269375905833}
  m_PrefabAsset: {fileID: 0}
  m_GameObject: {fileID: 0}
  m_Enabled: 1
  m_EditorHideFlags: 0
  m_Script: {fileID: 11500000, guid: 637e6e983943452bbc9b281e4e3d6fd2, type: 3}
  m_Name: 
  m_EditorClassIdentifier: 
--- !u!1001 &7364144954060722805
PrefabInstance:
  m_ObjectHideFlags: 0
  serializedVersion: 2
  m_Modification:
    serializedVersion: 3
    m_TransformParent: {fileID: 6423328223121998152}
    m_Modifications:
    - target: {fileID: 81955961218408590, guid: ee73406bf16a6fe4b9d216a8a192a765, type: 3}
      propertyPath: m_AnchorMax.x
      value: 0
      objectReference: {fileID: 0}
    - target: {fileID: 81955961218408590, guid: ee73406bf16a6fe4b9d216a8a192a765, type: 3}
      propertyPath: m_AnchorMax.y
      value: 0
      objectReference: {fileID: 0}
    - target: {fileID: 81955961218408590, guid: ee73406bf16a6fe4b9d216a8a192a765, type: 3}
      propertyPath: m_AnchorMin.y
      value: 0
      objectReference: {fileID: 0}
    - target: {fileID: 936064796666357246, guid: ee73406bf16a6fe4b9d216a8a192a765, type: 3}
      propertyPath: m_Name
      value: ChatMessageViewerElement
      objectReference: {fileID: 0}
    - target: {fileID: 1713147684895056129, guid: ee73406bf16a6fe4b9d216a8a192a765, type: 3}
      propertyPath: m_Pivot.x
      value: 0
      objectReference: {fileID: 0}
    - target: {fileID: 1713147684895056129, guid: ee73406bf16a6fe4b9d216a8a192a765, type: 3}
      propertyPath: m_Pivot.y
      value: 1
      objectReference: {fileID: 0}
    - target: {fileID: 1713147684895056129, guid: ee73406bf16a6fe4b9d216a8a192a765, type: 3}
      propertyPath: m_AnchorMax.x
      value: 1
      objectReference: {fileID: 0}
    - target: {fileID: 1713147684895056129, guid: ee73406bf16a6fe4b9d216a8a192a765, type: 3}
      propertyPath: m_AnchorMax.y
      value: 1
      objectReference: {fileID: 0}
    - target: {fileID: 1713147684895056129, guid: ee73406bf16a6fe4b9d216a8a192a765, type: 3}
      propertyPath: m_AnchorMin.x
      value: 0
      objectReference: {fileID: 0}
    - target: {fileID: 1713147684895056129, guid: ee73406bf16a6fe4b9d216a8a192a765, type: 3}
      propertyPath: m_AnchorMin.y
      value: 0
      objectReference: {fileID: 0}
    - target: {fileID: 1713147684895056129, guid: ee73406bf16a6fe4b9d216a8a192a765, type: 3}
      propertyPath: m_SizeDelta.x
      value: 0
      objectReference: {fileID: 0}
    - target: {fileID: 1713147684895056129, guid: ee73406bf16a6fe4b9d216a8a192a765, type: 3}
      propertyPath: m_SizeDelta.y
      value: 0
      objectReference: {fileID: 0}
    - target: {fileID: 1713147684895056129, guid: ee73406bf16a6fe4b9d216a8a192a765, type: 3}
      propertyPath: m_LocalPosition.x
      value: 0
      objectReference: {fileID: 0}
    - target: {fileID: 1713147684895056129, guid: ee73406bf16a6fe4b9d216a8a192a765, type: 3}
      propertyPath: m_LocalPosition.y
      value: 0
      objectReference: {fileID: 0}
    - target: {fileID: 1713147684895056129, guid: ee73406bf16a6fe4b9d216a8a192a765, type: 3}
      propertyPath: m_LocalPosition.z
      value: 0
      objectReference: {fileID: 0}
    - target: {fileID: 1713147684895056129, guid: ee73406bf16a6fe4b9d216a8a192a765, type: 3}
      propertyPath: m_LocalRotation.w
      value: 1
      objectReference: {fileID: 0}
    - target: {fileID: 1713147684895056129, guid: ee73406bf16a6fe4b9d216a8a192a765, type: 3}
      propertyPath: m_LocalRotation.x
      value: -0
      objectReference: {fileID: 0}
    - target: {fileID: 1713147684895056129, guid: ee73406bf16a6fe4b9d216a8a192a765, type: 3}
      propertyPath: m_LocalRotation.y
      value: -0
      objectReference: {fileID: 0}
    - target: {fileID: 1713147684895056129, guid: ee73406bf16a6fe4b9d216a8a192a765, type: 3}
      propertyPath: m_LocalRotation.z
      value: -0
      objectReference: {fileID: 0}
    - target: {fileID: 1713147684895056129, guid: ee73406bf16a6fe4b9d216a8a192a765, type: 3}
      propertyPath: m_AnchoredPosition.x
      value: 0
      objectReference: {fileID: 0}
    - target: {fileID: 1713147684895056129, guid: ee73406bf16a6fe4b9d216a8a192a765, type: 3}
      propertyPath: m_AnchoredPosition.y
      value: 0
      objectReference: {fileID: 0}
    - target: {fileID: 1713147684895056129, guid: ee73406bf16a6fe4b9d216a8a192a765, type: 3}
      propertyPath: m_LocalEulerAnglesHint.x
      value: 0
      objectReference: {fileID: 0}
    - target: {fileID: 1713147684895056129, guid: ee73406bf16a6fe4b9d216a8a192a765, type: 3}
      propertyPath: m_LocalEulerAnglesHint.y
      value: 0
      objectReference: {fileID: 0}
    - target: {fileID: 1713147684895056129, guid: ee73406bf16a6fe4b9d216a8a192a765, type: 3}
      propertyPath: m_LocalEulerAnglesHint.z
      value: 0
      objectReference: {fileID: 0}
    - target: {fileID: 2854458693587872455, guid: ee73406bf16a6fe4b9d216a8a192a765, type: 3}
      propertyPath: m_Enabled
      value: 1
      objectReference: {fileID: 0}
    - target: {fileID: 3367823779974791586, guid: ee73406bf16a6fe4b9d216a8a192a765, type: 3}
      propertyPath: m_AnchoredPosition.x
      value: -2.5
      objectReference: {fileID: 0}
    - target: {fileID: 3592518164887718450, guid: ee73406bf16a6fe4b9d216a8a192a765, type: 3}
      propertyPath: m_AnchoredPosition.y
      value: 0
      objectReference: {fileID: 0}
    - target: {fileID: 7301239302916120637, guid: ee73406bf16a6fe4b9d216a8a192a765, type: 3}
      propertyPath: m_Size
      value: 1
      objectReference: {fileID: 0}
    m_RemovedComponents: []
    m_RemovedGameObjects: []
    m_AddedGameObjects: []
    m_AddedComponents: []
  m_SourcePrefab: {fileID: 100100000, guid: ee73406bf16a6fe4b9d216a8a192a765, type: 3}
--- !u!114 &682925133115260549 stripped
MonoBehaviour:
  m_CorrespondingSourceObject: {fileID: 8018815386684435696, guid: ee73406bf16a6fe4b9d216a8a192a765, type: 3}
  m_PrefabInstance: {fileID: 7364144954060722805}
  m_PrefabAsset: {fileID: 0}
  m_GameObject: {fileID: 0}
  m_Enabled: 1
  m_EditorHideFlags: 0
  m_Script: {fileID: 11500000, guid: 4fcca689a66044b5b872965c591794ef, type: 3}
  m_Name: 
  m_EditorClassIdentifier: 
--- !u!224 &8211434791048164212 stripped
RectTransform:
  m_CorrespondingSourceObject: {fileID: 1713147684895056129, guid: ee73406bf16a6fe4b9d216a8a192a765, type: 3}
  m_PrefabInstance: {fileID: 7364144954060722805}
  m_PrefabAsset: {fileID: 0}<|MERGE_RESOLUTION|>--- conflicted
+++ resolved
@@ -53,7 +53,7 @@
   m_EditorClassIdentifier: 
   m_IgnoreLayout: 0
   m_MinWidth: -1
-  m_MinHeight: 69.7
+  m_MinHeight: -1
   m_PreferredWidth: -1
   m_PreferredHeight: -1
   m_FlexibleWidth: -1
@@ -454,6 +454,63 @@
   m_FlexibleWidth: -1
   m_FlexibleHeight: -1
   m_LayoutPriority: 1
+--- !u!1 &2501823268028410856
+GameObject:
+  m_ObjectHideFlags: 0
+  m_CorrespondingSourceObject: {fileID: 0}
+  m_PrefabInstance: {fileID: 0}
+  m_PrefabAsset: {fileID: 0}
+  serializedVersion: 6
+  m_Component:
+  - component: {fileID: 1300557755116459844}
+  - component: {fileID: 6618175429389203269}
+  m_Layer: 5
+  m_Name: ChatTitlebarArea
+  m_TagString: Untagged
+  m_Icon: {fileID: 0}
+  m_NavMeshLayer: 0
+  m_StaticEditorFlags: 0
+  m_IsActive: 1
+--- !u!224 &1300557755116459844
+RectTransform:
+  m_ObjectHideFlags: 0
+  m_CorrespondingSourceObject: {fileID: 0}
+  m_PrefabInstance: {fileID: 0}
+  m_PrefabAsset: {fileID: 0}
+  m_GameObject: {fileID: 2501823268028410856}
+  m_LocalRotation: {x: 0, y: 0, z: 0, w: 1}
+  m_LocalPosition: {x: 0, y: 0, z: 0}
+  m_LocalScale: {x: 1, y: 1, z: 1}
+  m_ConstrainProportionsScale: 0
+  m_Children:
+  - {fileID: 7465155939692586715}
+  m_Father: {fileID: 6252910912605816960}
+  m_LocalEulerAnglesHint: {x: 0, y: 0, z: 0}
+  m_AnchorMin: {x: 0, y: 0}
+  m_AnchorMax: {x: 0, y: 0}
+  m_AnchoredPosition: {x: 0, y: 0}
+  m_SizeDelta: {x: 0, y: 0}
+  m_Pivot: {x: 0.5, y: 0.5}
+--- !u!114 &6618175429389203269
+MonoBehaviour:
+  m_ObjectHideFlags: 0
+  m_CorrespondingSourceObject: {fileID: 0}
+  m_PrefabInstance: {fileID: 0}
+  m_PrefabAsset: {fileID: 0}
+  m_GameObject: {fileID: 2501823268028410856}
+  m_Enabled: 1
+  m_EditorHideFlags: 0
+  m_Script: {fileID: 11500000, guid: 306cc8c2b49d7114eaa3623786fc2126, type: 3}
+  m_Name: 
+  m_EditorClassIdentifier: 
+  m_IgnoreLayout: 0
+  m_MinWidth: -1
+  m_MinHeight: -1
+  m_PreferredWidth: -1
+  m_PreferredHeight: 46
+  m_FlexibleWidth: -1
+  m_FlexibleHeight: -1
+  m_LayoutPriority: 1
 --- !u!1 &3553545222316724595
 GameObject:
   m_ObjectHideFlags: 0
@@ -545,7 +602,7 @@
   m_EditorClassIdentifier: 
   m_IgnoreLayout: 0
   m_MinWidth: -1
-  m_MinHeight: 200
+  m_MinHeight: 400
   m_PreferredWidth: -1
   m_PreferredHeight: -1
   m_FlexibleWidth: -1
@@ -1135,7 +1192,6 @@
   m_Component:
   - component: {fileID: 5921073682764053688}
   - component: {fileID: 8215782229513899699}
-  - component: {fileID: 906823747509164958}
   m_Layer: 5
   m_Name: VoiceChatTitlebarArea
   m_TagString: Untagged
@@ -1156,7 +1212,6 @@
   m_ConstrainProportionsScale: 0
   m_Children:
   - {fileID: 3617744132193179929}
-  - {fileID: 275302862778876287}
   m_Father: {fileID: 8676563760094399490}
   m_LocalEulerAnglesHint: {x: 0, y: 0, z: 0}
   m_AnchorMin: {x: 0, y: 0}
@@ -1180,23 +1235,10 @@
   m_MinWidth: -1
   m_MinHeight: -1
   m_PreferredWidth: -1
-  m_PreferredHeight: 324.6
+  m_PreferredHeight: 46
   m_FlexibleWidth: -1
   m_FlexibleHeight: -1
   m_LayoutPriority: 1
---- !u!114 &906823747509164958
-MonoBehaviour:
-  m_ObjectHideFlags: 0
-  m_CorrespondingSourceObject: {fileID: 0}
-  m_PrefabInstance: {fileID: 0}
-  m_PrefabAsset: {fileID: 0}
-  m_GameObject: {fileID: 8184654200353596949}
-  m_Enabled: 1
-  m_EditorHideFlags: 0
-  m_Script: {fileID: 11500000, guid: f9a9ca43bc834ea18a6cc036a83d9b38, type: 3}
-  m_Name: 
-  m_EditorClassIdentifier: 
-  VoiceChatPanelLayoutElement: {fileID: 8215782229513899699}
 --- !u!1 &8231816913040929705
 GameObject:
   m_ObjectHideFlags: 0
@@ -1375,7 +1417,6 @@
   conversationsToolbarCanvasGroup: {fileID: 3898375867954426524}
   <ChatReceiveMessageAudio>k__BackingField: {fileID: 11400000, guid: 1c179628ffe816f4c9be1ba12630f97f, type: 2}
   <ChatReceiveMentionMessageAudio>k__BackingField: {fileID: 11400000, guid: c588f98cfe945864190c601f54ccb4d6, type: 2}
-  <CommunityStreamSubTitleBar>k__BackingField: {fileID: 759607089270939515}
   IsMaskActive: 0
 --- !u!1001 &565260970276897274
 PrefabInstance:
@@ -2143,406 +2184,6 @@
   m_Script: {fileID: 11500000, guid: 18b5dde3d1a0473dbcf0d7305ac86c38, type: 3}
   m_Name: 
   m_EditorClassIdentifier: 
---- !u!1001 &1919121284581877764
-PrefabInstance:
-  m_ObjectHideFlags: 0
-  serializedVersion: 2
-  m_Modification:
-    serializedVersion: 3
-    m_TransformParent: {fileID: 5921073682764053688}
-    m_Modifications:
-    - target: {fileID: 647354091682625986, guid: c7f35dcce50884d818210cca5e1b04cc, type: 3}
-      propertyPath: m_AnchorMax.y
-      value: 1
-      objectReference: {fileID: 0}
-    - target: {fileID: 647354091682625986, guid: c7f35dcce50884d818210cca5e1b04cc, type: 3}
-      propertyPath: m_AnchorMin.y
-      value: 1
-      objectReference: {fileID: 0}
-    - target: {fileID: 647354091682625986, guid: c7f35dcce50884d818210cca5e1b04cc, type: 3}
-      propertyPath: m_AnchoredPosition.x
-      value: 219
-      objectReference: {fileID: 0}
-    - target: {fileID: 647354091682625986, guid: c7f35dcce50884d818210cca5e1b04cc, type: 3}
-      propertyPath: m_AnchoredPosition.y
-      value: -23
-      objectReference: {fileID: 0}
-    - target: {fileID: 800955736404914689, guid: c7f35dcce50884d818210cca5e1b04cc, type: 3}
-      propertyPath: m_AnchorMax.y
-      value: 1
-      objectReference: {fileID: 0}
-    - target: {fileID: 800955736404914689, guid: c7f35dcce50884d818210cca5e1b04cc, type: 3}
-      propertyPath: m_AnchorMin.y
-      value: 1
-      objectReference: {fileID: 0}
-    - target: {fileID: 800955736404914689, guid: c7f35dcce50884d818210cca5e1b04cc, type: 3}
-      propertyPath: m_AnchoredPosition.x
-      value: 7
-      objectReference: {fileID: 0}
-    - target: {fileID: 800955736404914689, guid: c7f35dcce50884d818210cca5e1b04cc, type: 3}
-      propertyPath: m_AnchoredPosition.y
-      value: -6.2972
-      objectReference: {fileID: 0}
-    - target: {fileID: 886585717081324056, guid: c7f35dcce50884d818210cca5e1b04cc, type: 3}
-      propertyPath: m_AnchorMax.y
-      value: 1
-      objectReference: {fileID: 0}
-    - target: {fileID: 886585717081324056, guid: c7f35dcce50884d818210cca5e1b04cc, type: 3}
-      propertyPath: m_AnchorMin.y
-      value: 1
-      objectReference: {fileID: 0}
-    - target: {fileID: 886585717081324056, guid: c7f35dcce50884d818210cca5e1b04cc, type: 3}
-      propertyPath: m_AnchoredPosition.x
-      value: 43.7985
-      objectReference: {fileID: 0}
-    - target: {fileID: 886585717081324056, guid: c7f35dcce50884d818210cca5e1b04cc, type: 3}
-      propertyPath: m_AnchoredPosition.y
-      value: -20
-      objectReference: {fileID: 0}
-    - target: {fileID: 1832970396881758587, guid: c7f35dcce50884d818210cca5e1b04cc, type: 3}
-      propertyPath: m_Pivot.x
-      value: 0.5
-      objectReference: {fileID: 0}
-    - target: {fileID: 1832970396881758587, guid: c7f35dcce50884d818210cca5e1b04cc, type: 3}
-      propertyPath: m_Pivot.y
-      value: 0
-      objectReference: {fileID: 0}
-    - target: {fileID: 1832970396881758587, guid: c7f35dcce50884d818210cca5e1b04cc, type: 3}
-      propertyPath: m_AnchorMax.x
-      value: 1
-      objectReference: {fileID: 0}
-    - target: {fileID: 1832970396881758587, guid: c7f35dcce50884d818210cca5e1b04cc, type: 3}
-      propertyPath: m_AnchorMax.y
-      value: 1
-      objectReference: {fileID: 0}
-    - target: {fileID: 1832970396881758587, guid: c7f35dcce50884d818210cca5e1b04cc, type: 3}
-      propertyPath: m_AnchorMin.x
-      value: 0
-      objectReference: {fileID: 0}
-    - target: {fileID: 1832970396881758587, guid: c7f35dcce50884d818210cca5e1b04cc, type: 3}
-      propertyPath: m_AnchorMin.y
-      value: 0
-      objectReference: {fileID: 0}
-    - target: {fileID: 1832970396881758587, guid: c7f35dcce50884d818210cca5e1b04cc, type: 3}
-      propertyPath: m_SizeDelta.x
-      value: 0
-      objectReference: {fileID: 0}
-    - target: {fileID: 1832970396881758587, guid: c7f35dcce50884d818210cca5e1b04cc, type: 3}
-      propertyPath: m_SizeDelta.y
-      value: 0
-      objectReference: {fileID: 0}
-    - target: {fileID: 1832970396881758587, guid: c7f35dcce50884d818210cca5e1b04cc, type: 3}
-      propertyPath: m_LocalPosition.x
-      value: 0
-      objectReference: {fileID: 0}
-    - target: {fileID: 1832970396881758587, guid: c7f35dcce50884d818210cca5e1b04cc, type: 3}
-      propertyPath: m_LocalPosition.y
-      value: 0
-      objectReference: {fileID: 0}
-    - target: {fileID: 1832970396881758587, guid: c7f35dcce50884d818210cca5e1b04cc, type: 3}
-      propertyPath: m_LocalPosition.z
-      value: 0
-      objectReference: {fileID: 0}
-    - target: {fileID: 1832970396881758587, guid: c7f35dcce50884d818210cca5e1b04cc, type: 3}
-      propertyPath: m_LocalRotation.w
-      value: 1
-      objectReference: {fileID: 0}
-    - target: {fileID: 1832970396881758587, guid: c7f35dcce50884d818210cca5e1b04cc, type: 3}
-      propertyPath: m_LocalRotation.x
-      value: 0
-      objectReference: {fileID: 0}
-    - target: {fileID: 1832970396881758587, guid: c7f35dcce50884d818210cca5e1b04cc, type: 3}
-      propertyPath: m_LocalRotation.y
-      value: 0
-      objectReference: {fileID: 0}
-    - target: {fileID: 1832970396881758587, guid: c7f35dcce50884d818210cca5e1b04cc, type: 3}
-      propertyPath: m_LocalRotation.z
-      value: 0
-      objectReference: {fileID: 0}
-    - target: {fileID: 1832970396881758587, guid: c7f35dcce50884d818210cca5e1b04cc, type: 3}
-      propertyPath: m_AnchoredPosition.x
-      value: 0
-      objectReference: {fileID: 0}
-    - target: {fileID: 1832970396881758587, guid: c7f35dcce50884d818210cca5e1b04cc, type: 3}
-      propertyPath: m_AnchoredPosition.y
-      value: 0
-      objectReference: {fileID: 0}
-    - target: {fileID: 1832970396881758587, guid: c7f35dcce50884d818210cca5e1b04cc, type: 3}
-      propertyPath: m_LocalEulerAnglesHint.x
-      value: 0
-      objectReference: {fileID: 0}
-    - target: {fileID: 1832970396881758587, guid: c7f35dcce50884d818210cca5e1b04cc, type: 3}
-      propertyPath: m_LocalEulerAnglesHint.y
-      value: 0
-      objectReference: {fileID: 0}
-    - target: {fileID: 1832970396881758587, guid: c7f35dcce50884d818210cca5e1b04cc, type: 3}
-      propertyPath: m_LocalEulerAnglesHint.z
-      value: 0
-      objectReference: {fileID: 0}
-<<<<<<< HEAD
-    - target: {fileID: 1858662272713843027, guid: c7f35dcce50884d818210cca5e1b04cc, type: 3}
-      propertyPath: m_AnchorMax.y
-      value: 1
-=======
-    - target: {fileID: 5829049159233089048, guid: 7d82a96a6a2a6a94db8afdf64719b8da, type: 3}
-      propertyPath: m_Name
-      value: ChatConversationsToolbar
-      objectReference: {fileID: 0}
-    - target: {fileID: 7017541573607214983, guid: 7d82a96a6a2a6a94db8afdf64719b8da, type: 3}
-      propertyPath: m_Color.a
-      value: 0.4
-      objectReference: {fileID: 0}
-    - target: {fileID: 7017541573607214983, guid: 7d82a96a6a2a6a94db8afdf64719b8da, type: 3}
-      propertyPath: m_Color.b
-      value: 0
-      objectReference: {fileID: 0}
-    - target: {fileID: 7017541573607214983, guid: 7d82a96a6a2a6a94db8afdf64719b8da, type: 3}
-      propertyPath: m_Color.g
-      value: 0
-      objectReference: {fileID: 0}
-    - target: {fileID: 7017541573607214983, guid: 7d82a96a6a2a6a94db8afdf64719b8da, type: 3}
-      propertyPath: m_Color.r
-      value: 0
-      objectReference: {fileID: 0}
-    - target: {fileID: 8630798346737684634, guid: 7d82a96a6a2a6a94db8afdf64719b8da, type: 3}
-      propertyPath: m_SizeDelta.y
-      value: 0
->>>>>>> 496c6f78
-      objectReference: {fileID: 0}
-    - target: {fileID: 1858662272713843027, guid: c7f35dcce50884d818210cca5e1b04cc, type: 3}
-      propertyPath: m_AnchorMin.y
-      value: 1
-      objectReference: {fileID: 0}
-    - target: {fileID: 1858662272713843027, guid: c7f35dcce50884d818210cca5e1b04cc, type: 3}
-      propertyPath: m_AnchoredPosition.x
-      value: 89
-      objectReference: {fileID: 0}
-    - target: {fileID: 1858662272713843027, guid: c7f35dcce50884d818210cca5e1b04cc, type: 3}
-      propertyPath: m_AnchoredPosition.y
-      value: -6.2972
-      objectReference: {fileID: 0}
-    - target: {fileID: 2341442047988335351, guid: c7f35dcce50884d818210cca5e1b04cc, type: 3}
-      propertyPath: m_AnchorMax.x
-      value: 1
-      objectReference: {fileID: 0}
-    - target: {fileID: 2341442047988335351, guid: c7f35dcce50884d818210cca5e1b04cc, type: 3}
-      propertyPath: m_AnchorMax.y
-      value: 1
-      objectReference: {fileID: 0}
-    - target: {fileID: 2476015182955238745, guid: c7f35dcce50884d818210cca5e1b04cc, type: 3}
-      propertyPath: m_AnchorMax.y
-      value: 1
-      objectReference: {fileID: 0}
-    - target: {fileID: 2476015182955238745, guid: c7f35dcce50884d818210cca5e1b04cc, type: 3}
-      propertyPath: m_AnchorMin.y
-      value: 1
-      objectReference: {fileID: 0}
-    - target: {fileID: 2476015182955238745, guid: c7f35dcce50884d818210cca5e1b04cc, type: 3}
-      propertyPath: m_AnchoredPosition.x
-      value: 128.5
-      objectReference: {fileID: 0}
-    - target: {fileID: 2476015182955238745, guid: c7f35dcce50884d818210cca5e1b04cc, type: 3}
-      propertyPath: m_AnchoredPosition.y
-      value: -6.2972
-      objectReference: {fileID: 0}
-    - target: {fileID: 2602951978443419076, guid: c7f35dcce50884d818210cca5e1b04cc, type: 3}
-      propertyPath: m_AnchorMax.y
-      value: 1
-      objectReference: {fileID: 0}
-    - target: {fileID: 2602951978443419076, guid: c7f35dcce50884d818210cca5e1b04cc, type: 3}
-      propertyPath: m_AnchorMin.y
-      value: 1
-      objectReference: {fileID: 0}
-    - target: {fileID: 2602951978443419076, guid: c7f35dcce50884d818210cca5e1b04cc, type: 3}
-      propertyPath: m_AnchoredPosition.x
-      value: 176.597
-      objectReference: {fileID: 0}
-    - target: {fileID: 2602951978443419076, guid: c7f35dcce50884d818210cca5e1b04cc, type: 3}
-      propertyPath: m_AnchoredPosition.y
-      value: -20
-      objectReference: {fileID: 0}
-    - target: {fileID: 2657810470200669077, guid: c7f35dcce50884d818210cca5e1b04cc, type: 3}
-      propertyPath: m_AnchorMax.y
-      value: 1
-      objectReference: {fileID: 0}
-    - target: {fileID: 2657810470200669077, guid: c7f35dcce50884d818210cca5e1b04cc, type: 3}
-      propertyPath: m_AnchorMin.y
-      value: 1
-      objectReference: {fileID: 0}
-    - target: {fileID: 2657810470200669077, guid: c7f35dcce50884d818210cca5e1b04cc, type: 3}
-      propertyPath: m_AnchoredPosition.x
-      value: 49.5
-      objectReference: {fileID: 0}
-    - target: {fileID: 2657810470200669077, guid: c7f35dcce50884d818210cca5e1b04cc, type: 3}
-      propertyPath: m_AnchoredPosition.y
-      value: -6.2972
-      objectReference: {fileID: 0}
-    - target: {fileID: 4274501303700283076, guid: c7f35dcce50884d818210cca5e1b04cc, type: 3}
-      propertyPath: m_AnchorMax.y
-      value: 1
-      objectReference: {fileID: 0}
-    - target: {fileID: 4274501303700283076, guid: c7f35dcce50884d818210cca5e1b04cc, type: 3}
-      propertyPath: m_AnchorMin.y
-      value: 1
-      objectReference: {fileID: 0}
-    - target: {fileID: 4274501303700283076, guid: c7f35dcce50884d818210cca5e1b04cc, type: 3}
-      propertyPath: m_SizeDelta.y
-      value: 1
-      objectReference: {fileID: 0}
-    - target: {fileID: 4274501303700283076, guid: c7f35dcce50884d818210cca5e1b04cc, type: 3}
-      propertyPath: m_AnchoredPosition.x
-      value: 200
-      objectReference: {fileID: 0}
-    - target: {fileID: 4274501303700283076, guid: c7f35dcce50884d818210cca5e1b04cc, type: 3}
-      propertyPath: m_AnchoredPosition.y
-      value: -40.45
-      objectReference: {fileID: 0}
-    - target: {fileID: 4895001121833812381, guid: c7f35dcce50884d818210cca5e1b04cc, type: 3}
-      propertyPath: m_AnchorMax.y
-      value: 1
-      objectReference: {fileID: 0}
-    - target: {fileID: 4895001121833812381, guid: c7f35dcce50884d818210cca5e1b04cc, type: 3}
-      propertyPath: m_AnchorMin.y
-      value: 1
-      objectReference: {fileID: 0}
-    - target: {fileID: 4895001121833812381, guid: c7f35dcce50884d818210cca5e1b04cc, type: 3}
-      propertyPath: m_SizeDelta.y
-      value: 46
-      objectReference: {fileID: 0}
-    - target: {fileID: 4895001121833812381, guid: c7f35dcce50884d818210cca5e1b04cc, type: 3}
-      propertyPath: m_AnchoredPosition.y
-      value: -324.6
-      objectReference: {fileID: 0}
-    - target: {fileID: 5097160325435173478, guid: c7f35dcce50884d818210cca5e1b04cc, type: 3}
-      propertyPath: m_AnchorMax.y
-      value: 1
-      objectReference: {fileID: 0}
-    - target: {fileID: 5097160325435173478, guid: c7f35dcce50884d818210cca5e1b04cc, type: 3}
-      propertyPath: m_AnchorMin.y
-      value: 1
-      objectReference: {fileID: 0}
-    - target: {fileID: 5097160325435173478, guid: c7f35dcce50884d818210cca5e1b04cc, type: 3}
-      propertyPath: m_SizeDelta.y
-      value: 46
-      objectReference: {fileID: 0}
-    - target: {fileID: 6896342851538043703, guid: c7f35dcce50884d818210cca5e1b04cc, type: 3}
-      propertyPath: m_Value
-      value: 0
-      objectReference: {fileID: 0}
-    - target: {fileID: 6916574450102243155, guid: c7f35dcce50884d818210cca5e1b04cc, type: 3}
-      propertyPath: m_IsActive
-      value: 0
-      objectReference: {fileID: 0}
-    - target: {fileID: 7245032890507791707, guid: c7f35dcce50884d818210cca5e1b04cc, type: 3}
-      propertyPath: m_Name
-      value: CommunityVoiceChatTitleBarsContainer
-      objectReference: {fileID: 0}
-    - target: {fileID: 7245032890507791707, guid: c7f35dcce50884d818210cca5e1b04cc, type: 3}
-      propertyPath: m_IsActive
-      value: 0
-      objectReference: {fileID: 0}
-    - target: {fileID: 7430657737512507031, guid: c7f35dcce50884d818210cca5e1b04cc, type: 3}
-      propertyPath: m_AnchorMax.y
-      value: 1
-      objectReference: {fileID: 0}
-    - target: {fileID: 7430657737512507031, guid: c7f35dcce50884d818210cca5e1b04cc, type: 3}
-      propertyPath: m_AnchorMin.y
-      value: 1
-      objectReference: {fileID: 0}
-    - target: {fileID: 7430657737512507031, guid: c7f35dcce50884d818210cca5e1b04cc, type: 3}
-      propertyPath: m_AnchoredPosition.x
-      value: 178
-      objectReference: {fileID: 0}
-    - target: {fileID: 7430657737512507031, guid: c7f35dcce50884d818210cca5e1b04cc, type: 3}
-      propertyPath: m_AnchoredPosition.y
-      value: -23
-      objectReference: {fileID: 0}
-    - target: {fileID: 8483467079732456789, guid: c7f35dcce50884d818210cca5e1b04cc, type: 3}
-      propertyPath: m_AnchorMax.y
-      value: 1
-      objectReference: {fileID: 0}
-    - target: {fileID: 8483467079732456789, guid: c7f35dcce50884d818210cca5e1b04cc, type: 3}
-      propertyPath: m_AnchorMin.y
-      value: 1
-      objectReference: {fileID: 0}
-    - target: {fileID: 8483467079732456789, guid: c7f35dcce50884d818210cca5e1b04cc, type: 3}
-      propertyPath: m_SizeDelta.y
-      value: 44.9
-      objectReference: {fileID: 0}
-    - target: {fileID: 8483467079732456789, guid: c7f35dcce50884d818210cca5e1b04cc, type: 3}
-      propertyPath: m_AnchoredPosition.x
-      value: 200
-      objectReference: {fileID: 0}
-    - target: {fileID: 8483467079732456789, guid: c7f35dcce50884d818210cca5e1b04cc, type: 3}
-      propertyPath: m_AnchoredPosition.y
-      value: -22.45
-      objectReference: {fileID: 0}
-    - target: {fileID: 8657884306618978571, guid: c7f35dcce50884d818210cca5e1b04cc, type: 3}
-      propertyPath: m_AnchorMax.y
-      value: 1
-      objectReference: {fileID: 0}
-    - target: {fileID: 8657884306618978571, guid: c7f35dcce50884d818210cca5e1b04cc, type: 3}
-      propertyPath: m_AnchorMin.y
-      value: 1
-      objectReference: {fileID: 0}
-    - target: {fileID: 8657884306618978571, guid: c7f35dcce50884d818210cca5e1b04cc, type: 3}
-      propertyPath: m_AnchoredPosition.x
-      value: 137
-      objectReference: {fileID: 0}
-    - target: {fileID: 8657884306618978571, guid: c7f35dcce50884d818210cca5e1b04cc, type: 3}
-      propertyPath: m_AnchoredPosition.y
-      value: -23
-      objectReference: {fileID: 0}
-    - target: {fileID: 8903999523115072564, guid: c7f35dcce50884d818210cca5e1b04cc, type: 3}
-      propertyPath: m_AnchorMax.y
-      value: 1
-      objectReference: {fileID: 0}
-    - target: {fileID: 8903999523115072564, guid: c7f35dcce50884d818210cca5e1b04cc, type: 3}
-      propertyPath: m_AnchorMin.y
-      value: 1
-      objectReference: {fileID: 0}
-    - target: {fileID: 8903999523115072564, guid: c7f35dcce50884d818210cca5e1b04cc, type: 3}
-      propertyPath: m_SizeDelta.y
-      value: 36
-      objectReference: {fileID: 0}
-    - target: {fileID: 8953764426506797409, guid: c7f35dcce50884d818210cca5e1b04cc, type: 3}
-      propertyPath: m_AnchorMax.y
-      value: 1
-      objectReference: {fileID: 0}
-    - target: {fileID: 8953764426506797409, guid: c7f35dcce50884d818210cca5e1b04cc, type: 3}
-      propertyPath: m_AnchorMin.y
-      value: 1
-      objectReference: {fileID: 0}
-    - target: {fileID: 8953764426506797409, guid: c7f35dcce50884d818210cca5e1b04cc, type: 3}
-      propertyPath: m_SizeDelta.y
-      value: 232.6
-      objectReference: {fileID: 0}
-    - target: {fileID: 8953764426506797409, guid: c7f35dcce50884d818210cca5e1b04cc, type: 3}
-      propertyPath: m_AnchoredPosition.y
-      value: -46
-      objectReference: {fileID: 0}
-    - target: {fileID: 9103566759210792118, guid: c7f35dcce50884d818210cca5e1b04cc, type: 3}
-      propertyPath: m_AnchorMax.y
-      value: 1
-      objectReference: {fileID: 0}
-    - target: {fileID: 9103566759210792118, guid: c7f35dcce50884d818210cca5e1b04cc, type: 3}
-      propertyPath: m_AnchorMin.y
-      value: 1
-      objectReference: {fileID: 0}
-    - target: {fileID: 9103566759210792118, guid: c7f35dcce50884d818210cca5e1b04cc, type: 3}
-      propertyPath: m_AnchoredPosition.y
-      value: -44.9
-      objectReference: {fileID: 0}
-    m_RemovedComponents: []
-    m_RemovedGameObjects: []
-    m_AddedGameObjects: []
-    m_AddedComponents: []
-  m_SourcePrefab: {fileID: 100100000, guid: c7f35dcce50884d818210cca5e1b04cc, type: 3}
---- !u!224 &275302862778876287 stripped
-RectTransform:
-  m_CorrespondingSourceObject: {fileID: 1832970396881758587, guid: c7f35dcce50884d818210cca5e1b04cc, type: 3}
-  m_PrefabInstance: {fileID: 1919121284581877764}
-  m_PrefabAsset: {fileID: 0}
 --- !u!1001 &1967478374385282550
 PrefabInstance:
   m_ObjectHideFlags: 0
@@ -2619,19 +2260,9 @@
       propertyPath: m_AnchoredPosition.y
       value: 0
       objectReference: {fileID: 0}
-<<<<<<< HEAD
     - target: {fileID: 3876871424205373281, guid: 7d82a96a6a2a6a94db8afdf64719b8da, type: 3}
       propertyPath: m_LocalEulerAnglesHint.x
       value: 0
-=======
-    - target: {fileID: 8589095431724996598, guid: ea750bd9ff3dc7b4dad365fa29a4672b, type: 3}
-      propertyPath: m_Color.a
-      value: 0.9019608
-      objectReference: {fileID: 0}
-    - target: {fileID: 8915002937023591448, guid: ea750bd9ff3dc7b4dad365fa29a4672b, type: 3}
-      propertyPath: m_Padding.w
-      value: -6
->>>>>>> 496c6f78
       objectReference: {fileID: 0}
     - target: {fileID: 3876871424205373281, guid: 7d82a96a6a2a6a94db8afdf64719b8da, type: 3}
       propertyPath: m_LocalEulerAnglesHint.y
@@ -2644,6 +2275,22 @@
     - target: {fileID: 5829049159233089048, guid: 7d82a96a6a2a6a94db8afdf64719b8da, type: 3}
       propertyPath: m_Name
       value: ChatConversationsToolbar
+      objectReference: {fileID: 0}
+    - target: {fileID: 7017541573607214983, guid: 7d82a96a6a2a6a94db8afdf64719b8da, type: 3}
+      propertyPath: m_Color.a
+      value: 0.4
+      objectReference: {fileID: 0}
+    - target: {fileID: 7017541573607214983, guid: 7d82a96a6a2a6a94db8afdf64719b8da, type: 3}
+      propertyPath: m_Color.b
+      value: 0
+      objectReference: {fileID: 0}
+    - target: {fileID: 7017541573607214983, guid: 7d82a96a6a2a6a94db8afdf64719b8da, type: 3}
+      propertyPath: m_Color.g
+      value: 0
+      objectReference: {fileID: 0}
+    - target: {fileID: 7017541573607214983, guid: 7d82a96a6a2a6a94db8afdf64719b8da, type: 3}
+      propertyPath: m_Color.r
+      value: 0
       objectReference: {fileID: 0}
     - target: {fileID: 8630798346737684634, guid: 7d82a96a6a2a6a94db8afdf64719b8da, type: 3}
       propertyPath: m_SizeDelta.y
@@ -2675,540 +2322,6 @@
   m_Script: {fileID: 11500000, guid: 9e4440642dcd4807b003b1ea7270514a, type: 3}
   m_Name: 
   m_EditorClassIdentifier: 
---- !u!1001 &2781492719535635444
-PrefabInstance:
-  m_ObjectHideFlags: 0
-  serializedVersion: 2
-  m_Modification:
-    serializedVersion: 3
-    m_TransformParent: {fileID: 6252910912605816960}
-    m_Modifications:
-    - target: {fileID: 27409540557081440, guid: 36817c725e1c8f04faa969b8e7898332, type: 3}
-      propertyPath: m_AnchorMax.y
-      value: 0
-      objectReference: {fileID: 0}
-    - target: {fileID: 27409540557081440, guid: 36817c725e1c8f04faa969b8e7898332, type: 3}
-      propertyPath: m_AnchorMin.y
-      value: 0
-      objectReference: {fileID: 0}
-    - target: {fileID: 27409540557081440, guid: 36817c725e1c8f04faa969b8e7898332, type: 3}
-      propertyPath: m_SizeDelta.x
-      value: 0
-      objectReference: {fileID: 0}
-    - target: {fileID: 27409540557081440, guid: 36817c725e1c8f04faa969b8e7898332, type: 3}
-      propertyPath: m_SizeDelta.y
-      value: 0
-      objectReference: {fileID: 0}
-    - target: {fileID: 27409540557081440, guid: 36817c725e1c8f04faa969b8e7898332, type: 3}
-      propertyPath: m_AnchoredPosition.x
-      value: 0
-      objectReference: {fileID: 0}
-    - target: {fileID: 27409540557081440, guid: 36817c725e1c8f04faa969b8e7898332, type: 3}
-      propertyPath: m_AnchoredPosition.y
-      value: 0
-      objectReference: {fileID: 0}
-    - target: {fileID: 297690462408560668, guid: 36817c725e1c8f04faa969b8e7898332, type: 3}
-      propertyPath: m_Name
-      value: ChatTitlebarArea
-      objectReference: {fileID: 0}
-    - target: {fileID: 335332511568277716, guid: 36817c725e1c8f04faa969b8e7898332, type: 3}
-      propertyPath: m_AnchorMax.y
-      value: 0
-      objectReference: {fileID: 0}
-    - target: {fileID: 335332511568277716, guid: 36817c725e1c8f04faa969b8e7898332, type: 3}
-      propertyPath: m_AnchorMin.y
-      value: 0
-      objectReference: {fileID: 0}
-    - target: {fileID: 335332511568277716, guid: 36817c725e1c8f04faa969b8e7898332, type: 3}
-      propertyPath: m_SizeDelta.x
-      value: 0
-      objectReference: {fileID: 0}
-    - target: {fileID: 335332511568277716, guid: 36817c725e1c8f04faa969b8e7898332, type: 3}
-      propertyPath: m_SizeDelta.y
-      value: 0
-      objectReference: {fileID: 0}
-    - target: {fileID: 335332511568277716, guid: 36817c725e1c8f04faa969b8e7898332, type: 3}
-      propertyPath: m_AnchoredPosition.x
-      value: 0
-      objectReference: {fileID: 0}
-    - target: {fileID: 335332511568277716, guid: 36817c725e1c8f04faa969b8e7898332, type: 3}
-      propertyPath: m_AnchoredPosition.y
-      value: 0
-      objectReference: {fileID: 0}
-    - target: {fileID: 1107724909163332428, guid: 36817c725e1c8f04faa969b8e7898332, type: 3}
-      propertyPath: m_AnchorMax.y
-      value: 1
-      objectReference: {fileID: 0}
-    - target: {fileID: 1107724909163332428, guid: 36817c725e1c8f04faa969b8e7898332, type: 3}
-      propertyPath: m_AnchorMin.y
-      value: 1
-      objectReference: {fileID: 0}
-    - target: {fileID: 1107724909163332428, guid: 36817c725e1c8f04faa969b8e7898332, type: 3}
-      propertyPath: m_SizeDelta.x
-      value: 8.76
-      objectReference: {fileID: 0}
-    - target: {fileID: 1107724909163332428, guid: 36817c725e1c8f04faa969b8e7898332, type: 3}
-      propertyPath: m_AnchoredPosition.x
-      value: 26
-      objectReference: {fileID: 0}
-    - target: {fileID: 1107724909163332428, guid: 36817c725e1c8f04faa969b8e7898332, type: 3}
-      propertyPath: m_AnchoredPosition.y
-      value: -7
-      objectReference: {fileID: 0}
-    - target: {fileID: 2383156704574959203, guid: 36817c725e1c8f04faa969b8e7898332, type: 3}
-      propertyPath: m_AspectRatio
-      value: 1
-      objectReference: {fileID: 0}
-    - target: {fileID: 2399029086509670959, guid: 36817c725e1c8f04faa969b8e7898332, type: 3}
-      propertyPath: m_AnchorMax.y
-      value: 0
-      objectReference: {fileID: 0}
-    - target: {fileID: 2399029086509670959, guid: 36817c725e1c8f04faa969b8e7898332, type: 3}
-      propertyPath: m_AnchorMin.y
-      value: 0
-      objectReference: {fileID: 0}
-    - target: {fileID: 2399029086509670959, guid: 36817c725e1c8f04faa969b8e7898332, type: 3}
-      propertyPath: m_AnchoredPosition.x
-      value: 0
-      objectReference: {fileID: 0}
-    - target: {fileID: 2399029086509670959, guid: 36817c725e1c8f04faa969b8e7898332, type: 3}
-      propertyPath: m_AnchoredPosition.y
-      value: 0
-      objectReference: {fileID: 0}
-    - target: {fileID: 2472777541717615397, guid: 36817c725e1c8f04faa969b8e7898332, type: 3}
-      propertyPath: m_AspectRatio
-      value: 1
-      objectReference: {fileID: 0}
-    - target: {fileID: 2882068120512092775, guid: 36817c725e1c8f04faa969b8e7898332, type: 3}
-      propertyPath: m_AnchorMax.y
-      value: 0
-      objectReference: {fileID: 0}
-    - target: {fileID: 2882068120512092775, guid: 36817c725e1c8f04faa969b8e7898332, type: 3}
-      propertyPath: m_AnchorMin.y
-      value: 0
-      objectReference: {fileID: 0}
-    - target: {fileID: 2882068120512092775, guid: 36817c725e1c8f04faa969b8e7898332, type: 3}
-      propertyPath: m_AnchoredPosition.x
-      value: 0
-      objectReference: {fileID: 0}
-    - target: {fileID: 2882068120512092775, guid: 36817c725e1c8f04faa969b8e7898332, type: 3}
-      propertyPath: m_AnchoredPosition.y
-      value: 0
-      objectReference: {fileID: 0}
-    - target: {fileID: 3767908333207008813, guid: 36817c725e1c8f04faa969b8e7898332, type: 3}
-      propertyPath: m_SizeDelta.x
-      value: 0
-      objectReference: {fileID: 0}
-    - target: {fileID: 3767908333207008813, guid: 36817c725e1c8f04faa969b8e7898332, type: 3}
-      propertyPath: m_SizeDelta.y
-      value: 0
-      objectReference: {fileID: 0}
-    - target: {fileID: 3789034197618338992, guid: 36817c725e1c8f04faa969b8e7898332, type: 3}
-      propertyPath: m_Pivot.x
-      value: 0.5
-      objectReference: {fileID: 0}
-    - target: {fileID: 3789034197618338992, guid: 36817c725e1c8f04faa969b8e7898332, type: 3}
-      propertyPath: m_Pivot.y
-      value: 0.5
-      objectReference: {fileID: 0}
-    - target: {fileID: 3789034197618338992, guid: 36817c725e1c8f04faa969b8e7898332, type: 3}
-      propertyPath: m_AnchorMax.x
-      value: 0
-      objectReference: {fileID: 0}
-    - target: {fileID: 3789034197618338992, guid: 36817c725e1c8f04faa969b8e7898332, type: 3}
-      propertyPath: m_AnchorMax.y
-      value: 0
-      objectReference: {fileID: 0}
-    - target: {fileID: 3789034197618338992, guid: 36817c725e1c8f04faa969b8e7898332, type: 3}
-      propertyPath: m_AnchorMin.x
-      value: 0
-      objectReference: {fileID: 0}
-    - target: {fileID: 3789034197618338992, guid: 36817c725e1c8f04faa969b8e7898332, type: 3}
-      propertyPath: m_AnchorMin.y
-      value: 0
-      objectReference: {fileID: 0}
-    - target: {fileID: 3789034197618338992, guid: 36817c725e1c8f04faa969b8e7898332, type: 3}
-      propertyPath: m_SizeDelta.x
-      value: 0
-      objectReference: {fileID: 0}
-    - target: {fileID: 3789034197618338992, guid: 36817c725e1c8f04faa969b8e7898332, type: 3}
-      propertyPath: m_SizeDelta.y
-      value: 0
-      objectReference: {fileID: 0}
-    - target: {fileID: 3789034197618338992, guid: 36817c725e1c8f04faa969b8e7898332, type: 3}
-      propertyPath: m_LocalPosition.x
-      value: 0
-      objectReference: {fileID: 0}
-    - target: {fileID: 3789034197618338992, guid: 36817c725e1c8f04faa969b8e7898332, type: 3}
-      propertyPath: m_LocalPosition.y
-      value: 0
-      objectReference: {fileID: 0}
-    - target: {fileID: 3789034197618338992, guid: 36817c725e1c8f04faa969b8e7898332, type: 3}
-      propertyPath: m_LocalPosition.z
-      value: 0
-      objectReference: {fileID: 0}
-    - target: {fileID: 3789034197618338992, guid: 36817c725e1c8f04faa969b8e7898332, type: 3}
-      propertyPath: m_LocalRotation.w
-      value: 1
-      objectReference: {fileID: 0}
-    - target: {fileID: 3789034197618338992, guid: 36817c725e1c8f04faa969b8e7898332, type: 3}
-      propertyPath: m_LocalRotation.x
-      value: 0
-      objectReference: {fileID: 0}
-    - target: {fileID: 3789034197618338992, guid: 36817c725e1c8f04faa969b8e7898332, type: 3}
-      propertyPath: m_LocalRotation.y
-      value: 0
-      objectReference: {fileID: 0}
-    - target: {fileID: 3789034197618338992, guid: 36817c725e1c8f04faa969b8e7898332, type: 3}
-      propertyPath: m_LocalRotation.z
-      value: 0
-      objectReference: {fileID: 0}
-    - target: {fileID: 3789034197618338992, guid: 36817c725e1c8f04faa969b8e7898332, type: 3}
-      propertyPath: m_AnchoredPosition.x
-      value: 0
-      objectReference: {fileID: 0}
-    - target: {fileID: 3789034197618338992, guid: 36817c725e1c8f04faa969b8e7898332, type: 3}
-      propertyPath: m_AnchoredPosition.y
-      value: 0
-      objectReference: {fileID: 0}
-    - target: {fileID: 3789034197618338992, guid: 36817c725e1c8f04faa969b8e7898332, type: 3}
-      propertyPath: m_LocalEulerAnglesHint.x
-      value: 0
-      objectReference: {fileID: 0}
-    - target: {fileID: 3789034197618338992, guid: 36817c725e1c8f04faa969b8e7898332, type: 3}
-      propertyPath: m_LocalEulerAnglesHint.y
-      value: 0
-      objectReference: {fileID: 0}
-    - target: {fileID: 3789034197618338992, guid: 36817c725e1c8f04faa969b8e7898332, type: 3}
-      propertyPath: m_LocalEulerAnglesHint.z
-      value: 0
-      objectReference: {fileID: 0}
-    - target: {fileID: 4003247322745094682, guid: 36817c725e1c8f04faa969b8e7898332, type: 3}
-      propertyPath: m_SizeDelta.x
-      value: 0
-      objectReference: {fileID: 0}
-    - target: {fileID: 4157419045081911436, guid: 36817c725e1c8f04faa969b8e7898332, type: 3}
-      propertyPath: m_AnchorMax.y
-      value: 0
-      objectReference: {fileID: 0}
-    - target: {fileID: 4157419045081911436, guid: 36817c725e1c8f04faa969b8e7898332, type: 3}
-      propertyPath: m_AnchorMin.y
-      value: 0
-      objectReference: {fileID: 0}
-    - target: {fileID: 4157419045081911436, guid: 36817c725e1c8f04faa969b8e7898332, type: 3}
-      propertyPath: m_SizeDelta.x
-<<<<<<< HEAD
-      value: 0
-=======
-      value: 134.02
->>>>>>> 496c6f78
-      objectReference: {fileID: 0}
-    - target: {fileID: 4157419045081911436, guid: 36817c725e1c8f04faa969b8e7898332, type: 3}
-      propertyPath: m_AnchoredPosition.x
-      value: 0
-      objectReference: {fileID: 0}
-    - target: {fileID: 4157419045081911436, guid: 36817c725e1c8f04faa969b8e7898332, type: 3}
-      propertyPath: m_AnchoredPosition.y
-      value: 0
-      objectReference: {fileID: 0}
-    - target: {fileID: 4247352875810725322, guid: 36817c725e1c8f04faa969b8e7898332, type: 3}
-      propertyPath: m_AnchorMax.y
-      value: 0
-      objectReference: {fileID: 0}
-    - target: {fileID: 4247352875810725322, guid: 36817c725e1c8f04faa969b8e7898332, type: 3}
-      propertyPath: m_AnchorMin.y
-      value: 0
-      objectReference: {fileID: 0}
-    - target: {fileID: 4247352875810725322, guid: 36817c725e1c8f04faa969b8e7898332, type: 3}
-      propertyPath: m_SizeDelta.x
-      value: 0
-      objectReference: {fileID: 0}
-    - target: {fileID: 4247352875810725322, guid: 36817c725e1c8f04faa969b8e7898332, type: 3}
-      propertyPath: m_AnchoredPosition.x
-      value: 0
-      objectReference: {fileID: 0}
-    - target: {fileID: 4247352875810725322, guid: 36817c725e1c8f04faa969b8e7898332, type: 3}
-      propertyPath: m_AnchoredPosition.y
-      value: 0
-      objectReference: {fileID: 0}
-    - target: {fileID: 4350593707150559902, guid: 36817c725e1c8f04faa969b8e7898332, type: 3}
-      propertyPath: m_IgnoreParentGroups
-      value: 0
-      objectReference: {fileID: 0}
-    - target: {fileID: 4569271671841397765, guid: 36817c725e1c8f04faa969b8e7898332, type: 3}
-      propertyPath: m_AnchorMax.y
-      value: 0
-      objectReference: {fileID: 0}
-    - target: {fileID: 4569271671841397765, guid: 36817c725e1c8f04faa969b8e7898332, type: 3}
-      propertyPath: m_AnchorMin.y
-      value: 0
-      objectReference: {fileID: 0}
-    - target: {fileID: 4569271671841397765, guid: 36817c725e1c8f04faa969b8e7898332, type: 3}
-      propertyPath: m_AnchoredPosition.x
-      value: 0
-      objectReference: {fileID: 0}
-    - target: {fileID: 4569271671841397765, guid: 36817c725e1c8f04faa969b8e7898332, type: 3}
-      propertyPath: m_AnchoredPosition.y
-      value: 0
-      objectReference: {fileID: 0}
-    - target: {fileID: 4789306793136201341, guid: 36817c725e1c8f04faa969b8e7898332, type: 3}
-      propertyPath: m_AnchorMax.y
-      value: 0
-      objectReference: {fileID: 0}
-    - target: {fileID: 4789306793136201341, guid: 36817c725e1c8f04faa969b8e7898332, type: 3}
-      propertyPath: m_AnchorMin.y
-      value: 0
-      objectReference: {fileID: 0}
-    - target: {fileID: 4789306793136201341, guid: 36817c725e1c8f04faa969b8e7898332, type: 3}
-      propertyPath: m_SizeDelta.x
-      value: 0
-      objectReference: {fileID: 0}
-    - target: {fileID: 4789306793136201341, guid: 36817c725e1c8f04faa969b8e7898332, type: 3}
-      propertyPath: m_AnchoredPosition.x
-      value: 0
-      objectReference: {fileID: 0}
-    - target: {fileID: 4789306793136201341, guid: 36817c725e1c8f04faa969b8e7898332, type: 3}
-      propertyPath: m_AnchoredPosition.y
-      value: 0
-      objectReference: {fileID: 0}
-    - target: {fileID: 4835644067832064761, guid: 36817c725e1c8f04faa969b8e7898332, type: 3}
-      propertyPath: m_AnchorMax.y
-      value: 0
-      objectReference: {fileID: 0}
-    - target: {fileID: 4835644067832064761, guid: 36817c725e1c8f04faa969b8e7898332, type: 3}
-      propertyPath: m_AnchorMin.y
-      value: 0
-      objectReference: {fileID: 0}
-    - target: {fileID: 4835644067832064761, guid: 36817c725e1c8f04faa969b8e7898332, type: 3}
-      propertyPath: m_SizeDelta.x
-      value: 0
-      objectReference: {fileID: 0}
-    - target: {fileID: 4835644067832064761, guid: 36817c725e1c8f04faa969b8e7898332, type: 3}
-      propertyPath: m_AnchoredPosition.y
-      value: 0
-      objectReference: {fileID: 0}
-    - target: {fileID: 4941785995109527556, guid: 36817c725e1c8f04faa969b8e7898332, type: 3}
-      propertyPath: m_AnchorMax.y
-      value: 0
-      objectReference: {fileID: 0}
-    - target: {fileID: 4941785995109527556, guid: 36817c725e1c8f04faa969b8e7898332, type: 3}
-      propertyPath: m_AnchorMin.y
-      value: 0
-      objectReference: {fileID: 0}
-    - target: {fileID: 4941785995109527556, guid: 36817c725e1c8f04faa969b8e7898332, type: 3}
-      propertyPath: m_SizeDelta.x
-      value: 0
-      objectReference: {fileID: 0}
-    - target: {fileID: 4941785995109527556, guid: 36817c725e1c8f04faa969b8e7898332, type: 3}
-      propertyPath: m_AnchoredPosition.x
-      value: 0
-      objectReference: {fileID: 0}
-    - target: {fileID: 4941785995109527556, guid: 36817c725e1c8f04faa969b8e7898332, type: 3}
-      propertyPath: m_AnchoredPosition.y
-      value: 0
-      objectReference: {fileID: 0}
-    - target: {fileID: 5521541963402872210, guid: 36817c725e1c8f04faa969b8e7898332, type: 3}
-      propertyPath: m_AnchorMax.y
-      value: 0
-      objectReference: {fileID: 0}
-    - target: {fileID: 5521541963402872210, guid: 36817c725e1c8f04faa969b8e7898332, type: 3}
-      propertyPath: m_AnchorMin.y
-      value: 0
-      objectReference: {fileID: 0}
-    - target: {fileID: 5521541963402872210, guid: 36817c725e1c8f04faa969b8e7898332, type: 3}
-      propertyPath: m_SizeDelta.x
-      value: 0
-      objectReference: {fileID: 0}
-    - target: {fileID: 5521541963402872210, guid: 36817c725e1c8f04faa969b8e7898332, type: 3}
-      propertyPath: m_AnchoredPosition.x
-      value: 0
-      objectReference: {fileID: 0}
-    - target: {fileID: 5521541963402872210, guid: 36817c725e1c8f04faa969b8e7898332, type: 3}
-      propertyPath: m_AnchoredPosition.y
-      value: 0
-      objectReference: {fileID: 0}
-    - target: {fileID: 5636302200063305235, guid: 36817c725e1c8f04faa969b8e7898332, type: 3}
-      propertyPath: m_AnchorMax.y
-      value: 0
-      objectReference: {fileID: 0}
-    - target: {fileID: 5636302200063305235, guid: 36817c725e1c8f04faa969b8e7898332, type: 3}
-      propertyPath: m_AnchorMin.y
-      value: 0
-      objectReference: {fileID: 0}
-    - target: {fileID: 5636302200063305235, guid: 36817c725e1c8f04faa969b8e7898332, type: 3}
-      propertyPath: m_AnchoredPosition.x
-      value: 0
-      objectReference: {fileID: 0}
-    - target: {fileID: 5636302200063305235, guid: 36817c725e1c8f04faa969b8e7898332, type: 3}
-      propertyPath: m_AnchoredPosition.y
-      value: 0
-      objectReference: {fileID: 0}
-    - target: {fileID: 6059871863282885419, guid: 36817c725e1c8f04faa969b8e7898332, type: 3}
-      propertyPath: m_AnchorMax.y
-      value: 0
-      objectReference: {fileID: 0}
-    - target: {fileID: 6059871863282885419, guid: 36817c725e1c8f04faa969b8e7898332, type: 3}
-      propertyPath: m_AnchorMin.y
-      value: 0
-      objectReference: {fileID: 0}
-    - target: {fileID: 6059871863282885419, guid: 36817c725e1c8f04faa969b8e7898332, type: 3}
-      propertyPath: m_AnchoredPosition.x
-      value: 0
-      objectReference: {fileID: 0}
-    - target: {fileID: 6059871863282885419, guid: 36817c725e1c8f04faa969b8e7898332, type: 3}
-      propertyPath: m_AnchoredPosition.y
-      value: 0
-      objectReference: {fileID: 0}
-    - target: {fileID: 6626164368455315124, guid: 36817c725e1c8f04faa969b8e7898332, type: 3}
-      propertyPath: m_SizeDelta.x
-      value: 0
-      objectReference: {fileID: 0}
-    - target: {fileID: 6626164368455315124, guid: 36817c725e1c8f04faa969b8e7898332, type: 3}
-      propertyPath: m_SizeDelta.y
-      value: 0
-      objectReference: {fileID: 0}
-    - target: {fileID: 7046983180532895125, guid: 36817c725e1c8f04faa969b8e7898332, type: 3}
-      propertyPath: m_AnchorMax.y
-      value: 0
-      objectReference: {fileID: 0}
-    - target: {fileID: 7046983180532895125, guid: 36817c725e1c8f04faa969b8e7898332, type: 3}
-      propertyPath: m_AnchorMin.y
-      value: 0
-      objectReference: {fileID: 0}
-    - target: {fileID: 7046983180532895125, guid: 36817c725e1c8f04faa969b8e7898332, type: 3}
-      propertyPath: m_AnchoredPosition.x
-      value: 0
-      objectReference: {fileID: 0}
-    - target: {fileID: 7046983180532895125, guid: 36817c725e1c8f04faa969b8e7898332, type: 3}
-      propertyPath: m_AnchoredPosition.y
-      value: 0
-      objectReference: {fileID: 0}
-    - target: {fileID: 7085922949328242379, guid: 36817c725e1c8f04faa969b8e7898332, type: 3}
-      propertyPath: m_AnchorMax.y
-      value: 1
-      objectReference: {fileID: 0}
-    - target: {fileID: 7085922949328242379, guid: 36817c725e1c8f04faa969b8e7898332, type: 3}
-      propertyPath: m_AnchorMin.y
-      value: 1
-      objectReference: {fileID: 0}
-    - target: {fileID: 7085922949328242379, guid: 36817c725e1c8f04faa969b8e7898332, type: 3}
-      propertyPath: m_SizeDelta.x
-      value: 134.02
-      objectReference: {fileID: 0}
-    - target: {fileID: 7085922949328242379, guid: 36817c725e1c8f04faa969b8e7898332, type: 3}
-      propertyPath: m_AnchoredPosition.x
-      value: 36
-      objectReference: {fileID: 0}
-    - target: {fileID: 7085922949328242379, guid: 36817c725e1c8f04faa969b8e7898332, type: 3}
-      propertyPath: m_AnchoredPosition.y
-      value: -16
-      objectReference: {fileID: 0}
-    - target: {fileID: 7150274674064814671, guid: 36817c725e1c8f04faa969b8e7898332, type: 3}
-      propertyPath: m_AnchorMax.y
-      value: 0
-      objectReference: {fileID: 0}
-    - target: {fileID: 7150274674064814671, guid: 36817c725e1c8f04faa969b8e7898332, type: 3}
-      propertyPath: m_AnchorMin.y
-      value: 0
-      objectReference: {fileID: 0}
-    - target: {fileID: 7150274674064814671, guid: 36817c725e1c8f04faa969b8e7898332, type: 3}
-      propertyPath: m_SizeDelta.x
-      value: 0
-      objectReference: {fileID: 0}
-    - target: {fileID: 7150274674064814671, guid: 36817c725e1c8f04faa969b8e7898332, type: 3}
-      propertyPath: m_AnchoredPosition.y
-      value: 0
-      objectReference: {fileID: 0}
-    - target: {fileID: 7225853381483138799, guid: 36817c725e1c8f04faa969b8e7898332, type: 3}
-      propertyPath: m_SizeDelta.x
-      value: 0
-      objectReference: {fileID: 0}
-    - target: {fileID: 7225853381483138799, guid: 36817c725e1c8f04faa969b8e7898332, type: 3}
-      propertyPath: m_SizeDelta.y
-      value: 0
-      objectReference: {fileID: 0}
-    - target: {fileID: 8154826553216220063, guid: 36817c725e1c8f04faa969b8e7898332, type: 3}
-      propertyPath: m_AnchorMax.y
-      value: 0
-      objectReference: {fileID: 0}
-    - target: {fileID: 8154826553216220063, guid: 36817c725e1c8f04faa969b8e7898332, type: 3}
-      propertyPath: m_AnchorMin.y
-      value: 0
-      objectReference: {fileID: 0}
-    - target: {fileID: 8154826553216220063, guid: 36817c725e1c8f04faa969b8e7898332, type: 3}
-      propertyPath: m_SizeDelta.x
-      value: 0
-      objectReference: {fileID: 0}
-    - target: {fileID: 8154826553216220063, guid: 36817c725e1c8f04faa969b8e7898332, type: 3}
-      propertyPath: m_SizeDelta.y
-      value: 0
-      objectReference: {fileID: 0}
-    - target: {fileID: 8154826553216220063, guid: 36817c725e1c8f04faa969b8e7898332, type: 3}
-      propertyPath: m_AnchoredPosition.x
-      value: 0
-      objectReference: {fileID: 0}
-    - target: {fileID: 8154826553216220063, guid: 36817c725e1c8f04faa969b8e7898332, type: 3}
-      propertyPath: m_AnchoredPosition.y
-      value: 0
-      objectReference: {fileID: 0}
-    - target: {fileID: 8568418422269912901, guid: 36817c725e1c8f04faa969b8e7898332, type: 3}
-      propertyPath: m_AnchorMax.y
-      value: 0
-      objectReference: {fileID: 0}
-    - target: {fileID: 8568418422269912901, guid: 36817c725e1c8f04faa969b8e7898332, type: 3}
-      propertyPath: m_AnchorMin.y
-      value: 0
-      objectReference: {fileID: 0}
-    - target: {fileID: 8568418422269912901, guid: 36817c725e1c8f04faa969b8e7898332, type: 3}
-      propertyPath: m_AnchoredPosition.x
-      value: 0
-      objectReference: {fileID: 0}
-    - target: {fileID: 8568418422269912901, guid: 36817c725e1c8f04faa969b8e7898332, type: 3}
-      propertyPath: m_AnchoredPosition.y
-      value: 0
-      objectReference: {fileID: 0}
-    - target: {fileID: 8625913413048701472, guid: 36817c725e1c8f04faa969b8e7898332, type: 3}
-      propertyPath: m_SizeDelta.x
-      value: 0
-      objectReference: {fileID: 0}
-    m_RemovedComponents:
-    - {fileID: 4394571103471317259, guid: 36817c725e1c8f04faa969b8e7898332, type: 3}
-    m_RemovedGameObjects: []
-    m_AddedGameObjects: []
-    m_AddedComponents: []
-  m_SourcePrefab: {fileID: 100100000, guid: 36817c725e1c8f04faa969b8e7898332, type: 3}
---- !u!114 &759607089270939515 stripped
-MonoBehaviour:
-  m_CorrespondingSourceObject: {fileID: 3176008037812757647, guid: 36817c725e1c8f04faa969b8e7898332, type: 3}
-  m_PrefabInstance: {fileID: 2781492719535635444}
-  m_PrefabAsset: {fileID: 0}
-  m_GameObject: {fileID: 0}
-  m_Enabled: 1
-  m_EditorHideFlags: 0
-  m_Script: {fileID: 11500000, guid: b6d871e9357743228a10d15fcea3ea1d, type: 3}
-  m_Name: 
-  m_EditorClassIdentifier: 
---- !u!224 &1300557755116459844 stripped
-RectTransform:
-  m_CorrespondingSourceObject: {fileID: 3789034197618338992, guid: 36817c725e1c8f04faa969b8e7898332, type: 3}
-  m_PrefabInstance: {fileID: 2781492719535635444}
-  m_PrefabAsset: {fileID: 0}
---- !u!114 &2500753520900311977 stripped
-MonoBehaviour:
-  m_CorrespondingSourceObject: {fileID: 301089129495769181, guid: 36817c725e1c8f04faa969b8e7898332, type: 3}
-  m_PrefabInstance: {fileID: 2781492719535635444}
-  m_PrefabAsset: {fileID: 0}
-  m_GameObject: {fileID: 0}
-  m_Enabled: 1
-  m_EditorHideFlags: 0
-  m_Script: {fileID: 11500000, guid: 059b573319094dec873b2011f0bd1735, type: 3}
-  m_Name: 
-  m_EditorClassIdentifier: 
---- !u!225 &2957141579367184861 stripped
-CanvasGroup:
-  m_CorrespondingSourceObject: {fileID: 1121458418783502889, guid: 36817c725e1c8f04faa969b8e7898332, type: 3}
-  m_PrefabInstance: {fileID: 2781492719535635444}
-  m_PrefabAsset: {fileID: 0}
 --- !u!1001 &3130660269375905833
 PrefabInstance:
   m_ObjectHideFlags: 0
@@ -3409,9 +2522,13 @@
       propertyPath: m_AnchoredPosition.y
       value: 0
       objectReference: {fileID: 0}
+    - target: {fileID: 8589095431724996598, guid: ea750bd9ff3dc7b4dad365fa29a4672b, type: 3}
+      propertyPath: m_Color.a
+      value: 0.9019608
+      objectReference: {fileID: 0}
     - target: {fileID: 8915002937023591448, guid: ea750bd9ff3dc7b4dad365fa29a4672b, type: 3}
       propertyPath: m_Padding.w
-      value: 2
+      value: -6
       objectReference: {fileID: 0}
     - target: {fileID: 8915002937023591448, guid: ea750bd9ff3dc7b4dad365fa29a4672b, type: 3}
       propertyPath: m_Softness.y
@@ -3440,6 +2557,447 @@
   m_Script: {fileID: 11500000, guid: 637e6e983943452bbc9b281e4e3d6fd2, type: 3}
   m_Name: 
   m_EditorClassIdentifier: 
+--- !u!1001 &5927740131789571725
+PrefabInstance:
+  m_ObjectHideFlags: 0
+  serializedVersion: 2
+  m_Modification:
+    serializedVersion: 3
+    m_TransformParent: {fileID: 1300557755116459844}
+    m_Modifications:
+    - target: {fileID: 428276620592449254, guid: 59623bf8df2e8c147b5b255b7256f444, type: 3}
+      propertyPath: m_AnchorMax.y
+      value: 0
+      objectReference: {fileID: 0}
+    - target: {fileID: 428276620592449254, guid: 59623bf8df2e8c147b5b255b7256f444, type: 3}
+      propertyPath: m_AnchorMin.y
+      value: 0
+      objectReference: {fileID: 0}
+    - target: {fileID: 428276620592449254, guid: 59623bf8df2e8c147b5b255b7256f444, type: 3}
+      propertyPath: m_SizeDelta.x
+      value: 0
+      objectReference: {fileID: 0}
+    - target: {fileID: 428276620592449254, guid: 59623bf8df2e8c147b5b255b7256f444, type: 3}
+      propertyPath: m_SizeDelta.y
+      value: 0
+      objectReference: {fileID: 0}
+    - target: {fileID: 428276620592449254, guid: 59623bf8df2e8c147b5b255b7256f444, type: 3}
+      propertyPath: m_AnchoredPosition.x
+      value: 0
+      objectReference: {fileID: 0}
+    - target: {fileID: 428276620592449254, guid: 59623bf8df2e8c147b5b255b7256f444, type: 3}
+      propertyPath: m_AnchoredPosition.y
+      value: 0
+      objectReference: {fileID: 0}
+    - target: {fileID: 1197160937912480662, guid: 59623bf8df2e8c147b5b255b7256f444, type: 3}
+      propertyPath: m_SizeDelta.x
+      value: 0
+      objectReference: {fileID: 0}
+    - target: {fileID: 1197160937912480662, guid: 59623bf8df2e8c147b5b255b7256f444, type: 3}
+      propertyPath: m_SizeDelta.y
+      value: 0
+      objectReference: {fileID: 0}
+    - target: {fileID: 1518171604137570540, guid: 59623bf8df2e8c147b5b255b7256f444, type: 3}
+      propertyPath: m_AnchorMax.y
+      value: 0
+      objectReference: {fileID: 0}
+    - target: {fileID: 1518171604137570540, guid: 59623bf8df2e8c147b5b255b7256f444, type: 3}
+      propertyPath: m_AnchorMin.y
+      value: 0
+      objectReference: {fileID: 0}
+    - target: {fileID: 1518171604137570540, guid: 59623bf8df2e8c147b5b255b7256f444, type: 3}
+      propertyPath: m_AnchoredPosition.x
+      value: 0
+      objectReference: {fileID: 0}
+    - target: {fileID: 1518171604137570540, guid: 59623bf8df2e8c147b5b255b7256f444, type: 3}
+      propertyPath: m_AnchoredPosition.y
+      value: 0
+      objectReference: {fileID: 0}
+    - target: {fileID: 1624684265765288882, guid: 59623bf8df2e8c147b5b255b7256f444, type: 3}
+      propertyPath: m_AnchorMax.y
+      value: 1
+      objectReference: {fileID: 0}
+    - target: {fileID: 1624684265765288882, guid: 59623bf8df2e8c147b5b255b7256f444, type: 3}
+      propertyPath: m_AnchorMin.y
+      value: 1
+      objectReference: {fileID: 0}
+    - target: {fileID: 1624684265765288882, guid: 59623bf8df2e8c147b5b255b7256f444, type: 3}
+      propertyPath: m_SizeDelta.x
+      value: 134.02
+      objectReference: {fileID: 0}
+    - target: {fileID: 1624684265765288882, guid: 59623bf8df2e8c147b5b255b7256f444, type: 3}
+      propertyPath: m_AnchoredPosition.x
+      value: 36
+      objectReference: {fileID: 0}
+    - target: {fileID: 1624684265765288882, guid: 59623bf8df2e8c147b5b255b7256f444, type: 3}
+      propertyPath: m_AnchoredPosition.y
+      value: -16
+      objectReference: {fileID: 0}
+    - target: {fileID: 1720560002495565622, guid: 59623bf8df2e8c147b5b255b7256f444, type: 3}
+      propertyPath: m_AnchorMax.y
+      value: 0
+      objectReference: {fileID: 0}
+    - target: {fileID: 1720560002495565622, guid: 59623bf8df2e8c147b5b255b7256f444, type: 3}
+      propertyPath: m_AnchorMin.y
+      value: 0
+      objectReference: {fileID: 0}
+    - target: {fileID: 1720560002495565622, guid: 59623bf8df2e8c147b5b255b7256f444, type: 3}
+      propertyPath: m_SizeDelta.x
+      value: 0
+      objectReference: {fileID: 0}
+    - target: {fileID: 1720560002495565622, guid: 59623bf8df2e8c147b5b255b7256f444, type: 3}
+      propertyPath: m_AnchoredPosition.y
+      value: 0
+      objectReference: {fileID: 0}
+    - target: {fileID: 1853825723367780825, guid: 59623bf8df2e8c147b5b255b7256f444, type: 3}
+      propertyPath: m_AnchorMax.y
+      value: 0
+      objectReference: {fileID: 0}
+    - target: {fileID: 1853825723367780825, guid: 59623bf8df2e8c147b5b255b7256f444, type: 3}
+      propertyPath: m_AnchorMin.y
+      value: 0
+      objectReference: {fileID: 0}
+    - target: {fileID: 1853825723367780825, guid: 59623bf8df2e8c147b5b255b7256f444, type: 3}
+      propertyPath: m_SizeDelta.x
+      value: 0
+      objectReference: {fileID: 0}
+    - target: {fileID: 1853825723367780825, guid: 59623bf8df2e8c147b5b255b7256f444, type: 3}
+      propertyPath: m_SizeDelta.y
+      value: 0
+      objectReference: {fileID: 0}
+    - target: {fileID: 1853825723367780825, guid: 59623bf8df2e8c147b5b255b7256f444, type: 3}
+      propertyPath: m_AnchoredPosition.x
+      value: 0
+      objectReference: {fileID: 0}
+    - target: {fileID: 1853825723367780825, guid: 59623bf8df2e8c147b5b255b7256f444, type: 3}
+      propertyPath: m_AnchoredPosition.y
+      value: 0
+      objectReference: {fileID: 0}
+    - target: {fileID: 2360648716495937106, guid: 59623bf8df2e8c147b5b255b7256f444, type: 3}
+      propertyPath: m_AnchorMax.y
+      value: 0
+      objectReference: {fileID: 0}
+    - target: {fileID: 2360648716495937106, guid: 59623bf8df2e8c147b5b255b7256f444, type: 3}
+      propertyPath: m_AnchorMin.y
+      value: 0
+      objectReference: {fileID: 0}
+    - target: {fileID: 2360648716495937106, guid: 59623bf8df2e8c147b5b255b7256f444, type: 3}
+      propertyPath: m_AnchoredPosition.x
+      value: 0
+      objectReference: {fileID: 0}
+    - target: {fileID: 2360648716495937106, guid: 59623bf8df2e8c147b5b255b7256f444, type: 3}
+      propertyPath: m_AnchoredPosition.y
+      value: 0
+      objectReference: {fileID: 0}
+    - target: {fileID: 3480870145501711741, guid: 59623bf8df2e8c147b5b255b7256f444, type: 3}
+      propertyPath: m_AnchorMax.y
+      value: 0
+      objectReference: {fileID: 0}
+    - target: {fileID: 3480870145501711741, guid: 59623bf8df2e8c147b5b255b7256f444, type: 3}
+      propertyPath: m_AnchorMin.y
+      value: 0
+      objectReference: {fileID: 0}
+    - target: {fileID: 3480870145501711741, guid: 59623bf8df2e8c147b5b255b7256f444, type: 3}
+      propertyPath: m_SizeDelta.x
+      value: 0
+      objectReference: {fileID: 0}
+    - target: {fileID: 3480870145501711741, guid: 59623bf8df2e8c147b5b255b7256f444, type: 3}
+      propertyPath: m_AnchoredPosition.x
+      value: 0
+      objectReference: {fileID: 0}
+    - target: {fileID: 3480870145501711741, guid: 59623bf8df2e8c147b5b255b7256f444, type: 3}
+      propertyPath: m_AnchoredPosition.y
+      value: 0
+      objectReference: {fileID: 0}
+    - target: {fileID: 3880449179589484630, guid: 59623bf8df2e8c147b5b255b7256f444, type: 3}
+      propertyPath: m_Pivot.y
+      value: 0
+      objectReference: {fileID: 0}
+    - target: {fileID: 3880449179589484630, guid: 59623bf8df2e8c147b5b255b7256f444, type: 3}
+      propertyPath: m_LocalPosition.x
+      value: 0
+      objectReference: {fileID: 0}
+    - target: {fileID: 3880449179589484630, guid: 59623bf8df2e8c147b5b255b7256f444, type: 3}
+      propertyPath: m_LocalPosition.y
+      value: 0
+      objectReference: {fileID: 0}
+    - target: {fileID: 3880449179589484630, guid: 59623bf8df2e8c147b5b255b7256f444, type: 3}
+      propertyPath: m_LocalEulerAnglesHint.x
+      value: 0
+      objectReference: {fileID: 0}
+    - target: {fileID: 3880449179589484630, guid: 59623bf8df2e8c147b5b255b7256f444, type: 3}
+      propertyPath: m_LocalEulerAnglesHint.y
+      value: 0
+      objectReference: {fileID: 0}
+    - target: {fileID: 3880449179589484630, guid: 59623bf8df2e8c147b5b255b7256f444, type: 3}
+      propertyPath: m_LocalEulerAnglesHint.z
+      value: 0
+      objectReference: {fileID: 0}
+    - target: {fileID: 3939877804779971332, guid: 59623bf8df2e8c147b5b255b7256f444, type: 3}
+      propertyPath: m_AnchorMax.y
+      value: 0
+      objectReference: {fileID: 0}
+    - target: {fileID: 3939877804779971332, guid: 59623bf8df2e8c147b5b255b7256f444, type: 3}
+      propertyPath: m_AnchorMin.y
+      value: 0
+      objectReference: {fileID: 0}
+    - target: {fileID: 3939877804779971332, guid: 59623bf8df2e8c147b5b255b7256f444, type: 3}
+      propertyPath: m_SizeDelta.x
+      value: 0
+      objectReference: {fileID: 0}
+    - target: {fileID: 3939877804779971332, guid: 59623bf8df2e8c147b5b255b7256f444, type: 3}
+      propertyPath: m_AnchoredPosition.x
+      value: 0
+      objectReference: {fileID: 0}
+    - target: {fileID: 3939877804779971332, guid: 59623bf8df2e8c147b5b255b7256f444, type: 3}
+      propertyPath: m_AnchoredPosition.y
+      value: 0
+      objectReference: {fileID: 0}
+    - target: {fileID: 4017739125812516736, guid: 59623bf8df2e8c147b5b255b7256f444, type: 3}
+      propertyPath: m_AnchorMax.y
+      value: 0
+      objectReference: {fileID: 0}
+    - target: {fileID: 4017739125812516736, guid: 59623bf8df2e8c147b5b255b7256f444, type: 3}
+      propertyPath: m_AnchorMin.y
+      value: 0
+      objectReference: {fileID: 0}
+    - target: {fileID: 4017739125812516736, guid: 59623bf8df2e8c147b5b255b7256f444, type: 3}
+      propertyPath: m_SizeDelta.x
+      value: 0
+      objectReference: {fileID: 0}
+    - target: {fileID: 4017739125812516736, guid: 59623bf8df2e8c147b5b255b7256f444, type: 3}
+      propertyPath: m_AnchoredPosition.y
+      value: 0
+      objectReference: {fileID: 0}
+    - target: {fileID: 4069633328048650475, guid: 59623bf8df2e8c147b5b255b7256f444, type: 3}
+      propertyPath: m_AnchorMax.y
+      value: 0
+      objectReference: {fileID: 0}
+    - target: {fileID: 4069633328048650475, guid: 59623bf8df2e8c147b5b255b7256f444, type: 3}
+      propertyPath: m_AnchorMin.y
+      value: 0
+      objectReference: {fileID: 0}
+    - target: {fileID: 4069633328048650475, guid: 59623bf8df2e8c147b5b255b7256f444, type: 3}
+      propertyPath: m_SizeDelta.x
+      value: 0
+      objectReference: {fileID: 0}
+    - target: {fileID: 4069633328048650475, guid: 59623bf8df2e8c147b5b255b7256f444, type: 3}
+      propertyPath: m_AnchoredPosition.x
+      value: 0
+      objectReference: {fileID: 0}
+    - target: {fileID: 4069633328048650475, guid: 59623bf8df2e8c147b5b255b7256f444, type: 3}
+      propertyPath: m_AnchoredPosition.y
+      value: 0
+      objectReference: {fileID: 0}
+    - target: {fileID: 4243061720339323754, guid: 59623bf8df2e8c147b5b255b7256f444, type: 3}
+      propertyPath: m_AnchorMax.y
+      value: 0
+      objectReference: {fileID: 0}
+    - target: {fileID: 4243061720339323754, guid: 59623bf8df2e8c147b5b255b7256f444, type: 3}
+      propertyPath: m_AnchorMin.y
+      value: 0
+      objectReference: {fileID: 0}
+    - target: {fileID: 4243061720339323754, guid: 59623bf8df2e8c147b5b255b7256f444, type: 3}
+      propertyPath: m_AnchoredPosition.x
+      value: 0
+      objectReference: {fileID: 0}
+    - target: {fileID: 4243061720339323754, guid: 59623bf8df2e8c147b5b255b7256f444, type: 3}
+      propertyPath: m_AnchoredPosition.y
+      value: 0
+      objectReference: {fileID: 0}
+    - target: {fileID: 4652223294331489108, guid: 59623bf8df2e8c147b5b255b7256f444, type: 3}
+      propertyPath: m_SizeDelta.x
+      value: 0
+      objectReference: {fileID: 0}
+    - target: {fileID: 4652223294331489108, guid: 59623bf8df2e8c147b5b255b7256f444, type: 3}
+      propertyPath: m_SizeDelta.y
+      value: 0
+      objectReference: {fileID: 0}
+    - target: {fileID: 5109781184940535737, guid: 59623bf8df2e8c147b5b255b7256f444, type: 3}
+      propertyPath: m_SizeDelta.x
+      value: 0
+      objectReference: {fileID: 0}
+    - target: {fileID: 5109781184940535737, guid: 59623bf8df2e8c147b5b255b7256f444, type: 3}
+      propertyPath: m_SizeDelta.y
+      value: 0
+      objectReference: {fileID: 0}
+    - target: {fileID: 5197607116334924918, guid: 59623bf8df2e8c147b5b255b7256f444, type: 3}
+      propertyPath: m_Name
+      value: ChatTitleBarsContainer
+      objectReference: {fileID: 0}
+    - target: {fileID: 5454730761275449724, guid: 59623bf8df2e8c147b5b255b7256f444, type: 3}
+      propertyPath: m_AnchorMax.y
+      value: 0
+      objectReference: {fileID: 0}
+    - target: {fileID: 5454730761275449724, guid: 59623bf8df2e8c147b5b255b7256f444, type: 3}
+      propertyPath: m_AnchorMin.y
+      value: 0
+      objectReference: {fileID: 0}
+    - target: {fileID: 5454730761275449724, guid: 59623bf8df2e8c147b5b255b7256f444, type: 3}
+      propertyPath: m_AnchoredPosition.x
+      value: 0
+      objectReference: {fileID: 0}
+    - target: {fileID: 5454730761275449724, guid: 59623bf8df2e8c147b5b255b7256f444, type: 3}
+      propertyPath: m_AnchoredPosition.y
+      value: 0
+      objectReference: {fileID: 0}
+    - target: {fileID: 5577802981273349621, guid: 59623bf8df2e8c147b5b255b7256f444, type: 3}
+      propertyPath: m_AnchorMax.y
+      value: 0
+      objectReference: {fileID: 0}
+    - target: {fileID: 5577802981273349621, guid: 59623bf8df2e8c147b5b255b7256f444, type: 3}
+      propertyPath: m_AnchorMin.y
+      value: 0
+      objectReference: {fileID: 0}
+    - target: {fileID: 5577802981273349621, guid: 59623bf8df2e8c147b5b255b7256f444, type: 3}
+      propertyPath: m_SizeDelta.x
+      value: 0
+      objectReference: {fileID: 0}
+    - target: {fileID: 5577802981273349621, guid: 59623bf8df2e8c147b5b255b7256f444, type: 3}
+      propertyPath: m_AnchoredPosition.x
+      value: 0
+      objectReference: {fileID: 0}
+    - target: {fileID: 5577802981273349621, guid: 59623bf8df2e8c147b5b255b7256f444, type: 3}
+      propertyPath: m_AnchoredPosition.y
+      value: 0
+      objectReference: {fileID: 0}
+    - target: {fileID: 5632851075956089011, guid: 59623bf8df2e8c147b5b255b7256f444, type: 3}
+      propertyPath: m_AnchorMax.y
+      value: 0
+      objectReference: {fileID: 0}
+    - target: {fileID: 5632851075956089011, guid: 59623bf8df2e8c147b5b255b7256f444, type: 3}
+      propertyPath: m_AnchorMin.y
+      value: 0
+      objectReference: {fileID: 0}
+    - target: {fileID: 5632851075956089011, guid: 59623bf8df2e8c147b5b255b7256f444, type: 3}
+      propertyPath: m_SizeDelta.x
+      value: 0
+      objectReference: {fileID: 0}
+    - target: {fileID: 5632851075956089011, guid: 59623bf8df2e8c147b5b255b7256f444, type: 3}
+      propertyPath: m_AnchoredPosition.x
+      value: 0
+      objectReference: {fileID: 0}
+    - target: {fileID: 5632851075956089011, guid: 59623bf8df2e8c147b5b255b7256f444, type: 3}
+      propertyPath: m_AnchoredPosition.y
+      value: 0
+      objectReference: {fileID: 0}
+    - target: {fileID: 6165807101699006294, guid: 59623bf8df2e8c147b5b255b7256f444, type: 3}
+      propertyPath: m_AnchorMax.y
+      value: 0
+      objectReference: {fileID: 0}
+    - target: {fileID: 6165807101699006294, guid: 59623bf8df2e8c147b5b255b7256f444, type: 3}
+      propertyPath: m_AnchorMin.y
+      value: 0
+      objectReference: {fileID: 0}
+    - target: {fileID: 6165807101699006294, guid: 59623bf8df2e8c147b5b255b7256f444, type: 3}
+      propertyPath: m_AnchoredPosition.x
+      value: 0
+      objectReference: {fileID: 0}
+    - target: {fileID: 6165807101699006294, guid: 59623bf8df2e8c147b5b255b7256f444, type: 3}
+      propertyPath: m_AnchoredPosition.y
+      value: 0
+      objectReference: {fileID: 0}
+    - target: {fileID: 6593197441684345561, guid: 59623bf8df2e8c147b5b255b7256f444, type: 3}
+      propertyPath: m_AnchorMax.y
+      value: 0
+      objectReference: {fileID: 0}
+    - target: {fileID: 6593197441684345561, guid: 59623bf8df2e8c147b5b255b7256f444, type: 3}
+      propertyPath: m_AnchorMin.y
+      value: 0
+      objectReference: {fileID: 0}
+    - target: {fileID: 6593197441684345561, guid: 59623bf8df2e8c147b5b255b7256f444, type: 3}
+      propertyPath: m_AnchoredPosition.x
+      value: 0
+      objectReference: {fileID: 0}
+    - target: {fileID: 6593197441684345561, guid: 59623bf8df2e8c147b5b255b7256f444, type: 3}
+      propertyPath: m_AnchoredPosition.y
+      value: 0
+      objectReference: {fileID: 0}
+    - target: {fileID: 8411360771807131161, guid: 59623bf8df2e8c147b5b255b7256f444, type: 3}
+      propertyPath: m_AnchorMax.y
+      value: 0
+      objectReference: {fileID: 0}
+    - target: {fileID: 8411360771807131161, guid: 59623bf8df2e8c147b5b255b7256f444, type: 3}
+      propertyPath: m_AnchorMin.y
+      value: 0
+      objectReference: {fileID: 0}
+    - target: {fileID: 8411360771807131161, guid: 59623bf8df2e8c147b5b255b7256f444, type: 3}
+      propertyPath: m_SizeDelta.x
+      value: 0
+      objectReference: {fileID: 0}
+    - target: {fileID: 8411360771807131161, guid: 59623bf8df2e8c147b5b255b7256f444, type: 3}
+      propertyPath: m_SizeDelta.y
+      value: 0
+      objectReference: {fileID: 0}
+    - target: {fileID: 8411360771807131161, guid: 59623bf8df2e8c147b5b255b7256f444, type: 3}
+      propertyPath: m_AnchoredPosition.x
+      value: 0
+      objectReference: {fileID: 0}
+    - target: {fileID: 8411360771807131161, guid: 59623bf8df2e8c147b5b255b7256f444, type: 3}
+      propertyPath: m_AnchoredPosition.y
+      value: 0
+      objectReference: {fileID: 0}
+    - target: {fileID: 8900561152139656757, guid: 59623bf8df2e8c147b5b255b7256f444, type: 3}
+      propertyPath: m_AnchorMax.y
+      value: 1
+      objectReference: {fileID: 0}
+    - target: {fileID: 8900561152139656757, guid: 59623bf8df2e8c147b5b255b7256f444, type: 3}
+      propertyPath: m_AnchorMin.y
+      value: 1
+      objectReference: {fileID: 0}
+    - target: {fileID: 8900561152139656757, guid: 59623bf8df2e8c147b5b255b7256f444, type: 3}
+      propertyPath: m_SizeDelta.x
+      value: 8.76
+      objectReference: {fileID: 0}
+    - target: {fileID: 8900561152139656757, guid: 59623bf8df2e8c147b5b255b7256f444, type: 3}
+      propertyPath: m_AnchoredPosition.x
+      value: 26
+      objectReference: {fileID: 0}
+    - target: {fileID: 8900561152139656757, guid: 59623bf8df2e8c147b5b255b7256f444, type: 3}
+      propertyPath: m_AnchoredPosition.y
+      value: -7
+      objectReference: {fileID: 0}
+    m_RemovedComponents: []
+    m_RemovedGameObjects: []
+    m_AddedGameObjects: []
+    m_AddedComponents:
+    - targetCorrespondingSourceObject: {fileID: 5197607116334924918, guid: 59623bf8df2e8c147b5b255b7256f444, type: 3}
+      insertIndex: -1
+      addedObject: {fileID: 2957141579367184861}
+  m_SourcePrefab: {fileID: 100100000, guid: 59623bf8df2e8c147b5b255b7256f444, type: 3}
+--- !u!1 &1901095307488953083 stripped
+GameObject:
+  m_CorrespondingSourceObject: {fileID: 5197607116334924918, guid: 59623bf8df2e8c147b5b255b7256f444, type: 3}
+  m_PrefabInstance: {fileID: 5927740131789571725}
+  m_PrefabAsset: {fileID: 0}
+--- !u!225 &2957141579367184861
+CanvasGroup:
+  m_ObjectHideFlags: 0
+  m_CorrespondingSourceObject: {fileID: 0}
+  m_PrefabInstance: {fileID: 0}
+  m_PrefabAsset: {fileID: 0}
+  m_GameObject: {fileID: 1901095307488953083}
+  m_Enabled: 1
+  m_Alpha: 1
+  m_Interactable: 1
+  m_BlocksRaycasts: 1
+  m_IgnoreParentGroups: 0
+--- !u!114 &2500753520900311977 stripped
+MonoBehaviour:
+  m_CorrespondingSourceObject: {fileID: 8140227935265557796, guid: 59623bf8df2e8c147b5b255b7256f444, type: 3}
+  m_PrefabInstance: {fileID: 5927740131789571725}
+  m_PrefabAsset: {fileID: 0}
+  m_GameObject: {fileID: 1901095307488953083}
+  m_Enabled: 1
+  m_EditorHideFlags: 0
+  m_Script: {fileID: 11500000, guid: 059b573319094dec873b2011f0bd1735, type: 3}
+  m_Name: 
+  m_EditorClassIdentifier: 
+--- !u!224 &7465155939692586715 stripped
+RectTransform:
+  m_CorrespondingSourceObject: {fileID: 3880449179589484630, guid: 59623bf8df2e8c147b5b255b7256f444, type: 3}
+  m_PrefabInstance: {fileID: 5927740131789571725}
+  m_PrefabAsset: {fileID: 0}
 --- !u!1001 &7364144954060722805
 PrefabInstance:
   m_ObjectHideFlags: 0
