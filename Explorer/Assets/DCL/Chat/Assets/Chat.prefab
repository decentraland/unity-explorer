%YAML 1.1
%TAG !u! tag:unity3d.com,2011:
--- !u!1 &267480004413486451
GameObject:
  m_ObjectHideFlags: 0
  m_CorrespondingSourceObject: {fileID: 0}
  m_PrefabInstance: {fileID: 0}
  m_PrefabAsset: {fileID: 0}
  serializedVersion: 6
  m_Component:
  - component: {fileID: 8411302640272790022}
  - component: {fileID: 214238415732831221}
  - component: {fileID: 1837429126559006405}
  m_Layer: 5
  m_Name: ChatBody
  m_TagString: Untagged
  m_Icon: {fileID: 0}
  m_NavMeshLayer: 0
  m_StaticEditorFlags: 0
  m_IsActive: 1
--- !u!224 &8411302640272790022
RectTransform:
  m_ObjectHideFlags: 0
  m_CorrespondingSourceObject: {fileID: 0}
  m_PrefabInstance: {fileID: 0}
  m_PrefabAsset: {fileID: 0}
  m_GameObject: {fileID: 267480004413486451}
  m_LocalRotation: {x: -0, y: -0, z: -0, w: 1}
  m_LocalPosition: {x: 0, y: 0, z: 0}
  m_LocalScale: {x: 1, y: 1, z: 1}
  m_ConstrainProportionsScale: 0
  m_Children:
  - {fileID: 104889495733556807}
  - {fileID: 5872450831967195397}
  m_Father: {fileID: 6252910912605816960}
  m_LocalEulerAnglesHint: {x: 0, y: 0, z: 0}
  m_AnchorMin: {x: 0, y: 0}
  m_AnchorMax: {x: 0, y: 0}
  m_AnchoredPosition: {x: 0, y: 0}
  m_SizeDelta: {x: 0, y: 0}
  m_Pivot: {x: 0.5, y: 0.5}
--- !u!114 &214238415732831221
MonoBehaviour:
  m_ObjectHideFlags: 0
  m_CorrespondingSourceObject: {fileID: 0}
  m_PrefabInstance: {fileID: 0}
  m_PrefabAsset: {fileID: 0}
  m_GameObject: {fileID: 267480004413486451}
  m_Enabled: 1
  m_EditorHideFlags: 0
  m_Script: {fileID: 11500000, guid: 306cc8c2b49d7114eaa3623786fc2126, type: 3}
  m_Name: 
  m_EditorClassIdentifier: 
  m_IgnoreLayout: 0
  m_MinWidth: -1
  m_MinHeight: -1
  m_PreferredWidth: -1
  m_PreferredHeight: -1
  m_FlexibleWidth: -1
  m_FlexibleHeight: 1
  m_LayoutPriority: 1
--- !u!222 &1837429126559006405
CanvasRenderer:
  m_ObjectHideFlags: 0
  m_CorrespondingSourceObject: {fileID: 0}
  m_PrefabInstance: {fileID: 0}
  m_PrefabAsset: {fileID: 0}
  m_GameObject: {fileID: 267480004413486451}
  m_CullTransparentMesh: 1
--- !u!1 &372426971637221970
GameObject:
  m_ObjectHideFlags: 0
  m_CorrespondingSourceObject: {fileID: 0}
  m_PrefabInstance: {fileID: 0}
  m_PrefabAsset: {fileID: 0}
  serializedVersion: 6
  m_Component:
  - component: {fileID: 6252910912605816960}
  - component: {fileID: 2521266897604623477}
  - component: {fileID: 7792039960040320421}
  - component: {fileID: 908682551038888899}
  - component: {fileID: 5819231055120955901}
  m_Layer: 5
  m_Name: ChatPanel
  m_TagString: Untagged
  m_Icon: {fileID: 0}
  m_NavMeshLayer: 0
  m_StaticEditorFlags: 0
  m_IsActive: 1
--- !u!224 &6252910912605816960
RectTransform:
  m_ObjectHideFlags: 0
  m_CorrespondingSourceObject: {fileID: 0}
  m_PrefabInstance: {fileID: 0}
  m_PrefabAsset: {fileID: 0}
  m_GameObject: {fileID: 372426971637221970}
  m_LocalRotation: {x: -0, y: -0, z: -0, w: 1}
  m_LocalPosition: {x: 0, y: 0, z: 0}
  m_LocalScale: {x: 1, y: 1, z: 1}
  m_ConstrainProportionsScale: 0
  m_Children:
  - {fileID: 1300557755116459844}
  - {fileID: 8411302640272790022}
  m_Father: {fileID: 7707476616892281990}
  m_LocalEulerAnglesHint: {x: 0, y: 0, z: 0}
  m_AnchorMin: {x: 0, y: 0}
  m_AnchorMax: {x: 0, y: 0}
  m_AnchoredPosition: {x: 0, y: 0}
  m_SizeDelta: {x: 0, y: 0}
  m_Pivot: {x: 0, y: 0}
--- !u!222 &2521266897604623477
CanvasRenderer:
  m_ObjectHideFlags: 0
  m_CorrespondingSourceObject: {fileID: 0}
  m_PrefabInstance: {fileID: 0}
  m_PrefabAsset: {fileID: 0}
  m_GameObject: {fileID: 372426971637221970}
  m_CullTransparentMesh: 1
--- !u!114 &7792039960040320421
MonoBehaviour:
  m_ObjectHideFlags: 0
  m_CorrespondingSourceObject: {fileID: 0}
  m_PrefabInstance: {fileID: 0}
  m_PrefabAsset: {fileID: 0}
  m_GameObject: {fileID: 372426971637221970}
  m_Enabled: 1
  m_EditorHideFlags: 0
  m_Script: {fileID: 11500000, guid: 59f8146938fff824cb5fd77236b75775, type: 3}
  m_Name: 
  m_EditorClassIdentifier: 
  m_Padding:
    m_Left: 0
    m_Right: 0
    m_Top: 0
    m_Bottom: 0
  m_ChildAlignment: 6
  m_Spacing: 0
  m_ChildForceExpandWidth: 1
  m_ChildForceExpandHeight: 0
  m_ChildControlWidth: 1
  m_ChildControlHeight: 1
  m_ChildScaleWidth: 0
  m_ChildScaleHeight: 0
  m_ReverseArrangement: 0
--- !u!114 &908682551038888899
MonoBehaviour:
  m_ObjectHideFlags: 0
  m_CorrespondingSourceObject: {fileID: 0}
  m_PrefabInstance: {fileID: 0}
  m_PrefabAsset: {fileID: 0}
  m_GameObject: {fileID: 372426971637221970}
  m_Enabled: 1
  m_EditorHideFlags: 0
  m_Script: {fileID: 11500000, guid: fe87c0e1cc204ed48ad3b37840f39efc, type: 3}
  m_Name: 
  m_EditorClassIdentifier: 
  m_Material: {fileID: 0}
  m_Color: {r: 1, g: 1, b: 1, a: 0}
  m_RaycastTarget: 1
  m_RaycastPadding: {x: 0, y: 0, z: 0, w: 0}
  m_Maskable: 1
  m_OnCullStateChanged:
    m_PersistentCalls:
      m_Calls: []
  m_Sprite: {fileID: 0}
  m_Type: 0
  m_PreserveAspect: 0
  m_FillCenter: 1
  m_FillMethod: 4
  m_FillAmount: 1
  m_FillClockwise: 1
  m_FillOrigin: 0
  m_UseSpriteMesh: 0
  m_PixelsPerUnitMultiplier: 1
--- !u!114 &5819231055120955901
MonoBehaviour:
  m_ObjectHideFlags: 0
  m_CorrespondingSourceObject: {fileID: 0}
  m_PrefabInstance: {fileID: 0}
  m_PrefabAsset: {fileID: 0}
  m_GameObject: {fileID: 372426971637221970}
  m_Enabled: 1
  m_EditorHideFlags: 0
  m_Script: {fileID: 11500000, guid: 306cc8c2b49d7114eaa3623786fc2126, type: 3}
  m_Name: 
  m_EditorClassIdentifier: 
  m_IgnoreLayout: 0
  m_MinWidth: -1
  m_MinHeight: 300
  m_PreferredWidth: -1
  m_PreferredHeight: -1
  m_FlexibleWidth: -1
  m_FlexibleHeight: -1
  m_LayoutPriority: 1
--- !u!1 &1363784995779932578
GameObject:
  m_ObjectHideFlags: 0
  m_CorrespondingSourceObject: {fileID: 0}
  m_PrefabInstance: {fileID: 0}
  m_PrefabAsset: {fileID: 0}
  serializedVersion: 6
  m_Component:
  - component: {fileID: 6100128756838085448}
  - component: {fileID: 4054218244171115782}
  - component: {fileID: 5056156019137542371}
  - component: {fileID: 3849811716125636285}
  m_Layer: 5
  m_Name: InputBox Mask
  m_TagString: Untagged
  m_Icon: {fileID: 0}
  m_NavMeshLayer: 0
  m_StaticEditorFlags: 0
  m_IsActive: 0
--- !u!224 &6100128756838085448
RectTransform:
  m_ObjectHideFlags: 0
  m_CorrespondingSourceObject: {fileID: 0}
  m_PrefabInstance: {fileID: 0}
  m_PrefabAsset: {fileID: 0}
  m_GameObject: {fileID: 1363784995779932578}
  m_LocalRotation: {x: -0, y: -0, z: -0, w: 1}
  m_LocalPosition: {x: 0, y: 0, z: 0}
  m_LocalScale: {x: 1, y: 1, z: 0}
  m_ConstrainProportionsScale: 0
  m_Children:
  - {fileID: 1011148173107459958}
  m_Father: {fileID: 7595064321916154549}
  m_LocalEulerAnglesHint: {x: 0, y: 0, z: 0}
  m_AnchorMin: {x: 0, y: 1}
  m_AnchorMax: {x: 0, y: 1}
  m_AnchoredPosition: {x: 5, y: -642}
  m_SizeDelta: {x: 346, y: 46}
  m_Pivot: {x: 0, y: 0}
--- !u!222 &4054218244171115782
CanvasRenderer:
  m_ObjectHideFlags: 0
  m_CorrespondingSourceObject: {fileID: 0}
  m_PrefabInstance: {fileID: 0}
  m_PrefabAsset: {fileID: 0}
  m_GameObject: {fileID: 1363784995779932578}
  m_CullTransparentMesh: 1
--- !u!114 &5056156019137542371
MonoBehaviour:
  m_ObjectHideFlags: 0
  m_CorrespondingSourceObject: {fileID: 0}
  m_PrefabInstance: {fileID: 0}
  m_PrefabAsset: {fileID: 0}
  m_GameObject: {fileID: 1363784995779932578}
  m_Enabled: 1
  m_EditorHideFlags: 0
  m_Script: {fileID: 11500000, guid: 306cc8c2b49d7114eaa3623786fc2126, type: 3}
  m_Name: 
  m_EditorClassIdentifier: 
  m_IgnoreLayout: 0
  m_MinWidth: -1
  m_MinHeight: 46
  m_PreferredWidth: -1
  m_PreferredHeight: 46
  m_FlexibleWidth: -1
  m_FlexibleHeight: -1
  m_LayoutPriority: 1
--- !u!114 &3849811716125636285
MonoBehaviour:
  m_ObjectHideFlags: 0
  m_CorrespondingSourceObject: {fileID: 0}
  m_PrefabInstance: {fileID: 0}
  m_PrefabAsset: {fileID: 0}
  m_GameObject: {fileID: 1363784995779932578}
  m_Enabled: 1
  m_EditorHideFlags: 0
  m_Script: {fileID: 11500000, guid: 91b888975aac419fa1a9de3a570f26e0, type: 3}
  m_Name: 
  m_EditorClassIdentifier: 
  maskText: {fileID: 1470379850714407893}
--- !u!1 &1626651055132450114
GameObject:
  m_ObjectHideFlags: 0
  m_CorrespondingSourceObject: {fileID: 0}
  m_PrefabInstance: {fileID: 0}
  m_PrefabAsset: {fileID: 0}
  serializedVersion: 6
  m_Component:
  - component: {fileID: 5122803835647617943}
  - component: {fileID: 6008190631836787631}
  - component: {fileID: 8669333873794052596}
  - component: {fileID: 6631611206401933783}
  m_Layer: 5
  m_Name: InfoIcon
  m_TagString: Untagged
  m_Icon: {fileID: 0}
  m_NavMeshLayer: 0
  m_StaticEditorFlags: 0
  m_IsActive: 1
--- !u!224 &5122803835647617943
RectTransform:
  m_ObjectHideFlags: 0
  m_CorrespondingSourceObject: {fileID: 0}
  m_PrefabInstance: {fileID: 0}
  m_PrefabAsset: {fileID: 0}
  m_GameObject: {fileID: 1626651055132450114}
  m_LocalRotation: {x: -0, y: -0, z: -0, w: 1}
  m_LocalPosition: {x: 0, y: 0, z: 0}
  m_LocalScale: {x: 1, y: 1, z: 0}
  m_ConstrainProportionsScale: 0
  m_Children: []
  m_Father: {fileID: 1011148173107459958}
  m_LocalEulerAnglesHint: {x: 0, y: 0, z: 0}
  m_AnchorMin: {x: 0, y: 1}
  m_AnchorMax: {x: 0, y: 1}
  m_AnchoredPosition: {x: 22, y: -20}
  m_SizeDelta: {x: 20, y: 20}
  m_Pivot: {x: 0.5, y: 0.5}
--- !u!222 &6008190631836787631
CanvasRenderer:
  m_ObjectHideFlags: 0
  m_CorrespondingSourceObject: {fileID: 0}
  m_PrefabInstance: {fileID: 0}
  m_PrefabAsset: {fileID: 0}
  m_GameObject: {fileID: 1626651055132450114}
  m_CullTransparentMesh: 1
--- !u!114 &8669333873794052596
MonoBehaviour:
  m_ObjectHideFlags: 0
  m_CorrespondingSourceObject: {fileID: 0}
  m_PrefabInstance: {fileID: 0}
  m_PrefabAsset: {fileID: 0}
  m_GameObject: {fileID: 1626651055132450114}
  m_Enabled: 1
  m_EditorHideFlags: 0
  m_Script: {fileID: 11500000, guid: fe87c0e1cc204ed48ad3b37840f39efc, type: 3}
  m_Name: 
  m_EditorClassIdentifier: 
  m_Material: {fileID: 0}
  m_Color: {r: 1, g: 1, b: 1, a: 1}
  m_RaycastTarget: 1
  m_RaycastPadding: {x: 0, y: 0, z: 0, w: 0}
  m_Maskable: 1
  m_OnCullStateChanged:
    m_PersistentCalls:
      m_Calls: []
  m_Sprite: {fileID: 21300000, guid: d63bc69a4cb0e4fd5b31fc3bd1f8e1fc, type: 3}
  m_Type: 0
  m_PreserveAspect: 0
  m_FillCenter: 1
  m_FillMethod: 4
  m_FillAmount: 0
  m_FillClockwise: 1
  m_FillOrigin: 0
  m_UseSpriteMesh: 0
  m_PixelsPerUnitMultiplier: 1
--- !u!114 &6631611206401933783
MonoBehaviour:
  m_ObjectHideFlags: 0
  m_CorrespondingSourceObject: {fileID: 0}
  m_PrefabInstance: {fileID: 0}
  m_PrefabAsset: {fileID: 0}
  m_GameObject: {fileID: 1626651055132450114}
  m_Enabled: 1
  m_EditorHideFlags: 0
  m_Script: {fileID: 11500000, guid: 306cc8c2b49d7114eaa3623786fc2126, type: 3}
  m_Name: 
  m_EditorClassIdentifier: 
  m_IgnoreLayout: 0
  m_MinWidth: -1
  m_MinHeight: -1
  m_PreferredWidth: 20
  m_PreferredHeight: -1
  m_FlexibleWidth: -1
  m_FlexibleHeight: -1
  m_LayoutPriority: 1
--- !u!1 &2005259943882826106
GameObject:
  m_ObjectHideFlags: 0
  m_CorrespondingSourceObject: {fileID: 0}
  m_PrefabInstance: {fileID: 0}
  m_PrefabAsset: {fileID: 0}
  serializedVersion: 6
  m_Component:
  - component: {fileID: 7595064321916154549}
  - component: {fileID: 7035679524717394722}
  - component: {fileID: 5971224971611270174}
  m_Layer: 5
  m_Name: MessagesAndInputBox
  m_TagString: Untagged
  m_Icon: {fileID: 0}
  m_NavMeshLayer: 0
  m_StaticEditorFlags: 0
  m_IsActive: 1
--- !u!224 &7595064321916154549
RectTransform:
  m_ObjectHideFlags: 0
  m_CorrespondingSourceObject: {fileID: 0}
  m_PrefabInstance: {fileID: 0}
  m_PrefabAsset: {fileID: 0}
  m_GameObject: {fileID: 2005259943882826106}
  m_LocalRotation: {x: -0, y: -0, z: -0, w: 1}
  m_LocalPosition: {x: 0, y: 0, z: 0}
  m_LocalScale: {x: 1, y: 1, z: 1}
  m_ConstrainProportionsScale: 0
  m_Children:
  - {fileID: 6423328223121998152}
  - {fileID: 1115583169272015923}
  - {fileID: 6100128756838085448}
  m_Father: {fileID: 5872450831967195397}
  m_LocalEulerAnglesHint: {x: 0, y: 0, z: 0}
  m_AnchorMin: {x: 0, y: 0}
  m_AnchorMax: {x: 0, y: 0}
  m_AnchoredPosition: {x: 0, y: 0}
  m_SizeDelta: {x: 0, y: 0}
  m_Pivot: {x: 0.5, y: 0.5}
--- !u!114 &7035679524717394722
MonoBehaviour:
  m_ObjectHideFlags: 0
  m_CorrespondingSourceObject: {fileID: 0}
  m_PrefabInstance: {fileID: 0}
  m_PrefabAsset: {fileID: 0}
  m_GameObject: {fileID: 2005259943882826106}
  m_Enabled: 1
  m_EditorHideFlags: 0
  m_Script: {fileID: 11500000, guid: 59f8146938fff824cb5fd77236b75775, type: 3}
  m_Name: 
  m_EditorClassIdentifier: 
  m_Padding:
    m_Left: 5
    m_Right: 5
    m_Top: 5
    m_Bottom: 5
  m_ChildAlignment: 8
  m_Spacing: 0
  m_ChildForceExpandWidth: 1
  m_ChildForceExpandHeight: 0
  m_ChildControlWidth: 1
  m_ChildControlHeight: 1
  m_ChildScaleWidth: 0
  m_ChildScaleHeight: 0
  m_ReverseArrangement: 0
--- !u!114 &5971224971611270174
MonoBehaviour:
  m_ObjectHideFlags: 0
  m_CorrespondingSourceObject: {fileID: 0}
  m_PrefabInstance: {fileID: 0}
  m_PrefabAsset: {fileID: 0}
  m_GameObject: {fileID: 2005259943882826106}
  m_Enabled: 1
  m_EditorHideFlags: 0
  m_Script: {fileID: 11500000, guid: 306cc8c2b49d7114eaa3623786fc2126, type: 3}
  m_Name: 
  m_EditorClassIdentifier: 
  m_IgnoreLayout: 0
  m_MinWidth: -1
  m_MinHeight: -1
  m_PreferredWidth: -1
  m_PreferredHeight: -1
  m_FlexibleWidth: -1
  m_FlexibleHeight: -1
  m_LayoutPriority: 1
--- !u!1 &2501823268028410856
GameObject:
  m_ObjectHideFlags: 0
  m_CorrespondingSourceObject: {fileID: 0}
  m_PrefabInstance: {fileID: 0}
  m_PrefabAsset: {fileID: 0}
  serializedVersion: 6
  m_Component:
  - component: {fileID: 1300557755116459844}
  - component: {fileID: 6618175429389203269}
  m_Layer: 5
  m_Name: ChatTitlebarArea
  m_TagString: Untagged
  m_Icon: {fileID: 0}
  m_NavMeshLayer: 0
  m_StaticEditorFlags: 0
  m_IsActive: 1
--- !u!224 &1300557755116459844
RectTransform:
  m_ObjectHideFlags: 0
  m_CorrespondingSourceObject: {fileID: 0}
  m_PrefabInstance: {fileID: 0}
  m_PrefabAsset: {fileID: 0}
  m_GameObject: {fileID: 2501823268028410856}
  m_LocalRotation: {x: 0, y: 0, z: 0, w: 1}
  m_LocalPosition: {x: 0, y: 0, z: 0}
  m_LocalScale: {x: 1, y: 1, z: 1}
  m_ConstrainProportionsScale: 0
  m_Children:
  - {fileID: 7465155939692586715}
  m_Father: {fileID: 6252910912605816960}
  m_LocalEulerAnglesHint: {x: 0, y: 0, z: 0}
  m_AnchorMin: {x: 0, y: 0}
  m_AnchorMax: {x: 0, y: 0}
  m_AnchoredPosition: {x: 0, y: 0}
  m_SizeDelta: {x: 0, y: 0}
  m_Pivot: {x: 0.5, y: 0.5}
--- !u!114 &6618175429389203269
MonoBehaviour:
  m_ObjectHideFlags: 0
  m_CorrespondingSourceObject: {fileID: 0}
  m_PrefabInstance: {fileID: 0}
  m_PrefabAsset: {fileID: 0}
  m_GameObject: {fileID: 2501823268028410856}
  m_Enabled: 1
  m_EditorHideFlags: 0
  m_Script: {fileID: 11500000, guid: 306cc8c2b49d7114eaa3623786fc2126, type: 3}
  m_Name: 
  m_EditorClassIdentifier: 
  m_IgnoreLayout: 0
  m_MinWidth: -1
  m_MinHeight: -1
  m_PreferredWidth: -1
  m_PreferredHeight: 46
  m_FlexibleWidth: -1
  m_FlexibleHeight: -1
  m_LayoutPriority: 1
--- !u!1 &3553545222316724595
GameObject:
  m_ObjectHideFlags: 0
  m_CorrespondingSourceObject: {fileID: 0}
  m_PrefabInstance: {fileID: 0}
  m_PrefabAsset: {fileID: 0}
  serializedVersion: 6
  m_Component:
  - component: {fileID: 6423328223121998152}
  - component: {fileID: 2476352842357418747}
  - component: {fileID: 5889848386163219318}
  - component: {fileID: 1958285590033815021}
  m_Layer: 5
  m_Name: Container
  m_TagString: Untagged
  m_Icon: {fileID: 0}
  m_NavMeshLayer: 0
  m_StaticEditorFlags: 0
  m_IsActive: 1
--- !u!224 &6423328223121998152
RectTransform:
  m_ObjectHideFlags: 0
  m_CorrespondingSourceObject: {fileID: 0}
  m_PrefabInstance: {fileID: 0}
  m_PrefabAsset: {fileID: 0}
  m_GameObject: {fileID: 3553545222316724595}
  m_LocalRotation: {x: -0, y: -0, z: -0, w: 1}
  m_LocalPosition: {x: 0, y: 0, z: 0}
  m_LocalScale: {x: 1, y: 1, z: 0}
  m_ConstrainProportionsScale: 0
  m_Children:
  - {fileID: 8211434791048164212}
  m_Father: {fileID: 7595064321916154549}
  m_LocalEulerAnglesHint: {x: 0, y: 0, z: 0}
  m_AnchorMin: {x: 0, y: 0}
  m_AnchorMax: {x: 0, y: 0}
  m_AnchoredPosition: {x: 0, y: 0}
  m_SizeDelta: {x: 0, y: 0}
  m_Pivot: {x: 0, y: 0}
--- !u!222 &2476352842357418747
CanvasRenderer:
  m_ObjectHideFlags: 0
  m_CorrespondingSourceObject: {fileID: 0}
  m_PrefabInstance: {fileID: 0}
  m_PrefabAsset: {fileID: 0}
  m_GameObject: {fileID: 3553545222316724595}
  m_CullTransparentMesh: 1
--- !u!114 &5889848386163219318
MonoBehaviour:
  m_ObjectHideFlags: 0
  m_CorrespondingSourceObject: {fileID: 0}
  m_PrefabInstance: {fileID: 0}
  m_PrefabAsset: {fileID: 0}
  m_GameObject: {fileID: 3553545222316724595}
  m_Enabled: 0
  m_EditorHideFlags: 0
  m_Script: {fileID: 11500000, guid: fe87c0e1cc204ed48ad3b37840f39efc, type: 3}
  m_Name: 
  m_EditorClassIdentifier: 
  m_Material: {fileID: 0}
  m_Color: {r: 0.08627451, g: 0.08235294, b: 0.09411765, a: 0.38431373}
  m_RaycastTarget: 1
  m_RaycastPadding: {x: 0, y: 0, z: 0, w: 0}
  m_Maskable: 1
  m_OnCullStateChanged:
    m_PersistentCalls:
      m_Calls: []
  m_Sprite: {fileID: 21300000, guid: 6a691ff28b59f4236a6a8d3b7f4aa258, type: 3}
  m_Type: 1
  m_PreserveAspect: 0
  m_FillCenter: 1
  m_FillMethod: 4
  m_FillAmount: 1
  m_FillClockwise: 1
  m_FillOrigin: 0
  m_UseSpriteMesh: 0
  m_PixelsPerUnitMultiplier: 2
--- !u!114 &1958285590033815021
MonoBehaviour:
  m_ObjectHideFlags: 0
  m_CorrespondingSourceObject: {fileID: 0}
  m_PrefabInstance: {fileID: 0}
  m_PrefabAsset: {fileID: 0}
  m_GameObject: {fileID: 3553545222316724595}
  m_Enabled: 1
  m_EditorHideFlags: 0
  m_Script: {fileID: 11500000, guid: 306cc8c2b49d7114eaa3623786fc2126, type: 3}
  m_Name: 
  m_EditorClassIdentifier: 
  m_IgnoreLayout: 0
  m_MinWidth: -1
  m_MinHeight: 400
  m_PreferredWidth: -1
  m_PreferredHeight: -1
  m_FlexibleWidth: -1
  m_FlexibleHeight: 1
  m_LayoutPriority: 1
--- !u!1 &4038411737493830665
GameObject:
  m_ObjectHideFlags: 0
  m_CorrespondingSourceObject: {fileID: 0}
  m_PrefabInstance: {fileID: 0}
  m_PrefabAsset: {fileID: 0}
  serializedVersion: 6
  m_Component:
  - component: {fileID: 9128897290791795990}
  - component: {fileID: 8273911746343275138}
  m_Layer: 5
  m_Name: RightSideArea
  m_TagString: Untagged
  m_Icon: {fileID: 0}
  m_NavMeshLayer: 0
  m_StaticEditorFlags: 0
  m_IsActive: 1
--- !u!224 &9128897290791795990
RectTransform:
  m_ObjectHideFlags: 0
  m_CorrespondingSourceObject: {fileID: 0}
  m_PrefabInstance: {fileID: 0}
  m_PrefabAsset: {fileID: 0}
  m_GameObject: {fileID: 4038411737493830665}
  m_LocalRotation: {x: 0, y: 0, z: 0, w: 1}
  m_LocalPosition: {x: 0, y: 0, z: 0}
  m_LocalScale: {x: 1, y: 1, z: 1}
  m_ConstrainProportionsScale: 0
  m_Children:
  - {fileID: 3350828950336098967}
  m_Father: {fileID: 5872450831967195397}
  m_LocalEulerAnglesHint: {x: 0, y: 0, z: 0}
  m_AnchorMin: {x: 0, y: 0}
  m_AnchorMax: {x: 0, y: 0}
  m_AnchoredPosition: {x: 0, y: 0}
  m_SizeDelta: {x: 0, y: 0}
  m_Pivot: {x: 0.5, y: 0.5}
--- !u!114 &8273911746343275138
MonoBehaviour:
  m_ObjectHideFlags: 0
  m_CorrespondingSourceObject: {fileID: 0}
  m_PrefabInstance: {fileID: 0}
  m_PrefabAsset: {fileID: 0}
  m_GameObject: {fileID: 4038411737493830665}
  m_Enabled: 1
  m_EditorHideFlags: 0
  m_Script: {fileID: 11500000, guid: 306cc8c2b49d7114eaa3623786fc2126, type: 3}
  m_Name: 
  m_EditorClassIdentifier: 
  m_IgnoreLayout: 0
  m_MinWidth: -1
  m_MinHeight: -1
  m_PreferredWidth: 44
  m_PreferredHeight: -1
  m_FlexibleWidth: -1
  m_FlexibleHeight: -1
  m_LayoutPriority: 1
--- !u!1 &6265687658336739940
GameObject:
  m_ObjectHideFlags: 0
  m_CorrespondingSourceObject: {fileID: 0}
  m_PrefabInstance: {fileID: 0}
  m_PrefabAsset: {fileID: 0}
  serializedVersion: 6
  m_Component:
  - component: {fileID: 5251479333838478405}
  - component: {fileID: 3684261757952711817}
  - component: {fileID: 1470379850714407893}
  m_Layer: 5
  m_Name: Text
  m_TagString: Untagged
  m_Icon: {fileID: 0}
  m_NavMeshLayer: 0
  m_StaticEditorFlags: 0
  m_IsActive: 1
--- !u!224 &5251479333838478405
RectTransform:
  m_ObjectHideFlags: 0
  m_CorrespondingSourceObject: {fileID: 0}
  m_PrefabInstance: {fileID: 0}
  m_PrefabAsset: {fileID: 0}
  m_GameObject: {fileID: 6265687658336739940}
  m_LocalRotation: {x: -0, y: -0, z: -0, w: 1}
  m_LocalPosition: {x: 0, y: 0, z: 0}
  m_LocalScale: {x: 1, y: 1, z: 0}
  m_ConstrainProportionsScale: 0
  m_Children: []
  m_Father: {fileID: 1011148173107459958}
  m_LocalEulerAnglesHint: {x: 0, y: 0, z: 0}
  m_AnchorMin: {x: 0, y: 1}
  m_AnchorMax: {x: 0, y: 1}
  m_AnchoredPosition: {x: 185, y: -20}
  m_SizeDelta: {x: 286, y: 33}
  m_Pivot: {x: 0.5, y: 0.5}
--- !u!222 &3684261757952711817
CanvasRenderer:
  m_ObjectHideFlags: 0
  m_CorrespondingSourceObject: {fileID: 0}
  m_PrefabInstance: {fileID: 0}
  m_PrefabAsset: {fileID: 0}
  m_GameObject: {fileID: 6265687658336739940}
  m_CullTransparentMesh: 1
--- !u!114 &1470379850714407893
MonoBehaviour:
  m_ObjectHideFlags: 0
  m_CorrespondingSourceObject: {fileID: 0}
  m_PrefabInstance: {fileID: 0}
  m_PrefabAsset: {fileID: 0}
  m_GameObject: {fileID: 6265687658336739940}
  m_Enabled: 1
  m_EditorHideFlags: 0
  m_Script: {fileID: 11500000, guid: f4688fdb7df04437aeb418b961361dc5, type: 3}
  m_Name: 
  m_EditorClassIdentifier: 
  m_Material: {fileID: 0}
  m_Color: {r: 1, g: 1, b: 1, a: 1}
  m_RaycastTarget: 1
  m_RaycastPadding: {x: 0, y: 0, z: 0, w: 0}
  m_Maskable: 1
  m_OnCullStateChanged:
    m_PersistentCalls:
      m_Calls: []
  m_text: The user you are trying to message is offline.
  m_isRightToLeft: 0
  m_fontAsset: {fileID: 11400000, guid: 35aa85d68d15435418848a03a2db81ec, type: 2}
  m_sharedMaterial: {fileID: 1701868249614554837, guid: 35aa85d68d15435418848a03a2db81ec, type: 2}
  m_fontSharedMaterials: []
  m_fontMaterial: {fileID: 0}
  m_fontMaterials: []
  m_fontColor32:
    serializedVersion: 2
    rgba: 4294769916
  m_fontColor: {r: 0.9882353, g: 0.9882353, b: 0.9882353, a: 1}
  m_enableVertexGradient: 0
  m_colorMode: 3
  m_fontColorGradient:
    topLeft: {r: 1, g: 1, b: 1, a: 1}
    topRight: {r: 1, g: 1, b: 1, a: 1}
    bottomLeft: {r: 1, g: 1, b: 1, a: 1}
    bottomRight: {r: 1, g: 1, b: 1, a: 1}
  m_fontColorGradientPreset: {fileID: 0}
  m_spriteAsset: {fileID: 0}
  m_tintAllSprites: 0
  m_StyleSheet: {fileID: 0}
  m_TextStyleHashCode: -1183493901
  m_overrideHtmlColors: 0
  m_faceColor:
    serializedVersion: 2
    rgba: 4294967295
  m_fontSize: 12
  m_fontSizeBase: 12
  m_fontWeight: 400
  m_enableAutoSizing: 0
  m_fontSizeMin: 18
  m_fontSizeMax: 72
  m_fontStyle: 0
  m_HorizontalAlignment: 1
  m_VerticalAlignment: 512
  m_textAlignment: 65535
  m_characterSpacing: 0
  m_wordSpacing: 0
  m_lineSpacing: 0.5
  m_lineSpacingMax: 0
  m_paragraphSpacing: 0
  m_charWidthMaxAdj: 0
  m_TextWrappingMode: 1
  m_wordWrappingRatios: 0.4
  m_overflowMode: 0
  m_linkedTextComponent: {fileID: 0}
  parentLinkedComponent: {fileID: 0}
  m_enableKerning: 1
  m_ActiveFontFeatures: 6e72656b
  m_enableExtraPadding: 1
  checkPaddingRequired: 0
  m_isRichText: 1
  m_EmojiFallbackSupport: 1
  m_parseCtrlCharacters: 1
  m_isOrthographic: 1
  m_isCullingEnabled: 0
  m_horizontalMapping: 0
  m_verticalMapping: 0
  m_uvLineOffset: 0
  m_geometrySortingOrder: 0
  m_IsTextObjectScaleStatic: 0
  m_VertexBufferAutoSizeReduction: 0
  m_useMaxVisibleDescender: 1
  m_pageToDisplay: 1
  m_margin: {x: 0, y: 0, z: 0, w: 0}
  m_isUsingLegacyAnimationComponent: 0
  m_isVolumetricText: 0
  m_hasFontAssetChanged: 0
  m_baseMaterial: {fileID: 0}
  m_maskOffset: {x: 0, y: 0, z: 0, w: 0}
--- !u!1 &6300258501185656101
GameObject:
  m_ObjectHideFlags: 0
  m_CorrespondingSourceObject: {fileID: 0}
  m_PrefabInstance: {fileID: 0}
  m_PrefabAsset: {fileID: 0}
  serializedVersion: 6
  m_Component:
  - component: {fileID: 3590361950541557219}
  - component: {fileID: 5829350563430401302}
  - component: {fileID: 7030084998170658881}
  - component: {fileID: 1851953206125699832}
  - component: {fileID: 1106437072863012521}
  m_Layer: 5
  m_Name: Background
  m_TagString: Untagged
  m_Icon: {fileID: 0}
  m_NavMeshLayer: 0
  m_StaticEditorFlags: 0
  m_IsActive: 1
--- !u!224 &3590361950541557219
RectTransform:
  m_ObjectHideFlags: 0
  m_CorrespondingSourceObject: {fileID: 0}
  m_PrefabInstance: {fileID: 0}
  m_PrefabAsset: {fileID: 0}
  m_GameObject: {fileID: 6300258501185656101}
  m_LocalRotation: {x: -0, y: -0, z: -0, w: 1}
  m_LocalPosition: {x: 0, y: 0, z: 0}
  m_LocalScale: {x: 1, y: 1, z: 1}
  m_ConstrainProportionsScale: 0
  m_Children: []
  m_Father: {fileID: 5872450831967195397}
  m_LocalEulerAnglesHint: {x: 0, y: 0, z: 0}
  m_AnchorMin: {x: 0, y: 0}
  m_AnchorMax: {x: 1, y: 1}
  m_AnchoredPosition: {x: 0, y: 0}
  m_SizeDelta: {x: 0, y: 0}
  m_Pivot: {x: 0.5, y: 0.5}
--- !u!222 &5829350563430401302
CanvasRenderer:
  m_ObjectHideFlags: 0
  m_CorrespondingSourceObject: {fileID: 0}
  m_PrefabInstance: {fileID: 0}
  m_PrefabAsset: {fileID: 0}
  m_GameObject: {fileID: 6300258501185656101}
  m_CullTransparentMesh: 1
--- !u!114 &7030084998170658881
MonoBehaviour:
  m_ObjectHideFlags: 0
  m_CorrespondingSourceObject: {fileID: 0}
  m_PrefabInstance: {fileID: 0}
  m_PrefabAsset: {fileID: 0}
  m_GameObject: {fileID: 6300258501185656101}
  m_Enabled: 1
  m_EditorHideFlags: 0
  m_Script: {fileID: 11500000, guid: fe87c0e1cc204ed48ad3b37840f39efc, type: 3}
  m_Name: 
  m_EditorClassIdentifier: 
  m_Material: {fileID: 0}
  m_Color: {r: 0, g: 0, b: 0, a: 0.69803923}
  m_RaycastTarget: 1
  m_RaycastPadding: {x: 0, y: 0, z: 0, w: 0}
  m_Maskable: 1
  m_OnCullStateChanged:
    m_PersistentCalls:
      m_Calls: []
  m_Sprite: {fileID: 21300000, guid: 6a691ff28b59f4236a6a8d3b7f4aa258, type: 3}
  m_Type: 1
  m_PreserveAspect: 0
  m_FillCenter: 1
  m_FillMethod: 4
  m_FillAmount: 1
  m_FillClockwise: 1
  m_FillOrigin: 0
  m_UseSpriteMesh: 0
  m_PixelsPerUnitMultiplier: 2
--- !u!225 &1851953206125699832
CanvasGroup:
  m_ObjectHideFlags: 0
  m_CorrespondingSourceObject: {fileID: 0}
  m_PrefabInstance: {fileID: 0}
  m_PrefabAsset: {fileID: 0}
  m_GameObject: {fileID: 6300258501185656101}
  m_Enabled: 1
  m_Alpha: 1
  m_Interactable: 1
  m_BlocksRaycasts: 1
  m_IgnoreParentGroups: 0
--- !u!114 &1106437072863012521
MonoBehaviour:
  m_ObjectHideFlags: 0
  m_CorrespondingSourceObject: {fileID: 0}
  m_PrefabInstance: {fileID: 0}
  m_PrefabAsset: {fileID: 0}
  m_GameObject: {fileID: 6300258501185656101}
  m_Enabled: 1
  m_EditorHideFlags: 0
  m_Script: {fileID: 11500000, guid: 306cc8c2b49d7114eaa3623786fc2126, type: 3}
  m_Name: 
  m_EditorClassIdentifier: 
  m_IgnoreLayout: 1
  m_MinWidth: -1
  m_MinHeight: -1
  m_PreferredWidth: -1
  m_PreferredHeight: -1
  m_FlexibleWidth: -1
  m_FlexibleHeight: -1
  m_LayoutPriority: 1
--- !u!1 &7304679013677839666
GameObject:
  m_ObjectHideFlags: 0
  m_CorrespondingSourceObject: {fileID: 0}
  m_PrefabInstance: {fileID: 0}
  m_PrefabAsset: {fileID: 0}
  serializedVersion: 6
  m_Component:
  - component: {fileID: 1011148173107459958}
  - component: {fileID: 5619830747164715301}
  - component: {fileID: 8127075642267212499}
  - component: {fileID: 2549990978783886728}
  m_Layer: 5
  m_Name: Layout
  m_TagString: Untagged
  m_Icon: {fileID: 0}
  m_NavMeshLayer: 0
  m_StaticEditorFlags: 0
  m_IsActive: 1
--- !u!224 &1011148173107459958
RectTransform:
  m_ObjectHideFlags: 0
  m_CorrespondingSourceObject: {fileID: 0}
  m_PrefabInstance: {fileID: 0}
  m_PrefabAsset: {fileID: 0}
  m_GameObject: {fileID: 7304679013677839666}
  m_LocalRotation: {x: -0, y: -0, z: -0, w: 1}
  m_LocalPosition: {x: 0, y: 0, z: 0}
  m_LocalScale: {x: 1, y: 1, z: 0}
  m_ConstrainProportionsScale: 0
  m_Children:
  - {fileID: 5122803835647617943}
  - {fileID: 5251479333838478405}
  m_Father: {fileID: 6100128756838085448}
  m_LocalEulerAnglesHint: {x: 0, y: 0, z: 0}
  m_AnchorMin: {x: 0, y: 0}
  m_AnchorMax: {x: 1, y: 1}
  m_AnchoredPosition: {x: 0, y: 1}
  m_SizeDelta: {x: 0, y: -6}
  m_Pivot: {x: 0, y: 0}
--- !u!222 &5619830747164715301
CanvasRenderer:
  m_ObjectHideFlags: 0
  m_CorrespondingSourceObject: {fileID: 0}
  m_PrefabInstance: {fileID: 0}
  m_PrefabAsset: {fileID: 0}
  m_GameObject: {fileID: 7304679013677839666}
  m_CullTransparentMesh: 1
--- !u!114 &8127075642267212499
MonoBehaviour:
  m_ObjectHideFlags: 0
  m_CorrespondingSourceObject: {fileID: 0}
  m_PrefabInstance: {fileID: 0}
  m_PrefabAsset: {fileID: 0}
  m_GameObject: {fileID: 7304679013677839666}
  m_Enabled: 1
  m_EditorHideFlags: 0
  m_Script: {fileID: 11500000, guid: fe87c0e1cc204ed48ad3b37840f39efc, type: 3}
  m_Name: 
  m_EditorClassIdentifier: 
  m_Material: {fileID: 0}
  m_Color: {r: 0.13333334, g: 0.1254902, b: 0.14509805, a: 1}
  m_RaycastTarget: 1
  m_RaycastPadding: {x: 0, y: 0, z: 0, w: 0}
  m_Maskable: 1
  m_OnCullStateChanged:
    m_PersistentCalls:
      m_Calls: []
  m_Sprite: {fileID: 21300000, guid: 12dd1efc4e826764f9b02be515a9a033, type: 3}
  m_Type: 1
  m_PreserveAspect: 0
  m_FillCenter: 1
  m_FillMethod: 4
  m_FillAmount: 1
  m_FillClockwise: 1
  m_FillOrigin: 0
  m_UseSpriteMesh: 0
  m_PixelsPerUnitMultiplier: 2
--- !u!114 &2549990978783886728
MonoBehaviour:
  m_ObjectHideFlags: 0
  m_CorrespondingSourceObject: {fileID: 0}
  m_PrefabInstance: {fileID: 0}
  m_PrefabAsset: {fileID: 0}
  m_GameObject: {fileID: 7304679013677839666}
  m_Enabled: 1
  m_EditorHideFlags: 0
  m_Script: {fileID: 11500000, guid: 30649d3a9faa99c48a7b1166b86bf2a0, type: 3}
  m_Name: 
  m_EditorClassIdentifier: 
  m_Padding:
    m_Left: 12
    m_Right: 0
    m_Top: 0
    m_Bottom: 0
  m_ChildAlignment: 3
  m_Spacing: 10
  m_ChildForceExpandWidth: 0
  m_ChildForceExpandHeight: 0
  m_ChildControlWidth: 0
  m_ChildControlHeight: 0
  m_ChildScaleWidth: 0
  m_ChildScaleHeight: 0
  m_ReverseArrangement: 0
--- !u!1 &7363346495720809904
GameObject:
  m_ObjectHideFlags: 0
  m_CorrespondingSourceObject: {fileID: 0}
  m_PrefabInstance: {fileID: 0}
  m_PrefabAsset: {fileID: 0}
  serializedVersion: 6
  m_Component:
  - component: {fileID: 8676563760094399490}
  - component: {fileID: 8009164372993445665}
  - component: {fileID: 2693392693490456208}
  - component: {fileID: 3278161761022629961}
  m_Layer: 5
  m_Name: VoiceChatPanel
  m_TagString: Untagged
  m_Icon: {fileID: 0}
  m_NavMeshLayer: 0
  m_StaticEditorFlags: 0
  m_IsActive: 1
--- !u!224 &8676563760094399490
RectTransform:
  m_ObjectHideFlags: 0
  m_CorrespondingSourceObject: {fileID: 0}
  m_PrefabInstance: {fileID: 0}
  m_PrefabAsset: {fileID: 0}
  m_GameObject: {fileID: 7363346495720809904}
  m_LocalRotation: {x: -0, y: -0, z: -0, w: 1}
  m_LocalPosition: {x: 0, y: 0, z: 0}
  m_LocalScale: {x: 1, y: 1, z: 1}
  m_ConstrainProportionsScale: 0
  m_Children:
  - {fileID: 5921073682764053688}
  m_Father: {fileID: 7707476616892281990}
  m_LocalEulerAnglesHint: {x: 0, y: 0, z: 0}
  m_AnchorMin: {x: 0, y: 0}
  m_AnchorMax: {x: 0, y: 0}
  m_AnchoredPosition: {x: 0, y: 0}
  m_SizeDelta: {x: 0, y: 0}
  m_Pivot: {x: 0, y: 0}
--- !u!222 &8009164372993445665
CanvasRenderer:
  m_ObjectHideFlags: 0
  m_CorrespondingSourceObject: {fileID: 0}
  m_PrefabInstance: {fileID: 0}
  m_PrefabAsset: {fileID: 0}
  m_GameObject: {fileID: 7363346495720809904}
  m_CullTransparentMesh: 1
--- !u!114 &2693392693490456208
MonoBehaviour:
  m_ObjectHideFlags: 0
  m_CorrespondingSourceObject: {fileID: 0}
  m_PrefabInstance: {fileID: 0}
  m_PrefabAsset: {fileID: 0}
  m_GameObject: {fileID: 7363346495720809904}
  m_Enabled: 1
  m_EditorHideFlags: 0
  m_Script: {fileID: 11500000, guid: 59f8146938fff824cb5fd77236b75775, type: 3}
  m_Name: 
  m_EditorClassIdentifier: 
  m_Padding:
    m_Left: 0
    m_Right: 0
    m_Top: 0
    m_Bottom: 0
  m_ChildAlignment: 6
  m_Spacing: 0
  m_ChildForceExpandWidth: 1
  m_ChildForceExpandHeight: 0
  m_ChildControlWidth: 1
  m_ChildControlHeight: 1
  m_ChildScaleWidth: 0
  m_ChildScaleHeight: 0
  m_ReverseArrangement: 0
--- !u!114 &3278161761022629961
MonoBehaviour:
  m_ObjectHideFlags: 0
  m_CorrespondingSourceObject: {fileID: 0}
  m_PrefabInstance: {fileID: 0}
  m_PrefabAsset: {fileID: 0}
  m_GameObject: {fileID: 7363346495720809904}
  m_Enabled: 1
  m_EditorHideFlags: 0
  m_Script: {fileID: 11500000, guid: fe87c0e1cc204ed48ad3b37840f39efc, type: 3}
  m_Name: 
  m_EditorClassIdentifier: 
  m_Material: {fileID: 0}
  m_Color: {r: 1, g: 1, b: 1, a: 0}
  m_RaycastTarget: 1
  m_RaycastPadding: {x: 0, y: 0, z: 0, w: 0}
  m_Maskable: 1
  m_OnCullStateChanged:
    m_PersistentCalls:
      m_Calls: []
  m_Sprite: {fileID: 0}
  m_Type: 0
  m_PreserveAspect: 0
  m_FillCenter: 1
  m_FillMethod: 4
  m_FillAmount: 1
  m_FillClockwise: 1
  m_FillOrigin: 0
  m_UseSpriteMesh: 0
  m_PixelsPerUnitMultiplier: 1
--- !u!1 &8095301637773766841
GameObject:
  m_ObjectHideFlags: 0
  m_CorrespondingSourceObject: {fileID: 0}
  m_PrefabInstance: {fileID: 0}
  m_PrefabAsset: {fileID: 0}
  serializedVersion: 6
  m_Component:
  - component: {fileID: 5872450831967195397}
  - component: {fileID: 4251360825813373115}
  m_Layer: 5
  m_Name: ChatAndConversations
  m_TagString: Untagged
  m_Icon: {fileID: 0}
  m_NavMeshLayer: 0
  m_StaticEditorFlags: 0
  m_IsActive: 1
--- !u!224 &5872450831967195397
RectTransform:
  m_ObjectHideFlags: 0
  m_CorrespondingSourceObject: {fileID: 0}
  m_PrefabInstance: {fileID: 0}
  m_PrefabAsset: {fileID: 0}
  m_GameObject: {fileID: 8095301637773766841}
  m_LocalRotation: {x: -0, y: -0, z: -0, w: 1}
  m_LocalPosition: {x: 0, y: 0, z: 0}
  m_LocalScale: {x: 1, y: 1, z: 1}
  m_ConstrainProportionsScale: 0
  m_Children:
  - {fileID: 3590361950541557219}
  - {fileID: 7595064321916154549}
  - {fileID: 9128897290791795990}
  m_Father: {fileID: 8411302640272790022}
  m_LocalEulerAnglesHint: {x: 0, y: 0, z: 0}
  m_AnchorMin: {x: 0, y: 0}
  m_AnchorMax: {x: 1, y: 1}
  m_AnchoredPosition: {x: 0, y: 0}
  m_SizeDelta: {x: 0, y: 0}
  m_Pivot: {x: 0, y: 0}
--- !u!114 &4251360825813373115
MonoBehaviour:
  m_ObjectHideFlags: 0
  m_CorrespondingSourceObject: {fileID: 0}
  m_PrefabInstance: {fileID: 0}
  m_PrefabAsset: {fileID: 0}
  m_GameObject: {fileID: 8095301637773766841}
  m_Enabled: 1
  m_EditorHideFlags: 0
  m_Script: {fileID: 11500000, guid: 30649d3a9faa99c48a7b1166b86bf2a0, type: 3}
  m_Name: 
  m_EditorClassIdentifier: 
  m_Padding:
    m_Left: 0
    m_Right: 0
    m_Top: 0
    m_Bottom: 0
  m_ChildAlignment: 0
  m_Spacing: 0
  m_ChildForceExpandWidth: 0
  m_ChildForceExpandHeight: 1
  m_ChildControlWidth: 1
  m_ChildControlHeight: 1
  m_ChildScaleWidth: 0
  m_ChildScaleHeight: 0
  m_ReverseArrangement: 0
--- !u!1 &8184654200353596949
GameObject:
  m_ObjectHideFlags: 0
  m_CorrespondingSourceObject: {fileID: 0}
  m_PrefabInstance: {fileID: 0}
  m_PrefabAsset: {fileID: 0}
  serializedVersion: 6
  m_Component:
  - component: {fileID: 5921073682764053688}
  - component: {fileID: 8215782229513899699}
  m_Layer: 5
  m_Name: VoiceChatTitlebarArea
  m_TagString: Untagged
  m_Icon: {fileID: 0}
  m_NavMeshLayer: 0
  m_StaticEditorFlags: 0
  m_IsActive: 1
--- !u!224 &5921073682764053688
RectTransform:
  m_ObjectHideFlags: 0
  m_CorrespondingSourceObject: {fileID: 0}
  m_PrefabInstance: {fileID: 0}
  m_PrefabAsset: {fileID: 0}
  m_GameObject: {fileID: 8184654200353596949}
  m_LocalRotation: {x: 0, y: 0, z: 0, w: 1}
  m_LocalPosition: {x: 0, y: 0, z: 0}
  m_LocalScale: {x: 1, y: 1, z: 1}
  m_ConstrainProportionsScale: 0
  m_Children:
  - {fileID: 3617744132193179929}
  m_Father: {fileID: 8676563760094399490}
  m_LocalEulerAnglesHint: {x: 0, y: 0, z: 0}
  m_AnchorMin: {x: 0, y: 0}
  m_AnchorMax: {x: 0, y: 0}
  m_AnchoredPosition: {x: 0, y: 0}
  m_SizeDelta: {x: 0, y: 0}
  m_Pivot: {x: 0.5, y: 0.5}
--- !u!114 &8215782229513899699
MonoBehaviour:
  m_ObjectHideFlags: 0
  m_CorrespondingSourceObject: {fileID: 0}
  m_PrefabInstance: {fileID: 0}
  m_PrefabAsset: {fileID: 0}
  m_GameObject: {fileID: 8184654200353596949}
  m_Enabled: 1
  m_EditorHideFlags: 0
  m_Script: {fileID: 11500000, guid: 306cc8c2b49d7114eaa3623786fc2126, type: 3}
  m_Name: 
  m_EditorClassIdentifier: 
  m_IgnoreLayout: 0
  m_MinWidth: -1
  m_MinHeight: -1
  m_PreferredWidth: -1
  m_PreferredHeight: 46
  m_FlexibleWidth: -1
  m_FlexibleHeight: -1
  m_LayoutPriority: 1
--- !u!1 &8231816913040929705
GameObject:
  m_ObjectHideFlags: 0
  m_CorrespondingSourceObject: {fileID: 0}
  m_PrefabInstance: {fileID: 0}
  m_PrefabAsset: {fileID: 0}
  serializedVersion: 6
  m_Component:
  - component: {fileID: 7707476616892281990}
  - component: {fileID: 2057589613042318713}
  m_Layer: 5
  m_Name: Container
  m_TagString: Untagged
  m_Icon: {fileID: 0}
  m_NavMeshLayer: 0
  m_StaticEditorFlags: 0
  m_IsActive: 1
--- !u!224 &7707476616892281990
RectTransform:
  m_ObjectHideFlags: 0
  m_CorrespondingSourceObject: {fileID: 0}
  m_PrefabInstance: {fileID: 0}
  m_PrefabAsset: {fileID: 0}
  m_GameObject: {fileID: 8231816913040929705}
  m_LocalRotation: {x: 0, y: 0, z: 0, w: 1}
  m_LocalPosition: {x: 0, y: 0, z: 0}
  m_LocalScale: {x: 1, y: 1, z: 1}
  m_ConstrainProportionsScale: 0
  m_Children:
  - {fileID: 8676563760094399490}
  - {fileID: 6252910912605816960}
  m_Father: {fileID: 3721001069623505348}
  m_LocalEulerAnglesHint: {x: 0, y: 0, z: 0}
  m_AnchorMin: {x: 0, y: 0}
  m_AnchorMax: {x: 0, y: 0}
  m_AnchoredPosition: {x: 0, y: 5}
  m_SizeDelta: {x: 400, y: 693}
  m_Pivot: {x: 0, y: 0}
--- !u!114 &2057589613042318713
MonoBehaviour:
  m_ObjectHideFlags: 0
  m_CorrespondingSourceObject: {fileID: 0}
  m_PrefabInstance: {fileID: 0}
  m_PrefabAsset: {fileID: 0}
  m_GameObject: {fileID: 8231816913040929705}
  m_Enabled: 1
  m_EditorHideFlags: 0
  m_Script: {fileID: 11500000, guid: 59f8146938fff824cb5fd77236b75775, type: 3}
  m_Name: 
  m_EditorClassIdentifier: 
  m_Padding:
    m_Left: 0
    m_Right: 0
    m_Top: 0
    m_Bottom: 0
  m_ChildAlignment: 6
  m_Spacing: 3
  m_ChildForceExpandWidth: 1
  m_ChildForceExpandHeight: 0
  m_ChildControlWidth: 1
  m_ChildControlHeight: 1
  m_ChildScaleWidth: 0
  m_ChildScaleHeight: 0
  m_ReverseArrangement: 0
--- !u!1 &9152785347356188261
GameObject:
  m_ObjectHideFlags: 0
  m_CorrespondingSourceObject: {fileID: 0}
  m_PrefabInstance: {fileID: 0}
  m_PrefabAsset: {fileID: 0}
  serializedVersion: 6
  m_Component:
  - component: {fileID: 3721001069623505348}
  - component: {fileID: 6099333271793956856}
  - component: {fileID: 2110952359374055602}
  - component: {fileID: 7731814500679257930}
  m_Layer: 5
  m_Name: Chat
  m_TagString: Untagged
  m_Icon: {fileID: 0}
  m_NavMeshLayer: 0
  m_StaticEditorFlags: 0
  m_IsActive: 1
--- !u!224 &3721001069623505348
RectTransform:
  m_ObjectHideFlags: 0
  m_CorrespondingSourceObject: {fileID: 0}
  m_PrefabInstance: {fileID: 0}
  m_PrefabAsset: {fileID: 0}
  m_GameObject: {fileID: 9152785347356188261}
  m_LocalRotation: {x: 0, y: 0, z: 0, w: 1}
  m_LocalPosition: {x: 0, y: 0, z: 0}
  m_LocalScale: {x: 0, y: 0, z: 0}
  m_ConstrainProportionsScale: 1
  m_Children:
  - {fileID: 7707476616892281990}
  m_Father: {fileID: 0}
  m_LocalEulerAnglesHint: {x: 0, y: 0, z: 0}
  m_AnchorMin: {x: 0, y: 0}
  m_AnchorMax: {x: 0, y: 0}
  m_AnchoredPosition: {x: 0, y: 0}
  m_SizeDelta: {x: 0, y: 0}
  m_Pivot: {x: 0, y: 0}
--- !u!223 &6099333271793956856
Canvas:
  m_ObjectHideFlags: 0
  m_CorrespondingSourceObject: {fileID: 0}
  m_PrefabInstance: {fileID: 0}
  m_PrefabAsset: {fileID: 0}
  m_GameObject: {fileID: 9152785347356188261}
  m_Enabled: 1
  serializedVersion: 3
  m_RenderMode: 0
  m_Camera: {fileID: 0}
  m_PlaneDistance: 100
  m_PixelPerfect: 0
  m_ReceivesEvents: 1
  m_OverrideSorting: 0
  m_OverridePixelPerfect: 0
  m_SortingBucketNormalizedSize: 0
  m_VertexColorAlwaysGammaSpace: 1
  m_AdditionalShaderChannelsFlag: 25
  m_UpdateRectTransformForStandalone: 0
  m_SortingLayerID: 0
  m_SortingOrder: 0
  m_TargetDisplay: 0
--- !u!114 &2110952359374055602
MonoBehaviour:
  m_ObjectHideFlags: 0
  m_CorrespondingSourceObject: {fileID: 0}
  m_PrefabInstance: {fileID: 0}
  m_PrefabAsset: {fileID: 0}
  m_GameObject: {fileID: 9152785347356188261}
  m_Enabled: 1
  m_EditorHideFlags: 0
  m_Script: {fileID: 11500000, guid: dc42784cf147c0c48a680349fa168899, type: 3}
  m_Name: 
  m_EditorClassIdentifier: 
  m_IgnoreReversedGraphics: 1
  m_BlockingObjects: 0
  m_BlockingMask:
    serializedVersion: 2
    m_Bits: 4294967295
--- !u!114 &7731814500679257930
MonoBehaviour:
  m_ObjectHideFlags: 0
  m_CorrespondingSourceObject: {fileID: 0}
  m_PrefabInstance: {fileID: 0}
  m_PrefabAsset: {fileID: 0}
  m_GameObject: {fileID: 9152785347356188261}
  m_Enabled: 1
  m_EditorHideFlags: 0
  m_Script: {fileID: 11500000, guid: 13720813be109467ba3f3d2c09134bcb, type: 3}
  m_Name: 
  m_EditorClassIdentifier: 
  <canvas>k__BackingField: {fileID: 6099333271793956856}
  <raycaster>k__BackingField: {fileID: 2110952359374055602}
  BackgroundFadeTime: 0.2
  scrollToBottomButtonTimeBeforeHiding: 1
  scrollToBottomButtonFadeOutDuration: 0.5
  nearbyConversationIcon: {fileID: 21300000, guid: d2bc0e4246537449fbc27b863cc9b0c3, type: 3}
  chatInputBox: {fileID: 5059819421467020040}
  inputBoxMask: {fileID: 3849811716125636285}
  unfoldedPanelInteractableArea: {fileID: 908682551038888899}
  chatMessageViewer: {fileID: 682925133115260549}
  messagesPanelBackgroundCanvasGroup: {fileID: 1851953206125699832}
  messagesPanel: {fileID: 3553545222316724595}
  chatAndConversationsPanel: {fileID: 8095301637773766841}
  memberListView: {fileID: 6899813477994807541}
  <chatTitleBar>k__BackingField: {fileID: 2500753520900311977}
  titlebarCanvasGroup: {fileID: 2957141579367184861}
  scrollToBottomButton: {fileID: 905818817793794684}
  scrollToBottomNumberText: {fileID: 1163320548587618039}
  scrollToBottomCanvasGroup: {fileID: 1816663618216097524}
  conversationsToolbar: {fileID: 5507091777745029389}
  conversationsToolbarCanvasGroup: {fileID: 3898375867954426524}
  <ChatReceiveMessageAudio>k__BackingField: {fileID: 11400000, guid: 1c179628ffe816f4c9be1ba12630f97f, type: 2}
  <ChatReceiveMentionMessageAudio>k__BackingField: {fileID: 11400000, guid: c588f98cfe945864190c601f54ccb4d6, type: 2}
  IsMaskActive: 0
--- !u!1001 &565260970276897274
PrefabInstance:
  m_ObjectHideFlags: 0
  serializedVersion: 2
  m_Modification:
    serializedVersion: 3
    m_TransformParent: {fileID: 5921073682764053688}
    m_Modifications:
    - target: {fileID: 324334688448105762, guid: d863791227c6640739243f8c4cf57b56, type: 3}
      propertyPath: m_AnchorMax.y
      value: 1
      objectReference: {fileID: 0}
    - target: {fileID: 324334688448105762, guid: d863791227c6640739243f8c4cf57b56, type: 3}
      propertyPath: m_AnchorMin.y
      value: 1
      objectReference: {fileID: 0}
    - target: {fileID: 324334688448105762, guid: d863791227c6640739243f8c4cf57b56, type: 3}
      propertyPath: m_AnchoredPosition.x
      value: 338
      objectReference: {fileID: 0}
    - target: {fileID: 324334688448105762, guid: d863791227c6640739243f8c4cf57b56, type: 3}
      propertyPath: m_AnchoredPosition.y
      value: -23
      objectReference: {fileID: 0}
    - target: {fileID: 612083358770512397, guid: d863791227c6640739243f8c4cf57b56, type: 3}
      propertyPath: m_AnchorMax.y
      value: 1
      objectReference: {fileID: 0}
    - target: {fileID: 612083358770512397, guid: d863791227c6640739243f8c4cf57b56, type: 3}
      propertyPath: m_AnchorMin.y
      value: 1
      objectReference: {fileID: 0}
    - target: {fileID: 612083358770512397, guid: d863791227c6640739243f8c4cf57b56, type: 3}
      propertyPath: m_AnchoredPosition.x
      value: 42.32395
      objectReference: {fileID: 0}
    - target: {fileID: 612083358770512397, guid: d863791227c6640739243f8c4cf57b56, type: 3}
      propertyPath: m_AnchoredPosition.y
      value: -6.2972
      objectReference: {fileID: 0}
    - target: {fileID: 1201281027243477795, guid: d863791227c6640739243f8c4cf57b56, type: 3}
      propertyPath: m_SizeDelta.x
      value: 0
      objectReference: {fileID: 0}
    - target: {fileID: 1201281027243477795, guid: d863791227c6640739243f8c4cf57b56, type: 3}
      propertyPath: m_SizeDelta.y
      value: 0
      objectReference: {fileID: 0}
    - target: {fileID: 1262904782909988475, guid: d863791227c6640739243f8c4cf57b56, type: 3}
      propertyPath: m_AnchorMax.y
      value: 1
      objectReference: {fileID: 0}
    - target: {fileID: 1262904782909988475, guid: d863791227c6640739243f8c4cf57b56, type: 3}
      propertyPath: m_AnchorMin.y
      value: 1
      objectReference: {fileID: 0}
    - target: {fileID: 1262904782909988475, guid: d863791227c6640739243f8c4cf57b56, type: 3}
      propertyPath: m_AnchoredPosition.x
      value: 376
      objectReference: {fileID: 0}
    - target: {fileID: 1262904782909988475, guid: d863791227c6640739243f8c4cf57b56, type: 3}
      propertyPath: m_AnchoredPosition.y
      value: -23
      objectReference: {fileID: 0}
    - target: {fileID: 1722044963545794758, guid: d863791227c6640739243f8c4cf57b56, type: 3}
      propertyPath: m_SizeDelta.x
      value: 48
      objectReference: {fileID: 0}
    - target: {fileID: 1847484192066227372, guid: d863791227c6640739243f8c4cf57b56, type: 3}
      propertyPath: m_AnchorMax.y
      value: 1
      objectReference: {fileID: 0}
    - target: {fileID: 1847484192066227372, guid: d863791227c6640739243f8c4cf57b56, type: 3}
      propertyPath: m_AnchorMin.y
      value: 1
      objectReference: {fileID: 0}
    - target: {fileID: 1847484192066227372, guid: d863791227c6640739243f8c4cf57b56, type: 3}
      propertyPath: m_SizeDelta.x
      value: 114.82
      objectReference: {fileID: 0}
    - target: {fileID: 1847484192066227372, guid: d863791227c6640739243f8c4cf57b56, type: 3}
      propertyPath: m_AnchoredPosition.y
      value: -6.2972
      objectReference: {fileID: 0}
    - target: {fileID: 2401996830964521376, guid: d863791227c6640739243f8c4cf57b56, type: 3}
      propertyPath: m_AnchorMax.y
      value: 1
      objectReference: {fileID: 0}
    - target: {fileID: 2401996830964521376, guid: d863791227c6640739243f8c4cf57b56, type: 3}
      propertyPath: m_AnchorMin.y
      value: 1
      objectReference: {fileID: 0}
    - target: {fileID: 2401996830964521376, guid: d863791227c6640739243f8c4cf57b56, type: 3}
      propertyPath: m_AnchoredPosition.x
      value: 338
      objectReference: {fileID: 0}
    - target: {fileID: 2401996830964521376, guid: d863791227c6640739243f8c4cf57b56, type: 3}
      propertyPath: m_AnchoredPosition.y
      value: -23
      objectReference: {fileID: 0}
    - target: {fileID: 2432599606724002607, guid: d863791227c6640739243f8c4cf57b56, type: 3}
      propertyPath: m_AnchorMax.y
      value: 1
      objectReference: {fileID: 0}
    - target: {fileID: 2432599606724002607, guid: d863791227c6640739243f8c4cf57b56, type: 3}
      propertyPath: m_AnchorMin.y
      value: 1
      objectReference: {fileID: 0}
    - target: {fileID: 2432599606724002607, guid: d863791227c6640739243f8c4cf57b56, type: 3}
      propertyPath: m_SizeDelta.x
      value: 66.03
      objectReference: {fileID: 0}
    - target: {fileID: 2432599606724002607, guid: d863791227c6640739243f8c4cf57b56, type: 3}
      propertyPath: m_AnchoredPosition.x
      value: 43.57
      objectReference: {fileID: 0}
    - target: {fileID: 2432599606724002607, guid: d863791227c6640739243f8c4cf57b56, type: 3}
      propertyPath: m_AnchoredPosition.y
      value: -6.2972
      objectReference: {fileID: 0}
    - target: {fileID: 2759929160725961170, guid: d863791227c6640739243f8c4cf57b56, type: 3}
      propertyPath: m_AnchorMax.y
      value: 1
      objectReference: {fileID: 0}
    - target: {fileID: 2759929160725961170, guid: d863791227c6640739243f8c4cf57b56, type: 3}
      propertyPath: m_AnchorMin.y
      value: 1
      objectReference: {fileID: 0}
    - target: {fileID: 2759929160725961170, guid: d863791227c6640739243f8c4cf57b56, type: 3}
      propertyPath: m_SizeDelta.x
      value: 37.21
      objectReference: {fileID: 0}
    - target: {fileID: 2759929160725961170, guid: d863791227c6640739243f8c4cf57b56, type: 3}
      propertyPath: m_AnchoredPosition.x
      value: 148.81
      objectReference: {fileID: 0}
    - target: {fileID: 2759929160725961170, guid: d863791227c6640739243f8c4cf57b56, type: 3}
      propertyPath: m_AnchoredPosition.y
      value: -6.2972
      objectReference: {fileID: 0}
    - target: {fileID: 2846678381076399001, guid: d863791227c6640739243f8c4cf57b56, type: 3}
      propertyPath: m_AnchorMax.y
      value: 1
      objectReference: {fileID: 0}
    - target: {fileID: 2846678381076399001, guid: d863791227c6640739243f8c4cf57b56, type: 3}
      propertyPath: m_AnchorMin.y
      value: 1
      objectReference: {fileID: 0}
    - target: {fileID: 2846678381076399001, guid: d863791227c6640739243f8c4cf57b56, type: 3}
      propertyPath: m_AnchoredPosition.x
      value: 4
      objectReference: {fileID: 0}
    - target: {fileID: 2846678381076399001, guid: d863791227c6640739243f8c4cf57b56, type: 3}
      propertyPath: m_AnchoredPosition.y
      value: -6.2972
      objectReference: {fileID: 0}
    - target: {fileID: 3348859486136331332, guid: d863791227c6640739243f8c4cf57b56, type: 3}
      propertyPath: m_AnchorMax.y
      value: 1
      objectReference: {fileID: 0}
    - target: {fileID: 3348859486136331332, guid: d863791227c6640739243f8c4cf57b56, type: 3}
      propertyPath: m_AnchorMin.y
      value: 1
      objectReference: {fileID: 0}
    - target: {fileID: 3348859486136331332, guid: d863791227c6640739243f8c4cf57b56, type: 3}
      propertyPath: m_SizeDelta.x
      value: 10
      objectReference: {fileID: 0}
    - target: {fileID: 3348859486136331332, guid: d863791227c6640739243f8c4cf57b56, type: 3}
      propertyPath: m_AnchoredPosition.x
      value: 155.81
      objectReference: {fileID: 0}
    - target: {fileID: 3348859486136331332, guid: d863791227c6640739243f8c4cf57b56, type: 3}
      propertyPath: m_AnchoredPosition.y
      value: -6.2972
      objectReference: {fileID: 0}
    - target: {fileID: 3492662221091698120, guid: d863791227c6640739243f8c4cf57b56, type: 3}
      propertyPath: m_AnchorMax.y
      value: 1
      objectReference: {fileID: 0}
    - target: {fileID: 3492662221091698120, guid: d863791227c6640739243f8c4cf57b56, type: 3}
      propertyPath: m_AnchorMin.y
      value: 1
      objectReference: {fileID: 0}
    - target: {fileID: 3492662221091698120, guid: d863791227c6640739243f8c4cf57b56, type: 3}
      propertyPath: m_SizeDelta.x
      value: 28.63
      objectReference: {fileID: 0}
    - target: {fileID: 3492662221091698120, guid: d863791227c6640739243f8c4cf57b56, type: 3}
      propertyPath: m_AnchoredPosition.x
      value: 79.43
      objectReference: {fileID: 0}
    - target: {fileID: 3492662221091698120, guid: d863791227c6640739243f8c4cf57b56, type: 3}
      propertyPath: m_AnchoredPosition.y
      value: -10
      objectReference: {fileID: 0}
    - target: {fileID: 3738371136301049825, guid: d863791227c6640739243f8c4cf57b56, type: 3}
      propertyPath: m_AnchorMax.y
      value: 1
      objectReference: {fileID: 0}
    - target: {fileID: 3738371136301049825, guid: d863791227c6640739243f8c4cf57b56, type: 3}
      propertyPath: m_AnchorMin.y
      value: 1
      objectReference: {fileID: 0}
    - target: {fileID: 3738371136301049825, guid: d863791227c6640739243f8c4cf57b56, type: 3}
      propertyPath: m_SizeDelta.x
      value: 66.03
      objectReference: {fileID: 0}
    - target: {fileID: 3738371136301049825, guid: d863791227c6640739243f8c4cf57b56, type: 3}
      propertyPath: m_AnchoredPosition.x
      value: 102.3
      objectReference: {fileID: 0}
    - target: {fileID: 3738371136301049825, guid: d863791227c6640739243f8c4cf57b56, type: 3}
      propertyPath: m_AnchoredPosition.y
      value: -6.2972
      objectReference: {fileID: 0}
    - target: {fileID: 3778014565956467996, guid: d863791227c6640739243f8c4cf57b56, type: 3}
      propertyPath: m_AnchorMax.y
      value: 1
      objectReference: {fileID: 0}
    - target: {fileID: 3778014565956467996, guid: d863791227c6640739243f8c4cf57b56, type: 3}
      propertyPath: m_AnchorMin.y
      value: 1
      objectReference: {fileID: 0}
    - target: {fileID: 3778014565956467996, guid: d863791227c6640739243f8c4cf57b56, type: 3}
      propertyPath: m_SizeDelta.x
      value: 37.21
      objectReference: {fileID: 0}
    - target: {fileID: 3778014565956467996, guid: d863791227c6640739243f8c4cf57b56, type: 3}
      propertyPath: m_AnchoredPosition.x
      value: 207.54001
      objectReference: {fileID: 0}
    - target: {fileID: 3778014565956467996, guid: d863791227c6640739243f8c4cf57b56, type: 3}
      propertyPath: m_AnchoredPosition.y
      value: -6.2972
      objectReference: {fileID: 0}
    - target: {fileID: 3843740253762965707, guid: d863791227c6640739243f8c4cf57b56, type: 3}
      propertyPath: m_AnchorMax.y
      value: 1
      objectReference: {fileID: 0}
    - target: {fileID: 3843740253762965707, guid: d863791227c6640739243f8c4cf57b56, type: 3}
      propertyPath: m_AnchorMin.y
      value: 1
      objectReference: {fileID: 0}
    - target: {fileID: 3843740253762965707, guid: d863791227c6640739243f8c4cf57b56, type: 3}
      propertyPath: m_AnchoredPosition.x
      value: 75.6479
      objectReference: {fileID: 0}
    - target: {fileID: 3843740253762965707, guid: d863791227c6640739243f8c4cf57b56, type: 3}
      propertyPath: m_AnchoredPosition.y
      value: -6.2972
      objectReference: {fileID: 0}
    - target: {fileID: 3885756303957530851, guid: d863791227c6640739243f8c4cf57b56, type: 3}
      propertyPath: m_Pivot.x
      value: 0.5
      objectReference: {fileID: 0}
    - target: {fileID: 3885756303957530851, guid: d863791227c6640739243f8c4cf57b56, type: 3}
      propertyPath: m_Pivot.y
      value: 0
      objectReference: {fileID: 0}
    - target: {fileID: 3885756303957530851, guid: d863791227c6640739243f8c4cf57b56, type: 3}
      propertyPath: m_AnchorMax.x
      value: 1
      objectReference: {fileID: 0}
    - target: {fileID: 3885756303957530851, guid: d863791227c6640739243f8c4cf57b56, type: 3}
      propertyPath: m_AnchorMax.y
      value: 1
      objectReference: {fileID: 0}
    - target: {fileID: 3885756303957530851, guid: d863791227c6640739243f8c4cf57b56, type: 3}
      propertyPath: m_AnchorMin.x
      value: 0
      objectReference: {fileID: 0}
    - target: {fileID: 3885756303957530851, guid: d863791227c6640739243f8c4cf57b56, type: 3}
      propertyPath: m_AnchorMin.y
      value: 0
      objectReference: {fileID: 0}
    - target: {fileID: 3885756303957530851, guid: d863791227c6640739243f8c4cf57b56, type: 3}
      propertyPath: m_SizeDelta.x
      value: 0
      objectReference: {fileID: 0}
    - target: {fileID: 3885756303957530851, guid: d863791227c6640739243f8c4cf57b56, type: 3}
      propertyPath: m_SizeDelta.y
      value: 0
      objectReference: {fileID: 0}
    - target: {fileID: 3885756303957530851, guid: d863791227c6640739243f8c4cf57b56, type: 3}
      propertyPath: m_LocalPosition.x
      value: 0
      objectReference: {fileID: 0}
    - target: {fileID: 3885756303957530851, guid: d863791227c6640739243f8c4cf57b56, type: 3}
      propertyPath: m_LocalPosition.y
      value: 0
      objectReference: {fileID: 0}
    - target: {fileID: 3885756303957530851, guid: d863791227c6640739243f8c4cf57b56, type: 3}
      propertyPath: m_LocalPosition.z
      value: 0
      objectReference: {fileID: 0}
    - target: {fileID: 3885756303957530851, guid: d863791227c6640739243f8c4cf57b56, type: 3}
      propertyPath: m_LocalRotation.w
      value: 1
      objectReference: {fileID: 0}
    - target: {fileID: 3885756303957530851, guid: d863791227c6640739243f8c4cf57b56, type: 3}
      propertyPath: m_LocalRotation.x
      value: 0
      objectReference: {fileID: 0}
    - target: {fileID: 3885756303957530851, guid: d863791227c6640739243f8c4cf57b56, type: 3}
      propertyPath: m_LocalRotation.y
      value: 0
      objectReference: {fileID: 0}
    - target: {fileID: 3885756303957530851, guid: d863791227c6640739243f8c4cf57b56, type: 3}
      propertyPath: m_LocalRotation.z
      value: 0
      objectReference: {fileID: 0}
    - target: {fileID: 3885756303957530851, guid: d863791227c6640739243f8c4cf57b56, type: 3}
      propertyPath: m_AnchoredPosition.x
      value: 0
      objectReference: {fileID: 0}
    - target: {fileID: 3885756303957530851, guid: d863791227c6640739243f8c4cf57b56, type: 3}
      propertyPath: m_AnchoredPosition.y
      value: 0
      objectReference: {fileID: 0}
    - target: {fileID: 3885756303957530851, guid: d863791227c6640739243f8c4cf57b56, type: 3}
      propertyPath: m_LocalEulerAnglesHint.x
      value: 0
      objectReference: {fileID: 0}
    - target: {fileID: 3885756303957530851, guid: d863791227c6640739243f8c4cf57b56, type: 3}
      propertyPath: m_LocalEulerAnglesHint.y
      value: 0
      objectReference: {fileID: 0}
    - target: {fileID: 3885756303957530851, guid: d863791227c6640739243f8c4cf57b56, type: 3}
      propertyPath: m_LocalEulerAnglesHint.z
      value: 0
      objectReference: {fileID: 0}
    - target: {fileID: 4032697831436513077, guid: d863791227c6640739243f8c4cf57b56, type: 3}
      propertyPath: m_AnchorMax.y
      value: 1
      objectReference: {fileID: 0}
    - target: {fileID: 4032697831436513077, guid: d863791227c6640739243f8c4cf57b56, type: 3}
      propertyPath: m_AnchorMin.y
      value: 1
      objectReference: {fileID: 0}
    - target: {fileID: 4032697831436513077, guid: d863791227c6640739243f8c4cf57b56, type: 3}
      propertyPath: m_SizeDelta.x
      value: 50.8
      objectReference: {fileID: 0}
    - target: {fileID: 4032697831436513077, guid: d863791227c6640739243f8c4cf57b56, type: 3}
      propertyPath: m_AnchoredPosition.y
      value: -10
      objectReference: {fileID: 0}
    - target: {fileID: 4348930486615951498, guid: d863791227c6640739243f8c4cf57b56, type: 3}
      propertyPath: m_AnchorMax.y
      value: 1
      objectReference: {fileID: 0}
    - target: {fileID: 4348930486615951498, guid: d863791227c6640739243f8c4cf57b56, type: 3}
      propertyPath: m_AnchorMin.y
      value: 1
      objectReference: {fileID: 0}
    - target: {fileID: 4348930486615951498, guid: d863791227c6640739243f8c4cf57b56, type: 3}
      propertyPath: m_SizeDelta.x
      value: 10
      objectReference: {fileID: 0}
    - target: {fileID: 4348930486615951498, guid: d863791227c6640739243f8c4cf57b56, type: 3}
      propertyPath: m_AnchoredPosition.x
      value: 214.54001
      objectReference: {fileID: 0}
    - target: {fileID: 4348930486615951498, guid: d863791227c6640739243f8c4cf57b56, type: 3}
      propertyPath: m_AnchoredPosition.y
      value: -6.2972
      objectReference: {fileID: 0}
    - target: {fileID: 4518433527843479157, guid: d863791227c6640739243f8c4cf57b56, type: 3}
      propertyPath: m_AnchorMax.y
      value: 1
      objectReference: {fileID: 0}
    - target: {fileID: 4518433527843479157, guid: d863791227c6640739243f8c4cf57b56, type: 3}
      propertyPath: m_AnchorMin.y
      value: 1
      objectReference: {fileID: 0}
    - target: {fileID: 4518433527843479157, guid: d863791227c6640739243f8c4cf57b56, type: 3}
      propertyPath: m_AnchoredPosition.x
      value: 376
      objectReference: {fileID: 0}
    - target: {fileID: 4518433527843479157, guid: d863791227c6640739243f8c4cf57b56, type: 3}
      propertyPath: m_AnchoredPosition.y
      value: -23
      objectReference: {fileID: 0}
    - target: {fileID: 4949659122462063413, guid: d863791227c6640739243f8c4cf57b56, type: 3}
      propertyPath: m_SizeDelta.x
      value: 48
      objectReference: {fileID: 0}
    - target: {fileID: 5194753869922647235, guid: d863791227c6640739243f8c4cf57b56, type: 3}
      propertyPath: m_Name
      value: VoiceChatTitleBarsContainer
      objectReference: {fileID: 0}
    - target: {fileID: 5194753869922647235, guid: d863791227c6640739243f8c4cf57b56, type: 3}
      propertyPath: m_IsActive
      value: 0
      objectReference: {fileID: 0}
    - target: {fileID: 5401719686980927327, guid: d863791227c6640739243f8c4cf57b56, type: 3}
      propertyPath: m_AnchorMax.y
      value: 1
      objectReference: {fileID: 0}
    - target: {fileID: 5401719686980927327, guid: d863791227c6640739243f8c4cf57b56, type: 3}
      propertyPath: m_AnchorMin.y
      value: 1
      objectReference: {fileID: 0}
    - target: {fileID: 5401719686980927327, guid: d863791227c6640739243f8c4cf57b56, type: 3}
      propertyPath: m_SizeDelta.x
      value: 100.3
      objectReference: {fileID: 0}
    - target: {fileID: 5401719686980927327, guid: d863791227c6640739243f8c4cf57b56, type: 3}
      propertyPath: m_AnchoredPosition.y
      value: -6.2972
      objectReference: {fileID: 0}
    - target: {fileID: 5629366697039938253, guid: d863791227c6640739243f8c4cf57b56, type: 3}
      propertyPath: m_AnchorMax.y
      value: 1
      objectReference: {fileID: 0}
    - target: {fileID: 5629366697039938253, guid: d863791227c6640739243f8c4cf57b56, type: 3}
      propertyPath: m_AnchorMin.y
      value: 1
      objectReference: {fileID: 0}
    - target: {fileID: 5629366697039938253, guid: d863791227c6640739243f8c4cf57b56, type: 3}
      propertyPath: m_AnchoredPosition.x
      value: 377
      objectReference: {fileID: 0}
    - target: {fileID: 5629366697039938253, guid: d863791227c6640739243f8c4cf57b56, type: 3}
      propertyPath: m_AnchoredPosition.y
      value: -23
      objectReference: {fileID: 0}
    - target: {fileID: 6172110555401496547, guid: d863791227c6640739243f8c4cf57b56, type: 3}
      propertyPath: m_AnchorMax.y
      value: 0
      objectReference: {fileID: 0}
    - target: {fileID: 6172110555401496547, guid: d863791227c6640739243f8c4cf57b56, type: 3}
      propertyPath: m_AnchorMin.y
      value: 0
      objectReference: {fileID: 0}
    - target: {fileID: 6172110555401496547, guid: d863791227c6640739243f8c4cf57b56, type: 3}
      propertyPath: m_AnchoredPosition.x
      value: 0
      objectReference: {fileID: 0}
    - target: {fileID: 6172110555401496547, guid: d863791227c6640739243f8c4cf57b56, type: 3}
      propertyPath: m_AnchoredPosition.y
      value: 0
      objectReference: {fileID: 0}
    - target: {fileID: 6238523932238503931, guid: d863791227c6640739243f8c4cf57b56, type: 3}
      propertyPath: m_SizeDelta.x
      value: 48
      objectReference: {fileID: 0}
    - target: {fileID: 6401246360292383633, guid: d863791227c6640739243f8c4cf57b56, type: 3}
      propertyPath: m_AnchorMax.y
      value: 1
      objectReference: {fileID: 0}
    - target: {fileID: 6401246360292383633, guid: d863791227c6640739243f8c4cf57b56, type: 3}
      propertyPath: m_AnchorMin.y
      value: 1
      objectReference: {fileID: 0}
    - target: {fileID: 6401246360292383633, guid: d863791227c6640739243f8c4cf57b56, type: 3}
      propertyPath: m_SizeDelta.x
      value: 41.57
      objectReference: {fileID: 0}
    - target: {fileID: 6401246360292383633, guid: d863791227c6640739243f8c4cf57b56, type: 3}
      propertyPath: m_AnchoredPosition.y
      value: -6.2972
      objectReference: {fileID: 0}
    - target: {fileID: 6819531373289082056, guid: d863791227c6640739243f8c4cf57b56, type: 3}
      propertyPath: m_AnchorMax.y
      value: 1
      objectReference: {fileID: 0}
    - target: {fileID: 6819531373289082056, guid: d863791227c6640739243f8c4cf57b56, type: 3}
      propertyPath: m_AnchorMin.y
      value: 1
      objectReference: {fileID: 0}
    - target: {fileID: 6819531373289082056, guid: d863791227c6640739243f8c4cf57b56, type: 3}
      propertyPath: m_AnchoredPosition.x
      value: 10
      objectReference: {fileID: 0}
    - target: {fileID: 6819531373289082056, guid: d863791227c6640739243f8c4cf57b56, type: 3}
      propertyPath: m_AnchoredPosition.y
      value: -6.2972
      objectReference: {fileID: 0}
    - target: {fileID: 6968206377478427666, guid: d863791227c6640739243f8c4cf57b56, type: 3}
      propertyPath: m_AnchorMax.y
      value: 1
      objectReference: {fileID: 0}
    - target: {fileID: 6968206377478427666, guid: d863791227c6640739243f8c4cf57b56, type: 3}
      propertyPath: m_AnchorMin.y
      value: 1
      objectReference: {fileID: 0}
    - target: {fileID: 6968206377478427666, guid: d863791227c6640739243f8c4cf57b56, type: 3}
      propertyPath: m_SizeDelta.x
      value: 66.03
      objectReference: {fileID: 0}
    - target: {fileID: 6968206377478427666, guid: d863791227c6640739243f8c4cf57b56, type: 3}
      propertyPath: m_AnchoredPosition.x
      value: 116.82
      objectReference: {fileID: 0}
    - target: {fileID: 6968206377478427666, guid: d863791227c6640739243f8c4cf57b56, type: 3}
      propertyPath: m_AnchoredPosition.y
      value: -6.2972
      objectReference: {fileID: 0}
    - target: {fileID: 7438647241833484015, guid: d863791227c6640739243f8c4cf57b56, type: 3}
      propertyPath: m_AnchorMax.y
      value: 1
      objectReference: {fileID: 0}
    - target: {fileID: 7438647241833484015, guid: d863791227c6640739243f8c4cf57b56, type: 3}
      propertyPath: m_AnchorMin.y
      value: 1
      objectReference: {fileID: 0}
    - target: {fileID: 7438647241833484015, guid: d863791227c6640739243f8c4cf57b56, type: 3}
      propertyPath: m_SizeDelta.x
      value: 37.21
      objectReference: {fileID: 0}
    - target: {fileID: 7438647241833484015, guid: d863791227c6640739243f8c4cf57b56, type: 3}
      propertyPath: m_AnchoredPosition.x
      value: 222.06
      objectReference: {fileID: 0}
    - target: {fileID: 7438647241833484015, guid: d863791227c6640739243f8c4cf57b56, type: 3}
      propertyPath: m_AnchoredPosition.y
      value: -6.2972
      objectReference: {fileID: 0}
    - target: {fileID: 7635779306079593810, guid: d863791227c6640739243f8c4cf57b56, type: 3}
      propertyPath: m_AnchorMax.y
      value: 1
      objectReference: {fileID: 0}
    - target: {fileID: 7635779306079593810, guid: d863791227c6640739243f8c4cf57b56, type: 3}
      propertyPath: m_AnchorMin.y
      value: 1
      objectReference: {fileID: 0}
    - target: {fileID: 7635779306079593810, guid: d863791227c6640739243f8c4cf57b56, type: 3}
      propertyPath: m_AnchoredPosition.x
      value: 338
      objectReference: {fileID: 0}
    - target: {fileID: 7635779306079593810, guid: d863791227c6640739243f8c4cf57b56, type: 3}
      propertyPath: m_AnchoredPosition.y
      value: -23
      objectReference: {fileID: 0}
    - target: {fileID: 8002851760612244345, guid: d863791227c6640739243f8c4cf57b56, type: 3}
      propertyPath: m_AnchorMax.y
      value: 1
      objectReference: {fileID: 0}
    - target: {fileID: 8002851760612244345, guid: d863791227c6640739243f8c4cf57b56, type: 3}
      propertyPath: m_AnchorMin.y
      value: 1
      objectReference: {fileID: 0}
    - target: {fileID: 8002851760612244345, guid: d863791227c6640739243f8c4cf57b56, type: 3}
      propertyPath: m_SizeDelta.x
      value: 10
      objectReference: {fileID: 0}
    - target: {fileID: 8002851760612244345, guid: d863791227c6640739243f8c4cf57b56, type: 3}
      propertyPath: m_AnchoredPosition.x
      value: 229.06
      objectReference: {fileID: 0}
    - target: {fileID: 8002851760612244345, guid: d863791227c6640739243f8c4cf57b56, type: 3}
      propertyPath: m_AnchoredPosition.y
      value: -6.2972
      objectReference: {fileID: 0}
    - target: {fileID: 8509152287551480455, guid: d863791227c6640739243f8c4cf57b56, type: 3}
      propertyPath: m_AnchorMax.y
      value: 1
      objectReference: {fileID: 0}
    - target: {fileID: 8509152287551480455, guid: d863791227c6640739243f8c4cf57b56, type: 3}
      propertyPath: m_AnchorMin.y
      value: 1
      objectReference: {fileID: 0}
    - target: {fileID: 8509152287551480455, guid: d863791227c6640739243f8c4cf57b56, type: 3}
      propertyPath: m_AnchoredPosition.x
      value: 376
      objectReference: {fileID: 0}
    - target: {fileID: 8509152287551480455, guid: d863791227c6640739243f8c4cf57b56, type: 3}
      propertyPath: m_AnchoredPosition.y
      value: -23
      objectReference: {fileID: 0}
    - target: {fileID: 8546824936756744783, guid: d863791227c6640739243f8c4cf57b56, type: 3}
      propertyPath: m_AnchorMax.y
      value: 1
      objectReference: {fileID: 0}
    - target: {fileID: 8546824936756744783, guid: d863791227c6640739243f8c4cf57b56, type: 3}
      propertyPath: m_AnchorMin.y
      value: 1
      objectReference: {fileID: 0}
    - target: {fileID: 8546824936756744783, guid: d863791227c6640739243f8c4cf57b56, type: 3}
      propertyPath: m_AnchoredPosition.x
      value: 155.09935
      objectReference: {fileID: 0}
    - target: {fileID: 8546824936756744783, guid: d863791227c6640739243f8c4cf57b56, type: 3}
      propertyPath: m_AnchoredPosition.y
      value: -6.2972
      objectReference: {fileID: 0}
    - target: {fileID: 8913679230732093056, guid: d863791227c6640739243f8c4cf57b56, type: 3}
      propertyPath: m_AnchorMax.y
      value: 1
      objectReference: {fileID: 0}
    - target: {fileID: 8913679230732093056, guid: d863791227c6640739243f8c4cf57b56, type: 3}
      propertyPath: m_AnchorMin.y
      value: 1
      objectReference: {fileID: 0}
    - target: {fileID: 8913679230732093056, guid: d863791227c6640739243f8c4cf57b56, type: 3}
      propertyPath: m_SizeDelta.x
      value: 8.76
      objectReference: {fileID: 0}
    - target: {fileID: 8913679230732093056, guid: d863791227c6640739243f8c4cf57b56, type: 3}
      propertyPath: m_AnchoredPosition.x
      value: 26
      objectReference: {fileID: 0}
    - target: {fileID: 8913679230732093056, guid: d863791227c6640739243f8c4cf57b56, type: 3}
      propertyPath: m_AnchoredPosition.y
      value: -7
      objectReference: {fileID: 0}
    m_RemovedComponents: []
    m_RemovedGameObjects: []
    m_AddedGameObjects: []
    m_AddedComponents: []
  m_SourcePrefab: {fileID: 100100000, guid: d863791227c6640739243f8c4cf57b56, type: 3}
--- !u!224 &3617744132193179929 stripped
RectTransform:
  m_CorrespondingSourceObject: {fileID: 3885756303957530851, guid: d863791227c6640739243f8c4cf57b56, type: 3}
  m_PrefabInstance: {fileID: 565260970276897274}
  m_PrefabAsset: {fileID: 0}
--- !u!1001 &1890474067062928347
PrefabInstance:
  m_ObjectHideFlags: 0
  serializedVersion: 2
  m_Modification:
    serializedVersion: 3
    m_TransformParent: {fileID: 7595064321916154549}
    m_Modifications:
    - target: {fileID: 1533203949891575784, guid: 754fd4e2bb7828240808af9ce37feb93, type: 3}
      propertyPath: m_Pivot.x
      value: 0
      objectReference: {fileID: 0}
    - target: {fileID: 1533203949891575784, guid: 754fd4e2bb7828240808af9ce37feb93, type: 3}
      propertyPath: m_Pivot.y
      value: 0
      objectReference: {fileID: 0}
    - target: {fileID: 1533203949891575784, guid: 754fd4e2bb7828240808af9ce37feb93, type: 3}
      propertyPath: m_AnchorMax.x
      value: 0
      objectReference: {fileID: 0}
    - target: {fileID: 1533203949891575784, guid: 754fd4e2bb7828240808af9ce37feb93, type: 3}
      propertyPath: m_AnchorMax.y
      value: 0
      objectReference: {fileID: 0}
    - target: {fileID: 1533203949891575784, guid: 754fd4e2bb7828240808af9ce37feb93, type: 3}
      propertyPath: m_AnchorMin.x
      value: 0
      objectReference: {fileID: 0}
    - target: {fileID: 1533203949891575784, guid: 754fd4e2bb7828240808af9ce37feb93, type: 3}
      propertyPath: m_AnchorMin.y
      value: 0
      objectReference: {fileID: 0}
    - target: {fileID: 1533203949891575784, guid: 754fd4e2bb7828240808af9ce37feb93, type: 3}
      propertyPath: m_SizeDelta.x
      value: 0
      objectReference: {fileID: 0}
    - target: {fileID: 1533203949891575784, guid: 754fd4e2bb7828240808af9ce37feb93, type: 3}
      propertyPath: m_SizeDelta.y
      value: 0
      objectReference: {fileID: 0}
    - target: {fileID: 1533203949891575784, guid: 754fd4e2bb7828240808af9ce37feb93, type: 3}
      propertyPath: m_LocalPosition.x
      value: 0
      objectReference: {fileID: 0}
    - target: {fileID: 1533203949891575784, guid: 754fd4e2bb7828240808af9ce37feb93, type: 3}
      propertyPath: m_LocalPosition.y
      value: 0
      objectReference: {fileID: 0}
    - target: {fileID: 1533203949891575784, guid: 754fd4e2bb7828240808af9ce37feb93, type: 3}
      propertyPath: m_LocalPosition.z
      value: 0
      objectReference: {fileID: 0}
    - target: {fileID: 1533203949891575784, guid: 754fd4e2bb7828240808af9ce37feb93, type: 3}
      propertyPath: m_LocalRotation.w
      value: 1
      objectReference: {fileID: 0}
    - target: {fileID: 1533203949891575784, guid: 754fd4e2bb7828240808af9ce37feb93, type: 3}
      propertyPath: m_LocalRotation.x
      value: -0
      objectReference: {fileID: 0}
    - target: {fileID: 1533203949891575784, guid: 754fd4e2bb7828240808af9ce37feb93, type: 3}
      propertyPath: m_LocalRotation.y
      value: -0
      objectReference: {fileID: 0}
    - target: {fileID: 1533203949891575784, guid: 754fd4e2bb7828240808af9ce37feb93, type: 3}
      propertyPath: m_LocalRotation.z
      value: -0
      objectReference: {fileID: 0}
    - target: {fileID: 1533203949891575784, guid: 754fd4e2bb7828240808af9ce37feb93, type: 3}
      propertyPath: m_AnchoredPosition.x
      value: 0
      objectReference: {fileID: 0}
    - target: {fileID: 1533203949891575784, guid: 754fd4e2bb7828240808af9ce37feb93, type: 3}
      propertyPath: m_AnchoredPosition.y
      value: 0
      objectReference: {fileID: 0}
    - target: {fileID: 1533203949891575784, guid: 754fd4e2bb7828240808af9ce37feb93, type: 3}
      propertyPath: m_LocalEulerAnglesHint.x
      value: 0
      objectReference: {fileID: 0}
    - target: {fileID: 1533203949891575784, guid: 754fd4e2bb7828240808af9ce37feb93, type: 3}
      propertyPath: m_LocalEulerAnglesHint.y
      value: 0
      objectReference: {fileID: 0}
    - target: {fileID: 1533203949891575784, guid: 754fd4e2bb7828240808af9ce37feb93, type: 3}
      propertyPath: m_LocalEulerAnglesHint.z
      value: 0
      objectReference: {fileID: 0}
    - target: {fileID: 5757671742141307862, guid: 754fd4e2bb7828240808af9ce37feb93, type: 3}
      propertyPath: m_SizeDelta.y
      value: 0
      objectReference: {fileID: 0}
    - target: {fileID: 5981388524283337986, guid: 754fd4e2bb7828240808af9ce37feb93, type: 3}
      propertyPath: m_Name
      value: ChatInputBox
      objectReference: {fileID: 0}
    - target: {fileID: 5981388524283337986, guid: 754fd4e2bb7828240808af9ce37feb93, type: 3}
      propertyPath: m_IsActive
      value: 1
      objectReference: {fileID: 0}
    m_RemovedComponents: []
    m_RemovedGameObjects: []
    m_AddedGameObjects: []
    m_AddedComponents: []
  m_SourcePrefab: {fileID: 100100000, guid: 754fd4e2bb7828240808af9ce37feb93, type: 3}
--- !u!114 &905818817793794684 stripped
MonoBehaviour:
  m_CorrespondingSourceObject: {fileID: 1634328719586300327, guid: 754fd4e2bb7828240808af9ce37feb93, type: 3}
  m_PrefabInstance: {fileID: 1890474067062928347}
  m_PrefabAsset: {fileID: 0}
  m_GameObject: {fileID: 0}
  m_Enabled: 1
  m_EditorHideFlags: 0
  m_Script: {fileID: 11500000, guid: 4e29b1a8efbd4b44bb3f3716e73f07ff, type: 3}
  m_Name: 
  m_EditorClassIdentifier: 
--- !u!224 &1115583169272015923 stripped
RectTransform:
  m_CorrespondingSourceObject: {fileID: 1533203949891575784, guid: 754fd4e2bb7828240808af9ce37feb93, type: 3}
  m_PrefabInstance: {fileID: 1890474067062928347}
  m_PrefabAsset: {fileID: 0}
--- !u!114 &1163320548587618039 stripped
MonoBehaviour:
  m_CorrespondingSourceObject: {fileID: 727509210558205228, guid: 754fd4e2bb7828240808af9ce37feb93, type: 3}
  m_PrefabInstance: {fileID: 1890474067062928347}
  m_PrefabAsset: {fileID: 0}
  m_GameObject: {fileID: 0}
  m_Enabled: 1
  m_EditorHideFlags: 0
  m_Script: {fileID: 11500000, guid: f4688fdb7df04437aeb418b961361dc5, type: 3}
  m_Name: 
  m_EditorClassIdentifier: 
--- !u!225 &1816663618216097524 stripped
CanvasGroup:
  m_CorrespondingSourceObject: {fileID: 219064267116823855, guid: 754fd4e2bb7828240808af9ce37feb93, type: 3}
  m_PrefabInstance: {fileID: 1890474067062928347}
  m_PrefabAsset: {fileID: 0}
--- !u!114 &5059819421467020040 stripped
MonoBehaviour:
  m_CorrespondingSourceObject: {fileID: 6630502416812194003, guid: 754fd4e2bb7828240808af9ce37feb93, type: 3}
  m_PrefabInstance: {fileID: 1890474067062928347}
  m_PrefabAsset: {fileID: 0}
  m_GameObject: {fileID: 0}
  m_Enabled: 1
  m_EditorHideFlags: 0
  m_Script: {fileID: 11500000, guid: 18b5dde3d1a0473dbcf0d7305ac86c38, type: 3}
  m_Name: 
  m_EditorClassIdentifier: 
--- !u!1001 &1967478374385282550
PrefabInstance:
  m_ObjectHideFlags: 0
  serializedVersion: 2
  m_Modification:
    serializedVersion: 3
    m_TransformParent: {fileID: 9128897290791795990}
    m_Modifications:
    - target: {fileID: 3876871424205373281, guid: 7d82a96a6a2a6a94db8afdf64719b8da, type: 3}
      propertyPath: m_Pivot.x
      value: 0.5
      objectReference: {fileID: 0}
    - target: {fileID: 3876871424205373281, guid: 7d82a96a6a2a6a94db8afdf64719b8da, type: 3}
      propertyPath: m_Pivot.y
      value: 0.5
      objectReference: {fileID: 0}
    - target: {fileID: 3876871424205373281, guid: 7d82a96a6a2a6a94db8afdf64719b8da, type: 3}
      propertyPath: m_AnchorMax.x
      value: 1
      objectReference: {fileID: 0}
    - target: {fileID: 3876871424205373281, guid: 7d82a96a6a2a6a94db8afdf64719b8da, type: 3}
      propertyPath: m_AnchorMax.y
      value: 1
      objectReference: {fileID: 0}
    - target: {fileID: 3876871424205373281, guid: 7d82a96a6a2a6a94db8afdf64719b8da, type: 3}
      propertyPath: m_AnchorMin.x
      value: 0
      objectReference: {fileID: 0}
    - target: {fileID: 3876871424205373281, guid: 7d82a96a6a2a6a94db8afdf64719b8da, type: 3}
      propertyPath: m_AnchorMin.y
      value: 0
      objectReference: {fileID: 0}
    - target: {fileID: 3876871424205373281, guid: 7d82a96a6a2a6a94db8afdf64719b8da, type: 3}
      propertyPath: m_SizeDelta.x
      value: 0
      objectReference: {fileID: 0}
    - target: {fileID: 3876871424205373281, guid: 7d82a96a6a2a6a94db8afdf64719b8da, type: 3}
      propertyPath: m_SizeDelta.y
      value: 0
      objectReference: {fileID: 0}
    - target: {fileID: 3876871424205373281, guid: 7d82a96a6a2a6a94db8afdf64719b8da, type: 3}
      propertyPath: m_LocalPosition.x
      value: 0
      objectReference: {fileID: 0}
    - target: {fileID: 3876871424205373281, guid: 7d82a96a6a2a6a94db8afdf64719b8da, type: 3}
      propertyPath: m_LocalPosition.y
      value: 0
      objectReference: {fileID: 0}
    - target: {fileID: 3876871424205373281, guid: 7d82a96a6a2a6a94db8afdf64719b8da, type: 3}
      propertyPath: m_LocalPosition.z
      value: 0
      objectReference: {fileID: 0}
    - target: {fileID: 3876871424205373281, guid: 7d82a96a6a2a6a94db8afdf64719b8da, type: 3}
      propertyPath: m_LocalRotation.w
      value: 1
      objectReference: {fileID: 0}
    - target: {fileID: 3876871424205373281, guid: 7d82a96a6a2a6a94db8afdf64719b8da, type: 3}
      propertyPath: m_LocalRotation.x
      value: 0
      objectReference: {fileID: 0}
    - target: {fileID: 3876871424205373281, guid: 7d82a96a6a2a6a94db8afdf64719b8da, type: 3}
      propertyPath: m_LocalRotation.y
      value: 0
      objectReference: {fileID: 0}
    - target: {fileID: 3876871424205373281, guid: 7d82a96a6a2a6a94db8afdf64719b8da, type: 3}
      propertyPath: m_LocalRotation.z
      value: 0
      objectReference: {fileID: 0}
    - target: {fileID: 3876871424205373281, guid: 7d82a96a6a2a6a94db8afdf64719b8da, type: 3}
      propertyPath: m_AnchoredPosition.x
      value: 0
      objectReference: {fileID: 0}
    - target: {fileID: 3876871424205373281, guid: 7d82a96a6a2a6a94db8afdf64719b8da, type: 3}
      propertyPath: m_AnchoredPosition.y
      value: 0
      objectReference: {fileID: 0}
    - target: {fileID: 3876871424205373281, guid: 7d82a96a6a2a6a94db8afdf64719b8da, type: 3}
      propertyPath: m_LocalEulerAnglesHint.x
      value: 0
      objectReference: {fileID: 0}
    - target: {fileID: 3876871424205373281, guid: 7d82a96a6a2a6a94db8afdf64719b8da, type: 3}
      propertyPath: m_LocalEulerAnglesHint.y
      value: 0
      objectReference: {fileID: 0}
    - target: {fileID: 3876871424205373281, guid: 7d82a96a6a2a6a94db8afdf64719b8da, type: 3}
      propertyPath: m_LocalEulerAnglesHint.z
      value: 0
      objectReference: {fileID: 0}
    - target: {fileID: 5829049159233089048, guid: 7d82a96a6a2a6a94db8afdf64719b8da, type: 3}
      propertyPath: m_Name
      value: ChatConversationsToolbar
      objectReference: {fileID: 0}
    - target: {fileID: 8630798346737684634, guid: 7d82a96a6a2a6a94db8afdf64719b8da, type: 3}
      propertyPath: m_SizeDelta.y
      value: 0
      objectReference: {fileID: 0}
    m_RemovedComponents: []
    m_RemovedGameObjects: []
    m_AddedGameObjects: []
    m_AddedComponents: []
  m_SourcePrefab: {fileID: 100100000, guid: 7d82a96a6a2a6a94db8afdf64719b8da, type: 3}
--- !u!224 &3350828950336098967 stripped
RectTransform:
  m_CorrespondingSourceObject: {fileID: 3876871424205373281, guid: 7d82a96a6a2a6a94db8afdf64719b8da, type: 3}
  m_PrefabInstance: {fileID: 1967478374385282550}
  m_PrefabAsset: {fileID: 0}
--- !u!225 &3898375867954426524 stripped
CanvasGroup:
  m_CorrespondingSourceObject: {fileID: 3266291819769470826, guid: 7d82a96a6a2a6a94db8afdf64719b8da, type: 3}
  m_PrefabInstance: {fileID: 1967478374385282550}
  m_PrefabAsset: {fileID: 0}
--- !u!114 &5507091777745029389 stripped
MonoBehaviour:
  m_CorrespondingSourceObject: {fileID: 6278297032180950267, guid: 7d82a96a6a2a6a94db8afdf64719b8da, type: 3}
  m_PrefabInstance: {fileID: 1967478374385282550}
  m_PrefabAsset: {fileID: 0}
  m_GameObject: {fileID: 0}
  m_Enabled: 1
  m_EditorHideFlags: 0
  m_Script: {fileID: 11500000, guid: 9e4440642dcd4807b003b1ea7270514a, type: 3}
  m_Name: 
  m_EditorClassIdentifier: 
--- !u!1001 &3130660269375905833
PrefabInstance:
  m_ObjectHideFlags: 0
  serializedVersion: 2
  m_Modification:
    serializedVersion: 3
    m_TransformParent: {fileID: 8411302640272790022}
    m_Modifications:
    - target: {fileID: 903096283367843385, guid: ea750bd9ff3dc7b4dad365fa29a4672b, type: 3}
      propertyPath: m_Name
      value: ChatMemberList
      objectReference: {fileID: 0}
    - target: {fileID: 903096283367843385, guid: ea750bd9ff3dc7b4dad365fa29a4672b, type: 3}
      propertyPath: m_IsActive
      value: 0
      objectReference: {fileID: 0}
    - target: {fileID: 1520289192022439253, guid: ea750bd9ff3dc7b4dad365fa29a4672b, type: 3}
      propertyPath: m_Size
      value: 1
      objectReference: {fileID: 0}
    - target: {fileID: 2519143709555364316, guid: ea750bd9ff3dc7b4dad365fa29a4672b, type: 3}
      propertyPath: m_AnchorMax.x
      value: 1
      objectReference: {fileID: 0}
    - target: {fileID: 2519143709555364316, guid: ea750bd9ff3dc7b4dad365fa29a4672b, type: 3}
      propertyPath: m_AnchorMax.y
      value: 1
      objectReference: {fileID: 0}
    - target: {fileID: 2944423419978137263, guid: ea750bd9ff3dc7b4dad365fa29a4672b, type: 3}
      propertyPath: m_Color.a
      value: 0.8
      objectReference: {fileID: 0}
    - target: {fileID: 3028374557075060334, guid: ea750bd9ff3dc7b4dad365fa29a4672b, type: 3}
      propertyPath: m_Pivot.x
      value: 0
      objectReference: {fileID: 0}
    - target: {fileID: 3028374557075060334, guid: ea750bd9ff3dc7b4dad365fa29a4672b, type: 3}
      propertyPath: m_Pivot.y
      value: 0
      objectReference: {fileID: 0}
    - target: {fileID: 3028374557075060334, guid: ea750bd9ff3dc7b4dad365fa29a4672b, type: 3}
      propertyPath: m_AnchorMax.x
      value: 1
      objectReference: {fileID: 0}
    - target: {fileID: 3028374557075060334, guid: ea750bd9ff3dc7b4dad365fa29a4672b, type: 3}
      propertyPath: m_AnchorMax.y
      value: 1
      objectReference: {fileID: 0}
    - target: {fileID: 3028374557075060334, guid: ea750bd9ff3dc7b4dad365fa29a4672b, type: 3}
      propertyPath: m_AnchorMin.x
      value: 0
      objectReference: {fileID: 0}
    - target: {fileID: 3028374557075060334, guid: ea750bd9ff3dc7b4dad365fa29a4672b, type: 3}
      propertyPath: m_AnchorMin.y
      value: 0
      objectReference: {fileID: 0}
    - target: {fileID: 3028374557075060334, guid: ea750bd9ff3dc7b4dad365fa29a4672b, type: 3}
      propertyPath: m_SizeDelta.x
      value: 0
      objectReference: {fileID: 0}
    - target: {fileID: 3028374557075060334, guid: ea750bd9ff3dc7b4dad365fa29a4672b, type: 3}
      propertyPath: m_SizeDelta.y
      value: 0
      objectReference: {fileID: 0}
    - target: {fileID: 3028374557075060334, guid: ea750bd9ff3dc7b4dad365fa29a4672b, type: 3}
      propertyPath: m_LocalScale.z
      value: 1
      objectReference: {fileID: 0}
    - target: {fileID: 3028374557075060334, guid: ea750bd9ff3dc7b4dad365fa29a4672b, type: 3}
      propertyPath: m_LocalPosition.x
      value: 0
      objectReference: {fileID: 0}
    - target: {fileID: 3028374557075060334, guid: ea750bd9ff3dc7b4dad365fa29a4672b, type: 3}
      propertyPath: m_LocalPosition.y
      value: 0
      objectReference: {fileID: 0}
    - target: {fileID: 3028374557075060334, guid: ea750bd9ff3dc7b4dad365fa29a4672b, type: 3}
      propertyPath: m_LocalPosition.z
      value: 0
      objectReference: {fileID: 0}
    - target: {fileID: 3028374557075060334, guid: ea750bd9ff3dc7b4dad365fa29a4672b, type: 3}
      propertyPath: m_LocalRotation.w
      value: 1
      objectReference: {fileID: 0}
    - target: {fileID: 3028374557075060334, guid: ea750bd9ff3dc7b4dad365fa29a4672b, type: 3}
      propertyPath: m_LocalRotation.x
      value: -0
      objectReference: {fileID: 0}
    - target: {fileID: 3028374557075060334, guid: ea750bd9ff3dc7b4dad365fa29a4672b, type: 3}
      propertyPath: m_LocalRotation.y
      value: -0
      objectReference: {fileID: 0}
    - target: {fileID: 3028374557075060334, guid: ea750bd9ff3dc7b4dad365fa29a4672b, type: 3}
      propertyPath: m_LocalRotation.z
      value: -0
      objectReference: {fileID: 0}
    - target: {fileID: 3028374557075060334, guid: ea750bd9ff3dc7b4dad365fa29a4672b, type: 3}
      propertyPath: m_AnchoredPosition.x
      value: 0
      objectReference: {fileID: 0}
    - target: {fileID: 3028374557075060334, guid: ea750bd9ff3dc7b4dad365fa29a4672b, type: 3}
      propertyPath: m_AnchoredPosition.y
      value: 0
      objectReference: {fileID: 0}
    - target: {fileID: 3028374557075060334, guid: ea750bd9ff3dc7b4dad365fa29a4672b, type: 3}
      propertyPath: m_LocalEulerAnglesHint.x
      value: 0
      objectReference: {fileID: 0}
    - target: {fileID: 3028374557075060334, guid: ea750bd9ff3dc7b4dad365fa29a4672b, type: 3}
      propertyPath: m_LocalEulerAnglesHint.y
      value: 0
      objectReference: {fileID: 0}
    - target: {fileID: 3028374557075060334, guid: ea750bd9ff3dc7b4dad365fa29a4672b, type: 3}
      propertyPath: m_LocalEulerAnglesHint.z
      value: 0
      objectReference: {fileID: 0}
    - target: {fileID: 5568187051578859071, guid: ea750bd9ff3dc7b4dad365fa29a4672b, type: 3}
      propertyPath: m_SizeDelta.y
      value: 0
      objectReference: {fileID: 0}
    - target: {fileID: 5568187051578859071, guid: ea750bd9ff3dc7b4dad365fa29a4672b, type: 3}
      propertyPath: m_AnchoredPosition.y
      value: 0
      objectReference: {fileID: 0}
    - target: {fileID: 5850641494921310754, guid: ea750bd9ff3dc7b4dad365fa29a4672b, type: 3}
      propertyPath: m_SizeDelta.x
      value: 0
      objectReference: {fileID: 0}
    - target: {fileID: 5850641494921310754, guid: ea750bd9ff3dc7b4dad365fa29a4672b, type: 3}
      propertyPath: m_AnchoredPosition.x
      value: 0
      objectReference: {fileID: 0}
    - target: {fileID: 6032339518811473364, guid: ea750bd9ff3dc7b4dad365fa29a4672b, type: 3}
      propertyPath: m_AnchorMax.y
      value: 0
      objectReference: {fileID: 0}
    - target: {fileID: 6032339518811473364, guid: ea750bd9ff3dc7b4dad365fa29a4672b, type: 3}
      propertyPath: m_AnchorMin.y
      value: 0
      objectReference: {fileID: 0}
    - target: {fileID: 6032339518811473364, guid: ea750bd9ff3dc7b4dad365fa29a4672b, type: 3}
      propertyPath: m_SizeDelta.x
      value: 0
      objectReference: {fileID: 0}
    - target: {fileID: 6032339518811473364, guid: ea750bd9ff3dc7b4dad365fa29a4672b, type: 3}
      propertyPath: m_AnchoredPosition.x
      value: 0
      objectReference: {fileID: 0}
    - target: {fileID: 6032339518811473364, guid: ea750bd9ff3dc7b4dad365fa29a4672b, type: 3}
      propertyPath: m_AnchoredPosition.y
      value: 0
      objectReference: {fileID: 0}
    - target: {fileID: 6339583016895566205, guid: ea750bd9ff3dc7b4dad365fa29a4672b, type: 3}
      propertyPath: m_SizeDelta.y
      value: 16
      objectReference: {fileID: 0}
    - target: {fileID: 6531318387485468839, guid: ea750bd9ff3dc7b4dad365fa29a4672b, type: 3}
      propertyPath: m_ChildAlignment
      value: 1
      objectReference: {fileID: 0}
    - target: {fileID: 6531318387485468839, guid: ea750bd9ff3dc7b4dad365fa29a4672b, type: 3}
      propertyPath: m_Padding.m_Left
      value: 8
      objectReference: {fileID: 0}
    - target: {fileID: 6531318387485468839, guid: ea750bd9ff3dc7b4dad365fa29a4672b, type: 3}
      propertyPath: m_ChildScaleWidth
      value: 0
      objectReference: {fileID: 0}
    - target: {fileID: 6531318387485468839, guid: ea750bd9ff3dc7b4dad365fa29a4672b, type: 3}
      propertyPath: m_Padding.m_Right
      value: 0
      objectReference: {fileID: 0}
    - target: {fileID: 6531318387485468839, guid: ea750bd9ff3dc7b4dad365fa29a4672b, type: 3}
      propertyPath: m_ChildControlWidth
      value: 1
      objectReference: {fileID: 0}
    - target: {fileID: 6531318387485468839, guid: ea750bd9ff3dc7b4dad365fa29a4672b, type: 3}
      propertyPath: m_ChildForceExpandWidth
      value: 1
      objectReference: {fileID: 0}
    - target: {fileID: 7031145879623465609, guid: ea750bd9ff3dc7b4dad365fa29a4672b, type: 3}
      propertyPath: m_AnchorMax.y
      value: 0
      objectReference: {fileID: 0}
    - target: {fileID: 7031145879623465609, guid: ea750bd9ff3dc7b4dad365fa29a4672b, type: 3}
      propertyPath: m_AnchorMin.y
      value: 0
      objectReference: {fileID: 0}
    - target: {fileID: 7031145879623465609, guid: ea750bd9ff3dc7b4dad365fa29a4672b, type: 3}
      propertyPath: m_SizeDelta.x
      value: 0
      objectReference: {fileID: 0}
    - target: {fileID: 7031145879623465609, guid: ea750bd9ff3dc7b4dad365fa29a4672b, type: 3}
      propertyPath: m_AnchoredPosition.x
      value: 0
      objectReference: {fileID: 0}
    - target: {fileID: 7031145879623465609, guid: ea750bd9ff3dc7b4dad365fa29a4672b, type: 3}
      propertyPath: m_AnchoredPosition.y
      value: 0
      objectReference: {fileID: 0}
    - target: {fileID: 8915002937023591448, guid: ea750bd9ff3dc7b4dad365fa29a4672b, type: 3}
      propertyPath: m_Padding.w
      value: 2
      objectReference: {fileID: 0}
    - target: {fileID: 8915002937023591448, guid: ea750bd9ff3dc7b4dad365fa29a4672b, type: 3}
      propertyPath: m_Softness.y
      value: 10
      objectReference: {fileID: 0}
    m_RemovedComponents: []
    m_RemovedGameObjects:
    - {fileID: 949394379457046185, guid: ea750bd9ff3dc7b4dad365fa29a4672b, type: 3}
    - {fileID: 981875548116714883, guid: ea750bd9ff3dc7b4dad365fa29a4672b, type: 3}
    m_AddedGameObjects: []
    m_AddedComponents: []
  m_SourcePrefab: {fileID: 100100000, guid: ea750bd9ff3dc7b4dad365fa29a4672b, type: 3}
--- !u!224 &104889495733556807 stripped
RectTransform:
  m_CorrespondingSourceObject: {fileID: 3028374557075060334, guid: ea750bd9ff3dc7b4dad365fa29a4672b, type: 3}
  m_PrefabInstance: {fileID: 3130660269375905833}
  m_PrefabAsset: {fileID: 0}
--- !u!114 &6899813477994807541 stripped
MonoBehaviour:
  m_CorrespondingSourceObject: {fileID: 8409162926304338140, guid: ea750bd9ff3dc7b4dad365fa29a4672b, type: 3}
  m_PrefabInstance: {fileID: 3130660269375905833}
  m_PrefabAsset: {fileID: 0}
  m_GameObject: {fileID: 0}
  m_Enabled: 1
  m_EditorHideFlags: 0
  m_Script: {fileID: 11500000, guid: 637e6e983943452bbc9b281e4e3d6fd2, type: 3}
  m_Name: 
  m_EditorClassIdentifier: 
--- !u!1001 &5927740131789571725
PrefabInstance:
  m_ObjectHideFlags: 0
  serializedVersion: 2
  m_Modification:
    serializedVersion: 3
    m_TransformParent: {fileID: 1300557755116459844}
    m_Modifications:
<<<<<<< HEAD
    - target: {fileID: 931565330912912944, guid: 59623bf8df2e8c147b5b255b7256f444, type: 3}
      propertyPath: m_AnchorMax.y
      value: 0
      objectReference: {fileID: 0}
    - target: {fileID: 931565330912912944, guid: 59623bf8df2e8c147b5b255b7256f444, type: 3}
      propertyPath: m_AnchorMin.y
      value: 0
      objectReference: {fileID: 0}
    - target: {fileID: 931565330912912944, guid: 59623bf8df2e8c147b5b255b7256f444, type: 3}
      propertyPath: m_AnchoredPosition.x
      value: 0
      objectReference: {fileID: 0}
    - target: {fileID: 931565330912912944, guid: 59623bf8df2e8c147b5b255b7256f444, type: 3}
=======
    - target: {fileID: 428276620592449254, guid: 59623bf8df2e8c147b5b255b7256f444, type: 3}
      propertyPath: m_AnchorMax.y
      value: 0
      objectReference: {fileID: 0}
    - target: {fileID: 428276620592449254, guid: 59623bf8df2e8c147b5b255b7256f444, type: 3}
      propertyPath: m_AnchorMin.y
      value: 0
      objectReference: {fileID: 0}
    - target: {fileID: 428276620592449254, guid: 59623bf8df2e8c147b5b255b7256f444, type: 3}
      propertyPath: m_SizeDelta.x
      value: 0
      objectReference: {fileID: 0}
    - target: {fileID: 428276620592449254, guid: 59623bf8df2e8c147b5b255b7256f444, type: 3}
      propertyPath: m_SizeDelta.y
      value: 0
      objectReference: {fileID: 0}
    - target: {fileID: 428276620592449254, guid: 59623bf8df2e8c147b5b255b7256f444, type: 3}
      propertyPath: m_AnchoredPosition.x
      value: 0
      objectReference: {fileID: 0}
    - target: {fileID: 428276620592449254, guid: 59623bf8df2e8c147b5b255b7256f444, type: 3}
>>>>>>> 4835d469
      propertyPath: m_AnchoredPosition.y
      value: 0
      objectReference: {fileID: 0}
    - target: {fileID: 1197160937912480662, guid: 59623bf8df2e8c147b5b255b7256f444, type: 3}
      propertyPath: m_SizeDelta.x
      value: 0
      objectReference: {fileID: 0}
    - target: {fileID: 1197160937912480662, guid: 59623bf8df2e8c147b5b255b7256f444, type: 3}
      propertyPath: m_SizeDelta.y
      value: 0
      objectReference: {fileID: 0}
    - target: {fileID: 1518171604137570540, guid: 59623bf8df2e8c147b5b255b7256f444, type: 3}
      propertyPath: m_AnchorMax.y
      value: 0
      objectReference: {fileID: 0}
    - target: {fileID: 1518171604137570540, guid: 59623bf8df2e8c147b5b255b7256f444, type: 3}
      propertyPath: m_AnchorMin.y
      value: 0
      objectReference: {fileID: 0}
    - target: {fileID: 1518171604137570540, guid: 59623bf8df2e8c147b5b255b7256f444, type: 3}
      propertyPath: m_AnchoredPosition.x
      value: 0
      objectReference: {fileID: 0}
    - target: {fileID: 1518171604137570540, guid: 59623bf8df2e8c147b5b255b7256f444, type: 3}
      propertyPath: m_AnchoredPosition.y
      value: 0
      objectReference: {fileID: 0}
    - target: {fileID: 1624684265765288882, guid: 59623bf8df2e8c147b5b255b7256f444, type: 3}
      propertyPath: m_AnchorMax.y
      value: 1
      objectReference: {fileID: 0}
    - target: {fileID: 1624684265765288882, guid: 59623bf8df2e8c147b5b255b7256f444, type: 3}
      propertyPath: m_AnchorMin.y
      value: 1
      objectReference: {fileID: 0}
    - target: {fileID: 1624684265765288882, guid: 59623bf8df2e8c147b5b255b7256f444, type: 3}
      propertyPath: m_SizeDelta.x
      value: 134.91
      objectReference: {fileID: 0}
    - target: {fileID: 1624684265765288882, guid: 59623bf8df2e8c147b5b255b7256f444, type: 3}
      propertyPath: m_AnchoredPosition.x
      value: 36
      objectReference: {fileID: 0}
    - target: {fileID: 1624684265765288882, guid: 59623bf8df2e8c147b5b255b7256f444, type: 3}
      propertyPath: m_AnchoredPosition.y
      value: -16
      objectReference: {fileID: 0}
    - target: {fileID: 1720560002495565622, guid: 59623bf8df2e8c147b5b255b7256f444, type: 3}
      propertyPath: m_AnchorMax.y
      value: 0
      objectReference: {fileID: 0}
    - target: {fileID: 1720560002495565622, guid: 59623bf8df2e8c147b5b255b7256f444, type: 3}
      propertyPath: m_AnchorMin.y
      value: 0
      objectReference: {fileID: 0}
    - target: {fileID: 1720560002495565622, guid: 59623bf8df2e8c147b5b255b7256f444, type: 3}
      propertyPath: m_SizeDelta.x
      value: 0
      objectReference: {fileID: 0}
    - target: {fileID: 1720560002495565622, guid: 59623bf8df2e8c147b5b255b7256f444, type: 3}
      propertyPath: m_AnchoredPosition.y
      value: 0
      objectReference: {fileID: 0}
    - target: {fileID: 1853825723367780825, guid: 59623bf8df2e8c147b5b255b7256f444, type: 3}
      propertyPath: m_AnchorMax.y
      value: 0
      objectReference: {fileID: 0}
    - target: {fileID: 1853825723367780825, guid: 59623bf8df2e8c147b5b255b7256f444, type: 3}
      propertyPath: m_AnchorMin.y
      value: 0
      objectReference: {fileID: 0}
    - target: {fileID: 1853825723367780825, guid: 59623bf8df2e8c147b5b255b7256f444, type: 3}
      propertyPath: m_SizeDelta.x
      value: 0
      objectReference: {fileID: 0}
    - target: {fileID: 1853825723367780825, guid: 59623bf8df2e8c147b5b255b7256f444, type: 3}
      propertyPath: m_SizeDelta.y
      value: 0
      objectReference: {fileID: 0}
    - target: {fileID: 1853825723367780825, guid: 59623bf8df2e8c147b5b255b7256f444, type: 3}
      propertyPath: m_AnchoredPosition.x
      value: 0
      objectReference: {fileID: 0}
    - target: {fileID: 1853825723367780825, guid: 59623bf8df2e8c147b5b255b7256f444, type: 3}
      propertyPath: m_AnchoredPosition.y
      value: 0
      objectReference: {fileID: 0}
    - target: {fileID: 2360648716495937106, guid: 59623bf8df2e8c147b5b255b7256f444, type: 3}
      propertyPath: m_AnchorMax.y
      value: 0
      objectReference: {fileID: 0}
    - target: {fileID: 2360648716495937106, guid: 59623bf8df2e8c147b5b255b7256f444, type: 3}
      propertyPath: m_AnchorMin.y
      value: 0
      objectReference: {fileID: 0}
    - target: {fileID: 2360648716495937106, guid: 59623bf8df2e8c147b5b255b7256f444, type: 3}
      propertyPath: m_AnchoredPosition.x
      value: 0
      objectReference: {fileID: 0}
    - target: {fileID: 2360648716495937106, guid: 59623bf8df2e8c147b5b255b7256f444, type: 3}
      propertyPath: m_AnchoredPosition.y
      value: 0
      objectReference: {fileID: 0}
    - target: {fileID: 3480870145501711741, guid: 59623bf8df2e8c147b5b255b7256f444, type: 3}
      propertyPath: m_AnchorMax.y
      value: 0
      objectReference: {fileID: 0}
    - target: {fileID: 3480870145501711741, guid: 59623bf8df2e8c147b5b255b7256f444, type: 3}
      propertyPath: m_AnchorMin.y
      value: 0
      objectReference: {fileID: 0}
    - target: {fileID: 3480870145501711741, guid: 59623bf8df2e8c147b5b255b7256f444, type: 3}
      propertyPath: m_SizeDelta.x
      value: 0
      objectReference: {fileID: 0}
    - target: {fileID: 3480870145501711741, guid: 59623bf8df2e8c147b5b255b7256f444, type: 3}
      propertyPath: m_AnchoredPosition.x
      value: 0
      objectReference: {fileID: 0}
    - target: {fileID: 3480870145501711741, guid: 59623bf8df2e8c147b5b255b7256f444, type: 3}
      propertyPath: m_AnchoredPosition.y
      value: 0
      objectReference: {fileID: 0}
    - target: {fileID: 3880449179589484630, guid: 59623bf8df2e8c147b5b255b7256f444, type: 3}
      propertyPath: m_Pivot.y
      value: 0
      objectReference: {fileID: 0}
    - target: {fileID: 3880449179589484630, guid: 59623bf8df2e8c147b5b255b7256f444, type: 3}
      propertyPath: m_LocalPosition.x
      value: 0
      objectReference: {fileID: 0}
    - target: {fileID: 3880449179589484630, guid: 59623bf8df2e8c147b5b255b7256f444, type: 3}
      propertyPath: m_LocalPosition.y
      value: 0
      objectReference: {fileID: 0}
    - target: {fileID: 3880449179589484630, guid: 59623bf8df2e8c147b5b255b7256f444, type: 3}
      propertyPath: m_LocalEulerAnglesHint.x
      value: 0
      objectReference: {fileID: 0}
    - target: {fileID: 3880449179589484630, guid: 59623bf8df2e8c147b5b255b7256f444, type: 3}
      propertyPath: m_LocalEulerAnglesHint.y
      value: 0
      objectReference: {fileID: 0}
    - target: {fileID: 3880449179589484630, guid: 59623bf8df2e8c147b5b255b7256f444, type: 3}
      propertyPath: m_LocalEulerAnglesHint.z
      value: 0
      objectReference: {fileID: 0}
    - target: {fileID: 3939877804779971332, guid: 59623bf8df2e8c147b5b255b7256f444, type: 3}
      propertyPath: m_AnchorMax.y
      value: 0
      objectReference: {fileID: 0}
    - target: {fileID: 3939877804779971332, guid: 59623bf8df2e8c147b5b255b7256f444, type: 3}
      propertyPath: m_AnchorMin.y
      value: 0
      objectReference: {fileID: 0}
    - target: {fileID: 3939877804779971332, guid: 59623bf8df2e8c147b5b255b7256f444, type: 3}
      propertyPath: m_SizeDelta.x
      value: 0
      objectReference: {fileID: 0}
    - target: {fileID: 3939877804779971332, guid: 59623bf8df2e8c147b5b255b7256f444, type: 3}
      propertyPath: m_AnchoredPosition.x
      value: 0
      objectReference: {fileID: 0}
    - target: {fileID: 3939877804779971332, guid: 59623bf8df2e8c147b5b255b7256f444, type: 3}
      propertyPath: m_AnchoredPosition.y
      value: 0
      objectReference: {fileID: 0}
    - target: {fileID: 4017739125812516736, guid: 59623bf8df2e8c147b5b255b7256f444, type: 3}
      propertyPath: m_AnchorMax.y
      value: 0
      objectReference: {fileID: 0}
    - target: {fileID: 4017739125812516736, guid: 59623bf8df2e8c147b5b255b7256f444, type: 3}
      propertyPath: m_AnchorMin.y
      value: 0
      objectReference: {fileID: 0}
    - target: {fileID: 4017739125812516736, guid: 59623bf8df2e8c147b5b255b7256f444, type: 3}
      propertyPath: m_SizeDelta.x
      value: 0
      objectReference: {fileID: 0}
    - target: {fileID: 4017739125812516736, guid: 59623bf8df2e8c147b5b255b7256f444, type: 3}
      propertyPath: m_AnchoredPosition.y
      value: 0
      objectReference: {fileID: 0}
    - target: {fileID: 4069633328048650475, guid: 59623bf8df2e8c147b5b255b7256f444, type: 3}
      propertyPath: m_AnchorMax.y
      value: 0
      objectReference: {fileID: 0}
    - target: {fileID: 4069633328048650475, guid: 59623bf8df2e8c147b5b255b7256f444, type: 3}
      propertyPath: m_AnchorMin.y
      value: 0
      objectReference: {fileID: 0}
    - target: {fileID: 4069633328048650475, guid: 59623bf8df2e8c147b5b255b7256f444, type: 3}
      propertyPath: m_SizeDelta.x
      value: 0
      objectReference: {fileID: 0}
    - target: {fileID: 4069633328048650475, guid: 59623bf8df2e8c147b5b255b7256f444, type: 3}
      propertyPath: m_AnchoredPosition.x
      value: 0
      objectReference: {fileID: 0}
    - target: {fileID: 4069633328048650475, guid: 59623bf8df2e8c147b5b255b7256f444, type: 3}
      propertyPath: m_AnchoredPosition.y
      value: 0
      objectReference: {fileID: 0}
    - target: {fileID: 4243061720339323754, guid: 59623bf8df2e8c147b5b255b7256f444, type: 3}
      propertyPath: m_AnchorMax.y
      value: 0
      objectReference: {fileID: 0}
    - target: {fileID: 4243061720339323754, guid: 59623bf8df2e8c147b5b255b7256f444, type: 3}
      propertyPath: m_AnchorMin.y
      value: 0
      objectReference: {fileID: 0}
    - target: {fileID: 4243061720339323754, guid: 59623bf8df2e8c147b5b255b7256f444, type: 3}
      propertyPath: m_AnchoredPosition.x
      value: 0
      objectReference: {fileID: 0}
    - target: {fileID: 4243061720339323754, guid: 59623bf8df2e8c147b5b255b7256f444, type: 3}
      propertyPath: m_AnchoredPosition.y
      value: 0
      objectReference: {fileID: 0}
    - target: {fileID: 4652223294331489108, guid: 59623bf8df2e8c147b5b255b7256f444, type: 3}
      propertyPath: m_SizeDelta.x
      value: 0
      objectReference: {fileID: 0}
    - target: {fileID: 4652223294331489108, guid: 59623bf8df2e8c147b5b255b7256f444, type: 3}
      propertyPath: m_SizeDelta.y
      value: 0
      objectReference: {fileID: 0}
    - target: {fileID: 5109781184940535737, guid: 59623bf8df2e8c147b5b255b7256f444, type: 3}
      propertyPath: m_SizeDelta.x
      value: 0
      objectReference: {fileID: 0}
    - target: {fileID: 5109781184940535737, guid: 59623bf8df2e8c147b5b255b7256f444, type: 3}
      propertyPath: m_SizeDelta.y
      value: 0
      objectReference: {fileID: 0}
    - target: {fileID: 5197607116334924918, guid: 59623bf8df2e8c147b5b255b7256f444, type: 3}
      propertyPath: m_Name
      value: ChatTitleBarsContainer
      objectReference: {fileID: 0}
    - target: {fileID: 5454730761275449724, guid: 59623bf8df2e8c147b5b255b7256f444, type: 3}
      propertyPath: m_AnchorMax.y
      value: 0
      objectReference: {fileID: 0}
    - target: {fileID: 5454730761275449724, guid: 59623bf8df2e8c147b5b255b7256f444, type: 3}
      propertyPath: m_AnchorMin.y
      value: 0
      objectReference: {fileID: 0}
    - target: {fileID: 5454730761275449724, guid: 59623bf8df2e8c147b5b255b7256f444, type: 3}
      propertyPath: m_AnchoredPosition.x
      value: 0
      objectReference: {fileID: 0}
    - target: {fileID: 5454730761275449724, guid: 59623bf8df2e8c147b5b255b7256f444, type: 3}
      propertyPath: m_AnchoredPosition.y
      value: 0
      objectReference: {fileID: 0}
    - target: {fileID: 5577802981273349621, guid: 59623bf8df2e8c147b5b255b7256f444, type: 3}
      propertyPath: m_AnchorMax.y
      value: 0
      objectReference: {fileID: 0}
    - target: {fileID: 5577802981273349621, guid: 59623bf8df2e8c147b5b255b7256f444, type: 3}
      propertyPath: m_AnchorMin.y
      value: 0
      objectReference: {fileID: 0}
    - target: {fileID: 5577802981273349621, guid: 59623bf8df2e8c147b5b255b7256f444, type: 3}
      propertyPath: m_SizeDelta.x
      value: 0
      objectReference: {fileID: 0}
    - target: {fileID: 5577802981273349621, guid: 59623bf8df2e8c147b5b255b7256f444, type: 3}
      propertyPath: m_AnchoredPosition.x
      value: 0
      objectReference: {fileID: 0}
    - target: {fileID: 5577802981273349621, guid: 59623bf8df2e8c147b5b255b7256f444, type: 3}
      propertyPath: m_AnchoredPosition.y
      value: 0
      objectReference: {fileID: 0}
    - target: {fileID: 5632851075956089011, guid: 59623bf8df2e8c147b5b255b7256f444, type: 3}
      propertyPath: m_AnchorMax.y
      value: 0
      objectReference: {fileID: 0}
    - target: {fileID: 5632851075956089011, guid: 59623bf8df2e8c147b5b255b7256f444, type: 3}
      propertyPath: m_AnchorMin.y
      value: 0
      objectReference: {fileID: 0}
    - target: {fileID: 5632851075956089011, guid: 59623bf8df2e8c147b5b255b7256f444, type: 3}
      propertyPath: m_SizeDelta.x
      value: 0
      objectReference: {fileID: 0}
    - target: {fileID: 5632851075956089011, guid: 59623bf8df2e8c147b5b255b7256f444, type: 3}
      propertyPath: m_AnchoredPosition.x
      value: 0
      objectReference: {fileID: 0}
    - target: {fileID: 5632851075956089011, guid: 59623bf8df2e8c147b5b255b7256f444, type: 3}
      propertyPath: m_AnchoredPosition.y
      value: 0
      objectReference: {fileID: 0}
    - target: {fileID: 6165807101699006294, guid: 59623bf8df2e8c147b5b255b7256f444, type: 3}
      propertyPath: m_AnchorMax.y
      value: 0
      objectReference: {fileID: 0}
    - target: {fileID: 6165807101699006294, guid: 59623bf8df2e8c147b5b255b7256f444, type: 3}
      propertyPath: m_AnchorMin.y
      value: 0
      objectReference: {fileID: 0}
    - target: {fileID: 6165807101699006294, guid: 59623bf8df2e8c147b5b255b7256f444, type: 3}
      propertyPath: m_AnchoredPosition.x
      value: 0
      objectReference: {fileID: 0}
    - target: {fileID: 6165807101699006294, guid: 59623bf8df2e8c147b5b255b7256f444, type: 3}
      propertyPath: m_AnchoredPosition.y
      value: 0
      objectReference: {fileID: 0}
    - target: {fileID: 6593197441684345561, guid: 59623bf8df2e8c147b5b255b7256f444, type: 3}
      propertyPath: m_AnchorMax.y
      value: 0
      objectReference: {fileID: 0}
    - target: {fileID: 6593197441684345561, guid: 59623bf8df2e8c147b5b255b7256f444, type: 3}
      propertyPath: m_AnchorMin.y
      value: 0
      objectReference: {fileID: 0}
    - target: {fileID: 6593197441684345561, guid: 59623bf8df2e8c147b5b255b7256f444, type: 3}
      propertyPath: m_AnchoredPosition.x
      value: 0
      objectReference: {fileID: 0}
    - target: {fileID: 6593197441684345561, guid: 59623bf8df2e8c147b5b255b7256f444, type: 3}
      propertyPath: m_AnchoredPosition.y
      value: 0
      objectReference: {fileID: 0}
    - target: {fileID: 8411360771807131161, guid: 59623bf8df2e8c147b5b255b7256f444, type: 3}
      propertyPath: m_AnchorMax.y
      value: 0
      objectReference: {fileID: 0}
    - target: {fileID: 8411360771807131161, guid: 59623bf8df2e8c147b5b255b7256f444, type: 3}
      propertyPath: m_AnchorMin.y
      value: 0
      objectReference: {fileID: 0}
    - target: {fileID: 8411360771807131161, guid: 59623bf8df2e8c147b5b255b7256f444, type: 3}
      propertyPath: m_SizeDelta.x
      value: 0
      objectReference: {fileID: 0}
    - target: {fileID: 8411360771807131161, guid: 59623bf8df2e8c147b5b255b7256f444, type: 3}
      propertyPath: m_SizeDelta.y
      value: 0
      objectReference: {fileID: 0}
    - target: {fileID: 8411360771807131161, guid: 59623bf8df2e8c147b5b255b7256f444, type: 3}
      propertyPath: m_AnchoredPosition.x
      value: 0
      objectReference: {fileID: 0}
    - target: {fileID: 8411360771807131161, guid: 59623bf8df2e8c147b5b255b7256f444, type: 3}
      propertyPath: m_AnchoredPosition.y
      value: 0
      objectReference: {fileID: 0}
    - target: {fileID: 8900561152139656757, guid: 59623bf8df2e8c147b5b255b7256f444, type: 3}
      propertyPath: m_AnchorMax.y
      value: 1
      objectReference: {fileID: 0}
    - target: {fileID: 8900561152139656757, guid: 59623bf8df2e8c147b5b255b7256f444, type: 3}
      propertyPath: m_AnchorMin.y
      value: 1
      objectReference: {fileID: 0}
    - target: {fileID: 8900561152139656757, guid: 59623bf8df2e8c147b5b255b7256f444, type: 3}
      propertyPath: m_SizeDelta.x
      value: 8.76
      objectReference: {fileID: 0}
    - target: {fileID: 8900561152139656757, guid: 59623bf8df2e8c147b5b255b7256f444, type: 3}
      propertyPath: m_AnchoredPosition.x
      value: 26
      objectReference: {fileID: 0}
    - target: {fileID: 8900561152139656757, guid: 59623bf8df2e8c147b5b255b7256f444, type: 3}
      propertyPath: m_AnchoredPosition.y
      value: -7
      objectReference: {fileID: 0}
    m_RemovedComponents: []
    m_RemovedGameObjects: []
    m_AddedGameObjects: []
    m_AddedComponents:
    - targetCorrespondingSourceObject: {fileID: 5197607116334924918, guid: 59623bf8df2e8c147b5b255b7256f444, type: 3}
      insertIndex: -1
      addedObject: {fileID: 2957141579367184861}
  m_SourcePrefab: {fileID: 100100000, guid: 59623bf8df2e8c147b5b255b7256f444, type: 3}
--- !u!1 &1901095307488953083 stripped
GameObject:
  m_CorrespondingSourceObject: {fileID: 5197607116334924918, guid: 59623bf8df2e8c147b5b255b7256f444, type: 3}
  m_PrefabInstance: {fileID: 5927740131789571725}
  m_PrefabAsset: {fileID: 0}
--- !u!225 &2957141579367184861
CanvasGroup:
  m_ObjectHideFlags: 0
  m_CorrespondingSourceObject: {fileID: 0}
  m_PrefabInstance: {fileID: 0}
  m_PrefabAsset: {fileID: 0}
  m_GameObject: {fileID: 1901095307488953083}
  m_Enabled: 1
  m_Alpha: 1
  m_Interactable: 1
  m_BlocksRaycasts: 1
  m_IgnoreParentGroups: 0
--- !u!114 &2500753520900311977 stripped
MonoBehaviour:
  m_CorrespondingSourceObject: {fileID: 8140227935265557796, guid: 59623bf8df2e8c147b5b255b7256f444, type: 3}
  m_PrefabInstance: {fileID: 5927740131789571725}
  m_PrefabAsset: {fileID: 0}
  m_GameObject: {fileID: 1901095307488953083}
  m_Enabled: 1
  m_EditorHideFlags: 0
  m_Script: {fileID: 11500000, guid: 059b573319094dec873b2011f0bd1735, type: 3}
  m_Name: 
  m_EditorClassIdentifier: 
--- !u!224 &7465155939692586715 stripped
RectTransform:
  m_CorrespondingSourceObject: {fileID: 3880449179589484630, guid: 59623bf8df2e8c147b5b255b7256f444, type: 3}
  m_PrefabInstance: {fileID: 5927740131789571725}
  m_PrefabAsset: {fileID: 0}
--- !u!1001 &7364144954060722805
PrefabInstance:
  m_ObjectHideFlags: 0
  serializedVersion: 2
  m_Modification:
    serializedVersion: 3
    m_TransformParent: {fileID: 6423328223121998152}
    m_Modifications:
    - target: {fileID: 81955961218408590, guid: ee73406bf16a6fe4b9d216a8a192a765, type: 3}
      propertyPath: m_AnchorMax.x
      value: 0
      objectReference: {fileID: 0}
    - target: {fileID: 81955961218408590, guid: ee73406bf16a6fe4b9d216a8a192a765, type: 3}
      propertyPath: m_AnchorMax.y
      value: 0
      objectReference: {fileID: 0}
    - target: {fileID: 81955961218408590, guid: ee73406bf16a6fe4b9d216a8a192a765, type: 3}
      propertyPath: m_AnchorMin.y
      value: 0
      objectReference: {fileID: 0}
    - target: {fileID: 936064796666357246, guid: ee73406bf16a6fe4b9d216a8a192a765, type: 3}
      propertyPath: m_Name
      value: ChatMessageViewerElement
      objectReference: {fileID: 0}
    - target: {fileID: 1713147684895056129, guid: ee73406bf16a6fe4b9d216a8a192a765, type: 3}
      propertyPath: m_Pivot.x
      value: 0
      objectReference: {fileID: 0}
    - target: {fileID: 1713147684895056129, guid: ee73406bf16a6fe4b9d216a8a192a765, type: 3}
      propertyPath: m_Pivot.y
      value: 1
      objectReference: {fileID: 0}
    - target: {fileID: 1713147684895056129, guid: ee73406bf16a6fe4b9d216a8a192a765, type: 3}
      propertyPath: m_AnchorMax.x
      value: 1
      objectReference: {fileID: 0}
    - target: {fileID: 1713147684895056129, guid: ee73406bf16a6fe4b9d216a8a192a765, type: 3}
      propertyPath: m_AnchorMax.y
      value: 1
      objectReference: {fileID: 0}
    - target: {fileID: 1713147684895056129, guid: ee73406bf16a6fe4b9d216a8a192a765, type: 3}
      propertyPath: m_AnchorMin.x
      value: 0
      objectReference: {fileID: 0}
    - target: {fileID: 1713147684895056129, guid: ee73406bf16a6fe4b9d216a8a192a765, type: 3}
      propertyPath: m_AnchorMin.y
      value: 0
      objectReference: {fileID: 0}
    - target: {fileID: 1713147684895056129, guid: ee73406bf16a6fe4b9d216a8a192a765, type: 3}
      propertyPath: m_SizeDelta.x
      value: 0
      objectReference: {fileID: 0}
    - target: {fileID: 1713147684895056129, guid: ee73406bf16a6fe4b9d216a8a192a765, type: 3}
      propertyPath: m_SizeDelta.y
      value: 0
      objectReference: {fileID: 0}
    - target: {fileID: 1713147684895056129, guid: ee73406bf16a6fe4b9d216a8a192a765, type: 3}
      propertyPath: m_LocalPosition.x
      value: 0
      objectReference: {fileID: 0}
    - target: {fileID: 1713147684895056129, guid: ee73406bf16a6fe4b9d216a8a192a765, type: 3}
      propertyPath: m_LocalPosition.y
      value: 0
      objectReference: {fileID: 0}
    - target: {fileID: 1713147684895056129, guid: ee73406bf16a6fe4b9d216a8a192a765, type: 3}
      propertyPath: m_LocalPosition.z
      value: 0
      objectReference: {fileID: 0}
    - target: {fileID: 1713147684895056129, guid: ee73406bf16a6fe4b9d216a8a192a765, type: 3}
      propertyPath: m_LocalRotation.w
      value: 1
      objectReference: {fileID: 0}
    - target: {fileID: 1713147684895056129, guid: ee73406bf16a6fe4b9d216a8a192a765, type: 3}
      propertyPath: m_LocalRotation.x
      value: -0
      objectReference: {fileID: 0}
    - target: {fileID: 1713147684895056129, guid: ee73406bf16a6fe4b9d216a8a192a765, type: 3}
      propertyPath: m_LocalRotation.y
      value: -0
      objectReference: {fileID: 0}
    - target: {fileID: 1713147684895056129, guid: ee73406bf16a6fe4b9d216a8a192a765, type: 3}
      propertyPath: m_LocalRotation.z
      value: -0
      objectReference: {fileID: 0}
    - target: {fileID: 1713147684895056129, guid: ee73406bf16a6fe4b9d216a8a192a765, type: 3}
      propertyPath: m_AnchoredPosition.x
      value: 0
      objectReference: {fileID: 0}
    - target: {fileID: 1713147684895056129, guid: ee73406bf16a6fe4b9d216a8a192a765, type: 3}
      propertyPath: m_AnchoredPosition.y
      value: 0
      objectReference: {fileID: 0}
    - target: {fileID: 1713147684895056129, guid: ee73406bf16a6fe4b9d216a8a192a765, type: 3}
      propertyPath: m_LocalEulerAnglesHint.x
      value: 0
      objectReference: {fileID: 0}
    - target: {fileID: 1713147684895056129, guid: ee73406bf16a6fe4b9d216a8a192a765, type: 3}
      propertyPath: m_LocalEulerAnglesHint.y
      value: 0
      objectReference: {fileID: 0}
    - target: {fileID: 1713147684895056129, guid: ee73406bf16a6fe4b9d216a8a192a765, type: 3}
      propertyPath: m_LocalEulerAnglesHint.z
      value: 0
      objectReference: {fileID: 0}
    - target: {fileID: 2854458693587872455, guid: ee73406bf16a6fe4b9d216a8a192a765, type: 3}
      propertyPath: m_Enabled
      value: 1
      objectReference: {fileID: 0}
    - target: {fileID: 3367823779974791586, guid: ee73406bf16a6fe4b9d216a8a192a765, type: 3}
      propertyPath: m_AnchoredPosition.x
      value: -2.5
      objectReference: {fileID: 0}
    - target: {fileID: 3592518164887718450, guid: ee73406bf16a6fe4b9d216a8a192a765, type: 3}
      propertyPath: m_AnchoredPosition.y
      value: 0
      objectReference: {fileID: 0}
    - target: {fileID: 7301239302916120637, guid: ee73406bf16a6fe4b9d216a8a192a765, type: 3}
      propertyPath: m_Size
      value: 1
      objectReference: {fileID: 0}
    m_RemovedComponents: []
    m_RemovedGameObjects: []
    m_AddedGameObjects: []
    m_AddedComponents: []
  m_SourcePrefab: {fileID: 100100000, guid: ee73406bf16a6fe4b9d216a8a192a765, type: 3}
--- !u!114 &682925133115260549 stripped
MonoBehaviour:
  m_CorrespondingSourceObject: {fileID: 8018815386684435696, guid: ee73406bf16a6fe4b9d216a8a192a765, type: 3}
  m_PrefabInstance: {fileID: 7364144954060722805}
  m_PrefabAsset: {fileID: 0}
  m_GameObject: {fileID: 0}
  m_Enabled: 1
  m_EditorHideFlags: 0
  m_Script: {fileID: 11500000, guid: 4fcca689a66044b5b872965c591794ef, type: 3}
  m_Name: 
  m_EditorClassIdentifier: 
--- !u!224 &8211434791048164212 stripped
RectTransform:
  m_CorrespondingSourceObject: {fileID: 1713147684895056129, guid: ee73406bf16a6fe4b9d216a8a192a765, type: 3}
  m_PrefabInstance: {fileID: 7364144954060722805}
  m_PrefabAsset: {fileID: 0}<|MERGE_RESOLUTION|>--- conflicted
+++ resolved
@@ -1331,7 +1331,7 @@
   m_GameObject: {fileID: 9152785347356188261}
   m_LocalRotation: {x: 0, y: 0, z: 0, w: 1}
   m_LocalPosition: {x: 0, y: 0, z: 0}
-  m_LocalScale: {x: 0, y: 0, z: 0}
+  m_LocalScale: {x: 1, y: 1, z: 1}
   m_ConstrainProportionsScale: 1
   m_Children:
   - {fileID: 7707476616892281990}
@@ -2545,21 +2545,6 @@
     serializedVersion: 3
     m_TransformParent: {fileID: 1300557755116459844}
     m_Modifications:
-<<<<<<< HEAD
-    - target: {fileID: 931565330912912944, guid: 59623bf8df2e8c147b5b255b7256f444, type: 3}
-      propertyPath: m_AnchorMax.y
-      value: 0
-      objectReference: {fileID: 0}
-    - target: {fileID: 931565330912912944, guid: 59623bf8df2e8c147b5b255b7256f444, type: 3}
-      propertyPath: m_AnchorMin.y
-      value: 0
-      objectReference: {fileID: 0}
-    - target: {fileID: 931565330912912944, guid: 59623bf8df2e8c147b5b255b7256f444, type: 3}
-      propertyPath: m_AnchoredPosition.x
-      value: 0
-      objectReference: {fileID: 0}
-    - target: {fileID: 931565330912912944, guid: 59623bf8df2e8c147b5b255b7256f444, type: 3}
-=======
     - target: {fileID: 428276620592449254, guid: 59623bf8df2e8c147b5b255b7256f444, type: 3}
       propertyPath: m_AnchorMax.y
       value: 0
@@ -2581,7 +2566,6 @@
       value: 0
       objectReference: {fileID: 0}
     - target: {fileID: 428276620592449254, guid: 59623bf8df2e8c147b5b255b7256f444, type: 3}
->>>>>>> 4835d469
       propertyPath: m_AnchoredPosition.y
       value: 0
       objectReference: {fileID: 0}
