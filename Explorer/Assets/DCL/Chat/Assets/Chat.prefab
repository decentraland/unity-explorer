--- conflicted
+++ resolved
@@ -629,9 +629,8 @@
   m_LocalScale: {x: 1, y: 1, z: 0}
   m_ConstrainProportionsScale: 0
   m_Children:
+  - {fileID: 8211434791048164212}
   - {fileID: 1115583169272015923}
-  - {fileID: 8211434791048164212}
-  - {fileID: 2211527214494973584}
   m_Father: {fileID: 3721001069623505348}
   m_RootOrder: -1
   m_LocalEulerAnglesHint: {x: 0, y: 0, z: 0}
@@ -1007,6 +1006,7 @@
   - {fileID: 2989422933302249638}
   - {fileID: 4322620817933853546}
   - {fileID: 1342985244613152163}
+  - {fileID: 4130055846617277826}
   m_Father: {fileID: 6423328223121998152}
   m_RootOrder: -1
   m_LocalEulerAnglesHint: {x: 0, y: 0, z: 0}
@@ -2108,8 +2108,7 @@
   <canvas>k__BackingField: {fileID: 6099333271793956856}
   <raycaster>k__BackingField: {fileID: 2110952359374055602}
   <ChatBubblesToggle>k__BackingField: {fileID: 4830781885806626314}
-  <MessagesContainer>k__BackingField: {fileID: 0}
-  <EmojiPanel>k__BackingField: {fileID: 5769300816630009900}
+  <EmojiPanel>k__BackingField: {fileID: 8642591472055175998}
   <InputField>k__BackingField: {fileID: 5622104160664987093}
   <CharacterCounter>k__BackingField: {fileID: 5274648269416443391}
   <PanelBackgroundCanvasGroup>k__BackingField: {fileID: 4742269820946521976}
@@ -2517,14 +2516,24 @@
   m_CorrespondingSourceObject: {fileID: 6521834947971461802, guid: 6a387e1548b1545319b57f5a417160aa, type: 3}
   m_PrefabInstance: {fileID: 5658065957138897067}
   m_PrefabAsset: {fileID: 0}
-<<<<<<< HEAD
---- !u!1001 &7518840605299143947
+--- !u!114 &4830781885806626314 stripped
+MonoBehaviour:
+  m_CorrespondingSourceObject: {fileID: 977034302134673057, guid: 6a387e1548b1545319b57f5a417160aa, type: 3}
+  m_PrefabInstance: {fileID: 5658065957138897067}
+  m_PrefabAsset: {fileID: 0}
+  m_GameObject: {fileID: 0}
+  m_Enabled: 1
+  m_EditorHideFlags: 0
+  m_Script: {fileID: 11500000, guid: 822ef88491b0c4b3982153e7574be1fa, type: 3}
+  m_Name: 
+  m_EditorClassIdentifier: 
+--- !u!1001 &5744413963321503257
 PrefabInstance:
   m_ObjectHideFlags: 0
   serializedVersion: 2
   m_Modification:
     serializedVersion: 3
-    m_TransformParent: {fileID: 6423328223121998152}
+    m_TransformParent: {fileID: 1115583169272015923}
     m_Modifications:
     - target: {fileID: 3333458601965653454, guid: 543dff6efe38c4acb9118c149e6c6eca, type: 3}
       propertyPath: m_Name
@@ -2647,29 +2656,19 @@
     m_AddedGameObjects: []
     m_AddedComponents: []
   m_SourcePrefab: {fileID: 100100000, guid: 543dff6efe38c4acb9118c149e6c6eca, type: 3}
---- !u!224 &2211527214494973584 stripped
+--- !u!224 &4130055846617277826 stripped
 RectTransform:
   m_CorrespondingSourceObject: {fileID: 8568280781661113243, guid: 543dff6efe38c4acb9118c149e6c6eca, type: 3}
-  m_PrefabInstance: {fileID: 7518840605299143947}
-  m_PrefabAsset: {fileID: 0}
---- !u!114 &5769300816630009900 stripped
+  m_PrefabInstance: {fileID: 5744413963321503257}
+  m_PrefabAsset: {fileID: 0}
+--- !u!114 &8642591472055175998 stripped
 MonoBehaviour:
   m_CorrespondingSourceObject: {fileID: 4055743489776362791, guid: 543dff6efe38c4acb9118c149e6c6eca, type: 3}
-  m_PrefabInstance: {fileID: 7518840605299143947}
-=======
---- !u!114 &4830781885806626314 stripped
-MonoBehaviour:
-  m_CorrespondingSourceObject: {fileID: 977034302134673057, guid: 6a387e1548b1545319b57f5a417160aa, type: 3}
-  m_PrefabInstance: {fileID: 5658065957138897067}
->>>>>>> d18e90b4
+  m_PrefabInstance: {fileID: 5744413963321503257}
   m_PrefabAsset: {fileID: 0}
   m_GameObject: {fileID: 0}
   m_Enabled: 1
   m_EditorHideFlags: 0
-<<<<<<< HEAD
   m_Script: {fileID: 11500000, guid: 2ebd3771315604fc09ca02ca37850846, type: 3}
-=======
-  m_Script: {fileID: 11500000, guid: 822ef88491b0c4b3982153e7574be1fa, type: 3}
->>>>>>> d18e90b4
   m_Name: 
   m_EditorClassIdentifier: 