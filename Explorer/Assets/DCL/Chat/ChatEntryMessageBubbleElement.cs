--- conflicted
+++ resolved
@@ -41,11 +41,7 @@
 
         public void SetupHyperlinkHandlerDependencies(ViewDependencies dependencies)
         {
-<<<<<<< HEAD
             messageContentElement.textHyperlinkHandler.InjectDependencies(dependencies);
-=======
-            messageContentElement.hyperlinkHandler.InjectDependencies(dependencies);
->>>>>>> 2edecac0
         }
 
         public void SetMessageData(ChatMessage data)
