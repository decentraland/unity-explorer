--- conflicted
+++ resolved
@@ -2,15 +2,8 @@
 {
     public interface IChatEventBus
     {
-<<<<<<< HEAD
-        public delegate void InsertTextInChatDelegate(string text);
-        public delegate void OpenConversationDelegate(string userId);
         public delegate void StartCallDelegate();
 
-        public event InsertTextInChatDelegate InsertTextInChat;
-        public event OpenConversationDelegate OpenConversation;
-        public event StartCallDelegate StartCall;
-=======
         public delegate void InsertTextInChatRequestedDelegate(string text);
         public delegate void OpenPrivateConversationRequestedDelegate(string userId);
         public delegate void OpenCommunityConversationRequestedDelegate(string userId);
@@ -19,7 +12,6 @@
         /// Raised when somebody requested to add a text message in the current chat channel.
         /// </summary>
         public event InsertTextInChatRequestedDelegate InsertTextInChatRequested;
->>>>>>> 8531c80f
 
         /// <summary>
         /// Raised when somebody wants to open and focus a private conversation in the chat.
@@ -31,17 +23,16 @@
         /// </summary>
         public event OpenCommunityConversationRequestedDelegate OpenCommunityConversationRequested;
 
+        public event StartCallDelegate StartCall;
+
         /// <summary>
         /// Sends the order of adding a text message in the current chat channel.
         /// </summary>
         /// <param name="text">The text to add.</param>
         void InsertText(string text);
 
-<<<<<<< HEAD
-        void OpenConversationUsingUserId(string userId);
+        void StartCallInCurrentConversation();
 
-        void StartCallInCurrentConversation();
-=======
         /// <summary>
         /// Sends the order of opening and focusing a private conversation in the chat.
         /// </summary>
@@ -53,6 +44,5 @@
         /// </summary>
         /// <param name="communityId">The UUID of the community.</param>
         void OpenCommunityConversationUsingUserId(string communityId);
->>>>>>> 8531c80f
     }
 }