using Cysharp.Threading.Tasks;
using DCL.UI;
using DCL.Chat.History;
using DCL.UI.Profiles.Helpers;
using DCL.Profiles;
using DCL.UI;
using DCL.UI.Communities;
using DCL.UI.ProfileElements;
using DCL.VoiceChat;
using DCL.Web3;
using DCL.Utilities;
using MVC;
using System;
using System.Threading;
using TMPro;
using UnityEngine;
using UnityEngine.UI;
using Utility;

namespace DCL.Chat
{
    public class ChatTitleBarView : MonoBehaviour
    {
        public delegate void VisibilityChangedDelegate(bool isVisible);
        public delegate void DeleteChatHistoryRequestedDelegate();
        public delegate void ViewCommunityRequestedDelegate();

        public event Action? CloseChatButtonClicked;
        public event Action? CloseMemberListButtonClicked;
        public event Action? HideMemberListButtonClicked;
        public event Action? ShowMemberListButtonClicked;
        public event Action? OnCloseClicked;
        public event Action<bool>? OnMemberListToggled;

        public event VisibilityChangedDelegate? ContextMenuVisibilityChanged;
        public event DeleteChatHistoryRequestedDelegate? DeleteChatHistoryRequested;
        public event ViewCommunityRequestedDelegate ViewCommunityRequested;

        [SerializeField] private Button closeChatButton;
        [SerializeField] private Button showMemberListButton;
        [SerializeField] private Button hideMemberListButton;
        [SerializeField] private Button openContextMenuButton;
        [field: SerializeField]
        public CallButtonView CallButton { get; private set; }

        [SerializeField] private TMP_Text chatTitleMemberListNumberText;
        [SerializeField] private TMP_Text memberListTitleMemberListNumberText;
        [SerializeField] private TMP_Text communityMemberListTitleMemberListNumberText;
        [SerializeField] private TMP_Text chatChannelNameNameText;
        [SerializeField] private TMP_Text memberListChannelNameText;

        [SerializeField] private GameObject defaultChatTitlebar;
        [SerializeField] private GameObject nearbyMemberListTitlebar;
        [SerializeField] private GameObject communitiesMemberListTitlebar;
        [SerializeField] private TMP_Text communitiesMemberListTitlebarText;

        [SerializeField] private GameObject memberCountObject;
        [SerializeField] private GameObject nearbyChannelContainer;
        [SerializeField] private SimpleProfileView profileView;
        [SerializeField] private CommunityTitleView communityChannelContainer;

        [Header("Context Menu Data")]
        [SerializeField] private ChatOptionsContextMenuData chatOptionsContextMenuData;

        private ViewDependencies viewDependencies;
        private CancellationTokenSource cts;
        private UniTaskCompletionSource contextMenuTask = new ();
        private bool isInitialized;

        /// <summary>
        /// Gets the button that is currently available for folding the chat panel. The titlebar may change depending on whether the Member List is visible or not.
        /// </summary>
        public Button CurrentTitleBarCloseButton
        {
            get
            {
                return closeChatButton;
            }
        }

        public void Initialize()
        {
            if(isInitialized)
                return;

            closeChatButton.onClick.AddListener(OnCloseChatButtonClicked);
            showMemberListButton.onClick.AddListener(OnShowMemberListButtonClicked);
            hideMemberListButton.onClick.AddListener(OnHideMemberListButtonClicked);
            openContextMenuButton.onClick.AddListener(OnOpenContextMenuButtonClicked);
            profileView.ProfileContextMenuOpened += OnProfileContextMenuOpened;
            profileView.ProfileContextMenuClosed += OnProfileContextMenuClosed;
            communityChannelContainer.ContextMenuOpened += OnProfileContextMenuOpened;
            communityChannelContainer.ContextMenuClosed += OnProfileContextMenuClosed;
            communityChannelContainer.ViewCommunityRequested += OnCommunityContextMenuViewCommunityRequested;
            isInitialized = true;
        }

        public void ChangeTitleBarVisibility(bool isMemberListVisible, ChatChannel.ChatChannelType channelType)
        {
            defaultChatTitlebar.SetActive(!isMemberListVisible);
            hideMemberListButton.gameObject.SetActive(isMemberListVisible);

            if (channelType == ChatChannel.ChatChannelType.NEARBY)
            {
                nearbyMemberListTitlebar.SetActive(isMemberListVisible);
            }
            else if (channelType == ChatChannel.ChatChannelType.COMMUNITY)
            {
                communitiesMemberListTitlebar.SetActive(isMemberListVisible);
            }
            else
            {
                nearbyMemberListTitlebar.SetActive(false);
                communitiesMemberListTitlebar.SetActive(false);
            }
        }

        public void SetMemberListNumberText(string userAmount)
        {
            chatTitleMemberListNumberText.text = userAmount;

            if (communityChannelContainer.gameObject.activeInHierarchy)
            {
                communityMemberListTitleMemberListNumberText.text = userAmount;
            }
            else if (nearbyMemberListTitlebar.gameObject.activeInHierarchy)
            {
                memberListTitleMemberListNumberText.text = userAmount;
            }
        }

        public void SetChannelNameText(string channelName)
        {
            if (chatChannelNameNameText.gameObject.activeInHierarchy)
            {
                chatChannelNameNameText.text = channelName;
            }
            else if (memberListChannelNameText.gameObject.activeInHierarchy)
            {
                memberListChannelNameText.text = channelName;
            }
            else if (communitiesMemberListTitlebarText.gameObject.activeInHierarchy)
            {
                communitiesMemberListTitlebarText.text = channelName;
            }
        }

        public void SetCallButtonStatus(bool isActive)
        {
            // We need this as this method can be called from a background thread
            // specially when coming from a Livekit Participant Update
            CallButton.SetActiveOnMainThread(isActive);
        }

        public void SetNearbyChannelImage()
        {
            nearbyChannelContainer.SetActive(true);
            memberCountObject.SetActive(true);
            profileView.gameObject.SetActive(false);
            communityChannelContainer.gameObject.SetActive(false);
        }

        public void SetupProfileView(Web3Address userId, ProfileRepositoryWrapper profileDataProvider)
        {
            cts = cts.SafeRestart();
            profileView.gameObject.SetActive(true);
            profileView.SetupAsync(userId, profileDataProvider, cts.Token).Forget();
            nearbyChannelContainer.SetActive(false);
            memberCountObject.SetActive(false);
            communityChannelContainer.gameObject.SetActive(false);
        }

        public void SetupCommunityView(ISpriteCache thumbnailCache, string communityId, string communityName, string thumbnailUrl, CommunityTitleView.OpenContextMenuDelegate openContextMenuAction, CancellationToken ct)
        {
            nearbyChannelContainer.SetActive(false);
            memberCountObject.SetActive(true);
            profileView.gameObject.SetActive(false);
            communityChannelContainer.gameObject.SetActive(true);
            communityChannelContainer.SetupAsync(thumbnailCache, communityId, communityName, thumbnailUrl, openContextMenuAction, ct).Forget();
        }

        public void SetConnectionStatus(OnlineStatus status)
        {
            profileView.SetConnectionStatus(status);
        }

        private void OnOpenContextMenuButtonClicked()
        {
            contextMenuTask.TrySetResult();
            contextMenuTask = new UniTaskCompletionSource();
            openContextMenuButton.OnSelect(null);
            ContextMenuVisibilityChanged?.Invoke(true);

            ViewDependencies
                .GlobalUIViews
                .ShowChatContextMenuAsync(openContextMenuButton.transform.position,
                    chatOptionsContextMenuData,
                    OnDeleteChatHistoryButtonClicked,
                    OnContextMenuClosed,
                    contextMenuTask.Task).Forget();
        }

        private void OnDeleteChatHistoryButtonClicked()
        {
            DeleteChatHistoryRequested?.Invoke();
        }

        private void OnContextMenuClosed()
        {
            ContextMenuVisibilityChanged?.Invoke(false);
        }

        private void OnHideMemberListButtonClicked()
        {
            HideMemberListButtonClicked?.Invoke();
        }

        private void OnShowMemberListButtonClicked()
        {
            ShowMemberListButtonClicked?.Invoke();
        }

        private void OnCloseChatButtonClicked()
        {
            CloseChatButtonClicked?.Invoke();
        }

        private void OnProfileContextMenuClosed()
        {
            ContextMenuVisibilityChanged?.Invoke(false);
        }

        private void OnProfileContextMenuOpened()
        {
            ContextMenuVisibilityChanged?.Invoke(true);
        }

        private void OnDisable()
        {
            contextMenuTask.TrySetResult();
        }

<<<<<<< HEAD

=======
        private void OnCommunityContextMenuViewCommunityRequested()
        {
            ViewCommunityRequested?.Invoke();
        }
>>>>>>> 4835d469
    }
}<|MERGE_RESOLUTION|>--- conflicted
+++ resolved
@@ -29,8 +29,6 @@
         public event Action? CloseMemberListButtonClicked;
         public event Action? HideMemberListButtonClicked;
         public event Action? ShowMemberListButtonClicked;
-        public event Action? OnCloseClicked;
-        public event Action<bool>? OnMemberListToggled;
 
         public event VisibilityChangedDelegate? ContextMenuVisibilityChanged;
         public event DeleteChatHistoryRequestedDelegate? DeleteChatHistoryRequested;
@@ -191,13 +189,7 @@
             openContextMenuButton.OnSelect(null);
             ContextMenuVisibilityChanged?.Invoke(true);
 
-            ViewDependencies
-                .GlobalUIViews
-                .ShowChatContextMenuAsync(openContextMenuButton.transform.position,
-                    chatOptionsContextMenuData,
-                    OnDeleteChatHistoryButtonClicked,
-                    OnContextMenuClosed,
-                    contextMenuTask.Task).Forget();
+            ViewDependencies.GlobalUIViews.ShowChatContextMenuAsync(openContextMenuButton.transform.position, chatOptionsContextMenuData, OnDeleteChatHistoryButtonClicked, OnContextMenuClosed, contextMenuTask.Task).Forget();
         }
 
         private void OnDeleteChatHistoryButtonClicked()
@@ -240,13 +232,9 @@
             contextMenuTask.TrySetResult();
         }
 
-<<<<<<< HEAD
-
-=======
         private void OnCommunityContextMenuViewCommunityRequested()
         {
             ViewCommunityRequested?.Invoke();
         }
->>>>>>> 4835d469
     }
 }