using Arch.Core;
using Cysharp.Threading.Tasks;
using DCL.Audio;
using DCL.CharacterCamera;
using DCL.Chat.ControllerShowParams;
using DCL.Chat.History;
using DCL.Chat.MessageBus;
using DCL.Chat.EventBus;
<<<<<<< HEAD
using DCL.Communities;
=======
using DCL.Diagnostics;
>>>>>>> e79586e6
using DCL.Friends;
using DCL.Friends.UserBlocking;
using DCL.Input;
using DCL.Input.Component;
using DCL.Input.Systems;
using DCL.Multiplayer.Connections.RoomHubs;
using DCL.Multiplayer.Profiles.Tables;
using DCL.Nametags;
using DCL.Profiles;
using DCL.UI.Profiles.Helpers;
using DCL.RealmNavigation;
using DCL.Settings.Settings;
using DCL.UI;
using DCL.UI.GenericContextMenu;
using DCL.UI.InputFieldFormatting;
using DCL.Web3.Identities;
using DCL.UI.SharedSpaceManager;
using DCL.Utilities;
using DCL.Utilities.Extensions;
using ECS.Abstract;
using LiveKit.Rooms;
using MVC;
using System;
using System.Collections.Generic;
using System.Threading;
using UnityEngine.InputSystem;
using Utility;
using Utility.Arch;
using Utility.Types;

namespace DCL.Chat
{
    public class ChatController : ControllerBase<ChatView, ChatControllerShowParams>,
        IControllerInSharedSpace<ChatView, ChatControllerShowParams>
    {
        public delegate void ConversationOpenedDelegate(bool wasAlreadyOpen);
        public delegate void ConversationClosedDelegate();

        private const string WELCOME_MESSAGE = "Type /help for available commands.";
        private const string NEW_CHAT_MESSAGE = "The chat starts here! Time to say hi! \\U0001F44B";

        private readonly IChatMessagesBus chatMessagesBus;
        private readonly NametagsData nametagsData;
        private readonly IChatHistory chatHistory;
        private readonly World world;
        private readonly IInputBlock inputBlock;
        private readonly ViewDependencies viewDependencies;
        private readonly IRoom islandRoom;
        private readonly IProfileCache profileCache;
        private readonly ITextFormatter hyperlinkTextFormatter;
        private readonly ChatSettingsAsset chatSettings;
        private readonly IChatEventBus chatEventBus;
        private readonly IWeb3IdentityCache web3IdentityCache;
        private readonly ILoadingStatus loadingStatus;
        private readonly ChatHistoryStorage? chatStorage;
        private readonly ChatUserStateUpdater chatUserStateUpdater;
        private readonly IChatUserStateEventBus chatUserStateEventBus;
        private readonly ChatControllerChatBubblesHelper chatBubblesHelper;
        private readonly ChatControllerMemberListHelper memberListHelper;
        private readonly IRoomHub roomHub;
<<<<<<< HEAD
        private readonly ICommunitiesDataProvider communitiesDataProvider;
        private readonly IThumbnailCache thumbnailCache;
        private readonly IMVCManager mvcManager;
=======
        private readonly ProfileRepositoryWrapper profileRepositoryWrapper;
>>>>>>> e79586e6

        private readonly List<ChatMemberListView.MemberData> membersBuffer = new ();
        private readonly List<Profile> participantProfileBuffer = new ();

        private SingleInstanceEntity cameraEntity;

        // Used exclusively to calculate the new value of the read messages once the Unread messages separator has been viewed
        private int messageCountWhenSeparatorViewed;
        private bool hasToResetUnreadMessagesWhenNewMessageArrive;

        private bool viewInstanceCreated;
        private CancellationTokenSource chatUsersUpdateCts = new();
        private CancellationTokenSource communitiesServiceCts = new();

        public string IslandRoomSid => islandRoom.Info.Sid;
        public string PreviousRoomSid { get; set; } = string.Empty;

        public event ConversationOpenedDelegate? ConversationOpened;
        public event ConversationClosedDelegate? ConversationClosed;
        public event IPanelInSharedSpace.ViewShowingCompleteDelegate? ViewShowingComplete;

        private bool IsViewReady => viewInstanceCreated && viewInstance != null;

        public ChatController(
            ViewFactoryMethod viewFactory,
            IChatMessagesBus chatMessagesBus,
            IChatHistory chatHistory,
            IReadOnlyEntityParticipantTable entityParticipantTable,
            NametagsData nametagsData,
            World world,
            Entity playerEntity,
            IInputBlock inputBlock,
            ViewDependencies viewDependencies,
            IRoomHub roomHub,
            ChatSettingsAsset chatSettings,
            ITextFormatter hyperlinkTextFormatter,
            IProfileCache profileCache,
            IChatEventBus chatEventBus,
            IWeb3IdentityCache web3IdentityCache,
            ILoadingStatus loadingStatus,
            ObjectProxy<IUserBlockingCache> userBlockingCacheProxy,
            RPCChatPrivacyService chatPrivacyService,
            IFriendsEventBus friendsEventBus,
            ChatHistoryStorage chatStorage,
            ObjectProxy<IFriendsService> friendsService,
<<<<<<< HEAD
            ICommunitiesDataProvider communitiesDataProvider,
            IThumbnailCache thumbnailCache,
            IMVCManager mvcManager)
            : base(viewFactory)
=======
            ProfileRepositoryWrapper profileDataProvider) : base(viewFactory)
>>>>>>> e79586e6
        {
            this.chatMessagesBus = chatMessagesBus;
            this.chatHistory = chatHistory;
            this.nametagsData = nametagsData;
            this.world = world;
            this.inputBlock = inputBlock;
            this.viewDependencies = viewDependencies;
            this.islandRoom = roomHub.IslandRoom();
            this.roomHub = roomHub;
            this.chatSettings = chatSettings;
            this.hyperlinkTextFormatter = hyperlinkTextFormatter;
            this.profileCache = profileCache;
            this.chatEventBus = chatEventBus;
            this.web3IdentityCache = web3IdentityCache;
            this.loadingStatus = loadingStatus;
            this.chatStorage = chatStorage;
<<<<<<< HEAD
            this.communitiesDataProvider = communitiesDataProvider;
            this.thumbnailCache = thumbnailCache;
            this.mvcManager = mvcManager;
=======
            this.profileRepositoryWrapper = profileDataProvider;
>>>>>>> e79586e6

            chatUserStateEventBus = new ChatUserStateEventBus();
            var chatRoom = roomHub.ChatRoom();
            chatUserStateUpdater = new ChatUserStateUpdater(
                userBlockingCacheProxy,
                chatRoom.Participants,
                chatSettings,
                chatPrivacyService,
                chatUserStateEventBus,
                friendsEventBus,
                chatRoom,
                friendsService);

            chatBubblesHelper = new ChatControllerChatBubblesHelper(
                world,
                playerEntity,
                entityParticipantTable,
                profileCache,
                nametagsData,
                chatSettings);

            memberListHelper = new ChatControllerMemberListHelper(
                roomHub,
                profileCache,
                membersBuffer,
                participantProfileBuffer,
                this);
        }

#region Panel Visibility

        public bool IsVisibleInSharedSpace => State != ControllerState.ViewHidden && GetViewVisibility() && viewInstance!.IsUnfolded;

        /// <summary>
        /// The chat is considered Folded when its hidden either through the sidebar button or through the close button on the chat title bar.
        /// In this state it won't display any chat message, just the empty input box. And Unread messages will accumulate on the sidebar chat icon.
        /// </summary>
        public bool IsUnfolded
        {
            get => viewInstanceCreated && viewInstance!.IsUnfolded;

            set
            {
                if (!viewInstanceCreated) return;

                viewInstance!.IsUnfolded = value;

                // When opened from outside, it should show the unread messages
                if (value)
                    viewInstance.ShowNewMessages();
            }
        }

        public async UniTask OnShownInSharedSpaceAsync(CancellationToken ct, ChatControllerShowParams showParams)
        {
            if (State != ControllerState.ViewHidden)
            {
                if (!viewInstanceCreated)
                    return;

                // If the view is disabled, we re-enable it
                if(!GetViewVisibility())
                    SetViewVisibility(true);

                if(showParams.Unfold)
                    IsUnfolded = true;

                if(showParams.Focus)
                    viewInstance!.Focus();

                ViewShowingComplete?.Invoke(this);
            }

            await UniTask.CompletedTask;
        }

        public async UniTask OnHiddenInSharedSpaceAsync(CancellationToken ct)
        {
            IsUnfolded = false;
            await UniTask.CompletedTask;
        }

        /// <summary>
        /// Makes the chat panel (including the input box) invisible or visible (it does not hide the view, it disables the GameObject).
        /// </summary>
        /// <param name="visibility">Whether to make the panel visible.</param>
        public void SetViewVisibility(bool visibility)
        {
            if (viewInstanceCreated)
                viewInstance!.gameObject.SetActive(visibility);
        }

        /// <summary>
        /// Indicates whether the panel is active or not (the view is never really hidden as it is a Persistent panel).
        /// </summary>
        private bool GetViewVisibility() =>
            viewInstanceCreated && viewInstance != null && viewInstance.gameObject.activeInHierarchy;

#endregion

#region View Show and Close

        protected override void OnViewShow()
        {
            cameraEntity = world.CacheCamera();

            viewInstance!.InjectDependencies(viewDependencies);
<<<<<<< HEAD
            viewInstance.Initialize(chatHistory.Channels, chatSettings, GetProfilesFromParticipants, loadingStatus, thumbnailCache, OpenContextMenuAsync);
=======
            viewInstance.SetProfileDataPovider(profileRepositoryWrapper);
            viewInstance.Initialize(chatHistory.Channels, chatSettings, GetProfilesFromParticipants, loadingStatus);
>>>>>>> e79586e6
            chatStorage?.SetNewLocalUserWalletAddress(web3IdentityCache.Identity!.Address);

            SubscribeToEvents();

            AddNearbyChannelAndSendWelcomeMessage();

            memberListHelper.StartUpdating();

            IsUnfolded = inputData.Unfold;
            viewInstance.Blur();

            InitializeChannelsAndConversationsAsync().Forget();
        }

        private async void OpenContextMenuAsync(GenericContextMenuParameter parameter, Action onClosed, CancellationToken ct)
        {
            await mvcManager.ShowAsync(GenericContextMenuController.IssueCommand(parameter), ct);
            onClosed();
        }

        private async UniTask AddCommunityCoversationsAsync()
        {
            communitiesServiceCts = communitiesServiceCts.SafeRestart();
            GetUserCommunitiesCompactResponse response = await communitiesDataProvider.GetUserCommunitiesCompactAsync(communitiesServiceCts.Token);

            await UniTask.SwitchToMainThread();

            Dictionary<ChatChannel.ChannelId, GetUserCommunitiesCompactResponse.CommunityData> newCommunities = new Dictionary<ChatChannel.ChannelId, GetUserCommunitiesCompactResponse.CommunityData>();

            for (int i = 0; i < response.communities.Length; ++i)
            {
                newCommunities.Add(ChatChannel.NewCommunityChannelId(response.communities[i].id), response.communities[i]);
            }

            viewInstance.SetCommunitiesData(newCommunities);

            for (int i = 0; i < response.communities.Length; ++i)
            {
                chatHistory.AddOrGetChannel(ChatChannel.NewCommunityChannelId(response.communities[i].id), ChatChannel.ChatChannelType.COMMUNITY);
            }
        }

        private void AddNearbyChannelAndSendWelcomeMessage()
        {
            chatHistory.AddOrGetChannel(ChatChannel.NEARBY_CHANNEL_ID, ChatChannel.ChatChannelType.NEARBY);
            viewInstance!.CurrentChannelId = ChatChannel.NEARBY_CHANNEL_ID;
            chatHistory.AddMessage(ChatChannel.NEARBY_CHANNEL_ID, ChatMessage.NewFromSystem(WELCOME_MESSAGE));
            chatHistory.Channels[ChatChannel.NEARBY_CHANNEL_ID].MarkAllMessagesAsRead();
        }

        private async UniTaskVoid InitializeChannelsAndConversationsAsync()
        {
            if (chatStorage != null)
                chatStorage.LoadAllChannelsWithoutMessages();

            var connectedUsers = await chatUserStateUpdater.InitializeAsync(chatHistory.Channels.Keys);

            await UniTask.SwitchToMainThread();
            viewInstance!.SetupInitialConversationToolbarStatusIconForUsers(connectedUsers);

            await AddCommunityCoversationsAsync();
        }

        protected override void OnViewClose()
        {
            Blur();
            UnsubscribeFromEvents();
            Dispose();
        }

#endregion

#region Other Controller-inherited Methods

        public override CanvasOrdering.SortingLayer Layer => CanvasOrdering.SortingLayer.Persistent;

        protected override void OnViewInstantiated()
        {
            base.OnViewInstantiated();
            memberListHelper.SetView(viewInstance!);
            viewInstanceCreated = true;
        }

        protected override async UniTask WaitForCloseIntentAsync(CancellationToken ct)
        {
            ViewShowingComplete?.Invoke(this);
            await UniTask.WaitUntil(() => State == ControllerState.ViewHidden, PlayerLoopTiming.Update, ct);
        }

        public override void Dispose()
        {
            chatStorage?.UnloadAllFiles();
            chatUserStateUpdater.Dispose();
            chatHistory.DeleteAllChannels();
            viewInstance?.RemoveAllConversations();
            memberListHelper.Dispose();
            chatUsersUpdateCts.SafeCancelAndDispose();
            communitiesServiceCts.SafeCancelAndDispose();
        }

#endregion

#region Conversation Events

        private void OnOpenPrivateConversation(string userId)
        {
            ConversationOpened?.Invoke(chatHistory.Channels.ContainsKey(new ChatChannel.ChannelId(userId)));

            var channelId = new ChatChannel.ChannelId(userId);
            ChatChannel channel = chatHistory.AddOrGetChannel(channelId, ChatChannel.ChatChannelType.USER);
            chatUserStateUpdater.CurrentConversation = userId;
            chatUserStateUpdater.AddConversation(userId);

            viewInstance!.CurrentChannelId = channel.Id;

            chatUsersUpdateCts = chatUsersUpdateCts.SafeRestart();
            UpdateChatUserStateAsync(userId, true, chatUsersUpdateCts.Token).Forget();

            viewInstance.Focus();
        }

        private void OnSelectConversation(ChatChannel.ChannelId channelId)
        {
            if(!IsViewReady)
                return;

            if(chatHistory.Channels[channelId].ChannelType == ChatChannel.ChatChannelType.USER)
                chatUserStateUpdater.CurrentConversation = channelId.Id;

            viewInstance!.CurrentChannelId = channelId;

            if(chatHistory.Channels[channelId].ChannelType == ChatChannel.ChatChannelType.USER)
            {
                chatUserStateUpdater.AddConversation(channelId.Id);
                chatUsersUpdateCts = chatUsersUpdateCts.SafeRestart();
                UpdateChatUserStateAsync(channelId.Id, true, chatUsersUpdateCts.Token).Forget();
            }
            else
            {
                viewInstance.SetInputWithUserState(ChatUserStateUpdater.ChatUserState.CONNECTED);
            }
        }

        private async UniTaskVoid UpdateChatUserStateAsync(string userId, bool updateToolbar, CancellationToken ct)
        {
<<<<<<< HEAD
            if(!IsViewReady)
                return;

            var userState = await chatUserStateUpdater.GetChatUserStateAsync(userId, ct);
=======
            Result<ChatUserStateUpdater.ChatUserState> result = await chatUserStateUpdater.GetChatUserStateAsync(userId, ct).SuppressToResultAsync(ReportCategory.CHAT_MESSAGES);
            if (result.Success == false) return;

            ChatUserStateUpdater.ChatUserState userState = result.Value;

            if (TryGetView(out var view))
            {
                view.SetInputWithUserState(userState);
>>>>>>> e79586e6

            viewInstance!.SetInputWithUserState(userState);

            if (!updateToolbar) return;

            bool offline = userState == ChatUserStateUpdater.ChatUserState.DISCONNECTED
                         || userState == ChatUserStateUpdater.ChatUserState.BLOCKED_BY_OWN_USER;

            viewInstance.UpdateConversationToolbarStatusIconForUser(userId, offline ? OnlineStatus.OFFLINE : OnlineStatus.ONLINE);
        }

#endregion

#region Chat History Events

        private void OnChatHistoryMessageAdded(ChatChannel destinationChannel, ChatMessage addedMessage)
        {
            bool isSentByOwnUser = addedMessage is { IsSystemMessage: false, IsSentByOwnUser: true };

            chatBubblesHelper.CreateChatBubble(destinationChannel, addedMessage, isSentByOwnUser);

            if (isSentByOwnUser)
            {
                MarkCurrentChannelAsRead();

                if (IsViewReady)
                {
                    viewInstance!.RefreshMessages();
                    viewInstance.ShowLastMessage();
                }

                return;
            }

            HandleMessageAudioFeedback(addedMessage);

            if (IsViewReady)
            {
                bool shouldMarkChannelAsRead = viewInstance is { IsMessageListVisible: true, IsScrollAtBottom: true };
                bool isCurrentChannel = destinationChannel.Id.Equals(viewInstance!.CurrentChannelId);

                if (isCurrentChannel)
                {
                    if (shouldMarkChannelAsRead)
                        MarkCurrentChannelAsRead();

                    HandleUnreadMessagesSeparator(destinationChannel);
                    viewInstance.RefreshMessages();
                }
                else
                {
                    viewInstance.RefreshUnreadMessages(destinationChannel.Id);
                }
            }
        }

        private void HandleMessageAudioFeedback(ChatMessage message)
        {
            if (IsViewReady)
                return;

            switch (chatSettings.chatAudioSettings)
            {
                case ChatAudioSettings.NONE:
                    return;
                case ChatAudioSettings.MENTIONS_ONLY when message.IsMention:
                case ChatAudioSettings.ALL:
                    UIAudioEventsBus.Instance.SendPlayAudioEvent(message.IsMention ?
                        viewInstance!.ChatReceiveMentionMessageAudio :
                        viewInstance!.ChatReceiveMessageAudio);
                    break;
            }
        }

        private void HandleUnreadMessagesSeparator(ChatChannel channel)
        {
            if (!hasToResetUnreadMessagesWhenNewMessageArrive)
                return;

            hasToResetUnreadMessagesWhenNewMessageArrive = false;
            channel.ReadMessages = messageCountWhenSeparatorViewed;
        }

        private void OnChatHistoryReadMessagesChanged(ChatChannel changedChannel)
        {
            if(changedChannel.Id.Equals(viewInstance!.CurrentChannelId))
                viewInstance!.RefreshMessages();
            else
                viewInstance.RefreshUnreadMessages(changedChannel.Id);
        }

#endregion

#region Channel Events

        private async void OnViewCurrentChannelChangedAsync()
        {
            if (chatHistory.Channels[viewInstance!.CurrentChannelId].ChannelType == ChatChannel.ChatChannelType.USER &&
                chatStorage != null && !chatStorage.IsChannelInitialized(viewInstance.CurrentChannelId))
            {
                await chatStorage.InitializeChannelWithMessagesAsync(viewInstance.CurrentChannelId);
                chatHistory.Channels[viewInstance.CurrentChannelId].MarkAllMessagesAsRead();

                if (chatHistory.Channels[viewInstance.CurrentChannelId].Messages.Count == 0)
                    chatHistory.AddMessage(viewInstance.CurrentChannelId, ChatMessage.NewFromSystem(NEW_CHAT_MESSAGE));

                viewInstance.RefreshMessages();
            }
        }

        private void OnViewChannelRemovalRequested(ChatChannel.ChannelId channelId)
        {
            ConversationClosed?.Invoke();

            chatHistory.RemoveChannel(channelId);
        }

#endregion

#region View state changes event handling

        private void OnViewFoldingChanged(bool isUnfolded)
        {
            if (!isUnfolded)
                MarkCurrentChannelAsRead();
        }

        private void OnViewUnreadMessagesSeparatorViewed()
        {
            messageCountWhenSeparatorViewed = chatHistory.Channels[viewInstance!.CurrentChannelId].Messages.Count;
            hasToResetUnreadMessagesWhenNewMessageArrive = true;
        }

        private void OnViewInputSubmitted(ChatChannel channel, string message, string origin)
        {
            chatMessagesBus.Send(channel, message, origin);
        }

        private void OnViewEmojiSelectionVisibilityChanged(bool isVisible)
        {
            if (isVisible)
                DisableUnwantedInputs();
            else
                EnableUnwantedInputs();
        }

        private void OnViewFocusChanged(bool isFocused)
        {
            if (isFocused)
                DisableUnwantedInputs();
            else
                EnableUnwantedInputs();
        }

        private void OnViewPointerExit() =>
            world.TryRemove<CameraBlockerComponent>(cameraEntity);

        private void OnViewPointerEnter() =>
            world.AddOrGet(cameraEntity, new CameraBlockerComponent());

        private void OnViewScrollBottomReached()
        {
            MarkCurrentChannelAsRead();
        }

        private void OnViewMemberListVisibilityChanged(bool isVisible)
        {
            if (isVisible && roomHub.HasAnyRoomConnected())
                RefreshMemberList();
        }

        private void RefreshMemberList()
        {
            memberListHelper.RefreshMemberList();
        }

#endregion

#region External components event handling

        private void OnOpenChatCommandLineShortcutPerformed(InputAction.CallbackContext obj)
        {
            //TODO FRAN: This should take us to the nearby channel and send the command there
            viewInstance!.Focus("/");
        }

        //This comes from the paste option or mention, we check if it's possible to do it as if there is a mask we cannot
        private void OnTextInserted(string text)
        {
            if (viewInstance!.IsMaskActive) return;

            viewInstance.Focus();
            viewInstance.InsertTextInInputBox(text);
        }

        private void OnToggleNametagsShortcutPerformed(InputAction.CallbackContext obj)
        {
            nametagsData.showNameTags = !nametagsData.showNameTags;
        }

        private void OnChatBusMessageAdded(ChatChannel.ChannelId channelId, ChatMessage chatMessage)
        {
            if (!chatMessage.IsSystemMessage)
            {
                string formattedText = hyperlinkTextFormatter.FormatText(chatMessage.Message);
                var newChatMessage = ChatMessage.CopyWithNewMessage(formattedText, chatMessage);
                chatHistory.AddMessage(channelId, newChatMessage);
            }
            else
                chatHistory.AddMessage(channelId, chatMessage);
        }

#endregion

#region Chat History Channel Events

        private void OnChatHistoryChannelRemoved(ChatChannel.ChannelId removedChannel, ChatChannel.ChatChannelType channelType)
        {
            if(channelType == ChatChannel.ChatChannelType.USER)
                chatUserStateUpdater.RemoveConversation(removedChannel.Id);

            viewInstance!.RemoveConversation(removedChannel);
        }

        private void OnChatHistoryChannelAdded(ChatChannel addedChannel)
        {
            if (addedChannel.ChannelType == ChatChannel.ChatChannelType.USER)
            {
                chatUserStateUpdater.AddConversation(addedChannel.Id.Id);
                viewInstance!.AddPrivateConversation(addedChannel);
            }
            else if (addedChannel.ChannelType == ChatChannel.ChatChannelType.NEARBY)
            {
                viewInstance!.AddNearbyConversation(addedChannel);
            }
            else if (addedChannel.ChannelType == ChatChannel.ChatChannelType.COMMUNITY)
            {
                viewInstance!.AddCommunityConversation(addedChannel, thumbnailCache);
            }
        }
#endregion

#region User State Update Events

        private void OnUserDisconnected(string userId)
        {
            var state = chatUserStateUpdater.GetDisconnectedUserState(userId);
            viewInstance!.SetInputWithUserState(state);
        }

        private void OnNonFriendConnected(string userId)
        {
            GetAndSetupNonFriendUserStateAsync(userId).Forget();
        }

        private async UniTaskVoid GetAndSetupNonFriendUserStateAsync(string userId)
        {
            //We might need a new state of type "LOADING" or similar to display until we resolve the real state
            viewInstance!.SetInputWithUserState(ChatUserStateUpdater.ChatUserState.DISCONNECTED);
            var state = await chatUserStateUpdater.GetConnectedNonFriendUserStateAsync(userId);
            viewInstance!.SetInputWithUserState(state);
        }

        private void OnFriendConnected(string userId)
        {
            var state = ChatUserStateUpdater.ChatUserState.CONNECTED;
            viewInstance!.SetInputWithUserState(state);

        }

        private void OnUserBlockedByOwnUser(string userId)
        {
            var state = ChatUserStateUpdater.ChatUserState.BLOCKED_BY_OWN_USER;
            viewInstance!.SetInputWithUserState(state);
        }

        private void OnCurrentConversationUserUnavailable()
        {
            var state = ChatUserStateUpdater.ChatUserState.PRIVATE_MESSAGES_BLOCKED;
            viewInstance!.SetInputWithUserState(state);
        }

        private void OnCurrentConversationUserAvailable()
        {
            var state = ChatUserStateUpdater.ChatUserState.CONNECTED;
            viewInstance!.SetInputWithUserState(state);
        }

        private void OnUserConnectionStateChanged(string userId, bool isConnected)
        {
            viewInstance!.UpdateConversationToolbarStatusIconForUser(userId, isConnected? OnlineStatus.ONLINE : OnlineStatus.OFFLINE);
        }

        #endregion

        private void MarkCurrentChannelAsRead()
        {
            chatHistory.Channels[viewInstance!.CurrentChannelId].MarkAllMessagesAsRead();
            messageCountWhenSeparatorViewed = chatHistory.Channels[viewInstance.CurrentChannelId].ReadMessages;
        }

        private void DisableUnwantedInputs()
        {
            world.AddOrGet(cameraEntity, new CameraBlockerComponent());
            inputBlock.Disable(InputMapComponent.BLOCK_USER_INPUT);
        }

        private void EnableUnwantedInputs()
        {
            world.TryRemove<CameraBlockerComponent>(cameraEntity);
            inputBlock.Enable(InputMapComponent.BLOCK_USER_INPUT);
        }

        private void GetProfilesFromParticipants(List<Profile> outProfiles)
        {
            outProfiles.Clear();
// TODO with communities
            foreach (string? identity in roomHub.AllLocalRoomsRemoteParticipantIdentities())
            {
                // TODO: Use new endpoint to get a bunch of profile info
                if (profileCache.TryGet(identity, out var profile))
                    outProfiles.Add(profile);
            }
        }

        private void SubscribeToEvents()
        {
            //We start processing messages once the view is ready
            chatMessagesBus.MessageAdded += OnChatBusMessageAdded;

            chatEventBus.InsertTextInChat += OnTextInserted;
            chatEventBus.OpenConversation += OnOpenPrivateConversation;

            viewInstance!.PointerEnter += OnViewPointerEnter;
            viewInstance.PointerExit += OnViewPointerExit;

            viewInstance.FocusChanged += OnViewFocusChanged;
            viewInstance.EmojiSelectionVisibilityChanged += OnViewEmojiSelectionVisibilityChanged;
            viewInstance.InputSubmitted += OnViewInputSubmitted;
            viewInstance.MemberListVisibilityChanged += OnViewMemberListVisibilityChanged;
            viewInstance.ScrollBottomReached += OnViewScrollBottomReached;
            viewInstance.UnreadMessagesSeparatorViewed += OnViewUnreadMessagesSeparatorViewed;
            viewInstance.FoldingChanged += OnViewFoldingChanged;
            viewInstance.ChannelRemovalRequested += OnViewChannelRemovalRequested;
            viewInstance.CurrentChannelChanged += OnViewCurrentChannelChangedAsync;
            viewInstance.ConversationSelected += OnSelectConversation;
            viewInstance.DeleteChatHistoryRequested += OnViewDeleteChatHistoryRequested;

            chatHistory.ChannelAdded += OnChatHistoryChannelAdded;
            chatHistory.ChannelRemoved += OnChatHistoryChannelRemoved;
            chatHistory.ReadMessagesChanged += OnChatHistoryReadMessagesChanged;
            chatHistory.MessageAdded += OnChatHistoryMessageAdded; // TODO: This should not exist, the only way to add a chat message from outside should be by using the bus
            chatHistory.ReadMessagesChanged += OnChatHistoryReadMessagesChanged;

            chatUserStateEventBus.FriendConnected += OnFriendConnected;
            chatUserStateEventBus.UserDisconnected += OnUserDisconnected;
            chatUserStateEventBus.NonFriendConnected += OnNonFriendConnected;
            chatUserStateEventBus.CurrentConversationUserAvailable += OnCurrentConversationUserAvailable;
            chatUserStateEventBus.CurrentConversationUserUnavailable += OnCurrentConversationUserUnavailable;
            chatUserStateEventBus.UserBlocked += OnUserBlockedByOwnUser;
            chatUserStateEventBus.UserConnectionStateChanged += OnUserConnectionStateChanged;

            viewDependencies.DclInput.Shortcuts.ToggleNametags.performed += OnToggleNametagsShortcutPerformed;
            viewDependencies.DclInput.Shortcuts.OpenChatCommandLine.performed += OnOpenChatCommandLineShortcutPerformed;
        }

        private void OnViewDeleteChatHistoryRequested()
        {
            // Clears the history of the current conversation and updates the UI
            chatHistory.ClearChannel(viewInstance!.CurrentChannelId);
            messageCountWhenSeparatorViewed = 0;
            viewInstance.ClearCurrentConversation();
        }

        private void UnsubscribeFromEvents()
        {
            chatMessagesBus.MessageAdded -= OnChatBusMessageAdded;
            chatHistory.MessageAdded -= OnChatHistoryMessageAdded;
            chatHistory.ReadMessagesChanged -= OnChatHistoryReadMessagesChanged;
            chatEventBus.InsertTextInChat -= OnTextInserted;

            if (viewInstance != null)
            {
                viewInstance.PointerEnter -= OnViewPointerEnter;
                viewInstance.PointerExit -= OnViewPointerExit;
                viewInstance.FocusChanged -= OnViewFocusChanged;
                viewInstance.EmojiSelectionVisibilityChanged -= OnViewEmojiSelectionVisibilityChanged;
                viewInstance.InputSubmitted -= OnViewInputSubmitted;
                viewInstance.ScrollBottomReached -= OnViewScrollBottomReached;
                viewInstance.UnreadMessagesSeparatorViewed -= OnViewUnreadMessagesSeparatorViewed;
                viewInstance.FoldingChanged -= OnViewFoldingChanged;
                viewInstance.MemberListVisibilityChanged -= OnViewMemberListVisibilityChanged;
                viewInstance.ChannelRemovalRequested -= OnViewChannelRemovalRequested;
                viewInstance.CurrentChannelChanged -= OnViewCurrentChannelChangedAsync;
                viewInstance.ConversationSelected -= OnSelectConversation;
                viewInstance.DeleteChatHistoryRequested -= OnViewDeleteChatHistoryRequested;
                viewInstance.RemoveAllConversations();
                viewInstance.Dispose();
            }

            chatHistory.ChannelAdded -= OnChatHistoryChannelAdded;
            chatHistory.ChannelRemoved -= OnChatHistoryChannelRemoved;
            chatHistory.ReadMessagesChanged -= OnChatHistoryReadMessagesChanged;

            chatUserStateEventBus.FriendConnected -= OnFriendConnected;
            chatUserStateEventBus.UserDisconnected -= OnUserDisconnected;
            chatUserStateEventBus.NonFriendConnected -= OnNonFriendConnected;
            chatUserStateEventBus.CurrentConversationUserAvailable -= OnCurrentConversationUserAvailable;
            chatUserStateEventBus.CurrentConversationUserUnavailable -= OnCurrentConversationUserUnavailable;
            chatUserStateEventBus.UserBlocked -= OnUserBlockedByOwnUser;
            chatUserStateEventBus.UserConnectionStateChanged -= OnUserConnectionStateChanged;

            viewDependencies.DclInput.Shortcuts.ToggleNametags.performed -= OnToggleNametagsShortcutPerformed;
            viewDependencies.DclInput.Shortcuts.OpenChatCommandLine.performed -= OnOpenChatCommandLineShortcutPerformed;
        }
    }
}<|MERGE_RESOLUTION|>--- conflicted
+++ resolved
@@ -6,11 +6,8 @@
 using DCL.Chat.History;
 using DCL.Chat.MessageBus;
 using DCL.Chat.EventBus;
-<<<<<<< HEAD
+using DCL.Diagnostics;
 using DCL.Communities;
-=======
-using DCL.Diagnostics;
->>>>>>> e79586e6
 using DCL.Friends;
 using DCL.Friends.UserBlocking;
 using DCL.Input;
@@ -71,13 +68,10 @@
         private readonly ChatControllerChatBubblesHelper chatBubblesHelper;
         private readonly ChatControllerMemberListHelper memberListHelper;
         private readonly IRoomHub roomHub;
-<<<<<<< HEAD
+        private readonly ProfileRepositoryWrapper profileRepositoryWrapper;
         private readonly ICommunitiesDataProvider communitiesDataProvider;
         private readonly IThumbnailCache thumbnailCache;
         private readonly IMVCManager mvcManager;
-=======
-        private readonly ProfileRepositoryWrapper profileRepositoryWrapper;
->>>>>>> e79586e6
 
         private readonly List<ChatMemberListView.MemberData> membersBuffer = new ();
         private readonly List<Profile> participantProfileBuffer = new ();
@@ -123,14 +117,10 @@
             IFriendsEventBus friendsEventBus,
             ChatHistoryStorage chatStorage,
             ObjectProxy<IFriendsService> friendsService,
-<<<<<<< HEAD
+            ProfileRepositoryWrapper profileDataProvider,
             ICommunitiesDataProvider communitiesDataProvider,
             IThumbnailCache thumbnailCache,
-            IMVCManager mvcManager)
-            : base(viewFactory)
-=======
-            ProfileRepositoryWrapper profileDataProvider) : base(viewFactory)
->>>>>>> e79586e6
+            IMVCManager mvcManager) : base(viewFactory)
         {
             this.chatMessagesBus = chatMessagesBus;
             this.chatHistory = chatHistory;
@@ -147,13 +137,10 @@
             this.web3IdentityCache = web3IdentityCache;
             this.loadingStatus = loadingStatus;
             this.chatStorage = chatStorage;
-<<<<<<< HEAD
+            this.profileRepositoryWrapper = profileDataProvider;
             this.communitiesDataProvider = communitiesDataProvider;
             this.thumbnailCache = thumbnailCache;
             this.mvcManager = mvcManager;
-=======
-            this.profileRepositoryWrapper = profileDataProvider;
->>>>>>> e79586e6
 
             chatUserStateEventBus = new ChatUserStateEventBus();
             var chatRoom = roomHub.ChatRoom();
@@ -261,12 +248,8 @@
             cameraEntity = world.CacheCamera();
 
             viewInstance!.InjectDependencies(viewDependencies);
-<<<<<<< HEAD
+            viewInstance.SetProfileDataPovider(profileRepositoryWrapper);
             viewInstance.Initialize(chatHistory.Channels, chatSettings, GetProfilesFromParticipants, loadingStatus, thumbnailCache, OpenContextMenuAsync);
-=======
-            viewInstance.SetProfileDataPovider(profileRepositoryWrapper);
-            viewInstance.Initialize(chatHistory.Channels, chatSettings, GetProfilesFromParticipants, loadingStatus);
->>>>>>> e79586e6
             chatStorage?.SetNewLocalUserWalletAddress(web3IdentityCache.Identity!.Address);
 
             SubscribeToEvents();
@@ -412,21 +395,13 @@
 
         private async UniTaskVoid UpdateChatUserStateAsync(string userId, bool updateToolbar, CancellationToken ct)
         {
-<<<<<<< HEAD
             if(!IsViewReady)
                 return;
 
-            var userState = await chatUserStateUpdater.GetChatUserStateAsync(userId, ct);
-=======
             Result<ChatUserStateUpdater.ChatUserState> result = await chatUserStateUpdater.GetChatUserStateAsync(userId, ct).SuppressToResultAsync(ReportCategory.CHAT_MESSAGES);
             if (result.Success == false) return;
 
             ChatUserStateUpdater.ChatUserState userState = result.Value;
-
-            if (TryGetView(out var view))
-            {
-                view.SetInputWithUserState(userState);
->>>>>>> e79586e6
 
             viewInstance!.SetInputWithUserState(userState);
 
