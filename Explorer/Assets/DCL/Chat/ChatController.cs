--- conflicted
+++ resolved
@@ -38,34 +38,6 @@
 {
     public class ChatController : ControllerBase<ChatView, ChatControllerShowParams>, IControllerInSharedSpace<ChatView, ChatControllerShowParams>
     {
-<<<<<<< HEAD
-=======
-        public struct ShowParams
-        {
-            /// <summary>
-            /// Indicates whether the chat panel should be unfolded. If it is False, no action will be performed.
-            /// </summary>
-            public readonly bool Unfold;
-
-            /// <summary>
-            /// Indicates whether the input box of the chat panel should gain the focus after showing.
-            /// </summary>
-            public readonly bool HasToFocusInputBox;
-
-            /// <summary>
-            /// Constructor with all fields.
-            /// </summary>
-            /// <param name="unfold">Indicates whether the chat panel should be unfolded. If it is False, no action will be performed.</param>
-            /// <param name="hasToFocusInputBox">Indicates whether the input box of the chat panel should gain the focus after showing</param>
-            public ShowParams(bool unfold, bool hasToFocusInputBox = false)
-            {
-                Unfold = unfold;
-                HasToFocusInputBox = hasToFocusInputBox;
-            }
-        }
-
-        public delegate void ChatBubbleVisibilityChangedDelegate(bool isVisible);
->>>>>>> 4c211444
         private const string WELCOME_MESSAGE = "Type /help for available commands.";
         private static readonly Color DEFAULT_COLOR = Color.white;
 
@@ -193,15 +165,11 @@
                 if(!GetViewVisibility())
                     SetViewVisibility(true);
 
-<<<<<<< HEAD
                 //TODO FRAN: here we must restore the state of the chat when returning to it from anywhere, unless overwritten for some reason.
                 //This should be the only way to open the chat, params should adjust to these possibilities.
 
+                //if(showParams.ShowUnfolded)
                 IsUnfolded = true;//showParams.ShowUnfolded;
-=======
-                if(showParams.Unfold)
-                    IsUnfolded = true;
->>>>>>> 4c211444
 
                 if(showParams.HasToFocusInputBox)
                     viewInstance!.FocusInputBox();
@@ -477,137 +445,6 @@
             MarkCurrentChannelAsRead();
         }
 
-<<<<<<< HEAD
-=======
-        private async UniTask UpdateMembersDataAsync()
-        {
-            const int WAIT_TIME_IN_BETWEEN_UPDATES = 500;
-
-            while (!memberListCts.IsCancellationRequested)
-            {
-                // If the player jumps to another island room (like a world) while the member list is visible, it must refresh
-                if (previousRoomSid != islandRoom.Info.Sid && viewInstance!.IsMemberListVisible)
-                {
-                    previousRoomSid = islandRoom.Info.Sid;
-                    RefreshMemberList();
-                }
-
-                // Updates the amount of members
-                int participantsCount = roomHub.ParticipantsCount();
-                if(roomHub.HasAnyRoomConnected() && participantsCount != viewInstance!.MemberCount)
-                    viewInstance!.MemberCount = participantsCount;
-
-                await UniTask.Delay(WAIT_TIME_IN_BETWEEN_UPDATES);
-            }
-        }
-
-        protected override void OnBlur()
-        {
-            viewInstance!.DisableInputBoxSubmissions();
-        }
-
-        protected override void OnFocus()
-        {
-            if (viewInstance!.IsFocused) return;
-
-            viewInstance.EnableInputBoxSubmissions();
-        }
-
-        protected override void OnViewShow()
-        {
-            cameraEntity = world.CacheCamera();
-
-            viewInstance!.InjectDependencies(viewDependencies);
-            viewInstance.Initialize(chatHistory.Channels, nametagsData.showChatBubbles, chatAudioSettings, GetProfilesFromParticipants, loadingStatus);
-            chatStorage?.SetNewLocalUserWalletAddress(web3IdentityCache.Identity!.Address);
-
-            //We start processing messages once the view is ready
-            chatMessagesBus.MessageAdded += OnChatBusMessageAdded;
-            chatHistory.MessageAdded += OnChatHistoryMessageAdded; // TODO: This should not exist, the only way to add a chat message from outside should be by using the bus
-            chatHistory.ReadMessagesChanged += OnChatHistoryReadMessagesChanged;
-            chatCommandsBus.OnClearChat += Clear;
-
-            chatEventBus.InsertTextInChat += OnEventTextInserted;
-            chatEventBus.OpenConversation += OnOpenConversation;
-
-            viewInstance.PointerEnter += OnViewPointerEnter;
-            viewInstance.PointerExit += OnViewPointerExit;
-
-            viewInstance.InputBoxFocusChanged += OnViewInputBoxFocusChanged;
-            viewInstance.EmojiSelectionVisibilityChanged += OnViewEmojiSelectionVisibilityChanged;
-            viewInstance.ChatBubbleVisibilityChanged += OnViewChatBubbleVisibilityChanged;
-            viewInstance.InputSubmitted += OnViewInputSubmitted;
-            viewInstance.MemberListVisibilityChanged += OnViewMemberListVisibilityChanged;
-            viewInstance.ScrollBottomReached += OnViewScrollBottomReached;
-            viewInstance.UnreadMessagesSeparatorViewed += OnViewUnreadMessagesSeparatorViewed;
-            viewInstance.FoldingChanged += OnViewFoldingChanged;
-            viewInstance.ChannelRemovalRequested += OnViewChannelRemovalRequested;
-            viewInstance.CurrentChannelChanged += OnViewCurrentChannelChangedAsync;
-
-            OnFocus();
-
-            chatHistory.ChannelAdded += OnChatHistoryChannelAdded;
-            chatHistory.ChannelRemoved += OnChatHistoryChannelRemoved;
-            chatHistory.ReadMessagesChanged += OnChatHistoryReadMessagesChanged;
-            chatHistory.AllChannelsRemoved += OnChatHistoryAllChannelsRemoved;
-
-            memberListCts = new CancellationTokenSource();
-            UniTask.RunOnThreadPool(UpdateMembersDataAsync);
-            ShowWelcomeMessage();
-
-            chatStorage?.LoadAllChannelsWithoutMessages(); // TODO: Make it async?
-
-            viewDependencies.DclInput.UI.Click.performed += OnUIClickPerformed;
-            viewDependencies.DclInput.Shortcuts.ToggleNametags.performed += OnToggleNametagsShortcutPerformed;
-            viewDependencies.DclInput.Shortcuts.OpenChatCommandLine.performed += OnOpenChatCommandLineShortcutPerformed;
-
-            IsUnfolded = inputData.Unfold;
-        }
-
-        protected override void OnViewClose()
-        {
-            chatMessagesBus.MessageAdded -= OnChatBusMessageAdded;
-            chatHistory.MessageAdded -= OnChatHistoryMessageAdded;
-            chatHistory.ReadMessagesChanged -= OnChatHistoryReadMessagesChanged;
-            chatCommandsBus.OnClearChat -= Clear;
-            chatEventBus.InsertTextInChat -= OnEventTextInserted;
-
-            if (viewInstance != null)
-            {
-                viewInstance.PointerEnter -= OnViewPointerEnter;
-                viewInstance.PointerExit -= OnViewPointerExit;
-                viewInstance.InputBoxFocusChanged -= OnViewInputBoxFocusChanged;
-                viewInstance.EmojiSelectionVisibilityChanged -= OnViewEmojiSelectionVisibilityChanged;
-                viewInstance.ChatBubbleVisibilityChanged -= OnViewChatBubbleVisibilityChanged;
-                viewInstance.InputSubmitted -= OnViewInputSubmitted;
-                viewInstance.ScrollBottomReached -= OnViewScrollBottomReached;
-                viewInstance.UnreadMessagesSeparatorViewed -= OnViewUnreadMessagesSeparatorViewed;
-                viewInstance.FoldingChanged -= OnViewFoldingChanged;
-                viewInstance.MemberListVisibilityChanged -= OnViewMemberListVisibilityChanged;
-                viewInstance.ChannelRemovalRequested -= OnViewChannelRemovalRequested;
-                viewInstance.CurrentChannelChanged -= OnViewCurrentChannelChangedAsync;
-                viewInstance.RemoveAllConversations();
-                viewInstance.Dispose();
-            }
-
-            chatHistory.ChannelAdded -= OnChatHistoryChannelAdded;
-            chatHistory.ChannelRemoved -= OnChatHistoryChannelRemoved;
-            chatHistory.ReadMessagesChanged -= OnChatHistoryReadMessagesChanged;
-            chatHistory.AllChannelsRemoved -= OnChatHistoryAllChannelsRemoved;
-
-            viewDependencies.DclInput.UI.Click.performed -= OnUIClickPerformed;
-            viewDependencies.DclInput.Shortcuts.ToggleNametags.performed -= OnToggleNametagsShortcutPerformed;
-            viewDependencies.DclInput.Shortcuts.OpenChatCommandLine.performed -= OnOpenChatCommandLineShortcutPerformed;
-            viewDependencies.DclInput.UI.Submit.performed -= OnSubmitShortcutPerformed;
-
-            viewDependencies.DclInput.UI.Click.performed -= OnUIClickPerformed;
-            viewDependencies.DclInput.Shortcuts.ToggleNametags.performed -= OnToggleNametagsShortcutPerformed;
-            viewDependencies.DclInput.Shortcuts.OpenChatCommandLine.performed -= OnOpenChatCommandLineShortcutPerformed;
-
-            Dispose();
-        }
-
->>>>>>> 4c211444
         private void MarkCurrentChannelAsRead()
         {
             chatHistory.Channels[viewInstance!.CurrentChannelId].MarkAllMessagesAsRead();
