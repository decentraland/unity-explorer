using Arch.Core;
using Cysharp.Threading.Tasks;
using DCL.Audio;
using DCL.CharacterCamera;
using DCL.Chat.ControllerShowParams;
using DCL.Chat.History;
using DCL.Chat.MessageBus;
using DCL.Chat.EventBus;
using DCL.Diagnostics;
using DCL.Communities;
using DCL.Communities.CommunitiesCard;
using DCL.Friends;
using DCL.Friends.UserBlocking;
using DCL.Input;
using DCL.Input.Component;
using DCL.Input.Systems;
using DCL.Multiplayer.Connections.RoomHubs;
using DCL.Multiplayer.Profiles.Tables;
using DCL.Nametags;
using DCL.Prefs;
using DCL.Profiles;
using DCL.Profiles.Helpers;
using DCL.UI.Profiles.Helpers;
using DCL.RealmNavigation;
using DCL.Settings.Settings;
using DCL.UI;
using DCL.UI.GenericContextMenu;
using DCL.UI.GenericContextMenuParameter;
using DCL.UI.InputFieldFormatting;
using DCL.Web3.Identities;
using DCL.UI.SharedSpaceManager;
using DCL.Utilities;
using DCL.Utilities.Extensions;
using Utility;
using Utility.Arch;
using DCL.VoiceChat;
using DCL.Web3;
using Decentraland.SocialService.V2;
using ECS.Abstract;
using ECS.SceneLifeCycle.Realm;
using LiveKit.Rooms;
using MVC;
using System;
using System.Collections.Generic;
using System.Threading;
using UnityEngine.InputSystem;
using Utility.Types;
using ChatMessage = DCL.Chat.History.ChatMessage;

namespace DCL.Chat
{
    public class ChatController : ControllerBase<ChatView, ChatControllerShowParams>,
        IControllerInSharedSpace<ChatView, ChatControllerShowParams>
    {
        public delegate void ConversationOpenedDelegate(bool wasAlreadyOpen);
        public delegate void ConversationClosedDelegate();

        private const string WELCOME_MESSAGE = "Type /help for available commands.";
        private const string NEW_CHAT_MESSAGE = "The chat starts here! Time to say hi! \\U0001F44B";
        private const string GET_COMMUNITY_FAILED_MESSAGE = "Unable to load new Community chat. Please restart Decentraland to try again.";
        private const string GET_USER_COMMUNITIES_FAILED_MESSAGE = "Unable to load Community chats. Please restart Decentraland to try again.";

        private readonly IChatMessagesBus chatMessagesBus;
        private readonly NametagsData nametagsData;
        private readonly IChatHistory chatHistory;
        private readonly World world;
        private readonly IInputBlock inputBlock;
        private readonly IRoom islandRoom;
        private readonly IProfileCache profileCache;
        private readonly ITextFormatter hyperlinkTextFormatter;
        private readonly ChatSettingsAsset chatSettings;
        private readonly IChatEventBus chatEventBus;
        private readonly IWeb3IdentityCache web3IdentityCache;
        private readonly ILoadingStatus loadingStatus;
        private readonly ChatHistoryStorage? chatStorage;
        private readonly IVoiceChatCallStatusService voiceChatCallStatusService;
        private readonly ChatUserStateUpdater chatUserStateUpdater;
        private readonly IChatUserStateEventBus chatUserStateEventBus;
        private readonly ChatControllerChatBubblesHelper chatBubblesHelper;
        private readonly ChatControllerMemberListHelper memberListHelper;
        private readonly IRoomHub roomHub;
        private CallButtonController callButtonController;
        private readonly ProfileRepositoryWrapper profileRepositoryWrapper;
        private readonly CommunitiesDataProvider communitiesDataProvider;
        private readonly ISpriteCache thumbnailCache;
        private readonly IMVCManager mvcManager;
        private readonly WarningNotificationView warningNotificationView;
        private readonly CommunitiesEventBus communitiesEventBus;
        private readonly bool isCallEnabled;

        private readonly List<ChatUserData> membersBuffer = new ();
        private readonly List<ChatUserData> participantProfileBuffer = new ();
        private readonly Dictionary<ChatChannel.ChannelId, GetUserCommunitiesData.CommunityData> userCommunities = new ();
        private readonly UserConnectivityInfoProvider userConnectivityInfoProvider;

        private SingleInstanceEntity cameraEntity;

        // Used exclusively to calculate the new value of the read messages once the Unread messages separator has been viewed
        private int messageCountWhenSeparatorViewed;
        private bool hasToResetUnreadMessagesWhenNewMessageArrive;

        private bool viewInstanceCreated;
        private CancellationTokenSource chatUsersUpdateCts = new ();
        private CancellationTokenSource communitiesServiceCts = new ();
        private CancellationTokenSource errorNotificationCts = new ();
        private CancellationTokenSource memberListCts = new ();
        private CancellationTokenSource isUserAllowedInInitializationCts;
        private CancellationTokenSource isUserAllowedInCommunitiesBusSubscriptionCts;

        public string IslandRoomSid => islandRoom.Info.Sid;
        public string PreviousRoomSid { get; set; } = string.Empty;

        public event ConversationOpenedDelegate? ConversationOpened;
        public event ConversationClosedDelegate? ConversationClosed;
        public event IPanelInSharedSpace.ViewShowingCompleteDelegate? ViewShowingComplete;

        private readonly ObjectProxy<IFriendsService> friendsServiceProxy;

        private bool IsViewReady => viewInstanceCreated && viewInstance != null;

        public ChatController(
            ViewFactoryMethod viewFactory,
            IChatMessagesBus chatMessagesBus,
            IChatHistory chatHistory,
            IReadOnlyEntityParticipantTable entityParticipantTable,
            NametagsData nametagsData,
            World world,
            Entity playerEntity,
            IInputBlock inputBlock,
            IRoomHub roomHub,
            ChatSettingsAsset chatSettings,
            ITextFormatter hyperlinkTextFormatter,
            IProfileCache profileCache,
            IChatEventBus chatEventBus,
            IWeb3IdentityCache web3IdentityCache,
            ILoadingStatus loadingStatus,
            ObjectProxy<IUserBlockingCache> userBlockingCacheProxy,
            RPCChatPrivacyService chatPrivacyService,
            IFriendsEventBus friendsEventBus,
            ChatHistoryStorage chatStorage,
            ObjectProxy<IFriendsService> friendsService,
            ProfileRepositoryWrapper profileDataProvider,
            CommunitiesDataProvider communitiesDataProvider,
            ISpriteCache thumbnailCache,
            IMVCManager mvcManager,
            WarningNotificationView warningNotificationView,
            CommunitiesEventBus communitiesEventBus,
            IVoiceChatCallStatusService voiceChatCallStatusService,
            bool isCallEnabled,
            IRealmNavigator realmNavigator
            ) : base(viewFactory)
        {
            this.chatMessagesBus = chatMessagesBus;
            this.chatHistory = chatHistory;
            this.nametagsData = nametagsData;
            this.world = world;
            this.inputBlock = inputBlock;
            this.islandRoom = roomHub.IslandRoom();
            this.roomHub = roomHub;
            this.chatSettings = chatSettings;
            this.hyperlinkTextFormatter = hyperlinkTextFormatter;
            this.profileCache = profileCache;
            this.chatEventBus = chatEventBus;
            this.web3IdentityCache = web3IdentityCache;
            this.loadingStatus = loadingStatus;
            this.chatStorage = chatStorage;
            this.profileRepositoryWrapper = profileDataProvider;
            friendsServiceProxy = friendsService;
            this.voiceChatCallStatusService = voiceChatCallStatusService;
            this.communitiesDataProvider = communitiesDataProvider;
            this.thumbnailCache = thumbnailCache;
            this.mvcManager = mvcManager;
            this.warningNotificationView = warningNotificationView;
            this.communitiesEventBus = communitiesEventBus;
            this.isCallEnabled = isCallEnabled;

            chatUserStateEventBus = new ChatUserStateEventBus();
            var chatRoom = roomHub.ChatRoom();

            chatUserStateUpdater = new ChatUserStateUpdater(
                userBlockingCacheProxy,
                chatRoom.Participants,
                chatSettings,
                chatPrivacyService,
                chatUserStateEventBus,
                friendsEventBus,
                chatRoom,
                friendsService);

            chatBubblesHelper = new ChatControllerChatBubblesHelper(
                world,
                playerEntity,
                entityParticipantTable,
                profileCache,
                nametagsData,
                chatSettings);

            memberListHelper = new ChatControllerMemberListHelper(
                roomHub,
                membersBuffer,
                GetChannelMembersAsync,
                participantProfileBuffer,
                this,
                chatHistory,
                userCommunities,
                communitiesDataProvider);

            userConnectivityInfoProvider = new UserConnectivityInfoProvider(roomHub.IslandRoom(), roomHub.ChatRoom(), communitiesEventBus, chatHistory, realmNavigator);
        }

#region Panel Visibility
        public bool IsVisibleInSharedSpace => State != ControllerState.ViewHidden && GetViewVisibility() && viewInstance!.IsUnfolded;

        /// <summary>
        /// The chat is considered Folded when its hidden either through the sidebar button or through the close button on the chat title bar.
        /// In this state it won't display any chat message, just the empty input box. And Unread messages will accumulate on the sidebar chat icon.
        /// </summary>
        public bool IsUnfolded
        {
            get => viewInstanceCreated && viewInstance!.IsUnfolded;

            set
            {
                if (!viewInstanceCreated) return;
                viewInstance!.IsUnfolded = value;

                // When opened from outside,
                // it should show the unread messages
                if (value)
                {
                    // Set input state to connected if we are in the NEARBY_CHANNEL_ID
                    // https://github.com/decentraland/unity-explorer/issues/4186
                    if (chatUserStateUpdater.CurrentConversation.Equals(ChatChannel.NEARBY_CHANNEL_ID.Id))
                    {
                        SetupViewWithUserStateOnMainThreadAsync(ChatUserStateUpdater.ChatUserState.CONNECTED).Forget();
                        return;
                    }

                    chatUsersUpdateCts = chatUsersUpdateCts.SafeRestart();
                    UpdateChatUserStateAsync(chatUserStateUpdater.CurrentConversation, true, chatUsersUpdateCts.Token).Forget();

                    viewInstance.ShowNewMessages();
                }
            }
        }

        public async UniTask OnShownInSharedSpaceAsync(CancellationToken ct, ChatControllerShowParams showParams)
        {
            if (State != ControllerState.ViewHidden)
            {
                if (!viewInstanceCreated)
                    return;

                if (!GetViewVisibility())
                    SetViewVisibility(true);

                if (showParams.Unfold)
                    IsUnfolded = true;

                if (showParams.Focus)
                    viewInstance!.Focus();

                ViewShowingComplete?.Invoke(this);
            }

            await UniTask.CompletedTask;
        }

        public async UniTask OnHiddenInSharedSpaceAsync(CancellationToken ct)
        {
            IsUnfolded = false;
            await UniTask.CompletedTask;
        }

        /// <summary>
        /// Makes the chat panel (including the input box) invisible or visible (it does not hide the view, it disables the GameObject).
        /// </summary>
        /// <param name="visibility">Whether to make the panel visible.</param>
        public void SetViewVisibility(bool visibility)
        {
            if (viewInstanceCreated)
                viewInstance!.gameObject.SetActive(visibility);
        }

        /// <summary>
        /// Indicates whether the panel is active or not (the view is never really hidden as it is a Persistent panel).
        /// </summary>
        private bool GetViewVisibility() =>
            viewInstanceCreated && viewInstance != null && viewInstance.gameObject.activeInHierarchy;
#endregion

#region View Show and Close
        protected override void OnViewShow()
        {
            cameraEntity = world.CacheCamera();

            viewInstance.SetProfileDataPovider(profileRepositoryWrapper);

            viewInstance.Initialize(chatHistory.Channels, chatSettings, GetChannelMembersAsync, loadingStatus, profileCache, thumbnailCache, OpenContextMenuAsync);

            callButtonController = new CallButtonController(viewInstance.chatTitleBar.CallButton, voiceChatCallStatusService, chatEventBus);
            viewInstance.chatTitleBar.CallButton.gameObject.SetActive(isCallEnabled);
            chatStorage?.SetNewLocalUserWalletAddress(web3IdentityCache.Identity!.Address);

            SubscribeToEvents();

            AddNearbyChannelAndSendWelcomeMessage();

            memberListHelper.StartUpdating();

            IsUnfolded = inputData.Unfold;
            viewInstance.Blur();

            InitializeChannelsAndConversationsAsync().Forget();
        }

        private async void OpenContextMenuAsync(GenericContextMenuParameter parameter, Action onClosed, CancellationToken ct)
        {
            await mvcManager.ShowAsync(GenericContextMenuController.IssueCommand(parameter), ct);
            onClosed();
        }

        private void AddNearbyChannelAndSendWelcomeMessage()
        {
            chatHistory.AddOrGetChannel(ChatChannel.NEARBY_CHANNEL_ID, ChatChannel.ChatChannelType.NEARBY);
            viewInstance!.CurrentChannelId = ChatChannel.NEARBY_CHANNEL_ID;
            chatHistory.AddMessage(ChatChannel.NEARBY_CHANNEL_ID, ChatChannel.ChatChannelType.NEARBY, ChatMessage.NewFromSystem(WELCOME_MESSAGE));
            chatHistory.Channels[ChatChannel.NEARBY_CHANNEL_ID].MarkAllMessagesAsRead();
        }

        private async UniTaskVoid InitializeChannelsAndConversationsAsync()
        {
            //We need the friends service enabled to be able to interact with them via chat.
            //If there is no friends service (like in LSD) these two methods should not be invoked
            if (friendsServiceProxy.Configured)
            {
                if (chatStorage != null)
                    chatStorage.LoadAllChannelsWithoutMessages();

                var connectedUsers = await chatUserStateUpdater.InitializeAsync(chatHistory.Channels.Keys);

                await UniTask.SwitchToMainThread();
                viewInstance!.SetupInitialConversationToolbarStatusIconForUsers(connectedUsers);
            }

            isUserAllowedInInitializationCts = isUserAllowedInInitializationCts.SafeRestart();
            bool isCommunityEnabled = await CommunitiesFeatureAccess.Instance.IsUserAllowedToUseTheFeatureAsync(isUserAllowedInInitializationCts.Token);

            if (isCommunityEnabled)
                await InitializeCommunityConversationsAsync();

            userConnectivityInfoProvider.Initialize(isCommunityEnabled, communitiesDataProvider);
        }

        protected override void OnViewClose()
        {
            Blur();
            UnsubscribeFromEvents();
            Dispose();
            callButtonController.Reset();
        }
#endregion

#region Communities

        private async UniTask InitializeCommunityConversationsAsync()
        {
            // Obtains all the communities of the user
            const int ALL_COMMUNITIES_OF_USER = 100;
            communitiesServiceCts = communitiesServiceCts.SafeRestart();
            Result<GetUserCommunitiesResponse> result = await communitiesDataProvider.GetUserCommunitiesAsync(string.Empty, true, 0, ALL_COMMUNITIES_OF_USER, communitiesServiceCts.Token).SuppressToResultAsync(ReportCategory.COMMUNITIES);

            if (communitiesServiceCts.IsCancellationRequested)
                return;

            if (result.Success)
            {
                await UniTask.SwitchToMainThread();

                // Puts the results into a dictionary
                userCommunities.Clear();
                GetUserCommunitiesResponse response = result.Value;

                for (int i = 0; i < response.data.results.Length; ++i)
                {
                    if (!IsCommunityChatClosed(response.data.results[i].id))
                        userCommunities.Add(ChatChannel.NewCommunityChannelId(response.data.results[i].id), response.data.results[i]);
                }

                // Gives the data to the view so it can fill the items UI when new conversations are added
                viewInstance!.SetCommunitiesData(userCommunities);

                // Creates one channel per community
                for (int i = 0; i < response.data.results.Length; ++i)
                {
                    if (!IsCommunityChatClosed(response.data.results[i].id))
                        chatHistory.AddOrGetChannel(ChatChannel.NewCommunityChannelId(response.data.results[i].id), ChatChannel.ChatChannelType.COMMUNITY);
                }
            }
            else
            {
                ReportHub.LogError(ReportCategory.COMMUNITIES, GET_USER_COMMUNITIES_FAILED_MESSAGE + result.ErrorMessage ?? string.Empty);
                ShowErrorNotificationAsync(GET_USER_COMMUNITIES_FAILED_MESSAGE, errorNotificationCts.Token).Forget();
            }
        }

        private async UniTask AddCommunityConversationAsync(string communityId, bool setAsCurrentChannel = false)
        {
            communitiesServiceCts = communitiesServiceCts.SafeRestart();
            Result<GetCommunityResponse> result = await communitiesDataProvider.GetCommunityAsync(communityId, communitiesServiceCts.Token).SuppressToResultAsync(ReportCategory.COMMUNITIES);

            if (communitiesServiceCts.IsCancellationRequested)
                return;

            if (result.Success)
            {
                await UniTask.SwitchToMainThread();

                GetCommunityResponse response = result.Value;

                var channelId = ChatChannel.NewCommunityChannelId(response.data.id);
                userCommunities.Add(channelId, new GetUserCommunitiesData.CommunityData()
                    {
                        id = response.data.id,
                        thumbnails = response.data.thumbnails,
                        name = response.data.name,
                        privacy = response.data.privacy,
                        role = response.data.role,
                        ownerAddress = response.data.ownerAddress
                    });

                viewInstance!.SetCommunitiesData(userCommunities);

                chatHistory.AddOrGetChannel(ChatChannel.NewCommunityChannelId(response.data.id), ChatChannel.ChatChannelType.COMMUNITY);

                if (setAsCurrentChannel)
                    viewInstance!.CurrentChannelId = channelId;
            }
            else
            {
                ReportHub.LogError(ReportCategory.COMMUNITIES, GET_COMMUNITY_FAILED_MESSAGE + result.ErrorMessage ?? string.Empty);
                ShowErrorNotificationAsync(GET_COMMUNITY_FAILED_MESSAGE, errorNotificationCts.Token).Forget();
            }
        }

#endregion

#region Other Controller-inherited Methods
        public override CanvasOrdering.SortingLayer Layer => CanvasOrdering.SortingLayer.Persistent;

        protected override void OnViewInstantiated()
        {
            base.OnViewInstantiated();
            memberListHelper.SetView(viewInstance!);
            viewInstanceCreated = true;
        }

        protected override async UniTask WaitForCloseIntentAsync(CancellationToken ct)
        {
            ViewShowingComplete?.Invoke(this);
            await UniTask.WaitUntil(() => State == ControllerState.ViewHidden, PlayerLoopTiming.Update, ct);
        }

        public override void Dispose()
        {
            userConnectivityInfoProvider.Dispose();
            viewInstance?.RemoveAllConversations();
            viewInstance?.Dispose();
            chatStorage?.UnloadAllFiles();
            chatUserStateUpdater.Dispose();
            chatHistory.DeleteAllChannels();
            memberListHelper.Dispose();
            chatUsersUpdateCts.SafeCancelAndDispose();
            callButtonController?.Dispose();
            communitiesServiceCts.SafeCancelAndDispose();
            errorNotificationCts.SafeCancelAndDispose();
            memberListCts.SafeCancelAndDispose();
            isUserAllowedInInitializationCts.SafeCancelAndDispose();
            isUserAllowedInCommunitiesBusSubscriptionCts.SafeCancelAndDispose();
        }
#endregion

#region Conversation Events
        private void OnOpenPrivateConversationRequested(string userId)
        {
            ChatChannel.ChannelId channelId = new ChatChannel.ChannelId(userId);
            ConversationOpened?.Invoke(chatHistory.Channels.ContainsKey(channelId));

            chatHistory.AddOrGetChannel(channelId, ChatChannel.ChatChannelType.USER);
            chatUserStateUpdater.CurrentConversation = userId;
            chatUserStateUpdater.AddConversation(userId);

            viewInstance!.CurrentChannelId = channelId;

            chatUsersUpdateCts = chatUsersUpdateCts.SafeRestart();
            UpdateChatUserStateAsync(userId, true, chatUsersUpdateCts.Token).Forget();

            viewInstance.Focus();
        }

        private void OnStartCall(string userId)
        {
            voiceChatCallStatusService.StartCall(new Web3Address(userId));
        }

        private void OnCommunitiesDataProviderCommunityCreated(CreateOrUpdateCommunityResponse.CommunityData newCommunity)
        {
            ChatChannel.ChannelId channelId = ChatChannel.NewCommunityChannelId(newCommunity.id);

            userCommunities[channelId] = new GetUserCommunitiesData.CommunityData()
            {
                id = newCommunity.id,
                thumbnails = newCommunity.thumbnails,
                description = newCommunity.description,
                ownerAddress = newCommunity.ownerAddress,
                name = newCommunity.name,
                privacy = newCommunity.privacy,
                role = CommunityMemberRole.owner,
                membersCount = 1
            };

            chatHistory.AddOrGetChannel(channelId, ChatChannel.ChatChannelType.COMMUNITY);
        }

        private void OnCommunitiesDataProviderCommunityDeleted(string communityId)
        {
            ChatChannel.ChannelId channelId = ChatChannel.NewCommunityChannelId(communityId);
            chatHistory.RemoveChannel(channelId);
        }

        private void OnSelectConversation(ChatChannel.ChannelId channelId)
        {
            if (!IsViewReady)
                return;

            if (chatHistory.Channels[channelId].ChannelType == ChatChannel.ChatChannelType.USER)
                chatUserStateUpdater.CurrentConversation = channelId.Id;

            viewInstance!.CurrentChannelId = channelId;

            if (chatHistory.Channels[channelId].ChannelType == ChatChannel.ChatChannelType.USER)
            {
                chatUserStateUpdater.AddConversation(channelId.Id);
                chatUsersUpdateCts = chatUsersUpdateCts.SafeRestart();
                UpdateChatUserStateAsync(channelId.Id, true, chatUsersUpdateCts.Token).Forget();
            }
            else
                SetupViewWithUserStateOnMainThreadAsync(ChatUserStateUpdater.ChatUserState.CONNECTED).Forget();
        }

        private async UniTaskVoid UpdateChatUserStateAsync(string userId, bool updateToolbar, CancellationToken ct)
        {
            if (!IsViewReady)
                return;

            Result<ChatUserStateUpdater.ChatUserState> result = await chatUserStateUpdater.GetChatUserStateAsync(userId, ct).SuppressToResultAsync(ReportCategory.CHAT_MESSAGES);

            if (ct.IsCancellationRequested)
                return;

            if (result.Success == false)
                return;

            ChatUserStateUpdater.ChatUserState userState = result.Value;

            SetupViewWithUserStateOnMainThreadAsync(userState).Forget();
            UpdateCallButtonUserState(userState, userId);

            if (!updateToolbar)
                return;

            bool offline = userState is ChatUserStateUpdater.ChatUserState.DISCONNECTED or ChatUserStateUpdater.ChatUserState.BLOCKED_BY_OWN_USER;
            viewInstance.UpdateConversationStatusIconForUser(userId, offline ? OnlineStatus.OFFLINE : OnlineStatus.ONLINE);
        }

        private void UpdateCallButtonUserState(ChatUserStateUpdater.ChatUserState userState, string userId)
        {
            if (!isCallEnabled) return;

            CallButtonController.OtherUserCallStatus callStatus = CallButtonController.OtherUserCallStatus.USER_OFFLINE;

            switch (userState)
            {
                case ChatUserStateUpdater.ChatUserState.CONNECTED:
                    callStatus = CallButtonController.OtherUserCallStatus.USER_AVAILABLE;
                    break;
                case ChatUserStateUpdater.ChatUserState.DISCONNECTED:
                    callStatus = CallButtonController.OtherUserCallStatus.USER_OFFLINE;
                    break;
                case ChatUserStateUpdater.ChatUserState.PRIVATE_MESSAGES_BLOCKED:
                    callStatus = CallButtonController.OtherUserCallStatus.USER_REJECTS_CALLS;
                    break;
                case ChatUserStateUpdater.ChatUserState.PRIVATE_MESSAGES_BLOCKED_BY_OWN_USER:
                    callStatus = CallButtonController.OtherUserCallStatus.OWN_USER_REJECTS_CALLS;
                    break;
            }

            callButtonController.SetCallStatusForUser(callStatus, userId);
        }
#endregion

#region Chat History Events
<<<<<<< HEAD
        private void OnChatHistoryMessageAdded(ChatChannel destinationChannel, ChatMessage addedMessage, int _)
=======
        private void OnChatHistoryMessageAdded(ChatChannel destinationChannel, ChatMessage addedMessage)
>>>>>>> bf04ece1
        {
            bool isSentByOwnUser = addedMessage is { IsSystemMessage: false, IsSentByOwnUser: true };

            string? communityName = destinationChannel.ChannelType == ChatChannel.ChatChannelType.COMMUNITY ? userCommunities[destinationChannel.Id].name : null;

            chatBubblesHelper.CreateChatBubble(destinationChannel, addedMessage, isSentByOwnUser, communityName);

            if (isSentByOwnUser)
            {
                MarkCurrentChannelAsRead();

                if (IsViewReady)
                {
                    viewInstance!.RefreshMessages();
                    viewInstance.ShowLastMessage();
                }
            }
            else
            {
                HandleMessageAudioFeedback(addedMessage);

                if (IsViewReady)
                {
                    bool shouldMarkChannelAsRead = viewInstance is { IsMessageListVisible: true, IsScrollAtBottom: true };
                    bool isCurrentChannel = destinationChannel.Id.Equals(viewInstance!.CurrentChannelId);

                    if (isCurrentChannel)
                    {
                        if (shouldMarkChannelAsRead)
                            MarkCurrentChannelAsRead();

                        HandleUnreadMessagesSeparator(destinationChannel);
                        viewInstance.RefreshMessages();
                    }
                    else
                        viewInstance.RefreshUnreadMessages(destinationChannel.Id);
                }
            }

            // Moves the conversation icon to the top, beneath nearby
            if (destinationChannel.ChannelType != ChatChannel.ChatChannelType.NEARBY)
                viewInstance?.MoveChannelToTop(destinationChannel.Id);
        }

        private void HandleMessageAudioFeedback(ChatMessage message)
        {
            if (IsViewReady)
                return;

            switch (chatSettings.chatAudioSettings)
            {
                case ChatAudioSettings.NONE:
                    return;
                case ChatAudioSettings.MENTIONS_ONLY when message.IsMention:
                case ChatAudioSettings.ALL:
                    UIAudioEventsBus.Instance.SendPlayAudioEvent(message.IsMention ? viewInstance!.ChatReceiveMentionMessageAudio : viewInstance!.ChatReceiveMessageAudio);
                    break;
            }
        }

        private void HandleUnreadMessagesSeparator(ChatChannel channel)
        {
            if (!hasToResetUnreadMessagesWhenNewMessageArrive)
                return;

            hasToResetUnreadMessagesWhenNewMessageArrive = false;
            channel.ReadMessages = messageCountWhenSeparatorViewed;
        }

        private void OnChatHistoryReadMessagesChanged(ChatChannel changedChannel)
        {
            if (changedChannel.Id.Equals(viewInstance!.CurrentChannelId))
                viewInstance!.RefreshMessages();
            else
                viewInstance.RefreshUnreadMessages(changedChannel.Id);
        }
#endregion

#region Channel Events

        private async void OnViewCurrentChannelChangedAsync()
        {
            if (chatHistory.Channels[viewInstance!.CurrentChannelId].ChannelType == ChatChannel.ChatChannelType.USER &&
                chatStorage != null && !chatStorage.IsChannelInitialized(viewInstance.CurrentChannelId))
            {
                await chatStorage.InitializeChannelWithMessagesAsync(viewInstance.CurrentChannelId);
                chatHistory.Channels[viewInstance.CurrentChannelId].MarkAllMessagesAsRead();

                if (chatHistory.Channels[viewInstance.CurrentChannelId].Messages.Count == 0)
                    chatHistory.AddMessage(viewInstance.CurrentChannelId, chatHistory.Channels[viewInstance.CurrentChannelId].ChannelType, ChatMessage.NewFromSystem(NEW_CHAT_MESSAGE));

                viewInstance.RefreshMessages();
            }

            // Note: The check is necessary because when the chat loads the Nearby participant list is not ready yet
            if(userConnectivityInfoProvider.HasConversation(ChatChannel.NEARBY_CHANNEL_ID, ChatChannel.ChatChannelType.NEARBY))
                viewInstance.SetOnlineUserAddresses(userConnectivityInfoProvider.GetOnlineUsersInConversation(viewInstance!.CurrentChannelId, chatHistory.Channels[viewInstance!.CurrentChannelId].ChannelType));
        }

        private void OnViewChannelRemovalRequested(ChatChannel.ChannelId channelId)
        {
            ConversationClosed?.Invoke();

            chatHistory.RemoveChannel(channelId);
        }
#endregion

#region View state changes event handling
        // This is called when the view is folded or unfolded
        // it will mark the current channel as read if it is folded
        private void OnViewFoldingChanged(bool isUnfolded)
        {
            if (!isUnfolded)
                MarkCurrentChannelAsRead();
        }

        private void OnViewUnreadMessagesSeparatorViewed()
        {
            messageCountWhenSeparatorViewed = chatHistory.Channels[viewInstance!.CurrentChannelId].Messages.Count;
            hasToResetUnreadMessagesWhenNewMessageArrive = true;
        }

        private void OnViewInputSubmitted(ChatChannel channel, string message, string origin)
        {
            chatMessagesBus.Send(channel, message, origin);
        }

        private void OnViewEmojiSelectionVisibilityChanged(bool isVisible)
        {
            if (isVisible)
                DisableUnwantedInputs();
            else
                EnableUnwantedInputs();
        }

        private void OnViewFocusChanged(bool isFocused)
        {
            callButtonController.Reset();

            if (isFocused)
                DisableUnwantedInputs();
            else
                EnableUnwantedInputs();
        }

        private void OnViewPointerExit()
        {
            world.TryRemove<CameraBlockerComponent>(cameraEntity);
        }

        private void OnViewPointerEnter()
        {
            world.AddOrGet(cameraEntity, new CameraBlockerComponent());
        }

        private void OnViewScrollBottomReached()
        {
            MarkCurrentChannelAsRead();
        }

        private void OnViewMemberListVisibilityChanged(bool isVisible)
        {
            if (isVisible && roomHub.HasAnyRoomConnected())
                RefreshMemberList();
        }

        private void RefreshMemberList()
        {
            memberListCts = memberListCts.SafeRestart();
            memberListHelper.RefreshMemberListAsync(memberListCts.Token).Forget();
        }
#endregion

#region External components event handling
        private void OnOpenChatCommandLineShortcutPerformed(InputAction.CallbackContext obj)
        {
            // NOTE: it's wired in the ChatPlugin
            //TODO FRAN: This should take us to the nearby channel and send the command there
            viewInstance!.Focus("/");
        }

        //This comes from the paste option or mention, we check if it's possible to do it as if there is a mask we cannot
        private void OnTextInserted(string text)
        {
            if (viewInstance!.IsMaskActive) return;

            viewInstance.Focus();
            viewInstance.InsertTextInInputBox(text);
        }

        private void OnToggleNametagsShortcutPerformed(InputAction.CallbackContext obj)
        {
            nametagsData.showNameTags = !nametagsData.showNameTags;
        }

        private void OnChatBusMessageAdded(ChatChannel.ChannelId channelId, ChatChannel.ChatChannelType channelType, ChatMessage chatMessage)
        {
            if (channelType == ChatChannel.ChatChannelType.COMMUNITY && !userCommunities.ContainsKey(channelId))
                return;

            if (!chatMessage.IsSystemMessage)
            {
                string formattedText = hyperlinkTextFormatter.FormatText(chatMessage.Message);
                var newChatMessage = ChatMessage.CopyWithNewMessage(formattedText, chatMessage);
                chatHistory.AddMessage(channelId, channelType, newChatMessage);
            }
            else
                chatHistory.AddMessage(channelId, channelType, chatMessage);
        }
#endregion

#region Chat History Channel Events
        private void OnChatHistoryChannelRemoved(ChatChannel.ChannelId removedChannel, ChatChannel.ChatChannelType channelType)
        {
            if (channelType == ChatChannel.ChatChannelType.USER)
                chatUserStateUpdater.RemoveConversation(removedChannel.Id);
            else if (channelType == ChatChannel.ChatChannelType.COMMUNITY)
                CloseCommunityChat(userCommunities[removedChannel].id);

            userConnectivityInfoProvider.RemoveConversation(removedChannel, channelType);
            viewInstance!.RemoveConversation(removedChannel);
        }

        private void OnChatHistoryChannelAdded(ChatChannel addedChannel)
        {
            switch (addedChannel.ChannelType)
            {
                case ChatChannel.ChatChannelType.NEARBY:
                    viewInstance!.AddNearbyConversation(addedChannel);
                    break;
                case ChatChannel.ChatChannelType.COMMUNITY:
                    if (userCommunities.ContainsKey(addedChannel.Id))
                        viewInstance!.AddCommunityConversation(addedChannel, thumbnailCache);
                    break;
                case ChatChannel.ChatChannelType.USER:
                    chatUserStateUpdater.AddConversation(addedChannel.Id.Id);
                    viewInstance!.AddPrivateConversation(addedChannel);
                    break;
            }

            userConnectivityInfoProvider.AddConversation(addedChannel.Id, addedChannel.ChannelType);
        }
#endregion

#region User State Update Events
        /// <summary>
        /// NOTE: this event is raised when a user disconnects but belongs to the list
        /// NOTE: of opened conversations
        /// </summary>
        /// <param name="userId"></param>
        private void OnUserDisconnected(string userId)
        {
            // Update the state of the user
            // in the current conversation
            // NOTE: if it's in the unfolded state (prevent setting the state of the
            // NOTE: chat input box if user is offline)
            if (!viewInstance!.IsUnfolded) return;

            var state = chatUserStateUpdater.GetDisconnectedUserState(userId);
            SetupViewWithUserStateOnMainThreadAsync(state).Forget();
            UpdateCallButtonUserState(state, userId);
        }

        private void OnNonFriendConnected(string userId)
        {
            GetAndSetupNonFriendUserStateAsync(userId).Forget();
        }

        private async UniTaskVoid GetAndSetupNonFriendUserStateAsync(string userId)
        {
            //We might need a new state of type "LOADING" or similar to display until we resolve the real state
            SetupViewWithUserStateOnMainThreadAsync(ChatUserStateUpdater.ChatUserState.DISCONNECTED).Forget();
            var state = await chatUserStateUpdater.GetConnectedNonFriendUserStateAsync(userId);
            SetupViewWithUserStateOnMainThreadAsync(state).Forget();
            UpdateCallButtonUserState(state, userId);
        }

        private void OnFriendConnected(string userId)
        {
            var state = ChatUserStateUpdater.ChatUserState.CONNECTED;
            SetupViewWithUserStateOnMainThreadAsync(state).Forget();
            UpdateCallButtonUserState(state, userId);
        }

        private void OnUserBlockedByOwnUser(string userId)
        {
            var state = ChatUserStateUpdater.ChatUserState.BLOCKED_BY_OWN_USER;
            SetupViewWithUserStateOnMainThreadAsync(state).Forget();
        }

        private void OnCurrentConversationUserUnavailable()
        {
            var state = ChatUserStateUpdater.ChatUserState.PRIVATE_MESSAGES_BLOCKED;
            SetupViewWithUserStateOnMainThreadAsync(state).Forget();
            UpdateCallButtonUserState(state, viewInstance!.CurrentChannelId.Id);
        }

        private void OnCurrentConversationUserAvailable()
        {
            var state = ChatUserStateUpdater.ChatUserState.CONNECTED;
            SetupViewWithUserStateOnMainThreadAsync(state).Forget();
            UpdateCallButtonUserState(state, viewInstance!.CurrentChannelId.Id);
        }

        private void OnUserConnectionStateChanged(string userId, bool isConnected)
        {
            viewInstance!.UpdateConversationStatusIconForUser(userId, isConnected ? OnlineStatus.ONLINE : OnlineStatus.OFFLINE);
        }
#endregion

        private async UniTaskVoid SetupViewWithUserStateOnMainThreadAsync(ChatUserStateUpdater.ChatUserState userState)
        {
            await UniTask.SwitchToMainThread();
            viewInstance!.SetupViewWithUserState(userState);
        }

        private void MarkCurrentChannelAsRead()
        {
            chatHistory.Channels[viewInstance!.CurrentChannelId].MarkAllMessagesAsRead();
            messageCountWhenSeparatorViewed = chatHistory.Channels[viewInstance.CurrentChannelId].ReadMessages;
        }

        private void DisableUnwantedInputs()
        {
            world.AddOrGet(cameraEntity, new CameraBlockerComponent());
            inputBlock.Disable(InputMapComponent.BLOCK_USER_INPUT);
        }

        private void EnableUnwantedInputs()
        {
            world.TryRemove<CameraBlockerComponent>(cameraEntity);
            inputBlock.Enable(InputMapComponent.BLOCK_USER_INPUT);
        }

        private async UniTask GetChannelMembersAsync(List<ChatUserData> outMembers, CancellationToken ct)
        {
            ChatChannel.ChannelId channelId = viewInstance!.CurrentChannelId;

            outMembers.Clear();

            if (chatHistory.Channels[channelId].ChannelType == ChatChannel.ChatChannelType.NEARBY)
            {
                foreach (string? identity in roomHub.AllLocalRoomsRemoteParticipantIdentities())
                {
                    if (ct.IsCancellationRequested)
                        break;

                    // TODO: Use new endpoint to get a bunch of profile info
                    if (profileCache.TryGet(identity, out var profile))
                        outMembers.Add(new ChatUserData()
                        {
                            WalletAddress = profile.UserId,
                            FaceSnapshotUrl = profile.Avatar.FaceSnapshotUrl,
                            Name = profile.ValidatedName,
                            ConnectionStatus = ChatMemberConnectionStatus.Online,
                            ProfileColor = ProfileNameColorHelper.GetNameColor(profile.ValidatedName),
                            WalletId = profile.WalletId
                        });
                }
            }
            else if (chatHistory.Channels[channelId].ChannelType == ChatChannel.ChatChannelType.COMMUNITY)
            {
                Result<GetCommunityMembersResponse> result = await communitiesDataProvider.GetOnlineCommunityMembersAsync(userCommunities[channelId].id, ct).SuppressToResultAsync(ReportCategory.COMMUNITIES);

                if (ct.IsCancellationRequested)
                    return;

                if (result.Success)
                {
                    GetCommunityMembersResponse response = result.Value;

                    foreach (GetCommunityMembersResponse.MemberData memberData in response.data.results)
                    {
                        // Skips the user of the player
                        if (memberData.memberAddress == web3IdentityCache.Identity.Address)
                            continue;

                        outMembers.Add(new ChatUserData()
                        {
                            WalletAddress = memberData.memberAddress,
                            FaceSnapshotUrl = memberData.profilePictureUrl,
                            Name = memberData.name,
                            ConnectionStatus = ChatMemberConnectionStatus.Online,
                            ProfileColor = ProfileNameColorHelper.GetNameColor(memberData.name),
                            WalletId = memberData.memberAddress = $"#{memberData.memberAddress[^4..]}"
                        });
                    }
                }
                else
                {
                    // TODO
                }
            }
        }

        /// <summary>
        /// When we press close button on the chat panel
        /// (close the chat - only the input box will remain visible)
        /// NOTE: this is the same behaviour as when we click the sidebar chat icon
        /// NOTE: toggle to close the chat panel
        /// </summary>
        private void OnCloseButtonClicked()
        {
            IsUnfolded = false;
        }

        /// <summary>
        /// When we click the input chat
        /// at the bottom of the chat panel (open the chat)
        /// NOTE: this is the same behaviour as when we click the sidebar chat icon
        /// NOTE: toggle to open the chat panel
        /// </summary>
        private void OnInputButtonClicked()
        {
            IsUnfolded = true;
        }

        private void SubscribeToEvents()
        {
            //We start processing messages once the view is ready
            chatMessagesBus.MessageAdded += OnChatBusMessageAdded;
            callButtonController.StartCall += OnStartCall;

            chatEventBus.InsertTextInChatRequested += OnTextInserted;
            chatEventBus.OpenPrivateConversationRequested += OnOpenPrivateConversationRequested;
            chatEventBus.OpenCommunityConversationRequested += OpenCommunityChat;

            viewInstance.OnCloseButtonClicked += OnCloseButtonClicked;
            viewInstance.OnInputButtonClicked += OnInputButtonClicked;
            viewInstance!.PointerEnter += OnViewPointerEnter;
            viewInstance.PointerExit += OnViewPointerExit;
            viewInstance.FocusChanged += OnViewFocusChanged;
            viewInstance.EmojiSelectionVisibilityChanged += OnViewEmojiSelectionVisibilityChanged;
            viewInstance.InputSubmitted += OnViewInputSubmitted;
            viewInstance.MemberListVisibilityChanged += OnViewMemberListVisibilityChanged;
            viewInstance.ScrollBottomReached += OnViewScrollBottomReached;
            viewInstance.UnreadMessagesSeparatorViewed += OnViewUnreadMessagesSeparatorViewed;
            viewInstance.FoldingChanged += OnViewFoldingChanged;
            viewInstance.ChannelRemovalRequested += OnViewChannelRemovalRequested;
            viewInstance.CurrentChannelChanged += OnViewCurrentChannelChangedAsync;
            viewInstance.ConversationSelected += OnSelectConversation;
            viewInstance.DeleteChatHistoryRequested += OnViewDeleteChatHistoryRequested;
            viewInstance.ViewCommunityRequested += OnViewViewCommunityRequested;

            chatHistory.ChannelAdded += OnChatHistoryChannelAdded;
            chatHistory.ChannelRemoved += OnChatHistoryChannelRemoved;
            chatHistory.ReadMessagesChanged += OnChatHistoryReadMessagesChanged;
            chatHistory.MessageAdded += OnChatHistoryMessageAdded; // TODO: This should not exist, the only way to add a chat message from outside should be by using the bus

            chatUserStateEventBus.FriendConnected += OnFriendConnected;
            chatUserStateEventBus.UserDisconnected += OnUserDisconnected;
            chatUserStateEventBus.NonFriendConnected += OnNonFriendConnected;
            chatUserStateEventBus.CurrentConversationUserAvailable += OnCurrentConversationUserAvailable;
            chatUserStateEventBus.CurrentConversationUserUnavailable += OnCurrentConversationUserUnavailable;
            chatUserStateEventBus.UserBlocked += OnUserBlockedByOwnUser;
            chatUserStateEventBus.UserConnectionStateChanged += OnUserConnectionStateChanged;

            DCLInput.Instance.Shortcuts.ToggleNametags.performed += OnToggleNametagsShortcutPerformed;
            DCLInput.Instance.Shortcuts.OpenChatCommandLine.performed += OnOpenChatCommandLineShortcutPerformed;

            communitiesDataProvider.CommunityCreated += OnCommunitiesDataProviderCommunityCreated;
            communitiesDataProvider.CommunityDeleted += OnCommunitiesDataProviderCommunityDeleted;

            userConnectivityInfoProvider.UserConnected += OnUserConnectivityInfoProviderUserConnected;
            userConnectivityInfoProvider.UserDisconnected += OnUserConnectivityInfoProviderUserDisconnected;
            userConnectivityInfoProvider.ConversationInitialized += OnUserConnectivityInfoProviderConversationInitialized;

            SubscribeToCommunitiesBusEventsAsync().Forget();
        }

        private void OnUserConnectivityInfoProviderConversationInitialized(ChatChannel.ChannelId channelId, ChatChannel.ChatChannelType channelType)
        {
            if(channelType is ChatChannel.ChatChannelType.NEARBY or ChatChannel.ChatChannelType.COMMUNITY &&
               viewInstance!.CurrentChannelId.Equals(channelId))
                viewInstance!.SetOnlineUserAddresses(userConnectivityInfoProvider.GetOnlineUsersInConversation(channelId, channelType));
        }

        private async UniTaskVoid SubscribeToCommunitiesBusEventsAsync()
        {
            isUserAllowedInCommunitiesBusSubscriptionCts = isUserAllowedInCommunitiesBusSubscriptionCts.SafeRestart();

            if (await CommunitiesFeatureAccess.Instance.IsUserAllowedToUseTheFeatureAsync(isUserAllowedInCommunitiesBusSubscriptionCts.Token))
                communitiesEventBus.UserDisconnectedFromCommunity += OnCommunitiesEventBusUserDisconnectedToCommunity;
        }

        private void OnCommunitiesEventBusUserDisconnectedToCommunity(CommunityMemberConnectivityUpdate userConnectivity)
        {
            if (userConnectivity.Member.Address == web3IdentityCache.Identity!.Address)
                chatHistory.RemoveChannel(ChatChannel.NewCommunityChannelId(userConnectivity.CommunityId));
        }

        private void OnViewViewCommunityRequested(string communityId)
        {
            viewInstance!.Blur();
            mvcManager.ShowAsync(CommunityCardController.IssueCommand(new CommunityCardParameter(communityId)));
        }

        private void OnViewDeleteChatHistoryRequested()
        {
            // Clears the history of the current conversation and updates the UI
            chatHistory.ClearChannel(viewInstance!.CurrentChannelId);
            messageCountWhenSeparatorViewed = 0;
            viewInstance.ClearCurrentConversation();
        }

        private void UnsubscribeFromEvents()
        {
            chatMessagesBus.MessageAdded -= OnChatBusMessageAdded;
            chatHistory.MessageAdded -= OnChatHistoryMessageAdded;
            chatHistory.ReadMessagesChanged -= OnChatHistoryReadMessagesChanged;
            callButtonController.StartCall -= OnStartCall;
            chatEventBus.InsertTextInChatRequested -= OnTextInserted;

            if (viewInstance != null)
            {
                viewInstance.OnCloseButtonClicked -= OnCloseButtonClicked;
                viewInstance.OnInputButtonClicked -= OnInputButtonClicked;
                viewInstance.PointerEnter -= OnViewPointerEnter;
                viewInstance.PointerExit -= OnViewPointerExit;
                viewInstance.FocusChanged -= OnViewFocusChanged;
                viewInstance.EmojiSelectionVisibilityChanged -= OnViewEmojiSelectionVisibilityChanged;
                viewInstance.InputSubmitted -= OnViewInputSubmitted;
                viewInstance.ScrollBottomReached -= OnViewScrollBottomReached;
                viewInstance.UnreadMessagesSeparatorViewed -= OnViewUnreadMessagesSeparatorViewed;
                viewInstance.FoldingChanged -= OnViewFoldingChanged;
                viewInstance.MemberListVisibilityChanged -= OnViewMemberListVisibilityChanged;
                viewInstance.ChannelRemovalRequested -= OnViewChannelRemovalRequested;
                viewInstance.CurrentChannelChanged -= OnViewCurrentChannelChangedAsync;
                viewInstance.ConversationSelected -= OnSelectConversation;
                viewInstance.DeleteChatHistoryRequested -= OnViewDeleteChatHistoryRequested;
            }

            chatHistory.ChannelAdded -= OnChatHistoryChannelAdded;
            chatHistory.ChannelRemoved -= OnChatHistoryChannelRemoved;

            chatUserStateEventBus.FriendConnected -= OnFriendConnected;
            chatUserStateEventBus.UserDisconnected -= OnUserDisconnected;
            chatUserStateEventBus.NonFriendConnected -= OnNonFriendConnected;
            chatUserStateEventBus.CurrentConversationUserAvailable -= OnCurrentConversationUserAvailable;
            chatUserStateEventBus.CurrentConversationUserUnavailable -= OnCurrentConversationUserUnavailable;
            chatUserStateEventBus.UserBlocked -= OnUserBlockedByOwnUser;
            chatUserStateEventBus.UserConnectionStateChanged -= OnUserConnectionStateChanged;

            DCLInput.Instance.Shortcuts.ToggleNametags.performed -= OnToggleNametagsShortcutPerformed;
            DCLInput.Instance.Shortcuts.OpenChatCommandLine.performed -= OnOpenChatCommandLineShortcutPerformed;

            communitiesEventBus.UserDisconnectedFromCommunity -= OnCommunitiesEventBusUserDisconnectedToCommunity;

            communitiesDataProvider.CommunityCreated -= OnCommunitiesDataProviderCommunityCreated;
            communitiesDataProvider.CommunityDeleted -= OnCommunitiesDataProviderCommunityDeleted;

            userConnectivityInfoProvider.UserConnected -= OnUserConnectivityInfoProviderUserConnected;
            userConnectivityInfoProvider.UserDisconnected -= OnUserConnectivityInfoProviderUserDisconnected;
        }

        private void OnUserConnectivityInfoProviderUserConnected(string userAddress, ChatChannel.ChannelId channelId, ChatChannel.ChatChannelType channelType)
        {
            if(viewInstance!.CurrentChannelId.Equals(channelId))
                viewInstance!.SetOnlineUserAddresses(userConnectivityInfoProvider.GetOnlineUsersInConversation(channelId, channelType));
        }

        private void OnUserConnectivityInfoProviderUserDisconnected(string userAddress, ChatChannel.ChannelId channelId, ChatChannel.ChatChannelType channelType)
        {
            if(viewInstance!.CurrentChannelId.Equals(channelId))
                viewInstance!.SetOnlineUserAddresses(userConnectivityInfoProvider.GetOnlineUsersInConversation(channelId, channelType));
        }

        private async UniTaskVoid ShowErrorNotificationAsync(string errorMessage, CancellationToken ct)
        {
            const int WARNING_MESSAGE_DELAY_MS = 3000;
            warningNotificationView.SetText(errorMessage);
            warningNotificationView.Show(ct);

            await UniTask.Delay(WARNING_MESSAGE_DELAY_MS, cancellationToken: ct);

            warningNotificationView.Hide(ct: ct);
        }

        private void CloseCommunityChat(string communityId)
        {
            // Store the chat as closed
            string allClosedCommunityChats = DCLPlayerPrefs.GetString(DCLPrefKeys.CLOSED_COMMUNITY_CHATS, string.Empty);
            if (!allClosedCommunityChats.Contains(communityId))
            {
                DCLPlayerPrefs.SetString(DCLPrefKeys.CLOSED_COMMUNITY_CHATS, $"{allClosedCommunityChats}{communityId},");
                DCLPlayerPrefs.Save();
            }

            // Close the conversation
            ChatChannel.ChannelId communityChannelId = ChatChannel.NewCommunityChannelId(communityId);
            userCommunities.Remove(communityChannelId);
        }

        private void OpenCommunityChat(string communityId)
        {
            // Store the chat as opened
            string allClosedCommunityChats = DCLPlayerPrefs.GetString(DCLPrefKeys.CLOSED_COMMUNITY_CHATS, string.Empty);
            DCLPlayerPrefs.SetString(DCLPrefKeys.CLOSED_COMMUNITY_CHATS, allClosedCommunityChats.Replace($"{communityId},", string.Empty));
            DCLPlayerPrefs.Save();

            // Open the conversation
            ChatChannel.ChannelId channelId = ChatChannel.NewCommunityChannelId(communityId);
            ConversationOpened?.Invoke(chatHistory.Channels.ContainsKey(channelId));

            if (!userCommunities.ContainsKey(channelId))
                AddCommunityConversationAsync(communityId, setAsCurrentChannel: true).Forget();
            else
            {
                chatHistory.AddOrGetChannel(channelId, ChatChannel.ChatChannelType.COMMUNITY);
                viewInstance!.CurrentChannelId = channelId;
            }

            SetupViewWithUserStateOnMainThreadAsync(ChatUserStateUpdater.ChatUserState.CONNECTED).Forget();

            chatUsersUpdateCts = chatUsersUpdateCts.SafeRestart();

            viewInstance!.Focus();
        }

        private static bool IsCommunityChatClosed(string communityId)
        {
            string allClosedCommunityChats = DCLPlayerPrefs.GetString(DCLPrefKeys.CLOSED_COMMUNITY_CHATS, string.Empty);
            return allClosedCommunityChats.Contains(communityId);
        }
    }
}<|MERGE_RESOLUTION|>--- conflicted
+++ resolved
@@ -600,11 +600,7 @@
 #endregion
 
 #region Chat History Events
-<<<<<<< HEAD
-        private void OnChatHistoryMessageAdded(ChatChannel destinationChannel, ChatMessage addedMessage, int _)
-=======
         private void OnChatHistoryMessageAdded(ChatChannel destinationChannel, ChatMessage addedMessage)
->>>>>>> bf04ece1
         {
             bool isSentByOwnUser = addedMessage is { IsSystemMessage: false, IsSentByOwnUser: true };
 
@@ -1053,6 +1049,7 @@
             chatHistory.ChannelRemoved += OnChatHistoryChannelRemoved;
             chatHistory.ReadMessagesChanged += OnChatHistoryReadMessagesChanged;
             chatHistory.MessageAdded += OnChatHistoryMessageAdded; // TODO: This should not exist, the only way to add a chat message from outside should be by using the bus
+            chatHistory.ReadMessagesChanged += OnChatHistoryReadMessagesChanged;
 
             chatUserStateEventBus.FriendConnected += OnFriendConnected;
             chatUserStateEventBus.UserDisconnected += OnUserDisconnected;
@@ -1139,6 +1136,7 @@
 
             chatHistory.ChannelAdded -= OnChatHistoryChannelAdded;
             chatHistory.ChannelRemoved -= OnChatHistoryChannelRemoved;
+            chatHistory.ReadMessagesChanged -= OnChatHistoryReadMessagesChanged;
 
             chatUserStateEventBus.FriendConnected -= OnFriendConnected;
             chatUserStateEventBus.UserDisconnected -= OnUserDisconnected;
