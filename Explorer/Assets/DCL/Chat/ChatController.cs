using Arch.Core;
using Cysharp.Threading.Tasks;
using DCL.Audio;
using DCL.CharacterCamera;
using DCL.Chat.ControllerShowParams;
using DCL.Chat.History;
using DCL.Chat.MessageBus;
using DCL.Chat.EventBus;
using DCL.Diagnostics;
using DCL.Friends;
using DCL.Friends.UserBlocking;
using DCL.Input;
using DCL.Input.Component;
using DCL.Input.Systems;
using DCL.Multiplayer.Connections.RoomHubs;
using DCL.Multiplayer.Profiles.Tables;
using DCL.Nametags;
using DCL.Profiles;
using DCL.UI.Profiles.Helpers;
using DCL.RealmNavigation;
using DCL.Settings.Settings;
using DCL.UI;
using DCL.UI.InputFieldFormatting;
using DCL.Web3.Identities;
using DCL.UI.SharedSpaceManager;
using DCL.Utilities;
<<<<<<< HEAD
using DCL.VoiceChat;
using DCL.Web3;
=======
using DCL.Utilities.Extensions;
>>>>>>> b2e5a068
using ECS.Abstract;
using LiveKit.Rooms;
using MVC;
using System.Collections.Generic;
using System.Threading;
using UnityEngine.InputSystem;
using Utility;
using Utility.Arch;
using Utility.Types;

namespace DCL.Chat
{
    public class ChatController : ControllerBase<ChatView, ChatControllerShowParams>,
        IControllerInSharedSpace<ChatView, ChatControllerShowParams>
    {
        public delegate void ConversationOpenedDelegate(bool wasAlreadyOpen);
        public delegate void ConversationClosedDelegate();

        private const string WELCOME_MESSAGE = "Type /help for available commands.";
        private const string NEW_CHAT_MESSAGE = "The chat starts here! Time to say hi! \\U0001F44B";

        private readonly IChatMessagesBus chatMessagesBus;
        private readonly NametagsData nametagsData;
        private readonly IChatHistory chatHistory;
        private readonly World world;
        private readonly IInputBlock inputBlock;
        private readonly ViewDependencies viewDependencies;
        private readonly IRoom islandRoom;
        private readonly IProfileCache profileCache;
        private readonly ITextFormatter hyperlinkTextFormatter;
        private readonly ChatSettingsAsset chatSettings;
        private readonly IChatEventBus chatEventBus;
        private readonly IWeb3IdentityCache web3IdentityCache;
        private readonly ILoadingStatus loadingStatus;
        private readonly ChatHistoryStorage? chatStorage;
        private readonly IVoiceChatCallStatusService voiceChatCallStatusService;
        private readonly ChatUserStateUpdater chatUserStateUpdater;
        private readonly IChatUserStateEventBus chatUserStateEventBus;
        private readonly ChatControllerChatBubblesHelper chatBubblesHelper;
        private readonly ChatControllerMemberListHelper memberListHelper;
        private readonly IRoomHub roomHub;
<<<<<<< HEAD
        private CallButtonController callButtonController;
=======
        private readonly ProfileRepositoryWrapper profileRepositoryWrapper;
>>>>>>> b2e5a068

        private readonly List<ChatMemberListView.MemberData> membersBuffer = new ();
        private readonly List<Profile> participantProfileBuffer = new ();

        private SingleInstanceEntity cameraEntity;

        // Used exclusively to calculate the new value of the read messages once the Unread messages separator has been viewed
        private int messageCountWhenSeparatorViewed;
        private bool hasToResetUnreadMessagesWhenNewMessageArrive;
        private bool viewInstanceCreated;
        private CancellationTokenSource chatUsersUpdateCts = new();

        public string IslandRoomSid => islandRoom.Info.Sid;
        public string PreviousRoomSid { get; set; } = string.Empty;

        public event ConversationOpenedDelegate? ConversationOpened;
        public event ConversationClosedDelegate? ConversationClosed;
        public event IPanelInSharedSpace.ViewShowingCompleteDelegate? ViewShowingComplete;

        private readonly ObjectProxy<IFriendsService> friendsServiceProxy;

        public bool TryGetView(out ChatView view)
        {
            view = viewInstance!;
            return viewInstanceCreated && view != null;
        }

        public ChatController(
            ViewFactoryMethod viewFactory,
            IChatMessagesBus chatMessagesBus,
            IChatHistory chatHistory,
            IReadOnlyEntityParticipantTable entityParticipantTable,
            NametagsData nametagsData,
            World world,
            Entity playerEntity,
            IInputBlock inputBlock,
            ViewDependencies viewDependencies,
            IRoomHub roomHub,
            ChatSettingsAsset chatSettings,
            ITextFormatter hyperlinkTextFormatter,
            IProfileCache profileCache,
            IChatEventBus chatEventBus,
            IWeb3IdentityCache web3IdentityCache,
            ILoadingStatus loadingStatus,
            ObjectProxy<IUserBlockingCache> userBlockingCacheProxy,
            RPCChatPrivacyService chatPrivacyService,
            IFriendsEventBus friendsEventBus,
            ChatHistoryStorage chatStorage,
            ObjectProxy<IFriendsService> friendsService,
<<<<<<< HEAD
            IVoiceChatCallStatusService voiceChatCallStatusService) : base(viewFactory)
=======
            ProfileRepositoryWrapper profileDataProvider) : base(viewFactory)
>>>>>>> b2e5a068
        {
            this.chatMessagesBus = chatMessagesBus;
            this.chatHistory = chatHistory;
            this.nametagsData = nametagsData;
            this.world = world;
            this.inputBlock = inputBlock;
            this.viewDependencies = viewDependencies;
            this.islandRoom = roomHub.IslandRoom();
            this.roomHub = roomHub;
            this.chatSettings = chatSettings;
            this.hyperlinkTextFormatter = hyperlinkTextFormatter;
            this.profileCache = profileCache;
            this.chatEventBus = chatEventBus;
            this.web3IdentityCache = web3IdentityCache;
            this.loadingStatus = loadingStatus;
            this.chatStorage = chatStorage;
<<<<<<< HEAD
            this.voiceChatCallStatusService = voiceChatCallStatusService;
=======
            this.profileRepositoryWrapper = profileDataProvider;
            friendsServiceProxy = friendsService;
>>>>>>> b2e5a068

            chatUserStateEventBus = new ChatUserStateEventBus();
            var chatRoom = roomHub.ChatRoom();
            chatUserStateUpdater = new ChatUserStateUpdater(
                userBlockingCacheProxy,
                chatRoom.Participants,
                chatSettings,
                chatPrivacyService,
                chatUserStateEventBus,
                friendsEventBus,
                chatRoom,
                friendsService);

            chatBubblesHelper = new ChatControllerChatBubblesHelper(
                world,
                playerEntity,
                entityParticipantTable,
                profileCache,
                nametagsData,
                chatSettings);

            memberListHelper = new ChatControllerMemberListHelper(
                roomHub,
                profileCache,
                membersBuffer,
                participantProfileBuffer,
                this);
        }

#region Panel Visibility

        public bool IsVisibleInSharedSpace => State != ControllerState.ViewHidden && GetViewVisibility() && viewInstance!.IsUnfolded;

        /// <summary>
        /// The chat is considered Folded when its hidden either through the sidebar button or through the close button on the chat title bar.
        /// In this state it won't display any chat message, just the empty input box. And Unread messages will accumulate on the sidebar chat icon.
        /// </summary>
        public bool IsUnfolded
        {
            get => viewInstanceCreated && viewInstance.IsUnfolded;

            set
            {
                if (!viewInstanceCreated) return;

                viewInstance!.IsUnfolded = value;

                // When opened from outside, it should show the unread messages
                if (value)
                    viewInstance.ShowNewMessages();
            }
        }

        public async UniTask OnShownInSharedSpaceAsync(CancellationToken ct, ChatControllerShowParams showParams)
        {
            if (State != ControllerState.ViewHidden)
            {
                if (!viewInstanceCreated)
                    return;

                // If the view is disabled, we re-enable it
                if(!GetViewVisibility())
                    SetViewVisibility(true);

                if(showParams.Unfold)
                    IsUnfolded = true;

                if(showParams.Focus)
                    viewInstance!.Focus();

                ViewShowingComplete?.Invoke(this);
            }

            await UniTask.CompletedTask;
        }

        public async UniTask OnHiddenInSharedSpaceAsync(CancellationToken ct)
        {
            IsUnfolded = false;
            await UniTask.CompletedTask;
        }

        /// <summary>
        /// Makes the chat panel (including the input box) invisible or visible (it does not hide the view, it disables the GameObject).
        /// </summary>
        /// <param name="visibility">Whether to make the panel visible.</param>
        public void SetViewVisibility(bool visibility)
        {
            if (viewInstanceCreated)
                viewInstance!.gameObject.SetActive(visibility);
        }

        /// <summary>
        /// Indicates whether the panel is active or not (the view is never really hidden as it is a Persistent panel).
        /// </summary>
        private bool GetViewVisibility() =>
            viewInstanceCreated && viewInstance != null && viewInstance.gameObject.activeInHierarchy;

#endregion

#region View Show and Close

        protected override void OnViewShow()
        {
            cameraEntity = world.CacheCamera();

            viewInstance!.InjectDependencies(viewDependencies);
            viewInstance.SetProfileDataPovider(profileRepositoryWrapper);
            viewInstance.Initialize(chatHistory.Channels, chatSettings, GetProfilesFromParticipants, loadingStatus);
            callButtonController = new CallButtonController(viewInstance.chatTitleBar.CallButton);
            chatStorage?.SetNewLocalUserWalletAddress(web3IdentityCache.Identity!.Address);

            SubscribeToEvents();

            AddNearbyChannelAndSendWelcomeMessage();

            IsUnfolded = inputData.Unfold;
            viewInstance.Blur();

            //We need the friends service enabled to be able to interact with them via chat.
            //If there is no friends service (like in LSD) these two methods should not be invoked
            if (friendsServiceProxy.Configured)
            {
                memberListHelper.StartUpdating();
                InitializeChannelsAndConversationsAsync().Forget();
            }
        }

        private void AddNearbyChannelAndSendWelcomeMessage()
        {
            chatHistory.AddOrGetChannel(ChatChannel.NEARBY_CHANNEL_ID, ChatChannel.ChatChannelType.NEARBY);
            viewInstance!.CurrentChannelId = ChatChannel.NEARBY_CHANNEL_ID;
            chatHistory.AddMessage(ChatChannel.NEARBY_CHANNEL_ID, ChatMessage.NewFromSystem(WELCOME_MESSAGE));
            chatHistory.Channels[ChatChannel.NEARBY_CHANNEL_ID].MarkAllMessagesAsRead();
        }

        private async UniTaskVoid InitializeChannelsAndConversationsAsync()
        {
            if (chatStorage != null)
                chatStorage.LoadAllChannelsWithoutMessages();

            var connectedUsers = await chatUserStateUpdater.InitializeAsync(chatHistory.Channels.Keys);

            await UniTask.SwitchToMainThread();
            viewInstance!.SetupInitialConversationToolbarStatusIconForUsers(connectedUsers);
        }

        protected override void OnViewClose()
        {
            Blur();
            UnsubscribeFromEvents();
            Dispose();
        }

#endregion

#region Other Controller-inherited Methods

        public override CanvasOrdering.SortingLayer Layer => CanvasOrdering.SortingLayer.Persistent;

        protected override void OnViewInstantiated()
        {
            base.OnViewInstantiated();
            viewInstanceCreated = true;
        }

        protected override async UniTask WaitForCloseIntentAsync(CancellationToken ct)
        {
            ViewShowingComplete?.Invoke(this);
            await UniTask.WaitUntil(() => State == ControllerState.ViewHidden, PlayerLoopTiming.Update, ct);
        }

        public override void Dispose()
        {
            chatStorage?.UnloadAllFiles();
            chatUserStateUpdater.Dispose();
            chatHistory.DeleteAllChannels();
            viewInstance?.RemoveAllConversations();
            memberListHelper.StopUpdating();
            chatUsersUpdateCts.SafeCancelAndDispose();
        }

#endregion

#region Conversation Events

        private void OnOpenConversation(string userId)
        {
            ConversationOpened?.Invoke(chatHistory.Channels.ContainsKey(new ChatChannel.ChannelId(userId)));

            var channelId = new ChatChannel.ChannelId(userId);
            ChatChannel channel = chatHistory.AddOrGetChannel(channelId, ChatChannel.ChatChannelType.USER);
            chatUserStateUpdater.CurrentConversation = userId;
            chatUserStateUpdater.AddConversation(userId);

            if (TryGetView(out var view))
                view.CurrentChannelId = channel.Id;

            chatUsersUpdateCts = chatUsersUpdateCts.SafeRestart();
            UpdateChatUserStateAsync(userId, true, chatUsersUpdateCts.Token).Forget();

            viewInstance!.Focus();
        }

<<<<<<< HEAD
        private void OnStartCall(string userId)
        {
            voiceChatCallStatusService.StartCall(new Web3Address(userId));
        }

        public void OnSelectConversation(ChatChannel.ChannelId channelId)
=======
        private void OnSelectConversation(ChatChannel.ChannelId channelId)
>>>>>>> b2e5a068
        {
            chatUserStateUpdater.CurrentConversation = channelId.Id;
            if (TryGetView(out var view))
            {
                view.CurrentChannelId = channelId;

                if (channelId.Equals(ChatChannel.NEARBY_CHANNEL_ID))
                {
                    view.SetupViewWithUserState(ChatUserStateUpdater.ChatUserState.CONNECTED);
                    return;
                }
            }

            chatUserStateUpdater.AddConversation(channelId.Id);
            chatUsersUpdateCts = chatUsersUpdateCts.SafeRestart();
            UpdateChatUserStateAsync(channelId.Id, true, chatUsersUpdateCts.Token).Forget();
        }

        private async UniTaskVoid UpdateChatUserStateAsync(string userId, bool updateToolbar, CancellationToken ct)
        {
            Result<ChatUserStateUpdater.ChatUserState> result = await chatUserStateUpdater.GetChatUserStateAsync(userId, ct).SuppressToResultAsync(ReportCategory.CHAT_MESSAGES);
            if (result.Success == false) return;

            ChatUserStateUpdater.ChatUserState userState = result.Value;

            if (TryGetView(out var view))
            {
                view.SetupViewWithUserState(userState);

                if (!updateToolbar) return;

                bool offline = userState == ChatUserStateUpdater.ChatUserState.DISCONNECTED
                             || userState == ChatUserStateUpdater.ChatUserState.BLOCKED_BY_OWN_USER;

                view.UpdateConversationToolbarStatusIconForUser(userId, offline ? OnlineStatus.OFFLINE : OnlineStatus.ONLINE);
            }
        }

#endregion

#region Chat History Events

        private void OnChatHistoryMessageAdded(ChatChannel destinationChannel, ChatMessage addedMessage)
        {
            bool isSentByOwnUser = addedMessage is { IsSystemMessage: false, IsSentByOwnUser: true };

            chatBubblesHelper.CreateChatBubble(destinationChannel, addedMessage, isSentByOwnUser);

            if (isSentByOwnUser)
            {
                MarkCurrentChannelAsRead();
                if (TryGetView(out var view))
                {
                    view.RefreshMessages();
                    view.ShowLastMessage();
                }
                return;
            }

            HandleMessageAudioFeedback(addedMessage);

            if (TryGetView(out var currentView))
            {
                bool shouldMarkChannelAsRead = currentView is { IsMessageListVisible: true, IsScrollAtBottom: true };
                bool isCurrentChannel = destinationChannel.Id.Equals(currentView.CurrentChannelId);

                if (isCurrentChannel)
                {
                    if (shouldMarkChannelAsRead)
                        MarkCurrentChannelAsRead();

                    HandleUnreadMessagesSeparator(destinationChannel);
                    currentView.RefreshMessages();
                }
                else
                {
                    currentView.RefreshUnreadMessages(destinationChannel.Id);
                }
            }
        }

        private void HandleMessageAudioFeedback(ChatMessage message)
        {
            if (!TryGetView(out var view))
                return;

            switch (chatSettings.chatAudioSettings)
            {
                case ChatAudioSettings.NONE:
                    return;
                case ChatAudioSettings.MENTIONS_ONLY when message.IsMention:
                case ChatAudioSettings.ALL:
                    UIAudioEventsBus.Instance.SendPlayAudioEvent(message.IsMention ?
                        view.ChatReceiveMentionMessageAudio :
                        view.ChatReceiveMessageAudio);
                    break;
            }
        }

        private void HandleUnreadMessagesSeparator(ChatChannel channel)
        {
            if (!hasToResetUnreadMessagesWhenNewMessageArrive)
                return;

            hasToResetUnreadMessagesWhenNewMessageArrive = false;
            channel.ReadMessages = messageCountWhenSeparatorViewed;
        }

        private void OnChatHistoryReadMessagesChanged(ChatChannel changedChannel)
        {
            if(changedChannel.Id.Equals(viewInstance!.CurrentChannelId))
                viewInstance!.RefreshMessages();
            else
                viewInstance.RefreshUnreadMessages(changedChannel.Id);
        }

#endregion

#region Channel Events

        private async void OnViewCurrentChannelChangedAsync()
        {
            if (chatHistory.Channels[viewInstance!.CurrentChannelId].ChannelType == ChatChannel.ChatChannelType.USER &&
                chatStorage != null && !chatStorage.IsChannelInitialized(viewInstance.CurrentChannelId))
            {
                await chatStorage.InitializeChannelWithMessagesAsync(viewInstance.CurrentChannelId);
                chatHistory.Channels[viewInstance.CurrentChannelId].MarkAllMessagesAsRead();

                if (chatHistory.Channels[viewInstance.CurrentChannelId].Messages.Count == 0)
                    chatHistory.AddMessage(viewInstance.CurrentChannelId, ChatMessage.NewFromSystem(NEW_CHAT_MESSAGE));

                viewInstance.RefreshMessages();
            }
        }

        private void OnViewChannelRemovalRequested(ChatChannel.ChannelId channelId)
        {
            ConversationClosed?.Invoke();

            chatHistory.RemoveChannel(channelId);
        }

#endregion

#region View state changes event handling

        private void OnViewFoldingChanged(bool isUnfolded)
        {
            if (!isUnfolded)
                MarkCurrentChannelAsRead();
        }

        private void OnViewUnreadMessagesSeparatorViewed()
        {
            messageCountWhenSeparatorViewed = chatHistory.Channels[viewInstance!.CurrentChannelId].Messages.Count;
            hasToResetUnreadMessagesWhenNewMessageArrive = true;
        }

        private void OnViewInputSubmitted(ChatChannel channel, string message, string origin)
        {
            chatMessagesBus.Send(channel, message, origin);
        }

        private void OnViewEmojiSelectionVisibilityChanged(bool isVisible)
        {
            if (isVisible)
                DisableUnwantedInputs();
            else
                EnableUnwantedInputs();
        }

        private void OnViewFocusChanged(bool isFocused)
        {
            if (isFocused)
                DisableUnwantedInputs();
            else
                EnableUnwantedInputs();
        }

        private void OnViewPointerExit() =>
            world.TryRemove<CameraBlockerComponent>(cameraEntity);

        private void OnViewPointerEnter() =>
            world.AddOrGet(cameraEntity, new CameraBlockerComponent());

        private void OnViewScrollBottomReached()
        {
            MarkCurrentChannelAsRead();
        }

        private void OnViewMemberListVisibilityChanged(bool isVisible)
        {
            if (isVisible && roomHub.HasAnyRoomConnected())
                RefreshMemberList();
        }

        private void RefreshMemberList()
        {
            memberListHelper.RefreshMemberList();
        }

#endregion

#region External components event handling

        private void OnOpenChatCommandLineShortcutPerformed(InputAction.CallbackContext obj)
        {
            //TODO FRAN: This should take us to the nearby channel and send the command there
            viewInstance!.Focus("/");
        }

        //This comes from the paste option or mention, we check if it's possible to do it as if there is a mask we cannot
        private void OnTextInserted(string text)
        {
            if (viewInstance!.IsMaskActive) return;

            viewInstance.Focus();
            viewInstance.InsertTextInInputBox(text);
        }

        private void OnToggleNametagsShortcutPerformed(InputAction.CallbackContext obj)
        {
            nametagsData.showNameTags = !nametagsData.showNameTags;
        }

        private void OnChatBusMessageAdded(ChatChannel.ChannelId channelId, ChatMessage chatMessage)
        {
            if (!chatMessage.IsSystemMessage)
            {
                string formattedText = hyperlinkTextFormatter.FormatText(chatMessage.Message);
                var newChatMessage = ChatMessage.CopyWithNewMessage(formattedText, chatMessage);
                chatHistory.AddMessage(channelId, newChatMessage);
            }
            else
                chatHistory.AddMessage(channelId, chatMessage);
        }

#endregion

#region Chat History Channel Events

        private void OnChatHistoryChannelRemoved(ChatChannel.ChannelId removedChannel)
        {
            chatUserStateUpdater.RemoveConversation(removedChannel.Id);
            viewInstance!.RemoveConversation(removedChannel);
        }

        private void OnChatHistoryChannelAdded(ChatChannel addedChannel)
        {
            chatUserStateUpdater.AddConversation(addedChannel.Id.Id);
            viewInstance!.AddConversation(addedChannel);
        }
#endregion

#region User State Update Events

        private void OnUserDisconnected(string userId)
        {
            var state = chatUserStateUpdater.GetDisconnectedUserState(userId);
            viewInstance!.SetupViewWithUserState(state);
        }

        private void OnNonFriendConnected(string userId)
        {
            GetAndSetupNonFriendUserStateAsync(userId).Forget();
        }

        private async UniTaskVoid GetAndSetupNonFriendUserStateAsync(string userId)
        {
            //We might need a new state of type "LOADING" or similar to display until we resolve the real state
            viewInstance!.SetupViewWithUserState(ChatUserStateUpdater.ChatUserState.DISCONNECTED);
            var state = await chatUserStateUpdater.GetConnectedNonFriendUserStateAsync(userId);
            viewInstance!.SetupViewWithUserState(state);
        }

        private void OnFriendConnected(string userId)
        {
            var state = ChatUserStateUpdater.ChatUserState.CONNECTED;
            viewInstance!.SetupViewWithUserState(state);
        }

        private void OnUserBlockedByOwnUser(string userId)
        {
            var state = ChatUserStateUpdater.ChatUserState.BLOCKED_BY_OWN_USER;
            viewInstance!.SetupViewWithUserState(state);
        }

        private void OnCurrentConversationUserUnavailable()
        {
            var state = ChatUserStateUpdater.ChatUserState.PRIVATE_MESSAGES_BLOCKED;
            viewInstance!.SetupViewWithUserState(state);
        }

        private void OnCurrentConversationUserAvailable()
        {
            var state = ChatUserStateUpdater.ChatUserState.CONNECTED;
            viewInstance!.SetupViewWithUserState(state);
        }

        private void OnUserConnectionStateChanged(string userId, bool isConnected)
        {
            viewInstance!.UpdateConversationToolbarStatusIconForUser(userId, isConnected? OnlineStatus.ONLINE : OnlineStatus.OFFLINE);
        }

        #endregion

        private void MarkCurrentChannelAsRead()
        {
            chatHistory.Channels[viewInstance!.CurrentChannelId].MarkAllMessagesAsRead();
            messageCountWhenSeparatorViewed = chatHistory.Channels[viewInstance.CurrentChannelId].ReadMessages;
        }

        private void DisableUnwantedInputs()
        {
            world.AddOrGet(cameraEntity, new CameraBlockerComponent());
            inputBlock.Disable(InputMapComponent.BLOCK_USER_INPUT);
        }

        private void EnableUnwantedInputs()
        {
            world.TryRemove<CameraBlockerComponent>(cameraEntity);
            inputBlock.Enable(InputMapComponent.BLOCK_USER_INPUT);
        }

        private void GetProfilesFromParticipants(List<Profile> outProfiles)
        {
            outProfiles.Clear();

            foreach (string? identity in roomHub.AllLocalRoomsRemoteParticipantIdentities())
            {
                // TODO: Use new endpoint to get a bunch of profile info
                if (profileCache.TryGet(identity, out var profile))
                    outProfiles.Add(profile);
            }
        }

        private void SubscribeToEvents()
        {
            //We start processing messages once the view is ready
            chatMessagesBus.MessageAdded += OnChatBusMessageAdded;

            chatEventBus.InsertTextInChat += OnTextInserted;
            chatEventBus.OpenConversation += OnOpenConversation;
            callButtonController.StartCall += OnStartCall;

            if (TryGetView(out var view))
            {
                view.PointerEnter += OnViewPointerEnter;
                view.PointerExit += OnViewPointerExit;

                view.FocusChanged += OnViewFocusChanged;
                view.EmojiSelectionVisibilityChanged += OnViewEmojiSelectionVisibilityChanged;
                view.InputSubmitted += OnViewInputSubmitted;
                view.MemberListVisibilityChanged += OnViewMemberListVisibilityChanged;
                view.ScrollBottomReached += OnViewScrollBottomReached;
                view.UnreadMessagesSeparatorViewed += OnViewUnreadMessagesSeparatorViewed;
                view.FoldingChanged += OnViewFoldingChanged;
                view.ChannelRemovalRequested += OnViewChannelRemovalRequested;
                view.CurrentChannelChanged += OnViewCurrentChannelChangedAsync;
                view.ConversationSelected += OnSelectConversation;
                view.DeleteChatHistoryRequested += OnViewDeleteChatHistoryRequested;
            }

            chatHistory.ChannelAdded += OnChatHistoryChannelAdded;
            chatHistory.ChannelRemoved += OnChatHistoryChannelRemoved;
            chatHistory.ReadMessagesChanged += OnChatHistoryReadMessagesChanged;
            chatHistory.MessageAdded += OnChatHistoryMessageAdded; // TODO: This should not exist, the only way to add a chat message from outside should be by using the bus
            chatHistory.ReadMessagesChanged += OnChatHistoryReadMessagesChanged;

            chatUserStateEventBus.FriendConnected += OnFriendConnected;
            chatUserStateEventBus.UserDisconnected += OnUserDisconnected;
            chatUserStateEventBus.NonFriendConnected += OnNonFriendConnected;
            chatUserStateEventBus.CurrentConversationUserAvailable += OnCurrentConversationUserAvailable;
            chatUserStateEventBus.CurrentConversationUserUnavailable += OnCurrentConversationUserUnavailable;
            chatUserStateEventBus.UserBlocked += OnUserBlockedByOwnUser;
            chatUserStateEventBus.UserConnectionStateChanged += OnUserConnectionStateChanged;

            viewDependencies.DclInput.Shortcuts.ToggleNametags.performed += OnToggleNametagsShortcutPerformed;
            viewDependencies.DclInput.Shortcuts.OpenChatCommandLine.performed += OnOpenChatCommandLineShortcutPerformed;
        }

        private void OnViewDeleteChatHistoryRequested()
        {
            // Clears the history of the current conversation and updates the UI
            chatHistory.ClearChannel(viewInstance!.CurrentChannelId);
            messageCountWhenSeparatorViewed = 0;
            viewInstance.ClearCurrentConversation();
        }

        private void UnsubscribeFromEvents()
        {
            chatMessagesBus.MessageAdded -= OnChatBusMessageAdded;
            chatHistory.MessageAdded -= OnChatHistoryMessageAdded;
            chatHistory.ReadMessagesChanged -= OnChatHistoryReadMessagesChanged;
            chatEventBus.InsertTextInChat -= OnTextInserted;
            callButtonController.StartCall -= OnStartCall;

            if (viewInstance != null)
            {
                viewInstance.PointerEnter -= OnViewPointerEnter;
                viewInstance.PointerExit -= OnViewPointerExit;
                viewInstance.FocusChanged -= OnViewFocusChanged;
                viewInstance.EmojiSelectionVisibilityChanged -= OnViewEmojiSelectionVisibilityChanged;
                viewInstance.InputSubmitted -= OnViewInputSubmitted;
                viewInstance.ScrollBottomReached -= OnViewScrollBottomReached;
                viewInstance.UnreadMessagesSeparatorViewed -= OnViewUnreadMessagesSeparatorViewed;
                viewInstance.FoldingChanged -= OnViewFoldingChanged;
                viewInstance.MemberListVisibilityChanged -= OnViewMemberListVisibilityChanged;
                viewInstance.ChannelRemovalRequested -= OnViewChannelRemovalRequested;
                viewInstance.CurrentChannelChanged -= OnViewCurrentChannelChangedAsync;
                viewInstance.ConversationSelected -= OnSelectConversation;
                viewInstance.DeleteChatHistoryRequested -= OnViewDeleteChatHistoryRequested;
                viewInstance.RemoveAllConversations();
                viewInstance.Dispose();
            }

            chatHistory.ChannelAdded -= OnChatHistoryChannelAdded;
            chatHistory.ChannelRemoved -= OnChatHistoryChannelRemoved;
            chatHistory.ReadMessagesChanged -= OnChatHistoryReadMessagesChanged;

            chatUserStateEventBus.FriendConnected -= OnFriendConnected;
            chatUserStateEventBus.UserDisconnected -= OnUserDisconnected;
            chatUserStateEventBus.NonFriendConnected -= OnNonFriendConnected;
            chatUserStateEventBus.CurrentConversationUserAvailable -= OnCurrentConversationUserAvailable;
            chatUserStateEventBus.CurrentConversationUserUnavailable -= OnCurrentConversationUserUnavailable;
            chatUserStateEventBus.UserBlocked -= OnUserBlockedByOwnUser;
            chatUserStateEventBus.UserConnectionStateChanged -= OnUserConnectionStateChanged;

            viewDependencies.DclInput.Shortcuts.ToggleNametags.performed -= OnToggleNametagsShortcutPerformed;
            viewDependencies.DclInput.Shortcuts.OpenChatCommandLine.performed -= OnOpenChatCommandLineShortcutPerformed;
        }
    }
}<|MERGE_RESOLUTION|>--- conflicted
+++ resolved
@@ -24,12 +24,9 @@
 using DCL.Web3.Identities;
 using DCL.UI.SharedSpaceManager;
 using DCL.Utilities;
-<<<<<<< HEAD
+using DCL.Utilities.Extensions;
 using DCL.VoiceChat;
 using DCL.Web3;
-=======
-using DCL.Utilities.Extensions;
->>>>>>> b2e5a068
 using ECS.Abstract;
 using LiveKit.Rooms;
 using MVC;
@@ -71,11 +68,8 @@
         private readonly ChatControllerChatBubblesHelper chatBubblesHelper;
         private readonly ChatControllerMemberListHelper memberListHelper;
         private readonly IRoomHub roomHub;
-<<<<<<< HEAD
         private CallButtonController callButtonController;
-=======
         private readonly ProfileRepositoryWrapper profileRepositoryWrapper;
->>>>>>> b2e5a068
 
         private readonly List<ChatMemberListView.MemberData> membersBuffer = new ();
         private readonly List<Profile> participantProfileBuffer = new ();
@@ -125,11 +119,8 @@
             IFriendsEventBus friendsEventBus,
             ChatHistoryStorage chatStorage,
             ObjectProxy<IFriendsService> friendsService,
-<<<<<<< HEAD
+            ProfileRepositoryWrapper profileDataProvider,
             IVoiceChatCallStatusService voiceChatCallStatusService) : base(viewFactory)
-=======
-            ProfileRepositoryWrapper profileDataProvider) : base(viewFactory)
->>>>>>> b2e5a068
         {
             this.chatMessagesBus = chatMessagesBus;
             this.chatHistory = chatHistory;
@@ -146,12 +137,9 @@
             this.web3IdentityCache = web3IdentityCache;
             this.loadingStatus = loadingStatus;
             this.chatStorage = chatStorage;
-<<<<<<< HEAD
-            this.voiceChatCallStatusService = voiceChatCallStatusService;
-=======
             this.profileRepositoryWrapper = profileDataProvider;
             friendsServiceProxy = friendsService;
->>>>>>> b2e5a068
+            this.voiceChatCallStatusService = voiceChatCallStatusService;
 
             chatUserStateEventBus = new ChatUserStateEventBus();
             var chatRoom = roomHub.ChatRoom();
@@ -356,16 +344,12 @@
             viewInstance!.Focus();
         }
 
-<<<<<<< HEAD
         private void OnStartCall(string userId)
         {
             voiceChatCallStatusService.StartCall(new Web3Address(userId));
         }
 
-        public void OnSelectConversation(ChatChannel.ChannelId channelId)
-=======
         private void OnSelectConversation(ChatChannel.ChannelId channelId)
->>>>>>> b2e5a068
         {
             chatUserStateUpdater.CurrentConversation = channelId.Id;
             if (TryGetView(out var view))
