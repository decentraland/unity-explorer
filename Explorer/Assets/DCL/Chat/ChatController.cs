--- conflicted
+++ resolved
@@ -49,13 +49,9 @@
         private readonly IProfileCache profileCache;
         private readonly ITextFormatter hyperlinkTextFormatter;
         private readonly ChatAudioSettingsAsset chatAudioSettings;
-<<<<<<< HEAD
-        private readonly IChatInputBus chatInputBus;
-        private readonly ChatStorage chatStorage;
-=======
         private readonly IChatEventBus chatEventBus;
         private readonly IWeb3IdentityCache web3IdentityCache;
->>>>>>> 6322c329
+        private readonly ChatStorage chatStorage;
 
         private SingleInstanceEntity cameraEntity;
         private CancellationTokenSource memberListCts;
@@ -91,13 +87,9 @@
             ChatAudioSettingsAsset chatAudioSettings,
             ITextFormatter hyperlinkTextFormatter,
             IProfileCache profileCache,
-<<<<<<< HEAD
-            IChatInputBus chatInputBus,
+            IChatEventBus chatEventBus,
+            IWeb3IdentityCache web3IdentityCache,
             ChatStorage chatStorage) : base(viewFactory)
-=======
-            IChatEventBus chatEventBus,
-            IWeb3IdentityCache web3IdentityCache) : base(viewFactory)
->>>>>>> 6322c329
         {
             this.chatMessagesBus = chatMessagesBus;
             this.chatHistory = chatHistory;
@@ -205,12 +197,10 @@
 
             memberListCts = new CancellationTokenSource();
             UniTask.RunOnThreadPool(UpdateMembersDataAsync);
-<<<<<<< HEAD
+            ShowWelcomeMessage();
 
             chatStorage.LoadAllChannelsWithoutMessages(); // TODO: Make it async?
             // TODO: Load messages when entering a conversation
-=======
-            ShowWelcomeMessage();
         }
 
         private void OnChatHistoryOnAllChannelsRemoved()
@@ -236,7 +226,6 @@
             var channel = chatHistory.AddOrGetChannel(new ChatChannel.ChannelId(userId), ChatChannel.ChatChannelType.User);
             viewInstance!.CurrentChannelId = channel.Id;
             viewInstance.FocusInputBox();
->>>>>>> 6322c329
         }
 
         private void OnChatHistoryMessageAdded(ChatChannel destinationChannel, ChatMessage addedMessage)
