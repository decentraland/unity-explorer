--- conflicted
+++ resolved
@@ -60,16 +60,13 @@
         private readonly IChatEventBus chatEventBus;
         private readonly IWeb3IdentityCache web3IdentityCache;
         private readonly ILoadingStatus loadingStatus;
-<<<<<<< HEAD
+        private readonly ChatHistoryStorage? chatStorage;
         private readonly ObjectProxy<IUserBlockingCache> userBlockingCacheProxy;
         private readonly ObjectProxy<FriendsCache> friendsCacheProxy;
         private readonly ChatUserStateUpdater chatUserStateUpdater;
         private readonly ChatUsersStateCache chatUsersStateCache;
         private readonly ChatUserStateEventBus chatUserStateEventBus;
         private readonly RPCChatPrivacyService chatPrivacyService;
-=======
-        private readonly ChatHistoryStorage? chatStorage;
->>>>>>> 7bff32c8
 
         private SingleInstanceEntity cameraEntity;
         private CancellationTokenSource memberListCts;
@@ -129,14 +126,11 @@
             IChatEventBus chatEventBus,
             IWeb3IdentityCache web3IdentityCache,
             ILoadingStatus loadingStatus,
-<<<<<<< HEAD
             ObjectProxy<IUserBlockingCache> userBlockingCacheProxy,
             ObjectProxy<FriendsCache> friendsCacheProxy,
             RPCChatPrivacyService chatPrivacyService,
-            IFriendsEventBus friendsEventBus) : base(viewFactory)
-=======
+            IFriendsEventBus friendsEventBus,
             ChatHistoryStorage chatStorage) : base(viewFactory)
->>>>>>> 7bff32c8
         {
             this.chatMessagesBus = chatMessagesBus;
             this.chatHistory = chatHistory;
@@ -155,7 +149,7 @@
             this.chatEventBus = chatEventBus;
             this.web3IdentityCache = web3IdentityCache;
             this.loadingStatus = loadingStatus;
-<<<<<<< HEAD
+            this.chatStorage = chatStorage;
             this.userBlockingCacheProxy = userBlockingCacheProxy;
             this.friendsCacheProxy = friendsCacheProxy;
             this.chatPrivacyService = chatPrivacyService;
@@ -171,9 +165,6 @@
                 chatUserStateEventBus,
                 chatUsersStateCache,
                 friendsEventBus);
-=======
-            this.chatStorage = chatStorage;
->>>>>>> 7bff32c8
         }
 
         public void Clear() // Called by a command
@@ -239,10 +230,163 @@
             return viewInstance!.gameObject.activeInHierarchy;
         }
 
-<<<<<<< HEAD
-        protected override void OnViewInstantiated()
+        private void OnChatHistoryAllChannelsRemoved()
+        {
+            viewInstance!.RemoveAllConversations();
+        }
+
+        private void ShowWelcomeMessage()
+        {
+            chatHistory.AddOrGetChannel(ChatChannel.NEARBY_CHANNEL_ID, ChatChannel.ChatChannelType.Nearby);
+            viewInstance!.CurrentChannelId = ChatChannel.NEARBY_CHANNEL_ID;
+            chatHistory.AddMessage(ChatChannel.NEARBY_CHANNEL_ID, ChatMessage.NewFromSystem(WELCOME_MESSAGE));
+            chatHistory.Channels[ChatChannel.NEARBY_CHANNEL_ID].MarkAllMessagesAsRead();
+        }
+
+        private void OnOpenConversation(string userId)
+        {
+            ChatChannel channel = chatHistory.AddOrGetChannel(new ChatChannel.ChannelId(userId), ChatChannel.ChatChannelType.User);
+            chatUserStateUpdater.AddConversation(userId);
+            var userState = chatUserStateUpdater.GetChatUserState(userId);
+            viewInstance!.CurrentChannelId = channel.Id;
+            viewInstance.SetInputWithUserState(userState);
+            //TODO FRAN: This is not entirely right, but its good enough for now. (PRIVATE_MESSAGES_BLOCKED_BY_OWN_USER) is returning as connected, but the user could be offline as well
+            var connected = userState == ChatUserStateUpdater.ChatUserState.CONNECTED ||
+                            userState == ChatUserStateUpdater.ChatUserState.PRIVATE_MESSAGES_BLOCKED_BY_OWN_USER ||
+                            userState == ChatUserStateUpdater.ChatUserState.PRIVATE_MESSAGES_BLOCKED;
+            viewInstance.UpdateConversationToolbarStatusIconForUser(userId, connected? OnlineStatus.ONLINE : OnlineStatus.OFFLINE);
+            viewInstance.FocusInputBox();
+        }
+
+        private void OnSelectConversation(ChatChannel.ChannelId channelId)
+        {
+            chatUserStateUpdater.AddConversation(channelId.Id);
+            var userState = chatUserStateUpdater.GetChatUserState(channelId.Id);
+            viewInstance!.CurrentChannelId = channelId;
+            viewInstance.SetInputWithUserState(userState);
+            viewInstance.FocusInputBox();
+        }
+
+        private void OnChatHistoryMessageAdded(ChatChannel destinationChannel, ChatMessage addedMessage)
+        {
+            bool isSentByOwnUser = addedMessage is { IsSystemMessage: false, IsSentByOwnUser: true };
+
+            CreateChatBubble(destinationChannel, addedMessage, isSentByOwnUser);
+
+            // If the chat is showing the channel that receives the message and the scroll view is at the bottom, mark everything as read
+            if (viewInstance!.IsMessageListVisible && destinationChannel.Id.Equals(viewInstance.CurrentChannelId) && viewInstance.IsScrollAtBottom)
+                MarkCurrentChannelAsRead();
+
+            if (isSentByOwnUser)
+            {
+                MarkCurrentChannelAsRead();
+                viewInstance.RefreshMessages();
+                viewInstance.ShowLastMessage();
+            }
+            else
+            {
+                if (destinationChannel.Id.Equals(viewInstance.CurrentChannelId))
+                {
+                    // Note: When the unread messages separator (NEW line) is viewed, it gets ready to jump to a new position.
+                    //       Once a new message arrives, the separator moves to the position of that new message and the count of
+                    //       unread messages is set to 1.
+                    if (hasToResetUnreadMessagesWhenNewMessageArrive)
+                    {
+                        hasToResetUnreadMessagesWhenNewMessageArrive = false;
+                        destinationChannel.ReadMessages = messageCountWhenSeparatorViewed;
+                    }
+
+                    viewInstance.RefreshMessages();
+                }
+                else // Messages arrived to other conversations
+                {
+                    viewInstance.RefreshUnreadMessages(destinationChannel.Id);
+                }
+            }
+        }
+
+        private async void OnViewCurrentChannelChangedAsync()
+        {
+            if (chatHistory.Channels[viewInstance!.CurrentChannelId].ChannelType == ChatChannel.ChatChannelType.User &&
+                chatStorage != null && !chatStorage.IsChannelInitialized(viewInstance.CurrentChannelId))
+            {
+                await chatStorage.InitializeChannelWithMessagesAsync(viewInstance.CurrentChannelId);
+                chatHistory.Channels[viewInstance.CurrentChannelId].MarkAllMessagesAsRead();
+                viewInstance.RefreshMessages();
+            }
+        }
+
+        private void OnViewChannelRemovalRequested(ChatChannel.ChannelId channelId)
+        {
+            chatHistory.RemoveChannel(channelId);
+        }
+
+        private void OnViewFoldingChanged(bool isUnfolded)
+        {
+            if (!isUnfolded)
+                MarkCurrentChannelAsRead();
+        }
+
+        private void OnChatHistoryReadMessagesChanged(ChatChannel changedChannel)
+        {
+            if(changedChannel.Id.Equals(viewInstance.CurrentChannelId))
+                viewInstance!.RefreshMessages();
+            else
+                viewInstance.RefreshUnreadMessages(changedChannel.Id);
+        }
+
+        private void OnViewUnreadMessagesSeparatorViewed()
+        {
+            messageCountWhenSeparatorViewed = chatHistory.Channels[viewInstance!.CurrentChannelId].Messages.Count;
+            hasToResetUnreadMessagesWhenNewMessageArrive = true;
+        }
+
+        private void OnViewScrollBottomReached()
+        {
+            MarkCurrentChannelAsRead();
+        }
+
+        private async UniTask UpdateMembersDataAsync()
+        {
+            const int WAIT_TIME_IN_BETWEEN_UPDATES = 500;
+
+            while (!memberListCts.IsCancellationRequested)
+            {
+                // If the player jumps to another island room (like a world) while the member list is visible, it must refresh
+                if (previousRoomSid != islandRoom.Info.Sid && viewInstance!.IsMemberListVisible)
+                {
+                    previousRoomSid = islandRoom.Info.Sid;
+                    RefreshMemberList();
+                }
+
+                // Updates the amount of members
+                int participantsCount = roomHub.ParticipantsCount();
+                if(roomHub.HasAnyRoomConnected() && participantsCount != viewInstance!.MemberCount)
+                    viewInstance!.MemberCount = participantsCount;
+
+                await UniTask.Delay(WAIT_TIME_IN_BETWEEN_UPDATES);
+            }
+        }
+
+        protected override void OnBlur()
+        {
+            viewInstance!.DisableInputBoxSubmissions();
+        }
+
+        protected override void OnFocus()
+        {
+            if (viewInstance!.IsFocused) return;
+
+            viewInstance.EnableInputBoxSubmissions();
+        }
+
+        protected override void OnViewShow()
         {
             cameraEntity = world.CacheCamera();
+
+            viewInstance!.InjectDependencies(viewDependencies);
+            viewInstance.Initialize(chatHistory.Channels, nametagsData.showChatBubbles, chatAudioSettings, GetProfilesFromParticipants, loadingStatus);
+            chatStorage?.SetNewLocalUserWalletAddress(web3IdentityCache.Identity!.Address);
 
             //We start processing messages once the view is ready
             chatMessagesBus.MessageAdded += OnChatBusMessageAdded;
@@ -252,9 +396,6 @@
 
             chatEventBus.InsertTextInChat += OnEventTextInserted;
             chatEventBus.OpenConversation += OnOpenConversation;
-
-            viewInstance!.InjectDependencies(viewDependencies);
-            viewInstance!.Initialize(chatHistory.Channels, nametagsData.showChatBubbles, chatSettings, GetProfilesFromParticipants, loadingStatus);
 
             viewInstance.PointerEnter += OnViewPointerEnter;
             viewInstance.PointerExit += OnViewPointerExit;
@@ -268,18 +409,14 @@
             viewInstance.UnreadMessagesSeparatorViewed += OnViewUnreadMessagesSeparatorViewed;
             viewInstance.FoldingChanged += OnViewFoldingChanged;
             viewInstance.ChannelRemovalRequested += OnViewChannelRemovalRequested;
-            viewInstance.ConversationSelected += OnSelectConversation;
+            viewInstance.CurrentChannelChanged += OnViewCurrentChannelChangedAsync;
 
             OnFocus();
 
             chatHistory.ChannelAdded += OnChatHistoryChannelAdded;
             chatHistory.ChannelRemoved += OnChatHistoryChannelRemoved;
             chatHistory.ReadMessagesChanged += OnChatHistoryReadMessagesChanged;
-            chatHistory.AllChannelsRemoved += OnChatHistoryOnAllChannelsRemoved;
-
-            web3IdentityCache.OnIdentityChanged += OnIdentityChanged;
-
-            memberListCts = new CancellationTokenSource();
+            chatHistory.AllChannelsRemoved += OnChatHistoryAllChannelsRemoved;
 
             //TODO FRAN: When we merge chat history, we can properly load the opened conversations here.
             chatUserStateUpdater.Initialize(new List<string>());
@@ -291,202 +428,6 @@
             chatUserStateEventBus.UserUnavailableToChat += OnUserUnavailableToChat;
             chatUserStateEventBus.UserBlocked += OnUserBlocked;
             //Subscribe to all relevant events on the bus to update the UI
-
-            UniTask.RunOnThreadPool(UpdateMembersDataAsync);
-            ShowWelcomeMessage();
-=======
-        private void OnChatHistoryAllChannelsRemoved()
-        {
-            viewInstance!.RemoveAllConversations();
->>>>>>> 7bff32c8
-        }
-
-        private void ShowWelcomeMessage()
-        {
-            chatHistory.AddOrGetChannel(ChatChannel.NEARBY_CHANNEL_ID, ChatChannel.ChatChannelType.Nearby);
-            viewInstance!.CurrentChannelId = ChatChannel.NEARBY_CHANNEL_ID;
-            chatHistory.AddMessage(ChatChannel.NEARBY_CHANNEL_ID, ChatMessage.NewFromSystem(WELCOME_MESSAGE));
-            chatHistory.Channels[ChatChannel.NEARBY_CHANNEL_ID].MarkAllMessagesAsRead();
-        }
-
-        private void OnOpenConversation(string userId)
-        {
-<<<<<<< HEAD
-            var channel = chatHistory.AddOrGetChannel(new ChatChannel.ChannelId(userId), ChatChannel.ChatChannelType.User);
-            chatUserStateUpdater.AddConversation(userId);
-            var userState = chatUserStateUpdater.GetChatUserState(userId);
-=======
-            ChatChannel channel = chatHistory.AddOrGetChannel(new ChatChannel.ChannelId(userId), ChatChannel.ChatChannelType.User);
->>>>>>> 7bff32c8
-            viewInstance!.CurrentChannelId = channel.Id;
-            viewInstance.SetInputWithUserState(userState);
-            //TODO FRAN: This is not entirely right, but its good enough for now. (PRIVATE_MESSAGES_BLOCKED_BY_OWN_USER) is returning as connected, but the user could be offline as well
-            var connected = userState == ChatUserStateUpdater.ChatUserState.CONNECTED ||
-                            userState == ChatUserStateUpdater.ChatUserState.PRIVATE_MESSAGES_BLOCKED_BY_OWN_USER ||
-                            userState == ChatUserStateUpdater.ChatUserState.PRIVATE_MESSAGES_BLOCKED;
-            viewInstance.UpdateConversationToolbarStatusIconForUser(userId, connected? OnlineStatus.ONLINE : OnlineStatus.OFFLINE);
-            viewInstance.FocusInputBox();
-        }
-
-        private void OnSelectConversation(ChatChannel.ChannelId channelId)
-        {
-            chatUserStateUpdater.AddConversation(channelId.Id);
-            var userState = chatUserStateUpdater.GetChatUserState(channelId.Id);
-            viewInstance!.CurrentChannelId = channelId;
-            viewInstance.SetInputWithUserState(userState);
-            viewInstance.FocusInputBox();
-        }
-
-        private void OnChatHistoryMessageAdded(ChatChannel destinationChannel, ChatMessage addedMessage)
-        {
-            bool isSentByOwnUser = addedMessage is { IsSystemMessage: false, IsSentByOwnUser: true };
-
-            CreateChatBubble(destinationChannel, addedMessage, isSentByOwnUser);
-
-            // If the chat is showing the channel that receives the message and the scroll view is at the bottom, mark everything as read
-            if (viewInstance!.IsMessageListVisible && destinationChannel.Id.Equals(viewInstance.CurrentChannelId) && viewInstance.IsScrollAtBottom)
-                MarkCurrentChannelAsRead();
-
-            if (isSentByOwnUser)
-            {
-                MarkCurrentChannelAsRead();
-                viewInstance.RefreshMessages();
-                viewInstance.ShowLastMessage();
-            }
-            else
-            {
-                if (destinationChannel.Id.Equals(viewInstance.CurrentChannelId))
-                {
-                    // Note: When the unread messages separator (NEW line) is viewed, it gets ready to jump to a new position.
-                    //       Once a new message arrives, the separator moves to the position of that new message and the count of
-                    //       unread messages is set to 1.
-                    if (hasToResetUnreadMessagesWhenNewMessageArrive)
-                    {
-                        hasToResetUnreadMessagesWhenNewMessageArrive = false;
-                        destinationChannel.ReadMessages = messageCountWhenSeparatorViewed;
-                    }
-
-                    viewInstance.RefreshMessages();
-                }
-                else // Messages arrived to other conversations
-                {
-                    viewInstance.RefreshUnreadMessages(destinationChannel.Id);
-                }
-            }
-        }
-
-        private async void OnViewCurrentChannelChangedAsync()
-        {
-            if (chatHistory.Channels[viewInstance!.CurrentChannelId].ChannelType == ChatChannel.ChatChannelType.User &&
-                chatStorage != null && !chatStorage.IsChannelInitialized(viewInstance.CurrentChannelId))
-            {
-                await chatStorage.InitializeChannelWithMessagesAsync(viewInstance.CurrentChannelId);
-                chatHistory.Channels[viewInstance.CurrentChannelId].MarkAllMessagesAsRead();
-                viewInstance.RefreshMessages();
-            }
-        }
-
-        private void OnViewChannelRemovalRequested(ChatChannel.ChannelId channelId)
-        {
-            chatHistory.RemoveChannel(channelId);
-        }
-
-        private void OnViewFoldingChanged(bool isUnfolded)
-        {
-            if (!isUnfolded)
-                MarkCurrentChannelAsRead();
-        }
-
-        private void OnChatHistoryReadMessagesChanged(ChatChannel changedChannel)
-        {
-            if(changedChannel.Id.Equals(viewInstance.CurrentChannelId))
-                viewInstance!.RefreshMessages();
-            else
-                viewInstance.RefreshUnreadMessages(changedChannel.Id);
-        }
-
-        private void OnViewUnreadMessagesSeparatorViewed()
-        {
-            messageCountWhenSeparatorViewed = chatHistory.Channels[viewInstance!.CurrentChannelId].Messages.Count;
-            hasToResetUnreadMessagesWhenNewMessageArrive = true;
-        }
-
-        private void OnViewScrollBottomReached()
-        {
-            MarkCurrentChannelAsRead();
-        }
-
-        private async UniTask UpdateMembersDataAsync()
-        {
-            const int WAIT_TIME_IN_BETWEEN_UPDATES = 500;
-
-            while (!memberListCts.IsCancellationRequested)
-            {
-                // If the player jumps to another island room (like a world) while the member list is visible, it must refresh
-                if (previousRoomSid != islandRoom.Info.Sid && viewInstance!.IsMemberListVisible)
-                {
-                    previousRoomSid = islandRoom.Info.Sid;
-                    RefreshMemberList();
-                }
-
-                // Updates the amount of members
-                int participantsCount = roomHub.ParticipantsCount();
-                if(roomHub.HasAnyRoomConnected() && participantsCount != viewInstance!.MemberCount)
-                    viewInstance!.MemberCount = participantsCount;
-
-                await UniTask.Delay(WAIT_TIME_IN_BETWEEN_UPDATES);
-            }
-        }
-
-        protected override void OnBlur()
-        {
-            viewInstance!.DisableInputBoxSubmissions();
-        }
-
-        protected override void OnFocus()
-        {
-            if (viewInstance!.IsFocused) return;
-
-            viewInstance.EnableInputBoxSubmissions();
-        }
-
-        protected override void OnViewShow()
-        {
-            cameraEntity = world.CacheCamera();
-
-            viewInstance!.InjectDependencies(viewDependencies);
-            viewInstance.Initialize(chatHistory.Channels, nametagsData.showChatBubbles, chatAudioSettings, GetProfilesFromParticipants, loadingStatus);
-            chatStorage?.SetNewLocalUserWalletAddress(web3IdentityCache.Identity!.Address);
-
-            //We start processing messages once the view is ready
-            chatMessagesBus.MessageAdded += OnChatBusMessageAdded;
-            chatHistory.MessageAdded += OnChatHistoryMessageAdded; // TODO: This should not exist, the only way to add a chat message from outside should be by using the bus
-            chatHistory.ReadMessagesChanged += OnChatHistoryReadMessagesChanged;
-            chatCommandsBus.OnClearChat += Clear;
-
-            chatEventBus.InsertTextInChat += OnEventTextInserted;
-            chatEventBus.OpenConversation += OnOpenConversation;
-
-            viewInstance.PointerEnter += OnViewPointerEnter;
-            viewInstance.PointerExit += OnViewPointerExit;
-
-            viewInstance.InputBoxFocusChanged += OnViewInputBoxFocusChanged;
-            viewInstance.EmojiSelectionVisibilityChanged += OnViewEmojiSelectionVisibilityChanged;
-            viewInstance.ChatBubbleVisibilityChanged += OnViewChatBubbleVisibilityChanged;
-            viewInstance.InputSubmitted += OnViewInputSubmitted;
-            viewInstance.MemberListVisibilityChanged += OnViewMemberListVisibilityChanged;
-            viewInstance.ScrollBottomReached += OnViewScrollBottomReached;
-            viewInstance.UnreadMessagesSeparatorViewed += OnViewUnreadMessagesSeparatorViewed;
-            viewInstance.FoldingChanged += OnViewFoldingChanged;
-            viewInstance.ChannelRemovalRequested += OnViewChannelRemovalRequested;
-            viewInstance.CurrentChannelChanged += OnViewCurrentChannelChangedAsync;
-
-            OnFocus();
-
-            chatHistory.ChannelAdded += OnChatHistoryChannelAdded;
-            chatHistory.ChannelRemoved += OnChatHistoryChannelRemoved;
-            chatHistory.ReadMessagesChanged += OnChatHistoryReadMessagesChanged;
-            chatHistory.AllChannelsRemoved += OnChatHistoryAllChannelsRemoved;
 
             memberListCts = new CancellationTokenSource();
             UniTask.RunOnThreadPool(UpdateMembersDataAsync);
@@ -532,6 +473,18 @@
             chatHistory.ReadMessagesChanged -= OnChatHistoryReadMessagesChanged;
             chatHistory.AllChannelsRemoved -= OnChatHistoryAllChannelsRemoved;
 
+            //TODO FRAN: When we merge chat history, we can properly load the opened conversations here.
+            chatUserStateUpdater.Initialize(new List<string>());
+            chatUserStateEventBus.FriendConnected -= OnFriendConnected;
+            chatUserStateEventBus.FriendDisconnected -= OnFriendDisconnected;
+            chatUserStateEventBus.NonFriendConnected -= OnNonFriendConnected;
+            chatUserStateEventBus.NonFriendDisconnected -= OnNonFriendDisconnected;
+            chatUserStateEventBus.UserAvailableToChat -= OnUserAvailableToChat;
+            chatUserStateEventBus.UserUnavailableToChat -= OnUserUnavailableToChat;
+            chatUserStateEventBus.UserBlocked -= OnUserBlocked;
+            //Subscribe to all relevant events on the bus to update the UI
+
+
             viewDependencies.DclInput.UI.Click.performed -= OnUIClickPerformed;
             viewDependencies.DclInput.Shortcuts.ToggleNametags.performed -= OnToggleNametagsShortcutPerformed;
             viewDependencies.DclInput.Shortcuts.OpenChatCommandLine.performed -= OnOpenChatCommandLineShortcutPerformed;
