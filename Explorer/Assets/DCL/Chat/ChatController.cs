using Arch.Core;
using Cysharp.Threading.Tasks;
using DCL.CharacterCamera;
using DCL.Chat.Commands;
using DCL.Chat.History;
using DCL.Chat.MessageBus;
<<<<<<< HEAD
=======
using DCL.Chat.ChatLifecycleBus;
using DCL.Chat.InputBus;
>>>>>>> 1b385bad
using DCL.Input;
using DCL.Input.Component;
using DCL.Input.Systems;
using DCL.Multiplayer.Connections.RoomHubs;
using DCL.Multiplayer.Profiles.Tables;
using DCL.Nametags;
using DCL.Profiles;
using DCL.Settings.Settings;
using DCL.UI.InputFieldFormatting;
using DCL.UI.SharedSpaceManager;
using ECS.Abstract;
using LiveKit.Proto;
using LiveKit.Rooms;
using MVC;
using System;
using System.Collections.Generic;
using System.Threading;
using UnityEngine;
using UnityEngine.InputSystem;
using Utility;
using Utility.Arch;

namespace DCL.Chat
{
    public class ChatController : ControllerBase<ChatView, ChatController.ShowParams>, IPanelInSharedSpace
    {
        public struct ShowParams
        {
            public readonly bool ShowUnfolded;

            public ShowParams(bool showUnfolded)
            {
                ShowUnfolded = showUnfolded;
            }
        }

        public delegate void ChatBubbleVisibilityChangedDelegate(bool isVisible);

        /// <summary>
        /// Raised when the UI is folded or unfolded.
        /// </summary>
        public event ChatView.FoldingChangedDelegate FoldingChanged;

        private readonly IReadOnlyEntityParticipantTable entityParticipantTable;
        private readonly IChatMessagesBus chatMessagesBus;
        private readonly NametagsData nametagsData;
        private readonly IChatHistory chatHistory;
        private readonly World world;
        private readonly Entity playerEntity;
        private readonly IInputBlock inputBlock;
        private readonly ViewDependencies viewDependencies;
        private readonly IChatCommandsBus chatCommandsBus;
        private readonly IRoom islandRoom;
        private readonly IProfileCache profileCache;
        private readonly ITextFormatter hyperlinkTextFormatter;
        private readonly ChatAudioSettingsAsset chatAudioSettings;
        private readonly IChatInputBus chatInputBus;

        private SingleInstanceEntity cameraEntity;
        private CancellationTokenSource memberListCts;
        private string previousRoomSid = string.Empty;
        private readonly List<ChatMemberListView.MemberData> membersBuffer = new ();
        private readonly List<Profile> participantProfileBuffer = new ();

        // Used exclusively to calculate the new value of the read messages once the Unread messages separator has been viewed
        private int messageCountWhenSeparatorViewed;
        private bool hasToResetUnreadMessagesWhenNewMessageArrive;

        public override CanvasOrdering.SortingLayer Layer => CanvasOrdering.SortingLayer.Persistent;

        public bool IsUnfolded
        {
            get => viewInstance.IsUnfolded;

            set
            {
                viewInstance.IsUnfolded = value;

                // When opened from outside, it should show the unread messages
                if (value)
                    viewInstance.ShowNewMessages();
            }

        }

        public event ChatBubbleVisibilityChangedDelegate? ChatBubbleVisibilityChanged;

        public ChatController(
            ViewFactoryMethod viewFactory,
            IChatMessagesBus chatMessagesBus,
            IChatHistory chatHistory,
            IReadOnlyEntityParticipantTable entityParticipantTable,
            NametagsData nametagsData,
            World world,
            Entity playerEntity,
            IInputBlock inputBlock,
            ViewDependencies viewDependencies,
            IChatCommandsBus chatCommandsBus,
            IRoomHub roomHub,
            ChatAudioSettingsAsset chatAudioSettings,
            ITextFormatter hyperlinkTextFormatter,
            IProfileCache profileCache, IChatInputBus chatInputBus) : base(viewFactory)
        {
            this.chatMessagesBus = chatMessagesBus;
            this.chatHistory = chatHistory;
            this.entityParticipantTable = entityParticipantTable;
            this.nametagsData = nametagsData;
            this.world = world;
            this.playerEntity = playerEntity;
            this.inputBlock = inputBlock;
            this.viewDependencies = viewDependencies;
            this.chatCommandsBus = chatCommandsBus;
            this.islandRoom = roomHub.IslandRoom();
            this.chatAudioSettings = chatAudioSettings;
            this.hyperlinkTextFormatter = hyperlinkTextFormatter;
            this.profileCache = profileCache;
<<<<<<< HEAD
=======
            this.chatInputBus = chatInputBus;
            chatLifecycleBusController.SubscribeToHideChatCommand(HideBusCommandReceived);
>>>>>>> 1b385bad
        }

        public void Clear() // Called by a command
        {
            chatHistory.ClearChannel(viewInstance!.CurrentChannel);
            messageCountWhenSeparatorViewed = 0;
        }

        public override void Dispose()
        {
            chatMessagesBus.MessageAdded -= OnChatBusMessageAdded;
            chatHistory.MessageAdded -= OnChatHistoryMessageAdded;
            chatHistory.ReadMessagesChanged -= OnChatHistoryReadMessagesChanged;
            chatCommandsBus.OnClearChat -= Clear;
            chatInputBus.InsertTextInChat -= OnInputTextInserted;

            if (viewInstance != null)
            {
                viewInstance.PointerEnter -= OnChatViewPointerEnter;
                viewInstance.PointerExit -= OnChatViewPointerExit;
                viewInstance.InputBoxFocusChanged -= OnViewInputBoxFocusChanged;
                viewInstance.EmojiSelectionVisibilityChanged -= OnViewEmojiSelectionVisibilityChanged;
                viewInstance.ChatBubbleVisibilityChanged -= OnViewChatBubbleVisibilityChanged;
                viewInstance.InputSubmitted -= OnViewInputSubmitted;
                viewInstance.ScrollBottomReached -= OnViewScrollBottomReached;
                viewInstance.UnreadMessagesSeparatorViewed -= OnViewUnreadMessagesSeparatorViewed;
                viewInstance.FoldingChanged -= OnViewFoldingChanged;
                viewInstance.MemberListVisibilityChanged -= OnMemberListVisibilityChanged;
                viewInstance.Dispose();
            }

            viewDependencies.DclInput.UI.Click.performed -= OnUIClickPerformed;
            viewDependencies.DclInput.Shortcuts.ToggleNametags.performed -= OnToggleNametagsShortcutPerformed;
            viewDependencies.DclInput.Shortcuts.OpenChatCommandLine.performed -= OnOpenChatCommandLineShortcutPerformed;
            viewDependencies.DclInput.UI.Submit.performed -= OnSubmitShortcutPerformed;

            memberListCts.SafeCancelAndDispose();
        }

        protected override void OnViewInstantiated()
        {
            cameraEntity = world.CacheCamera();

            //We start processing messages once the view is ready
            chatMessagesBus.MessageAdded += OnChatBusMessageAdded;
            chatHistory.MessageAdded += OnChatHistoryMessageAdded; // TODO: This should not exist, the only way to add a chat message from outside should be by using the bus
            chatHistory.ReadMessagesChanged += OnChatHistoryReadMessagesChanged;
            chatCommandsBus.OnClearChat += Clear;
            chatInputBus.InsertTextInChat += OnInputTextInserted;

            viewInstance!.InjectDependencies(viewDependencies);
            viewInstance!.Initialize(chatHistory.Channels, ChatChannel.NEARBY_CHANNEL, nametagsData.showChatBubbles, chatAudioSettings, GetProfilesFromParticipants);

            viewInstance.PointerEnter += OnChatViewPointerEnter;
            viewInstance.PointerExit += OnChatViewPointerExit;

            viewInstance.InputBoxFocusChanged += OnViewInputBoxFocusChanged;
            viewInstance.EmojiSelectionVisibilityChanged += OnViewEmojiSelectionVisibilityChanged;
            viewInstance.ChatBubbleVisibilityChanged += OnViewChatBubbleVisibilityChanged;
            viewInstance.InputSubmitted += OnViewInputSubmitted;
            viewInstance.MemberListVisibilityChanged += OnMemberListVisibilityChanged;
            viewInstance.ScrollBottomReached += OnViewScrollBottomReached;
            viewInstance.UnreadMessagesSeparatorViewed += OnViewUnreadMessagesSeparatorViewed;
            viewInstance.FoldingChanged += OnViewFoldingChanged;

            OnFocus();

            // Intro message
            // TODO: Use localization systems here:
            chatHistory.AddMessage(ChatChannel.NEARBY_CHANNEL, ChatMessage.NewFromSystem("Type /help for available commands."));

            memberListCts = new CancellationTokenSource();
            UniTask.RunOnThreadPool(UpdateMembersDataAsync);
        }

        private void OnChatHistoryMessageAdded(ChatChannel destinationChannel, ChatMessage addedMessage)
        {
            bool isSentByOwnUser = addedMessage is { SystemMessage: false, SentByOwnUser: true };

            CreateChatBubble(destinationChannel, addedMessage, isSentByOwnUser);

            // If the chat is showing the channel that receives the message and the scroll view is at the bottom, mark everything as read
            if (viewInstance!.IsMessageListVisible && destinationChannel.Id.Equals(viewInstance.CurrentChannel) && viewInstance.IsScrollAtBottom)
                MarkCurrentChannelAsRead();

            if (isSentByOwnUser)
            {
                MarkCurrentChannelAsRead();
                viewInstance.RefreshMessages();
                viewInstance.ShowLastMessage();
            }
            else
            {
                // Note: When the unread messages separator (NEW line) is viewed, it gets ready to jump to a new position.
                //       Once a new message arrives, the separator moves to the position of that new message and the count of
                //       unread messages is set to 1.
                if (hasToResetUnreadMessagesWhenNewMessageArrive)
                {
                    hasToResetUnreadMessagesWhenNewMessageArrive = false;
                    destinationChannel.ReadMessages = messageCountWhenSeparatorViewed;
                }

                viewInstance.RefreshMessages();
            }
        }

        private void OnViewFoldingChanged(bool isUnfolded)
        {
            if (!isUnfolded)
                MarkCurrentChannelAsRead();

            FoldingChanged?.Invoke(isUnfolded);
        }

        private void OnChatHistoryReadMessagesChanged(ChatChannel changedChannel)
        {
            viewInstance!.RefreshMessages();
        }

        private void OnViewUnreadMessagesSeparatorViewed()
        {
            messageCountWhenSeparatorViewed = chatHistory.Channels[viewInstance!.CurrentChannel].Messages.Count;
            hasToResetUnreadMessagesWhenNewMessageArrive = true;
        }

        private void OnViewScrollBottomReached()
        {
            MarkCurrentChannelAsRead();
        }

        private async UniTask UpdateMembersDataAsync()
        {
            const int WAIT_TIME_IN_BETWEEN_UPDATES = 500;

            while (!memberListCts.IsCancellationRequested)
            {
                // If the player jumps to another room (like a world) while the member list is visible, it must refresh
                if (previousRoomSid != islandRoom.Info.Sid && viewInstance!.IsMemberListVisible)
                {
                    previousRoomSid = islandRoom.Info.Sid;
                    RefreshMemberList();
                }

                // Updates the amount of members
                if(canUpdateParticipants && islandRoom.Participants.RemoteParticipantIdentities().Count != viewInstance!.MemberCount)
                    viewInstance!.MemberCount = islandRoom.Participants.RemoteParticipantIdentities().Count;

                await UniTask.Delay(WAIT_TIME_IN_BETWEEN_UPDATES);
            }
        }

        protected override void OnBlur()
        {
            viewInstance!.DisableInputBoxSubmissions();
        }

        protected override void OnFocus()
        {
            if (viewInstance!.IsFocused) return;

            viewInstance.EnableInputBoxSubmissions();
        }

        protected override void OnViewShow()
        {
            base.OnViewShow();
            viewDependencies.DclInput.UI.Click.performed += OnUIClickPerformed;
            viewDependencies.DclInput.Shortcuts.ToggleNametags.performed += OnToggleNametagsShortcutPerformed;
            viewDependencies.DclInput.Shortcuts.OpenChatCommandLine.performed += OnOpenChatCommandLineShortcutPerformed;

            viewInstance.IsUnfolded = inputData.ShowUnfolded;
        }

        protected override void OnViewClose()
        {
            base.OnViewClose();
            viewDependencies.DclInput.UI.Click.performed -= OnUIClickPerformed;
            viewDependencies.DclInput.Shortcuts.ToggleNametags.performed -= OnToggleNametagsShortcutPerformed;
            viewDependencies.DclInput.Shortcuts.OpenChatCommandLine.performed -= OnOpenChatCommandLineShortcutPerformed;

            MarkCurrentChannelAsRead();
        }

        private void MarkCurrentChannelAsRead()
        {
            chatHistory.Channels[viewInstance!.CurrentChannel].MarkAllMessagesAsRead();
            messageCountWhenSeparatorViewed = chatHistory.Channels[viewInstance.CurrentChannel].ReadMessages;
        }

        private bool canUpdateParticipants => islandRoom.Info.ConnectionState == ConnectionState.ConnConnected;

        protected override async UniTask WaitForCloseIntentAsync(CancellationToken ct)
        {
            ViewShowingComplete?.Invoke(this);
            await UniTask.Never(ct);
        }

        private void CreateChatBubble(ChatChannel channel, ChatMessage chatMessage, bool isSentByOwnUser)
        {
            // Chat bubble over the avatars
            if (chatMessage.SentByOwnUser == false && entityParticipantTable.TryGet(chatMessage.WalletAddress, out IReadOnlyEntityParticipantTable.Entry entry))
            {
                Entity entity = entry.Entity;
                GenerateChatBubbleComponent(entity, chatMessage);

                switch (chatAudioSettings.chatAudioSettings)
                {
                    case ChatAudioSettings.NONE:
                        return;
                    case ChatAudioSettings.MENTIONS_ONLY when chatMessage.IsMention:
                    case ChatAudioSettings.ALL:
                        viewInstance!.PlayMessageReceivedSfx(chatMessage.IsMention);
                        break;
                }
            }
            else if (isSentByOwnUser)
                GenerateChatBubbleComponent(playerEntity, chatMessage);
        }

        private void GenerateChatBubbleComponent(Entity e, ChatMessage chatMessage)
        {
            if (nametagsData is { showChatBubbles: true, showNameTags: true })
                world.AddOrGet(e, new ChatBubbleComponent(chatMessage.Message, chatMessage.SenderValidatedName, chatMessage.WalletAddress, chatMessage.IsMention));
        }

        private void DisableUnwantedInputs()
        {
            world.AddOrGet(cameraEntity, new CameraBlockerComponent());
            inputBlock.Disable(InputMapComponent.BLOCK_USER_INPUT);
        }

        private void EnableUnwantedInputs()
        {
            world.TryRemove<CameraBlockerComponent>(cameraEntity);
            inputBlock.Enable(InputMapComponent.BLOCK_USER_INPUT);
        }

        private void OnViewChatBubbleVisibilityChanged(bool isVisible)
        {
            nametagsData.showChatBubbles = isVisible;

            ChatBubbleVisibilityChanged?.Invoke(isVisible);
        }

        private void OnViewInputSubmitted(ChatChannel channel, string message, string origin)
        {
            chatMessagesBus.Send(channel.Id, message, origin);
        }

        private void OnViewEmojiSelectionVisibilityChanged(bool isVisible)
        {
            if (isVisible)
                DisableUnwantedInputs();
            else
                EnableUnwantedInputs();
        }

        private void OnViewInputBoxFocusChanged(bool hasFocus)
        {
            if (hasFocus)
                DisableUnwantedInputs();
            else
                EnableUnwantedInputs();
        }

        private void OnChatViewPointerExit() =>
            world.TryRemove<CameraBlockerComponent>(cameraEntity);

        private void OnChatViewPointerEnter() =>
            world.AddOrGet(cameraEntity, new CameraBlockerComponent());

        private void OnOpenChatCommandLineShortcutPerformed(InputAction.CallbackContext obj)
        {
            viewInstance!.FocusInputBoxWithText("/");
        }

        private void OnToggleNametagsShortcutPerformed(InputAction.CallbackContext obj)
        {
            nametagsData.showNameTags = !nametagsData.showNameTags;
            viewInstance!.EnableChatBubblesVisibilityField = nametagsData.showNameTags;
        }

        private void OnUIClickPerformed(InputAction.CallbackContext obj)
        {
            viewInstance!.Click();
        }

        private void OnSubmitShortcutPerformed(InputAction.CallbackContext obj)
        {
            viewInstance!.FocusInputBox();
        }

        private void OnInputTextInserted(string text)
        {
            viewInstance!.FocusInputBox();
            viewInstance.InsertTextInInputBox(text);
        }

        private void OnChatBusMessageAdded(ChatChannel.ChannelId channelId, ChatMessage chatMessage)
        {
            if (!chatMessage.SystemMessage)
            {
                string formattedText = hyperlinkTextFormatter.FormatText(chatMessage.Message);
                var newChatMessage = ChatMessage.CopyWithNewMessage(formattedText, chatMessage);
                chatHistory.AddMessage(channelId, newChatMessage);
            }
            else
                chatHistory.AddMessage(channelId, chatMessage);
        }

        private void OnMemberListVisibilityChanged(bool isVisible)
        {
            if (isVisible && canUpdateParticipants)
            {
                RefreshMemberList();
            }
        }

        private List<ChatMemberListView.MemberData> GenerateMemberList()
        {
            membersBuffer.Clear();

            GetProfilesFromParticipants(participantProfileBuffer);

            for (int i = 0; i < participantProfileBuffer.Count; ++i)
            {
                ChatMemberListView.MemberData newMember = GetMemberDataFromParticipantIdentity(participantProfileBuffer[i]);

                if (!string.IsNullOrEmpty(newMember.Name))
                    membersBuffer.Add(newMember);
            }

            return membersBuffer;
        }

        private ChatMemberListView.MemberData GetMemberDataFromParticipantIdentity(Profile profile)
        {
            ChatMemberListView.MemberData newMemberData = new ChatMemberListView.MemberData
                {
                    Id = profile.UserId,
                };

            if (profile != null)
            {
                newMemberData.Name = profile.ValidatedName;
                newMemberData.ProfilePicture = profile.ProfilePicture.Value.Asset.Sprite;
                newMemberData.ConnectionStatus = ChatMemberConnectionStatus.Online; // TODO: Get this info from somewhere, when the other shapes are developed
                newMemberData.WalletId = profile.WalletId;
                newMemberData.ProfileColor = profile.UserNameColor;
            }

            return newMemberData;
        }

        private void RefreshMemberList()
        {
            List<ChatMemberListView.MemberData> members = GenerateMemberList();
            viewInstance!.SetMemberData(members);
        }

        private void GetProfilesFromParticipants(List<Profile> outProfiles)
        {
            outProfiles.Clear();

            // Island room
            IReadOnlyCollection<string> islandIdentities = islandRoom.Participants.RemoteParticipantIdentities();

            foreach (string identity in islandIdentities)
            {
                Profile profile = profileCache.Get(identity);

                if(profile != null)
                    outProfiles.Add(profile);
            }
        }

        public event IPanelInSharedSpace.ViewShowingCompleteDelegate? ViewShowingComplete;
        public bool IsVisibleInSharedSpace => State != ControllerState.ViewHidden && GetViewVisibility() && viewInstance!.IsUnfolded;

        public async UniTask ShowInSharedSpaceAsync(CancellationToken ct, object parameters = null)
        {
            if(State != ControllerState.ViewHidden)
            {
                if(!GetViewVisibility())
                    SetViewVisibility(true);

                ShowParams showParams = (ShowParams)parameters;
                viewInstance.IsUnfolded = showParams.ShowUnfolded;

                ViewShowingComplete?.Invoke(this);
            }

            await UniTask.CompletedTask;
        }

        public void SetViewVisibility(bool visibility)
        {
            Debug.Log("YEAH SetVisibility " + visibility);
            viewInstance.gameObject.SetActive(visibility);
        }

        public bool GetViewVisibility()
        {
            return viewInstance.gameObject.activeInHierarchy;
        }

        public async UniTask HideInSharedSpaceAsync(CancellationToken ct)
        {
            IsUnfolded = false;
            await UniTask.CompletedTask;
        }

        public void FocusInputBox()
        {
            viewInstance.FocusInputBox();
        }
    }
}<|MERGE_RESOLUTION|>--- conflicted
+++ resolved
@@ -4,11 +4,7 @@
 using DCL.Chat.Commands;
 using DCL.Chat.History;
 using DCL.Chat.MessageBus;
-<<<<<<< HEAD
-=======
-using DCL.Chat.ChatLifecycleBus;
 using DCL.Chat.InputBus;
->>>>>>> 1b385bad
 using DCL.Input;
 using DCL.Input.Component;
 using DCL.Input.Systems;
@@ -125,11 +121,7 @@
             this.chatAudioSettings = chatAudioSettings;
             this.hyperlinkTextFormatter = hyperlinkTextFormatter;
             this.profileCache = profileCache;
-<<<<<<< HEAD
-=======
             this.chatInputBus = chatInputBus;
-            chatLifecycleBusController.SubscribeToHideChatCommand(HideBusCommandReceived);
->>>>>>> 1b385bad
         }
 
         public void Clear() // Called by a command
