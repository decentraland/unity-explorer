using Arch.Core;
using Cysharp.Threading.Tasks;
using DCL.Audio;
using DCL.CharacterCamera;
using DCL.Chat.ControllerShowParams;
using DCL.Chat.History;
using DCL.Chat.MessageBus;
using DCL.Chat.EventBus;
using DCL.Diagnostics;
using DCL.Communities;
using DCL.Communities.CommunitiesCard;
using DCL.FeatureFlags;
using DCL.Friends;
using DCL.Friends.UserBlocking;
using DCL.Input;
using DCL.Input.Component;
using DCL.Input.Systems;
using DCL.Multiplayer.Connections.RoomHubs;
using DCL.Multiplayer.Profiles.Tables;
using DCL.Nametags;
using DCL.Profiles;
using DCL.Profiles.Helpers;
using DCL.UI.Profiles.Helpers;
using DCL.RealmNavigation;
using DCL.Settings.Settings;
using DCL.UI;
using DCL.UI.GenericContextMenu;
using DCL.UI.GenericContextMenuParameter;
using DCL.UI.InputFieldFormatting;
using DCL.Web3.Identities;
using DCL.UI.SharedSpaceManager;
using DCL.Utilities;
using DCL.Utilities.Extensions;
using Utility;
using Utility.Arch;
using DCL.VoiceChat;
using DCL.Web3;
using Decentraland.SocialService.V2;
using ECS.Abstract;
using ECS.SceneLifeCycle.Realm;
using LiveKit.Rooms;
using MVC;
using System;
using System.Collections.Generic;
using System.Threading;
using UnityEngine.InputSystem;
using Utility.Types;
using ChatMessage = DCL.Chat.History.ChatMessage;

namespace DCL.Chat
{
    public class ChatController : ControllerBase<ChatView, ChatControllerShowParams>,
        IControllerInSharedSpace<ChatView, ChatControllerShowParams>
    {
        public delegate void ConversationOpenedDelegate(bool wasAlreadyOpen);
        public delegate void ConversationClosedDelegate();

        private const string WELCOME_MESSAGE = "Type /help for available commands.";
        private const string NEW_CHAT_MESSAGE = "The chat starts here! Time to say hi! \\U0001F44B";
        private const string GET_COMMUNITY_FAILED_MESSAGE = "Unable to load new Community chat. Please restart Decentraland to try again.";
        private const string GET_USER_COMMUNITIES_FAILED_MESSAGE = "Unable to load Community chats. Please restart Decentraland to try again.";

        private readonly IChatMessagesBus chatMessagesBus;
        private readonly NametagsData nametagsData;
        private readonly IChatHistory chatHistory;
        private readonly World world;
        private readonly IInputBlock inputBlock;
        private readonly IRoom islandRoom;
        private readonly IProfileCache profileCache;
        private readonly ITextFormatter hyperlinkTextFormatter;
        private readonly ChatSettingsAsset chatSettings;
        private readonly IChatEventBus chatEventBus;
        private readonly IWeb3IdentityCache web3IdentityCache;
        private readonly ILoadingStatus loadingStatus;
        private readonly ChatHistoryStorage? chatStorage;
        private readonly IVoiceChatCallStatusService voiceChatCallStatusService;
        private readonly ChatUserStateUpdater chatUserStateUpdater;
        private readonly IChatUserStateEventBus chatUserStateEventBus;
        private readonly ChatControllerChatBubblesHelper chatBubblesHelper;
        private readonly ChatControllerMemberListHelper memberListHelper;
        private readonly IRoomHub roomHub;
        private CallButtonController callButtonController;
        private readonly ProfileRepositoryWrapper profileRepositoryWrapper;
        private readonly CommunitiesDataProvider communitiesDataProvider;
        private readonly ISpriteCache thumbnailCache;
        private readonly IMVCManager mvcManager;
        private readonly WarningNotificationView warningNotificationView;
        private readonly CommunitiesEventBus communitiesEventBus;
        private readonly bool isCallEnabled;

        private readonly List<ChatUserData> membersBuffer = new ();
        private readonly List<ChatUserData> participantProfileBuffer = new ();
        private readonly Dictionary<ChatChannel.ChannelId, GetUserCommunitiesData.CommunityData> userCommunities = new ();
        private readonly UserConnectivityInfoProvider userConnectivityInfoProvider;

        private SingleInstanceEntity cameraEntity;

        // Used exclusively to calculate the new value of the read messages once the Unread messages separator has been viewed
        private int messageCountWhenSeparatorViewed;
        private bool hasToResetUnreadMessagesWhenNewMessageArrive;

        private bool viewInstanceCreated;
        private CancellationTokenSource chatUsersUpdateCts = new ();
        private CancellationTokenSource communitiesServiceCts = new ();
        private CancellationTokenSource errorNotificationCts = new ();
        private CancellationTokenSource memberListCts = new ();
        private CancellationTokenSource isUserAllowedInInitializationCts;
        private CancellationTokenSource isUserAllowedInCommunitiesBusSubscriptionCts;

        public string IslandRoomSid => islandRoom.Info.Sid;
        public string PreviousRoomSid { get; set; } = string.Empty;

        public event ConversationOpenedDelegate? ConversationOpened;
        public event ConversationClosedDelegate? ConversationClosed;
        public event IPanelInSharedSpace.ViewShowingCompleteDelegate? ViewShowingComplete;

        private readonly ObjectProxy<IFriendsService> friendsServiceProxy;

        private bool IsViewReady => viewInstanceCreated && viewInstance != null;

        public ChatController(
            ViewFactoryMethod viewFactory,
            IChatMessagesBus chatMessagesBus,
            IChatHistory chatHistory,
            IReadOnlyEntityParticipantTable entityParticipantTable,
            NametagsData nametagsData,
            World world,
            Entity playerEntity,
            IInputBlock inputBlock,
            IRoomHub roomHub,
            ChatSettingsAsset chatSettings,
            ITextFormatter hyperlinkTextFormatter,
            IProfileCache profileCache,
            IChatEventBus chatEventBus,
            IWeb3IdentityCache web3IdentityCache,
            ILoadingStatus loadingStatus,
            ObjectProxy<IUserBlockingCache> userBlockingCacheProxy,
            RPCChatPrivacyService chatPrivacyService,
            IFriendsEventBus friendsEventBus,
            ChatHistoryStorage chatStorage,
            ObjectProxy<IFriendsService> friendsService,
            ProfileRepositoryWrapper profileDataProvider,
            CommunitiesDataProvider communitiesDataProvider,
            ISpriteCache thumbnailCache,
            IMVCManager mvcManager,
            WarningNotificationView warningNotificationView,
            CommunitiesEventBus communitiesEventBus,
<<<<<<< HEAD
            IVoiceChatCallStatusService voiceChatCallStatusService,
            bool isCallEnabled,
            IRealmNavigator realmNavigator) : base(viewFactory)
=======
            IVoiceChatCallStatusService voiceChatCallStatusService
            ) : base(viewFactory)
>>>>>>> 6c3beabb
        {
            this.chatMessagesBus = chatMessagesBus;
            this.chatHistory = chatHistory;
            this.nametagsData = nametagsData;
            this.world = world;
            this.inputBlock = inputBlock;
            this.islandRoom = roomHub.IslandRoom();
            this.roomHub = roomHub;
            this.chatSettings = chatSettings;
            this.hyperlinkTextFormatter = hyperlinkTextFormatter;
            this.profileCache = profileCache;
            this.chatEventBus = chatEventBus;
            this.web3IdentityCache = web3IdentityCache;
            this.loadingStatus = loadingStatus;
            this.chatStorage = chatStorage;
            this.profileRepositoryWrapper = profileDataProvider;
            friendsServiceProxy = friendsService;
            this.voiceChatCallStatusService = voiceChatCallStatusService;
            this.communitiesDataProvider = communitiesDataProvider;
            this.thumbnailCache = thumbnailCache;
            this.mvcManager = mvcManager;
            this.warningNotificationView = warningNotificationView;
            this.communitiesEventBus = communitiesEventBus;
            this.isCallEnabled =  FeaturesRegistry.Instance.IsEnabled(FeatureId.VOICE_CHAT);

            chatUserStateEventBus = new ChatUserStateEventBus();
            var chatRoom = roomHub.ChatRoom();

            chatUserStateUpdater = new ChatUserStateUpdater(
                userBlockingCacheProxy,
                chatRoom.Participants,
                chatSettings,
                chatPrivacyService,
                chatUserStateEventBus,
                friendsEventBus,
                chatRoom,
                friendsService);

            chatBubblesHelper = new ChatControllerChatBubblesHelper(
                world,
                playerEntity,
                entityParticipantTable,
                profileCache,
                nametagsData,
                chatSettings);

            memberListHelper = new ChatControllerMemberListHelper(
                roomHub,
                membersBuffer,
                GetChannelMembersAsync,
                participantProfileBuffer,
                this,
                chatHistory,
                userCommunities,
                communitiesDataProvider);

            userConnectivityInfoProvider = new UserConnectivityInfoProvider(roomHub.IslandRoom(), roomHub.ChatRoom(), communitiesEventBus, chatHistory, realmNavigator);
        }

#region Panel Visibility
        public bool IsVisibleInSharedSpace => State != ControllerState.ViewHidden && GetViewVisibility() && viewInstance!.IsUnfolded;

        /// <summary>
        /// The chat is considered Folded when its hidden either through the sidebar button or through the close button on the chat title bar.
        /// In this state it won't display any chat message, just the empty input box. And Unread messages will accumulate on the sidebar chat icon.
        /// </summary>
        public bool IsUnfolded
        {
            get => viewInstanceCreated && viewInstance!.IsUnfolded;

            set
            {
                if (!viewInstanceCreated) return;
                viewInstance!.IsUnfolded = value;

                // When opened from outside,
                // it should show the unread messages
                if (value)
                {
                    // Set input state to connected if we are in the NEARBY_CHANNEL_ID
                    // https://github.com/decentraland/unity-explorer/issues/4186
                    if (chatUserStateUpdater.CurrentConversation.Equals(ChatChannel.NEARBY_CHANNEL_ID.Id))
                    {
                        SetupViewWithUserStateOnMainThreadAsync(ChatUserStateUpdater.ChatUserState.CONNECTED).Forget();
                        return;
                    }

                    chatUsersUpdateCts = chatUsersUpdateCts.SafeRestart();
                    UpdateChatUserStateAsync(chatUserStateUpdater.CurrentConversation, true, chatUsersUpdateCts.Token).Forget();

                    viewInstance.ShowNewMessages();
                }
            }
        }

        public async UniTask OnShownInSharedSpaceAsync(CancellationToken ct, ChatControllerShowParams showParams)
        {
            if (State != ControllerState.ViewHidden)
            {
                if (!viewInstanceCreated)
                    return;

                if (!GetViewVisibility())
                    SetViewVisibility(true);

                if (showParams.Unfold)
                    IsUnfolded = true;

                if (showParams.Focus)
                    viewInstance!.Focus();

                ViewShowingComplete?.Invoke(this);
            }

            await UniTask.CompletedTask;
        }

        public async UniTask OnHiddenInSharedSpaceAsync(CancellationToken ct)
        {
            IsUnfolded = false;
            await UniTask.CompletedTask;
        }

        /// <summary>
        /// Makes the chat panel (including the input box) invisible or visible (it does not hide the view, it disables the GameObject).
        /// </summary>
        /// <param name="visibility">Whether to make the panel visible.</param>
        public void SetViewVisibility(bool visibility)
        {
            if (viewInstanceCreated)
                viewInstance!.gameObject.SetActive(visibility);
        }

        /// <summary>
        /// Indicates whether the panel is active or not (the view is never really hidden as it is a Persistent panel).
        /// </summary>
        private bool GetViewVisibility() =>
            viewInstanceCreated && viewInstance != null && viewInstance.gameObject.activeInHierarchy;
#endregion

#region View Show and Close
        protected override void OnViewShow()
        {
            cameraEntity = world.CacheCamera();

            viewInstance.SetProfileDataPovider(profileRepositoryWrapper);

            viewInstance.Initialize(chatHistory.Channels, chatSettings, GetChannelMembersAsync, loadingStatus, profileCache, thumbnailCache, OpenContextMenuAsync);

            callButtonController = new CallButtonController(viewInstance.chatTitleBar.CallButton, voiceChatCallStatusService, chatEventBus);
            viewInstance.chatTitleBar.CallButton.gameObject.SetActive(isCallEnabled);
            chatStorage?.SetNewLocalUserWalletAddress(web3IdentityCache.Identity!.Address);

            SubscribeToEvents();

            AddNearbyChannelAndSendWelcomeMessage();

            memberListHelper.StartUpdating();

            IsUnfolded = inputData.Unfold;
            viewInstance.Blur();

            InitializeChannelsAndConversationsAsync().Forget();
        }

        private async void OpenContextMenuAsync(GenericContextMenuParameter parameter, Action onClosed, CancellationToken ct)
        {
            await mvcManager.ShowAsync(GenericContextMenuController.IssueCommand(parameter), ct);
            onClosed();
        }

        private void AddNearbyChannelAndSendWelcomeMessage()
        {
            chatHistory.AddOrGetChannel(ChatChannel.NEARBY_CHANNEL_ID, ChatChannel.ChatChannelType.NEARBY);
            viewInstance!.CurrentChannelId = ChatChannel.NEARBY_CHANNEL_ID;
            chatHistory.AddMessage(ChatChannel.NEARBY_CHANNEL_ID, ChatChannel.ChatChannelType.NEARBY, ChatMessage.NewFromSystem(WELCOME_MESSAGE));
            chatHistory.Channels[ChatChannel.NEARBY_CHANNEL_ID].MarkAllMessagesAsRead();
        }

        private async UniTaskVoid InitializeChannelsAndConversationsAsync()
        {
            //We need the friends service enabled to be able to interact with them via chat.
            //If there is no friends service (like in LSD) these two methods should not be invoked
            if (friendsServiceProxy.Configured)
            {
                if (chatStorage != null)
                    chatStorage.LoadAllChannelsWithoutMessages();

                var connectedUsers = await chatUserStateUpdater.InitializeAsync(chatHistory.Channels.Keys);

                await UniTask.SwitchToMainThread();
                viewInstance!.SetupInitialConversationToolbarStatusIconForUsers(connectedUsers);
            }

            isUserAllowedInInitializationCts = isUserAllowedInInitializationCts.SafeRestart();
<<<<<<< HEAD
            bool isCommunityEnabled = await CommunitiesFeatureAccess.Instance.IsUserAllowedToUseTheFeatureAsync(isUserAllowedInInitializationCts.Token);

            if (isCommunityEnabled)
=======
            if (await FeaturesRegistry.Instance.IsEnabledAsync(FeatureId.COMMUNITIES, isUserAllowedInInitializationCts.Token))
>>>>>>> 6c3beabb
                await InitializeCommunityCoversationsAsync();

            userConnectivityInfoProvider.Initialize(isCommunityEnabled, communitiesDataProvider);
        }

        protected override void OnViewClose()
        {
            Blur();
            UnsubscribeFromEvents();
            Dispose();
            callButtonController.Reset();
        }
#endregion

#region Communities
        private async UniTask InitializeCommunityCoversationsAsync()
        {
            // Obtains all the communities of the user
            const int ALL_COMMUNITIES_OF_USER = 100;
            communitiesServiceCts = communitiesServiceCts.SafeRestart();
            Result<GetUserCommunitiesResponse> result = await communitiesDataProvider.GetUserCommunitiesAsync(string.Empty, true, 0, ALL_COMMUNITIES_OF_USER, communitiesServiceCts.Token).SuppressToResultAsync(ReportCategory.COMMUNITIES);

            if (communitiesServiceCts.IsCancellationRequested)
                return;

            if (result.Success)
            {
                await UniTask.SwitchToMainThread();

                // Puts the results into a dictionary
                userCommunities.Clear();
                GetUserCommunitiesResponse response = result.Value;

                for (int i = 0; i < response.data.results.Length; ++i)
                    userCommunities.Add(ChatChannel.NewCommunityChannelId(response.data.results[i].id), response.data.results[i]);

                // Gives the data to the view so it can fill the items UI when new conversations are added
                viewInstance!.SetCommunitiesData(userCommunities);

                // Creates one channel per community
                for (int i = 0; i < response.data.results.Length; ++i)
                    chatHistory.AddOrGetChannel(ChatChannel.NewCommunityChannelId(response.data.results[i].id), ChatChannel.ChatChannelType.COMMUNITY);
            }
            else
            {
                ReportHub.LogError(ReportCategory.COMMUNITIES, GET_USER_COMMUNITIES_FAILED_MESSAGE + result.ErrorMessage ?? string.Empty);
                ShowErrorNotificationAsync(GET_USER_COMMUNITIES_FAILED_MESSAGE, errorNotificationCts.Token).Forget();
            }
        }

        private async UniTask AddCommunityCoversationAsync(string communityId)
        {
            communitiesServiceCts = communitiesServiceCts.SafeRestart();
            Result<GetCommunityResponse> result = await communitiesDataProvider.GetCommunityAsync(communityId, communitiesServiceCts.Token).SuppressToResultAsync(ReportCategory.COMMUNITIES);

            if (communitiesServiceCts.IsCancellationRequested)
                return;

            if (result.Success)
            {
                await UniTask.SwitchToMainThread();

                GetCommunityResponse response = result.Value;

                userCommunities.Add(ChatChannel.NewCommunityChannelId(response.data.id), new GetUserCommunitiesData.CommunityData()
                {
                    id = response.data.id,
                    thumbnails = response.data.thumbnails,
                    name = response.data.name,
                    privacy = response.data.privacy,
                    role = response.data.role,
                    ownerAddress = response.data.ownerAddress
                });

                viewInstance!.SetCommunitiesData(userCommunities);

                chatHistory.AddOrGetChannel(ChatChannel.NewCommunityChannelId(response.data.id), ChatChannel.ChatChannelType.COMMUNITY);
            }
            else
            {
                ReportHub.LogError(ReportCategory.COMMUNITIES, GET_COMMUNITY_FAILED_MESSAGE + result.ErrorMessage ?? string.Empty);
                ShowErrorNotificationAsync(GET_COMMUNITY_FAILED_MESSAGE, errorNotificationCts.Token).Forget();
            }
        }

        private void RemoveCommunityConversation(string communityId)
        {
            ChatChannel.ChannelId communityChannelId = ChatChannel.NewCommunityChannelId(communityId);
            userCommunities.Remove(communityChannelId);
            chatHistory.RemoveChannel(communityChannelId);
        }
#endregion

#region Other Controller-inherited Methods
        public override CanvasOrdering.SortingLayer Layer => CanvasOrdering.SortingLayer.Persistent;

        protected override void OnViewInstantiated()
        {
            base.OnViewInstantiated();
            memberListHelper.SetView(viewInstance!);
            viewInstanceCreated = true;
        }

        protected override async UniTask WaitForCloseIntentAsync(CancellationToken ct)
        {
            ViewShowingComplete?.Invoke(this);
            await UniTask.WaitUntil(() => State == ControllerState.ViewHidden, PlayerLoopTiming.Update, ct);
        }

        public override void Dispose()
        {
            userConnectivityInfoProvider.Dispose();
            viewInstance?.RemoveAllConversations();
            viewInstance?.Dispose();
            chatStorage?.UnloadAllFiles();
            chatUserStateUpdater.Dispose();
            chatHistory.DeleteAllChannels();
            memberListHelper.Dispose();
            chatUsersUpdateCts.SafeCancelAndDispose();
            callButtonController?.Dispose();
            communitiesServiceCts.SafeCancelAndDispose();
            errorNotificationCts.SafeCancelAndDispose();
            memberListCts.SafeCancelAndDispose();
            isUserAllowedInInitializationCts.SafeCancelAndDispose();
            isUserAllowedInCommunitiesBusSubscriptionCts.SafeCancelAndDispose();
        }
#endregion

#region Conversation Events
        private void OnOpenPrivateConversationRequested(string userId)
        {
            ChatChannel.ChannelId channelId = new ChatChannel.ChannelId(userId);
            ConversationOpened?.Invoke(chatHistory.Channels.ContainsKey(channelId));

            chatHistory.AddOrGetChannel(channelId, ChatChannel.ChatChannelType.USER);
            chatUserStateUpdater.CurrentConversation = userId;
            chatUserStateUpdater.AddConversation(userId);

            viewInstance!.CurrentChannelId = channelId;

            chatUsersUpdateCts = chatUsersUpdateCts.SafeRestart();
            UpdateChatUserStateAsync(userId, true, chatUsersUpdateCts.Token).Forget();

            viewInstance.Focus();
        }

        private void OnOpenCommunityConversationRequested(string communityId)
        {
            ChatChannel.ChannelId channelId = ChatChannel.NewCommunityChannelId(communityId);
            ConversationOpened?.Invoke(chatHistory.Channels.ContainsKey(channelId));

            chatHistory.AddOrGetChannel(channelId, ChatChannel.ChatChannelType.COMMUNITY);
            viewInstance!.CurrentChannelId = channelId;

            SetupViewWithUserStateOnMainThreadAsync(ChatUserStateUpdater.ChatUserState.CONNECTED).Forget();

            chatUsersUpdateCts = chatUsersUpdateCts.SafeRestart();

            viewInstance.Focus();
        }

        private void OnStartCall(string userId)
        {
            voiceChatCallStatusService.StartCall(new Web3Address(userId));
        }

        private void OnCommunitiesDataProviderCommunityCreated(CreateOrUpdateCommunityResponse.CommunityData newCommunity)
        {
            ChatChannel.ChannelId channelId = ChatChannel.NewCommunityChannelId(newCommunity.id);

            userCommunities[channelId] = new GetUserCommunitiesData.CommunityData()
            {
                id = newCommunity.id,
                thumbnails = newCommunity.thumbnails,
                description = newCommunity.description,
                ownerAddress = newCommunity.ownerAddress,
                name = newCommunity.name,
                privacy = newCommunity.privacy,
                role = CommunityMemberRole.owner,
                membersCount = 1
            };

            chatHistory.AddOrGetChannel(channelId, ChatChannel.ChatChannelType.COMMUNITY);
        }

        private void OnCommunitiesDataProviderCommunityDeleted(string communityId)
        {
            ChatChannel.ChannelId channelId = ChatChannel.NewCommunityChannelId(communityId);
            chatHistory.RemoveChannel(channelId);
        }

        private void OnSelectConversation(ChatChannel.ChannelId channelId)
        {
            if (!IsViewReady)
                return;

            if (chatHistory.Channels[channelId].ChannelType == ChatChannel.ChatChannelType.USER)
                chatUserStateUpdater.CurrentConversation = channelId.Id;

            viewInstance!.CurrentChannelId = channelId;

            if (chatHistory.Channels[channelId].ChannelType == ChatChannel.ChatChannelType.USER)
            {
                chatUserStateUpdater.AddConversation(channelId.Id);
                chatUsersUpdateCts = chatUsersUpdateCts.SafeRestart();
                UpdateChatUserStateAsync(channelId.Id, true, chatUsersUpdateCts.Token).Forget();
            }
            else
                SetupViewWithUserStateOnMainThreadAsync(ChatUserStateUpdater.ChatUserState.CONNECTED).Forget();
        }

        private async UniTaskVoid UpdateChatUserStateAsync(string userId, bool updateToolbar, CancellationToken ct)
        {
            if (!IsViewReady)
                return;

            Result<ChatUserStateUpdater.ChatUserState> result = await chatUserStateUpdater.GetChatUserStateAsync(userId, ct).SuppressToResultAsync(ReportCategory.CHAT_MESSAGES);

            if (ct.IsCancellationRequested)
                return;

            if (result.Success == false)
                return;

            ChatUserStateUpdater.ChatUserState userState = result.Value;

            SetupViewWithUserStateOnMainThreadAsync(userState).Forget();
            UpdateCallButtonUserState(userState, userId);

            if (!updateToolbar)
                return;

            bool offline = userState is ChatUserStateUpdater.ChatUserState.DISCONNECTED or ChatUserStateUpdater.ChatUserState.BLOCKED_BY_OWN_USER;
            viewInstance.UpdateConversationStatusIconForUser(userId, offline ? OnlineStatus.OFFLINE : OnlineStatus.ONLINE);
        }

        private void UpdateCallButtonUserState(ChatUserStateUpdater.ChatUserState userState, string userId)
        {
            if (!isCallEnabled) return;

            CallButtonController.OtherUserCallStatus callStatus = CallButtonController.OtherUserCallStatus.USER_OFFLINE;

            switch (userState)
            {
                case ChatUserStateUpdater.ChatUserState.CONNECTED:
                    callStatus = CallButtonController.OtherUserCallStatus.USER_AVAILABLE;
                    break;
                case ChatUserStateUpdater.ChatUserState.DISCONNECTED:
                    callStatus = CallButtonController.OtherUserCallStatus.USER_OFFLINE;
                    break;
                case ChatUserStateUpdater.ChatUserState.PRIVATE_MESSAGES_BLOCKED:
                    callStatus = CallButtonController.OtherUserCallStatus.USER_REJECTS_CALLS;
                    break;
                case ChatUserStateUpdater.ChatUserState.PRIVATE_MESSAGES_BLOCKED_BY_OWN_USER:
                    callStatus = CallButtonController.OtherUserCallStatus.OWN_USER_REJECTS_CALLS;
                    break;
            }

            callButtonController.SetCallStatusForUser(callStatus, userId);
        }
#endregion

#region Chat History Events
        private void OnChatHistoryMessageAdded(ChatChannel destinationChannel, ChatMessage addedMessage)
        {
            bool isSentByOwnUser = addedMessage is { IsSystemMessage: false, IsSentByOwnUser: true };

            string? communityName = destinationChannel.ChannelType == ChatChannel.ChatChannelType.COMMUNITY ? userCommunities[destinationChannel.Id].name : null;

            chatBubblesHelper.CreateChatBubble(destinationChannel, addedMessage, isSentByOwnUser, communityName);

            if (isSentByOwnUser)
            {
                MarkCurrentChannelAsRead();

                if (IsViewReady)
                {
                    viewInstance!.RefreshMessages();
                    viewInstance.ShowLastMessage();
                }
            }
            else
            {
                HandleMessageAudioFeedback(addedMessage);

                if (IsViewReady)
                {
                    bool shouldMarkChannelAsRead = viewInstance is { IsMessageListVisible: true, IsScrollAtBottom: true };
                    bool isCurrentChannel = destinationChannel.Id.Equals(viewInstance!.CurrentChannelId);

                    if (isCurrentChannel)
                    {
                        if (shouldMarkChannelAsRead)
                            MarkCurrentChannelAsRead();

                        HandleUnreadMessagesSeparator(destinationChannel);
                        viewInstance.RefreshMessages();
                    }
                    else
                        viewInstance.RefreshUnreadMessages(destinationChannel.Id);
                }
            }

            // Moves the conversation icon to the top, beneath nearby
            if (destinationChannel.ChannelType != ChatChannel.ChatChannelType.NEARBY)
                viewInstance?.MoveChannelToTop(destinationChannel.Id);
        }

        private void HandleMessageAudioFeedback(ChatMessage message)
        {
            if (IsViewReady)
                return;

            switch (chatSettings.chatAudioSettings)
            {
                case ChatAudioSettings.NONE:
                    return;
                case ChatAudioSettings.MENTIONS_ONLY when message.IsMention:
                case ChatAudioSettings.ALL:
                    UIAudioEventsBus.Instance.SendPlayAudioEvent(message.IsMention ? viewInstance!.ChatReceiveMentionMessageAudio : viewInstance!.ChatReceiveMessageAudio);
                    break;
            }
        }

        private void HandleUnreadMessagesSeparator(ChatChannel channel)
        {
            if (!hasToResetUnreadMessagesWhenNewMessageArrive)
                return;

            hasToResetUnreadMessagesWhenNewMessageArrive = false;
            channel.ReadMessages = messageCountWhenSeparatorViewed;
        }

        private void OnChatHistoryReadMessagesChanged(ChatChannel changedChannel)
        {
            if (changedChannel.Id.Equals(viewInstance!.CurrentChannelId))
                viewInstance!.RefreshMessages();
            else
                viewInstance.RefreshUnreadMessages(changedChannel.Id);
        }
#endregion

#region Channel Events

        private async void OnViewCurrentChannelChangedAsync()
        {
            if (chatHistory.Channels[viewInstance!.CurrentChannelId].ChannelType == ChatChannel.ChatChannelType.USER &&
                chatStorage != null && !chatStorage.IsChannelInitialized(viewInstance.CurrentChannelId))
            {
                await chatStorage.InitializeChannelWithMessagesAsync(viewInstance.CurrentChannelId);
                chatHistory.Channels[viewInstance.CurrentChannelId].MarkAllMessagesAsRead();

                if (chatHistory.Channels[viewInstance.CurrentChannelId].Messages.Count == 0)
                    chatHistory.AddMessage(viewInstance.CurrentChannelId, chatHistory.Channels[viewInstance.CurrentChannelId].ChannelType, ChatMessage.NewFromSystem(NEW_CHAT_MESSAGE));

                viewInstance.RefreshMessages();
            }

            // Note: The check is necessary because when the chat loads the Nearby participant list is not ready yet
            if(userConnectivityInfoProvider.HasConversation(ChatChannel.NEARBY_CHANNEL_ID, ChatChannel.ChatChannelType.NEARBY))
                viewInstance.SetOnlineUserAddresses(userConnectivityInfoProvider.GetOnlineUsersInConversation(viewInstance!.CurrentChannelId, chatHistory.Channels[viewInstance!.CurrentChannelId].ChannelType));
        }

        private void OnViewChannelRemovalRequested(ChatChannel.ChannelId channelId)
        {
            ConversationClosed?.Invoke();

            chatHistory.RemoveChannel(channelId);
        }
#endregion

#region View state changes event handling
        // This is called when the view is folded or unfolded
        // it will mark the current channel as read if it is folded
        private void OnViewFoldingChanged(bool isUnfolded)
        {
            if (!isUnfolded)
                MarkCurrentChannelAsRead();
        }

        private void OnViewUnreadMessagesSeparatorViewed()
        {
            messageCountWhenSeparatorViewed = chatHistory.Channels[viewInstance!.CurrentChannelId].Messages.Count;
            hasToResetUnreadMessagesWhenNewMessageArrive = true;
        }

        private void OnViewInputSubmitted(ChatChannel channel, string message, string origin)
        {
            chatMessagesBus.Send(channel, message, origin);
        }

        private void OnViewEmojiSelectionVisibilityChanged(bool isVisible)
        {
            if (isVisible)
                DisableUnwantedInputs();
            else
                EnableUnwantedInputs();
        }

        private void OnViewFocusChanged(bool isFocused)
        {
            callButtonController.Reset();

            if (isFocused)
                DisableUnwantedInputs();
            else
                EnableUnwantedInputs();
        }

        private void OnViewPointerExit()
        {
            world.TryRemove<CameraBlockerComponent>(cameraEntity);
        }

        private void OnViewPointerEnter()
        {
            world.AddOrGet(cameraEntity, new CameraBlockerComponent());
        }

        private void OnViewScrollBottomReached()
        {
            MarkCurrentChannelAsRead();
        }

        private void OnViewMemberListVisibilityChanged(bool isVisible)
        {
            if (isVisible && roomHub.HasAnyRoomConnected())
                RefreshMemberList();
        }

        private void RefreshMemberList()
        {
            memberListCts = memberListCts.SafeRestart();
            memberListHelper.RefreshMemberListAsync(memberListCts.Token).Forget();
        }
#endregion

#region External components event handling
        private void OnOpenChatCommandLineShortcutPerformed(InputAction.CallbackContext obj)
        {
            // NOTE: it's wired in the ChatPlugin
            //TODO FRAN: This should take us to the nearby channel and send the command there
            viewInstance!.Focus("/");
        }

        //This comes from the paste option or mention, we check if it's possible to do it as if there is a mask we cannot
        private void OnTextInserted(string text)
        {
            if (viewInstance!.IsMaskActive) return;

            viewInstance.Focus();
            viewInstance.InsertTextInInputBox(text);
        }

        private void OnToggleNametagsShortcutPerformed(InputAction.CallbackContext obj)
        {
            nametagsData.showNameTags = !nametagsData.showNameTags;
        }

        private void OnChatBusMessageAdded(ChatChannel.ChannelId channelId, ChatChannel.ChatChannelType channelType, ChatMessage chatMessage)
        {
            if (!chatMessage.IsSystemMessage)
            {
                string formattedText = hyperlinkTextFormatter.FormatText(chatMessage.Message);
                var newChatMessage = ChatMessage.CopyWithNewMessage(formattedText, chatMessage);
                chatHistory.AddMessage(channelId, channelType, newChatMessage);
            }
            else
                chatHistory.AddMessage(channelId, channelType, chatMessage);
        }
#endregion

#region Chat History Channel Events
        private void OnChatHistoryChannelRemoved(ChatChannel.ChannelId removedChannel, ChatChannel.ChatChannelType channelType)
        {
            if (channelType == ChatChannel.ChatChannelType.USER)
                chatUserStateUpdater.RemoveConversation(removedChannel.Id);

            userConnectivityInfoProvider.RemoveConversation(removedChannel, channelType);
            viewInstance!.RemoveConversation(removedChannel);
        }

        private void OnChatHistoryChannelAdded(ChatChannel addedChannel)
        {
            switch (addedChannel.ChannelType)
            {
                case ChatChannel.ChatChannelType.NEARBY:
                    viewInstance!.AddNearbyConversation(addedChannel);
                    break;
                case ChatChannel.ChatChannelType.COMMUNITY:
                    viewInstance!.AddCommunityConversation(addedChannel, thumbnailCache);
                    break;
                case ChatChannel.ChatChannelType.USER:
                    chatUserStateUpdater.AddConversation(addedChannel.Id.Id);
                    viewInstance!.AddPrivateConversation(addedChannel);
                    break;
            }

            userConnectivityInfoProvider.AddConversation(addedChannel.Id, addedChannel.ChannelType);
        }
#endregion

#region User State Update Events
        /// <summary>
        /// NOTE: this event is raised when a user disconnects but belongs to the list
        /// NOTE: of opened conversations
        /// </summary>
        /// <param name="userId"></param>
        private void OnUserDisconnected(string userId)
        {
            // Update the state of the user
            // in the current conversation
            // NOTE: if it's in the unfolded state (prevent setting the state of the
            // NOTE: chat input box if user is offline)
            if (!viewInstance!.IsUnfolded) return;

            var state = chatUserStateUpdater.GetDisconnectedUserState(userId);
            SetupViewWithUserStateOnMainThreadAsync(state).Forget();
            UpdateCallButtonUserState(state, userId);
        }

        private void OnNonFriendConnected(string userId)
        {
            GetAndSetupNonFriendUserStateAsync(userId).Forget();
        }

        private async UniTaskVoid GetAndSetupNonFriendUserStateAsync(string userId)
        {
            //We might need a new state of type "LOADING" or similar to display until we resolve the real state
            SetupViewWithUserStateOnMainThreadAsync(ChatUserStateUpdater.ChatUserState.DISCONNECTED).Forget();
            var state = await chatUserStateUpdater.GetConnectedNonFriendUserStateAsync(userId);
            SetupViewWithUserStateOnMainThreadAsync(state).Forget();
            UpdateCallButtonUserState(state, userId);
        }

        private void OnFriendConnected(string userId)
        {
            var state = ChatUserStateUpdater.ChatUserState.CONNECTED;
            SetupViewWithUserStateOnMainThreadAsync(state).Forget();
            UpdateCallButtonUserState(state, userId);
        }

        private void OnUserBlockedByOwnUser(string userId)
        {
            var state = ChatUserStateUpdater.ChatUserState.BLOCKED_BY_OWN_USER;
            SetupViewWithUserStateOnMainThreadAsync(state).Forget();
        }

        private void OnCurrentConversationUserUnavailable()
        {
            var state = ChatUserStateUpdater.ChatUserState.PRIVATE_MESSAGES_BLOCKED;
            SetupViewWithUserStateOnMainThreadAsync(state).Forget();
            UpdateCallButtonUserState(state, viewInstance!.CurrentChannelId.Id);
        }

        private void OnCurrentConversationUserAvailable()
        {
            var state = ChatUserStateUpdater.ChatUserState.CONNECTED;
            SetupViewWithUserStateOnMainThreadAsync(state).Forget();
            UpdateCallButtonUserState(state, viewInstance!.CurrentChannelId.Id);
        }

        private void OnUserConnectionStateChanged(string userId, bool isConnected)
        {
            viewInstance!.UpdateConversationStatusIconForUser(userId, isConnected ? OnlineStatus.ONLINE : OnlineStatus.OFFLINE);
        }
#endregion

        private async UniTaskVoid SetupViewWithUserStateOnMainThreadAsync(ChatUserStateUpdater.ChatUserState userState)
        {
            await UniTask.SwitchToMainThread();
            viewInstance!.SetupViewWithUserState(userState);
        }

        private void MarkCurrentChannelAsRead()
        {
            chatHistory.Channels[viewInstance!.CurrentChannelId].MarkAllMessagesAsRead();
            messageCountWhenSeparatorViewed = chatHistory.Channels[viewInstance.CurrentChannelId].ReadMessages;
        }

        private void DisableUnwantedInputs()
        {
            world.AddOrGet(cameraEntity, new CameraBlockerComponent());
            inputBlock.Disable(InputMapComponent.BLOCK_USER_INPUT);
        }

        private void EnableUnwantedInputs()
        {
            world.TryRemove<CameraBlockerComponent>(cameraEntity);
            inputBlock.Enable(InputMapComponent.BLOCK_USER_INPUT);
        }

        private async UniTask GetChannelMembersAsync(List<ChatUserData> outMembers, CancellationToken ct)
        {
            ChatChannel.ChannelId channelId = viewInstance!.CurrentChannelId;

            outMembers.Clear();

            if (chatHistory.Channels[channelId].ChannelType == ChatChannel.ChatChannelType.NEARBY)
            {
                foreach (string? identity in roomHub.AllLocalRoomsRemoteParticipantIdentities())
                {
                    if (ct.IsCancellationRequested)
                        break;

                    // TODO: Use new endpoint to get a bunch of profile info
                    if (profileCache.TryGet(identity, out var profile))
                        outMembers.Add(new ChatUserData()
                        {
                            WalletAddress = profile.UserId,
                            FaceSnapshotUrl = profile.Avatar.FaceSnapshotUrl,
                            Name = profile.ValidatedName,
                            ConnectionStatus = ChatMemberConnectionStatus.Online,
                            ProfileColor = ProfileNameColorHelper.GetNameColor(profile.ValidatedName),
                            WalletId = profile.WalletId
                        });
                }
            }
            else if (chatHistory.Channels[channelId].ChannelType == ChatChannel.ChatChannelType.COMMUNITY)
            {
                Result<GetCommunityMembersResponse> result = await communitiesDataProvider.GetOnlineCommunityMembersAsync(userCommunities[channelId].id, ct).SuppressToResultAsync(ReportCategory.COMMUNITIES);

                if (ct.IsCancellationRequested)
                    return;

                if (result.Success)
                {
                    GetCommunityMembersResponse response = result.Value;

                    foreach (GetCommunityMembersResponse.MemberData memberData in response.data.results)
                    {
                        // Skips the user of the player
                        if (memberData.memberAddress == web3IdentityCache.Identity.Address)
                            continue;

                        outMembers.Add(new ChatUserData()
                        {
                            WalletAddress = memberData.memberAddress,
                            FaceSnapshotUrl = memberData.profilePictureUrl,
                            Name = memberData.name,
                            ConnectionStatus = ChatMemberConnectionStatus.Online,
                            ProfileColor = ProfileNameColorHelper.GetNameColor(memberData.name),
                            WalletId = memberData.memberAddress = $"#{memberData.memberAddress[^4..]}"
                        });
                    }
                }
                else
                {
                    // TODO
                }
            }
        }

        /// <summary>
        /// When we press close button on the chat panel
        /// (close the chat - only the input box will remain visible)
        /// NOTE: this is the same behaviour as when we click the sidebar chat icon
        /// NOTE: toggle to close the chat panel
        /// </summary>
        private void OnCloseButtonClicked()
        {
            IsUnfolded = false;
        }

        /// <summary>
        /// When we click the input chat
        /// at the bottom of the chat panel (open the chat)
        /// NOTE: this is the same behaviour as when we click the sidebar chat icon
        /// NOTE: toggle to open the chat panel
        /// </summary>
        private void OnInputButtonClicked()
        {
            IsUnfolded = true;
        }

        private void SubscribeToEvents()
        {
            //We start processing messages once the view is ready
            chatMessagesBus.MessageAdded += OnChatBusMessageAdded;
            callButtonController.StartCall += OnStartCall;

            chatEventBus.InsertTextInChatRequested += OnTextInserted;
            chatEventBus.OpenPrivateConversationRequested += OnOpenPrivateConversationRequested;
            chatEventBus.OpenCommunityConversationRequested += OnOpenCommunityConversationRequested;

            viewInstance.OnCloseButtonClicked += OnCloseButtonClicked;
            viewInstance.OnInputButtonClicked += OnInputButtonClicked;
            viewInstance!.PointerEnter += OnViewPointerEnter;
            viewInstance.PointerExit += OnViewPointerExit;
            viewInstance.FocusChanged += OnViewFocusChanged;
            viewInstance.EmojiSelectionVisibilityChanged += OnViewEmojiSelectionVisibilityChanged;
            viewInstance.InputSubmitted += OnViewInputSubmitted;
            viewInstance.MemberListVisibilityChanged += OnViewMemberListVisibilityChanged;
            viewInstance.ScrollBottomReached += OnViewScrollBottomReached;
            viewInstance.UnreadMessagesSeparatorViewed += OnViewUnreadMessagesSeparatorViewed;
            viewInstance.FoldingChanged += OnViewFoldingChanged;
            viewInstance.ChannelRemovalRequested += OnViewChannelRemovalRequested;
            viewInstance.CurrentChannelChanged += OnViewCurrentChannelChangedAsync;
            viewInstance.ConversationSelected += OnSelectConversation;
            viewInstance.DeleteChatHistoryRequested += OnViewDeleteChatHistoryRequested;
            viewInstance.ViewCommunityRequested += OnViewViewCommunityRequested;

            chatHistory.ChannelAdded += OnChatHistoryChannelAdded;
            chatHistory.ChannelRemoved += OnChatHistoryChannelRemoved;
            chatHistory.ReadMessagesChanged += OnChatHistoryReadMessagesChanged;
            chatHistory.MessageAdded += OnChatHistoryMessageAdded; // TODO: This should not exist, the only way to add a chat message from outside should be by using the bus
            chatHistory.ReadMessagesChanged += OnChatHistoryReadMessagesChanged;

            chatUserStateEventBus.FriendConnected += OnFriendConnected;
            chatUserStateEventBus.UserDisconnected += OnUserDisconnected;
            chatUserStateEventBus.NonFriendConnected += OnNonFriendConnected;
            chatUserStateEventBus.CurrentConversationUserAvailable += OnCurrentConversationUserAvailable;
            chatUserStateEventBus.CurrentConversationUserUnavailable += OnCurrentConversationUserUnavailable;
            chatUserStateEventBus.UserBlocked += OnUserBlockedByOwnUser;
            chatUserStateEventBus.UserConnectionStateChanged += OnUserConnectionStateChanged;

            DCLInput.Instance.Shortcuts.ToggleNametags.performed += OnToggleNametagsShortcutPerformed;
            DCLInput.Instance.Shortcuts.OpenChatCommandLine.performed += OnOpenChatCommandLineShortcutPerformed;

            communitiesDataProvider.CommunityCreated += OnCommunitiesDataProviderCommunityCreated;
            communitiesDataProvider.CommunityDeleted += OnCommunitiesDataProviderCommunityDeleted;

            userConnectivityInfoProvider.UserConnected += OnUserConnectivityInfoProviderUserConnected;
            userConnectivityInfoProvider.UserDisconnected += OnUserConnectivityInfoProviderUserDisconnected;
            userConnectivityInfoProvider.ConversationInitialized += OnUserConnectivityInfoProviderConversationInitialized;

            SubscribeToCommunitiesBusEventsAsync().Forget();
        }

        private void OnUserConnectivityInfoProviderConversationInitialized(ChatChannel.ChannelId channelId, ChatChannel.ChatChannelType channelType)
        {
            if(channelType is ChatChannel.ChatChannelType.NEARBY or ChatChannel.ChatChannelType.COMMUNITY &&
               viewInstance!.CurrentChannelId.Equals(channelId))
                viewInstance!.SetOnlineUserAddresses(userConnectivityInfoProvider.GetOnlineUsersInConversation(channelId, channelType));
        }

        private async UniTaskVoid SubscribeToCommunitiesBusEventsAsync()
        {
            isUserAllowedInCommunitiesBusSubscriptionCts = isUserAllowedInCommunitiesBusSubscriptionCts.SafeRestart();

<<<<<<< HEAD
            if (await CommunitiesFeatureAccess.Instance.IsUserAllowedToUseTheFeatureAsync(isUserAllowedInCommunitiesBusSubscriptionCts.Token))
=======
            if (await FeaturesRegistry.Instance.IsEnabledAsync(FeatureId.COMMUNITIES, isUserAllowedInCommunitiesBusSubscriptionCts.Token))
            {
                communitiesEventBus.UserConnectedToCommunity += OnCommunitiesEventBusUserConnectedToCommunity;
>>>>>>> 6c3beabb
                communitiesEventBus.UserDisconnectedFromCommunity += OnCommunitiesEventBusUserDisconnectedToCommunity;
        }

        private void OnCommunitiesEventBusUserDisconnectedToCommunity(CommunityMemberConnectivityUpdate userConnectivity)
        {
             if(userConnectivity.Member.Address == web3IdentityCache.Identity!.Address)
                 RemoveCommunityConversation(userConnectivity.CommunityId);
        }

        private void OnViewViewCommunityRequested(string communityId)
        {
            viewInstance!.Blur();
            mvcManager.ShowAsync(CommunityCardController.IssueCommand(new CommunityCardParameter(communityId)));
        }

        private void OnViewDeleteChatHistoryRequested()
        {
            // Clears the history of the current conversation and updates the UI
            chatHistory.ClearChannel(viewInstance!.CurrentChannelId);
            messageCountWhenSeparatorViewed = 0;
            viewInstance.ClearCurrentConversation();
        }

        private void UnsubscribeFromEvents()
        {
            chatMessagesBus.MessageAdded -= OnChatBusMessageAdded;
            chatHistory.MessageAdded -= OnChatHistoryMessageAdded;
            chatHistory.ReadMessagesChanged -= OnChatHistoryReadMessagesChanged;
            callButtonController.StartCall -= OnStartCall;
            chatEventBus.InsertTextInChatRequested -= OnTextInserted;

            if (viewInstance != null)
            {
                viewInstance.OnCloseButtonClicked -= OnCloseButtonClicked;
                viewInstance.OnInputButtonClicked -= OnInputButtonClicked;
                viewInstance.PointerEnter -= OnViewPointerEnter;
                viewInstance.PointerExit -= OnViewPointerExit;
                viewInstance.FocusChanged -= OnViewFocusChanged;
                viewInstance.EmojiSelectionVisibilityChanged -= OnViewEmojiSelectionVisibilityChanged;
                viewInstance.InputSubmitted -= OnViewInputSubmitted;
                viewInstance.ScrollBottomReached -= OnViewScrollBottomReached;
                viewInstance.UnreadMessagesSeparatorViewed -= OnViewUnreadMessagesSeparatorViewed;
                viewInstance.FoldingChanged -= OnViewFoldingChanged;
                viewInstance.MemberListVisibilityChanged -= OnViewMemberListVisibilityChanged;
                viewInstance.ChannelRemovalRequested -= OnViewChannelRemovalRequested;
                viewInstance.CurrentChannelChanged -= OnViewCurrentChannelChangedAsync;
                viewInstance.ConversationSelected -= OnSelectConversation;
                viewInstance.DeleteChatHistoryRequested -= OnViewDeleteChatHistoryRequested;
            }

            chatHistory.ChannelAdded -= OnChatHistoryChannelAdded;
            chatHistory.ChannelRemoved -= OnChatHistoryChannelRemoved;
            chatHistory.ReadMessagesChanged -= OnChatHistoryReadMessagesChanged;

            chatUserStateEventBus.FriendConnected -= OnFriendConnected;
            chatUserStateEventBus.UserDisconnected -= OnUserDisconnected;
            chatUserStateEventBus.NonFriendConnected -= OnNonFriendConnected;
            chatUserStateEventBus.CurrentConversationUserAvailable -= OnCurrentConversationUserAvailable;
            chatUserStateEventBus.CurrentConversationUserUnavailable -= OnCurrentConversationUserUnavailable;
            chatUserStateEventBus.UserBlocked -= OnUserBlockedByOwnUser;
            chatUserStateEventBus.UserConnectionStateChanged -= OnUserConnectionStateChanged;

            DCLInput.Instance.Shortcuts.ToggleNametags.performed -= OnToggleNametagsShortcutPerformed;
            DCLInput.Instance.Shortcuts.OpenChatCommandLine.performed -= OnOpenChatCommandLineShortcutPerformed;

            communitiesEventBus.UserDisconnectedFromCommunity -= OnCommunitiesEventBusUserDisconnectedToCommunity;

            communitiesDataProvider.CommunityCreated -= OnCommunitiesDataProviderCommunityCreated;
            communitiesDataProvider.CommunityDeleted -= OnCommunitiesDataProviderCommunityDeleted;

            userConnectivityInfoProvider.UserConnected -= OnUserConnectivityInfoProviderUserConnected;
            userConnectivityInfoProvider.UserDisconnected -= OnUserConnectivityInfoProviderUserDisconnected;
        }

        private void OnUserConnectivityInfoProviderUserConnected(string userAddress, ChatChannel.ChannelId channelId, ChatChannel.ChatChannelType channelType)
        {
            if(viewInstance!.CurrentChannelId.Equals(channelId))
                viewInstance!.SetOnlineUserAddresses(userConnectivityInfoProvider.GetOnlineUsersInConversation(channelId, channelType));
        }

        private void OnUserConnectivityInfoProviderUserDisconnected(string userAddress, ChatChannel.ChannelId channelId, ChatChannel.ChatChannelType channelType)
        {
            if(viewInstance!.CurrentChannelId.Equals(channelId))
                viewInstance!.SetOnlineUserAddresses(userConnectivityInfoProvider.GetOnlineUsersInConversation(channelId, channelType));
        }

        private async UniTaskVoid ShowErrorNotificationAsync(string errorMessage, CancellationToken ct)
        {
            const int WARNING_MESSAGE_DELAY_MS = 3000;
            warningNotificationView.SetText(errorMessage);
            warningNotificationView.Show(ct);

            await UniTask.Delay(WARNING_MESSAGE_DELAY_MS, cancellationToken: ct);

            warningNotificationView.Hide(ct: ct);
        }
    }
}<|MERGE_RESOLUTION|>--- conflicted
+++ resolved
@@ -145,14 +145,9 @@
             IMVCManager mvcManager,
             WarningNotificationView warningNotificationView,
             CommunitiesEventBus communitiesEventBus,
-<<<<<<< HEAD
             IVoiceChatCallStatusService voiceChatCallStatusService,
-            bool isCallEnabled,
-            IRealmNavigator realmNavigator) : base(viewFactory)
-=======
-            IVoiceChatCallStatusService voiceChatCallStatusService
+            IRealmNavigator realmNavigator
             ) : base(viewFactory)
->>>>>>> 6c3beabb
         {
             this.chatMessagesBus = chatMessagesBus;
             this.chatHistory = chatHistory;
@@ -348,13 +343,9 @@
             }
 
             isUserAllowedInInitializationCts = isUserAllowedInInitializationCts.SafeRestart();
-<<<<<<< HEAD
-            bool isCommunityEnabled = await CommunitiesFeatureAccess.Instance.IsUserAllowedToUseTheFeatureAsync(isUserAllowedInInitializationCts.Token);
+            bool isCommunityEnabled = await FeaturesRegistry.Instance.IsEnabledAsync(FeatureId.COMMUNITIES, isUserAllowedInInitializationCts.Token);
 
             if (isCommunityEnabled)
-=======
-            if (await FeaturesRegistry.Instance.IsEnabledAsync(FeatureId.COMMUNITIES, isUserAllowedInInitializationCts.Token))
->>>>>>> 6c3beabb
                 await InitializeCommunityCoversationsAsync();
 
             userConnectivityInfoProvider.Initialize(isCommunityEnabled, communitiesDataProvider);
@@ -1095,13 +1086,7 @@
         {
             isUserAllowedInCommunitiesBusSubscriptionCts = isUserAllowedInCommunitiesBusSubscriptionCts.SafeRestart();
 
-<<<<<<< HEAD
-            if (await CommunitiesFeatureAccess.Instance.IsUserAllowedToUseTheFeatureAsync(isUserAllowedInCommunitiesBusSubscriptionCts.Token))
-=======
             if (await FeaturesRegistry.Instance.IsEnabledAsync(FeatureId.COMMUNITIES, isUserAllowedInCommunitiesBusSubscriptionCts.Token))
-            {
-                communitiesEventBus.UserConnectedToCommunity += OnCommunitiesEventBusUserConnectedToCommunity;
->>>>>>> 6c3beabb
                 communitiesEventBus.UserDisconnectedFromCommunity += OnCommunitiesEventBusUserDisconnectedToCommunity;
         }
 
