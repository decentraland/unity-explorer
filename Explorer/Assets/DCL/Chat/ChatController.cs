--- conflicted
+++ resolved
@@ -10,22 +10,16 @@
 using DCL.Multiplayer.Connections.RoomHubs;
 using DCL.Multiplayer.Profiles.Tables;
 using DCL.Nametags;
-<<<<<<< HEAD
 using DCL.Profiles;
-=======
 using DCL.Settings.Settings;
 using DCL.UI.InputFieldFormatting;
 using DCL.UI.Profiles.Helpers;
->>>>>>> e4b96ffc
 using ECS.Abstract;
 using LiveKit.Proto;
 using LiveKit.Rooms;
 using MVC;
-<<<<<<< HEAD
 using System;
 using System.Collections.Generic;
-=======
->>>>>>> e4b96ffc
 using System.Threading;
 using UnityEngine.InputSystem;
 using Utility;
@@ -46,14 +40,11 @@
         private readonly IInputBlock inputBlock;
         private readonly ViewDependencies viewDependencies;
         private readonly IChatCommandsBus chatCommandsBus;
-<<<<<<< HEAD
         private readonly IRoom islandRoom;
         private readonly IRoom sceneRoom;
 
-=======
         private readonly ITextFormatter hyperlinkTextFormatter;
         private readonly ChatAudioSettingsAsset chatAudioSettings;
->>>>>>> e4b96ffc
         private SingleInstanceEntity cameraEntity;
         private bool isMemberListInitialized;
         private CancellationTokenSource memberListCts;
@@ -78,11 +69,8 @@
             IInputBlock inputBlock,
             ViewDependencies viewDependencies,
             IChatCommandsBus chatCommandsBus,
-<<<<<<< HEAD
-            IRoomHub roomHub) : base(viewFactory)
-=======
+            IRoomHub roomHub,
             ChatAudioSettingsAsset chatAudioSettings, ITextFormatter hyperlinkTextFormatter) : base(viewFactory)
->>>>>>> e4b96ffc
         {
             this.chatMessagesBus = chatMessagesBus;
             this.chatHistory = chatHistory;
@@ -93,13 +81,10 @@
             this.inputBlock = inputBlock;
             this.viewDependencies = viewDependencies;
             this.chatCommandsBus = chatCommandsBus;
-<<<<<<< HEAD
             this.islandRoom = roomHub.IslandRoom();
             this.sceneRoom = roomHub.SceneRoom().Room();
-=======
             this.chatAudioSettings = chatAudioSettings;
             this.hyperlinkTextFormatter = hyperlinkTextFormatter;
->>>>>>> e4b96ffc
         }
 
         public void Clear() // Called by a command
@@ -125,6 +110,7 @@
             viewInstance.ScrollBottomReached -= OnViewScrollBottomReached;
             viewInstance.UnreadMessagesSeparatorViewed -= OnViewUnreadMessagesSeparatorViewed;
             viewInstance.FoldingChanged -= OnViewFoldingChanged;
+            viewInstance.MemberListVisibilityChanged -= OnMemberListVisibilityChanged;
 
             viewDependencies.DclInput.UI.Click.performed -= OnUIClickPerformed;
             viewDependencies.DclInput.Shortcuts.ToggleNametags.performed -= OnToggleNametagsShortcutPerformed;
@@ -132,6 +118,8 @@
             viewDependencies.DclInput.Shortcuts.OpenChatCommandLine.performed -= OnOpenChatCommandLineShortcutPerformed;
             viewDependencies.DclInput.UI.Submit.performed -= OnSubmitShorcutPerformed;
 
+            memberListCts.SafeCancelAndDispose();
+
             viewInstance.Dispose();
         }
 
@@ -155,13 +143,10 @@
             viewInstance.EmojiSelectionVisibilityChanged += OnViewEmojiSelectionVisibilityChanged;
             viewInstance.ChatBubbleVisibilityChanged += OnViewChatBubbleVisibilityChanged;
             viewInstance.InputSubmitted += OnViewInputSubmitted;
-<<<<<<< HEAD
             viewInstance.MemberListVisibilityChanged += OnMemberListVisibilityChanged;
-=======
             viewInstance.ScrollBottomReached += OnViewScrollBottomReached;
             viewInstance.UnreadMessagesSeparatorViewed += OnViewUnreadMessagesSeparatorViewed;
             viewInstance.FoldingChanged += OnViewFoldingChanged;
->>>>>>> e4b96ffc
 
             OnFocus();
 
@@ -169,29 +154,9 @@
             // TODO: Use localization systems here:
             chatHistory.AddMessage(ChatChannel.NEARBY_CHANNEL, ChatMessage.NewFromSystem("Type /help for available commands."));
 
-<<<<<<< HEAD
             memberListCts = new CancellationTokenSource();
             UniTask.RunOnThreadPool(UpdateMembersData);
-        }
-
-        private async UniTask UpdateMembersData()
-        {
-            while (!memberListCts.IsCancellationRequested)
-            {
-                // If the player jumps to another room (like a world) while the member list is visible, it must refresh
-                if (previousRoomSid != islandRoom.Info.Sid && viewInstance!.IsMemberListVisible)
-                {
-                    previousRoomSid = islandRoom.Info.Sid;
-                    RefreshMemberList();
-                }
-
-                // Updates the amount of members
-                if(canUpdateParticipants && islandRoom.Participants.RemoteParticipantIdentities().Count != viewInstance!.MemberCount)
-                    viewInstance!.MemberCount = islandRoom.Participants.RemoteParticipantIdentities().Count;
-
-                await UniTask.Delay(500);
-            }
-=======
+
             //            ChatChannel.ChannelId id = chatHistory.AddChannel(ChatChannel.ChatChannelType.User, "USER1");
             //            chatHistory.AddMessage(id, new ChatMessage("USER1", "user", "", false, false, "", true));
             //            id = chatHistory.AddChannel(ChatChannel.ChatChannelType.User, "USER2");
@@ -263,7 +228,28 @@
         private void OnViewScrollBottomReached()
         {
             MarkCurrentChannelAsRead();
->>>>>>> e4b96ffc
+
+            memberListCts = new CancellationTokenSource();
+            UniTask.RunOnThreadPool(UpdateMembersData);
+        }
+
+        private async UniTask UpdateMembersData()
+        {
+            while (!memberListCts.IsCancellationRequested)
+            {
+                // If the player jumps to another room (like a world) while the member list is visible, it must refresh
+                if (previousRoomSid != islandRoom.Info.Sid && viewInstance!.IsMemberListVisible)
+                {
+                    previousRoomSid = islandRoom.Info.Sid;
+                    RefreshMemberList();
+                }
+
+                // Updates the amount of members
+                if(canUpdateParticipants && islandRoom.Participants.RemoteParticipantIdentities().Count != viewInstance!.MemberCount)
+                    viewInstance!.MemberCount = islandRoom.Participants.RemoteParticipantIdentities().Count;
+
+                await UniTask.Delay(500);
+            }
         }
 
         protected override void OnBlur()
@@ -300,33 +286,8 @@
 
         private void MarkCurrentChannelAsRead()
         {
-<<<<<<< HEAD
-            chatMessagesBus.MessageAdded -= OnChatBusMessageAdded;
-            chatHistory.MessageAdded -= CreateChatEntry;
-            chatCommandsBus.OnClearChat -= Clear;
-
-            viewInstance!.PointerEnter -= OnChatViewPointerEnter;
-            viewInstance.PointerExit -= OnChatViewPointerExit;
-
-            viewInstance.InputBoxFocusChanged -= OnViewInputBoxFocusChanged;
-            viewInstance.EmojiSelectionVisibilityChanged -= OnViewEmojiSelectionVisibilityChanged;
-            viewInstance.ChatBubbleVisibilityChanged -= ChatBubbleVisibilityChanged;
-            viewInstance.InputSubmitted -= OnViewInputSubmitted;
-            viewInstance.MemberListVisibilityChanged -= OnMemberListVisibilityChanged;
-
-            viewDependencies.DclInput.UI.Click.performed -= OnUIClickPerformed;
-            viewDependencies.DclInput.Shortcuts.ToggleNametags.performed -= OnToggleNametagsShortcutPerformed;
-            viewDependencies.DclInput.Shortcuts.OpenChat.performed -= OnOpenChatShortcutPerformed;
-            viewDependencies.DclInput.Shortcuts.OpenChatCommandLine.performed -= OnOpenChatCommandLineShortcutPerformed;
-            viewDependencies.DclInput.UI.Submit.performed -= OnSubmitShorcutPerformed;
-
-            memberListCts.SafeCancelAndDispose();
-
-            viewInstance.Dispose();
-=======
             chatHistory.Channels[viewInstance!.CurrentChannel].MarkAllMessagesAsRead();
             messageCountWhenSeparatorViewed = chatHistory.Channels[viewInstance.CurrentChannel].ReadMessages;
->>>>>>> e4b96ffc
         }
 
         private bool canUpdateParticipants => islandRoom.Info.ConnectionState == ConnectionState.ConnConnected;
