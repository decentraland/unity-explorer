using Arch.Core;
using Cysharp.Threading.Tasks;
using DCL.Audio;
using DCL.CharacterCamera;
using DCL.Chat.ControllerShowParams;
using DCL.Chat.History;
using DCL.Chat.MessageBus;
using DCL.Chat.EventBus;
using DCL.Diagnostics;
using DCL.Communities;
using DCL.Communities.CommunitiesCard;
using DCL.FeatureFlags;
using DCL.Friends;
using DCL.Friends.UserBlocking;
using DCL.Input;
using DCL.Input.Component;
using DCL.Input.Systems;
using DCL.Multiplayer.Connections.RoomHubs;
using DCL.Multiplayer.Profiles.Tables;
using DCL.Nametags;
using DCL.Prefs;
using DCL.Profiles;
using DCL.Profiles.Helpers;
using DCL.UI.Profiles.Helpers;
using DCL.RealmNavigation;
using DCL.Settings.Settings;
using DCL.UI;
using DCL.UI.GenericContextMenu;
using DCL.UI.GenericContextMenuParameter;
using DCL.UI.InputFieldFormatting;
using DCL.Web3.Identities;
using DCL.UI.SharedSpaceManager;
using DCL.Utilities;
using DCL.Utilities.Extensions;
using Utility;
using Utility.Arch;
using DCL.VoiceChat;
using DCL.Web3;
using Decentraland.SocialService.V2;
using ECS.Abstract;
using ECS.SceneLifeCycle.Realm;
using LiveKit.Rooms;
using MVC;
using System;
using System.Collections.Generic;
using System.Threading;
using UnityEngine.InputSystem;
using Utility.Types;
using ChatMessage = DCL.Chat.History.ChatMessage;

namespace DCL.Chat
{
    public class ChatController : ControllerBase<ChatView, ChatControllerShowParams>,
        IControllerInSharedSpace<ChatView, ChatControllerShowParams>
    {
        public delegate void ConversationOpenedDelegate(bool wasAlreadyOpen);
        public delegate void ConversationClosedDelegate();

        private const string WELCOME_MESSAGE = "Type /help for available commands.";
        private const string NEW_CHAT_MESSAGE = "The chat starts here! Time to say hi! \\U0001F44B";
        private const string GET_COMMUNITY_FAILED_MESSAGE = "Unable to load new Community chat. Please restart Decentraland to try again.";
        private const string GET_USER_COMMUNITIES_FAILED_MESSAGE = "Unable to load Community chats. Please restart Decentraland to try again.";

        private readonly IChatMessagesBus chatMessagesBus;
        private readonly NametagsData nametagsData;
        private readonly IChatHistory chatHistory;
        private readonly World world;
        private readonly IInputBlock inputBlock;
        private readonly IRoom islandRoom;
        private readonly IProfileCache profileCache;
        private readonly ITextFormatter hyperlinkTextFormatter;
        private readonly ChatSettingsAsset chatSettings;
        private readonly IChatEventBus chatEventBus;
        private readonly IWeb3IdentityCache web3IdentityCache;
        private readonly ILoadingStatus loadingStatus;
        private readonly ChatHistoryStorage? chatStorage;
        private readonly IVoiceChatOrchestrator voiceChatOrchestrator;
        private readonly ChatUserStateUpdater chatUserStateUpdater;
        private readonly IChatUserStateEventBus chatUserStateEventBus;
        private readonly ChatControllerChatBubblesHelper chatBubblesHelper;
        private readonly IRoomHub roomHub;
        private CallButtonController callButtonController;
        private CommunityStreamButtonController communityStreamButtonController;
        private CommunityStreamSubTitleBarController communityStreamSubTitleBarController;
        private readonly ProfileRepositoryWrapper profileRepositoryWrapper;
        private readonly CommunitiesDataProvider communitiesDataProvider;
        private readonly ISpriteCache thumbnailCache;
        private readonly IMVCManager mvcManager;
        private readonly WarningNotificationView warningNotificationView;
        private readonly CommunitiesEventBus communitiesEventBus;
        private readonly bool isCallEnabled;

        private readonly List<ChatUserData> membersBuffer = new ();
        private readonly List<ChatUserData> participantProfileBuffer = new ();
        private readonly Dictionary<ChatChannel.ChannelId, GetUserCommunitiesData.CommunityData> userCommunities = new ();
        private readonly UserConnectivityInfoProvider userConnectivityInfoProvider;

        private SingleInstanceEntity cameraEntity;

        // Used exclusively to calculate the new value of the read messages once the Unread messages separator has been viewed
        private int messageCountWhenSeparatorViewed;
        private bool hasToResetUnreadMessagesWhenNewMessageArrive;

        private string closedCommunityChatsKey;

        private bool viewInstanceCreated;
        private CancellationTokenSource chatUsersUpdateCts = new ();
        private CancellationTokenSource communitiesServiceCts = new ();
        private CancellationTokenSource errorNotificationCts = new ();
        private CancellationTokenSource memberListCts = new ();
        private CancellationTokenSource isUserAllowedInInitializationCts;
        private CancellationTokenSource isUserAllowedInCommunitiesBusSubscriptionCts;

<<<<<<< HEAD
        public string IslandRoomSid => islandRoom.Info.Sid;
        public string PreviousRoomSid { get; set; } = string.Empty;

        public ReactiveProperty<ChatChannel> CurrentChannel { get; } = new ReactiveProperty<ChatChannel>(ChatChannel.NEARBY_CHANNEL);

=======
>>>>>>> 398981e4
        public event ConversationOpenedDelegate? ConversationOpened;
        public event ConversationClosedDelegate? ConversationClosed;
        public event IPanelInSharedSpace.ViewShowingCompleteDelegate? ViewShowingComplete;

        private readonly ObjectProxy<IFriendsService> friendsServiceProxy;

        private bool IsViewReady => viewInstanceCreated && viewInstance != null;

        public ChatController(
            ViewFactoryMethod viewFactory,
            IChatMessagesBus chatMessagesBus,
            IChatHistory chatHistory,
            IReadOnlyEntityParticipantTable entityParticipantTable,
            NametagsData nametagsData,
            World world,
            Entity playerEntity,
            IInputBlock inputBlock,
            IRoomHub roomHub,
            ChatSettingsAsset chatSettings,
            ITextFormatter hyperlinkTextFormatter,
            IProfileCache profileCache,
            IChatEventBus chatEventBus,
            IWeb3IdentityCache web3IdentityCache,
            ILoadingStatus loadingStatus,
            ObjectProxy<IUserBlockingCache> userBlockingCacheProxy,
            RPCChatPrivacyService chatPrivacyService,
            IFriendsEventBus friendsEventBus,
            ChatHistoryStorage chatStorage,
            ObjectProxy<IFriendsService> friendsService,
            ProfileRepositoryWrapper profileDataProvider,
            CommunitiesDataProvider communitiesDataProvider,
            ISpriteCache thumbnailCache,
            IMVCManager mvcManager,
            WarningNotificationView warningNotificationView,
            CommunitiesEventBus communitiesEventBus,
            IVoiceChatOrchestrator voiceChatOrchestrator,
            IRealmNavigator realmNavigator
            ) : base(viewFactory)
        {
            this.chatMessagesBus = chatMessagesBus;
            this.chatHistory = chatHistory;
            this.nametagsData = nametagsData;
            this.world = world;
            this.inputBlock = inputBlock;
            this.islandRoom = roomHub.IslandRoom();
            this.roomHub = roomHub;
            this.chatSettings = chatSettings;
            this.hyperlinkTextFormatter = hyperlinkTextFormatter;
            this.profileCache = profileCache;
            this.chatEventBus = chatEventBus;
            this.web3IdentityCache = web3IdentityCache;
            this.loadingStatus = loadingStatus;
            this.chatStorage = chatStorage;
            this.profileRepositoryWrapper = profileDataProvider;
            friendsServiceProxy = friendsService;
            this.voiceChatOrchestrator = voiceChatOrchestrator;
            this.communitiesDataProvider = communitiesDataProvider;
            this.thumbnailCache = thumbnailCache;
            this.mvcManager = mvcManager;
            this.warningNotificationView = warningNotificationView;
            this.communitiesEventBus = communitiesEventBus;

            this.isCallEnabled = FeaturesRegistry.Instance.IsEnabled(FeatureId.VOICE_CHAT);

            chatUserStateEventBus = new ChatUserStateEventBus();
            var chatRoom = roomHub.ChatRoom();

            chatUserStateUpdater = new ChatUserStateUpdater(
                userBlockingCacheProxy,
                chatRoom.Participants,
                chatSettings,
                chatPrivacyService,
                chatUserStateEventBus,
                friendsEventBus,
                chatRoom,
                friendsService);

            chatBubblesHelper = new ChatControllerChatBubblesHelper(
                world,
                playerEntity,
                entityParticipantTable,
                profileCache,
                nametagsData,
                chatSettings);

            userConnectivityInfoProvider = new UserConnectivityInfoProvider(roomHub.IslandRoom(), roomHub.ChatRoom(), communitiesEventBus, chatHistory, realmNavigator);
        }

#region Panel Visibility
        public bool IsVisibleInSharedSpace => State != ControllerState.ViewHidden && GetViewVisibility() && viewInstance!.IsUnfolded;

        /// <summary>
        /// The chat is considered Folded when its hidden either through the sidebar button or through the close button on the chat title bar.
        /// In this state it won't display any chat message, just the empty input box. And Unread messages will accumulate on the sidebar chat icon.
        /// </summary>
        public bool IsUnfolded
        {
            get => viewInstanceCreated && viewInstance!.IsUnfolded;

            set
            {
                if (!viewInstanceCreated) return;
                viewInstance!.IsUnfolded = value;

                // When opened from outside,
                // it should show the unread messages
                if (value)
                {
                    // Set input state to connected if we are in the NEARBY_CHANNEL_ID
                    // https://github.com/decentraland/unity-explorer/issues/4186
                    if (chatUserStateUpdater.CurrentConversation.Equals(ChatChannel.NEARBY_CHANNEL_ID.Id))
                    {
                        SetupViewWithUserStateOnMainThreadAsync(ChatUserStateUpdater.ChatUserState.CONNECTED).Forget();
                        return;
                    }
                    else if (chatHistory.Channels[viewInstance.CurrentChannelId].ChannelType == ChatChannel.ChatChannelType.USER)
                    {
                        chatUsersUpdateCts = chatUsersUpdateCts.SafeRestart();
                        UpdateChatUserStateAsync(chatUserStateUpdater.CurrentConversation, true, chatUsersUpdateCts.Token).Forget();
                    }

                    viewInstance.ShowNewMessages();
                }
            }
        }

        public async UniTask OnShownInSharedSpaceAsync(CancellationToken ct, ChatControllerShowParams showParams)
        {
            if (State != ControllerState.ViewHidden)
            {
                if (!viewInstanceCreated)
                    return;

                if (!GetViewVisibility())
                    SetViewVisibility(true);

                if (showParams.Unfold)
                    IsUnfolded = true;

                if (showParams.Focus)
                    viewInstance!.Focus();

                ViewShowingComplete?.Invoke(this);
            }

            await UniTask.CompletedTask;
        }

        public async UniTask OnHiddenInSharedSpaceAsync(CancellationToken ct)
        {
            IsUnfolded = false;
            await UniTask.CompletedTask;
        }

        /// <summary>
        /// Makes the chat panel (including the input box) invisible or visible (it does not hide the view, it disables the GameObject).
        /// </summary>
        /// <param name="visibility">Whether to make the panel visible.</param>
        public void SetViewVisibility(bool visibility)
        {
            if (viewInstanceCreated)
                viewInstance!.gameObject.SetActive(visibility);
        }

        /// <summary>
        /// Indicates whether the panel is active or not (the view is never really hidden as it is a Persistent panel).
        /// </summary>
        private bool GetViewVisibility() =>
            viewInstanceCreated && viewInstance != null && viewInstance.gameObject.activeInHierarchy;
#endregion

#region View Show and Close
        protected override void OnViewShow()
        {
            cameraEntity = world.CacheCamera();

            viewInstance!.SetProfileDataPovider(profileRepositoryWrapper);

            viewInstance.Initialize(chatHistory.Channels, chatSettings, GetChannelMembersAsync, loadingStatus, profileCache, thumbnailCache, OpenContextMenuAsync);

            callButtonController = new CallButtonController(viewInstance.chatTitleBar.CallButton, voiceChatOrchestrator, chatEventBus, CurrentChannel);

            communityStreamButtonController = new CommunityStreamButtonController(
                viewInstance.chatTitleBar.CommunitiesCallButton,
                voiceChatOrchestrator,
                chatEventBus,
                CurrentChannel,
                communitiesDataProvider);

            communityStreamSubTitleBarController = new CommunityStreamSubTitleBarController(
                viewInstance.CommunityStreamSubTitleBar,
                voiceChatOrchestrator,
                CurrentChannel,
                communitiesDataProvider);

            viewInstance.chatTitleBar.CommunitiesCallButton.gameObject.SetActive(false);
            chatStorage?.SetNewLocalUserWalletAddress(web3IdentityCache.Identity!.Address);

            SubscribeToEvents();

            AddNearbyChannelAndSendWelcomeMessage();

            IsUnfolded = inputData.Unfold;
            viewInstance.Blur();

            InitializeChannelsAndConversationsAsync().Forget();
        }

        private async void OpenContextMenuAsync(GenericContextMenuParameter parameter, Action onClosed, CancellationToken ct)
        {
            await mvcManager.ShowAsync(GenericContextMenuController.IssueCommand(parameter), ct);
            onClosed();
        }

        private void AddNearbyChannelAndSendWelcomeMessage()
        {
            var channel = chatHistory.AddOrGetChannel(ChatChannel.NEARBY_CHANNEL_ID, ChatChannel.ChatChannelType.NEARBY);
            viewInstance!.CurrentChannelId = ChatChannel.NEARBY_CHANNEL_ID;
            CurrentChannel.UpdateValue(channel);
            chatHistory.AddMessage(ChatChannel.NEARBY_CHANNEL_ID, ChatChannel.ChatChannelType.NEARBY, ChatMessage.NewFromSystem(WELCOME_MESSAGE));
            chatHistory.Channels[ChatChannel.NEARBY_CHANNEL_ID].MarkAllMessagesAsRead();
        }

        private async UniTaskVoid InitializeChannelsAndConversationsAsync()
        {
            //We need the friends service enabled to be able to interact with them via chat.
            //If there is no friends service (like in LSD) these two methods should not be invoked
            if (friendsServiceProxy.Configured)
            {
                if (chatStorage != null)
                    chatStorage.LoadAllChannelsWithoutMessages();

                var connectedUsers = await chatUserStateUpdater.InitializeAsync(chatHistory.Channels.Keys);

                await UniTask.SwitchToMainThread();
                viewInstance!.SetupInitialConversationToolbarStatusIconForUsers(connectedUsers);
            }

            isUserAllowedInInitializationCts = isUserAllowedInInitializationCts.SafeRestart();
            bool isCommunityEnabled = await CommunitiesFeatureAccess.Instance.IsUserAllowedToUseTheFeatureAsync(isUserAllowedInInitializationCts.Token);

            if (isCommunityEnabled)
                await InitializeCommunityConversationsAsync();

            userConnectivityInfoProvider.Initialize(isCommunityEnabled, communitiesDataProvider);
        }

        protected override void OnViewClose()
        {
            Blur();
            UnsubscribeFromEvents();
            Dispose();
            callButtonController.Reset();
            communityStreamButtonController?.Reset();
            communityStreamSubTitleBarController?.Dispose();
        }
#endregion

#region Communities

        private async UniTask InitializeCommunityConversationsAsync()
        {
            if (string.IsNullOrEmpty(closedCommunityChatsKey))
                closedCommunityChatsKey = string.Format(DCLPrefKeys.CLOSED_COMMUNITY_CHATS, web3IdentityCache.Identity!.Address.ToString().ToLower());

            // Obtains all the communities of the user
            const int ALL_COMMUNITIES_OF_USER = 100;
            communitiesServiceCts = communitiesServiceCts.SafeRestart();
            Result<GetUserCommunitiesResponse> result = await communitiesDataProvider.GetUserCommunitiesAsync(string.Empty, true, 0, ALL_COMMUNITIES_OF_USER, communitiesServiceCts.Token).SuppressToResultAsync(ReportCategory.COMMUNITIES);

            if (communitiesServiceCts.IsCancellationRequested)
                return;

            if (result.Success)
            {
                await UniTask.SwitchToMainThread();

                // Puts the results into a dictionary
                userCommunities.Clear();
                GetUserCommunitiesResponse response = result.Value;

                for (int i = 0; i < response.data.results.Length; ++i)
                {
                    if (!IsCommunityChatClosed(response.data.results[i].id))
                        userCommunities.Add(ChatChannel.NewCommunityChannelId(response.data.results[i].id), response.data.results[i]);
                }

                // Gives the data to the view so it can fill the items UI when new conversations are added
                viewInstance!.SetCommunitiesData(userCommunities);

                // Creates one channel per community
                for (int i = 0; i < response.data.results.Length; ++i)
                {
                    if (!IsCommunityChatClosed(response.data.results[i].id))
                        chatHistory.AddOrGetChannel(ChatChannel.NewCommunityChannelId(response.data.results[i].id), ChatChannel.ChatChannelType.COMMUNITY);
                }
            }
            else
            {
                ReportHub.LogError(ReportCategory.COMMUNITIES, GET_USER_COMMUNITIES_FAILED_MESSAGE + result.ErrorMessage ?? string.Empty);
                ShowErrorNotificationAsync(GET_USER_COMMUNITIES_FAILED_MESSAGE, errorNotificationCts.Token).Forget();
            }
        }

        private async UniTask AddCommunityConversationAsync(string communityId, bool setAsCurrentChannel = false)
        {
            communitiesServiceCts = communitiesServiceCts.SafeRestart();
            Result<GetCommunityResponse> result = await communitiesDataProvider.GetCommunityAsync(communityId, communitiesServiceCts.Token).SuppressToResultAsync(ReportCategory.COMMUNITIES);

            if (communitiesServiceCts.IsCancellationRequested)
                return;

            if (result.Success)
            {
                await UniTask.SwitchToMainThread();

                GetCommunityResponse response = result.Value;

                var channelId = ChatChannel.NewCommunityChannelId(response.data.id);
                userCommunities.Add(channelId, new GetUserCommunitiesData.CommunityData()
                    {
                        id = response.data.id,
                        thumbnails = response.data.thumbnails,
                        name = response.data.name,
                        privacy = response.data.privacy,
                        role = response.data.role,
                        ownerAddress = response.data.ownerAddress
                    });

                viewInstance!.SetCommunitiesData(userCommunities);

                var channel = chatHistory.AddOrGetChannel(ChatChannel.NewCommunityChannelId(response.data.id), ChatChannel.ChatChannelType.COMMUNITY);

                if (setAsCurrentChannel)
                {
                    CurrentChannel.UpdateValue(channel);
                    viewInstance!.CurrentChannelId = channelId;
                }
            }
            else
            {
                ReportHub.LogError(ReportCategory.COMMUNITIES, GET_COMMUNITY_FAILED_MESSAGE + result.ErrorMessage ?? string.Empty);
                ShowErrorNotificationAsync(GET_COMMUNITY_FAILED_MESSAGE, errorNotificationCts.Token).Forget();
            }
        }

#endregion

#region Other Controller-inherited Methods
        public override CanvasOrdering.SortingLayer Layer => CanvasOrdering.SortingLayer.Persistent;

        protected override void OnViewInstantiated()
        {
            base.OnViewInstantiated();
            viewInstanceCreated = true;
        }

        protected override async UniTask WaitForCloseIntentAsync(CancellationToken ct)
        {
            ViewShowingComplete?.Invoke(this);
            await UniTask.WaitUntil(() => State == ControllerState.ViewHidden, PlayerLoopTiming.Update, ct);
        }

        public override void Dispose()
        {
            userConnectivityInfoProvider.Dispose();
            viewInstance?.RemoveAllConversations();
            viewInstance?.Dispose();
            chatStorage?.UnloadAllFiles();
            chatUserStateUpdater.Dispose();
            chatHistory.DeleteAllChannels();
            chatUsersUpdateCts.SafeCancelAndDispose();
            callButtonController?.Dispose();
            communityStreamButtonController?.Dispose();
            communitiesServiceCts.SafeCancelAndDispose();
            errorNotificationCts.SafeCancelAndDispose();
            memberListCts.SafeCancelAndDispose();
            isUserAllowedInInitializationCts.SafeCancelAndDispose();
            isUserAllowedInCommunitiesBusSubscriptionCts.SafeCancelAndDispose();
        }
#endregion

#region Conversation Events
        private void OnOpenPrivateConversationRequested(string userId)
        {
            ChatChannel.ChannelId channelId = new ChatChannel.ChannelId(userId);
            ConversationOpened?.Invoke(chatHistory.Channels.ContainsKey(channelId));

            var channel = chatHistory.AddOrGetChannel(channelId, ChatChannel.ChatChannelType.USER);
            chatUserStateUpdater.CurrentConversation = userId;
            chatUserStateUpdater.AddConversation(userId);

            CurrentChannel.UpdateValue(channel);
            viewInstance!.CurrentChannelId = channelId;

            chatUsersUpdateCts = chatUsersUpdateCts.SafeRestart();
            UpdateChatUserStateAsync(userId, true, chatUsersUpdateCts.Token).Forget();

            viewInstance.Focus();
        }

        private void OnStartCall(string userId)
        {
            voiceChatOrchestrator.StartCall(new Web3Address(userId), VoiceChatType.PRIVATE);
        }

        private void OnCommunitiesDataProviderCommunityCreated(CreateOrUpdateCommunityResponse.CommunityData newCommunity)
        {
            ChatChannel.ChannelId channelId = ChatChannel.NewCommunityChannelId(newCommunity.id);

            userCommunities[channelId] = new GetUserCommunitiesData.CommunityData()
            {
                id = newCommunity.id,
                thumbnails = newCommunity.thumbnails,
                description = newCommunity.description,
                ownerAddress = newCommunity.ownerAddress,
                name = newCommunity.name,
                privacy = newCommunity.privacy,
                role = CommunityMemberRole.owner,
                membersCount = 1
            };

            chatHistory.AddOrGetChannel(channelId, ChatChannel.ChatChannelType.COMMUNITY);
        }

        private void OnCommunitiesDataProviderCommunityDeleted(string communityId)
        {
            ChatChannel.ChannelId channelId = ChatChannel.NewCommunityChannelId(communityId);
            chatHistory.RemoveChannel(channelId);
        }

        private void OnSelectConversation(ChatChannel.ChannelId channelId)
        {
            if (!IsViewReady)
                return;

            if (chatHistory.Channels[channelId].ChannelType == ChatChannel.ChatChannelType.USER)
                chatUserStateUpdater.CurrentConversation = channelId.Id;

            CurrentChannel.UpdateValue(chatHistory.Channels[channelId]);
            viewInstance!.CurrentChannelId = channelId;

            if (chatHistory.Channels[channelId].ChannelType == ChatChannel.ChatChannelType.USER)
            {
                chatUserStateUpdater.AddConversation(channelId.Id);
                chatUsersUpdateCts = chatUsersUpdateCts.SafeRestart();
                UpdateChatUserStateAsync(channelId.Id, true, chatUsersUpdateCts.Token).Forget();
            }
            else
                SetupViewWithUserStateOnMainThreadAsync(ChatUserStateUpdater.ChatUserState.CONNECTED).Forget();
        }

        private async UniTaskVoid UpdateChatUserStateAsync(string userId, bool updateToolbar, CancellationToken ct)
        {
            if (!IsViewReady)
                return;

            Result<ChatUserStateUpdater.ChatUserState> result = await chatUserStateUpdater.GetChatUserStateAsync(userId, ct).SuppressToResultAsync(ReportCategory.CHAT_MESSAGES);

            if (ct.IsCancellationRequested)
                return;

            if (result.Success == false)
                return;

            ChatUserStateUpdater.ChatUserState userState = result.Value;

            SetupViewWithUserStateOnMainThreadAsync(userState).Forget();
            UpdateCallButtonUserState(userState, userId);

            if (!updateToolbar)
                return;

            bool offline = userState is ChatUserStateUpdater.ChatUserState.DISCONNECTED or ChatUserStateUpdater.ChatUserState.BLOCKED_BY_OWN_USER;
            viewInstance.UpdateConversationStatusIconForUser(userId, offline ? OnlineStatus.OFFLINE : OnlineStatus.ONLINE);
        }

        private void UpdateCallButtonUserState(ChatUserStateUpdater.ChatUserState userState, string userId)
        {
            if (!isCallEnabled) return;

            CallButtonController.OtherUserCallStatus callStatus = CallButtonController.OtherUserCallStatus.USER_OFFLINE;

            switch (userState)
            {
                case ChatUserStateUpdater.ChatUserState.CONNECTED:
                    callStatus = CallButtonController.OtherUserCallStatus.USER_AVAILABLE;
                    break;
                case ChatUserStateUpdater.ChatUserState.DISCONNECTED:
                    callStatus = CallButtonController.OtherUserCallStatus.USER_OFFLINE;
                    break;
                case ChatUserStateUpdater.ChatUserState.PRIVATE_MESSAGES_BLOCKED:
                    callStatus = CallButtonController.OtherUserCallStatus.USER_REJECTS_CALLS;
                    break;
                case ChatUserStateUpdater.ChatUserState.PRIVATE_MESSAGES_BLOCKED_BY_OWN_USER:
                    callStatus = CallButtonController.OtherUserCallStatus.OWN_USER_REJECTS_CALLS;
                    break;
            }

            callButtonController.SetCallStatusForUser(callStatus, userId);
        }
#endregion

#region Chat History Events
        private void OnChatHistoryMessageAdded(ChatChannel destinationChannel, ChatMessage addedMessage)
        {
            bool isSentByOwnUser = addedMessage is { IsSystemMessage: false, IsSentByOwnUser: true };

            string? communityName = destinationChannel.ChannelType == ChatChannel.ChatChannelType.COMMUNITY ? userCommunities[destinationChannel.Id].name : null;

            chatBubblesHelper.CreateChatBubble(destinationChannel, addedMessage, isSentByOwnUser, communityName);

            if (isSentByOwnUser)
            {
                MarkCurrentChannelAsRead();

                if (IsViewReady)
                {
                    viewInstance!.RefreshMessages();
                    viewInstance.ShowLastMessage();
                }
            }
            else
            {
                HandleMessageAudioFeedback(addedMessage, destinationChannel.Id);

                if (IsViewReady)
                {
                    bool shouldMarkChannelAsRead = viewInstance is { IsMessageListVisible: true, IsScrollAtBottom: true };
                    bool isCurrentChannel = destinationChannel.Id.Equals(viewInstance!.CurrentChannelId);

                    if (isCurrentChannel)
                    {
                        if (shouldMarkChannelAsRead)
                            MarkCurrentChannelAsRead();

                        HandleUnreadMessagesSeparator(destinationChannel);
                        viewInstance.RefreshMessages();
                    }
                    else
                        viewInstance.RefreshUnreadMessages(destinationChannel.Id);
                }
            }

            // Moves the conversation icon to the top, beneath nearby
            if (destinationChannel.ChannelType != ChatChannel.ChatChannelType.NEARBY)
                viewInstance?.MoveChannelToTop(destinationChannel.Id);
        }

        private void HandleMessageAudioFeedback(ChatMessage message, ChatChannel.ChannelId destinationChannelId)
        {
            if (!IsViewReady)
                return;

            ChatAudioSettings notificationPingValue = ChatUserSettings.GetNotificationPingValuePerChannel(destinationChannelId);

            switch (notificationPingValue)
            {
                case ChatAudioSettings.NONE:
                    return;
                case ChatAudioSettings.MENTIONS_ONLY when message.IsMention:
                case ChatAudioSettings.ALL:
                    UIAudioEventsBus.Instance.SendPlayAudioEvent(message.IsMention ? viewInstance!.ChatReceiveMentionMessageAudio : viewInstance!.ChatReceiveMessageAudio);
                    break;
            }
        }

        private void HandleUnreadMessagesSeparator(ChatChannel channel)
        {
            if (!hasToResetUnreadMessagesWhenNewMessageArrive)
                return;

            hasToResetUnreadMessagesWhenNewMessageArrive = false;
            channel.ReadMessages = messageCountWhenSeparatorViewed;
        }

        private void OnChatHistoryReadMessagesChanged(ChatChannel changedChannel)
        {
            if (changedChannel.Id.Equals(viewInstance!.CurrentChannelId))
                viewInstance!.RefreshMessages();
            else
                viewInstance.RefreshUnreadMessages(changedChannel.Id);
        }
#endregion

#region Channel Events

        private async void OnViewCurrentChannelChangedAsync()
        {
            if (chatHistory.Channels[viewInstance!.CurrentChannelId].ChannelType == ChatChannel.ChatChannelType.USER &&
                chatStorage != null && !chatStorage.IsChannelInitialized(viewInstance.CurrentChannelId))
            {
                await chatStorage.InitializeChannelWithMessagesAsync(viewInstance.CurrentChannelId);
                chatHistory.Channels[viewInstance.CurrentChannelId].MarkAllMessagesAsRead();

                if (chatHistory.Channels[viewInstance.CurrentChannelId].Messages.Count == 0)
                    chatHistory.AddMessage(viewInstance.CurrentChannelId, chatHistory.Channels[viewInstance.CurrentChannelId].ChannelType, ChatMessage.NewFromSystem(NEW_CHAT_MESSAGE));

                viewInstance.RefreshMessages();
            }

            // Note: The check is necessary because when the chat loads the Nearby participant list is not ready yet
            if(userConnectivityInfoProvider.HasConversation(ChatChannel.NEARBY_CHANNEL_ID, ChatChannel.ChatChannelType.NEARBY))
                viewInstance.SetOnlineUserAddresses(userConnectivityInfoProvider.GetOnlineUsersInConversation(viewInstance!.CurrentChannelId, chatHistory.Channels[viewInstance!.CurrentChannelId].ChannelType));
        }

        private void OnViewChannelRemovalRequested(ChatChannel.ChannelId channelId)
        {
            ConversationClosed?.Invoke();

            chatHistory.RemoveChannel(channelId);
        }
#endregion

#region View state changes event handling
        // This is called when the view is folded or unfolded
        // it will mark the current channel as read if it is folded
        private void OnViewFoldingChanged(bool isUnfolded)
        {
            if (!isUnfolded)
                MarkCurrentChannelAsRead();
        }

        private void OnViewUnreadMessagesSeparatorViewed()
        {
            messageCountWhenSeparatorViewed = chatHistory.Channels[viewInstance!.CurrentChannelId].Messages.Count;
            hasToResetUnreadMessagesWhenNewMessageArrive = true;
        }

        private void OnViewInputSubmitted(ChatChannel channel, string message, string origin)
        {
            chatMessagesBus.Send(channel, message, origin);
        }

        private void OnViewEmojiSelectionVisibilityChanged(bool isVisible)
        {
            if (isVisible)
                DisableUnwantedInputs();
            else
                EnableUnwantedInputs();
        }

        private void OnViewFocusChanged(bool isFocused)
        {
            callButtonController.Reset();

            if (isFocused)
                DisableUnwantedInputs();
            else
                EnableUnwantedInputs();
        }

        private void OnViewPointerExit()
        {
            world.TryRemove<CameraBlockerComponent>(cameraEntity);
        }

        private void OnViewPointerEnter()
        {
            world.AddOrGet(cameraEntity, new CameraBlockerComponent());
        }

        private void OnViewScrollBottomReached()
        {
            MarkCurrentChannelAsRead();
        }

        private void OnViewMemberListVisibilityChanged(bool isVisible)
        {
            communityStreamSubTitleBarController?.OnMemberListVisibilityChanged(isVisible);

            if (isVisible && roomHub.HasAnyRoomConnected())
            {
                memberListCts = memberListCts.SafeRestart();
                RefreshMemberListAsync(memberListCts.Token).Forget();
            }
        }

        private async UniTaskVoid RefreshMemberListAsync(CancellationToken ct)
        {
            membersBuffer.Clear();
            await GetChannelMembersAsync(membersBuffer, ct);
            viewInstance.SetMemberData(membersBuffer);
        }
#endregion

#region External components event handling
        private void OnOpenChatCommandLineShortcutPerformed(InputAction.CallbackContext obj)
        {
            // NOTE: it's wired in the ChatPlugin
            //TODO FRAN: This should take us to the nearby channel and send the command there
            viewInstance!.Focus("/");
        }

        //This comes from the paste option or mention, we check if it's possible to do it as if there is a mask we cannot
        private void OnTextInserted(string text)
        {
            if (viewInstance!.IsMaskActive) return;

            viewInstance.Focus();
            viewInstance.InsertTextInInputBox(text);
        }

        private void OnToggleNametagsShortcutPerformed(InputAction.CallbackContext obj)
        {
            nametagsData.showNameTags = !nametagsData.showNameTags;
        }

        private void OnChatBusMessageAdded(ChatChannel.ChannelId channelId, ChatChannel.ChatChannelType channelType, ChatMessage chatMessage)
        {
            if (channelType == ChatChannel.ChatChannelType.COMMUNITY && !userCommunities.ContainsKey(channelId))
                return;

            if (!chatMessage.IsSystemMessage)
            {
                string formattedText = hyperlinkTextFormatter.FormatText(chatMessage.Message);
                var newChatMessage = ChatMessage.CopyWithNewMessage(formattedText, chatMessage);
                chatHistory.AddMessage(channelId, channelType, newChatMessage);
            }
            else
                chatHistory.AddMessage(channelId, channelType, chatMessage);
        }
#endregion

#region Chat History Channel Events
        private void OnChatHistoryChannelRemoved(ChatChannel.ChannelId removedChannel, ChatChannel.ChatChannelType channelType)
        {
            if (channelType == ChatChannel.ChatChannelType.USER)
                chatUserStateUpdater.RemoveConversation(removedChannel.Id);
            else if (channelType == ChatChannel.ChatChannelType.COMMUNITY)
                CloseCommunityChat(userCommunities[removedChannel].id);

            userConnectivityInfoProvider.RemoveConversation(removedChannel, channelType);
            viewInstance!.RemoveConversation(removedChannel);
        }

        private void OnChatHistoryChannelAdded(ChatChannel addedChannel)
        {
            switch (addedChannel.ChannelType)
            {
                case ChatChannel.ChatChannelType.NEARBY:
                    viewInstance!.AddNearbyConversation(addedChannel);
                    break;
                case ChatChannel.ChatChannelType.COMMUNITY:
                    if (userCommunities.ContainsKey(addedChannel.Id))
                    {
                        var communityUpdates = voiceChatOrchestrator.SubscribeToCommunityUpdates(ChatChannel.GetCommunityIdFromChannelId(addedChannel.Id));
                        var currentCommunityCallId = voiceChatOrchestrator.CurrentCommunityId;
                        viewInstance!.AddCommunityConversation(addedChannel, thumbnailCache, communityUpdates, currentCommunityCallId);
                    }

                    break;
                case ChatChannel.ChatChannelType.USER:
                    chatUserStateUpdater.AddConversation(addedChannel.Id.Id);
                    viewInstance!.AddPrivateConversation(addedChannel);
                    break;
            }

            userConnectivityInfoProvider.AddConversation(addedChannel.Id, addedChannel.ChannelType);
        }
#endregion

#region User State Update Events
        /// <summary>
        /// NOTE: this event is raised when a user disconnects but belongs to the list
        /// NOTE: of opened conversations
        /// </summary>
        /// <param name="userId"></param>
        private void OnUserDisconnected(string userId)
        {
            // Update the state of the user in the current conversation
            // NOTE: if it's in the unfolded state (prevent setting the state of the chat input box if user is offline)
            if (!viewInstance!.IsUnfolded || chatHistory.Channels[viewInstance.CurrentChannelId].ChannelType != ChatChannel.ChatChannelType.USER)
                return;

            var state = chatUserStateUpdater.GetDisconnectedUserState(userId);
            SetupViewWithUserStateOnMainThreadAsync(state).Forget();
            UpdateCallButtonUserState(state, userId);
        }

        private void OnNonFriendConnected(string userId)
        {
            GetAndSetupNonFriendUserStateAsync(userId).Forget();
        }

        private async UniTaskVoid GetAndSetupNonFriendUserStateAsync(string userId)
        {
            //We might need a new state of type "LOADING" or similar to display until we resolve the real state
            SetupViewWithUserStateOnMainThreadAsync(ChatUserStateUpdater.ChatUserState.DISCONNECTED).Forget();
            var state = await chatUserStateUpdater.GetConnectedNonFriendUserStateAsync(userId);
            SetupViewWithUserStateOnMainThreadAsync(state).Forget();
            UpdateCallButtonUserState(state, userId);
        }

        private void OnFriendConnected(string userId)
        {
            var state = ChatUserStateUpdater.ChatUserState.CONNECTED;
            SetupViewWithUserStateOnMainThreadAsync(state).Forget();
            UpdateCallButtonUserState(state, userId);
        }

        private void OnUserBlockedByOwnUser(string userId)
        {
            var state = ChatUserStateUpdater.ChatUserState.BLOCKED_BY_OWN_USER;
            SetupViewWithUserStateOnMainThreadAsync(state).Forget();
        }

        private void OnCurrentConversationUserUnavailable()
        {
            var state = ChatUserStateUpdater.ChatUserState.PRIVATE_MESSAGES_BLOCKED;
            SetupViewWithUserStateOnMainThreadAsync(state).Forget();
            UpdateCallButtonUserState(state, viewInstance!.CurrentChannelId.Id);
        }

        private void OnCurrentConversationUserAvailable()
        {
            var state = ChatUserStateUpdater.ChatUserState.CONNECTED;
            SetupViewWithUserStateOnMainThreadAsync(state).Forget();
            UpdateCallButtonUserState(state, viewInstance!.CurrentChannelId.Id);
        }

        private void OnUserConnectionStateChanged(string userId, bool isConnected)
        {
            viewInstance!.UpdateConversationStatusIconForUser(userId, isConnected ? OnlineStatus.ONLINE : OnlineStatus.OFFLINE);
        }
#endregion

        private async UniTaskVoid SetupViewWithUserStateOnMainThreadAsync(ChatUserStateUpdater.ChatUserState userState)
        {
            await UniTask.SwitchToMainThread();
            viewInstance!.SetupViewWithUserState(userState);
        }

        private void MarkCurrentChannelAsRead()
        {
            chatHistory.Channels[viewInstance!.CurrentChannelId].MarkAllMessagesAsRead();
            messageCountWhenSeparatorViewed = chatHistory.Channels[viewInstance.CurrentChannelId].ReadMessages;
        }

        private void DisableUnwantedInputs()
        {
            world.AddOrGet(cameraEntity, new CameraBlockerComponent());
            inputBlock.Disable(InputMapComponent.BLOCK_USER_INPUT);
        }

        private void EnableUnwantedInputs()
        {
            world.TryRemove<CameraBlockerComponent>(cameraEntity);
            inputBlock.Enable(InputMapComponent.BLOCK_USER_INPUT);
        }

        private async UniTask GetChannelMembersAsync(List<ChatUserData> outMembers, CancellationToken ct)
        {
            ChatChannel.ChannelId channelId = viewInstance!.CurrentChannelId;

            outMembers.Clear();

            if (chatHistory.Channels[channelId].ChannelType == ChatChannel.ChatChannelType.NEARBY)
            {
                foreach (string? identity in roomHub.AllLocalRoomsRemoteParticipantIdentities())
                {
                    if (ct.IsCancellationRequested)
                        break;

                    // TODO: Use new endpoint to get a bunch of profile info
                    if (profileCache.TryGet(identity, out var profile))
                        outMembers.Add(new ChatUserData()
                        {
                            WalletAddress = profile.UserId,
                            FaceSnapshotUrl = profile.Avatar.FaceSnapshotUrl,
                            Name = profile.ValidatedName,
                            ConnectionStatus = ChatMemberConnectionStatus.Online,
                            ProfileColor = ProfileNameColorHelper.GetNameColor(profile.ValidatedName),
                            WalletId = profile.WalletId
                        });
                }
            }
            else if (chatHistory.Channels[channelId].ChannelType == ChatChannel.ChatChannelType.COMMUNITY)
            {
                Result<GetCommunityMembersResponse> result = await communitiesDataProvider.GetOnlineCommunityMembersAsync(userCommunities[channelId].id, ct).SuppressToResultAsync(ReportCategory.COMMUNITIES);

                if (ct.IsCancellationRequested)
                    return;

                if (result.Success)
                {
                    GetCommunityMembersResponse response = result.Value;

                    foreach (GetCommunityMembersResponse.MemberData memberData in response.data.results)
                    {
                        // Skips the user of the player
                        if (memberData.memberAddress == web3IdentityCache.Identity.Address)
                            continue;

                        outMembers.Add(new ChatUserData()
                        {
                            WalletAddress = memberData.memberAddress,
                            FaceSnapshotUrl = memberData.profilePictureUrl,
                            Name = memberData.name,
                            ConnectionStatus = ChatMemberConnectionStatus.Online,
                            ProfileColor = ProfileNameColorHelper.GetNameColor(memberData.name),
                            WalletId = memberData.memberAddress = $"#{memberData.memberAddress[^4..]}"
                        });
                    }
                }
                else
                {
                    // TODO
                }
            }
        }

        /// <summary>
        /// When we press close button on the chat panel
        /// (close the chat - only the input box will remain visible)
        /// NOTE: this is the same behaviour as when we click the sidebar chat icon
        /// NOTE: toggle to close the chat panel
        /// </summary>
        private void OnCloseButtonClicked()
        {
            IsUnfolded = false;
        }

        /// <summary>
        /// When we click the input chat
        /// at the bottom of the chat panel (open the chat)
        /// NOTE: this is the same behaviour as when we click the sidebar chat icon
        /// NOTE: toggle to open the chat panel
        /// </summary>
        private void OnInputButtonClicked()
        {
            IsUnfolded = true;
        }

        private void SubscribeToEvents()
        {
            //We start processing messages once the view is ready
            chatMessagesBus.MessageAdded += OnChatBusMessageAdded;
            callButtonController.StartCall += OnStartCall;

            chatEventBus.InsertTextInChatRequested += OnTextInserted;
            chatEventBus.OpenPrivateConversationRequested += OnOpenPrivateConversationRequested;
            chatEventBus.OpenCommunityConversationRequested += OpenCommunityChat;

            viewInstance.OnCloseButtonClicked += OnCloseButtonClicked;
            viewInstance.OnInputButtonClicked += OnInputButtonClicked;
            viewInstance!.PointerEnter += OnViewPointerEnter;
            viewInstance.PointerExit += OnViewPointerExit;
            viewInstance.FocusChanged += OnViewFocusChanged;
            viewInstance.EmojiSelectionVisibilityChanged += OnViewEmojiSelectionVisibilityChanged;
            viewInstance.InputSubmitted += OnViewInputSubmitted;
            viewInstance.MemberListVisibilityChanged += OnViewMemberListVisibilityChanged;
            viewInstance.ScrollBottomReached += OnViewScrollBottomReached;
            viewInstance.UnreadMessagesSeparatorViewed += OnViewUnreadMessagesSeparatorViewed;
            viewInstance.FoldingChanged += OnViewFoldingChanged;
            viewInstance.ChannelRemovalRequested += OnViewChannelRemovalRequested;
            viewInstance.CurrentChannelChanged += OnViewCurrentChannelChangedAsync;
            viewInstance.ConversationSelected += OnSelectConversation;
            viewInstance.DeleteChatHistoryRequested += OnViewDeleteChatHistoryRequested;
            viewInstance.ViewCommunityRequested += OnViewViewCommunityRequested;

            chatHistory.ChannelAdded += OnChatHistoryChannelAdded;
            chatHistory.ChannelRemoved += OnChatHistoryChannelRemoved;
            chatHistory.ReadMessagesChanged += OnChatHistoryReadMessagesChanged;
            chatHistory.MessageAdded += OnChatHistoryMessageAdded; // TODO: This should not exist, the only way to add a chat message from outside should be by using the bus
            chatHistory.ReadMessagesChanged += OnChatHistoryReadMessagesChanged;

            chatUserStateEventBus.FriendConnected += OnFriendConnected;
            chatUserStateEventBus.UserDisconnected += OnUserDisconnected;
            chatUserStateEventBus.NonFriendConnected += OnNonFriendConnected;
            chatUserStateEventBus.CurrentConversationUserAvailable += OnCurrentConversationUserAvailable;
            chatUserStateEventBus.CurrentConversationUserUnavailable += OnCurrentConversationUserUnavailable;
            chatUserStateEventBus.UserBlocked += OnUserBlockedByOwnUser;
            chatUserStateEventBus.UserConnectionStateChanged += OnUserConnectionStateChanged;

            DCLInput.Instance.Shortcuts.ToggleNametags.performed += OnToggleNametagsShortcutPerformed;
            DCLInput.Instance.Shortcuts.OpenChatCommandLine.performed += OnOpenChatCommandLineShortcutPerformed;

            communitiesDataProvider.CommunityCreated += OnCommunitiesDataProviderCommunityCreated;
            communitiesDataProvider.CommunityDeleted += OnCommunitiesDataProviderCommunityDeleted;

            userConnectivityInfoProvider.UserConnected += OnUserConnectivityInfoProviderUserConnected;
            userConnectivityInfoProvider.UserDisconnected += OnUserConnectivityInfoProviderUserDisconnected;
            userConnectivityInfoProvider.ConversationInitialized += OnUserConnectivityInfoProviderConversationInitialized;

            SubscribeToCommunitiesBusEventsAsync().Forget();
        }

        private void OnUserConnectivityInfoProviderConversationInitialized(ChatChannel.ChannelId channelId, ChatChannel.ChatChannelType channelType)
        {
            if(channelType is ChatChannel.ChatChannelType.NEARBY or ChatChannel.ChatChannelType.COMMUNITY &&
               viewInstance!.CurrentChannelId.Equals(channelId))
                viewInstance!.SetOnlineUserAddresses(userConnectivityInfoProvider.GetOnlineUsersInConversation(channelId, channelType));
        }

        private async UniTaskVoid SubscribeToCommunitiesBusEventsAsync()
        {
            isUserAllowedInCommunitiesBusSubscriptionCts = isUserAllowedInCommunitiesBusSubscriptionCts.SafeRestart();

            if (await CommunitiesFeatureAccess.Instance.IsUserAllowedToUseTheFeatureAsync(isUserAllowedInCommunitiesBusSubscriptionCts.Token))
                communitiesEventBus.UserDisconnectedFromCommunity += OnCommunitiesEventBusUserDisconnectedToCommunity;
        }

        private void OnCommunitiesEventBusUserDisconnectedToCommunity(CommunityMemberConnectivityUpdate userConnectivity)
        {
            if (userConnectivity.Member.Address == web3IdentityCache.Identity!.Address)
                chatHistory.RemoveChannel(ChatChannel.NewCommunityChannelId(userConnectivity.CommunityId));
        }

        private void OnViewViewCommunityRequested(string communityId)
        {
            viewInstance!.Blur();
            mvcManager.ShowAsync(CommunityCardController.IssueCommand(new CommunityCardParameter(communityId)));
        }

        private void OnViewDeleteChatHistoryRequested()
        {
            // Clears the history of the current conversation and updates the UI
            chatHistory.ClearChannel(viewInstance!.CurrentChannelId);
            messageCountWhenSeparatorViewed = 0;
            viewInstance.ClearCurrentConversation();
        }

        private void UnsubscribeFromEvents()
        {
            chatMessagesBus.MessageAdded -= OnChatBusMessageAdded;
            chatHistory.MessageAdded -= OnChatHistoryMessageAdded;
            chatHistory.ReadMessagesChanged -= OnChatHistoryReadMessagesChanged;
            callButtonController.StartCall -= OnStartCall;
            chatEventBus.InsertTextInChatRequested -= OnTextInserted;

            if (viewInstance != null)
            {
                viewInstance.OnCloseButtonClicked -= OnCloseButtonClicked;
                viewInstance.OnInputButtonClicked -= OnInputButtonClicked;
                viewInstance.PointerEnter -= OnViewPointerEnter;
                viewInstance.PointerExit -= OnViewPointerExit;
                viewInstance.FocusChanged -= OnViewFocusChanged;
                viewInstance.EmojiSelectionVisibilityChanged -= OnViewEmojiSelectionVisibilityChanged;
                viewInstance.InputSubmitted -= OnViewInputSubmitted;
                viewInstance.ScrollBottomReached -= OnViewScrollBottomReached;
                viewInstance.UnreadMessagesSeparatorViewed -= OnViewUnreadMessagesSeparatorViewed;
                viewInstance.FoldingChanged -= OnViewFoldingChanged;
                viewInstance.MemberListVisibilityChanged -= OnViewMemberListVisibilityChanged;
                viewInstance.ChannelRemovalRequested -= OnViewChannelRemovalRequested;
                viewInstance.CurrentChannelChanged -= OnViewCurrentChannelChangedAsync;
                viewInstance.ConversationSelected -= OnSelectConversation;
                viewInstance.DeleteChatHistoryRequested -= OnViewDeleteChatHistoryRequested;
            }

            chatHistory.ChannelAdded -= OnChatHistoryChannelAdded;
            chatHistory.ChannelRemoved -= OnChatHistoryChannelRemoved;
            chatHistory.ReadMessagesChanged -= OnChatHistoryReadMessagesChanged;

            chatUserStateEventBus.FriendConnected -= OnFriendConnected;
            chatUserStateEventBus.UserDisconnected -= OnUserDisconnected;
            chatUserStateEventBus.NonFriendConnected -= OnNonFriendConnected;
            chatUserStateEventBus.CurrentConversationUserAvailable -= OnCurrentConversationUserAvailable;
            chatUserStateEventBus.CurrentConversationUserUnavailable -= OnCurrentConversationUserUnavailable;
            chatUserStateEventBus.UserBlocked -= OnUserBlockedByOwnUser;
            chatUserStateEventBus.UserConnectionStateChanged -= OnUserConnectionStateChanged;

            DCLInput.Instance.Shortcuts.ToggleNametags.performed -= OnToggleNametagsShortcutPerformed;
            DCLInput.Instance.Shortcuts.OpenChatCommandLine.performed -= OnOpenChatCommandLineShortcutPerformed;

            communitiesEventBus.UserDisconnectedFromCommunity -= OnCommunitiesEventBusUserDisconnectedToCommunity;

            communitiesDataProvider.CommunityCreated -= OnCommunitiesDataProviderCommunityCreated;
            communitiesDataProvider.CommunityDeleted -= OnCommunitiesDataProviderCommunityDeleted;

            userConnectivityInfoProvider.UserConnected -= OnUserConnectivityInfoProviderUserConnected;
            userConnectivityInfoProvider.UserDisconnected -= OnUserConnectivityInfoProviderUserDisconnected;
        }

        private void OnUserConnectivityInfoProviderUserConnected(string userAddress, ChatChannel.ChannelId channelId, ChatChannel.ChatChannelType channelType)
        {
            if(viewInstance!.CurrentChannelId.Equals(channelId))
                viewInstance!.SetOnlineUserAddresses(userConnectivityInfoProvider.GetOnlineUsersInConversation(channelId, channelType));
        }

        private void OnUserConnectivityInfoProviderUserDisconnected(string userAddress, ChatChannel.ChannelId channelId, ChatChannel.ChatChannelType channelType)
        {
            if(viewInstance!.CurrentChannelId.Equals(channelId))
                viewInstance!.SetOnlineUserAddresses(userConnectivityInfoProvider.GetOnlineUsersInConversation(channelId, channelType));
        }

        private async UniTaskVoid ShowErrorNotificationAsync(string errorMessage, CancellationToken ct)
        {
            const int WARNING_MESSAGE_DELAY_MS = 3000;
            warningNotificationView.SetText(errorMessage);
            warningNotificationView.Show(ct);

            await UniTask.Delay(WARNING_MESSAGE_DELAY_MS, cancellationToken: ct);

            warningNotificationView.Hide(ct: ct);
        }

        private void CloseCommunityChat(string communityId)
        {
            // Store the chat as closed
            string allClosedCommunityChats = DCLPlayerPrefs.GetString(closedCommunityChatsKey, string.Empty);
            if (!allClosedCommunityChats.Contains(communityId))
            {
                DCLPlayerPrefs.SetString(closedCommunityChatsKey, $"{allClosedCommunityChats}{communityId},");
                DCLPlayerPrefs.Save();
            }

            // Close the conversation
            ChatChannel.ChannelId communityChannelId = ChatChannel.NewCommunityChannelId(communityId);
            userCommunities.Remove(communityChannelId);
        }

        private void OpenCommunityChat(string communityId)
        {
            // Store the chat as opened
            string allClosedCommunityChats = DCLPlayerPrefs.GetString(closedCommunityChatsKey, string.Empty);
            DCLPlayerPrefs.SetString(closedCommunityChatsKey, allClosedCommunityChats.Replace($"{communityId},", string.Empty));
            DCLPlayerPrefs.Save();

            // Open the conversation
            ChatChannel.ChannelId channelId = ChatChannel.NewCommunityChannelId(communityId);
            ConversationOpened?.Invoke(chatHistory.Channels.ContainsKey(channelId));

            if (!userCommunities.ContainsKey(channelId))
                AddCommunityConversationAsync(communityId, setAsCurrentChannel: true).Forget();
            else
            {
                var channel = chatHistory.AddOrGetChannel(channelId, ChatChannel.ChatChannelType.COMMUNITY);
                viewInstance!.CurrentChannelId = channelId;
                CurrentChannel.UpdateValue(channel);
            }

            SetupViewWithUserStateOnMainThreadAsync(ChatUserStateUpdater.ChatUserState.CONNECTED).Forget();

            chatUsersUpdateCts = chatUsersUpdateCts.SafeRestart();

            viewInstance!.Focus();
        }

        private bool IsCommunityChatClosed(string communityId)
        {
            string allClosedCommunityChats = DCLPlayerPrefs.GetString(closedCommunityChatsKey, string.Empty);
            return allClosedCommunityChats.Contains(communityId);
        }
    }
}<|MERGE_RESOLUTION|>--- conflicted
+++ resolved
@@ -111,14 +111,8 @@
         private CancellationTokenSource isUserAllowedInInitializationCts;
         private CancellationTokenSource isUserAllowedInCommunitiesBusSubscriptionCts;
 
-<<<<<<< HEAD
-        public string IslandRoomSid => islandRoom.Info.Sid;
-        public string PreviousRoomSid { get; set; } = string.Empty;
-
         public ReactiveProperty<ChatChannel> CurrentChannel { get; } = new ReactiveProperty<ChatChannel>(ChatChannel.NEARBY_CHANNEL);
 
-=======
->>>>>>> 398981e4
         public event ConversationOpenedDelegate? ConversationOpened;
         public event ConversationClosedDelegate? ConversationClosed;
         public event IPanelInSharedSpace.ViewShowingCompleteDelegate? ViewShowingComplete;
