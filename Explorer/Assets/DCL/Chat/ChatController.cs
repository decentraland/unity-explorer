--- conflicted
+++ resolved
@@ -4,10 +4,6 @@
 using DCL.Chat.Commands;
 using DCL.Chat.History;
 using DCL.Chat.MessageBus;
-<<<<<<< HEAD
-using DCL.Chat.ChatLifecycleBus;
-=======
->>>>>>> ff5c96d1
 using DCL.Chat.EventBus;
 using DCL.Input;
 using DCL.Input.Component;
@@ -21,10 +17,7 @@
 using DCL.UI.InputFieldFormatting;
 using DCL.Web3;
 using DCL.Web3.Identities;
-<<<<<<< HEAD
-=======
 using DCL.UI.SharedSpaceManager;
->>>>>>> ff5c96d1
 using ECS.Abstract;
 using LiveKit.Proto;
 using LiveKit.Rooms;
@@ -83,10 +76,7 @@
         private readonly ChatAudioSettingsAsset chatAudioSettings;
         private readonly IChatEventBus chatEventBus;
         private readonly IWeb3IdentityCache web3IdentityCache;
-<<<<<<< HEAD
-=======
         private readonly ILoadingStatus loadingStatus;
->>>>>>> ff5c96d1
 
         private SingleInstanceEntity cameraEntity;
         private CancellationTokenSource memberListCts;
@@ -98,15 +88,10 @@
         private int messageCountWhenSeparatorViewed;
         private bool hasToResetUnreadMessagesWhenNewMessageArrive;
         private Web3Address currentUserAddress;
-        private bool isNewIdentity = true;
-<<<<<<< HEAD
-=======
         private bool canUpdateParticipants => islandRoom.Info.ConnectionState == ConnectionState.ConnConnected;
         private readonly IRoomHub roomHub;
->>>>>>> ff5c96d1
 
         public override CanvasOrdering.SortingLayer Layer => CanvasOrdering.SortingLayer.Persistent;
-
         public bool IsUnfolded
         {
             get => viewInstance.IsUnfolded;
@@ -148,12 +133,8 @@
             ITextFormatter hyperlinkTextFormatter,
             IProfileCache profileCache,
             IChatEventBus chatEventBus,
-<<<<<<< HEAD
-            IWeb3IdentityCache web3IdentityCache) : base(viewFactory)
-=======
             IWeb3IdentityCache web3IdentityCache,
             ILoadingStatus loadingStatus) : base(viewFactory)
->>>>>>> ff5c96d1
         {
             this.chatMessagesBus = chatMessagesBus;
             this.chatHistory = chatHistory;
@@ -171,11 +152,7 @@
             this.profileCache = profileCache;
             this.chatEventBus = chatEventBus;
             this.web3IdentityCache = web3IdentityCache;
-<<<<<<< HEAD
-            chatLifecycleBusController.SubscribeToHideChatCommand(HideBusCommandReceived);
-=======
             this.loadingStatus = loadingStatus;
->>>>>>> ff5c96d1
         }
 
         public void Clear() // Called by a command
